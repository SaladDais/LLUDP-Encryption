<?xml version="1.0" encoding="utf-8" standalone="yes" ?>
<!-- This file contains strings that used to be hardcoded in the source.
     It is only for those strings which do not belong in a floater.
     For example, the strings used in avatar chat bubbles, and strings
     that are returned from one component and may appear in many places-->
<strings>

	<!-- Default Args - these arguments will be replaced in all strings -->
	<string name="SECOND_LIFE">[CURRENT_GRID]</string>
	<string name="APP_NAME">Firestorm</string>
	<string name="CAPITALIZED_APP_NAME">FIRESTORM</string>
	<string name="SECOND_LIFE_GRID">Second Life Grid</string>
	<string name="SUPPORT_SITE">Second Life Support Portal</string>
	<string name="DOWNLOAD_URL">http://www.firestormviewer.org/downloads</string>
	<string name="CURRENT_GRID"/> <!-- Will be set in fsgridhandler.cpp / llviewernetwork.cpp -->

	<!-- starting up -->
	<string name="StartupDetectingHardware">Detecting hardware...</string>
	<string name="StartupLoading">Loading [APP_NAME]...</string>
	<string name="StartupClearingCache">Clearing cache...</string>
	<string name="StartupClearingTextureCache">Clearing texture cache...</string>
	<string name="StartupInitializingTextureCache">Initializing texture cache...</string>
	<string name="StartupInitializingVFS">Initializing VFS...</string>
	<string name="StartupRequireDriverUpdate">Graphics initialization failed. Please update your graphics driver!</string>

	<!-- about dialog/support string-->
	<string name="AboutHeader">
[APP_NAME] [VIEWER_VERSION_0].[VIEWER_VERSION_1].[VIEWER_VERSION_2] ([VIEWER_VERSION_3]) [BUILD_DATE] [BUILD_TIME] ([CHANNEL]) [BUILD_TYPE]
[[VIEWER_RELEASE_NOTES_URL] [ReleaseNotes]]
	</string>
	<string name="AboutCompiler">Built with [COMPILER] version [COMPILER_VERSION]</string>
	<string name="AboutPosition">
You are at [POSITION_LOCAL_0,number,1], [POSITION_LOCAL_1,number,1], [POSITION_LOCAL_2,number,1] in [REGION] located at &lt;nolink&gt;[HOSTNAME]&lt;/nolink&gt; ([HOSTIP])
SLURL: &lt;nolink&gt;[SLURL]&lt;/nolink&gt;
(global coordinates [POSITION_0,number,1], [POSITION_1,number,1], [POSITION_2,number,1])
[SERVER_VERSION]
[SERVER_RELEASE_NOTES_URL]
	</string>
	<!-- *NOTE: Do not translate text like GPU, Graphics Card, etc -
       Most PC users who know what these mean will be used to the English versions,
       and this info sometimes gets sent to support. -->
	<string name="AboutSystem">
CPU: [CPU]
Memory: [MEMORY_MB] MB
OS Version: [OS_VERSION]
Graphics Card Vendor: [GRAPHICS_CARD_VENDOR]
Graphics Card: [GRAPHICS_CARD]
	</string>
	<string name="AboutDriver">Windows Graphics Driver Version: [GRAPHICS_DRIVER_VERSION]</string>
	<string name="AboutLibs">
OpenGL Version: [OPENGL_VERSION]

RestrainedLove API: [RLV_VERSION]
libcurl Version: [LIBCURL_VERSION]
J2C Decoder Version: [J2C_VERSION]
Audio Driver Version: [AUDIO_DRIVER_VERSION]
Qt Webkit Version: [QT_WEBKIT_VERSION]
Voice Server Version: [VOICE_VERSION]
	</string>
  <string name="AboutSettings">
Settings mode: [MODE]
Viewer Skin: [SKIN] ([THEME])
Font Used: [FONT] ([FONT_SCREEN_DPI] dpi)
Font Size Adjustment: [FONT_SIZE] pt
UI Scaling: [UI_SCALE_FACTOR]
Draw distance: [DRAW_DISTANCE] m
Bandwidth: [BANDWIDTH] kbit/s
LOD factor: [LOD]
Render quality: [RENDERQUALITY]
Advanced Lighting Model: [ALMSTATUS]
Texture memory: [TEXTUREMEMORY] MB ([TEXTUREMEMORYMULTIPLIER])
VFS (cache) creation time (UTC): [VFS_DATE]
  </string>
  <string name="AboutTraffic">Packets Lost: [PACKETS_LOST,number,0]/[PACKETS_IN,number,0] ([PACKETS_PCT,number,1]%)</string>
	<string name="ErrorFetchingServerReleaseNotesURL">Error fetching server release notes URL.</string>
	
	<!--  progress -->
	<string name="ProgressRestoring">Restoring...</string>
	<string name="ProgressChangingResolution">Changing resolution...</string>

	<!-- Legacy strings, almost never used -->
	<string name="Fullbright">Fullbright (legacy)</string>	<!-- used in the Build > materials dropdown-->

	<!-- Login -->
	<string name="LoginInProgress">Logging in. [APP_NAME] may appear frozen.  Please wait.</string>
	<string name="LoginInProgressNoFrozen">Logging in...</string>
	<string name="LoginAuthenticating">Authenticating</string>
	<string name="LoginMaintenance">Performing account maintenance...</string>
	<string name="LoginAttempt">Previous login attempt failed. Logging in, attempt [NUMBER]</string>
	<string name="LoginPrecaching">Loading world...</string>
	<string name="LoginInitializingBrowser">Initializing embedded web browser...</string>
	<string name="LoginInitializingMultimedia">Initializing multimedia...</string>
	<string name="LoginInitializingFonts">Loading fonts...</string>
	<string name="LoginVerifyingCache">Verifying cache files (can take 60-90 seconds)...</string>
	<string name="LoginProcessingResponse">Processing response...</string>
	<string name="LoginInitializingWorld">Initializing world...</string>
	<string name="LoginDecodingImages">Decoding images...</string>
	<string name="LoginInitializingQuicktime">Initializing QuickTime...</string>
	<string name="LoginQuicktimeNotFound">QuickTime not found - unable to initialize.</string>
	<string name="LoginQuicktimeOK">QuickTime initialized successfully.</string>
	<string name="LoginRequestSeedCapGrant">Requesting region capabilities...</string>
	<string name="LoginRetrySeedCapGrant">Requesting region capabilities, attempt [NUMBER]...</string>
	<string name="LoginWaitingForRegionHandshake">Waiting for region handshake...</string>
	<string name="LoginConnectingToRegion">Connecting to region...</string>
	<string name="LoginDownloadingClothing">Downloading clothing...</string>
	<string name="InvalidCertificate">The server returned an invalid or corrupt certificate. Please contact the Grid administrator.</string>
	<string name="CertInvalidHostname">An invalid hostname was used to access the server, please check your SLURL or Grid hostname.</string>
	<string name="CertExpired">The certificate returned by the Grid appears to be expired.  Please check your system clock, or contact your Grid administrator.</string>
	<string name="CertKeyUsage">The certificate returned by the server could not be used for SSL.  Please contact your Grid administrator.</string>
	<string name="CertBasicConstraints">Too many certificates were in the servers Certificate chain.  Please contact your Grid administrator.</string>
	<string name="CertInvalidSignature">The certificate signature returned by the Grid server could not be verified.  Please contact your Grid administrator.</string>

	<string name="LoginFailedNoNetwork">Network error: Could not establish connection, please check your network connection.</string>
	<string name="LoginFailed">Login failed.</string>
	<string name="Quit">Quit</string>
	<string name="create_account_url">http://join.secondlife.com/?sourceid=[sourceid]</string>
<<<<<<< HEAD

	<string name="ViewerDownloadURL">http://www.firestormviewer.org/downloads/</string>
=======
	
	<string name="AgniGridLabel">Second Life Main Grid (Agni)</string>
	<string name="AditiGridLabel">Second Life Beta Test Grid (Aditi)</string>
	
	<string name="ViewerDownloadURL">http://secondlife.com/download</string>
>>>>>>> ae89d5b4
	<string name="LoginFailedViewerNotPermitted">
The viewer you are using can no longer access Second Life. Please visit the following page to download a new viewer:
http://firestormviewer.org/downloads

For more information, see our FAQ below:
http://secondlife.com/viewer-access-faq</string>
	<string name="LoginIntermediateOptionalUpdateAvailable">Optional viewer update available: [VERSION]</string>
	<string name="LoginFailedRequiredUpdate">Required viewer update: [VERSION]</string>
	<string name="LoginFailedAlreadyLoggedIn">This agent is already logged in.
</string>
	<string name="LoginFailedAuthenticationFailed">Sorry! We couldn't log you in.
Please check to make sure you entered the right
    * Username (like bobsmith12 or steller.sunshine)
    * Password
Also, please make sure your Caps Lock key is off.</string>
	<string name="LoginFailedPasswordChanged">As a security precaution your password has been changed.
Please go to your account page at http://secondlife.com/password
and answer the security question to reset your password.
We are very sorry for the inconvenience.</string>
	<string name="LoginFailedPasswordReset">We made some changes to our system and you will need to reset your password.
Please go to your account page at http://secondlife.com/password
and answer the security question to reset your password.
We are very sorry for the inconvenience.</string>
	<string name="LoginFailedEmployeesOnly">Second Life is temporarily closed for maintenance.
Logins are currently restricted to employees only.
Check www.secondlife.com/status for updates.</string>
	<string name="LoginFailedPremiumOnly">Second Life logins are temporarily restricted in order to make sure that those in-world have the best possible experience.

People with free accounts will not be able to access Second Life during this time, to make room for those who have paid for Second Life.</string>
	<string name="LoginFailedComputerProhibited">Second Life cannot be accessed from this computer.
If you feel this is an error, please contact
support@secondlife.com.</string>
	<string name="LoginFailedAcountSuspended">Your account is not accessible until
[TIME] Pacific Time.</string>
	<string name="LoginFailedAccountDisabled">We are unable to complete your request at this time.
Please contact Second Life support for assistance at http://secondlife.com/support.
If you are unable to change your password, please call (866) 476-9763.</string>
	<string name="LoginFailedTransformError">Data inconsistency found during login.
Please contact support@secondlife.com.</string>
	<string name="LoginFailedAccountMaintenance">Your account is undergoing minor maintenance.
Your account is not accessible until
[TIME] Pacific Time.
If you feel this is an error, please contact support@secondlife.com.</string>
	<string name="LoginFailedPendingLogoutFault">Request for logout responded with a fault from simulator.</string>
	<string name="LoginFailedPendingLogout">The system is logging you out right now.
Your Account will not be available until
[TIME] Pacific Time.</string>
	<string name="LoginFailedUnableToCreateSession">Unable to create valid session.</string>
	<string name="LoginFailedUnableToConnectToSimulator">Unable to connect to a simulator.</string>
	<string name="LoginFailedRestrictedHours">Your account can only access Second Life
between [START] and [END] Pacific Time.
Please come back during those hours.
If you feel this is an error, please contact support@secondlife.com.</string>
	<string name="LoginFailedIncorrectParameters">Incorrect parameters.
If you feel this is an error, please contact support@secondlife.com.</string>
	<string name="LoginFailedFirstNameNotAlphanumeric">First name parameter must be alphanumeric.
If you feel this is an error, please contact support@secondlife.com.</string>
	<string name="LoginFailedLastNameNotAlphanumeric">Last name parameter must be alphanumeric.
If you feel this is an error, please contact support@secondlife.com.</string>
	<string name="LogoutFailedRegionGoingOffline">Region is going offline.
Please try logging in again in a minute.</string>
	<string name="LogoutFailedAgentNotInRegion">Agent not in region.
Please try logging in again in a minute.</string>
	<string name="LogoutFailedPendingLogin">The region was logging in another session.
Please try logging in again in a minute.</string>
	<string name="LogoutFailedLoggingOut">The region was logging out the previous session.
Please try logging in again in a minute.</string>
	<string name="LogoutFailedStillLoggingOut">The region is still logging out the previous session.
Please try logging in again in a minute.</string>
	<string name="LogoutSucceeded">Region has logged out last session.
Please try logging in again in a minute.</string>
	<string name="LogoutFailedLogoutBegun">Region has begun the logout process.
Please try logging in again in a minute.</string>
	<string name="LoginFailedLoggingOutSession">The system has begun logging out your last session.
Please try logging in again in a minute.</string>


	<!-- Disconnection -->
	<string name="AgentLostConnection">This region may be experiencing trouble.  Please check your connection to the Internet.</string>
	<string name="SavingSettings">Saving your settings...</string>
	<string name="LoggingOut">Logging out...</string>
	<string name="ShuttingDown">Shutting down...</string>
	<string name="YouHaveBeenDisconnected">You have been disconnected from the region you were in.</string>
	<string name="SentToInvalidRegion">You were sent to an invalid region.</string>
	<string name="TestingDisconnect">Testing viewer disconnect</string>

	<!-- SLShare: Facebook, Flickr, and Twitter -->
  <string name="SocialFacebookConnecting">Connecting to Facebook...</string>
  <string name="SocialFacebookPosting">Posting...</string>
  <string name="SocialFacebookDisconnecting">Disconnecting from Facebook...</string>
  <string name="SocialFacebookErrorConnecting">Problem connecting to Facebook</string>
  <string name="SocialFacebookErrorPosting">Problem posting to Facebook</string>
  <string name="SocialFacebookErrorDisconnecting">Problem disconnecting from Facebook</string>
  <string name="SocialFlickrConnecting">Connecting to Flickr...</string>
  <string name="SocialFlickrPosting">Posting...</string>
  <string name="SocialFlickrDisconnecting">Disconnecting from Flickr...</string>
  <string name="SocialFlickrErrorConnecting">Problem connecting to Flickr</string>
  <string name="SocialFlickrErrorPosting">Problem posting to Flickr</string>
  <string name="SocialFlickrErrorDisconnecting">Problem disconnecting from Flickr</string>
  <string name="SocialTwitterConnecting">Connecting to Twitter...</string>
  <string name="SocialTwitterPosting">Posting...</string>
  <string name="SocialTwitterDisconnecting">Disconnecting from Twitter...</string>
  <string name="SocialTwitterErrorConnecting">Problem connecting to Twitter</string>
  <string name="SocialTwitterErrorPosting">Problem posting to Twitter</string>
  <string name="SocialTwitterErrorDisconnecting">Problem disconnecting from Twitter</string>
    
	<!-- SLShare: User Friendly Filter Names Translation -->
    <string name="BlackAndWhite">Black &amp; White</string>
    <string name="Colors1970">1970&apos;s Colors</string>
    <string name="Intense">Intense</string>
    <string name="Newspaper">Newsprint</string>
    <string name="Sepia">Sepia</string>
    <string name="Spotlight">Spotlight</string>
    <string name="Video">Video</string>
    <string name="Autocontrast">Autocontrast</string>
    <string name="LensFlare">Lens Flare</string>
    <string name="Miniature">Miniature</string>
    <string name="Toycamera">Toy Camera</string>
    <string name="Antique">Antique</string>
    <string name="Badtrip">Bad Trip</string>
    <string name="Blownhighlights">Blown Highlights</string>
    <string name="Softfocus">Soft Focus</string>
    <string name="Brighten">Brighten</string>
    <string name="Cartoon">Cartoon</string>
    <string name="Darken">Darken</string>
    <string name="Edges">Glowing Edges</string>
    <string name="Focus">Center Focus</string>
    <string name="Heatwave">Heatwave</string>
    <string name="Julesverne">Jules Verne</string>
    <string name="Lightleak">Light Leak</string>
    <string name="Linearize">Linearize</string>
    <string name="Negative">Negative</string>
    <string name="Overcast">Overcast</string>
    <string name="Posterize">Posterize</string>
    <string name="Rotatecolors180">Color Shift</string>
    <string name="Sharpen">Sharpen</string>
    <string name="Thematrix">The Matrix</string>
	
	
	
    <!-- Tooltip -->
	<string name="TooltipPerson">Person</string><!-- Object under mouse pointer is an avatar -->
	<string name="TooltipNoName">(no name)</string> <!-- No name on an object -->
	<string name="TooltipOwner">Owner:</string> <!-- Owner name follows -->
	<string name="TooltipPublic">Public</string> <!-- Public permissions on an object -->
	<string name="TooltipIsGroup">(Group)</string> <!-- The name before this text is that of a group -->
	<string name="TooltipForSaleL$">For Sale: L$[AMOUNT]</string> <!-- L$ version -->
	<string name="TooltipFlagGroupBuild">Group Build</string>
	<string name="TooltipFlagNoBuild">No Build</string>
	<string name="TooltipFlagNoEdit">No Edit</string>
	<string name="TooltipFlagNotSafe">Not Safe</string><!-- damage area -->
	<string name="TooltipFlagNoFly">No Fly</string>
	<string name="TooltipFlagGroupScripts">Group Scripts</string>
	<string name="TooltipFlagNoScripts">No Scripts</string>
	<string name="TooltipLand">Land:</string>
	<string name="TooltipMustSingleDrop">Only a single item can be dragged here</string>
	<string name="TooltipTooManyWearables">You can't wear a folder containing more than [AMOUNT] items.  You can change this limit in Advanced &gt; Show Debug Settings &gt; WearFolderLimit.</string>
	<string name="TooltipPrice" value="L$[AMOUNT]: "/>
	<string name="TooltipFlagScript">Script</string>
	<string name="TooltipFlagPhysics">Physics</string>
	<string name="TooltipFlagTouch">Touch</string>
	<string name="TooltipFlagL$">L$</string>
	<string name="TooltipFlagDropInventory">Drop Inventory</string>
	<string name="TooltipFlagPhantom">Phantom</string>
	<string name="TooltipFlagTemporary">Temporary</string>
	<string name="TooltipPrimCount">Prims: [COUNT]</string>
	<string name="TooltipPrimEquivalent">, Land Impact: [PEWEIGHT] PE</string>
	<string name="TooltipPrimEquivalentLoading">, loading Land Impact...</string>
	<string name="TooltipPrimEquivalentUnavailable">, Land Impact unavailable</string>
	<string name="TooltipDistance">Distance: [DISTANCE] m</string>
	<string name="TooltipPosition">Position: [POSITION]</string>

	<string name="TooltipOutboxDragToWorld">You can not rez items in your merchant outbox</string>
	<string name="TooltipOutboxNoTransfer">One or more of these objects cannot be sold or transferred.</string>
	<string name="TooltipOutboxNotInInventory">Your merchant outbox can only accept items directly from your inventory</string>
	<string name="TooltipOutboxWorn">You can not put items you are wearing into your merchant outbox</string>
	<string name="TooltipOutboxCallingCard">You can not put calling cards into your merchant outbox</string>
	<string name="TooltipOutboxFolderLevels">Depth of nested folders exceeds 3</string>
	<string name="TooltipOutboxTooManyFolders">Subfolder count in top-level folder exceeds 20</string>
	<string name="TooltipOutboxTooManyObjects">Item count in top-level folder exceeds 200</string>
	
	<string name="TooltipDragOntoOwnChild">You can't move a folder into its child</string>
	<string name="TooltipDragOntoSelf">You can't move a folder into itself</string>
	
	<!-- tooltips for Urls -->
	<string name="TooltipHttpUrl">Click to view this web page</string>
	<string name="TooltipSLURL">Click to view this location's information</string>
	<string name="TooltipAgentUrl">Click to view this Resident's profile</string>
	<string name="TooltipAgentInspect">Learn more about this Resident</string>
	<string name="TooltipAgentMute">Click to mute this Resident</string>
	<string name="TooltipAgentUnmute">Click to unmute this Resident</string>
	<string name="TooltipAgentIM">Click to IM this Resident</string>
	<string name="TooltipAgentPay">Click to Pay this Resident</string>
	<string name="TooltipAgentOfferTeleport">Click to offer a teleport request to this Resident</string>
	<string name="TooltipAgentRequestFriend">Click to send a friend request to this Resident</string>
	<string name="TooltipGroupUrl">Click to view this group's description</string>
	<string name="TooltipEventUrl">Click to view this event's description</string>
	<string name="TooltipClassifiedUrl">Click to view this classified</string>
	<string name="TooltipParcelUrl">Click to view this parcel's description</string>
	<string name="TooltipTeleportUrl">Click to teleport to this location</string>
	<string name="TooltipObjectIMUrl">Click to view this object's description</string>
	<string name="TooltipMapUrl">Click to view this location on a map</string>
	<string name="TooltipSLAPP">Click to run the secondlife:// command</string>
	<string name="CurrentURL" value=" CurrentURL: [CurrentURL]" />

	<!-- text for SLURL labels -->
	<string name="SLurlLabelTeleport">Teleport to</string>
	<string name="SLurlLabelShowOnMap">Show Map for</string>

	<!-- label strings for secondlife:///app/agent SLapps -->
	<string name="SLappAgentMute">Mute</string>
	<string name="SLappAgentUnmute">Unmute</string>
	<string name="SLappAgentIM">IM</string>
	<string name="SLappAgentPay">Pay</string>
	<string name="SLappAgentOfferTeleport">Offer Teleport to </string>
	<string name="SLappAgentRequestFriend">Friend Request</string>
  <string name="SLappAgentRemoveFriend">Friend Removal</string>

	<!-- ButtonToolTips, llfloater.cpp -->
	<string name="BUTTON_CLOSE_DARWIN">Close (&#8984;W)</string>
	<string name="BUTTON_CLOSE_WIN">Close (Ctrl+W)</string>
	<string name="BUTTON_CLOSE_CHROME">Close</string>
	<string name="BUTTON_RESTORE">Restore</string>
	<string name="BUTTON_MINIMIZE">Minimize</string>
	<string name="BUTTON_TEAR_OFF">Tear Off</string>
	<string name="BUTTON_DOCK">Dock</string>
	<string name="BUTTON_HELP">Show Help</string>
	<string name="BUTTON_SNOOZE">Snooze</string>

	<!-- searching - generic -->
	<string name="Searching">Searching...</string>
	<string name="NoneFound">None found.</string>

	<!-- Indicates that an avatar name or other similar datum is being retrieved. General usage. -->
	<string name="RetrievingData">Retrieving...</string>

	<string name="ReleaseNotes">Release Notes</string>
	<!-- Always mark translate="false" for strings that are nothing but URLs, as they don't need translation. -->
	<string name="RELEASE_NOTES_BASE_URL" translate="false">http://wiki.phoenixviewer.com/firestorm_change_log_</string>

	<!-- Indicates something is being loaded. Maybe should be merged with RetrievingData -->
	<string name="LoadingData">Loading...</string>

	<!-- Indicates a protected Inventory folder. ## Zi: Animation Overrider -->
	<string name="ProtectedFolder">protected</string>


	<!-- namecache -->
	<!-- Avatar name: text shown for LLUUID::null -->
	<string name="AvatarNameNobody">(nobody)</string>

	<!-- Avatar name: text shown while fetching name -->
	<string name="AvatarNameWaiting">(Loading...)</string>

  <!-- Avatar name: More than one avatar is selected/used here -->
  <string name="AvatarNameMultiple">(multiple)</string>

	<!-- Group name: text shown for LLUUID::null -->
	<string name="GroupNameNone">(none)</string>

	<string name="AvalineCaller">Avaline Caller [ORDER]</string>

	<!-- Asset errors. Used in llassetstorage.cpp, translation from error code to error message. -->
	<string name="AssetErrorNone">No error</string>
	<string name="AssetErrorRequestFailed">Asset request: failed</string>
	<string name="AssetErrorNonexistentFile">Asset request: non-existent file</string>
	<string name="AssetErrorNotInDatabase">Asset request: asset not found in database</string>
	<string name="AssetErrorEOF">End of file</string>
	<string name="AssetErrorCannotOpenFile">Cannot open file</string>
	<string name="AssetErrorFileNotFound">File not found</string>
	<string name="AssetErrorTCPTimeout">File transfer timeout</string>
	<string name="AssetErrorCircuitGone">Circuit gone</string>
	<string name="AssetErrorPriceMismatch">Viewer and server do not agree on price</string>
	<string name="AssetErrorUnknownStatus">Unknown status</string>

	<!-- Asset Type human readable names:  these will replace variable [TYPE] in notification FailedToFindWearable* -->
	<!-- Will also replace [OBJECTTYPE] in notifications: UserGiveItem, ObjectGiveItem -->
	<string name="texture">texture</string>
	<string name="sound">sound</string>
	<string name="calling card">calling card</string>
	<string name="landmark">landmark</string>
	<string name="legacy script">legacy script</string>
	<string name="clothing">clothing</string>
	<string name="object">object</string>
	<string name="note card">notecard</string>
	<string name="folder">folder</string>
	<string name="root">root</string>
	<string name="lsl2 script">LSL2 script</string>
	<string name="lsl bytecode">LSL bytecode</string>
	<string name="tga texture">tga texture</string>
	<string name="body part">body part</string>
	<string name="snapshot">snapshot</string>
	<string name="lost and found">Lost and Found</string>
	<string name="targa image">targa image</string>
	<string name="trash">Trash</string>
	<string name="jpeg image">jpeg image</string>
	<string name="animation">animation</string>
	<string name="gesture">gesture</string>
	<string name="simstate">simstate</string>
	<string name="favorite">favorite</string>
	<string name="symbolic link">link</string>
	<string name="symbolic folder link">folder link</string>
  <string name="mesh">mesh</string>

	<!-- llvoavatar. Displayed in the avatar chat bubble -->
	<string name="AvatarEditingAppearance">(Editing Appearance)</string>
	<string name="AvatarAway">Away</string>
	<string name="AvatarDoNotDisturb">Unavailable</string>
	<string name="AvatarMuted">Blocked</string>

	<!-- animations -->
	<string name="anim_express_afraid">Afraid</string>
	<string name="anim_express_anger">Angry</string>
	<string name="anim_away">Away</string>
	<string name="anim_backflip">Backflip</string>
	<string name="anim_express_laugh">Belly Laugh</string>
	<string name="anim_express_toothsmile">BigSmile</string>
	<string name="anim_blowkiss">Blow Kiss</string>
	<string name="anim_express_bored">Bored</string>
	<string name="anim_bow">Bow</string>
	<string name="anim_clap">Clap</string>
	<string name="anim_courtbow">Court Bow</string>
	<string name="anim_express_cry">Cry</string>
	<string name="anim_dance1">Dance 1</string>
	<string name="anim_dance2">Dance 2</string>
	<string name="anim_dance3">Dance 3</string>
	<string name="anim_dance4">Dance 4</string>
	<string name="anim_dance5">Dance 5</string>
	<string name="anim_dance6">Dance 6</string>
	<string name="anim_dance7">Dance 7</string>
	<string name="anim_dance8">Dance 8</string>
	<string name="anim_express_disdain">Disdain</string>
	<string name="anim_drink">Drink</string>
	<string name="anim_express_embarrased">Embarrassed</string>
	<string name="anim_angry_fingerwag">Finger Wag</string>
	<string name="anim_fist_pump">Fist Pump</string>
	<string name="anim_yoga_float">Floating Yoga</string>
	<string name="anim_express_frown">Frown</string>
	<string name="anim_impatient">Impatient</string>
	<string name="anim_jumpforjoy">Jump For Joy</string>
	<string name="anim_kissmybutt">Kiss My Butt</string>
	<string name="anim_express_kiss">Kiss</string>
	<string name="anim_laugh_short">Laugh</string>
	<string name="anim_musclebeach">Muscle Beach</string>
	<string name="anim_no_unhappy">No (Unhappy)</string>
	<string name="anim_no_head">No</string>
	<string name="anim_nyanya">Nya-nya-nya</string>
	<string name="anim_punch_onetwo">One-Two Punch</string>
	<string name="anim_express_open_mouth">Open Mouth</string>
	<string name="anim_peace">Peace</string>
	<string name="anim_point_you">Point at Other</string>
	<string name="anim_point_me">Point at Self</string>
	<string name="anim_punch_l">Punch Left</string>
	<string name="anim_punch_r">Punch Right</string>
	<string name="anim_rps_countdown">RPS count</string>
	<string name="anim_rps_paper">RPS paper</string>
	<string name="anim_rps_rock">RPS rock</string>
	<string name="anim_rps_scissors">RPS scissors</string>
	<string name="anim_express_repulsed">Repulsed</string>
	<string name="anim_kick_roundhouse_r">Roundhouse Kick</string>
	<string name="anim_express_sad">Sad</string>
	<string name="anim_salute">Salute</string>
	<string name="anim_shout">Shout</string>
	<string name="anim_express_shrug">Shrug</string>
	<string name="anim_express_smile">Smile</string>
	<string name="anim_smoke_idle">Smoke Idle</string>
	<string name="anim_smoke_inhale">Smoke Inhale</string>
	<string name="anim_smoke_throw_down">Smoke Throw Down</string>
	<string name="anim_express_surprise">Surprise</string>
	<string name="anim_sword_strike_r">Sword Strike</string>
	<string name="anim_angry_tantrum">Tantrum</string>
	<string name="anim_express_tongue_out">TongueOut</string>
	<string name="anim_hello">Wave</string>
	<string name="anim_whisper">Whisper</string>
	<string name="anim_whistle">Whistle</string>
	<string name="anim_express_wink">Wink</string>
	<string name="anim_wink_hollywood">Wink (Hollywood)</string>
	<string name="anim_express_worry">Worry</string>
	<string name="anim_yes_happy">Yes (Happy)</string>
	<string name="anim_yes_head">Yes</string>

	<!-- build floater -->
	<string name="multiple_textures">Multiple</string>

<string name="use_texture">Use texture</string>
    <string name="manip_hint1">Move mouse cursor over ruler</string>
    <string name="manip_hint2">to snap to grid</string>

	<!-- world map -->
	<string name="texture_loading">Loading...</string>
	<string name="worldmap_offline">Offline</string>
	<string name="worldmap_item_tooltip_format">[AREA] m² L$[PRICE] ([SQMPRICE] L$/m²)</string>
	<string name="worldmap_results_none_found">None found.</string>
	<string name="worldmap_agent_position">You are here</string>
	
	<!-- mini map -->
	<string name="minimap_distance">(Distance: [DISTANCE] m)</string>
	<string name="minimap_no_focus">The camera cannot focus on user because they are outside your draw distance.</string>

	<!-- animations uploading status codes -->
	<string name="Ok">OK</string>
	<string name="Premature end of file">Premature end of file</string>
	<string name="ST_NO_JOINT">Can't find ROOT or JOINT.</string>

	<!-- Chat -->
	<string name="no_name_object">(no name)</string>
	<string name="NearbyChatTitle">Nearby chat</string>
  <string name="NearbyChatLabel">(Nearby chat)</string>
	<string name="whisper">whispers:</string>
	<string name="shout">shouts:</string>
	<string name="ringing">Connecting to in-world Voice Chat...</string>
	<string name="connected">Connected</string>
	<string name="unavailable">Voice not available at your current location</string>
	<string name="hang_up">Disconnected from in-world Voice Chat</string>
  <string name="reconnect_nearby">You will now be reconnected to Nearby Voice Chat</string>
	<string name="ScriptQuestionCautionChatGranted">'[OBJECTNAME]', an object owned by '[OWNERNAME]', located in [REGIONNAME] at [REGIONPOS], has been granted permission to: [PERMISSIONS].</string>
	<string name="ScriptQuestionCautionChatDenied">'[OBJECTNAME]', an object owned by '[OWNERNAME]', located in [REGIONNAME] at [REGIONPOS], has been denied permission to: [PERMISSIONS].</string>
	<string name="AdditionalPermissionsRequestHeader">If you allow access to your account, you will also be allowing the object to:</string>
	<string name="ScriptTakeMoney">Take Linden dollars (L$) from you</string>
	<string name="ActOnControlInputs">Act on your control inputs</string>
	<string name="RemapControlInputs">Remap your control inputs</string>
	<string name="AnimateYourAvatar">Animate your avatar</string>
	<string name="AttachToYourAvatar">Attach to your avatar</string>
	<string name="ReleaseOwnership">Release ownership and become public</string>
	<string name="LinkAndDelink">Link and delink from other objects</string>
	<string name="AddAndRemoveJoints">Add and remove joints with other objects</string>
	<string name="ChangePermissions">Change its permissions</string>
	<string name="TrackYourCamera">Track your camera</string>
	<string name="ControlYourCamera">Control your camera</string>
	<string name="TeleportYourAgent">Teleport you</string>
	<string name="ManageEstateSilently">Manage your estates silently</string>
	<string name="ChangeYourDefaultAnimations">Change your default animations</string>
	<string name="SnapshotSavedToDisk">Snapshot saved: [FILENAME]</string>
	
	<string name="JoinAnExperience">Join an experience</string> <!-- not used -->
	<string name="SilentlyManageEstateAccess">Suppress alerts when managing estate access lists</string>
	<string name="OverrideYourAnimations">Replace your default animations</string>
	<string name="ScriptReturnObjects">Return objects on your behalf</string>
	<string name="NotConnected">Not Connected</string>
	<string name="AgentNameSubst">(You)</string> <!-- Substitution for agent name -->
	<string name="UnknownScriptPermission">(unknown)!</string>

	<!-- Sim Access labels -->
	<string name="SIM_ACCESS_PG">General</string>
	<string name="SIM_ACCESS_MATURE">Moderate</string>
	<string name="SIM_ACCESS_ADULT">Adult</string>
	<string name="SIM_ACCESS_DOWN">Offline</string>
	<string name="SIM_ACCESS_MIN">Unknown</string>

	<!-- For use when we do not have land type back from the server -->
	<string name="land_type_unknown">(unknown)</string>

	<!-- For land type back from the simulator -->
	<string name="Estate / Full Region">Estate / Full Region</string>
	<string name="Estate / Homestead">Estate / Homestead</string>
	<string name="Mainland / Homestead">Mainland / Homestead</string>
	<string name="Mainland / Full Region">Mainland / Full Region</string>

	<!-- File load/save dialogs -->
	<string name="all_files">All Files</string>
	<string name="sound_files">Sounds</string>
	<string name="animation_files">Animations</string>
	<string name="image_files">Images</string>
	<string name="save_file_verb">Save</string>
	<string name="load_file_verb">Load</string>
	<string name="targa_image_files">Targa Images</string>
	<string name="bitmap_image_files">Bitmap Images</string>
	<string name="png_image_files">PNG Images</string>
	<string name="save_texture_image_files">Targa or PNG Images</string>
	<string name="avi_movie_file">AVI Movie File</string>
	<string name="xaf_animation_file">XAF Anim File</string>
	<string name="xml_file">XML File</string>
	<string name="raw_file">RAW File</string>
	<string name="compressed_image_files">Compressed Images</string>
	<string name="load_files">Load Files</string>
	<string name="choose_the_directory">Choose Directory</string>
	<string name="script_files">Scripts</string>
	<string name="dictionary_files">Dictionaries</string>
	<string name="backup_files">Object Backups</string>
	<string name="collada_files">COLLADA Models</string>
	<string name="csv_files">Comma separated values</string>
	<string name="recompile_script_verb">Recompile</string>

  <!-- LSL Usage Hover Tips -->
	<string name="LSLTipSleepTime" translate="false">Sleeps script for [SLEEP_TIME] seconds.</string>
	<!-- (FS:CR) LSL Hover Tips have been moved into scriptlibrary_*.xml so they can be dynamically updated -->

	<!-- Wearable Types -->
	<string name="shape">Shape</string>
	<string name="skin">Skin</string>
	<string name="hair">Hair</string>
	<string name="eyes">Eyes</string>
	<string name="shirt">Shirt</string>
	<string name="pants">Pants</string>
	<string name="shoes">Shoes</string>
	<string name="socks">Socks</string>
	<string name="jacket">Jacket</string>
	<string name="gloves">Gloves</string>
	<string name="undershirt">Undershirt</string>
	<string name="underpants">Underpants</string>
	<string name="skirt">Skirt</string>
	<string name="alpha">Alpha</string>
	<string name="tattoo">Tattoo</string>
  <string name="physics">Physics</string>
  <string name="invalid">invalid</string>
  <string name="none">none</string>

  <!-- Not Worn Wearable Types -->
	<string name="shirt_not_worn">Shirt not worn</string>
	<string name="pants_not_worn">Pants not worn</string>
	<string name="shoes_not_worn">Shoes not worn</string>
	<string name="socks_not_worn">Socks not worn</string>
	<string name="jacket_not_worn">Jacket not worn</string>
	<string name="gloves_not_worn">Gloves not worn</string>
	<string name="undershirt_not_worn">Undershirt not worn</string>
	<string name="underpants_not_worn">Underpants not worn</string>
	<string name="skirt_not_worn">Skirt not worn</string>
	<string name="alpha_not_worn">Alpha not worn</string>
	<string name="tattoo_not_worn">Tattoo not worn</string>
  <string name="physics_not_worn">Physics not worn</string>
	<string name="invalid_not_worn">invalid</string>

	<!-- Create new wearable of the specified type -->
	<string name="create_new_shape">Create new shape</string>
	<string name="create_new_skin">Create new skin</string>
	<string name="create_new_hair">Create new hair</string>
	<string name="create_new_eyes">Create new eyes</string>
	<string name="create_new_shirt">Create new shirt</string>
	<string name="create_new_pants">Create new pants</string>
	<string name="create_new_shoes">Create new shoes</string>
	<string name="create_new_socks">Create new socks</string>
	<string name="create_new_jacket">Create new jacket</string>
	<string name="create_new_gloves">Create new gloves</string>
	<string name="create_new_undershirt">Create new undershirt</string>
	<string name="create_new_underpants">Create new underpants</string>
	<string name="create_new_skirt">Create new skirt</string>
	<string name="create_new_alpha">Create new alpha</string>
	<string name="create_new_tattoo">Create new tattoo</string>
  <string name="create_new_physics">Create new physics</string>
	<string name="create_new_invalid">invalid</string>

  <!-- Wearable List-->
  <string name="NewWearable">New [WEARABLE_ITEM]</string>

	<!-- LLGroupNotify -->
	<!-- used in the construction of a Group Notice blue dialog box, buttons, tooltip etc. Seems to be no longer utilized by code in Viewer 2.0 -->
	<string name="next">Next</string>
	<string name="ok">OK</string>
	<string name="GroupNotifyGroupNotice">Group Notice</string>
	<string name="GroupNotifyGroupNotices">Group Notices</string>
	<string name="GroupNotifySentBy">Sent by</string>
	<string name="GroupNotifyAttached">Attached:</string>
	<string name="GroupNotifyViewPastNotices">View past notices or opt-out of receiving these messages here.</string>
	<string name="GroupNotifyOpenAttachment">Open Attachment</string>
	<string name="GroupNotifySaveAttachment">Save Attachment</string>
	<string name="GroupNotifySender">Sent by [SENDER], [GROUPNAME]</string>

  <string name="TeleportOffer">Teleport offering</string>
  <!-- start-up toast's string-->
  <string name="StartUpNotifications">New notifications arrived while you were away.</string>
  <!-- overflow toast's string-->
  <string name="OverflowInfoChannelString">You have %d more notification</string>


	<!-- body parts -->
	<string name="BodyPartsRightArm">Right Arm</string>
	<string name="BodyPartsHead">Head</string>
	<string name="BodyPartsLeftArm">Left Arm</string>
	<string name="BodyPartsLeftLeg">Left Leg</string>
	<string name="BodyPartsTorso">Torso</string>
	<string name="BodyPartsRightLeg">Right Leg</string>

	<!-- slider -->
	<string name="GraphicsQualityLow">Low</string>
	<string name="GraphicsQualityMid">Mid</string>
	<string name="GraphicsQualityHigh">High</string>

	<!-- mouselook -->
	<string name="LeaveMouselook">Press ESC to return to World View</string>

	<!-- inventory -->
	<string name="InventoryNoMatchingItems">Didn't find what you're looking for? Try [secondlife:///app/search/all/[SEARCH_TERM] Search].</string>
	<string name="PlacesNoMatchingItems">Didn't find what you're looking for? Try [secondlife:///app/search/places/[SEARCH_TERM] Search].</string>
	<string name="FavoritesNoMatchingItems">Drag a landmark here to add it to your favorites.</string>
	<string name="InventoryNoTexture">You do not have a copy of this texture in your inventory</string>
	<string name="InventoryInboxNoItems">Your Marketplace purchases will appear here. You may then drag them into your inventory to use them.</string>
	<string name="MarketplaceURL">https://marketplace.[MARKETPLACE_DOMAIN_NAME]/</string>
	<string name="MarketplaceURL_CreateStore">http://community.secondlife.com/t5/English-Knowledge-Base/Selling-in-the-Marketplace/ta-p/700193#Section_.3</string>
	<string name="MarketplaceURL_Dashboard">https://marketplace.[MARKETPLACE_DOMAIN_NAME]/merchants/store/dashboard</string>
	<string name="MarketplaceURL_Imports">https://marketplace.[MARKETPLACE_DOMAIN_NAME]/merchants/store/imports</string>
	<string name="MarketplaceURL_LearnMore">https://marketplace.[MARKETPLACE_DOMAIN_NAME]/learn_more</string>
	<string name="InventoryOutboxNotMerchantTitle">Anyone can sell items on the Marketplace.</string>
	<string name="InventoryOutboxNotMerchantTooltip"></string>
	<string name="InventoryOutboxNotMerchant">
If you'd like to become a merchant, you'll need to [[MARKETPLACE_CREATE_STORE_URL] create a Marketplace store].
	</string>
	<string name="InventoryOutboxNoItemsTitle">Your outbox is empty.</string>
	<string name="InventoryOutboxNoItemsTooltip"></string>
	<string name="InventoryOutboxNoItems">
Drag folders to this area and click "Send to Marketplace" to list them for sale on the [[MARKETPLACE_DASHBOARD_URL] Marketplace].
	</string>
	<string name="InventoryOutboxInitializingTitle">Initializing Marketplace.</string>
	<string name="InventoryOutboxInitializingTooltip"></string>
	<string name="InventoryOutboxInitializing">
We are accessing your account on the [[MARKETPLACE_CREATE_STORE_URL] Marketplace store].
	</string>
	<string name="InventoryOutboxErrorTitle">Marketplace Errors.</string>
	<string name="InventoryOutboxErrorTooltip"></string>
	<string name="InventoryOutboxError">
The [[MARKETPLACE_CREATE_STORE_URL] Marketplace store] is returning errors.
	</string>

	<string name="Marketplace Error None">No errors</string>
	<string name="Marketplace Error Not Merchant">Error: Before sending items to the Marketplace you will need to set yourself up as a merchant (free of charge).</string>
	<string name="Marketplace Error Empty Folder">Error: This folder has no contents.</string>
	<string name="Marketplace Error Unassociated Products">Error: This item failed to upload because your merchant account has too many items unassociated with products.  To fix this error, log in to the marketplace website and reduce your unassociated item count.</string>

	<string name="Marketplace Error Object Limit">Error: This item contains too many objects.  Fix this error by placing objects together in boxes to reduce the total count to less than 200.</string>
	<string name="Marketplace Error Folder Depth">Error: This item contains too many levels of nested folders.  Reorganize it to a maximum of 3 levels of nested folders.</string>
	<string name="Marketplace Error Unsellable Item">Error: This item can not be sold on the marketplace.</string>
	<string name="Marketplace Error Internal Import">Error: There was a problem with this item.  Try again later.</string>

	<string name="Open landmarks">Open landmarks</string>
  <string name="Unconstrained">Unconstrained</string>

	<!-- use value="" because they have preceding spaces -->
	<string name="no_transfer" value=" (no transfer)" />
	<string name="no_modify"   value=" (no modify)" />
	<string name="no_copy"     value=" (no copy)" />
	<string name="worn"        value=" (worn)" />
	<string name="link"        value=" (link)" />
	<string name="broken_link" value=" (broken_link)" />
	<string name="LoadingContents">Loading contents...</string>
	<string name="NoContents">No contents</string>
	<string name="WornOnAttachmentPoint" value=" (worn on [ATTACHMENT_POINT])" />
	<string name="AttachmentErrorMessage" value=" ([ATTACHMENT_ERROR])" />
	<string name="ActiveGesture" value="[GESLABEL] (active)"/>
	<!-- Inventory permissions -->
	<string name="PermYes">Yes</string>
	<string name="PermNo">No</string>

	<!-- Gestures labels -->
    <!-- use value="" because they have preceding spaces -->
    <string name="Chat Message"  value=" Chat : " />
    <string name="Sound"         value=" Sound : " />
	<string name="Wait"          value=" --- Wait : " />
	<string name="AnimFlagStop"  value=" Stop Animation :    " />
	<string name="AnimFlagStart" value=" Start Animation :   " />
	<string name="Wave"          value=" Wave " />
	<string name="GestureActionNone" value="None" />
	<string name="HelloAvatar"   value=" Hello, avatar! " />
	<string name="ViewAllGestures"  value="  View All &gt;&gt;" />
	<string name="GetMoreGestures"  value="  Get More &gt;&gt;" />

	<!-- inventory filter -->
    <!-- use value="" because they have preceding spaces -->
	<string name="Animations"    value=" Animations," />
	<string name="Calling Cards" value=" Calling Cards," />
	<string name="Clothing"      value=" Clothing," />
	<string name="Gestures"      value=" Gestures," />
	<string name="Landmarks"     value=" Landmarks," />
	<string name="Notecards"     value=" Notecards," />
	<string name="Objects"       value=" Objects," />
	<string name="Scripts"       value=" Scripts," />
	<string name="Sounds"        value=" Sounds," />
	<string name="Textures"      value=" Textures," />
	<string name="Snapshots"     value=" Snapshots," />
	<string name="No Filters"    value="No " />
	<string name="Since Logoff"  value=" - Since Logoff" />

	<!-- inventory folder -->
	<string name="InvFolder My Inventory">Inventory</string>
	<string name="InvFolder Library">Library</string>
	<string name="InvFolder Textures">Textures</string>
	<string name="InvFolder Sounds">Sounds</string>
	<string name="InvFolder Calling Cards">Calling Cards</string>
	<string name="InvFolder Landmarks">Landmarks</string>
	<string name="InvFolder Scripts">Scripts</string>
	<string name="InvFolder Clothing">Clothing</string>
	<string name="InvFolder Objects">Objects</string>
	<string name="InvFolder Notecards">Notecards</string>
	<string name="InvFolder New Folder">New Folder</string>
	<string name="InvFolder Inventory">Inventory</string>
	<string name="InvFolder Uncompressed Images">Uncompressed Images</string>
	<string name="InvFolder Body Parts">Body Parts</string>
	<string name="InvFolder Trash">Trash</string>
	<string name="InvFolder Photo Album">Photo Album</string>
	<string name="InvFolder Lost And Found">Lost And Found</string>
	<string name="InvFolder Uncompressed Sounds">Uncompressed Sounds</string>
	<string name="InvFolder Animations">Animations</string>
	<string name="InvFolder Gestures">Gestures</string>
	<string name="InvFolder Favorites">Favorites</string>
  <!-- historically default name of the Favorites folder can start from either "f" or "F" letter.
      Also, it can be written as "Favorite" or "Favorites".
  We should localize all variants of them with the same value -->
	<string name="InvFolder favorite">Favorites</string>
	<string name="InvFolder favorites">Favorites</string>
	<string name="InvFolder Current Outfit">Current Outfit</string>
	<string name="InvFolder Initial Outfits">Initial Outfits</string>
	<string name="InvFolder My Outfits">Outfits</string>
	<string name="InvFolder Accessories">Accessories</string>
	<string name="InvFolder Meshes">Meshes</string>
	<string name="InvFolder Received Items">Received Items</string>
	<string name="InvFolder Merchant Outbox">Merchant Outbox</string>

  <!-- are used for Friends and Friends/All folders in Inventory "Calling cards" folder. See EXT-694-->
	<string name="InvFolder Friends">Friends</string>	
	<string name="InvFolder All">All</string>

	<!-- Virtual Firestorm system folders -->
	<string name="InvFolder #Firestorm">#Firestorm</string>
	<string name="InvFolder #Phoenix">#Phoenix</string>
	<string name="InvFolder #RLV">#RLV</string>
	
	<string name="no_attachments">No attachments worn</string>
    <string name="Attachments remain">Attachments ([COUNT] remain)</string>

	<!-- inventory FVBridge -->
	<!--  This is used in llpanelinventory.cpp when constructing a context menu for an item for Sale  -->
	<string name="Buy">Buy</string>
	<string name="BuyforL$">Buy for L$</string>

	<string name="Stone">Stone</string>
	<string name="Metal">Metal</string>
	<string name="Glass">Glass</string>
	<string name="Wood">Wood</string>
	<string name="Flesh">Flesh</string>
	<string name="Plastic">Plastic</string>
	<string name="Rubber">Rubber</string>
	<string name="Light">Light</string>

	<!-- keyboard -->
	<string name="KBShift">Shift</string>
	<string name="KBCtrl">Ctrl</string>

	<!-- Avatar Skeleton -->
	<string name="Chest">Chest</string>
	<string name="Skull">Skull</string>
	<string name="Left Shoulder">Left Shoulder</string>
	<string name="Right Shoulder">Right Shoulder</string>
	<string name="Left Hand">Left Hand</string>
	<string name="Right Hand">Right Hand</string>
	<string name="Left Foot">Left Foot</string>
	<string name="Right Foot">Right Foot</string>
	<string name="Spine">Spine</string>
	<string name="Pelvis">Pelvis</string>
	<string name="Mouth">Mouth</string>
	<string name="Chin">Chin</string>
	<string name="Left Ear">Left Ear</string>
	<string name="Right Ear">Right Ear</string>
	<string name="Left Eyeball">Left Eyeball</string>
	<string name="Right Eyeball">Right Eyeball</string>
	<string name="Nose">Nose</string>
	<string name="R Upper Arm">R Upper Arm</string>
	<string name="R Forearm">R Forearm</string>
	<string name="L Upper Arm">L Upper Arm</string>
	<string name="L Forearm">L Forearm</string>
	<string name="Right Hip">Right Hip</string>
	<string name="R Upper Leg">R Upper Leg</string>
	<string name="R Lower Leg">R Lower Leg</string>
	<string name="Left Hip">Left Hip</string>
	<string name="L Upper Leg">L Upper Leg</string>
	<string name="L Lower Leg">L Lower Leg</string>
	<string name="Stomach">Stomach</string>
	<string name="Left Pec">Left Pec</string>
	<string name="Right Pec">Right Pec</string>
        <string name="Neck">Neck</string>
        <string name="Avatar Center">Avatar Center</string>
	<string name="Invalid Attachment">Invalid Attachment Point</string>
	<string name="ATTACHMENT_MISSING_ITEM">Error: missing item</string>
	<string name="ATTACHMENT_MISSING_BASE_ITEM">Error: missing base item</string>
	<string name="ATTACHMENT_NOT_ATTACHED">Error: object is in current outfit but not attached</string>

  <!-- Avatar age computation, see LLDateUtil::ageFromDate -->
  <string name="YearsMonthsOld">[AGEYEARS] [AGEMONTHS]</string>
  <string name="YearsOld">[AGEYEARS] old</string>
  <string name="MonthsOld">[AGEMONTHS] old</string>
  <string name="WeeksOld">[AGEWEEKS] old</string>
  <string name="DaysOld">[AGEDAYS] old</string>
  <string name="TodayOld">Joined today</string>
  <string name="TotalDaysOld">; [AGEDAYSTOTAL]</string>

  <!-- AgeYearsA = singular,
       AgeYearsB = plural,
       AgeYearsC = plural for non-English languages like Russian
       For example, LLTrans::getCountString("AgeYears", 3) is plural form B
       in English and form C in Russian -->
  <string name="AgeYearsA">[COUNT] year</string>
  <string name="AgeYearsB">[COUNT] years</string>
  <string name="AgeYearsC">[COUNT] years</string>
  <string name="AgeMonthsA">[COUNT] month</string>
  <string name="AgeMonthsB">[COUNT] months</string>
  <string name="AgeMonthsC">[COUNT] months</string>
  <string name="AgeWeeksA">[COUNT] week</string>
  <string name="AgeWeeksB">[COUNT] weeks</string>
  <string name="AgeWeeksC">[COUNT] weeks</string>
  <string name="AgeDaysA">[COUNT] day</string>
  <string name="AgeDaysB">[COUNT] days</string>
  <string name="AgeDaysC">[COUNT] days</string>
  <!-- Group member counts -->
  <string name="GroupMembersA">[COUNT] member</string>
  <string name="GroupMembersB">[COUNT] members</string>
  <string name="GroupMembersC">[COUNT] members</string>

  <!-- Account types, see LLAvatarPropertiesProcessor -->
  <string name="AcctTypeResident">Resident</string>
  <string name="AcctTypeTrial">Trial</string>
  <string name="AcctTypeCharterMember">Charter Member</string>
  <string name="AcctTypeEmployee">Linden Lab Employee</string>
  <string name="PaymentInfoUsed">Payment Info Used</string>
  <string name="PaymentInfoOnFile">Payment Info On File</string>
  <string name="NoPaymentInfoOnFile">No Payment Info On File</string>
  <string name="AgeVerified">Age-verified</string>
  <string name="NotAgeVerified">Not Age-verified</string>

  <!-- HUD Position -->
	<string name="Center 2">Center 2</string>
	<string name="Top Right">Top Right</string>
	<string name="Top">Top</string>
	<string name="Top Left">Top Left</string>
	<string name="Center">Center</string>
	<string name="Bottom Left">Bottom Left</string>
	<string name="Bottom">Bottom</string>
	<string name="Bottom Right">Bottom Right</string>

	<!-- compile queue-->
	<string name="CompileQueueDownloadedCompiling">Downloaded, now compiling</string>
	<string name="CompileQueueServiceUnavailable">Script compilation service not available</string>
	<string name="CompileQueueScriptNotFound">Script not found on server.</string>
	<string name="CompileQueueProblemDownloading">Problem downloading</string>
	<string name="CompileQueueInsufficientPermDownload">Insufficient permissions to download a script.</string>
	<string name="CompileQueueInsufficientPermFor">Insufficient permissions for</string>
	<string name="CompileQueueUnknownFailure">Unknown failure to download</string>
	<string name="CompileQueueTitle">Recompilation Progress</string>
	<string name="CompileQueueStart">recompile</string>
	<string name="ResetQueueTitle">Reset Progress</string>
	<string name="ResetQueueStart">reset</string>
	<string name="RunQueueTitle">Set Running Progress</string>
	<string name="RunQueueStart">set running</string>
	<string name="NotRunQueueTitle">Set Not Running Progress</string>
	<string name="NotRunQueueStart">set not running</string>
	<string name="DeleteQueueTitle">Delete Progress</string>
	<string name="DeleteQueueStart">Deleting</string>

	<!-- compile comment text-->
	<string name="Compiling">Compiling [NAME]</string>
	<string name="CompileSuccessful">Compile successful!</string>
	<string name="CompileSuccessfulSaving">Compile successful, saving...</string>
	<string name="SaveComplete">Save complete.</string>
	<string name="UploadFailed">File upload failed: [REASON]</string>
	<string name="ObjectOutOfRange">Script (object out of range)</string>

	<!-- god tools -->
	<string name="GodToolsObjectOwnedBy">Object [OBJECT] owned by [OWNER]</string>

	<!-- groups -->
	<string name="GroupsNone">none</string>
	<string name="Group" value=" (group)" />
	<string name="Unknown">(Unknown)</string>
	<string name="SummaryForTheWeek"    value="Summary for this week, beginning on " />
	<string name="NextStipendDay"       value="The next stipend day is " />
	<string name="GroupPlanningDate">[mthnum,datetime,utc]/[day,datetime,utc]/[year,datetime,utc]</string>
	<string name="GroupIndividualShare" value="                      Group       Individual Share" />
	<string name="GroupColumn"          value="                      Group" />
	<string name="Balance">Balance</string>
	<string name="Credits">Credits</string>
	<string name="Debits">Debits</string>
	<string name="Total">Total</string>
	<string name="NoGroupDataFound">No group data found for group </string>

	<!-- floater IM bonus_info: When a Linden with Admin/god status receives a new IM this displays the estate (Mainland vs. teen grid) of the source avatar.
		This is to help Lindens when answering questions. -->
	<string name="IMParentEstate">parent estate</string>
	<string name="IMMainland">mainland</string>
	<string name="IMTeen">teen</string>

    <!-- floater about land -->
    <string name="Anyone">anyone</string>

	<!-- floater region info -->
	<!-- The following will replace variable [ALL_ESTATES] in notifications EstateAllowed*, EstateBanned*, EstateManager* -->
	<string name="RegionInfoError">error</string>
	<string name="RegionInfoAllEstatesOwnedBy">
		all estates owned by [OWNER]
	</string>
	<string name="RegionInfoAllEstatesYouOwn">all estates that you own</string>
	<string name="RegionInfoAllEstatesYouManage">
		all estates that you manage for [OWNER]
	</string>
	<string name="RegionInfoAllowedResidents">Allowed Residents: ([ALLOWEDAGENTS], max [MAXACCESS])</string>
	<string name="RegionInfoAllowedGroups">Allowed Groups: ([ALLOWEDGROUPS], max [MAXACCESS])</string>
	<string name="RegionInfoEstateManagers">Estate Managers: ([ESTATEMANAGERS], max [MAXMANAGERS])</string>
	<string name="RegionInfoBannedResidents">Banned Residents: ([BANNEDAGENTS], max [MAXBANNED])</string>
	<string name="RegionInfoListTypeAllowedAgents">Allowed Residents</string>
	<string name="RegionInfoListTypeBannedAgents">Banned Residents</string>

	<!-- script limits floater -->
	<string name="ScriptLimitsParcelScriptMemory">Parcel Script Memory</string>
	<string name="ScriptLimitsParcelsOwned">Parcels Listed: [PARCELS]</string>
	<string name="ScriptLimitsMemoryUsed">Memory used: [COUNT] kb out of [MAX] kb; [AVAILABLE] kb available</string>
	<string name="ScriptLimitsMemoryUsedSimple">Memory used: [COUNT] kb</string>
	<string name="ScriptLimitsParcelScriptURLs">Parcel Script URLs</string>
	<string name="ScriptLimitsURLsUsed">URLs used: [COUNT] out of [MAX]; [AVAILABLE] available</string>
	<string name="ScriptLimitsURLsUsedSimple">URLs used: [COUNT]</string>
	<string name="ScriptLimitsRequestError">Error requesting information</string>
	<string name="ScriptLimitsRequestNoParcelSelected">No Parcel Selected</string>
	<string name="ScriptLimitsRequestWrongRegion">Error: script information is only available in your current region</string>
	<string name="ScriptLimitsRequestWaiting">Retrieving information...</string>
	<string name="ScriptLimitsRequestDontOwnParcel">You do not have permission to examine this parcel</string>

	<string name="SITTING_ON">Sitting On</string>
	<string name="ATTACH_CHEST">Chest</string>
	<string name="ATTACH_HEAD">Head</string>
	<string name="ATTACH_LSHOULDER">Left Shoulder</string>
	<string name="ATTACH_RSHOULDER">Right Shoulder</string>
	<string name="ATTACH_LHAND">Left Hand</string>
	<string name="ATTACH_RHAND">Right Hand</string>
	<string name="ATTACH_LFOOT">Left Foot</string>
	<string name="ATTACH_RFOOT">Right Foot</string>
	<string name="ATTACH_BACK">Back</string>
	<string name="ATTACH_PELVIS">Pelvis</string>
	<string name="ATTACH_MOUTH">Mouth</string>
	<string name="ATTACH_CHIN">Chin</string>
	<string name="ATTACH_LEAR">Left Ear</string>
	<string name="ATTACH_REAR">Right Ear</string>
	<string name="ATTACH_LEYE">Left Eye</string>
	<string name="ATTACH_REYE">Right Eye</string>
	<string name="ATTACH_NOSE">Nose</string>
	<string name="ATTACH_RUARM">Right Upper Arm</string>
	<string name="ATTACH_RLARM">Right Lower Arm</string>
	<string name="ATTACH_LUARM">Left Upper Arm</string>
	<string name="ATTACH_LLARM">Left Lower Arm</string>
	<string name="ATTACH_RHIP">Right Hip</string>
	<string name="ATTACH_RULEG">Right Upper Leg</string>
	<string name="ATTACH_RLLEG">Right Lower Leg</string>
	<string name="ATTACH_LHIP">Left Hip</string>
	<string name="ATTACH_LULEG">Left Upper Leg</string>
	<string name="ATTACH_LLLEG">Left Lower Leg</string>
	<string name="ATTACH_BELLY">Belly</string>
	<string name="ATTACH_RPEC">Right Pec</string>
	<string name="ATTACH_LPEC">Left Pec</string>
	<string name="ATTACH_HUD_CENTER_2">HUD Center 2</string>
	<string name="ATTACH_HUD_TOP_RIGHT">HUD Top Right</string>
	<string name="ATTACH_HUD_TOP_CENTER">HUD Top Center</string>
	<string name="ATTACH_HUD_TOP_LEFT">HUD Top Left</string>
	<string name="ATTACH_HUD_CENTER_1">HUD Center 1</string>
	<string name="ATTACH_HUD_BOTTOM_LEFT">HUD Bottom Left</string>
	<string name="ATTACH_HUD_BOTTOM">HUD Bottom</string>
	<string name="ATTACH_HUD_BOTTOM_RIGHT">HUD Bottom Right</string>
	<string name="ATTACH_NECK">Neck</string>
	<string name="ATTACH_AVATAR_CENTER">Avatar Center</string>
	<string name="ATTACH_BRIDGE">Bridge</string>
			
  <!-- script editor -->
	<string name="CursorPos">Line [LINE], Column [COLUMN]</string>

	<!-- panel dir browser -->
	<string name="PanelDirCountFound">[COUNT] found</string>
	<string name="PanelDirTimeStr">[hour12,datetime,slt]:[min,datetime,slt] [ampm,datetime,slt]</string>

	<!-- panel dir events -->
	<string name="PanelDirEventsDateText">[mthnum,datetime,slt]/[day,datetime,slt]</string>

	<!-- panel contents -->
	<string name="PanelContentsTooltip">Content of object</string>
	<string name="PanelContentsNewScript">New Script</string>

  <!-- panel preferences general -->
  <string name="DoNotDisturbModeResponseDefault">This resident has turned on Unavailable mode and will see your message later.</string>
  <string name="AutoResponseModeDefault">The Resident you messaged has activated Firestorm viewer&apos;s &apos;autorespond mode&apos; which means they have requested not to be disturbed.  Your message will still be shown in their IM panel for later viewing.</string>
  <string name="AutoResponseModeNonFriendsDefault">The Resident you messaged has activated Firestorm viewer&apos;s &apos;autorespond mode&apos; which means they have requested not to be disturbed.  Your message will still be shown in their IM panel for later viewing.</string>
  <string name="RejectTeleportOffersResponseDefault">The Resident you messaged has activated Firestorm viewer&apos;s &apos;reject all teleport offers and requests mode&apos; which means they have requested not to be disturbed with teleport offers and requests. You may still send an IM message manually.</string>
  <string name="MutedAvatarsResponseDefault">The Resident you messaged has blocked you from sending them any messages.</string>
  <string name="AwayAvatarResponseDefault">The Resident you messaged is currently away from keyboard. Your message will still be shown in their IM panel for later viewing.</string>

	<!-- Mute -->
	<string name="MuteByName">(By name)</string>
	<string name="MuteAgent">(Resident)</string>
	<string name="MuteObject">(Object)</string>
	<string name="MuteGroup">(Group)</string>
	<string name="MuteExternal">(External)</string>

	<!-- Region/Estate Covenant -->
	<string name="RegionNoCovenant">There is no Covenant provided for this Estate.</string>
	<string name="RegionNoCovenantOtherOwner">There is no Covenant provided for this Estate. The land on this estate is being sold by the Estate owner.  Please contact the Estate Owner for sales details.</string>
	<string name="covenant_last_modified" value="Last Modified: " /> <!-- use value="" to keep the trailing space -->
	<string name="none_text"  value=" (none) " />
	<string name="never_text" value=" (never) " />

	<!--Region Details-->
	<string name="GroupOwned">Group Owned</string>
	<string name="Public">Public</string>

	<!-- Environment settings -->
	<string name="LocalSettings">Local Settings</string>
	<string name="RegionSettings">Region Settings</string>

	<!-- panel classified -->
	<string name="ClassifiedClicksTxt">Clicks: [TELEPORT] teleport, [MAP] map, [PROFILE] profile</string>
	<string name="ClassifiedUpdateAfterPublish">(will update after publish)</string>

  <!-- panel picks -->
  <string name="NoPicksClassifiedsText">You haven't created any Picks or Classifieds. Click the Plus button below to create a Pick or Classified.</string>
  <string name="NoAvatarPicksClassifiedsText">User has no picks or classifieds</string>
  <string name="PicksClassifiedsLoadingText">Loading...</string>
  <!-- FS:KC legacy profiles -->
  <string name="NoPicksText">You haven't created any Picks.</string>
  <string name="NoAvatarPicksText">User has no picks</string>
  <string name="NoClassifiedsText">You haven't created any Classifieds. Click the Plus button below to create a Classified.</string>
  <string name="NoAvatarClassifiedsText">User has no classifieds</string>

	<!-- Multi Preview Floater -->
	<string name="MultiPreviewTitle">Preview</string>
	<string name="MultiPropertiesTitle">Properties</string>

	<!-- inventory offer -->
	<string name="InvOfferAnObjectNamed">An object named</string>
	<string name="InvOfferOwnedByGroup">owned by the group</string>
	<string name="InvOfferOwnedByUnknownGroup">owned by an unknown group</string>
	<string name="InvOfferOwnedBy">owned by</string>
	<string name="InvOfferOwnedByUnknownUser">owned by an unknown user</string>
	<string name="InvOfferGaveYou">gave you</string>
	<string name="InvOfferYouDecline">You decline</string>
	<!-- FS:Ansariel: Removed nolink-tags for console -->
	<string name="InvOfferDecline">You decline [DESC] from [NAME].</string>
	<string name="InvOfferFrom">from</string>

	<!-- group money -->
	<string name="GroupMoneyTotal">Total</string>
	<string name="GroupMoneyBought">bought</string>
	<string name="GroupMoneyPaidYou">paid you</string>
	<string name="GroupMoneyPaidInto">paid into</string>
	<string name="GroupMoneyBoughtPassTo">bought pass to</string>
	<string name="GroupMoneyPaidFeeForEvent">paid fee for event</string>
	<string name="GroupMoneyPaidPrizeForEvent">paid prize for event</string>
	<string name="GroupMoneyBalance">Balance</string>
	<string name="GroupMoneyCredits">Credits</string>
	<string name="GroupMoneyDebits">Debits</string>
	<string name="GroupMoneyDate">[weekday,datetime,utc] [mth,datetime,utc] [day,datetime,utc], [year,datetime,utc]</string>

	<!-- Viewer menu -->
	<string name="AcquiredItems">Acquired Items</string>
	<string name="Cancel">Cancel</string>
	<string name="UploadingCosts">Uploading [NAME] costs L$ [AMOUNT]</string>
	<string name="BuyingCosts">Buying this costs L$ [AMOUNT]</string>
	<string name="UnknownFileExtension">
		Unknown file extension .%s
Expected .wav, .tga, .bmp, .jpg, .jpeg, or .bvh
	</string>
  <string name="MuteObject2">Block</string>
  <string name="MuteAvatar">Block</string>
  <string name="UnmuteObject">Unblock</string>
  <string name="UnmuteAvatar">Unblock</string>
	<string name="AddLandmarkNavBarMenu">Add to Landmarks...</string>
	<string name="EditLandmarkNavBarMenu">Edit Landmark...</string>

	<!-- menu accelerators -->
	<string name="accel-mac-control">&#8963;</string>
	<string name="accel-mac-command">&#8984;</string>
	<string name="accel-mac-option">&#8997;</string>
	<string name="accel-mac-shift">&#8679;</string>
	<string name="accel-win-control">Ctrl+</string>
	<string name="accel-win-alt">Alt+</string>
	<string name="accel-win-shift">Shift+</string>

	<!-- Previews -->
	<string name="FileSaved">File Saved</string>
	<string name="Receiving">Receiving</string>

	<!-- status bar , Time -->
	<string name="AM">AM</string>
	<string name="PM">PM</string>
	<string name="PST">PST</string>
	<string name="PDT">PDT</string>

	<!-- Directions, HUD -->
	<string name="Direction_Forward">Forward</string>
	<string name="Direction_Left">Left</string>
	<string name="Direction_Right">Right</string>
	<string name="Direction_Back">Back</string>
	<string name="Direction_North">North</string>
	<string name="Direction_South">South</string>
	<string name="Direction_West">West</string>
	<string name="Direction_East">East</string>
	<string name="Direction_Up">Up</string>
	<string name="Direction_Down">Down</string>

    <!-- Search Category Strings -->
	<string name="Any Category">Any Category</string>
	<string name="Shopping">Shopping</string>
	<string name="Land Rental">Land Rental</string>
	<string name="Property Rental">Property Rental</string>
	<string name="Special Attraction">Special Attraction</string>
	<string name="New Products">New Products</string>
	<string name="Employment">Employment</string>
	<string name="Wanted">Wanted</string>
	<string name="Service">Service</string>
	<string name="Personal">Personal</string>

	<!-- PARCEL_CATEGORY_UI_STRING -->
	<string name="None">None</string>
	<string name="Linden Location">Linden Location</string>
	<string name="Adult">Adult</string>
	<!-- FS:Ansariel: Fixed to match PARCEL_CATEGORY_UI_STRING array -->
	<string name="Arts and Culture">Arts &amp; Culture</string>
	<string name="Business">Business</string>
	<string name="Educational">Educational</string>
	<string name="Gaming">Gaming</string>
	<string name="Hangout">Hangout</string>
	<string name="Newcomer Friendly">Newcomer Friendly</string>
	<!-- FS:Ansariel: Fixed to match PARCEL_CATEGORY_UI_STRING array -->
	<string name="Parks and Nature">Parks &amp; Nature</string>
	<string name="Residential">Residential</string>
	<!--<string name="Shopping">Shopping</string>	-->
	<string name="Stage">Stage</string>
	<string name="Other">Other</string>
	<string name="Rental">Rental</string>
	<string name="Any">Any</string>
	<string name="You">You</string>

	<!-- punctuations -->
	<string name=":">:</string>
	<string name=",">,</string>
	<string name="...">...</string>
	<string name="***">***</string>
	<string name="(">(</string>
	<string name=")">)</string>
	<string name=".">.</string>
	<string name="'">'</string>
	<string name="---">---</string>

	<!-- media -->
	<string name="Multiple Media">Multiple Media</string>
	<string name="Play Media">Play/Pause Media</string>
	<string name="StreamtitleNowPlaying">Now playing:</string>

	<!-- OSMessageBox messages -->
	<string name="MBCmdLineError">
		An error was found parsing the command line.
Please see: http://wiki.secondlife.com/wiki/Client_parameters
Error:
	</string>
	<string name="MBCmdLineUsg">[APP_NAME] Command line usage:</string>
	<string name="MBUnableToAccessFile">
		[APP_NAME] is unable to access a file that it needs.

This can be because you somehow have multiple copies running, or your system incorrectly thinks a file is open.
If this message persists, restart your computer and try again.
If it continues to persist, you may need to completely uninstall [APP_NAME] and reinstall it.
	</string>
	<string name="MBFatalError">Fatal Error</string>
	<string name="MBApplicationError">Application Error - Don't Panic</string>
	<string name="MBApplicationErrorDetails">We are sorry, but [APP_NAME] has crashed and needs to be closed. If you see this issue happening repeatedly, please contact our support team and submit the following message:

[ERROR_DETAILS]
	</string>
	<string name="MBRequiresAltiVec"> [APP_NAME] requires a processor with AltiVec (G4 or later).</string>
	<string name="MBAlreadyRunning">
		[APP_NAME] is already running.
Check your task bar for a minimized copy of the program.
If this message persists, restart your computer.
	</string>
	<string name="MBFrozenCrashed">
		[APP_NAME] appears to have frozen or crashed on the previous run.
Would you like to send a crash report?
	</string>
	<string name="MBAlert">Notification</string>
	<string name="MBNoDirectX">
		[APP_NAME] is unable to detect DirectX 9.0b or greater.
[APP_NAME] uses DirectX to detect hardware and/or outdated drivers that can cause stability problems, poor performance and crashes.  While you can run [APP_NAME] without it, we highly recommend running with DirectX 9.0b.

Do you wish to continue?
	</string>
	<string name="MBWarning">Warning</string>
	<string name="MBNoAutoUpdate">
		Automatic updating is not yet implemented for Linux.
Please download the latest version from www.secondlife.com.
	</string>
	<string name="MBRegClassFailed">RegisterClass failed</string>
	<string name="MBError">Error</string>
	<string name="MBFullScreenErr">
		Unable to run fullscreen at [WIDTH] x [HEIGHT].
Running in window.
	</string>
	<string name="MBDestroyWinFailed">Shutdown Error while destroying window (DestroyWindow() failed)</string>
	<string name="MBShutdownErr">Shutdown Error</string>
	<string name="MBDevContextErr">Can't make GL device context</string>
	<string name="MBPixelFmtErr">Can't find suitable pixel format</string>
	<string name="MBPixelFmtDescErr">Can't get pixel format description</string>
	<string name="MBTrueColorWindow">
		[APP_NAME] requires True Color (32-bit) to run.
Please go to your computer's display settings and set the color mode to 32-bit.
	</string>
	<string name="MBAlpha">
		[APP_NAME] is unable to run because it can't get an 8 bit alpha channel.  Usually this is due to video card driver issues.
Please make sure you have the latest video card drivers installed.
Also be sure your monitor is set to True Color (32-bit) in Control Panels &gt; Display &gt; Settings.
If you continue to receive this message, contact the [SUPPORT_SITE].
	</string>
	<string name="MBPixelFmtSetErr">Can't set pixel format</string>
	<string name="MBGLContextErr">Can't create GL rendering context</string>
	<string name="MBGLContextActErr">Can't activate GL rendering context</string>
	<string name="MBVideoDrvErr">
		[APP_NAME] is unable to run because your video card drivers did not install properly, are out of date, or are for unsupported hardware. Please make sure you have the latest video card drivers and even if you do have the latest, try reinstalling them.

If you continue to receive this message, contact the [SUPPORT_SITE].
	</string>

	<!-- Avatar Shape Information -->
<string name="5 O'Clock Shadow">5 O'Clock Shadow</string>

<string name="All White">All White</string>
<string name="Anime Eyes">Anime Eyes</string>
<string name="Arced">Arced</string>
<string name="Arm Length">Arm Length</string>
<string name="Attached">Attached</string>
<string name="Attached Earlobes">Attached Earlobes</string>


<string name="Back Fringe">Back Fringe</string>

<string name="Baggy">Baggy</string>
<string name="Bangs">Bangs</string>

<string name="Beady Eyes">Beady Eyes</string>
<string name="Belly Size">Belly Size</string>
<string name="Big">Big</string>
<string name="Big Butt">Big Butt</string>

<string name="Big Hair Back">Big Hair: Back</string>
<string name="Big Hair Front">Big Hair: Front</string>
<string name="Big Hair Top">Big Hair: Top</string>
<string name="Big Head">Big Head</string>
<string name="Big Pectorals">Big Pectorals</string>
<string name="Big Spikes">Big Spikes</string>
<string name="Black">Black</string>
<string name="Blonde">Blonde</string>
<string name="Blonde Hair">Blonde Hair</string>
<string name="Blush">Blush</string>
<string name="Blush Color">Blush Color</string>
<string name="Blush Opacity">Blush Opacity</string>
<string name="Body Definition">Body Definition</string>
<string name="Body Fat">Body Fat</string>
<string name="Body Freckles">Body Freckles</string>
<string name="Body Thick">Body Thick</string>
<string name="Body Thickness">Body Thickness</string>
<string name="Body Thin">Body Thin</string>

<string name="Bow Legged">Bow Legged</string>
<string name="Breast Buoyancy">Breast Buoyancy</string>
<string name="Breast Cleavage">Breast Cleavage</string>
<string name="Breast Size">Breast Size</string>
<string name="Bridge Width">Bridge Width</string>
<string name="Broad">Broad</string>
<string name="Brow Size">Brow Size</string>
<string name="Bug Eyes">Bug Eyes</string>
<string name="Bugged Eyes">Bugged Eyes</string>
<string name="Bulbous">Bulbous</string>
<string name="Bulbous Nose">Bulbous Nose</string>

<string name="Breast Physics Mass">Breast Mass</string>
<string name="Breast Physics Smoothing">Breast Smoothing</string>
<string name="Breast Physics Gravity">Breast Gravity</string>
<string name="Breast Physics Drag">Breast Drag</string>

<string name="Breast Physics InOut Max Effect">Max Effect</string>
<string name="Breast Physics InOut Spring">Spring</string>
<string name="Breast Physics InOut Gain">Gain</string>
<string name="Breast Physics InOut Damping">Damping</string>

<string name="Breast Physics UpDown Max Effect">Max Effect</string>
<string name="Breast Physics UpDown Spring">Spring</string>
<string name="Breast Physics UpDown Gain">Gain</string>
<string name="Breast Physics UpDown Damping">Damping</string>

<string name="Breast Physics LeftRight Max Effect">Max Effect</string>
<string name="Breast Physics LeftRight Spring">Spring</string>
<string name="Breast Physics LeftRight Gain">Gain</string>
<string name="Breast Physics LeftRight Damping">Damping</string>

<string name="Belly Physics Mass">Belly Mass</string>
<string name="Belly Physics Smoothing">Belly Smoothing</string>
<string name="Belly Physics Gravity">Belly Gravity</string>
<string name="Belly Physics Drag">Belly Drag</string>

<string name="Belly Physics UpDown Max Effect">Max Effect</string>
<string name="Belly Physics UpDown Spring">Spring</string>
<string name="Belly Physics UpDown Gain">Gain</string>
<string name="Belly Physics UpDown Damping">Damping</string>

<string name="Butt Physics Mass">Butt Mass</string>
<string name="Butt Physics Smoothing">Butt Smoothing</string>
<string name="Butt Physics Gravity">Butt Gravity</string>
<string name="Butt Physics Drag">Butt Drag</string>

<string name="Butt Physics UpDown Max Effect">Max Effect</string>
<string name="Butt Physics UpDown Spring">Spring</string>
<string name="Butt Physics UpDown Gain">Gain</string>
<string name="Butt Physics UpDown Damping">Damping</string>

<string name="Butt Physics LeftRight Max Effect">Max Effect</string>
<string name="Butt Physics LeftRight Spring">Spring</string>
<string name="Butt Physics LeftRight Gain">Gain</string>
<string name="Butt Physics LeftRight Damping">Damping</string>

<string name="Bushy Eyebrows">Bushy Eyebrows</string>
<string name="Bushy Hair">Bushy Hair</string>
<string name="Butt Size">Butt Size</string>
<string name="Butt Gravity">Butt Gravity</string>
<string name="bustle skirt">Bustle Skirt</string>
<string name="no bustle">No Bustle</string>
<string name="more bustle">More Bustle</string>

<string name="Chaplin">Chaplin</string>
<string name="Cheek Bones">Cheek Bones</string>
<string name="Chest Size">Chest Size</string>
<string name="Chin Angle">Chin Angle</string>
<string name="Chin Cleft">Chin Cleft</string>
<string name="Chin Curtains">Chin Curtains</string>

<string name="Chin Depth">Chin Depth</string>
<string name="Chin Heavy">Chin Heavy</string>
<string name="Chin In">Chin In</string>
<string name="Chin Out">Chin Out</string>
<string name="Chin-Neck">Chin-Neck</string>
<string name="Clear">Clear</string>
<string name="Cleft">Cleft</string>
<string name="Close Set Eyes">Close Set Eyes</string>
<string name="Closed">Closed</string>
<string name="Closed Back">Closed Back</string>
<string name="Closed Front">Closed Front</string>
<string name="Closed Left">Closed Left</string>
<string name="Closed Right">Closed Right</string>
<string name="Coin Purse">Coin Purse</string>
<string name="Collar Back">Collar Back</string>



<string name="Collar Front">Collar Front</string>



<string name="Corner Down">Corner Down</string>

<string name="Corner Up">Corner Up</string>
<string name="Creased">Creased</string>
<string name="Crooked Nose">Crooked Nose</string>

<string name="Cuff Flare">Cuff Flare</string>
<string name="Dark">Dark</string>
<string name="Dark Green">Dark Green</string>
<string name="Darker">Darker</string>
<string name="Deep">Deep</string>
<string name="Default Heels">Default Heels</string>

<string name="Dense">Dense</string>

<string name="Double Chin">Double Chin</string>
<string name="Downturned">Downturned</string>
<string name="Duffle Bag">Duffle Bag</string>
<string name="Ear Angle">Ear Angle</string>
<string name="Ear Size">Ear Size</string>
<string name="Ear Tips">Ear Tips</string>
<string name="Egg Head">Egg Head</string>
<string name="Eye Bags">Eye Bags</string>
<string name="Eye Color">Eye Color</string>
<string name="Eye Depth">Eye Depth</string>
<string name="Eye Lightness">Eye Lightness</string>
<string name="Eye Opening">Eye Opening</string>
<string name="Eye Pop">Eye Pop</string>
<string name="Eye Size">Eye Size</string>
<string name="Eye Spacing">Eye Spacing</string>

<string name="Eyebrow Arc">Eyebrow Arc</string>
<string name="Eyebrow Density">Eyebrow Density</string>

<string name="Eyebrow Height">Eyebrow Height</string>
<string name="Eyebrow Points">Eyebrow Points</string>
<string name="Eyebrow Size">Eyebrow Size</string>

<string name="Eyelash Length">Eyelash Length</string>
<string name="Eyeliner">Eyeliner</string>
<string name="Eyeliner Color">Eyeliner Color</string>

<string name="Eyes Bugged">Eyes Bugged</string>








<string name="Face Shear">Face Shear</string>
<string name="Facial Definition">Facial Definition</string>
<string name="Far Set Eyes">Far Set Eyes</string>

<string name="Fat Lips">Fat Lips</string>

<string name="Female">Female</string>
<string name="Fingerless">Fingerless</string>
<string name="Fingers">Fingers</string>
<string name="Flared Cuffs">Flared Cuffs</string>
<string name="Flat">Flat</string>
<string name="Flat Butt">Flat Butt</string>
<string name="Flat Head">Flat Head</string>
<string name="Flat Toe">Flat Toe</string>
<string name="Foot Size">Foot Size</string>
<string name="Forehead Angle">Forehead Angle</string>
<string name="Forehead Heavy">Forehead Heavy</string>
<string name="Freckles">Freckles</string>

<string name="Front Fringe">Front Fringe</string>

<string name="Full Back">Full Back</string>
<string name="Full Eyeliner">Full Eyeliner</string>
<string name="Full Front">Full Front</string>
<string name="Full Hair Sides">Full Hair Sides</string>
<string name="Full Sides">Full Sides</string>
<string name="Glossy">Glossy</string>
<string name="Glove Fingers">Glove Fingers</string>

<string name="Glove Length">Glove Length</string>


<string name="Hair">Hair</string>
<string name="Hair Back">Hair: Back</string>
<string name="Hair Front">Hair: Front</string>
<string name="Hair Sides">Hair: Sides</string>
<string name="Hair Sweep">Hair Sweep</string>
<string name="Hair Thickess">Hair Thickness</string>
<string name="Hair Thickness">Hair Thickness</string>
<string name="Hair Tilt">Hair Tilt</string>
<string name="Hair Tilted Left">Hair Tilted Left</string>
<string name="Hair Tilted Right">Hair Tilted Right</string>
<string name="Hair Volume">Hair: Volume</string>
<string name="Hand Size">Hand Size</string>
<string name="Handlebars">Handlebars</string>
<string name="Head Length">Head Length</string>
<string name="Head Shape">Head Shape</string>
<string name="Head Size">Head Size</string>
<string name="Head Stretch">Head Stretch</string>
<string name="Heel Height">Heel Height</string>
<string name="Heel Shape">Heel Shape</string>
<string name="Height">Height</string>
<string name="High">High</string>
<string name="High Heels">High Heels</string>
<string name="High Jaw">High Jaw</string>
<string name="High Platforms">High Platforms</string>
<string name="High and Tight">High and Tight</string>
<string name="Higher">Higher</string>
<string name="Hip Length">Hip Length</string>
<string name="Hip Width">Hip Width</string>
<string name="Hover">Hover</string>
<string name="In">In</string>
<string name="In Shdw Color">Inner Shadow Color</string>
<string name="In Shdw Opacity">Inner Shadow Opacity</string>
<string name="Inner Eye Corner">Inner Eye Corner</string>
<string name="Inner Eye Shadow">Inner Eye Shadow</string>
<string name="Inner Shadow">Inner Shadow</string>


<string name="Jacket Length">Jacket Length</string>

<string name="Jacket Wrinkles">Jacket Wrinkles</string>
<string name="Jaw Angle">Jaw Angle</string>
<string name="Jaw Jut">Jaw Jut</string>
<string name="Jaw Shape">Jaw Shape</string>
<string name="Join">Join</string>
<string name="Jowls">Jowls</string>
<string name="Knee Angle">Knee Angle</string>
<string name="Knock Kneed">Knock Kneed</string>

<string name="Large">Large</string>
<string name="Large Hands">Large Hands</string>
<string name="Left Part">Left Part</string>
<string name="Leg Length">Leg Length</string>
<string name="Leg Muscles">Leg Muscles</string>
<string name="Less">Less</string>
<string name="Less Body Fat">Less Body Fat</string>
<string name="Less Curtains">Less Curtains</string>
<string name="Less Freckles">Less Freckles</string>
<string name="Less Full">Less Full</string>
<string name="Less Gravity">Less Gravity</string>
<string name="Less Love">Less Love</string>
<string name="Less Muscles">Less Muscles</string>
<string name="Less Muscular">Less Muscular</string>
<string name="Less Rosy">Less Rosy</string>
<string name="Less Round">Less Round</string>
<string name="Less Saddle">Less Saddle</string>
<string name="Less Square">Less Square</string>
<string name="Less Volume">Less Volume</string>
<string name="Less soul">Less soul</string>
<string name="Lighter">Lighter</string>
<string name="Lip Cleft">Lip Cleft</string>
<string name="Lip Cleft Depth">Lip Cleft Depth</string>
<string name="Lip Fullness">Lip Fullness</string>
<string name="Lip Pinkness">Lip Pinkness</string>
<string name="Lip Ratio">Lip Ratio</string>
<string name="Lip Thickness">Lip Thickness</string>
<string name="Lip Width">Lip Width</string>
<string name="Lipgloss">Lipgloss</string>
<string name="Lipstick">Lipstick</string>
<string name="Lipstick Color">Lipstick Color</string>
<string name="Long">Long</string>
<string name="Long Head">Long Head</string>
<string name="Long Hips">Long Hips</string>
<string name="Long Legs">Long Legs</string>
<string name="Long Neck">Long Neck</string>
<string name="Long Pigtails">Long Pigtails</string>
<string name="Long Ponytail">Long Ponytail</string>
<string name="Long Torso">Long Torso</string>
<string name="Long arms">Long arms</string>


<string name="Loose Pants">Loose Pants</string>
<string name="Loose Shirt">Loose Shirt</string>
<string name="Loose Sleeves">Loose Sleeves</string>

<string name="Love Handles">Love Handles</string>
<string name="Low">Low</string>
<string name="Low Heels">Low Heels</string>
<string name="Low Jaw">Low Jaw</string>
<string name="Low Platforms">Low Platforms</string>
<string name="Low and Loose">Low and Loose</string>
<string name="Lower">Lower</string>
<string name="Lower Bridge">Lower Bridge</string>
<string name="Lower Cheeks">Lower Cheeks</string>

<string name="Male">Male</string>
<string name="Middle Part">Middle Part</string>
<string name="More">More</string>
<string name="More Blush">More Blush</string>
<string name="More Body Fat">More Body Fat</string>
<string name="More Curtains">More Curtains</string>
<string name="More Eyeshadow">More Eyeshadow</string>
<string name="More Freckles">More Freckles</string>
<string name="More Full">More Full</string>
<string name="More Gravity">More Gravity</string>
<string name="More Lipstick">More Lipstick</string>
<string name="More Love">More Love</string>
<string name="More Lower Lip">More Lower Lip</string>
<string name="More Muscles">More Muscles</string>
<string name="More Muscular">More Muscular</string>
<string name="More Rosy">More Rosy</string>
<string name="More Round">More Round</string>
<string name="More Saddle">More Saddle</string>
<string name="More Sloped">More Sloped</string>
<string name="More Square">More Square</string>
<string name="More Upper Lip">More Upper Lip</string>
<string name="More Vertical">More Vertical</string>
<string name="More Volume">More Volume</string>
<string name="More soul">More soul</string>
<string name="Moustache">Moustache</string>

<string name="Mouth Corner">Mouth Corner</string>
<string name="Mouth Position">Mouth Position</string>
<string name="Mowhawk">Mowhawk</string>
<string name="Muscular">Muscular</string>
<string name="Mutton Chops">Mutton Chops</string>

<string name="Nail Polish">Nail Polish</string>
<string name="Nail Polish Color">Nail Polish Color</string>
<string name="Narrow">Narrow</string>
<string name="Narrow Back">Narrow Back</string>
<string name="Narrow Front">Narrow Front</string>
<string name="Narrow Lips">Narrow Lips</string>
<string name="Natural">Natural</string>
<string name="Neck Length">Neck Length</string>
<string name="Neck Thickness">Neck Thickness</string>
<string name="No Blush">No Blush</string>
<string name="No Eyeliner">No Eyeliner</string>
<string name="No Eyeshadow">No Eyeshadow</string>

<string name="No Lipgloss">No Lipgloss</string>
<string name="No Lipstick">No Lipstick</string>
<string name="No Part">No Part</string>
<string name="No Polish">No Polish</string>
<string name="No Red">No Red</string>
<string name="No Spikes">No Spikes</string>
<string name="No White">No White</string>
<string name="No Wrinkles">No Wrinkles</string>
<string name="Normal Lower">Normal Lower</string>
<string name="Normal Upper">Normal Upper</string>
<string name="Nose Left">Nose Left</string>
<string name="Nose Right">Nose Right</string>
<string name="Nose Size">Nose Size</string>
<string name="Nose Thickness">Nose Thickness</string>
<string name="Nose Tip Angle">Nose Tip Angle</string>
<string name="Nose Tip Shape">Nose Tip Shape</string>
<string name="Nose Width">Nose Width</string>
<string name="Nostril Division">Nostril Division</string>
<string name="Nostril Width">Nostril Width</string>


<string name="Opaque">Opaque</string>
<string name="Open">Open</string>
<string name="Open Back">Open Back</string>
<string name="Open Front">Open Front</string>
<string name="Open Left">Open Left</string>
<string name="Open Right">Open Right</string>
<string name="Orange">Orange</string>
<string name="Out">Out</string>
<string name="Out Shdw Color">Outer Shadow Color</string>
<string name="Out Shdw Opacity">Outer Shadow Opacity</string>
<string name="Outer Eye Corner">Outer Eye Corner</string>
<string name="Outer Eye Shadow">Outer Eye Shadow</string>
<string name="Outer Shadow">Outer Shadow</string>
<string name="Overbite">Overbite</string>

<string name="Package">Package</string>
<string name="Painted Nails">Painted Nails</string>
<string name="Pale">Pale</string>
<string name="Pants Crotch">Pants Crotch</string>
<string name="Pants Fit">Pants Fit</string>
<string name="Pants Length">Pants Length</string>


<string name="Pants Waist">Pants Waist</string>
<string name="Pants Wrinkles">Pants Wrinkles</string>
<string name="Part">Part</string>
<string name="Part Bangs">Part Bangs</string>
<string name="Pectorals">Pectorals</string>
<string name="Pigment">Pigment</string>
<string name="Pigtails">Pigtails</string>
<string name="Pink">Pink</string>
<string name="Pinker">Pinker</string>
<string name="Platform Height">Platform Height</string>
<string name="Platform Width">Platform Width</string>
<string name="Pointy">Pointy</string>
<string name="Pointy Heels">Pointy Heels</string>

<string name="Ponytail">Ponytail</string>
<string name="Poofy Skirt">Poofy Skirt</string>
<string name="Pop Left Eye">Pop Left Eye</string>
<string name="Pop Right Eye">Pop Right Eye</string>
<string name="Puffy">Puffy</string>
<string name="Puffy Eyelids">Puffy Eyelids</string>
<string name="Rainbow Color">Rainbow Color</string>
<string name="Red Hair">Red Hair</string>

<string name="Regular">Regular</string>

<string name="Right Part">Right Part</string>
<string name="Rosy Complexion">Rosy Complexion</string>
<string name="Round">Round</string>

<string name="Ruddiness">Ruddiness</string>
<string name="Ruddy">Ruddy</string>
<string name="Rumpled Hair">Rumpled Hair</string>
<string name="Saddle Bags">Saddle Bags</string>


<string name="Scrawny Leg">Scrawny Leg</string>
<string name="Separate">Separate</string>


<string name="Shallow">Shallow</string>
<string name="Shear Back">Shear Back</string>
<string name="Shear Face">Shear Face</string>
<string name="Shear Front">Shear Front</string>

<string name="Shear Left Up">Shear Left Up</string>

<string name="Shear Right Up">Shear Right Up</string>
<string name="Sheared Back">Sheared Back</string>
<string name="Sheared Front">Sheared Front</string>
<string name="Shift Left">Shift Left</string>
<string name="Shift Mouth">Shift Mouth</string>
<string name="Shift Right">Shift Right</string>
<string name="Shirt Bottom">Shirt Bottom</string>

<string name="Shirt Fit">Shirt Fit</string>

<string name="Shirt Wrinkles">Shirt Wrinkles</string>
<string name="Shoe Height">Shoe Height</string>

<string name="Short">Short</string>
<string name="Short Arms">Short Arms</string>
<string name="Short Legs">Short Legs</string>
<string name="Short Neck">Short Neck</string>
<string name="Short Pigtails">Short Pigtails</string>
<string name="Short Ponytail">Short Ponytail</string>
<string name="Short Sideburns">Short Sideburns</string>
<string name="Short Torso">Short Torso</string>
<string name="Short hips">Short hips</string>
<string name="Shoulders">Shoulders</string>

<string name="Side Fringe">Side Fringe</string>
<string name="Sideburns">Sideburns</string>

<string name="Sides Hair">Sides Hair</string>
<string name="Sides Hair Down">Sides Hair Down</string>
<string name="Sides Hair Up">Sides Hair Up</string>

<string name="Skinny Neck">Skinny Neck</string>
<string name="Skirt Fit">Skirt Fit</string>
<string name="Skirt Length">Skirt Length</string>
<string name="Slanted Forehead">Slanted Forehead</string>
<string name="Sleeve Length">Sleeve Length</string>



<string name="Sleeve Looseness">Sleeve Looseness</string>
<string name="Slit Back">Slit: Back</string>
<string name="Slit Front">Slit: Front</string>
<string name="Slit Left">Slit: Left</string>
<string name="Slit Right">Slit: Right</string>
<string name="Small">Small</string>
<string name="Small Hands">Small Hands</string>
<string name="Small Head">Small Head</string>
<string name="Smooth">Smooth</string>
<string name="Smooth Hair">Smooth Hair</string>
<string name="Socks Length">Socks Length</string>


<string name="Soulpatch">Soulpatch</string>

<string name="Sparse">Sparse</string>
<string name="Spiked Hair">Spiked Hair</string>
<string name="Square">Square</string>
<string name="Square Toe">Square Toe</string>
<string name="Squash Head">Squash Head</string>

<string name="Stretch Head">Stretch Head</string>
<string name="Sunken">Sunken</string>
<string name="Sunken Chest">Sunken Chest</string>
<string name="Sunken Eyes">Sunken Eyes</string>
<string name="Sweep Back">Sweep Back</string>
<string name="Sweep Forward">Sweep Forward</string>

<string name="Tall">Tall</string>
<string name="Taper Back">Taper Back</string>
<string name="Taper Front">Taper Front</string>
<string name="Thick Heels">Thick Heels</string>
<string name="Thick Neck">Thick Neck</string>
<string name="Thick Toe">Thick Toe</string>

<string name="Thin">Thin</string>
<string name="Thin Eyebrows">Thin Eyebrows</string>
<string name="Thin Lips">Thin Lips</string>
<string name="Thin Nose">Thin Nose</string>
<string name="Tight Chin">Tight Chin</string>
<string name="Tight Cuffs">Tight Cuffs</string>
<string name="Tight Pants">Tight Pants</string>
<string name="Tight Shirt">Tight Shirt</string>
<string name="Tight Skirt">Tight Skirt</string>
<string name="Tight Sleeves">Tight Sleeves</string>

<string name="Toe Shape">Toe Shape</string>
<string name="Toe Thickness">Toe Thickness</string>
<string name="Torso Length">Torso Length</string>
<string name="Torso Muscles">Torso Muscles</string>
<string name="Torso Scrawny">Torso Scrawny</string>
<string name="Unattached">Unattached</string>
<string name="Uncreased">Uncreased</string>
<string name="Underbite">Underbite</string>
<string name="Unnatural">Unnatural</string>
<string name="Upper Bridge">Upper Bridge</string>
<string name="Upper Cheeks">Upper Cheeks</string>
<string name="Upper Chin Cleft">Upper Chin Cleft</string>

<string name="Upper Eyelid Fold">Upper Eyelid Fold</string>
<string name="Upturned">Upturned</string>
<string name="Very Red">Very Red</string>
<string name="Waist Height">Waist Height</string>


<string name="Well-Fed">Well-Fed</string>
<string name="White Hair">White Hair</string>
<string name="Wide">Wide</string>
<string name="Wide Back">Wide Back</string>
<string name="Wide Front">Wide Front</string>
<string name="Wide Lips">Wide Lips</string>
<string name="Wild">Wild</string>
<string name="Wrinkles">Wrinkles</string>

  <!-- Navigation bar location input control.
       Strings are here because widget xml is not localizable -->
  <string name="LocationCtrlAddLandmarkTooltip">Add to Landmarks</string>
  <string name="LocationCtrlEditLandmarkTooltip">Edit Landmark</string>
  <string name="LocationCtrlInfoBtnTooltip">See more info about the current location</string>
  <string name="LocationCtrlComboBtnTooltip">Location history</string>
  <string name="LocationCtrlForSaleTooltip">Buy this land</string>
  <string name="LocationCtrlVoiceTooltip">Voice not available here</string>
  <string name="LocationCtrlFlyTooltip">Flying not allowed</string>
  <string name="LocationCtrlPushTooltip">No pushing</string>
  <string name="LocationCtrlBuildTooltip">Building/dropping objects not allowed</string>
  <string name="LocationCtrlScriptsTooltip">Scripts not allowed</string>
  <string name="LocationCtrlDamageTooltip">Health</string>
  <string name="LocationCtrlAdultIconTooltip">Adult Region</string>
  <string name="LocationCtrlModerateIconTooltip">Moderate Region</string>
  <string name="LocationCtrlGeneralIconTooltip">General Region</string>
  <string name="LocationCtrlSeeAVsTooltip">Avatars inside this parcel cannot be seen or heard by avatars outside this parcel</string>
  <string name="LocationCtrlPathfindingDirtyTooltip">Objects that move may not behave correctly in this region until the region is rebaked.</string>
  <string name="LocationCtrlPathfindingDisabledTooltip">Dynamic pathfinding is not enabled on this region.</string>
  <!-- Strings used by the (currently Linux) auto-updater app -->
	<string name="UpdaterWindowTitle">
	  [APP_NAME] Update
	</string>
	<string name="UpdaterNowUpdating">
	  Now updating [APP_NAME]...
	</string>
	<string name="UpdaterNowInstalling">
	  Installing [APP_NAME]...
	</string>
	<string name="UpdaterUpdatingDescriptive">
	  Your [APP_NAME] Viewer is being updated to the latest release.  This may take some time, so please be patient.
	</string>
	<string name="UpdaterProgressBarTextWithEllipses">
	  Downloading update...
	</string>
	<string name="UpdaterProgressBarText">
	  Downloading update
	</string>
	<string name="UpdaterFailDownloadTitle">
	  Failed to download update
	</string>
	<string name="UpdaterFailUpdateDescriptive">
	  An error occurred while updating [APP_NAME]. Please download the latest version from www.secondlife.com.
	</string>
	<string name="UpdaterFailInstallTitle">
	  Failed to install update
	</string>
	<string name="UpdaterFailStartTitle">
	  Failed to start viewer
	</string>

	<!-- System Messages -->
	<string name="ItemsComingInTooFastFrom">[APP_NAME]: Items coming in too fast from [FROM_NAME], automatic preview disabled for [TIME] seconds</string>
	<string name="ItemsComingInTooFast">[APP_NAME]: Items coming in too fast, automatic preview disabled for [TIME] seconds</string>

	<!-- IM system messages -->
	<string name="IM_logging_string">-- Instant message logging enabled --</string>
	<string name="IM_typing_start_string">[NAME] is typing...</string>
	<string name="Unnamed">(Unnamed)</string>
	<string name="IM_moderated_chat_label">(Moderated: Voices off by default)</string>
	<string name="IM_unavailable_text_label">Text chat is not available for this call.</string>
	<string name="IM_muted_text_label">Your text chat has been disabled by a Group Moderator.</string>
	<string name="IM_default_text_label">Click here to instant message.</string>
	<string name="IM_to_label">To</string>
	<string name="IM_moderator_label">(Moderator)</string>
	<string name="Saved_message">(Saved [LONG_TIMESTAMP])</string>
	<string name="IM_unblock_only_groups_friends">To see this message, you must uncheck &apos;Only friends and groups can call or IM me&apos; in Preferences/Privacy.</string>
  <string name="OnlineStatus">online</string>
  <string name="OfflineStatus">offline</string>
	
	<!-- Additional IM messages -->
	<string name="IM_announce_incoming">Incoming message from [NAME]</string>
	<string name="IM_autoresponse_sent">Autoresponse sent</string>
	<string name="IM_autoresponse_item_sent">Sent auto-response item: [ITEM_NAME]</string>

	<!-- voice calls -->
	<string name="answered_call">Your call has been answered</string>
	<string name="you_started_call">You started a voice call</string>
	<string name="you_joined_call">You joined the voice call</string>
  <string name="you_auto_rejected_call-im">You automatically rejected the voice call while Unavailable mode was on.</string>
  <string name="name_started_call">[NAME] started a voice call</string>

  <string name="ringing-im">
    Joining voice call...
  </string>
  <string name="connected-im">
    Connected, click Leave Call to hang up
  </string>
  <string name="hang_up-im">
    Left voice call
  </string>
  <string name="answering-im">
    Connecting...
  </string>
  <string name="conference-title">
    Multi-person chat
  </string>
  <string name="conference-title-incoming">
    Conference with [AGENT_NAME]
  </string>
  <string name="inventory_item_offered-im">
    Inventory item offered
  </string>
  <string name="inventory_item_offered_rlv">
    Inventory item offered to [NAME]
  </string>
  <string name="share_alert">
    Drag items from inventory here
  </string>

  <string name="facebook_post_success">
    You posted to Facebook.
  </string>
  <string name="flickr_post_success">
    You posted to Flickr.
  </string>
  <string name="twitter_post_success">
    You posted to Twitter.
  </string>

  <string name="no_session_message">
    (IM Session Doesn't Exist)
  </string>
  <string name="only_user_message">
    You are the only user in this session.
  </string>
  <string name="offline_message">
    [NAME] is offline.
  </string>
  <string name="invite_message">
    Click the [BUTTON NAME] button to accept/connect to this voice chat.
  </string>
  <string name="muted_message">
    You have blocked this Resident. Sending a message will automatically unblock them.
  </string>
  <!--Some times string name is getting from the body of server response.
  For ex.: from gIMMgr::showSessionStartError in the LLViewerChatterBoxSessionStartReply::post.
  In case of the EXT-3115 issue 'generic' is passed into the gIMMgr::showSessionStartError as a string name.
  Also there are some other places where "generic" is used.
  So, let add string with name="generic" with the same value as "generic_request_error" -->
  <string name="generic">
    Error making request, please try again later.
  </string>
  <string name="generic_request_error">
    Error making request, please try again later.
  </string>
  <string name="insufficient_perms_error">
    You do not have sufficient permissions.
  </string>
  <string name="session_does_not_exist_error">
    The session no longer exists
  </string>
  <string name="no_ability_error">
    You do not have that ability.
  </string>
  <string name="no_ability">
    You do not have that ability.
  </string>
  <string name="not_a_mod_error">
    You are not a session moderator.
  </string>
  <!--Some times string name is getting from the body of server response.
  For ex.: from gIMMgr::showSessionStartError in the LLViewerChatterBoxSessionStartReply::post.
  In case of the EXT-3562 issue 'muted' is passed into the gIMMgr::showSessionStartError as a string name.
  So, let add string with name="muted" with the same value as "muted_error" -->
  <string name="muted">
    A group moderator disabled your text chat.
  </string>
  <string name="muted_error">
    A group moderator disabled your text chat.
  </string>
  <string name="add_session_event">
    Unable to add users to chat session with [RECIPIENT].
  </string>
  <!--Some times string name is getting from the body of server response.
  For ex.: from gIMMgr::showSessionStartError in the LLViewerChatterBoxSessionStartReply::post.
  In case of the EXT-3562 issue 'message' is passed into the gIMMgr::showSessionStartError as a string name.
  So, let add string with name="message" with the same value as "message_session_event" -->
  <string name="message">
    The message sent to [RECIPIENT] is still being processed.
If the message does not appear in the next few minutes, it may have been dropped by the server.
  </string>
  <string name="message_session_event">
    The message sent to [RECIPIENT] is still being processed.
If the message does not appear in the next few minutes, it may have been dropped by the server.
  </string>
  <string name="mute">
    Error while moderating.
  </string>
  <!--Some times string name is getting from the body of server response.
  For ex.: from gIMMgr::showSessionStartError in the LLViewerChatterBoxSessionStartReply::post.
  In case of the EXT-3459 issue 'removed' is passed into the gIMMgr::showSessionStartError as a string name.
  So, let add string with name="removed" with the same value as "removed_from_group" -->
  <string name="removed">
    You have been removed from the group.
  </string>
  <string name="removed_from_group">
    You have been removed from the group.
  </string>
  <string name="close_on_no_ability">
    You no longer have the ability to be in the chat session.
  </string>
  <string name="unread_chat_single">
    [SOURCES] has said something new
  </string>
  <string name="unread_chat_multiple">
    [SOURCES] have said something new
  </string>
	<string name="session_initialization_timed_out_error">
		The session initialization is timed out
	</string>

  <string name="Home position set.">Home position set.</string>

  <string name="voice_morphing_url">http://secondlife.com/landing/voicemorphing</string>

  <!-- Financial operations strings -->
  <string name="paid_you_ldollars">[NAME] paid you L$[AMOUNT] [REASON].</string>
  <string name="paid_you_ldollars_no_reason">[NAME] paid you L$[AMOUNT].</string>
  <string name="you_paid_ldollars">You paid [NAME] L$[AMOUNT] [REASON].</string>
  <string name="you_paid_ldollars_no_info">You paid L$[AMOUNT].</string>
  <string name="you_paid_ldollars_no_reason">You paid [NAME] L$[AMOUNT].</string>
  <string name="you_paid_ldollars_no_name">You paid L$[AMOUNT] [REASON].</string>
  <string name="you_paid_failure_ldollars">You failed to pay [NAME] L$[AMOUNT] [REASON].</string>
  <string name="you_paid_failure_ldollars_no_info">You failed to pay L$[AMOUNT].</string>
  <string name="you_paid_failure_ldollars_no_reason">You failed to pay [NAME] L$[AMOUNT].</string>
  <string name="you_paid_failure_ldollars_no_name">You failed to pay L$[AMOUNT] [REASON].</string>
  <string name="for item">for [ITEM]</string>
  <string name="for a parcel of land">for a parcel of land</string>
  <string name="for a land access pass">for a land access pass</string>
  <string name="for deeding land">for deeding land</string>
  <string name="to create a group">to create a group</string>
  <string name="to join a group">to join a group</string>
  <string name="to upload">to upload</string>
  <string name="to publish a classified ad">to publish a classified ad</string>

  <string name="giving">Giving L$ [AMOUNT]</string>
  <string name="uploading_costs">Uploading costs L$ [AMOUNT]</string>
  <string name="this_costs">This costs L$ [AMOUNT]</string>
  <string name="buying_selected_land">Buying selected land for L$ [AMOUNT]</string>
  <string name="this_object_costs">This object costs L$ [AMOUNT]</string>

  <string name="group_role_everyone">Everyone</string>
  <string name="group_role_officers">Officers</string>
  <string name="group_role_owners">Owners</string>
  <string name="group_member_status_online">Online</string>

  <string name="uploading_abuse_report">Uploading...

Abuse Report</string>

  <!-- names for new inventory items-->
  <string name="New Shape">New Shape</string>
  <string name="New Skin">New Skin</string>
  <string name="New Hair">New Hair</string>
  <string name="New Eyes">New Eyes</string>
  <string name="New Shirt">New Shirt</string>
  <string name="New Pants">New Pants</string>
  <string name="New Shoes">New Shoes</string>
  <string name="New Socks">New Socks</string>
  <string name="New Jacket">New Jacket</string>
  <string name="New Gloves">New Gloves</string>
  <string name="New Undershirt">New Undershirt</string>
  <string name="New Underpants">New Underpants</string>
  <string name="New Skirt">New Skirt</string>
  <string name="New Alpha">New Alpha</string>
  <string name="New Tattoo">New Tattoo</string>
  <string name="New Physics">New Physics</string>
  <string name="Invalid Wearable">Invalid Wearable</string>
  <string name="New Gesture">New Gesture</string>
  <string name="New Script">New Script</string>
  <string name="New Note">New Note</string>
  <string name="New Folder">New Folder</string>
  <string name="Contents">Contents</string>
  <string name="Gesture">Gesture</string>
  <string name="Male Gestures">Male Gestures</string>
  <string name="Female Gestures">Female Gestures</string>
  <string name="Other Gestures">Other Gestures</string>
  <string name="Speech Gestures">Speech Gestures</string>
  <string name="Common Gestures">Common Gestures</string>
  <!-- gestures -->
  <string name="Male - Excuse me">Male - Excuse me</string>
  <string name="Male - Get lost">Male - Get lost</string>
  <string name="Male - Blow kiss">Male - Blow kiss</string>
  <string name="Male - Boo">Male - Boo</string>
  <string name="Male - Bored">Male - Bored</string>
  <string name="Male - Hey">Male - Hey</string>
  <string name="Male - Laugh">Male - Laugh</string>
  <string name="Male - Repulsed">Male - Repulsed</string>
  <string name="Male - Shrug">Male - Shrug</string>
  <string name="Male - Stick tougue out">Male - Stick tougue out</string>
  <string name="Male - Wow">Male - Wow</string>

  <string name="Female - Chuckle">Female - Chuckle</string>
  <string name="Female - Cry">Female - Cry</string>
  <string name="Female - Embarrassed">Female - Embarrassed</string>
  <string name="Female - Excuse me">Female - Excuse me</string>
  <string name="Female - Get lost">Female - Get lost</string>
  <string name="Female - Blow kiss">Female - Blow kiss</string>
  <string name="Female - Boo">Female - Boo</string>
  <string name="Female - Bored">Female - Bored</string>
  <string name="Female - Hey">Female - Hey</string>
  <string name="Female - Hey baby">Female - Hey baby</string>
  <string name="Female - Laugh">Female - Laugh</string>
  <string name="Female - Looking good">Female - Looking good</string>
  <string name="Female - Over here">Female - Over here</string>
  <string name="Female - Please">Female - Please</string>
  <string name="Female - Repulsed">Female - Repulsed</string>
  <string name="Female - Shrug">Female - Shrug</string>
  <string name="Female - Stick tougue out">Female - Stick tougue out</string>
  <string name="Female - Wow">Female - Wow</string>

  <string name="/bow">/bow</string>
  <string name="/clap">/clap</string>
  <string name="/count">/count</string>
  <string name="/extinguish">/extinguish</string>
  <string name="/kmb">/kmb</string>
  <string name="/muscle">/muscle</string>
  <string name="/no">/no</string>
  <string name="/no!">/no!</string>
  <string name="/paper">/paper</string>
  <string name="/pointme">/pointme</string>
  <string name="/pointyou">/pointyou</string>
  <string name="/rock">/rock</string>
  <string name="/scissor">/scissor</string>
  <string name="/smoke">/smoke</string>
  <string name="/stretch">/stretch</string>
  <string name="/whistle">/whistle</string>
  <string name="/yes">/yes</string>
  <string name="/yes!">/yes!</string>
  <string name="afk">afk</string>
  <string name="dance1">dance1</string>
  <string name="dance2">dance2</string>
  <string name="dance3">dance3</string>
  <string name="dance4">dance4</string>
  <string name="dance5">dance5</string>
  <string name="dance6">dance6</string>
  <string name="dance7">dance7</string>
  <string name="dance8">dance8</string>

  <!-- birth date format shared by avatar inspector and profile panels -->
  <string name="AvatarBirthDateFormat">[mthnum,datetime,slt]/[day,datetime,slt]/[year,datetime,slt]</string>

  <string name="DefaultMimeType">none/none</string>
  <string name="texture_load_dimensions_error">Can't load images larger than [WIDTH]*[HEIGHT]</string>

  <!-- language specific white-space characters, delimiters, spacers, item separation symbols -->
  <string name="sentences_separator" value=" "></string>
  <string name="words_separator" value=", "/>

  <string name="server_is_down">
	Despite our best efforts, something unexpected has gone wrong.

Please check status.secondlifegrid.net to see if there is a known problem with the service.
If you continue to experience problems, please check your network and firewall setup.
  </string>

  <!-- overriding datetime formating.
	didn't translate if this is not needed for current localization
  -->
  <string name="dateTimeWeekdaysNames">Sunday:Monday:Tuesday:Wednesday:Thursday:Friday:Saturday</string>
  <string name="dateTimeWeekdaysShortNames">Sun:Mon:Tue:Wed:Thu:Fri:Sat</string>
  <string name="dateTimeMonthNames">January:February:March:April:May:June:July:August:September:October:November:December</string>
  <string name="dateTimeMonthShortNames">Jan:Feb:Mar:Apr:May:Jun:Jul:Aug:Sep:Oct:Nov:Dec</string>
  <string name="dateTimeDayFormat">[MDAY]</string>
  <string name="dateTimeAM">AM</string>
  <string name="dateTimePM">PM</string>

  <!--  currency formatting -->
  <string name="LocalEstimateUSD">US$ [AMOUNT]</string>

  <!--  FS:AW opensim currency support -->
  <string name="free">free</string>

  <!-- Group Profile roles and powers -->
  <string name="Group Ban">Group Ban</string>
  <string name="Membership">Membership</string>
  <string name="Roles">Roles</string>
  <string name="Group Identity">Group Identity</string>
  <string name="Parcel Management">Parcel Management</string>
  <string name="Parcel Identity">Parcel Identity</string>
  <string name="Parcel Settings">Parcel Settings</string>
  <string name="Parcel Powers">Parcel Powers</string>
  <string name="Parcel Access">Parcel Access</string>
  <string name="Parcel Content">Parcel Content</string>
  <string name="Object Management">Object Management</string>
  <string name="Accounting">Accounting</string>
  <string name="Notices">Notices</string>
  <string name="Chat">Chat</string>

  <!-- Question strings for delete items notifications -->
  <string name="DeleteItems">Delete selected items?</string>
  <string name="DeleteItem">Delete selected item?</string>

  <string name="EmptyOutfitText">There are no items in this outfit</string>

 <!-- External editor status codes -->
 <string name="ExternalEditorNotSet">Select an editor using the ExternalEditor setting.</string>
 <string name="ExternalEditorNotFound">Cannot find the external editor you specified.
Try enclosing path to the editor with double quotes.
(e.g. "/path to my/editor" "%s")</string>
 <string name="ExternalEditorCommandParseError">Error parsing the external editor command.</string>
 <string name="ExternalEditorFailedToRun">External editor failed to run.</string>

 <!--  Machine translation of chat messahes -->
 <string name="TranslationFailed">Translation failed: [REASON]</string>
 <string name="TranslationResponseParseError">Error parsing translation response.</string>

  <!-- Key names begin -->
  <string name="Esc">Esc</string>
  <string name="Space">Space</string>
  <string name="Enter">Enter</string>
  <string name="Tab">Tab</string>
  <string name="Ins">Ins</string>
  <string name="Del">Del</string>
  <string name="Backsp">Backsp</string>
  <string name="Shift">Shift</string>
  <string name="Ctrl">Ctrl</string>
  <string name="Alt">Alt</string>
  <string name="CapsLock">CapsLock</string>
  <string name="Left">Left</string>
  <string name="Right">Right</string>
  <string name="Up">Up</string>
  <string name="Down">Down</string>
  <string name="Home">Home</string>
  <string name="End">End</string>
  <string name="PgUp">PgUp</string>
  <string name="PgDn">PgDn</string>

  <string name="F1">F1</string>
  <string name="F2">F2</string>
  <string name="F3">F3</string>
  <string name="F4">F4</string>
  <string name="F5">F5</string>
  <string name="F6">F6</string>
  <string name="F7">F7</string>
  <string name="F8">F8</string>
  <string name="F9">F9</string>
  <string name="F10">F10</string>
  <string name="F11">F11</string>
  <string name="F12">F12</string>

  <string name="Add">Add</string>
  <string name="Subtract">Subtract</string>
  <string name="Multiply">Multiply</string>
  <string name="Divide">Divide</string>
  <string name="PAD_DIVIDE">PAD_DIVIDE</string>
  <string name="PAD_LEFT">PAD_LEFT</string>
  <string name="PAD_RIGHT">PAD_RIGHT</string>
  <string name="PAD_DOWN">PAD_DOWN</string>
  <string name="PAD_UP">PAD_UP</string>
  <string name="PAD_HOME">PAD_HOME</string>
  <string name="PAD_END">PAD_END</string>
  <string name="PAD_PGUP">PAD_PGUP</string>
  <string name="PAD_PGDN">PAD_PGDN</string>
  <string name="PAD_CENTER">PAD_CENTER</string>
  <string name="PAD_INS">PAD_INS</string>
  <string name="PAD_DEL">PAD_DEL</string>
  <string name="PAD_Enter">PAD_Enter</string>
  <string name="PAD_BUTTON0">PAD_BUTTON0</string>
  <string name="PAD_BUTTON1">PAD_BUTTON1</string>
  <string name="PAD_BUTTON2">PAD_BUTTON2</string>
  <string name="PAD_BUTTON3">PAD_BUTTON3</string>
  <string name="PAD_BUTTON4">PAD_BUTTON4</string>
  <string name="PAD_BUTTON5">PAD_BUTTON5</string>
  <string name="PAD_BUTTON6">PAD_BUTTON6</string>
  <string name="PAD_BUTTON7">PAD_BUTTON7</string>
  <string name="PAD_BUTTON8">PAD_BUTTON8</string>
  <string name="PAD_BUTTON9">PAD_BUTTON9</string>
  <string name="PAD_BUTTON10">PAD_BUTTON10</string>
  <string name="PAD_BUTTON11">PAD_BUTTON11</string>
  <string name="PAD_BUTTON12">PAD_BUTTON12</string>
  <string name="PAD_BUTTON13">PAD_BUTTON13</string>
  <string name="PAD_BUTTON14">PAD_BUTTON14</string>
  <string name="PAD_BUTTON15">PAD_BUTTON15</string>

  <string name="-">-</string>
  <string name="=">=</string>
  <string name="`">`</string>
  <string name=";">;</string>
  <string name="[">[</string>
  <string name="]">]</string>
  <string name="\">\</string>

  <string name="0">0</string>
  <string name="1">1</string>
  <string name="2">2</string>
  <string name="3">3</string>
  <string name="4">4</string>
  <string name="5">5</string>
  <string name="6">6</string>
  <string name="7">7</string>
  <string name="8">8</string>
  <string name="9">9</string>

  <string name="A">A</string>
  <string name="B">B</string>
  <string name="C">C</string>
  <string name="D">D</string>
  <string name="E">E</string>
  <string name="F">F</string>
  <string name="G">G</string>
  <string name="H">H</string>
  <string name="I">I</string>
  <string name="J">J</string>
  <string name="K">K</string>
  <string name="L">L</string>
  <string name="M">M</string>
  <string name="N">N</string>
  <string name="O">O</string>
  <string name="P">P</string>
  <string name="Q">Q</string>
  <string name="R">R</string>
  <string name="S">S</string>
  <string name="T">T</string>
  <string name="U">U</string>
  <string name="V">V</string>
  <string name="W">W</string>
  <string name="X">X</string>
  <string name="Y">Y</string>
  <string name="Z">Z</string>
  <!-- Key names end -->

  <!-- llviewerwindow -->
  <string name="BeaconParticle">Viewing particle beacons (blue)</string>
  <string name="BeaconPhysical">Viewing physical object beacons (green)</string>
  <string name="BeaconScripted">Viewing scripted object beacons (red)</string>
  <string name="BeaconScriptedTouch">Viewing scripted object with touch function beacons (red)</string>
  <string name="BeaconSound">Viewing sound beacons (yellow)</string>
  <string name="BeaconMedia">Viewing media beacons (white)</string>
  <string name="ParticleHiding">Hiding Particles</string>

  <!-- commands -->

  <string name="Command_AboutLand_Label">About land</string>
  <string name="Command_Appearance_Label">Appearance</string>
  <string name="Command_Avatar_Label">Avatar</string>
  <string name="Command_Build_Label">Build</string>
  <string name="Command_Chat_Label">Conversations</string>
  <string name="Command_Conversations_Label">Conversations</string>
  <string name="Command_Compass_Label">Compass</string>
  <string name="Command_Destinations_Label">Destinations</string>
  <string name="Command_Facebook_Label">Facebook</string>
  <string name="Command_Flickr_Label">Flickr</string>
  <string name="Command_Gestures_Label">Gestures</string>
  <string name="Command_HowTo_Label">How to</string>
  <string name="Command_Inventory_Label">Inventory</string>
  <string name="Command_Map_Label">Map</string>
  <string name="Command_Marketplace_Label">Marketplace</string>
  <string name="Command_MiniMap_Label">Mini-map</string>
  <string name="Command_Move_Label">Walk / run / fly</string>
  <string name="Command_Outbox_Label">Merchant outbox</string>
  <string name="Command_People_Label">People</string>
  <string name="Command_Picks_Label">Picks</string>
  <string name="Command_Places_Label">Places</string>
  <string name="Command_Preferences_Label">Preferences</string>
  <string name="Command_Profile_Label">Profile</string>
  <string name="Command_Search_Label">Search</string>
  <string name="Command_Snapshot_Label">Snapshot</string>
  <string name="Command_Speak_Label">Speak</string>
  <string name="Command_Twitter_Label">Twitter</string>
  <string name="Command_View_Label">Camera controls</string>
<!-- Ansariel: Renamed for FS (FIRE-5019)
  <string name="Command_Voice_Label">Voice settings</string>-->
  <string name="Command_Voice_Label">Nearby voice</string>
<!-- Firestorm commands -->
  <string name="Command_Quickprefs_Label">Quick prefs</string>
  <string name="Command_AO_Label">Animation overrider</string>
  <string name="Command_Webbrowser_Label">Web browser</string>
  <string name="Command_Default_Chat_Bar_Label">Chat</string>
  <string name="Command_Areasearch_Label">Area search</string>
  <string name="Command_Settings_Debug_Label">Debug settings</string>
  <string name="Command_Statistics_Label">Statistics</string>
  <string name="Command_Region_Label">Region/Estate</string>
  <string name="Command_Fly_Label">Fly</string>
  <string name="Command_Groundsit_Label">Ground sit</string>
  <string name="Command_Sound_Explorer_Label">Sound explorer</string>
  <string name="Command_Asset_Blacklist_Label">Asset blacklist</string>
  <string name="Command_Phototools_Label">Phototools</string>
  <string name="Command_Phototools_View_Label">Phototools camera</string>
  <string name="Command_Contact_Sets_Label">Contact sets</string>
  <string name="Command_Mouselook_Label">Mouselook</string>
  <string name="Command_Landmark_Here_Label">Create Landmark</string>
  <string name="Command_Teleport_History_Label">Teleport History</string>
  <string name="Command_Pose_Stand_Label">Pose Stand</string>
  <string name="Command_Snapshot_To_Disk_Label">Snapshot to Disk</string>
  <string name="Command_Radar_Label">Radar</string>
  <string name="Command_Conversation_Log_Label">Conversation Log</string>
  <string name="Command_Move_Lock_Label">Move Lock</string>
  <string name="Command_Blocklist_Label">Block List</string>
  <string name="Command_ResyncAnimations_Label">Resync animations</string>
  <string name="Command_RegionTracker_Label">Region Tracker</string>

  <string name="Command_AboutLand_Tooltip">Information about the land you're visiting</string>
  <string name="Command_Appearance_Tooltip">Change your avatar</string>
  <string name="Command_Avatar_Tooltip">Choose a complete avatar</string>
  <string name="Command_Build_Tooltip">Building objects and reshaping terrain (CTRL+4)</string>
  <string name="Command_Chat_Tooltip">Chat with people nearby using text (CTRL+T)</string>
  <string name="Command_Conversations_Tooltip">Converse with everyone (CTRL+T)</string>
  <string name="Command_Compass_Tooltip">Compass</string>
  <string name="Command_Destinations_Tooltip">Destinations of interest</string>
  <string name="Command_Facebook_Tooltip">Post to Facebook</string>
  <string name="Command_Flickr_Tooltip">Upload to Flickr</string>
  <string name="Command_Gestures_Tooltip">Gestures for your avatar (CTRL+G)</string>
  <string name="Command_HowTo_Tooltip">How to do common tasks</string>
  <string name="Command_Inventory_Tooltip">View and use your belongings (CTRL+I)</string>
  <string name="Command_Map_Tooltip">Map of the world (CTRL+M)</string>
  <string name="Command_Marketplace_Tooltip">Go shopping</string>
  <string name="Command_MiniMap_Tooltip">Show nearby people (CTRL+SHIFT+M)</string>
  <string name="Command_Move_Tooltip">Moving your avatar</string>
  <string name="Command_Outbox_Tooltip">Transfer items to your marketplace for sale</string>
  <string name="Command_People_Tooltip">Friends, groups, and nearby people (CTRL+SHIFT+A)</string>
  <string name="Command_Picks_Tooltip">Places to show as favorites in your profile</string>
  <string name="Command_Places_Tooltip">Places you've saved (ALT+H)</string>
  <string name="Command_Preferences_Tooltip">Preferences (CTRL+P)</string>
  <string name="Command_Profile_Tooltip">Edit or view your profile</string>
  <string name="Command_Search_Tooltip">Find places, events, people (CTRL+F)</string>
  <string name="Command_Snapshot_Tooltip">Take a picture (CTRL+SHIFT+S)</string>
  <string name="Command_Speak_Tooltip">Speak with people nearby using your microphone</string>
  <string name="Command_Twitter_Tooltip">Twitter</string>
  <string name="Command_View_Tooltip">Changing camera angle</string>
  <string name="Command_Voice_Tooltip">Volume controls for calls and people near you in world</string>
<!-- Firestorm commands -->
  <string name="Command_Quickprefs_Tooltip">Quick preferences for changing often used settings</string>
  <string name="Command_AO_Tooltip">Animation overrider</string>
  <string name="Command_Webbrowser_Tooltip">Opens the internal web browser (CTRL+SHIFT+Z)</string>
  <string name="Command_Default_Chat_Bar_Tooltip">Shows or hides the default chat bar</string>
  <string name="Command_Areasearch_Tooltip">Search the area for objects</string>
  <string name="Command_Settings_Debug_Tooltip">Change configuration settings of the viewer (CTRL+ALT+SHIFT+S)</string>
  <string name="Command_Statistics_Tooltip">Shows the viewer statistics (CTRL+SHIFT+1)</string>
  <string name="Command_Region_Tooltip">Opens the region/estate tools (ALT+R)</string>
  <string name="Command_Groundsit_Tooltip">Toggle ground sit mode on/off (CTRL+ALT+S)</string>
  <string name="Command_Sound_Explorer_Tooltip">Opens the sound explorer</string>
  <string name="Command_Asset_Blacklist_Tooltip">Opens the list of all the items you have blacklisted</string>
  <string name="Command_Phototools_Tooltip">Tools for full-featured image making (ATL+P).</string>
  <string name="Command_Phototools_View_Tooltip">Advanced phototools camera controls (CTRL+SHIFT+C)</string>
  <string name="Command_Contact_Sets_Tooltip">Opens contact sets (CTRL+ALT+SHIFT+C)</string>
  <string name="Command_Mouselook_Tooltip">Enter mouselook mode (M)</string>
  <string name="Command_Landmark_Here_Tooltip">Creates a landmark at your current position</string>
  <string name="Command_Teleport_History_Tooltip">Opens Teleport History (ALT+H)</string>
  <string name="Command_Pose_Stand_Tooltip">Avatar pose stand for adjusting attachments</string>
  <string name="Command_Snapshot_To_Disk_Tooltip">Takes a quick snapshot and saves it to harddisk</string>
  <string name="Command_Radar_Tooltip">Opens the radar for nearby avatars</string>
  <string name="Command_Conversation_Log_Tooltip">Opens the conversation log to view past chat transcripts</string>
  <string name="Command_Move_Lock_Tooltip">Locks your avatar in its current position (CTRL+ALT+P)</string>
  <string name="Command_Blocklist_Tooltip">Opens the block/mute list</string>
  <string name="Command_ResyncAnimations_Tooltip">Synchronizes avatar animations</string>
  <string name="Command_RegionTracker_Tooltip">Track various regions status</string>

  <string name="Toolbar_Bottom_Tooltip">currently in your bottom toolbar</string>
  <string name="Toolbar_Left_Tooltip"  >currently in your left toolbar</string>
  <string name="Toolbar_Right_Tooltip" >currently in your right toolbar</string>

  <string name="Command_Fly_Tooltip">Toggle flying mode on/off (HOME)</string>

 <!-- Mesh UI terms -->
  <string name="Retain%">Retain%</string>
  <string name="Detail">Detail</string>
  <string name="Better Detail">Better Detail</string>
  <string name="Surface">Surface</string>
  <string name="Solid">Solid</string>
  <string name="Wrap">Wrap</string>
  <string name="Preview">Preview</string>
  <string name="Normal">Normal</string>

  <!-- Pathfinding -->
  <string name="Pathfinding_Wiki_URL">http://wiki.secondlife.com/wiki/Pathfinding_Tools_in_the_Second_Life_Viewer</string>
  <string name="Pathfinding_Object_Attr_None">None</string>
  <string name="Pathfinding_Object_Attr_Permanent">Affects navmesh</string>
  <string name="Pathfinding_Object_Attr_Character">Character</string>
  <string name="Pathfinding_Object_Attr_MultiSelect">(Multiple)</string>

  <!-- Snapshot image quality levels -->
  <string name="snapshot_quality_very_low">Very Low</string>
  <string name="snapshot_quality_low">Low</string>
  <string name="snapshot_quality_medium">Medium</string>
  <string name="snapshot_quality_high">High</string>
  <string name="snapshot_quality_very_high">Very High</string>
  <string name="IMPrefix">IM:</string>

  <!-- Settings sanity checks -->
  <string name="SanityCheckEquals">The settings control &quot;[CONTROL_NAME]&quot; should be at [VALUE_1].</string>
  <string name="SanityCheckNotEquals">The settings control &quot;[CONTROL_NAME]&quot; should not be set to [VALUE_1].</string>
  <string name="SanityCheckLessThan">The settings control &quot;[CONTROL_NAME]&quot; should be lower than [VALUE_1].</string>
  <string name="SanityCheckGreaterThan">The settings control &quot;[CONTROL_NAME]&quot; should be higher than [VALUE_1].</string>
  <string name="SanityCheckLessThanEquals">The settings control &quot;[CONTROL_NAME]&quot; should be lower than or equal [VALUE_1].</string>
  <string name="SanityCheckGreaterThanEquals">The settings control &quot;[CONTROL_NAME]&quot; should be higher than or equal [VALUE_1].</string>
  <string name="SanityCheckBetween">The settings control &quot;[CONTROL_NAME]&quot; should be between [VALUE_1] and [VALUE_2].</string>
  <string name="SanityCheckNotBetween">The settings control &quot;[CONTROL_NAME]&quot; should not be between [VALUE_1] and [VALUE_2].</string>

  <!-- Media filter options -->
  <string name="MediaFilterActionAllow">Allow</string>
  <string name="MediaFilterActionDeny">Deny</string>
  <string name="MediaFilterConditionAlways">Always</string>
  <string name="MediaFilterConditionAlwaysLower">always</string>
  <string name="MediaFilterConditionNever">Never</string>
  <string name="MediaFilterConditionNeverLower">never</string>
  <string name="MediaFilterMediaContentBlocked">Media from the domain [DOMAIN] has been blocked.</string>
  <string name="MediaFilterMediaContentDomainAlwaysAllowed">Media from the domain [DOMAIN] will always be played.</string>
  <string name="MediaFilterMediaContentDomainAlwaysBlocked">Media from the domain [DOMAIN] will never be played.</string>
  <string name="MediaFilterMediaContentUrlAlwaysAllowed">Media from the URL [MEDIAURL] will always be played.</string>
  <string name="MediaFilterMediaContentUrlAlwaysBlocked">Media from the URL [MEDIAURL] will never be played.</string>
  
  <string name="MediaFilterAudioContentBlocked">Audio from the domain [DOMAIN] has been blocked.</string>
  <string name="MediaFilterAudioContentDomainAlwaysAllowed">Audio from the domain [DOMAIN] will always be played.</string>
  <string name="MediaFilterAudioContentDomainAlwaysBlocked">Audio from the domain [DOMAIN] will never be played.</string>
  <string name="MediaFilterAudioContentUrlAlwaysAllowed">Audio from the URL [MEDIAURL] will always be played.</string>
  <string name="MediaFilterAudioContentUrlAlwaysBlocked">Audio from the URL [MEDIAURL] will never be played.</string>

  <string name="MediaFilterSharedMediaContentBlocked">Shared Media from the domain [DOMAIN] has been blocked.</string>
  <string name="MediaFilterSharedMediaContentDomainAlwaysAllowed">Shared Media from the domain [DOMAIN] will always be played.</string>
  <string name="MediaFilterSharedMediaContentDomainAlwaysBlocked">Shared Media from the domain [DOMAIN] will never be played.</string>
  <string name="MediaFilterSharedMediaContentUrlAlwaysAllowed">Shared Media from the URL [MEDIAURL] will always be played.</string>
  <string name="MediaFilterSharedMediaContentUrlAlwaysBlocked">Shared Media from the URL [MEDIAURL] will never be played.</string>

  <string name="MediaFilterBlacklist">blacklist</string>
  <string name="MediaFilterWhitelist">whitelist</string>

  <!-- Replacement for hardcoded UI strings -->
  <string name="UnknownRegion">(unknown region)</string>
  <string name="UnknownPosition">(unknown position)</string>

  <!-- CmdLine Response Strings-->
  <!--<FS:HG> FIRE-6340, FIRE-6567 - Setting Bandwidth issues-->
  <string name="FSCmdLineRSP">Maximum bandwidth set to [VALUE] KBPS.</string>
  <!--</FS:HG> FIRE-6340, FIRE-6567 - Setting Bandwidth issues-->
  
  <!-- NetMap double click action tooltip messages -->
  <string name="NetMapDoubleClickShowWorldMapToolTipMsg">[AGENT][REGION](Double-click to open Map, shift-drag to pan)</string>
  <string name="NetMapDoubleClickTeleportToolTipMsg">[REGION](Double-click to teleport, shift-drag to pan)</string>
  <string name="NetMapDoubleClickNoActionToolTipMsg">[REGION]</string>

  <!-- Nearby Chat Collision Messages -->
  <string name="Collision_Bump">[NAME] bumped you.</string>
  <string name="Collision_PushObject">[NAME] pushed you with a script.</string>
  <string name="Collision_ObjectCollide">[NAME] hit you with an object.</string>
  <string name="Collision_ScriptedObject">[NAME] hit you with a scripted object.</string>
  <string name="Collision_PhysicalObject">[NAME] hit you with a physical object.</string>
  <string name="Collision_UnknownType">[NAME] caused a collision of unknown type.</string>

  <string name="MovelockEnabled">Movelock enabled</string>
  <string name="MovelockDisabled">Movelock disabled</string>
  <string name="MovelockEnabling">Enabling movelock...</string>
  <string name="MovelockDisabling">Disabling movelock...</string>

  <string name="BusyResponse">busy response</string>
  
  <string name="TeleportMaturityExceeded">The Resident cannot visit this region.</string>

  <!-- Spell check settings floater -->
  <string name="UserDictionary">[User]</string>
  
  <!-- Conversation log messages -->
  <string name="logging_calls_disabled_log_empty">
    Conversations are not being logged. To begin keeping a log, choose "Save: Log only" or "Save: Log and transcripts" under Preferences > Privacy.
  </string>
  <string name="logging_calls_disabled_log_not_empty">
    No more conversations will be logged. To resume keeping a log, choose "Save: Log only" or "Save: Log and transcripts" under Preferences > Privacy.
  </string>
  <string name="logging_calls_enabled_log_empty">
    There are no logged conversations. After you contact someone, or someone contacts you, a log entry will be shown here.
  </string>
  <string name="loading_chat_logs">
    Loading...
  </string>
<<<<<<< HEAD
  
  <string name="LoadCameraPositionNoneSaved">No camera view has been saved yet.</string>
  <string name="LoadCameraPositionOutsideDrawDistance">Can't restore camera view because the camera position is beyond draw distance.</string>

  <string name="DrawDistanceSteppingGestureObsolete">Due to the changes in code, it is no longer necessary to use this gesture. Progressive Draw Distance stepping has been enabled.</string>
  <string name="FSCmdLineDrawDistanceSet">Draw Distance set to [DISTANCE]m.</string>
  <string name="FSCameraPositionCopied">Camera position [POS] copied to clipboard.</string>

  <string name="FSCmdLineRollDiceTotal">Total result for [DICE]d[FACES][MODIFIER]: [RESULT].</string>
  <string name="FSCmdLineRollDiceLimits">You must provide positive values for dice (max 100) and faces (max 1000).</string>
  <string name="FSCmdLineRollDiceModifiersInvalid">If you want to use a modifier, then you must provide valid modifier number and the type of modifier. Modifier must be in range from -1000 to 1000. Valid modifier types are "+" (bonuses), "-" (penalties), "&gt;", "&lt;" (successes), "r&gt;", "r&lt;", "r" (rerolls), "!p&gt;", "!p&lt;", "!p" (penetrations), "!&gt;", "!&lt;" and "!" (explosions). You can use only one modifier type per roll. Examples: "[COMMAND] 1 20 + 5", "[COMMAND] 5 40 &gt; 15", "[COMMAND] 10 25 ! 25", "[COMMAND] 15 25 !&lt; 10".</string>
  <string name="FSCmdLineRollDiceExploded">Exploded</string>
  <string name="FSCmdLineRollDicePenetrated">Penetrated</string>
  <string name="FSCmdLineRollDiceSuccess">Success</string>
  <string name="FSCmdLineRollDiceReroll">Reroll</string>
  <string name="FSCmdLineRollDiceFreezeGuard">This operation cannot be completed because the viewer would freeze in an infinite rolling loop. Please change the criteria.</string>

  <string name="FSCmdLineCalcRandError">'[RAND]' is not a valid expression for RAND(min,max). MAX must be higher than MIN, both in range from -10000 to 10000.</string>

  <!-- Build types for about floater -->
  <string name="FSWithHavok">with Havok support</string>
  <string name="FSWithOpensim">with OpenSimulator support</string>
    
  <!-- Firestorm search -->
  <string name="not_found">&apos;[TEXT]&apos; not found</string>
  <string name="no_results">No results</string>
  <string name="searching">Searching...</string>
  <string name="all_categories">All Categories</string>
  <string name="search_banned">Some terms in your search query were excluded due to content restrictions as clarified in the Community Standards.</string>
  <string name="search_short">Your search terms were too short so no search was performed.</string>
  <string name="search_disabled">Legacy Search has been disabled in this region.</string>
  
  <string name="render_quality_low">Low (1/7)</string>
  <string name="render_quality_mediumlow">Medium-Low (2/7)</string>
  <string name="render_quality_medium">Medium (3/7)</string>
  <string name="render_quality_mediumhigh">Medium-High (4/7)</string>
  <string name="render_quality_high">High (5/7)</string>
  <string name="render_quality_highultra">High-Ultra (6/7)</string>
  <string name="render_quality_ultra">Ultra (7/7)</string>
  <string name="render_quality_unknown">Unknown, beyond the normal range, check RenderQualityPerformance debug setting</string>

  <string name="qtool_busy">Please wait, the align tool is busy working.</string>
  <string name="qtool_still_busy">Please continue to wait, the align tool is still working.</string>
  <string name="qtool_done">The align tool has finished.</string>

  <string name="fsbridge_cant_create_disabled">Firestorm cannot create the LSL bridge if "Enable LSL-Client Bridge" is disabled in Preferences.</string>
  <string name="fsbridge_no_library">Firestorm could not create an LSL bridge. Please enable your library and relog.</string>
  <string name="fsbridge_already_creating">Bridge creation in process, cannot start another. Please wait a few minutes before trying again.</string>
  <string name="fsbridge_creating">Creating the bridge. This might take a moment, please wait.</string>
  <string name="fsbridge_failure_creation_create_script">Bridge not created. The bridge script could not be created.</string>
  <string name="fsbridge_failure_creation_bad_name">Bridge not created. The bridge is named incorrectly. Please use the Firestorm 'Avatar/Avatar Health/Recreate Bridge' menu option to recreate the bridge.</string>
  <string name="fsbridge_failure_creation_null">Bridge not created. The bridge couldn't be found in inventory. Please use the Firestorm 'Avatar/Avatar Health/Recreate Bridge' menu option to recreate the bridge.</string>
  <string name="fsbridge_failure_attach_wrong_object">Bridge failed to attach. This is not the current bridge version. Please use the Firestorm 'Avatar/Avatar Health/Recreate Bridge' menu option to recreate the bridge.</string>
  <string name="fsbridge_failure_attach_wrong_location">Bridge failed to attach. The bridge wasn't found in the right inventory location. Please use the Firestorm 'Avatar/Avatar Health/Recreate Bridge' menu option to recreate the bridge.</string>
  <string name="fsbridge_failure_attach_point_in_use">Bridge failed to attach. Something else was using the bridge attachment point. Please use the Firestorm 'Avatar/Avatar Health/Recreate Bridge' menu option to recreate the bridge.</string>
  <string name="fsbridge_failure_not_found">The bridge object could not be found. Cannot proceed with its creation, exiting.</string>
  <string name="fsbridge_warning_unexpected_items">The bridge inventory contains unexpected items.</string>
  <string name="fsbridge_warning_not_finished">The bridge has not finished creating, you may need to use the Firestorm 'Avatar/Avatar Health/Recreate Bridge' menu option to recreate it before using.</string>
  <string name="fsbridge_detached">Bridge detached.</string>
  <string name="fsbridge_created">Bridge created.</string>
  <string name="fsbridge_script_info">Script info: '[OBJECT_NAME]': [[OBJECT_RUNNING_SCRIPT_COUNT]/[OBJECT_TOTAL_SCRIPT_COUNT]] running scripts, [OBJECT_SCRIPT_MEMORY] KB allowed memory size limit, [OBJECT_SCRIPT_TIME] ms of CPU time consumed.[PATHFINDING_TEXT]</string>
  <string name="fsbridge_script_info_pf">Average CPU time used for pathfinding navigation: [OBJECT_CHARACTER_TIME] ms.</string>
  <string name="fsbridge_error_scriptinfonotfound">Script info: Object to check is invalid or out of range.</string>
  <string name="fsbridge_error_scriptinfomalformed">Script info: Received malformed response from bridge. Try again.</string>
  <string name="fsbridge_error_injection">NOTICE: One or more scripts have been added to your Firestorm bridge! If you did not expect this message, use the Firestorm 'Avatar/Avatar Health/Recreate Bridge' menu option to re-create your bridge now.</string>
  <string name="fsbridge_error_wrongvm">NOTICE: Bridge script is using old LSO (16 KB memory limit) instead of new Mono (64 KB memory limit) virtual machine, which creates high probability of stack-heap collision and bridge failure by running out of memory. Please use the Firestorm 'Avatar/Avatar Health/Recreate Bridge' menu option to recreate the bridge. If you'll see this message again - please try again in a different region.</string>

  <!-- <FS:Zi> Quick preferences default options -->
  <string name="QP Draw Distance">Draw Distance</string>
  <string name="QP Max Particles">Max Particles</string>
  <string name="QP Avatar Physics LOD">Avatar Physics LOD</string>
  <string name="QP LOD Factor">LOD Factor</string>
  <string name="QP Max Avatars">Max Avatars</string>
  <string name="QP Tags Offset">Tags Offset</string>
  <string name="QP Name Tags">Name Tags</string>
  <string name="QP LookAt Target">LookAt Target</string>
  <string name="QP Color Under Cursor">Color Under Cursor</string>

  <!-- <FS:Ansariel> Posestand animation names -->
  <string name="PS_T_Pose">T-Pose</string>
  <string name="PS_Arms_Down_Legs_together">Arms Down, Legs together</string>
  <string name="PS_Arms_down_sitting">Arms down, sitting</string>
  <string name="PS_Arms_downward_Legs_together">Arms downward, Legs together</string>
  <string name="PS_Arms_downward_Legs_apart">Arms downward, Legs apart</string>
  <string name="PS_Arms_forward_Legs_apart">Arms forward, Legs apart</string>
  <string name="PS_Arms_forward_Legs_together">Arms forward, Legs together</string>
  <string name="PS_Arms_straight_Legs_apart">Arms straight, Legs apart</string>
  <string name="PS_Arms_straight_sitting">Arms straight, sitting</string>
  <string name="PS_Arms_upward_Legs_apart">Arms upward, Legs apart</string>
  <string name="PS_Arms_upward_Legs_together">Arms upward, Legs together</string>
  
  <string name="QP_WL_Region_Default">Region default</string>
  <string name="QP_WL_Day_Cycle_Based">Day cycle based</string>
  <string name="QP_WL_None">None</string>

  <string name="GroupChatMuteNotice">Muting group chat from [NAME].</string>
  <string name="IgnoredAdHocSession">You've been invited to a conference (ad-hoc) chat, but viewer automatically ignored it because of your settings.</string>
  
  <!-- <FS:Ansariel> Radar notifications -->
  <string name="camera_no_focus">The camera cannot focus user [AVATARNAME] because they are outside your draw distance.</string>
  <string name="entering_draw_distance">entered draw distance ([DISTANCE] m).</string>
  <string name="leaving_draw_distance">left draw distance.</string>
  <string name="entering_chat_range">entered chat range ([DISTANCE] m).</string>
  <string name="leaving_chat_range">left chat range.</string>
  <string name="entering_region">entered the region.</string>
  <string name="entering_region_distance">entered the region ([DISTANCE] m).</string>
  <string name="leaving_region">left the region.</string>
  <string name="avatar_age_alert">triggered the age alert. Age: [AGE] day(s)</string>

  <string name="TotalScriptCountChangeIncrease">Total scripts in region jumped from [OLD_VALUE] to [NEW_VALUE] ([DIFFERENCE]).</string>
  <string name="TotalScriptCountChangeDecrease">Total scripts in region dropped from [OLD_VALUE] to [NEW_VALUE] ([DIFFERENCE]).</string>
  <string name="preproc_toggle_warning">Toggling the preprocessor will not take full effect until you close and reopen this editor.</string>

  <!-- <FS:Cron> FIRE-9335 -->
  <!-- <LSL Preprocessor -->
  <string name="fs_preprocessor_starting">[APP_NAME] preprocessor starting...</string>
  <string name="fs_preprocessor_not_supported">Warning: Preprocessor not supported in this build. ([WHERE])</string>
  <string name="fs_preprocessor_disabled_by_script_marker">[APP_NAME] preprocessor disabled by directive at line [LINENUMBER].</string>
  <string name="fs_preprocessor_settings_list_prefix">Settings:</string>
  <string name="fs_preprocessor_wave_exception">[ERR_NAME] ([LINENUMBER]): [ERR_DESC]</string>
  <string name="fs_preprocessor_exception">[ERR_NAME] ([LINENUMBER]): exception caught: [ERR_DESC]</string>
  <string name="fs_preprocessor_error">[ERR_NAME] ([LINENUMBER]): unexpected exception caught.</string>
  <!-- LSL Optimizer -->
  <string name="fs_preprocessor_optimizer_start">Optimizing out unreferenced user-defined functions and global variables.</string>
  <string name="fs_preprocessor_optimizer_regex_err">Not a valid regular expression: '[WHAT]'; LSL optimization skipped.</string>
  <string name="fs_preprocessor_optimizer_exception">Exception caught: '[WHAT]'; LSL optimization skipped.</string>
  <string name="fs_preprocessor_optimizer_unexpected_exception">Unexpected exception in LSL optimizer; not applied.</string>
  <!-- LSL Compressor -->
  <string name="fs_preprocessor_compress_start">Compressing script text by removing unnecessary space.</string>
  <string name="fs_preprocessor_compress_regex_err">Not a valid regular expression: '[WHAT]'; LSL compression skipped.</string>
  <string name="fs_preprocessor_compress_exception">Exception caught: '[WHAT]'; LSL compression skipped.</string>
  <string name="fs_preprocessor_compress_unexpected_exception">Unexpected exception in LSL compressor; not applied.</string>
  <!-- LSL Lazy lists -->
  <string name="fs_preprocessor_lazylist_start">Applying lazy list conversion.</string>
  <string name="fs_preprocessor_lazylist_regex_err">Not a valid regular expression: '[WHAT]'; Lazy list converter skipped.</string>
  <string name="fs_preprocessor_lazylist_exception">Exception caught: '[WHAT]'; Lazy list converter skipped.</string>
  <string name="fs_preprocessor_lazylist_unexpected_exception">Unexpected exception in lazy list converter; not applied.</string>
  <!-- LSL switch statement -->
  <string name="fs_preprocessor_switchstatement_start">Applying switch statement conversion.</string>
  <string name="fs_preprocessor_switchstatement_regex_err">Not a valid regular expression: '[WHAT]'; Switch statement converter skipped.</string>
  <string name="fs_preprocessor_switchstatement_exception">Exception caught: '[WHAT]'; Switch statement converter skipped.</string>
  <string name="fs_preprocessor_switchstatement_unexpected_exception">Unexpected exception in switch statement converter; not applied.</string>
  <!-- LSL Cache -->
  <string name="fs_preprocessor_cache_miss">Caching included file: '[FILENAME]'</string>
  <string name="fs_preprocessor_cache_invalidated">Included file '[FILENAME]' has changed, recaching.</string>
  <string name="fs_preprocessor_cache_completed">Caching completed for '[FILENAME]'</string>
  <string name="fs_preprocessor_cache_unsafe">Error: script named '[FILENAME]' isn't safe to copy to the filesystem. This include will fail.</string>
  <string name="fs_preprocessor_caching_err">Error caching included file '[FILENAME]'</string>
  <!-- </FS:Cron> -->

  <!-- <FS:Zi> Notify user about preferences settings changes to skin defaults -->
  <string name="skin_defaults_starlight_location">Showing your current location in the menu bar was disabled as a default for the Starlight skin series.</string>
  <string name="skin_defaults_starlight_navbar">Showing the navigation bar was enabled as a default for the Starlight skin series.</string>

  <!-- Animation Explorer -->
  <string name="animation_explorer_seconds_ago">[SECONDS] seconds ago</string>
  <string name="animation_explorer_still_playing">Still playing</string>
  
  <string name="FriendOnlineNotification">is online.</string>
  <string name="FriendOfflineNotification">is offline.</string>

  <string name="Inbox_Folderview_New">New</string>

  <string name="Mouselook_Unknown_Avatar">Unknown agent</string>

  <string name="groupcountstring">You belong to [COUNT] groups ([REMAINING] remaining).</string>
  <string name="groupcountunlimitedstring">You belong to [COUNT] groups.</string>

  <string name="SLGridStatusInvalidMsg">SL Grid Status error: Invalid message format. Try again later.</string>
  <string name="SLGridStatusTimedOut">SL Grid Status error: Request timed out.</string>
  <string name="SLGridStatusOtherError">SL Grid Status error: [STATUS] ( https://en.wikipedia.org/wiki/List_of_HTTP_status_codes ).</string>

  <string name="DoubleClickTeleportEnabled">DoubleClick Teleport enabled.</string>
  <string name="DoubleClickTeleportDisabled">DoubleClick Teleport disabled.</string>

  <string name="FSRegionRestartInLocalChat">The region you are in now is about to restart. If you stay in this region you will be logged out.</string>

  <string name="Mute_Add">'[NAME]' has been added to the blocklist.</string>
  <string name="Mute_Remove">'[NAME]' has been removed from the blocklist.</string>
=======

  <string name="Mav_Details_MAV_FOUND_DEGENERATE_TRIANGLES">
      The physics shape contains triangles which are too small. Try simplifying the physics model.
  </string>

  <string name="Mav_Details_MAV_CONFIRMATION_DATA_MISMATCH">
      The physics shape contains bad confirmation data. Try to correct the physics model.
  </string>

  <string name="Mav_Details_MAV_UNKNOWN_VERSION">
      The physics shape does not have correct version. Set the correct version for the physics model.
  </string>

>>>>>>> ae89d5b4
</strings><|MERGE_RESOLUTION|>--- conflicted
+++ resolved
@@ -114,16 +114,11 @@
 	<string name="LoginFailed">Login failed.</string>
 	<string name="Quit">Quit</string>
 	<string name="create_account_url">http://join.secondlife.com/?sourceid=[sourceid]</string>
-<<<<<<< HEAD
-
-	<string name="ViewerDownloadURL">http://www.firestormviewer.org/downloads/</string>
-=======
 	
 	<string name="AgniGridLabel">Second Life Main Grid (Agni)</string>
 	<string name="AditiGridLabel">Second Life Beta Test Grid (Aditi)</string>
 	
-	<string name="ViewerDownloadURL">http://secondlife.com/download</string>
->>>>>>> ae89d5b4
+	<string name="ViewerDownloadURL">http://www.firestormviewer.org/downloads/</string>
 	<string name="LoginFailedViewerNotPermitted">
 The viewer you are using can no longer access Second Life. Please visit the following page to download a new viewer:
 http://firestormviewer.org/downloads
@@ -2666,8 +2661,19 @@
   <string name="loading_chat_logs">
     Loading...
   </string>
-<<<<<<< HEAD
-  
+
+  <string name="Mav_Details_MAV_FOUND_DEGENERATE_TRIANGLES">
+      The physics shape contains triangles which are too small. Try simplifying the physics model.
+  </string>
+
+  <string name="Mav_Details_MAV_CONFIRMATION_DATA_MISMATCH">
+      The physics shape contains bad confirmation data. Try to correct the physics model.
+  </string>
+
+  <string name="Mav_Details_MAV_UNKNOWN_VERSION">
+      The physics shape does not have correct version. Set the correct version for the physics model.
+  </string>
+
   <string name="LoadCameraPositionNoneSaved">No camera view has been saved yet.</string>
   <string name="LoadCameraPositionOutsideDrawDistance">Can't restore camera view because the camera position is beyond draw distance.</string>
 
@@ -2846,19 +2852,4 @@
 
   <string name="Mute_Add">'[NAME]' has been added to the blocklist.</string>
   <string name="Mute_Remove">'[NAME]' has been removed from the blocklist.</string>
-=======
-
-  <string name="Mav_Details_MAV_FOUND_DEGENERATE_TRIANGLES">
-      The physics shape contains triangles which are too small. Try simplifying the physics model.
-  </string>
-
-  <string name="Mav_Details_MAV_CONFIRMATION_DATA_MISMATCH">
-      The physics shape contains bad confirmation data. Try to correct the physics model.
-  </string>
-
-  <string name="Mav_Details_MAV_UNKNOWN_VERSION">
-      The physics shape does not have correct version. Set the correct version for the physics model.
-  </string>
-
->>>>>>> ae89d5b4
 </strings>