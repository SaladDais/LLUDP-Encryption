<?xml version="1.0" encoding="utf-8" standalone="yes" ?>
<!-- This file contains strings that used to be hardcoded in the source.
     It is only for those strings which do not belong in a floater.
     For example, the strings used in avatar chat bubbles, and strings
     that are returned from one component and may appear in many places-->
<strings>

	<!-- Default Args - these arguments will be replaced in all strings -->
	<string name="SECOND_LIFE">[CURRENT_GRID]</string>
	<string name="APP_NAME">Firestorm</string>
	<string name="CAPITALIZED_APP_NAME">FIRESTORM</string>
	<string name="SECOND_LIFE_GRID">Second Life Grid</string>
	<string name="SUPPORT_SITE">Second Life Support Portal</string>
	<string name="DOWNLOAD_URL">http://www.firestormviewer.org/downloads</string>
	<string name="CURRENT_GRID"/> <!-- Will be set in fsgridhandler.cpp / llviewernetwork.cpp -->

	<!-- starting up -->
	<string name="StartupDetectingHardware">Detecting hardware...</string>
	<string name="StartupLoading">Loading [APP_NAME]...</string>
	<string name="StartupClearingCache">Clearing cache...</string>
	<string name="StartupInitializingTextureCache">Initializing texture cache...</string>
	<string name="StartupInitializingVFS">Initializing VFS...</string>
	<string name="StartupRequireDriverUpdate">Graphics initialization failed. Please update your graphics driver!</string>

	<!--  progress -->
	<string name="ProgressRestoring">Restoring...</string>
	<string name="ProgressChangingResolution">Changing resolution...</string>

	<!-- Legacy strings, almost never used -->
	<string name="Fullbright">Fullbright (legacy)</string>	<!-- used in the Build > materials dropdown-->

	<!-- Login -->
	<string name="LoginInProgress">Logging in. [APP_NAME] may appear frozen.  Please wait.</string>
	<string name="LoginInProgressNoFrozen">Logging in...</string>
	<string name="LoginAuthenticating">Authenticating</string>
	<string name="LoginMaintenance">Performing account maintenance...</string>
	<string name="LoginAttempt">Previous login attempt failed. Logging in, attempt [NUMBER]</string>
	<string name="LoginPrecaching">Loading world...</string>
	<string name="LoginInitializingBrowser">Initializing embedded web browser...</string>
	<string name="LoginInitializingMultimedia">Initializing multimedia...</string>
	<string name="LoginInitializingFonts">Loading fonts...</string>
	<string name="LoginVerifyingCache">Verifying cache files (can take 60-90 seconds)...</string>
	<string name="LoginProcessingResponse">Processing response...</string>
	<string name="LoginInitializingWorld">Initializing world...</string>
	<string name="LoginDecodingImages">Decoding images...</string>
	<string name="LoginInitializingQuicktime">Initializing QuickTime...</string>
	<string name="LoginQuicktimeNotFound">QuickTime not found - unable to initialize.</string>
	<string name="LoginQuicktimeOK">QuickTime initialized successfully.</string>
	<string name="LoginRequestSeedCapGrant">Requesting region capabilities...</string>
	<string name="LoginRetrySeedCapGrant">Requesting region capabilities, attempt [NUMBER]...</string>
	<string name="LoginWaitingForRegionHandshake">Waiting for region handshake...</string>
	<string name="LoginConnectingToRegion">Connecting to region...</string>
	<string name="LoginDownloadingClothing">Downloading clothing...</string>
	<string name="InvalidCertificate">The server returned an invalid or corrupt certificate. Please contact the Grid administrator.</string>
	<string name="CertInvalidHostname">An invalid hostname was used to access the server, please check your SLURL or Grid hostname.</string>
	<string name="CertExpired">The certificate returned by the Grid appears to be expired.  Please check your system clock, or contact your Grid administrator.</string>
	<string name="CertKeyUsage">The certificate returned by the server could not be used for SSL.  Please contact your Grid administrator.</string>
	<string name="CertBasicConstraints">Too many certificates were in the servers Certificate chain.  Please contact your Grid administrator.</string>
	<string name="CertInvalidSignature">The certificate signature returned by the Grid server could not be verified.  Please contact your Grid administrator.</string>

	<string name="LoginFailedNoNetwork">Network error: Could not establish connection, please check your network connection.</string>
	<string name="LoginFailed">Login failed.</string>
	<string name="Quit">Quit</string>
	<string name="create_account_url">http://join.secondlife.com/?sourceid=[sourceid]</string>

	<string name="LoginFailedViewerNotPermitted">
The viewer you are using can no longer access Second Life. Please visit the following page to download a new viewer:
http://secondlife.com/download

For more information, see our FAQ below:
http://secondlife.com/viewer-access-faq</string>
	<string name="LoginIntermediateOptionalUpdateAvailable">Optional viewer update available: [VERSION]</string>
	<string name="LoginFailedRequiredUpdate">Required viewer update: [VERSION]</string>
	<string name="LoginFailedAlreadyLoggedIn">This agent is already logged in.
</string>
	<string name="LoginFailedAuthenticationFailed">Sorry! We couldn't log you in.
Please check to make sure you entered the right
    * Username (like bobsmith12 or steller.sunshine)
    * Password
Also, please make sure your Caps Lock key is off.</string>
	<string name="LoginFailedPasswordChanged">As a security precaution your password has been changed.
Please go to your account page at http://secondlife.com/password
and answer the security question to reset your password.
We are very sorry for the inconvenience.</string>
	<string name="LoginFailedPasswordReset">We made some changes to our system and you will need to reset your password.
Please go to your account page at http://secondlife.com/password
and answer the security question to reset your password.
We are very sorry for the inconvenience.</string>
	<string name="LoginFailedEmployeesOnly">Second Life is temporarily closed for maintenance.
Logins are currently restricted to employees only.
Check www.secondlife.com/status for updates.</string>
	<string name="LoginFailedPremiumOnly">Second Life logins are temporarily restricted in order to make sure that those in-world have the best possible experience.

People with free accounts will not be able to access Second Life during this time, to make room for those who have paid for Second Life.</string>
	<string name="LoginFailedComputerProhibited">Second Life cannot be accessed from this computer.
If you feel this is an error, please contact
support@secondlife.com.</string>
	<string name="LoginFailedAcountSuspended">Your account is not accessible until
[TIME] Pacific Time.</string>
	<string name="LoginFailedAccountDisabled">We are unable to complete your request at this time.
Please contact Second Life support for assistance at http://secondlife.com/support.
If you are unable to change your password, please call (866) 476-9763.</string>
	<string name="LoginFailedTransformError">Data inconsistency found during login.
Please contact support@secondlife.com.</string>
	<string name="LoginFailedAccountMaintenance">Your account is undergoing minor maintenance.
Your account is not accessible until
[TIME] Pacific Time.
If you feel this is an error, please contact support@secondlife.com.</string>
	<string name="LoginFailedPendingLogoutFault">Request for logout responded with a fault from simulator.</string>
	<string name="LoginFailedPendingLogout">The system is logging you out right now.
Your Account will not be available until
[TIME] Pacific Time.</string>
	<string name="LoginFailedUnableToCreateSession">Unable to create valid session.</string>
	<string name="LoginFailedUnableToConnectToSimulator">Unable to connect to a simulator.</string>
	<string name="LoginFailedRestrictedHours">Your account can only access Second Life
between [START] and [END] Pacific Time.
Please come back during those hours.
If you feel this is an error, please contact support@secondlife.com.</string>
	<string name="LoginFailedIncorrectParameters">Incorrect parameters.
If you feel this is an error, please contact support@secondlife.com.</string>
	<string name="LoginFailedFirstNameNotAlphanumeric">First name parameter must be alphanumeric.
If you feel this is an error, please contact support@secondlife.com.</string>
	<string name="LoginFailedLastNameNotAlphanumeric">Last name parameter must be alphanumeric.
If you feel this is an error, please contact support@secondlife.com.</string>
	<string name="LogoutFailedRegionGoingOffline">Region is going offline.
Please try logging in again in a minute.</string>
	<string name="LogoutFailedAgentNotInRegion">Agent not in region.
Please try logging in again in a minute.</string>
	<string name="LogoutFailedPendingLogin">The region was logging in another session.
Please try logging in again in a minute.</string>
	<string name="LogoutFailedLoggingOut">The region was logging out the previous session.
Please try logging in again in a minute.</string>
	<string name="LogoutFailedStillLoggingOut">The region is still logging out the previous session.
Please try logging in again in a minute.</string>
	<string name="LogoutSucceeded">Region has logged out last session.
Please try logging in again in a minute.</string>
	<string name="LogoutFailedLogoutBegun">Region has begun the logout process.
Please try logging in again in a minute.</string>
	<string name="LoginFailedLoggingOutSession">The system has begun logging out your last session.
Please try logging in again in a minute.</string>


	<!-- Disconnection -->
	<string name="AgentLostConnection">This region may be experiencing trouble.  Please check your connection to the Internet.</string>
	<string name="SavingSettings">Saving your settings...</string>
	<string name="LoggingOut">Logging out...</string>
	<string name="ShuttingDown">Shutting down...</string>
	<string name="YouHaveBeenDisconnected">You have been disconnected from the region you were in.</string>
	<string name="SentToInvalidRegion">You were sent to an invalid region.</string>
	<string name="TestingDisconnect">Testing viewer disconnect</string>

	<!-- Tooltip -->
	<string name="TooltipPerson">Person</string><!-- Object under mouse pointer is an avatar -->
	<string name="TooltipNoName">(no name)</string> <!-- No name on an object -->
	<string name="TooltipOwner">Owner:</string> <!-- Owner name follows -->
	<string name="TooltipPublic">Public</string> <!-- Public permissions on an object -->
	<string name="TooltipIsGroup">(Group)</string> <!-- The name before this text is that of a group -->
	<string name="TooltipForSaleL$">For Sale: L$[AMOUNT]</string> <!-- L$ version -->
	<string name="TooltipFlagGroupBuild">Group Build</string>
	<string name="TooltipFlagNoBuild">No Build</string>
	<string name="TooltipFlagNoEdit">No Edit</string>
	<string name="TooltipFlagNotSafe">Not Safe</string><!-- damage area -->
	<string name="TooltipFlagNoFly">No Fly</string>
	<string name="TooltipFlagGroupScripts">Group Scripts</string>
	<string name="TooltipFlagNoScripts">No Scripts</string>
	<string name="TooltipLand">Land:</string>
	<string name="TooltipMustSingleDrop">Only a single item can be dragged here</string>
	<string name="TooltipPrice" value="L$[AMOUNT]: "/>
	<string name="TooltipFlagScript">Script</string>
	<string name="TooltipFlagPhysics">Physics</string>
	<string name="TooltipFlagTouch">Touch</string>
	<string name="TooltipFlagL$">L$</string>
	<string name="TooltipFlagDropInventory">Drop Inventory</string>
	<string name="TooltipFlagPhantom">Phantom</string>
	<string name="TooltipFlagTemporary">Temporary</string>
	<string name="TooltipPrimCount">Prims: [COUNT]</string>
	<string name="TooltipPrimEquivalent">, Land Impact: [PEWEIGHT] PE</string>
	<string name="TooltipPrimEquivalentLoading">, loading Land Impact...</string>
	<string name="TooltipPrimEquivalentUnavailable">, Land Impact unavailable</string>
	<string name="TooltipDistance">Distance: [DISTANCE] m</string>
	<string name="TooltipPosition">Position: [POSITION]</string>

	<string name="TooltipOutboxDragToWorld">You can not rez items in your merchant outbox</string>
	<string name="TooltipOutboxNoTransfer">One or more of these objects cannot be sold or transferred.</string>
	<string name="TooltipOutboxNotInInventory">Your merchant outbox can only accept items directly from your inventory</string>
	<string name="TooltipOutboxWorn">You can not put items you are wearing into your merchant outbox</string>
	<string name="TooltipOutboxCallingCard">You can not put calling cards into your merchant outbox</string>
	<string name="TooltipOutboxFolderLevels">Depth of nested folders exceeds 3</string>
	<string name="TooltipOutboxTooManyFolders">Subfolder count in top-level folder exceeds 20</string>
	<string name="TooltipOutboxTooManyObjects">Item count in top-level folder exceeds 200</string>
	
	<string name="TooltipDragOntoOwnChild">You can't move a folder into its child</string>
	<string name="TooltipDragOntoSelf">You can't move a folder into itself</string>
	
	<!-- tooltips for Urls -->
	<string name="TooltipHttpUrl">Click to view this web page</string>
	<string name="TooltipSLURL">Click to view this location's information</string>
	<string name="TooltipAgentUrl">Click to view this Resident's profile</string>
	<string name="TooltipAgentInspect">Learn more about this Resident</string>
	<string name="TooltipAgentMute">Click to mute this Resident</string>
	<string name="TooltipAgentUnmute">Click to unmute this Resident</string>
	<string name="TooltipAgentIM">Click to IM this Resident</string>
	<string name="TooltipAgentPay">Click to Pay this Resident</string>
	<string name="TooltipAgentOfferTeleport">Click to offer a teleport request to this Resident</string>
	<string name="TooltipAgentRequestFriend">Click to send a friend request to this Resident</string>
	<string name="TooltipGroupUrl">Click to view this group's description</string>
	<string name="TooltipEventUrl">Click to view this event's description</string>
	<string name="TooltipClassifiedUrl">Click to view this classified</string>
	<string name="TooltipParcelUrl">Click to view this parcel's description</string>
	<string name="TooltipTeleportUrl">Click to teleport to this location</string>
	<string name="TooltipObjectIMUrl">Click to view this object's description</string>
	<string name="TooltipMapUrl">Click to view this location on a map</string>
	<string name="TooltipSLAPP">Click to run the secondlife:// command</string>
	<string name="CurrentURL" value=" CurrentURL: [CurrentURL]" />

	<!-- text for SLURL labels -->
	<string name="SLurlLabelTeleport">Teleport to</string>
	<string name="SLurlLabelShowOnMap">Show Map for</string>

	<!-- label strings for secondlife:///app/agent SLapps -->
	<string name="SLappAgentMute">Mute</string>
	<string name="SLappAgentUnmute">Unmute</string>
	<string name="SLappAgentIM">IM</string>
	<string name="SLappAgentPay">Pay</string>
	<string name="SLappAgentOfferTeleport">Offer Teleport to </string>
	<string name="SLappAgentRequestFriend">Friend Request </string>

	<!-- ButtonToolTips, llfloater.cpp -->
	<string name="BUTTON_CLOSE_DARWIN">Close (&#8984;W)</string>
	<string name="BUTTON_CLOSE_WIN">Close (Ctrl+W)</string>
	<string name="BUTTON_CLOSE_CHROME">Close</string>
	<string name="BUTTON_RESTORE">Restore</string>
	<string name="BUTTON_MINIMIZE">Minimize</string>
	<string name="BUTTON_TEAR_OFF">Tear Off</string>
	<string name="BUTTON_DOCK">Dock</string>
	<string name="BUTTON_HELP">Show Help</string>

	<!-- searching - generic -->
	<string name="Searching">Searching...</string>
	<string name="NoneFound">None found.</string>

	<!-- Indicates that an avatar name or other similar datum is being retrieved. General usage. -->
	<string name="RetrievingData">Retrieving...</string>

	<string name="ReleaseNotes">Release Notes</string>
	<!-- Always mark translate="false" for strings that are nothing but URLs, as they don't need translation. -->
	<string name="RELEASE_NOTES_BASE_URL" translate="false">http://wiki.secondlife.com/wiki/Release_Notes/</string>

	<!-- Indicates something is being loaded. Maybe should be merged with RetrievingData -->
	<string name="LoadingData">Loading...</string>

	<!-- Indicates a protected Inventory folder. ## Zi: Animation Overrider -->
	<string name="ProtectedFolder">protected</string>


	<!-- namecache -->
	<!-- Avatar name: text shown for LLUUID::null -->
	<string name="AvatarNameNobody">(nobody)</string>

	<!-- Avatar name: text shown while fetching name -->
	<string name="AvatarNameWaiting">(waiting)</string>

  <!-- Avatar name: More than one avatar is selected/used here -->
  <string name="AvatarNameMultiple">(multiple)</string>

	<!-- Group name: text shown for LLUUID::null -->
	<string name="GroupNameNone">(none)</string>

	<string name="AvalineCaller">Avaline Caller [ORDER]</string>

	<!-- Asset errors. Used in llassetstorage.cpp, translation from error code to error message. -->
	<string name="AssetErrorNone">No error</string>
	<string name="AssetErrorRequestFailed">Asset request: failed</string>
	<string name="AssetErrorNonexistentFile">Asset request: non-existent file</string>
	<string name="AssetErrorNotInDatabase">Asset request: asset not found in database</string>
	<string name="AssetErrorEOF">End of file</string>
	<string name="AssetErrorCannotOpenFile">Cannot open file</string>
	<string name="AssetErrorFileNotFound">File not found</string>
	<string name="AssetErrorTCPTimeout">File transfer timeout</string>
	<string name="AssetErrorCircuitGone">Circuit gone</string>
	<string name="AssetErrorPriceMismatch">Viewer and server do not agree on price</string>
	<string name="AssetErrorUnknownStatus">Unknown status</string>

	<!-- Asset Type human readable names:  these will replace variable [TYPE] in notification FailedToFindWearable* -->
	<!-- Will also replace [OBJECTTYPE] in notifications: UserGiveItem, ObjectGiveItem -->
	<string name="texture">texture</string>
	<string name="sound">sound</string>
	<string name="calling card">calling card</string>
	<string name="landmark">landmark</string>
	<string name="legacy script">legacy script</string>
	<string name="clothing">clothing</string>
	<string name="object">object</string>
	<string name="note card">notecard</string>
	<string name="folder">folder</string>
	<string name="root">root</string>
	<string name="lsl2 script">LSL2 script</string>
	<string name="lsl bytecode">LSL bytecode</string>
	<string name="tga texture">tga texture</string>
	<string name="body part">body part</string>
	<string name="snapshot">snapshot</string>
	<string name="lost and found">Lost and Found</string>
	<string name="targa image">targa image</string>
	<string name="trash">Trash</string>
	<string name="jpeg image">jpeg image</string>
	<string name="animation">animation</string>
	<string name="gesture">gesture</string>
	<string name="simstate">simstate</string>
	<string name="favorite">favorite</string>
	<string name="symbolic link">link</string>
	<string name="symbolic folder link">folder link</string>
  <string name="mesh">mesh</string>

	<!-- llvoavatar. Displayed in the avatar chat bubble -->
	<string name="AvatarEditingAppearance">(Editing Appearance)</string>
	<string name="AvatarAway">Away</string>
<<<<<<< HEAD
	<string name="AvatarBusy">Unavailable</string>
=======
	<string name="AvatarDoNotDisturb">Do Not Disturb</string>
>>>>>>> fe8b4bf1
	<string name="AvatarMuted">Blocked</string>

	<!-- animations -->
	<string name="anim_express_afraid">Afraid</string>
	<string name="anim_express_anger">Angry</string>
	<string name="anim_away">Away</string>
	<string name="anim_backflip">Backflip</string>
	<string name="anim_express_laugh">Belly Laugh</string>
	<string name="anim_express_toothsmile">BigSmile</string>
	<string name="anim_blowkiss">Blow Kiss</string>
	<string name="anim_express_bored">Bored</string>
	<string name="anim_bow">Bow</string>
	<string name="anim_clap">Clap</string>
	<string name="anim_courtbow">Court Bow</string>
	<string name="anim_express_cry">Cry</string>
	<string name="anim_dance1">Dance 1</string>
	<string name="anim_dance2">Dance 2</string>
	<string name="anim_dance3">Dance 3</string>
	<string name="anim_dance4">Dance 4</string>
	<string name="anim_dance5">Dance 5</string>
	<string name="anim_dance6">Dance 6</string>
	<string name="anim_dance7">Dance 7</string>
	<string name="anim_dance8">Dance 8</string>
	<string name="anim_express_disdain">Disdain</string>
	<string name="anim_drink">Drink</string>
	<string name="anim_express_embarrased">Embarrassed</string>
	<string name="anim_angry_fingerwag">Finger Wag</string>
	<string name="anim_fist_pump">Fist Pump</string>
	<string name="anim_yoga_float">Floating Yoga</string>
	<string name="anim_express_frown">Frown</string>
	<string name="anim_impatient">Impatient</string>
	<string name="anim_jumpforjoy">Jump For Joy</string>
	<string name="anim_kissmybutt">Kiss My Butt</string>
	<string name="anim_express_kiss">Kiss</string>
	<string name="anim_laugh_short">Laugh</string>
	<string name="anim_musclebeach">Muscle Beach</string>
	<string name="anim_no_unhappy">No (Unhappy)</string>
	<string name="anim_no_head">No</string>
	<string name="anim_nyanya">Nya-nya-nya</string>
	<string name="anim_punch_onetwo">One-Two Punch</string>
	<string name="anim_express_open_mouth">Open Mouth</string>
	<string name="anim_peace">Peace</string>
	<string name="anim_point_you">Point at Other</string>
	<string name="anim_point_me">Point at Self</string>
	<string name="anim_punch_l">Punch Left</string>
	<string name="anim_punch_r">Punch Right</string>
	<string name="anim_rps_countdown">RPS count</string>
	<string name="anim_rps_paper">RPS paper</string>
	<string name="anim_rps_rock">RPS rock</string>
	<string name="anim_rps_scissors">RPS scissors</string>
	<string name="anim_express_repulsed">Repulsed</string>
	<string name="anim_kick_roundhouse_r">Roundhouse Kick</string>
	<string name="anim_express_sad">Sad</string>
	<string name="anim_salute">Salute</string>
	<string name="anim_shout">Shout</string>
	<string name="anim_express_shrug">Shrug</string>
	<string name="anim_express_smile">Smile</string>
	<string name="anim_smoke_idle">Smoke Idle</string>
	<string name="anim_smoke_inhale">Smoke Inhale</string>
	<string name="anim_smoke_throw_down">Smoke Throw Down</string>
	<string name="anim_express_surprise">Surprise</string>
	<string name="anim_sword_strike_r">Sword Strike</string>
	<string name="anim_angry_tantrum">Tantrum</string>
	<string name="anim_express_tongue_out">TongueOut</string>
	<string name="anim_hello">Wave</string>
	<string name="anim_whisper">Whisper</string>
	<string name="anim_whistle">Whistle</string>
	<string name="anim_express_wink">Wink</string>
	<string name="anim_wink_hollywood">Wink (Hollywood)</string>
	<string name="anim_express_worry">Worry</string>
	<string name="anim_yes_happy">Yes (Happy)</string>
	<string name="anim_yes_head">Yes</string>

	<!-- build floater -->
	<string name="multiple_textures">Multiple</string>

	<!-- world map -->
	<string name="texture_loading">Loading...</string>
	<string name="worldmap_offline">Offline</string>
	<string name="worldmap_item_tooltip_format">[AREA] m² L$[PRICE]</string>
	<string name="worldmap_results_none_found">None found.</string>
	<string name="worldmap_agent_position">You are here</string>
	
	<!-- mini map -->
	<string name="minimap_distance">(Distance: [DISTANCE] m)</string>
	<string name="minimap_no_focus">The camera cannot focus on user because they are outside your draw distance.</string>

	<!-- animations uploading status codes -->
	<string name="Ok">OK</string>
	<string name="Premature end of file">Premature end of file</string>
	<string name="ST_NO_JOINT">Can't find ROOT or JOINT.</string>

	<!-- Chat -->
<<<<<<< HEAD
	<string name="no_name_object">(no name)</string>
=======
	<string name="NearbyChatTitle">Nearby chat</string>
  <string name="NearbyChatLabel">(Nearby chat)</string>
>>>>>>> fe8b4bf1
	<string name="whisper">whispers:</string>
	<string name="shout">shouts:</string>
	<string name="ringing">Connecting to in-world Voice Chat...</string>
	<string name="connected">Connected</string>
	<string name="unavailable">Voice not available at your current location</string>
	<string name="hang_up">Disconnected from in-world Voice Chat</string>
  <string name="reconnect_nearby">You will now be reconnected to Nearby Voice Chat</string>
	<string name="ScriptQuestionCautionChatGranted">'[OBJECTNAME]', an object owned by '[OWNERNAME]', located in [REGIONNAME] at [REGIONPOS], has been granted permission to: [PERMISSIONS].</string>
	<string name="ScriptQuestionCautionChatDenied">'[OBJECTNAME]', an object owned by '[OWNERNAME]', located in [REGIONNAME] at [REGIONPOS], has been denied permission to: [PERMISSIONS].</string>
	<string name="AdditionalPermissionsRequestHeader">If you allow access to your account, you will also be allowing the object to:</string>
	<string name="ScriptTakeMoney">Take Linden dollars (L$) from you</string>
	<string name="ActOnControlInputs">Act on your control inputs</string>
	<string name="RemapControlInputs">Remap your control inputs</string>
	<string name="AnimateYourAvatar">Animate your avatar</string>
	<string name="AttachToYourAvatar">Attach to your avatar</string>
	<string name="ReleaseOwnership">Release ownership and become public</string>
	<string name="LinkAndDelink">Link and delink from other objects</string>
	<string name="AddAndRemoveJoints">Add and remove joints with other objects</string>
	<string name="ChangePermissions">Change its permissions</string>
	<string name="TrackYourCamera">Track your camera</string>
<<<<<<< HEAD
	<string name="ControlYourCamera">Control your camera</string>
	<string name="TeleportYourAgent">Teleport you</string>
	<string name="JoinAnExperience">Join an experience</string> <!-- not used -->
	<string name="SilentlyManageEstateAccess">Suppress alerts when managing estate access lists</string>
	<string name="OverrideYourAnimations">Replace your default animations</string>
	<string name="ScriptReturnObjects">Return objects on your behalf</string>

	<string name="NotConnected">Not Connected</string>
=======
  <string name="ControlYourCamera">Control your camera</string>
	<string name="NotConnected">Not Connected</string>
	<string name="AgentNameSubst">(You)</string> <!-- Substitution for agent name -->
  <string name="TeleportYourAgent">Teleport you</string>
>>>>>>> fe8b4bf1

	<!-- Sim Access labels -->
	<string name="SIM_ACCESS_PG">General</string>
	<string name="SIM_ACCESS_MATURE">Moderate</string>
	<string name="SIM_ACCESS_ADULT">Adult</string>
	<string name="SIM_ACCESS_DOWN">Offline</string>
	<string name="SIM_ACCESS_MIN">Unknown</string>

	<!-- For use when we do not have land type back from the server -->
	<string name="land_type_unknown">(unknown)</string>

	<!-- For land type back from the simulator -->
	<string name="Estate / Full Region">Estate / Full Region</string>
	<string name="Estate / Homestead">Estate / Homestead</string>
	<string name="Mainland / Homestead">Mainland / Homestead</string>
	<string name="Mainland / Full Region">Mainland / Full Region</string>

	<!-- File load/save dialogs -->
	<string name="all_files">All Files</string>
	<string name="sound_files">Sounds</string>
	<string name="animation_files">Animations</string>
	<string name="image_files">Images</string>
	<string name="save_file_verb">Save</string>
	<string name="load_file_verb">Load</string>
	<string name="targa_image_files">Targa Images</string>
	<string name="bitmap_image_files">Bitmap Images</string>
	<string name="avi_movie_file">AVI Movie File</string>
	<string name="xaf_animation_file">XAF Anim File</string>
	<string name="xml_file">XML File</string>
	<string name="raw_file">RAW File</string>
	<string name="compressed_image_files">Compressed Images</string>
	<string name="load_files">Load Files</string>
	<string name="choose_the_directory">Choose Directory</string>
	<string name="script_files">Scripts</string>
	<string name="dictionary_files">Dictionaries</string>
	<string name="backup_files">Object Backups</string>

  <!-- LSL Usage Hover Tips -->
  <!-- NOTE: For now these are set as translate="false", until DEV-40761 is implemented (to internationalize the rest of tooltips in the same window).
             This has no effect on viewer code, but prevents Linden Lab internal localization tool from scraping these strings.  -->
	<string name="LSLTipSleepTime" translate="false">
Sleeps script for [SLEEP_TIME] seconds.
	</string>

	<string name="LSLTipText_llSin" translate="false">
float llSin(float theta)
Returns the sine of theta (theta in radians)
	</string>
	<string name="LSLTipText_llCos" translate="false">
float llCos(float theta)
Returns the cosine of theta (theta in radians)
	</string>
	<string name="LSLTipText_llTan" translate="false">
float llTan(float theta)
Returns the tangent of theta (theta in radians)
	</string>
	<string name="LSLTipText_llAtan2" translate="false">
float llAtan2(float y, float x)
Returns the arctangent2 of y, x
	</string>
	<string name="LSLTipText_llSqrt" translate="false">
float llSqrt(float val)
Returns the square root of val, or returns 0 and triggers a Math Error for imaginary results
	</string>
	<string name="LSLTipText_llPow" translate="false">
float llPow(float base, float exponent)
Returns the base raised to the power exponent, or returns 0 and triggers Math Error for imaginary results
	</string>
	<string name="LSLTipText_llAbs" translate="false">
integer llAbs(integer val)
Returns the positive version of val
	</string>
	<string name="LSLTipText_llFabs" translate="false">
float llFabs(float val)
Returns the positive version of val
	</string>
	<string name="LSLTipText_llFrand" translate="false">
float llFrand(float mag)
Returns a pseudo random number in the range [0,mag) or (mag,0]
	</string>
	<string name="LSLTipText_llFloor" translate="false">
integer llFloor(float val)
Returns largest integer value &lt;= val
	</string>
	<string name="LSLTipText_llCeil" translate="false">
integer llCeil(float val)
Returns smallest integer value &gt;= val
	</string>
	<string name="LSLTipText_llRound" translate="false">
integer llRound(float val)
Returns val rounded to the nearest integer
	</string>
	<string name="LSLTipText_llVecMag" translate="false">
float llVecMag(vector v)
Returns the magnitude of v
	</string>
	<string name="LSLTipText_llVecNorm" translate="false">
vector llVecNorm(vector v)
Returns the v normalized
	</string>
	<string name="LSLTipText_llVecDist" translate="false">
float llVecDist(vector v1, vector v2)
Returns the 3D distance between v1 and v2
	</string>
	<string name="LSLTipText_llRot2Euler" translate="false">
vector llRot2Euler(rotation q)
Returns the Euler representation (roll, pitch, yaw) of q
	</string>
	<string name="LSLTipText_llEuler2Rot" translate="false">
rotation llEuler2Rot(vector v)
Returns the rotation representation of Euler Angles v
	</string>
	<string name="LSLTipText_llAxes2Rot" translate="false">
rotation llAxes2Rot(vector fwd, vector left, vector up)
Returns the rotation defined by the coordinate axes
	</string>
	<string name="LSLTipText_llRot2Fwd" translate="false">
vector llRot2Fwd(rotation q)
Returns the forward vector defined by q
	</string>
	<string name="LSLTipText_llRot2Left" translate="false">
vector llRot2Left(rotation q)
Returns the left vector defined by q
	</string>
	<string name="LSLTipText_llRot2Up" translate="false">
vector llRot2Up(rotation q)
Returns the up vector defined by q
	</string>
	<string name="LSLTipText_llRotBetween" translate="false">
rotation llRotBetween(vector v1, vector v2)
Returns the rotation to rotate v1 to v2
	</string>
	<string name="LSLTipText_llWhisper" translate="false">
llWhisper(integer channel, string msg)
Whispers the text of msg on channel
	</string>
	<string name="LSLTipText_llSay" translate="false">
llSay(integer channel, string msg)
Says the text of msg on channel
	</string>
	<string name="LSLTipText_llShout" translate="false">
llShout(integer channel, string msg)
Shouts the text of msg on channel
	</string>
	<string name="LSLTipText_llListen" translate="false">
integer llListen(integer channel, string name, key id, string msg)
Sets a callback for msg on channel from name and id (name, id, and/or msg can be empty) and returns an identifier that can be used to deactivate or remove the listen
	</string>
	<string name="LSLTipText_llListenControl" translate="false">
llListenControl(integer number, integer active)
Makes a listen event callback active or inactive
	</string>
	<string name="LSLTipText_llListenRemove" translate="false">
llListenRemove(integer number)
Removes listen event callback number
	</string>
	<string name="LSLTipText_llSensor" translate="false">
llSensor(string name, key id, integer type, float range, float arc)
Performs a single scan for name and id with type (AGENT, ACTIVE, PASSIVE, and/or SCRIPTED) within range meters and arc radians of forward vector (name, id, and/or keytype can be empty or 0)
	</string>
	<string name="LSLTipText_llSensorRepeat" translate="false">
llSensorRepeat(string name, key id, integer type, float range, float arc, float rate)
Sets a callback for name and id with type (AGENT, ACTIVE, PASSIVE, and/or SCRIPTED) within range meters and arc radians of forward vector (name, id, and/or keytype can be empty or 0) and repeats every rate seconds
	</string>
	<string name="LSLTipText_llSensorRemove" translate="false">
llSensorRemove()
Removes the sensor setup by llSensorRepeat
	</string>
	<string name="LSLTipText_llDetectedName" translate="false">
string llDetectedName(integer number)
Returns the name of detected object number (returns empty string if number is not a valid sensed object)
	</string>
	<string name="LSLTipText_llDetectedKey" translate="false">
key llDetectedKey(integer number)
Returns the key of detected object number (returns empty key if number is not a valid sensed object)
	</string>
	<string name="LSLTipText_llDetectedOwner" translate="false">
key llDetectedOwner(integer number)
Returns the key of detected object&apos;s owner (returns empty key if number is not a valid sensed object)
	</string>
	<string name="LSLTipText_llDetectedType" translate="false">
integer llDetectedType(integer number)
Returns the type (AGENT, ACTIVE, PASSIVE, SCRIPTED) of detected object (returns 0 if number is not a valid sensed object)
	</string>
	<string name="LSLTipText_llDetectedPos" translate="false">
vector llDetectedPos(integer number)
Returns the position of detected object number (returns &lt;0,0,0&gt; if number is not a valid sensed object)
	</string>
	<string name="LSLTipText_llDetectedVel" translate="false">
vector llDetectedVel(integer number)
Returns the velocity of detected object number (returns &lt;0,0,0&gt; if number is not a valid sensed object)
	</string>
	<string name="LSLTipText_llDetectedGrab" translate="false">
vector llDetectedGrab(integer number)
Returns the grab offset of the user touching object (returns &lt;0,0,0&gt; if number is not a valid sensed object)
	</string>
	<string name="LSLTipText_llDetectedRot" translate="false">
rotation llDetectedRot(integer number)
Returns the rotation of detected object number (returns &lt;0,0,0,1&gt; if number is not a valid sensed object)
	</string>
	<string name="LSLTipText_llDetectedGroup" translate="false">
integer llDetectedGroup(integer number)
Returns TRUE if detected object is part of same group as owner
	</string>
	<string name="LSLTipText_llDetectedLinkNumber" translate="false">
integer llDetectedLinkNumber(integer number)
Returns the link position of the triggered event for touches and collisions only
	</string>
	<string name="LSLTipText_llDie" translate="false">
llDie()
Deletes the object
	</string>
	<string name="LSLTipText_llGround" translate="false">
float llGround(vector offset)
Returns the ground height below the object position + offset
	</string>
	<string name="LSLTipText_llCloud" translate="false">
float llCloud(vector offset)
Returns the cloud density at the object position + offset
	</string>
	<string name="LSLTipText_llWind" translate="false">
vector llWind(vector offset)
Returns the wind velocity at the object position + offset
	</string>
	<string name="LSLTipText_llSetStatus" translate="false">
llSetStatus(integer status, integer value)
Sets status (STATUS_PHYSICS, STATUS_PHANTOM, STATUS_BLOCK_GRAB, STATUS_ROTATE_X, STATUS_ROTATE_Y, and/or STATUS_ROTATE_Z) to value
	</string>
	<string name="LSLTipText_llGetStatus" translate="false">
integer llGetStatus(integer status)
Returns value of status (STATUS_PHYSICS, STATUS_PHANTOM, STATUS_BLOCK_GRAB, STATUS_ROTATE_X, STATUS_ROTATE_Y, and/or STATUS_ROTATE_Z)
	</string>
	<string name="LSLTipText_llSetScale" translate="false">
llSetScale(vector scale)
Sets the scale of the prim
	</string>
	<string name="LSLTipText_llGetScale" translate="false">
vector llGetScale()
Returns the scale of the prim
	</string>
	<string name="LSLTipText_llSetColor" translate="false">
llSetColor(vector color, integer face)
Sets the color on face of the prim
	</string>
	<string name="LSLTipText_llGetAlpha" translate="false">
float llGetAlpha(integer face)
Returns the alpha of face
	</string>
	<string name="LSLTipText_llSetAlpha" translate="false">
llSetAlpha(float alpha, integer face)
Sets the alpha on face
	</string>
	<string name="LSLTipText_llGetColor" translate="false">
vector llGetColor(integer face)
Returns the color on face
	</string>
	<string name="LSLTipText_llSetTexture" translate="false">
llSetTexture(string texture, integer face)
Sets the texture of face or ALL_SIDES
	</string>
	<string name="LSLTipText_llScaleTexture" translate="false">
llScaleTexture(float u, float v, integer face)
Sets the texture u &amp; v scales for the chosen face or ALL_SIDES
	</string>
	<string name="LSLTipText_llOffsetTexture" translate="false">
llOffsetTexture(float u, float v, integer face)
Sets the texture u  &amp; v offsets for the chosen face or ALL_SIDES
	</string>
	<string name="LSLTipText_llRotateTexture" translate="false">
llRotateTexture(float rotation, integer face)
Sets the texture rotation for the chosen face
	</string>
	<string name="LSLTipText_llGetTexture" translate="false">
string llGetTexture(integer face)
Returns a string that is the texture on face (the inventory name if it is a texture in the prim&apos;s inventory, otherwise the key)
	</string>
	<string name="LSLTipText_llSetPos" translate="false">
llSetPos(vector pos)
Moves the object or prim towards pos without using physics (if the script isn&apos;t physical)
	</string>
	<string name="LSLTipText_llGetPos" translate="false">
vector llGetPos()
Returns the position of the task in region coordinates
	</string>
	<string name="LSLTipText_llGetLocalPos" translate="false">
vector llGetLocalPos()
Returns the position relative to the root
	</string>
	<string name="LSLTipText_llSetRot" translate="false">
llSetRot(rotation rot)
Sets the rotation
	</string>
	<string name="LSLTipText_llGetRot" translate="false">
rotation llGetRot()
Returns the rotation relative to the region&apos;s axes
	</string>
	<string name="LSLTipText_llGetLocalRot" translate="false">
rotation llGetLocalRot()
Returns the rotation local to the root
	</string>
	<string name="LSLTipText_llSetForce" translate="false">
llSetForce(vector force, integer local)
Applies force to the object (if the script is physical), in local coords if local == TRUE
	</string>
	<string name="LSLTipText_llGetForce" translate="false">
vector llGetForce()
Returns the force (if the script is physical)
	</string>
	<string name="LSLTipText_llTarget" translate="false">
integer llTarget(vector position, float range)
Sets positions within range of position as a target and return an ID for the target
	</string>
	<string name="LSLTipText_llTargetRemove" translate="false">
llTargetRemove(integer number)
Removes positional target number registered with llTarget
	</string>
	<string name="LSLTipText_llRotTarget" translate="false">
integer llRotTarget(rotation rot, float error)
Set rotations with error of rot as a rotational target and return an ID for the rotational target
	</string>
	<string name="LSLTipText_llRotTargetRemove" translate="false">
llRotTargetRemove(integer number)
Removes rotational target number registered with llRotTarget
	</string>
	<string name="LSLTipText_llMoveToTarget" translate="false">
llMoveToTarget(vector target, float tau)
Critically damps to target in tau seconds (if the script is physical)
	</string>
	<string name="LSLTipText_llStopMoveToTarget" translate="false">
llStopMoveToTarget()
Stops critically damped motion
	</string>
	<string name="LSLTipText_llApplyImpulse" translate="false">
llApplyImpulse(vector force, integer local)
Applies impulse to object (if the script is physical), in local coords if local == TRUE
	</string>
	<string name="LSLTipText_llApplyRotationalImpulse" translate="false">
llApplyRotationalImpulse(vector force, integer local)
Applies rotational impulse to object (if the script is physical), in local coords if local == TRUE
	</string>
	<string name="LSLTipText_llSetTorque" translate="false">
llSetTorque(vector torque, integer local)
Sets the torque of object (if the script is physical), in local coords if local == TRUE
	</string>
	<string name="LSLTipText_llGetTorque" translate="false">
vector llGetTorque()
Returns the torque (if the script is physical)
	</string>
	<string name="LSLTipText_llSetForceAndTorque" translate="false">
llSetForceAndTorque(vector force, vector torque, integer local)
Sets the force and torque of object (if the script is physical), in local coords if local == TRUE
	</string>
	<string name="LSLTipText_llGetVel" translate="false">
vector llGetVel()
Returns the velocity of the object
	</string>
	<string name="LSLTipText_llGetAccel" translate="false">
vector llGetAccel()
Returns the acceleration of the object relative to the region&apos;s axes
	</string>
	<string name="LSLTipText_llGetOmega" translate="false">
vector llGetOmega()
Returns the rotation velocity in radians per second
	</string>
	<string name="LSLTipText_llGetTimeOfDay" translate="false">
float llGetTimeOfDay()
Returns the time in seconds since [CURRENT_GRID] server midnight or since region up-time, whichever is smaller
	</string>
	<string name="LSLTipText_llGetWallclock" translate="false">
float llGetWallclock()
Returns the time in seconds since midnight California Pacific time (PST/PDT)
	</string>
	<string name="LSLTipText_llGetTime" translate="false">
float llGetTime()
Returns the time in seconds since the last region reset, script reset, or call to either llResetTime or llGetAndResetTime
	</string>
	<string name="LSLTipText_llResetTime" translate="false">
llResetTime()
Sets the script timer to zero
	</string>
	<string name="LSLTipText_llGetAndResetTime" translate="false">
float llGetAndResetTime()
Returns the script time in seconds and then resets the script timer to zero
	</string>
	<string name="LSLTipText_llSound" translate="false">
llSound(string sound, float volume, integer queue, integer loop)
Plays sound at volume and whether it should loop or not.
	</string>
	<string name="LSLTipText_llPlaySound" translate="false">
llPlaySound(string sound, float volume)
Plays attached sound once at volume (0.0 - 1.0)
	</string>
	<string name="LSLTipText_llLoopSound" translate="false">
llLoopSound(string sound, float volume)
Plays attached sound looping indefinitely at volume (0.0 - 1.0)
	</string>
	<string name="LSLTipText_llLoopSoundMaster" translate="false">
llLoopSoundMaster(string sound, float volume)
Plays attached sound looping at volume (0.0 - 1.0), declares it a sync master
	</string>
	<string name="LSLTipText_llLoopSoundSlave" translate="false">
llLoopSoundSlave(string sound, float volume)
Plays attached sound looping at volume (0.0 - 1.0), synced to most audible sync master
	</string>
	<string name="LSLTipText_llPlaySoundSlave" translate="false">
llPlaySoundSlave(string sound, float volume)
Plays attached sound once at volume (0.0 - 1.0), synced to next loop of most audible sync master
	</string>
	<string name="LSLTipText_llTriggerSound" translate="false">
llTriggerSound(string sound, float volume)
Plays sound at volume (0.0 - 1.0), centered at but not attached to object
	</string>
	<string name="LSLTipText_llStopSound" translate="false">
llStopSound()
Stops currently attached sound
	</string>
	<string name="LSLTipText_llPreloadSound" translate="false">
llPreloadSound(string sound)
Preloads a sound on viewers within range
	</string>
	<string name="LSLTipText_llGetSubString" translate="false">
string llGetSubString(string src, integer start, integer end)
Returns the indicated substring
	</string>
	<string name="LSLTipText_llDeleteSubString" translate="false">
string llDeleteSubString(string src, integer start, integer end)
Removes the indicated substring and returns the result
	</string>
	<string name="LSLTipText_llInsertString" translate="false">
string llInsertString(string dst, integer position, string src)
Returns a destination string dst with the string src inserted starting at position pos
	</string>
	<string name="LSLTipText_llToUpper" translate="false">
string llToUpper(string src)
Returns a string that is src with all upper-case characters
	</string>
	<string name="LSLTipText_llToLower" translate="false">
string llToLower(string src)
Returns a string that is src with all lower-case characters
	</string>
	<string name="LSLTipText_llGiveMoney" translate="false">
llGiveMoney(key destination, integer amount)
Transfers amount of L$ from script owner to destination
	</string>
	<string name="LSLTipText_llMakeExplosion" translate="false">
llMakeExplosion(integer particles, float scale, float vel, float lifetime, float arc, string texture, vector offset)
Makes a round explosion of particles
	</string>
	<string name="LSLTipText_llMakeFountain" translate="false">
llMakeFountain(integer particles, float scale, float vel, float lifetime, float arc, integer bounce, string texture, vector offset, float bounce_offset)
Makes a fountain of particles
	</string>
	<string name="LSLTipText_llMakeSmoke" translate="false">
llMakeSmoke(integer particles, float scale, float vel, float lifetime, float arc, string texture, vector offset)
Makes smoke like particles
	</string>
	<string name="LSLTipText_llMakeFire" translate="false">
llMakeFire(integer particles, float scale, float vel, float lifetime, float arc, string texture, vector offset)
Makes fire like particles
	</string>
	<string name="LSLTipText_llRezObject" translate="false">
llRezObject(string inventory, vector pos, vector vel, rotation rot, integer param)
Instantiates owner&apos;s inventory object at pos with velocity vel and rotation rot with start parameter param
	</string>
	<string name="LSLTipText_llLookAt" translate="false">
llLookAt(vector target, float strength, float damping)
Causes object to point its up axis (positive z) towards target, while keeping its forward axis (positive x) below the horizon
	</string>
	<string name="LSLTipText_llStopLookAt" translate="false">
llStopLookAt()
Stops causing object to point at a target
	</string>
	<string name="LSLTipText_llSetTimerEvent" translate="false">
llSetTimerEvent(float sec)
Causes the timer event to be triggered a maximum of once every sec seconds
	</string>
	<string name="LSLTipText_llSleep" translate="false">
llSleep(float sec)
Puts the script to sleep for sec seconds
	</string>
	<string name="LSLTipText_llGetMass" translate="false">
float llGetMass()
Returns the mass of object that the script is attached to
	</string>
	<string name="LSLTipText_llCollisionFilter" translate="false">
llCollisionFilter(string name, key id, integer accept)
Sets the collision filter, exclusively or inclusively. If accept == TRUE, only accept collisions with objects name and id (either is optional), otherwise with objects not name or id
	</string>
	<string name="LSLTipText_llTakeControls" translate="false">
llTakeControls(integer controls, integer accept, integer pass_on)
Allows for intercepting keyboard and mouse clicks from the agent the script has permissions for
	</string>
	<string name="LSLTipText_llReleaseControls" translate="false">
llReleaseControls()
Stops taking inputs that were taken with llTakeControls
	</string>
	<string name="LSLTipText_llAttachToAvatar" translate="false">
llAttachToAvatar(integer attach_point)
Attaches the object to the avatar who has granted permission to the script
	</string>
	<string name="LSLTipText_llDetachFromAvatar" translate="false">
llDetachFromAvatar()
Detaches object from avatar
	</string>
	<string name="LSLTipText_llTakeCamera" translate="false">
llTakeCamera(key avatar)
Moves avatar&apos;s viewpoint to task
	</string>
	<string name="LSLTipText_llReleaseCamera" translate="false">
llReleaseCamera(key avatar)
Returns camera to agent avatar
	</string>
	<string name="LSLTipText_llGetOwner" translate="false">
key llGetOwner()
Returns the object owner&apos;s UUID
	</string>
	<string name="LSLTipText_llInstantMessage" translate="false">
llInstantMessage(key user, string message)
Sends the specified string as an Instant Message to the user
	</string>
	<string name="LSLTipText_llEmail" translate="false">
llEmail(string address, string subject, string message)
Sends an email to address with the subject and message
	</string>
	<string name="LSLTipText_llGetNextEmail" translate="false">
llGetNextEmail(string address, string subject)
Gets the next waiting email that comes from address, with specified subject
	</string>
	<string name="LSLTipText_llGetKey" translate="false">
key llGetKey()
Returns the key of the prim the script is attached to
	</string>
	<string name="LSLTipText_llSetBuoyancy" translate="false">
llSetBuoyancy(float buoyancy)
Sets the buoyancy of the task or object (0 is disabled, &lt; 1.0 sinks, 1.0 floats, &gt; 1.0 rises)
	</string>
	<string name="LSLTipText_llSetHoverHeight" translate="false">
llSetHoverHeight(float height, integer water, float tau)
Critically damps to a height above the ground (or water) in tau seconds
	</string>
	<string name="LSLTipText_llStopHover" translate="false">
llStopHover()
Stops hovering to a height
	</string>
	<string name="LSLTipText_llMinEventDelay" translate="false">
llMinEventDelay(float delay)
Sets the minimum time between events being handled
	</string>
	<string name="LSLTipText_llSound" translate="false">
llSound(string sound, float volume, integer queue, integer loop)
Plays sound at volume and whether it should loop or not
	</string>
	<string name="LSLTipText_llSoundPreload" translate="false">
llSoundPreload(string sound)
Preloads a sound on viewers within range
	</string>
	<string name="LSLTipText_llRotLookAt" translate="false">
llRotLookAt(rotation target, float strength, float damping)
Causes object to point its forward axis towards target
	</string>
	<string name="LSLTipText_llStringLength" translate="false">
integer llStringLength(string str)
Returns the length of string
	</string>
	<string name="LSLTipText_llStartAnimation" translate="false">
llStartAnimation(string anim)
Starts animation anim for agent that granted PERMISSION_TRIGGER_ANIMATION if the permission has not been revoked
	</string>
	<string name="LSLTipText_llStopAnimation" translate="false">
llStopAnimation(string anim)
Stops animation anim for agent that granted permission
	</string>
	<string name="LSLTipText_llPointAt" translate="false">
llPointAt(vector pos)
Makes agent that owns object point at pos
	</string>
	<string name="LSLTipText_llStopPointAt" translate="false">
llStopPointAt()
Stops pointing agent that owns object
	</string>
	<string name="LSLTipText_llTargetOmega" translate="false">
llTargetOmega(vector axis, float spinrate, float gain)
Rotates the object around axis at spinrate with strength gain
	</string>
	<string name="LSLTipText_llGetStartParameter" translate="false">
integer llGetStartParameter()
Returns an integer that is the script start/rez parameter
	</string>
	<string name="LSLTipText_llGodLikeRezObject" translate="false">
llGodLikeRezObject(key inventory, vector pos)
Rezzes directly off of UUID if owner is in God Mode
	</string>
	<string name="LSLTipText_llRequestPermissions" translate="false">
llRequestPermissions(key agent, integer perm)
Asks the agent for permission to run certain classes of functions
	</string>
	<string name="LSLTipText_llGetPermissionsKey" translate="false">
key llGetPermissionsKey()
Returns the key of the avatar that last granted permissions to the script
	</string>
	<string name="LSLTipText_llGetPermissions" translate="false">
integer llGetPermissions()
Returns an integer bitfield with the permissions that have been granted
	</string>
	<string name="LSLTipText_llGetLinkNumber" translate="false">
integer llGetLinkNumber()
Returns the link number of the prim containing the script (0 means not linked, 1 the prim is the root, 2 the prim is the first child, etc)
	</string>
	<string name="LSLTipText_llSetLinkColor" translate="false">
llSetLinkColor(integer linknumber, vector color, integer face)
Sets face to color if a task exists in the link chain at linknumber
	</string>
	<string name="LSLTipText_llCreateLink" translate="false">
llCreateLink(key target, integer parent)
Attempts to link the script&apos;s object with the target (requires that PERMISSION_CHANGE_LINKS be granted). If parent == TRUE, then the script&apos;s object becomes the root
	</string>
	<string name="LSLTipText_llBreakLink" translate="false">
llBreakLink(integer linknum)
Delinks the prim with the given link number in a linked object set (requires that PERMISSION_CHANGE_LINKS be granted)
	</string>
	<string name="LSLTipText_llBreakAllLinks" translate="false">
llBreakAllLinks()
Delinks all prims in the link set (requires that PERMISSION_CHANGE_LINKS be granted)
	</string>
	<string name="LSLTipText_llGetLinkKey" translate="false">
key llGetLinkKey(integer linknumber)
Returns the key of the linked prim linknumber
	</string>
	<string name="LSLTipText_llGetLinkName" translate="false">
string llGetLinkName(integer linknumber)
Returns the name of linknumber in a link set
	</string>
	<string name="LSLTipText_llGetInventoryNumber" translate="false">
integer llGetInventoryNumber(integer type)
Returns the number of items of a given type (INVENTORY_* flag) in the prim&apos;s inventory
	</string>
	<string name="LSLTipText_llGetInventoryName" translate="false">
string llGetInventoryName(integer type, integer number)
Returns the name of the inventory item number of a given type
	</string>
	<string name="LSLTipText_llSetScriptState" translate="false">
llSetScriptState(string name, integer run)
Sets the running state of the specified script
	</string>
	<string name="LSLTipText_llGetEnergy" translate="false">
float llGetEnergy()
Returns how much energy is in the object as a percentage of maximum
	</string>
	<string name="LSLTipText_llGiveInventory" translate="false">
llGiveInventory(key destination, string inventory)
Gives inventory to destination
	</string>
	<string name="LSLTipText_llRemoveInventory" translate="false">
llRemoveInventory(string item)
Removes the named inventory item
	</string>
	<string name="LSLTipText_llSetText" translate="false">
llSetText(string text, vector color, float alpha)
Displays text that hovers over the prim with specific color and translucency specified with alpha
	</string>
	<string name="LSLTipText_llWater" translate="false">
float llWater(vector offset)
Returns the water height below the object position + offset
	</string>
	<string name="LSLTipText_llPassTouches" translate="false">
llPassTouches(integer pass)
If pass == TRUE, touches are passed from children on to parents
	</string>
	<string name="LSLTipText_llRequestAgentData" translate="false">
key llRequestAgentData(key id, integer data)
Requests data about agent id. When data is available the dataserver event will be raised.
	</string>
	<string name="LSLTipText_llRequestInventoryData" translate="false">
key llRequestInventoryData(string name)
Requests data from object&apos;s inventory object. When data is available the dataserver event will be raised.
	</string>
	<string name="LSLTipText_llSetDamage" translate="false">
llSetDamage(float damage)
Sets the amount of damage that will be done when this object hits an avatar.
	</string>
	<string name="LSLTipText_llTeleportAgentHome" translate="false">
llTeleportAgentHome(key id)
Teleports avatar on the owner&apos;s land to their home location without any warning
	</string>
	<string name="LSLTipText_llModifyLand" translate="false">
llModifyLand(integer action, integer brush)
Modifies land using the specified action on the specified brush size of land
	</string>
	<string name="LSLTipText_llCollisionSound" translate="false">
llCollisionSound(string impact_sound, float impact_volume)
Suppresses default collision sounds, replaces default impact sounds with impact_sound at the volume impact_volume
	</string>
	<string name="LSLTipText_llCollisionSprite" translate="false">
llCollisionSprite(string impact_sprite)
Suppresses default collision sprites, replaces default impact sprite with impact_sprite (use an empty string to just suppress)
	</string>
	<string name="LSLTipText_llGetAnimation" translate="false">
string llGetAnimation(key id)
Returns the name of the currently playing locomotion animation for avatar id
	</string>
	<string name="LSLTipText_llResetScript" translate="false">
llResetScript()
Resets the script
	</string>
	<string name="LSLTipText_llMessageLinked" translate="false">
llMessageLinked(integer linknum, integer num, string str, key id)
Allows scripts in the same object to communicate. Triggers a link_message event with the same parameters num, str, and id in all scripts in the prim(s) described by linknum.
	</string>
	<string name="LSLTipText_llPushObject" translate="false">
llPushObject(key id, vector impulse, vector ang_impulse, integer local)
Applies impulse and ang_impulse to object id
	</string>
	<string name="LSLTipText_llPassCollisions" translate="false">
llPassCollisions(integer pass)
If pass == TRUE, collisions are passed from children on to parents (default is FALSE)
	</string>
	<string name="LSLTipText_llGetScriptName" translate="false">
string llGetScriptName()
Returns the name of the script that this function is used in
	</string>
	<string name="LSLTipText_llGetNumberOfSides" translate="false">
integer llGetNumberOfSides()
Returns the number of faces (or sides) of the prim
	</string>
	<string name="LSLTipText_llAxisAngle2Rot" translate="false">
rotation llAxisAngle2Rot(vector axis, float angle)
Returns the rotation that is a generated angle about axis
	</string>
	<string name="LSLTipText_llRot2Axis" translate="false">
vector llRot2Axis(rotation rot)
Returns the rotation axis represented by rot
	</string>
	<string name="LSLTipText_llRot2Angle" translate="false">
float llRot2Angle(rotation rot)
Returns the rotation angle represented by rot
	</string>
	<string name="LSLTipText_llAcos" translate="false">
float llAcos(float val)
Returns the arccosine in radians of val
	</string>
	<string name="LSLTipText_llAsin" translate="false">
float llAsin(float val)
Returns the arcsine in radians of val
	</string>
	<string name="LSLTipText_llAngleBetween" translate="false">
float llAngleBetween(rotation a, rotation b)
Returns angle between rotation a and b
	</string>
	<string name="LSLTipText_llGetInventoryKey" translate="false">
key llGetInventoryKey(string name)
Returns the key that is the UUID of the inventory name
	</string>
	<string name="LSLTipText_llAllowInventoryDrop" translate="false">
llAllowInventoryDrop(integer add)
If add == TRUE, users without modify permissions can still drop inventory items onto a prim
	</string>
	<string name="LSLTipText_llGetSunDirection" translate="false">
vector llGetSunDirection()
Returns a normalized vector of the direction of the sun in the region
	</string>
	<string name="LSLTipText_llGetTextureOffset" translate="false">
vector llGetTextureOffset(integer face)
Returns the texture offset of face in the x and y components of a vector
	</string>
	<string name="LSLTipText_llGetTextureScale" translate="false">
vector llGetTextureScale(integer side)
Returns the texture scale of side in the x and y components of a vector
	</string>
	<string name="LSLTipText_llGetTextureRot" translate="false">
float llGetTextureRot(integer side)
Returns the texture rotation of side
	</string>
	<string name="LSLTipText_llSubStringIndex" translate="false">
integer llSubStringIndex(string source, string pattern)
Returns an integer that is the index in source where pattern first appears.
(Returns -1 if not found)
	</string>
	<string name="LSLTipText_llGetOwnerKey" translate="false">
key llGetOwnerKey(key id)
Returns the owner of object id
	</string>
	<string name="LSLTipText_llGetCenterOfMass" translate="false">
vector llGetCenterOfMass()
Returns the prim&apos;s center of mass (unless called from the root prim, where it returns the object&apos;s center of mass)
	</string>
	<string name="LSLTipText_llListSort" translate="false">
list llListSort(list src, integer stride, integer ascending)
Sorts the list into blocks of stride, in ascending order if ascending == TRUE.
The sort order is affected by type.
	</string>
	<string name="LSLTipText_llGetListLength" translate="false">
integer llGetListLength(list src)
Returns the number of elements in the list
	</string>
	<string name="LSLTipText_llList2Integer" translate="false">
integer llList2Integer(list src, integer index)
Copies the integer at index in the list
	</string>
	<string name="LSLTipText_llList2Float" translate="false">
float llList2Float(list src, integer index)
Copies the float at index in the list
	</string>
	<string name="LSLTipText_llList2String" translate="false">
string llList2String(list src, integer index)
Copies the string at index in the list
	</string>
	<string name="LSLTipText_llList2Key" translate="false">
key llList2Key(list src, integer index)
Copies the key at index in the list
	</string>
	<string name="LSLTipText_llList2Vector" translate="false">
vector llList2Vector(list src, integer index)
Copies the vector at index in the list
	</string>
	<string name="LSLTipText_llList2Rot" translate="false">
rotation llList2Rot(list src, integer index)
Copies the rotation at index in the list
	</string>
	<string name="LSLTipText_llList2List" translate="false">
list llList2List(list src, integer start, integer end)
Copies the slice of the list from start to end
	</string>
	<string name="LSLTipText_llDeleteSubList" translate="false">
list llDeleteSubList(list src, integer start, integer end)
Removes the slice from start to end and returns the remainder of the list
	</string>
	<string name="LSLTipText_llGetListEntryType" translate="false">
integer llGetListEntryType(list src, integer index)
Returns the type of the index entry in the list
(TYPE_INTEGER, TYPE_FLOAT, TYPE_STRING, TYPE_KEY, TYPE_VECTOR, TYPE_ROTATION, or TYPE_INVALID if index is off list)
	</string>
	<string name="LSLTipText_llList2CSV" translate="false">
string llList2CSV(list src)
Creates a string of comma separated values from list
	</string>
	<string name="LSLTipText_llCSV2List" translate="false">
list llCSV2List(string src)
Creates a list from a string of comma separated values
	</string>
	<string name="LSLTipText_llListRandomize" translate="false">
list llListRandomize(list src, integer stride)
Returns a randomized list of blocks of size stride
	</string>
	<string name="LSLTipText_llList2ListStrided" translate="false">
list llList2ListStrided(list src, integer start, integer end, integer stride)
Copies the strided slice of the list from start to end
	</string>
	<string name="LSLTipText_llGetRegionCorner" translate="false">
vector llGetRegionCorner()
Returns a vector in meters that is the global location of the south-west corner of the region which the object is in
	</string>
	<string name="LSLTipText_llListInsertList" translate="false">
list llListInsertList(list dest, list src, integer start)
Returns a list that contains all the elements from dest but with the elements from src inserted at position start
	</string>
	<string name="LSLTipText_llListFindList" translate="false">
integer llListFindList(list src, list test)
Returns the index of the first instance of test in src.
(Returns -1 if not found)
	</string>
	<string name="LSLTipText_llGetObjectName" translate="false">
string llGetObjectName()
Returns the name of the prim which the script is attached to
	</string>
	<string name="LSLTipText_llSetObjectName" translate="false">
llSetObjectName(string name)
Sets the prim&apos;s name to the name parameter
	</string>
	<string name="LSLTipText_llGetDate" translate="false">
string llGetDate()
Returns the current date in the UTC time zone in the format YYYY-MM-DD
	</string>
	<string name="LSLTipText_llEdgeOfWorld" translate="false">
integer llEdgeOfWorld(vector pos, vector dir)
Checks to see whether the border hit by dir from pos is the edge of the world (has no neighboring region)
	</string>
	<string name="LSLTipText_llGetAgentInfo" translate="false">
integer llGetAgentInfo(key id)
Returns an integer bitfield containing the agent information about id.
Returns AGENT_FLYING, AGENT_ATTACHMENTS, AGENT_SCRIPTED, AGENT_SITTING, AGENT_ON_OBJECT, AGENT_MOUSELOOK, AGENT_AWAY, AGENT_BUSY, AGENT_TYPING, AGENT_CROUCHING, AGENT_ALWAYS_RUN, AGENT_WALKING and/or AGENT_IN_AIR.
	</string>
	<string name="LSLTipText_llAdjustSoundVolume" translate="false">
llAdjustSoundVolume(float volume)
Adjusts volume of attached sound (0.0 - 1.0)
	</string>
	<string name="LSLTipText_llSetSoundQueueing" translate="false">
llSetSoundQueueing(integer queue)
Sets whether attached sounds wait for the current sound to finish (If queue == TRUE then queuing is enabled, if FALSE queuing is disabled [default])
	</string>
	<string name="LSLTipText_llSetSoundRadius" translate="false">
llSetSoundRadius(float radius)
Establishes a hard cut-off radius for audibility of scripted sounds (both attached and triggered)
	</string>
	<string name="LSLTipText_llKey2Name" translate="false">
string llKey2Name(key id)
Returns the name of the prim or avatar specified by id.
(The id must be a valid rezzed prim or avatar key in the current simulator, otherwise an empty string is returned.)
	</string>
	<string name="LSLTipText_llSetTextureAnim" translate="false">
llSetTextureAnim(integer mode, integer face, integer sizex, integer sizey, float start, float length, float rate)
Animates the texture on the specified face/faces
	</string>
	<string name="LSLTipText_llTriggerSoundLimited" translate="false">
llTriggerSoundLimited(string sound, float volume, vector top_north_east, vector bottom_south_west)
Plays sound at volume (0.0 - 1.0), centered at but not attached to object, limited to the box defined by vectors top_north_east and bottom_south_west
	</string>
	<string name="LSLTipText_llEjectFromLand" translate="false">
llEjectFromLand(key avatar)
Ejects avatar from the parcel
	</string>
	<string name="LSLTipText_llParseString2List" translate="false">
list llParseString2List(string src, list separators, list spacers)
Breaks src into a list, discarding separators, keeping spacers
(separators and spacers must be lists of strings, maximum of 8 each)
	</string>
	<string name="LSLTipText_llOverMyLand" translate="false">
integer llOverMyLand(key id)
Returns TRUE if id is over land owned by the script owner, otherwise FALSE
	</string>
	<string name="LSLTipText_llGetLandOwnerAt" translate="false">
key llGetLandOwnerAt(vector pos)
Returns the key of the land owner, returns NULL_KEY if public
	</string>
	<string name="LSLTipText_llGetNotecardLine" translate="false">
key llGetNotecardLine(string name, integer line)
Returns line line of notecard name via the dataserver event
	</string>
	<string name="LSLTipText_llGetAgentSize" translate="false">
vector llGetAgentSize(key id)
If the avatar is in the same region, returns the size of the bounding box of the requested avatar by id, otherwise returns ZERO_VECTOR
	</string>
	<string name="LSLTipText_llSameGroup" translate="false">
integer llSameGroup(key id)
Returns TRUE if avatar id is in the same region and has the same active group, otherwise FALSE
	</string>
	<string name="LSLTipText_llUnSit" translate="false">
key llUnSit(key id)
If avatar identified by id is sitting on the object the script is attached to or is over land owned by the object&apos;s owner, the avatar is forced to stand up
	</string>
	<string name="LSLTipText_llGroundSlope" translate="false">
vector llGroundSlope(vector offset)
Returns the ground slope below the object position + offset
	</string>
	<string name="LSLTipText_llGroundNormal" translate="false">
vector llGroundNormal(vector offset)
Returns the ground normal below the object position + offset
	</string>
	<string name="LSLTipText_llGroundContour" translate="false">
vector llGroundCountour(vector offset)
Returns the ground contour direction below the object position + offset
	</string>
	<string name="LSLTipText_llGetAttached" translate="false">
integer llGetAttached()
Returns the object&apos;s attachment point, or 0 if not attached
	</string>
	<string name="LSLTipText_llGetFreeMemory" translate="false">
integer llGetFreeMemory()
Returns the number of free bytes of memory the script can use
	</string>
	<string name="LSLTipText_llGetRegionName" translate="false">
string llGetRegionName()
Returns the current region name
	</string>
	<string name="LSLTipText_llGetRegionTimeDilation" translate="false">
float llGetRegionTimeDilation()
Returns the current time dilation as a float between 0.0 (full dilation) and 1.0 (no dilation)
	</string>
	<string name="LSLTipText_llGetRegionFPS" translate="false">
float llGetRegionFPS()
Returns the mean region frames per second
	</string>
	<string name="LSLTipText_llParticleSystem" translate="false">
llParticleSystem(list rules)
Creates a particle system based on rules.  An empty list removes the particle system.
List format is [ rule1, data1, rule2, data2 . . . rulen, datan ]
	</string>
	<string name="LSLTipText_llGroundRepel" translate="false">
llGroundRepel(float height, integer water, float tau)
Critically damps to height if within height*0.5 of level (either above ground level, or above the higher of land and water if water == TRUE)
	</string>
	<string name="LSLTipText_llGiveInventoryList" translate="false">
llGiveInventoryList(key target, string folder, list inventory)
Gives inventory items to target, creating a new folder to put them in
	</string>
	<string name="LSLTipText_llSetVehicleType" translate="false">
llSetVehicleType(integer type)
Sets the vehicle to one of the default types
	</string>
	<string name="LSLTipText_llSetVehicleFloatParam" translate="false">
llSetVehicleFloatParam(integer param, float value)
Sets the specified vehicle float parameter
	</string>
	<string name="LSLTipText_llSetVehicleVectorParam" translate="false">
llSetVehicleVectorParam(integer param, vector vec)
Sets the specified vehicle vector parameter
	</string>
	<string name="LSLTipText_llSetVehicleRotationParam" translate="false">
llSetVehicleVectorParam(integer param, rotation rot)
Sets the specified vehicle rotation parameter
	</string>
	<string name="LSLTipText_llSetVehicleFlags" translate="false">
llSetVehicleFlags(integer flags)
Sets the enabled bits in &apos;flags&apos;
	</string>
	<string name="LSLTipText_llRemoveVehicleFlags" translate="false">
llRemoveVehicleFlags(integer flags)
Removes the enabled bits in &apos;flags&apos;
	</string>
	<string name="LSLTipText_llSitTarget" translate="false">
llSitTarget(vector offset, rotation rot)
Sets the sit location for the prim.  If offset == &lt;0,0,0&gt; then the sit target is removed.
	</string>
	<string name="LSLTipText_llAvatarOnSitTarget" translate="false">
key llAvatarOnSitTarget()
If an avatar is seated on the sit target, returns the avatar&apos;s key, otherwise NULL_KEY
	</string>
	<string name="LSLTipText_llAddToLandPassList" translate="false">
llAddToLandPassList(key avatar, float hours)
Adds avatar to the land pass list for hours, or indefinitely if hours is 0
	</string>
	<string name="LSLTipText_llSetTouchText" translate="false">
llSetTouchText(string text)
Displays text rather than the default &apos;Touch&apos; in the pie menu
	</string>
	<string name="LSLTipText_llSetSitText" translate="false">
llSetSitText(string text)
Displays text rather than the default &apos;Sit Here&apos; in the pie menu
	</string>
	<string name="LSLTipText_llSetCameraEyeOffset" translate="false">
llSetCameraEyeOffset(vector offset)
Sets the camera eye offset for avatars that sit on the object
	</string>
	<string name="LSLTipText_llSetCameraAtOffset" translate="false">
llSetCameraAtOffset(vector offset)
Sets the point the camera is looking at to offset for avatars that sit on the object
	</string>
	<string name="LSLTipText_llDumpList2String" translate="false">
string llDumpList2String(list src, string separator)
Returns the list in a single string, using separator between the entries
	</string>
	<string name="LSLTipText_llScriptDanger" translate="false">
integer llScriptDanger(vector pos)
Returns TRUE if pos is over public land, sandbox land, land that doesn&apos;t allow everyone to edit and build, or land that doesn&apos;t allow outside scripts
	</string>
	<string name="LSLTipText_llDialog" translate="false">
llDialog(key avatar, string message, list buttons, integer chat_channel)
Shows a dialog box on the avatar&apos;s screen with a message and up to 12 buttons.
If a button is pressed, the avatar says the text of the button label on chat_channel.
	</string>
	<string name="LSLTipText_llVolumeDetect" translate="false">
llVolumeDetect(integer detect)
If detect = TRUE, object works much like Phantom, but triggers collision_start and collision_end events when other objects start and stop interpenetrating.
Must be applied to the root prim.
	</string>
	<string name="LSLTipText_llResetOtherScript" translate="false">
llResetOtherScript(string name)
Resets script name
	</string>
	<string name="LSLTipText_llGetScriptState" translate="false">
integer llGetScriptState(string name)
Returns TRUE if the script name is running
	</string>
	<string name="LSLTipText_llRemoteLoadScript" translate="false">
DEPRECATED!  Please use llRemoteLoadScriptPin instead.
	</string>
	<string name="LSLTipText_llSetRemoteScriptAccessPin" translate="false">
llSetRemoteScriptAccessPin(integer pin)
If pin is set to a non-zero number, allows a prim to have scripts remotely loaded via llRemoteLoadScriptPin when it passes in the correct pin. Otherwise, llRemoteLoadScriptPin is ignored.
	</string>
	<string name="LSLTipText_llRemoteLoadScriptPin" translate="false">
llRemoteLoadScriptPin(key target, string name, integer pin, integer running, integer start_param)
Copies script name onto target, if the owner of this scripted object can modify target and is in the same region, and the matching pin is used.
If running == TRUE, starts the script with start_param
	</string>
	<string name="LSLTipText_llOpenRemoteDataChannel" translate="false">
llOpenRemoteDataChannel()
Creates a channel to listen for XML-RPC calls, and will trigger a remote_data event with channel id once it is available
	</string>
	<string name="LSLTipText_llSendRemoteData" translate="false">
key llSendRemoteData(key channel, string dest, integer idata, string sdata)
Sends an XML-RPC request to dest through channel with payload of channel (in a string), integer idata and string sdata.
Returns a key that is the message_id for the resulting remote_data events.
	</string>
	<string name="LSLTipText_llRemoteDataReply" translate="false">
llRemoteDataReply(key channel, key message_id, string sdata, integer idata)
Sends an XML-RPC reply to message_id on channel with payload of string sdata and integer idata
	</string>
	<string name="LSLTipText_llCloseRemoteDataChannel" translate="false">
llCloseRemoteDataChannel(key channel)
Closes XML-RPC channel
	</string>
	<string name="LSLTipText_llMD5String" translate="false">
string llMD5String(string src, integer nonce)
Returns a string of 32 hex characters that is a RSA Data Security, Inc. MD5 Message-Digest Algorithm of src with nonce
	</string>
	<string name="LSLTipText_llSetPrimitiveParams" translate="false">
llSetPrimitiveParams(list rules)
Sets the prim&apos;s parameters according to rules
	</string>
	<string name="LSLTipText_llStringToBase64" translate="false">
string llStringToBase64(string str)
Converts a string to the Base64 representation of the string
	</string>
	<string name="LSLTipText_llBase64ToString" translate="false">
string llBase64ToString(string str)
Converts a Base64 string to a conventional string.
If the conversion creates any unprintable characters, they are converted to spaces.
	</string>
	<string name="LSLTipText_llXorBase64Strings" translate="false">
string llXorBase64Strings(string s1, string s2)
DEPRECATED!  Please use llXorBase64StringsCorrect instead.
Incorrectly performs an exclusive or on two Base64 strings and returns a Base64 string.  s2 repeats if it is shorter than s1.  Retained for backwards compatability.
	</string>
	<string name="LSLTipText_llRemoteDataSetRegion" translate="false">
llRemoteDataSetRegion()
DEPRECATED!  Please use llOpenRemoteDataChannel instead.
If an object using remote data channels changes regions, you must call this function to reregister the remote data channels. This call is not needed if the prim does not change regions.
	</string>
	<string name="LSLTipText_llLog10" translate="false">
float llLog10(float val)
Returns the base 10 logarithm of val.  Returns zero if val &lt;= 0.
	</string>
	<string name="LSLTipText_llLog" translate="false">
float llLog(float val)
Returns the natural logarithm of val.  Returns zero if val &lt;= 0.
	</string>
	<string name="LSLTipText_llGetAnimationList" translate="false">
list llGetAnimationList(key id)
Returns a list of keys of playing animations for avatar described by id
	</string>
	<string name="LSLTipText_llSetParcelMusicURL" translate="false">
llSetParcelMusicURL(string url)
Sets the streaming audio URL for the parcel which the object is on
	</string>
	<string name="LSLTipText_llGetRootPosition" translate="false">
vector llGetRootPosition()
Returns the position (in region coordinates) of the root prim of the object which the script is attached to
	</string>
	<string name="LSLTipText_llGetRootRotation" translate="false">
rotation llGetRootRotation()
Returns the rotation (relative to the region) of the root prim of the object which the script is attached to
	</string>
	<string name="LSLTipText_llGetObjectDesc" translate="false">
string llGetObjectDesc()
Returns the description of the prim the script is attached to
	</string>
	<string name="LSLTipText_llSetObjectDesc" translate="false">
llSetObjectDesc(string name)
Sets the prim&apos;s description
	</string>
	<string name="LSLTipText_llGetCreator" translate="false">
key llGetCreator()
Returns a key for the creator of the prim
	</string>
	<string name="LSLTipText_llGetTimestamp" translate="false">
string llGetTimestamp()
Returns the timestamp in the UTC time zone in the format: YYYY-MM-DDThh:mm:ss.ff..fZ
	</string>
	<string name="LSLTipText_llSetLinkAlpha" translate="false">
llSetLinkAlpha(integer linknumber, float alpha, integer face)
If a prim exists in the link chain at linknumber, sets face to alpha
	</string>
	<string name="LSLTipText_llGetNumberOfPrims" translate="false">
integer llGetNumberOfPrims()
Returns the number of prims in a link set the script is attached to
	</string>
	<string name="LSLTipText_llGetNumberOfNotecardLines" translate="false">
key llGetNumberOfNotecardLines(string name)
Returns number of lines in notecard name via the dataserver event (cast return value to integer)
	</string>
	<string name="LSLTipText_llGetBoundingBox" translate="false">
list llGetBoundingBox(key object)
Returns the bounding box around the object (including any linked prims) relative to its root prim, in a list in the format [ (vector) min_corner, (vector) max_corner ]
	</string>
	<string name="LSLTipText_llGetGeometricCenter" translate="false">
vector llGetGeometricCenter()
Returns the geometric center of the linked set the script is attached to.
	</string>
	<string name="LSLTipText_llGetPrimitiveParams" translate="false">
list llGetPrimitiveParams(list params)
Returns the primitive parameters specified in the params list.
	</string>
	<string name="LSLTipText_llIntegerToBase64" translate="false">
string llIntegerToBase64(integer number)
Returns a string that is a Base64 big endian encode of number
	</string>
	<string name="LSLTipText_llBase64ToInteger" translate="false">
integer llBase64ToInteger(string str)
Returns an integer that is the str Base64 decoded as a big endian integer
	</string>
	<string name="LSLTipText_llGetGMTclock" translate="false">
float llGetGMTclock()
Returns the time in seconds since midnight GMT
	</string>
	<string name="LSLTipText_llGetSimulatorHostname" translate="false">
string llGetSimulatorHostname()
Returns the hostname of the machine which the script is running on (same as string in viewer Help dialog)
	</string>
	<string name="LSLTipText_llSetLocalRot" translate="false">
llSetLocalRot(rotation rot)
Sets the rotation of a child prim relative to the root prim
	</string>
	<string name="LSLTipText_llParseStringKeepNulls" translate="false">
list llParseStringKeepNulls(string src, list separators, list spacers)
Breaks src into a list, discarding separators, keeping spacers, keeping any null values generated.
(separators and spacers must be lists of strings, maximum of 8 each)
	</string>
	<string name="LSLTipText_llRezAtRoot" translate="false">
llRezAtRoot(string inventory, vector pos, vector vel, rotation rot, integer param)
Instantiates owner&apos;s inventory object rotated to rot with its root at pos, moving at vel, using param as the start parameter
	</string>
	<string name="LSLTipText_llGetObjectPermMask" translate="false">
integer llGetObjectPermMask(integer mask)
Returns the requested permission mask for the root object the task is attached to
	</string>
	<string name="LSLTipText_llSetObjectPermMask" translate="false">
llSetObjectPermMask(integer mask, integer value)
Sets the given permission mask to the new value on the root object the task is attached to (requires God Mode)
	</string>
	<string name="LSLTipText_llGetInventoryPermMask" translate="false">
integer llGetInventoryPermMask(string item, integer mask)
Returns the requested permission mask for the inventory item
	</string>
	<string name="LSLTipText_llSetInventoryPermMask" translate="false">
llSetInventoryPermMask(string item, integer mask, integer value)
Sets the given permission mask to the new value on the inventory item (requires God Mode)
	</string>
	<string name="LSLTipText_llGetInventoryCreator" translate="false">
key llGetInventoryCreator(string item)
Returns a key for the creator of the inventory item
	</string>
	<string name="LSLTipText_llOwnerSay" translate="false">
llOwnerSay(string msg)
Says msg to owner only.  (Owner must be in the same region.)
	</string>
	<string name="LSLTipText_llRequestSimulatorData" translate="false">
key llRequestSimulatorData(string simulator, integer data)
Requests data about simulator.  When data is available the dataserver event will be raised.
	</string>
	<string name="LSLTipText_llForceMouselook" translate="false">
llForceMouselook(integer mouselook)
If mouselook is TRUE, any avatar that sits upon the prim will be forced into mouselook mode
	</string>
	<string name="LSLTipText_llGetObjectMass" translate="false">
float llGetObjectMass(key id)
Returns the mass of the avatar or object in the region
	</string>
	<string name="LSLTipText_llListReplaceList" translate="false">
list llListReplaceList(list dest, list src, integer start, integer end)
Returns a list that is dest with start through end removed and src inserted at start
	</string>
	<string name="LSLTipText_llLoadURL" translate="false">
llLoadURL(key avatar, string message, string url)
Shows a dialog to avatar offering to load the web page at url with a message.
If user clicks yes, launches the page in their web browser.
	</string>
	<string name="LSLTipText_llParcelMediaCommandList" translate="false">
llParcelMediaCommandList(list command)
Sends a list of commands, some with arguments, to a parcel to control the playback of movies and other media
	</string>
	<string name="LSLTipText_llParcelMediaQuery" translate="false">
list llParcelMediaQuery(list query)
Returns a list containing results of the sent query
	</string>
	<string name="LSLTipText_llModPow" translate="false">
integer llModPow(integer a, integer b, integer c)
Returns a raised to the b power, mod c. ( (a**b)%c )
b is capped at 0xFFFF (16 bits).
	</string>
	<string name="LSLTipText_llGetInventoryType" translate="false">
integer llGetInventoryType(string name)
Returns the type of the inventory item name
	</string>
	<string name="LSLTipText_llSetPayPrice" translate="false">
llSetPayPrice(integer price, list quick_pay_buttons)
Sets the default amount on the dialog that appears when someone chooses to pay this prim
	</string>
	<string name="LSLTipText_llGetCameraPos" translate="false">
vector llGetCameraPos()
Returns the current camera position for the agent the task has permissions for
	</string>
	<string name="LSLTipText_llGetCameraRot" translate="false">
rotation llGetCameraRot()
Returns the current camera orientation for the agent the task has permissions for
	</string>
	<string name="LSLTipText_llSetPrimURL" translate="false">
llSetPrimURL(string url)
Updates the URL for the web page shown on the sides of the object
	</string>
	<string name="LSLTipText_llRefreshPrimURL" translate="false">
llRefreshPrimURL()
Reloads the web page shown on the sides of the object
	</string>
	<string name="LSLTipText_llEscapeURL" translate="false">
string llEscapeURL(string url)
Returns an escaped/encoded version of url, replacing spaces with %20 etc.
	</string>
	<string name="LSLTipText_llUnescapeURL" translate="false">
string llUnescapeURL(string url)
Returns an unescaped/ unencoded version of url, replacing %20 with spaces etc.
	</string>
	<string name="LSLTipText_llMapDestination" translate="false">
llMapDestination(string simname, vector pos, vector look_at)
Opens the World Map centered on the region simname with pos highlighted. (NOTE: look_at currently does nothing.)
Only works for scripts attached to avatar, or during touch events.
	</string>
	<string name="LSLTipText_llAddToLandBanList" translate="false">
llAddToLandBanList(key avatar, float hours)
Adds avatar to the land ban list for hours, or indefinitely if hours is 0
	</string>
	<string name="LSLTipText_llRemoveFromLandPassList" translate="false">
llRemoveFromLandPassList(key avatar)
Removes avatar from the land pass list
	</string>
	<string name="LSLTipText_llRemoveFromLandBanList" translate="false">
llRemoveFromLandBanList(key avatar)
Removes avatar from the land ban list
	</string>
	<string name="LSLTipText_llSetCameraParams" translate="false">
llSetCameraParams(list rules)
Sets multiple camera parameters at once.
List format is [ rule1, data1, rule2, data2 . . . rulen, datan ]
	</string>
	<string name="LSLTipText_llClearCameraParams" translate="false">
llClearCameraParams()
Resets all camera parameters to default values and turns off scripted camera control
	</string>
	<string name="LSLTipText_llListStatistics" translate="false">
float llListStatistics(integer operation, list src)
Performs statistical aggregate functions on list src using LIST_STAT_* operations
	</string>
	<string name="LSLTipText_llGetUnixTime" translate="false">
integer llGetUnixTime()
Returns the number of seconds elapsed since 00:00 hours, Jan 1, 1970 UTC from the system clock
	</string>
	<string name="LSLTipText_llGetParcelFlags" translate="false">
integer llGetParcelFlags(vector pos)
Returns a mask of the parcel flags (PARCEL_FLAG_*) for the parcel that includes the point pos
	</string>
	<string name="LSLTipText_llGetRegionFlags" translate="false">
integer llGetRegionFlags()
Returns the region flags (REGION_FLAG_*) for the region the object is in
	</string>
	<string name="LSLTipText_llXorBase64StringsCorrect" translate="false">
string llXorBase64StringsCorrect(string s1, string s2)
Correctly performs an exclusive or on two Base64 strings and returns a Base64 string.
s2 repeats if it is shorter than s1.
	</string>
	<string name="LSLTipText_llHTTPRequest" translate="false">
llHTTPRequest(string url, list parameters, string body)
Sends an HTTP request to the specified url with the body of the request and parameters
	</string>
	<string name="LSLTipText_llResetLandBanList" translate="false">
llResetLandBanList()
Removes all Residents from the land ban list
	</string>
	<string name="LSLTipText_llResetLandPassList" translate="false">
llResetLandPassList()
Removes all Residents from the land access/pass list
	</string>
	<string name="LSLTipText_llGetObjectPrimCount" translate="false">
integer llGetObjectPrimCount(key object_id)
Returns the total number of prims for an object in the region
	</string>
	<string name="LSLTipText_llGetParcelPrimOwners" translate="false">
list llGetParcelPrimOwners(vector pos)
Returns a list of all Residents who own objects on the parcel at pos and with individual prim counts.
Requires owner-like permissions for the parcel.
	</string>
	<string name="LSLTipText_llGetParcelPrimCount" translate="false">
integer llGetParcelPrimCount(vector pos, integer category, integer sim_wide)
Returns the number of prims on the parcel at pos of the given category.
Categories: PARCEL_COUNT_TOTAL, _OWNER, _GROUP, _OTHER, _SELECTED, _TEMP
	</string>
	<string name="LSLTipText_llGetParcelMaxPrims" translate="false">
integer llGetParcelMaxPrims(vector pos, integer sim_wide)
Returns the maximum number of prims allowed on the parcel at pos
	</string>
	<string name="LSLTipText_llGetParcelDetails" translate="false">
list llGetParcelDetails(vector pos, list params)
Returns the parcel details specified in params for the parcel at pos.
Params is one or more of: PARCEL_DETAILS_NAME, _DESC, _OWNER, _GROUP, _AREA, _ID, _SEE_AVATARS
	</string>
	<string name="LSLTipText_llSetLinkPrimitiveParams" translate="false">
llSetLinkPrimitiveParams(integer linknumber, list rules)
Sets primitive parameters for linknumber based on rules
	</string>
	<string name="LSLTipText_llSetLinkTexture" translate="false">
llSetLinkTexture(integer linknumber, string texture, integer face)
Sets the texture of face for a task that exists in the link chain at linknumber
	</string>
	<string name="LSLTipText_llStringTrim" translate="false">
string llStringTrim(string src, integer trim_type)
Trims the leading and/or trailing white spaces from a string.
trim_type can be STRING_TRIM, STRING_TRIM_HEAD or STRING_TRIM_TAIL.
	</string>
	<string name="LSLTipText_llRegionSay" translate="false">
llRegionSay(integer channel, string msg)
Broadcasts msg on channel (not 0) that can be heard anywhere in the region by a script listening on channel
	</string>
	<string name="LSLTipText_llGetObjectDetails" translate="false">
list llGetObjectDetails(key id, list params)
Returns the object details specified in params for the object with key id.
Params are OBJECT_NAME, _DESC, _POS, _ROT, _VELOCITY, _OWNER, _GROUP, _CREATOR
	</string>
	<string name="LSLTipText_llSetClickAction" translate="false">
llSetClickAction(integer action)
Sets the action performed when a prim is clicked upon
	</string>
	<string name="LSLTipText_llGetRegionAgentCount" translate="false">
integer llGetRegionAgentCount()
Returns the number of avatars in the region
	</string>
	<string name="LSLTipText_llTextBox" translate="false">
llTextBox(key avatar, string message, integer chat_channel)
Shows a window on the avatar&apos;s screen with the message.
It contains a text box for input, and if entered that text is chatted on chat_channel.
	</string>
	<string name="LSLTipText_llGetAgentLanguage" translate="false">
string llGetAgentLanguage(key avatar)
Returns the language code of the preferred interface language of the avatar
	</string>
	<string name="LSLTipText_llDetectedTouchUV" translate="false">
vector llDetectedTouchUV(integer index)
Returns the u and v coordinates in the first two components of a vector, for the texture coordinates where the prim was touched in a triggered touch event
	</string>
	<string name="LSLTipText_llDetectedTouchFace" translate="false">
integer llDetectedTouchFace(integer index)
Returns the index of the face where the avatar clicked in a triggered touch event
	</string>
	<string name="LSLTipText_llDetectedTouchPos" translate="false">
vector llDetectedTouchPos(integer index)
Returns the position where the object was touched in a triggered touch event
	</string>
	<string name="LSLTipText_llDetectedTouchNormal" translate="false">
vector llDetectedTouchNormal(integer index)
Returns the surface normal for a triggered touch event
	</string>
	<string name="LSLTipText_llDetectedTouchBinormal" translate="false">
vector llDetectedTouchBinormal(integer index)
Returns the surface binormal for a triggered touch event
	</string>
	<string name="LSLTipText_llDetectedTouchST" translate="false">
vector llDetectedTouchST(integer index)
Returns the s and t coordinates in the first two components of a vector, for the surface coordinates where the prim was touched in a triggered touch event
	</string>
	<string name="LSLTipText_llSHA1String" translate="false">
string llSHA1String(string src)
Returns a string of 40 hex characters that is the SHA1 security Hash of src
	</string>
	<string name="LSLTipText_llGetFreeURLs" translate="false">
integer llGetFreeURLs()
Returns the number of available URLs for the current script
	</string>
	<string name="LSLTipText_llRequestURL" translate="false">
key llRequestURL()
Requests one HTTP:// url for use by this object.
An http_request event is triggered with the results.
	</string>
	<string name="LSLTipText_llRequestSecureURL" translate="false">
key llRequestSecureURL()
Requests one HTTPS:// (SSL) url for use by this object.
An http_request event is triggered with the results.
	</string>
	<string name="LSLTipText_llReleaseURL" translate="false">
llReleaseURL(string url)
Releases the specified URL, it will no longer be usable
	</string>
	<string name="LSLTipText_llHTTPResponse" translate="false">
llHTTPResponse(key request_id, integer status, string body)
Responds to request_id with status and body
	</string>
	<string name="LSLTipText_llGetHTTPHeader" translate="false">
string llGetHTTPHeader(key request_id, string header)
Returns the value for header for request_id
	</string>
	<string name="LSLTipText_llSetPrimMediaParams" translate="false">
llSetPrimMediaParams(integer face, list params)
Sets the media params for a particular face on an object. If media is not already on this object, add it.
List is a set of name/value pairs in no particular order.  Params not specified are unchanged, or if new media is added then set to the default specified.
The possible names are below, along with the types of values and what they mean.
	</string>
	<string name="LSLTipText_llGetPrimMediaParams" translate="false">
list llGetPrimMediaParams(integer face, list params)
Returns the media params for a particular face on an object, given the desired list of names, in the order requested.
(Returns an empty list if no media exists on the face.)
	</string>
	<string name="LSLTipText_llClearPrimMedia" translate="false">
llClearPrimMedia(integer face)
Clears (deletes) the media and all params from the given face.
	</string>
	<string name="LSLTipText_llSetLinkPrimitiveParamsFast" translate="false">
llSetLinkPrimitiveParamsFast(integer linknumber,list rules)
Set primitive parameters for linknumber based on rules.
	</string>
	<string name="LSLTipText_llGetLinkPrimitiveParams" translate="false">
llGetLinkPrimitiveParams(integer linknumber,list rules)
Get primitive parameters for linknumber based on rules.
	</string>
	<string name="LSLTipText_llLinkParticleSystem" translate="false">
llLinkParticleSystem(integer linknumber,list rules)
Creates a particle system based on rules.  Empty list removes particle system from object.
List format is [ rule1, data1, rule2, data2 . . . rulen, datan ].
	</string>
	<string name="LSLTipText_llSetLinkTextureAnim" translate="false">
llSetLinkTextureAnim(integer link, integer mode, integer face, integer sizex, integer sizey, float start, float length, float rate)
Animate the texture on the specified prim&apos;s face/faces.
	</string>
	<string name="LSLTipText_llGetLinkNumberOfSides" translate="false">
integer llGetLinkNumberOfSides(integer link)
Returns the number of sides of the specified linked prim.
	</string>
	<string name="LSLTipText_llGetUsername" translate="false">
string llGetUsername(key id)
Returns the single-word username of an avatar, iff the avatar is in the current region, otherwise the empty string.
	</string>
	<string name="LSLTipText_llRequestUsername" translate="false">
key llRequestUsername(key id)
Requests single-word username of an avatar.  When data is available the dataserver event will be raised.
	</string>
	<string name="LSLTipText_llGetDisplayName" translate="false">
string llGetDisplayName(key id)
Returns the name of an avatar, iff the avatar is in the current simulator, and the name has been cached, otherwise the same as llGetUsername.  Use llRequestDisplayName if you absolutely must have the display name.
	</string>
	<string name="LSLTipText_llRequestDisplayName" translate="false">
key llRequestDisplayName(key id)
Requests name of an avatar.  When data is available the dataserver event will be raised.
	</string>
	<string name="LSLTipText_llGetEnv" translate="false">
llGetEnv(string name)
Returns a string with the requested data about the region
	</string>
	<string name="LSLTipText_llCastRay" translate="false">
llCastRay(vector start, vector end, list params)
Casts a ray into the physics world from &apos;start&apos; to &apos;end&apos; and returns data according to details in params.
	</string>
	<string name="LSLTipText_llRegionSayTo" translate="false">
llRegionSayTo(key target, integer channel, string msg)
Sends msg on channel (not DEBUG_CHANNEL) directly to prim or avatar target anywhere within the region.
	</string>
	<string name="LSLTipText_llGetSPMaxMemory" translate="false">
integer llGetSPMaxMemory()
Returns the maximum used memory for the current script. Only valid after using PROFILE_SCRIPT_MEMORY. Non-mono scripts always use 16k.
	</string>
	<string name="LSLTipText_llGetUsedMemory" translate="false">
integer llGetUsedMemory()
Returns the current used memory for the current script. Non-mono scripts always use 16k.
	</string>
	<string name="LSLTipText_llScriptProfiler" translate="false">
llScriptProfiler(integer flags)
Enabled or disables script profiling options. Currently only supports PROFILE_SCRIPT_MEMORY (mono only) and PROFILE_NONE.
MAY SIGNIFICANTLY REDUCE SCRIPT PERFORMANCE!
	</string>
<!-- FS:Ansariel: We already have a better version added previously
	<string name="LSLTipText_llSetMemoryLimit" translate="false">
integer llSetMemoryLimit(integer mem)
	</string>
	<string name="LSLTipText_llGetMemoryLimit" translate="false">
integer llGetMemoryLimit()
	</string>
-->
	<string name="LSLTipText_llSetLinkMedia" translate="false">
llSetLinkMedia(integer link, integer face, list params)
Set the media params for a particular face on linked prim.  List is a set of name/value pairs (in no particular order). The possible names are below, along with the types of values and what they mean.  If media is not already on this object, add it. Params not specified are unchanged, or if new media is added set to the default specified.
	</string>
	<string name="LSLTipText_llGetLinkMedia" translate="false">
list llGetLinkMedia(integer link, integer face, list params)
Get the media params for a particular face on linked prim, given the desired list of names. Returns a list of values in the order requested.  Returns an empty list if no media exists on the face.
	</string>
	<string name="LSLTipText_llClearLinkMedia" translate="false">
llClearLinkMedia(integer link, integer face)
Clears (deletes) the media and all params from the given face on linked prim.
	</string>
<!-- FS:Ansariel: We already have a better version added previously
	<string name="LSLTipText_llSetContentType" translate="false">
llSetContentType(key id, integer content_type)
	</string>
-->
	<string name="LSLTipText_llLinkSitTarget" translate="false">
llLinkSitTarget(integer link, vector offset, rotation rot)
Set the sit location for this object (if offset == &lt;0,0,0&gt; clear it)
	</string>
	<string name="LSLTipText_llAvatarOnLinkSitTarget" translate="false">
key llAvatarOnLinkSitTarget(integer link)
If an avatar is sitting on the sit target, return the avatar&apos;s key, NULL_KEY otherwise
	</string>
<!-- FS:Ansariel: We already have a better version added previously
	<string name="LSLTipText_llSetLinkCamera" translate="false">
llSetLinkCamera(integer link, vector eye, vector at)
	</string>
-->
	<string name="LSLTipText_llSetVelocity" translate="false">
llSetVelocity(vector velocity, integer local)
Sets an objects velocity, in local coords if local == TRUE (if the script is physical)
	</string>
	<string name="LSLTipText_llSetAngularVelocity" translate="false">
llSetAngularVelocity(vector angular_velocity, integer local)
Sets an objects angular velocity, in local coords if local == TRUE (if the script is physical)
	</string>
	<string name="LSLTipText_llSetPhysicsMaterial" translate="false">
llSetPhysicsMaterial(integer flags, float gravity_multiplier, float restitution, float friction, float density )
Sets the requested attributes of the root object&apos;s physics material.
	</string>
	<string name="LSLTipText_llGetPhysicsMaterial" translate="false">
llGetPhysicsMaterial() returns the gravity multiplier, restitution, friction, and density of the linkset as a list in that order.
	</string>
	<string name="LSLTipText_llGetMassMKS" translate="false">
llGetMassMKS() returns the mass of the linkset in kilograms.
	</string>
	<string name="LSLTipText_llGenerateKey" translate="false">
key llGenerateKey()
Return a unique generated key
	</string>
	<string name="LSLTipText_llSetKeyframedMotion" translate="false">
llSetKeyframedMotion(list keyframes, list options)
Requests that a nonphysical object be keyframed according to keyframe list.
	</string>
	<string name="LSLTipText_llTransferLindenDollars" translate="false">
key llTransferLindenDollars(key destination, integer amount)
Transfer amount of linden dollars (L$) from script owner to destination. Returns a key to a corresponding transaction_result event for the success of the transfer.
	</string>
	<string name="LSLTipText_llGetParcelMusicURL" translate="false">
string llGetParcelMusicURL()
Gets the streaming audio URL for the parcel of land on which the object is located.
	</string>
	<string name="LSLTipText_llSetRegionPos" translate="false">
integer llSetRegionPos(vector pos)
Sets the position anywhere within the region (if the object isn&apos;t physical)
	</string>
	<string name="LSLTipText_llNavigateTo" translate="false">
llNavigateTo(vector point, list options)
For AI Character: Navigate to destination.
	</string>
	<string name="LSLTipText_llCreateCharacter" translate="false">
llCreateCharacter(list options)
Convert linkset to AI Character which can navigate the world.
	</string>
	<string name="LSLTipText_llPursue" translate="false">
llPursue(key target, list options)
For AI Character: Chase after a target.
	</string>
	<string name="LSLTipText_llWanderWithin" translate="false">
llWanderWithin(vector center, float radius, list options)
For AI Character: Wander within a specified volume.
	</string>
	<string name="LSLTipText_llFleeFrom" translate="false">
llFleeFrom(vector source, float radius, list options)
For AI Character: Flee from a point.
	</string>
	<string name="LSLTipText_llPatrolPoints" translate="false">
llPatrolPoints(list points, list options)
For AI Character: Patrol a list of points.
	</string>
	<string name="LSLTipText_llExecCharacterCmd" translate="false">
llExecCharacterCmd(integer cmd, list options)
For AI Character: Execute a character command.
	</string>
	<string name="LSLTipText_llDeleteCharacter" translate="false">
llDeleteCharacter()
Convert linkset from AI Character to Physics object.
	</string>
	<string name="LSLTipText_llUpdateCharacter" translate="false">
llUpdateCharacter(list options)
Change the AI Character&apos;s settings.
	</string>
	<string name="LSLTipText_llEvade" translate="false">
llEvade(key target, list options)
For AI Character: Evade a specified target.
	</string>
	<string name="LSLTipText_llGetClosestNavPoint" translate="false">
list llGetClosestNavPoint(vector point, list options)
For AI Character: Get the closest navigable point to the point provided.
	</string>

<!-- FS:Ansariel: LSL function tooltip help texts manually added -->
	<string name="LSLTipText_llGetStaticPath" translate="false">
list llGetStaticPath(vector start, vector end, float radius, list params)
Returns a list of position vectors indicating pathfinding waypoints between positions at start and end, for a character of a given radius.
	</string>

<string name="LSLTipText_llSetMemoryLimit" translate="false">
integer llSetMemoryLimit(integer limit)
Request limit bytes to be reserved for this script.
Returns a success/failure flag (STATUS_OK when successful, another of the STATUS_* flags on failure) for whether the memory limit was set.
Only relevant for Mono-compiled scripts.
</string>
<string name="LSLTipText_llGetMemoryLimit" translate="false">
integer llGetMemoryLimit()
Get the maximum memory a script can use.
Returns the integer amount of memory the script can use in bytes.
</string>
<string name="LSLTipText_llSetLinkCamera" translate="false">
llSetLinkCamera(integer link, vector eye, vector at)
Sets the camera eye offset, and the offset that camera is looking at, for avatars that sit on the linked prim.
The two vector parameters are offsets relative to the object's center and expressed in local coordinates.
</string>
<string name="LSLTipText_llSetContentType" translate="false">
llSetContentType(key request_id, integer content_type)
Set the Internet media type of an LSL HTTP server response.
content_type may be one of CONTENT_TYPE_TEXT (default) "text/plain", or CONTENT_TYPE_HTML "text/html", only valid for embedded browsers on content owned by the person viewing. Falls back to "text/plain" otherwise.
</string>
<string name="LSLTipText_llManageEstateAccess" translate="false">
integer llManageEstateAccess(integer action, key id)
To add or remove agents from the estate's agent access or ban lists or groups from the estate's group access list.
Only works for objects owned by the Estate Owner or an Estate Manager.
Returns TRUE if successful and FALSE if throttled, on invalid action, on invalid or null id, or if object owner is not allowed to manage the estate.
'action' can be any of: ESTATE_ACCESS_ALLOWED_[AGENT/GROUP]_[ADD/REMOVE] or ESTATE_ACCESS_BANNED_AGENT_[ADD/REMOVE]
</string>
<string name="LSLTipText_llGetAgentList" translate="false">
list llGetAgentList(integer scope, list options)
Requests a list of agents currently in the region, limited by the scope parameter.
</string>
<string name="LSLTipText_llAttachToAvatarTemp" translate="false">
llAttachToAvatarTemp(integer attach_point)
Attaches the object to the avatar who has granted permission to the script, with the exception that the object will not create new inventory for the user, and will disappear on detach or disconnect.
</string>
<string name="LSLTipText_llTeleportAgent" translate="false">
llTeleportAgent(key avatar, string landmark, vector position, vector look_at)
Requests a teleport of avatar to a landmark stored in the object's inventory. If no landmark is provided (an empty string), the avatar is teleported to the location position in the current region. In either case, the avatar is turned to face the position given by look_at in local coordinates.
</string>
<string name="LSLTipText_llTeleportAgentGlobalCoords" translate="false">
llTeleportAgentGlobalCoords(key agent, vector global_coordinates, vector region_coordinates, vector look_at)
Teleports an agent to set of a region_coordinates within a region at the specified global_coordinates. The agent lands facing the position defined by look_at local coordinates.
A region's global coordinates can be retrieved using llRequestSimulatorData(region_name, DATA_SIM_POS)
</string>
<string name="LSLTipText_llGetSimStats" translate="false">
float llGetSimStats(integer stat_type)
Returns the value of a particular simulator statistic.
</string>
<string name="LSLTipText_llSetAnimationOverride" translate="false">
llSetAnimationOverride(string anim_state, string anim)
Set the animation (anim) that will play for the given animation state (anim_state).
</string>
<string name="LSLTipText_llGetAnimationOverride" translate="false">
string llGetAnimationOverride(string anim_state)
Returns a string that is the name of the animation that is being used for the specified animation state (anim_state).
</string>
<string name="LSLTipText_llResetAnimationOverride" translate="false">
llResetAnimationOverride(string anim_state)
Resets the animation override of the specified animation state (anim_state) to the corresponding default value.
</string>
<string name="LSLTipText_llJson2List" translate="false">
list llJson2List(string json)
Converts the top level of the json string to a list.
</string>
<string name="LSLTipText_llList2Json" translate="false">
string llList2Json(string type, list values)
Converts either a strided list of key:value pairs to a JSON_OBJECT or a list of values to a JSON_ARRAY
</string>
<string name="LSLTipText_llJsonGetValue" translate="false">
string llJsonGetValue(string json, list specifiers)
Gets the value indicated by specifiers from the json string.
</string>
<string name="LSLTipText_llJsonSetValue" translate="false">
string llJsonSetValue(string json, list specifiers, string value)
Returns a new json string that is the json given with the value indicated by specifiers set to value.
</string>
<string name="LSLTipText_llJsonValueType" translate="false">
string llJsonValueType(string json, list specifiers)
Returns the type constant for the value in json indicated by specifiers.
</string>
<!-- END FS:Ansariel: LSL function tooltip help texts manually added -->
	
    
    
<!-- FS:CR OSSL/AA function tooltip help texts - Please add all SL LSL related tooltips above this -->
<string name="LSLTipText_osSetRegionWaterHeight" translate="false">
osSetRegionWaterHeight(float height)
Adjusts water height in current region.
</string>
<string name="LSLTipText_osSetRegionSunSettings" translate="false">
osSetRegionSunSettings(integer useEstateSun, integer sunFixed, float sunHour)
Set the current region's sun settings.
</string>
<string name="LSLTipText_osSetEstateSunSettings" translate="false">
osSetEstateSunSettings(integer sunFixed, float sunHour)
Set current estate's sun settings.
</string>
<string name="LSLTipText_osGetCurrentSunHour" translate="false">
osGetCurrentSunHour()
Returns the value of the current region's sun hour.
</string>
<string name="LSLTipText_osGetSunParam" translate="false">
osGetSunParam(string param)
Returns region's current sun parameters.
Param are: day_length, year_length, day_night_offset, update_interval.
</string>
<string name="LSLTipText_osSetSunParam" translate="false">
osSetSunParam(string param, float value)
Sets the current region's sun parameters.
Param are: day_length, year_length, day_night_offset, update_interval.
</string>
<string name="LSLTipText_osWindActiveModelPluginName" translate="false">
osWindActiveModelPluginName()
Gets active wind plugin name, specified by "wind_plugin" in OpenSim.ini ("SimpleRandomWind" or "ConfigurableWind").
</string>
<string name="LSLTipText_osSetWindParam" translate="false">
osSetWindParam(string plugin, string param, float value)
Sets value of param property for plugin module.
SimpleRandomWind plugin param is: strength.
ConfigurableWind plugin params are: avgStrength, avgDirection, varStrength, varDirection, rateChange.
</string>
<string name="LSLTipText_osGetWindParam" translate="false">
osGetWindParam(string plugin, string param)
Gets the value of param property for plugin module.
SimpleRandomWind plugin param is: strength.
ConfigurableWind plugin params are: avgStrength, avgDirection, varStrength, varDirection, rateChange.
</string>
<string name="LSLTipText_osParcelJoin" translate="false">
osParcelJoin(vector start, vector end)
Joins two adjacent parcels within the same region.
</string>
<string name="LSLTipText_osParcelSubdivide" translate="false">
osParcelSubdivide(vector start, vector end)
Subdivides a parcel into two adjacent parcels within the same region.
</string>
<string name="LSLTipText_osSetParcelDetails" translate="false">
osSetParcelDetails(vector pos, list rules)
This function is the counterpart to llGetParcelDetails. Currently PARCEL_DETAILS_NAME, PARCEL_DETAILS_DESC, PARCEL_DETAILS_OWNER, PARCEL_DETAILS_GROUP, PARCEL_DETAILS_CLAIMDATE are implemented
</string>
<string name="LSLTipText_osList2Double" translate="false">
osList2Double(list src, integer index)
This function converts a value in the specified index of the list src to the double data type. However, OSSL does not have a double data type. C# contains a double type, but the current LSL implementation does not.
</string>
<string name="LSLTipText_osSetDynamicTextureURL" translate="false">
string osSetDynamicTextureURL(key dynamicID, string contentType, string url, string extraParams, integer timer)
Renders a web texture on the prim containing the script and returns the UUID of the newly created texture.
</string>
<string name="LSLTipText_osSetDynamicTextureDataBlend" translate="false">
string osSetDynamicTextureDataBlend(string dynamicID, string contentType, string data, string extraParams, integer timer, integer alpha)
Allows for two dynamic textures to blend on the prim containing this script.
</string>
<string name="LSLTipText_osSetDynamicTextureDataBlendFace" translate="false">
string osSetDynamicTextureDataBlendFace(string dynamicID, string contentType, string data, string extraParams, integer blend, integer disp, integer timer, integer alpha, integer face)
Returns UUID of the generated texture. Intended to be used with subsequent calls to osSetDynamicTextureXXXX functions in order to modify the texture.
</string>
<string name="LSLTipText_osSetDynamicTextureURLBlend" translate="false">
osSetDynamicTextureURLBlend(key dynamicID, string contentType, string url, string extraParams, integer timer, integer alpha)
Allows for two dynamic textures to blend on the prim containing this script.
</string>
<string name="LSLTipText_osSetDynamicTextureURLBlendFace" translate="false">
osSetDynamicTextureURLBlendFace(key dynamicID, string contentType, string url, string extraParams, integer blend, integer disp, integer timer, integer alpha, integer face)
Allows for two dynamic textures to blend on the specified face of the prim containing this script.
</string>
<string name="LSLTipText_osSetDynamicTextureData" translate="false">
osSetDynamicTextureData(key dynamicID, string contentType, string data, string extraParams, integer timer)
Renders a dynamically created texture on the prim containing the script and returns the UUID of the newly created texture.
</string>
<string name="LSLTipText_osGetTerrainHeight" translate="false">
osGetTerrainHeight(integer x, integer y)
Returns the current region's terrain height as a float at the given coordinates.
</string>
<string name="LSLTipText_osSetTerrainHeight" translate="false">
osSetTerrainHeight(integer x, integer y, float val)
Sets the current region's terrain height at the given coordinates.
</string>
<string name="LSLTipText_osTerrainFlush" translate="false">
osTerrainFlush()
Updates terrain changes to OpenSimulator database. This should be called after all the terrain-changes have been done to update Terrain Data.
</string>
<string name="LSLTipText_osRegionRestart" translate="false">
osRegionRestart(float seconds)
Restarts a region after a specified timeout in seconds.
</string>
<string name="LSLTipText_osRegionNotice" translate="false">
osRegionNotice(string msg)
Sends a region notice to the entire current region.
</string>
<string name="LSLTipText_osConsoleCommand" translate="false">
osConsoleCommand(string command)
There are no security checks, so it can do anything a user with access to the command console could do, such as changing the avatar passwords, deleting sims, changing the terrain, and just about everything else.
NOTE: DO NOT USE THIS COMMAND UNLESS YOU ARE ABSOLUTELY SURE YOU KNOW WHAT YOU ARE DOING!
</string>
<string name="LSLTipText_osSetParcelMediaURL" translate="false">
osSetParcelMediaURL(string url)
Set parcel media to specified url.
</string>
<string name="LSLTipText_osSetParcelSIPaddress" translate="false">
osSetParcelSIPAddress(string SIPAddress)
Set parcel SIP Address for voice.
</string>
<string name="LSLTipText_osSetPrimFloatOnWater" translate="false">
osSetPrimFloatOnWater(integer float)
Make physical prims float at the water level, boolean.
</string>
<string name="LSLTipText_osTeleportAgent" translate="false">
osTeleportAgent(key agent, integer regionX, integer regionY, vector position, vector lookat);
osTeleportAgent(key agent, string regionName, vector position, vector lookat);
osTeleportAgent(key agent, vector position, vector lookat)
Teleports an agent to the specified location. The first variant is able to teleport to any addressable region, including hypergrid destinations. The second variant teleports to a region in the local grid; the region coordinates are specified as region cells (not as global coordinates based on meters). The third variant teleports within the current region.
For osTeleportAgent() to work, the owner of the prim containing the script must be the same as the parcel that the avatar is currently on. If this isn't the case then the function fails silently.
</string>
<string name="LSLTipText_osTeleportOwner" translate="false">
osTeleportOwner(integer regionX, integer regionY, vector position, vector lookat);
osTeleportOwner(string regionName, vector position, vector lookat);
osTeleportOwner(vector position, vector lookat)
Teleports the owner of the object containing the script to the specified location. The first variant is able to teleport to any addressable region, including hypergrid destinations. The second variant teleports to a region in the local grid; the region coordinates are specified as region cells (not as global coordinates based on meters). The third variant teleports within the current region.
</string>
<string name="LSLTipText_osAvatarPlayAnimation" translate="false">
osAvatarPlayAnimation(key UUID, string animation)
  Causes an animation to be played on the specified avatar. The variable animation can be either the name of an animation within the prim's inventory, or it can be the animation's UUID. Instead of the name of an animation in the prim's inventory, you can also use the names of the viewer's built-in animations.
No PERMISSION_TRIGGER_ANIMATION check.
</string>
<string name="LSLTipText_osAvatarStopAnimation" translate="false">
osAvatarStopAnimation(key UUID, string animation)
This function stops the specified animation if it is playing on the avatar given.
The value avatar is a UUID, and the animation value is either the name of an animation in the prim's inventory or the UUID of an animation.
If the specified avatar is not logged in or on the same sim as the script, then osAvatarStopAnimation silently fails.
</string>
<string name="LSLTipText_osGetAgentIP" translate="false">
string osGetAgentIP(key agent)
Returns a string representing the Avatars IP Address.
</string>
<string name="LSLTipText_osGetAgents" translate="false">
list osGetAgents()
Returns a list of all the agents names in the region.
</string>
<string name="LSLTipText_osForceAttachToAvatar" translate="false">
osForceAttachToAvatar(integer attachmentPoint)
Works exactly like llAttachToAvatar() except that PERMISSION_ATTACH is not required.
</string>
<string name="LSLTipText_osForceAttachToAvatarFromInventory" translate="false">
osForceAttachToAvatarFromInventory(string itemName, integer attachmentPoint)
Attach an inventory item in the object containing this script to any avatar in the region without asking for PERMISSION_ATTACH. Nothing happens if the avatar is not in the region.
    itemName - The name of the item. If this is not found then a warning is said to the owner.
    attachmentPoint - The attachment point. For example, ATTACH_CHEST.
</string>
<string name="LSLTipText_osForceAttachToOtherAvatarFromInventory" translate="false">
osForceAttachToOtherAvatarFromInventory(string rawAvatarId, string itemName, integer attachmentPoint)
Attach an inventory item in the object containing this script to any avatar in the region without asking for PERMISSION_ATTACH.
rawAvatarId = The UUID of the avatar to which to attach.  itemName = The name of the item.  attachmentPoint = The attachment point. Example, ATTACH_CHEST.
</string>
<string name="LSLTipText_osForceDetachFromAvatar" translate="false">
osForceDetachFromAvatar()
Works exactly like llDetachFromAvatar() except that PERMISSION_ATTACH is not required.
</string>
<string name="LSLTipText_osGetNumberOfAttachments" translate="false">
osGetNumberOfAttachments(key avatar, list attachmentPoints)
Returns a strided list of the specified attachment points and the number of attachments on those points.
</string>
<string name="LSLTipText_osMessageAttachments" translate="false">
osMessageAttachments(key avatar, string message, list attachmentPoints, integer flags)
  Sends a specified message to the specified avatar's attachments on the specified attachment points.
  Behaves as osMessageObject, without the sending script needing to know the attachment keys in advance.
</string>
<string name="LSLTipText_osMovePen" translate="false">
osMovePen(string drawList, integer x, integer y)
Moves the pen's location to the coordinates specified by the x and y parameters, without drawing anything.
</string>
<string name="LSLTipText_osDrawLine" translate="false">
osDrawLine(string drawList, integer startX, integer startY, integer endX, integer endY)
    or
osDrawLine(string drawList, integer endX, integer endY)
NOTE: Polymorphic Command !  Draws a line on a dynamic texture.
</string>
<string name="LSLTipText_osDrawText" translate="false">
osDrawText(string drawList, string text)
Renders text on a dynamic texture.
</string>
<string name="LSLTipText_osDrawEllipse" translate="false">
osDrawEllipse(string drawList, integer width, integer height)
Draws an ellipse on a dynamic texture.
</string>
<string name="LSLTipText_osDrawRectangle" translate="false">
osDrawRectangle(string drawList, integer width, integer height)
Draws a rectangle on a dynamic texture.
</string>
<string name="LSLTipText_osDrawFilledRectangle" translate="false">
osDrawFilledRectangle(string drawList, integer width, integer height)
Draws a rectangle on a dynamic texture, and fills it with the current pen color.
</string>
<string name="LSLTipText_osDrawPolygon" translate="false">
osDrawPolygon (string drawList, list x, list y)
Draws a polygon on a dynamic texture.
</string>
<string name="LSLTipText_osDrawFilledPolygon" translate="false">
osDrawFilledPolygon (string drawList, list x, list y)
Draws a polygon on a dynamic texture, and fills it with the current pen color.
</string>
<string name="LSLTipText_osSetFontSize" translate="false">
osSetFontSize(string drawList, integer fontSize)
Sets the font size to be used in osDrawText.
</string>
<string name="LSLTipText_osSetFontName" translate="false">
osSetFontName(string drawList, string fontName)
Sets current font to be used by osDrawText. Font must exist on region server to display.
</string>
<string name="LSLTipText_osSetPenSize" translate="false">
osSetPenSize(string drawList, integer penSize)
Sets the pen size (line thickness) that is to be used when drawing dynamic textures.
</string>
<string name="LSLTipText_osSetPenColor" translate="false">
osSetPenColor(string drawList, string color)
Sets the pen color that is to be used when drawing dynamic textures.
</string>
<string name="LSLTipText_osSetPenCap" translate="false">
osSetPenCap(string drawList, string direction, string type)
Apply a shape on the end of a line. This allows using arrow, diamond, round and flat caps.
</string>
<string name="LSLTipText_osDrawImage" translate="false">
osDrawImage(string drawList, integer width, integer height, string imageUrl)
Retrieves an image specified by the imageUrl parameter and draws it at the specified height and width.
</string>
<string name="LSLTipText_osGetDrawStringSize" translate="false">
osGetDrawStringSize(string contentType, string text, string fontName, integer fontSize)
Returns a vector containing the horizontal and vertical dimensions in pixels of the specified text.
</string>
<string name="LSLTipText_osGetScriptEngineName" translate="false">
string osGetScriptEngineName()
Returns the name of the script engine which is currently enabled on the server.
</string>
<string name="LSLTipText_osGetSimulatorVersion" translate="false">
string osGetSimulatorVersion()
Returns current server version information as a string.
</string>
<string name="LSLTipText_osParseJSON" translate="false">
string osParseJSON(string JSON)
Returns a hashtable containing the structured JSON contents.
</string>
<string name="LSLTipText_osParseJSONNew" translate="false">
osParseJSON(string JSON)
Returns a hashtable containing the structured JSON contents.
</string>
<string name="LSLTipText_osMessageObject" translate="false">
osMessageObject(key UUID, string message)
Sends string to object identified by UUID.  Receiving object requires a dataserver(key queryid, string data) in contained script(s).  The queryid passed will be the id of the calling object.
</string>
<string name="LSLTipText_osMakeNotecard" translate="false">
osMakeNotecard(string notecardName, list contents)
Writes a Notecard contained inside the prim with contents of list.
</string>
<string name="LSLTipText_osGetNotecardLine" translate="false">
string osGetNotecardLine(string name, integer line)
Reads the requested notecard line and return its data as a string.
</string>
<string name="LSLTipText_osGetNotecard" translate="false">
string osGetNotecard(string name)
Reads the entire notecard and return its data as a string.
</string>
<string name="LSLTipText_osGetNumberOfNotecardLines" translate="false">
integer osGetNumberOfNotecardLines(string name)
Returns the total number of lines in a notecard.
</string>
<string name="LSLTipText_osAvatarName2Key" translate="false">
key osAvatarName2Key(string firstname, string lastname)
Returns the avatar's UUID from their firstname, lastname.
</string>
<string name="LSLTipText_osKey2Name" translate="false">
string osKey2Name(key UUID)
Returns avatar name from their UUID key.
</string>
<string name="LSLTipText_osGetGridNick" translate="false">
string osGetGridNick()
Returns the grid's nickname.
</string>
<string name="LSLTipText_osGetGridName" translate="false">
string osGetGridName()
Returns the grid's name.
</string>
<string name="LSLTipText_osGetGridLoginURI" translate="false">
string osGetGridLoginURI()
Returns the grid's LoginURI.
</string>
<string name="LSLTipText_osFormatString" translate="false">
string osFormatString(string to_format, list strings)
Return the string with parameters substituted into it. These parameters need to be incrementing numbers, starting at zero, and surrounded by single accolades (also known as curly brackets).
</string>
<string name="LSLTipText_osMatchString" translate="false">
list osMatchString(string src, string pattern, integer start)
This function returns a list containing the matches from the given string.
</string>
<string name="LSLTipText_osLoadedCreationDate" translate="false">
string osLoadedCreationDate()
This function returns a string containing the date that a sim was first created. It will return empty string if the region hasn't been created by oar import, or the region uses SQLite for region database.
</string>
<string name="LSLTipText_osLoadedCreationTime" translate="false">
string osLoadedCreationTime()
This function returns a string containing the time that a sim was first created. It will return empty string if the region hasn't been created by oar import, or the region uses SQLite for region database.
</string>
<string name="LSLTipText_osLoadedCreationID" translate="false">
string osLoadedCreationID()
This function returns a string containing the UUID that a sim was originally created with. It will return empty string if the region hasn't been created by oar import, or the region uses SQLite for region database.
</string>
<string name="LSLTipText_osGetLinkPrimitiveParams" translate="false">
list osGetLinkPrimitiveParams(integer linknumber, list rules)
Returns prim params for the linkset prims specified by linknum.
If using linkset constants (e.g. LINK_SET, LINK_ALL_CHILDREN, etc), the requested params of each relevant prim are concatenated to the end of the list. Usage is otherwise identical to llGetPrimitiveParams().
</string>
<string name="LSLTipText_osIsNpc" translate="false">
integer osIsNpc(key npc)
Returns TRUE (1) / FALSE (0) if key provided is an NPC
</string>
<string name="LSLTipText_osNpcCreate" translate="false">
key osNpcCreate(string firstname, string lastname, vector position, string cloneFrom)
key osNpcCreate(string firstname, string lastname, vector position, string cloneFrom, integer options)
Creates an NPC named firstname lastname at position from avatar appearance resource cloneFrom
</string>
<string name="LSLTipText_osNpcSaveAppearance" translate="false">
osNpcSaveAppearance(key npc, string notecard)
Save the NPC's current appearance to a notecard in the prim's inventory. This includes body part data, clothing items and attachments. If a notecard with the same name already exists then it is replaced. The avatar must be present in the region when this function is invoked. The baked textures for the avatar (necessary to recreate appearance) are saved permanently.
</string>
<string name="LSLTipText_osNpcLoadAppearance" translate="false">
osNpcLoadAppearance(key npc, string notecard)
Load appearance from a notecard. This notecard must contain appearance data created with one of the save appearance functions.
</string>
<string name="LSLTipText_osNpcGetPos" translate="false">
vector osNpcGetPos(key npc)
Returns current position vector of the NPC.
</string>
<string name="LSLTipText_osNpcMoveTo" translate="false">
osNpcMoveTo(key npc, vector position)
Moves an NPC to a location within the region.
</string>
<string name="LSLTipText_osNpcMoveToTarget" translate="false">
osNpcMoveToTarget(key npc, vector target, integer options)
Moves NPC to given target over time. Options = OS_NPC_FLY, OS_NPC_NO_FLY, OS_NPC_LAND_AT_TARGET
</string>
<string name="LSLTipText_osNpcGetRot" translate="false">
rotation osNpcGetRot(key npc)
Gets the rotation of the avatar. Only the rotation around the Z plane in Euler rotation (horizontal rotation) has any meaning.
</string>
<string name="LSLTipText_osNpcSetRot" translate="false">
osNpcSetRot(key npc, rotation rot)
Set the rotation of the NPC.
Only setting the rotation in the Z plane in Euler rotation will have any meaningful effect (turning NPC facing direction). Setting X or Y Euler values will result in the avatar rotating in an undefined manner.
</string>
<string name="LSLTipText_osNpcStopMoveToTarget" translate="false">
osNpcStopMoveToTarget(key npc)
Stop a current move to a target.
</string>
<string name="LSLTipText_osNpcSay" translate="false">
osNpcSay(key npc, string message)
npc says message.
</string>
<string name="LSLTipText_osNpcShout" translate="false">
osNpcShout(key npc, string message)
npc shouts message.
</string>
<string name="LSLTipText_osNpcWhisper" translate="false">
osNpcWhisper(key npc, string message)
npc whispers message.
</string>
<string name="LSLTipText_osNpcSit" translate="false">
osNpcSit(key npc, key target, integer options)
Makes an NPC sit on an object.
</string>
<string name="LSLTipText_osNpcStand" translate="false">
osNpcStand(key npc)
Makes a sitting NPC stand up.
</string>
<string name="LSLTipText_osNpcTouch" translate="false">
osNpcTouch(key npcKey, key object_key, integer link_num)
Allows an NPC to touch the specified object determined by it's key and specific link number of the target object. Only LINK_THIS and LINK_ROOT are valid for this function. Any other of the LINK_* constants will be ignored and no touch takes place.
</string>
<string name="LSLTipText_osNpcRemove" translate="false">
key osNpcRemove(key npc)
Removes the NPC specified by key npc.
</string>
<string name="LSLTipText_osNpcGetOwner" translate="false">
key osNpcGetOwner(key npc)
Get the owner's npc's UUID
</string>
<string name="LSLTipText_osNpcPlayAnimation" translate="false">
osNpcPlayAnimation(key npc, string animation)
Plays animation on the NPC identified by their key.
</string>
<string name="LSLTipText_osNpcStopAnimation" translate="false">
osNpcStopAnimation(key npc, string animation)
Stops animation on being played by the NPC identified by their key.
</string>
<string name="LSLTipText_osOwnerSaveAppearance" translate="false">
key osOwnerSaveAppearance(string notecard)
Save the owner's current appearance to a notecard in the prim's inventory. This includes body part data, clothing items and attachments. If a notecard with the same name already exists then it is replaced. The owner must be present in the region when this function is invoked. The baked textures for the owner (necessary to recreate appearance on the NPC) are saved permanently.
</string>
<string name="LSLTipText_osAgentSaveAppearance" translate="false">
key osAgentSaveAppearance(key agentId, string notecard)
Save an arbitrary avatar's appearance to a notecard in the prim's inventory. This includes body part data, clothing items and attachments. If a notecard with the same name already exists then it is replaced. The avatar must be present in the region when this function is invoked. The baked textures for the avatar (necessary to recreate appearance on the NPC) are saved permanently.
</string>
<string name="LSLTipText_osGetMapTexture" translate="false">
key osGetMapTexture()
Returns the UUID of the map texture of the current region.
</string>
<string name="LSLTipText_osGetRegionMapTexture" translate="false">
key osGetRegionMapTexture(string regionName)
This function retrieves the UUID of the texture used to represent the named region on the world map, and returns it.
</string>
<string name="LSLTipText_osGetRegionStats" translate="false">
list osGetRegionStats()
Returns a list of float values representing a number of region statistics (many of the values shown in the "Stats Bar" of LL-based clients). Provides similar functionality to llGetRegionFPS() and llGetRegionTimeDilation(), but returns 21 statistics simultaneously.
</string>
<string name="LSLTipText_osGetSimulatorMemory" translate="false">
integer osGetSimulatorMemory()
Returns current memory used by simulator instance.
</string>
<string name="LSLTipText_osKickAvatar" translate="false">
osKickAvatar(string FirstName, string LastName, string alert)
Kicks specified avatar from the current region.
</string>
<string name="LSLTipText_osSetSpeed" translate="false">
osSetSpeed(key UUID, float SpeedModifier)
Allows for users to speed themselves up by multiplying the running, walking, rotating and flying of the avatar.
</string>
<string name="LSLTipText_osGetHealth" translate="false">
osGetHealth(key avatar)
Return the target avatar's health.
</string>
<string name="LSLTipText_osCauseDamage" translate="false">
osCauseDamage(key UUID, float damage)
Causes damage to the specified avatar.  Region must be damage enabled.
</string>
<string name="LSLTipText_osCauseHealing" translate="false">
osCauseHealing(key UUID, float healing)
Heals the specified avatar.
</string>
<string name="LSLTipText_osGetPrimitiveParams" translate="false">
list osGetPrimitiveParams(key prim, list rules)
Gets the parameters of a primitive, specified by its key.
</string>
<string name="LSLTipText_osSetPrimitiveParams" translate="false">
osSetPrimitiveParams(key prim, list rules)
Sets the parameters for the prim specified by prim_uuid according to rules. This function has the same behave as llSetPrimitiveParams except you can specify target prim anywhere in the scene.
</string>
<string name="LSLTipText_osSetProjectionParams" translate="false">
osSetProjectionParams(integer projection, key texture, float fov, float focus, float ambience);
osSetProjectionParams(key prim, integer projection, key texture, float fov, float focus, float ambience)
  2 Variations possible: bool = TRUE / FALSE or double = float
</string>
<string name="LSLTipText_osGetAvatarList" translate="false">
list osGetAvatarList()
Returns strided list of the UUID, position, and name of each avatar in the region except for the owner.
</string>
<string name="LSLTipText_osUnixTimeToTimestamp" translate="false">
string osUnixTimeToTimestamp(integer unixtime)
Converts unixtime to an llGetTimeStamp() formated string.
</string>
<string name="LSLTipText_osGetInventoryDesc" translate="false">
string osGetInventoryDesc(string name)
Returns a string that is the description of inventory item "name"
</string>
<string name="LSLTipText_osInviteToGroup" translate="false">  
integer osInviteToGroup(key user)
Invite the given agent to the group the object is set to.
</string>
<string name="LSLTipText_osEjectFromGroup" translate="false">
integer osEjectFromGroup(key user)
Eject the given agent to the group the object is set to.
</string>
<string name="LSLTipText_osSetTerrainTexture" translate="false">
void osSetTerrainTexture(integer level, key texture)
Set the terrain texture of the estate to the texture given as key. The level can be 0, 1, 2 or 3.
</string>
<string name="LSLTipText_osSetTerrainTextureHeight" translate="false">
void osSetTerrainTextureHeight(integer corner, float low, float high)
Set the terrain texture height of the estate. The level can be 0, 1, 2 or 3. The values low and high are float values for the altitude measured in meters.    
</string>
<string name="LSLTipText_osIsUUID" translate="false">
osIsUUID(string thing)
Returns 1 if the supplied string is a valid UUID, returns 0 otherwise.
</string>
<string name="LSLTipText_osMin" translate="false">
osMin(float A, float B)
Returns the smaller of two numbers. Wraps to the system Math.Min() function
</string>
<string name="LSLTipText_osMax" translate="false">
osMax(float A, float B)
Returns the larger of two numbers. Wraps to system Math.Max()
</string>
<string name="LSLTipText_osGetRezzingObject" translate="false">
osGetRezzingObject()
Get the key of the object that rezzed this object. Will return NULL_KEY if rezzed by agent or otherwise unknown source. Should only be reliable inside the on_rez event.
</string>
<string name="LSLTipText_osSetContentType" translate="false">
osSetContentType(key id, string type)
Sets an arbitrary content return type for an llRequestUrl().
</string>
<string name="LSLTipText_osDropAttachment" translate="false">
osDropAttachment()
Requires script to be granted PERMISSION_ATTACH, drops an attachment like a user-triggered attachment drop.
</string>
<string name="LSLTipText_osDropAttachmentAt" translate="false">
osDropAttachmentAt(vector pos, rotation rot)
Requires script to be granted PERMISSION_ATTACH, drops an attachment at position pos with rotation rot
</string>
<string name="LSLTipText_osForceDropAttachment" translate="false">
osForceDropAttachment()
Drops an attachment like a user-triggered attachment drop without checking if PERMISSION_ATTACH has been granted.
</string>
<string name="LSLTipText_osForceDropAttachmentAt" translate="false">
osForceDropAttachmentAt(vector pos, rotation rot)
Drops an attachment at position pos with rotation rot without checking if PERMISSION_ATTACH has been granted.
</string>
<string name="LSLTipText_osListenRegex" translate="false">
osListenRegex(integer channelID, string name, string ID, string msg, integer regexBitfield)
Allows the server to filter listen events by regular expressions. name or message parameters can be regular expressions, these are behaviours are controlled via the regexBitField parameter using the constants OS_LISTEN_REGEX_NAME and OS_LISTEN_REGEX_MESSAGE. If the regex strings are invalid, an error will be shouted on the debug channel.
</string>
<string name="LSLTipText_osRegexIsMatch" translate="false">
osRegexIsMatch(string input, string pattern)
Returns 1 if the input string matches the regular expression pattern. Wraps to Regex.IsMatch()
</string>
<string name="LSLTipText_osGetGridGatekeeperURI" translate="false">
osGetGridGatekeeperURI()
Returns the current grid's Gatekeeper URI as a string.
</string>
<string name="LSLTipText_osGetGridHomeURI" translate="false">
osGetGridHomeURI()
Returns the current grid's home URI as a string.
</string>
<string name="LSLTipText_osGetGridCustom" translate="false">
osGetGridCustom(string key)
Returns the value of the GridInfo key as a string.
</string>
<string name="LSLTipText_osParseJSONNew" translate="false">
osParseJSONNew(string JSON)
Returns osd deserialized JSON to object.
</string>
<string name="LSLTipText_osReplaceString" translate="false">
osReplaceString(string src, string pattern, string replace, integer count, integer start)
This function is for regular expression-based string replacement. The count parameter specifies the total number of replacements to make where -1 makes all possible replacements.
</string>
<string name="LSLTipText_osReturnObject" translate="false">
osReturnObject(key userID)
Returns object to specified avatars UUID.
</string>
<string name="LSLTipText_osReturnObjects" translate="false">
osReturnObjects(float Parameter)
Returns group of objects. Parameters are numeric, values are as follows:  owner objects = 0, everyone except owner objects = 1, group objects = 2.
</string>
<string name="LSLTipText_osShutDown" translate="false">
osShutDown()
Shut down current Simulator.
Authorized Admin Only by config.
</string>
<string name="LSLTipText_osAddAgentToGroup" translate="false">
osAddAgentToGroup(key avatarID, string group_name, string role_name)
Adds an avatar to a group.  Where group_name = name of the target group, role_name = role to assign within the group.
</string>
<string name="LSLTipText_osRezObject" translate="false">
osRezObject(string inventory, vector position, vector velocity, rotation rot, integer param, integer isRezAtRoot, integer doRecoil, integer SetDieAtEdge, integer CheckPos)
Where inventory = object to rez.  Position = vector to rez object.  Velocity = initial velocity.  Rot = initial rotation.  Param = onrez event.  IzAtRoot = TRUE/FALSE flag changes llRezAtRoot to llRezObject.  doRecoil =TRUE/FALSE to push avatar.  SetDieAtEdge = TRUE/FALSE for rezzed object to die at edge of region.  CheckPos = TRUE/FALSE enable/disable 10m rez limit.
</string>
<string name="LSLTipText_lsSetWindlightScene" translate="false">
lsSetWindlightScene(list rules)
Set the current WindLight scene. Estate managers and owners only.
</string>
<string name="LSLTipText_lsSetWindlightSceneTargeted" translate="false">
lsSetWindlightSceneTargeted(list rules, key target)
Set the current WindLight scene directed at a specific avatar. Estate managers and owners only.
</string>
<string name="LSLTipText_lsGetWindlightScene" translate="false">
list lsGetWindlightScene(list rules)
Get the current WindLight settings.
</string>
<string name="LSLTipText_cmSetWindlightScene" translate="false">
cmSetWindlightScene(list rules)
Set the current WindLight scene. Estate managers and owners only.
</string>
<string name="LSLTipText_cmSetWindlightSceneTargeted" translate="false">
cmSetWindlightSceneTargeted(list rules, key target)
Set the current WindLight scene directed at a specific avatar. Estate managers and owners only.
</string>
<string name="LSLTipText_cmGetWindlightScene" translate="false">
list cmGetWindlightScene(list rules)
Returns the current LightShare settings.
</string>
<string name="LSLTipText_aaSetCloudDensity" translate="false">
AaSetCloudDensity(0.5)
Where float density values are 0.0 =  no cloud to 1.0 = 100% cloud.
</string>
<string name="LSLTipText_aaUpdateDatabase" translate="false">
aaUpdateDatabase(Key, xmlDataToPutIntoTheDatabase, Token)
Where Key = database field name, xmlDataToPutIntoTheDatabase = serialized XML data,  Token = data-password
</string>
<string name="LSLTipText_aaQueryDatabase" translate="false">
aaQueryDatabase(Key, Token)
Returns a list with first value is the token, the second the Key, and the third the value
Where Key = database field name, Token = data-password
</string>
<string name="LSLTipText_aaSerializeXML" translate="false">
aaSerializeXML(keys, values)
Returns xml formatted string of the keys and values.
Where keys = list of keys in the database, values = fields to retrieve from database.
</string>
<string name="LSLTipText_aaDeserializeXMLKeys" translate="false">
aaDeserializeXMLKeys(string xmlData)
Returns a list of keys from XML data.
Where xmlData = xml formatted data keys.
</string>
<string name="LSLTipText_aaDeserializeXMLValues" translate="false">
aaDeserializeXMLValues(string xmlData)
Returns a list of Values from XML data.
Where xmlData = xml formatted data Values.
</string>
<string name="LSLTipText_aaSetConeOfSilence" translate="false">
aaSetConeOfSilence(float radius)
Where radius = metres radius from centre of scripted item.  This creates an area that sounds can only be heard by the people within the area(radius) and not heard outside and visa-versa.
</string>
<string name="LSLTipText_aaJoinCombatTeam" translate="false">
aaJoinCombatTeam(uuid, team)
Where uuid = key of avatar, team = string of the team name.
</string>
<string name="LSLTipText_aaLeaveCombat" translate="false">
aaLeaveCombat(uuid)
Where uuid = avatar key.
</string>
<string name="LSLTipText_aaJoinCombat" translate="false">
aaJoinCombat(uuid)
Where uuid = avatar key.  If (perm and PERMISSION_COMBAT == PERMISSION_COMBAT) and permission is granted then join combat.
</string>
<string name="LSLTipText_aaGetHealth" translate="false">
aaGetHealth(uuid)
Returns float value (0.0 to 100.0) of current health.  Where uuid = avatar key.
</string>
<string name="LSLTipText_aaGetTeam" translate="false">
aaGetTeam(uuid)
Returns a string of avatars team name.  Where uuid = avatar key.
</string>
<string name="LSLTipText_aaGetTeamMembers" translate="false">
aaGetTeamMembers(team)
Return a list of team members.  Where team = string of team name.
</string>
<string name="LSLTipText_aaGetLastOwner" translate="false">
aaGetLastOwner(PrimID)
Returns last owner UUID of PrimID where PrimID = uuid of prim.
    or
aaGetLastOwner()
Returns last owner uuid of prim containg script.
</string>
<string name="LSLTipText_aaSayDistance" translate="false">
aaSayDistance(channelID, Distance, text)
Where channelID = channel to say on, Distance = float in meters for distance to say, text = string to say.
</string>
<string name="LSLTipText_aaSayTo" translate="false">
aaSayTo(userID, text)
    Where userID = avatar key, text = string msg.  Similar to llOwnerSay but can be directly targeted to an avatar.
</string>
<string name="LSLTipText_aaGetText" translate="false">
aaGetText()
Returns a string of the hover text of an object.
</string>
<string name="LSLTipText_aaGetTextColor" translate="false">
aaGetTextColor()
Returns the hovertext color in rotation.
</string>
<string name="LSLTipText_aaRaiseError" translate="false">
aaRaiseError(message)
Allows you to have errors that end the execution of the event and fire another event in the script.
</string>
<string name="LSLTipText_aaFreezeAvatar" translate="false">
aaFreezeAvatar(id)
If combat permission are granted then avatar can be frozen (no movement).
</string>
<string name="LSLTipText_aaThawAvatar" translate="false">
aaThawAvatar(id)
If combat permission are granted then avatar can be un-frozen (movement re-enabled).
</string>
<string name="LSLTipText_aaRequestCombatPermission" translate="false">
aaRequestCombatPermission(id)
Requests target avatar for Permissions to enter into combat mode.
Raises a run_time_permissions event.
if (perm and PERMISSION_COMBAT == PERMISSION_COMBAT).
</string>
<string name="LSLTipText_aaGetWalkDisabled" translate="false">
aaGetWalkDisabled(id)
Returns integer of TRUE or FALSE for specifid ID.
</string>
<string name="LSLTipText_aaSetWalkDisabled" translate="false">
aaSetWalkDisabled(id, value)
If PERMISSION_COMBAT is accepted, this disables walk, forcing avatar to fly.
</string>
<string name="LSLTipText_aaGetFlyDisabled" translate="false">
aaGetFlyDisabled(id)
Returns integer of TRUE or FALSE for specifid ID.  Where ID = avatar uuid
</string>
<string name="LSLTipText_aaSetFlyDisabled" translate="false">
aaSetFlyDisabled(id, value)
Where ID = avatar uuid, Value = TRUE or FALSE.
If PERMISSION_COMBAT is accepted, this disables flying, forcing avatar to walk.
</string>
<string name="LSLTipText_aaAvatarFullName2Key" translate="false">
aaAvatarFullName2Key(FullName)
Returns the avatar uuid from their fullname.  Where FullName = "Firstname Lastname".
</string>
<string name="LSLTipText_aaSetCharacterStat" translate="false">
aaSetCharacterStat(id, StatName, statValue)
Sets Character Stats.  Where ID = avatar uuid, StatName = stat to change, ststValue the value to change it to.
</string>
<string name="LSLTipText_aaSetEnv" translate="false">
aaSetEnv( EnvName, value)
    Sets environment values.  Where EnvName = ENABLE_GRAVITY, GRAVITY_FORCE_X, GRAVITY_FORCE_Y, GRAVITY_FORCE_Z, ADD_GRAVITY_POINT, ADD_GRAVITY_FORCE, START_TIME_REVERSAL_SAVING, STOP_TIME_REVERSAL_SAVING, START_TIME_REVERSAL, STOP_TIME_REVERSAL.
</string>
<string name="LSLTipText_aaAllRegionInstanceSay" translate="false">
aaAllRegionInstanceSay(integer channelID, string text)
</string>
<string name="LSLTipText_aaWindlightGetSceneIsStatic" translate="false">
aaWindlightGetSceneIsStatic()
Returns TRUE / FALSE
</string>
<string name="LSLTipText_aaWindlightGetSceneDayCycleKeyFrameCount" translate="false">
aaWindlightGetSceneDayCycleKeyFrameCount()
Returns integer value
</string>
<string name="LSLTipText_aaWindlightGetDayCycle" translate="false">
aaWindlightGetDayCycle()
Returns a List of settings
</string>
<string name="LSLTipText_aaWindlightAddDayCycleFrame" translate="false">
aaWindlightAddDayCycleFrame(float dayCyclePosition, integer dayCycleFrameToCopy)
Returns TRUE / FALSE
</string>
<string name="LSLTipText_aaWindlightRemoveDayCycleFrame" translate="false">
aaWindlightRemoveDayCycleFrame(int dayCycleFrame)
    Returns TRUE / FALSE
</string>
<string name="LSLTipText_aaWindlightGetScene" translate="false">
aaWindlightGetScene(list rules)  Returns a List
    or
aaWindlightGetScene(integer dayCycleKeyFrame, list rules)
Returns a list
</string>
<string name="LSLTipText_aaWindlightSetScene" translate="false">
aaWindlightSetScene(list list)
Returns TRUE/FALSE
    or
aaWindlightSetScene(integer dayCycleIndex, list list)
Returns TRUE/FALSE
</string>
<string name="LSLTipText_aaGetIsInfiniteRegion" translate="false">
aaGetIsInfiniteRegion()
    Returns TRUE/FALSE
</string>
<string name="LSLTipText_botGetWaitingTime" translate="false">
botGetWaitingTime (waitTime)
Returns waitTime as vector.
</string>
<string name="LSLTipText_botSetMap" translate="false">
botSetMap(keyOfBot, positions,  movementType, flags)
keyOfBot = bot uuid, positions = list of position vectors, movementType = corresponding list of move modes:  0 – walk, 1 – fly, flags = BOT_FOLLOW_FLAG_NONE and BOT_FOLLOW_FLAG_INDEFINITELY.
</string>
<string name="LSLTipText_botCreateBot" translate="false">
botCreateBot(FirstName, LastName, idToClone, startPos)
Where FirstName and LastName = strings for new bot name. idToClone = uuid of prebuild avatar to clone OR another existing avatar.  startPos = vector of starting position on region.
</string>
<string name="LSLTipText_botRemoveBot" translate="false">
botRemoveBot(botID)
Where botID = uuid of bot.  Removes bot identified by botID.
</string>
<string name="LSLTipText_botPauseMovement" translate="false">
botPauseMovement(botID)
Where botID = bot uuid.  Pauses bot at current position.
</string>
<string name="LSLTipText_botResumeMovement" translate="false">
botResumeMovement(botID)
Where botID = bot uuid.  Resumes bot movement.
</string>
<string name="LSLTipText_botFollowAvatar" translate="false">
botFollowAvatar(botID, avName, startFollowDistance, endFollowDistance)
Where botID = bot uuid.  AvName = sting of avatar name OR avatar uuid.  StartFollowDistance = distance to start following from.  EndFollowDistance = distance to stop following avatar.
</string>
<string name="LSLTipText_botStopFollowAvatar" translate="false">
botStopFollowAvatar(botID)
Where botID = bot uuid.  Stops bot from following an avatar.
</string>
<string name="LSLTipText_botSendChatMessage" translate="false">
botSendChatMessage(botID, message, channel, sayType)
Where  botID = bot uuid.  Message = string msg.  Channel = channel to speak on.  SayType = (0=whisper, 1=say, 2=shout).
</string>
<string name="LSLTipText_botSetShouldFly" translate="false">
botSetShouldFly(botID, ShouldFly)
Where botID = bot uuid.  ShouldFly = TRUE/FALSE.  Enables or disables flight mode.
</string>
<string name="LSLTipText_botSendIM" translate="false">
botSendIM(string bot, string user, string message)
bot = bot UUID.  user = Target Avatar UUID,  message = text to send.
</string>
<string name="LSLTipText_botSitObject" translate="false">
botSitObject( botID, objectID, offset)
Where botID = bot uuid,  objectID = uuid of object to sit on,  offset = Vector for sit position (note that VECTOR_ZERO = default sit pos).
</string>
<string name="LSLTipText_botStandUp" translate="false">
botStandUp(botID)
Where botID = bot uuid.  Command bot to stand up.
</string>
<string name="LSLTipText_botTouchObject" translate="false">
botTouchObject(botID, objectID)
Where botID = bot uuid,  objectID = object uuid.  Causes bot to touch object identified.
</string>
<string name="LSLTipText_botAddTag" translate="false">
botAddTag(botID, tag)
Where botID = bot uuid,  tag = string tag over bot.
</string>
<string name="LSLTipText_botGetBotsWithTag" translate="false">
botGetBotsWithTag(tag)
Where tag = tag string to match.  Return a list of bot UUID's in region with the matching tag.
</string>
<string name="LSLTipText_botRemoveBotsWithTag" translate="false">
botRemoveBotsWithTag(tag)
Where tag = tag string to match.  Removes bot's matching the tag.
</string>
<!-- END FS:CR OSSL/AA function tooltip help texts -->

<<<<<<< HEAD
  <!-- Avatar busy/away mode -->
	<string name="AvatarSetNotAway">Not Away</string>
	<string name="AvatarSetAway">Away</string>
	<string name="AvatarSetNotBusy">Available</string>
	<string name="AvatarSetBusy">Unavailable</string>
	<string name="AvatarSetNotAutorespond">Don't Autorespond</string>
	<string name="AvatarSetAutorespond">Autorespond</string>
	<string name="AvatarSetNotAutorespondNonFriends">Don't Autorespond to non-friends</string>
	<string name="AvatarSetAutorespondNonFriends">Autorespond to non-friends</string>
	
=======
>>>>>>> fe8b4bf1
	<!-- Wearable Types -->
	<string name="shape">Shape</string>
	<string name="skin">Skin</string>
	<string name="hair">Hair</string>
	<string name="eyes">Eyes</string>
	<string name="shirt">Shirt</string>
	<string name="pants">Pants</string>
	<string name="shoes">Shoes</string>
	<string name="socks">Socks</string>
	<string name="jacket">Jacket</string>
	<string name="gloves">Gloves</string>
	<string name="undershirt">Undershirt</string>
	<string name="underpants">Underpants</string>
	<string name="skirt">Skirt</string>
	<string name="alpha">Alpha</string>
	<string name="tattoo">Tattoo</string>
  <string name="physics">Physics</string>
  <string name="invalid">invalid</string>
  <string name="none">none</string>

  <!-- Not Worn Wearable Types -->
	<string name="shirt_not_worn">Shirt not worn</string>
	<string name="pants_not_worn">Pants not worn</string>
	<string name="shoes_not_worn">Shoes not worn</string>
	<string name="socks_not_worn">Socks not worn</string>
	<string name="jacket_not_worn">Jacket not worn</string>
	<string name="gloves_not_worn">Gloves not worn</string>
	<string name="undershirt_not_worn">Undershirt not worn</string>
	<string name="underpants_not_worn">Underpants not worn</string>
	<string name="skirt_not_worn">Skirt not worn</string>
	<string name="alpha_not_worn">Alpha not worn</string>
	<string name="tattoo_not_worn">Tattoo not worn</string>
  <string name="physics_not_worn">Physics not worn</string>
	<string name="invalid_not_worn">invalid</string>

	<!-- Create new wearable of the specified type -->
	<string name="create_new_shape">Create new shape</string>
	<string name="create_new_skin">Create new skin</string>
	<string name="create_new_hair">Create new hair</string>
	<string name="create_new_eyes">Create new eyes</string>
	<string name="create_new_shirt">Create new shirt</string>
	<string name="create_new_pants">Create new pants</string>
	<string name="create_new_shoes">Create new shoes</string>
	<string name="create_new_socks">Create new socks</string>
	<string name="create_new_jacket">Create new jacket</string>
	<string name="create_new_gloves">Create new gloves</string>
	<string name="create_new_undershirt">Create new undershirt</string>
	<string name="create_new_underpants">Create new underpants</string>
	<string name="create_new_skirt">Create new skirt</string>
	<string name="create_new_alpha">Create new alpha</string>
	<string name="create_new_tattoo">Create new tattoo</string>
  <string name="create_new_physics">Create new physics</string>
	<string name="create_new_invalid">invalid</string>

  <!-- Wearable List-->
  <string name="NewWearable">New [WEARABLE_ITEM]</string>

	<!-- LLGroupNotify -->
	<!-- used in the construction of a Group Notice blue dialog box, buttons, tooltip etc. Seems to be no longer utilized by code in Viewer 2.0 -->
	<string name="next">Next</string>
	<string name="ok">OK</string>
	<string name="GroupNotifyGroupNotice">Group Notice</string>
	<string name="GroupNotifyGroupNotices">Group Notices</string>
	<string name="GroupNotifySentBy">Sent by</string>
	<string name="GroupNotifyAttached">Attached:</string>
	<string name="GroupNotifyViewPastNotices">View past notices or opt-out of receiving these messages here.</string>
	<string name="GroupNotifyOpenAttachment">Open Attachment</string>
	<string name="GroupNotifySaveAttachment">Save Attachment</string>
	<string name="GroupNotifySender">Sent by [SENDER], [GROUPNAME]</string>

  <string name="TeleportOffer">Teleport offering</string>
  <!-- start-up toast's string-->
  <string name="StartUpNotifications">New notifications arrived while you were away.</string>
  <!-- overflow toast's string-->
  <string name="OverflowInfoChannelString">You have %d more notification</string>


	<!-- body parts -->
	<string name="BodyPartsRightArm">Right Arm</string>
	<string name="BodyPartsHead">Head</string>
	<string name="BodyPartsLeftArm">Left Arm</string>
	<string name="BodyPartsLeftLeg">Left Leg</string>
	<string name="BodyPartsTorso">Torso</string>
	<string name="BodyPartsRightLeg">Right Leg</string>
	<string name="BodyPartsOther">Other</string>

	<!-- slider -->
	<string name="GraphicsQualityLow">Low</string>
	<string name="GraphicsQualityMid">Mid</string>
	<string name="GraphicsQualityHigh">High</string>

	<!-- mouselook -->
	<string name="LeaveMouselook">Press ESC to return to World View</string>

	<!-- inventory -->
	<string name="InventoryNoMatchingItems">Didn't find what you're looking for? Try [secondlife:///app/search/all/[SEARCH_TERM] Search].</string>
	<string name="PlacesNoMatchingItems">Didn't find what you're looking for? Try [secondlife:///app/search/places/[SEARCH_TERM] Search].</string>
	<string name="FavoritesNoMatchingItems">Drag a landmark here to add it to your favorites.</string>
	<string name="InventoryNoTexture">You do not have a copy of this texture in your inventory</string>
	<string name="InventoryInboxNoItems">Your Marketplace purchases will appear here. You may then drag them into your inventory to use them.</string>
	<string name="MarketplaceURL">https://marketplace.[MARKETPLACE_DOMAIN_NAME]/</string>
	<string name="MarketplaceURL_CreateStore">http://community.secondlife.com/t5/English-Knowledge-Base/Selling-in-the-Marketplace/ta-p/700193#Section_.3</string>
	<string name="MarketplaceURL_Dashboard">https://marketplace.[MARKETPLACE_DOMAIN_NAME]/merchants/store/dashboard</string>
	<string name="MarketplaceURL_Imports">https://marketplace.[MARKETPLACE_DOMAIN_NAME]/merchants/store/imports</string>
	<string name="MarketplaceURL_LearnMore">https://marketplace.[MARKETPLACE_DOMAIN_NAME]/learn_more</string>
	<string name="InventoryOutboxNotMerchantTitle">Anyone can sell items on the Marketplace.</string>
	<string name="InventoryOutboxNotMerchantTooltip"></string>
	<string name="InventoryOutboxNotMerchant">
If you'd like to become a merchant, you'll need to [[MARKETPLACE_CREATE_STORE_URL] create a Marketplace store].
	</string>
	<string name="InventoryOutboxNoItemsTitle">Your outbox is empty.</string>
	<string name="InventoryOutboxNoItemsTooltip"></string>
	<string name="InventoryOutboxNoItems">
Drag folders to this area and click "Send to Marketplace" to list them for sale on the [[MARKETPLACE_DASHBOARD_URL] Marketplace].
	</string>

	<string name="Marketplace Error None">No errors</string>
	<string name="Marketplace Error Not Merchant">Error: Before sending items to the Marketplace you will need to set yourself up as a merchant (free of charge).</string>
	<string name="Marketplace Error Empty Folder">Error: This folder has no contents.</string>
	<string name="Marketplace Error Unassociated Products">Error: This item failed to upload because your merchant account has too many items unassociated with products.  To fix this error, log in to the marketplace website and reduce your unassociated item count.</string>

	<string name="Marketplace Error Object Limit">Error: This item contains too many objects.  Fix this error by placing objects together in boxes to reduce the total count to less than 200.</string>
	<string name="Marketplace Error Folder Depth">Error: This item contains too many levels of nested folders.  Reorganize it to a maximum of 3 levels of nested folders.</string>
	<string name="Marketplace Error Unsellable Item">Error: This item can not be sold on the marketplace.</string>
	<string name="Marketplace Error Internal Import">Error: There was a problem with this item.  Try again later.</string>

	<string name="Open landmarks">Open landmarks</string>

	<!-- use value="" because they have preceding spaces -->
	<string name="no_transfer" value=" (no transfer)" />
	<string name="no_modify"   value=" (no modify)" />
	<string name="no_copy"     value=" (no copy)" />
	<string name="worn"        value=" (worn)" />
	<string name="link"        value=" (link)" />
	<string name="broken_link" value=" (broken_link)" />
	<string name="LoadingContents">Loading contents...</string>
	<string name="NoContents">No contents</string>
	<string name="WornOnAttachmentPoint" value=" (worn on [ATTACHMENT_POINT])" />
	<string name="ActiveGesture" value="[GESLABEL] (active)"/>
	<!-- Inventory permissions -->
	<string name="PermYes">Yes</string>
	<string name="PermNo">No</string>

	<!-- Gestures labels -->
    <!-- use value="" because they have preceding spaces -->
    <string name="Chat Message"  value=" Chat : " />
    <string name="Sound"         value=" Sound : " />
	<string name="Wait"          value=" --- Wait : " />
	<string name="AnimFlagStop"  value=" Stop Animation :    " />
	<string name="AnimFlagStart" value=" Start Animation :   " />
	<string name="Wave"          value=" Wave " />
	<string name="GestureActionNone" value="None" />
	<string name="HelloAvatar"   value=" Hello, avatar! " />
	<string name="ViewAllGestures"  value="  View All &gt;&gt;" />
	<string name="GetMoreGestures"  value="  Get More &gt;&gt;" />

	<!-- inventory filter -->
    <!-- use value="" because they have preceding spaces -->
	<string name="Animations"    value=" Animations," />
	<string name="Calling Cards" value=" Calling Cards," />
	<string name="Clothing"      value=" Clothing," />
	<string name="Gestures"      value=" Gestures," />
	<string name="Landmarks"     value=" Landmarks," />
	<string name="Notecards"     value=" Notecards," />
	<string name="Objects"       value=" Objects," />
	<string name="Scripts"       value=" Scripts," />
	<string name="Sounds"        value=" Sounds," />
	<string name="Textures"      value=" Textures," />
	<string name="Snapshots"     value=" Snapshots," />
	<string name="No Filters"    value="No " />
	<string name="Since Logoff"  value=" - Since Logoff" />

	<!-- inventory folder -->
	<string name="InvFolder My Inventory">Inventory</string>
	<string name="InvFolder Library">Library</string>
	<string name="InvFolder Textures">Textures</string>
	<string name="InvFolder Sounds">Sounds</string>
	<string name="InvFolder Calling Cards">Calling Cards</string>
	<string name="InvFolder Landmarks">Landmarks</string>
	<string name="InvFolder Scripts">Scripts</string>
	<string name="InvFolder Clothing">Clothing</string>
	<string name="InvFolder Objects">Objects</string>
	<string name="InvFolder Notecards">Notecards</string>
	<string name="InvFolder New Folder">New Folder</string>
	<string name="InvFolder Inventory">Inventory</string>
	<string name="InvFolder Uncompressed Images">Uncompressed Images</string>
	<string name="InvFolder Body Parts">Body Parts</string>
	<string name="InvFolder Trash">Trash</string>
	<string name="InvFolder Photo Album">Photo Album</string>
	<string name="InvFolder Lost And Found">Lost And Found</string>
	<string name="InvFolder Uncompressed Sounds">Uncompressed Sounds</string>
	<string name="InvFolder Animations">Animations</string>
	<string name="InvFolder Gestures">Gestures</string>
	<string name="InvFolder Favorites">Favorites</string>
  <!-- historically default name of the Favorites folder can start from either "f" or "F" letter.
<<<<<<< HEAD
  We should localize both of them with the same value -->
	<string name="InvFolder favorite">Favorites</string>
	<string name="InvFolder favorites">Favorites</string>
=======
      Also, it can be written as "Favorite" or "Favorites".
  We should localize all variants of them with the same value -->
	<string name="InvFolder favorite">My Favorites</string>
	<string name="InvFolder Favorites">My Favorites</string>
	<string name="InvFolder favorites">My Favorites</string>
>>>>>>> fe8b4bf1
	<string name="InvFolder Current Outfit">Current Outfit</string>
	<string name="InvFolder Initial Outfits">Initial Outfits</string>
	<string name="InvFolder My Outfits">Outfits</string>
	<string name="InvFolder Accessories">Accessories</string>
	<string name="InvFolder Meshes">Meshes</string>
	<string name="InvFolder Received Items">Received Items</string>
	<string name="InvFolder Merchant Outbox">Merchant Outbox</string>

  <!-- are used for Friends and Friends/All folders in Inventory "Calling cards" folder. See EXT-694-->
	<string name="InvFolder Friends">Friends</string>
	<string name="InvFolder Received Items">Received Items</string>
	<string name="InvFolder All">All</string>

	<!-- Virtual Firestorm system folders -->
	<string name="InvFolder #Firestorm">#Firestorm</string>
	<string name="InvFolder #Phoenix">#Phoenix</string>
	<string name="InvFolder #RLV">#RLV</string>
	
	<string name="no_attachments">No attachments worn</string>
    <string name="Attachments remain">Attachments ([COUNT] slots remain)</string>

	<!-- inventory FVBridge -->
	<!--  This is used in llpanelinventory.cpp when constructing a context menu for an item for Sale  -->
	<string name="Buy">Buy</string>
	<string name="BuyforL$">Buy for L$</string>

	<string name="Stone">Stone</string>
	<string name="Metal">Metal</string>
	<string name="Glass">Glass</string>
	<string name="Wood">Wood</string>
	<string name="Flesh">Flesh</string>
	<string name="Plastic">Plastic</string>
	<string name="Rubber">Rubber</string>
	<string name="Light">Light</string>

	<!-- keyboard -->
	<string name="KBShift">Shift</string>
	<string name="KBCtrl">Ctrl</string>

	<!-- Avatar Skeleton -->
	<string name="Chest">Chest</string>
	<string name="Skull">Skull</string>
	<string name="Left Shoulder">Left Shoulder</string>
	<string name="Right Shoulder">Right Shoulder</string>
	<string name="Left Hand">Left Hand</string>
	<string name="Right Hand">Right Hand</string>
	<string name="Left Foot">Left Foot</string>
	<string name="Right Foot">Right Foot</string>
	<string name="Spine">Spine</string>
	<string name="Pelvis">Pelvis</string>
	<string name="Mouth">Mouth</string>
	<string name="Chin">Chin</string>
	<string name="Left Ear">Left Ear</string>
	<string name="Right Ear">Right Ear</string>
	<string name="Left Eyeball">Left Eyeball</string>
	<string name="Right Eyeball">Right Eyeball</string>
	<string name="Nose">Nose</string>
	<string name="R Upper Arm">R Upper Arm</string>
	<string name="R Forearm">R Forearm</string>
	<string name="L Upper Arm">L Upper Arm</string>
	<string name="L Forearm">L Forearm</string>
	<string name="Right Hip">Right Hip</string>
	<string name="R Upper Leg">R Upper Leg</string>
	<string name="R Lower Leg">R Lower Leg</string>
	<string name="Left Hip">Left Hip</string>
	<string name="L Upper Leg">L Upper Leg</string>
	<string name="L Lower Leg">L Lower Leg</string>
	<string name="Stomach">Stomach</string>
	<string name="Left Pec">Left Pec</string>
	<string name="Right Pec">Right Pec</string>
	<string name="Bridge">Bridge</string>
	<string name="Neck">Neck</string>
	<string name="Avatar Center">Avatar Center</string>
	<string name="Invalid Attachment">Invalid Attachment Point</string>

  <!-- Avatar age computation, see LLDateUtil::ageFromDate -->
  <string name="YearsMonthsOld">[AGEYEARS] [AGEMONTHS]</string>
  <string name="YearsOld">[AGEYEARS] old</string>
  <string name="MonthsOld">[AGEMONTHS] old</string>
  <string name="WeeksOld">[AGEWEEKS] old</string>
  <string name="DaysOld">[AGEDAYS] old</string>
  <string name="TodayOld">Joined today</string>
  <string name="TotalDaysOld">; [AGEDAYSTOTAL]</string>

  <!-- AgeYearsA = singular,
       AgeYearsB = plural,
       AgeYearsC = plural for non-English languages like Russian
       For example, LLTrans::getCountString("AgeYears", 3) is plural form B
       in English and form C in Russian -->
  <string name="AgeYearsA">[COUNT] year</string>
  <string name="AgeYearsB">[COUNT] years</string>
  <string name="AgeYearsC">[COUNT] years</string>
  <string name="AgeMonthsA">[COUNT] month</string>
  <string name="AgeMonthsB">[COUNT] months</string>
  <string name="AgeMonthsC">[COUNT] months</string>
  <string name="AgeWeeksA">[COUNT] week</string>
  <string name="AgeWeeksB">[COUNT] weeks</string>
  <string name="AgeWeeksC">[COUNT] weeks</string>
  <string name="AgeDaysA">[COUNT] day</string>
  <string name="AgeDaysB">[COUNT] days</string>
  <string name="AgeDaysC">[COUNT] days</string>
  <!-- Group member counts -->
  <string name="GroupMembersA">[COUNT] member</string>
  <string name="GroupMembersB">[COUNT] members</string>
  <string name="GroupMembersC">[COUNT] members</string>

  <!-- Account types, see LLAvatarPropertiesProcessor -->
  <string name="AcctTypeResident">Resident</string>
  <string name="AcctTypeTrial">Trial</string>
  <string name="AcctTypeCharterMember">Charter Member</string>
  <string name="AcctTypeEmployee">Linden Lab Employee</string>
  <string name="PaymentInfoUsed">Payment Info Used</string>
  <string name="PaymentInfoOnFile">Payment Info On File</string>
  <string name="NoPaymentInfoOnFile">No Payment Info On File</string>
  <string name="AgeVerified">Age-verified</string>
  <string name="NotAgeVerified">Not Age-verified</string>

  <!-- HUD Position -->
	<string name="Center 2">Center 2</string>
	<string name="Top Right">Top Right</string>
	<string name="Top">Top</string>
	<string name="Top Left">Top Left</string>
	<string name="Center">Center</string>
	<string name="Bottom Left">Bottom Left</string>
	<string name="Bottom">Bottom</string>
	<string name="Bottom Right">Bottom Right</string>

	<!-- compile queue-->
	<string name="CompileQueueDownloadedCompiling">Downloaded, now compiling</string>
	<string name="CompileQueueScriptNotFound">Script not found on server.</string>
	<string name="CompileQueueProblemDownloading">Problem downloading</string>
	<string name="CompileQueueInsufficientPermDownload">Insufficient permissions to download a script.</string>
	<string name="CompileQueueInsufficientPermFor">Insufficient permissions for</string>
	<string name="CompileQueueUnknownFailure">Unknown failure to download</string>
	<string name="CompileQueueTitle">RECOMPILATION PROGRESS</string>
	<string name="CompileQueueStart">recompile</string>
	<string name="ResetQueueTitle">RESET PROGRESS</string>
	<string name="ResetQueueStart">reset</string>
	<string name="RunQueueTitle">SET RUNNING PROGRESS</string>
	<string name="RunQueueStart">set running</string>
	<string name="NotRunQueueTitle">SET NOT RUNNING PROGRESS</string>
	<string name="NotRunQueueStart">set not running</string>
	<string name="DeleteQueueTitle">DELETE PROGRESS</string>
	<string name="DeleteQueueStart">Deleting</string>

	<!-- compile comment text-->
	<string name="Compiling">Compiling [NAME]</string>
	<string name="CompileSuccessful">Compile successful!</string>
	<string name="CompileSuccessfulSaving">Compile successful, saving...</string>
	<string name="SaveComplete">Save complete.</string>
	<string name="ObjectOutOfRange">Script (object out of range)</string>

	<!-- god tools -->
	<string name="GodToolsObjectOwnedBy">Object [OBJECT] owned by [OWNER]</string>

	<!-- groups -->
	<string name="GroupsNone">none</string>
	<string name="Group" value=" (group)" />
	<string name="Unknown">(Unknown)</string>
	<string name="SummaryForTheWeek"    value="Summary for this week, beginning on " />
	<string name="NextStipendDay"       value="The next stipend day is " />
	<string name="GroupPlanningDate">[mthnum,datetime,utc]/[day,datetime,utc]/[year,datetime,utc]</string>
	<string name="GroupIndividualShare" value="                      Group       Individual Share" />
	<string name="GroupColumn"          value="                      Group" />
	<string name="Balance">Balance</string>
	<string name="Credits">Credits</string>
	<string name="Debits">Debits</string>
	<string name="Total">Total</string>
	<string name="NoGroupDataFound">No group data found for group </string>

	<!-- floater IM bonus_info: When a Linden with Admin/god status receives a new IM this displays the estate (Mainland vs. teen grid) of the source avatar.
		This is to help Lindens when answering questions. -->
	<string name="IMParentEstate">parent estate</string>
	<string name="IMMainland">mainland</string>
	<string name="IMTeen">teen</string>

    <!-- floater about land -->
    <string name="Anyone">anyone</string>

	<!-- floater region info -->
	<!-- The following will replace variable [ALL_ESTATES] in notifications EstateAllowed*, EstateBanned*, EstateManager* -->
	<string name="RegionInfoError">error</string>
	<string name="RegionInfoAllEstatesOwnedBy">
		all estates owned by [OWNER]
	</string>
	<string name="RegionInfoAllEstatesYouOwn">all estates that you own</string>
	<string name="RegionInfoAllEstatesYouManage">
		all estates that you manage for [OWNER]
	</string>
	<string name="RegionInfoAllowedResidents">Allowed Residents: ([ALLOWEDAGENTS], max [MAXACCESS])</string>
	<string name="RegionInfoAllowedGroups">Allowed Groups: ([ALLOWEDGROUPS], max [MAXACCESS])</string>
	<!-- FS:Ansariel: Estate managers and banned residents strings -->
	<string name="RegionInfoEstateManagers">Estate Managers: ([ESTATEMANAGERS], max [MAXMANAGERS])</string>
	<string name="RegionInfoBannedResidents">Banned Residents: ([BANNEDAGENTS], max [MAXBANNED])</string>
	<string name="RegionInfoListTypeAllowedAgents">Allowed Residents</string>
	<string name="RegionInfoListTypeBannedAgents">Banned Residents</string>
	<!-- END FS:Ansariel: Estate managers and banned residents strings -->
	
	<!-- script limits floater -->
	<string name="ScriptLimitsParcelScriptMemory">Parcel Script Memory</string>
	<string name="ScriptLimitsParcelsOwned">Parcels Listed: [PARCELS]</string>
	<string name="ScriptLimitsMemoryUsed">Memory used: [COUNT] kb out of [MAX] kb; [AVAILABLE] kb available</string>
	<string name="ScriptLimitsMemoryUsedSimple">Memory used: [COUNT] kb</string>
	<string name="ScriptLimitsParcelScriptURLs">Parcel Script URLs</string>
	<string name="ScriptLimitsURLsUsed">URLs used: [COUNT] out of [MAX]; [AVAILABLE] available</string>
	<string name="ScriptLimitsURLsUsedSimple">URLs used: [COUNT]</string>
	<string name="ScriptLimitsRequestError">Error requesting information</string>
	<string name="ScriptLimitsRequestNoParcelSelected">No Parcel Selected</string>
	<string name="ScriptLimitsRequestWrongRegion">Error: script information is only available in your current region</string>
	<string name="ScriptLimitsRequestWaiting">Retrieving information...</string>
	<string name="ScriptLimitsRequestDontOwnParcel">You do not have permission to examine this parcel</string>

	<string name="SITTING_ON">Sitting On</string>
	<string name="ATTACH_CHEST">Chest</string>
	<string name="ATTACH_HEAD">Head</string>
	<string name="ATTACH_LSHOULDER">Left Shoulder</string>
	<string name="ATTACH_RSHOULDER">Right Shoulder</string>
	<string name="ATTACH_LHAND">Left Hand</string>
	<string name="ATTACH_RHAND">Right Hand</string>
	<string name="ATTACH_LFOOT">Left Foot</string>
	<string name="ATTACH_RFOOT">Right Foot</string>
	<string name="ATTACH_BACK">Back</string>
	<string name="ATTACH_PELVIS">Pelvis</string>
	<string name="ATTACH_MOUTH">Mouth</string>
	<string name="ATTACH_CHIN">Chin</string>
	<string name="ATTACH_LEAR">Left Ear</string>
	<string name="ATTACH_REAR">Right Ear</string>
	<string name="ATTACH_LEYE">Left Eye</string>
	<string name="ATTACH_REYE">Right Eye</string>
	<string name="ATTACH_NOSE">Nose</string>
	<string name="ATTACH_RUARM">Right Upper Arm</string>
	<string name="ATTACH_RLARM">Right Lower Arm</string>
	<string name="ATTACH_LUARM">Left Upper Arm</string>
	<string name="ATTACH_LLARM">Left Lower Arm</string>
	<string name="ATTACH_RHIP">Right Hip</string>
	<string name="ATTACH_RULEG">Right Upper Leg</string>
	<string name="ATTACH_RLLEG">Right Lower Leg</string>
	<string name="ATTACH_LHIP">Left Hip</string>
	<string name="ATTACH_LULEG">Left Upper Leg</string>
	<string name="ATTACH_LLLEG">Left Lower Leg</string>
	<string name="ATTACH_BELLY">Belly</string>
	<string name="ATTACH_RPEC">Right Pec</string>
	<string name="ATTACH_LPEC">Left Pec</string>
	<string name="ATTACH_HUD_CENTER_2">HUD Center 2</string>
	<string name="ATTACH_HUD_TOP_RIGHT">HUD Top Right</string>
	<string name="ATTACH_HUD_TOP_CENTER">HUD Top Center</string>
	<string name="ATTACH_HUD_TOP_LEFT">HUD Top Left</string>
	<string name="ATTACH_HUD_CENTER_1">HUD Center 1</string>
	<string name="ATTACH_HUD_BOTTOM_LEFT">HUD Bottom Left</string>
	<string name="ATTACH_HUD_BOTTOM">HUD Bottom</string>
	<string name="ATTACH_HUD_BOTTOM_RIGHT">HUD Bottom Right</string>
	<string name="ATTACH_NECK">Neck</string>
	<string name="ATTACH_AVATAR_CENTER">Avatar Center</string>
	<string name="ATTACH_BRIDGE">Bridge</string>
			
  <!-- script editor -->
	<string name="CursorPos">Line [LINE], Column [COLUMN]</string>

	<!-- panel dir browser -->
	<string name="PanelDirCountFound">[COUNT] found</string>
	<string name="PanelDirTimeStr">[hour12,datetime,slt]:[min,datetime,slt] [ampm,datetime,slt]</string>

	<!-- panel dir events -->
	<string name="PanelDirEventsDateText">[mthnum,datetime,slt]/[day,datetime,slt]</string>

	<!-- panel contents -->
	<string name="PanelContentsTooltip">Content of object</string>
	<string name="PanelContentsNewScript">New Script</string>

  <!-- panel preferences general -->
<<<<<<< HEAD
  <string name="BusyModeResponseDefault">The Resident you messaged is in &apos;unavailable mode&apos; which means they have requested not to be disturbed.  Your message will still be shown in their Firestorm Viewer&apos;s instant message panel for later viewing.</string>
=======
  <string name="DoNotDisturbModeResponseDefault">This resident has turned on &apos;Do Not Disturb&apos; and will see your message later.</string>
>>>>>>> fe8b4bf1

	<!-- Mute -->
	<string name="MuteByName">(By name)</string>
	<string name="MuteAgent">(Resident)</string>
	<string name="MuteObject">(Object)</string>
	<string name="MuteGroup">(Group)</string>
	<string name="MuteExternal">(External)</string>

	<!-- Region/Estate Covenant -->
	<string name="RegionNoCovenant">There is no Covenant provided for this Estate.</string>
	<string name="RegionNoCovenantOtherOwner">There is no Covenant provided for this Estate. The land on this estate is being sold by the Estate owner, not Linden Lab.  Please contact the Estate Owner for sales details.</string>
	<string name="covenant_last_modified" value="Last Modified: " /> <!-- use value="" to keep the trailing space -->
	<string name="none_text"  value=" (none) " />
	<string name="never_text" value=" (never) " />

	<!--Region Details-->
	<string name="GroupOwned">Group Owned</string>
	<string name="Public">Public</string>

	<!-- Environment settings -->
	<string name="LocalSettings">Local Settings</string>
	<string name="RegionSettings">Region Settings</string>

	<!-- panel classified -->
	<string name="ClassifiedClicksTxt">Clicks: [TELEPORT] teleport, [MAP] map, [PROFILE] profile</string>
	<string name="ClassifiedUpdateAfterPublish">(will update after publish)</string>

  <!-- panel picks -->
  <string name="NoPicksClassifiedsText">You haven't created any Picks or Classifieds. Click the Plus button below to create a Pick or Classified.</string>
  <string name="NoAvatarPicksClassifiedsText">User has no picks or classifieds</string>
  <string name="PicksClassifiedsLoadingText">Loading...</string>
  <!-- FS:KC legacy profiles -->
  <string name="NoPicksText">You haven't created any Picks.</string>
  <string name="NoAvatarPicksText">User has no picks</string>
  <string name="NoClassifiedsText">You haven't created any Classifieds. Click the Plus button below to create a Classified.</string>
  <string name="NoAvatarClassifiedsText">User has no classifieds</string>

	<!-- Multi Preview Floater -->
	<string name="MultiPreviewTitle">Preview</string>
	<string name="MultiPropertiesTitle">Properties</string>

	<!-- inventory offer -->
	<string name="InvOfferAnObjectNamed">An object named</string>
	<string name="InvOfferOwnedByGroup">owned by the group</string>
	<string name="InvOfferOwnedByUnknownGroup">owned by an unknown group</string>
	<string name="InvOfferOwnedBy">owned by</string>
	<string name="InvOfferOwnedByUnknownUser">owned by an unknown user</string>
	<string name="InvOfferGaveYou">gave you</string>
	<string name="InvOfferYouDecline">You decline</string>
	<!-- FS:Ansariel: Removed nolink-tags for console -->
	<string name="InvOfferDecline">You decline [DESC] from [NAME].</string>
	<string name="InvOfferFrom">from</string>

	<!-- group money -->
	<string name="GroupMoneyTotal">Total</string>
	<string name="GroupMoneyBought">bought</string>
	<string name="GroupMoneyPaidYou">paid you</string>
	<string name="GroupMoneyPaidInto">paid into</string>
	<string name="GroupMoneyBoughtPassTo">bought pass to</string>
	<string name="GroupMoneyPaidFeeForEvent">paid fee for event</string>
	<string name="GroupMoneyPaidPrizeForEvent">paid prize for event</string>
	<string name="GroupMoneyBalance">Balance</string>
	<string name="GroupMoneyCredits">Credits</string>
	<string name="GroupMoneyDebits">Debits</string>
	<string name="GroupMoneyDate">[weekday,datetime,utc] [mth,datetime,utc] [day,datetime,utc], [year,datetime,utc]</string>

	<!-- Viewer menu -->
	<string name="AcquiredItems">Acquired Items</string>
	<string name="Cancel">Cancel</string>
	<string name="UploadingCosts">Uploading [NAME] costs L$ [AMOUNT]</string>
	<string name="BuyingCosts">Buying this costs L$ [AMOUNT]</string>
	<string name="UnknownFileExtension">
		Unknown file extension .%s
Expected .wav, .tga, .bmp, .jpg, .jpeg, or .bvh
	</string>
  <string name="MuteObject2">Block</string>
  <string name="MuteAvatar">Block</string>
  <string name="UnmuteObject">Unblock</string>
  <string name="UnmuteAvatar">Unblock</string>
	<string name="AddLandmarkNavBarMenu">Add to Landmarks...</string>
	<string name="EditLandmarkNavBarMenu">Edit Landmark...</string>

	<!-- menu accelerators -->
	<string name="accel-mac-control">&#8963;</string>
	<string name="accel-mac-command">&#8984;</string>
	<string name="accel-mac-option">&#8997;</string>
	<string name="accel-mac-shift">&#8679;</string>
	<string name="accel-win-control">Ctrl+</string>
	<string name="accel-win-alt">Alt+</string>
	<string name="accel-win-shift">Shift+</string>

	<!-- Previews -->
	<string name="FileSaved">File Saved</string>
	<string name="Receiving">Receiving</string>

	<!-- status bar , Time -->
	<string name="AM">AM</string>
	<string name="PM">PM</string>
	<string name="PST">PST</string>
	<string name="PDT">PDT</string>

	<!-- Directions, HUD -->
	<string name="Direction_Forward">Forward</string>
	<string name="Direction_Left">Left</string>
	<string name="Direction_Right">Right</string>
	<string name="Direction_Back">Back</string>
	<string name="Direction_North">North</string>
	<string name="Direction_South">South</string>
	<string name="Direction_West">West</string>
	<string name="Direction_East">East</string>
	<string name="Direction_Up">Up</string>
	<string name="Direction_Down">Down</string>

    <!-- Search Category Strings -->
	<string name="Any Category">Any Category</string>
	<string name="Shopping">Shopping</string>
	<string name="Land Rental">Land Rental</string>
	<string name="Property Rental">Property Rental</string>
	<string name="Special Attraction">Special Attraction</string>
	<string name="New Products">New Products</string>
	<string name="Employment">Employment</string>
	<string name="Wanted">Wanted</string>
	<string name="Service">Service</string>
	<string name="Personal">Personal</string>

	<!-- PARCEL_CATEGORY_UI_STRING -->
	<string name="None">None</string>
	<string name="Linden Location">Linden Location</string>
	<string name="Adult">Adult</string>
	<!-- FS:Ansariel: Fixed to match PARCEL_CATEGORY_UI_STRING array -->
	<string name="Arts and Culture">Arts &amp; Culture</string>
	<string name="Business">Business</string>
	<string name="Educational">Educational</string>
	<string name="Gaming">Gaming</string>
	<string name="Hangout">Hangout</string>
	<string name="Newcomer Friendly">Newcomer Friendly</string>
	<!-- FS:Ansariel: Fixed to match PARCEL_CATEGORY_UI_STRING array -->
	<string name="Parks and Nature">Parks &amp; Nature</string>
	<string name="Residential">Residential</string>
	<!--<string name="Shopping">Shopping</string>	-->
	<string name="Stage">Stage</string>
	<string name="Other">Other</string>
	<string name="Rental">Rental</string>
	<string name="Any">Any</string>
	<string name="You">You</string>

	<!-- punctuations -->
	<string name=":">:</string>
	<string name=",">,</string>
	<string name="...">...</string>
	<string name="***">***</string>
	<string name="(">(</string>
	<string name=")">)</string>
	<string name=".">.</string>
	<string name="'">'</string>
	<string name="---">---</string>

	<!-- media -->
	<string name="Multiple Media">Multiple Media</string>
	<string name="Play Media">Play/Pause Media</string>
	<string name="StreamtitleNowPlaying">Now playing:</string>

	<!-- OSMessageBox messages -->
	<string name="MBCmdLineError">
		An error was found parsing the command line.
Please see: http://wiki.secondlife.com/wiki/Client_parameters
Error:
	</string>
	<string name="MBCmdLineUsg">[APP_NAME] Command line usage:</string>
	<string name="MBUnableToAccessFile">
		[APP_NAME] is unable to access a file that it needs.

This can be because you somehow have multiple copies running, or your system incorrectly thinks a file is open.
If this message persists, restart your computer and try again.
If it continues to persist, you may need to completely uninstall [APP_NAME] and reinstall it.
	</string>
	<string name="MBFatalError">Fatal Error</string>
	<string name="MBApplicationError">Application Error - Don't Panic</string>
	<string name="MBApplicationErrorDetails">We are sorry, but [APP_NAME] has crashed and needs to be closed. If you see this issue happening repeatedly, please contact our support team and submit the following message:

[ERROR_DETAILS]
	</string>
	<string name="MBRequiresAltiVec"> [APP_NAME] requires a processor with AltiVec (G4 or later).</string>
	<string name="MBAlreadyRunning">
		[APP_NAME] is already running.
Check your task bar for a minimized copy of the program.
If this message persists, restart your computer.
	</string>
	<string name="MBFrozenCrashed">
		[APP_NAME] appears to have frozen or crashed on the previous run.
Would you like to send a crash report?
	</string>
	<string name="MBAlert">Notification</string>
	<string name="MBNoDirectX">
		[APP_NAME] is unable to detect DirectX 9.0b or greater.
[APP_NAME] uses DirectX to detect hardware and/or outdated drivers that can cause stability problems, poor performance and crashes.  While you can run [APP_NAME] without it, we highly recommend running with DirectX 9.0b.

Do you wish to continue?
	</string>
	<string name="MBWarning">Warning</string>
	<string name="MBNoAutoUpdate">
		Automatic updating is not yet implemented for Linux.
Please download the latest version from www.secondlife.com.
	</string>
	<string name="MBRegClassFailed">RegisterClass failed</string>
	<string name="MBError">Error</string>
	<string name="MBFullScreenErr">
		Unable to run fullscreen at [WIDTH] x [HEIGHT].
Running in window.
	</string>
	<string name="MBDestroyWinFailed">Shutdown Error while destroying window (DestroyWindow() failed)</string>
	<string name="MBShutdownErr">Shutdown Error</string>
	<string name="MBDevContextErr">Can't make GL device context</string>
	<string name="MBPixelFmtErr">Can't find suitable pixel format</string>
	<string name="MBPixelFmtDescErr">Can't get pixel format description</string>
	<string name="MBTrueColorWindow">
		[APP_NAME] requires True Color (32-bit) to run.
Please go to your computer's display settings and set the color mode to 32-bit.
	</string>
	<string name="MBAlpha">
		[APP_NAME] is unable to run because it can't get an 8 bit alpha channel.  Usually this is due to video card driver issues.
Please make sure you have the latest video card drivers installed.
Also be sure your monitor is set to True Color (32-bit) in Control Panels &gt; Display &gt; Settings.
If you continue to receive this message, contact the [SUPPORT_SITE].
	</string>
	<string name="MBPixelFmtSetErr">Can't set pixel format</string>
	<string name="MBGLContextErr">Can't create GL rendering context</string>
	<string name="MBGLContextActErr">Can't activate GL rendering context</string>
	<string name="MBVideoDrvErr">
		[APP_NAME] is unable to run because your video card drivers did not install properly, are out of date, or are for unsupported hardware. Please make sure you have the latest video card drivers and even if you do have the latest, try reinstalling them.

If you continue to receive this message, contact the [SUPPORT_SITE].
	</string>

	<!-- Avatar Shape Information -->
<string name="5 O'Clock Shadow">5 O'Clock Shadow</string>

<string name="All White">All White</string>
<string name="Anime Eyes">Anime Eyes</string>
<string name="Arced">Arced</string>
<string name="Arm Length">Arm Length</string>
<string name="Attached">Attached</string>
<string name="Attached Earlobes">Attached Earlobes</string>


<string name="Back Fringe">Back Fringe</string>

<string name="Baggy">Baggy</string>
<string name="Bangs">Bangs</string>

<string name="Beady Eyes">Beady Eyes</string>
<string name="Belly Size">Belly Size</string>
<string name="Big">Big</string>
<string name="Big Butt">Big Butt</string>

<string name="Big Hair Back">Big Hair: Back</string>
<string name="Big Hair Front">Big Hair: Front</string>
<string name="Big Hair Top">Big Hair: Top</string>
<string name="Big Head">Big Head</string>
<string name="Big Pectorals">Big Pectorals</string>
<string name="Big Spikes">Big Spikes</string>
<string name="Black">Black</string>
<string name="Blonde">Blonde</string>
<string name="Blonde Hair">Blonde Hair</string>
<string name="Blush">Blush</string>
<string name="Blush Color">Blush Color</string>
<string name="Blush Opacity">Blush Opacity</string>
<string name="Body Definition">Body Definition</string>
<string name="Body Fat">Body Fat</string>
<string name="Body Freckles">Body Freckles</string>
<string name="Body Thick">Body Thick</string>
<string name="Body Thickness">Body Thickness</string>
<string name="Body Thin">Body Thin</string>

<string name="Bow Legged">Bow Legged</string>
<string name="Breast Buoyancy">Breast Buoyancy</string>
<string name="Breast Cleavage">Breast Cleavage</string>
<string name="Breast Size">Breast Size</string>
<string name="Bridge Width">Bridge Width</string>
<string name="Broad">Broad</string>
<string name="Brow Size">Brow Size</string>
<string name="Bug Eyes">Bug Eyes</string>
<string name="Bugged Eyes">Bugged Eyes</string>
<string name="Bulbous">Bulbous</string>
<string name="Bulbous Nose">Bulbous Nose</string>

<string name="Breast Physics Mass">Breast Mass</string>
<string name="Breast Physics Smoothing">Breast Smoothing</string>
<string name="Breast Physics Gravity">Breast Gravity</string>
<string name="Breast Physics Drag">Breast Drag</string>

<string name="Breast Physics InOut Max Effect">Max Effect</string>
<string name="Breast Physics InOut Spring">Spring</string>
<string name="Breast Physics InOut Gain">Gain</string>
<string name="Breast Physics InOut Damping">Damping</string>

<string name="Breast Physics UpDown Max Effect">Max Effect</string>
<string name="Breast Physics UpDown Spring">Spring</string>
<string name="Breast Physics UpDown Gain">Gain</string>
<string name="Breast Physics UpDown Damping">Damping</string>

<string name="Breast Physics LeftRight Max Effect">Max Effect</string>
<string name="Breast Physics LeftRight Spring">Spring</string>
<string name="Breast Physics LeftRight Gain">Gain</string>
<string name="Breast Physics LeftRight Damping">Damping</string>

<string name="Belly Physics Mass">Belly Mass</string>
<string name="Belly Physics Smoothing">Belly Smoothing</string>
<string name="Belly Physics Gravity">Belly Gravity</string>
<string name="Belly Physics Drag">Belly Drag</string>

<string name="Belly Physics UpDown Max Effect">Max Effect</string>
<string name="Belly Physics UpDown Spring">Spring</string>
<string name="Belly Physics UpDown Gain">Gain</string>
<string name="Belly Physics UpDown Damping">Damping</string>

<string name="Butt Physics Mass">Butt Mass</string>
<string name="Butt Physics Smoothing">Butt Smoothing</string>
<string name="Butt Physics Gravity">Butt Gravity</string>
<string name="Butt Physics Drag">Butt Drag</string>

<string name="Butt Physics UpDown Max Effect">Max Effect</string>
<string name="Butt Physics UpDown Spring">Spring</string>
<string name="Butt Physics UpDown Gain">Gain</string>
<string name="Butt Physics UpDown Damping">Damping</string>

<string name="Butt Physics LeftRight Max Effect">Max Effect</string>
<string name="Butt Physics LeftRight Spring">Spring</string>
<string name="Butt Physics LeftRight Gain">Gain</string>
<string name="Butt Physics LeftRight Damping">Damping</string>

<string name="Bushy Eyebrows">Bushy Eyebrows</string>
<string name="Bushy Hair">Bushy Hair</string>
<string name="Butt Size">Butt Size</string>
<string name="Butt Gravity">Butt Gravity</string>
<string name="bustle skirt">Bustle Skirt</string>
<string name="no bustle">No Bustle</string>
<string name="more bustle">More Bustle</string>

<string name="Chaplin">Chaplin</string>
<string name="Cheek Bones">Cheek Bones</string>
<string name="Chest Size">Chest Size</string>
<string name="Chin Angle">Chin Angle</string>
<string name="Chin Cleft">Chin Cleft</string>
<string name="Chin Curtains">Chin Curtains</string>

<string name="Chin Depth">Chin Depth</string>
<string name="Chin Heavy">Chin Heavy</string>
<string name="Chin In">Chin In</string>
<string name="Chin Out">Chin Out</string>
<string name="Chin-Neck">Chin-Neck</string>
<string name="Clear">Clear</string>
<string name="Cleft">Cleft</string>
<string name="Close Set Eyes">Close Set Eyes</string>
<string name="Closed">Closed</string>
<string name="Closed Back">Closed Back</string>
<string name="Closed Front">Closed Front</string>
<string name="Closed Left">Closed Left</string>
<string name="Closed Right">Closed Right</string>
<string name="Coin Purse">Coin Purse</string>
<string name="Collar Back">Collar Back</string>



<string name="Collar Front">Collar Front</string>



<string name="Corner Down">Corner Down</string>

<string name="Corner Up">Corner Up</string>
<string name="Creased">Creased</string>
<string name="Crooked Nose">Crooked Nose</string>

<string name="Cuff Flare">Cuff Flare</string>
<string name="Dark">Dark</string>
<string name="Dark Green">Dark Green</string>
<string name="Darker">Darker</string>
<string name="Deep">Deep</string>
<string name="Default Heels">Default Heels</string>

<string name="Dense">Dense</string>

<string name="Double Chin">Double Chin</string>
<string name="Downturned">Downturned</string>
<string name="Duffle Bag">Duffle Bag</string>
<string name="Ear Angle">Ear Angle</string>
<string name="Ear Size">Ear Size</string>
<string name="Ear Tips">Ear Tips</string>
<string name="Egg Head">Egg Head</string>
<string name="Eye Bags">Eye Bags</string>
<string name="Eye Color">Eye Color</string>
<string name="Eye Depth">Eye Depth</string>
<string name="Eye Lightness">Eye Lightness</string>
<string name="Eye Opening">Eye Opening</string>
<string name="Eye Pop">Eye Pop</string>
<string name="Eye Size">Eye Size</string>
<string name="Eye Spacing">Eye Spacing</string>

<string name="Eyebrow Arc">Eyebrow Arc</string>
<string name="Eyebrow Density">Eyebrow Density</string>

<string name="Eyebrow Height">Eyebrow Height</string>
<string name="Eyebrow Points">Eyebrow Points</string>
<string name="Eyebrow Size">Eyebrow Size</string>

<string name="Eyelash Length">Eyelash Length</string>
<string name="Eyeliner">Eyeliner</string>
<string name="Eyeliner Color">Eyeliner Color</string>

<string name="Eyes Bugged">Eyes Bugged</string>








<string name="Face Shear">Face Shear</string>
<string name="Facial Definition">Facial Definition</string>
<string name="Far Set Eyes">Far Set Eyes</string>

<string name="Fat Lips">Fat Lips</string>

<string name="Female">Female</string>
<string name="Fingerless">Fingerless</string>
<string name="Fingers">Fingers</string>
<string name="Flared Cuffs">Flared Cuffs</string>
<string name="Flat">Flat</string>
<string name="Flat Butt">Flat Butt</string>
<string name="Flat Head">Flat Head</string>
<string name="Flat Toe">Flat Toe</string>
<string name="Foot Size">Foot Size</string>
<string name="Forehead Angle">Forehead Angle</string>
<string name="Forehead Heavy">Forehead Heavy</string>
<string name="Freckles">Freckles</string>

<string name="Front Fringe">Front Fringe</string>

<string name="Full Back">Full Back</string>
<string name="Full Eyeliner">Full Eyeliner</string>
<string name="Full Front">Full Front</string>
<string name="Full Hair Sides">Full Hair Sides</string>
<string name="Full Sides">Full Sides</string>
<string name="Glossy">Glossy</string>
<string name="Glove Fingers">Glove Fingers</string>

<string name="Glove Length">Glove Length</string>


<string name="Hair">Hair</string>
<string name="Hair Back">Hair: Back</string>
<string name="Hair Front">Hair: Front</string>
<string name="Hair Sides">Hair: Sides</string>
<string name="Hair Sweep">Hair Sweep</string>
<string name="Hair Thickess">Hair Thickness</string>
<string name="Hair Thickness">Hair Thickness</string>
<string name="Hair Tilt">Hair Tilt</string>
<string name="Hair Tilted Left">Hair Tilted Left</string>
<string name="Hair Tilted Right">Hair Tilted Right</string>
<string name="Hair Volume">Hair: Volume</string>
<string name="Hand Size">Hand Size</string>
<string name="Handlebars">Handlebars</string>
<string name="Head Length">Head Length</string>
<string name="Head Shape">Head Shape</string>
<string name="Head Size">Head Size</string>
<string name="Head Stretch">Head Stretch</string>
<string name="Heel Height">Heel Height</string>
<string name="Heel Shape">Heel Shape</string>
<string name="Height">Height</string>
<string name="High">High</string>
<string name="High Heels">High Heels</string>
<string name="High Jaw">High Jaw</string>
<string name="High Platforms">High Platforms</string>
<string name="High and Tight">High and Tight</string>
<string name="Higher">Higher</string>
<string name="Hip Length">Hip Length</string>
<string name="Hip Width">Hip Width</string>
<string name="Hover">Hover</string>
<string name="In">In</string>
<string name="In Shdw Color">Inner Shadow Color</string>
<string name="In Shdw Opacity">Inner Shadow Opacity</string>
<string name="Inner Eye Corner">Inner Eye Corner</string>
<string name="Inner Eye Shadow">Inner Eye Shadow</string>
<string name="Inner Shadow">Inner Shadow</string>


<string name="Jacket Length">Jacket Length</string>

<string name="Jacket Wrinkles">Jacket Wrinkles</string>
<string name="Jaw Angle">Jaw Angle</string>
<string name="Jaw Jut">Jaw Jut</string>
<string name="Jaw Shape">Jaw Shape</string>
<string name="Join">Join</string>
<string name="Jowls">Jowls</string>
<string name="Knee Angle">Knee Angle</string>
<string name="Knock Kneed">Knock Kneed</string>

<string name="Large">Large</string>
<string name="Large Hands">Large Hands</string>
<string name="Left Part">Left Part</string>
<string name="Leg Length">Leg Length</string>
<string name="Leg Muscles">Leg Muscles</string>
<string name="Less">Less</string>
<string name="Less Body Fat">Less Body Fat</string>
<string name="Less Curtains">Less Curtains</string>
<string name="Less Freckles">Less Freckles</string>
<string name="Less Full">Less Full</string>
<string name="Less Gravity">Less Gravity</string>
<string name="Less Love">Less Love</string>
<string name="Less Muscles">Less Muscles</string>
<string name="Less Muscular">Less Muscular</string>
<string name="Less Rosy">Less Rosy</string>
<string name="Less Round">Less Round</string>
<string name="Less Saddle">Less Saddle</string>
<string name="Less Square">Less Square</string>
<string name="Less Volume">Less Volume</string>
<string name="Less soul">Less soul</string>
<string name="Lighter">Lighter</string>
<string name="Lip Cleft">Lip Cleft</string>
<string name="Lip Cleft Depth">Lip Cleft Depth</string>
<string name="Lip Fullness">Lip Fullness</string>
<string name="Lip Pinkness">Lip Pinkness</string>
<string name="Lip Ratio">Lip Ratio</string>
<string name="Lip Thickness">Lip Thickness</string>
<string name="Lip Width">Lip Width</string>
<string name="Lipgloss">Lipgloss</string>
<string name="Lipstick">Lipstick</string>
<string name="Lipstick Color">Lipstick Color</string>
<string name="Long">Long</string>
<string name="Long Head">Long Head</string>
<string name="Long Hips">Long Hips</string>
<string name="Long Legs">Long Legs</string>
<string name="Long Neck">Long Neck</string>
<string name="Long Pigtails">Long Pigtails</string>
<string name="Long Ponytail">Long Ponytail</string>
<string name="Long Torso">Long Torso</string>
<string name="Long arms">Long arms</string>


<string name="Loose Pants">Loose Pants</string>
<string name="Loose Shirt">Loose Shirt</string>
<string name="Loose Sleeves">Loose Sleeves</string>

<string name="Love Handles">Love Handles</string>
<string name="Low">Low</string>
<string name="Low Heels">Low Heels</string>
<string name="Low Jaw">Low Jaw</string>
<string name="Low Platforms">Low Platforms</string>
<string name="Low and Loose">Low and Loose</string>
<string name="Lower">Lower</string>
<string name="Lower Bridge">Lower Bridge</string>
<string name="Lower Cheeks">Lower Cheeks</string>

<string name="Male">Male</string>
<string name="Middle Part">Middle Part</string>
<string name="More">More</string>
<string name="More Blush">More Blush</string>
<string name="More Body Fat">More Body Fat</string>
<string name="More Curtains">More Curtains</string>
<string name="More Eyeshadow">More Eyeshadow</string>
<string name="More Freckles">More Freckles</string>
<string name="More Full">More Full</string>
<string name="More Gravity">More Gravity</string>
<string name="More Lipstick">More Lipstick</string>
<string name="More Love">More Love</string>
<string name="More Lower Lip">More Lower Lip</string>
<string name="More Muscles">More Muscles</string>
<string name="More Muscular">More Muscular</string>
<string name="More Rosy">More Rosy</string>
<string name="More Round">More Round</string>
<string name="More Saddle">More Saddle</string>
<string name="More Sloped">More Sloped</string>
<string name="More Square">More Square</string>
<string name="More Upper Lip">More Upper Lip</string>
<string name="More Vertical">More Vertical</string>
<string name="More Volume">More Volume</string>
<string name="More soul">More soul</string>
<string name="Moustache">Moustache</string>

<string name="Mouth Corner">Mouth Corner</string>
<string name="Mouth Position">Mouth Position</string>
<string name="Mowhawk">Mowhawk</string>
<string name="Muscular">Muscular</string>
<string name="Mutton Chops">Mutton Chops</string>

<string name="Nail Polish">Nail Polish</string>
<string name="Nail Polish Color">Nail Polish Color</string>
<string name="Narrow">Narrow</string>
<string name="Narrow Back">Narrow Back</string>
<string name="Narrow Front">Narrow Front</string>
<string name="Narrow Lips">Narrow Lips</string>
<string name="Natural">Natural</string>
<string name="Neck Length">Neck Length</string>
<string name="Neck Thickness">Neck Thickness</string>
<string name="No Blush">No Blush</string>
<string name="No Eyeliner">No Eyeliner</string>
<string name="No Eyeshadow">No Eyeshadow</string>

<string name="No Lipgloss">No Lipgloss</string>
<string name="No Lipstick">No Lipstick</string>
<string name="No Part">No Part</string>
<string name="No Polish">No Polish</string>
<string name="No Red">No Red</string>
<string name="No Spikes">No Spikes</string>
<string name="No White">No White</string>
<string name="No Wrinkles">No Wrinkles</string>
<string name="Normal Lower">Normal Lower</string>
<string name="Normal Upper">Normal Upper</string>
<string name="Nose Left">Nose Left</string>
<string name="Nose Right">Nose Right</string>
<string name="Nose Size">Nose Size</string>
<string name="Nose Thickness">Nose Thickness</string>
<string name="Nose Tip Angle">Nose Tip Angle</string>
<string name="Nose Tip Shape">Nose Tip Shape</string>
<string name="Nose Width">Nose Width</string>
<string name="Nostril Division">Nostril Division</string>
<string name="Nostril Width">Nostril Width</string>


<string name="Opaque">Opaque</string>
<string name="Open">Open</string>
<string name="Open Back">Open Back</string>
<string name="Open Front">Open Front</string>
<string name="Open Left">Open Left</string>
<string name="Open Right">Open Right</string>
<string name="Orange">Orange</string>
<string name="Out">Out</string>
<string name="Out Shdw Color">Outer Shadow Color</string>
<string name="Out Shdw Opacity">Outer Shadow Opacity</string>
<string name="Outer Eye Corner">Outer Eye Corner</string>
<string name="Outer Eye Shadow">Outer Eye Shadow</string>
<string name="Outer Shadow">Outer Shadow</string>
<string name="Overbite">Overbite</string>

<string name="Package">Package</string>
<string name="Painted Nails">Painted Nails</string>
<string name="Pale">Pale</string>
<string name="Pants Crotch">Pants Crotch</string>
<string name="Pants Fit">Pants Fit</string>
<string name="Pants Length">Pants Length</string>


<string name="Pants Waist">Pants Waist</string>
<string name="Pants Wrinkles">Pants Wrinkles</string>
<string name="Part">Part</string>
<string name="Part Bangs">Part Bangs</string>
<string name="Pectorals">Pectorals</string>
<string name="Pigment">Pigment</string>
<string name="Pigtails">Pigtails</string>
<string name="Pink">Pink</string>
<string name="Pinker">Pinker</string>
<string name="Platform Height">Platform Height</string>
<string name="Platform Width">Platform Width</string>
<string name="Pointy">Pointy</string>
<string name="Pointy Heels">Pointy Heels</string>

<string name="Ponytail">Ponytail</string>
<string name="Poofy Skirt">Poofy Skirt</string>
<string name="Pop Left Eye">Pop Left Eye</string>
<string name="Pop Right Eye">Pop Right Eye</string>
<string name="Puffy">Puffy</string>
<string name="Puffy Eyelids">Puffy Eyelids</string>
<string name="Rainbow Color">Rainbow Color</string>
<string name="Red Hair">Red Hair</string>

<string name="Regular">Regular</string>

<string name="Right Part">Right Part</string>
<string name="Rosy Complexion">Rosy Complexion</string>
<string name="Round">Round</string>

<string name="Ruddiness">Ruddiness</string>
<string name="Ruddy">Ruddy</string>
<string name="Rumpled Hair">Rumpled Hair</string>
<string name="Saddle Bags">Saddle Bags</string>


<string name="Scrawny Leg">Scrawny Leg</string>
<string name="Separate">Separate</string>


<string name="Shallow">Shallow</string>
<string name="Shear Back">Shear Back</string>
<string name="Shear Face">Shear Face</string>
<string name="Shear Front">Shear Front</string>

<string name="Shear Left Up">Shear Left Up</string>

<string name="Shear Right Up">Shear Right Up</string>
<string name="Sheared Back">Sheared Back</string>
<string name="Sheared Front">Sheared Front</string>
<string name="Shift Left">Shift Left</string>
<string name="Shift Mouth">Shift Mouth</string>
<string name="Shift Right">Shift Right</string>
<string name="Shirt Bottom">Shirt Bottom</string>

<string name="Shirt Fit">Shirt Fit</string>

<string name="Shirt Wrinkles">Shirt Wrinkles</string>
<string name="Shoe Height">Shoe Height</string>

<string name="Short">Short</string>
<string name="Short Arms">Short Arms</string>
<string name="Short Legs">Short Legs</string>
<string name="Short Neck">Short Neck</string>
<string name="Short Pigtails">Short Pigtails</string>
<string name="Short Ponytail">Short Ponytail</string>
<string name="Short Sideburns">Short Sideburns</string>
<string name="Short Torso">Short Torso</string>
<string name="Short hips">Short hips</string>
<string name="Shoulders">Shoulders</string>

<string name="Side Fringe">Side Fringe</string>
<string name="Sideburns">Sideburns</string>

<string name="Sides Hair">Sides Hair</string>
<string name="Sides Hair Down">Sides Hair Down</string>
<string name="Sides Hair Up">Sides Hair Up</string>

<string name="Skinny Neck">Skinny Neck</string>
<string name="Skirt Fit">Skirt Fit</string>
<string name="Skirt Length">Skirt Length</string>
<string name="Slanted Forehead">Slanted Forehead</string>
<string name="Sleeve Length">Sleeve Length</string>



<string name="Sleeve Looseness">Sleeve Looseness</string>
<string name="Slit Back">Slit: Back</string>
<string name="Slit Front">Slit: Front</string>
<string name="Slit Left">Slit: Left</string>
<string name="Slit Right">Slit: Right</string>
<string name="Small">Small</string>
<string name="Small Hands">Small Hands</string>
<string name="Small Head">Small Head</string>
<string name="Smooth">Smooth</string>
<string name="Smooth Hair">Smooth Hair</string>
<string name="Socks Length">Socks Length</string>


<string name="Soulpatch">Soulpatch</string>

<string name="Sparse">Sparse</string>
<string name="Spiked Hair">Spiked Hair</string>
<string name="Square">Square</string>
<string name="Square Toe">Square Toe</string>
<string name="Squash Head">Squash Head</string>

<string name="Stretch Head">Stretch Head</string>
<string name="Sunken">Sunken</string>
<string name="Sunken Chest">Sunken Chest</string>
<string name="Sunken Eyes">Sunken Eyes</string>
<string name="Sweep Back">Sweep Back</string>
<string name="Sweep Forward">Sweep Forward</string>

<string name="Tall">Tall</string>
<string name="Taper Back">Taper Back</string>
<string name="Taper Front">Taper Front</string>
<string name="Thick Heels">Thick Heels</string>
<string name="Thick Neck">Thick Neck</string>
<string name="Thick Toe">Thick Toe</string>

<string name="Thin">Thin</string>
<string name="Thin Eyebrows">Thin Eyebrows</string>
<string name="Thin Lips">Thin Lips</string>
<string name="Thin Nose">Thin Nose</string>
<string name="Tight Chin">Tight Chin</string>
<string name="Tight Cuffs">Tight Cuffs</string>
<string name="Tight Pants">Tight Pants</string>
<string name="Tight Shirt">Tight Shirt</string>
<string name="Tight Skirt">Tight Skirt</string>
<string name="Tight Sleeves">Tight Sleeves</string>

<string name="Toe Shape">Toe Shape</string>
<string name="Toe Thickness">Toe Thickness</string>
<string name="Torso Length">Torso Length</string>
<string name="Torso Muscles">Torso Muscles</string>
<string name="Torso Scrawny">Torso Scrawny</string>
<string name="Unattached">Unattached</string>
<string name="Uncreased">Uncreased</string>
<string name="Underbite">Underbite</string>
<string name="Unnatural">Unnatural</string>
<string name="Upper Bridge">Upper Bridge</string>
<string name="Upper Cheeks">Upper Cheeks</string>
<string name="Upper Chin Cleft">Upper Chin Cleft</string>

<string name="Upper Eyelid Fold">Upper Eyelid Fold</string>
<string name="Upturned">Upturned</string>
<string name="Very Red">Very Red</string>
<string name="Waist Height">Waist Height</string>


<string name="Well-Fed">Well-Fed</string>
<string name="White Hair">White Hair</string>
<string name="Wide">Wide</string>
<string name="Wide Back">Wide Back</string>
<string name="Wide Front">Wide Front</string>
<string name="Wide Lips">Wide Lips</string>
<string name="Wild">Wild</string>
<string name="Wrinkles">Wrinkles</string>

  <!-- Navigation bar location input control.
       Strings are here because widget xml is not localizable -->
  <string name="LocationCtrlAddLandmarkTooltip">Add to Landmarks</string>
  <string name="LocationCtrlEditLandmarkTooltip">Edit Landmark</string>
  <string name="LocationCtrlInfoBtnTooltip">See more info about the current location</string>
  <string name="LocationCtrlComboBtnTooltip">Location history</string>
  <string name="LocationCtrlForSaleTooltip">Buy this land</string>
  <string name="LocationCtrlVoiceTooltip">Voice not available here</string>
  <string name="LocationCtrlFlyTooltip">Flying not allowed</string>
  <string name="LocationCtrlPushTooltip">No pushing</string>
  <string name="LocationCtrlBuildTooltip">Building/dropping objects not allowed</string>
  <string name="LocationCtrlScriptsTooltip">Scripts not allowed</string>
  <string name="LocationCtrlDamageTooltip">Health</string>
  <string name="LocationCtrlAdultIconTooltip">Adult Region</string>
  <string name="LocationCtrlModerateIconTooltip">Moderate Region</string>
  <string name="LocationCtrlGeneralIconTooltip">General Region</string>
  <string name="LocationCtrlSeeAVsTooltip">Avatars inside this parcel cannot be seen or heard by avatars outside this parcel</string>
  <string name="LocationCtrlPathfindingDirtyTooltip">Objects that move may not behave correctly in this region until the region is rebaked.</string>
  <string name="LocationCtrlPathfindingDisabledTooltip">Dynamic pathfinding is not enabled on this region.</string>
  <!-- Strings used by the (currently Linux) auto-updater app -->
	<string name="UpdaterWindowTitle">
	  [APP_NAME] Update
	</string>
	<string name="UpdaterNowUpdating">
	  Now updating [APP_NAME]...
	</string>
	<string name="UpdaterNowInstalling">
	  Installing [APP_NAME]...
	</string>
	<string name="UpdaterUpdatingDescriptive">
	  Your [APP_NAME] Viewer is being updated to the latest release.  This may take some time, so please be patient.
	</string>
	<string name="UpdaterProgressBarTextWithEllipses">
	  Downloading update...
	</string>
	<string name="UpdaterProgressBarText">
	  Downloading update
	</string>
	<string name="UpdaterFailDownloadTitle">
	  Failed to download update
	</string>
	<string name="UpdaterFailUpdateDescriptive">
	  An error occurred while updating [APP_NAME]. Please download the latest version from www.secondlife.com.
	</string>
	<string name="UpdaterFailInstallTitle">
	  Failed to install update
	</string>
	<string name="UpdaterFailStartTitle">
	  Failed to start viewer
	</string>

	<!-- System Messages -->
	<string name="ItemsComingInTooFastFrom">[APP_NAME]: Items coming in too fast from [FROM_NAME], automatic preview disabled for [TIME] seconds</string>
	<string name="ItemsComingInTooFast">[APP_NAME]: Items coming in too fast, automatic preview disabled for [TIME] seconds</string>

	<!-- IM system messages -->
	<string name="IM_logging_string">-- Instant message logging enabled --</string>
	<string name="IM_typing_start_string">[NAME] is typing...</string>
	<string name="Unnamed">(Unnamed)</string>
	<string name="IM_moderated_chat_label">(Moderated: Voices off by default)</string>
	<string name="IM_unavailable_text_label">Text chat is not available for this call.</string>
	<string name="IM_muted_text_label">Your text chat has been disabled by a Group Moderator.</string>
	<string name="IM_default_text_label">Click here to instant message.</string>
	<string name="IM_to_label">To</string>
	<string name="IM_moderator_label">(Moderator)</string>
	<string name="Saved_message">(Saved [LONG_TIMESTAMP])</string>
	<string name="IM_unblock_only_groups_friends">To see this message, you must uncheck &apos;Only friends and groups can call or IM me&apos; in Preferences/Privacy.</string>
<<<<<<< HEAD
	
	<!-- Additional IM messages -->
	<string name="IM_announce_incoming">Incoming message from [NAME]</string>
	<string name="IM_autoresponse_sent">Autoresponse sent</string>
=======
  <string name="OnlineStatus">Online</string>
  <string name="OfflineStatus">Offline</string>
>>>>>>> fe8b4bf1

	<!-- voice calls -->
	<string name="answered_call">Your call has been answered</string>
	<string name="you_started_call">You started a voice call</string>
	<string name="you_joined_call">You joined the voice call</string>
  <string name="you_auto_rejected_call-im">You automatically rejected the voice call while &apos;Do Not Disturb&apos; was on.</string>
  <string name="name_started_call">[NAME] started a voice call</string>

  <string name="ringing-im">
    Joining voice call...
  </string>
  <string name="connected-im">
    Connected, click Leave Call to hang up
  </string>
  <string name="hang_up-im">
    Left voice call
  </string>
  <string name="answering-im">
    Connecting...
  </string>
  <string name="conference-title">
    Multi-person chat
  </string>
  <string name="conference-title-incoming">
    Conference with [AGENT_NAME]
  </string>
  <string name="inventory_item_offered-im">
    Inventory item offered
  </string>
  <string name="inventory_item_offered_rlv">
    Inventory item offered to [NAME]
  </string>
  <string name="share_alert">
    Drag items from inventory here
  </string>


  <string name="no_session_message">
    (IM Session Doesn't Exist)
  </string>
  <string name="only_user_message">
    You are the only user in this session.
  </string>
  <string name="offline_message">
    [NAME] is offline.
  </string>
  <string name="invite_message">
    Click the [BUTTON NAME] button to accept/connect to this voice chat.
  </string>
  <string name="muted_message">
    You have blocked this Resident. Sending a message will automatically unblock them.
  </string>
  <!--Some times string name is getting from the body of server response.
  For ex.: from gIMMgr::showSessionStartError in the LLViewerChatterBoxSessionStartReply::post.
  In case of the EXT-3115 issue 'generic' is passed into the gIMMgr::showSessionStartError as a string name.
  Also there are some other places where "generic" is used.
  So, let add string with name="generic" with the same value as "generic_request_error" -->
  <string name="generic">
    Error making request, please try again later.
  </string>
  <string name="generic_request_error">
    Error making request, please try again later.
  </string>
  <string name="insufficient_perms_error">
    You do not have sufficient permissions.
  </string>
  <string name="session_does_not_exist_error">
    The session no longer exists
  </string>
  <string name="no_ability_error">
    You do not have that ability.
  </string>
  <string name="no_ability">
    You do not have that ability.
  </string>
  <string name="not_a_mod_error">
    You are not a session moderator.
  </string>
  <!--Some times string name is getting from the body of server response.
  For ex.: from gIMMgr::showSessionStartError in the LLViewerChatterBoxSessionStartReply::post.
  In case of the EXT-3562 issue 'muted' is passed into the gIMMgr::showSessionStartError as a string name.
  So, let add string with name="muted" with the same value as "muted_error" -->
  <string name="muted">
    A group moderator disabled your text chat.
  </string>
  <string name="muted_error">
    A group moderator disabled your text chat.
  </string>
  <string name="add_session_event">
    Unable to add users to chat session with [RECIPIENT].
  </string>
  <!--Some times string name is getting from the body of server response.
  For ex.: from gIMMgr::showSessionStartError in the LLViewerChatterBoxSessionStartReply::post.
  In case of the EXT-3562 issue 'message' is passed into the gIMMgr::showSessionStartError as a string name.
  So, let add string with name="message" with the same value as "message_session_event" -->
  <string name="message">
    The message sent to [RECIPIENT] is still being processed.
    If the message does not appear in the next few minutes, it may have been dropped by the server.
  </string>
  <string name="message_session_event">
    The message sent to [RECIPIENT] is still being processed.
    If the message does not appear in the next few minutes, it may have been dropped by the server.
  </string>
  <string name="mute">
    Error while moderating.
  </string>
  <!--Some times string name is getting from the body of server response.
  For ex.: from gIMMgr::showSessionStartError in the LLViewerChatterBoxSessionStartReply::post.
  In case of the EXT-3459 issue 'removed' is passed into the gIMMgr::showSessionStartError as a string name.
  So, let add string with name="removed" with the same value as "removed_from_group" -->
  <string name="removed">
    You have been removed from the group.
  </string>
  <string name="removed_from_group">
    You have been removed from the group.
  </string>
  <string name="close_on_no_ability">
    You no longer have the ability to be in the chat session.
  </string>
  <string name="unread_chat_single">
    [SOURCES] has said something new
  </string>
  <string name="unread_chat_multiple">
    [SOURCES] have said something new
  </string>
	<string name="session_initialization_timed_out_error">
		The session initialization is timed out
	</string>

  <string name="Home position set.">Home position set.</string>

  <string name="voice_morphing_url">http://secondlife.com/landing/voicemorphing</string>

  <!-- Financial operations strings -->
  <string name="paid_you_ldollars">[NAME] paid you L$[AMOUNT] [REASON].</string>
  <string name="paid_you_ldollars_no_reason">[NAME] paid you L$[AMOUNT].</string>
  <string name="you_paid_ldollars">You paid [NAME] L$[AMOUNT] [REASON].</string>
  <string name="you_paid_ldollars_no_info">You paid L$[AMOUNT].</string>
  <string name="you_paid_ldollars_no_reason">You paid [NAME] L$[AMOUNT].</string>
  <string name="you_paid_ldollars_no_name">You paid L$[AMOUNT] [REASON].</string>
  <string name="you_paid_failure_ldollars">You failed to pay [NAME] L$[AMOUNT] [REASON].</string>
  <string name="you_paid_failure_ldollars_no_info">You failed to pay L$[AMOUNT].</string>
  <string name="you_paid_failure_ldollars_no_reason">You failed to pay [NAME] L$[AMOUNT].</string>
  <string name="you_paid_failure_ldollars_no_name">You failed to pay L$[AMOUNT] [REASON].</string>
  <string name="for item">for [ITEM]</string>
  <string name="for a parcel of land">for a parcel of land</string>
  <string name="for a land access pass">for a land access pass</string>
  <string name="for deeding land">for deeding land</string>
  <string name="to create a group">to create a group</string>
  <string name="to join a group">to join a group</string>
  <string name="to upload">to upload</string>
  <string name="to publish a classified ad">to publish a classified ad</string>

  <string name="giving">Giving L$ [AMOUNT]</string>
  <string name="uploading_costs">Uploading costs L$ [AMOUNT]</string>
  <string name="this_costs">This costs L$ [AMOUNT]</string>
  <string name="buying_selected_land">Buying selected land for L$ [AMOUNT]</string>
  <string name="this_object_costs">This object costs L$ [AMOUNT]</string>

  <string name="group_role_everyone">Everyone</string>
  <string name="group_role_officers">Officers</string>
  <string name="group_role_owners">Owners</string>
  <string name="group_member_status_online">Online</string>

  <string name="uploading_abuse_report">Uploading...

Abuse Report</string>

  <!-- names for new inventory items-->
  <string name="New Shape">New Shape</string>
  <string name="New Skin">New Skin</string>
  <string name="New Hair">New Hair</string>
  <string name="New Eyes">New Eyes</string>
  <string name="New Shirt">New Shirt</string>
  <string name="New Pants">New Pants</string>
  <string name="New Shoes">New Shoes</string>
  <string name="New Socks">New Socks</string>
  <string name="New Jacket">New Jacket</string>
  <string name="New Gloves">New Gloves</string>
  <string name="New Undershirt">New Undershirt</string>
  <string name="New Underpants">New Underpants</string>
  <string name="New Skirt">New Skirt</string>
  <string name="New Alpha">New Alpha</string>
  <string name="New Tattoo">New Tattoo</string>
  <string name="New Physics">New Physics</string>
  <string name="Invalid Wearable">Invalid Wearable</string>
  <string name="New Gesture">New Gesture</string>
  <string name="New Script">New Script</string>
  <string name="New Note">New Note</string>
  <string name="New Folder">New Folder</string>
  <string name="Contents">Contents</string>
  <string name="Gesture">Gesture</string>
  <string name="Male Gestures">Male Gestures</string>
  <string name="Female Gestures">Female Gestures</string>
  <string name="Other Gestures">Other Gestures</string>
  <string name="Speech Gestures">Speech Gestures</string>
  <string name="Common Gestures">Common Gestures</string>
  <!-- gestures -->
  <string name="Male - Excuse me">Male - Excuse me</string>
  <string name="Male - Get lost">Male - Get lost</string>
  <string name="Male - Blow kiss">Male - Blow kiss</string>
  <string name="Male - Boo">Male - Boo</string>
  <string name="Male - Bored">Male - Bored</string>
  <string name="Male - Hey">Male - Hey</string>
  <string name="Male - Laugh">Male - Laugh</string>
  <string name="Male - Repulsed">Male - Repulsed</string>
  <string name="Male - Shrug">Male - Shrug</string>
  <string name="Male - Stick tougue out">Male - Stick tougue out</string>
  <string name="Male - Wow">Male - Wow</string>

  <string name="Female - Chuckle">Female - Chuckle</string>
  <string name="Female - Cry">Female - Cry</string>
  <string name="Female - Embarrassed">Female - Embarrassed</string>
  <string name="Female - Excuse me">Female - Excuse me</string>
  <string name="Female - Get lost">Female - Get lost</string>
  <string name="Female - Blow kiss">Female - Blow kiss</string>
  <string name="Female - Boo">Female - Boo</string>
  <string name="Female - Bored">Female - Bored</string>
  <string name="Female - Hey">Female - Hey</string>
  <string name="Female - Hey baby">Female - Hey baby</string>
  <string name="Female - Laugh">Female - Laugh</string>
  <string name="Female - Looking good">Female - Looking good</string>
  <string name="Female - Over here">Female - Over here</string>
  <string name="Female - Please">Female - Please</string>
  <string name="Female - Repulsed">Female - Repulsed</string>
  <string name="Female - Shrug">Female - Shrug</string>
  <string name="Female - Stick tougue out">Female - Stick tougue out</string>
  <string name="Female - Wow">Female - Wow</string>

  <string name="/bow">/bow</string>
  <string name="/clap">/clap</string>
  <string name="/count">/count</string>
  <string name="/extinguish">/extinguish</string>
  <string name="/kmb">/kmb</string>
  <string name="/muscle">/muscle</string>
  <string name="/no">/no</string>
  <string name="/no!">/no!</string>
  <string name="/paper">/paper</string>
  <string name="/pointme">/pointme</string>
  <string name="/pointyou">/pointyou</string>
  <string name="/rock">/rock</string>
  <string name="/scissor">/scissor</string>
  <string name="/smoke">/smoke</string>
  <string name="/stretch">/stretch</string>
  <string name="/whistle">/whistle</string>
  <string name="/yes">/yes</string>
  <string name="/yes!">/yes!</string>
  <string name="afk">afk</string>
  <string name="dance1">dance1</string>
  <string name="dance2">dance2</string>
  <string name="dance3">dance3</string>
  <string name="dance4">dance4</string>
  <string name="dance5">dance5</string>
  <string name="dance6">dance6</string>
  <string name="dance7">dance7</string>
  <string name="dance8">dance8</string>

  <!-- birth date format shared by avatar inspector and profile panels -->
  <string name="AvatarBirthDateFormat">[mthnum,datetime,slt]/[day,datetime,slt]/[year,datetime,slt]</string>

  <string name="DefaultMimeType">none/none</string>
  <string name="texture_load_dimensions_error">Can't load images larger than [WIDTH]*[HEIGHT]</string>

  <!-- language specific white-space characters, delimiters, spacers, item separation symbols -->
  <string name="sentences_separator" value=" "></string>
  <string name="words_separator" value=", "/>

  <string name="server_is_down">
	Despite our best efforts, something unexpected has gone wrong.

Please check status.secondlifegrid.net to see if there is a known problem with the service.
If you continue to experience problems, please check your network and firewall setup.
  </string>

  <!-- overriding datetime formating.
	didn't translate if this is not needed for current localization
  -->
  <string name="dateTimeWeekdaysNames">Sunday:Monday:Tuesday:Wednesday:Thursday:Friday:Saturday</string>
  <string name="dateTimeWeekdaysShortNames">Sun:Mon:Tue:Wed:Thu:Fri:Sat</string>
  <string name="dateTimeMonthNames">January:February:March:April:May:June:July:August:September:October:November:December</string>
  <string name="dateTimeMonthShortNames">Jan:Feb:Mar:Apr:May:Jun:Jul:Aug:Sep:Oct:Nov:Dec</string>
  <string name="dateTimeDayFormat">[MDAY]</string>
  <string name="dateTimeAM">AM</string>
  <string name="dateTimePM">PM</string>

  <!--  currency formatting -->
  <string name="LocalEstimateUSD">US$ [AMOUNT]</string>

  <!--  FS:AW opensim currency support -->
  <string name="free">free</string>

  <!-- Group Profile roles and powers -->
  <string name="Membership">Membership</string>
  <string name="Roles">Roles</string>
  <string name="Group Identity">Group Identity</string>
  <string name="Parcel Management">Parcel Management</string>
  <string name="Parcel Identity">Parcel Identity</string>
  <string name="Parcel Settings">Parcel Settings</string>
  <string name="Parcel Powers">Parcel Powers</string>
  <string name="Parcel Access">Parcel Access</string>
  <string name="Parcel Content">Parcel Content</string>
  <string name="Object Management">Object Management</string>
  <string name="Accounting">Accounting</string>
  <string name="Notices">Notices</string>
  <string name="Chat">Chat</string>

  <!-- Question strings for delete items notifications -->
  <string name="DeleteItems">Delete selected items?</string>
  <string name="DeleteItem">Delete selected item?</string>

  <string name="EmptyOutfitText">There are no items in this outfit</string>

 <!-- External editor status codes -->
 <string name="ExternalEditorNotSet">Select an editor using the ExternalEditor setting.</string>
 <string name="ExternalEditorNotFound">Cannot find the external editor you specified.
Try enclosing path to the editor with double quotes.
(e.g. "/path to my/editor" "%s")</string>
 <string name="ExternalEditorCommandParseError">Error parsing the external editor command.</string>
 <string name="ExternalEditorFailedToRun">External editor failed to run.</string>

 <!--  Machine translation of chat messahes -->
 <string name="TranslationFailed">Translation failed: [REASON]</string>
 <string name="TranslationResponseParseError">Error parsing translation response.</string>

  <!-- Key names begin -->
  <string name="Esc">Esc</string>
  <string name="Space">Space</string>
  <string name="Enter">Enter</string>
  <string name="Tab">Tab</string>
  <string name="Ins">Ins</string>
  <string name="Del">Del</string>
  <string name="Backsp">Backsp</string>
  <string name="Shift">Shift</string>
  <string name="Ctrl">Ctrl</string>
  <string name="Alt">Alt</string>
  <string name="CapsLock">CapsLock</string>
  <string name="Left">Left</string>
  <string name="Right">Right</string>
  <string name="Up">Up</string>
  <string name="Down">Down</string>
  <string name="Home">Home</string>
  <string name="End">End</string>
  <string name="PgUp">PgUp</string>
  <string name="PgDn">PgDn</string>

  <string name="F1">F1</string>
  <string name="F2">F2</string>
  <string name="F3">F3</string>
  <string name="F4">F4</string>
  <string name="F5">F5</string>
  <string name="F6">F6</string>
  <string name="F7">F7</string>
  <string name="F8">F8</string>
  <string name="F9">F9</string>
  <string name="F10">F10</string>
  <string name="F11">F11</string>
  <string name="F12">F12</string>

  <string name="Add">Add</string>
  <string name="Subtract">Subtract</string>
  <string name="Multiply">Multiply</string>
  <string name="Divide">Divide</string>
  <string name="PAD_DIVIDE">PAD_DIVIDE</string>
  <string name="PAD_LEFT">PAD_LEFT</string>
  <string name="PAD_RIGHT">PAD_RIGHT</string>
  <string name="PAD_DOWN">PAD_DOWN</string>
  <string name="PAD_UP">PAD_UP</string>
  <string name="PAD_HOME">PAD_HOME</string>
  <string name="PAD_END">PAD_END</string>
  <string name="PAD_PGUP">PAD_PGUP</string>
  <string name="PAD_PGDN">PAD_PGDN</string>
  <string name="PAD_CENTER">PAD_CENTER</string>
  <string name="PAD_INS">PAD_INS</string>
  <string name="PAD_DEL">PAD_DEL</string>
  <string name="PAD_Enter">PAD_Enter</string>
  <string name="PAD_BUTTON0">PAD_BUTTON0</string>
  <string name="PAD_BUTTON1">PAD_BUTTON1</string>
  <string name="PAD_BUTTON2">PAD_BUTTON2</string>
  <string name="PAD_BUTTON3">PAD_BUTTON3</string>
  <string name="PAD_BUTTON4">PAD_BUTTON4</string>
  <string name="PAD_BUTTON5">PAD_BUTTON5</string>
  <string name="PAD_BUTTON6">PAD_BUTTON6</string>
  <string name="PAD_BUTTON7">PAD_BUTTON7</string>
  <string name="PAD_BUTTON8">PAD_BUTTON8</string>
  <string name="PAD_BUTTON9">PAD_BUTTON9</string>
  <string name="PAD_BUTTON10">PAD_BUTTON10</string>
  <string name="PAD_BUTTON11">PAD_BUTTON11</string>
  <string name="PAD_BUTTON12">PAD_BUTTON12</string>
  <string name="PAD_BUTTON13">PAD_BUTTON13</string>
  <string name="PAD_BUTTON14">PAD_BUTTON14</string>
  <string name="PAD_BUTTON15">PAD_BUTTON15</string>

  <string name="-">-</string>
  <string name="=">=</string>
  <string name="`">`</string>
  <string name=";">;</string>
  <string name="[">[</string>
  <string name="]">]</string>
  <string name="\">\</string>

  <string name="0">0</string>
  <string name="1">1</string>
  <string name="2">2</string>
  <string name="3">3</string>
  <string name="4">4</string>
  <string name="5">5</string>
  <string name="6">6</string>
  <string name="7">7</string>
  <string name="8">8</string>
  <string name="9">9</string>

  <string name="A">A</string>
  <string name="B">B</string>
  <string name="C">C</string>
  <string name="D">D</string>
  <string name="E">E</string>
  <string name="F">F</string>
  <string name="G">G</string>
  <string name="H">H</string>
  <string name="I">I</string>
  <string name="J">J</string>
  <string name="K">K</string>
  <string name="L">L</string>
  <string name="M">M</string>
  <string name="N">N</string>
  <string name="O">O</string>
  <string name="P">P</string>
  <string name="Q">Q</string>
  <string name="R">R</string>
  <string name="S">S</string>
  <string name="T">T</string>
  <string name="U">U</string>
  <string name="V">V</string>
  <string name="W">W</string>
  <string name="X">X</string>
  <string name="Y">Y</string>
  <string name="Z">Z</string>
  <!-- Key names end -->

  <!-- llviewerwindow -->
  <string name="BeaconParticle">Viewing particle beacons (blue)</string>
  <string name="BeaconPhysical">Viewing physical object beacons (green)</string>
  <string name="BeaconScripted">Viewing scripted object beacons (red)</string>
  <string name="BeaconScriptedTouch">Viewing scripted object with touch function beacons (red)</string>
  <string name="BeaconSound">Viewing sound beacons (yellow)</string>
  <string name="BeaconMedia">Viewing media beacons (white)</string>
  <string name="ParticleHiding">Hiding Particles</string>

  <!-- commands -->

  <string name="Command_AboutLand_Label">About land</string>
  <string name="Command_Appearance_Label">Appearance</string>
  <string name="Command_Avatar_Label">Avatar</string>
  <string name="Command_Build_Label">Build</string>
<<<<<<< HEAD
  <string name="Command_Chat_Label">Conversations</string>
=======
  <string name="Command_Chat_Label">Chat</string>
  <string name="Command_Conversations_Label">Conversations</string>
>>>>>>> fe8b4bf1
  <string name="Command_Compass_Label">Compass</string>
  <string name="Command_Destinations_Label">Destinations</string>
  <string name="Command_Gestures_Label">Gestures</string>
  <string name="Command_HowTo_Label">How to</string>
  <string name="Command_Inventory_Label">Inventory</string>
  <string name="Command_Map_Label">Map</string>
  <string name="Command_Marketplace_Label">Marketplace</string>
  <string name="Command_MiniMap_Label">Mini-map</string>
  <string name="Command_Move_Label">Walk / run / fly</string>
  <string name="Command_Outbox_Label">Merchant outbox</string>
  <string name="Command_People_Label">People</string>
  <string name="Command_Picks_Label">Picks</string>
  <string name="Command_Places_Label">Places</string>
  <string name="Command_Preferences_Label">Preferences</string>
  <string name="Command_Profile_Label">Profile</string>
  <string name="Command_Search_Label">Search</string>
  <string name="Command_Snapshot_Label">Snapshot</string>
  <string name="Command_Speak_Label">Speak</string>
  <string name="Command_View_Label">Camera controls</string>
<!-- Ansariel: Renamed for FS (FIRE-5019)
  <string name="Command_Voice_Label">Voice settings</string>-->
  <string name="Command_Voice_Label">Nearby voice</string>
<!-- Firestorm commands -->
  <string name="Command_Quickprefs_Label">Quick prefs</string>
  <string name="Command_AO_Label">Animation overrider</string>
  <string name="Command_Webbrowser_Label">Web browser</string>
  <string name="Command_Default_Chat_Bar_Label">Chat</string>
  <string name="Command_Areasearch_Label">Area search</string>
  <string name="Command_Settings_Debug_Label">Debug settings</string>
  <string name="Command_Statistics_Label">Statistics</string>
  <string name="Command_Region_Label">Region/Estate</string>
  <string name="Command_Fly_Label">Fly</string>
  <string name="Command_Groundsit_Label">Ground sit</string>
  <string name="Command_Sound_Explorer_Label">Sound explorer</string>
  <string name="Command_Asset_Blacklist_Label">Asset blacklist</string>
  <string name="Command_Phototools_Label">Phototools</string>
  <string name="Command_Phototools_View_Label">Phototools camera</string>
  <string name="Command_Contact_Sets_Label">Contact sets</string>
  <string name="Command_Mouselook_Label">Mouselook</string>
  <string name="Command_Landmark_Here_Label">Create Landmark</string>
  <string name="Command_Teleport_History_Label">Teleport History</string>
  <string name="Command_Pose_Stand_Label">Pose Stand</string>
  <string name="Command_Snapshot_To_Disk_Label">Snapshot to Disk</string>
  <string name="Command_Radar_Label">Radar</string>
  

  <string name="Command_AboutLand_Tooltip">Information about the land you're visiting</string>
  <string name="Command_Appearance_Tooltip">Change your avatar</string>
  <string name="Command_Avatar_Tooltip">Choose a complete avatar</string>
<<<<<<< HEAD
  <string name="Command_Build_Tooltip">Building objects and reshaping terrain (CTRL+4)</string>
  <string name="Command_Chat_Tooltip">Chat with people nearby using text (CTRL+T)</string>
=======
  <string name="Command_Build_Tooltip">Building objects and reshaping terrain</string>
  <string name="Command_Chat_Tooltip">Chat with people nearby using text</string>
  <string name="Command_Conversations_Tooltip">Converse with everyone</string>
>>>>>>> fe8b4bf1
  <string name="Command_Compass_Tooltip">Compass</string>
  <string name="Command_Destinations_Tooltip">Destinations of interest</string>
  <string name="Command_Gestures_Tooltip">Gestures for your avatar (CTRL+G)</string>
  <string name="Command_HowTo_Tooltip">How to do common tasks</string>
  <string name="Command_Inventory_Tooltip">View and use your belongings (CTRL+I)</string>
  <string name="Command_Map_Tooltip">Map of the world (CTRL+M)</string>
  <string name="Command_Marketplace_Tooltip">Go shopping</string>
  <string name="Command_MiniMap_Tooltip">Show nearby people (CTRL+SHIFT+M)</string>
  <string name="Command_Move_Tooltip">Moving your avatar</string>
  <string name="Command_Outbox_Tooltip">Transfer items to your marketplace for sale</string>
  <string name="Command_People_Tooltip">Friends, groups, and nearby people (CTRL+SHIFT+A)</string>
  <string name="Command_Picks_Tooltip">Places to show as favorites in your profile</string>
  <string name="Command_Places_Tooltip">Places you've saved (ALT+H)</string>
  <string name="Command_Preferences_Tooltip">Preferences (CTRL+P)</string>
  <string name="Command_Profile_Tooltip">Edit or view your profile</string>
  <string name="Command_Search_Tooltip">Find places, events, people (CTRL+F)</string>
  <string name="Command_Snapshot_Tooltip">Take a picture (CTRL+SHIFT+S)</string>
  <string name="Command_Speak_Tooltip">Speak with people nearby using your microphone</string>
  <string name="Command_View_Tooltip">Changing camera angle</string>
  <string name="Command_Voice_Tooltip">Volume controls for calls and people near you in world</string>
<!-- Firestorm commands -->
  <string name="Command_Quickprefs_Tooltip">Quick preferences for changing often used settings</string>
  <string name="Command_AO_Tooltip">Animation overrider</string>
  <string name="Command_Webbrowser_Tooltip">Opens the internal web browser (CTRL+SHIFT+Z)</string>
  <string name="Command_Default_Chat_Bar_Tooltip">Shows or hides the default chat bar</string>
  <string name="Command_Areasearch_Tooltip">Search the area for objects</string>
  <string name="Command_Settings_Debug_Tooltip">Change configuration settings of the viewer (CTRL+ALT+SHIFT+S)</string>
  <string name="Command_Statistics_Tooltip">Shows the viewer statistics (CTRL+SHIFT+1)</string>
  <string name="Command_Region_Tooltip">Opens the region/estate tools (ALT+R)</string>
  <string name="Command_Groundsit_Tooltip">Toggle ground sit mode on/off (CTRL+ALT+S)</string>
  <string name="Command_Sound_Explorer_Tooltip">Opens the sound explorer</string>
  <string name="Command_Asset_Blacklist_Tooltip">Opens the list of all the items you have blacklisted</string>
  <string name="Command_Phototools_Tooltip">Tools for full-featured image making.</string>
  <string name="Command_Phototools_View_Tooltip">Advanced phototools camera controls</string>
  <string name="Command_Contact_Sets_Tooltip">Opens contact sets (CTRL+ALT+SHIFT+C)</string>
  <string name="Command_Mouselook_Tooltip">Enter mouselook mode (M)</string>
  <string name="Command_Landmark_Here_Tooltip">Creates a landmark at your current position</string>
  <string name="Command_Teleport_History_Tooltip">Opens Teleport History</string>
  <string name="Command_Pose_Stand_Tooltip">Avatar pose stand for adjusting attachments</string>
  <string name="Command_Snapshot_To_Disk_Tooltip">Takes a quick snapshot and saves it to harddisk</string>
  <string name="Command_Radar_Tooltip">Opens the radar for nearby avatars</string>

  <string name="Toolbar_Bottom_Tooltip">currently in your bottom toolbar</string>
  <string name="Toolbar_Left_Tooltip"  >currently in your left toolbar</string>
  <string name="Toolbar_Right_Tooltip" >currently in your right toolbar</string>

  <string name="Command_Fly_Tooltip">Toggle flying mode on/off</string>

 <!-- Mesh UI terms -->
  <string name="Retain%">Retain%</string>
  <string name="Detail">Detail</string>
  <string name="Better Detail">Better Detail</string>
  <string name="Surface">Surface</string>
  <string name="Solid">Solid</string>
  <string name="Wrap">Wrap</string>
  <string name="Preview">Preview</string>
  <string name="Normal">Normal</string>

  <!-- Pathfinding -->
  <string name="Pathfinding_Wiki_URL">http://wiki.secondlife.com/wiki/Pathfinding_Tools_in_the_Second_Life_Viewer</string>
  <string name="Pathfinding_Object_Attr_None">None</string>
  <string name="Pathfinding_Object_Attr_Permanent">Affects navmesh</string>
  <string name="Pathfinding_Object_Attr_Character">Character</string>
  <string name="Pathfinding_Object_Attr_MultiSelect">(Multiple)</string>

  <!-- Snapshot image quality levels -->
  <string name="snapshot_quality_very_low">Very Low</string>
  <string name="snapshot_quality_low">Low</string>
  <string name="snapshot_quality_medium">Medium</string>
  <string name="snapshot_quality_high">High</string>
  <string name="snapshot_quality_very_high">Very High</string>
  <string name="IMPrefix">IM:</string>

  <!-- Settings sanity checks -->
  <string name="SanityCheckEquals">The settings control &quot;[CONTROL_NAME]&quot; should be at [VALUE_1].</string>
  <string name="SanityCheckNotEquals">The settings control&quot;[CONTROL_NAME]&quot; should not be set to [VALUE_1].</string>
  <string name="SanityCheckLowerThan">The settings control &quot;[CONTROL_NAME]&quot; should be lower than [VALUE_1].</string>
  <string name="SanityCheckGreaterThan">The settings control &quot;[CONTROL_NAME]&quot; should be higher than [VALUE_1].</string>
  <string name="SanityCheckBetween">The settings control &quot;[CONTROL_NAME]&quot; should be between [VALUE_1] and [VALUE_2].</string>
  <string name="SanityCheckNotBetween">The settings control &quot;[CONTROL_NAME]&quot; should not be between [VALUE_1] and [VALUE_2].</string>

  <string name="RlvEnabled">RestrainedLove Support will be enabled after you restart.</string>
  <string name="RlvDisabled">RestrainedLove Support will be disabled after you restart.</string>

  <!-- Media filter options -->
  <string name="MediaFilterActionAllow">Allow</string>
  <string name="MediaFilterActionDeny">Deny</string>
  <string name="MediaFilterConditionAlways">Always</string>
  <string name="MediaFilterConditionAlwaysLower">always</string>
  <string name="MediaFilterConditionNever">Never</string>
  <string name="MediaFilterConditionNeverLower">never</string>
  <string name="MediaFilterMediaContentBlocked">Media from the domain [DOMAIN] has been blocked.</string>
  <string name="MediaFilterMediaContentDomainAlwaysAllowed">Media from the domain [DOMAIN] will always be played.</string>
  <string name="MediaFilterMediaContentDomainAlwaysBlocked">Media from the domain [DOMAIN] will never be played.</string>
  <string name="MediaFilterMediaContentUrlAlwaysAllowed">Media from the URL [MEDIAURL] will always be played.</string>
  <string name="MediaFilterMediaContentUrlAlwaysBlocked">Media from the URL [MEDIAURL] will never be played.</string>
  
  <string name="MediaFilterAudioContentBlocked">Audio from the domain [DOMAIN] has been blocked.</string>
  <string name="MediaFilterAudioContentDomainAlwaysAllowed">Audio from the domain [DOMAIN] will always be played.</string>
  <string name="MediaFilterAudioContentDomainAlwaysBlocked">Audio from the domain [DOMAIN] will never be played.</string>
  <string name="MediaFilterAudioContentUrlAlwaysAllowed">Audio from the URL [MEDIAURL] will always be played.</string>
  <string name="MediaFilterAudioContentUrlAlwaysBlocked">Audio from the URL [MEDIAURL] will never be played.</string>

  <string name="MediaFilterSharedMediaContentBlocked">Shared Media from the domain [DOMAIN] has been blocked.</string>
  <string name="MediaFilterSharedMediaContentDomainAlwaysAllowed">Shared Media from the domain [DOMAIN] will always be played.</string>
  <string name="MediaFilterSharedMediaContentDomainAlwaysBlocked">Shared Media from the domain [DOMAIN] will never be played.</string>
  <string name="MediaFilterSharedMediaContentUrlAlwaysAllowed">Shared Media from the URL [MEDIAURL] will always be played.</string>
  <string name="MediaFilterSharedMediaContentUrlAlwaysBlocked">Shared Media from the URL [MEDIAURL] will never be played.</string>
 
  <!-- Replacement for hardcoded UI strings -->
  <string name="UnknownRegion">(unknown region)</string>
  <string name="UnknownPosition">(unknown position)</string>

  <!-- CmdLine Response Strings-->
  <!--<FS:HG> FIRE-6340, FIRE-6567 - Setting Bandwidth issues-->
  <string name="FSCmdLineRSP">Maximum bandwidth set to [VALUE] KBPS.</string>
  <!--</FS:HG> FIRE-6340, FIRE-6567 - Setting Bandwidth issues-->
  
  <!-- NetMap double click action tooltip messages -->
  <string name="NetMapDoubleClickShowWorldMapToolTipMsg">[AGENT][REGION](Double-click to open Map, shift-drag to pan)</string>
  <string name="NetMapDoubleClickTeleportToolTipMsg">[REGION](Double-click to teleport, shift-drag to pan)</string>
  <string name="NetMapDoubleClickNoActionToolTipMsg">[REGION]</string>

  <!-- Nearby Chat Collision Messages -->
  <string name="Collision_Bump">[NAME] bumped you.</string>
  <string name="Collision_PushObject">[NAME] pushed you with a script.</string>
  <string name="Collision_ObjectCollide">[NAME] hit you with an object.</string>
  <string name="Collision_ScriptedObject">[NAME] hit you with a scripted object.</string>
  <string name="Collision_PhysicalObject">[NAME] hit you with a physical object.</string>
  <string name="Collision_UnknownType">[NAME] caused a collision of unknown type.</string>

  <string name="BusyResponse">busy response</string>
  
  <string name="TeleportMaturityExceeded">The Resident cannot visit this region.</string>

  <!-- Spell check settings floater -->
  <string name="UserDictionary">[User]</string>
  
<<<<<<< HEAD
  <string name="LoadCameraPositionNoneSaved">No camera view has been saved yet.</string>
  <string name="LoadCameraPositionOutsideDrawDistance">Can't restore camera view because the camera position is beyond draw distance.</string>

  <string name="DrawDistanceSteppingGestureObsolete">Due to the changes in code, it is no longer necessary to use this gesture. Progressive Draw Distance stepping has been enabled.</string>
  <string name="FSCmdLineDrawDistanceSet">Draw Distance set to [DISTANCE]m.</string>

  <!-- Build types for about floater -->
  <string name="FSWithHavok">with Havok support</string>
  <string name="FSWithOpensim">with OpenSimulator support</string>
    
  <!-- Firestorm search -->
  <string name="not_found">&apos;[TEXT]&apos; not found</string>
  <string name="no_results">No results</string>
  <string name="searching">Searching...</string>
  <string name="all_categories">All Categories</string>
  <string name="search_banned">Some terms in your search query were excluded due to content restrictions as clarified in the Community Standards.</string>
  <string name="search_short">Your search terms were too short so no search was performed.</string>
  <string name="search_disabled">Legacy Search has been disabled in this region.</string>
  
  <string name="render_quality_low">Low (1/7)</string>
  <string name="render_quality_mediumlow">Medium-Low (2/7)</string>
  <string name="render_quality_medium">Medium (3/7)</string>
  <string name="render_quality_mediumhigh">Medium-High (4/7)</string>
  <string name="render_quality_high">High (5/7)</string>
  <string name="render_quality_highultra">High-Ultra (6/7)</string>
  <string name="render_quality_ultra">Ultra (7/7)</string>
  <string name="render_quality_unknown">Unknown, beyond the normal range, check RenderQualityPerformance debug setting</string>

  <string name="qtool_busy">Please wait, the align tool is busy working.</string>
  <string name="qtool_still_busy">Please continue to wait, the align tool is still working.</string>
  <string name="qtool_done">The align tool has finished.</string>

  <string name="fsbridge_no_library">Firestorm could not create an LSL bridge. Please enable your library and relog.</string>
  <string name="fsbridge_already_creating">Bridge creation in process, cannot start another. Please wait a few minutes before trying again.</string>
  <string name="fsbridge_creating">Creating the bridge. This might take a moment, please wait.</string>
  <string name="fsbridge_failure_creation_bad_name">Bridge not created. The bridge is named incorrectly. Please use the Firestorm 'Avatar/Avatar Health/Recreate Bridge' menu option to recreate the bridge.</string>
  <string name="fsbridge_failure_creation_null">Bridge not created. The bridge couldn't be found in inventory. Please use the Firestorm 'Avatar/Avatar Health/Recreate Bridge' menu option to recreate the bridge.</string>
  <string name="fsbridge_failure_attach_wrong_object">Bridge failed to attach. This is not the current bridge version. Please use the Firestorm 'Avatar/Avatar Health/Recreate Bridge' menu option to recreate the bridge.</string>
  <string name="fsbridge_failure_attach_wrong_location">Bridge failed to attach. The bridge wasn't found in the right inventory location. Please use the Firestorm 'Avatar/Avatar Health/Recreate Bridge' menu option to recreate the bridge.</string>
  <string name="fsbridge_failure_attach_point_in_use">Bridge failed to attach. Something else was using the bridge attachment point. Please use the Firestorm 'Avatar/Avatar Health/Recreate Bridge' menu option to recreate the bridge.</string>
  <string name="fsbridge_failure_not_found">The bridge object could not be found. Cannot proceed with its creation, exiting.</string>
  <string name="fsbridge_warning_unexpected_items">The bridge inventory contains unexpected items.</string>
  <string name="fsbridge_warning_not_finished">The bridge has not finished creating, you may need to use the Firestorm 'Avatar/Avatar Health/Recreate Bridge' menu option to recreate it before using.</string>
  <string name="fsbridge_detached">Bridge detached.</string>
  <string name="fsbridge_created">Bridge created.</string>

  <!-- <FS:Zi> Quick preferences default options -->
  <string name="QP Draw Distance">Draw Distance</string>
  <string name="QP Max Particles">Max Particles</string>
  <string name="QP Avatar Physics LOD">Avatar Physics LOD</string>
  <string name="QP LOD Factor">LOD Factor</string>
  <string name="QP Max Avatars">Max Avatars</string>
  <string name="QP Tags Offset">Tags Offset</string>
  <string name="QP Name Tags">Name Tags</string>
  <string name="QP LookAt Target">LookAt Target</string>
  <string name="QP Color Under Cursor">Color Under Cursor</string>

  <!-- <FS:Ansariel> Posestand animation names -->
  <string name="PS_T_Pose">T-Pose</string>
  <string name="PS_Arms_Down_Legs_together">Arms Down, Legs together</string>
  <string name="PS_Arms_down_sitting">Arms down, sitting</string>
  <string name="PS_Arms_downward_Legs_together">Arms downward, Legs together</string>
  <string name="PS_Arms_downward_Legs_apart">Arms downward, Legs apart</string>
  <string name="PS_Arms_forward_Legs_apart">Arms forward, Legs apart</string>
  <string name="PS_Arms_forward_Legs_together">Arms forward, Legs together</string>
  <string name="PS_Arms_straight_Legs_apart">Arms straight, Legs apart</string>
  <string name="PS_Arms_straight_sitting">Arms straight, sitting</string>
  <string name="PS_Arms_upward_Legs_apart">Arms upward, Legs apart</string>
  <string name="PS_Arms_upward_Legs_together">Arms upward, Legs together</string>
  
  <string name="QP_WL_Region_Default">Region default</string>
  <string name="QP_WL_Day_Cycle_Based">Day cycle based</string>
  <string name="QP_WL_None">None</string>

  <string name="GroupChatMuteNotice">Muting group chat from [NAME].</string>
  
  <!-- <FS:Ansariel> Radar notifications -->
  <string name="camera_no_focus">The camera cannot focus user [AVATARNAME] because they are outside your draw distance.</string>
  <string name="entering_draw_distance">entered draw distance ([DISTANCE] m).</string>
  <string name="leaving_draw_distance">left draw distance.</string>
  <string name="entering_chat_range">entered chat range ([DISTANCE] m).</string>
  <string name="leaving_chat_range">left chat range.</string>
  <string name="entering_region">entered the region.</string>
  <string name="entering_region_distance">entered the region ([DISTANCE] m).</string>
  <string name="leaving_region">left the region.</string>

  <string name="export_fail_no_mesh">Exporting mesh is not currently supported. Export aborted.</string>
  <string name="TotalScriptCountChangeIncrease">Total scripts in region jumped from [OLD_VALUE] to [NEW_VALUE] ([DIFFERENCE]).</string>
  <string name="TotalScriptCountChangeDecrease">Total scripts in region dropped from [OLD_VALUE] to [NEW_VALUE] ([DIFFERENCE]).</string>
  <string name="preproc_toggle_warning">Toggling the preprocessor will not take full effect until you close and reopen this editor.</string>
</strings>
=======
  <!-- Conversation log messages -->
  <string name="logging_calls_disabled_log_empty">
    Conversations are not being logged. To begin keeping a log, choose "Save: Log only" or "Save: Log and transcripts" under Preferences > Chat.
  </string>
  <string name="logging_calls_disabled_log_not_empty">
    No more conversations will be logged. To resume keeping a log, choose "Save: Log only" or "Save: Log and transcripts" under Preferences > Chat.
  </string>
  <string name="logging_calls_enabled_log_empty">
    There are no logged conversations. After you contact someone, or someone contacts you, a log entry will be shown here.
  </string>
  
  </strings>
>>>>>>> fe8b4bf1
<|MERGE_RESOLUTION|>--- conflicted
+++ resolved
@@ -313,11 +313,7 @@
 	<!-- llvoavatar. Displayed in the avatar chat bubble -->
 	<string name="AvatarEditingAppearance">(Editing Appearance)</string>
 	<string name="AvatarAway">Away</string>
-<<<<<<< HEAD
-	<string name="AvatarBusy">Unavailable</string>
-=======
 	<string name="AvatarDoNotDisturb">Do Not Disturb</string>
->>>>>>> fe8b4bf1
 	<string name="AvatarMuted">Blocked</string>
 
 	<!-- animations -->
@@ -411,12 +407,9 @@
 	<string name="ST_NO_JOINT">Can't find ROOT or JOINT.</string>
 
 	<!-- Chat -->
-<<<<<<< HEAD
 	<string name="no_name_object">(no name)</string>
-=======
 	<string name="NearbyChatTitle">Nearby chat</string>
   <string name="NearbyChatLabel">(Nearby chat)</string>
->>>>>>> fe8b4bf1
 	<string name="whisper">whispers:</string>
 	<string name="shout">shouts:</string>
 	<string name="ringing">Connecting to in-world Voice Chat...</string>
@@ -437,21 +430,15 @@
 	<string name="AddAndRemoveJoints">Add and remove joints with other objects</string>
 	<string name="ChangePermissions">Change its permissions</string>
 	<string name="TrackYourCamera">Track your camera</string>
-<<<<<<< HEAD
 	<string name="ControlYourCamera">Control your camera</string>
-	<string name="TeleportYourAgent">Teleport you</string>
 	<string name="JoinAnExperience">Join an experience</string> <!-- not used -->
 	<string name="SilentlyManageEstateAccess">Suppress alerts when managing estate access lists</string>
 	<string name="OverrideYourAnimations">Replace your default animations</string>
 	<string name="ScriptReturnObjects">Return objects on your behalf</string>
 
 	<string name="NotConnected">Not Connected</string>
-=======
-  <string name="ControlYourCamera">Control your camera</string>
-	<string name="NotConnected">Not Connected</string>
 	<string name="AgentNameSubst">(You)</string> <!-- Substitution for agent name -->
   <string name="TeleportYourAgent">Teleport you</string>
->>>>>>> fe8b4bf1
 
 	<!-- Sim Access labels -->
 	<string name="SIM_ACCESS_PG">General</string>
@@ -3052,19 +3039,6 @@
 </string>
 <!-- END FS:CR OSSL/AA function tooltip help texts -->
 
-<<<<<<< HEAD
-  <!-- Avatar busy/away mode -->
-	<string name="AvatarSetNotAway">Not Away</string>
-	<string name="AvatarSetAway">Away</string>
-	<string name="AvatarSetNotBusy">Available</string>
-	<string name="AvatarSetBusy">Unavailable</string>
-	<string name="AvatarSetNotAutorespond">Don't Autorespond</string>
-	<string name="AvatarSetAutorespond">Autorespond</string>
-	<string name="AvatarSetNotAutorespondNonFriends">Don't Autorespond to non-friends</string>
-	<string name="AvatarSetAutorespondNonFriends">Autorespond to non-friends</string>
-	
-=======
->>>>>>> fe8b4bf1
 	<!-- Wearable Types -->
 	<string name="shape">Shape</string>
 	<string name="skin">Skin</string>
@@ -3260,17 +3234,10 @@
 	<string name="InvFolder Gestures">Gestures</string>
 	<string name="InvFolder Favorites">Favorites</string>
   <!-- historically default name of the Favorites folder can start from either "f" or "F" letter.
-<<<<<<< HEAD
-  We should localize both of them with the same value -->
+      Also, it can be written as "Favorite" or "Favorites".
+  We should localize all variants of them with the same value -->
 	<string name="InvFolder favorite">Favorites</string>
 	<string name="InvFolder favorites">Favorites</string>
-=======
-      Also, it can be written as "Favorite" or "Favorites".
-  We should localize all variants of them with the same value -->
-	<string name="InvFolder favorite">My Favorites</string>
-	<string name="InvFolder Favorites">My Favorites</string>
-	<string name="InvFolder favorites">My Favorites</string>
->>>>>>> fe8b4bf1
 	<string name="InvFolder Current Outfit">Current Outfit</string>
 	<string name="InvFolder Initial Outfits">Initial Outfits</string>
 	<string name="InvFolder My Outfits">Outfits</string>
@@ -3541,11 +3508,7 @@
 	<string name="PanelContentsNewScript">New Script</string>
 
   <!-- panel preferences general -->
-<<<<<<< HEAD
-  <string name="BusyModeResponseDefault">The Resident you messaged is in &apos;unavailable mode&apos; which means they have requested not to be disturbed.  Your message will still be shown in their Firestorm Viewer&apos;s instant message panel for later viewing.</string>
-=======
   <string name="DoNotDisturbModeResponseDefault">This resident has turned on &apos;Do Not Disturb&apos; and will see your message later.</string>
->>>>>>> fe8b4bf1
 
 	<!-- Mute -->
 	<string name="MuteByName">(By name)</string>
@@ -4416,15 +4379,12 @@
 	<string name="IM_moderator_label">(Moderator)</string>
 	<string name="Saved_message">(Saved [LONG_TIMESTAMP])</string>
 	<string name="IM_unblock_only_groups_friends">To see this message, you must uncheck &apos;Only friends and groups can call or IM me&apos; in Preferences/Privacy.</string>
-<<<<<<< HEAD
+  <string name="OnlineStatus">Online</string>
+  <string name="OfflineStatus">Offline</string>
 	
 	<!-- Additional IM messages -->
 	<string name="IM_announce_incoming">Incoming message from [NAME]</string>
 	<string name="IM_autoresponse_sent">Autoresponse sent</string>
-=======
-  <string name="OnlineStatus">Online</string>
-  <string name="OfflineStatus">Offline</string>
->>>>>>> fe8b4bf1
 
 	<!-- voice calls -->
 	<string name="answered_call">Your call has been answered</string>
@@ -4879,12 +4839,8 @@
   <string name="Command_Appearance_Label">Appearance</string>
   <string name="Command_Avatar_Label">Avatar</string>
   <string name="Command_Build_Label">Build</string>
-<<<<<<< HEAD
   <string name="Command_Chat_Label">Conversations</string>
-=======
-  <string name="Command_Chat_Label">Chat</string>
   <string name="Command_Conversations_Label">Conversations</string>
->>>>>>> fe8b4bf1
   <string name="Command_Compass_Label">Compass</string>
   <string name="Command_Destinations_Label">Destinations</string>
   <string name="Command_Gestures_Label">Gestures</string>
@@ -4934,14 +4890,9 @@
   <string name="Command_AboutLand_Tooltip">Information about the land you're visiting</string>
   <string name="Command_Appearance_Tooltip">Change your avatar</string>
   <string name="Command_Avatar_Tooltip">Choose a complete avatar</string>
-<<<<<<< HEAD
   <string name="Command_Build_Tooltip">Building objects and reshaping terrain (CTRL+4)</string>
   <string name="Command_Chat_Tooltip">Chat with people nearby using text (CTRL+T)</string>
-=======
-  <string name="Command_Build_Tooltip">Building objects and reshaping terrain</string>
-  <string name="Command_Chat_Tooltip">Chat with people nearby using text</string>
   <string name="Command_Conversations_Tooltip">Converse with everyone</string>
->>>>>>> fe8b4bf1
   <string name="Command_Compass_Tooltip">Compass</string>
   <string name="Command_Destinations_Tooltip">Destinations of interest</string>
   <string name="Command_Gestures_Tooltip">Gestures for your avatar (CTRL+G)</string>
@@ -5080,7 +5031,17 @@
   <!-- Spell check settings floater -->
   <string name="UserDictionary">[User]</string>
   
-<<<<<<< HEAD
+  <!-- Conversation log messages -->
+  <string name="logging_calls_disabled_log_empty">
+    Conversations are not being logged. To begin keeping a log, choose "Save: Log only" or "Save: Log and transcripts" under Preferences > Chat.
+  </string>
+  <string name="logging_calls_disabled_log_not_empty">
+    No more conversations will be logged. To resume keeping a log, choose "Save: Log only" or "Save: Log and transcripts" under Preferences > Chat.
+  </string>
+  <string name="logging_calls_enabled_log_empty">
+    There are no logged conversations. After you contact someone, or someone contacts you, a log entry will be shown here.
+  </string>
+  
   <string name="LoadCameraPositionNoneSaved">No camera view has been saved yet.</string>
   <string name="LoadCameraPositionOutsideDrawDistance">Can't restore camera view because the camera position is beyond draw distance.</string>
 
@@ -5171,18 +5132,4 @@
   <string name="TotalScriptCountChangeIncrease">Total scripts in region jumped from [OLD_VALUE] to [NEW_VALUE] ([DIFFERENCE]).</string>
   <string name="TotalScriptCountChangeDecrease">Total scripts in region dropped from [OLD_VALUE] to [NEW_VALUE] ([DIFFERENCE]).</string>
   <string name="preproc_toggle_warning">Toggling the preprocessor will not take full effect until you close and reopen this editor.</string>
-</strings>
-=======
-  <!-- Conversation log messages -->
-  <string name="logging_calls_disabled_log_empty">
-    Conversations are not being logged. To begin keeping a log, choose "Save: Log only" or "Save: Log and transcripts" under Preferences > Chat.
-  </string>
-  <string name="logging_calls_disabled_log_not_empty">
-    No more conversations will be logged. To resume keeping a log, choose "Save: Log only" or "Save: Log and transcripts" under Preferences > Chat.
-  </string>
-  <string name="logging_calls_enabled_log_empty">
-    There are no logged conversations. After you contact someone, or someone contacts you, a log entry will be shown here.
-  </string>
-  
-  </strings>
->>>>>>> fe8b4bf1
+</strings>