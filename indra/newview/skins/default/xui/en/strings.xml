--- conflicted
+++ resolved
@@ -217,6 +217,13 @@
 	<string name="YouHaveBeenDisconnected">You have been disconnected from the region you were in.</string>
 	<string name="SentToInvalidRegion">You were sent to an invalid region.</string>
 	<string name="TestingDisconnect">Testing viewer disconnect</string>
+
+  <string name="SocialFlickrConnecting">Connecting to Flickr...</string>
+  <string name="SocialFlickrPosting">Posting...</string>
+  <string name="SocialFlickrDisconnecting">Disconnecting from Flickr...</string>
+  <string name="SocialFlickrErrorConnecting">Problem connecting to Flickr</string>
+  <string name="SocialFlickrErrorPosting">Problem posting to Flickr</string>
+  <string name="SocialFlickrErrorDisconnecting">Problem disconnecting from Flickr</string>
   
 	<!-- SLShare: User Friendly Filter Names Translation -->
     <string name="BlackAndWhite">Black &amp; White</string>
@@ -2130,7 +2137,9 @@
   <string name="share_alert">
     Drag items from inventory here
   </string>
-
+  <string name="flickr_post_success">
+    You posted to Flickr.
+  </string>
   <string name="no_session_message">
     (IM Session Doesn't Exist)
   </string>
@@ -2561,6 +2570,7 @@
   <string name="Command_Conversations_Label">Conversations</string>
   <string name="Command_Compass_Label">Compass</string>
   <string name="Command_Destinations_Label">Destinations</string>
+  <string name="Command_Flickr_Label">Flickr</string>
   <string name="Command_Gestures_Label">Gestures</string>
   <string name="Command_Grid_Status_Label">Grid status</string>
   <string name="Command_HowTo_Label">How to</string>
@@ -2624,12 +2634,8 @@
   <string name="Command_Conversations_Tooltip">Converse with everyone (CTRL+T)</string>
   <string name="Command_Compass_Tooltip">Compass</string>
   <string name="Command_Destinations_Tooltip">Destinations of interest</string>
-<<<<<<< HEAD
   <string name="Command_Flickr_Tooltip">Upload to Flickr</string>
   <string name="Command_Gestures_Tooltip">Gestures for your avatar (CTRL+G)</string>
-=======
-  <string name="Command_Gestures_Tooltip">Gestures for your avatar</string>
->>>>>>> 7ffe8d0a
   <string name="Command_Grid_Status_Tooltip">Show current Grid status</string>
   <string name="Command_HowTo_Tooltip">How to do common tasks</string>
   <string name="Command_Inventory_Tooltip">View and use your belongings (CTRL+I)</string>
