<?xml version="1.0" encoding="utf-8" standalone="yes" ?>
<panel
 bevel_style="none"
 border_style="line"
 follows="left|top|right|bottom"
 height="522"
 layout="topleft"
 left="0"
 name="script panel"
 width="497">
    <panel.string
     name="loading">
        Loading...
    </panel.string>
    <panel.string
     name="can_not_view">
        You can not view or edit this script, since it has been set with restricted permissions. You need full permissions to view or edit a script inside an object.
    </panel.string>
    <panel.string
     name="public_objects_can_not_run">
        Public Objects cannot run scripts
    </panel.string>
    <panel.string
     name="script_running">
        Running
    </panel.string>
    <panel.string
     name="Title">
        Script: [NAME]
    </panel.string>
    <panel.string
     name="external_editor_not_set">
        Select an editor by setting the environment variable LL_SCRIPT_EDITOR or the ExternalEditor setting.
    </panel.string>
    <menu_bar
     bg_visible="false"
     follows="left|top"
     height="18"
     layout="topleft"
     left="0"
     mouse_opaque="false"
     name="script_menu"
     width="476">
        <menu
         top="0"
         height="62"
         label="File"
         layout="topleft"
         left="0"
         mouse_opaque="false"
         name="File"
         width="138">
            <menu_item_call
             label="Save"
             layout="topleft"
             name="Save" />
          <menu_item_separator
           layout="topleft" />
          <menu_item_call
           label="Revert All Changes"
           layout="topleft"
           name="Revert All Changes" />
          <menu_item_separator
           layout="topleft" />
          <menu_item_call
           label="Load from file..."
           layout="topleft"
           name="LoadFromFile" />
          <menu_item_call
           label="Save to file..."
           layout="topleft"
           name="SaveToFile" />
<<<<<<< HEAD
          <menu_item_call
           label="Script Editor Preferences..."
           layout="topleft"
           name="ScriptPrefs" />
=======
          <menu_item_separator
           layout="topleft" />
          <menu_item_call
           label="Colors..."
           layout="topleft"
           name="Colors">
            <menu_item_call.on_click
             function="Floater.Toggle"
             parameter="script_colors"/>
          </menu_item_call>
>>>>>>> d96af562
        </menu>
        <menu
         top="0"
         height="198"
         label="Edit"
         layout="topleft"
         mouse_opaque="false"
         name="Edit"
         width="139">
            <menu_item_call
             enabled="false"
             label="Undo"
             layout="topleft"
             name="Undo" />
            <menu_item_call
             enabled="false"
             label="Redo"
             layout="topleft"
             name="Redo" />
            <menu_item_separator
             layout="topleft" />
            <menu_item_call
             enabled="false"
             label="Cut"
             layout="topleft"
             name="Cut" />
            <menu_item_call
             enabled="false"
             label="Copy"
             layout="topleft"
             name="Copy" />
            <menu_item_call
             enabled="false"
             label="Paste"
             layout="topleft"
             name="Paste" />
            <menu_item_separator
             layout="topleft"
             name="separator2" />
            <menu_item_call
             label="Select All"
             layout="topleft"
             name="Select All" />
            <menu_item_call
             enabled="false"
             label="Deselect"
             layout="topleft"
             name="Deselect" />
            <menu_item_separator
             layout="topleft"
             name="separator3" />
            <menu_item_call
             label="Search / Replace..."
             layout="topleft"
             name="Search / Replace..." />
            <menu_item_call
             label="Go to line..."
             layout="topleft"
             name="Go to line..." />
        </menu>
        <menu
         top="0"
         height="34"
         label="Help"
         layout="topleft"
         mouse_opaque="false"
         name="Help"
         width="112">
            <menu_item_call
             label="Help..."
             layout="topleft"
             name="Help..." />
            <menu_item_call
             label="Keyword Help..."
             layout="topleft"
             name="Keyword Help..." />
            <menu_item_call
             label="Script Library..."
             name="Script Library">
             <menu_item_call.on_click
              function="PromptShowURL"
              name="script_library_url"
              parameter="WebLaunchExternalTarget,http://wiki.secondlife.com/wiki/LSL_Library" />
            </menu_item_call>
        </menu>
    </menu_bar>
<<<<<<< HEAD
    <layout_stack
        animate="false"
        clip="false"
        follows="left|top|right"
        name="script_editor_button_bar"
        layout="topleft"
        orientation="vertical"
        top_pad="0"
        width="497"
        left="0"
        height="20">
        <layout_panel
         auto_resize="false"
         follows="left|top"
         name="script_editor_buttons_panel"
         layout="topleft"
         width="497"
         height="20">
            <button
             follows="left|top"
             height="18"
             image_unselected="Script_Save"
             image_selected="Script_Save"
             image_pressed="Script_Save"
             tool_tip="Save script"
             label=""
             layout="topleft"
             name="save_btn"
             left="7"
             top="2"
             width="18" />
            <button
             follows="left|top"
             height="18"
             image_unselected="Script_Editor"
             image_selected="Script_Editor"
             image_pressed="Script_Editor"
             tool_tip="External Script Editor"
             label=""
             layout="topleft"
             name="Edit_btn"
             left_pad="3"
             width="18" />
            
            <button
             follows="left|top"
             height="18"
             image_unselected="Script_Disk_Load"
             image_selected="Script_Disk_Load"
             image_pressed="Script_Disk_Load"
             tool_tip="Load a Script from your Hard Disk"
             label=""
             layout="topleft"
             name="load_disk_btn"
             left_pad="14"
             width="18" />
            <button
             follows="left|top"
             height="18"
             image_unselected="Script_Disk_Save"
             image_selected="Script_Disk_Save"
             image_pressed="Script_Disk_Save"
             tool_tip="Save a Script to your Hard Disk"
             label=""
             layout="topleft"
             name="save_disk_btn"
             left_pad="3"
             width="18" />
            
            <button
             follows="left|top"
             height="18"
             image_unselected="Script_Cut"
             image_selected="Script_Cut"
             image_pressed="Script_Cut"
             tool_tip="Cut"
             label=""
             layout="topleft"
             name="cut_btn"
             left_pad="14"
             width="18" />
            <button
             follows="left|top"
             height="18"
             image_unselected="Script_Copy"
             image_selected="Script_Copy"
             image_pressed="Script_Copy"
             tool_tip="Copy"
             label=""
             layout="topleft"
             name="copy_btn"
             left_pad="3"
             width="18" />
            <button
             follows="left|top"
             height="18"
             image_unselected="Script_Paste"
             image_selected="Script_Paste"
             image_pressed="Script_Paste"
             tool_tip="Paste"
             label=""
             layout="topleft"
             name="paste_btn"
             left_pad="3"
             width="18" />
            
            <button
             follows="left|top"
             height="18"
             image_unselected="Script_Undo"
             image_selected="Script_Undo"
             image_pressed="Script_Undo"
             tool_tip="Undo"
             label=""
             layout="topleft"
             name="undo_btn"
             left_pad="14"
             width="18" />
            <button
             follows="left|top"
             height="18"
             image_unselected="Script_Redo"
             image_selected="Script_Redo"
             image_pressed="Script_Redo"
             tool_tip="Redo"
             label=""
             layout="topleft"
             name="redo_btn"
             left_pad="3"
             width="18" />
            
            <button
             follows="left|top"
             height="18"
             image_unselected="Script_Search"
             image_selected="Script_Search"
             image_pressed="Script_Search"
             tool_tip="Search/Replace"
             label=""
             layout="topleft"
             name="search_btn"
             left_pad="14"
             width="18" />
            <button
             follows="left|top"
             height="18"
             image_unselected="Script_Config"
             image_selected="Script_Config"
             image_pressed="Script_Config"
             tool_tip="Script Editor Preferences"
             label=""
             layout="topleft"
             name="prefs_btn"
             left_pad="14"
             width="18" />
        </layout_panel>
    </layout_stack>
    <text_editor
=======
    <script_editor
>>>>>>> d96af562
     left="0"
     type="string"
     length="1"
     follows="left|top|right|bottom"
     font="Scripting"
     height="376"
     ignore_tab="false"
     layout="topleft"
     max_length="262144"
     name="Script Editor"
<<<<<<< HEAD
     text_color="ScriptText"
     default_color="ScriptText"
     bg_writeable_color="ScriptBackground"
	 bg_focus_color="ScriptBackground"
     text_readonly_color="ScriptText"
     bg_readonly_color="ScriptBackground"
     bg_selected_color="ScriptSelectedColor"
     cursor_color="ScriptCursorColor"
     width="487"
     show_line_numbers="true"
=======
     width="487"
     text_color="ScriptText"
     default_color="ScriptText"
     bg_writeable_color="ScriptBackground"
     bg_focus_color="ScriptBackground"
     text_readonly_color="ScriptText"
     bg_readonly_color="ScriptBackground"
     cursor_color="ScriptCursorColor"
>>>>>>> d96af562
     enable_tooltip_paste="true"
     word_wrap="true"
     show_context_menu="true">
        Loading...
    </script_editor>
    <scroll_list
    top_pad="10"
    left="0"
     follows="left|right|bottom"
     height="60"
     layout="topleft"
     name="lsl errors"
     width="487" />
    <combo_box
     follows="left|bottom"
     height="23"
     label="Insert..."
     layout="topleft"
     name="Insert..."
     width="128" />
    <text
     follows="left|bottom"
     height="23"
     layout="topleft"
     left_pad="8"
     top_delta="4"
     name="line_col"
     value="Line 0, Column 0"
     width="128" />
    <button
     enabled="false"
     follows="right|bottom"
     height="23"
     label="Edit..."
     layout="topleft"
     top_delta="-4"
     right="-95"
     name="edit_btn_2"
     width="81" />
    <button
     follows="right|bottom"
     height="23"
     label="Save"
     label_selected="Save"
     layout="topleft"
     left_pad="4"
     name="save_btn_2"
     width="81" />
</panel><|MERGE_RESOLUTION|>--- conflicted
+++ resolved
@@ -70,23 +70,10 @@
            label="Save to file..."
            layout="topleft"
            name="SaveToFile" />
-<<<<<<< HEAD
           <menu_item_call
            label="Script Editor Preferences..."
            layout="topleft"
            name="ScriptPrefs" />
-=======
-          <menu_item_separator
-           layout="topleft" />
-          <menu_item_call
-           label="Colors..."
-           layout="topleft"
-           name="Colors">
-            <menu_item_call.on_click
-             function="Floater.Toggle"
-             parameter="script_colors"/>
-          </menu_item_call>
->>>>>>> d96af562
         </menu>
         <menu
          top="0"
@@ -173,7 +160,6 @@
             </menu_item_call>
         </menu>
     </menu_bar>
-<<<<<<< HEAD
     <layout_stack
         animate="false"
         clip="false"
@@ -331,10 +317,7 @@
              width="18" />
         </layout_panel>
     </layout_stack>
-    <text_editor
-=======
     <script_editor
->>>>>>> d96af562
      left="0"
      type="string"
      length="1"
@@ -345,27 +328,15 @@
      layout="topleft"
      max_length="262144"
      name="Script Editor"
-<<<<<<< HEAD
-     text_color="ScriptText"
-     default_color="ScriptText"
-     bg_writeable_color="ScriptBackground"
-	 bg_focus_color="ScriptBackground"
-     text_readonly_color="ScriptText"
-     bg_readonly_color="ScriptBackground"
-     bg_selected_color="ScriptSelectedColor"
-     cursor_color="ScriptCursorColor"
-     width="487"
-     show_line_numbers="true"
-=======
-     width="487"
      text_color="ScriptText"
      default_color="ScriptText"
      bg_writeable_color="ScriptBackground"
      bg_focus_color="ScriptBackground"
      text_readonly_color="ScriptText"
      bg_readonly_color="ScriptBackground"
+     bg_selected_color="ScriptSelectedColor"
      cursor_color="ScriptCursorColor"
->>>>>>> d96af562
+     width="487"
      enable_tooltip_paste="true"
      word_wrap="true"
      show_context_menu="true">
