<?xml version="1.0" encoding="utf-8" standalone="yes" ?>
<floater
 legacy_header_height="18"
 can_resize="true"
 follows="top|right"
 height="400"
 layout="topleft"
 name="Statistics"
 help_topic="statistics"
 save_rect="true"
 save_visibility="true"
 title="STATISTICS"
 width="260">
    <scroll_container
     follows="top|left|bottom|right"
     height="380"
     layout="topleft"
     left="0"
     name="statistics_scroll"
     reserve_scroll_corner="true"
     top="20"
     width="260">
      <container_view
       follows="top|left|bottom|right"
       height="378"
       layout="topleft"
       left="2"
       name="statistics_view"
       top="20"
       width="245" >
        <!--Basic Section-->
		  <stat_view
			 name="basic"
			 label="Basic"
			 show_label="true"
			 setting="OpenDebugStatBasic">
			<stat_bar
			   name="fps"
			   label="FPS"
			   unit_label="fps"
			   stat="fpsstat"
			   bar_min="0"
			   bar_max="60"
			   tick_spacing="6"
			   label_spacing="12"
			   precision="1"
			   show_bar="true"
			   show_history="true">
			</stat_bar>
			<stat_bar
			   name="bandwidth"
			   label="Bandwidth"
			   unit_label="kbps"
			   stat="kbitstat"
			   bar_min="0"
			   bar_max="5000"
			   tick_spacing="500"
			   label_spacing="1000"
				 precision="0"
			   show_bar="true"
			   show_history="false">
			</stat_bar>
			<stat_bar
			   name="packet_loss"
			   label="Packet Loss"
			   unit_label=" %"
			   stat="packetslostpercentstat"
			   bar_min="0"
			   bar_max="5"
			   tick_spacing="0.5"
			   label_spacing="1"
			   precision="3"
			   show_per_sec="false"
			   show_bar="false"
			   show_mean="true">
			</stat_bar>
			<stat_bar
			   name="ping"
			   label="Ping Sim"
			   unit_label="msec"
			   stat="simpingstat"
			   bar_min="0"
			   bar_max="5000"
			   tick_spacing="500"
			   label_spacing="1000"
				 precision="0"
			   show_bar="false"
			   show_per_sec="false"
			   show_mean="false">
			</stat_bar>
		  </stat_view>
          <!--Advanced Section-->
      <stat_view
			 name="advanced"
			 label="Advanced"
			 show_label="true"
			 setting="OpenDebugStatAdvanced">
			<stat_view
			   name="render"
			   label="Render"
			   show_label="true"
			   setting="OpenDebugStatRender">
			  <stat_bar
				 name="ktrisframe"
				 label="KTris Drawn per Frame"
				 unit_label="/fr"
				 stat="trianglesdrawnstat"
				 bar_min="0"
				 bar_max="10000"
				 tick_spacing="1000"
				 label_spacing="2000"
				 precision="0"
				 show_per_sec="false"
         show_bar="false">
        </stat_bar>
			  <stat_bar
				 name="ktrissec"
				 label="KTris Drawn per Sec"
				 unit_label="/sec"
				 stat="trianglesdrawnstat"
				 bar_min="0"
				 bar_max="200000"
<<<<<<< HEAD
				 tick_spacing="20000"
				 label_spacing="40000"
=======
				 tick_spacing="25000"
				 label_spacing="50000"
>>>>>>> 89c28185
				 precision="0"
         show_bar="false">
        </stat_bar>
			  <stat_bar
				 name="objs"
				 label="Total Objects"
				 unit_label=""
				 stat="numobjectsstat"
				 bar_min="0"
				 bar_max="50000"
				 tick_spacing="5000"
				 label_spacing="10000"
				 precision="0"
				 show_per_sec="false"
				 show_bar="false">
			  </stat_bar>
			  <stat_bar
				 name="newobjs"
				 label="New Objects"
				 unit_label="/sec"
				 stat="numnewobjectsstat"
				 bar_min="0"
				 bar_max="2000"
				 tick_spacing="200"
				 label_spacing="400"
				 show_per_sec="true"
				 show_bar="false">
			  </stat_bar>
			</stat_view>
        <!--Texture Stats-->
			<stat_view
			   name="texture"
			   label="Texture"
			   show_label="true">
			  <stat_bar
				 name="numimagesstat"
				 label="Count"
				 stat="numimagesstat" 
				 bar_min="0.f"
				 bar_max="8000.f" 
				 tick_spacing="2000.f"
				 label_spacing="4000.f" 
				 show_per_sec="false"
				 show_bar="false">
			  </stat_bar>

			  <stat_bar
				 name="numrawimagesstat"
				 label="Raw Count"
				 stat="numrawimagesstat"
				 bar_min="0.f"
				 bar_max="8000.f" 
				 tick_spacing="2000.f"
				 label_spacing="4000.f" 
				 show_per_sec="false"
				 show_bar="false">
			  </stat_bar>

			  <stat_bar
				 name="gltexmemstat"
				 label="GL Mem"
				 stat="gltexmemstat"
				 bar_min="0.f"
				 bar_max="400.f" 
				 tick_spacing="100.f"
				 label_spacing="200.f" 
				 precision="1"
				 show_per_sec="false" 
         show_bar="false">
        </stat_bar>

			  <stat_bar
				 name="formattedmemstat"
				 label="Formatted Mem"
				 stat="formattedmemstat"
				 bar_min="0.f"
				 bar_max="400.f" 
				 tick_spacing="100.f"
				 label_spacing="200.f" 
				 precision="1"
				 show_per_sec="false" 
         show_bar="false">
        </stat_bar>

			  <stat_bar
				 name="rawmemstat"
				 label="Raw Mem"
				 stat="rawmemstat"
				 bar_min="0.f"
				 bar_max="400.f" 
				 tick_spacing="100.f"
				 label_spacing="200.f" 
				 precision="1"
				 show_per_sec="false" 
         show_bar="false">
        </stat_bar>

			  <stat_bar
				 name="glboundmemstat"
				 label="Bound Mem"
				 stat="glboundmemstat"
				 bar_min="0.f"
				 bar_max="400.f" 
				 tick_spacing="100.f"
				 label_spacing="200.f" 
				 precision="1"
				 show_per_sec="false" 
         show_bar="false">
        </stat_bar>
			</stat_view>
        <!--Network Stats-->
			<stat_view
			   name="network"
			   label="Network"
			   show_label="true"
			   setting="OpenDebugStatNet">
			  <stat_bar
				 name="packetsinstat"
				 label="Packets In"
				 stat="packetsinstat"
				 unit_label="/sec" 
         bar_min="0.f"
				 bar_max="1024.f" 
				 tick_spacing="128.f"
				 label_spacing="256.f" 
				 precision="1"
				 show_bar="false">
			  </stat_bar>

			  <stat_bar
				 name="packetsoutstat"
				 label="Packets Out"
				 stat="packetsoutstat"
				 unit_label="/sec"  
         bar_min="0.f"
				 bar_max="1024.f" 
				 tick_spacing="128.f"
				 label_spacing="256.f" 
				 precision="1"
				 show_bar="false" >
			  </stat_bar>

			  <stat_bar
				 name="objectkbitstat"
				 label="Objects"
				 stat="objectkbitstat"
         unit_label="kbps"
         bar_min="0.f"
         bar_max="1024.f"
         tick_spacing="128.f"
         label_spacing="256.f"
         precision="1"
				 show_bar="false" >
			  </stat_bar>

			  <stat_bar
				 name="texturekbitstat"
				 label="Texture"
				 stat="texturekbitstat"
         unit_label="kbps"
         bar_min="0.f"
         bar_max="1024.f"
         tick_spacing="128.f"
         label_spacing="256.f"
         precision="1"
				 show_bar="false" >
			  </stat_bar>

			  <stat_bar
				 name="assetkbitstat"
				 label="Asset"
				 stat="assetkbitstat"
         unit_label="kbps"
         bar_min="0.f"
         bar_max="1024.f"
         tick_spacing="128.f"
         label_spacing="256.f"
         precision="1"
				 show_bar="false" >
			  </stat_bar>

			  <stat_bar
				 name="layerskbitstat"
				 label="Layers"
				 stat="layerskbitstat"
         unit_label="kbps"
         bar_min="0.f"
         bar_max="1024.f"
         tick_spacing="128.f"
         label_spacing="256.f"
         precision="1"
				 show_bar="false" >
			  </stat_bar>

			  <stat_bar
				 name="actualinkbitstat"
				 label="Actual In"
				 stat="actualinkbitstat"
         unit_label="kbps"
         bar_min="0.f"
         bar_max="1024.f"
         tick_spacing="128.f"
         label_spacing="256.f"
         precision="1"
				 show_bar="false"
				 show_history="false" >
			  </stat_bar>

			  <stat_bar
				 name="actualoutkbitstat"
				 label="Actual Out"
				 stat="actualoutkbitstat"
         unit_label="kbps"
         bar_min="0.f"
         bar_max="1024.f"
         tick_spacing="128.f"
         label_spacing="256.f"
         precision="1"
				 show_bar="false"
				 show_history="false">
			  </stat_bar>

			  <stat_bar
				 name="vfspendingoperations"
				 label="VFS Pending Operations"
				 stat="vfspendingoperations"
				 unit_label=" Ops."
				 show_per_sec="false"
				 show_bar="false" >
			  </stat_bar>
			</stat_view>
		  </stat_view>
        <!--Sim Stats-->
		  <stat_view
			 name="sim"
			 label="Simulator"
			 show_label="true"
			 setting="OpenDebugStatSim">
			<stat_bar
			   name="simtimedilation"
			   label="Time Dilation"
			   stat="simtimedilation"
			   precision="3"
			   bar_min="0.f"
			   bar_max="1.f" 
			   tick_spacing="0.16666f"
			   label_spacing="0.33333f" 
			   show_per_sec="false"
			   show_bar="false"
			   show_mean="false" >
			</stat_bar>

			<stat_bar
			   name="simfps"
			   label="Sim FPS"
			   stat="simfps"
			   precision="1"
			   bar_min="0.f"
			   bar_max="45.f" 
			   tick_spacing="7.5f"
			   label_spacing="15.f" 
			   show_per_sec="false"
			   show_bar="false"
			   show_mean="false" >
			</stat_bar>

			<stat_bar
			   name="simphysicsfps"
			   label="Physics FPS"
			   stat="simphysicsfps"
			   precision="1"
			   bar_min="0.f"
			   bar_max="45.f" 
			   tick_spacing="7.5.f"
			   label_spacing="15.f" 
			   show_per_sec="false"
			   show_bar="false"
			   show_mean="false" >
			</stat_bar>

			<stat_view
			   name="physicsdetail"
			   label="Physics Details"
			   show_label="true">
			  <stat_bar
				 name="physicspinnedtasks"
				 label="Pinned Objects"
				 stat="physicspinnedtasks"
				 precision="0" 
				 bar_min="0.f"
				 bar_max="500.f" 
				 tick_spacing="50.f"
				 label_spacing="100.f" 
				 show_per_sec="false"
				 show_bar="false"
				 show_mean="false" >
			  </stat_bar>

			  <stat_bar
				 name="physicslodtasks"
				 label="Low LOD Objects"
				 stat="physicslodtasks"
				 precision="0"
				 bar_min="0.f"
				 bar_max="500.f" 
				 tick_spacing="50.f"
				 label_spacing="100.f" 
				 show_per_sec="false"
				 show_bar="false"
				 show_mean="false" >
			  </stat_bar>

			  <stat_bar
				 name="physicsmemoryallocated"
				 label="Memory Allocated"
				 stat="physicsmemoryallocated"
				 unit_label="MB"
				 precision="1"
				 bar_min="0.f"
				 bar_max="1024.f" 
				 tick_spacing="128.f"
				 label_spacing="256.f" 
				 show_per_sec="false"
				 show_bar="false"
				 show_mean="false" >
			  </stat_bar>
		  </stat_view>

			<stat_bar
			   name="simagentups"
			   label="Agent Updates/Sec"
			   stat="simagentups"
			   precision="1"
			   bar_min="0.f"
			   bar_max="100.f" 
			   tick_spacing="25.f"
			   label_spacing="50.f" 
			   show_per_sec="false"
			   show_bar="false"
			   show_mean="false" >
			</stat_bar>

			<stat_bar
			   name="simmainagents"
			   label="Main Agents"
			   stat="simmainagents"
			   precision="0"
			   bar_min="0.f"
			   bar_max="80.f" 
			   tick_spacing="10.f"
			   label_spacing="40.f" 
			   show_per_sec="false"
			   show_bar="false"
			   show_mean="false" >
			</stat_bar>

			<stat_bar
			   name="simchildagents"
			   label="Child Agents"
			   stat="simchildagents"
			   precision="0"
			   bar_min="0.f"
			   bar_max="40.f" 
			   tick_spacing="5.f"
			   label_spacing="10.f" 
			   show_per_sec="false"
			   show_bar="false"
			   show_mean="false" >
			</stat_bar>

			<stat_bar
			   name="simobjects"
			   label="Objects"
			   stat="simobjects"
			   precision="0"
			   bar_min="0.f"
			   bar_max="30000.f" 
			   tick_spacing="5000.f"
			   label_spacing="10000.f" 
			   show_per_sec="false"
			   show_bar="false"
			   show_mean="false" >
			</stat_bar>

			<stat_bar
			   name="simactiveobjects"
			   label="Active Objects"
			   stat="simactiveobjects"
			   precision="0"
			   bar_min="0.f"
			   bar_max="5000.f" 
			   tick_spacing="750.f"
			   label_spacing="1250.f" 
			   show_per_sec="false"
			   show_bar="false"
			   show_mean="false" >
			</stat_bar>

			<stat_bar
			   name="simactivescripts"
			   label="Active Scripts"
			   stat="simactivescripts"
			   precision="0"
			   bar_min="0.f"
			   bar_max="15000.f" 
			   tick_spacing="1875.f"
			   label_spacing="3750.f"  
			   show_per_sec="false"
			   show_bar="false"
			   show_mean="false" >
			</stat_bar>

			<stat_bar
			   name="simscripteps"
			   label="Script Events"
			   stat="simscripteps"
			   unit_label="eps"
			   precision="0"
			   bar_min="0.f"
			   bar_max="5000.f" 
			   tick_spacing="750.f"
			   label_spacing="1250.f"  
			   show_per_sec="false"
			   show_bar="false"
			   show_mean="false" >
			</stat_bar>

			<stat_bar
			   name="siminpps"
			   label="Packets In"
			   stat="siminpps"
			   unit_label="pps"
			   precision="0"
			   bar_min="0.f"
			   bar_max="2000.f" 
			   tick_spacing="250.f"
			   label_spacing="1000.f" 
			   show_per_sec="false"
			   show_bar="false"
			   show_mean="false" >
			</stat_bar>

			<stat_bar
			   name="simoutpps"
			   label="Packets Out"
			   stat="simoutpps"
			   unit_label="pps" 
			   precision="0"
			   bar_min="0.f"
			   bar_max="2000.f" 
			   tick_spacing="250.f"
			   label_spacing="1000.f" 
			   show_per_sec="false"
			   show_bar="false"
			   show_mean="false" >
			</stat_bar>

			<stat_bar
			   name="simpendingdownloads"
			   label="Pending Downloads"
			   stat="simpendingdownloads"
			   precision="0"
			   bar_min="0.f"
			   bar_max="800.f" 
			   tick_spacing="100.f"
			   label_spacing="200.f" 
			   show_per_sec="false"
			   show_bar="false"
			   show_mean="false" >
			</stat_bar>

			<stat_bar
			   name="simpendinguploads"
			   label="Pending Uploads"
			   stat="simpendinguploads"
			   precision="0"
			   bar_min="0.f"
			   bar_max="100.f" 
			   tick_spacing="25.f"
			   label_spacing="50.f" 
			   show_per_sec="false"
			   show_bar="false"
			   show_mean="false" >
			</stat_bar>

			<stat_bar
			   name="simtotalunackedbytes"
			   label="Total Unacked Bytes"
			   stat="simtotalunackedbytes"
			   unit_label="kb"
			   precision="1"
			   bar_min="0.f"
			   bar_max="100000.f" 
			   tick_spacing="25000.f"
			   label_spacing="50000.f" 
			   show_per_sec="false"
			   show_bar="false"
			   show_mean="false" >
			</stat_bar>

			<stat_view
			   name="simperf"
			   label="Time (ms)"
			   show_label="true">
			  <stat_bar
				 name="simframemsec"
				 label="Total Frame Time"
				 stat="simframemsec"
				 unit_label="ms"
				 precision="3"
				 bar_min="0.f"
				 bar_max="40.f" 
				 tick_spacing="10.f"
				 label_spacing="20.f" 
				 show_per_sec="false"
				 show_bar="false"
				 show_mean="false" >
			  </stat_bar>

			  <stat_bar
				 name="simnetmsec"
				 label="Net Time"
				 stat="simnetmsec"
				 unit_label="ms"
				 precision="3"
				 bar_min="0.f"
				 bar_max="40.f" 
				 tick_spacing="10.f"
				 label_spacing="20.f" 
				 show_per_sec="false"
				 show_bar="false"
				 show_mean="false" >
			  </stat_bar>

			  <stat_bar
				 name="simsimphysicsmsec"
				 label="Physics Time"
				 stat="simsimphysicsmsec"
				 unit_label="ms"
				 precision="3"
				 bar_min="0.f"
				 bar_max="40.f" 
				 tick_spacing="10.f"
				 label_spacing="20.f" 
				 show_per_sec="false"
				 show_bar="false"
				 show_mean="false" >
			  </stat_bar>

			  <stat_bar
				 name="simsimothermsec"
				 label="Simulation Time"
				 stat="simsimothermsec"
				 unit_label="ms"
				 precision="3"
				 bar_min="0.f"
				 bar_max="40.f" 
				 tick_spacing="10.f"
				 label_spacing="20.f" 
				 show_per_sec="false"
				 show_bar="false"
				 show_mean="false" >
			  </stat_bar>

			  <stat_bar
				 name="simagentmsec"
				 label="Agent Time"
				 stat="simagentmsec"
				 unit_label="ms"
				 precision="3"
				 bar_min="0.f"
				 bar_max="40.f" 
				 tick_spacing="10.f"
				 label_spacing="20.f" 
				 show_per_sec="false"
				 show_bar="false"
				 show_mean="false" >
			  </stat_bar>

			  <stat_bar
				 name="simimagesmsec"
				 label="Images Time"
				 stat="simimagesmsec"
				 unit_label="ms"
				 precision="3"
				 bar_min="0.f"
				 bar_max="40.f" 
				 tick_spacing="10.f"
				 label_spacing="20.f" 
				 show_per_sec="false"
				 show_bar="false"
				 show_mean="false" >
			  </stat_bar>

			  <stat_bar
				 name="simscriptmsec"
				 label="Script Time"
				 stat="simscriptmsec"
				 unit_label="ms"
				 precision="3"
				 bar_min="0.f"
				 bar_max="40.f" 
				 tick_spacing="10.f"
				 label_spacing="20.f" 
				 show_per_sec="false"
				 show_bar="false"
				 show_mean="false" >
			  </stat_bar>

        <stat_bar
         name="simsparemsec"
         label="Spare Time"
         stat="simsparemsec"
         unit_label="ms"
         precision="3"
         bar_min="0.f"
         bar_max="40.f"
         tick_spacing="10.f"
         label_spacing="20.f"
         show_per_sec="false"
         show_bar="false"
         show_mean="false" >
        </stat_bar>
        <!--2nd level time blocks under 'Details' second-->
          <stat_view
 			     name="timedetails"
			     label="Time Details (ms)"
			     show_label="true">
            <stat_bar
             name="simsimphysicsstepmsec"
             label="  Physics Step"
             stat="simsimphysicsstepmsec"
             unit_label="ms"
             precision="3"
             bar_min="0.f"
             bar_max="40.f"
             tick_spacing="10.f"
             label_spacing="20.f"
             show_per_sec="false"
             show_bar="false"
             show_mean="false" >
            </stat_bar>
            <stat_bar
             name="simsimphysicsshapeupdatemsec"
<<<<<<< HEAD
             label="  Update Physics Shapes"
=======
             label="  Update Phys Shapes"
>>>>>>> 89c28185
             stat="simsimphysicsshapeupdatemsec"
             unit_label="ms"
             precision="3"
             bar_min="0.f"
             bar_max="40.f"
             tick_spacing="10.f"
             label_spacing="20.f"
             show_per_sec="false"
             show_bar="false"
             show_mean="false" >
            </stat_bar>
            <stat_bar
             name="simsimphysicsothermsec"
             label="  Physics Other"
             stat="simsimphysicsothermsec"
             unit_label="ms"
             precision="3"
             bar_min="0.f"
             bar_max="40.f"
             tick_spacing="10.f"
             label_spacing="20.f"
             show_per_sec="false"
             show_bar="false"
             show_mean="false" >
            </stat_bar>
            <stat_bar
             name="simsleepmsec"
             label="  Sleep Time"
             stat="simsleepmsec"
             unit_label="ms"
             precision="3"
             bar_min="0.f"
             bar_max="40.f"
             tick_spacing="10.f"
             label_spacing="20.f"
             show_per_sec="false"
             show_bar="false"
             show_mean="false" >
            </stat_bar>
            <stat_bar
             name="simpumpiomsec"
             label="  Pump IO"
             stat="simpumpiomsec"
             unit_label="ms"
             precision="3"
             bar_min="0.f"
             bar_max="40.f"
             tick_spacing="10.f"
             label_spacing="20.f"
             show_per_sec="false"
             show_bar="false"
             show_mean="false" >
            </stat_bar>
			</stat_view>
			</stat_view>
		  </stat_view>
		</container_view>
    </scroll_container>
</floater><|MERGE_RESOLUTION|>--- conflicted
+++ resolved
@@ -120,13 +120,8 @@
 				 stat="trianglesdrawnstat"
 				 bar_min="0"
 				 bar_max="200000"
-<<<<<<< HEAD
-				 tick_spacing="20000"
-				 label_spacing="40000"
-=======
 				 tick_spacing="25000"
 				 label_spacing="50000"
->>>>>>> 89c28185
 				 precision="0"
          show_bar="false">
         </stat_bar>
@@ -771,11 +766,7 @@
             </stat_bar>
             <stat_bar
              name="simsimphysicsshapeupdatemsec"
-<<<<<<< HEAD
-             label="  Update Physics Shapes"
-=======
              label="  Update Phys Shapes"
->>>>>>> 89c28185
              stat="simsimphysicsshapeupdatemsec"
              unit_label="ms"
              precision="3"
