<?xml version="1.0" encoding="utf-8" standalone="yes" ?>
<!-- header_height="0"-->
<floater
<<<<<<< HEAD
 legacy_header_height="0"
 header_height="0"
 bg_opaque_image="Window_NoTitle_Foreground"
 bg_alpha_image="Window_NoTitle_Foreground"
 can_dock="false"
 can_minimize="false"
 can_resize="true"
 can_close="false"
 chrome="true"
 follows="bottom"
 height="77"
 min_height="77"
=======
 positioning="specified"
 right="-460"
 bottom="-50"
 follows="left|bottom"
 legacy_header_height="18"
 can_minimize="true"
 can_close="true"
 height="135"
>>>>>>> 16015cfb
 layout="topleft"
 name="camera_floater"
 help_topic="camera_floater"
 save_rect="true"
 save_visibility="true"
 save_dock_state="false"
 single_instance="true"
<<<<<<< HEAD
 show_title="false"
 width="155"
 min_width="155">
    <!-- presence of the string "use_flat_ui" allows a cam floater without mode switches  -->
    <floater.string
     name="use_flat_ui">
    </floater.string>

    <!-- "flat_ui_title" is the title of the cam floater if without mode switches  -->
    <floater.string
     name="flat_ui_title">
    </floater.string>
=======
 title="CAMERA CONTROLS"
 chrome="true"
 save_rect="true"
 width="400">
>>>>>>> 16015cfb
    <floater.string
     name="rotate_tooltip">
        Rotate Camera Around Focus
    </floater.string>
    <floater.string
     name="zoom_tooltip">
        Zoom Camera Towards Focus
    </floater.string>
    <floater.string
     name="move_tooltip">
        Move Camera Up and Down, Left and Right
    </floater.string>
    <floater.string
     name="camera_modes_title">
camera_modes_title
    </floater.string>
    <floater.string
     name="pan_mode_title">
pan_mode_title
    </floater.string>
    <floater.string
     name="presets_mode_title">
presets_mode_title
    </floater.string>
    <floater.string
     name="free_mode_title">
free_mode_title
    </floater.string>
    <string name="inactive_combo_text">Use preset</string>
    <panel
       border="false"
       class="camera_zoom_panel"
       height="50"
       layout="topleft"
       left="2"
       mouse_opaque="false"
       name="zoom"
       follows="all"
       top="25"
       width="150">

       <layout_stack
             top="0"
             enabled="true"
             height="50"
             left="0"
             mouse_opaque="true"
             name="camera_view_layout_stack"
             orientation="horizontal"
             width="150"
             follows="all">

            <layout_panel
             name="camera_rotate_layout_panel"
             user_resize="false"
             height="80"
             width="80">

      <joystick_rotate
         follows="all"
         height="80"
         width="80"
         image_selected="Cam_Rotate_In"
         image_unselected="Cam_Rotate_Out"
         layout="topleft"
         left="0"
         mouse_opaque="false"
         name="cam_rotate_stick"
         quadrant="left"
         scale_image="true"
         sound_flags="3"
         visible="true"
         tool_tip="Orbit camera around focus"
		 held_down_delay.seconds="0.0"
         top="0" />
    </layout_panel>
    
            <layout_panel
             name="camera_zoom_layout_panel"
             auto_resize="false"
             user_resize="false"
             height="70"
             width="16">
             
             
      <button
         follows="top|left"
         height="16"
         image_disabled="AddItem_Disabled"
         image_selected="AddItem_Press"
         image_unselected="AddItem_Off"
         layout="topleft"
         left_delta="-2" 
         name="zoom_plus_btn"
         scale_image="false"
         width="16"
         top="0">
        <commit_callback
           function="Zoom.plus" />
        <mouse_held_callback
           function="Zoom.plus" />
      </button>
      <slider_bar
         height="48"
         layout="topleft"
         name="zoom_slider"
         orientation="vertical"
         follows="top|left|bottom"
         tool_tip="Zoom camera toward focus"
         top_delta="13"
         left_delta="1"
         min_val="0"
         max_val="1" 
         width="16">
        <commit_callback function="Slider.value_changed"/>
      </slider_bar>
      <button
         follows="bottom|left"
         height="16"
         image_disabled="MinusItem_Disabled"
         image_selected="MinusItem_Press"
         image_unselected="MinusItem_Off"
         layout="topleft"
         name="zoom_minus_btn"
         scale_image="true"
         top_delta="44"
         left_delta="0"
         width="16">
        <commit_callback
           function="Zoom.minus" />
        <mouse_held_callback
           function="Zoom.minus" />
     </button>
     </layout_panel>

            <layout_panel
             name="panel_track"
             user_resize="false"
             height="80"
             width="80">
     
     <joystick_track
     follows="all"
     height="80"
     width="80"
     image_selected="Cam_Tracking_In"
     image_unselected="Cam_Tracking_Out"
     layout="topleft"
     left_delta="0"
     name="cam_track_stick"
     quadrant="left"
     scale_image="true"
     sound_flags="3"
     tool_tip="Move camera up and down, left and right"
     top="0"/>
    </layout_panel>
    </layout_stack>

    </panel>
    
        <panel
     border="false"
     height="22"
     layout="topleft"
     left="5"
     top="0"
<<<<<<< HEAD
     follows="top|left"
     name="buttons_view"
     width="56">
        <panel_camera_item
          name="front_view"
          tool_tip="Front view"
          width="18"
          height="18"
          layout="topleft"
          left="0">
            <panel_camera_item.mousedown_callback
            function="CameraPresets.ChangeView"
            parameter="front_view" />
            <panel_camera_item.icon_over
            top="18"
            height="18"
            width="18" />
            <panel_camera_item.icon_selected
            top="18"
            height="18"
            width="18" />
            <panel_camera_item.picture
            top="18"
            height="18"
            width="18"
            image_name="Cam_Preset_Front_Off" />
            <panel_camera_item.selected_picture
            top="18"
            height="18"
            width="18"
            image_name="Cam_Preset_Front_On" />
            <panel_camera_item.text
            width="0"
            name="front_view_text">
            ""
            </panel_camera_item.text>
        </panel_camera_item>
        <panel_camera_item
          name="group_view"
          tool_tip="Side view"
          width="18"
          height="18"
          layout="topleft"
          left_delta="20"
          top_delta="0">
            <panel_camera_item.mousedown_callback
            function="CameraPresets.ChangeView"
            parameter="group_view" />
            <panel_camera_item.icon_over
            top="18"
            height="18"
            width="18" />
            <panel_camera_item.icon_selected
            top="18"
            height="18"
            width="18" />
            <panel_camera_item.picture
            top="18"
            height="18"
            width="18"
            image_name="Cam_Preset_Side_Off" />
            <panel_camera_item.selected_picture
            top="18"
            height="18"
            width="18"
            image_name="Cam_Preset_Side_On" />
            <panel_camera_item.text
            width="0"
            name="group_view_text">
            ""
            </panel_camera_item.text>
        </panel_camera_item>
        <panel_camera_item
          name="rear_view"
          tool_tip="Rear view"
          width="18"
          height="18"
          layout="topleft"
          left_delta="20"
          top_delta="0">
            <panel_camera_item.mousedown_callback
            function="CameraPresets.ChangeView"
            parameter="rear_view" />
            <panel_camera_item.icon_over
            top="18"
            height="18"
            width="18" />
            <panel_camera_item.icon_selected
            top="18"
            height="18"
            width="18" />
            <panel_camera_item.picture
            top="18"
            height="18"
            width="18"
            image_name="Cam_Preset_Back_Off" />
            <panel_camera_item.selected_picture
            top="18"
            height="18"
            width="18"
            image_name="Cam_Preset_Back_On" />
            <panel_camera_item.text
            width="0"
            name="rear_view_text">
            ""
            </panel_camera_item.text>
        </panel_camera_item>
    </panel>
    
    <panel
     border="false"
     height="22"
     layout="topleft"
     follows="top|left"
     left_pad="4"
     top="0"
     name="buttons"
     width="58">
        <panel_camera_item
          name="object_view"
          tool_tip="Object view"
          width="18"
          height="18"
          layout="topleft"
          left_delta="0"
          top_pad="4">
            <panel_camera_item.mousedown_callback
            function="CameraPresets.ChangeView"
            parameter="object_view" />
            <panel_camera_item.icon_over
            top="18"
            height="18"
            width="18" />
            <panel_camera_item.icon_selected
            top="18"
            height="18"
            width="18" />
            <panel_camera_item.picture
            top="18"
            height="18"
            width="18"
            image_name="Object_View_Off" />
            <panel_camera_item.selected_picture
            top="18"
            height="18"
            width="18"
            image_name="Object_View_On" />
            <panel_camera_item.text
            width="0"
            name="object_view_text">
            ""
            </panel_camera_item.text>
        </panel_camera_item>
        <panel_camera_item
          name="mouselook_view"
          tool_tip="Mouselook view"
          width="18"
          height="18"
          layout="topleft"
          left_delta="20"
          top_delta="0">
            <panel_camera_item.mousedown_callback
            function="CameraPresets.ChangeView"
            parameter="mouselook_view" />
            <panel_camera_item.icon_over
            top="18"
            height="18"
            width="18" />
            <panel_camera_item.icon_selected
            top="18"
            height="18"
            width="18" />
            <panel_camera_item.picture
            top="18"
            height="18"
            width="18"
            image_name="MouseLook_View_Off" />
            <panel_camera_item.selected_picture
            top="18"
            height="18"
            width="18"
            image_name="MouseLook_View_On" />
            <panel_camera_item.text
            width="0"
            name="mouselook_view_text">
            ""
            </panel_camera_item.text>
        </panel_camera_item>
        <panel_camera_item
          name="reset_view"
          tool_tip="Reset view"
          width="18"
          height="18"
          layout="topleft"
          left_delta="20"
          top_delta="0">
            <panel_camera_item.mousedown_callback
            function="CameraPresets.ChangeView"
            parameter="reset_view" />
            <panel_camera_item.icon_over
            top="18"
            height="18"
            width="18" />
            <panel_camera_item.icon_selected
            top="18"
            height="18"
            width="18" />
            <panel_camera_item.picture
            top="18"
            height="18"
            width="18"
            image_name="StopReload_Off" />
            <panel_camera_item.selected_picture
            top="18"
            height="18"
            width="18"
            image_name="StopReload_Over" />
            <panel_camera_item.text
            width="0"
            name="reset_view_text">
            ""
            </panel_camera_item.text>
        </panel_camera_item>
    </panel>
=======
     mouse_opaque="false"
     name="controls"
     width="220">
         <!--TODO: replace + - images -->
         <panel
            border="false"
            class="camera_zoom_panel"
            height="123"
            layout="topleft"
            left="0"
            mouse_opaque="false"
            name="zoom"
            top="0"
            width="220">
           <joystick_rotate
              follows="top|left"
              height="78"
              layout="topleft"
              left="7"
              name="cam_rotate_stick"
              quadrant="left"
              sound_flags="3"
              visible="true"
              tool_tip="Orbit camera around focus"
              top="25"
              width="78" />
           <button
              follows="top|left"
              height="18"
              image_disabled="AddItem_Disabled"
              image_selected="AddItem_Press"
              image_unselected="AddItem_Off"
              layout="topleft"
              left_pad="14" 
              name="zoom_plus_btn"
              width="18"
              top="23">
             <commit_callback
                function="Zoom.plus" />
             <mouse_held_callback
                function="Zoom.plus" />
           </button>
           <slider_bar
              height="50"
              layout="topleft"
              name="zoom_slider"
              orientation="vertical"
              tool_tip="Zoom camera toward focus"
              top_pad="0"
              min_val="0"
              max_val="1" 
              width="18">
             <commit_callback function="Slider.value_changed"/>
           </slider_bar>
           <button
              follows="top|left"
              height="18"
              image_disabled="MinusItem_Disabled"
              image_selected="MinusItem_Press"
              image_unselected="MinusItem_Off"
              layout="topleft"
              name="zoom_minus_btn"
              top_pad="0"
              width="18">
             <commit_callback
                function="Zoom.minus" />
             <mouse_held_callback
                function="Zoom.minus" />
           </button>
         <joystick_track
         follows="top|left"
         height="78"
         image_selected="Cam_Tracking_In"
         image_unselected="Cam_Tracking_Out"
         layout="topleft"
         left="133"
         name="cam_track_stick"
         quadrant="left"
         scale_image="false"
         sound_flags="3"
         tool_tip="Move camera up and down, left and right"
         top="25"
         width="78"/>
         <text
          type="string"
          length="1"
          follows="left|top"
          height="15"
          layout="topleft"
          left="41"
          top_pad="9"
          name="precise_ctrs_label"
          width="200">
            Use precise controls
        </text>
        </panel>
    </panel>
    <panel
     follows="all"
     height="102"
     layout="topleft"
     left_pad="2"
     name="buttons_panel"
     top="22"
     width="212">
    <panel_camera_item
      name="front_view"
      tool_tip="Front View"
      width="30">
      <panel_camera_item.mousedown_callback
        function="CameraPresets.ChangeView"
        parameter="front_view" />
      <panel_camera_item.picture
        image_name="Cam_Preset_Front_Off" />
      <panel_camera_item.selected_picture
        image_name="Cam_Preset_Front_On" />
    </panel_camera_item>
    <panel_camera_item
      name="group_view"
      tool_tip="Side View"
      width="30"
      left_pad="4">
      <panel_camera_item.mousedown_callback
        function="CameraPresets.ChangeView"
        parameter="group_view" />
      <panel_camera_item.picture
        image_name="Cam_Preset_Side_Off" />
      <panel_camera_item.selected_picture
        image_name="Cam_Preset_Side_On" />
    </panel_camera_item>
    <panel_camera_item
      name="rear_view"
      tool_tip="Rear View"
      width="30"
      left_pad="4">
      <panel_camera_item.mousedown_callback
        function="CameraPresets.ChangeView"
        tool_tip="Rear View"
        parameter="rear_view" />
      <panel_camera_item.picture
        image_name="Cam_Preset_Back_Off" />
      <panel_camera_item.selected_picture
        image_name="Cam_Preset_Back_On" />
    </panel_camera_item>
    <panel_camera_item
        name="object_view"
        tool_tip="Object View"
        width="30"
        left_pad="4">
        <panel_camera_item.mousedown_callback
          function="CameraPresets.ChangeView"
          parameter="object_view" />
        <panel_camera_item.picture
          image_name="Object_View_Off" />
        <panel_camera_item.selected_picture
          image_name="Object_View_On" />
      </panel_camera_item>
      <panel_camera_item
        name="mouselook_view"
        tool_tip="Mouselook View"
        width="30"
        left_pad="4">
        <panel_camera_item.mousedown_callback
          function="CameraPresets.ChangeView"
          parameter="mouselook_view" />
        <panel_camera_item.picture
          image_name="MouseLook_View_Off" />
        <panel_camera_item.selected_picture
          image_name="MouseLook_View_On" />
      </panel_camera_item>
      <combo_box
        height="23"
        left="0"
        mouse_opaque="true"
        name="preset_combo"
        top_pad="10"
        width="136">
        <combo_box.item
         label="Use preset"
         name="Use preset"
         value="default" />
      </combo_box>
      <button
        height="16"
        width="16"  
        layout="topleft"
        mouse_opaque="true"
        name="gear_btn"
        tool_tip="My Camera Presets"
        top_delta="3"
        left_pad="10" 
        image_selected="Icon_Gear"
        image_pressed="Icon_Gear"
        image_unselected="Icon_Gear"
        is_toggle="true">
        <button.commit_callback
          function="CameraPresets.ShowPresetsList"/>
      </button>
      <button
        follows="top|left"
        height="25"
        label="Save as preset..."
        layout="topleft"
        left="0"
        name="save_preset_btn"
        top_pad="18"
        width="150">
        <button.commit_callback
          function="CameraPresets.Save"/>
      </button>
  </panel>
>>>>>>> 16015cfb
</floater><|MERGE_RESOLUTION|>--- conflicted
+++ resolved
@@ -1,20 +1,5 @@
 <?xml version="1.0" encoding="utf-8" standalone="yes" ?>
-<!-- header_height="0"-->
 <floater
-<<<<<<< HEAD
- legacy_header_height="0"
- header_height="0"
- bg_opaque_image="Window_NoTitle_Foreground"
- bg_alpha_image="Window_NoTitle_Foreground"
- can_dock="false"
- can_minimize="false"
- can_resize="true"
- can_close="false"
- chrome="true"
- follows="bottom"
- height="77"
- min_height="77"
-=======
  positioning="specified"
  right="-460"
  bottom="-50"
@@ -23,33 +8,15 @@
  can_minimize="true"
  can_close="true"
  height="135"
->>>>>>> 16015cfb
  layout="topleft"
  name="camera_floater"
  help_topic="camera_floater"
- save_rect="true"
  save_visibility="true"
- save_dock_state="false"
  single_instance="true"
-<<<<<<< HEAD
- show_title="false"
- width="155"
- min_width="155">
-    <!-- presence of the string "use_flat_ui" allows a cam floater without mode switches  -->
-    <floater.string
-     name="use_flat_ui">
-    </floater.string>
-
-    <!-- "flat_ui_title" is the title of the cam floater if without mode switches  -->
-    <floater.string
-     name="flat_ui_title">
-    </floater.string>
-=======
- title="CAMERA CONTROLS"
+ title="Camera Controls"
  chrome="true"
  save_rect="true"
- width="400">
->>>>>>> 16015cfb
+ width="340">
     <floater.string
      name="rotate_tooltip">
         Rotate Camera Around Focus
@@ -63,388 +30,19 @@
         Move Camera Up and Down, Left and Right
     </floater.string>
     <floater.string
-     name="camera_modes_title">
-camera_modes_title
-    </floater.string>
-    <floater.string
-     name="pan_mode_title">
-pan_mode_title
-    </floater.string>
-    <floater.string
-     name="presets_mode_title">
-presets_mode_title
-    </floater.string>
-    <floater.string
      name="free_mode_title">
-free_mode_title
+        View Object
     </floater.string>
     <string name="inactive_combo_text">Use preset</string>
     <panel
-       border="false"
-       class="camera_zoom_panel"
-       height="50"
-       layout="topleft"
-       left="2"
-       mouse_opaque="false"
-       name="zoom"
-       follows="all"
-       top="25"
-       width="150">
-
-       <layout_stack
-             top="0"
-             enabled="true"
-             height="50"
-             left="0"
-             mouse_opaque="true"
-             name="camera_view_layout_stack"
-             orientation="horizontal"
-             width="150"
-             follows="all">
-
-            <layout_panel
-             name="camera_rotate_layout_panel"
-             user_resize="false"
-             height="80"
-             width="80">
-
-      <joystick_rotate
-         follows="all"
-         height="80"
-         width="80"
-         image_selected="Cam_Rotate_In"
-         image_unselected="Cam_Rotate_Out"
-         layout="topleft"
-         left="0"
-         mouse_opaque="false"
-         name="cam_rotate_stick"
-         quadrant="left"
-         scale_image="true"
-         sound_flags="3"
-         visible="true"
-         tool_tip="Orbit camera around focus"
-		 held_down_delay.seconds="0.0"
-         top="0" />
-    </layout_panel>
-    
-            <layout_panel
-             name="camera_zoom_layout_panel"
-             auto_resize="false"
-             user_resize="false"
-             height="70"
-             width="16">
-             
-             
-      <button
-         follows="top|left"
-         height="16"
-         image_disabled="AddItem_Disabled"
-         image_selected="AddItem_Press"
-         image_unselected="AddItem_Off"
-         layout="topleft"
-         left_delta="-2" 
-         name="zoom_plus_btn"
-         scale_image="false"
-         width="16"
-         top="0">
-        <commit_callback
-           function="Zoom.plus" />
-        <mouse_held_callback
-           function="Zoom.plus" />
-      </button>
-      <slider_bar
-         height="48"
-         layout="topleft"
-         name="zoom_slider"
-         orientation="vertical"
-         follows="top|left|bottom"
-         tool_tip="Zoom camera toward focus"
-         top_delta="13"
-         left_delta="1"
-         min_val="0"
-         max_val="1" 
-         width="16">
-        <commit_callback function="Slider.value_changed"/>
-      </slider_bar>
-      <button
-         follows="bottom|left"
-         height="16"
-         image_disabled="MinusItem_Disabled"
-         image_selected="MinusItem_Press"
-         image_unselected="MinusItem_Off"
-         layout="topleft"
-         name="zoom_minus_btn"
-         scale_image="true"
-         top_delta="44"
-         left_delta="0"
-         width="16">
-        <commit_callback
-           function="Zoom.minus" />
-        <mouse_held_callback
-           function="Zoom.minus" />
-     </button>
-     </layout_panel>
-
-            <layout_panel
-             name="panel_track"
-             user_resize="false"
-             height="80"
-             width="80">
-     
-     <joystick_track
-     follows="all"
-     height="80"
-     width="80"
-     image_selected="Cam_Tracking_In"
-     image_unselected="Cam_Tracking_Out"
+     border="false"
+     height="123"
      layout="topleft"
-     left_delta="0"
-     name="cam_track_stick"
-     quadrant="left"
-     scale_image="true"
-     sound_flags="3"
-     tool_tip="Move camera up and down, left and right"
-     top="0"/>
-    </layout_panel>
-    </layout_stack>
-
-    </panel>
-    
-        <panel
-     border="false"
-     height="22"
-     layout="topleft"
-     left="5"
+     left="2"
      top="0"
-<<<<<<< HEAD
-     follows="top|left"
-     name="buttons_view"
-     width="56">
-        <panel_camera_item
-          name="front_view"
-          tool_tip="Front view"
-          width="18"
-          height="18"
-          layout="topleft"
-          left="0">
-            <panel_camera_item.mousedown_callback
-            function="CameraPresets.ChangeView"
-            parameter="front_view" />
-            <panel_camera_item.icon_over
-            top="18"
-            height="18"
-            width="18" />
-            <panel_camera_item.icon_selected
-            top="18"
-            height="18"
-            width="18" />
-            <panel_camera_item.picture
-            top="18"
-            height="18"
-            width="18"
-            image_name="Cam_Preset_Front_Off" />
-            <panel_camera_item.selected_picture
-            top="18"
-            height="18"
-            width="18"
-            image_name="Cam_Preset_Front_On" />
-            <panel_camera_item.text
-            width="0"
-            name="front_view_text">
-            ""
-            </panel_camera_item.text>
-        </panel_camera_item>
-        <panel_camera_item
-          name="group_view"
-          tool_tip="Side view"
-          width="18"
-          height="18"
-          layout="topleft"
-          left_delta="20"
-          top_delta="0">
-            <panel_camera_item.mousedown_callback
-            function="CameraPresets.ChangeView"
-            parameter="group_view" />
-            <panel_camera_item.icon_over
-            top="18"
-            height="18"
-            width="18" />
-            <panel_camera_item.icon_selected
-            top="18"
-            height="18"
-            width="18" />
-            <panel_camera_item.picture
-            top="18"
-            height="18"
-            width="18"
-            image_name="Cam_Preset_Side_Off" />
-            <panel_camera_item.selected_picture
-            top="18"
-            height="18"
-            width="18"
-            image_name="Cam_Preset_Side_On" />
-            <panel_camera_item.text
-            width="0"
-            name="group_view_text">
-            ""
-            </panel_camera_item.text>
-        </panel_camera_item>
-        <panel_camera_item
-          name="rear_view"
-          tool_tip="Rear view"
-          width="18"
-          height="18"
-          layout="topleft"
-          left_delta="20"
-          top_delta="0">
-            <panel_camera_item.mousedown_callback
-            function="CameraPresets.ChangeView"
-            parameter="rear_view" />
-            <panel_camera_item.icon_over
-            top="18"
-            height="18"
-            width="18" />
-            <panel_camera_item.icon_selected
-            top="18"
-            height="18"
-            width="18" />
-            <panel_camera_item.picture
-            top="18"
-            height="18"
-            width="18"
-            image_name="Cam_Preset_Back_Off" />
-            <panel_camera_item.selected_picture
-            top="18"
-            height="18"
-            width="18"
-            image_name="Cam_Preset_Back_On" />
-            <panel_camera_item.text
-            width="0"
-            name="rear_view_text">
-            ""
-            </panel_camera_item.text>
-        </panel_camera_item>
-    </panel>
-    
-    <panel
-     border="false"
-     height="22"
-     layout="topleft"
-     follows="top|left"
-     left_pad="4"
-     top="0"
-     name="buttons"
-     width="58">
-        <panel_camera_item
-          name="object_view"
-          tool_tip="Object view"
-          width="18"
-          height="18"
-          layout="topleft"
-          left_delta="0"
-          top_pad="4">
-            <panel_camera_item.mousedown_callback
-            function="CameraPresets.ChangeView"
-            parameter="object_view" />
-            <panel_camera_item.icon_over
-            top="18"
-            height="18"
-            width="18" />
-            <panel_camera_item.icon_selected
-            top="18"
-            height="18"
-            width="18" />
-            <panel_camera_item.picture
-            top="18"
-            height="18"
-            width="18"
-            image_name="Object_View_Off" />
-            <panel_camera_item.selected_picture
-            top="18"
-            height="18"
-            width="18"
-            image_name="Object_View_On" />
-            <panel_camera_item.text
-            width="0"
-            name="object_view_text">
-            ""
-            </panel_camera_item.text>
-        </panel_camera_item>
-        <panel_camera_item
-          name="mouselook_view"
-          tool_tip="Mouselook view"
-          width="18"
-          height="18"
-          layout="topleft"
-          left_delta="20"
-          top_delta="0">
-            <panel_camera_item.mousedown_callback
-            function="CameraPresets.ChangeView"
-            parameter="mouselook_view" />
-            <panel_camera_item.icon_over
-            top="18"
-            height="18"
-            width="18" />
-            <panel_camera_item.icon_selected
-            top="18"
-            height="18"
-            width="18" />
-            <panel_camera_item.picture
-            top="18"
-            height="18"
-            width="18"
-            image_name="MouseLook_View_Off" />
-            <panel_camera_item.selected_picture
-            top="18"
-            height="18"
-            width="18"
-            image_name="MouseLook_View_On" />
-            <panel_camera_item.text
-            width="0"
-            name="mouselook_view_text">
-            ""
-            </panel_camera_item.text>
-        </panel_camera_item>
-        <panel_camera_item
-          name="reset_view"
-          tool_tip="Reset view"
-          width="18"
-          height="18"
-          layout="topleft"
-          left_delta="20"
-          top_delta="0">
-            <panel_camera_item.mousedown_callback
-            function="CameraPresets.ChangeView"
-            parameter="reset_view" />
-            <panel_camera_item.icon_over
-            top="18"
-            height="18"
-            width="18" />
-            <panel_camera_item.icon_selected
-            top="18"
-            height="18"
-            width="18" />
-            <panel_camera_item.picture
-            top="18"
-            height="18"
-            width="18"
-            image_name="StopReload_Off" />
-            <panel_camera_item.selected_picture
-            top="18"
-            height="18"
-            width="18"
-            image_name="StopReload_Over" />
-            <panel_camera_item.text
-            width="0"
-            name="reset_view_text">
-            ""
-            </panel_camera_item.text>
-        </panel_camera_item>
-    </panel>
-=======
      mouse_opaque="false"
      name="controls"
-     width="220">
+     width="190">
          <!--TODO: replace + - images -->
          <panel
             border="false"
@@ -460,7 +58,7 @@
               follows="top|left"
               height="78"
               layout="topleft"
-              left="7"
+              left="2"
               name="cam_rotate_stick"
               quadrant="left"
               sound_flags="3"
@@ -475,7 +73,7 @@
               image_selected="AddItem_Press"
               image_unselected="AddItem_Off"
               layout="topleft"
-              left_pad="14" 
+              left_pad="4" 
               name="zoom_plus_btn"
               width="18"
               top="23">
@@ -517,7 +115,7 @@
          image_selected="Cam_Tracking_In"
          image_unselected="Cam_Tracking_Out"
          layout="topleft"
-         left="133"
+         left_pad="4"
          name="cam_track_stick"
          quadrant="left"
          scale_image="false"
@@ -545,12 +143,12 @@
      layout="topleft"
      left_pad="2"
      name="buttons_panel"
-     top="22"
+     top="17"
      width="212">
     <panel_camera_item
       name="front_view"
       tool_tip="Front View"
-      width="30">
+      width="25">
       <panel_camera_item.mousedown_callback
         function="CameraPresets.ChangeView"
         parameter="front_view" />
@@ -562,7 +160,7 @@
     <panel_camera_item
       name="group_view"
       tool_tip="Side View"
-      width="30"
+      width="25"
       left_pad="4">
       <panel_camera_item.mousedown_callback
         function="CameraPresets.ChangeView"
@@ -575,7 +173,7 @@
     <panel_camera_item
       name="rear_view"
       tool_tip="Rear View"
-      width="30"
+      width="25"
       left_pad="4">
       <panel_camera_item.mousedown_callback
         function="CameraPresets.ChangeView"
@@ -589,7 +187,7 @@
     <panel_camera_item
         name="object_view"
         tool_tip="Object View"
-        width="30"
+        width="25"
         left_pad="4">
         <panel_camera_item.mousedown_callback
           function="CameraPresets.ChangeView"
@@ -602,7 +200,7 @@
       <panel_camera_item
         name="mouselook_view"
         tool_tip="Mouselook View"
-        width="30"
+        width="25"
         left_pad="4">
         <panel_camera_item.mousedown_callback
           function="CameraPresets.ChangeView"
@@ -617,8 +215,8 @@
         left="0"
         mouse_opaque="true"
         name="preset_combo"
-        top_pad="10"
-        width="136">
+        top_pad="5"
+        width="122">
         <combo_box.item
          label="Use preset"
          name="Use preset"
@@ -632,7 +230,7 @@
         name="gear_btn"
         tool_tip="My Camera Presets"
         top_delta="3"
-        left_pad="10" 
+        left_pad="3" 
         image_selected="Icon_Gear"
         image_pressed="Icon_Gear"
         image_unselected="Icon_Gear"
@@ -642,16 +240,15 @@
       </button>
       <button
         follows="top|left"
-        height="25"
+        height="23"
         label="Save as preset..."
         layout="topleft"
         left="0"
         name="save_preset_btn"
-        top_pad="18"
-        width="150">
+        top_pad="7"
+        width="143">
         <button.commit_callback
           function="CameraPresets.Save"/>
       </button>
   </panel>
->>>>>>> 16015cfb
 </floater>