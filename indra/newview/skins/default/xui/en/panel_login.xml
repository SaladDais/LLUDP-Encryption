<panel
  follows="all"
  height="768"
  layout="topleft"
  name="panel_login"
  focus_root="true"
  background_visible="true"
  bg_opaque_color="0.16 0.16 0.16 1"
  background_opaque="true"
  width="1024">
  <panel.string
    name="forgot_password_url">
    http://secondlife.com/account/request.php
  </panel.string>
  <layout_stack
  follows="left|right|top"
  height="172"
  min_height="172"
  left="0"
  name="ui_stack"
  orientation="horizontal"
  top="10"
  width="1024">
    <layout_panel
      height="172"
      auto_resize="true"
      name="ui_elastic_pad_left"
      width="32" />
    <layout_panel
      auto_resize="false"
      follows="left|right|top"
      name="ui_container"
      width="1000"
      left="0"
      top="0"
      height="172">
  <icon
    height="73"
    width="165"
    image_name="login_sl_logo"
    left="0"
    top="25"
    name="sl_logo_small" />
  <combo_box
    left_pad="22"
    bottom_delta="-7"
    allow_text_entry="true"
    follows="left|top"
    height="32"
    label="Username"
    combo_editor.font="SansSerifLarge"
    max_chars="128"
    commit_on_focus_lost="false"
    combo_editor.prevalidate_callback="ascii"
    tool_tip="The username you chose when you registered, like bobsmith12 or Steller Sunshine"
    name="username_combo"
    width="232">
    <combo_box.combo_editor
      text_pad_left="8" 
      bg_image_always_focused="true"/>
    <combo_box.combo_button
      visible="false" />
    <combo_box.drop_down_button
      visible="false" />
  </combo_box>
  <line_editor
    follows="left|top"
    height="32"
    left_pad="-11"
    max_length_bytes="16"
    text_pad_left="8"
    name="password_edit"
    label="Password"
  	bg_image_always_focused="true"
    font="SansSerifLarge"
    is_password="true"
    select_on_focus="true"
    commit_on_focus_lost="false"
    bottom_delta="0"
<<<<<<< HEAD
    width="200" />
  <check_box
    control_name="RememberPassword"
    follows="left|top"
    font="SansSerifMedium"
    left_pad="20"
    bottom_delta="-14"
    height="24"
    label="Remember me"
    check_button.bottom="3"
    name="remember_check"
    width="145" />
  <text
    follows="left|top"
    font="SansSerifMedium"
    text_color="EmphasisColor"
    height="16"
    name="forgot_password_text"
    left_delta="0"
    bottom_delta="16"
    width="200">
    Forgotten password
  </text>
  <button
    follows="left|top"
    image_unselected="PushButton_Login"
    image_pressed="PushButton_Login_Pressed"
    image_hover="PushButton_Login_Over"
    label="Log In"
    label_color="White"
    font="SansSerifMedium"
    name="connect_btn"
    enabled="true"
    left="0"
    width="80"
    height="26"
    bottom_delta="44" />
  <text
    follows="left|top"
    font="SansSerifLarge"
    height="24"
    name="At_My_Last_Location_Label"
    left_pad="8"
    bottom_delta="1"
    width="110">
    at last location
  </text>
=======
    width="165" />
>>>>>>> fde08682
  <combo_box
    allow_text_entry="true"
    control_name="NextLoginLocation"    
    follows="left|top"
    label="My favorite places"
    height="32"
    max_chars="128"
    combo_editor.font="SansSerifLarge"
    left_pad="15"
    bottom_delta="0"
    name="start_location_combo"
    width="175"
    combo_button.scale_image="true">
    <combo_box.combo_editor
      bg_image_always_focused="true"
      text_pad_left="8"/>
    <combo_box.item
      label="My last location"
      name="MyLastLocation"
      value="last" />
    <combo_box.item
      label="My home"
      name="MyHome"
      value="home" />     
  </combo_box>
  <button
    follows="left|top"
    image_unselected="PushButton_Login"
    image_pressed="PushButton_Login_Pressed"
    image_hover="PushButton_Login_Over"
    label="Log In"
    label_color="White"
    font="SansSerifMedium"
    name="connect_btn"
    enabled="true"    
    width="120"
    height="32"
  	left_pad="15"
    bottom_delta="0" />  
  <check_box
    control_name="RememberPassword"
    follows="left|top"
<<<<<<< HEAD
    width="170"
    height="26"
    left_pad="30"
    text_pad_left="8"
    name="location_edit"
    label="Type a location"
=======
>>>>>>> fde08682
    font="SansSerifMedium"
    left="185"
    bottom_delta="21"  	
    height="24"
    label="Remember me"
    check_button.bottom="3"
    name="remember_check"
    width="145" />
  <text
    follows="left|top"
    font="SansSerifMedium"
    text_color="EmphasisColor"
    height="16"
    name="forgot_password_text"
    left="408"    
    bottom_delta="0"
    width="200">
    Forgotten password
  </text> 
  <combo_box
    allow_text_entry="false"
    font="SansSerifTiny"
    follows="left|top"
    height="26"
  	left="588"
  	bottom_delta="10"
    max_chars="128"
<<<<<<< HEAD
    label="Select grid"
    left_pad="30"
    bottom_delta="0"
=======
    label="Select grid"    
>>>>>>> fde08682
    layout="topleft"
    name="server_combo"
<<<<<<< HEAD
    width="148" />
    </layout_panel>
    <layout_panel
=======
    width="149" />	
  </layout_panel>
  <layout_panel
>>>>>>> fde08682
      height="172"
      auto_resize="true"
      name="ui_elastic_pad_right"
      width="32" />
  </layout_stack>
  <web_browser
    tab_stop="false"
    trusted_content="true"
    bg_opaque_color="Black"
    border_visible="false"
    follows="all"
    left="0"
    name="login_html"
    start_url=""
    top="154"
    height="600"
    width="1024" />
</panel><|MERGE_RESOLUTION|>--- conflicted
+++ resolved
@@ -77,57 +77,7 @@
     select_on_focus="true"
     commit_on_focus_lost="false"
     bottom_delta="0"
-<<<<<<< HEAD
-    width="200" />
-  <check_box
-    control_name="RememberPassword"
-    follows="left|top"
-    font="SansSerifMedium"
-    left_pad="20"
-    bottom_delta="-14"
-    height="24"
-    label="Remember me"
-    check_button.bottom="3"
-    name="remember_check"
-    width="145" />
-  <text
-    follows="left|top"
-    font="SansSerifMedium"
-    text_color="EmphasisColor"
-    height="16"
-    name="forgot_password_text"
-    left_delta="0"
-    bottom_delta="16"
-    width="200">
-    Forgotten password
-  </text>
-  <button
-    follows="left|top"
-    image_unselected="PushButton_Login"
-    image_pressed="PushButton_Login_Pressed"
-    image_hover="PushButton_Login_Over"
-    label="Log In"
-    label_color="White"
-    font="SansSerifMedium"
-    name="connect_btn"
-    enabled="true"
-    left="0"
-    width="80"
-    height="26"
-    bottom_delta="44" />
-  <text
-    follows="left|top"
-    font="SansSerifLarge"
-    height="24"
-    name="At_My_Last_Location_Label"
-    left_pad="8"
-    bottom_delta="1"
-    width="110">
-    at last location
-  </text>
-=======
     width="165" />
->>>>>>> fde08682
   <combo_box
     allow_text_entry="true"
     control_name="NextLoginLocation"    
@@ -170,15 +120,6 @@
   <check_box
     control_name="RememberPassword"
     follows="left|top"
-<<<<<<< HEAD
-    width="170"
-    height="26"
-    left_pad="30"
-    text_pad_left="8"
-    name="location_edit"
-    label="Type a location"
-=======
->>>>>>> fde08682
     font="SansSerifMedium"
     left="185"
     bottom_delta="21"  	
@@ -206,24 +147,12 @@
   	left="588"
   	bottom_delta="10"
     max_chars="128"
-<<<<<<< HEAD
-    label="Select grid"
-    left_pad="30"
-    bottom_delta="0"
-=======
     label="Select grid"    
->>>>>>> fde08682
     layout="topleft"
     name="server_combo"
-<<<<<<< HEAD
-    width="148" />
-    </layout_panel>
-    <layout_panel
-=======
     width="149" />	
   </layout_panel>
   <layout_panel
->>>>>>> fde08682
       height="172"
       auto_resize="true"
       name="ui_elastic_pad_right"
