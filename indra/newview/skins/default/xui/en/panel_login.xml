<?xml version="1.0" encoding="utf-8" standalone="yes" ?>
<panel
follows="all"
height="600"
layout="topleft"
left="0"
name="panel_login"
focus_root="true" 
top="600"
 width="996">
<panel.string
     name="create_account_url">
       http://join.secondlife.com/
</panel.string>
<panel.string
     name="real_url" translate="false">
       http://phoenixviewer.com/app/loginFSbeta/
</panel.string>
    <string name="reg_in_client_url" translate="false">
     http://secondlife.eniac15.lindenlab.com/reg-in-client/
</string>
<panel.string
     name="forgot_password_url">
       http://secondlife.com/account/request.php
</panel.string>
<!-- *NOTE: Custom resize logic for login_html in llpanellogin.cpp -->
<web_browser
  tab_stop="false" 
trusted_content="true" 
bg_opaque_color="Black"
border_visible="false"
bottom="600"
follows="all"
hide_loading="true"
left="0"
name="login_html"
start_url=""
top="0"
height="600"
     width="980" />
<layout_stack
follows="left|bottom|right"
name="login_widgets"
layout="topleft"
orientation="horizontal"
top="519"
width="996"
height="80">
<layout_panel
auto_resize="false"
follows="left|bottom"
name="login"
layout="topleft"
<<<<<<< HEAD
width="720"
min_width="720"
=======
width="705"
min_width="705"
>>>>>>> 113f532e
user_resize="false"
height="80">
<text
follows="left|bottom"
font="SansSerifSmall"
height="16"
name="username_text"
top="20"
left="20"
width="150">
Username:
</text>
<combo_box
allow_text_entry="true"
follows="left|bottom"
height="22"
left_delta="0"
max_chars="128"
<<<<<<< HEAD
prevalidate_callback="ascii"
select_on_focus="true"
tool_tip="The account name you chose when you registered, like bobsmith12 or Steller Sunshine"
=======
combo_editor.prevalidate_callback="ascii"
tool_tip="The username you chose when you registered, like bobsmith12 or Steller Sunshine"
>>>>>>> 113f532e
top_pad="0"
name="username_combo"
width="178">
  <combo_box.combo_button
   visible ="false"/>
  <combo_box.drop_down_button
   visible ="false"/>
</combo_box>
<text
follows="left|bottom"
font="SansSerifSmall"
height="15"
left_pad="-19"
name="password_text"
top="20"
    width="150">
       Password:
</text>
<line_editor
follows="left|bottom"
  height="22"
  max_length_bytes="16"
name="password_edit"
is_password="true" 
select_on_focus="true"
  top_pad="0"
  width="135" />
 <check_box
control_name="RememberPassword"
follows="left|bottom"
font="SansSerifSmall"
height="16"
label="Remember password"
  top_pad="3"
  name="remember_check"
 width="135" />
<button
  follows="left|bottom"
  height="23"
  image_selected="PushButton_On_Selected"
  label="Log In"
  label_color="White"
  layout="topleft"
  left_pad="8"
  name="connect_btn"
  top="35"
  width="90" />
 <text
  follows="left|bottom"
  font="SansSerifSmall"
  height="15"
  left_pad="10"
  name="mode_selection_text"
  top="20"
  width="130">
       Mode:
 </text>
<combo_box
  follows="left|bottom"
  height="23"
  max_chars="128"
  tool_tip="Select your mode. Choose Basic for fast, easy exploration and chat. Choose Advanced to access more features."
  top_pad="0"
  name="mode_combo"
  width="110">
<combo_box.item
  label="Basic"
  name="Basic"
  value="settings_minimal.xml" />
<combo_box.item
  label="Advanced"
  name="Advanced"
  value="" />
</combo_box>
  <text
  follows="left|bottom"
  font="SansSerifSmall"
  height="15"
  left_pad="8"
  name="start_location_text"
<<<<<<< HEAD
top="20"
  width="170">
=======
  top="20"
  width="130">
>>>>>>> 113f532e
       Start at:
 </text>
<combo_box
allow_text_entry="true"
control_name="NextLoginLocation"
  follows="left|bottom"
  height="23"
max_chars="128"
top_pad="0"
name="start_location_combo"
     width="165">
<combo_box.item
label="Last location"
name="MyLastLocation"
         value="last" />
<combo_box.item
label="Home"
name="MyHome"
         value="home" />
<combo_box.item
label="&lt;Type region name&gt;"
name="Typeregionname"   value="" />
</combo_box>
  <text
follows="left|bottom"
font="SansSerifSmall"
height="15"
left_pad="8"
name="grid_selection_text"
top="20"
width="100">
    Log onto Grid:
  </text>
<combo_box
allow_text_entry="true"
font="SansSerifSmall"
   follows="left|right|bottom"
   height="23"
   max_chars="256"
layout="topleft"
top_pad="0"
name="server_combo"
width="120"
  visible="false" />
</layout_panel>
<layout_panel
tab_stop="false"
follows="right|bottom"
name="links"
width="205"
min_width="205"
user_resize="false"
height="80">
   <text
follows="right|bottom"
font="SansSerifSmall"
text_color="SchemeLightest"
halign="right"
height="16"
top="12"
right="-10"
name="create_new_account_text"
  width="200">
       Sign up
 </text>
<text
follows="right|bottom"
font="SansSerifSmall"
text_color="SchemeLightest"
halign="right"
height="16"
name="forgot_password_text"
top_pad="12"
right="-10"
  width="200">
       Forgot your username or password?
</text>
<text
follows="right|bottom"
font="SansSerifSmall"
text_color="SchemeLightest"
halign="right"
height="16"
name="login_help"
top_pad="2"
right="-10"
    width="200">
       Need help logging in?   
</text>
<!--  <text
    follows="right|bottom"
    font="SansSerifSmall"
    halign="right"
    height="28"
    top_pad="2"
    name="channel_text"
    width="180"
    word_wrap="true">
       [VERSION]
   </text>-->
   </layout_panel>
</layout_stack>
</panel><|MERGE_RESOLUTION|>--- conflicted
+++ resolved
@@ -48,16 +48,10 @@
 height="80">
 <layout_panel
 auto_resize="false"
-follows="left|bottom"
+follows="left|bottom|right"
 name="login"
-layout="topleft"
-<<<<<<< HEAD
-width="720"
+width="850"
 min_width="720"
-=======
-width="705"
-min_width="705"
->>>>>>> 113f532e
 user_resize="false"
 height="80">
 <text
@@ -76,14 +70,8 @@
 height="22"
 left_delta="0"
 max_chars="128"
-<<<<<<< HEAD
-prevalidate_callback="ascii"
-select_on_focus="true"
+combo_editor.prevalidate_callback="ascii"
 tool_tip="The account name you chose when you registered, like bobsmith12 or Steller Sunshine"
-=======
-combo_editor.prevalidate_callback="ascii"
-tool_tip="The username you chose when you registered, like bobsmith12 or Steller Sunshine"
->>>>>>> 113f532e
 top_pad="0"
 name="username_combo"
 width="178">
@@ -139,23 +127,27 @@
   name="mode_selection_text"
   top="20"
   width="130">
-       Mode:
+      Default Settings: 
  </text>
 <combo_box
   follows="left|bottom"
   height="23"
   max_chars="128"
-  tool_tip="Select your mode. Choose Basic for fast, easy exploration and chat. Choose Advanced to access more features."
+  tool_tip="Select which style of viewer you are most familiar with to reset yoru defaults appropriately."
   top_pad="0"
   name="mode_combo"
   width="110">
 <combo_box.item
-  label="Basic"
-  name="Basic"
-  value="settings_minimal.xml" />
-<combo_box.item
-  label="Advanced"
-  name="Advanced"
+  label="Phoenix"
+  name="Phoenix"
+  value="" />
+<combo_box.item
+  label="V2"
+  name="V2"
+  value="" />
+<combo_box.item
+  label="Hybrid"
+  name="Hybrid"
   value="" />
 </combo_box>
   <text
@@ -164,13 +156,8 @@
   height="15"
   left_pad="8"
   name="start_location_text"
-<<<<<<< HEAD
 top="20"
   width="170">
-=======
-  top="20"
-  width="130">
->>>>>>> 113f532e
        Start at:
  </text>
 <combo_box
@@ -207,7 +194,7 @@
 <combo_box
 allow_text_entry="true"
 font="SansSerifSmall"
-   follows="left|right|bottom"
+   follows="left|bottom"
    height="23"
    max_chars="256"
 layout="topleft"
@@ -220,8 +207,8 @@
 tab_stop="false"
 follows="right|bottom"
 name="links"
-width="205"
-min_width="205"
+width="105"
+min_width="105"
 user_resize="false"
 height="80">
    <text
@@ -233,7 +220,7 @@
 top="12"
 right="-10"
 name="create_new_account_text"
-  width="200">
+  width="100">
        Sign up
  </text>
 <text
@@ -245,8 +232,8 @@
 name="forgot_password_text"
 top_pad="12"
 right="-10"
-  width="200">
-       Forgot your username or password?
+  width="100">
+       Forgot password?
 </text>
 <text
 follows="right|bottom"
@@ -257,7 +244,7 @@
 name="login_help"
 top_pad="2"
 right="-10"
-    width="200">
+    width="100">
        Need help logging in?   
 </text>
 <!--  <text
