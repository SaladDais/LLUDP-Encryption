<?xml version="1.0" encoding="utf-8" standalone="yes" ?>
<panel
follows="all"
height="600"
layout="topleft"
left="0"
name="panel_login"
focus_root="true" 
top="600"
 width="996">
<panel.string
     name="create_account_url">
       http://join.secondlife.com/
</panel.string>
<string name="reg_in_client_url" translate="false">
     http://secondlife.eniac15.lindenlab.com/reg-in-client/
</string>
<panel.string
     name="forgot_password_url">
       http://secondlife.com/account/request.php
</panel.string>
<!-- *NOTE: Custom resize logic for login_html in llpanellogin.cpp -->
<web_browser
  tab_stop="false" 
trusted_content="true" 
bg_opaque_color="Black"
border_visible="false"
bottom="600"
follows="all"
left="0"
name="login_html"
start_url=""
top="0"
height="600"
     width="980" />
<layout_stack
follows="left|bottom|right"
name="login_widgets"
layout="topleft"
orientation="horizontal"
top="519"
width="996"
height="80">
<layout_panel
auto_resize="false"
follows="left|bottom"
name="login"
layout="topleft"
width="705"
min_width="705"
user_resize="false"
height="80">
<text
follows="left|bottom"
font="SansSerifSmall"
height="16"
name="username_text"
top="20"
left="20"
width="150">
Username:
</text>
<combo_box
allow_text_entry="true"
follows="left|bottom"
height="22"
left_delta="0"
max_chars="128"
combo_editor.prevalidate_callback="ascii"
tool_tip="The username you chose when you registered, like bobsmith12 or Steller Sunshine"
top_pad="0"
name="username_combo"
width="178">
  <combo_box.combo_button
   visible ="false"/>
  <combo_box.drop_down_button
   visible ="false"/>
</combo_box>
<text
follows="left|bottom"
font="SansSerifSmall"
height="15"
left_pad="-19"
name="password_text"
top="20"
    width="150">
       Password:
</text>
<line_editor
follows="left|bottom"
  height="22"
  max_length_bytes="16"
name="password_edit"
is_password="true" 
select_on_focus="true"
  top_pad="0"
  width="135" />
 <check_box
control_name="RememberPassword"
follows="left|bottom"
font="SansSerifSmall"
height="16"
label="Remember password"
  top_pad="3"
  name="remember_check"
 width="135" />
<button
  follows="left|bottom"
  height="23"
  image_unselected="PushButton_On"
  image_selected="PushButton_On_Selected"
  label="Log In"
  label_color="White"
  layout="topleft"
  left_pad="10"
  name="connect_btn"
  top="35"
  width="90" />
<<<<<<< HEAD
  <!-- Utf code in label is a filled up-pointing triangle -->
  <menu_button
  left_pad="5"
  top="35"
  width="80"
  height="23"
  label="Mode &#9650;"
  name="mode_menu"  
=======
  <text
  follows="left|bottom"
  font="SansSerifSmall"
  height="15"
  left_pad="10"
  name="mode_selection_text"
  top="20"
  width="130">
    Mode:
  </text>
  <combo_box
    follows="left|bottom"
  height="23"
    max_chars="128"
>>>>>>> 2ae5e8db
  tool_tip="Select your mode. Choose Basic for fast, easy exploration and chat. Choose Advanced to access more features."
    top_pad="0"
    name="mode_combo"
    width="110">
    <combo_box.item
      label="Basic"
      name="Basic"
      value="settings_minimal.xml" />
    <combo_box.item
      label="Advanced"
      name="Advanced"
      value="" />
  </combo_box>
  <text
  follows="left|bottom"
  font="SansSerifSmall"
  height="15"
  left_pad="8"
  name="start_location_text"
  top="20"
  width="130">
       Start at:
 </text>
<combo_box
allow_text_entry="true"
control_name="NextLoginLocation"
  follows="left|bottom"
  height="23"
max_chars="128"
top_pad="0"
name="start_location_combo"
     width="165">
<combo_box.item
label="My last location"
name="MyLastLocation"
         value="last" />
<combo_box.item
label="My home"
name="MyHome"
         value="home" />
<combo_box.item
label="&lt;Type region name&gt;"
name="Typeregionname"   value="" />
</combo_box>
<combo_box
allow_text_entry="true"
font="SansSerifSmall"
   follows="left|right|bottom"
   height="23"
   max_chars="256"
layout="topleft"
top_pad="2"
name="server_combo"
width="135"
  visible="false" />
</layout_panel>
<layout_panel
tab_stop="false"
follows="right|bottom"
name="links"
width="205"
min_width="205"
user_resize="false"
height="80">
   <text
follows="right|bottom"
font="SansSerifSmall"
text_color="EmphasisColor"
halign="right"
height="16"
top="12"
right="-10"
name="create_new_account_text"
  width="200">
       Sign up
 </text>
<text
follows="right|bottom"
font="SansSerifSmall"
text_color="EmphasisColor"
halign="right"
height="16"
name="forgot_password_text"
top_pad="12"
right="-10"
  width="200">
       Forgot your username or password?
</text>
<text
follows="right|bottom"
font="SansSerifSmall"
text_color="EmphasisColor"
halign="right"
height="16"
name="login_help"
top_pad="2"
right="-10"
    width="200">
       Need help logging in?   </text>
<!--  <text
    follows="right|bottom"
    font="SansSerifSmall"
    halign="right"
    height="28"
    top_pad="2"
    name="channel_text"
    width="180"
    word_wrap="true">
       [VERSION]
   </text>-->
   </layout_panel>
</layout_stack>
</panel><|MERGE_RESOLUTION|>--- conflicted
+++ resolved
@@ -116,16 +116,6 @@
   name="connect_btn"
   top="35"
   width="90" />
-<<<<<<< HEAD
-  <!-- Utf code in label is a filled up-pointing triangle -->
-  <menu_button
-  left_pad="5"
-  top="35"
-  width="80"
-  height="23"
-  label="Mode &#9650;"
-  name="mode_menu"  
-=======
   <text
   follows="left|bottom"
   font="SansSerifSmall"
@@ -140,7 +130,6 @@
     follows="left|bottom"
   height="23"
     max_chars="128"
->>>>>>> 2ae5e8db
   tool_tip="Select your mode. Choose Basic for fast, easy exploration and chat. Choose Advanced to access more features."
     top_pad="0"
     name="mode_combo"
