<?xml version="1.0" encoding="utf-8" standalone="yes" ?>
<panel
follows="all"
height="600"
layout="topleft"
left="0"
name="panel_login"
focus_root="true" 
top="600"
 width="996">
<panel.string
     name="create_account_url">
       http://join.secondlife.com/
</panel.string>
<panel.string
     name="real_url" translate="false">
       http://phoenixviewer.com/app/loginFSbeta/
</panel.string>
    <string name="reg_in_client_url" translate="false">
     http://secondlife.eniac15.lindenlab.com/reg-in-client/
</string>
<panel.string
     name="forgot_password_url">
       http://secondlife.com/account/request.php
</panel.string>
<!-- *NOTE: Custom resize logic for login_html in llpanellogin.cpp -->
<web_browser
  tab_stop="false" 
trusted_content="true" 
bg_opaque_color="Black"
border_visible="false"
bottom="600"
follows="all"
left="0"
name="login_html"
start_url=""
top="0"
height="600"
     width="980" />
<layout_stack
follows="left|bottom|right"
name="login_widgets"
layout="topleft"
orientation="horizontal"
top="519"
width="980"
height="80">
<layout_panel
auto_resize="false"
follows="left|bottom|right"
name="login"
width="845"
min_width="845"
user_resize="false"
height="80">
<text
follows="left|bottom"
font="SansSerifSmall"
height="16"
name="username_text"
top="20"
left="20"
width="150">
Username:
</text>
<combo_box
allow_text_entry="true"
follows="left|bottom"
height="22"
left_delta="0"
max_chars="128"
combo_editor.prevalidate_callback="ascii"
tool_tip="The account name you chose when you registered, like bobsmith12 or Steller Sunshine"
top_pad="0"
name="username_combo"
width="150">
  <combo_box.combo_button
   visible ="true"/>
  <combo_box.drop_down_button
   visible ="true"/>
</combo_box>
  <button
  follows="left|bottom"
  height="16"
  image_selected="PushButton_On_Selected"
  label="Delete this entry"
  label_color="White"
  layout="topleft"
  top_pad="0"
left="18"
  name="delete_saved_login_btn"
  width="150"
  tab_stop="false" />
<text
follows="left|bottom"
font="SansSerifSmall"
height="15"
left_pad="5"
name="password_text"
top="20"
    width="150">
       Password:
</text>
<line_editor
follows="left|bottom"
  height="22"
  max_length_bytes="16"
name="password_edit"
is_password="true" 
select_on_focus="true"
  top_pad="0"
  width="150" />
 <check_box
control_name="RememberPassword"
follows="left|bottom"
font="SansSerifSmall"
height="16"
label="Remember password"
  top_pad="3"
  name="remember_check"
 width="150" />
<button
  follows="left|bottom"
  height="23"
  image_selected="PushButton_On_Selected"
  label="Log In"
  label_color="White"
  layout="topleft"
  left_pad="8"
  name="connect_btn"
  top="35"
  width="90" />
  <text
  follows="left|bottom"
  font="SansSerifSmall"
  height="15"
  left_pad="10"
  name="mode_selection_text"
  top="20"
<<<<<<< HEAD
  width="110">
      Default Settings: 
 </text>
<combo_box
  follows="left|bottom"
  height="23"
  max_chars="128"
  tool_tip="Select which style of viewer you are most familiar with to set your defaults to appropriately."
  top_pad="0"
  name="mode_combo"
  width="110">
<combo_box.item
  label="Phoenix"
  name="Phoenix"
  value="settings_phoenix.xml" />
<combo_box.item
  label="V3"
  name="V3"
  value="settings_v3.xml" />
<combo_box.item
  label="Hybrid"
  name="Hybrid"
  value="settings_hybrid.xml" />
</combo_box>
=======
  width="130">
    Mode:
  </text>
  <combo_box
    follows="left|bottom"
  height="23"
    max_chars="128"
  tool_tip="Select your mode. Choose Basic for fast, easy exploration and chat. Choose Advanced to access more features."
    top_pad="0"
    name="mode_combo"
    width="110">
    <combo_box.item
      label="Basic"
      name="Basic"
      value="settings_minimal.xml" />
    <combo_box.item
      label="Advanced"
      name="Advanced"
      value="" />
  </combo_box>
>>>>>>> 89c28185
  <text
  follows="left|bottom"
  font="SansSerifSmall"
  height="15"
  left_pad="8"
  name="start_location_text"
top="20"
  width="170">
       Start at:
 </text>
<combo_box
allow_text_entry="true"
control_name="NextLoginLocation"
  follows="left|bottom"
  height="23"
max_chars="128"
top_pad="0"
name="start_location_combo"
     width="170">
<combo_box.item
label="Last location"
name="MyLastLocation"
         value="last" />
<combo_box.item
label="Home"
name="MyHome"
         value="home" />
<combo_box.item
label="&lt;Type region name&gt;"
name="Typeregionname"   value="" />
</combo_box>
  <text
follows="left|bottom"
font="SansSerifSmall"
height="15"
left_pad="8"
name="grid_selection_text"
top="20"
width="110"
visible="true">
    Log onto Grid:
  </text>
<combo_box
allow_text_entry="true"
font="SansSerifSmall"
   follows="left|bottom"
   height="23"
   max_chars="256"
layout="topleft"
top_pad="0"
name="server_combo"
width="110"
  visible="true" />
</layout_panel>
<layout_panel
tab_stop="false"
follows="right|bottom"
name="links"
width="135"
min_width="135"
user_resize="false"
height="80">
   <text
follows="right|bottom"
font="SansSerifSmall"
text_color="SchemeLightest"
halign="right"
height="16"
top="12"
right="-10"
name="create_new_account_text"
  width="100">
       Sign up
 </text>
<text
follows="right|bottom"
font="SansSerifSmall"
text_color="SchemeLightest"
halign="right"
height="16"
name="forgot_password_text"
top_pad="12"
right="-10"
  width="100">
       Forgot password?
</text>
<text
follows="right|bottom"
font="SansSerifSmall"
text_color="SchemeLightest"
halign="right"
height="16"
name="login_help"
top_pad="2"
right="-10"
    width="100">
       Need help logging in?   
</text>
<!--  <text
    follows="right|bottom"
    font="SansSerifSmall"
    halign="right"
    height="28"
    top_pad="2"
    name="channel_text"
    width="180"
    word_wrap="true">
       [VERSION]
   </text>-->
   </layout_panel>
</layout_stack>
</panel><|MERGE_RESOLUTION|>--- conflicted
+++ resolved
@@ -137,7 +137,6 @@
   left_pad="10"
   name="mode_selection_text"
   top="20"
-<<<<<<< HEAD
   width="110">
       Default Settings: 
  </text>
@@ -162,28 +161,6 @@
   name="Hybrid"
   value="settings_hybrid.xml" />
 </combo_box>
-=======
-  width="130">
-    Mode:
-  </text>
-  <combo_box
-    follows="left|bottom"
-  height="23"
-    max_chars="128"
-  tool_tip="Select your mode. Choose Basic for fast, easy exploration and chat. Choose Advanced to access more features."
-    top_pad="0"
-    name="mode_combo"
-    width="110">
-    <combo_box.item
-      label="Basic"
-      name="Basic"
-      value="settings_minimal.xml" />
-    <combo_box.item
-      label="Advanced"
-      name="Advanced"
-      value="" />
-  </combo_box>
->>>>>>> 89c28185
   <text
   follows="left|bottom"
   font="SansSerifSmall"
