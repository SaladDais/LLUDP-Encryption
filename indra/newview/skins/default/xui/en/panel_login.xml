--- conflicted
+++ resolved
@@ -66,11 +66,7 @@
     follows="left|top"
     height="32"
     left_pad="-11"
-<<<<<<< HEAD
-    max_length_bytes="64"
-=======
     max_length_chars="16"
->>>>>>> f0b256b1
     text_pad_left="8"
     name="password_edit"
     label="Password"
