<?xml version="1.0" encoding="utf-8" standalone="yes" ?>
<panel
 border="true"
 follows="all"
 height="440"
 layout="topleft"
 left="1"
 top="1"
 width="540"
 label="Text Chat"
 name="chat">

<tab_container
 label="Firestorm Prefs"
 layout="topleft"
 follows="all"
 top="5"
 bottom="-1"
 left="1"
 right="-1"
 name="tabs"
 tab_min_width="50"
 tab_position="top" >

        <!-- Chat: Visuals -->
        <panel
         top_pad="1"
         bottom="-1"
         left="1"
         right="-1"
         follows="all"
         label="Visuals"
         name="ChatVisuals" >

            <text
             follows="left|top"
             layout="topleft"
             left="20"
             height="12"
             name="console_font_size"
             width="150"
             top="10">
                Onscreen console font size:
            </text>
            <radio_group
             height="20"
             layout="topleft"
             left_delta="170"
             control_name="ChatConsoleFontSize"
             name="chat_console_font_size"
             top="10"
             width="280">
                <radio_item
                 height="16"
                 label="Small"
                 layout="topleft"
                 left="0"
                 name="consradio"
                 value="0"
                 top_delta="20"
                 width="60" />
                <radio_item
                 height="16"
                 label="Medium"
                 layout="topleft"
                 left_delta="60"
                 name="consradio2"
                 value="1"
                 top_delta="0"
                 width="75" />
                <radio_item
                 height="16"
                 label="Large"
                 layout="topleft"
                 left_delta="75"
                 name="consradio3"
                 value="2"
                 top_delta="0"
                 width="60" />
                <radio_item
                 height="16"
                 label="Huge"
                 layout="topleft"
                 left_delta="75"
                 name="consradio4"
                 value="3"
                 top_delta="0"
                 width="60" />
            </radio_group>

			<check_box
			 control_name="PlayChatAnim"
			 follows="left|top"
			 height="16"
			 label="Play avatar animations (such as shouting)"
			 layout="topleft"
			 left="20"
			 top_pad="5"
			 name="play_avatar_animations"
			 width="400" />
            <check_box
             control_name="FSIMSystemMessageBrackets"
             enabled_control="PlainTextChatHistory"
             name="FSIMSystemMessageBrackets"
             label="Wrap system chat messages in brackets (V1 style chat headers only)"
             layout="topleft"
             top_pad="1"
             height="16"
             width="400" />
            <check_box
             control_name="FSChatHistoryShowYou"
             name="FSChatHistoryShowYou"
             label="Show &quot;You&quot; in chat transcript instead of your name"
             layout="topleft"
             top_pad="1"
             height="16"
             width="400" />
			<check_box
			 control_name="EmotesUseItalic"
			 name="EmotesUseItalic"
			 label="Emotes use italic font"
			 layout="topleft"
			 top_pad="1"
			 height="16"
			 width="400" />
			<check_box
			 control_name="FSEmphasizeShoutWhisper"
			 name="FSEmphasizeShoutWhisper"
			 label="Bold shouting, Italicize whispering"
			 layout="topleft"
			 top_pad="1"
			 height="16"
			 width="400" />
			<check_box
			 layout="topleft"
			 top_pad="1"
			 height="16"
			 width="400"
			 name="FSMarkObjects"
			 control_name="FSMarkObjects"
			 label="Mark objects with (no name) when they speak to avoid spoofing"/>
            <check_box
             control_name="FSllOwnerSayToScriptDebugWindow"
             enabled="false"
             height="16"
             label="Route llOwnerSay to script debug window"
             layout="topleft"
             name="FSllOwnerSayToScriptDebugWindow_checkbox"
             top_pad="1"
             width="400" />
            <check_box
             control_name="UseChatBubbles"
             follows="left|top"
             height="16"
             label="Show chat in bubbles above avatars"
             layout="topleft"
             top_pad="1"
             name="bubble_text_chat"
             width="150" />
            <check_box
             control_name="FSBubblesHideConsoleAndToasts"
             enabled_control="UseChatBubbles"
             follows="left|top"
             height="16"
             label="Don't show chat in Nearby Chat console and toasts"
             layout="topleft"
             left="30"
             top_pad="1"
             name="FSBubblesHideConsoleAndToasts"
             width="150" />
            <check_box
             control_name="UseTypingBubbles"
             follows="left|top"
             height="16"
             label="Show typing indicator in bubbles above avatars"
             layout="topleft"
             left="20"
             top_pad="1"
             name="bubble_text_typing"
             width="150" />
            <check_box
             control_name="FSShowTypingStateInNameTag"
             follows="left|top"
             height="16"
             label="Show typing indicator in nametag above avatars"
             layout="topleft"
             top_pad="1"
             name="FSShowTypingStateInNameTag"
             width="150" />

            <check_box
             control_name="FSSecondsinChatTimestamps"
             name="FSSecondsinChatTimestamps"
             label="Show seconds in timestamps [HH:MM:SS]"
             follows="left|top"
             layout="topleft"
             top_pad="15"
             height="16"
             width="400" />
            <text
             name="show_timestamps_label"
             follows="left|top"
             layout="topleft"
             top_pad="2"
             left="25"
             height="12"
             width="120">
             Show timestamps in:
            </text>
            <check_box
             control_name="FSShowTimestampsNearbyChat"
             height="16"
             label="Nearby Chat"
             layout="topleft"
             left_pad="4"
             top_delta="0"
             name="show_timestamps_nearby_chat"
             width="100" />
            <check_box
             control_name="FSShowTimestampsIM"
             height="16"
             label="IMs"
             layout="topleft"
             name="show_timestamps_im"
             left_pad="4"
             width="50" />
            <check_box
             control_name="FSShowTimestampsTranscripts"
             height="16"
             label="Transcript"
             layout="topleft"
             name="show_timestamps_transcripts"
             left_pad="4"
             width="100" />

            <check_box
             layout="topleft"
             follows="left|top"
             top_pad="15"
             left="20"
             width="200"
             height="18"
             name="FSConsoleClassicDrawMode"
             control_name="FSConsoleClassicDrawMode"
             label="Use classic draw mode for console"
             tool_tip="Classic draw mode renders the console background as single block over all lines with width of the longest line."/>
            <check_box
             layout="topleft"
             follows="left|top"
             top_pad="-2"
             left="20"
             width="200"
             height="18"
             name="ChatFullWidth"
             control_name="ChatFullWidth"
             label="Use full width of screen for console"/>
            <spinner
             top_pad="2"
             control_name="ChatPersistTime"
             decimal_digits="0"
             follows="left|top"
             height="20"
             increment="1"
             initial_value="20"
             label="Fade chat after:"
             label_width="90"
             left="25"
             max_val="60"
             min_val="2"
             name="fade_chat_time"
             width="130" />
            <text
             follows="left|top"
             height="20"
             left_pad="3"
             name="text_box4"
             width="70">
                (seconds)
            </text>
            <spinner
             decimal_digits="0"
             control_name="ConsoleMaxLines"
             follows="left|top"
             height="20"
             increment="1"
             initial_value="10"
             left_pad="0"
             max_val="50"
             min_val="0"
             name="max_chat_count"
             width="60" />
            <text
             follows="left|top"
             height="20"
             left_pad="3"
             name="text_box5"
             width="60">
                (# lines)
            </text>

        </panel>

        <!-- Chat: Chat Windows -->
        <panel
         top_pad="1"
         bottom="-1"
         left="1"
         right="-1"
         follows="all"
         label="Chat Windows"
         name="ChatWindows">

            <text
             top="10"
             follows="left|top"
             layout="topleft"
             left="20"
             height="12"
             name="font_size"
             width="130">
                Chat window font size:
            </text>
            <radio_group
             height="20"
             layout="topleft"
             left_delta="170"
             control_name="ChatFontSize"
             name="chat_font_size"
             top="10"
             width="280">
                <radio_item
                 height="16"
                 label="Small"
                 layout="topleft"
                 left="0"
                 name="radio"
                 value="0"
                 top_delta="20"
                 width="60" />
                <radio_item
                 height="16"
                 label="Medium"
                 layout="topleft"
                 left_delta="60"
                 name="radio2"
                 value="1"
                 top_delta="0"
                 width="75" />
                <radio_item
                 height="16"
                 label="Large"
                 layout="topleft"
                 left_delta="75"
                 name="radio3"
                 value="2"
                 top_delta="0"
                 width="60" />
                <radio_item
                 height="16"
                 label="Huge"
                 layout="topleft"
                 left_delta="75"
                 name="radio4"
                 value="3"
                 top_delta="0"
                 width="60" />
            </radio_group>

            <check_box
             control_name="IMShowNamesForP2PConv"
             name="IMShowNamesForP2PConv"
             label="Show names in direct IMs"
             layout="topleft"
             left="20"
             top_pad="5"
             height="16"
             width="400" />
            <check_box
             control_name="PlainTextChatHistory"
             enabled="true"
             height="16"
             label="Use V1 style chat headers"
             layout="topleft"
             name="plain_text_chat_history"
             top_pad="1"
             width="400" />
            <check_box
             disabled_control="PlainTextChatHistory"
             control_name="ShowChatMiniIcons"
             height="16"
             initial_value="false"
             label="When using V3 style chat headers, show mini icons"
             layout="topleft"
             name="ShowChatMiniIcons"
             top_pad="1"
             width="400" />
            <check_box
             enabled="false"
             control_name="LogShowHistory"
             height="16"
             initial_value="true"
             label="Show the end of last conversation"
             layout="topleft"
             name="LogShowHistory"
             top_pad="1"
             width="400" />
            <check_box
             layout="topleft"
             top_pad="1"
             height="16"
             width="400"
             name="FSTypingChevronPrefix"
             control_name="FSTypingChevronPrefix"
             label="Add additional chevron (&gt;) as typing indicator to IM sessions"/>
            <text
             name="show_unread_messages_label"
             follows="left|top"
             layout="topleft"
             left="20"
             height="12"
             width="200"
             top_pad="5">
                 Show new message notification for:
            </text>
            <check_box
             layout="topleft"
             left_pad="5"
             top_delta="0"
             height="16"
             width="100"
             name="FSNotifyUnreadChatMessages"
             control_name="FSNotifyUnreadChatMessages"
             label="Nearby chat"
             tool_tip="Shows a notification with the number of new unread messages in the nearby chat window if new messages arrive while the view is scrolled back to read the chat history."/>
            <check_box
             layout="topleft"
             left_pad="10"
             top_delta="0"
             height="16"
             width="200"
             name="FSNotifyUnreadIMMessages"
             control_name="FSNotifyUnreadIMMessages"
             label="Instant and group messages"
             tool_tip="Shows a notification with the number of new unread messages in the instant/group message window if new messages arrive while the view is scrolled back to read the chat history."/>

            <text
             name="show_ims_in_label"
             follows="left|top"
             layout="topleft"
             left="20"
             height="16"
             width="110"
             top_pad="15">
                 Show IMs in:
            </text>
            <radio_group
             height="16"
             layout="topleft"
             left_pad="10"
             top_delta="-1"
             control_name="FSChatWindow"
             name="chat_window"
             tool_tip="Show your Instant Messages in separate floaters, or in one floater with many tabs (Requires restart)"
             width="190">
                <radio_item
                 top="0"
                 left="0"
                 height="16"
                 label="Separate windows"
                 layout="topleft"
                 name="radio"
                 value="0"
                 width="50" />
                <radio_item
                 top="0"
                 left="130"
                 height="16"
                 label="Tabs"
                 layout="topleft"
                 name="radio2"
                 value="1"
                 width="150" />
            </radio_group>
            <text
             name="req_restart_ims"
             follows="left|top"
             layout="topleft"
             left_pad="10"
             top_delta="0"
             text_color="White_50"
             height="16"
             width="100">
                 (requires restart)
            </text>

            <text
             follows="left|top"
             layout="topleft"
             left="20"
             height="16"
             name="tab_direction_label"
             width="150"
             top_pad="3">
              Chat Tab Mode Orientation:
            </text>
            <radio_group
             left_pad="10"
             top_delta="-3"
             height="16"
             layout="topleft"
             control_name="ChatTabDirection"
             name="chat_tab_direction"
             tool_tip="Change flow of the chat/IM tabs between horizontal and vertical when consolidated tab mode is active. (Requires restart)"
             width="150">
                <radio_item
                 top="2"
                 left="0"
                 height="16"
                 label="Horizontal"
                 layout="topleft"
                 name="radio_horizontal"
                 value="0"
                 width="90" />
                <radio_item
                 top="2"
                 left_pad="1"
                 height="16"
                 label="Vertical"
                 layout="topleft"
                 name="radio_vertical"
                 value="1"
                 width="90" />
            </radio_group>
            <text
             name="req_restart_chattabs"
             follows="left|top"
             layout="topleft"
             left_pad="10"
             top_delta="2"
             text_color="White_50"
             height="16"
             width="100">
                 (requires restart)
            </text>

			<text
			 name="FSIMTabNameFormat_label"
			 follows="left|top"
			 layout="topleft"
			 left="20"
			 height="16"
			 width="150"
			 top_pad="3">
				Name format for IM tabs:
			</text>
			<combo_box
			 control_name="FSIMTabNameFormat"
			 enabled_control="UseDisplayNames"
			 layout="topleft"
			 follows="left|top"
			 height="16"
			 left_pad="10"
			 top_delta="0"
			 name="FSIMTabNameFormat"
			 width="200">
				<combo_box.item
				 label="Display Name"
				 name="display_name"
				 value="0" />
				<combo_box.item
				 label="Username"
				 name="user_name"
				 value="1" />
				<combo_box.item
				 label="Display Name (Username)"
				 name="display_user_name"
				 value="2" />
				<combo_box.item
				 label="Username (Display Name)"
				 name="user_display_name"
				 value="3" />
			</combo_box>

          <!--<FS:HG> FS-1734 seperate name and text styles for moderator--> 
            <check_box
             layout="topleft"
             follows="left|top"
             top_pad="10"
             left="20"
             width="50"
             height="20"
             control_name="FSHighlightGroupMods"
             name="FSHighlightGroupMods"
             label="Enable group moderator message highlighting"/>
            <text
             name="Moderator Name Style"
             layout="topleft"
             follows="left|top"             
             top_pad="3"
             left="30"
             height="16"
             width="50">
              Names:
            </text>
            <combo_box
             enabled_control="FSHighlightGroupMods"
             control_name="FSModNameStyle"
             layout="topleft"
             follows="left|top"
             height="16"
             left_pad="1"
             top_delta="0"
             name="mod_name_style"
             width="150">
            <combo_box.item
             label="Normal"
             name="normal"
             value="0" />
            <combo_box.item
             label="Bold"
             name="BOLD"
             value="1" />
            <combo_box.item
             label="Italic"
             name="ITALIC"
             value="2" />
            <combo_box.item
             label="Bold &amp; Italic"
             name="BOLDITALIC"
             value="3" />
            <combo_box.item
             label="Underline"
             name="UNDERLINE"
             value="4" />
            <combo_box.item
             label="Bold &amp; Underline"
             name="BOLDUNDERLINE"
             value="5" />
            <combo_box.item
             label="Italic &amp; Underline"
             name="ITALICUNDERLINE"
             value="6" />
            <combo_box.item
             label="Bold, Italic &amp; Underline"
             name="BOLDITALICUNDERLINE"
             value="7" />
            </combo_box>
            <text
             name="Moderator Text Style"
             layout="topleft"
             follows="left|top"
             left_pad="10"
             top_delta="0"
             height="16"
             width="40">
              Text:
            </text>
            <combo_box
             enabled_control="FSHighlightGroupMods"
             control_name="FSModTextStyle"
             layout="topleft"
             follows="left|top"
             height="16"
             left_pad="1"
             top_delta="0"
             name="mod_text_style"
             width="150">
            <combo_box.item
              label="Normal"
              name="normal"
              value="0" />
            <combo_box.item
              label="Bold"
              name="BOLD"
              value="1" />
            <combo_box.item
              label="Italic"
              name="ITALIC"
              value="2" />
            <combo_box.item
              label="Bold &amp; Italic"
              name="BOLDITALIC"
              value="3" />
            <combo_box.item
              label="Underline"
              name="UNDERLINE"
              value="4" />
            <combo_box.item
              label="Bold &amp; Underline"
              name="BOLDUNDERLINE"
              value="5" />
            <combo_box.item
              label="Italic &amp; Underline"
              name="ITALICUNDERLINE"
              value="6" />
            <combo_box.item
              label="Bold, Italic &amp; Underline"
              name="BOLDITALICUNDERLINE"
              value="7" />
            </combo_box>
          <!--</FS:HG> FS-1734 seperate name and text styles for moderator-->
            <check_box
             layout="topleft"
             follows="left|top"
             top_pad="10"
             left="20"
             width="30"
             height="18"
             control_name="FSMuteAllGroups"
             name="FSMuteAllGroups"
             label="Disable ALL group chats"/>
            <check_box
             layout="topleft"
             follows="left|top"
             top_pad="-1"
             width="30"
             height="18"
             control_name="FSMuteGroupWhenNoticesDisabled"
             name="FSMuteGroupWhenNoticesDisabled"
             label="When 'Receive group notices' is disabled, disable group chat as well"/>
            <check_box
             layout="topleft"
             follows="left|top"
             top_pad="-1"
             width="30"
             height="18"
             name="FSIgnoreAdHocSessions"
             control_name="FSIgnoreAdHocSessions"
             label="Automatically ignore and leave all conference (ad-hoc) chats"/>
            <check_box
             layout="topleft"
             follows="left|top"
             left_delta="10"
             enabled_control="FSIgnoreAdHocSessions"
             top_pad="-1"
             width="30"
             height="18"
             name="FSReportIgnoredAdHocSession"
             control_name="FSReportIgnoredAdHocSession"
             label="Report ignored conference chats in nearby chat"/>
            <check_box
             layout="topleft"
             follows="left|top"
             enabled_control="FSIgnoreAdHocSessions"
             top_pad="-1"
             width="30"
             height="18"
             name="FSDontIgnoreAdHocFromFriends"
             control_name="FSDontIgnoreAdHocFromFriends"
             label="Don't ignore conference chats invitations from my friends"/>
            <text
             name="group_snooze_time_label"
             layout="topleft"
             left="20"
             follows="left|top"
             top_pad="8"
             height="16"
             tool_tip="Amount of time a group chat will be muted when pressing the &quot;Snooze&quot; button. Setting a value of 0 will effectively just close the window until the next group message arrives."
             width="160">
              Group Chat Snooze Duration:
            </text>
            <spinner
             decimal_digits="0"
             control_name="GroupSnoozeTime"
             follows="left|top"
             height="20"
             increment="1"
             left_pad="10"
             min_val="0"
             max_val="2147483647"
             name="GroupSnoozeTime"
             tool_tip="Amount of time a group chat will be muted when pressing the &quot;Snooze&quot; button. Setting a value of 0 will effectively just close the window until the next group message arrives."
             width="60" />
            <text
             follows="left|top"
             height="20"
             left_pad="3"
             top_delta="4"
             name="group_snooze_time_seconds_label"
             tool_tip="Amount of time a group chat will be muted when pressing the &quot;Snooze&quot; button. Setting a value of 0 will effectively just close the window until the next group message arrives."
             width="70">
                seconds
            </text>
            <check_box
             layout="topleft"
             follows="left|top"
             left="20"
             top_pad="-1"
             width="400"
             height="18"
             name="FSEnablePerGroupSnoozeDuration"
             control_name="FSEnablePerGroupSnoozeDuration"
             label="Set group chat snooze duration individually per group"/>
        </panel>

        <!-- Chat: Typing -->
	  <panel
	   top_pad="1"
	   bottom="-1"
	   left="1"
	   right="-1"
	   follows="all"
	   label="Typing"
	   name="ChatTyping" >
		<button
		 layout="topleft"
		 follows="left|top"
		 top="10"
		 left="20"
		 width="160"
		 height="23"
		 name="autoreplace_showgui"
		 commit_callback.function="Pref.AutoReplace"
		 label="Auto-Replace...">
		</button>
		<button
		 follows="top|left"
		 height="23"
		 layout="topleft"
		 left_pad="5"
		 name="spellcheck_showgui"
		 commit_callback.function="Pref.SpellChecker"
		 label="Spell Checking..."
		 width="160">
		</button>
		<button
		 follows="top|left"
		 height="23"
		 layout="topleft"
		 left_pad="5"
		 name="translation_settings_btn"
		 width="160"
		 commit_callback.function="Pref.TranslationSettings"
		 label="Translation...">
		</button>
		<check_box
		 control_name="PlayTypingAnim"
		 height="16"
		 initial_value="true"
		 label="Play typing animation when chatting"
		 layout="topleft"
		 top="45"
		 left="20"
		 name="play_typing_animation"
		 width="400" />
		<check_box
		 enabled_control="PlayTypingAnim"
		 control_name="FSTypeDuringEmote"
		 height="16"
		 initial_value="true"
		 label="Play typing animation also when emoting"
		 layout="topleft"
		 top_pad="1"
		 left="30"
		 name="play_typing_animation_emote"
		 width="400" />
		<check_box
		 control_name="PlayModeUISndTyping"
		 follows="left|top"
		 height="16"
		 label="Hear typing sound when people type in nearby chat"
		 layout="topleft"
		 left="20"
		 top_pad="1"
		 name="play_typing_sound"
		 width="400" />
		<check_box
		 control_name="FSSendTypingState"
		 follows="left|top"
		 top_pad="1"
		 height="16"
		 label="Send typing notifications to other avatars during IM sessions"
		 layout="topleft"
		 name="FSSendTypingState"
		 width="400" />
		<check_box
		 control_name="FSChatbarGestureAutoCompleteEnable"
		 name="FSChatbarGestureAutoCompleteEnable"
		 label="Enable auto-completion of gestures in nearby chat bar"
		 layout="topleft"
		 top_pad="1"
		 height="16"
		 width="400" />
		<check_box
		 control_name="FSChatbarNamePrediction"
		 name="FSChatbarNamePrediction"
		 label="Enable automatic name prediction in nearby chat bar"
		 layout="topleft"
		 top_pad="1"
		 height="16"
		 width="400" />
		<check_box
		 control_name="AllowMUpose"
		 name="AllowMUpose"
		 label="&quot;:&quot; as a synonym for &quot;/me&quot;"
		 layout="topleft"
		 top_pad="1"
		 height="16"
		 width="400" />
		<check_box
		 control_name="AutoCloseOOC"
		 name="AutoCloseOOC"
		 label="Auto-close ((OOC)) parentheses"
		 layout="topleft"
		 top_pad="1"
		 height="16"
		 width="400" />
		<check_box
		 layout="topleft"
		 top_pad="1"
		 height="16"
		 width="400"
		 control_name="FSShowIMSendButton"
		 name="FSShowIMSendButton"
		 label="Show send chat button in chat bar for IM sessions"/>
		<check_box
		 layout="topleft"
		 top_pad="1"
		 height="16"
		 width="400"
		 control_name="FSNearbyChatbar"
		 name="FSNearbyChatbar"
		 label="Add a chat bar in the Nearby Chat window"/>
		<check_box
		 layout="topleft"
		 left="30"
		 top_pad="1"
		 height="16"
		 width="400"
		 control_name="FSShowChatChannel"
		 enabled_control="FSNearbyChatbar"
		 name="FSShowChatChannel"
		 label="Show channel selection in chat bar"/>
		<check_box
		 layout="topleft"
		 top_pad="1"
		 height="16"
		 width="400"
		 control_name="FSShowChatType"
		 enabled_control="FSNearbyChatbar"
		 name="FSShowChatType"
		 label="Show chat type / send chat button in chat bar"/>
		<check_box
		 left="20"
		 control_name="AutohideChatBar"
		 top_pad="1"
		 height="16"
		 width="400"
		 initial_value="false"
		 label="Autohide main chatbar"
		 layout="topleft"
		 name="AutohideChatBar"
		 tool_tip="Hide the chat bar from the bottom button bar and only show it as an overlay when needed." />
		<check_box
		 control_name="CloseChatOnReturn"
		 label="Deselect chat after sending a message"
		 layout="topleft"
		 top_pad="1"
		 height="16"
		 width="400"
		 name="CloseChatOnReturn" />
		<check_box
		 control_name="FSUnfocusChatHistoryOnReturn"
		 label="De-focus chat history as well"
		 layout="topleft"
		 top_pad="1"
		 left="30"
		 height="16"
		 width="400"
		 name="FSUnfocusChatHistoryOnReturn"
		 enabled_control="CloseChatOnReturn" />
		<text
		 top_pad="15"
		 left="20"
		 height="14"
		 width="400"
		 name="textUseKeyboardShortcuts"
		 follows="left|top"
		 layout="topleft">
			  Use Keyboard Shortcuts:
		</text>
		<check_box
		 control_name="FSUseCtrlShout"
		 name="FSUseCtrlShout"
		 label="Ctrl+Enter (Shout)"
		 layout="topleft"
		 top_pad="5"
		 left_delta="10"
		 height="18"
		 tool_tip="Enable this if you would like to use the keyboard shortcut Ctrl+Enter to Shout in Nearby Chat."
		 width="155" />
		<check_box
		 control_name="FSUseShiftWhisper"
		 name="FSUseShiftWhisper"
		 label="Shift+Enter (Whisper)"
		 layout="topleft"
		 left_pad="10"
		 height="18"
		 tool_tip="Enable this if you would like to use the keyboard shortcut Shift+Enter to Whisper in Nearby Chat"
		 width="170" />
		<check_box
		 control_name="FSUseAltOOC"
		 name="FSUseAltOOC"
		 label="Alt+Enter ((OOC))"
		 layout="topleft"
		 left_pad="10"
		 height="18"
		 tool_tip="Enable this if you would like to use the keyboard shortcut Alt+Enter to send ((OOC)) messages to Nearby Chat."
		 width="110" />
	  </panel>

	<!-- Chat: Notices -->
	<!-- This tab is only for notifications related directly to chat and not for notification options that simply use nearby chat -->
	<panel
	 top_pad="1"
	 bottom="-1"
	 left="1"
	 right="-1"
	 follows="all"
	 label="Notices"
	 name="ChatNotices" >

		<text
		 top="10"
		 left="20"
		 height="14"
		 width="400"
		 name="disable_toast_label"
		 follows="left|top"
		 layout="topleft">
			 Enable incoming chat popups:
		</text>
		<check_box
		 control_name="EnableGroupChatPopups"
		 name="EnableGroupChatPopups"
		 label="Group Chats"
		 layout="topleft"
		 top_pad="1"
		 left_delta="10"
		 height="18"
		 tool_tip="Check to see popups when a Group Chat message arrives"
		 width="100" />
		<check_box
		 control_name="EnableIMChatPopups"
		 name="EnableIMChatPopups"
		 label="IM Chats"
		 layout="topleft"
		 left_pad="10"
		 height="18"
		 tool_tip="Check to see popups when an instant message arrives"
		 width="100" />

		<check_box
		 layout="topleft"
		 follows="left|top"
		 top_pad="5"
		 left="20"
		 width="400"
		 height="18"
		 name="FSUseNearbyChatConsole"
		 control_name="FSUseNearbyChatConsole"
		 label="Use console for chat popups instead of floating toasts (Viewer 1.x style)"/>

		<check_box
		 enabled_control="FSUseNearbyChatConsole"
		 layout="topleft"
		 follows="left|top"
		 top_pad="-1"
		 left_delta="10"
		 width="400"
		 height="18"
		 name="FSLogImToChatConsole"
		 control_name="FSLogImToChatConsole"
		 label="Show IMs in chat console"/>

		<check_box
		 enabled_control="FSUseNearbyChatConsole"
		 layout="topleft"
		 follows="left|top"
		 top_pad="-1"
		 width="400"
		 height="18"
		 name="FSLogGroupImToChatConsole"
		 control_name="FSLogGroupImToChatConsole"
		 label="Show group chat in chat console"/>

		<text
		 follows="left|top"
		 height="15"
		 top_pad="3"
		 left_delta="4"
		 name="FSShowGroupNameLength_label"
		 width="290">
			Length of group name to be printed in chat transcript
		</text>
		<spinner
		 decimal_digits="0"
		 enabled_control="FSUseNearbyChatConsole"
		 control_name="FSShowGroupNameLength"
		 follows="left|top"
		 height="20"
		 increment="1"
		 initial_value="0"
		 tool_tip="-1 for full group name, 0 for disabled"
		 left_pad="3"
		 max_val="63"
		 min_val="-1"
		 name="FSShowGroupNameLength"
		 width="40" />
		<check_box
		 layout="topleft"
		 follows="left|top"
		 top_pad="4"
		 left="20"
		 width="400"
		 height="18"
		 name="FSOpenIMContainerOnOfflineMessage"
		 control_name="FSOpenIMContainerOnOfflineMessage"
		 label="Open Conversations when an offline message has been received"/>
		<check_box
		 enabled="false"
		 layout="topleft"
		 follows="left|top"
		 top_pad="-1"
		 width="400"
		 height="18"
		 label="Email me IMs when I'm offline ([EMAIL])"
		 name="send_im_to_email" />
		<check_box
		 layout="topleft"
		 follows="left|top"
		 top_pad="-1"
		 width="400"
		 height="18"
		 name="FSShowIMInChatHistory"
		 control_name="FSShowIMInChatHistory"
<<<<<<< HEAD
		 label="Show IMs in nearby chat window"/>
=======
		 label="Show IMs and Group Chat in Nearby Chat Window"/>
>>>>>>> 0aa38a6c
		<check_box
		 enabled_control="FSShowIMInChatHistory"
		 layout="topleft"
		 follows="left|top"
		 top_pad="-1"
		 left_delta="10"
		 width="155"
		 height="18"
		 name="FSLogIMInChatHistory"
		 control_name="FSLogIMInChatHistory"
<<<<<<< HEAD
		 label="Save IMs in nearby chat"/>
=======
		 label="Save IMs and Group Chat in Nearby Chat"/>
>>>>>>> 0aa38a6c
		<text
		 top_pad="0"
		 follows="left|top"
		 height="15"
		 left="34"
		 name="FSIMChatHistoryFade_label"
		 width="340">
			Fade IM text into the background of the chat transcript window
		</text>
		<spinner
		 decimal_digits="2"
		 control_name="FSIMChatHistoryFade"
		 follows="left|top"
		 height="20"
		 increment="0.01"
		 initial_value="0.5"
		 tool_tip="0.25-1.0, 0.25 for a lot of fade, 1 for no fade"
		 left_pad="3"
		 max_val="1.0"
		 min_val="0.25"
		 name="FSIMChatHistoryFade"
		 width="47" />

		<check_box
		 layout="topleft"
		 follows="left|top"
		 top_pad="6"
		 left="20"
		 width="400"
		 height="18"
		 name="FSShowMessageCountInWindowTitle"
		 control_name="FSShowMessageCountInWindowTitle"
		 label="Show number of unread IMs in Firestorm's window title"/>

		<check_box
		 layout="topleft"
		 follows="left|top"
		 top_pad="-1"
		 left="20"
		 width="400"
		 height="18"
		 name="FSAnnounceIncomingIM"
		 control_name="FSAnnounceIncomingIM"
		 label="Announce incoming IMs as soon as the sender starts typing"/>

		<check_box
		 layout="topleft"
		 follows="left|top"
		 top_pad="-1"
		 width="400"
		 height="18"
		 name="FSIMChatFlashOnFriendStatusChange"
		 control_name="FSIMChatFlashOnFriendStatusChange"
		 label="Flash IM tabs when friends come online or go offline"/>

		<check_box
		 layout="topleft"
		 follows="left|top"
		 top_pad="-1"
		 width="400"
		 height="18"
		 name="FSNotifyNearbyChatFlash"
		 control_name="FSNotifyNearbyChatFlash"
		 label="Flash chat toolbar button if new nearby chat arrives"
		 tool_tip="Flashes the chat toolbar button if a new nearby chat arrives. The nearby chat window must be docked to the conversations window and the conversations window must be closed for the button to flash."/>

		<check_box
		 layout="topleft"
		 follows="left|top"
		 top_pad="-1"
		 width="400"
		 height="18"
		 name="FSNotifyIMFlash"
		 control_name="FSNotifyIMFlash"
		 label="Flash chat toolbar button if a new IM arrives"
		 tool_tip="Flashes the chat toolbar button if a new (group) IM arrives. The IM window must be docked to the conversations window and the conversations window must be closed for the button to flash. This option is only available if IMs will be shown in tabs instead of separate windows (see &quot;General&quot; tab)."/>

		<check_box
		 layout="topleft"
		 follows="left|top"
		 top_pad="-1"
		 width="400"
		 height="18"
		 name="FSReportMutedGroupChat"
		 control_name="FSReportMutedGroupChat"
		 label="Report muted group chat in nearby chat"/>

		<check_box
		 layout="topleft"
		 follows="left|top"
		 top_pad="-1"
		 width="400"
		 height="18"
		 name="FSGroupNoticesToIMLog"
		 control_name="FSGroupNoticesToIMLog"
		 label="Show group notices in group chats, in addition to toasts"/>
		<check_box
		 enabled_control="FSGroupNoticesToIMLog"
		 layout="topleft"
		 follows="left|top"
		 top_pad="-1"
		 left_delta="10"
		 width="400"
		 height="18"
		 name="FSBetterGroupNoticesToIMLog"
		 control_name="FSBetterGroupNoticesToIMLog"
		 label="Show their subjects and authors as well"/>

	</panel>

	<!-- Chat: Radar -->
	<panel
	 top_pad="5"
	 bottom="-1"
	 left="1"
	 right="-1"
	 follows="all"
	 label="Radar"
	 name="ChatRadar" >

		<check_box
		 control_name="RadarReportChatRangeEnter"
		 name="reportChatRangeEnter"
		 label="Radar reports when avatars enter chat range"
		 layout="topleft"
		 left="20"
		 top_pad="5"
		 height="20"
		 width="400" />
		<check_box
		 enabled_control="RadarReportChatRangeEnter"
		 layout="topleft"
		 top_pad="-2"
		 left="25"
		 width="115"
		 height="20"
		 control_name="PlayModeUISndRadarChatEnter"
		 name="PlayModeUISndRadarChatEnter"
		 label="Play sound UUID:"/>
		<line_editor
		 enabled_control="RadarReportChatRangeEnter"
		 follows="left|top"
		 left_pad="5"
		 height="20"
		 max_length_chars="256"
		 name="UISndRadarChatEnter"
		 control_name="UISndRadarChatEnter"
		 width="220"/>
		<button
		 enabled_control="RadarReportChatRangeEnter"
		 follows="left|top"
		 name="Prev_UISndRadarChatEnter"
		 height="20"
		 label="P"
		 layout="topleft"
		 top_delta="-1"
		 left_pad="1"
		 width="17"
		 tool_tip="Preview this sound.">
			 <button.commit_callback
			  function="PreviewUISound"
			  parameter="UISndRadarChatEnter"/>
		</button>
		<button
		 enabled_control="RadarReportChatRangeEnter"
		 follows="left|top"
		 name="Def_UISndRadarChatEnter"
		 height="20"
		 label="D"
		 layout="topleft"
		 left_pad="1"
		 width="17"
		 tool_tip="Reset to the default UUID.">
			 <button.commit_callback
			  function="ResetControl"
			  parameter="UISndRadarChatEnter"/>
		</button>

		<check_box
		 control_name="RadarReportChatRangeLeave"
		 name="reportChatRangeLeave"
		 label="Radar reports when avatars leave chat range"
		 layout="topleft"
		 left="20"
		 top_pad="5"
		 height="20"
		 width="400" />
		<check_box
		 enabled_control="RadarReportChatRangeLeave"
		 layout="topleft"
		 top_pad="-2"
		 left="25"
		 width="115"
		 height="20"
		 control_name="PlayModeUISndRadarChatLeave"
		 name="PlayModeUISndRadarChatLeave"
		 label="Play sound UUID:"/>
		<line_editor
		 enabled_control="RadarReportChatRangeLeave"
		 follows="left|top"
		 left_pad="5"
		 height="20"
		 max_length_chars="256"
		 name="UISndRadarChatLeave"
		 control_name="UISndRadarChatLeave"
		 width="220"/>
		<button
		 enabled_control="RadarReportChatRangeLeave"
		 follows="left|top"
		 name="Prev_UISndRadarChatLeave"
		 height="20"
		 label="P"
		 layout="topleft"
		 top_delta="-1"
		 left_pad="1"
		 width="17"
		 tool_tip="Preview this sound.">
			 <button.commit_callback
			  function="PreviewUISound"
			  parameter="UISndRadarChatLeave"/>
		</button>
		<button
		 enabled_control="RadarReportChatRangeLeave"
		 follows="left|top"
		 name="Def_UISndRadarChatLeave"
		 height="20"
		 label="D"
		 layout="topleft"
		 left_pad="1"
		 width="17"
		 tool_tip="Reset to the default UUID.">
			 <button.commit_callback
			  function="ResetControl"
			  parameter="UISndRadarChatLeave"/>
		</button>
	  
		<check_box
		 control_name="RadarReportDrawRangeEnter"
		 name="reportDrawRangeEnter"
		 label="Radar reports when avatars enter draw distance"
		 layout="topleft"
		 left="20"
		 top_pad="5"
		 height="20"
		 width="400" />
		<check_box
		 enabled_control="RadarReportDrawRangeEnter"
		 layout="topleft"
		 top_pad="-2"
		 left="25"
		 width="115"
		 height="20"
		 control_name="PlayModeUISndRadarDrawEnter"
		 name="PlayModeUISndRadarDrawEnter"
		 label="Play sound UUID:"/>
		<line_editor
		 enabled_control="RadarReportDrawRangeEnter"
		 follows="left|top"
		 left_pad="5"
		 height="20"
		 max_length_chars="256"
		 name="UISndRadarDrawEnter"
		 control_name="UISndRadarDrawEnter"
		 width="220"/>
		<button
		 enabled_control="RadarReportDrawRangeEnter"
		 follows="left|top"
		 name="Prev_UISndRadarDrawEnter"
		 height="20"
		 label="P"
		 layout="topleft"
		 top_delta="-1"
		 left_pad="1"
		 width="17"
		 tool_tip="Preview this sound.">
			 <button.commit_callback
			  function="PreviewUISound"
			  parameter="UISndRadarDrawEnter"/>
		</button>
		<button
		 enabled_control="RadarReportDrawRangeEnter"
		 follows="left|top"
		 name="Def_UISndRadarDrawEnter"
		 height="20"
		 label="D"
		 layout="topleft"
		 left_pad="1"
		 width="17"
		 tool_tip="Reset to the default UUID.">
			 <button.commit_callback
			  function="ResetControl"
			  parameter="UISndRadarDrawEnter"/>
		</button>
	  
		<check_box
		 control_name="RadarReportDrawRangeLeave"
		 name="reportDrawRangeLeaave"
		 label="Radar reports when avatars leave draw distance"
		 layout="topleft"
		 left="20"
		 top_pad="5"
		 height="20"
		 width="400" />
		<check_box
		 enabled_control="RadarReportDrawRangeLeave"
		 layout="topleft"
		 top_pad="-2"
		 left="25"
		 width="115"
		 height="20"
		 control_name="PlayModeUISndRadarDrawLeave"
		 name="PlayModeUISndRadarDrawLeave"
		 label="Play sound UUID:"/>
		<line_editor
		 enabled_control="RadarReportDrawRangeLeave"
		 follows="left|top"
		 left_pad="5"
		 height="20"
		 max_length_chars="256"
		 name="UISndRadarDrawLeave"
		 control_name="UISndRadarDrawLeave"
		 width="220"/>
		<button
		 enabled_control="RadarReportDrawRangeLeave"
		 follows="left|top"
		 name="Prev_UISndRadarDrawLeave"
		 height="20"
		 label="P"
		 layout="topleft"
		 top_delta="-1"
		 left_pad="1"
		 width="17"
		 tool_tip="Preview this sound.">
			 <button.commit_callback
			  function="PreviewUISound"
			  parameter="UISndRadarDrawLeave"/>
		</button>
		<button
		 enabled_control="RadarReportDrawRangeLeave"
		 follows="left|top"
		 name="Def_UISndRadarDrawLeave"
		 height="20"
		 label="D"
		 layout="topleft"
		 left_pad="1"
		 width="17"
		 tool_tip="Reset to the default UUID.">
			 <button.commit_callback
			  function="ResetControl"
			  parameter="UISndRadarDrawLeave"/>
		</button>
	  
		<check_box
		 control_name="RadarReportSimRangeEnter"
		 name="RadarReportSimRangeEnter"
		 label="Radar reports when avatars enter the region"
		 layout="topleft"
		 left="20"
		 top_pad="5"
		 height="20"
		 width="400" />
		<check_box
		 enabled_control="RadarReportSimRangeEnter"
		 layout="topleft"
		 top_pad="-2"
		 left="25"
		 width="115"
		 height="20"
		 control_name="PlayModeUISndRadarSimEnter"
		 name="PlayModeUISndRadarSimEnter"
		 label="Play sound UUID:"/>
		<line_editor
		 enabled_control="RadarReportSimRangeEnter"
		 follows="left|top"
		 left_pad="5"
		 height="20"
		 max_length_chars="256"
		 name="UISndRadarSimEnter"
		 control_name="UISndRadarSimEnter"
		 width="220"/>
		<button
		 enabled_control="RadarReportSimRangeEnter"
		 follows="left|top"
		 name="Prev_UISndRadarSimEnter"
		 height="20"
		 label="P"
		 layout="topleft"
		 top_delta="-1"
		 left_pad="1"
		 width="17"
		 tool_tip="Preview this sound.">
			 <button.commit_callback
			  function="PreviewUISound"
			  parameter="UISndRadarSimEnter"/>
		</button>
		<button
		 enabled_control="RadarReportSimRangeEnter"
		 follows="left|top"
		 name="Def_UISndRadarSimEnter"
		 height="20"
		 label="D"
		 layout="topleft"
		 left_pad="1"
		 width="17"
		 tool_tip="Reset to the default UUID.">
			 <button.commit_callback
			  function="ResetControl"
			  parameter="UISndRadarSimEnter"/>
		</button>
	  
		<check_box
		 control_name="RadarReportSimRangeLeave"
		 name="RadarReportSimRangeLeave"
		 label="Radar reports when avatars leave the region"
		 layout="topleft"
		 left="20"
		 top_pad="5"
		 height="20"
		 width="400" />
		<check_box
		 enabled_control="RadarReportSimRangeLeave"
		 layout="topleft"
		 top_pad="-2"
		 left="25"
		 width="115"
		 height="20"
		 control_name="PlayModeUISndRadarSimLeave"
		 name="PlayModeUISndRadarSimLeave"
		 label="Play sound UUID:"/>
		<line_editor
		 enabled_control="RadarReportSimRangeLeave"
		 follows="left|top"
		 left_pad="5"
		 height="20"
		 max_length_chars="256"
		 name="UISndRadarSimLeave"
		 control_name="UISndRadarSimLeave"
		 width="220"/>
		<button
		 enabled_control="RadarReportSimRangeLeave"
		 follows="left|top"
		 name="Prev_UISndRadarSimLeave"
		 height="20"
		 label="P"
		 layout="topleft"
		 top_delta="-1"
		 left_pad="1"
		 width="17"
		 tool_tip="Preview this sound.">
			 <button.commit_callback
			  function="PreviewUISound"
			  parameter="UISndRadarSimLeave"/>
		</button>
		<button
		 enabled_control="RadarReportSimRangeLeave"
		 follows="left|top"
		 name="Def_UISndRadarSimLeave"
		 height="20"
		 label="D"
		 layout="topleft"
		 left_pad="1"
		 width="17"
		 tool_tip="Reset to the default UUID.">
			 <button.commit_callback
			  function="ResetControl"
			  parameter="UISndRadarSimLeave"/>
		</button>

	  <check_box
	   control_name="RadarEnterChannelAlert"
	   name="RadarEnterChannelAlert"
	   label="Report enter alerts to scripts"
	   layout="topleft"
	   left="20"
	   top_pad="5"
	   height="20"
	   width="400" />

	  <check_box
	   control_name="RadarLeaveChannelAlert"
	   name="RadarLeaveChannelAlert"
	   label="Report exit alerts to scripts"
	   layout="topleft"
	   top_pad="0"
	   height="20"
	   width="400" />

	  <check_box
	   enabled_control="UseLSLBridge"
	   control_name="FSRadarEnhanceByBridge"
	   name="FSRadarEnhanceByBridge"
	   label="Enhance Radar with LSL-Client Bridge"
	   tool_tip="If this is enabled, radar functions responsible for determining avatar locations at high altitudes are assisted by the LSL-Client Bridge, particularly when they're beyond draw distance."
	   layout="topleft"
	   top_pad="0"
	   height="20"
	   width="400" />

	  <text
	   layout="topleft"
	   follows="left|top"
	   top_pad="10"
	   left="20"
	   height="14"
	   width="175"
	   name="AgeAlertLabel">
		Age Alert:
	  </text>

		<text
		 follows="left|top"
		 height="20"
		 top_pad="7"
		 left="28"
		 name="RadarAvatarAgeAlertValueLabel"
		 width="70">
			Threshold:
		</text>
		<spinner
		 top_delta="-4"
		 decimal_digits="0"
		 control_name="RadarAvatarAgeAlertValue"
		 follows="left|top"
		 height="20"
		 increment="1"
		 initial_value="7"
		 left_pad="0"
		 min_val="-1"
		 max_val="100000"
		 name="RadarAvatarAgeAlertValue"
		 tool_tip="Also colors the age column in the radar. Set to -1 to disable."
		 width="60" />
		<text
		 top_delta="4"
		 follows="left|top"
		 height="20"
		 left_pad="5"
		 name="RadarAvatarAgeAlertValueLabelSuffix"
		 width="70">
			Days
		</text>

		<check_box
		 control_name="RadarAvatarAgeAlert"
		 name="RadarAvatarAgeAlert"
		 label="Radar reports avatars younger than the specified age"
		 layout="topleft"
		 left="20"
		 top_pad="0"
		 height="20"
		 width="400" />
		<check_box
		 enabled_control="RadarAvatarAgeAlert"
		 layout="topleft"
		 top_pad="-2"
		 left="25"
		 width="115"
		 height="20"
		 control_name="PlayModeUISndRadarAgeAlert"
		 name="PlayModeUISndRadarAgeAlert"
		 label="Play sound UUID:"/>
		<line_editor
		 enabled_control="RadarAvatarAgeAlert"
		 follows="left|top"
		 left_pad="5"
		 height="20"
		 max_length_chars="256"
		 name="UISndRadarAgeAlert"
		 control_name="UISndRadarAgeAlert"
		 width="220"/>
		<button
		 enabled_control="RadarAvatarAgeAlert"
		 follows="left|top"
		 name="Prev_UISndRadarAgeAlert"
		 height="20"
		 label="P"
		 layout="topleft"
		 top_delta="-1"
		 left_pad="1"
		 width="17"
		 tool_tip="Preview this sound.">
			 <button.commit_callback
			  function="PreviewUISound"
			  parameter="UISndRadarAgeAlert"/>
		</button>
		<button
		 enabled_control="RadarAvatarAgeAlert"
		 follows="left|top"
		 name="Def_UISndRadarAgeAlert"
		 height="20"
		 label="D"
		 layout="topleft"
		 left_pad="1"
		 width="17"
		 tool_tip="Reset to the default UUID.">
			 <button.commit_callback
			  function="ResetControl"
			  parameter="UISndRadarAgeAlert"/>
		</button>

	</panel>

	<!-- Chat: Keyword Alerts -->
	<panel
	 bottom="-1"
	 left="1"
	 right="-1"
	 follows="all"
	 label="Keyword Alerts"
	 name="ChatKeywordAlerts">

		<check_box
		 enabled="false"
		 layout="topleft"
		 follows="left|top"
		 top="5"
		 left="20"
		 width="50"
		 height="20"
		 control_name="FSKeywordOn"
		 name="FSKeywordOn"
		 label="Enable Keyword Alerts"/>
		<check_box
		 enabled="false"
		 enabled_control="FSKeywordOn"
		 layout="topleft"
		 follows="left|top"
		 top_delta="25"
		 left="20"
		 width="50"
		 height="20"
		 control_name="FSKeywordInChat"
		 name="FSKeywordInChat"
		 label="Look for Keywords In Local Chat"/>
		<check_box
		 enabled="false"
		 enabled_control="FSKeywordOn"
		 layout="topleft"
		 follows="left|top"
		 top_delta="25"
		 left="20"
		 width="150"
		 height="20"
		 control_name="FSKeywordInIM"
		 name="FSKeywordInIM"
		 label="Look for Keywords In IMs and Group Chat"/>
		<check_box
		 enabled="false"
		 enabled_control="FSKeywordOn"
		 layout="topleft"
		 follows="left|top"
		 top_delta="25"
		 left="20"
		 width="150"
		 height="20"
		 control_name="FSKeywordSpeakersName"
		 name="FSKeywordSpeakersName"
		 label="Check sender's name for keywords"/>
		<check_box
		 enabled="false"
		 enabled_control="FSKeywordOn"
		 layout="topleft"
		 follows="left|top"
		 top_delta="25"
		 left="20"
		 width="150"
		 height="20"
		 control_name="FSKeywordCaseSensitive"
		 name="FSKeywordCaseSensitive"
		 label="All Keywords are case-sensitive"/>
		<check_box
		 enabled="false"
		 enabled_control="FSKeywordOn"
		 layout="topleft"
		 follows="left|top"
		 top_delta="25"
		 left="20"
		 width="150"
		 height="20"
		 control_name="FSKeywordMatchWholeWords"
		 name="FSKeywordMatchWholeWords"
		 label="Only match whole words"/>
		<text
		 layout="topleft"
		 follows="left|top"
		 top_delta="30"
		 left="20"
		 height="20"
		 width="250"
		 name="textFSKeywords">
		  Keywords (separated by commas):
		</text>
		<text_editor
		 enabled="false"
		 border_visible="true"
		 bg_readonly_color="MouseGray"
		 enabled_control="FSKeywordOn"
		 commit_on_focus_lost="true"
		 follows="left|top"
		 top_delta="25"
		 layout="topleft"
		 left="20"
		 max_length="20480"
		 height="55"
		 name="FSKeywords"
		 control_name="FSKeywords"
		 right="-10"
		 use_ellipses="false"
		 word_wrap="true"/>

		<check_box
		 enabled="false"
		 enabled_control="FSKeywordOn"
		 layout="topleft"
		 follows="left|top"
		 top_pad="10"
		 left="20"
		 width="50"
		 height="20"
		 control_name="FSKeywordChangeColor"
		 name="FSKeywordChangeColor"
		 label="Enable Color Alert"/>

		<color_swatch
		 enabled="false"
		 enabled_control="FSKeywordOn"
		 control_name="FSKeywordColor"
		 border.border_thickness="0"
		 label_height="0"
		 layout="topleft"
		 follows="left|top"
		 top_delta="2"
		 left="150"
		 height="15"
		 width="15"
		 name="colorswatch"
		 tool_tip="Click to open color picker"/>

		<check_box
		 enabled="false"
		 enabled_control="FSKeywordOn"
		 layout="topleft"
		 follows="left|top"
		 top_delta="23"
		 left="20"
		 width="50"
		 height="20"
		 control_name="PlayModeUISndFSKeywordSound"
		 name="FSKeywordPlaySound"
		 label="Play alert sound"/>

		<text
		 layout="topleft"
		 follows="left|top"
		 top_delta="30"
		 left="20"
		 height="14"
		 width="120"
		 name="textFSKeywordSound">
		  Alert Sound UUID:
		</text>
		<line_editor
		 enabled="false"
		 enabled_control="PlayModeUISndFSKeywordSound"
		 follows="left|top"
		 left_pad="5"
		 height="20"
		 max_length_chars="256"
		 name="FSKeywordSound"
		 control_name="UISndFSKeywordSound"
		 width="250"/>
		<button
		 enabled="false"
		 enabled_control="PlayModeUISndFSKeywordSound"
		 follows="left|top"
		 name="Prev_UISndFSKeywordSound"
		 height="20"
		 label="P"
		 layout="topleft"
		 top_delta="-1"
		 left_pad="1"
		 width="17"
		 tool_tip="Preview this sound.">
			 <button.commit_callback
			  function="PreviewUISound"
			  parameter="UISndFSKeywordSound"/>
		</button>
		<button
		 enabled="false"
		 enabled_control="PlayModeUISndFSKeywordSound"
		 follows="left|top"
		 name="Def_UISndFSKeywordSound"
		 height="20"
		 label="D"
		 layout="topleft"
		 left_pad="1"
		 width="17"
		 tool_tip="Reset to the default UUID.">
			 <button.commit_callback
			  function="ResetPerAccountControl"
			  parameter="UISndFSKeywordSound"/>
		</button>
		 
	</panel>

  <!-- Chat: CmdLine -->
  <panel
	  top_pad="3"
	  bottom="-1"
	  left="1"
	  right="-1"
	  follows="all"
	  label="CmdLine"
	  name="tab-CmdLine" >
	<check_box
	  top="10"
	  follows="left|top"
	  height="16"
	  label="Enable usage of chat bar as a command line"
	  left="5"
	  name="chat_cmd_toggle"
	  width="350"
	  control_name="FSCmdLine"/>.
	<!--calc-->
	<text
	  top="30"
	  follows="left|top"
	  height="14"
	  left="10"
	  name="FSCmdLineCalc_txt"
	  width="235">
	  Calc. expressions (usage: cmd SIN(2+2))
	</text>
	<line_editor
	  enabled_control="FSCmdLine"
	  top_pad="-2"
	  follows="left|top"
	  height="18"
	  max_length_chars="256"
	  name="FSCmdLineCalc"
	  tool_tip=""
	  control_name="FSCmdLineCalc"
	  width="200"/>
	<!--drawdistance-->
	<text
	  top_pad="3"
	  follows="left|top"
	  height="14"
	  name="FSCmdLineDrawDistance_txt"
	  width="235">
	  Change Draw Dist (usage: cmd meters)
	</text>
	<line_editor
	  enabled_control="FSCmdLine"
	  top_pad="-2"
	  follows="left|top"
	  height="18"
	  max_length_chars="256"
	  name="FSCmdLineDrawDistance"
	  tool_tip=""
	  control_name="FSCmdLineDrawDistance"
	  width="200"/>
	<!--bandwidth-->
	<text
	  top_pad="3"
	  follows="left|top"
	  height="14"
	  name="FSCmdLineBandWidth_txt"
	  width="235">
	  Max. Bandwidth (usage: cmd kbps)
	</text>
	<line_editor
	  enabled_control="FSCmdLine"
	  top_pad="-2"
	  follows="left|top"
	  height="18"
	  max_length_chars="256"
	  name="FSCmdLineBandWidth"
	  tool_tip=""
	  control_name="FSCmdLineBandWidth"
	  width="200"/>
	<!--cpcampos-->
	<text
	  top_pad="3"
	  follows="left|top"
	  height="14"
	  name="FSCmdLineCopyCam_txt"
	  width="235">
	  Copy camera position to clipboard
	</text>
	<line_editor
	  enabled_control="FSCmdLine"
	  top_pad="-2"
	  follows="left|top"
	  height="18"
	  max_length_chars="256"
	  name="FSCmdLineCopyCam"
	  tool_tip=""
	  control_name="FSCmdLineCopyCam"
	  width="200"/>
	<!--cao-->
	<text
	  top_pad="3"
	  follows="left|top"
	  height="14"
	  name="FSCmdLineAO_txt"
	  width="235">
	  Turn AO on/off (usage: cmd on/off)
	</text>
	<line_editor
	  enabled_control="FSCmdLine"
	  top_pad="-2"
	  follows="left|top"
	  height="18"
	  max_length_chars="256"
	  name="FSCmdLineAO"
	  tool_tip=""
	  control_name="FSCmdLineAO"
	  width="200"/>
	<!--clrchat-->
	<text
	  top_pad="3"
	  follows="left|top"
	  height="14"
	  name="FSCmdLineClearChat_txt"
	  width="235">
	  Clear the chat transcript (usage: cmd)
	</text>
	<line_editor
	  enabled_control="FSCmdLine"
	  top_pad="-2"
	  follows="left|top"
	  height="18"
	  max_length_chars="256"
	  tool_tip="Clears the Chat Transcript to prevent lag effects from chat spammers."
	  name="FSCmdLineClearChat"
	  control_name="FSCmdLineClearChat"
	  width="200"/>
	<!--media-->
	<text
	  top_pad="3"
	  follows="left|top"
	  height="14"
	  name="FSCmdLineMedia_txt"
	  width="235">
	  Set the media url (usage: cmd url type)
	</text>
	<line_editor
	  enabled_control="FSCmdLine"
	  top_pad="-2"
	  follows="left|top"
	  height="18"
	  max_length_chars="256"
	  tool_tip="Sets and plays your media stream to the entered url"
	  name="FSCmdLineMedia"
	  control_name="FSCmdLineMedia"
	  width="200"/>
	<!--music-->
	<text
	  top_pad="3"
	  follows="left|top"
	  height="14"
	  name="FSCmdLineMusic_txt"
	  width="235">
	  Set the music stream url (usage: cmd url)
	</text>
	<line_editor
	  enabled_control="FSCmdLine"
	  top_pad="-2"
	  follows="left|top"
	  height="18"
	  max_length_chars="256"
	  tool_tip="sets and plays your music stream to the entered url"
	  name="FSCmdLineMusic"
	  control_name="FSCmdLineMusic"
	  width="200"/>
	<!--rezplat-->
	<text
	  top_pad="3"
	  follows="left|top"
	  height="14"
	  name="FSCmdLineRezPlatform_txt"
	  width="235">
	  Rez a platform (usage: cmd 0 - 64)
	</text>
	<line_editor
	  enabled_control="FSCmdLine"
	  top_pad="-2"
	  follows="left|top"
	  height="18"
	  max_length_chars="256"
	  name="FSCmdLineRezPlatform"
	  tool_tip=""
	  control_name="FSCmdLineRezPlatform"
	  width="200"/>
	<slider
	  enabled_control="FSCmdLine"
	  top_pad="2"
	  name="FSCmdLinePlatformSize"
	  control_name="FSCmdLinePlatformSize"
	  decimal_digits="1"
	  follows="left|top"
	  height="18"
	  increment="0.5"
	  initial_value="5"
	  label="Width"
	  label_width="64"
	  max_val="64"
	  min_val="5"
	  show_text="true"
	  width="200"
	  tool_tip="How big do you want the platform to appear to be?"/>

	<view_border
	  bevel_style="none"
	  border_thickness="1"
	  top="30"
	  left="245"
	  bottom="-25"
	  width="0"
	  follows="top|left|bottom"
	  name="EmDivisor"/>

	<!--key2name-->
	<text
	  top="30"
	  left_delta="10"
	  follows="left|top"
	  height="14"
	  name="FSCmdLineKeyToName_txt"
	  width="280">
	  Get avatar name from key (usage: cmd key)
	</text>
	<line_editor
	  enabled_control="FSCmdLine"
	  top_pad="-2"
	  follows="left|top"
	  height="18"
	  max_length_chars="256"
	  name="FSCmdLineKeyToName"
	  tool_tip=""
	  control_name="FSCmdLineKeyToName"
	  width="200"/>
	<!--dice-->
	<text
	  top_pad="3"
	  follows="left|top"
	  height="14"
	  name="FSCmdLineRollDice_txt"
	  width="280">
	  Roll dice (usage: cmd dice faces mt mv)
	</text>
	<line_editor
	  enabled_control="FSCmdLine"
	  top_pad="-2"
	  follows="left|top"
	  height="18"
	  max_length_chars="256"
	  tool_tip="Rolls dice - cmd [number of dice] [number of faces] [modifier type (optional)] [modifier value (optional)]. Example: cmd 1 20, cmd 2 40 + 5. Lack of parameters is equal to cmd 1 6 (standard die)."
	  name="FSCmdLineRollDice"
	  control_name="FSCmdLineRollDice"
	  width="200"/>
	<!--gtp-->
	<text
	  top_pad="3"
	  follows="left|top"
	  height="14"
	  name="FSCmdLinePos_txt"
	  width="280">
	  Teleport within region (usage: cmd x y z)
	</text>
	<line_editor
	  enabled_control="FSCmdLine"
	  top_pad="-2"
	  follows="left|top"
	  height="18"
	  max_length_chars="256"
	  name="FSCmdLinePos"
	  tool_tip=""
	  control_name="FSCmdLinePos"
	  width="200"/>
	<!--flr-->
	<text
	  top_pad="3"
	  follows="left|top"
	  height="14"
	  name="FSCmdLineGround_txt"
	  width="280">
	  Teleport to ground (usage: cmd)
	</text>
	<line_editor
	  enabled_control="FSCmdLine"
	  top_pad="-2"
	  follows="left|top"
	  height="18"
	  max_length_chars="256"
	  name="FSCmdLineGround"
	  tool_tip=""
	  control_name="FSCmdLineGround"
	  width="200"/>
	<!--gth-->
	<text
	  top_pad="3"
	  follows="left|top"
	  height="14"
	  name="FSCmdLineHeight_txt"
	  width="280">
	  Teleport to altitude (usage: cmd z)
	</text>
	<line_editor
	  enabled_control="FSCmdLine"
	  top_pad="-2"
	  follows="left|top"
	  height="18"
	  max_length_chars="256"
	  name="FSCmdLineHeight"
	  tool_tip=""
	  control_name="FSCmdLineHeight"
	  width="200"/>
	<!--tp2cam-->
	<text
	  top_pad="3"
	  follows="left|top"
	  height="14"
	  name="FSCmdTeleportToCam_txt"
	  width="280">
	  Teleport to cam position (usage: cmd)
	</text>
	<line_editor
	  enabled_control="FSCmdLine"
	  top_pad="-2"
	  follows="left|top"
	  height="18"
	  max_length_chars="256"
	  name="FSCmdTeleportToCam"
	  tool_tip=""
	  control_name="FSCmdTeleportToCam"
	  width="200"/>
	<!--offertp-->
	<text
	  top_pad="3"
	  follows="left|top"
	  height="14"
	  name="FSCmdLineOfferTp_txt"
	  width="280">
	  Offer teleport to avatar (usage: cmd key)
	</text>
	<line_editor
	  enabled_control="FSCmdLine"
	  top_pad="-2"
	  follows="left|top"
	  height="18"
	  max_length_chars="256"
	  name="FSCmdLineOfferTp"
	  tool_tip=""
	  control_name="FSCmdLineOfferTp"
	  width="200"/>
	<!--tp2-->
	<text
	  top_pad="3"
	  follows="left|top"
	  height="14"
	  name="FSCmdLineTP2_txt"
	  width="280">
	  Teleport to avatar (usage: cmd name)
	</text>
	<line_editor
	  enabled_control="FSCmdLine"
	  top_pad="-2"
	  follows="left|top"
	  height="18"
	  max_length_chars="256"
	  tool_tip="The syntax of this command allows partial names and is not case sensitive. Better results if used while the Radar is open."
	  name="FSCmdLineTP2"
	  control_name="FSCmdLineTP2"
	  width="200"/>
	<!--tphome-->
	<text
	  top_pad="3"
	  follows="left|top"
	  height="14"
	  name="FSCmdLineTeleportHome_txt"
	  width="280">
	  Teleport home (usage: cmd)
	</text>
	<line_editor
	  enabled_control="FSCmdLine"
	  top_pad="-2"
	  follows="left|top"
	  height="18"
	  max_length_chars="256"
	  name="FSCmdLineTeleportHome"
	  tool_tip=""
	  control_name="FSCmdLineTeleportHome"
	  width="200"/>
	<!--mapto-->
	<text
	  top_pad="3"
	  follows="left|top"
	  height="14"
	  name="FSCmdLineMapTo_txt"
	  width="280">
	  Teleport to region x (usage: cmd regionname | x y z)
	</text>
	<line_editor
	  enabled_control="FSCmdLine"
	  top_pad="-2"
	  follows="left|top"
	  height="18"
	  max_length_chars="256"
	  name="FSCmdLineMapTo"
	  tool_tip=""
	  control_name="FSCmdLineMapTo"
	  width="200"/>
	<check_box
	  enabled_control="FSCmdLine"
	  top_pad="2"
	  follows="left|top"
	  height="14"
	  label="Use same position between regions"
	  name="toggle"
	  width="270"
	  control_name="FSCmdLineMapToKeepPos"/>
  </panel>

</tab_container>
</panel><|MERGE_RESOLUTION|>--- conflicted
+++ resolved
@@ -1134,11 +1134,7 @@
 		 height="18"
 		 name="FSShowIMInChatHistory"
 		 control_name="FSShowIMInChatHistory"
-<<<<<<< HEAD
-		 label="Show IMs in nearby chat window"/>
-=======
 		 label="Show IMs and Group Chat in Nearby Chat Window"/>
->>>>>>> 0aa38a6c
 		<check_box
 		 enabled_control="FSShowIMInChatHistory"
 		 layout="topleft"
@@ -1149,11 +1145,7 @@
 		 height="18"
 		 name="FSLogIMInChatHistory"
 		 control_name="FSLogIMInChatHistory"
-<<<<<<< HEAD
-		 label="Save IMs in nearby chat"/>
-=======
 		 label="Save IMs and Group Chat in Nearby Chat"/>
->>>>>>> 0aa38a6c
 		<text
 		 top_pad="0"
 		 follows="left|top"
