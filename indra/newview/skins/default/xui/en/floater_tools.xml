--- conflicted
+++ resolved
@@ -302,21 +302,6 @@
      name="checkbox uniform"
      top="48"
      width="20" />
-<<<<<<< HEAD
-=======
-    <text
-     height="19"
-     label="Stretch Both Sides"
-     left_delta="20"
-     name="checkbox uniform label"
-     top_delta="2"
-     width="120"
-     layout="topleft"
-     follows="top|left"
-     wrap="true">
-     	Stretch Both Sides
-    </text>
->>>>>>> 812ad1b6
     <check_box
      control_name="ScaleStretchTextures"
      height="19"
@@ -325,12 +310,8 @@
      layout="topleft"
      left="143"
      name="checkbox stretch textures"
-<<<<<<< HEAD
      top_pad="-2"
-=======
-     top_pad="-4"
-     follows="left|top"
->>>>>>> 812ad1b6
+     follows="left|top"
      width="134" />
    <check_box
      control_name="SnapEnabled"
@@ -341,8 +322,6 @@
      top_pad="-2"
      name="checkbox snap to grid"
      width="134" />
-<<<<<<< HEAD
-
   <check_box
      control_name="PhoenixBuildPrefs_ActualRoot"
      height="18"
@@ -363,10 +342,9 @@
      width="134" />
     <button
      left_pad="0"
-     image_selected="ForwardArrow_Press"
-     image_unselected="ForwardArrow_Off"
-     layout="topleft"
-     follows="left|top"
+     label="Options..."
+     layout="topleft"
+     follows="top|left"
      name="Options..."
      tool_tip="See more grid options"
      top="80"
@@ -400,22 +378,6 @@
 		 <combo_box.commit_callback
 	     function="BuildTool.gridMode"/>
     </combo_box>
-=======
-    <button
-     left_pad="0"
-     label="Options..."
-     layout="topleft"
-     follows="top|left"
-     name="Options..."
-     tool_tip="See more grid options"
-     top="83"
-     right="-35"
-     width="65"
-     height="21" >
-	 <button.commit_callback
-	     function="BuildTool.gridOptions"/>
-	</button>
->>>>>>> 812ad1b6
    <button
      follows="left|top"
      height="20"
@@ -792,21 +754,6 @@
 	     function="BuildTool.applyToSelection"/>
     </button>
     <text
-<<<<<<< HEAD
-    text_color="LtGray_50"
-     type="string"
-     length="1"
-     height="10"
-     follows="left|top"
-     halign="right"
-     layout="topleft"
-     right="-10"
-     name="prim_count"
-     top_pad="7"
-     width="143">
-        Prims: [COUNT]
-    </text>
-    <text
     text_color="LtGray_50"
      type="string"
      length="1"
@@ -820,7 +767,7 @@
      width="143">
         [DESC] [NUM]
     </text>
-=======
+	<text
 	 text_color="LtGray_50"
 	  type="string"
 	  length="1"
@@ -898,7 +845,6 @@
     name="cost_text_border"
     top="135"
     width="282"/>
->>>>>>> 812ad1b6
     <tab_container
      follows="left|top"
      height="410"
@@ -1635,11 +1581,7 @@
              label="Y"
              label_width="10"
              layout="topleft"
-<<<<<<< HEAD
              left="10"
-=======
-             left_delta="0"
->>>>>>> 812ad1b6
              max_val="64"
              min_val="0.01"
              name="Scale Y"
@@ -1664,11 +1606,7 @@
              label="Z"
              label_width="10"
              layout="topleft"
-<<<<<<< HEAD
              left="10"
-=======
-             left_delta="0"
->>>>>>> 812ad1b6
              max_val="64"
              min_val="0.01"
              name="Scale Z"
@@ -1762,7 +1700,6 @@
              text_enabled_color="White"
              top_pad="3"
              width="87" />
-<<<<<<< HEAD
             <button follows="top|right"
              height="18"
              label="p"
@@ -1773,8 +1710,6 @@
              tool_tip="Paste Rotation from Clipboard"
              width="20" />
 
-=======
->>>>>>> 812ad1b6
  <!--           <text
              type="string"
              length="1"
