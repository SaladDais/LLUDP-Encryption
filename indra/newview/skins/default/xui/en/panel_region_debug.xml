<?xml version="1.0" encoding="utf-8" standalone="yes" ?>
<panel
 border="true"
 follows="top|left"
 height="320"
 help_topic="panel_region_debug_tab"
 label="Debug"
 layout="topleft"
 left="0"
 name="Debug"
 top="320"
 width="480">
    <text
     follows="left|top"
     font="SansSerif"
     height="20"
     layout="topleft"
     left="10"
     name="region_text_lbl"
     top="10"
     width="100">
        Region:
    </text>
    <text
     follows="left|top"
     font="SansSerif"
     height="20"
     layout="topleft"
     left_delta="50"
     name="region_text"
     top_delta="0"
     width="400">
        unknown
    </text>
    <check_box
     height="20"
     label="Disable Scripts"
     layout="topleft"
     left="10"
     name="disable_scripts_check"
     tool_tip="Disable all scripts in this region"
     top="30"
     width="80" />
    <check_box
     height="20"
     label="Disable Collisions"
     layout="topleft"
     left="10"
     name="disable_collisions_check"
     tool_tip="Disable non-avatar collisions in this region"
     top="50"
     width="80" />
    <check_box
     height="20"
     label="Disable Physics"
     layout="topleft"
     left="10"
     name="disable_physics_check"
     tool_tip="Disable all physics in this region"
     top="70"
     width="80" />
    <button
     enabled="false"
     follows="left|top"
     height="20"
     label="Apply"
     layout="topleft"
     left="60"
     name="apply_btn"
     top="100"
     width="100" />
    <text

     follows="left|top"
     height="20"
     layout="topleft"
     left="10"
     name="objret_text_lbl"
     top="150"
     width="90">
        Object Return
    </text>
    <text

     follows="left|top"
     height="20"
     layout="topleft"
     left="30"
     name="resident_text_lbl"
     top="175"
     width="60">
        Resident:
    </text>
    <line_editor

     border_style="line"
     border_thickness="1"
     enabled="false"
     follows="left|top"
     height="20"
     layout="topleft"
     left_delta="60"
     mouse_opaque="false"
     name="target_avatar_name"
     top_delta="-2"
     width="270">
        (none)
    </line_editor>
    <button
     follows="left|top"
     height="20"
     label="Choose"
     layout="topleft"
     left_pad="5"
     name="choose_avatar_btn"
     top_delta="0"
     width="70" />
    <text
     follows="left|top"
     height="20"
     layout="topleft"
     left="30"
     name="options_text_lbl"
     top="198"
     width="60">
        Options:
    </text>
     <check_box
     height="20"
     label="With scripts"
     layout="topleft"
     left_delta="60"
     name="return_scripts"
     tool_tip="Return only objects which have scripts"
     top_delta="0"
     width="80" />
    <check_box
     height="20"
     label="On someone else&apos;s land"
     layout="topleft"
     left_delta="0"
     name="return_other_land"
     tool_tip="Return only objects which are on land belonging to someone else"
     top_delta="20"
     width="80" />
    <check_box
     height="20"
     label="In every region of this estate"
     layout="topleft"
     left_delta="0"
     name="return_estate_wide"
     tool_tip="Return objects in all of the regions that make up this estate"
     top_delta="20"
     width="80" />
    <button
     follows="left|top"
     height="20"
     label="Return"
     layout="topleft"
     left="20"
     name="return_btn"
     top="263"
     width="80" />
    <button
     follows="left|top"
     height="20"
     label="Get Top Colliders..."
     layout="topleft"
     left="10"
     name="top_colliders_btn"
     tool_tip="List of objects experiencing the most potential collisions"
     top="313"
     width="150" />
    <button
     follows="left|top"
     height="20"
     label="Restart Region"
     layout="topleft"
     left_pad="155"
     name="restart_btn"
     tool_tip="Give 2 minute countdown and restart region"
     top_delta="0"
     width="150" />
    <button
     follows="left|top"
     height="20"
     label="Get Top Scripts..."
     layout="topleft"
     left="10"
<<<<<<< HEAD
     name="restart_btn"
     tool_tip="Give countdown of selected seconds and restart region"
     top_pad="5"
     width="130" />
	<text follows="left|top" top_delta="5" left_delta="135" width="50" name="label_restart_delay">
		Seconds:
	</text>
	<spinner
	 bottom_delta="0"
	 decimal_digits="0"
	 follows="left|top"
	 height="16"
	 increment="1"
	 initial_value="120"
	 left_delta="55"
	 max_val="3600"
	 min_val="15"
	 mouse_opaque="true"
	 name="restart_delay"
	 width="50"/>	 
=======
     name="top_scripts_btn"
     tool_tip="List of objects spending the most time running scripts"
     top_pad="5"
     width="150" />
>>>>>>> 89c28185
    <button
     follows="left|top"
     height="20"
     label="Delay Restart"
     layout="topleft"
     left_pad="155"
     name="cancel_restart_btn"
     tool_tip="Delay region restart by one hour"
<<<<<<< HEAD
     top_pad="10"
     width="130" />
=======
     top_delta="0"
     width="150" />
>>>>>>> 89c28185
</panel><|MERGE_RESOLUTION|>--- conflicted
+++ resolved
@@ -65,18 +65,18 @@
      height="20"
      label="Apply"
      layout="topleft"
-     left="60"
+     left="20"
      name="apply_btn"
      top="100"
      width="100" />
-    <text
 
+    <text
      follows="left|top"
      height="20"
      layout="topleft"
      left="10"
      name="objret_text_lbl"
-     top="150"
+     top="140"
      width="90">
         Object Return
     </text>
@@ -87,7 +87,7 @@
      layout="topleft"
      left="30"
      name="resident_text_lbl"
-     top="175"
+     top_pad="5"
      width="60">
         Resident:
     </text>
@@ -121,7 +121,7 @@
      layout="topleft"
      left="30"
      name="options_text_lbl"
-     top="198"
+     top_pad="5"
      width="60">
         Options:
     </text>
@@ -159,7 +159,7 @@
      layout="topleft"
      left="20"
      name="return_btn"
-     top="263"
+     top_pad="5"
      width="80" />
     <button
      follows="left|top"
@@ -169,25 +169,24 @@
      left="10"
      name="top_colliders_btn"
      tool_tip="List of objects experiencing the most potential collisions"
-     top="313"
-     width="150" />
+     top_pad="20"
+     width="130" />
+    <button
+     follows="left|top"
+     height="20"
+     label="Get Top Scripts..."
+     layout="topleft"
+     left="10"
+     name="top_scripts_btn"
+     tool_tip="List of objects spending the most time running scripts"
+     top_pad="5"
+     width="130" />
     <button
      follows="left|top"
      height="20"
      label="Restart Region"
      layout="topleft"
-     left_pad="155"
-     name="restart_btn"
-     tool_tip="Give 2 minute countdown and restart region"
-     top_delta="0"
-     width="150" />
-    <button
-     follows="left|top"
-     height="20"
-     label="Get Top Scripts..."
-     layout="topleft"
-     left="10"
-<<<<<<< HEAD
+     left="10"
      name="restart_btn"
      tool_tip="Give countdown of selected seconds and restart region"
      top_pad="5"
@@ -208,25 +207,14 @@
 	 mouse_opaque="true"
 	 name="restart_delay"
 	 width="50"/>	 
-=======
-     name="top_scripts_btn"
-     tool_tip="List of objects spending the most time running scripts"
-     top_pad="5"
-     width="150" />
->>>>>>> 89c28185
     <button
      follows="left|top"
      height="20"
      label="Delay Restart"
      layout="topleft"
-     left_pad="155"
+     left="10"
      name="cancel_restart_btn"
      tool_tip="Delay region restart by one hour"
-<<<<<<< HEAD
      top_pad="10"
      width="130" />
-=======
-     top_delta="0"
-     width="150" />
->>>>>>> 89c28185
 </panel>