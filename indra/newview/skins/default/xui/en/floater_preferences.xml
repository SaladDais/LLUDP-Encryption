--- conflicted
+++ resolved
@@ -59,7 +59,7 @@
      name="pref core"
      tab_group="1"
      tab_position="left"
-     tab_width="140"
+     tab_width="115"
      tab_padding_right="0"
      top="21"
      width="658">
@@ -82,7 +82,7 @@
          filename="panel_preferences_colors.xml"
          label="Colors"
          layout="topleft"
-         help_topic="preferences_im_tab"
+         help_topic="preferences_colors_tab"
          name="colors" />
         <panel
 	 	 class="panel_preference_graphics"
@@ -121,16 +121,6 @@
          name="msgs" />
         <panel
 		 class="panel_preference"
-<<<<<<< HEAD
-=======
-         filename="panel_preferences_colors.xml"
-         label="Colors"
-         layout="topleft"
-         help_topic="preferences_colors_tab"
-         name="colors" />
-        <panel
-		 class="panel_preference"
->>>>>>> 113f532e
          filename="panel_preferences_privacy.xml"
          label="Privacy"
          layout="topleft"
