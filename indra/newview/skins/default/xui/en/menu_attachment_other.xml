--- conflicted
+++ resolved
@@ -68,11 +68,6 @@
          parameter="shownames" />
       </menu_item_call>
    <menu_item_separator />
-<<<<<<< HEAD
-  <context_menu
-         label="Annoyance"
-         name="Annoyance">
-=======
 
      <menu_item_call label="Reset Skeleton"
        layout="topleft"
@@ -82,7 +77,9 @@
      </menu_item_call>
 
    <menu_item_separator />
->>>>>>> 071a30cc
+  <context_menu
+         label="Annoyance"
+         name="Annoyance">
     <menu_item_call
      enabled="true"
      label="Block"
