--- conflicted
+++ resolved
@@ -1002,13 +1002,8 @@
 
       <menu
          create_jump_keys="true"
-<<<<<<< HEAD
-         label="Sun Position"
-         name="Environment Settings"
-=======
          label="Environment"
          name="Environment"
->>>>>>> bc787063
          tear_off="true">
             <menu_item_check
              label="Sunrise"
@@ -1067,13 +1062,8 @@
                  parameter="setenv" />
             </menu_item_check>
             <menu_item_check
-<<<<<<< HEAD
-             label="Estate Time"
-             name="Revert to Region Default">
-=======
              label="Use Shared Environment"
              name="Use Shared Environment">
->>>>>>> bc787063
                 <menu_item_check.on_click
                  function="World.EnvSettings"
                  parameter="region" />
@@ -1105,12 +1095,8 @@
             </menu_item_check>
             
         </menu>
-<<<<<<< HEAD
-
-=======
 	    
 <!--   
->>>>>>> bc787063
 	    <menu
 	     create_jump_keys="true"
 	     label="Environment Editor"
@@ -1149,23 +1135,10 @@
 	     	 	 	<menu_item_call.on_click
 	     	 	 	function="World.EnvPreset"
 	     	 	 	parameter="edit_water"/>
-<<<<<<< HEAD
             <menu_item_call.on_enable
             function="RLV.EnableIfNot"
             parameter="setenv" />
           </menu_item_call>
-	     	 	<menu_item_call
-	     	 	 label="Delete preset..."
-	     	 	 name="delete_water_preset">
-	     	 	 	<menu_item_call.on_click
-	     	 	 	function="World.EnvPreset"
-	     	 	 	parameter="delete_water"/>
-	     	 	 	<menu_item_call.on_enable
-	     	 	 	function="World.EnableEnvPreset"
-	     	 	 	parameter="delete_water"/>
-=======
->>>>>>> bc787063
-	     	 	</menu_item_call>
 	     	</menu>
 
 	     	<menu
@@ -1187,23 +1160,10 @@
 	     	 	 	<menu_item_call.on_click
 	     	 	 	function="World.EnvPreset"
 	     	 	 	parameter="edit_sky"/>
-<<<<<<< HEAD
             <menu_item_call.on_enable
             function="RLV.EnableIfNot"
             parameter="setenv" />
           </menu_item_call>
-	     	 	<menu_item_call
-	     	 	 label="Delete preset..."
-	     	 	 name="delete_sky_preset">
-	     	 	 	<menu_item_call.on_click
-	     	 	 	function="World.EnvPreset"
-	     	 	 	parameter="delete_sky"/>
-	     	 	 	<menu_item_call.on_enable
-	     	 	 	function="World.EnableEnvPreset"
-	     	 	 	parameter="delete_sky"/>
-=======
->>>>>>> bc787063
-	     	 	</menu_item_call>
 	     	</menu>
 	     	
 	     	<menu
@@ -1225,23 +1185,13 @@
 	     	 	 	<menu_item_call.on_click
 	     	 	 	function="World.EnvPreset"
 	     	 	 	parameter="edit_day_cycle"/>
-<<<<<<< HEAD
             <menu_item_call.on_enable
             function="RLV.EnableIfNot"
             parameter="setenv" />
           </menu_item_call>
-	     	 	<menu_item_call
-	     	 	 label="Delete preset..."
-	     	 	 name="delete_day_preset">
-	     	 	 	<menu_item_call.on_click
-	     	 	 	function="World.EnvPreset"
-	     	 	 	parameter="delete_day_cycle"/>
-	     	 	 	<menu_item_call.on_enable
-	     	 	 	function="World.EnableEnvPreset"
-	     	 	 	parameter="delete_day_cycle"/>
-	     	 	</menu_item_call>
 	     	</menu>
 	    </menu>
+-->    
 		<menu
 			 create_jump_keys="true"
 			 name="photo_and_video"
@@ -1320,13 +1270,6 @@
           function="CheckPerAccountControl"
           parameter="FSRenderFriendsOnly"/>
       </menu_item_check>
-=======
-	     	 	</menu_item_call>
-	     	</menu>
-	    </menu>
--->    
-    
->>>>>>> bc787063
     </menu>
     <menu
      create_jump_keys="true"
