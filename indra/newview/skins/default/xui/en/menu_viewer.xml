--- conflicted
+++ resolved
@@ -528,12 +528,8 @@
              function="Floater.Visible"
              parameter="fs_nearby_chat" />
             <menu_item_check.on_click
-<<<<<<< HEAD
              function="Floater.ToggleOrBringToFront"
              parameter="fs_nearby_chat" />
-=======
-             function="Communicate.NearbyChat"/>
->>>>>>> c97d191a
         </menu_item_check>
         <menu_item_check
          label="People"
@@ -671,7 +667,6 @@
               function="SideTray.PanelPeopleTab"
               parameter="nearby_panel" />
         </menu_item_check>
-<<<<<<< HEAD
         -->
         <menu_item_check
          label="Nearby Voice"
@@ -684,32 +679,12 @@
              parameter="fs_voice_controls" />
         </menu_item_check>
         <menu_item_call
-=======
-        <menu_item_check
->>>>>>> c97d191a
          label="Block List"
          name="Block List">
-            <menu_item_check.on_check
-             function="SideTray.CheckPanelPeopleTab"
-             parameter="blocked_panel" />
-            <menu_item_check.on_click
+            <menu_item_call.on_click
               function="SideTray.PanelPeopleTab"
               parameter="blocked_panel" />
-<<<<<<< HEAD
-        </menu_item_call>
-=======
-        </menu_item_check>
-      <menu_item_separator/>
-      <menu_item_check
-       name="Do Not Disturb"
-       label="Do Not Disturb">
-        <menu_item_check.on_check
-         function="View.Status.CheckDoNotDisturb" />
-        <menu_item_check.on_click
-         function="World.SetDoNotDisturb"/>
-      </menu_item_check>
-
->>>>>>> c97d191a
+        </menu_item_call>
     </menu>
     
     <!-- World Menu -->
