<?xml version="1.0" encoding="utf-8" standalone="yes" ?>
<menu_bar
 bg_visible="false"
 follows="left|top|right"
 name="Main Menu">
    <menu
     create_jump_keys="true"
     label="Me"
     name="Me"
     tear_off="true">
        <menu_item_call
         label="Preferences"
         name="Preferences"
         shortcut="control|P">
            <menu_item_call.on_click
             function="Floater.Show"
             parameter="preferences" />
        </menu_item_call>
         <menu_item_call
             label="My Dashboard"
             name="Manage My Account">
                <menu_item_call.on_click
                 function="PromptShowURL"
                 name="ManageMyAccount_url"
                 parameter="WebLaunchJoinNow,http://secondlife.com/account/" />
      </menu_item_call>
        <menu_item_call
         label="Buy L$"
         name="Buy and Sell L$">
            <menu_item_call.on_click
             function="BuyCurrency" />
        </menu_item_call>

        <menu_item_separator/>

        <menu_item_call
         label="My Profile"
         name="Profile">
            <menu_item_call.on_click
             function="ShowAgentProfile"
             parameter="agent" />
        </menu_item_call>
        <menu_item_call
         label="My Appearance"
         name="ChangeOutfit">
            <menu_item_call.on_click
             function="CustomizeAvatar" />
            <menu_item_call.on_enable
             function="Edit.EnableCustomizeAvatar" />
        </menu_item_call>
        <menu_item_check
         label="My Inventory"
         name="Inventory"
         shortcut="control|shift|I"
		 visible="false">
            <menu_item_check.on_check
             function="Floater.Visible"
             parameter="inventory" />
            <menu_item_check.on_click
             function="Floater.Toggle"
             parameter="inventory" />
        </menu_item_check>
        <menu_item_check
         label="My Inventory"
         name="ShowSidetrayInventory"
         shortcut="control|I"
		 visible="true">
            <menu_item_check.on_check
             function="SidetrayPanelVisible"
             parameter="sidepanel_inventory" />
            <menu_item_check.on_click
             function="ShowSidetrayPanel"
             parameter="sidepanel_inventory" />
        </menu_item_check>
        <menu_item_check
         label="My Gestures"
         name="Gestures"
         shortcut="control|G">
            <menu_item_check.on_check
             function="Floater.Visible"
             parameter="gestures" />
            <menu_item_check.on_click
             function="Floater.Toggle"
             parameter="gestures" />
        </menu_item_check>
        <menu_item_check
         label="My Voice"
         name="ShowVoice"
         visibility_control="VoiceMorphingEnabled">
            <menu_item_check.on_check
             function="Floater.Visible"
             Parameter="voice_effect" />
            <menu_item_check.on_click
             function="Floater.Toggle"
             parameter="voice_effect" />
        </menu_item_check>
		<menu
		 create_jump_keys="true"
		 label="Movement"
		 name="Movement"
		 tear_off="true">
            <menu_item_call
             label="Sit Down"
             layout="topleft"
		     shortcut="alt|shift|S"
             name="Sit Down Here">
                <menu_item_call.on_click
                 function="Self.SitDown"
                 parameter="" />
                <menu_item_call.on_enable
                 function="Self.EnableSitDown" />
            </menu_item_call>
            <menu_item_check
             label="Fly"
             name="Fly"
             shortcut="Home">
                <menu_item_check.on_check
                 function="Agent.getFlying" />
                <menu_item_check.on_click
                 function="Agent.toggleFlying" />
                <menu_item_check.on_enable
                 function="Agent.enableFlying" />
            </menu_item_check>
            <menu_item_check
             label="Always Run"
             name="Always Run"
             shortcut="control|R">
                <menu_item_check.on_check
                 function="World.CheckAlwaysRun" />
                <menu_item_check.on_click
                 function="World.AlwaysRun" />
            </menu_item_check>
            <menu_item_call
             label="Stop Animating Me"
             name="Stop Animating My Avatar">
                 <menu_item_call.on_click
                  function="Tools.StopAllAnimations" />
            </menu_item_call>
		</menu>
        <menu
         create_jump_keys="true"
         label="My Status"
         name="Status"
         tear_off="true">
            <menu_item_call
             label="Away"
             name="Set Away">
                <menu_item_call.on_click
                 function="World.SetAway" />
            </menu_item_call>
            <menu_item_call
             label="Busy"
             name="Set Busy">
                <menu_item_call.on_click
                 function="World.SetBusy"/>
            </menu_item_call>
        </menu>
        <menu_item_call
         label="Request Admin Status"
         name="Request Admin Options"
         shortcut="control|alt|G"
		 visible="false">
            <menu_item_call.on_click
             function="Advanced.RequestAdminStatus" />
        </menu_item_call>
        <menu_item_call
         label="Leave Admin Status"
         name="Leave Admin Options"
         shortcut="control|alt|shift|G"
		 visible="false">
            <menu_item_call.on_click
             function="Advanced.LeaveAdminStatus" />
        </menu_item_call>

        <menu_item_separator/>

        <menu_item_call
         label="Exit [APP_NAME]"
         name="Quit"
         shortcut="control|Q">
            <menu_item_call.on_click
             function="File.Quit" />
        </menu_item_call>
    </menu>
    <menu
     create_jump_keys="true"
     label="Communicate"
     name="Communicate"
     tear_off="true">
        <menu_item_call
         label="My Friends"
         name="My Friends"
         shortcut="control|shift|F">
            <menu_item_call.on_click
             function="SideTray.PanelPeopleTab"
             parameter="friends_panel" />
            </menu_item_call>
        <menu_item_call
         label="My Groups"
         name="My Groups"
         shortcut="control|shift|G">
            <menu_item_call.on_click
             function="SideTray.PanelPeopleTab"
             parameter="groups_panel" />
        </menu_item_call>

        <menu_item_separator/>

        <!--menu_item_call
         label="Chat"
         name="Chat">
            <menu_item_call.on_click
             function="World.Chat" />
        </menu_item_call-->
        <menu_item_check
         label="Nearby Chat"
         name="Nearby Chat"
         shortcut="control|H"
         use_mac_ctrl="true">
            <menu_item_check.on_check
             function="Floater.Visible"
             parameter="nearby_chat" />
            <menu_item_check.on_click
             function="Floater.Toggle"
             parameter="nearby_chat" />
        </menu_item_check>
        <menu_item_call
         label="Nearby People"
         name="Active Speakers"
         shortcut="control|shift|A">
            <menu_item_call.on_click
             function="SideTray.PanelPeopleTab"
             parameter="nearby_panel" />
            </menu_item_call>
        <menu_item_check
         label="Nearby Voice"
         name="Nearby Voice">
            <menu_item_check.on_check
             function="Floater.Visible"
             parameter="voice_controls" />
            <menu_item_check.on_click
             function="Floater.Toggle"
             parameter="voice_controls" />
        </menu_item_check>
    </menu>
    <menu
     create_jump_keys="true"
     label="World"
     name="World"
     tear_off="true">
            <menu_item_check
         label="Mini-Map"
         name="Mini-Map"
         shortcut="control|shift|M">
            <menu_item_check.on_check
             function="Floater.Visible"
             parameter="mini_map" />
            <menu_item_check.on_click
             function="Floater.Toggle"
             parameter="mini_map" />
        </menu_item_check>
         <menu_item_check
         label="World Map"
         name="World Map"
         shortcut="control|M"
         use_mac_ctrl="true">
            <menu_item_check.on_check
             function="Floater.Visible"
             parameter="world_map" />
            <menu_item_check.on_click
             function="Floater.Toggle"
             parameter="world_map" />
        </menu_item_check>
        <menu_item_check
        label="Search"
        name="Search"
        shortcut="control|F">
            <menu_item_check.on_check
             function="Floater.Visible"
             parameter="search" />
            <menu_item_check.on_click
             function="Floater.Toggle"
             parameter="search" />
            </menu_item_check>
        <menu_item_call
         label="Snapshot"
         name="Take Snapshot"
         shortcut="control|shift|S">
            <menu_item_call.on_click
             function="Floater.Show"
             parameter="snapshot" />
        </menu_item_call>
      <menu_item_call
             label="Landmark This Place"
             name="Create Landmark Here">
                <menu_item_call.on_click
                 function="World.CreateLandmark" />
                <menu_item_call.on_enable
                 function="World.EnableCreateLandmark" />
            </menu_item_call>
      <menu
           create_jump_keys="true"
           label="Place Profile"
           name="Land"
           tear_off="true">
        <menu_item_call
         label="Place Profile"
         layout="topleft"
         name="Place Profile">
            <menu_item_call.on_click
             function="World.PlaceProfile" />
        </menu_item_call>
        <menu_item_call
         label="About Land"
         name="About Land">
            <menu_item_call.on_click
             function="Floater.Show"
             parameter="about_land" />
        </menu_item_call>
        <menu_item_call
         label="Region/Estate"
         name="Region/Estate">
            <menu_item_call.on_click
             function="Floater.Show"
             parameter="region_info" />
        </menu_item_call>
        </menu>

        <menu_item_separator/>

        <menu_item_call
             label="Buy This Land"
             name="Buy Land">
                <menu_item_call.on_click
                 function="Land.Buy" />
                <menu_item_call.on_enable
                 function="World.EnableBuyLand" />
            </menu_item_call>
        <menu_item_call
             label="My Land"
             name="My Land">
                <menu_item_call.on_click
                 function="Floater.Show"
                 parameter="land_holdings" />
        </menu_item_call>
        <menu
           create_jump_keys="true"
           label="Show"
           name="LandShow"
           tear_off="true">
         <menu_item_check
         label="Move Controls"
         name="Movement Controls">
            <menu_item_check.on_check
             function="Floater.Visible"
             parameter="moveview" />
            <menu_item_check.on_click
             function="World.Toggle.MovementControls" />
        </menu_item_check>
        <menu_item_check
         label="View Controls"
         name="Camera Controls">
            <menu_item_check.on_check
             function="Floater.Visible"
             parameter="camera" />
            <menu_item_check.on_click
             function="World.Toggle.CameraControls" />
        </menu_item_check>
          <menu_item_check
             label="Ban Lines"
             name="Ban Lines">
            <menu_item_check.on_check
               control="ShowBanLines" />
            <menu_item_check.on_click
               function="ToggleControl"
               parameter="ShowBanLines" />
          </menu_item_check>
           <menu_item_check
                 label="Beacons"
                 name="beacons"
                 shortcut="control|alt|shift|N">
                    <menu_item_check.on_check
                     function="Floater.Visible"
                     parameter="beacons" />
                    <menu_item_check.on_click
                     function="Floater.Toggle"
                     parameter="beacons" />
                </menu_item_check>
          <menu_item_check
             label="Property Lines"
             name="Property Lines"
             shortcut="control|alt|shift|P">
            <menu_item_check.on_check
               control="ShowPropertyLines" />
            <menu_item_check.on_click
               function="ToggleControl"
               parameter="ShowPropertyLines" />
          </menu_item_check>
          <menu_item_check
             label="Land Owners"
             name="Land Owners">
            <menu_item_check.on_check
               control="ShowParcelOwners" />
            <menu_item_check.on_click
               function="ToggleControl"
               parameter="ShowParcelOwners" />
          </menu_item_check>
          <menu_item_check
             label="Coordinates"
             name="Coordinates">
            <menu_item_check.on_click
               function="ToggleControl"
               parameter="NavBarShowCoordinates" />
            <menu_item_check.on_check
               control="NavBarShowCoordinates" />
          </menu_item_check>
          <menu_item_check
             label="Parcel Properties"
             name="Parcel Properties">
            <menu_item_check.on_click
               function="ToggleControl"
               parameter="NavBarShowParcelProperties" />
            <menu_item_check.on_check
               control="NavBarShowParcelProperties" />
          </menu_item_check>
          <menu_item_separator />
          <menu_item_check
             label="Advanced Menu"
             name="Show Advanced Menu"
             shortcut="control|alt|shift|D">
            <on_check
               function="CheckControl"
               parameter="UseDebugMenus" />
            <on_click
               function="ToggleControl"
               parameter="UseDebugMenus" />
          </menu_item_check>
        </menu>

        <menu_item_separator/>

	    <menu_item_call
	     label="Teleport Home"
	     name="Teleport Home"
	     shortcut="control|shift|H">
		<menu_item_call.on_click
		 function="World.TeleportHome" />
		<menu_item_call.on_enable
		 function="World.EnableTeleportHome" />
	    </menu_item_call>
            <menu_item_call
             label="Set Home to Here"
             name="Set Home to Here">
                <menu_item_call.on_click
                 function="World.SetHomeLocation" />
                <menu_item_call.on_enable
                 function="World.EnableSetHomeLocation" />
            </menu_item_call>
    <!--    <menu_item_check
         label="Show Navigation Bar"
         name="ShowNavbarNavigationPanel">
           <menu_item_check.on_click
             function="ToggleControl"
             parameter="ShowNavbarNavigationPanel" />
             <menu_item_check.on_check
             function="CheckControl"
             parameter="ShowNavbarNavigationPanel" />
        </menu_item_check>
       <menu_item_check
         label="Show Favorites Bar"
         name="ShowNavbarFavoritesPanel">
           <menu_item_check.on_click
             function="ToggleControl"
             parameter="ShowNavbarFavoritesPanel" />
             <menu_item_check.on_check
             function="CheckControl"
             parameter="ShowNavbarFavoritesPanel" />
        </menu_item_check>
        <menu_item_separator/>-->

        <menu_item_separator/>

        <menu
         create_jump_keys="true"
         label="Sun"
         name="Environment Settings"
         tear_off="true">
            <menu_item_call
             label="Sunrise"
             name="Sunrise">
                <menu_item_call.on_click
                 function="World.EnvSettings"
                 parameter="sunrise" />
            </menu_item_call>
            <menu_item_call
             label="Midday"
             name="Noon"
             shortcut="control|shift|Y">
                <menu_item_call.on_click
                 function="World.EnvSettings"
                 parameter="noon" />
            </menu_item_call>
            <menu_item_call
             label="Sunset"
             name="Sunset"
             shortcut="control|shift|N">
                <menu_item_call.on_click
                 function="World.EnvSettings"
                 parameter="sunset" />
            </menu_item_call>
            <menu_item_call
             label="Midnight"
             name="Midnight">
                <menu_item_call.on_click
                 function="World.EnvSettings"
                 parameter="midnight" />
            </menu_item_call>
        </menu>
	    
   
	    <menu
	     create_jump_keys="true"
	     label="Enviroment Editor"
	     name="Enviroment Editor"
	     tear_off="true">
	     	
	     	<menu_item_call
	     	 label="Enviroment Settings..."
	     	 name="Enviroment Settings">
	     	 	<menu_item_call.on_click
	     	 	 function="World.EnvSettings"
                 parameter="editor"/>
	     	</menu_item_call>
	     	
	     	<menu_item_separator/>
	     	
	     	<menu
	     	 name="Water Presets"
	     	 label="Water Presets">
	     	 	<menu_item_call
	     	 	 label="New preset..."
	     	 	 name="new_water_preset">
	     	 	 	<menu_item_call.on_click
	     	 	 	function="World.EnvPreset"
	     	 	 	parameter="new_water"/>
	     	 	</menu_item_call>
	     	 	<menu_item_call
	     	 	 label="Edit preset..."
	     	 	 name="edit_water_preset">
	     	 	 	<menu_item_call.on_click
	     	 	 	function="World.EnvPreset"
	     	 	 	parameter="edit_water"/>
	     	 	</menu_item_call>
	     	 	<menu_item_call
	     	 	 label="Delete preset..."
	     	 	 name="delete_water_preset">
	     	 	 	<menu_item_call.on_click
	     	 	 	function="World.EnvPreset"
	     	 	 	parameter="delete_water"/>
	     	 	</menu_item_call>
	     	</menu>
	     	
	     	<menu
	     	 name="Sky Presets"
	     	 label="Sky Presets">
	     	 	<menu_item_call
	     	 	 label="New preset..."
	     	 	 name="new_sky_preset">
	     	 	 	<menu_item_call.on_click
	     	 	 	function="World.EnvPreset"
	     	 	 	parameter="new_sky"/>
	     	 	</menu_item_call>
	     	 	<menu_item_call
	     	 	 label="Edit preset..."
	     	 	 name="edit_sky_preset">
	     	 	 	<menu_item_call.on_click
	     	 	 	function="World.EnvPreset"
	     	 	 	parameter="edit_sky"/>
	     	 	</menu_item_call>
	     	 	<menu_item_call
	     	 	 label="Delete preset..."
	     	 	 name="delete_sky_preset">
	     	 	 	<menu_item_call.on_click
	     	 	 	function="World.EnvPreset"
	     	 	 	parameter="delete_sky"/>
	     	 	</menu_item_call>
	     	</menu>
	     	
	     	<menu
	     	 name="Day Presets"
	     	 label="Day Presets">
	     	 	<menu_item_call
	     	 	 label="New preset..."
	     	 	 name="new_day_preset">
	     	 	 	<menu_item_call.on_click
	     	 	 	function="World.EnvPreset"
	     	 	 	parameter="new_day_cycle"/>
	     	 	</menu_item_call>
	     	 	<menu_item_call
	     	 	 label="Edit preset..."
	     	 	 name="edit_day_preset">
	     	 	 	<menu_item_call.on_click
	     	 	 	function="World.EnvPreset"
	     	 	 	parameter="edit_day_cycle"/>
	     	 	</menu_item_call>
	     	 	<menu_item_call
	     	 	 label="Delete preset..."
	     	 	 name="delete_day_preset">
	     	 	 	<menu_item_call.on_click
	     	 	 	function="World.EnvPreset"
	     	 	 	parameter="delete_day_cycle"/>
	     	 	</menu_item_call>
	     	</menu>
	    </menu>
    
    
    </menu>
    <menu
     create_jump_keys="true"
     label="Build"
     name="BuildTools"
     tear_off="true"
     visible="true">
       <menu_item_check
         label="Build"
         name="Show Build Tools"
         shortcut="control|B">
            <menu_item_check.on_check
             function="Build.Active" />
            <menu_item_check.on_click
             function="Build.Toggle" />
            <menu_item_check.on_enable
             function="Build.Enabled" />
       </menu_item_check>
       <menu
          create_jump_keys="true"
          label="Select Build Tool"
          name="Select Tool"
          tear_off="true">
         <menu_item_call
			label="Focus Tool"
			name="Focus"
			shortcut="control|1">
           <menu_item_call.on_click
              function="Tools.SelectTool"
              parameter="focus" />
         </menu_item_call>
         <menu_item_call
			label="Move Tool"
			name="Move"
			shortcut="control|2">
           <menu_item_call.on_click
              function="Tools.SelectTool"
              parameter="move" />
         </menu_item_call>
         <menu_item_call
			label="Edit Tool"
			name="Edit"
			shortcut="control|3">
           <menu_item_call.on_click
              function="Tools.SelectTool"
              parameter="edit" />
         </menu_item_call>
         <menu_item_call
			label="Create Tool"
			name="Create"
			shortcut="control|4">
           <menu_item_call.on_click
              function="Tools.SelectTool"
              parameter="create" />
         </menu_item_call>
         <menu_item_call
			label="Land Tool"
			name="Land"
			shortcut="control|5">
           <menu_item_call.on_click
              function="Tools.SelectTool"
              parameter="land" />
         </menu_item_call>
	   </menu>
        <menu_item_call
           label="Link"
           name="Link"
           shortcut="control|L">
          <menu_item_call.on_click
             function="Tools.Link" />
          <menu_item_call.on_enable
             function="Tools.EnableLink" />
        </menu_item_call>
        <menu_item_call
           label="Unlink"
           name="Unlink"
           shortcut="control|shift|L">
          <menu_item_call.on_click
             function="Tools.Unlink" />
          <menu_item_call.on_enable
             function="Tools.EnableUnlink" />
        </menu_item_call>
        <menu_item_check
             label="Edit Linked Parts"
             name="Edit Linked Parts">
                <menu_item_check.on_check
                 control="EditLinkedParts" />
                <menu_item_check.on_click
                 function="Tools.EditLinkedParts"
                 parameter="EditLinkedParts" />
                <menu_item_check.on_enable
                 function="Tools.EnableToolNotPie" />
            </menu_item_check>
        <menu
         create_jump_keys="true"
         label="Select Linked Parts"
         name="Select Linked Parts"
         tear_off="true">
            <menu_item_call
             label="Select Next Part"
             name="Select Next Part"
	     shortcut="control|.">
                <menu_item_call.on_click
                 function="Tools.SelectNextPart"
                 parameter="next" />
                <menu_item_call.on_enable
                 function="Tools.EnableSelectNextPart" />
            </menu_item_call>
            <menu_item_call
             label="Select Previous Part"
             name="Select Previous Part"
	     shortcut="control|,">
                <menu_item_call.on_click
                 function="Tools.SelectNextPart"
                 parameter="previous" />
                <menu_item_call.on_enable
                 function="Tools.EnableSelectNextPart" />
            </menu_item_call>
            <menu_item_call
             label="Include Next Part"
             name="Include Next Part"
	     shortcut="control|shift|.">
                <menu_item_call.on_click
                 function="Tools.SelectNextPart"
                 parameter="includenext" />
                <menu_item_call.on_enable
                 function="Tools.EnableSelectNextPart" />
            </menu_item_call>
            <menu_item_call
             label="Include Previous Part"
             name="Include Previous Part"
	     shortcut="control|shift|,">
                <menu_item_call.on_click
                 function="Tools.SelectNextPart"
                 parameter="includeprevious" />
                <menu_item_call.on_enable
                 function="Tools.EnableSelectNextPart" />
            </menu_item_call>
        </menu>
        <menu_item_separator/>

        <menu_item_call
           label="Focus on Selection"
           name="Focus on Selection"
           shortcut="H">
          <menu_item_call.on_click
             function="Tools.LookAtSelection"
             parameter="focus" />
          <menu_item_call.on_enable
             function="Tools.SomethingSelectedNoHUD" />
        </menu_item_call>
        <menu_item_call
           label="Zoom to Selection"
           name="Zoom to Selection"
           shortcut="shift|H">
          <menu_item_call.on_click
             function="Tools.LookAtSelection"
             parameter="zoom" />
          <menu_item_call.on_enable
             function="Tools.SomethingSelectedNoHUD" />
        </menu_item_call>

        <menu_item_separator/>

        <menu
         create_jump_keys="true"
         label="Object"
         name="Object"
         tear_off="true">
          <menu_item_call
             label="Buy"
             name="Menu Object Buy">
            <menu_item_call.on_click
               function="Tools.BuyOrTake"/>
            <menu_item_call.on_visible
               function="Tools.VisibleBuyObject"/>
            <menu_item_call.on_enable
               function="Tools.EnableBuyOrTake"/>
          </menu_item_call>
          <menu_item_call
             label="Take"
             name="Menu Object Take">
            <menu_item_call.on_click
               function="Tools.BuyOrTake"/>
            <menu_item_call.on_visible
               function="Tools.VisibleTakeObject"/>
            <menu_item_call.on_enable
               function="Tools.EnableBuyOrTake"/>
          </menu_item_call>
          <menu_item_call
			 label="Take Copy"
			 name="Take Copy">
			<menu_item_call.on_click
               function="Tools.TakeCopy" />
			<menu_item_call.on_enable
               function="Tools.EnableTakeCopy" />
          </menu_item_call>
          <menu_item_call
			 label="Save Back to My Inventory"
			 name="Save Object Back to My Inventory">
			<menu_item_call.on_click
               function="Tools.SaveToInventory" />
			<menu_item_call.on_enable
               function="Tools.EnableSaveToInventory" />
          </menu_item_call>
          <menu_item_call
			 label="Save Back to Object Contents"
			 name="Save Object Back to Object Contents">
			<menu_item_call.on_click
               function="Tools.SaveToObjectInventory" />
			<menu_item_call.on_enable
               function="Tools.EnableSaveToObjectInventory" />
          </menu_item_call>
          <menu_item_call
			 label="Return Object"
			 name="Return Object back to Owner">
			<menu_item_call.on_click
               function="Object.Return" />
			<menu_item_call.on_enable
               function="Object.EnableReturn" />
          </menu_item_call>
		</menu>
        <menu
           create_jump_keys="true"
           label="Scripts"
           name="Scripts"
           tear_off="true">
          <menu_item_call
             label="Recompile Scripts (Mono)"
             name="Mono">
            <menu_item_call.on_click
               function="Tools.SelectedScriptAction"
               parameter="compile mono" />
            <menu_item_call.on_enable
               function="EditableSelectedMono" />
          </menu_item_call>
          <menu_item_call
             label="Recompile Scripts (LSL)"
             name="LSL">
            <menu_item_call.on_click
               function="Tools.SelectedScriptAction"
               parameter="compile lsl" />
            <menu_item_call.on_enable
               function="EditableSelected" />
          </menu_item_call>
          <menu_item_call
             label="Reset Scripts"
             name="Reset Scripts">
            <menu_item_call.on_click
               function="Tools.SelectedScriptAction"
               parameter="reset" />
            <menu_item_call.on_enable
               function="EditableSelected" />
          </menu_item_call>
          <menu_item_call
             label="Set Scripts to Running"
             name="Set Scripts to Running">
            <menu_item_call.on_click
               function="Tools.SelectedScriptAction"
               parameter="start" />
            <menu_item_call.on_enable
               function="EditableSelected" />
          </menu_item_call>
          <menu_item_call
             label="Set Scripts to Not Running"
             name="Set Scripts to Not Running">
            <menu_item_call.on_click
               function="Tools.SelectedScriptAction"
               parameter="stop" />
            <menu_item_call.on_enable
               function="EditableSelected" />
          </menu_item_call>
        </menu>

        <menu_item_separator/>

        <menu
         create_jump_keys="true"
         label="Options"
         name="Options"
         tear_off="true">
	   <menu_item_check
	       label="Show Advanced Permissions"
	       name="DebugPermissions">
			  <menu_item_check.on_check
				 function="CheckControl"
				 parameter="DebugPermissions" />
			  <menu_item_check.on_click
				 function="ToggleControl"
				 parameter="DebugPermissions" />
			</menu_item_check>

            <menu_item_separator/>

            <menu_item_check
                 label="Select Only My Objects"
                 name="Select Only My Objects">
                    <menu_item_check.on_check
                     control="SelectOwnedOnly" />
                    <menu_item_check.on_click
                     function="Tools.SelectOnlyMyObjects"
                     parameter="agents" />
                </menu_item_check>
                <menu_item_check
                 label="Select Only Movable Objects"
                 name="Select Only Movable Objects">
                    <menu_item_check.on_check
                     control="SelectMovableOnly" />
                    <menu_item_check.on_click
                     function="Tools.SelectOnlyMovableObjects"
                     parameter="movable" />
                </menu_item_check>
                <menu_item_check
                 label="Select By Surrounding"
                 name="Select By Surrounding">
                    <menu_item_check.on_check
                     control="RectangleSelectInclusive" />
                    <menu_item_check.on_click
                     function="Tools.SelectBySurrounding" />
            </menu_item_check>

          <menu_item_separator/>

                <menu_item_check
                 label="Show Selection Outlines"
                 name="Show Selection Outlines">
                    <menu_item_check.on_check
                     function="CheckControl"
                     parameter="RenderHighlightSelections" />
                    <menu_item_check.on_click
                     function="ToggleControl"
                     parameter="RenderHighlightSelections" />
                </menu_item_check>
                <menu_item_check
                 label="Show Hidden Selection"
                 name="Show Hidden Selection">
                    <menu_item_check.on_check
                     control="RenderHiddenSelections" />
                    <menu_item_check.on_click
                     function="Tools.ShowHiddenSelection" />
                </menu_item_check>
                <menu_item_check
                 label="Show Light Radius for Selection"
                 name="Show Light Radius for Selection">
                    <menu_item_check.on_check
                     control="RenderLightRadius" />
                    <menu_item_check.on_click
                     function="Tools.ShowSelectionLightRadius" />
                </menu_item_check>
                <menu_item_check
                 label="Show Selection Beam"
                 name="Show Selection Beam">
                    <menu_item_check.on_check
                     control="ShowSelectionBeam" />
                    <menu_item_check.on_click
                     function="ToggleControl"
                     parameter="ShowSelectionBeam" />
                </menu_item_check>

        <menu_item_separator/>

                <menu_item_check
                 label="Snap to Grid"
                 name="Snap to Grid"
                 shortcut="G">
                    <menu_item_check.on_check
                     control="SnapEnabled" />
                    <menu_item_check.on_click
                     function="ToggleControl"
                     parameter="SnapEnabled" />
                    <menu_item_check.on_enable
                     function="Tools.EnableToolNotPie" />
                </menu_item_check>
                <menu_item_call
                 label="Snap Object XY to Grid"
                 name="Snap Object XY to Grid"
                 shortcut="shift|X">
                    <menu_item_call.on_click
                     function="Tools.SnapObjectXY" />
                    <menu_item_call.on_enable
                     function="Tools.EnableToolNotPie" />
                </menu_item_call>
                <menu_item_call
                 label="Use Selection for Grid"
                 name="Use Selection for Grid"
                 shortcut="shift|G">
                    <menu_item_call.on_click
                     function="Tools.UseSelectionForGrid" />
                    <menu_item_call.on_enable
                     function="SomethingSelected" />
                </menu_item_call>
                <menu_item_call
                 label="Grid Options"
                 name="Grid Options"
                 shortcut="control|shift|B">
                    <menu_item_call.on_click
                     function="Floater.Show"
                     parameter="build_options" />
                    <menu_item_call.on_enable
                     function="Tools.EnableToolNotPie" />
                </menu_item_call>
        </menu>
        <menu
         create_jump_keys="true"
         label="Upload"
         layout="topleft"
         name="Upload"
         tear_off="true">
            <menu_item_call
             label="Image (L$[COST])..."
             layout="topleft"
             name="Upload Image"
             shortcut="control|U">
                <menu_item_call.on_click
                 function="File.UploadImage"
                 parameter="" />
                <menu_item_call.on_enable
                 function="File.EnableUpload" />
                <menu_item_call.on_visible
                 function="Upload.CalculateCosts"
                 parameter="Upload Image" />
            </menu_item_call>
            <menu_item_call
             label="Sound (L$[COST])..."
             layout="topleft"
             name="Upload Sound">
                <menu_item_call.on_click
                 function="File.UploadSound"
                 parameter="" />
                <menu_item_call.on_enable
                 function="File.EnableUpload" />
                <menu_item_call.on_visible
                 function="Upload.CalculateCosts"
                 parameter="Upload Sound" />
            </menu_item_call>
            <menu_item_call
             label="Animation (L$[COST])..."
             layout="topleft"
             name="Upload Animation">
                <menu_item_call.on_click
                 function="File.UploadAnim"
                 parameter="" />
                <menu_item_call.on_enable
                 function="File.EnableUpload" />
                <menu_item_call.on_visible
                 function="Upload.CalculateCosts"
                 parameter="Upload Animation" />
            </menu_item_call>
            <menu_item_call
           label="Model..."
           layout="topleft"
           name="Upload Model">
            <menu_item_call.on_click
             function="File.UploadModel"
             parameter="" />
            <menu_item_call.on_enable
             function="File.EnableUploadModel" />
            <menu_item_call.on_visible
            function="File.VisibleUploadModel"/>
            </menu_item_call>
	   <menu_item_call
             label="Bulk (L$[COST] per file)..."
             layout="topleft"
             name="Bulk Upload">
                <menu_item_call.on_click
                 function="File.UploadBulk"
                 parameter="" />
            </menu_item_call>
            <menu_item_call
             label="Set Default Upload Permissions"
             name="perm prefs">
                <menu_item_call.on_click
                 function="Floater.Toggle"
                 parameter="perm_prefs" />
            </menu_item_call>
        </menu>
        <menu_item_separator/>
        <menu_item_call
         enabled="false"
         label="Undo"
         name="Undo"
         shortcut="control|Z">
            <on_click
             function="Edit.Undo"
             userdata="" />
            <on_enable
             function="Edit.EnableUndo" />
        </menu_item_call>
        <menu_item_call
         enabled="false"
         label="Redo"
         name="Redo"
         shortcut="control|Y">
            <on_click
             function="Edit.Redo"
             userdata="" />
            <on_enable
             function="Edit.EnableRedo" />
        </menu_item_call>        
    </menu>
    <menu
     create_jump_keys="true"
     label="Help"
     name="Help"
     tear_off="true">
        <menu_item_call
         label="[SECOND_LIFE] Help"
         name="Second Life Help"
         shortcut="F1">
            <menu_item_call.on_click
             function="ShowHelp"
             parameter="f1_help" />
        </menu_item_call>
        <menu_item_check
         label="Enable Hints"
         name="Enable Hints">
          <on_check
            control="EnableUIHints"/>
          <on_click
            function="ToggleUIHints"/>
        </menu_item_check>
<!--        <menu_item_call
         label="Tutorial"
         name="Tutorial">
            <menu_item_call.on_click
             function="Floater.Show"
             parameter="hud" />
        </menu_item_call>-->

        <menu_item_separator/>

        <menu_item_call
             label="Report Abuse"
             name="Report Abuse">
                <menu_item_call.on_click
                 function="ReportAbuse" />
            </menu_item_call>
        <menu_item_call
             label="Report Bug"
             name="Report Bug">
                <menu_item_call.on_click
                 function="ShowHelp"
                 parameter="report_bug" />
            </menu_item_call>

        <menu_item_separator/>

        <menu_item_call
         label="About [APP_NAME]"
         name="About Second Life">
            <menu_item_call.on_click
             function="Floater.Show"
             parameter="sl_about" />
        </menu_item_call>
    </menu>
    <menu
     create_jump_keys="true"
     label="Advanced"
     name="Advanced"
     tear_off="true"
     visible="false">
        <menu_item_call
         label="Rebake Textures"
         name="Rebake Texture"
         shortcut="control|alt|R">
            <menu_item_call.on_click
             function="Advanced.RebakeTextures" />
        </menu_item_call>
        <menu_item_call
           label="Set UI Size to Default"
           name="Set UI Size to Default">
          <menu_item_call.on_click
             function="View.DefaultUISize" />
        </menu_item_call>
        <menu_item_call
         label="Set Window Size..."
         name="Set Window Size...">
          <menu_item_call.on_click
           function="Floater.Show"
           parameter="window_size" />
        </menu_item_call>

        <menu_item_separator/>

        <menu_item_check
         label="Limit Select Distance"
         name="Limit Select Distance">
            <menu_item_check.on_check
             function="CheckControl"
             parameter="LimitSelectDistance" />
            <menu_item_check.on_click
             function="ToggleControl"
             parameter="LimitSelectDistance" />
        </menu_item_check>
        <menu_item_check
         label="Disable Camera Constraints"
         name="Disable Camera Distance">
            <menu_item_check.on_check
             function="CheckControl"
             parameter="DisableCameraConstraints" />
            <menu_item_check.on_click
             function="ToggleControl"
             parameter="DisableCameraConstraints" />
        </menu_item_check>

        <menu_item_separator/>

        <menu_item_check
         label="High-res Snapshot"
         name="HighResSnapshot">
            <menu_item_check.on_check
             function="CheckControl"
             parameter="HighResSnapshot" />
            <menu_item_check.on_click
             function="ToggleControl"
             parameter="HighResSnapshot" />
        </menu_item_check>
        <menu_item_check
         label="Quiet Snapshots to Disk"
         name="QuietSnapshotsToDisk">
            <menu_item_check.on_check
             function="CheckControl"
             parameter="QuietSnapshotsToDisk" />
            <menu_item_check.on_click
             function="ToggleControl"
             parameter="QuietSnapshotsToDisk" />
        </menu_item_check>
        <menu_item_check
         label="Compress Snapshots to Disk"
         name="CompressSnapshotsToDisk">
            <menu_item_check.on_check
             function="CheckControl"
             parameter="CompressSnapshotsToDisk" />
            <menu_item_check.on_click
             function="ToggleControl"
             parameter="CompressSnapshotsToDisk" />
        </menu_item_check>

        <menu_item_separator/>

        <menu
         create_jump_keys="true"
         label="Performance Tools"
         name="Performance Tools"
         tear_off="true">
            <menu_item_call
             label="Lag Meter"
             name="Lag Meter">
                <menu_item_call.on_click
                 function="Floater.Show"
                 parameter="lagmeter" />
            </menu_item_call>
            <menu_item_check
             label="Statistics Bar"
             name="Statistics Bar"
             shortcut="control|shift|1">
                <menu_item_check.on_check
                 function="Floater.Visible"
                 parameter="stats" />
                <menu_item_check.on_click
                 function="Floater.Toggle"
                 parameter="stats" />
            </menu_item_check>
      <menu_item_check
        label="Show Draw Weight for Avatars"
        name="Avatar Rendering Cost">
           <menu_item_check.on_check
            function="Advanced.CheckInfoDisplay"
            parameter="shame" />
           <menu_item_check.on_click
            function="Advanced.ToggleInfoDisplay"
            parameter="shame" />
       </menu_item_check>
        </menu>
        <menu
         create_jump_keys="true"
         label="Highlighting and Visibility"
         name="Highlighting and Visibility"
         tear_off="true">
         <menu_item_check
                 label="Cheesy Beacon"
                 name="Cheesy Beacon">
                    <menu_item_check.on_check
                     function="CheckControl"
                     parameter="CheesyBeacon" />
                    <menu_item_check.on_click
                     function="ToggleControl"
                     parameter="CheesyBeacon" />
                </menu_item_check>
            <menu_item_check
             label="Hide Particles"
             name="Hide Particles"
             shortcut="control|alt|shift|=">
                <menu_item_check.on_check
                 function="View.CheckRenderType"
                 parameter="hideparticles" />
                <menu_item_check.on_click
                 function="View.ToggleRenderType"
                 parameter="hideparticles" />
            </menu_item_check>
            <menu_item_check
             label="Hide Selected"
             name="Hide Selected">
                <menu_item_check.on_check
                 function="CheckControl"
                 parameter="HideSelectedObjects" />
                <menu_item_check.on_click
                 function="ToggleControl"
                 parameter="HideSelectedObjects" />
            </menu_item_check>
            <menu_item_check
             label="Highlight Transparent"
             name="Highlight Transparent"
             shortcut="control|alt|T">
                <menu_item_check.on_check
                 function="View.CheckHighlightTransparent" />
                <menu_item_check.on_click
                 function="View.HighlightTransparent" />
            </menu_item_check>
            <menu_item_check
             label="Show HUD Attachments"
             name="Show HUD Attachments"
             shortcut="alt|shift|H">
                <menu_item_check.on_check
                 function="View.CheckHUDAttachments" />
                <menu_item_check.on_click
                 function="View.ShowHUDAttachments" />
            </menu_item_check>
            <menu_item_check
             label="Show Mouselook Crosshairs"
             name="ShowCrosshairs">
                <menu_item_check.on_check
                 function="CheckControl"
                 parameter="ShowCrosshairs" />
                <menu_item_check.on_click
                 function="ToggleControl"
                 parameter="ShowCrosshairs" />
            </menu_item_check>
  <!-- <menu
         create_jump_keys="true"
         label="Hover Tips"
         name="Hover Tips"
         tear_off="true">
            <menu_item_check
             label="Show Tips"
             name="Show Tips"
             shortcut="control|shift|T">
                <menu_item_check.on_check
                 function="View.CheckShowHoverTips" />
                <menu_item_check.on_click
                 function="View.ShowHoverTips" />
            </menu_item_check>

            <menu_item_separator/>

            <menu_item_check
             label="Show Land Tooltips"
             name="Land Tips">
                <menu_item_check.on_check
                 control="ShowLandHoverTip" />
                <menu_item_check.on_click
                 function="ToggleControl"
                 parameter="ShowLandHoverTip" />
                <menu_item_check.on_enable
                 function="View.CheckShowHoverTips" />
            </menu_item_check>
           <menu_item_check
             label="Show Tips On All Objects"
             name="Tips On All Objects">
                <menu_item_check.on_check
                 control="ShowAllObjectHoverTip" />
                <menu_item_check.on_click
                 function="ToggleControl"
                 parameter="ShowAllObjectHoverTip" />
                <menu_item_check.on_enable
                 function="View.CheckShowHoverTips" />
            </menu_item_check>
        </menu>-->

        </menu>

        <menu
         create_jump_keys="true"
         label="Rendering Types"
         name="Rendering Types"
         tear_off="true">
            <menu_item_check
             label="Simple"
             name="Simple"
             shortcut="control|alt|shift|1">
                <menu_item_check.on_check
                 function="Advanced.CheckRenderType"
                 parameter="simple" />
                <menu_item_check.on_click
                 function="Advanced.ToggleRenderType"
                 parameter="simple" />
            </menu_item_check>
            <menu_item_check
             label="Alpha"
             name="Alpha"
             shortcut="control|alt|shift|2">
                <menu_item_check.on_check
                 function="Advanced.CheckRenderType"
                 parameter="alpha" />
                <menu_item_check.on_click
                 function="Advanced.ToggleRenderType"
                 parameter="alpha" />
            </menu_item_check>
            <menu_item_check
             label="Tree"
             name="Tree"
             shortcut="control|alt|shift|3">
                <menu_item_check.on_check
                 function="Advanced.CheckRenderType"
                 parameter="tree" />
                <menu_item_check.on_click
                 function="Advanced.ToggleRenderType"
                 parameter="tree" />
            </menu_item_check>
            <menu_item_check
             label="Avatars"
             name="Character"
             shortcut="control|alt|shift|4">
                <menu_item_check.on_check
                 function="Advanced.CheckRenderType"
                 parameter="character" />
                <menu_item_check.on_click
                 function="Advanced.ToggleRenderType"
                 parameter="character" />
            </menu_item_check>
            <menu_item_check
             label="Surface Patch"
             name="Surface Patch"
             shortcut="control|alt|shift|5">
                <menu_item_check.on_check
                 function="Advanced.CheckRenderType"
                 parameter="surfacePatch" />
                <menu_item_check.on_click
                 function="Advanced.ToggleRenderType"
                 parameter="surfacePatch" />
            </menu_item_check>
            <menu_item_check
             label="Sky"
             name="Sky"
             shortcut="control|alt|shift|6">
                <menu_item_check.on_check
                 function="Advanced.CheckRenderType"
                 parameter="sky" />
                <menu_item_check.on_click
                 function="Advanced.ToggleRenderType"
                 parameter="sky" />
            </menu_item_check>
            <menu_item_check
             label="Water"
             name="Water"
             shortcut="control|alt|shift|7">
                <menu_item_check.on_check
                 function="Advanced.CheckRenderType"
                 parameter="water" />
                <menu_item_check.on_click
                 function="Advanced.ToggleRenderType"
                 parameter="water" />
            </menu_item_check>
            <menu_item_check
             label="Ground"
             name="Ground"
             shortcut="control|alt|shift|8">
                <menu_item_check.on_check
                 function="Advanced.CheckRenderType"
                 parameter="ground" />
                <menu_item_check.on_click
                 function="Advanced.ToggleRenderType"
                 parameter="ground" />
            </menu_item_check>
            <menu_item_check
             label="Volume"
             name="Volume"
             shortcut="control|alt|shift|9">
                <menu_item_check.on_check
                 function="Advanced.CheckRenderType"
                 parameter="volume" />
                <menu_item_check.on_click
                 function="Advanced.ToggleRenderType"
                 parameter="volume" />
            </menu_item_check>
            <menu_item_check
             label="Grass"
             name="Grass"
             shortcut="control|alt|shift|0">
                <menu_item_check.on_check
                 function="Advanced.CheckRenderType"
                 parameter="grass" />
                <menu_item_check.on_click
                 function="Advanced.ToggleRenderType"
                 parameter="grass" />
            </menu_item_check>
            <menu_item_check
             label="Clouds"
             name="Clouds"
             shortcut="control|alt|shift|-">
                <menu_item_check.on_check
                 function="Advanced.CheckRenderType"
                 parameter="clouds" />
                <menu_item_check.on_click
                 function="Advanced.ToggleRenderType"
                 parameter="clouds" />
            </menu_item_check>
            <menu_item_check
             label="Particles"
             name="Particles"
             shortcut="control|alt|shift|=">
                <menu_item_check.on_check
                 function="Advanced.CheckRenderType"
                 parameter="particles" />
                <menu_item_check.on_click
                 function="Advanced.ToggleRenderType"
                 parameter="particles" />
            </menu_item_check>
            <menu_item_check
             label="Bump"
             name="Bump"
             shortcut="control|alt|shift|\">
                <menu_item_check.on_check
                 function="Advanced.CheckRenderType"
                 parameter="bump" />
                <menu_item_check.on_click
                 function="Advanced.ToggleRenderType"
                 parameter="bump" />
            </menu_item_check>
        </menu>
        <menu
         create_jump_keys="true"
         label="Rendering Features"
         name="Rendering Features"
         tear_off="true">
            <menu_item_check
             label="UI"
             name="UI"
             shortcut="control|alt|F1">
                <menu_item_check.on_check
                 function="Advanced.CheckFeature"
                 parameter="ui" />
                <menu_item_check.on_click
                 function="Advanced.ToggleFeature"
                 parameter="ui" />
            </menu_item_check>
            <menu_item_check
             label="Selected"
             name="Selected"
             shortcut="control|alt|F2">
                <menu_item_check.on_check
                 function="Advanced.CheckFeature"
                 parameter="selected" />
                <menu_item_check.on_click
                 function="Advanced.ToggleFeature"
                 parameter="selected" />
            </menu_item_check>
            <menu_item_check
             label="Highlighted"
             name="Highlighted"
             shortcut="control|alt|F3">
                <menu_item_check.on_check
                 function="Advanced.CheckFeature"
                 parameter="highlighted" />
                <menu_item_check.on_click
                 function="Advanced.ToggleFeature"
                 parameter="highlighted" />
            </menu_item_check>
            <menu_item_check
             label="Dynamic Textures"
             name="Dynamic Textures"
             shortcut="control|alt|F4">
                <menu_item_check.on_check
                 function="Advanced.CheckFeature"
                 parameter="dynamic textures" />
                <menu_item_check.on_click
                 function="Advanced.ToggleFeature"
                 parameter="dynamic textures" />
            </menu_item_check>
            <menu_item_check
             label="Foot Shadows"
             name="Foot Shadows"
             shortcut="control|alt|F5">
                <menu_item_check.on_check
                 function="Advanced.CheckFeature"
                 parameter="foot shadows" />
                <menu_item_check.on_click
                 function="Advanced.ToggleFeature"
                 parameter="foot shadows" />
            </menu_item_check>
            <menu_item_check
             label="Fog"
             name="Fog"
             shortcut="control|alt|F6">
                <menu_item_check.on_check
                 function="Advanced.CheckFeature"
                 parameter="fog" />
                <menu_item_check.on_click
                 function="Advanced.ToggleFeature"
                 parameter="fog" />
            </menu_item_check>
            <menu_item_check
             label="Test FRInfo"
             name="Test FRInfo"
             shortcut="control|alt|F8">
                <menu_item_check.on_check
                 function="Advanced.CheckFeature"
                 parameter="fr info" />
                <menu_item_check.on_click
                 function="Advanced.ToggleFeature"
                 parameter="fr info" />
            </menu_item_check>
            <menu_item_check
             label="Flexible Objects"
             name="Flexible Objects"
             shortcut="control|alt|F9">
                <menu_item_check.on_check
                 function="Advanced.CheckFeature"
                 parameter="flexible" />
                <menu_item_check.on_click
                 function="Advanced.ToggleFeature"
                 parameter="flexible" />
            </menu_item_check>
        </menu>        
        <menu_item_check
         label="Use Plugin Read Thread"
         name="Use Plugin Read Thread">
            <menu_item_check.on_check
             function="CheckControl"
             parameter="PluginUseReadThread" />
            <menu_item_check.on_click
             function="ToggleControl"
             parameter="PluginUseReadThread" />
        </menu_item_check>
        <menu_item_call
         label="Clear Group Cache"
         name="ClearGroupCache">
            <menu_item_call.on_click
             function="Advanced.ClearGroupCache"
             parameter="ClearGroupCache" />
        </menu_item_call>
        <menu_item_check
         label="Mouse Smoothing"
         name="Mouse Smoothing">
            <menu_item_check.on_check
             function="CheckControl"
             parameter="MouseSmooth" />
            <menu_item_check.on_click
             function="ToggleControl"
             parameter="MouseSmooth" />
        </menu_item_check>

        <menu_item_separator/>

        <menu
         create_jump_keys="true"
         label="Shortcuts"
         name="Shortcuts"
         tear_off="true"
         visible="false">
          <menu_item_call
             label="Image (L$[COST])..."
             name="Upload Image"
             shortcut="control|U">
            <menu_item_call.on_click
               function="File.UploadImage"
               parameter="" />
            <menu_item_call.on_enable
               function="File.EnableUpload" />
            </menu_item_call>
            <menu_item_check
               label="Search"
               name="Search"
               shortcut="control|F">
            <menu_item_check.on_check
             function="Floater.Visible"
             parameter="search" />
            <menu_item_check.on_click
             function="Floater.Toggle"
             parameter="search" />
            </menu_item_check>
            <menu_item_call
             enabled="false"
             label="Release Keys"
             name="Release Keys">
                <menu_item_call.on_click
                 function="Tools.ReleaseKeys"
                 parameter="" />
                <menu_item_call.on_enable
                 function="Tools.EnableReleaseKeys"
                 parameter="" />
            </menu_item_call>
            <menu_item_call
             label="Set UI Size to Default"
             name="Set UI Size to Default">
                <menu_item_call.on_click
                 function="View.DefaultUISize" />
            </menu_item_call>
            <!-- This second, alternative shortcut for Show Advanced Menu is for backward compatibility.  The main shortcut has been changed so it's Linux-friendly, where the old shortcut is typically eaten by the window manager. -->
            <menu_item_check
               label="Show Advanced Menu - legacy shortcut"
               name="Show Advanced Menu - legacy shortcut"
               shortcut="control|alt|D">
              <on_check
                 function="CheckControl"
                 parameter="UseDebugMenus" />
              <on_click
                 function="ToggleControl"
                 parameter="UseDebugMenus" />
            </menu_item_check>

            <menu_item_separator/>

            <menu_item_call
             label="Close Window"
             name="Close Window"
             shortcut="control|W">
                <menu_item_call.on_click
                 function="File.CloseWindow" />
                <menu_item_call.on_enable
                 function="File.EnableCloseWindow" />
            </menu_item_call>
            <menu_item_call
             label="Close All Windows"
             name="Close All Windows"
             shortcut="control|shift|W">
                <menu_item_call.on_click
                 function="File.CloseAllWindows" />
                <menu_item_call.on_enable
                 function="File.EnableCloseAllWindows" />
            </menu_item_call>

            <menu_item_separator/>

            <menu_item_call
             label="Snapshot to Disk"
             name="Snapshot to Disk"
             shortcut="control|`"
             use_mac_ctrl="true">
                <menu_item_call.on_click
                 function="File.TakeSnapshotToDisk" />
            </menu_item_call>

            <menu_item_separator/>

            <menu_item_call
             label="Mouselook"
             name="Mouselook"
             shortcut="M">
                <menu_item_call.on_click
                 function="View.Mouselook" />
                <menu_item_call.on_enable
                 function="View.EnableMouselook" />
            </menu_item_call>
            <menu_item_check
             label="Joystick Flycam"
             name="Joystick Flycam"
             shortcut="alt|shift|F">
                <menu_item_check.on_check
                 function="View.CheckJoystickFlycam" />
                <menu_item_check.on_click
                 function="View.JoystickFlycam" />
                <menu_item_check.on_enable
                 function="View.EnableJoystickFlycam" />
            </menu_item_check>
            <menu_item_call
             label="Reset View"
             name="Reset View"
             shortcut="Esc">
                <menu_item_call.on_click
                 function="View.ResetView" />
            </menu_item_call>
            <menu_item_call
             label="Look at Last Chatter"
             name="Look at Last Chatter"
             shortcut="control|\">
                <menu_item_call.on_click
                 function="View.LookAtLastChatter" />
                <menu_item_call.on_enable
                 function="View.EnableLastChatter" />
            </menu_item_call>

            <menu_item_separator/>

            <menu
             create_jump_keys="true"
             label="Select Build Tool"
             name="Select Tool"
             tear_off="true">
                <menu_item_call
                 label="Focus Tool"
                 name="Focus"
                 shortcut="control|1">
                    <menu_item_call.on_click
                     function="Tools.SelectTool"
                     parameter="focus" />
                </menu_item_call>
                <menu_item_call
                 label="Move Tool"
                 name="Move"
                 shortcut="control|2">
                    <menu_item_call.on_click
                     function="Tools.SelectTool"
                     parameter="move" />
                </menu_item_call>
                <menu_item_call
                 label="Edit Tool"
                 name="Edit"
                 shortcut="control|3">
                    <menu_item_call.on_click
                     function="Tools.SelectTool"
                     parameter="edit" />
                </menu_item_call>
                <menu_item_call
                 label="Create Tool"
                 name="Create"
                 shortcut="control|4">
                    <menu_item_call.on_click
                     function="Tools.SelectTool"
                     parameter="create" />
                </menu_item_call>
                <menu_item_call
                 label="Land Tool"
                 name="Land"
                 shortcut="control|5">
                    <menu_item_call.on_click
                     function="Tools.SelectTool"
                     parameter="land" />
                </menu_item_call>
            </menu>

            <menu_item_separator/>

            <menu_item_call
             label="Zoom In"
             name="Zoom In"
             shortcut="control|0">
                <menu_item_call.on_click
                 function="View.ZoomIn" />
            </menu_item_call>
            <menu_item_call
             label="Zoom Default"
             name="Zoom Default"
             shortcut="control|9">
                <menu_item_call.on_click
                 function="View.ZoomDefault" />
            </menu_item_call>
            <menu_item_call
             label="Zoom Out"
             name="Zoom Out"
             shortcut="control|8">
                <menu_item_call.on_click
                 function="View.ZoomOut" />
            </menu_item_call>
        </menu> <!--Shortcuts-->

        <menu_item_separator/>

        <menu_item_call
         label="Show Debug Settings"
         name="Debug Settings">
            <menu_item_call.on_click
             function="Advanced.ShowDebugSettings"
             parameter="all" />
        </menu_item_call>
     <menu_item_check
         label="Show Develop Menu"
         name="Debug Mode"
         shortcut="control|alt|Q">
            <menu_item_check.on_check
             function="CheckControl"
             parameter="QAMode" />
            <menu_item_check.on_click
             function="ToggleControl"
             parameter="QAMode" />
        </menu_item_check>
    </menu>
    <menu
     create_jump_keys="true"
     label="Develop"
     name="Develop"
     tear_off="true"
     visible="false">
        <menu
         create_jump_keys="true"
         label="Consoles"
         name="Consoles"
         tear_off="true">
            <menu_item_check
             label="Texture Console"
             name="Texture Console"
             shortcut="control|shift|3"
             use_mac_ctrl="true">
                <menu_item_check.on_check
                 function="Advanced.CheckConsole"
                 parameter="texture" />
                <menu_item_check.on_click
                 function="Advanced.ToggleConsole"
                 parameter="texture" />
            </menu_item_check>
            <menu_item_check
             label="Debug Console"
             name="Debug Console"
             shortcut="control|shift|4"
             use_mac_ctrl="true">
                <menu_item_check.on_check
                 function="Advanced.CheckConsole"
                 parameter="debug" />
                <menu_item_check.on_click
                 function="Advanced.ToggleConsole"
                 parameter="debug" />
            </menu_item_check>
            <menu_item_call
             label="Notifications Console"
             name="Notifications"
             shortcut="control|shift|5">
              <menu_item_call.on_click
               function="Floater.Toggle"
               parameter="notifications_console" />
            </menu_item_call>
            <menu_item_check
               label="Texture Size Console"
               name="Texture Size"
               shortcut="control|shift|6">
              <menu_item_check.on_check
               function="Advanced.CheckConsole"
               parameter="texture size" />
              <menu_item_check.on_click
               function="Advanced.ToggleConsole"
               parameter="texture size" />
            </menu_item_check>
            <menu_item_check
               label="Texture Category Console"
               name="Texture Category"
               shortcut="control|shift|7">
              <menu_item_check.on_check
               function="Advanced.CheckConsole"
               parameter="texture category" />
              <menu_item_check.on_click
               function="Advanced.ToggleConsole"
               parameter="texture category" />
            </menu_item_check>
            <menu_item_check
             label="Fast Timers"
             name="Fast Timers"
             shortcut="control|shift|9"
             use_mac_ctrl="true">
                <menu_item_check.on_check
                 function="Advanced.CheckConsole"
                 parameter="fast timers" />
                <menu_item_check.on_click
                 function="Advanced.ToggleConsole"
                 parameter="fast timers" />
            </menu_item_check>
            <menu_item_check
             label="Memory"
             name="Memory"
             shortcut="control|shift|0"
             use_mac_ctrl="true">
                <menu_item_check.on_check
                 function="Advanced.CheckConsole"
                 parameter="memory view" />
                <menu_item_check.on_click
                 function="Advanced.ToggleConsole"
                 parameter="memory view" />
            </menu_item_check>
            <menu_item_check
               label="Scene Statistics"
               name="Scene Statistics">
              <menu_item_check.on_check
               function="Advanced.CheckConsole"
               parameter="scene view" />
              <menu_item_check.on_click
               function="Advanced.ToggleConsole"
               parameter="scene view" />
            </menu_item_check>

            <menu_item_separator/>

            <menu_item_call
             label="Region Info to Debug Console"
             name="Region Info to Debug Console">
                <menu_item_call.on_click
                 function="Advanced.DumpInfoToConsole"
                 parameter="region" />
            </menu_item_call>
            <menu_item_call
             label="Group Info to Debug Console"
             name="Group Info to Debug Console">
                <menu_item_call.on_click
                 function="Advanced.DumpInfoToConsole"
                 parameter="group" />
            </menu_item_call>
            <menu_item_call
             label="Capabilities Info to Debug Console"
             name="Capabilities Info to Debug Console">
                <menu_item_call.on_click
                 function="Advanced.DumpInfoToConsole"
                 parameter="capabilities" />
            </menu_item_call>

            <menu_item_separator/>

            <menu_item_check
             label="Camera"
             name="Camera">
                <menu_item_check.on_check
                 function="Advanced.CheckHUDInfo"
                 parameter="camera" />
                <menu_item_check.on_click
                 function="Advanced.ToggleHUDInfo"
                 parameter="camera" />
            </menu_item_check>
            <menu_item_check
             label="Wind"
             name="Wind">
                <menu_item_check.on_check
                 function="Advanced.CheckHUDInfo"
                 parameter="wind" />
                <menu_item_check.on_click
                 function="Advanced.ToggleHUDInfo"
                 parameter="wind" />
            </menu_item_check>
            <menu_item_check
             label="FOV"
             name="FOV">
                <menu_item_check.on_check
                 function="Advanced.CheckHUDInfo"
                 parameter="fov" />
                <menu_item_check.on_click
                 function="Advanced.ToggleHUDInfo"
                 parameter="fov" />
            </menu_item_check>
            <menu_item_check
             label="Badge"
             name="Badge"
			 shortcut="alt|control|shift|h">
                <menu_item_check.on_check
                 function="Advanced.CheckHUDInfo"
                 parameter="badge" />
                <menu_item_check.on_click
                 function="Advanced.ToggleHUDInfo"
                 parameter="badge" />
            </menu_item_check>
        </menu>
        <menu
         create_jump_keys="true"
         label="Show Info"
         name="Display Info"
         tear_off="true">
            <menu_item_check
             label="Show Time"
             name="Show Time">
                <menu_item_check.on_check
                 function="CheckControl"
                 parameter="DebugShowTime" />
                <menu_item_check.on_click
                 function="ToggleControl"
                 parameter="DebugShowTime" />
            </menu_item_check>
          <menu_item_check
             label="Show Upload Cost"
             name="Show Upload Cost">
              <menu_item_check.on_check
             function="CheckControl"
             parameter="DebugShowUploadCost" />
            <menu_item_check.on_click
                 function="ToggleControl"
                 parameter="DebugShowUploadCost" />
            </menu_item_check>
            <menu_item_check
             label="Show Render Info"
             name="Show Render Info">
                <menu_item_check.on_check
                 function="CheckControl"
                 parameter="DebugShowRenderInfo" />
                <menu_item_check.on_click
                 function="ToggleControl"
                 parameter="DebugShowRenderInfo" />
            </menu_item_check>
			  <menu_item_check
             label="Show Texture Info"
             name="Show Texture Info">
                <menu_item_check.on_check
                 function="CheckControl"
                 parameter="DebugShowTextureInfo" />
                <menu_item_check.on_click
                 function="ToggleControl"
                 parameter="DebugShowTextureInfo" />
            </menu_item_check>
            <menu_item_check
             label="Show Matrices"
             name="Show Matrices">
                <menu_item_check.on_check
                 function="CheckControl"
                 parameter="DebugShowRenderMatrices" />
                <menu_item_check.on_click
                 function="ToggleControl"
                 parameter="DebugShowRenderMatrices" />
            </menu_item_check>
            <menu_item_check
             label="Show Color Under Cursor"
             name="Show Color Under Cursor">
                <menu_item_check.on_check
                 function="CheckControl"
                 parameter="DebugShowColor" />
                <menu_item_check.on_click
                 function="ToggleControl"
                 parameter="DebugShowColor" />
            </menu_item_check>
            <menu_item_check
               label="Show Memory"
               name="Show Memory">
              <menu_item_check.on_check
               function="CheckControl"
               parameter="DebugShowMemory" />
              <menu_item_check.on_click
               function="ToggleControl"
               parameter="DebugShowMemory" />
            </menu_item_check>

            <menu_item_separator/>

            <menu_item_check
             label="Show Updates to Objects"
             name="Show Updates"
             shortcut="control|alt|shift|U">
                <menu_item_check.on_check
                 function="Advanced.CheckShowObjectUpdates"
                 parameter="ObjectUpdates" />
                <menu_item_check.on_click
                 function="Advanced.ToggleShowObjectUpdates" />
            </menu_item_check>
        </menu>

        <menu_item_separator/>

        <menu
         create_jump_keys="true"
         label="Force an Error"
         name="Force Errors"
         tear_off="true">
            <menu_item_call
             label="Force Breakpoint"
             name="Force Breakpoint"
             shortcut="control|alt|shift|B">
                <menu_item_call.on_click
                 function="Advanced.ForceErrorBreakpoint" />
            </menu_item_call>
            <menu_item_call
             label="Force LLError And Crash"
             name="Force LLError And Crash">
                <menu_item_call.on_click
                 function="Advanced.ForceErrorLlerror" />
            </menu_item_call>
            <menu_item_call
             label="Force Bad Memory Access"
             name="Force Bad Memory Access">
                <menu_item_call.on_click
                 function="Advanced.ForceErrorBadMemoryAccess" />
            </menu_item_call>
            <menu_item_call
             label="Force Infinite Loop"
             name="Force Infinite Loop">
                <menu_item_call.on_click
                 function="Advanced.ForceErrorInfiniteLoop" />
            </menu_item_call>
            <menu_item_call
             label="Force Driver Crash"
             name="Force Driver Carsh">
                <menu_item_call.on_click
                 function="Advanced.ForceErrorDriverCrash" />
            </menu_item_call>
            <menu_item_call
             label="Force Software Exception"
             name="Force Software Exception">
                <menu_item_call.on_click
                 function="Advanced.ForceErrorSoftwareException" />
            </menu_item_call>
            <menu_item_call
             label="Force Disconnect Viewer"
             name="Force Disconnect Viewer">
                <menu_item_call.on_click
                 function="Advanced.ForceErrorDisconnectViewer" />
            </menu_item_call>
            <menu_item_call
             label="Simulate a Memory Leak"
             name="Memory Leaking Simulation">
               <menu_item_call.on_click
                function="Floater.Show"
                parameter="mem_leaking" />
               </menu_item_call>
        </menu>
        <menu
         create_jump_keys="true"
         label="Render Tests"
         name="Render Tests"
         tear_off="true">
            <menu_item_check
             label="Camera Offset"
             name="Camera Offset">
                <menu_item_check.on_check
                 function="CheckControl"
                 parameter="CameraOffset" />
                <menu_item_check.on_click
                 function="ToggleControl"
                 parameter="CameraOffset" />
            </menu_item_check>
            <menu_item_check
             label="Randomize Framerate"
             name="Randomize Framerate">
                <menu_item_check.on_check
                 function="Advanced.CheckRandomizeFramerate"
                 parameter="Randomize Framerate" />
                <menu_item_check.on_click
                 function="Advanced.ToggleRandomizeFramerate" />
            </menu_item_check>
            <menu_item_check
             label="Periodic Slow Frame"
             name="Periodic Slow Frame">
                <menu_item_check.on_check
                 function="Advanced.CheckPeriodicSlowFrame"
                 parameter="points" />
                <menu_item_check.on_click
                 function="Advanced.TogglePeriodicSlowFrame"
                 parameter="points" />
            </menu_item_check>
            <menu_item_check
             label="Frame Test"
             name="Frame Test">
                <menu_item_check.on_check
                 function="Advanced.CheckFrameTest"
                 parameter="Frame Test" />
                <menu_item_check.on_click
                 function="Advanced.ToggleFrameTest" />
            </menu_item_check>
        </menu>
      <menu
        create_jump_keys="true"
        label="Render Metadata"
        name="Render Metadata"
        tear_off="true">
        <menu_item_check
         label="Bounding Boxes"
         name="Bounding Boxes">
        <menu_item_check.on_check
         function="Advanced.CheckInfoDisplay"
         parameter="bboxes" />
        <menu_item_check.on_click
         function="Advanced.ToggleInfoDisplay"
         parameter="bboxes" />
        </menu_item_check>
        <menu_item_check
         label="Normals"
         name="Normals">
          <menu_item_check.on_check
           function="Advanced.CheckInfoDisplay"
           parameter="normals" />
          <menu_item_check.on_click
           function="Advanced.ToggleInfoDisplay"
           parameter="normals" />
        </menu_item_check>
        <menu_item_check
         label="Octree"
         name="Octree">
          <menu_item_check.on_check
           function="Advanced.CheckInfoDisplay"
           parameter="octree" />
          <menu_item_check.on_click
           function="Advanced.ToggleInfoDisplay"
           parameter="octree" />
        </menu_item_check>
        <menu_item_check
         label="Shadow Frusta"
         name="Shadow Frusta">
          <menu_item_check.on_check
           function="Advanced.CheckInfoDisplay"
           parameter="shadow frusta" />
          <menu_item_check.on_click
           function="Advanced.ToggleInfoDisplay"
           parameter="shadow frusta" />
        </menu_item_check>
        <menu_item_check
         label="Physics Shapes"
         name="Physics Shapes">
          <menu_item_check.on_check
           function="Advanced.CheckInfoDisplay"
           parameter="physics shapes" />
          <menu_item_check.on_click
           function="Advanced.ToggleInfoDisplay"
           parameter="physics shapes" />
        </menu_item_check>
        <menu_item_check
         label="Occlusion"
         name="Occlusion">
          <menu_item_check.on_check
           function="Advanced.CheckInfoDisplay"
           parameter="occlusion" />
          <menu_item_check.on_click
           function="Advanced.ToggleInfoDisplay"
           parameter="occlusion" />
        </menu_item_check>
        <menu_item_check
         label="Render Batches"
         name="Render Batches">
          <menu_item_check.on_check
           function="Advanced.CheckInfoDisplay"
           parameter="render batches" />
          <menu_item_check.on_click
           function="Advanced.ToggleInfoDisplay"
           parameter="render batches" />
        </menu_item_check>
        <menu_item_check
         label="Update Type"
         name="Update Type">
          <menu_item_check.on_check
           function="Advanced.CheckInfoDisplay"
           parameter="update type" />
          <menu_item_check.on_click
           function="Advanced.ToggleInfoDisplay"
           parameter="update type" />
        </menu_item_check>
        <menu_item_check
         label="Texture Anim"
         name="Texture Anim">
          <menu_item_check.on_check
           function="Advanced.CheckInfoDisplay"
           parameter="texture anim" />
          <menu_item_check.on_click
           function="Advanced.ToggleInfoDisplay"
           parameter="texture anim" />
        </menu_item_check>
        <menu_item_check
         label="Texture Priority"
         name="Texture Priority">
          <menu_item_check.on_check
           function="Advanced.CheckInfoDisplay"
           parameter="texture priority" />
          <menu_item_check.on_click
           function="Advanced.ToggleInfoDisplay"
           parameter="texture priority" />
        </menu_item_check>
        <menu_item_check
         label="Texture Area"
         name="Texture Area">
          <menu_item_check.on_check
           function="Advanced.CheckInfoDisplay"
           parameter="texture area" />
          <menu_item_check.on_click
           function="Advanced.ToggleInfoDisplay"
           parameter="texture area" />
        </menu_item_check>
        <menu_item_check
         label="Face Area"
         name="Face Area">
          <menu_item_check.on_check
           function="Advanced.CheckInfoDisplay"
           parameter="face area" />
          <menu_item_check.on_click
           function="Advanced.ToggleInfoDisplay"
           parameter="face area" />
        </menu_item_check>
        <menu_item_check
         label="LOD Info"
         name="LOD Info">
          <menu_item_check.on_check
           function="Advanced.CheckInfoDisplay"
           parameter="lod info" />
          <menu_item_check.on_click
           function="Advanced.ToggleInfoDisplay"
           parameter="lod info" />
        </menu_item_check>
        <menu_item_check
         label="Build Queue"
         name="Build Queue">
          <menu_item_check.on_check
           function="Advanced.CheckInfoDisplay"
           parameter="build queue" />
          <menu_item_check.on_click
           function="Advanced.ToggleInfoDisplay"
           parameter="build queue" />
        </menu_item_check>
        <menu_item_check
         label="Lights"
         name="Lights">
          <menu_item_check.on_check
           function="Advanced.CheckInfoDisplay"
           parameter="lights" />
          <menu_item_check.on_click
           function="Advanced.ToggleInfoDisplay"
           parameter="lights" />
        </menu_item_check>
        <menu_item_check
         label="Collision Skeleton"
         name="Collision Skeleton">
          <menu_item_check.on_check
           function="Advanced.CheckInfoDisplay"
           parameter="collision skeleton" />
          <menu_item_check.on_click
           function="Advanced.ToggleInfoDisplay"
           parameter="collision skeleton" />
        </menu_item_check>
        <menu_item_check
         label="Raycast"
         name="Raycast">
          <menu_item_check.on_check
           function="Advanced.CheckInfoDisplay"
           parameter="raycast" />
          <menu_item_check.on_click
           function="Advanced.ToggleInfoDisplay"
           parameter="raycast" />
        </menu_item_check>
<<<<<<< HEAD
        <menu_item_check
         label="Render Complexity"
         name="rendercomplexity">
          <menu_item_check.on_check
           function="Advanced.CheckInfoDisplay"
           parameter="rendercomplexity" />
          <menu_item_check.on_click
           function="Advanced.ToggleInfoDisplay"
           parameter="rendercomplexity" />
        </menu_item_check>
=======
		<menu_item_check
         label="Sculpt"
         name="Sculpt">
          <menu_item_check.on_check
           function="Advanced.CheckInfoDisplay"
           parameter="sculpt" />
          <menu_item_check.on_click
           function="Advanced.ToggleInfoDisplay"
           parameter="sculpt" />
		</menu_item_check>
>>>>>>> f79a058f
      </menu>
        <menu
         create_jump_keys="true"
         label="Rendering"
         name="Rendering"
         tear_off="true">
            <menu_item_check
             label="Axes"
             name="Axes">
                <menu_item_check.on_check
                 function="CheckControl"
                 parameter="ShowAxes" />
                <menu_item_check.on_click
                 function="ToggleControl"
                 parameter="ShowAxes" />
            </menu_item_check>
            <menu_item_check
             label="Tangent Basis"
             name="Tangent Basis">
                <menu_item_check.on_check
                 function="CheckControl"
                 parameter="ShowTangentBasis" />
                <menu_item_check.on_click
                 function="ToggleControl"
                 parameter="ShowTangentBasis" />
            </menu_item_check>
            <menu_item_call
             label="Selected Texture Info Basis"
             name="Selected Texture Info Basis"
             shortcut="control|alt|shift|T">
                <menu_item_call.on_click
                 function="Advanced.SelectedTextureInfo" />
            </menu_item_call>
            <menu_item_check
             label="Wireframe"
             name="Wireframe"
             shortcut="control|shift|R">
                <menu_item_check.on_check
                 function="Advanced.CheckWireframe"
                 parameter="Wireframe" />
                <menu_item_check.on_click
                 function="Advanced.ToggleWireframe" />
            </menu_item_check>
            <menu_item_check
             label="Object-Object Occlusion"
             name="Object-Object Occlusion"
             shortcut="control|shift|O">
                <menu_item_check.on_check
                 function="CheckControl"
                 parameter="UseOcclusion" />
                <menu_item_check.on_click
                 function="ToggleControl"
                 parameter="UseOcclusion" />
                <menu_item_check.on_enable
                 function="Advanced.EnableObjectObjectOcclusion" />
            </menu_item_check>
          <menu_item_separator />

          <menu_item_check
                       label="Lighting and Shadows"
                       name="Lighting and Shadows">
            <menu_item_check.on_check
             function="CheckControl"
             parameter="RenderDeferred" />
            <menu_item_check.on_click
             function="ToggleControl"
             parameter="RenderDeferred" />
            <menu_item_check.on_enable
                 function="Advanced.EnableRenderDeferred" />
          </menu_item_check>
          <menu_item_check
                       label="   Shadows from Sun/Moon/Projectors"
                       name="Shadows from Sun/Moon/Projectors">
            <menu_item_check.on_check
             function="Advanced.CheckRenderShadowOption"
             parameter="RenderShadowDetail" />
            <menu_item_check.on_click
             function="Advanced.ClickRenderShadowOption"
             parameter="RenderShadowDetail" />
            <menu_item_check.on_enable
                 function="Advanced.EnableRenderDeferredOptions" />
          </menu_item_check>
          <menu_item_check
                   label="   SSAO and Shadow Smoothing"
                   name="SSAO and Shadow Smoothing">
            <menu_item_check.on_check
             function="CheckControl"
             parameter="RenderDeferredSSAO" />
            <menu_item_check.on_click
             function="ToggleControl"
             parameter="RenderDeferredSSAO" />
            <menu_item_check.on_enable
                 function="Advanced.EnableRenderDeferredOptions" />
          </menu_item_check>
          <menu_item_check
                   label="   Global Illumination (experimental)"
                   name="Global Illumination">
            <menu_item_check.on_check
             function="CheckControl"
             parameter="RenderDeferredGI" />
            <menu_item_check.on_click
             function="ToggleControl"
             parameter="RenderDeferredGI" />
            <menu_item_check.on_enable
                 function="Advanced.EnableRenderDeferredOptions" />
          </menu_item_check>

          <menu_item_separator />

          <menu_item_check
             label="Debug GL"
             name="Debug GL">
                <menu_item_check.on_check
                 function="CheckControl"
                 parameter="RenderDebugGL" />
                <menu_item_check.on_click
                 function="ToggleControl"
                 parameter="RenderDebugGL" />
            </menu_item_check>
            <menu_item_check
             label="Debug Pipeline"
             name="Debug Pipeline">
                <menu_item_check.on_check
                 function="CheckControl"
                 parameter="RenderDebugPipeline" />
                <menu_item_check.on_click
                 function="ToggleControl"
                 parameter="RenderDebugPipeline" />
            </menu_item_check>
            <menu_item_check
             label="Automatic Alpha Masks (deferred)"
             name="Automatic Alpha Masks (deferred)">
                <menu_item_check.on_check
                 function="CheckControl"
                 parameter="RenderAutoMaskAlphaDeferred" />
                <menu_item_check.on_click
                 function="ToggleControl"
                 parameter="RenderAutoMaskAlphaDeferred" />
            </menu_item_check>
            <menu_item_check
             label="Automatic Alpha Masks (non-deferred)"
             name="Automatic Alpha Masks (non-deferred)">
                <menu_item_check.on_check
                 function="CheckControl"
                 parameter="RenderAutoMaskAlphaNonDeferred" />
                <menu_item_check.on_click
                 function="ToggleControl"
                 parameter="RenderAutoMaskAlphaNonDeferred" />
            </menu_item_check>
            <menu_item_check
             label="Animation Textures"
             name="Animation Textures">
                <menu_item_check.on_check
                 function="CheckControl"
                 parameter="AnimateTextures" />
                <menu_item_check.on_click
                 function="ToggleControl"
                 parameter="AnimateTextures" />
            </menu_item_check>
            <menu_item_check
             label="Disable Textures"
             name="Disable Textures">
                <menu_item_check.on_check
                 function="CheckControl"
                 parameter="TextureDisable" />
                <menu_item_check.on_click
                 function="ToggleControl"
                 parameter="TextureDisable" />
            </menu_item_check>
            <menu_item_check
              label="Full Res Textures"
             name="Rull Res Textures">
                <menu_item_check.on_check
                 function="CheckControl"
                 parameter="TextureLoadFullRes" />
                <menu_item_check.on_click
                 function="ToggleControl"
                 parameter="TextureLoadFullRes" />
            </menu_item_check>
            <menu_item_check
               label="Audit Textures"
               name="Audit Textures">
              <menu_item_check.on_check
               function="CheckControl"
               parameter="AuditTexture" />
              <menu_item_check.on_click
               function="ToggleControl"
               parameter="AuditTexture" />
            </menu_item_check>
            <menu_item_check
             label="Texture Atlas (experimental)"
             name="Texture Atlas">
              <menu_item_check.on_check
               function="CheckControl"
               parameter="EnableTextureAtlas" />
              <menu_item_check.on_click
               function="ToggleControl"
               parameter="EnableTextureAtlas" />
            </menu_item_check>
              <menu_item_check
             label="Render Attached Lights"
             name="Render Attached Lights">
                <menu_item_check.on_check
                 function="CheckControl"
                 parameter="RenderAttachedLights" />
                <menu_item_check.on_click
                 function="Advanced.HandleAttachedLightParticles"
                 parameter="RenderAttachedLights" />
            </menu_item_check>
            <menu_item_check
             label="Render Attached Particles"
             name="Render Attached Particles">
                <menu_item_check.on_check
                 function="CheckControl"
                 parameter="RenderAttachedParticles" />
                <menu_item_check.on_click
                 function="Advanced.HandleAttachedLightParticles"
                 parameter="RenderAttachedParticles" />
            </menu_item_check>
            <menu_item_check
             label="Hover Glow Objects"
             name="Hover Glow Objects">
                <menu_item_check.on_check
                 function="CheckControl"
                 parameter="RenderHoverGlowEnable" />
                <menu_item_check.on_click
                 function="ToggleControl"
                 parameter="RenderHoverGlowEnable" />
            </menu_item_check>
        </menu>

        <menu
         create_jump_keys="true"
         label="Network"
         name="Network"
         tear_off="true">
            <menu_item_check
             label="Pause Agent"
             name="AgentPause">
                <menu_item_check.on_check
                 function="CheckControl"
                 parameter="AgentPause" />
                <menu_item_check.on_click
                 function="ToggleControl"
                 parameter="AgentPause" />
            </menu_item_check>

            <menu_item_separator/>

            <menu_item_call
             label="Enable Message Log"
             name="Enable Message Log">
                <menu_item_call.on_click
                 function="Advanced.EnableMessageLog" />
            </menu_item_call>
            <menu_item_call
             label="Disable Message Log"
             name="Disable Message Log">
                <menu_item_call.on_click
                 function="Advanced.DisableMessageLog" />
            </menu_item_call>

            <menu_item_separator/>

            <menu_item_check
             label="Velocity Interpolate Objects"
             name="Velocity Interpolate Objects">
                <menu_item_check.on_check
                 function="CheckControl"
                 parameter="VelocityInterpolate" />
                <menu_item_check.on_click
                 function="ToggleControl"
                 parameter="VelocityInterpolate" />
            </menu_item_check>
            <menu_item_check
             label="Ping Interpolate Object Positions"
             name="Ping Interpolate Object Positions">
                <menu_item_check.on_check
                 function="CheckControl"
                 parameter="PingInterpolate" />
                <menu_item_check.on_click
                 function="ToggleControl"
                 parameter="PingInterpolate" />
            </menu_item_check>

            <menu_item_separator/>

            <menu_item_call
             label="Drop a Packet"
             name="Drop a Packet"
             shortcut="control|alt|L">
                <menu_item_call.on_click
                 function="Advanced.DropPacket" />
            </menu_item_call>
        </menu>
        <menu_item_call
         label="Dump Scripted Camera"
         name="Dump Scripted Camera">
            <menu_item_call.on_click
             function="Advanced.DumpScriptedCamera" />
        </menu_item_call>
        <menu_item_call
             label="Bumps, Pushes &amp; Hits"
             name="Bumps, Pushes &amp;amp; Hits">
                <menu_item_call.on_click
                 function="Floater.Show"
                 parameter="bumps" />
            </menu_item_call>

        <menu
         create_jump_keys="true"
         label="Recorder"
         name="Recorder"
         tear_off="true">
            <menu_item_call
             label="Start Playback"
             name="Start Playback">
                <menu_item_call.on_click
                 function="Advanced.AgentPilot"
                 parameter="start playback" />
            </menu_item_call>
            <menu_item_call
             label="Stop Playback"
             name="Stop Playback">
                <menu_item_call.on_click
                 function="Advanced.AgentPilot"
                 parameter="stop playback" />
            </menu_item_call>
            <menu_item_check
             label="Loop Playback"
             name="Loop Playback">
                <menu_item_check.on_check
                 function="Advanced.CheckAgentPilotLoop"
                 parameter="loopPlayback" />
                <menu_item_check.on_click
                 function="Advanced.ToggleAgentPilotLoop" />
            </menu_item_check>
            <menu_item_call
             label="Start Record"
             name="Start Record">
                <menu_item_call.on_click
                 function="Advanced.AgentPilot"
                 parameter="start record" />
            </menu_item_call>
            <menu_item_call
             label="Stop Record"
             name="Stop Record">
                <menu_item_call.on_click
                 function="Advanced.AgentPilot"
                 parameter="stop record" />
            </menu_item_call>
        </menu>

        <menu
         create_jump_keys="true"
         label="World"
         name="World"
         tear_off="true">
            <menu_item_check
             label="Sim Sun Override"
             name="Sim Sun Override">
                <menu_item_check.on_check
                 function="CheckControl"
                 parameter="SkyOverrideSimSunPosition" />
                <menu_item_check.on_click
                 function="ToggleControl"
                 parameter="SkyOverrideSimSunPosition" />
            </menu_item_check>
            <menu_item_check
             label="Cheesy Beacon"
             name="Cheesy Beacon">
                <menu_item_check.on_check
                 function="CheckControl"
                 parameter="CheesyBeacon" />
                <menu_item_check.on_click
                 function="ToggleControl"
                 parameter="CheesyBeacon" />
            </menu_item_check>
            <menu_item_check
             label="Fixed Weather"
             name="Fixed Weather">
                <menu_item_check.on_check
                 function="CheckControl"
                 parameter="FixedWeather" />
                <menu_item_check.on_click
                 function="ToggleControl"
                 parameter="FixedWeather" />
            </menu_item_check>
            <menu_item_call
             label="Dump Region Object Cache"
             name="Dump Region Object Cache">
                <menu_item_call.on_click
                 function="Advanced.DumpRegionObjectCache" />
            </menu_item_call>
        </menu>
        <menu
         create_jump_keys="true"
         label="UI"
         name="UI"
         tear_off="true">
         <!--   <menu_item_check
             label="New Bottom Bar"
             name="New Bottom Bar">
                <menu_item_check.on_check
                 function="CheckControl"
                 parameter="BottomPanelNew" />
                <menu_item_check.on_click
                 function="ToggleControl"
                 parameter="BottomPanelNew" />
            </menu_item_check>-->
            <menu_item_call
             label="Media Browser Test"
             name="Web Browser Test">
                <menu_item_call.on_click
                 function="Advanced.WebBrowserTest"
                 parameter="http://secondlife.com/app/search/slurls.html"/>
            </menu_item_call>
          <menu_item_call
           label="Web Content Browser"
           name="Web Content Browser"
           shortcut="control|shift|Z">
            <menu_item_call.on_click
             function="Advanced.WebContentTest"
             parameter="http://google.com"/>
          </menu_item_call>
          <menu_item_call
             label="Dump SelectMgr"
             name="Dump SelectMgr">
                <menu_item_call.on_click
                 function="Advanced.DumpSelectMgr" />
            </menu_item_call>
            <menu_item_call
             label="Dump Inventory"
             name="Dump Inventory">
                <menu_item_call.on_click
                 function="Advanced.DumpInventory" />
            </menu_item_call>
            <menu_item_call
             label="Dump Timers"
             name="Dump Timers">
                <menu_item_call.on_click
                 function="Advanced.DumpTimers" />
            </menu_item_call>
            <menu_item_call
             label="Dump Focus Holder"
             name="Dump Focus Holder">
                <menu_item_call.on_click
                 function="Advanced.DumpFocusHolder" />
            </menu_item_call>
            <menu_item_call
             label="Print Selected Object Info"
             name="Print Selected Object Info"
             shortcut="control|shift|P">
                <menu_item_call.on_click
                 function="Advanced.PrintSelectedObjectInfo" />
            </menu_item_call>
            <menu_item_call
             label="Print Agent Info"
             name="Print Agent Info"
             shortcut="shift|P">
                <menu_item_call.on_click
                 function="Advanced.PrintAgentInfo" />
            </menu_item_call>
            <menu_item_call
             label="Memory Stats"
             name="Memory Stats"
             shortcut="control|alt|shift|M">
                <menu_item_call.on_click
                 function="Advanced.PrintTextureMemoryStats" />
            </menu_item_call>
            <menu_item_check
             label="Region Debug Console"
             name="Region Debug Console"
             shortcut="control|shift|`"
             use_mac_ctrl="true">
                <menu_item_check.on_check
                 function="Floater.Visible"
                 parameter="region_debug_console" />
                <menu_item_check.on_click
                 function="Floater.Toggle"
                 parameter="region_debug_console" />
            </menu_item_check>
            <menu_item_separator />

            <menu_item_check
             label="Debug SelectMgr"
             name="Debug SelectMgr">
                <menu_item_check.on_check
                 function="CheckControl"
                 parameter="DebugSelectMgr" />
                <menu_item_check.on_click
                 function="ToggleControl"
                 parameter="DebugSelectMgr" />
            </menu_item_check>
            <menu_item_check
             label="Debug Clicks"
             name="Debug Clicks">
                <menu_item_check.on_check
                 function="Advanced.CheckDebugClicks"
                 parameter="DebugClicks" />
                <menu_item_check.on_click
                 function="Advanced.ToggleDebugClicks"
                 parameter="DebugClicks" />
            </menu_item_check>
            <menu_item_check
             label="Debug Views"
             name="Debug Views">
                <menu_item_check.on_check
                 function="Advanced.CheckDebugViews" />
                <menu_item_check.on_click
                 function="Advanced.ToggleDebugViews" />
            </menu_item_check>
            <menu_item_check
             label="Debug Name Tooltips"
             name="Debug Name Tooltips">
                <menu_item_check.on_check
                 function="Advanced.CheckXUINameTooltips"
                 parameter="XUINameTooltips" />
                <menu_item_check.on_click
                 function="Advanced.ToggleXUINameTooltips" />
            </menu_item_check>
            <menu_item_check
             label="Debug Mouse Events"
             name="Debug Mouse Events">
                <menu_item_check.on_check
                 function="Advanced.CheckDebugMouseEvents"
                 parameter="MouseEvents" />
                <menu_item_check.on_click
                 function="Advanced.ToggleDebugMouseEvents" />
            </menu_item_check>
            <menu_item_check
             label="Debug Keys"
             name="Debug Keys">
                <menu_item_check.on_check
                 function="Advanced.CheckDebugKeys"
                 parameter="DebugKeys" />
                <menu_item_check.on_click
                 function="Advanced.ToggleDebugKeys" />
            </menu_item_check>
            <menu_item_check
             label="Debug WindowProc"
             name="Debug WindowProc">
                <menu_item_check.on_check
                 function="Advanced.CheckDebugWindowProc"
                 parameter="DebugWindowProc" />
                <menu_item_check.on_click
                 function="Advanced.ToggleDebugWindowProc"
                 parameter="DebugWindowProc" />
            </menu_item_check>
        </menu>
        <menu
         create_jump_keys="true"
         label="XUI"
         name="XUI"
         tear_off="true">
            <menu_item_call
               label="Reload Color Settings"
               name="Reload Color Settings">
              <menu_item_call.on_click
               function="Advanced.ReloadColorSettings" />
            </menu_item_call>
            <menu_item_call
             label="Show Font Test"
             name="Show Font Test">
                <menu_item_call.on_click
                 function="Floater.Show"
                 parameter="font_test" />
            </menu_item_call>
            <menu_item_check
             label="Show XUI Names"
             name="Show XUI Names">
                <menu_item_check.on_check
                 function="Advanced.CheckXUINames"
                 parameter="showUIname" />
                <menu_item_check.on_click
                 function="Advanced.ToggleXUINames" />
            </menu_item_check>
          <menu_item_call
           label="Send Test IMs"
           name="Send Test IMs">
            <menu_item_call.on_click
             function="Advanced.SendTestIMs" />
          </menu_item_call>
          <menu_item_call
           label="Flush Names Caches"
           name="Flush Names Caches">
            <menu_item_call.on_click
             function="Advanced.FlushNameCaches" />
          </menu_item_call>
        </menu>
        <menu
         create_jump_keys="true"
         label="Avatar"
         name="Character"
         tear_off="true">
            <menu
             create_jump_keys="true"
             label="Grab Baked Texture"
             name="Grab Baked Texture"
             tear_off="true">
                <menu_item_call
                 label="Iris"
                 name="Iris">
                    <menu_item_call.on_click
                     function="Advanced.GrabBakedTexture"
                     parameter="iris" />
                    <menu_item_call.on_enable
                     function="Advanced.EnableGrabBakedTexture"
					 parameter="iris" />
                </menu_item_call>
                <menu_item_call
                 label="Head"
                 name="Head">
                    <menu_item_call.on_click
                     function="Advanced.GrabBakedTexture"
                     parameter="head" />
                    <menu_item_call.on_enable
                     function="Advanced.EnableGrabBakedTexture"
					 parameter="head" />
                </menu_item_call>
                <menu_item_call
                 label="Upper Body"
                 name="Upper Body">
                    <menu_item_call.on_click
                     function="Advanced.GrabBakedTexture"
                     parameter="upper" />
                    <menu_item_call.on_enable
                     function="Advanced.EnableGrabBakedTexture"
					 parameter="upper" />
                </menu_item_call>
                <menu_item_call
                 label="Lower Body"
                 name="Lower Body">
                    <menu_item_call.on_click
                     function="Advanced.GrabBakedTexture"
                     parameter="lower" />
                    <menu_item_call.on_enable
                     function="Advanced.EnableGrabBakedTexture"
					 parameter="lower" />
                </menu_item_call>
                <menu_item_call
                 label="Skirt"
                 name="Skirt">
                    <menu_item_call.on_click
                     function="Advanced.GrabBakedTexture"
                     parameter="skirt" />
                    <menu_item_call.on_enable
                     function="Advanced.EnableGrabBakedTexture"
					 parameter="skirt" />
                </menu_item_call>
            </menu>
            <menu
             create_jump_keys="true"
             label="Character Tests"
             name="Character Tests"
             tear_off="true">
                <menu_item_call
                 label="Appearance To XML"
                 name="Appearance To XML">
                    <menu_item_call.on_click
                     function="Advanced.AppearanceToXML" />
                </menu_item_call>
                <menu_item_call
                 label="Toggle Character Geometry"
                 name="Toggle Character Geometry">
                    <menu_item_call.on_click
                     function="Advanced.ToggleCharacterGeometry" />
                    <menu_item_call.on_enable
                     function="IsGodCustomerService" />
                </menu_item_call>
                <menu_item_call
                 label="Test Male"
                 name="Test Male">
                    <menu_item_call.on_click
                     function="Advanced.TestMale" />
                </menu_item_call>
                <menu_item_call
                 label="Test Female"
                 name="Test Female">
                    <menu_item_call.on_click
                     function="Advanced.TestFemale" />
                </menu_item_call>
                <menu_item_call
                 label="Toggle PG"
                 name="Toggle PG">
                    <menu_item_call.on_click
                     function="Advanced.TogglePG" />
                </menu_item_call>
                <menu_item_check
                 label="Allow Select Avatar"
                 name="Allow Select Avatar">
                    <menu_item_check.on_check
                     function="CheckControl"
                     parameter="AllowSelectAvatar" />
                    <menu_item_check.on_click
                     function="ToggleControl"
                     parameter="AllowSelectAvatar" />
                </menu_item_check>
            </menu>
            <menu_item_call
             label="Force Params to Default"
             name="Force Params to Default">
                <menu_item_call.on_click
                 function="Advanced.ForceParamsToDefault" />
            </menu_item_call>
            <menu_item_check
             label="Animation Info"
             name="Animation Info">
                <menu_item_check.on_check
                 function="Advanced.CheckAnimationInfo"
                 parameter="AnimationInfo" />
                <menu_item_check.on_click
                 function="Advanced.ToggleAnimationInfo"
                 parameter="" />
            </menu_item_check>
            <menu_item_check
             label="Slow Motion Animations"
             name="Slow Motion Animations">
                <menu_item_check.on_check
                 function="CheckControl"
                 parameter="SlowMotionAnimation" />
                <menu_item_check.on_click
                 function="ToggleControl"
                 parameter="SlowMotionAnimation" />
            </menu_item_check>
            <menu_item_check
             label="Show Look At"
             name="Show Look At">
                <menu_item_check.on_check
                 function="Advanced.CheckShowLookAt"
                 parameter="ShowLookAt" />
                <menu_item_check.on_click
                 function="Advanced.ToggleShowLookAt" />
            </menu_item_check>
            <menu_item_check
             label="Show Point At"
             name="Show Point At">
                <menu_item_check.on_check
                 function="Advanced.CheckShowPointAt"
                 parameter="ShowPointAt" />
                <menu_item_check.on_click
                 function="Advanced.ToggleShowPointAt" />
            </menu_item_check>
            <menu_item_check
             label="Debug Joint Updates"
             name="Debug Joint Updates">
                <menu_item_check.on_check
                 function="Advanced.CheckDebugJointUpdates"
                 parameter="DebugJointUpdates" />
                <menu_item_check.on_click
                 function="Advanced.ToggleDebugJointUpdates" />
            </menu_item_check>
            <menu_item_check
             label="Disable LOD"
             name="Disable LOD">
                <menu_item_check.on_check
                 function="Advanced.CheckDisableLOD"
                 parameter="DisableLOD" />
                <menu_item_check.on_click
                 function="Advanced.ToggleDisableLOD" />
            </menu_item_check>
            <menu_item_check
             label="Debug Character Vis"
             name="Debug Character Vis">
                <menu_item_check.on_check
                 function="Advanced.CheckDebugCharacterVis"
                 parameter="DebugCharacterVis" />
                <menu_item_check.on_click
                 function="Advanced.ToggleDebugCharacterVis" />
            </menu_item_check>
            <menu_item_check
             label="Show Collision Skeleton"
             name="Show Collision Skeleton">
                <menu_item_check.on_check
                 function="Advanced.CheckInfoDisplay"
                 parameter="collision skeleton" />
                <menu_item_check.on_click
                 function="Advanced.ToggleInfoDisplay"
                 parameter="collision skeleton" />
            </menu_item_check>
            <menu_item_check
             label="Display Agent Target"
             name="Display Agent Target">
                <menu_item_check.on_check
                 function="Advanced.CheckInfoDisplay"
                 parameter="agent target" />
                <menu_item_check.on_click
                 function="Advanced.ToggleInfoDisplay"
                 parameter="agent target" />
            </menu_item_check>
<!-- Appears not to exist anymore
            <menu_item_check
             label="Debug Rotation"
             name="Debug Rotation">
                <menu_item_check.on_check
                 function="CheckControl"
                 parameter="DebugAvatarRotation" />
                <menu_item_check.on_click
                 function="ToggleControl"
                 parameter="DebugAvatarRotation" />
            </menu_item_check> -->
-->
            <menu_item_call
             label="Dump Attachments"
             name="Dump Attachments">
                <menu_item_call.on_click
                 function="Advanced.DumpAttachments" />
            </menu_item_call>
            <menu_item_call
             label="Debug Avatar Textures"
             name="Debug Avatar Textures"
             shortcut="control|alt|shift|A">
                <menu_item_call.on_click
                 function="Advanced.DebugAvatarTextures" />
            </menu_item_call>
            <menu_item_call
             label="Dump Local Textures"
             name="Dump Local Textures"
             shortcut="alt|shift|M">
                <menu_item_call.on_click
                 function="Advanced.DumpAvatarLocalTextures" />
            </menu_item_call>
        </menu>

        <menu_item_separator/>

        <menu_item_check
         label="HTTP Textures"
         name="HTTP Textures">
            <menu_item_check.on_check
             function="CheckControl"
             parameter="ImagePipelineUseHTTP" />
            <menu_item_check.on_click
             function="ToggleControl"
             parameter="ImagePipelineUseHTTP" />
        </menu_item_check>
        <menu_item_check
         label="HTTP Inventory"
         name="HTTP Inventory">
            <menu_item_check.on_check
             function="CheckControl"
             parameter="UseHTTPInventory" />
            <menu_item_check.on_click
             function="ToggleControl"
             parameter="UseHTTPInventory" />
        </menu_item_check>
        <menu_item_call
         label="Compress Images"
         name="Compress Images">
            <menu_item_call.on_click
             function="Advanced.CompressImage" />
        </menu_item_call>
        <menu_item_check
         label="Output Debug Minidump"
         name="Output Debug Minidump">
            <menu_item_check.on_check
             function="CheckControl"
             parameter="SaveMinidump" />
            <menu_item_check.on_click
             function="ToggleControl"
             parameter="SaveMinidump" />
        </menu_item_check>
        <menu_item_check
         label="Console Window on next Run"
         name="Console Window">
            <menu_item_check.on_check
             function="CheckControl"
             parameter="ShowConsoleWindow" />
            <menu_item_check.on_click
             function="ToggleControl"
             parameter="ShowConsoleWindow" />
        </menu_item_check>

        <menu_item_separator/>

        <menu_item_call
         label="Request Admin Status"
         name="Request Admin Options"
         shortcut="control|alt|G">
            <menu_item_call.on_click
             function="Advanced.RequestAdminStatus" />
        </menu_item_call>
        <menu_item_call
         label="Leave Admin Status"
         name="Leave Admin Options"
         shortcut="control|alt|shift|G">
            <menu_item_call.on_click
             function="Advanced.LeaveAdminStatus" />
        </menu_item_call>
		<menu_item_check
         label="Show Admin Menu"
         name="View Admin Options">
            <menu_item_check.on_enable
             function="Advanced.EnableViewAdminOptions" />
            <menu_item_check.on_check
             function="Advanced.CheckViewAdminOptions"
             parameter="ViewAdminOptions" />
            <menu_item_check.on_click
             function="Advanced.ToggleViewAdminOptions" />
        </menu_item_check>
    </menu>
    <menu
     create_jump_keys="true"
     label="Admin"
     name="Admin"
     tear_off="true"
     visible="false">
        <menu
         create_jump_keys="true"
         label="Object"
         tear_off="true">
            <menu_item_call
             label="Take Copy"
             name="Take Copy"
             shortcut="control|alt|shift|O">
                <menu_item_call.on_click
                 function="Admin.ForceTakeCopy" />
                <menu_item_call.on_enable
                 function="IsGodCustomerService" />
            </menu_item_call>
            <menu_item_call
             label="Force Owner To Me"
             name="Force Owner To Me">
                <menu_item_call.on_click
                 function="Admin.HandleObjectOwnerSelf" />
                <menu_item_call.on_enable
                 function="IsGodCustomerService" />
            </menu_item_call>
            <menu_item_call
             label="Force Owner Permissive"
             name="Force Owner Permissive">
                <menu_item_call.on_click
                 function="Admin.HandleObjectOwnerPermissive" />
                <menu_item_call.on_enable
                 function="IsGodCustomerService" />
            </menu_item_call>
            <menu_item_call
             label="Delete"
             name="Delete"
             shortcut="control|alt|shift|Del">
                <menu_item_call.on_click
                 function="Admin.HandleForceDelete" />
                <menu_item_call.on_enable
                 function="IsGodCustomerService" />
            </menu_item_call>
            <menu_item_call
             label="Lock"
             name="Lock"
             shortcut="control|alt|shift|L">
                <menu_item_call.on_click
                 function="Admin.HandleObjectLock" />
                <menu_item_call.on_enable
                 function="IsGodCustomerService" />
            </menu_item_call>
            <menu_item_call
             label="Get Assets IDs"
             name="Get Assets IDs"
             shortcut="control|alt|shift|I">
                <menu_item_call.on_click
                 function="Admin.HandleObjectAssetIDs" />
                <menu_item_call.on_enable
                 function="IsGodCustomerService" />
            </menu_item_call>
        </menu>
        <menu
         create_jump_keys="true"
         label="Parcel"
         name="Parcel"
         tear_off="true">
            <menu_item_call
             label="Force Owner To Me"
             name="Owner To Me">
                <menu_item_call.on_click
                 function="Admin.HandleForceParcelOwnerToMe" />
                <menu_item_call.on_enable
                 function="IsGodCustomerService" />
            </menu_item_call>
            <menu_item_call
             label="Set to Linden Content"
             name="Set to Linden Content"
             shortcut="control|alt|shift|C">
                <menu_item_call.on_click
                 function="Admin.HandleForceParcelToContent" />
                <menu_item_call.on_enable
                 function="IsGodCustomerService" />
            </menu_item_call>
            <menu_item_call
             label="Claim Public Land"
             name="Claim Public Land">
                <menu_item_call.on_click
                 function="Admin.HandleClaimPublicLand" />
                <menu_item_call.on_enable
                 function="IsGodCustomerService" />
            </menu_item_call>
        </menu>
        <menu
         create_jump_keys="true"
         label="Region"
         name="Region"
         tear_off="true">
            <menu_item_call
             label="Dump Temp Asset Data"
             name="Dump Temp Asset Data">
                <menu_item_call.on_click
                 function="Admin.HandleRegionDumpTempAssetData" />
                <menu_item_call.on_enable
                 function="IsGodCustomerService" />
            </menu_item_call>
            <menu_item_call
             label="Save Region State"
             name="Save Region State">
                <menu_item_call.on_click
                 function="Admin.OnSaveState" />
                <menu_item_call.on_enable
                 function="IsGodCustomerService" />
            </menu_item_call>
        </menu>
        <menu_item_call
         label="God Tools"
         name="God Tools">
            <menu_item_call.on_click
             function="Floater.Show"
             parameter="god_tools" />
            <menu_item_call.on_enable
             function="IsGodCustomerService" />
        </menu_item_call>
    </menu>
    <menu
     create_jump_keys="true"
     label="Admin"
     name="Deprecated"
     tear_off="true"
     visible="false">
        <menu
         create_jump_keys="true"
         label="Attach Object"
         mouse_opaque="false"
         name="Attach Object"
         tear_off="true" />
        <menu
         create_jump_keys="true"
         label="Detach Object"
         mouse_opaque="false"
         name="Detach Object"
         tear_off="true" />
        <menu
         create_jump_keys="true"
         label="Take Off Clothing"
         mouse_opaque="false"
         name="Take Off Clothing"
         tear_off="true">
            <menu_item_call
             label="Shirt"
             name="Shirt">
                <menu_item_call.on_click
                 function="Edit.TakeOff"
                 parameter="shirt" />
                <menu_item_call.on_enable
                 function="Edit.EnableTakeOff"
                 parameter="shirt" />
            </menu_item_call>
            <menu_item_call
             label="Pants"
             name="Pants">
                <menu_item_call.on_click
                 function="Edit.TakeOff"
                 parameter="pants" />
                <menu_item_call.on_enable
                 function="Edit.EnableTakeOff"
                 parameter="pants" />
            </menu_item_call>
            <menu_item_call
             label="Shoes"
             name="Shoes">
                <menu_item_call.on_click
                 function="Edit.TakeOff"
                 parameter="shoes" />
                <menu_item_call.on_enable
                 function="Edit.EnableTakeOff"
                 parameter="shoes" />
            </menu_item_call>
            <menu_item_call
             label="Socks"
             name="Socks">
                <menu_item_call.on_click
                 function="Edit.TakeOff"
                 parameter="socks" />
                <menu_item_call.on_enable
                 function="Edit.EnableTakeOff"
                 parameter="socks" />
            </menu_item_call>
            <menu_item_call
             label="Jacket"
             name="Jacket">
                <menu_item_call.on_click
                 function="Edit.TakeOff"
                 parameter="jacket" />
                <menu_item_call.on_enable
                 function="Edit.EnableTakeOff"
                 parameter="jacket" />
            </menu_item_call>
            <menu_item_call
             label="Gloves"
             name="Gloves">
                <menu_item_call.on_click
                 function="Edit.TakeOff"
                 parameter="gloves" />
                <menu_item_call.on_enable
                 function="Edit.EnableTakeOff"
                 parameter="gloves" />
            </menu_item_call>
            <menu_item_call
             label="Undershirt"
             name="Menu Undershirt">
                <menu_item_call.on_click
                 function="Edit.TakeOff"
                 parameter="undershirt" />
                <menu_item_call.on_enable
                 function="Edit.EnableTakeOff"
                 parameter="undershirt" />
            </menu_item_call>
            <menu_item_call
             label="Underpants"
             name="Menu Underpants">
                <menu_item_call.on_click
                 function="Edit.TakeOff"
                 parameter="underpants" />
                <menu_item_call.on_enable
                 function="Edit.EnableTakeOff"
                 parameter="underpants" />
            </menu_item_call>
            <menu_item_call
             label="Skirt"
             name="Skirt">
                <menu_item_call.on_click
                 function="Edit.TakeOff"
                 parameter="skirt" />
                <menu_item_call.on_enable
                 function="Edit.EnableTakeOff"
                 parameter="skirt" />
            </menu_item_call>
            <menu_item_call
             label="Alpha"
             name="Alpha">
                <menu_item_call.on_click
                 function="Edit.TakeOff"
                 parameter="alpha" />
                <menu_item_call.on_enable
                 function="Edit.EnableTakeOff"
                 parameter="alpha" />
            </menu_item_call>
            <menu_item_call
             label="Tattoo"
             name="Tattoo">
                <menu_item_call.on_click
                 function="Edit.TakeOff"
                 parameter="tattoo" />
                <menu_item_call.on_enable
                 function="Edit.EnableTakeOff"
                 parameter="tattoo" />
            </menu_item_call>
            <menu_item_call
             label="Physics"
             name="Physics">
                <menu_item_call.on_click
                 function="Edit.TakeOff"
                 parameter="physics" />
                <menu_item_call.on_enable
                 function="Edit.EnableTakeOff"
                 parameter="physics" />
            </menu_item_call>
            <menu_item_call
             label="All Clothes"
             name="All Clothes">
                <menu_item_call.on_click
                 function="Edit.TakeOff"
                 parameter="all" />
            </menu_item_call>
        </menu>
        <menu
         create_jump_keys="true"
         label="Help"
         name="Help"
         tear_off="true">
            <menu_item_call
             label="Official Linden Blog"
             name="Official Linden Blog">
                <menu_item_call.on_click
                 function="PromptShowURL"
                 name="OfficialLindenBlog_url"
                 parameter="WebLaunchSupportWiki,http://blog.secondlife.com/" />
            </menu_item_call>
            <menu_item_call
             label="Scripting Portal"
             name="Scripting Portal">
                <menu_item_call.on_click
                 function="PromptShowURL"
                 name="ScriptingPortal_url"
                 parameter="WebLaunchLSLWiki,http://wiki.secondlife.com/wiki/LSL_Portal" />
            </menu_item_call>
            <menu
             create_jump_keys="true"
             label="Bug Reporting"
             name="Bug Reporting"
             tear_off="true">
                <menu_item_call
                 label="Public Issue Tracker"
                 name="Public Issue Tracker">
                    <menu_item_call.on_click
                     function="PromptShowURL"
                     name="PublicIssueTracker_url"
                     parameter="WebLaunchPublicIssue,http://jira.secondlife.com" />
                </menu_item_call>
                <menu_item_call
                 label="Public Issue Tracker Help"
                 name="Publc Issue Tracker Help">
                    <menu_item_call.on_click
                     function="PromptShowURL"
                     name="PublicIssueTrackerHelp_url"
                     parameter="WebLaunchPublicIssueHelp,http://wiki.secondlife.com/wiki/Issue_tracker" />
                </menu_item_call>

                <menu_item_separator/>

                <menu_item_call
                 label="Bug Reporting 101"
                 name="Bug Reporing 101">
                    <menu_item_call.on_click
                     function="PromptShowURL"
                     name="BugReporting101_url"
                     parameter="WebLaunchBugReport101,http://wiki.secondlife.com/wiki/Bug_Reporting_101" />
                </menu_item_call>
                <menu_item_call
                 label="Security Issues"
                 name="Security Issues">
                    <menu_item_call.on_click
                     function="PromptShowURL"
                     name="SecurityIssues_url"
                     parameter="WebLaunchSecurityIssues,http://wiki.secondlife.com/wiki/Security_issues" />
                </menu_item_call>
                <menu_item_call
                 label="QA Wiki"
                 name="QA Wiki">
                    <menu_item_call.on_click
                     function="PromptShowURL"
                     name="QAWiki_url"
                     parameter="WebLaunchQAWiki,http://wiki.secondlife.com/wiki/QA_Portal" />
                </menu_item_call>
            </menu>
        </menu>
    </menu>
</menu_bar><|MERGE_RESOLUTION|>--- conflicted
+++ resolved
@@ -2426,7 +2426,6 @@
            function="Advanced.ToggleInfoDisplay"
            parameter="raycast" />
         </menu_item_check>
-<<<<<<< HEAD
         <menu_item_check
          label="Render Complexity"
          name="rendercomplexity">
@@ -2437,7 +2436,6 @@
            function="Advanced.ToggleInfoDisplay"
            parameter="rendercomplexity" />
         </menu_item_check>
-=======
 		<menu_item_check
          label="Sculpt"
          name="Sculpt">
@@ -2448,7 +2446,6 @@
            function="Advanced.ToggleInfoDisplay"
            parameter="sculpt" />
 		</menu_item_check>
->>>>>>> f79a058f
       </menu>
         <menu
          create_jump_keys="true"
