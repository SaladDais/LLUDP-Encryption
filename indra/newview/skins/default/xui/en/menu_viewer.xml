<?xml version="1.0" encoding="utf-8" standalone="yes" ?>
<menu_bar
 bg_visible="false"
 follows="left|top|right"
 name="Main Menu">
    <menu
     label="Me"
     name="Me"
     tear_off="true">
        <menu_item_call
         label="Preferences"
         name="Preferences"
         shortcut="control|P">
            <menu_item_call.on_click
             function="Floater.Show"
             parameter="preferences" />
        </menu_item_call>
         <menu_item_call
             label="My Dashboard"
             name="Manage My Account">
                <menu_item_call.on_click
                 function="PromptShowURL"
                 name="ManageMyAccount_url"
                 parameter="WebLaunchJoinNow,http://secondlife.com/account/" />
      </menu_item_call>
        <menu_item_call
         label="Buy L$"
         name="Buy and Sell L$">
            <menu_item_call.on_click
             function="BuyCurrency" />
        </menu_item_call>

        <menu_item_separator/>

        <menu_item_call
         label="My Profile"
         name="Profile">
            <menu_item_call.on_click
             function="ShowAgentProfile"
             parameter="agent" />
        </menu_item_call>
        <menu_item_call
         label="Change Outfit"
         name="ChangeOutfit">
            <menu_item_call.on_click
             function="CustomizeAvatar" />
            <menu_item_call.on_enable
             function="Edit.EnableCustomizeAvatar" />
        </menu_item_call>
        <menu_item_check
         label="My Inventory"
         name="Inventory"
         shortcut="control|shift|I"
		 visible="false">
            <menu_item_check.on_check
             function="Floater.Visible"
             parameter="inventory" />
            <menu_item_check.on_click
             function="Floater.Toggle"
             parameter="inventory" />
        </menu_item_check>
        <menu_item_check
         label="My Inventory"
         name="ShowSidetrayInventory"
         shortcut="control|I"
		 visible="true">
            <menu_item_check.on_check
             function="SidetrayPanelVisible"
             parameter="sidepanel_inventory" />
            <menu_item_check.on_click
             function="ShowSidetrayPanel"
             parameter="sidepanel_inventory" />
        </menu_item_check>
        <menu_item_check
         label="My Gestures"
         name="Gestures"
         shortcut="control|G">
            <menu_item_check.on_check
             function="Floater.Visible"
             parameter="gestures" />
            <menu_item_check.on_click
             function="Floater.Toggle"
             parameter="gestures" />
        </menu_item_check>
        <menu
         label="My Status"
         name="Status"
         tear_off="true">
            <menu_item_call
             label="Away"
             name="Set Away">
                <menu_item_call.on_click
                 function="World.SetAway" />
            </menu_item_call>
            <menu_item_call
             label="Busy"
             name="Set Busy">
                <menu_item_call.on_click
                 function="World.SetBusy"/>
            </menu_item_call>
        </menu>
        <menu_item_call
         label="Request Admin Status"
         name="Request Admin Options"
         shortcut="control|alt|G"
		 visible="false">
            <menu_item_call.on_click
             function="Advanced.RequestAdminStatus" />
        </menu_item_call>
        <menu_item_call
         label="Leave Admin Status"
         name="Leave Admin Options"
         shortcut="control|alt|shift|G"
		 visible="false">
            <menu_item_call.on_click
             function="Advanced.LeaveAdminStatus" />
        </menu_item_call>

        <menu_item_separator/>

        <menu_item_call
         label="Exit [APP_NAME]"
         name="Quit"
         shortcut="control|Q">
            <menu_item_call.on_click
             function="File.Quit" />
        </menu_item_call>
    </menu>
    <menu
     label="Communicate"
     name="Communicate"
     tear_off="true">
        <menu_item_call
         label="My Friends"
         name="My Friends"
         shortcut="control|shift|F">
            <menu_item_call.on_click
             function="SideTray.PanelPeopleTab"
             parameter="friends_panel" />
            </menu_item_call>
        <menu_item_call
         label="My Groups"
         name="My Groups"
         shortcut="control|shift|G">
            <menu_item_call.on_click
             function="SideTray.PanelPeopleTab"
             parameter="groups_panel" />
        </menu_item_call>

        <menu_item_separator/>

        <!--menu_item_call
         label="Chat"
         name="Chat">
            <menu_item_call.on_click
             function="World.Chat" />
        </menu_item_call-->
        <menu_item_check
         label="Nearby Chat"
         name="Nearby Chat"
         shortcut="control|H"
         use_mac_ctrl="true">
            <menu_item_check.on_check
             function="Floater.Visible"
             parameter="nearby_chat" />
            <menu_item_check.on_click
             function="Floater.Toggle"
             parameter="nearby_chat" />
        </menu_item_check>
        <menu_item_call
         label="Nearby People"
         name="Active Speakers"
         shortcut="control|shift|A">
            <menu_item_call.on_click
             function="SideTray.PanelPeopleTab"
             parameter="nearby_panel" />
            </menu_item_call>
    </menu>
    <menu
     label="World"
     name="World"
     tear_off="true">
            <menu_item_check
         label="Mini-Map"
         name="Mini-Map"
         shortcut="control|shift|M">
            <menu_item_check.on_check
             function="Floater.Visible"
             parameter="mini_map" />
            <menu_item_check.on_click
             function="Floater.Toggle"
             parameter="mini_map" />
        </menu_item_check>
         <menu_item_check
         label="World Map"
         name="World Map"
         shortcut="control|M"
         use_mac_ctrl="true">
            <menu_item_check.on_check
             function="Floater.Visible"
             parameter="world_map" />
            <menu_item_check.on_click
             function="Floater.Toggle"
             parameter="world_map" />
        </menu_item_check>
        <menu_item_call
         label="Snapshot"
         name="Take Snapshot"
         shortcut="control|shift|S">
            <menu_item_call.on_click
             function="Floater.Show"
             parameter="snapshot" />
        </menu_item_call>
      <menu_item_call
             label="Landmark This Place"
             name="Create Landmark Here">
                <menu_item_call.on_click
                 function="World.CreateLandmark" />
                <menu_item_call.on_enable
                 function="World.EnableCreateLandmark" />
            </menu_item_call>
      <menu
           create_jump_keys="true"
           label="Place Profile"
           name="Land"
           tear_off="true">
        <menu_item_call
         label="Place Profile"
         layout="topleft"
         name="Place Profile">
            <menu_item_call.on_click
             function="World.PlaceProfile" />
        </menu_item_call>
        <menu_item_call
         label="About Land"
         name="About Land">
            <menu_item_call.on_click
             function="Floater.Show"
             parameter="about_land" />
        </menu_item_call>
        <menu_item_call
         label="Region/Estate"
         name="Region/Estate">
            <menu_item_call.on_click
             function="Floater.Show"
             parameter="region_info" />
        </menu_item_call>
        </menu>

        <menu_item_separator/>

        <menu_item_call
             label="Buy This Land"
             name="Buy Land">
                <menu_item_call.on_click
                 function="Land.Buy" />
                <menu_item_call.on_enable
                 function="World.EnableBuyLand" />
            </menu_item_call>
        <menu_item_call
             label="My Land"
             name="My Land">
                <menu_item_call.on_click
                 function="Floater.Show"
                 parameter="land_holdings" />
        </menu_item_call>
        <menu
           create_jump_keys="true"
           label="Show"
           name="LandShow"
           tear_off="true">
         <menu_item_check
         label="Move Controls"
         name="Movement Controls">
            <menu_item_check.on_check
             function="Floater.Visible"
             parameter="moveview" />
            <menu_item_check.on_click
             function="World.Toggle.MovementControls" />
        </menu_item_check>
        <menu_item_check
         label="View Controls"
         name="Camera Controls">
            <menu_item_check.on_check
             function="Floater.Visible"
             parameter="camera" />
            <menu_item_check.on_click
             function="World.Toggle.CameraControls" />
        </menu_item_check>
          <menu_item_check
             label="Ban Lines"
             name="Ban Lines">
            <menu_item_check.on_check
               control="ShowBanLines" />
            <menu_item_check.on_click
               function="ToggleControl"
               parameter="ShowBanLines" />
          </menu_item_check>
           <menu_item_check
                 label="Beacons"
                 name="beacons"
                 shortcut="control|alt|shift|N">
                    <menu_item_check.on_check
                     function="Floater.Visible"
                     parameter="beacons" />
                    <menu_item_check.on_click
                     function="Floater.Toggle"
                     parameter="beacons" />
                </menu_item_check>
          <menu_item_check
             label="Property Lines"
             name="Property Lines"
             shortcut="control|alt|shift|P">
            <menu_item_check.on_check
               control="ShowPropertyLines" />
            <menu_item_check.on_click
               function="ToggleControl"
               parameter="ShowPropertyLines" />
          </menu_item_check>
          <menu_item_check
             label="Land Owners"
             name="Land Owners">
            <menu_item_check.on_check
               control="ShowParcelOwners" />
            <menu_item_check.on_click
               function="ToggleControl"
               parameter="ShowParcelOwners" />
          </menu_item_check>
          <menu_item_check
             label="Coordinates"
             name="Coordinates">
            <menu_item_check.on_click
               function="ToggleControl"
               parameter="NavBarShowCoordinates" />
            <menu_item_check.on_check
               control="NavBarShowCoordinates" />
          </menu_item_check>
          <menu_item_check
             label="Parcel Properties"
             name="Parcel Properties">
            <menu_item_check.on_click
               function="ToggleControl"
               parameter="NavBarShowParcelProperties" />
            <menu_item_check.on_check
               control="NavBarShowParcelProperties" />
          </menu_item_check>
        </menu>

        <menu_item_separator/>

	    <menu_item_call
	     label="Teleport Home"
	     name="Teleport Home"
	     shortcut="control|shift|H">
		<menu_item_call.on_click
		 function="World.TeleportHome" />
		<menu_item_call.on_enable
		 function="World.EnableTeleportHome" />
	    </menu_item_call>
            <menu_item_call
             label="Set Home to Here"
             name="Set Home to Here">
                <menu_item_call.on_click
                 function="World.SetHomeLocation" />
                <menu_item_call.on_enable
                 function="World.EnableSetHomeLocation" />
            </menu_item_call>
    <!--    <menu_item_check
         label="Show Navigation Bar"
         name="ShowNavbarNavigationPanel">
           <menu_item_check.on_click
             function="ToggleControl"
             parameter="ShowNavbarNavigationPanel" />
             <menu_item_check.on_check
             function="CheckControl"
             parameter="ShowNavbarNavigationPanel" />
        </menu_item_check>
       <menu_item_check
         label="Show Favorites Bar"
         name="ShowNavbarFavoritesPanel">
           <menu_item_check.on_click
             function="ToggleControl"
             parameter="ShowNavbarFavoritesPanel" />
             <menu_item_check.on_check
             function="CheckControl"
             parameter="ShowNavbarFavoritesPanel" />
        </menu_item_check>
        <menu_item_separator/>-->

        <menu_item_separator/>

    <menu
         create_jump_keys="true"
         label="Sun"
         name="Environment Settings"
         tear_off="true">
            <menu_item_call
             label="Sunrise"
             name="Sunrise">
                <menu_item_call.on_click
                 function="World.EnvSettings"
                 parameter="sunrise" />
            </menu_item_call>
            <menu_item_call
             label="Midday"
             name="Noon"
             shortcut="control|shift|Y">
                <menu_item_call.on_click
                 function="World.EnvSettings"
                 parameter="noon" />
            </menu_item_call>
            <menu_item_call
             label="Sunset"
             name="Sunset"
             shortcut="control|shift|N">
                <menu_item_call.on_click
                 function="World.EnvSettings"
                 parameter="sunset" />
            </menu_item_call>
            <menu_item_call
             label="Midnight"
             name="Midnight">
                <menu_item_call.on_click
                 function="World.EnvSettings"
                 parameter="midnight" />
            </menu_item_call>
            <menu_item_call
             label="Estate Time"
             name="Revert to Region Default">
                <menu_item_call.on_click
                 function="World.EnvSettings"
                 parameter="default" />
            </menu_item_call>

            <menu_item_separator/>

            <menu_item_call
             label="Environment Editor"
             name="Environment Editor">
                <menu_item_call.on_click
                 function="World.EnvSettings"
                 parameter="editor" />
            </menu_item_call>
        </menu>
    </menu>
    <menu
     create_jump_keys="true"
     label="Build"
     name="BuildTools"
     tear_off="true"
     visible="true">
       <menu_item_check
         label="Build"
         name="Show Build Tools"
         shortcut="control|B">
            <menu_item_check.on_check
             function="Build.Active" />
            <menu_item_check.on_click
             function="Build.Toggle" />
            <menu_item_check.on_enable
             function="Build.Enabled" />
       </menu_item_check>
       <menu
          create_jump_keys="true"
          label="Select Build Tool"
          name="Select Tool"
          tear_off="true">
         <menu_item_call
			label="Focus Tool"
			name="Focus"
			shortcut="control|1">
           <menu_item_call.on_click
              function="Tools.SelectTool"
              parameter="focus" />
         </menu_item_call>
         <menu_item_call
			label="Move Tool"
			name="Move"
			shortcut="control|2">
           <menu_item_call.on_click
              function="Tools.SelectTool"
              parameter="move" />
         </menu_item_call>
         <menu_item_call
			label="Edit Tool"
			name="Edit"
			shortcut="control|3">
           <menu_item_call.on_click
              function="Tools.SelectTool"
              parameter="edit" />
         </menu_item_call>
         <menu_item_call
			label="Create Tool"
			name="Create"
			shortcut="control|4">
           <menu_item_call.on_click
              function="Tools.SelectTool"
              parameter="create" />
         </menu_item_call>
         <menu_item_call
			label="Land Tool"
			name="Land"
			shortcut="control|5">
           <menu_item_call.on_click
              function="Tools.SelectTool"
              parameter="land" />
         </menu_item_call>
	   </menu>
        <menu_item_call
           label="Link"
           name="Link"
           shortcut="control|L">
          <menu_item_call.on_click
             function="Tools.Link" />
          <menu_item_call.on_enable
             function="Tools.EnableLink" />
        </menu_item_call>
        <menu_item_call
           label="Unlink"
           name="Unlink"
           shortcut="control|shift|L">
          <menu_item_call.on_click
             function="Tools.Unlink" />
          <menu_item_call.on_enable
             function="Tools.EnableUnlink" />
        </menu_item_call>
        <menu_item_check
             label="Edit Linked Parts"
             name="Edit Linked Parts">
                <menu_item_check.on_check
                 control="EditLinkedParts" />
                <menu_item_check.on_click
                 function="Tools.EditLinkedParts"
                 parameter="EditLinkedParts" />
                <menu_item_check.on_enable
                 function="Tools.EnableToolNotPie" />
            </menu_item_check>
        <menu
         create_jump_keys="true"
         label="Select Linked Parts"
         name="Select Linked Parts"
         tear_off="true">
            <menu_item_call
             label="Select Next Part"
             name="Select Next Part"
	     shortcut="control|.">
                <menu_item_call.on_click
                 function="Tools.SelectNextPart"
                 parameter="next" />
                <menu_item_call.on_enable
                 function="Tools.EnableSelectNextPart" />
            </menu_item_call>
            <menu_item_call
             label="Select Previous Part"
             name="Select Previous Part"
	     shortcut="control|,">
                <menu_item_call.on_click
                 function="Tools.SelectNextPart"
                 parameter="previous" />
                <menu_item_call.on_enable
                 function="Tools.EnableSelectNextPart" />
            </menu_item_call>
            <menu_item_call
             label="Include Next Part"
             name="Include Next Part"
	     shortcut="control|shift|.">
                <menu_item_call.on_click
                 function="Tools.SelectNextPart"
                 parameter="includenext" />
                <menu_item_call.on_enable
                 function="Tools.EnableSelectNextPart" />
            </menu_item_call>
            <menu_item_call
             label="Include Previous Part"
             name="Include Previous Part"
	     shortcut="control|shift|,">
                <menu_item_call.on_click
                 function="Tools.SelectNextPart"
                 parameter="includeprevious" />
                <menu_item_call.on_enable
                 function="Tools.EnableSelectNextPart" />
            </menu_item_call>
        </menu>
        <menu_item_separator/>

        <menu_item_call
           label="Focus on Selection"
           name="Focus on Selection"
           shortcut="H">
          <menu_item_call.on_click
             function="Tools.LookAtSelection"
             parameter="focus" />
          <menu_item_call.on_enable
             function="Tools.SomethingSelectedNoHUD" />
        </menu_item_call>
        <menu_item_call
           label="Zoom to Selection"
           name="Zoom to Selection"
           shortcut="shift|H">
          <menu_item_call.on_click
             function="Tools.LookAtSelection"
             parameter="zoom" />
          <menu_item_call.on_enable
             function="Tools.SomethingSelectedNoHUD" />
        </menu_item_call>

        <menu_item_separator/>

        <menu
         create_jump_keys="true"
         label="Object"
         name="Object"
         tear_off="true">
          <menu_item_call
             label="Buy"
             name="Menu Object Buy">
            <menu_item_call.on_click
               function="Tools.BuyOrTake"/>
            <menu_item_call.on_visible
               function="Tools.VisibleBuyObject"/>
            <menu_item_call.on_enable
               function="Tools.EnableBuyOrTake"/>
          </menu_item_call>
          <menu_item_call
             label="Take"
             name="Menu Object Take">
            <menu_item_call.on_click
               function="Tools.BuyOrTake"/>
            <menu_item_call.on_visible
               function="Tools.VisibleTakeObject"/>
            <menu_item_call.on_enable
               function="Tools.EnableBuyOrTake"/>
          </menu_item_call>
          <menu_item_call
			 label="Take Copy"
			 name="Take Copy">
			<menu_item_call.on_click
               function="Tools.TakeCopy" />
			<menu_item_call.on_enable
               function="Tools.EnableTakeCopy" />
          </menu_item_call>
          <menu_item_call
			 label="Save Back to My Inventory"
			 name="Save Object Back to My Inventory">
			<menu_item_call.on_click
               function="Tools.SaveToInventory" />
			<menu_item_call.on_enable
               function="Tools.EnableSaveToInventory" />
          </menu_item_call>
          <menu_item_call
			 label="Save Back to Object Contents"
			 name="Save Object Back to Object Contents">
			<menu_item_call.on_click
               function="Tools.SaveToObjectInventory" />
			<menu_item_call.on_enable
               function="Tools.EnableSaveToObjectInventory" />
          </menu_item_call>
		</menu>
        <menu
           create_jump_keys="true"
           label="Scripts"
           name="Scripts"
           tear_off="true">
          <menu_item_call
             label="Recompile Scripts (Mono)"
             name="Mono">
            <menu_item_call.on_click
               function="Tools.SelectedScriptAction"
               parameter="compile mono" />
            <menu_item_call.on_enable
               function="EditableSelectedMono" />
          </menu_item_call>
          <menu_item_call
             label="Recompile Scripts (LSL)"
             name="LSL">
            <menu_item_call.on_click
               function="Tools.SelectedScriptAction"
               parameter="compile lsl" />
            <menu_item_call.on_enable
               function="EditableSelected" />
          </menu_item_call>
          <menu_item_call
             label="Reset Scripts"
             name="Reset Scripts">
            <menu_item_call.on_click
               function="Tools.SelectedScriptAction"
               parameter="reset" />
            <menu_item_call.on_enable
               function="EditableSelected" />
          </menu_item_call>
          <menu_item_call
             label="Set Scripts to Running"
             name="Set Scripts to Running">
            <menu_item_call.on_click
               function="Tools.SelectedScriptAction"
               parameter="start" />
            <menu_item_call.on_enable
               function="EditableSelected" />
          </menu_item_call>
          <menu_item_call
             label="Set Scripts to Not Running"
             name="Set Scripts to Not Running">
            <menu_item_call.on_click
               function="Tools.SelectedScriptAction"
               parameter="stop" />
            <menu_item_call.on_enable
               function="EditableSelected" />
          </menu_item_call>
        </menu>

        <menu_item_separator/>

        <menu
         create_jump_keys="true"
         label="Options"
         name="Options"
         tear_off="true">
            <menu_item_call
             label="Set Default Upload Permissions"
             name="perm prefs">
                <menu_item_call.on_click
                 function="Floater.Toggle"
                 parameter="perm_prefs" />
            </menu_item_call>
	   <menu_item_check
	       label="Show Advanced Permissions"
	       name="DebugPermissions">
			  <menu_item_check.on_check
				 function="CheckControl"
				 parameter="DebugPermissions" />
			  <menu_item_check.on_click
				 function="ToggleControl"
				 parameter="DebugPermissions" />
			</menu_item_check>

            <menu_item_separator/>

            <menu_item_check
                 label="Select Only My Objects"
                 name="Select Only My Objects">
                    <menu_item_check.on_check
                     control="SelectOwnedOnly" />
                    <menu_item_check.on_click
                     function="Tools.SelectOnlyMyObjects"
                     parameter="agents" />
                </menu_item_check>
                <menu_item_check
                 label="Select Only Movable Objects"
                 name="Select Only Movable Objects">
                    <menu_item_check.on_check
                     control="SelectMovableOnly" />
                    <menu_item_check.on_click
                     function="Tools.SelectOnlyMovableObjects"
                     parameter="movable" />
                </menu_item_check>
                <menu_item_check
                 label="Select By Surrounding"
                 name="Select By Surrounding">
                    <menu_item_check.on_check
                     control="RectangleSelectInclusive" />
                    <menu_item_check.on_click
                     function="Tools.SelectBySurrounding" />
            </menu_item_check>

          <menu_item_separator/>

                <menu_item_check
                 label="Show Hidden Selection"
                 name="Show Hidden Selection">
                    <menu_item_check.on_check
                     control="RenderHiddenSelections" />
                    <menu_item_check.on_click
                     function="Tools.ShowHiddenSelection" />
                </menu_item_check>
                <menu_item_check
                 label="Show Light Radius for Selection"
                 name="Show Light Radius for Selection">
                    <menu_item_check.on_check
                     control="RenderLightRadius" />
                    <menu_item_check.on_click
                     function="Tools.ShowSelectionLightRadius" />
                </menu_item_check>
                <menu_item_check
                 label="Show Selection Beam"
                 name="Show Selection Beam">
                    <menu_item_check.on_check
                     control="ShowSelectionBeam" />
                    <menu_item_check.on_click
                     function="ToggleControl"
                     parameter="ShowSelectionBeam" />
                </menu_item_check>

        <menu_item_separator/>

                <menu_item_check
                 label="Snap to Grid"
                 name="Snap to Grid"
                 shortcut="G">
                    <menu_item_check.on_check
                     control="SnapEnabled" />
                    <menu_item_check.on_click
                     function="ToggleControl"
                     parameter="SnapEnabled" />
                    <menu_item_check.on_enable
                     function="Tools.EnableToolNotPie" />
                </menu_item_check>
                <menu_item_call
                 label="Snap Object XY to Grid"
                 name="Snap Object XY to Grid"
                 shortcut="shift|X">
                    <menu_item_call.on_click
                     function="Tools.SnapObjectXY" />
                    <menu_item_call.on_enable
                     function="Tools.EnableToolNotPie" />
                </menu_item_call>
                <menu_item_call
                 label="Use Selection for Grid"
                 name="Use Selection for Grid"
                 shortcut="shift|G">
                    <menu_item_call.on_click
                     function="Tools.UseSelectionForGrid" />
                    <menu_item_call.on_enable
                     function="SomethingSelected" />
                </menu_item_call>
                <menu_item_call
                 label="Grid Options"
                 name="Grid Options"
                 shortcut="control|shift|B">
                    <menu_item_call.on_click
                     function="Floater.Show"
                     parameter="build_options" />
                    <menu_item_call.on_enable
                     function="Tools.EnableToolNotPie" />
                </menu_item_call>
        </menu>
        <menu
         create_jump_keys="true"
         label="Upload"
         layout="topleft"
         name="Upload"
         tear_off="true">
            <menu_item_call
             label="Image (L$[COST])..."
             layout="topleft"
             name="Upload Image"
             shortcut="control|U">
                <menu_item_call.on_click
                 function="File.UploadImage"
                 parameter="" />
                <menu_item_call.on_enable
                 function="File.EnableUpload" />
                <menu_item_call.on_visible
                 function="Upload.CalculateCosts"
                 parameter="Upload Image" />
            </menu_item_call>
            <menu_item_call
             label="Sound (L$[COST])..."
             layout="topleft"
             name="Upload Sound">
                <menu_item_call.on_click
                 function="File.UploadSound"
                 parameter="" />
                <menu_item_call.on_enable
                 function="File.EnableUpload" />
                <menu_item_call.on_visible
                 function="Upload.CalculateCosts"
                 parameter="Upload Sound" />
            </menu_item_call>
            <menu_item_call
             label="Animation (L$[COST])..."
             layout="topleft"
             name="Upload Animation">
                <menu_item_call.on_click
                 function="File.UploadAnim"
                 parameter="" />
                <menu_item_call.on_enable
                 function="File.EnableUpload" />
                <menu_item_call.on_visible
                 function="Upload.CalculateCosts"
                 parameter="Upload Animation" />
            </menu_item_call>
            <menu_item_call
             label="Bulk (L$[COST] per file)..."
             layout="topleft"
             name="Bulk Upload">
                <menu_item_call.on_click
                 function="File.UploadBulk"
                 parameter="" />
            </menu_item_call>
            <menu_item_separator
             layout="topleft" />
        </menu>
    </menu>
    <menu
     label="Help"
     name="Help"
     tear_off="true">
        <menu_item_call
         label="[SECOND_LIFE] Help"
         name="Second Life Help"
         shortcut="F1">
            <menu_item_call.on_click
             function="ShowHelp"
             parameter="f1_help" />
        </menu_item_call>
<!--        <menu_item_call
         label="Tutorial"
         name="Tutorial">
            <menu_item_call.on_click
             function="Floater.Show"
             parameter="hud" />
        </menu_item_call>-->

        <menu_item_separator/>

        <menu_item_call
             label="Report Abuse"
             name="Report Abuse">
                <menu_item_call.on_click
                 function="ReportAbuse" />
            </menu_item_call>
        <menu_item_call
             label="Report Bug"
             name="Report Bug">
                <menu_item_call.on_click
                 function="ShowHelp"
                 parameter="report_bug" />
            </menu_item_call>

        <menu_item_separator/>

        <menu_item_call
         label="About [APP_NAME]"
         name="About Second Life">
            <menu_item_call.on_click
             function="Floater.Show"
             parameter="sl_about" />
        </menu_item_call>
    </menu>
    <menu
     label="Advanced"
     name="Advanced"
     tear_off="true"
     visible="false">
        <menu_item_check
         label="Show Advanced Menu"
         name="Show Advanced Menu"
         shortcut="control|alt|D">
          <on_check
           function="CheckControl"
           parameter="UseDebugMenus" />
          <on_click
           function="ToggleControl"
           parameter="UseDebugMenus" />
        </menu_item_check>
        <menu_item_call
         label="Stop Animating Me"
         name="Stop Animating My Avatar">
            <menu_item_call.on_click
             function="Tools.StopAllAnimations" />
        </menu_item_call>
        <menu_item_call
         label="Rebake Textures"
         name="Rebake Texture"
         shortcut="control|alt|R">
            <menu_item_call.on_click
             function="Advanced.RebakeTextures" />
        </menu_item_call>
        <menu_item_call
           label="Set UI Size to Default"
           name="Set UI Size to Default">
          <menu_item_call.on_click
             function="View.DefaultUISize" />
        </menu_item_call>
        <menu_item_call
         label="Set Window Size..."
         name="Set Window Size...">
          <menu_item_call.on_click
           function="Floater.Show"
           parameter="window_size" />
        </menu_item_call>

        <menu_item_separator/>

        <menu_item_check
         label="Limit Select Distance"
         name="Limit Select Distance">
            <menu_item_check.on_check
             function="CheckControl"
             parameter="LimitSelectDistance" />
            <menu_item_check.on_click
             function="ToggleControl"
             parameter="LimitSelectDistance" />
        </menu_item_check>
        <menu_item_check
         label="Disable Camera Constraints"
         name="Disable Camera Distance">
            <menu_item_check.on_check
             function="CheckControl"
             parameter="DisableCameraConstraints" />
            <menu_item_check.on_click
             function="ToggleControl"
             parameter="DisableCameraConstraints" />
        </menu_item_check>

        <menu_item_separator/>

        <menu_item_check
         label="High-res Snapshot"
         name="HighResSnapshot">
            <menu_item_check.on_check
             function="CheckControl"
             parameter="HighResSnapshot" />
            <menu_item_check.on_click
             function="ToggleControl"
             parameter="HighResSnapshot" />
        </menu_item_check>
        <menu_item_check
         label="Quiet Snapshots to Disk"
         name="QuietSnapshotsToDisk">
            <menu_item_check.on_check
             function="CheckControl"
             parameter="QuietSnapshotsToDisk" />
            <menu_item_check.on_click
             function="ToggleControl"
             parameter="QuietSnapshotsToDisk" />
        </menu_item_check>
        <menu_item_check
         label="Compress Snapshots to Disk"
         name="CompressSnapshotsToDisk">
            <menu_item_check.on_check
             function="CheckControl"
             parameter="CompressSnapshotsToDisk" />
            <menu_item_check.on_click
             function="ToggleControl"
             parameter="CompressSnapshotsToDisk" />
        </menu_item_check>

        <menu_item_separator/>

        <menu
         create_jump_keys="true"
         label="Performance Tools"
         name="Performance Tools"
         tear_off="true">
            <menu_item_call
             label="Lag Meter"
             name="Lag Meter">
                <menu_item_call.on_click
                 function="Floater.Show"
                 parameter="lagmeter" />
            </menu_item_call>
            <menu_item_check
             label="Statistics Bar"
             name="Statistics Bar"
             shortcut="control|shift|1">
                <menu_item_check.on_check
                 function="Floater.Visible"
                 parameter="stats" />
                <menu_item_check.on_click
                 function="Floater.Toggle"
                 parameter="stats" />
            </menu_item_check>
      <menu_item_check
        label="Show Avatar Rendering Cost"
        name="Avatar Rendering Cost">
           <menu_item_check.on_check
            function="Advanced.CheckInfoDisplay"
            parameter="shame" />
           <menu_item_check.on_click
            function="Advanced.ToggleInfoDisplay"
            parameter="shame" />
       </menu_item_check>
        </menu>
        <menu
         create_jump_keys="true"
         label="Highlighting and Visibility"
         name="Highlighting and Visibility"
         tear_off="true">
         <menu_item_check
                 label="Cheesy Beacon"
                 name="Cheesy Beacon">
                    <menu_item_check.on_check
                     function="CheckControl"
                     parameter="CheesyBeacon" />
                    <menu_item_check.on_click
                     function="ToggleControl"
                     parameter="CheesyBeacon" />
                </menu_item_check>
            <menu_item_check
             label="Hide Particles"
             name="Hide Particles"
             shortcut="control|alt|shift|=">
                <menu_item_check.on_check
                 function="View.CheckRenderType"
                 parameter="hideparticles" />
                <menu_item_check.on_click
                 function="View.ToggleRenderType"
                 parameter="hideparticles" />
            </menu_item_check>
            <menu_item_check
             label="Hide Selected"
             name="Hide Selected">
                <menu_item_check.on_check
                 function="CheckControl"
                 parameter="HideSelectedObjects" />
                <menu_item_check.on_click
                 function="ToggleControl"
                 parameter="HideSelectedObjects" />
            </menu_item_check>
            <menu_item_check
             label="Highlight Transparent"
             name="Highlight Transparent"
             shortcut="control|alt|T">
                <menu_item_check.on_check
                 function="View.CheckHighlightTransparent" />
                <menu_item_check.on_click
                 function="View.HighlightTransparent" />
            </menu_item_check>
            <menu_item_check
             label="Show HUD Attachments"
             name="Show HUD Attachments"
             shortcut="alt|shift|H">
                <menu_item_check.on_check
                 function="View.CheckHUDAttachments" />
                <menu_item_check.on_click
                 function="View.ShowHUDAttachments" />
            </menu_item_check>
            <menu_item_check
             label="Show Mouselook Crosshairs"
             name="ShowCrosshairs">
                <menu_item_check.on_check
                 function="CheckControl"
                 parameter="ShowCrosshairs" />
                <menu_item_check.on_click
                 function="ToggleControl"
                 parameter="ShowCrosshairs" />
            </menu_item_check>
  <!-- <menu
         create_jump_keys="true"
         label="Hover Tips"
         name="Hover Tips"
         tear_off="true">
            <menu_item_check
             label="Show Tips"
             name="Show Tips"
             shortcut="control|shift|T">
                <menu_item_check.on_check
                 function="View.CheckShowHoverTips" />
                <menu_item_check.on_click
                 function="View.ShowHoverTips" />
            </menu_item_check>

            <menu_item_separator/>

            <menu_item_check
             label="Show Land Tooltips"
             name="Land Tips">
                <menu_item_check.on_check
                 control="ShowLandHoverTip" />
                <menu_item_check.on_click
                 function="ToggleControl"
                 parameter="ShowLandHoverTip" />
                <menu_item_check.on_enable
                 function="View.CheckShowHoverTips" />
            </menu_item_check>
           <menu_item_check
             label="Show Tips On All Objects"
             name="Tips On All Objects">
                <menu_item_check.on_check
                 control="ShowAllObjectHoverTip" />
                <menu_item_check.on_click
                 function="ToggleControl"
                 parameter="ShowAllObjectHoverTip" />
                <menu_item_check.on_enable
                 function="View.CheckShowHoverTips" />
            </menu_item_check>
        </menu>-->

        </menu>

        <menu
         create_jump_keys="true"
         label="Rendering Types"
         name="Rendering Types"
         tear_off="true">
            <menu_item_check
             label="Simple"
             name="Simple"
             shortcut="control|alt|shift|1">
                <menu_item_check.on_check
                 function="Advanced.CheckRenderType"
                 parameter="simple" />
                <menu_item_check.on_click
                 function="Advanced.ToggleRenderType"
                 parameter="simple" />
            </menu_item_check>
            <menu_item_check
             label="Alpha"
             name="Alpha"
             shortcut="control|alt|shift|2">
                <menu_item_check.on_check
                 function="Advanced.CheckRenderType"
                 parameter="alpha" />
                <menu_item_check.on_click
                 function="Advanced.ToggleRenderType"
                 parameter="alpha" />
            </menu_item_check>
            <menu_item_check
             label="Tree"
             name="Tree"
             shortcut="control|alt|shift|3">
                <menu_item_check.on_check
                 function="Advanced.CheckRenderType"
                 parameter="tree" />
                <menu_item_check.on_click
                 function="Advanced.ToggleRenderType"
                 parameter="tree" />
            </menu_item_check>
            <menu_item_check
             label="Avatars"
             name="Character"
             shortcut="control|alt|shift|4">
                <menu_item_check.on_check
                 function="Advanced.CheckRenderType"
                 parameter="character" />
                <menu_item_check.on_click
                 function="Advanced.ToggleRenderType"
                 parameter="character" />
            </menu_item_check>
            <menu_item_check
             label="SurfacePath"
             name="SurfacePath"
             shortcut="control|alt|shift|5">
                <menu_item_check.on_check
                 function="Advanced.CheckRenderType"
                 parameter="surfacePath" />
                <menu_item_check.on_click
                 function="Advanced.ToggleRenderType"
                 parameter="surfacePath" />
            </menu_item_check>
            <menu_item_check
             label="Sky"
             name="Sky"
             shortcut="control|alt|shift|6">
                <menu_item_check.on_check
                 function="Advanced.CheckRenderType"
                 parameter="sky" />
                <menu_item_check.on_click
                 function="Advanced.ToggleRenderType"
                 parameter="sky" />
            </menu_item_check>
            <menu_item_check
             label="Water"
             name="Water"
             shortcut="control|alt|shift|7">
                <menu_item_check.on_check
                 function="Advanced.CheckRenderType"
                 parameter="water" />
                <menu_item_check.on_click
                 function="Advanced.ToggleRenderType"
                 parameter="water" />
            </menu_item_check>
            <menu_item_check
             label="Ground"
             name="Ground"
             shortcut="control|alt|shift|8">
                <menu_item_check.on_check
                 function="Advanced.CheckRenderType"
                 parameter="ground" />
                <menu_item_check.on_click
                 function="Advanced.ToggleRenderType"
                 parameter="ground" />
            </menu_item_check>
            <menu_item_check
             label="Volume"
             name="Volume"
             shortcut="control|alt|shift|9">
                <menu_item_check.on_check
                 function="Advanced.CheckRenderType"
                 parameter="volume" />
                <menu_item_check.on_click
                 function="Advanced.ToggleRenderType"
                 parameter="volume" />
            </menu_item_check>
            <menu_item_check
             label="Grass"
             name="Grass"
             shortcut="control|alt|shift|0">
                <menu_item_check.on_check
                 function="Advanced.CheckRenderType"
                 parameter="grass" />
                <menu_item_check.on_click
                 function="Advanced.ToggleRenderType"
                 parameter="grass" />
            </menu_item_check>
            <menu_item_check
             label="Clouds"
             name="Clouds"
             shortcut="control|alt|shift|-">
                <menu_item_check.on_check
                 function="Advanced.CheckRenderType"
                 parameter="clouds" />
                <menu_item_check.on_click
                 function="Advanced.ToggleRenderType"
                 parameter="clouds" />
            </menu_item_check>
            <menu_item_check
             label="Particles"
             name="Particles"
             shortcut="control|alt|shift|=">
                <menu_item_check.on_check
                 function="Advanced.CheckRenderType"
                 parameter="particles" />
                <menu_item_check.on_click
                 function="Advanced.ToggleRenderType"
                 parameter="particles" />
            </menu_item_check>
            <menu_item_check
             label="Bump"
             name="Bump"
             shortcut="control|alt|shift|\">
                <menu_item_check.on_check
                 function="Advanced.CheckRenderType"
                 parameter="bump" />
                <menu_item_check.on_click
                 function="Advanced.ToggleRenderType"
                 parameter="bump" />
            </menu_item_check>
        </menu>
        <menu
         create_jump_keys="true"
         label="Rendering Features"
         name="Rendering Features"
         tear_off="true">
            <menu_item_check
             label="UI"
             name="UI"
             shortcut="control|alt|F1">
                <menu_item_check.on_check
                 function="Advanced.CheckFeature"
                 parameter="ui" />
                <menu_item_check.on_click
                 function="Advanced.ToggleFeature"
                 parameter="ui" />
            </menu_item_check>
            <menu_item_check
             label="Selected"
             name="Selected"
             shortcut="control|alt|F2">
                <menu_item_check.on_check
                 function="Advanced.CheckFeature"
                 parameter="selected" />
                <menu_item_check.on_click
                 function="Advanced.ToggleFeature"
                 parameter="selected" />
            </menu_item_check>
            <menu_item_check
             label="Highlighted"
             name="Highlighted"
             shortcut="control|alt|F3">
                <menu_item_check.on_check
                 function="Advanced.CheckFeature"
                 parameter="highlighted" />
                <menu_item_check.on_click
                 function="Advanced.ToggleFeature"
                 parameter="highlighted" />
            </menu_item_check>
            <menu_item_check
             label="Dynamic Textures"
             name="Dynamic Textures"
             shortcut="control|alt|F4">
                <menu_item_check.on_check
                 function="Advanced.CheckFeature"
                 parameter="dynamic textures" />
                <menu_item_check.on_click
                 function="Advanced.ToggleFeature"
                 parameter="dynamic textures" />
            </menu_item_check>
            <menu_item_check
             label="Foot Shadows"
             name="Foot Shadows"
             shortcut="control|alt|F5">
                <menu_item_check.on_check
                 function="Advanced.CheckFeature"
                 parameter="foot shadows" />
                <menu_item_check.on_click
                 function="Advanced.ToggleFeature"
                 parameter="foot shadows" />
            </menu_item_check>
            <menu_item_check
             label="Fog"
             name="Fog"
             shortcut="control|alt|F6">
                <menu_item_check.on_check
                 function="Advanced.CheckFeature"
                 parameter="fog" />
                <menu_item_check.on_click
                 function="Advanced.ToggleFeature"
                 parameter="fog" />
            </menu_item_check>
            <menu_item_check
             label="Test FRInfo"
             name="Test FRInfo"
             shortcut="control|alt|F8">
                <menu_item_check.on_check
                 function="Advanced.CheckFeature"
                 parameter="fr info" />
                <menu_item_check.on_click
                 function="Advanced.ToggleFeature"
                 parameter="fr info" />
            </menu_item_check>
            <menu_item_check
             label="Flexible Objects"
             name="Flexible Objects"
             shortcut="control|alt|F9">
                <menu_item_check.on_check
                 function="Advanced.CheckFeature"
                 parameter="flexible" />
                <menu_item_check.on_click
                 function="Advanced.ToggleFeature"
                 parameter="flexible" />
            </menu_item_check>
        </menu>
        <menu_item_check
         label="Run Multiple Threads"
         name="Run Multiple Threads">
            <menu_item_check.on_check
             function="CheckControl"
             parameter="RunMultipleThreads" />
            <menu_item_check.on_click
             function="ToggleControl"
             parameter="RunMultipleThreads" />
        </menu_item_check>
        <menu_item_check
         label="Use Plugin Read Thread"
         name="Use Plugin Read Thread">
            <menu_item_check.on_check
             function="CheckControl"
             parameter="PluginUseReadThread" />
            <menu_item_check.on_click
             function="ToggleControl"
             parameter="PluginUseReadThread" />
        </menu_item_check>
        <menu_item_call
         label="Clear Group Cache"
         name="ClearGroupCache">
            <menu_item_call.on_click
             function="Advanced.ClearGroupCache"
             parameter="ClearGroupCache" />
        </menu_item_call>
        <menu_item_check
         label="Mouse Smoothing"
         name="Mouse Smoothing">
            <menu_item_check.on_check
             function="CheckControl"
             parameter="MouseSmooth" />
            <menu_item_check.on_click
             function="ToggleControl"
             parameter="MouseSmooth" />
        </menu_item_check>

        <menu_item_separator/>

        <menu
         label="Shortcuts"
         name="Shortcuts"
         tear_off="true"
         visible="false">
          <menu_item_call
             label="Image (L$[COST])..."
             name="Upload Image"
             shortcut="control|U">
            <menu_item_call.on_click
               function="File.UploadImage"
               parameter="" />
            <menu_item_call.on_enable
               function="File.EnableUpload" />
            </menu_item_call>
            <menu_item_check
               label="Search"
               name="Search"
               shortcut="control|F">
            <menu_item_check.on_check
             function="Floater.Visible"
             parameter="search" />
            <menu_item_check.on_click
             function="Floater.Toggle"
             parameter="search" />
            </menu_item_check>
            <menu_item_call
             enabled="false"
             label="Release Keys"
             name="Release Keys">
                <menu_item_call.on_click
                 function="Tools.ReleaseKeys"
                 parameter="" />
                <menu_item_call.on_enable
                 function="Tools.EnableReleaseKeys"
                 parameter="" />
            </menu_item_call>
            <menu_item_call
             label="Set UI Size to Default"
             name="Set UI Size to Default">
                <menu_item_call.on_click
                 function="View.DefaultUISize" />
            </menu_item_call>
<<<<<<< HEAD
=======

>>>>>>> b228915d
            <menu_item_separator/>

            <menu_item_check
             label="Always Run"
             name="Always Run"
             shortcut="control|R">
                <menu_item_check.on_check
                 function="World.CheckAlwaysRun" />
                <menu_item_check.on_click
                 function="World.AlwaysRun" />
            </menu_item_check>
            <menu_item_check
             label="Fly"
             name="Fly"
             shortcut="Home">
                <menu_item_check.on_check
                 function="Agent.getFlying" />
                <menu_item_check.on_click
                 function="Agent.toggleFlying" />
                <menu_item_check.on_enable
                 function="Agent.enableFlying" />
            </menu_item_check>

            <menu_item_separator/>

            <menu_item_call
             label="Close Window"
             name="Close Window"
             shortcut="control|W">
                <menu_item_call.on_click
                 function="File.CloseWindow" />
                <menu_item_call.on_enable
                 function="File.EnableCloseWindow" />
            </menu_item_call>
            <menu_item_call
             label="Close All Windows"
             name="Close All Windows"
             shortcut="control|shift|W">
                <menu_item_call.on_click
                 function="File.CloseAllWindows" />
                <menu_item_call.on_enable
                 function="File.EnableCloseAllWindows" />
            </menu_item_call>

            <menu_item_separator/>

            <menu_item_call
             label="Snapshot to Disk"
             name="Snapshot to Disk"
             shortcut="control|`"
             use_mac_ctrl="true">
                <menu_item_call.on_click
                 function="File.TakeSnapshotToDisk" />
            </menu_item_call>

            <menu_item_separator/>

            <menu_item_call
             label="Mouselook"
             name="Mouselook"
             shortcut="M">
                <menu_item_call.on_click
                 function="View.Mouselook" />
                <menu_item_call.on_enable
                 function="View.EnableMouselook" />
            </menu_item_call>
            <menu_item_check
             label="Joystick Flycam"
             name="Joystick Flycam"
             shortcut="alt|shift|F">
                <menu_item_check.on_check
                 function="View.CheckJoystickFlycam" />
                <menu_item_check.on_click
                 function="View.JoystickFlycam" />
                <menu_item_check.on_enable
                 function="View.EnableJoystickFlycam" />
            </menu_item_check>
            <menu_item_call
             label="Reset View"
             name="Reset View"
             shortcut="Esc">
                <menu_item_call.on_click
                 function="View.ResetView" />
            </menu_item_call>
            <menu_item_call
             label="Look at Last Chatter"
             name="Look at Last Chatter"
             shortcut="control|\">
                <menu_item_call.on_click
                 function="View.LookAtLastChatter" />
                <menu_item_call.on_enable
                 function="View.EnableLastChatter" />
            </menu_item_call>

            <menu_item_separator/>

            <menu
             create_jump_keys="true"
             label="Select Build Tool"
             name="Select Tool"
             tear_off="true">
                <menu_item_call
                 label="Focus Tool"
                 name="Focus"
                 shortcut="control|1">
                    <menu_item_call.on_click
                     function="Tools.SelectTool"
                     parameter="focus" />
                </menu_item_call>
                <menu_item_call
                 label="Move Tool"
                 name="Move"
                 shortcut="control|2">
                    <menu_item_call.on_click
                     function="Tools.SelectTool"
                     parameter="move" />
                </menu_item_call>
                <menu_item_call
                 label="Edit Tool"
                 name="Edit"
                 shortcut="control|3">
                    <menu_item_call.on_click
                     function="Tools.SelectTool"
                     parameter="edit" />
                </menu_item_call>
                <menu_item_call
                 label="Create Tool"
                 name="Create"
                 shortcut="control|4">
                    <menu_item_call.on_click
                     function="Tools.SelectTool"
                     parameter="create" />
                </menu_item_call>
                <menu_item_call
                 label="Land Tool"
                 name="Land"
                 shortcut="control|5">
                    <menu_item_call.on_click
                     function="Tools.SelectTool"
                     parameter="land" />
                </menu_item_call>
            </menu>

            <menu_item_separator/>

            <menu_item_call
             label="Zoom In"
             name="Zoom In"
             shortcut="control|0">
                <menu_item_call.on_click
                 function="View.ZoomIn" />
            </menu_item_call>
            <menu_item_call
             label="Zoom Default"
             name="Zoom Default"
             shortcut="control|9">
                <menu_item_call.on_click
                 function="View.ZoomDefault" />
            </menu_item_call>
            <menu_item_call
             label="Zoom Out"
             name="Zoom Out"
             shortcut="control|8">
                <menu_item_call.on_click
                 function="View.ZoomOut" />
            </menu_item_call>
        </menu>

        <menu_item_separator/>

        <menu_item_call
         label="Show Debug Settings"
         name="Debug Settings">
            <menu_item_call.on_click
             function="Advanced.ShowDebugSettings"
             parameter="all" />
        </menu_item_call>
     <menu_item_check
         label="Show Develop Menu"
         name="Debug Mode"
         shortcut="control|alt|Q">
            <menu_item_check.on_check
             function="CheckControl"
             parameter="QAMode" />
            <menu_item_check.on_click
             function="ToggleControl"
             parameter="QAMode" />
        </menu_item_check>
    
    </menu>
    <menu
     create_jump_keys="true"
     label="Develop"
     name="Develop"
     tear_off="true"
     visible="false">
        <menu
         create_jump_keys="true"
         label="Consoles"
         name="Consoles"
         tear_off="true">
            <menu_item_check
             label="Texture Console"
             name="Texture Console"
             shortcut="control|shift|3"
             use_mac_ctrl="true">
                <menu_item_check.on_check
                 function="Advanced.CheckConsole"
                 parameter="texture" />
                <menu_item_check.on_click
                 function="Advanced.ToggleConsole"
                 parameter="texture" />
            </menu_item_check>
            <menu_item_check
             label="Debug Console"
             name="Debug Console"
             shortcut="control|shift|4"
             use_mac_ctrl="true">
                <menu_item_check.on_check
                 function="Advanced.CheckConsole"
                 parameter="debug" />
                <menu_item_check.on_click
                 function="Advanced.ToggleConsole"
                 parameter="debug" />
            </menu_item_check>
            <menu_item_call
             label="Notifications Console"
             name="Notifications"
             shortcut="control|shift|5">
              <menu_item_call.on_click
               function="Floater.Toggle"
               parameter="notifications_console" />
            </menu_item_call>
            <menu_item_check
               label="Texture Size Console"
               name="Texture Size"
               shortcut="control|shift|6">
              <menu_item_check.on_check
               function="Advanced.CheckConsole"
               parameter="texture size" />
              <menu_item_check.on_click
               function="Advanced.ToggleConsole"
               parameter="texture size" />
            </menu_item_check>
            <menu_item_check
               label="Texture Category Console"
               name="Texture Category"
               shortcut="control|shift|7">
              <menu_item_check.on_check
               function="Advanced.CheckConsole"
               parameter="texture category" />
              <menu_item_check.on_click
               function="Advanced.ToggleConsole"
               parameter="texture category" />
            </menu_item_check>
            <menu_item_check
             label="Fast Timers"
             name="Fast Timers"
             shortcut="control|shift|9"
             use_mac_ctrl="true">
                <menu_item_check.on_check
                 function="Advanced.CheckConsole"
                 parameter="fast timers" />
                <menu_item_check.on_click
                 function="Advanced.ToggleConsole"
                 parameter="fast timers" />
            </menu_item_check>
            <menu_item_check
             label="Memory"
             name="Memory"
             shortcut="control|shift|0"
             use_mac_ctrl="true">
                <menu_item_check.on_check
                 function="Advanced.CheckConsole"
                 parameter="memory view" />
                <menu_item_check.on_click
                 function="Advanced.ToggleConsole"
                 parameter="memory view" />
            </menu_item_check>

            <menu_item_separator/>

            <menu_item_call
             label="Region Info to Debug Console"
             name="Region Info to Debug Console">
                <menu_item_call.on_click
                 function="Advanced.DumpInfoToConsole"
                 parameter="region" />
            </menu_item_call>
            <menu_item_call
             label="Group Info to Debug Console"
             name="Group Info to Debug Console">
                <menu_item_call.on_click
                 function="Advanced.DumpInfoToConsole"
                 parameter="group" />
            </menu_item_call>
            <menu_item_call
             label="Capabilities Info to Debug Console"
             name="Capabilities Info to Debug Console">
                <menu_item_call.on_click
                 function="Advanced.DumpInfoToConsole"
                 parameter="capabilities" />
            </menu_item_call>

            <menu_item_separator/>

            <menu_item_check
             label="Camera"
             name="Camera">
                <menu_item_check.on_check
                 function="Advanced.CheckHUDInfo"
                 parameter="camera" />
                <menu_item_check.on_click
                 function="Advanced.ToggleHUDInfo"
                 parameter="camera" />
            </menu_item_check>
            <menu_item_check
             label="Wind"
             name="Wind">
                <menu_item_check.on_check
                 function="Advanced.CheckHUDInfo"
                 parameter="wind" />
                <menu_item_check.on_click
                 function="Advanced.ToggleHUDInfo"
                 parameter="wind" />
            </menu_item_check>
            <menu_item_check
             label="FOV"
             name="FOV">
                <menu_item_check.on_check
                 function="Advanced.CheckHUDInfo"
                 parameter="fov" />
                <menu_item_check.on_click
                 function="Advanced.ToggleHUDInfo"
                 parameter="fov" />
            </menu_item_check>
            <menu_item_check
             label="Badge"
             name="Badge"
			 shortcut="alt|control|shift|h">
                <menu_item_check.on_check
                 function="Advanced.CheckHUDInfo"
                 parameter="badge" />
                <menu_item_check.on_click
                 function="Advanced.ToggleHUDInfo"
                 parameter="badge" />
            </menu_item_check>
        </menu>
        <menu
         create_jump_keys="true"
         label="Show Info"
         name="Display Info"
         tear_off="true">
            <menu_item_check
             label="Show Time"
             name="Show Time">
                <menu_item_check.on_check
                 function="CheckControl"
                 parameter="DebugShowTime" />
                <menu_item_check.on_click
                 function="ToggleControl"
                 parameter="DebugShowTime" />
            </menu_item_check>
            <menu_item_check
             label="Show Render Info"
             name="Show Render Info">
                <menu_item_check.on_check
                 function="CheckControl"
                 parameter="DebugShowRenderInfo" />
                <menu_item_check.on_click
                 function="ToggleControl"
                 parameter="DebugShowRenderInfo" />
            </menu_item_check>
            <menu_item_check
             label="Show Matrices"
             name="Show Matrices">
                <menu_item_check.on_check
                 function="CheckControl"
                 parameter="DebugShowRenderMatrices" />
                <menu_item_check.on_click
                 function="ToggleControl"
                 parameter="DebugShowRenderMatrices" />
            </menu_item_check>
            <menu_item_check
             label="Show Color Under Cursor"
             name="Show Color Under Cursor">
                <menu_item_check.on_check
                 function="CheckControl"
                 parameter="DebugShowColor" />
                <menu_item_check.on_click
                 function="ToggleControl"
                 parameter="DebugShowColor" />
            </menu_item_check>

            <menu_item_separator/>

            <menu_item_check
             label="Show Updates to Objects"
             name="Show Updates"
             shortcut="control|alt|shift|U">
                <menu_item_check.on_check
                 function="Advanced.CheckShowObjectUpdates"
                 parameter="ObjectUpdates" />
                <menu_item_check.on_click
                 function="Advanced.ToggleShowObjectUpdates" />
            </menu_item_check>
        </menu>

        <menu_item_separator/>

        <menu
         create_jump_keys="true"
         label="Force an Error"
         name="Force Errors"
         tear_off="true">
            <menu_item_call
             label="Force Breakpoint"
             name="Force Breakpoint"
             shortcut="control|alt|shift|B">
                <menu_item_call.on_click
                 function="Advanced.ForceErrorBreakpoint" />
            </menu_item_call>
            <menu_item_call
             label="Force LLError And Crash"
             name="Force LLError And Crash">
                <menu_item_call.on_click
                 function="Advanced.ForceErrorLlerror" />
            </menu_item_call>
            <menu_item_call
             label="Force Bad Memory Access"
             name="Force Bad Memory Access">
                <menu_item_call.on_click
                 function="Advanced.ForceErrorBadMemoryAccess" />
            </menu_item_call>
            <menu_item_call
             label="Force Infinite Loop"
             name="Force Infinite Loop">
                <menu_item_call.on_click
                 function="Advanced.ForceErrorInfiniteLoop" />
            </menu_item_call>
            <menu_item_call
             label="Force Driver Crash"
             name="Force Driver Carsh">
                <menu_item_call.on_click
                 function="Advanced.ForceErrorDriverCrash" />
            </menu_item_call>
            <menu_item_call
             label="Force Software Exception"
             name="Force Software Exception">
                <menu_item_call.on_click
                 function="Advanced.ForceErrorSoftwareException" />
            </menu_item_call>
            <menu_item_call
             label="Force Disconnect Viewer"
             name="Force Disconnect Viewer">
                <menu_item_call.on_click
                 function="Advanced.ForceErrorDisconnectViewer" />
            </menu_item_call>
            <menu_item_call
             label="Simulate a Memory Leak"
             name="Memory Leaking Simulation">
               <menu_item_call.on_click
                function="Floater.Show"
                parameter="mem_leaking" />
               </menu_item_call>
        </menu>
        <menu
         create_jump_keys="true"
         label="Render Tests"
         name="Render Tests"
         tear_off="true">
            <menu_item_check
             label="Camera Offset"
             name="Camera Offset">
                <menu_item_check.on_check
                 function="CheckControl"
                 parameter="CameraOffset" />
                <menu_item_check.on_click
                 function="ToggleControl"
                 parameter="CameraOffset" />
            </menu_item_check>
            <menu_item_check
             label="Randomize Framerate"
             name="Randomize Framerate">
                <menu_item_check.on_check
                 function="Advanced.CheckRandomizeFramerate"
                 parameter="Randomize Framerate" />
                <menu_item_check.on_click
                 function="Advanced.ToggleRandomizeFramerate" />
            </menu_item_check>
            <menu_item_check
             label="Periodic Slow Frame"
             name="Periodic Slow Frame">
                <menu_item_check.on_check
                 function="Advanced.CheckPeriodicSlowFrame"
                 parameter="points" />
                <menu_item_check.on_click
                 function="Advanced.TogglePeriodicSlowFrame"
                 parameter="points" />
            </menu_item_check>
            <menu_item_check
             label="Frame Test"
             name="Frame Test">
                <menu_item_check.on_check
                 function="Advanced.CheckFrameTest"
                 parameter="Frame Test" />
                <menu_item_check.on_click
                 function="Advanced.ToggleFrameTest" />
            </menu_item_check>
        </menu>
      <menu
        create_jump_keys="true"
        label="Render Metadata"
        name="Render Metadata"
        tear_off="true">
        <menu_item_check
         label="Bounding Boxes"
         name="Bounding Boxes">
        <menu_item_check.on_check
         function="Advanced.CheckInfoDisplay"
         parameter="bboxes" />
        <menu_item_check.on_click
         function="Advanced.ToggleInfoDisplay"
         parameter="bboxes" />
        </menu_item_check>
        <menu_item_check
         label="Octree"
         name="Octree">
          <menu_item_check.on_check
           function="Advanced.CheckInfoDisplay"
           parameter="octree" />
          <menu_item_check.on_click
           function="Advanced.ToggleInfoDisplay"
           parameter="octree" />
        </menu_item_check>
        <menu_item_check
         label="Shadow Frusta"
         name="Shadow Frusta">
          <menu_item_check.on_check
           function="Advanced.CheckInfoDisplay"
           parameter="shadow frusta" />
          <menu_item_check.on_click
           function="Advanced.ToggleInfoDisplay"
           parameter="shadow frusta" />
        </menu_item_check>
        <menu_item_check
         label="Occlusion"
         name="Occlusion">
          <menu_item_check.on_check
           function="Advanced.CheckInfoDisplay"
           parameter="occlusion" />
          <menu_item_check.on_click
           function="Advanced.ToggleInfoDisplay"
           parameter="occlusion" />
        </menu_item_check>
        <menu_item_check
         label="Render Batches"
         name="Render Batches">
          <menu_item_check.on_check
           function="Advanced.CheckInfoDisplay"
           parameter="render batches" />
          <menu_item_check.on_click
           function="Advanced.ToggleInfoDisplay"
           parameter="render batches" />
        </menu_item_check>
        <menu_item_check
         label="Texture Anim"
         name="Texture Anim">
          <menu_item_check.on_check
           function="Advanced.CheckInfoDisplay"
           parameter="texture anim" />
          <menu_item_check.on_click
           function="Advanced.ToggleInfoDisplay"
           parameter="texture anim" />
        </menu_item_check>
        <menu_item_check
         label="Texture Priority"
         name="Texture Priority">
          <menu_item_check.on_check
           function="Advanced.CheckInfoDisplay"
           parameter="texture priority" />
          <menu_item_check.on_click
           function="Advanced.ToggleInfoDisplay"
           parameter="texture priority" />
        </menu_item_check>
        <menu_item_check
         label="Texture Area"
         name="Texture Area">
          <menu_item_check.on_check
           function="Advanced.CheckInfoDisplay"
           parameter="texture area" />
          <menu_item_check.on_click
           function="Advanced.ToggleInfoDisplay"
           parameter="texture area" />
        </menu_item_check>
        <menu_item_check
         label="Face Area"
         name="Face Area">
          <menu_item_check.on_check
           function="Advanced.CheckInfoDisplay"
           parameter="face area" />
          <menu_item_check.on_click
           function="Advanced.ToggleInfoDisplay"
           parameter="face area" />
        </menu_item_check>
        <menu_item_check
         label="Lights"
         name="Lights">
          <menu_item_check.on_check
           function="Advanced.CheckInfoDisplay"
           parameter="lights" />
          <menu_item_check.on_click
           function="Advanced.ToggleInfoDisplay"
           parameter="lights" />
        </menu_item_check>
        <menu_item_check
         label="Collision Skeleton"
         name="Collision Skeleton">
          <menu_item_check.on_check
           function="Advanced.CheckInfoDisplay"
           parameter="collision skeleton" />
          <menu_item_check.on_click
           function="Advanced.ToggleInfoDisplay"
           parameter="collision skeleton" />
        </menu_item_check>
        <menu_item_check
         label="Raycast"
         name="Raycast">
          <menu_item_check.on_check
           function="Advanced.CheckInfoDisplay"
           parameter="raycast" />
          <menu_item_check.on_click
           function="Advanced.ToggleInfoDisplay"
           parameter="raycast" />
        </menu_item_check>
      </menu>
        <menu
         create_jump_keys="true"
         label="Rendering"
         name="Rendering"
         tear_off="true">
            <menu_item_check
             label="Axes"
             name="Axes">
                <menu_item_check.on_check
                 function="CheckControl"
                 parameter="ShowAxes" />
                <menu_item_check.on_click
                 function="ToggleControl"
                 parameter="ShowAxes" />
            </menu_item_check>
            <menu_item_check
             label="Tangent Basis"
             name="Tangent Basis">
                <menu_item_check.on_check
                 function="CheckControl"
                 parameter="ShowTangentBasis" />
                <menu_item_check.on_click
                 function="ToggleControl"
                 parameter="ShowTangentBasis" />
            </menu_item_check>
            <menu_item_call
             label="Selected Texture Info Basis"
             name="Selected Texture Info Basis"
             shortcut="control|alt|shift|T">
                <menu_item_call.on_click
                 function="Advanced.SelectedTextureInfo" />
            </menu_item_call>
            <menu_item_check
             label="Wireframe"
             name="Wireframe"
             shortcut="control|shift|R">
                <menu_item_check.on_check
                 function="Advanced.CheckWireframe"
                 parameter="Wireframe" />
                <menu_item_check.on_click
                 function="Advanced.ToggleWireframe" />
            </menu_item_check>
            <menu_item_check
             label="Object-Object Occlusion"
             name="Object-Object Occlusion"
             shortcut="control|shift|O">
                <menu_item_check.on_check
                 function="CheckControl"
                 parameter="UseOcclusion" />
                <menu_item_check.on_click
                 function="ToggleControl"
                 parameter="UseOcclusion" />
                <menu_item_check.on_enable
                 function="Advanced.EnableObjectObjectOcclusion" />
            </menu_item_check>
          <menu_item_check
             label="Framebuffer Objects"
             name="Framebuffer Objects">
            <menu_item_check.on_check
             function="CheckControl"
             parameter="RenderUseFBO" />
            <menu_item_check.on_click
             function="ToggleControl"
             parameter="RenderUseFBO" />
            <menu_item_check.on_enable
                 function="Advanced.EnableRenderFBO" />
           </menu_item_check>

          <menu_item_separator />

          <menu_item_check
                       label="Lighting and Shadows"
                       name="Lighting and Shadows">
            <menu_item_check.on_check
             function="CheckControl"
             parameter="RenderDeferred" />
            <menu_item_check.on_click
             function="ToggleControl"
             parameter="RenderDeferred" />
            <menu_item_check.on_enable
                 function="Advanced.EnableRenderDeferred" />
          </menu_item_check>
          <menu_item_check
                       label="   Shadows from Sun/Moon/Projectors"
                       name="Shadows from Sun/Moon/Projectors">
            <menu_item_check.on_check
             function="Advanced.CheckRenderShadowOption"
             parameter="RenderShadowDetail" />
            <menu_item_check.on_click
             function="Advanced.ClickRenderShadowOption"
             parameter="RenderShadowDetail" />
            <menu_item_check.on_enable
                 function="Advanced.EnableRenderDeferredOptions" />
          </menu_item_check>
          <menu_item_check
                   label="   SSAO and Shadow Smoothing"
                   name="SSAO and Shadow Smoothing">
            <menu_item_check.on_check
             function="CheckControl"
             parameter="RenderDeferredSSAO" />
            <menu_item_check.on_click
             function="ToggleControl"
             parameter="RenderDeferredSSAO" />
            <menu_item_check.on_enable
                 function="Advanced.EnableRenderDeferredOptions" />
          </menu_item_check>
          <menu_item_check
                   label="   Global Illumination (experimental)"
                   name="Global Illumination">
            <menu_item_check.on_check
             function="CheckControl"
             parameter="RenderDeferredGI" />
            <menu_item_check.on_click
             function="ToggleControl"
             parameter="RenderDeferredGI" />
            <menu_item_check.on_enable
                 function="Advanced.EnableRenderDeferredOptions" />
          </menu_item_check>

          <menu_item_separator />

          <menu_item_check
             label="Debug GL"
             name="Debug GL">
                <menu_item_check.on_check
                 function="CheckControl"
                 parameter="RenderDebugGL" />
                <menu_item_check.on_click
                 function="ToggleControl"
                 parameter="RenderDebugGL" />
            </menu_item_check>
            <menu_item_check
             label="Debug Pipeline"
             name="Debug Pipeline">
                <menu_item_check.on_check
                 function="CheckControl"
                 parameter="RenderDebugPipeline" />
                <menu_item_check.on_click
                 function="ToggleControl"
                 parameter="RenderDebugPipeline" />
            </menu_item_check>
            <menu_item_check
             label="Automatic Alpha Masks (deferred)"
             name="Automatic Alpha Masks (deferred)">
                <menu_item_check.on_check
                 function="CheckControl"
                 parameter="RenderAutoMaskAlphaDeferred" />
                <menu_item_check.on_click
                 function="ToggleControl"
                 parameter="RenderAutoMaskAlphaDeferred" />
            </menu_item_check>
            <menu_item_check
             label="Automatic Alpha Masks (non-deferred)"
             name="Automatic Alpha Masks (non-deferred)">
                <menu_item_check.on_check
                 function="CheckControl"
                 parameter="RenderAutoMaskAlphaNonDeferred" />
                <menu_item_check.on_click
                 function="ToggleControl"
                 parameter="RenderAutoMaskAlphaNonDeferred" />
            </menu_item_check>
            <menu_item_check
             label="Animation Textures"
             name="Animation Textures">
                <menu_item_check.on_check
                 function="CheckControl"
                 parameter="AnimateTextures" />
                <menu_item_check.on_click
                 function="ToggleControl"
                 parameter="AnimateTextures" />
            </menu_item_check>
            <menu_item_check
             label="Disable Textures"
             name="Disable Textures">
                <menu_item_check.on_check
                 function="CheckControl"
                 parameter="TextureDisable" />
                <menu_item_check.on_click
                 function="ToggleControl"
                 parameter="TextureDisable" />
            </menu_item_check>
            <menu_item_check
              label="Full Res Textures"
             name="Rull Res Textures">
                <menu_item_check.on_check
                 function="CheckControl"
                 parameter="TextureLoadFullRes" />
                <menu_item_check.on_click
                 function="ToggleControl"
                 parameter="TextureLoadFullRes" />
            </menu_item_check>
            <menu_item_check
               label="Audit Textures"
               name="Audit Textures">
              <menu_item_check.on_check
               function="CheckControl"
               parameter="AuditTexture" />
              <menu_item_check.on_click
               function="ToggleControl"
               parameter="AuditTexture" />
            </menu_item_check>
            <menu_item_check
             label="Texture Atlas (experimental)"
             name="Texture Atlas">
              <menu_item_check.on_check
               function="CheckControl"
               parameter="EnableTextureAtlas" />
              <menu_item_check.on_click
               function="ToggleControl"
               parameter="EnableTextureAtlas" />
            </menu_item_check>
              <menu_item_check
             label="Render Attached Lights"
             name="Render Attached Lights">
                <menu_item_check.on_check
                 function="CheckControl"
                 parameter="RenderAttachedLights" />
                <menu_item_check.on_click
                 function="Advanced.HandleAttachedLightParticles"
                 parameter="RenderAttachedLights" />
            </menu_item_check>
            <menu_item_check
             label="Render Attached Particles"
             name="Render Attached Particles">
                <menu_item_check.on_check
                 function="CheckControl"
                 parameter="RenderAttachedParticles" />
                <menu_item_check.on_click
                 function="Advanced.HandleAttachedLightParticles"
                 parameter="RenderAttachedParticles" />
            </menu_item_check>
            <menu_item_check
             label="Hover Glow Objects"
             name="Hover Glow Objects">
                <menu_item_check.on_check
                 function="CheckControl"
                 parameter="RenderHoverGlowEnable" />
                <menu_item_check.on_click
                 function="ToggleControl"
                 parameter="RenderHoverGlowEnable" />
            </menu_item_check>
        </menu>

        <menu
         create_jump_keys="true"
         label="Network"
         name="Network"
         tear_off="true">
            <menu_item_check
             label="Pause Agent"
             name="AgentPause">
                <menu_item_check.on_check
                 function="CheckControl"
                 parameter="AgentPause" />
                <menu_item_check.on_click
                 function="ToggleControl"
                 parameter="AgentPause" />
            </menu_item_check>

            <menu_item_separator/>

            <menu_item_call
             label="Enable Message Log"
             name="Enable Message Log">
                <menu_item_call.on_click
                 function="Advanced.EnableMessageLog" />
            </menu_item_call>
            <menu_item_call
             label="Disable Message Log"
             name="Disable Message Log">
                <menu_item_call.on_click
                 function="Advanced.DisableMessageLog" />
            </menu_item_call>

            <menu_item_separator/>

            <menu_item_check
             label="Velocity Interpolate Objects"
             name="Velocity Interpolate Objects">
                <menu_item_check.on_check
                 function="CheckControl"
                 parameter="VelocityInterpolate" />
                <menu_item_check.on_click
                 function="ToggleControl"
                 parameter="VelocityInterpolate" />
            </menu_item_check>
            <menu_item_check
             label="Ping Interpolate Object Positions"
             name="Ping Interpolate Object Positions">
                <menu_item_check.on_check
                 function="CheckControl"
                 parameter="PingInterpolate" />
                <menu_item_check.on_click
                 function="ToggleControl"
                 parameter="PingInterpolate" />
            </menu_item_check>

            <menu_item_separator/>

            <menu_item_call
             label="Drop a Packet"
             name="Drop a Packet"
             shortcut="control|alt|L">
                <menu_item_call.on_click
                 function="Advanced.DropPacket" />
            </menu_item_call>
        </menu>
        <menu_item_call
         label="Dump Scripted Camera"
         name="Dump Scripted Camera">
            <menu_item_call.on_click
             function="Advanced.DumpScriptedCamera" />
        </menu_item_call>
        <menu_item_call
             label="Bumps, Pushes &amp; Hits"
             name="Bumps, Pushes &amp;amp; Hits">
                <menu_item_call.on_click
                 function="Floater.Show"
                 parameter="bumps" />
            </menu_item_call>

        <menu
         create_jump_keys="true"
         label="Recorder"
         name="Recorder"
         tear_off="true">
            <menu_item_call
             label="Start Playback"
             name="Start Playback">
                <menu_item_call.on_click
                 function="Advanced.AgentPilot"
                 parameter="start playback" />
            </menu_item_call>
            <menu_item_call
             label="Stop Playback"
             name="Stop Playback">
                <menu_item_call.on_click
                 function="Advanced.AgentPilot"
                 parameter="stop playback" />
            </menu_item_call>
            <menu_item_check
             label="Loop Playback"
             name="Loop Playback">
                <menu_item_check.on_check
                 function="Advanced.CheckAgentPilotLoop"
                 parameter="loopPlayback" />
                <menu_item_check.on_click
                 function="Advanced.ToggleAgentPilotLoop" />
            </menu_item_check>
            <menu_item_call
             label="Start Record"
             name="Start Record">
                <menu_item_call.on_click
                 function="Advanced.AgentPilot"
                 parameter="start record" />
            </menu_item_call>
            <menu_item_call
             label="Stop Record"
             name="Stop Record">
                <menu_item_call.on_click
                 function="Advanced.AgentPilot"
                 parameter="stop record" />
            </menu_item_call>
        </menu>

        <menu
         create_jump_keys="true"
         label="World"
         name="World"
         tear_off="true">
            <menu_item_check
             label="Sim Sun Override"
             name="Sim Sun Override">
                <menu_item_check.on_check
                 function="CheckControl"
                 parameter="SkyOverrideSimSunPosition" />
                <menu_item_check.on_click
                 function="ToggleControl"
                 parameter="SkyOverrideSimSunPosition" />
            </menu_item_check>
            <menu_item_check
             label="Cheesy Beacon"
             name="Cheesy Beacon">
                <menu_item_check.on_check
                 function="CheckControl"
                 parameter="CheesyBeacon" />
                <menu_item_check.on_click
                 function="ToggleControl"
                 parameter="CheesyBeacon" />
            </menu_item_check>
            <menu_item_check
             label="Fixed Weather"
             name="Fixed Weather">
                <menu_item_check.on_check
                 function="CheckControl"
                 parameter="FixedWeather" />
                <menu_item_check.on_click
                 function="ToggleControl"
                 parameter="FixedWeather" />
            </menu_item_check>
            <menu_item_call
             label="Dump Region Object Cache"
             name="Dump Region Object Cache">
                <menu_item_call.on_click
                 function="Advanced.DumpRegionObjectCache" />
            </menu_item_call>
        </menu>
        <menu
         create_jump_keys="true"
         label="UI"
         name="UI"
         tear_off="true">
         <!--   <menu_item_check
             label="New Bottom Bar"
             name="New Bottom Bar">
                <menu_item_check.on_check
                 function="CheckControl"
                 parameter="BottomPanelNew" />
                <menu_item_check.on_click
                 function="ToggleControl"
                 parameter="BottomPanelNew" />
            </menu_item_check>-->
            <menu_item_call
             label="Web Browser Test"
             name="Web Browser Test">
                <menu_item_call.on_click
                 function="Advanced.WebBrowserTest"
                 parameter="http://secondlife.com/app/search/slurls.html"/>
            </menu_item_call>
            <menu_item_call
             label="Dump SelectMgr"
             name="Dump SelectMgr">
                <menu_item_call.on_click
                 function="Advanced.DumpSelectMgr" />
            </menu_item_call>
            <menu_item_call
             label="Dump Inventory"
             name="Dump Inventory">
                <menu_item_call.on_click
                 function="Advanced.DumpInventory" />
            </menu_item_call>
            <menu_item_call
             label="Dump Timers"
             name="Dump Timers">
                <menu_item_call.on_click
                 function="Advanced.DumpTimers" />
            </menu_item_call>
            <menu_item_call
             label="Dump Focus Holder"
             name="Dump Focus Holder">
                <menu_item_call.on_click
                 function="Advanced.DumpFocusHolder" />
            </menu_item_call>
            <menu_item_call
             label="Print Selected Object Info"
             name="Print Selected Object Info"
             shortcut="control|shift|P">
                <menu_item_call.on_click
                 function="Advanced.PrintSelectedObjectInfo" />
            </menu_item_call>
            <menu_item_call
             label="Print Agent Info"
             name="Print Agent Info"
             shortcut="shift|P">
                <menu_item_call.on_click
                 function="Advanced.PrintAgentInfo" />
            </menu_item_call>
            <menu_item_call
             label="Memory Stats"
             name="Memory Stats"
             shortcut="control|alt|shift|M">
                <menu_item_call.on_click
                 function="Advanced.PrintTextureMemoryStats" />
            </menu_item_call>
            <menu_item_check
             label="Double-ClickAuto-Pilot"
             name="Double-ClickAuto-Pilot">
                <menu_item_check.on_check
                 function="CheckControl"
                 parameter="DoubleClickAutoPilot" />
                <menu_item_check.on_click
                 function="ToggleControl"
                 parameter="DoubleClickAutoPilot" />
            </menu_item_check>

            <menu_item_separator />

            <menu_item_check
             label="Debug SelectMgr"
             name="Debug SelectMgr">
                <menu_item_check.on_check
                 function="CheckControl"
                 parameter="DebugSelectMgr" />
                <menu_item_check.on_click
                 function="ToggleControl"
                 parameter="DebugSelectMgr" />
            </menu_item_check>
            <menu_item_check
             label="Debug Clicks"
             name="Debug Clicks">
                <menu_item_check.on_check
                 function="Advanced.CheckDebugClicks"
                 parameter="DebugClicks" />
                <menu_item_check.on_click
                 function="Advanced.ToggleDebugClicks"
                 parameter="DebugClicks" />
            </menu_item_check>
            <menu_item_check
             label="Debug Views"
             name="Debug Views">
                <menu_item_check.on_check
                 function="Advanced.CheckDebugViews" />
                <menu_item_check.on_click
                 function="Advanced.ToggleDebugViews" />
            </menu_item_check>
            <menu_item_check
             label="Debug Name Tooltips"
             name="Debug Name Tooltips">
                <menu_item_check.on_check
                 function="Advanced.CheckXUINameTooltips"
                 parameter="XUINameTooltips" />
                <menu_item_check.on_click
                 function="Advanced.ToggleXUINameTooltips" />
            </menu_item_check>
            <menu_item_check
             label="Debug Mouse Events"
             name="Debug Mouse Events">
                <menu_item_check.on_check
                 function="Advanced.CheckDebugMouseEvents"
                 parameter="MouseEvents" />
                <menu_item_check.on_click
                 function="Advanced.ToggleDebugMouseEvents" />
            </menu_item_check>
            <menu_item_check
             label="Debug Keys"
             name="Debug Keys">
                <menu_item_check.on_check
                 function="Advanced.CheckDebugKeys"
                 parameter="DebugKeys" />
                <menu_item_check.on_click
                 function="Advanced.ToggleDebugKeys" />
            </menu_item_check>
            <menu_item_check
             label="Debug WindowProc"
             name="Debug WindowProc">
                <menu_item_check.on_check
                 function="Advanced.CheckDebugWindowProc"
                 parameter="DebugWindowProc" />
                <menu_item_check.on_click
                 function="Advanced.ToggleDebugWindowProc"
                 parameter="DebugWindowProc" />
            </menu_item_check>
        </menu>
        <menu
         create_jump_keys="true"
         label="XUI"
         name="XUI"
         tear_off="true">
            <menu_item_call
               label="Reload Color Settings"
               name="Reload Color Settings">
              <menu_item_call.on_click
               function="Advanced.ReloadColorSettings" />
            </menu_item_call>
            <menu_item_call
             label="Show Font Test"
             name="Show Font Test">
                <menu_item_call.on_click
                 function="Floater.Show"
                 parameter="font_test" />
            </menu_item_call>
            <menu_item_call
             label="Load from XML"
             name="Load from XML">
                <menu_item_call.on_click
                 function="Advanced.LoadUIFromXML" />
            </menu_item_call>
            <menu_item_call
             label="Save to XML"
             name="Save to XML">
                <menu_item_call.on_click
                 function="Advanced.SaveUIToXML" />
            </menu_item_call>
            <menu_item_check
             label="Show XUI Names"
             name="Show XUI Names">
                <menu_item_check.on_check
                 function="Advanced.CheckXUINames"
                 parameter="showUIname" />
                <menu_item_check.on_click
                 function="Advanced.ToggleXUINames" />
            </menu_item_check>
          <menu_item_call
           label="Send Test IMs"
           name="Send Test IMs">
            <menu_item_call.on_click
             function="Advanced.SendTestIMs" />
          </menu_item_call>
        </menu>
        <menu
         create_jump_keys="true"
         label="Avatar"
         name="Character"
         tear_off="true">
            <menu
             create_jump_keys="true"
             label="Grab Baked Texture"
             name="Grab Baked Texture"
             tear_off="true">
                <menu_item_call
                 label="Iris"
                 name="Iris">
                    <menu_item_call.on_click
                     function="Advanced.GrabBakedTexture"
                     parameter="iris" />
                    <menu_item_call.on_enable
                     function="Advanced.EnableGrabBakedTexture"
					 parameter="iris" />
                </menu_item_call>
                <menu_item_call
                 label="Head"
                 name="Head">
                    <menu_item_call.on_click
                     function="Advanced.GrabBakedTexture"
                     parameter="head" />
                    <menu_item_call.on_enable
                     function="Advanced.EnableGrabBakedTexture"
					 parameter="head" />
                </menu_item_call>
                <menu_item_call
                 label="Upper Body"
                 name="Upper Body">
                    <menu_item_call.on_click
                     function="Advanced.GrabBakedTexture"
                     parameter="upper" />
                    <menu_item_call.on_enable
                     function="Advanced.EnableGrabBakedTexture"
					 parameter="upper" />
                </menu_item_call>
                <menu_item_call
                 label="Lower Body"
                 name="Lower Body">
                    <menu_item_call.on_click
                     function="Advanced.GrabBakedTexture"
                     parameter="lower" />
                    <menu_item_call.on_enable
                     function="Advanced.EnableGrabBakedTexture"
					 parameter="lower" />
                </menu_item_call>
                <menu_item_call
                 label="Skirt"
                 name="Skirt">
                    <menu_item_call.on_click
                     function="Advanced.GrabBakedTexture"
                     parameter="skirt" />
                    <menu_item_call.on_enable
                     function="Advanced.EnableGrabBakedTexture"
					 parameter="skirt" />
                </menu_item_call>
            </menu>
            <menu
             create_jump_keys="true"
             label="Character Tests"
             name="Character Tests"
             tear_off="true">
                <menu_item_call
                 label="Appearance To XML"
                 name="Appearance To XML">
                    <menu_item_call.on_click
                     function="Advanced.AppearanceToXML" />
                </menu_item_call>
                <menu_item_call
                 label="Toggle Character Geometry"
                 name="Toggle Character Geometry">
                    <menu_item_call.on_click
                     function="Advanced.ToggleCharacterGeometry" />
                    <menu_item_call.on_enable
                     function="IsGodCustomerService" />
                </menu_item_call>
                <menu_item_call
                 label="Test Male"
                 name="Test Male">
                    <menu_item_call.on_click
                     function="Advanced.TestMale" />
                </menu_item_call>
                <menu_item_call
                 label="Test Female"
                 name="Test Female">
                    <menu_item_call.on_click
                     function="Advanced.TestFemale" />
                </menu_item_call>
                <menu_item_call
                 label="Toggle PG"
                 name="Toggle PG">
                    <menu_item_call.on_click
                     function="Advanced.TogglePG" />
                </menu_item_call>
                <menu_item_check
                 label="Allow Select Avatar"
                 name="Allow Select Avatar">
                    <menu_item_check.on_check
                     function="CheckControl"
                     parameter="AllowSelectAvatar" />
                    <menu_item_check.on_click
                     function="ToggleControl"
                     parameter="AllowSelectAvatar" />
                </menu_item_check>
            </menu>
            <menu_item_call
             label="Force Params to Default"
             name="Force Params to Default">
                <menu_item_call.on_click
                 function="Advanced.ForceParamsToDefault" />
            </menu_item_call>
            <menu_item_check
             label="Animation Info"
             name="Animation Info">
                <menu_item_check.on_check
                 function="Advanced.CheckAnimationInfo"
                 parameter="AnimationInfo" />
                <menu_item_check.on_click
                 function="Advanced.ToggleAnimationInfo"
                 parameter="" />
            </menu_item_check>
            <menu_item_check
             label="Slow Motion Animations"
             name="Slow Motion Animations">
                <menu_item_check.on_check
                 function="CheckControl"
                 parameter="SlowMotionAnimation" />
                <menu_item_check.on_click
                 function="ToggleControl"
                 parameter="SlowMotionAnimation" />
            </menu_item_check>
            <menu_item_check
             label="Show Look At"
             name="Show Look At">
                <menu_item_check.on_check
                 function="Advanced.CheckShowLookAt"
                 parameter="ShowLookAt" />
                <menu_item_check.on_click
                 function="Advanced.ToggleShowLookAt" />
            </menu_item_check>
            <menu_item_check
             label="Show Point At"
             name="Show Point At">
                <menu_item_check.on_check
                 function="Advanced.CheckShowPointAt"
                 parameter="ShowPointAt" />
                <menu_item_check.on_click
                 function="Advanced.ToggleShowPointAt" />
            </menu_item_check>
            <menu_item_check
             label="Debug Joint Updates"
             name="Debug Joint Updates">
                <menu_item_check.on_check
                 function="Advanced.CheckDebugJointUpdates"
                 parameter="DebugJointUpdates" />
                <menu_item_check.on_click
                 function="Advanced.ToggleDebugJointUpdates" />
            </menu_item_check>
            <menu_item_check
             label="Disable LOD"
             name="Disable LOD">
                <menu_item_check.on_check
                 function="Advanced.CheckDisableLOD"
                 parameter="DisableLOD" />
                <menu_item_check.on_click
                 function="Advanced.ToggleDisableLOD" />
            </menu_item_check>
            <menu_item_check
             label="Debug Character Vis"
             name="Debug Character Vis">
                <menu_item_check.on_check
                 function="Advanced.CheckDebugCharacterVis"
                 parameter="DebugCharacterVis" />
                <menu_item_check.on_click
                 function="Advanced.ToggleDebugCharacterVis" />
            </menu_item_check>
            <menu_item_check
             label="Show Collision Skeleton"
             name="Show Collision Skeleton">
                <menu_item_check.on_check
                 function="Advanced.CheckInfoDisplay"
                 parameter="collision skeleton" />
                <menu_item_check.on_click
                 function="Advanced.ToggleInfoDisplay"
                 parameter="collision skeleton" />
            </menu_item_check>
            <menu_item_check
             label="Display Agent Target"
             name="Display Agent Target">
                <menu_item_check.on_check
                 function="Advanced.CheckInfoDisplay"
                 parameter="agent target" />
                <menu_item_check.on_click
                 function="Advanced.ToggleInfoDisplay"
                 parameter="agent target" />
            </menu_item_check>
<!-- Appears not to exist anymore
            <menu_item_check
             label="Debug Rotation"
             name="Debug Rotation">
                <menu_item_check.on_check
                 function="CheckControl"
                 parameter="DebugAvatarRotation" />
                <menu_item_check.on_click
                 function="ToggleControl"
                 parameter="DebugAvatarRotation" />
            </menu_item_check> -->
-->
            <menu_item_call
             label="Dump Attachments"
             name="Dump Attachments">
                <menu_item_call.on_click
                 function="Advanced.DumpAttachments" />
            </menu_item_call>
            <menu_item_call
             label="Debug Avatar Textures"
             name="Debug Avatar Textures"
             shortcut="control|alt|shift|A">
                <menu_item_call.on_click
                 function="Advanced.DebugAvatarTextures" />
            </menu_item_call>
            <menu_item_call
             label="Dump Local Textures"
             name="Dump Local Textures"
             shortcut="alt|shift|M">
                <menu_item_call.on_click
                 function="Advanced.DumpAvatarLocalTextures" />
            </menu_item_call>
        </menu>

        <menu_item_separator/>

        <menu_item_check
         label="HTTP Textures"
         name="HTTP Textures">
            <menu_item_check.on_check
             function="CheckControl"
             parameter="ImagePipelineUseHTTP" />
            <menu_item_check.on_click
             function="ToggleControl"
             parameter="ImagePipelineUseHTTP" />
        </menu_item_check>
        <menu_item_call
         label="Compress Images"
         name="Compress Images">
            <menu_item_call.on_click
             function="Advanced.CompressImage" />
        </menu_item_call>
        <menu_item_check
         label="Output Debug Minidump"
         name="Output Debug Minidump">
            <menu_item_check.on_check
             function="CheckControl"
             parameter="SaveMinidump" />
            <menu_item_check.on_click
             function="ToggleControl"
             parameter="SaveMinidump" />
        </menu_item_check>
        <menu_item_check
         label="Console Window on next Run"
         name="Console Window">
            <menu_item_check.on_check
             function="CheckControl"
             parameter="ShowConsoleWindow" />
            <menu_item_check.on_click
             function="ToggleControl"
             parameter="ShowConsoleWindow" />
        </menu_item_check>

        <menu_item_separator/>

        <menu_item_check
         label="Show Admin Menu"
         name="View Admin Options">
            <menu_item_check.on_check
             function="Advanced.CheckViewAdminOptions"
             parameter="ViewAdminOptions" />
            <menu_item_check.on_click
             function="Advanced.ToggleViewAdminOptions" />
        </menu_item_check>
        <menu_item_call
         label="Request Admin Status"
         name="Request Admin Options"
         shortcut="control|alt|G">
            <menu_item_call.on_click
             function="Advanced.RequestAdminStatus" />
        </menu_item_call>
        <menu_item_call
         label="Leave Admin Status"
         name="Leave Admin Options"
         shortcut="control|alt|shift|G">
            <menu_item_call.on_click
             function="Advanced.LeaveAdminStatus" />
        </menu_item_call>
    </menu>
    <menu
     create_jump_keys="true"
     label="Admin"
     name="Admin"
     tear_off="true"
     visible="false">
        <menu
         create_jump_keys="true"
         label="Object"
         tear_off="true">
            <menu_item_call
             label="Take Copy"
             name="Take Copy"
             shortcut="control|alt|shift|O">
                <menu_item_call.on_click
                 function="Admin.ForceTakeCopy" />
                <menu_item_call.on_enable
                 function="IsGodCustomerService" />
            </menu_item_call>
            <menu_item_call
             label="Force Owner To Me"
             name="Force Owner To Me">
                <menu_item_call.on_click
                 function="Admin.HandleObjectOwnerSelf" />
                <menu_item_call.on_enable
                 function="IsGodCustomerService" />
            </menu_item_call>
            <menu_item_call
             label="Force Owner Permissive"
             name="Force Owner Permissive">
                <menu_item_call.on_click
                 function="Admin.HandleObjectOwnerPermissive" />
                <menu_item_call.on_enable
                 function="IsGodCustomerService" />
            </menu_item_call>
            <menu_item_call
             label="Delete"
             name="Delete"
             shortcut="control|alt|shift|Del">
                <menu_item_call.on_click
                 function="Admin.HandleForceDelete" />
                <menu_item_call.on_enable
                 function="IsGodCustomerService" />
            </menu_item_call>
            <menu_item_call
             label="Lock"
             name="Lock"
             shortcut="control|alt|shift|L">
                <menu_item_call.on_click
                 function="Admin.HandleObjectLock" />
                <menu_item_call.on_enable
                 function="IsGodCustomerService" />
            </menu_item_call>
            <menu_item_call
             label="Get Assets IDs"
             name="Get Assets IDs"
             shortcut="control|alt|shift|I">
                <menu_item_call.on_click
                 function="Admin.HandleObjectAssetIDs" />
                <menu_item_call.on_enable
                 function="IsGodCustomerService" />
            </menu_item_call>
        </menu>
        <menu
         create_jump_keys="true"
         label="Parcel"
         name="Parcel"
         tear_off="true">
            <menu_item_call
             label="Force Owner To Me"
             name="Owner To Me">
                <menu_item_call.on_click
                 function="Admin.HandleForceParcelOwnerToMe" />
                <menu_item_call.on_enable
                 function="IsGodCustomerService" />
            </menu_item_call>
            <menu_item_call
             label="Set to Linden Content"
             name="Set to Linden Content"
             shortcut="control|alt|shift|C">
                <menu_item_call.on_click
                 function="Admin.HandleForceParcelToContent" />
                <menu_item_call.on_enable
                 function="IsGodCustomerService" />
            </menu_item_call>
            <menu_item_call
             label="Claim Public Land"
             name="Claim Public Land">
                <menu_item_call.on_click
                 function="Admin.HandleClaimPublicLand" />
                <menu_item_call.on_enable
                 function="IsGodCustomerService" />
            </menu_item_call>
        </menu>
        <menu
         create_jump_keys="true"
         label="Region"
         name="Region"
         tear_off="true">
            <menu_item_call
             label="Dump Temp Asset Data"
             name="Dump Temp Asset Data">
                <menu_item_call.on_click
                 function="Admin.HandleRegionDumpTempAssetData" />
                <menu_item_call.on_enable
                 function="IsGodCustomerService" />
            </menu_item_call>
            <menu_item_call
             label="Save Region State"
             name="Save Region State">
                <menu_item_call.on_click
                 function="Admin.OnSaveState" />
                <menu_item_call.on_enable
                 function="IsGodCustomerService" />
            </menu_item_call>
        </menu>
        <menu_item_call
         label="God Tools"
         name="God Tools">
            <menu_item_call.on_click
             function="Floater.Show"
             parameter="god_tools" />
            <menu_item_call.on_enable
             function="IsGodCustomerService" />
        </menu_item_call>
    </menu>
    <menu
     create_jump_keys="true"
     label="Admin"
     name="Deprecated"
     tear_off="true"
     visible="false">
        <menu
         create_jump_keys="true"
         label="Attach Object"
         mouse_opaque="false"
         name="Attach Object"
         tear_off="true" />
        <menu
         create_jump_keys="true"
         label="Detach Object"
         mouse_opaque="false"
         name="Detach Object"
         tear_off="true" />
        <menu
         create_jump_keys="true"
         label="Take Off Clothing"
         mouse_opaque="false"
         name="Take Off Clothing"
         tear_off="true">
            <menu_item_call
             label="Shirt"
             name="Shirt">
                <menu_item_call.on_click
                 function="Edit.TakeOff"
                 parameter="shirt" />
                <menu_item_call.on_enable
                 function="Edit.EnableTakeOff"
                 parameter="shirt" />
            </menu_item_call>
            <menu_item_call
             label="Pants"
             name="Pants">
                <menu_item_call.on_click
                 function="Edit.TakeOff"
                 parameter="pants" />
                <menu_item_call.on_enable
                 function="Edit.EnableTakeOff"
                 parameter="pants" />
            </menu_item_call>
            <menu_item_call
             label="Shoes"
             name="Shoes">
                <menu_item_call.on_click
                 function="Edit.TakeOff"
                 parameter="shoes" />
                <menu_item_call.on_enable
                 function="Edit.EnableTakeOff"
                 parameter="shoes" />
            </menu_item_call>
            <menu_item_call
             label="Socks"
             name="Socks">
                <menu_item_call.on_click
                 function="Edit.TakeOff"
                 parameter="socks" />
                <menu_item_call.on_enable
                 function="Edit.EnableTakeOff"
                 parameter="socks" />
            </menu_item_call>
            <menu_item_call
             label="Jacket"
             name="Jacket">
                <menu_item_call.on_click
                 function="Edit.TakeOff"
                 parameter="jacket" />
                <menu_item_call.on_enable
                 function="Edit.EnableTakeOff"
                 parameter="jacket" />
            </menu_item_call>
            <menu_item_call
             label="Gloves"
             name="Gloves">
                <menu_item_call.on_click
                 function="Edit.TakeOff"
                 parameter="gloves" />
                <menu_item_call.on_enable
                 function="Edit.EnableTakeOff"
                 parameter="gloves" />
            </menu_item_call>
            <menu_item_call
             label="Undershirt"
             name="Menu Undershirt">
                <menu_item_call.on_click
                 function="Edit.TakeOff"
                 parameter="undershirt" />
                <menu_item_call.on_enable
                 function="Edit.EnableTakeOff"
                 parameter="undershirt" />
            </menu_item_call>
            <menu_item_call
             label="Underpants"
             name="Menu Underpants">
                <menu_item_call.on_click
                 function="Edit.TakeOff"
                 parameter="underpants" />
                <menu_item_call.on_enable
                 function="Edit.EnableTakeOff"
                 parameter="underpants" />
            </menu_item_call>
            <menu_item_call
             label="Skirt"
             name="Skirt">
                <menu_item_call.on_click
                 function="Edit.TakeOff"
                 parameter="skirt" />
                <menu_item_call.on_enable
                 function="Edit.EnableTakeOff"
                 parameter="skirt" />
            </menu_item_call>
            <menu_item_call
             label="Alpha"
             name="Alpha">
                <menu_item_call.on_click
                 function="Edit.TakeOff"
                 parameter="alpha" />
                <menu_item_call.on_enable
                 function="Edit.EnableTakeOff"
                 parameter="alpha" />
            </menu_item_call>
            <menu_item_call
             label="Tattoo"
             name="Tattoo">
                <menu_item_call.on_click
                 function="Edit.TakeOff"
                 parameter="tattoo" />
                <menu_item_call.on_enable
                 function="Edit.EnableTakeOff"
                 parameter="tattoo" />
            </menu_item_call>
            <menu_item_call
             label="All Clothes"
             name="All Clothes">
                <menu_item_call.on_click
                 function="Edit.TakeOff"
                 parameter="all" />
            </menu_item_call>
        </menu>
        <menu
         create_jump_keys="true"
         label="Help"
         name="Help"
         tear_off="true">
            <menu_item_call
             label="Official Linden Blog"
             name="Official Linden Blog">
                <menu_item_call.on_click
                 function="PromptShowURL"
                 name="OfficialLindenBlog_url"
                 parameter="WebLaunchSupportWiki,http://blog.secondlife.com/" />
            </menu_item_call>
            <menu_item_call
             label="Scripting Portal"
             name="Scripting Portal">
                <menu_item_call.on_click
                 function="PromptShowURL"
                 name="ScriptingPortal_url"
                 parameter="WebLaunchLSLWiki,http://wiki.secondlife.com/wiki/LSL_Portal" />
            </menu_item_call>
            <menu
             create_jump_keys="true"
             label="Bug Reporting"
             name="Bug Reporting"
             tear_off="true">
                <menu_item_call
                 label="Public Issue Tracker"
                 name="Public Issue Tracker">
                    <menu_item_call.on_click
                     function="PromptShowURL"
                     name="PublicIssueTracker_url"
                     parameter="WebLaunchPublicIssue,http://jira.secondlife.com" />
                </menu_item_call>
                <menu_item_call
                 label="Public Issue Tracker Help"
                 name="Publc Issue Tracker Help">
                    <menu_item_call.on_click
                     function="PromptShowURL"
                     name="PublicIssueTrackerHelp_url"
                     parameter="WebLaunchPublicIssueHelp,http://wiki.secondlife.com/wiki/Issue_tracker" />
                </menu_item_call>

                <menu_item_separator/>

                <menu_item_call
                 label="Bug Reporting 101"
                 name="Bug Reporing 101">
                    <menu_item_call.on_click
                     function="PromptShowURL"
                     name="BugReporting101_url"
                     parameter="WebLaunchBugReport101,http://wiki.secondlife.com/wiki/Bug_Reporting_101" />
                </menu_item_call>
                <menu_item_call
                 label="Security Issues"
                 name="Security Issues">
                    <menu_item_call.on_click
                     function="PromptShowURL"
                     name="SecurityIssues_url"
                     parameter="WebLaunchSecurityIssues,http://wiki.secondlife.com/wiki/Security_issues" />
                </menu_item_call>
                <menu_item_call
                 label="QA Wiki"
                 name="QA Wiki">
                    <menu_item_call.on_click
                     function="PromptShowURL"
                     name="QAWiki_url"
                     parameter="WebLaunchQAWiki,http://wiki.secondlife.com/wiki/QA_Portal" />
                </menu_item_call>
            </menu>
        </menu>
    </menu>
</menu_bar><|MERGE_RESOLUTION|>--- conflicted
+++ resolved
@@ -81,6 +81,17 @@
             <menu_item_check.on_click
              function="Floater.Toggle"
              parameter="gestures" />
+        </menu_item_check>
+        <menu_item_check
+         label="My Voice"
+         name="ShowVoice"
+         visibility_control="VoiceMorphingEnabled">
+            <menu_item_check.on_check
+             function="Floater.Visible"
+             parameter="voice_effect" />
+            <menu_item_check.on_click
+             function="Floater.Toggle"
+             parameter="voice_effect" />
         </menu_item_check>
         <menu
          label="My Status"
@@ -1505,10 +1516,7 @@
                 <menu_item_call.on_click
                  function="View.DefaultUISize" />
             </menu_item_call>
-<<<<<<< HEAD
-=======
-
->>>>>>> b228915d
+
             <menu_item_separator/>
 
             <menu_item_check
