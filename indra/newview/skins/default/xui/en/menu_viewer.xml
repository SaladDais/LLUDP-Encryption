<?xml version="1.0" encoding="utf-8" standalone="yes" ?>
<menu_bar
 bg_visible="false"
 follows="left|top|right"
 name="Main Menu">
    <menu
     create_jump_keys="true"
     label="Avatar"
     name="Me"
     tear_off="true"
     visible="true">
        
        <menu_item_call
             label="Account"
             name="Manage Account">
                <menu_item_call.on_click
                 function="PromptShowURL"
                 name="ManageMyAccount_url"
                 parameter="WebLaunchJoinNow,http://secondlife.com/account/" />
                <menu_item_call.on_visible
                 function="GridCheck"
                 parameter="secondlife"/>
        </menu_item_call>
        <menu_item_call
            label="Marketplace listings..."
            name="MarketplaceListings">
            <menu_item_call.on_click
            function="Floater.ToggleOrBringToFront"
            parameter="marketplace_listings" />
        </menu_item_call>

        <menu_item_call
         label="Buy L$"
         name="Buy and Sell L$">
            <menu_item_call.on_click
             function="BuyCurrency" />
        </menu_item_call>

        <menu_item_separator/>

        <menu_item_check
         label="Inventory"
         name="Inventory"
         shortcut="control|shift|I"
		 visible="false">
            <menu_item_check.on_check
             function="Floater.Visible"
             parameter="secondary_inventory" />
            <menu_item_check.on_click
             function="Floater.Toggle"
             parameter="secondary_inventory" />
        </menu_item_check>

        <menu_item_check
         label="Inventory"
         name="ShowSidetrayInventory"
         shortcut="control|I"
		 visible="true">
          <menu_item_check.on_check
           function="Floater.Visible"
           parameter="inventory" />
          <menu_item_check.on_click
           function="Floater.Toggle"
           parameter="inventory" />
        </menu_item_check>

      <menu_item_call
       label="Picks"
       name="Picks">
        <menu_item_call.on_click
         function="Floater.Show"
         parameter="picks" />
        </menu_item_call>

      <menu_item_call
        label="Experiences"
        name="Experiences">
        <menu_item_call.on_click
          function="Floater.ToggleOrBringToFront"
          parameter="experiences"/>
      </menu_item_call>

        <menu_item_separator/>
		
        <menu_item_call
         label="Profile"
         name="Profile">
            <menu_item_call.on_click
             function="ShowAgentProfile"
             parameter="agent" />
        </menu_item_call>

        <menu_item_check
         label="Appearance"
         shortcut="control|O"
         name="ChangeOutfit">
            <menu_item_check.on_click
             function="CustomizeAvatar" />
            <menu_item_check.on_check
             function="Floater.IsOpen"
             parameter="appearance"/>
            <menu_item_check.on_enable
             function="Edit.EnableCustomizeAvatar" />
        </menu_item_check>

      <menu_item_call
       label="Choose an avatar"
       name="Avatar Picker">
        <menu_item_call.on_click
         function="Floater.Toggle"
         parameter="avatar" />
        <menu_item_call.on_visible
         function="GridFeatureCheck"
         parameter="avatar_picker"/>
      </menu_item_call>
		
        <menu_item_separator/>

		<menu
		 create_jump_keys="true"
		 label="Movement"
		 name="Movement"
		 tear_off="true">

          <menu_item_call
             label="Sit Down"
             layout="topleft"
             shortcut="alt|shift|S"
             name="Sit Down Here">
                <menu_item_call.on_click
                 function="Self.SitDown"
                 parameter="" />
                <menu_item_call.on_enable
                 function="Self.EnableSitDown" />
           </menu_item_call>
           <menu_item_check
             label="Fly"
             name="Fly"
             shortcut="HOME">
                <menu_item_check.on_check
                 function="Agent.getFlying" />
                <menu_item_check.on_click
                 function="Agent.toggleFlying" />
                <menu_item_check.on_enable
                 function="Agent.enableFlying" />
            </menu_item_check>
        <menu_item_call
         label="Stop flying"
         name="Stop flying"
         shortcut="HOME">
          <menu_item_call.on_click
           function="Agent.toggleFlying" />
          <menu_item_call.on_enable
           function="Agent.getFlying" />
        </menu_item_call>	
            <menu_item_check
             label="Always Run"
             name="Always Run"
             shortcut="control|R">
                <menu_item_check.on_check
                 function="World.CheckAlwaysRun" />
                <menu_item_check.on_click
                 function="World.AlwaysRun" />
            </menu_item_check>
          <menu_item_check
             label="Force Ground Sit"
             shortcut="control|alt|S"
             name="Force Toggle Sitting">
                <menu_item_check.on_check
                 function="Self.getForceSit" />
                <menu_item_check.on_click
                 function="Self.ForceSit"/>
                <menu_item_check.on_enable
                 function="Self.EnableForceSit" />
           </menu_item_check>
		   <menu_item_check
			 label="Movelock"
             shortcut="control|alt|P"
			 name="Move Lock">
                <menu_item_check.on_check
                   function="Self.GetMoveLock" />
                <menu_item_check.on_click
                   function="Self.ToggleMoveLock" />
                <menu_item_check.on_enable
                   function="Self.EnableMoveLock" />
			</menu_item_check>
			<menu_item_check
			 label="Quickjump"
             name="Avatar Ignore Prejump">
                <menu_item_check.on_check
                   function="Self.getIgnorePreJump" />
                <menu_item_check.on_click
                   function="Self.toggleIgnorePreJump" />
			</menu_item_check>
		</menu>

		<menu_item_check
		 label="Move Controls"
		 name="Movement Controls">
			<menu_item_check.on_check
			 function="Floater.Visible"
			 parameter="moveview" />
			<menu_item_check.on_click
			 function="Floater.Toggle"
			 parameter="moveview" />
		</menu_item_check>   

		<menu_item_check
		 label="Camera Controls"
		 name="Camera Controls">
			<menu_item_check.on_check
			 function="Floater.Visible"
			 parameter="camera" />
			<menu_item_check.on_click
			 function="Floater.Toggle"
			 parameter="camera" />
		</menu_item_check>

        <menu_item_separator/>

        <menu
         create_jump_keys="true"
         label="Avatar Health"
         name="avhealth"
         tear_off="true">
            <menu_item_call
             label="Stop Avatar Animations"
             name="Stop Animating My Avatar">
                <menu_item_call.on_click
                 function="Tools.StopAllAnimations"
                 parameter="stop"/>
            </menu_item_call>
            <menu_item_call
             label="Stop Avatar Animations &amp; Revoke Permissions"
             name="Stop Animating My Avatar With Revoke">
                <menu_item_call.on_click
                 function="Tools.StopAllAnimations"
                 parameter="stoprevoke"/>
            </menu_item_call>
            <menu_item_call
                label="Undeform Avatar"
                name="undeform_avatar">
	            <menu_item_call.on_click
                function="Tools.Undeform" />
	        </menu_item_call>
	        <menu_item_call
	         label="Force Appearance Update (Rebake)"
	         name="Rebake Texture"
		 shortcut="control|alt|R">
	            <menu_item_call.on_click
	             function="Advanced.RebakeTextures" />
	        </menu_item_call>
            <menu_item_separator/>
		<menu_item_call
                    label="Reset Default Male Avatar (Character Test)"
                    name="ResetDefaultAvM">
                    <menu_item_call.on_click
                     function="Advanced.TestMale" />
		</menu_item_call>
          <menu_item_call
                          label="Reset Default Female Avatar (Character Test)"
                          name="ResetDefaultAvF">
            <menu_item_call.on_click
             function="Advanced.TestFemale" />
          </menu_item_call>
            <menu_item_separator/>
	        <menu_item_check
	         label="Show Avatar Complexity Information"
	         name="Avatar Draw Info">
	            <menu_item_check.on_check
	             function="Advanced.CheckInfoDisplay"
	             parameter="avatardrawinfo" />
	            <menu_item_check.on_click
	             function="Advanced.ToggleInfoDisplay"
	             parameter="avatardrawinfo" />
	        </menu_item_check>
	        <menu_item_call
             label="Lag Meter"
             name="Lag Meter">
                <menu_item_call.on_click
                 function="Floater.Show"
                 parameter="lagmeter" />
            </menu_item_call>
          <menu_item_call
             label="Recreate LSL Bridge"
             name="Recreate LSL Bridge">
            <menu_item_call.on_click
             function="RecreateLSLBridge"/>
          </menu_item_call>
        </menu>

        <menu_item_call
         label="Snapshot"
         name="Take Snapshot"
         shortcut="control|shift|S">
            <menu_item_call.on_click
             function="Floater.Show"
             parameter="snapshot" />
        </menu_item_call>

      <menu_item_call
        label="Money Tracker"
        name="money_tracker">
        <menu_item_call.on_click
          function="Floater.Toggle"
          parameter="money_tracker" />
      </menu_item_call>
		
		<menu_item_call
			label="Pose Stand..."
			name="pose_stand">
            <menu_item_call.on_click
			function="Floater.Show"
			parameter="fs_posestand" />
        </menu_item_call>

        <menu_item_separator/>

        <menu_item_call
         label="Preferences"
         name="Preferences"
         shortcut="control|P">
            <menu_item_call.on_click
             function="Floater.Toggle"
             parameter="preferences" />
        </menu_item_call>
        
        <menu_item_call
         label="Toolbar Buttons"
         name="Toolbar Buttons">
            <menu_item_call.on_click
             function="Floater.Show"
             parameter="toybox" />
        </menu_item_call>

         <menu_item_check
         label="Show HUD Attachments"
         name="Show HUD Attachments"
         shortcut="alt|shift|H">
           <menu_item_check.on_check
            function="View.CheckHUDAttachments" />
            <menu_item_check.on_click
             function="View.ShowHUDAttachments" />
         </menu_item_check>

        <menu_item_separator/>

        <menu_item_call
         label="Request Admin Status"
         name="Request Admin Options"
         shortcut="control|alt|G"
		 visible="false">
            <menu_item_call.on_click
             function="Advanced.RequestAdminStatus" />
        </menu_item_call>
        
        <menu_item_call
         label="Leave Admin Status"
         name="Leave Admin Options"
         shortcut="control|alt|shift|G"
		 visible="false">
            <menu_item_call.on_click
             function="Advanced.LeaveAdminStatus" />
        </menu_item_call>

        <menu_item_call
         label="Exit [APP_NAME]"
         name="Quit"
         shortcut="control|Q">
            <menu_item_call.on_click
             function="File.Quit" />
        </menu_item_call>

    </menu>
    
    <!-- Comm Menu -->
    
    <menu
     create_jump_keys="true"
     label="Comm"
     name="Communicate"
     tear_off="true"
     visible="true">
     
        <menu
         create_jump_keys="true"
         label="Online Status"
         name="Status"
         tear_off="true">
        <menu_item_check
         name="Away"
         label="Away">
          <menu_item_check.on_check
           function="View.Status.CheckAway" />
          <menu_item_check.on_click
           function="World.SetAway" />
        </menu_item_check>
        <menu_item_check
         name="Do Not Disturb"
         label="Unavailable">
          <menu_item_check.on_check
           function="View.Status.CheckDoNotDisturb" />
          <menu_item_check.on_click
           function="World.SetDoNotDisturb"/>
        </menu_item_check>
			    <menu_item_check
             label="Autorespond"
             name="Set Autorespond">
                <menu_item_check.on_check
                 function="World.GetAutorespond"/>
                <menu_item_check.on_click
                 function="World.SetAutorespond"/>
            </menu_item_check>
			    <menu_item_check
             label="Autorespond to non-friends"
             name="Set Autorespond to non-friends">
                <menu_item_check.on_check
                 function="World.GetAutorespondNonFriends"/>
                <menu_item_check.on_click
                 function="World.SetAutorespondNonFriends"/>
            </menu_item_check>
        
            <menu_item_separator/>
                <menu_item_check
             label="Reject teleport offers and requests"
             name="Automatically reject teleport offers">
                <menu_item_check.on_check
                 function="World.GetRejectTeleportOffers"/>
                <menu_item_check.on_click
                 function="World.SetRejectTeleportOffers"/>
            </menu_item_check>
                <menu_item_check
             label="Reject all group invites"
             name="Reject all group invites">
                <menu_item_check.on_check
                 function="World.GetRejectAllGroupInvites"/>
                <menu_item_check.on_click
                 function="World.SetRejectAllGroupInvites"/>
            </menu_item_check>
                <menu_item_check
             label="Reject all friendship requests"
             name="Reject all friendship requests">
                <menu_item_check.on_check
                 function="World.GetRejectFriendshipRequests"/>
                <menu_item_check.on_click
                 function="World.SetRejectFriendshipRequests"/>
            </menu_item_check>
        
        </menu>
        
        <menu_item_separator/>
             
        <menu_item_call
         label="Friends"
         name="My Friends"
         shortcut="control|shift|F">
            <menu_item_call.on_click
             function="SideTray.PanelPeopleTab"
             parameter="friends_panel" />
            </menu_item_call>
        <menu_item_check
         label="Contacts"
         name="Contacts"
         shortcut="control|alt|shift|F">
            <menu_item_check.on_check
             function="Floater.Visible"
             parameter="imcontacts" />
            <menu_item_check.on_click
             function="Floater.Toggle"
             parameter="imcontacts" />
            </menu_item_check>
        <menu_item_call
         label="Contact Sets"
         name="Contact Sets"
         shortcut="control|alt|shift|C">
            <menu_item_call.on_click
             function="SideTray.PanelPeopleTab"
             parameter="contact_sets_panel" />
        </menu_item_call>
        <menu_item_call
         label="Groups"
         name="My Groups"
         shortcut="control|shift|G">
            <menu_item_call.on_click
             function="SideTray.PanelPeopleTab"
             parameter="groups_panel" />
        </menu_item_call>
        <menu_item_check
         label="Chat..."
         name="Nearby Chat"
         shortcut="control|H"
         use_mac_ctrl="true">
            <menu_item_check.on_check
             function="Floater.Visible"
             parameter="fs_nearby_chat" />
            <menu_item_check.on_click
             function="Floater.ToggleOrBringToFront"
             parameter="fs_nearby_chat" />
        </menu_item_check>
        <menu_item_check
         label="People"
         name="People">
            <menu_item_check.on_check
             function="Floater.Visible"
             parameter="people" />
            <menu_item_check.on_click
             function="Floater.Toggle"
             parameter="people" />
            </menu_item_check>
        <menu_item_check
         label="Conversations"
         name="Conversations"
         shortcut="control|T"
         use_mac_ctrl="true">
            <menu_item_check.on_check
             function="Floater.Visible"
             parameter="fs_im_container" />
            <menu_item_check.on_click
             function="Floater.ToggleOrBringToFront"
             parameter="fs_im_container" />
        </menu_item_check>

        <menu_item_separator/>

        <menu_item_check
         label="Gestures"
         name="Gestures"
         shortcut="control|G">
            <menu_item_check.on_check
             function="Floater.Visible"
             parameter="gestures" />
            <menu_item_check.on_click
             function="Floater.Toggle"
             parameter="gestures" />
        </menu_item_check>
        <menu_item_separator/>
      <menu_item_call
        label="Facebook..."
        name="Facebook">
        <menu_item_call.on_click
          function="Floater.Toggle"
          parameter="facebook"/>
      </menu_item_call>
      <menu_item_call
        label="Twitter..."
        name="Twitter">
        <menu_item_call.on_click
          function="Floater.Toggle"
          parameter="twitter"/>
      </menu_item_call>
      <menu_item_call
        label="Flickr..."
        name="Flickr">
        <menu_item_call.on_click
          function="Floater.Toggle"
          parameter="flickr"/>
      </menu_item_call>
        <menu_item_separator/>
        <menu
         label="Voice morphing"
         name="VoiceMorphing"
         visibility_control="VoiceMorphingEnabled">
            <menu_item_check
             label="No voice morphing"
             name="NoVoiceMorphing">
                <menu_item_check.on_check
                 function="Communicate.VoiceMorphing.NoVoiceMorphing.Check" />
                <menu_item_check.on_click
                 function="Communicate.VoiceMorphing.NoVoiceMorphing.Click" />
            </menu_item_check>
            <menu_item_separator/>
            <menu_item_check
             label="Preview..."
             name="Preview">
                <menu_item_check.on_check
                 function="Floater.Visible"
                 parameter="voice_effect" />
                <menu_item_check.on_click
                 function="Floater.Toggle"
                 parameter="voice_effect" />
            </menu_item_check>
            <menu_item_call
             label="Subscribe..."
             name="Subscribe">
                <menu_item_call.on_click
                 function="Communicate.VoiceMorphing.Subscribe" />
            </menu_item_call>
        </menu>
        <menu_item_check
         name="Conversation Log..."
         label="Conversation Log...">
            <menu_item_check.on_check
             function="Floater.Visible"
             parameter="conversation" />
            <menu_item_check.on_enable
             function="Conversation.IsConversationLoggingAllowed" />
            <menu_item_check.on_click
             function="Floater.Toggle"
             parameter="conversation" />
        </menu_item_check>
        <!--
        <menu_item_separator/>
        <menu_item_check
         label="Friends"
         name="My Friends"
         shortcut="control|shift|F">
            <menu_item_check.on_check
             function="SideTray.CheckPanelPeopleTab"
             parameter="friends_panel" />
            <menu_item_check.on_click
             function="SideTray.PanelPeopleTab"
             parameter="friends_panel" />
            </menu_item_check>
        <menu_item_check
         label="Groups"
         name="My Groups"
         shortcut="control|shift|G">
         	<menu_item_check.on_check
             function="SideTray.CheckPanelPeopleTab"
             parameter="groups_panel" />
            <menu_item_check.on_click
             function="SideTray.PanelPeopleTab"
             parameter="groups_panel" />
        </menu_item_check>
        <menu_item_check
         label="Nearby people"
         name="Active Speakers"
         shortcut="control|shift|A">
        	 <menu_item_check.on_check
             function="SideTray.CheckPanelPeopleTab"
             parameter="nearby_panel" />
            <menu_item_check.on_click
              function="SideTray.PanelPeopleTab"
              parameter="nearby_panel" />
        </menu_item_check>
        -->
        <menu_item_check
         label="Nearby Voice"
         name="Nearby Voice">
            <menu_item_check.on_check
             function="Floater.Visible"
             parameter="fs_voice_controls" />
            <menu_item_check.on_click
             function="Floater.Toggle"
             parameter="fs_voice_controls" />
        </menu_item_check>
        <menu_item_call
         label="Block List"
         name="Block List">
            <menu_item_call.on_click
              function="SideTray.PanelPeopleTab"
              parameter="blocked_panel" />
        </menu_item_call>
    </menu>
    
    <!-- World Menu -->
    
    <menu
     create_jump_keys="true"
     label="World"
     name="World"
     tear_off="true"
     visible="true">
        <menu_item_call
         label="Resync Animations"
         name="Resync Animations"
         shortcut="control|S">
            <menu_item_call.on_click
             function="Tools.ResyncAnimations" />
        </menu_item_call>
        
        <menu_item_separator/>
     
        <menu_item_call
            label="Nearby Avatars"
            name="Active Speakers"
            shortcut="control|shift|A">
            <menu_item_call.on_click
             function="SideTray.PanelPeopleTab"
             parameter="nearby_panel" />
        </menu_item_call>

        <menu_item_check
         label="Radar"
         name="Radar">
            <menu_item_check.on_check
             function="Floater.Visible"
             parameter="fs_radar" />
            <menu_item_check.on_click
             function="Floater.Toggle"
             parameter="fs_radar" />
        </menu_item_check>

        <menu_item_call
         label="Teleport History"
         name="Teleport History"
         shortcut="alt|H">
            <menu_item_call.on_click
             function="ToggleTeleportHistory"/>
            </menu_item_call>

        <menu_item_check
         label="Places"
         name="Places">
            <menu_item_check.on_check
             function="Floater.Visible"
             parameter="places" />
            <menu_item_check.on_click
             function="Floater.Toggle"
             parameter="places" />
            </menu_item_check>

        <menu_item_call
         label="Destinations"
         name="Destinations">
            <menu_item_call.on_click
             function="Floater.Toggle"
             parameter="destinations" />
            <menu_item_call.on_visible
             function="GridFeatureCheck"
             parameter="destination_guide"/>
        </menu_item_call>
            
        <menu_item_check
             label="Mini-Map"
             name="Mini-Map"
             shortcut="control|shift|M">
            <menu_item_check.on_check
             function="Floater.Visible"
             parameter="mini_map" />
            <menu_item_check.on_click
             function="Floater.Toggle"
             parameter="mini_map" />
        </menu_item_check>
        
         <menu_item_check
             label="World Map"
             name="World Map"
             shortcut="control|M"
             use_mac_ctrl="true">
            <menu_item_check.on_check
             function="Floater.Visible"
             parameter="world_map" />
            <menu_item_check.on_click
             function="Floater.Toggle"
             parameter="world_map" />
        </menu_item_check>
        
         <menu_item_check
             label="Region Tracker"
             name="Region Tracker">
            <menu_item_check.on_check
             function="Floater.Visible"
             parameter="region_tracker" />
            <menu_item_check.on_click
             function="Floater.Toggle"
             parameter="region_tracker" />
        </menu_item_check>
        <menu_item_separator/>
        
        <menu_item_call
         label="Landmark This Place"
         name="Create Landmark Here">
            <menu_item_call.on_click
             function="World.CreateLandmark" />
            <menu_item_call.on_enable
             function="World.EnableCreateLandmark" />
        </menu_item_call>

        <menu_item_call
         label="Location Profile"
         layout="topleft"
         name="Place Profile">
            <menu_item_call.on_click
             function="World.PlaceProfile" />
            <menu_item_call.on_enable
             function="World.EnablePlaceProfile" />
        </menu_item_call>
        
        <menu_item_call
         label="Parcel Details"
         name="About Land">
            <menu_item_call.on_click
             function="Floater.Show"
             parameter="about_land" />
            <menu_item_call.on_enable
             function="Floater.CanShow"
             parameter="about_land" />
        </menu_item_call>
        
        <menu_item_call
         label="Region Details"
         name="RegionEstate"
         shortcut="alt|R"
         use_mac_ctrl="true">
            <menu_item_call.on_click
             function="Floater.Show"
             parameter="region_info" />
            <menu_item_call.on_enable
             function="Floater.CanShow"
             parameter="region_info" />
        </menu_item_call>

        <menu_item_separator/>

        <menu_item_call
             label="Buy This Land"
             name="Buy Land">
                <menu_item_call.on_click
                 function="Land.Buy" />
                <menu_item_call.on_enable
                 function="World.EnableBuyLand" />
            </menu_item_call>
        
        <menu_item_call
             label="Show Owned Land"
             name="My Land">
                <menu_item_call.on_click
                 function="Floater.Show"
                 parameter="land_holdings" />
        </menu_item_call>
        
        <menu
           create_jump_keys="true"
           label="Show More"
           name="LandShow"
           tear_off="true">
          
           <menu_item_check
                 label="Ban Lines"
                 name="Ban Lines">
                <menu_item_check.on_check
                   control="ShowBanLines" />
                <menu_item_check.on_click
                   function="ToggleControl"
                   parameter="ShowBanLines" />
           </menu_item_check>
           
           <menu_item_check
                 label="Beacons"
                 name="beacons"
                 shortcut="control|alt|shift|N">
                    <menu_item_check.on_check
                     function="Floater.Visible"
                     parameter="beacons" />
                    <menu_item_check.on_click
                     function="Floater.Toggle"
                     parameter="beacons" />
          </menu_item_check>
          
          <menu_item_check
             label="Property Lines"
             name="Property Lines"
             shortcut="control|alt|shift|P">
            <menu_item_check.on_check
               control="ShowPropertyLines" />
            <menu_item_check.on_click
               function="ToggleControl"
               parameter="ShowPropertyLines" />
          </menu_item_check>
          
          <menu_item_check
             label="Land Owners"
             name="Land Owners"
             shortcut="control|alt|O">
            <menu_item_check.on_check
               control="ShowParcelOwners" />
            <menu_item_check.on_click
               function="ToggleControl"
               parameter="ShowParcelOwners" />
          </menu_item_check>
          
          <menu_item_check
             label="Coordinates"
             name="Coordinates">
            <menu_item_check.on_click
               function="ToggleControl"
               parameter="NavBarShowCoordinates" />
            <menu_item_check.on_check
               control="NavBarShowCoordinates" />
          </menu_item_check>
          
          <menu_item_check
             label="Parcel Permissions"
             name="Parcel Properties">
            <menu_item_check.on_click
               function="ToggleControl"
               parameter="NavBarShowParcelProperties" />
            <menu_item_check.on_check
               control="NavBarShowParcelProperties" />
          </menu_item_check>
          <menu_item_separator />
          <menu_item_check
             label="Advanced Menu"
             name="Show Advanced Menu"
             shortcut="control|alt|shift|D">
            <on_check
               function="CheckControl"
               parameter="UseDebugMenus" />
            <on_click
               function="ToggleControl"
               parameter="UseDebugMenus" />
          </menu_item_check>
        </menu>

        <menu_item_separator/>

	    <menu_item_call
	     label="Teleport Home"
	     name="Teleport Home"
	     shortcut="control|shift|H">
         <menu_item_call.on_click
            function="World.TeleportHome" />
         <menu_item_call.on_enable
            function="World.EnableTeleportHome" />
        </menu_item_call>
        
        <menu_item_call
             label="Set Home to Here"
             name="Set Home to Here">
                <menu_item_call.on_click
                 function="World.SetHomeLocation" />
                <menu_item_call.on_enable
                 function="World.EnableSetHomeLocation" />
        </menu_item_call>
        
    <!--    <menu_item_check
         label="Show Navigation Bar"
         name="ShowNavbarNavigationPanel">
           <menu_item_check.on_click
             function="ToggleControl"
             parameter="ShowNavbarNavigationPanel" />
             <menu_item_check.on_check
             function="CheckControl"
             parameter="ShowNavbarNavigationPanel" />
        </menu_item_check>
       <menu_item_check
         label="Show Favorites Bar"
         name="ShowNavbarFavoritesPanel">
           <menu_item_check.on_click
             function="ToggleControl"
             parameter="ShowNavbarFavoritesPanel" />
             <menu_item_check.on_check
             function="CheckControl"
             parameter="ShowNavbarFavoritesPanel" />
        </menu_item_check>
        <menu_item_separator/>-->

      <menu
         create_jump_keys="true"
         label="Sun Position"
         name="Environment Settings"
         tear_off="true">
            <menu_item_check
             label="Sunrise"
             name="Sunrise"
			 shortcut="control|shift|U">
                <menu_item_check.on_click
                 function="World.EnvSettings"
                 parameter="sunrise" />
                <menu_item_check.on_check
                 function="World.EnableEnvSettings" 
                 parameter="sunrise" />
                <menu_item_check.on_enable
                 function="RLV.EnableIfNot"
                 parameter="setenv" />
            </menu_item_check>
            <menu_item_check
             label="Midday"
             name="Noon"
             shortcut="control|shift|Y">
                <menu_item_check.on_click
                 function="World.EnvSettings"
                 parameter="noon" />
                <menu_item_check.on_check
                 function="World.EnableEnvSettings" 
                 parameter="noon" />
                <menu_item_check.on_enable
                 function="RLV.EnableIfNot"
                 parameter="setenv" />
            </menu_item_check>
            <menu_item_check
             label="Sunset"
             name="Sunset"
             shortcut="control|shift|N">
                <menu_item_check.on_click
                 function="World.EnvSettings"
                 parameter="sunset" />
                <menu_item_check.on_check
                 function="World.EnableEnvSettings" 
                 parameter="sunset" />
                <menu_item_check.on_enable
                 function="RLV.EnableIfNot"
                 parameter="setenv" />
            </menu_item_check>
            <menu_item_check
             label="Midnight"
             name="Midnight"
			 shortcut="control|shift|X">
                <menu_item_check.on_click
                 function="World.EnvSettings"
                 parameter="midnight" />
                <menu_item_check.on_check
                 function="World.EnableEnvSettings" 
                 parameter="midnight" />
                <menu_item_check.on_enable
                 function="RLV.EnableIfNot"
                 parameter="setenv" />
            </menu_item_check>
            <menu_item_separator/>
            <menu_item_check
             label="Estate Time"
             name="Revert to Region Default">
                <menu_item_check.on_click
                 function="World.EnvSettings"
                 parameter="region" />
                <menu_item_check.on_check
                 function="World.EnableEnvSettings" 
                 parameter="region" />
                <menu_item_check.on_enable
                 function="RLV.EnableIfNot"
                 parameter="setenv" />
            </menu_item_check>
        </menu>

	    <menu
	     create_jump_keys="true"
	     label="Environment Editor"
	     name="Environment Editor"
	     tear_off="true">
	     	
	     	<menu_item_call
	     	 label="Environment Settings..."
	     	 name="Environment Settings">
	     	 	<menu_item_call.on_click
	     	 	 function="World.EnvSettings"
                 parameter="editor"/>
          <menu_item_call.on_enable
           function="RLV.EnableIfNot"
           parameter="setenv" />
	     	</menu_item_call>
	     	
	     	<menu_item_separator/>
	     	
	     	<menu
	     	 name="Water Presets"
	     	 label="Water Presets">
	     	 	<menu_item_call
	     	 	 label="New preset..."
	     	 	 name="new_water_preset">
	     	 	 	<menu_item_call.on_click
	     	 	 	function="World.EnvPreset"
	     	 	 	parameter="new_water"/>
            <menu_item_call.on_enable
            function="RLV.EnableIfNot"
            parameter="setenv" />
	     	 	</menu_item_call>
	     	 	<menu_item_call
	     	 	 label="Edit preset..."
	     	 	 name="edit_water_preset">
	     	 	 	<menu_item_call.on_click
	     	 	 	function="World.EnvPreset"
	     	 	 	parameter="edit_water"/>
            <menu_item_call.on_enable
            function="RLV.EnableIfNot"
            parameter="setenv" />
          </menu_item_call>
	     	 	<menu_item_call
	     	 	 label="Delete preset..."
	     	 	 name="delete_water_preset">
	     	 	 	<menu_item_call.on_click
	     	 	 	function="World.EnvPreset"
	     	 	 	parameter="delete_water"/>
	     	 	 	<menu_item_call.on_enable
	     	 	 	function="World.EnableEnvPreset"
	     	 	 	parameter="delete_water"/>
	     	 	</menu_item_call>
	     	</menu>
	     	
	     	<menu
	     	 name="Sky Presets"
	     	 label="Sky Presets">
	     	 	<menu_item_call
	     	 	 label="New preset..."
	     	 	 name="new_sky_preset">
	     	 	 	<menu_item_call.on_click
	     	 	 	function="World.EnvPreset"
	     	 	 	parameter="new_sky"/>
            <menu_item_call.on_enable
            function="RLV.EnableIfNot"
            parameter="setenv" />
          </menu_item_call>
	     	 	<menu_item_call
	     	 	 label="Edit preset..."
	     	 	 name="edit_sky_preset">
	     	 	 	<menu_item_call.on_click
	     	 	 	function="World.EnvPreset"
	     	 	 	parameter="edit_sky"/>
            <menu_item_call.on_enable
            function="RLV.EnableIfNot"
            parameter="setenv" />
          </menu_item_call>
	     	 	<menu_item_call
	     	 	 label="Delete preset..."
	     	 	 name="delete_sky_preset">
	     	 	 	<menu_item_call.on_click
	     	 	 	function="World.EnvPreset"
	     	 	 	parameter="delete_sky"/>
	     	 	 	<menu_item_call.on_enable
	     	 	 	function="World.EnableEnvPreset"
	     	 	 	parameter="delete_sky"/>
	     	 	</menu_item_call>
	     	</menu>
	     	
	     	<menu
	     	 name="Day Presets"
	     	 label="Day Presets">
	     	 	<menu_item_call
	     	 	 label="New preset..."
	     	 	 name="new_day_preset">
	     	 	 	<menu_item_call.on_click
	     	 	 	function="World.EnvPreset"
	     	 	 	parameter="new_day_cycle"/>
            <menu_item_call.on_enable
            function="RLV.EnableIfNot"
            parameter="setenv" />
          </menu_item_call>
	     	 	<menu_item_call
	     	 	 label="Edit preset..."
	     	 	 name="edit_day_preset">
	     	 	 	<menu_item_call.on_click
	     	 	 	function="World.EnvPreset"
	     	 	 	parameter="edit_day_cycle"/>
            <menu_item_call.on_enable
            function="RLV.EnableIfNot"
            parameter="setenv" />
          </menu_item_call>
	     	 	<menu_item_call
	     	 	 label="Delete preset..."
	     	 	 name="delete_day_preset">
	     	 	 	<menu_item_call.on_click
	     	 	 	function="World.EnvPreset"
	     	 	 	parameter="delete_day_cycle"/>
	     	 	 	<menu_item_call.on_enable
	     	 	 	function="World.EnableEnvPreset"
	     	 	 	parameter="delete_day_cycle"/>
	     	 	</menu_item_call>
	     	</menu>
	    </menu>
		<menu
			 create_jump_keys="true"
			 name="photo_and_video"
			 label="Photo and Video"
			 tear_off="true">
				<menu_item_call
				label="Phototools"
				name="phototools_item_call"
				shortcut="alt|P">
					<menu_item_call.on_click
					function="Floater.Toggle"
					parameter="phototools" />
				</menu_item_call>
				<menu_item_call
				label="Cameratools"
				name="cameratools_item_call"
				shortcut="control|shift|C">
					<menu_item_call.on_click
					function="Floater.Toggle"
					parameter="phototools_camera" />
				</menu_item_call>
		</menu>
      <menu_item_call
        label="Area Search"
        name="area_search">
        <menu_item_call.on_click
          function="Floater.Toggle"
          parameter="area_search" />
      </menu_item_call>
      <menu_item_call
        label="Sound Explorer"
        name="Sound Explorer">
        <menu_item_call.on_click
          function="Floater.Toggle"
          parameter="sound_explorer" />
      </menu_item_call>
      <menu_item_call
        label="Animation Explorer"
        name="Animation Explorer">
        <menu_item_call.on_click
          function="Floater.Toggle"
          parameter="animation_explorer" />
      </menu_item_call>
      <menu_item_call
        label="Asset Blacklist"
        name="asset_blacklist">
        <menu_item_call.on_click
          function="Floater.Toggle"
          parameter="ws_asset_blacklist" />
      </menu_item_call>
    
    </menu>
    <menu
     create_jump_keys="true"
     label="Build"
     name="BuildTools"
     tear_off="true"
     visible="true">
       <menu_item_check
         label="Build"
         name="Show Build Tools"
         shortcut="control|B">
            <menu_item_check.on_check
             function="Build.Active" />
            <menu_item_check.on_click
             function="Build.Toggle" />
            <menu_item_check.on_enable
             function="Build.Enabled" />
       </menu_item_check>
       <menu
          create_jump_keys="true"
          label="Select Build Tool"
          name="Select Tool"
          tear_off="true">
         <menu_item_call
			label="Focus Tool"
			name="Focus"
			shortcut="control|1">
           <menu_item_call.on_click
              function="Tools.SelectTool"
              parameter="focus" />
         </menu_item_call>
         <menu_item_call
			label="Move Tool"
			name="Move"
			shortcut="control|2">
           <menu_item_call.on_click
              function="Tools.SelectTool"
              parameter="move" />
         </menu_item_call>
         <menu_item_call
			label="Edit Tool"
			name="Edit"
			shortcut="control|3">
           <menu_item_call.on_click
              function="Tools.SelectTool"
              parameter="edit" />
         </menu_item_call>
         <menu_item_call
			label="Create Tool"
			name="Create"
			shortcut="control|4">
           <menu_item_call.on_click
              function="Tools.SelectTool"
              parameter="create" />
         </menu_item_call>
         <menu_item_call
			label="Land Tool"
			name="Land"
			shortcut="control|5">
           <menu_item_call.on_click
              function="Tools.SelectTool"
              parameter="land" />
         </menu_item_call>
	   </menu>
        <menu_item_call
           label="Link"
           name="Link"
           shortcut="control|L">
          <menu_item_call.on_click
             function="Tools.Link" />
          <menu_item_call.on_enable
             function="Tools.EnableLink" />
        </menu_item_call>
        <menu_item_call
           label="Unlink"
           name="Unlink"
           shortcut="control|shift|L">
          <menu_item_call.on_click
             function="Tools.Unlink" />
          <menu_item_call.on_enable
             function="Tools.EnableUnlink" />
        </menu_item_call>
        <menu_item_check
             label="Edit Linked Parts"
             name="Edit Linked Parts"
             shortcut="control|shift|E">
                <menu_item_check.on_check
                 control="EditLinkedParts" />
                <menu_item_check.on_click
                 function="Tools.EditLinkedParts"
                 parameter="EditLinkedParts" />
                <menu_item_check.on_enable
                 function="Tools.EnableToolNotPie" />
            </menu_item_check>
        <menu
         create_jump_keys="true"
         label="Select Linked Parts"
         name="Select Linked Parts"
         tear_off="true">
            <menu_item_call
             label="Select Next Part"
             name="Select Next Part"
	     shortcut="control|.">
                <menu_item_call.on_click
                 function="Tools.SelectNextPart"
                 parameter="next" />
                <menu_item_call.on_enable
                 function="Tools.EnableSelectNextPart" />
            </menu_item_call>
            <menu_item_call
             label="Select Previous Part"
             name="Select Previous Part"
	     shortcut="control|,">
                <menu_item_call.on_click
                 function="Tools.SelectNextPart"
                 parameter="previous" />
                <menu_item_call.on_enable
                 function="Tools.EnableSelectNextPart" />
            </menu_item_call>
            <menu_item_call
             label="Include Next Part"
             name="Include Next Part"
	     shortcut="control|shift|.">
                <menu_item_call.on_click
                 function="Tools.SelectNextPart"
                 parameter="includenext" />
                <menu_item_call.on_enable
                 function="Tools.EnableSelectNextPart" />
            </menu_item_call>
            <menu_item_call
             label="Include Previous Part"
             name="Include Previous Part"
	     shortcut="control|shift|,">
                <menu_item_call.on_click
                 function="Tools.SelectNextPart"
                 parameter="includeprevious" />
                <menu_item_call.on_enable
                 function="Tools.EnableSelectNextPart" />
            </menu_item_call>
        </menu>
        <menu_item_separator/>

        <menu_item_call
           label="Focus on Selection"
           name="Focus on Selection"
           shortcut="H">
          <menu_item_call.on_click
             function="Tools.LookAtSelection"
             parameter="focus" />
          <menu_item_call.on_enable
             function="SomethingSelectedNoHUD" />
        </menu_item_call>
        <menu_item_call
           label="Zoom to Selection"
           name="Zoom to Selection"
           shortcut="shift|H">
          <menu_item_call.on_click
             function="Tools.LookAtSelection"
             parameter="zoom" />
          <menu_item_call.on_enable
             function="SomethingSelectedNoHUD" />
        </menu_item_call>
		 
        <menu_item_separator/>

        <menu
         create_jump_keys="true"
         label="Object"
         name="Object"
         tear_off="true">
          <menu_item_call
             label="Buy"
             name="Menu Object Buy">
            <menu_item_call.on_click
               function="Tools.BuyOrTake"/>
            <menu_item_call.on_visible
               function="Tools.VisibleBuyObject"/>
            <menu_item_call.on_enable
               function="Tools.EnableBuyOrTake"/>
          </menu_item_call>
          <menu_item_call
             label="Take"
             name="Menu Object Take">
            <menu_item_call.on_click
               function="Tools.BuyOrTake"/>
            <menu_item_call.on_visible
               function="Tools.VisibleTakeObject"/>
            <menu_item_call.on_enable
               function="Tools.EnableBuyOrTake"/>
          </menu_item_call>
          <menu_item_call
			 label="Take Copy"
			 name="Take Copy">
			<menu_item_call.on_click
               function="Tools.TakeCopy" />
			<menu_item_call.on_enable
               function="Tools.EnableTakeCopy" />
          </menu_item_call>
          <menu_item_call
             label="Duplicate"
             name="Duplicate"
             shortcut="control|D">
            <menu_item_call.on_click
               function="Edit.Duplicate" />
            <menu_item_call.on_enable
               function="Edit.EnableDuplicate" />
          </menu_item_call>

          <menu_item_call
             label="Edit Particles"
             name="Menu Object Edit Particles">
            <menu_item_call.on_click
               function="Object.EditParticles" />
            <menu_item_call.on_enable
               function="Object.EnableEditParticles" />
          </menu_item_call>

          <menu_item_call
			 label="Save Back to Object Contents"
			 name="Save Object Back to Object Contents">
			<menu_item_call.on_click
               function="Tools.SaveToObjectInventory" />
			<menu_item_call.on_enable
               function="Tools.EnableSaveToObjectInventory" />
          </menu_item_call>
          <menu_item_call
			 label="Return Object"
			 name="Return Object back to Owner">
			<menu_item_call.on_click
               function="Object.Return" />
			<menu_item_call.on_enable
               function="Object.EnableReturn" />
          </menu_item_call>
          <menu
            create_jump_keys="true"
            label="Save as"
            name="Export Menu"
            tear_off="true">
            <menu_item_call
              label="Backup"
              name="Backup">
              <menu_item_call.on_click
              function="Object.Export" />
              <menu_item_call.on_enable
              function="Object.EnableExport" />
            </menu_item_call>
            <menu_item_call
              label="Collada"
              name="Collada">
              <menu_item_call.on_click
              function="Object.ExportCollada" />
              <menu_item_call.on_enable
              function="Object.EnableExport" />
            </menu_item_call>
          </menu>
		</menu>
        <menu
           create_jump_keys="true"
           label="Scripts"
           name="Scripts"
           tear_off="true">
          <menu_item_call
             label="Show Script Warnings/Errors"
             name="Script Debug">
            <menu_item_call.on_click
               function="ShowScriptDebug" />
          </menu_item_call>
          <menu_item_call
             label="Script Info (Counter)"
             name="Script Info">
            <menu_item_call.on_click
               function="Tools.ScriptInfo" />
            <menu_item_call.on_enable
               function="Object.EnableScriptInfo" />
          </menu_item_call>
          <menu_item_call
             label="Recompile Scripts (Mono)"
             name="Mono">
            <menu_item_call.on_click
               function="Tools.SelectedScriptAction"
               parameter="compile mono" />
            <menu_item_call.on_enable
               function="EditableSelectedMono" />
          </menu_item_call>
          <menu_item_call
             label="Recompile Scripts (LSL)"
             name="LSL">
            <menu_item_call.on_click
               function="Tools.SelectedScriptAction"
               parameter="compile lsl" />
            <menu_item_call.on_enable
               function="EditableSelected" />
          </menu_item_call>
          <menu_item_call
             label="Reset Scripts"
             name="Reset Scripts">
            <menu_item_call.on_click
               function="Tools.SelectedScriptAction"
               parameter="reset" />
            <menu_item_call.on_enable
               function="EditableSelected" />
          </menu_item_call>
          <menu_item_call
             label="Set Scripts to Running"
             name="Set Scripts to Running">
            <menu_item_call.on_click
               function="Tools.SelectedScriptAction"
               parameter="start" />
            <menu_item_call.on_enable
               function="EditableSelected" />
          </menu_item_call>
          <menu_item_call
             label="Set Scripts to Not Running"
             name="Set Scripts to Not Running">
            <menu_item_call.on_click
               function="Tools.SelectedScriptAction"
               parameter="stop" />
            <menu_item_call.on_enable
               function="EditableSelected" />
          </menu_item_call>
          <menu_item_call
             label="Remove Scripts From Selection"
             name="Remove Scripts From Selection">
            <menu_item_call.on_click
               function="Tools.SelectedScriptAction"
               parameter="delete" />
            <menu_item_call.on_enable
               function="EditableSelected" />
          </menu_item_call>          
        </menu>

      <menu
         create_jump_keys="true"
         label="Pathfinding"
         name="Pathfinding"
         tear_off="true">
        <menu_item_call
            label="Linksets..."
            name="pathfinding_linksets_menu_item">
          <menu_item_call.on_click
              function="Floater.ToggleOrBringToFront"
              parameter="pathfinding_linksets" />
          <menu_item_call.on_enable
              function="Tools.EnablePathfinding" />
        </menu_item_call>
        <menu_item_call
            label="Characters..."
            name="pathfinding_characters_menu_item">
          <menu_item_call.on_click
              function="Floater.ToggleOrBringToFront"
              parameter="pathfinding_characters" />
          <menu_item_call.on_enable
              function="Tools.EnablePathfinding" />
        </menu_item_call>
        <menu_item_call
            label="View / test..."
            name="pathfinding_console_menu_item">
          <menu_item_call.on_click
              function="Floater.ToggleOrBringToFront"
              parameter="pathfinding_console" />
          <menu_item_call.on_enable
              function="Tools.EnablePathfindingView" />
        </menu_item_call>
        <menu_item_call
            label="Rebake region"
            name="pathfinding_rebake_navmesh_item">
          <menu_item_call.on_click
              function="Tools.DoPathfindingRebakeRegion"/>
          <menu_item_call.on_enable
              function="Tools.EnablePathfindingRebakeRegion" />
        </menu_item_call>
      </menu>

      <menu_item_separator/>

        <menu
         create_jump_keys="true"
         label="Options"
         name="Options"
         tear_off="true">
	   <menu_item_check
	       label="Show Advanced Permissions"
	       name="DebugPermissions">
			  <menu_item_check.on_check
				 function="CheckControl"
				 parameter="DebugPermissions" />
			  <menu_item_check.on_click
				 function="ToggleControl"
				 parameter="DebugPermissions" />
			</menu_item_check>

            <menu_item_separator/>

            <menu_item_check
                 label="Select Only My Objects"
                 name="Select Only My Objects">
                    <menu_item_check.on_check
                     control="SelectOwnedOnly" />
                    <menu_item_check.on_click
                     function="Tools.SelectOnlyMyObjects"
                     parameter="agents" />
                </menu_item_check>
                <menu_item_check
                 label="Select Only Movable Objects"
                 name="Select Only Movable Objects">
                    <menu_item_check.on_check
                     control="SelectMovableOnly" />
                    <menu_item_check.on_click
                     function="Tools.SelectOnlyMovableObjects"
                     parameter="movable" />
                </menu_item_check>
                <menu_item_check
                 label="Select Only Locked Objects"
                 name="Select Only Locked Objects">
                    <menu_item_check.on_check
                     control="FSSelectLockedOnly" />
                    <menu_item_check.on_click
                     function="ToggleControl"
                     parameter="FSSelectLockedOnly" />
                </menu_item_check>
                <menu_item_check
                 label="Select Only Copyable Objects"
                 name="Select Only Copyable Objects">
                    <menu_item_check.on_check
                     control="FSSelectCopyableOnly" />
                    <menu_item_check.on_click
                     function="ToggleControl"
                     parameter="FSSelectCopyableOnly" />
                </menu_item_check>
                <menu_item_check
                 label="Select By Surrounding"
                 name="Select By Surrounding">
                    <menu_item_check.on_check
                     control="RectangleSelectInclusive" />
                    <menu_item_check.on_click
                     function="Tools.SelectBySurrounding" />
            </menu_item_check>
                <menu_item_check
                 label="Include Group-Owned Objects"
                 name="Include Group-Owned Objects">
                    <menu_item_check.on_check
                     control="FSSelectIncludeGroupOwned" />
                    <menu_item_check.on_click
                     function="ToggleControl"
                     parameter="FSSelectIncludeGroupOwned" />
                </menu_item_check>

          <menu_item_separator/>

                <menu_item_check
                 label="Show Selection Outlines"
				 shortcut="control|alt|H"
                 name="Show Selection Outlines">
                    <menu_item_check.on_check
                     function="CheckControl"
                     parameter="RenderHighlightSelections" />
                    <menu_item_check.on_click
                     function="ToggleControl"
                     parameter="RenderHighlightSelections" />
                </menu_item_check>
                <menu_item_check
                 label="Show Hidden Selection"
                 name="Show Hidden Selection">
                    <menu_item_check.on_check
                     control="RenderHiddenSelections" />
                    <menu_item_check.on_click
                     function="Tools.ShowHiddenSelection" />
                </menu_item_check>
                <menu_item_check
                 label="Show Light Radius for Selection"
                 name="Show Light Radius for Selection">
                    <menu_item_check.on_check
                     control="RenderLightRadius" />
                    <menu_item_check.on_click
                     function="Tools.ShowSelectionLightRadius" />
                </menu_item_check>
                <menu_item_check
                 label="Show Selection Beam"
                 name="Show Selection Beam">
                    <menu_item_check.on_check
                     control="ShowSelectionBeam" />
                    <menu_item_check.on_click
                     function="ToggleControl"
                     parameter="ShowSelectionBeam" />
                </menu_item_check>

        <menu_item_separator/>

                <menu_item_check
                 label="Snap to Grid"
                 name="Snap to Grid"
                 shortcut="G">
                    <menu_item_check.on_check
                     control="SnapEnabled" />
                    <menu_item_check.on_click
                     function="ToggleControl"
                     parameter="SnapEnabled" />
                    <menu_item_check.on_enable
                     function="Tools.EnableToolNotPie" />
                </menu_item_check>
                <menu_item_call
                 label="Snap Object XY to Grid"
                 name="Snap Object XY to Grid"
                 shortcut="shift|X">
                    <menu_item_call.on_click
                     function="Tools.SnapObjectXY" />
                    <menu_item_call.on_enable
                     function="Tools.EnableToolNotPie" />
                </menu_item_call>
                <menu_item_call
                 label="Use Selection for Grid"
                 name="Use Selection for Grid"
                 shortcut="shift|G">
                    <menu_item_call.on_click
                     function="Tools.UseSelectionForGrid" />
                    <menu_item_call.on_enable
                     function="SomethingSelected" />
                </menu_item_call>
                <menu_item_separator/>
                <menu_item_call
                 label="Grid Options..."
                 name="Grid Options"
                 shortcut="control|shift|B">
                    <menu_item_call.on_click
                     function="Floater.Toggle"
                     parameter="build_options" />
                    <menu_item_call.on_enable
                     function="Tools.EnableToolNotPie" />
                </menu_item_call>
                <menu_item_call
                 label="Set Default Permissions..."
                 name="Set default permissions">
                    <menu_item_call.on_click
                     function="Floater.ToggleOrBringToFront"
                     parameter="perms_default" />
                </menu_item_call>
        </menu>
        <menu
         create_jump_keys="true"
         label="Upload"
         layout="topleft"
         name="Upload"
         tear_off="true">
            <menu_item_call
             label="Image ([COST])..."
             layout="topleft"
             name="Upload Image"
             shortcut="control|U">
                <menu_item_call.on_click
                 function="File.UploadImage"
                 parameter="" />
                <menu_item_call.on_enable
                 function="File.EnableUpload" />
                <menu_item_call.on_visible
                 function="Upload.CalculateCosts"
                 parameter="Upload Image" />
            </menu_item_call>
            <menu_item_call
             label="Sound ([COST])..."
             layout="topleft"
             name="Upload Sound">
                <menu_item_call.on_click
                 function="File.UploadSound"
                 parameter="" />
                <menu_item_call.on_enable
                 function="File.EnableUpload" />
                <menu_item_call.on_visible
                 function="Upload.CalculateCosts"
                 parameter="Upload Sound" />
            </menu_item_call>
            <menu_item_call
             label="Animation ([COST])..."
             layout="topleft"
             name="Upload Animation">
                <menu_item_call.on_click
                 function="File.UploadAnim"
                 parameter="" />
                <menu_item_call.on_enable
                 function="File.EnableUpload" />
                <menu_item_call.on_visible
                 function="Upload.CalculateCosts"
                 parameter="Upload Animation" />
            </menu_item_call>
            <menu_item_call
             label="Mesh Model..."
             layout="topleft"
             name="Upload Model">
            <menu_item_call.on_click
             function="File.UploadModel"
             parameter="" />
            <menu_item_call.on_enable
             function="File.EnableUploadModel" />
            <menu_item_call.on_visible
            function="File.VisibleUploadModel"/>
            </menu_item_call>
	   <menu_item_call
             label="Bulk ([COST] per file)..."
             layout="topleft"
             name="Bulk Upload">
                <menu_item_call.on_click
                 function="File.UploadBulk"
                 parameter="" />
		<menu_item_call.on_visible
                 function="Upload.CalculateCosts"
                 parameter="Bulk Upload" />
            </menu_item_call>
	    <menu_item_call
             label="Import Linkset..."
             visibility_control="FSEnableObjectExports"
             name="import linkset">
                <menu_item_call.on_click
                 function="File.ImportLinkset"
                 parameter="" />
            </menu_item_call>
        </menu>
        <menu_item_separator/>
        <menu_item_call
         enabled="false"
         label="Undo"
         name="Undo"
         allow_key_repeat="true"
         shortcut="control|Z">
            <on_click
             function="Edit.Undo"
             userdata="" />
            <on_enable
             function="Edit.EnableUndo" />
        </menu_item_call>
        <menu_item_call
         enabled="false"
         label="Redo"
         name="Redo"
         allow_key_repeat="true"
         shortcut="control|Y">
            <on_click
             function="Edit.Redo"
             userdata="" />
            <on_enable
             function="Edit.EnableRedo" />
        </menu_item_call>        
    </menu>
    
    <!-- Content Menu -->
    
    <menu
    	create_jump_keys="true"
    	label="Content"
    	name="Content"
    	tear_off="true"
        visible="true">
<!--
        <menu_item_call
             label="Search"
             name="Search">
             <menu_item_call.on_click
                 function="Floater.Show"
                 parameter="search"/>
       </menu_item_call>
-->
        <menu_item_check
        label="Search"
        name="Search"
        shortcut="control|F">
            <menu_item_check.on_check
             function="Floater.Visible"
             parameter="search" />
            <menu_item_check.on_click
             function="Floater.Toggle"
             parameter="search" />
            </menu_item_check>

    	<menu_item_call
             label="SL Marketplace"
             name="SL Marketplace">
            <menu_item_call.on_click
             function="PromptShowURL"
             name="Xstreet_url"
             parameter="WebLaunchExternalTarget,https://marketplace.secondlife.com/" />
            <menu_item_call.on_visible
             function="GridCheck"
             parameter="secondlife"/>
       </menu_item_call>
       <menu_item_call
             label="L$ Market Data"
             name="LindenXchange">
            <menu_item_call.on_click
             function="PromptShowURL"
             name="lindenxchange_url"
             parameter="WebLaunchExternalTarget,https://secondlife.com/my/lindex/market.php" />
            <menu_item_call.on_visible
             function="GridCheck"
             parameter="secondlife"/>
       </menu_item_call>
    	<menu_item_call
             label="Script Library"
             name="Script Library">
             <menu_item_call.on_click
             function="PromptShowURL"
             name="script_library_url"
             parameter="WebLaunchExternalTarget,http://wiki.secondlife.com/wiki/LSL_Library" />
       </menu_item_call>
       <menu_item_separator/>
    	<menu_item_call
             label="Firestorm Blog"
             name="Firestorm Blog">
             <menu_item_call.on_click
             function="PromptShowURL"
             name="firestorm_blog_url"
             parameter="WebLaunchExternalTarget,http://www.firestormviewer.org/" />
       </menu_item_call>
    	<menu_item_call
             label="Firestorm Flickr"
             name="Firestorm Flickr">
             <menu_item_call.on_click
             function="PromptShowURL"
             name="firestorm_flickr_url"
             parameter="WebLaunchExternalTarget,http://www.flickr.com/groups/firestormviewer/pool/" />
       </menu_item_call>
    	<menu_item_call
             label="Firestorm YouTube"
             name="Firestorm YouTube">
             <menu_item_call.on_click
             function="PromptShowURL"
             name="firestorm_youtube_url"
             parameter="WebLaunchExternalTarget,http://www.youtube.com/user/PhoenixViewerSL" />
       </menu_item_call>
    	<menu_item_call
             label="Firestorm Twitter"
             name="Firestorm Twitter">
             <menu_item_call.on_click
             function="PromptShowURL"
             name="firestorm_twitter_url"
             parameter="WebLaunchExternalTarget,https://twitter.com/phoenixviewersl" />
       </menu_item_call>
    	<menu_item_call
             label="Firestorm Plurk"
             name="Firestorm Plurk">
             <menu_item_call.on_click
             function="PromptShowURL"
             name="firestorm_plurk_url"
             parameter="WebLaunchExternalTarget,http://www.plurk.com/ThePhoenixViewerProject" />
       </menu_item_call>
       <menu_item_separator/>
       <menu_item_call
             label="Message of the day"
             name="Firestorm MoTD">
             <menu_item_call.on_click
             function="Advanced.ToggleHUDInfo"
             parameter="motd" />
       </menu_item_call>
      </menu>   
    
    <!-- Help Menu -->
    
    
    <menu
     create_jump_keys="true"
     label="Help"
     name="Help"
     tear_off="true"
     visible="true">
        <menu_item_check
         label="Enable Viewer UI Hints"
         name="Enable Hints">
          <on_check
            control="EnableUIHints"/>
          <on_click
            function="ToggleUIHints"/>
        </menu_item_check>
        
        <menu_item_call
         label="Firestorm Wiki"
         name="Firestorm Wiki"
	     shortcut="F1">
             <menu_item_call.on_click
             function="PromptShowURL"
             name="script_library_url"
             parameter="WebLaunchExternalTarget,http://wiki.phoenixviewer.com" />
        </menu_item_call>
        
        <menu_item_call
         label="Troubleshooting"
         name="Troubleshooting">
            <menu_item_call.on_click
             function="PromptShowURL"
             name="wiki_troubleshooting_url"
             parameter="WebLaunchExternalTarget,http://wiki.phoenixviewer.com/firestorm_troubleshooting" />
        </menu_item_call>
	   
        <menu_item_call
         label="Join Firestorm Support Group"
         name="firestorm_support_group">
            <menu_item_call.on_click
             function="Advanced.WebBrowserTest"
             parameter="http://wiki.phoenixviewer.com/firestorm_support_groups_join" />
            <menu_item_call.on_visible
             function="GridCheck"
             parameter="secondlife" />
        </menu_item_call>

        <menu_item_call
         label="Firestorm Classes Schedule"
         name="Firestorm Classes Schedule">
             <menu_item_call.on_click
             function="PromptShowURL"
             name="script_library_url"
             parameter="WebLaunchExternalTarget,http://wiki.phoenixviewer.com/firestorm_classes" />
        </menu_item_call>

<!--       <menu_item_call
         label="Second Life Help"
         name="Second Life Help">
             <menu_item_call.on_click
             function="PromptShowURL"
             name="script_library_url"
             parameter="WebLaunchExternalTarget,https://support.secondlife.com/" />
        </menu_item_call>-->
        <menu_item_separator name="grid_help_seperator"/>
        <menu_item_call
         label="[CURRENT_GRID] Help"
         name="current_grid_help">
            <menu_item_call.on_click
             function="ShowHelp"
             parameter="grid_help" />
        </menu_item_call>
        <menu_item_call
         label="About [CURRENT_GRID]"
         name="current_grid_about">
            <menu_item_call.on_click
             function="ShowHelp"
             parameter="grid_about" />
        </menu_item_call>
<!--        <menu_item_call
         label="Tutorial"
         name="Tutorial">
            <menu_item_call.on_click
             function="Floater.Show"
             parameter="hud" />
        </menu_item_call>
		<menu_item_separator/>
        <menu_item_call
             label="Knowledge Base"
             name="Knowledge Base">
             <menu_item_call.on_click
                 function="Advanced.ShowURL"
            parameter="http://community.secondlife.com/t5/English-Knowledge-Base/Second-Life-User-s-Guide/ta-p/1244857"/>
        </menu_item_call>
        <menu_item_call
             label="Wiki"
             name="Wiki">
             <menu_item_call.on_click
                 function="Advanced.ShowURL"
                 parameter="http://wiki.secondlife.com"/>
        </menu_item_call>
        <menu_item_call
             label="Community Forums"
             name="Community Forums">
             <menu_item_call.on_click
                 function="Advanced.ShowURL"
                 parameter="http://community.secondlife.com/t5/Forums/ct-p/Forums"/>
        </menu_item_call>         
        <menu_item_call
             label="Support portal"
             name="Support portal">
             <menu_item_call.on_click
                 function="Advanced.ShowURL"
                 parameter="https://support.secondlife.com/"/>         
        </menu_item_call>
        <menu_item_separator/>
        <menu_item_call
             label="[SECOND_LIFE] News"
             name="Second Life News">
             <menu_item_call.on_click
                 function="Advanced.ShowURL"
                 parameter="http://community.secondlife.com/t5/Featured-News/bg-p/blog_feature_news"/>  
        </menu_item_call>
        <menu_item_call
             label="[SECOND_LIFE] Blogs"
             name="Second Life Blogs">
             <menu_item_call.on_click
                 function="Advanced.ShowURL"
                 parameter="http://community.secondlife.com/t5/Blogs/ct-p/Blogs"/>
        </menu_item_call>-->
        <menu_item_separator/>
        <menu_item_call
             label="Check Grid status"
             name="Grid Status">
            <menu_item_call.on_click
             function="Advanced.ShowURL"
             parameter="https://community.secondlife.com/t5/Status-Grid/bg-p/status-blog" />
            <menu_item_call.on_visible
             function="GridCheck"
             parameter="secondlife"/>
        </menu_item_call>
        <menu_item_call
             label="Report Abuse"
             name="Report Abuse">
                <menu_item_call.on_click
                 function="ReportAbuse" />
            </menu_item_call>
        <menu_item_call
             label="Report Bug"
             name="Report Bug">
                <menu_item_call.on_click
                 function="Advanced.ReportBug"/>
            </menu_item_call>

        <menu_item_separator/>
        <menu_item_call
             label="Bumps, Pushes &amp; Hits"
             name="Bumps, Pushes &amp;amp; Hits">
                <menu_item_call.on_click
                 function="Floater.Show"
                 parameter="bumps" />
            </menu_item_call>

        <menu_item_separator/>

        <menu_item_check
            label="Enable Sysinfo Button"
            name="Enable Sysinfo Button">
            <menu_item_check.on_check
                function="CheckControl"
                parameter="SysinfoButtonInIM" />
            <menu_item_check.on_click
                function="ToggleControl"
                parameter="SysinfoButtonInIM" />
        </menu_item_check>

        <menu_item_separator/>

        <menu_item_call
         label="About [APP_NAME]"
         name="About Second Life">
            <menu_item_call.on_click
             function="Floater.Show"
             parameter="sl_about" />
        </menu_item_call>
    </menu>
    
    <menu
     create_jump_keys="true"
     label="RLVa"
     name="RLVa Main"
     tear_off="true"
     visible="true">
      <menu
       label="Debug"
       name="Debug"
       tear_off="true">
        <menu_item_check
         label="Show Top-level RLVa Menu"
         name="Show Top-level RLVa Menu">
          <menu_item_check.on_check
           function="CheckControl"
           parameter="RLVaTopLevelMenu" />
          <menu_item_check.on_click
           function="ToggleControl"
           parameter="RLVaTopLevelMenu" />
        </menu_item_check>
      	<menu_item_separator/>
      	<menu_item_check
      	 label="Show Debug Messages"
      	 name="Show Debug Messages">
          <menu_item_check.on_check
           function="CheckControl"
           parameter="RestrainedLoveDebug" />
          <menu_item_check.on_click
           function="ToggleControl"
           parameter="RestrainedLoveDebug" />
      	</menu_item_check>
      	<menu_item_check
      	 label="Hide Unset or Duplicate Messages"
      	 name="Hide Unset or Duplicate Messages">
          <menu_item_check.on_check
           function="CheckControl"
           parameter="RLVaDebugHideUnsetDuplicate" />
          <menu_item_check.on_click
           function="ToggleControl"
           parameter="RLVaDebugHideUnsetDuplicate" />
      	</menu_item_check>
      	<menu_item_check
      	 label="Show Assertion Failures"
      	 name="Show Assertion Failures">
          <menu_item_check.on_check
           function="CheckControl"
           parameter="RLVaShowAssertionFailures" />
          <menu_item_check.on_click
           function="ToggleControl"
           parameter="RLVaShowAssertionFailures" />
      	</menu_item_check>
      	<menu_item_separator/>
        <menu_item_check
         label="Hide Locked Layers"
         name="Hide Locked Layers">
          <menu_item_check.on_check
           function="CheckControl"
           parameter="RLVaHideLockedLayers" />
          <menu_item_check.on_click
           function="ToggleControl"
           parameter="RLVaHideLockedLayers" />
        </menu_item_check>
        <menu_item_check
         label="Hide Locked Attachments"
         name="Hide Locked Attachments">
          <menu_item_check.on_check
           function="CheckControl"
           parameter="RLVaHideLockedAttachments" />
          <menu_item_check.on_click
           function="ToggleControl"
           parameter="RLVaHideLockedAttachments" />
        </menu_item_check>
        <menu_item_separator/>
      	<menu_item_check
      	 label="Enable Legacy Naming"
      	 name="Enable Legacy Naming">
          <menu_item_check.on_check
           function="CheckControl"
           parameter="RLVaEnableLegacyNaming" />
          <menu_item_check.on_click
           function="ToggleControl"
           parameter="RLVaEnableLegacyNaming" />
      	</menu_item_check>
        <menu_item_check
      	 label="Enable Shared Wear"
      	 name="Enable Shared Wear">
          <menu_item_check.on_check
           function="CheckControl"
           parameter="RLVaEnableSharedWear" />
          <menu_item_check.on_click
           function="ToggleControl"
           parameter="RLVaEnableSharedWear" />
        </menu_item_check>
        <menu_item_check
      	 label="Rename Shared Items on Wear"
      	 name="Rename Shared Items on Wear">
          <menu_item_check.on_check
           function="CheckControl"
           parameter="RLVaSharedInvAutoRename" />
          <menu_item_check.on_click
           function="ToggleControl"
           parameter="RLVaSharedInvAutoRename" />
      	</menu_item_check>
      	<menu_item_separator/>
      	<menu_item_check
      	 label="Locks..."
      	 name="Locks">
          <menu_item_check.on_check
           function="Floater.Visible"
           parameter="rlv_locks" />
          <menu_item_check.on_click
           function="Floater.Toggle"
           parameter="rlv_locks" />
      	</menu_item_check>
      </menu>
      <menu_item_separator/>
      <menu_item_check
       label="Allow OOC Chat"
       name="Allow OOC Chat">
      	<menu_item_check.on_check
      	 function="CheckControl"
      	 parameter="RestrainedLoveCanOOC" />
      	<menu_item_check.on_click
      	 function="ToggleControl"
      	 parameter="RestrainedLoveCanOOC" />
      </menu_item_check>
      <menu_item_check
       label="Allow Temporary Attachments"
       name="Allow Temporary Attachments">
      	<menu_item_check.on_check
      	 function="CheckControl"
      	 parameter="RLVaEnableTemporaryAttachments" />
      	<menu_item_check.on_click
      	 function="ToggleControl"
      	 parameter="RLVaEnableTemporaryAttachments" />
      </menu_item_check>
      <menu_item_check
       label="Forbid Give to #RLV"
       name="Forbid Give to #RLV">
      	<menu_item_check.on_check
      	 function="CheckControl"
      	 parameter="RestrainedLoveForbidGiveToRLV" />
      	<menu_item_check.on_click
      	 function="ToggleControl"
      	 parameter="RestrainedLoveForbidGiveToRLV" />
      </menu_item_check>
      <menu_item_check
       label="Show Filtered Chat"
       name="Show Filtered Chat">
      	<menu_item_check.on_check
      	 function="CheckControl"
      	 parameter="RestrainedLoveShowEllipsis" />
      	<menu_item_check.on_click
      	 function="ToggleControl"
      	 parameter="RestrainedLoveShowEllipsis" />
      </menu_item_check>
      <menu_item_check
       label="Wear Replaces Unlocked"
       name="Wear Replaces Unlocked">
      	<menu_item_check.on_check
      	 function="CheckControl"
      	 parameter="RLVaWearReplaceUnlocked" />
      	<menu_item_check.on_click
      	 function="ToggleControl"
      	 parameter="RLVaWearReplaceUnlocked" />
      </menu_item_check>
      <menu_item_separator />
       <menu_item_check
       label="Console..."
       name="Console">
        <menu_item_check.on_check
      	 function="Floater.Visible"
      	 parameter="rlv_console" />
        <menu_item_check.on_click
      	 function="Floater.Toggle"
      	 parameter="rlv_console" />
      </menu_item_check>
      <menu_item_check
       label="Restrictions..."
       name="Restrictions">
      	<menu_item_check.on_check
      	 function="Floater.Visible"
      	 parameter="rlv_behaviours" />
      	<menu_item_check.on_click
      	 function="Floater.Toggle"
      	 parameter="rlv_behaviours" />
      </menu_item_check>
      <menu_item_check
       label="Strings..."
       name="Strings">
        <menu_item_check.on_check
         function="Floater.Visible"
         parameter="rlv_strings" />
        <menu_item_check.on_click
         function="Floater.Toggle"
         parameter="rlv_strings" />
      </menu_item_check>
    </menu>

    <!-- Advanced Menu -->
    <menu
     create_jump_keys="true"
     label="Advanced"
     name="Advanced"
     tear_off="true"
     visible="false">
        <menu_item_call
         label="Rebake Textures"
         name="Rebake Texture">
            <menu_item_call.on_click
             function="Advanced.RebakeTextures" />
        </menu_item_call>
        <menu_item_call
           label="Set UI Size to Default"
           name="Set UI Size to Default">
          <menu_item_call.on_click
             function="View.DefaultUISize" />
        </menu_item_call>
        <menu_item_call
         label="Set Window Size..."
         name="Set Window Size...">
          <menu_item_call.on_click
           function="Floater.Show"
           parameter="window_size" />
        </menu_item_call>

        <menu_item_separator/>

        <menu_item_check
         label="Limit Select Distance"
         name="Limit Select Distance">
            <menu_item_check.on_check
             function="CheckControl"
             parameter="LimitSelectDistance" />
            <menu_item_check.on_click
             function="ToggleControl"
             parameter="LimitSelectDistance" />
        </menu_item_check>
        <menu_item_check
         label="Disable Camera Constraints"
         name="Disable Camera Distance">
            <menu_item_check.on_check
             function="CheckControl"
             parameter="DisableCameraConstraints" />
            <menu_item_check.on_click
             function="ToggleControl"
             parameter="DisableCameraConstraints" />
        </menu_item_check>
        
        <menu_item_separator/>

        <menu_item_check
         label="High-res Snapshot"
         name="HighResSnapshot">
            <menu_item_check.on_check
             function="CheckControl"
             parameter="HighResSnapshot" />
            <menu_item_check.on_click
             function="ToggleControl"
             parameter="HighResSnapshot" />
        </menu_item_check>
        <menu_item_check
         label="Quiet Snapshots"
         name="QuietSnapshotsToDisk">
            <menu_item_check.on_check
             function="CheckControl"
             parameter="PlayModeUISndSnapshot" />
            <menu_item_check.on_click
             function="ToggleControl"
             parameter="PlayModeUISndSnapshot" />
        </menu_item_check>

        <menu_item_separator/>

        <menu
         create_jump_keys="true"
         label="Performance Tools"
         name="Performance Tools"
         tear_off="true">
            <menu_item_call
             label="Lag Meter"
             name="Lag Meter">
                <menu_item_call.on_click
                 function="Floater.Show"
                 parameter="lagmeter" />
            </menu_item_call>
            <menu_item_check
             label="Statistics Bar"
             name="Statistics Bar"
             shortcut="control|shift|1">
                <menu_item_check.on_check
                 function="Floater.Visible"
                 parameter="stats" />
                <menu_item_check.on_click
                 function="Floater.Toggle"
                 parameter="stats" />
            </menu_item_check>
            <menu_item_check
             label="Scene Load Statistics"
             name="Scene Load Statistics"
             shortcut="control|shift|2">
                <menu_item_check.on_check
                 function="Floater.Visible"
                 parameter="scene_load_stats" />
                <menu_item_check.on_click
                 function="Floater.Toggle"
                 parameter="scene_load_stats" />
            </menu_item_check>
      <menu_item_check
        label="Show avatar complexity information"
        name="Avatar Draw Info">
           <menu_item_check.on_check
            function="Advanced.CheckInfoDisplay"
            parameter="avatardrawinfo" />
           <menu_item_check.on_click
            function="Advanced.ToggleInfoDisplay"
            parameter="avatardrawinfo" />
       </menu_item_check>
        </menu>
        <menu
         create_jump_keys="true"
         label="Highlighting and Visibility"
         name="Highlighting and Visibility"
         tear_off="true">
         <menu_item_check
                 label="Cheesy Beacon"
                 name="Cheesy Beacon">
                    <menu_item_check.on_check
                     function="CheckControl"
                     parameter="CheesyBeacon" />
                    <menu_item_check.on_click
                     function="ToggleControl"
                     parameter="CheesyBeacon" />
                </menu_item_check>
            <menu_item_check
             label="Hide Particles"
             name="Hide Particles"
             shortcut="control|alt|shift|=">
                <menu_item_check.on_check
                 function="View.CheckRenderType"
                 parameter="hideparticles" />
                <menu_item_check.on_click
                 function="View.ToggleRenderType"
                 parameter="hideparticles" />
            </menu_item_check>
            <menu_item_check
             label="Hide Selected"
             name="Hide Selected">
                <menu_item_check.on_check
                 function="CheckControl"
                 parameter="HideSelectedObjects" />
                <menu_item_check.on_click
                 function="ToggleControl"
                 parameter="HideSelectedObjects" />
            </menu_item_check>
            <menu_item_check
             label="Highlight Transparent"
             name="Highlight Transparent"
             shortcut="control|alt|T"
             use_mac_ctrl="true">
                <menu_item_check.on_check
                 function="View.CheckHighlightTransparent" />
                <menu_item_check.on_click
                 function="View.HighlightTransparent" />
            </menu_item_check>
            <menu_item_check
             label="Show Mouselook Crosshairs"
             name="ShowCrosshairs">
                <menu_item_check.on_check
                 function="CheckControl"
                 parameter="ShowCrosshairs" />
                <menu_item_check.on_click
                 function="ToggleControl"
                 parameter="ShowCrosshairs" />
            </menu_item_check>
        <menu
         create_jump_keys="true"
         label="Hover Tips"
         name="Hover Tips"
         tear_off="true">
            <menu_item_check
             label="Show Tips"
             name="Show Tips"
             shortcut="control|shift|T">
                <menu_item_check.on_check
                 function="View.CheckShowHoverTips" />
                <menu_item_check.on_click
                 function="View.ShowHoverTips" />
            </menu_item_check>

            <menu_item_separator/>

            <menu_item_check
             label="Show Land Tooltips"
             name="Land Tips">
                <menu_item_check.on_check
                 control="ShowLandHoverTip" />
                <menu_item_check.on_click
                 function="ToggleControl"
                 parameter="ShowLandHoverTip" />
                <menu_item_check.on_enable
                 function="View.CheckShowHoverTips" />
            </menu_item_check>
           <menu_item_check
             label="Show Tips On All Objects"
             name="Tips On All Objects">
                <menu_item_check.on_check
                 control="ShowAllObjectHoverTip" />
                <menu_item_check.on_click
                 function="ToggleControl"
                 parameter="ShowAllObjectHoverTip" />
                <menu_item_check.on_enable
                 function="View.CheckShowHoverTips" />
            </menu_item_check>
        </menu>

        </menu>

        <menu
         create_jump_keys="true"
         label="Rendering Types"
         name="Rendering Types"
         tear_off="true">
            <menu_item_check
             label="Simple"
             name="Rendering Type Simple"
             shortcut="control|alt|shift|1">
                <menu_item_check.on_check
                 function="Advanced.CheckRenderType"
                 parameter="simple" />
                <menu_item_check.on_click
                 function="Advanced.ToggleRenderType"
                 parameter="simple" />
            </menu_item_check>
            <menu_item_check
             label="Alpha"
             name="Rendering Type Alpha"
             shortcut="control|alt|shift|2">
                <menu_item_check.on_check
                 function="Advanced.CheckRenderType"
                 parameter="alpha" />
                <menu_item_check.on_click
                 function="Advanced.ToggleRenderType"
                 parameter="alpha" />
            </menu_item_check>
            <menu_item_check
             label="Tree"
             name="Rendering Type Tree"
             shortcut="control|alt|shift|3">
                <menu_item_check.on_check
                 function="Advanced.CheckRenderType"
                 parameter="tree" />
                <menu_item_check.on_click
                 function="Advanced.ToggleRenderType"
                 parameter="tree" />
            </menu_item_check>
            <menu_item_check
             label="Avatars"
             name="Rendering Type Character"
             shortcut="control|alt|shift|4">
                <menu_item_check.on_check
                 function="Advanced.CheckRenderType"
                 parameter="character" />
                <menu_item_check.on_click
                 function="Advanced.ToggleRenderType"
                 parameter="character" />
            </menu_item_check>
            <menu_item_check
             label="Surface Patch"
             name="Rendering Type Surface Patch"
             shortcut="control|alt|shift|5">
                <menu_item_check.on_check
                 function="Advanced.CheckRenderType"
                 parameter="surfacePatch" />
                <menu_item_check.on_click
                 function="Advanced.ToggleRenderType"
                 parameter="surfacePatch" />
            </menu_item_check>
            <menu_item_check
             label="Sky"
             name="Rendering Type Sky"
             shortcut="control|alt|shift|6">
                <menu_item_check.on_check
                 function="Advanced.CheckRenderType"
                 parameter="sky" />
                <menu_item_check.on_click
                 function="Advanced.ToggleRenderType"
                 parameter="sky" />
            </menu_item_check>
            <menu_item_check
             label="Water"
             name="Rendering Type Water"
             shortcut="control|alt|shift|7">
                <menu_item_check.on_check
                 function="Advanced.CheckRenderType"
                 parameter="water" />
                <menu_item_check.on_click
                 function="Advanced.ToggleRenderType"
                 parameter="water" />
            </menu_item_check>
            <menu_item_check
             label="Ground"
             name="Rendering Type Ground"
             shortcut="control|alt|shift|8">
                <menu_item_check.on_check
                 function="Advanced.CheckRenderType"
                 parameter="ground" />
                <menu_item_check.on_click
                 function="Advanced.ToggleRenderType"
                 parameter="ground" />
            </menu_item_check>
            <menu_item_check
             label="Volume"
             name="Rendering Type Volume"
             shortcut="control|alt|shift|9">
                <menu_item_check.on_check
                 function="Advanced.CheckRenderType"
                 parameter="volume" />
                <menu_item_check.on_click
                 function="Advanced.ToggleRenderType"
                 parameter="volume" />
            </menu_item_check>
            <menu_item_check
             label="Grass"
             name="Rendering Type Grass"
             shortcut="control|alt|shift|0">
                <menu_item_check.on_check
                 function="Advanced.CheckRenderType"
                 parameter="grass" />
                <menu_item_check.on_click
                 function="Advanced.ToggleRenderType"
                 parameter="grass" />
            </menu_item_check>
            <menu_item_check
             label="Clouds"
             name="Rendering Type Clouds"
             shortcut="control|alt|shift|-">
                <menu_item_check.on_check
                 function="Advanced.CheckRenderType"
                 parameter="clouds" />
                <menu_item_check.on_click
                 function="Advanced.ToggleRenderType"
                 parameter="clouds" />
            </menu_item_check>
            <menu_item_check
             label="Particles"
             name="Rendering Type Particles"
             shortcut="control|alt|shift|=">
                <menu_item_check.on_check
                 function="Advanced.CheckRenderType"
                 parameter="particles" />
                <menu_item_check.on_click
                 function="Advanced.ToggleRenderType"
                 parameter="particles" />
            </menu_item_check>
            <menu_item_check
             label="Bump"
             name="Rendering Type Bump"
             shortcut="control|alt|shift|\">
                <menu_item_check.on_check
                 function="Advanced.CheckRenderType"
                 parameter="bump" />
                <menu_item_check.on_click
                 function="Advanced.ToggleRenderType"
                 parameter="bump" />
            </menu_item_check>
        </menu>
        <menu
         create_jump_keys="true"
         label="Rendering Features"
         name="Rendering Features"
         tear_off="true">
            <menu_item_check
             label="UI"
             name="ToggleUI"
             shortcut="control|alt|F1">
                <menu_item_check.on_check
                 function="Advanced.CheckFeature"
                 parameter="ui" />
                <menu_item_check.on_click
                 function="Advanced.ToggleFeature"
                 parameter="ui" />
            </menu_item_check>
            <menu_item_check
             label="Selected"
             name="Selected"
             shortcut="control|alt|F2">
                <menu_item_check.on_check
                 function="Advanced.CheckFeature"
                 parameter="selected" />
                <menu_item_check.on_click
                 function="Advanced.ToggleFeature"
                 parameter="selected" />
            </menu_item_check>
            <menu_item_check
             label="Highlighted"
             name="Highlighted"
             shortcut="control|alt|F3">
                <menu_item_check.on_check
                 function="Advanced.CheckFeature"
                 parameter="highlighted" />
                <menu_item_check.on_click
                 function="Advanced.ToggleFeature"
                 parameter="highlighted" />
            </menu_item_check>
            <menu_item_check
             label="Dynamic Textures"
             name="Dynamic Textures"
             shortcut="control|alt|F4">
                <menu_item_check.on_check
                 function="Advanced.CheckFeature"
                 parameter="dynamic textures" />
                <menu_item_check.on_click
                 function="Advanced.ToggleFeature"
                 parameter="dynamic textures" />
            </menu_item_check>
            <menu_item_check
             label="Foot Shadows"
             name="Foot Shadows"
             shortcut="control|alt|F5">
                <menu_item_check.on_check
                 function="Advanced.CheckFeature"
                 parameter="foot shadows" />
                <menu_item_check.on_click
                 function="Advanced.ToggleFeature"
                 parameter="foot shadows" />
            </menu_item_check>
            <menu_item_check
             label="Fog"
             name="Fog"
             shortcut="control|alt|F6">
                <menu_item_check.on_check
                 function="Advanced.CheckFeature"
                 parameter="fog" />
                <menu_item_check.on_click
                 function="Advanced.ToggleFeature"
                 parameter="fog" />
            </menu_item_check>
            <menu_item_check
             label="Test FRInfo"
             name="Test FRInfo"
             shortcut="control|alt|F8">
                <menu_item_check.on_check
                 function="Advanced.CheckFeature"
                 parameter="fr info" />
                <menu_item_check.on_click
                 function="Advanced.ToggleFeature"
                 parameter="fr info" />
            </menu_item_check>
            <menu_item_check
             label="Flexible Objects"
             name="Flexible Objects"
             shortcut="control|alt|F9">
                <menu_item_check.on_check
                 function="Advanced.CheckFeature"
                 parameter="flexible" />
                <menu_item_check.on_click
                 function="Advanced.ToggleFeature"
                 parameter="flexible" />
            </menu_item_check>
        </menu>        
        <menu
         label="RLVa"
         name="RLVa Embedded"
         tear_off="true"
         visible="true" />
		<menu
			label="Media Streams Backup"
			name="media_stream_import_export"
			tear_off="true">
			<menu_item_call
				label="Import Stream List XML..."
				name="media_stream_import">
                <menu_item_call.on_click
				function="Streamlist.xml_import" />
            </menu_item_call>
			<menu_item_call
				label="Export Stream List XML..."
				name="media_stream_export">
                <menu_item_call.on_click
				function="Streamlist.xml_export" />
            </menu_item_call>
		</menu>
        <menu_item_check
         label="Use Plugin Read Thread"
         name="Use Plugin Read Thread">
            <menu_item_check.on_check
             function="CheckControl"
             parameter="PluginUseReadThread" />
            <menu_item_check.on_click
             function="ToggleControl"
             parameter="PluginUseReadThread" />
        </menu_item_check>
        <menu_item_call
         label="Clear Group Cache"
         name="ClearGroupCache">
            <menu_item_call.on_click
             function="Advanced.ClearGroupCache"
             parameter="ClearGroupCache" />
        </menu_item_call>
        <menu_item_check
         label="Mouse Smoothing"
         name="Mouse Smoothing">
            <menu_item_check.on_check
             function="CheckControl"
             parameter="MouseSmooth" />
            <menu_item_check.on_click
             function="ToggleControl"
             parameter="MouseSmooth" />
        </menu_item_check>
            <menu_item_call
             enabled="false"
             label="Release Keys"
             name="Release Keys">
                <menu_item_call.on_click
                 function="Tools.ReleaseKeys"
                 parameter="" />
                <menu_item_call.on_enable
                 function="Tools.EnableReleaseKeys"
                 parameter="" />
            </menu_item_call>
        <menu_item_separator/>

        <menu
         create_jump_keys="true"
         label="Shortcuts"
         name="Shortcuts"
         tear_off="true"
         visible="false">
            <menu_item_check
               label="Search"
               name="Search"
               shortcut="control|F">
            <menu_item_check.on_check
             function="Floater.Visible"
             parameter="search" />
            <menu_item_check.on_click
             function="Floater.Toggle"
             parameter="search" />
            </menu_item_check>

            <!-- This second, alternative shortcut for Show Advanced Menu is for backward compatibility.  The main shortcut has been changed so it's Linux-friendly, where the old shortcut is typically eaten by the window manager. -->
            <menu_item_check
               label="Show Advanced Menu - legacy shortcut"
               name="Show Advanced Menu - legacy shortcut"
               shortcut="control|alt|D">
              <on_check
                 function="CheckControl"
                 parameter="UseDebugMenus" />
              <on_click
                 function="ToggleControl"
                 parameter="UseDebugMenus" />
            </menu_item_check>

          <!--   	//[FIX FIRE-1927 - enable DoubleClickTeleport shortcut : SJ] -->
          <menu_item_check
           label="DoubleClick Teleport"
           name="DoubleClick Teleport"
           shortcut="control|shift|D">
            <on_check
               function="CheckControl"
               parameter="DoubleClickTeleport" />
            <on_click
               function="Advanced.ToggleDoubleClickTeleport"/>
          </menu_item_check>
          <!--   	//[FIX FIRE-1927 - enable DoubleClickTeleport shortcut : SJ] -->

          <menu_item_separator/>

            <menu_item_check
             label="Always Run"
             name="Always Run"
             shortcut="control|R">
                <menu_item_check.on_check
                 function="World.CheckAlwaysRun" />
                <menu_item_check.on_click
                 function="World.AlwaysRun" />
            </menu_item_check>
            <menu_item_check
             label="Fly"
             name="Fly"
             shortcut="Home">
                <menu_item_check.on_check
                 function="Agent.getFlying" />
                <menu_item_check.on_click
                 function="Agent.toggleFlying" />
                <menu_item_check.on_enable
                 function="Agent.enableFlying" />
            </menu_item_check>

            <menu_item_separator/>

            <menu_item_call
             label="Close Window"
             name="Close Window"
             shortcut="control|W">
                <menu_item_call.on_click
                 function="File.CloseWindow" />
                <menu_item_call.on_enable
                 function="File.EnableCloseWindow" />
            </menu_item_call>
            <menu_item_call
             label="Close All Windows"
             name="Close All Windows"
             shortcut="control|shift|W">
                <menu_item_call.on_click
                 function="File.CloseAllWindows" />
                <menu_item_call.on_enable
                 function="File.EnableCloseAllWindows" />
            </menu_item_call>

            <menu_item_separator/>

            <menu_item_call
             label="Snapshot to Disk"
             name="Snapshot to Disk"
             shortcut="control|`"
             use_mac_ctrl="true">
                <menu_item_call.on_click
                 function="File.TakeSnapshotToDisk" />
            </menu_item_call>

            <menu_item_separator/>

            <menu_item_call
             label="Mouselook"
             name="Mouselook"
             shortcut="M">
                <menu_item_call.on_click
                 function="View.Mouselook" />
                <menu_item_call.on_enable
                 function="View.EnableMouselook" />
            </menu_item_call>
            <menu_item_check
             label="Joystick Flycam"
             name="Joystick Flycam"
             shortcut="alt|shift|F">
                <menu_item_check.on_check
                 function="View.CheckJoystickFlycam" />
                <menu_item_check.on_click
                 function="View.JoystickFlycam" />
                <menu_item_check.on_enable
                 function="View.EnableJoystickFlycam" />
            </menu_item_check>
            <menu_item_call
             label="Reset View"
             name="Reset View"
             shortcut="Esc">
                <menu_item_call.on_click
                 function="View.ResetView" />
            </menu_item_call>
            <menu_item_call
             label="Reset Camera Angles"
             name="Reset Camera Angles"
             shortcut="shift|Esc">
                <menu_item_call.on_click
                 function="View.ResetCameraAngles" />
            </menu_item_call>
            <menu_item_call
             label="Look at Last Chatter"
             name="Look at Last Chatter"
             shortcut="control|\">
                <menu_item_call.on_click
                 function="View.LookAtLastChatter" />
                <menu_item_call.on_enable
                 function="View.EnableLastChatter" />
            </menu_item_call>

            <menu_item_separator/>

            <menu_item_call
             label="Zoom In"
             name="Zoom In"
             shortcut="control|0">
                <menu_item_call.on_click
                 function="View.ZoomIn" />
            </menu_item_call>
            <menu_item_call
             label="Zoom Default"
             name="Zoom Default"
             shortcut="control|9">
                <menu_item_call.on_click
                 function="View.ZoomDefault" />
            </menu_item_call>
            <menu_item_call
             label="Zoom Out"
             name="Zoom Out"
             shortcut="control|8">
                <menu_item_call.on_click
                 function="View.ZoomOut" />
            </menu_item_call>
        </menu> <!--Shortcuts-->

        <menu_item_separator/>

        <menu_item_check
         label="Fly Override"
         name="Fly Override"
	 shortcut="control|alt|V">
            <menu_item_check.on_check
             function="CheckControl"
             parameter="FSAlwaysFly" />
            <menu_item_check.on_click
             function="ToggleControl" 
             parameter="FSAlwaysFly" />
        </menu_item_check>

        <menu_item_check
           label="RestrainedLove API"
           name="RLV API">
              <menu_item_check.on_check
               function="CheckControl"
               parameter="RestrainedLove" />
              <menu_item_check.on_click
               function="ToggleControl"
               parameter="RestrainedLove" />
              <menu_item_check.on_visible
               function="RLV.MainToggleVisible" />
        </menu_item_check>

        <menu_item_call
         label="Show Debug Settings"
         shortcut="control|alt|shift|S"
         name="Debug Settings">
            <menu_item_call.on_click
             function="Advanced.ShowDebugSettings"
             parameter="all" />
        </menu_item_call>
     <!-- <FS:TS> FIRE-17589: Use control-alt-Q on OS X too -->
     <menu_item_check
         label="Show Developer Menu"
         name="Debug Mode"
         shortcut="control|alt|Q"
         use_mac_ctrl="true">
            <menu_item_check.on_check
             function="CheckControl"
             parameter="QAMode" />
            <menu_item_check.on_click
             function="ToggleControl"
             parameter="QAMode" />
        </menu_item_check>
     <!-- </FS:TS> FIRE-17589 -->
    </menu>

    <menu
     create_jump_keys="true"
     label="Developer"
     name="Develop"
     tear_off="true"
     visible="false">
        <menu
         create_jump_keys="true"
         label="Consoles"
         name="Consoles"
         tear_off="true">
            <menu_item_check
             label="Texture Console"
             name="Texture Console"
             shortcut="control|shift|3"
             use_mac_ctrl="true">
                <menu_item_check.on_check
                 function="Advanced.CheckConsole"
                 parameter="texture" />
                <menu_item_check.on_click
                 function="Advanced.ToggleConsole"
                 parameter="texture" />
            </menu_item_check>            
            <menu_item_check
             label="Debug Console"
             name="Debug Console"
             shortcut="control|shift|4"
             use_mac_ctrl="true">
                <menu_item_check.on_check
                 function="Advanced.CheckConsole"
                 parameter="debug" />
                <menu_item_check.on_click
                 function="Advanced.ToggleConsole"
                 parameter="debug" />
            </menu_item_check>
            <menu_item_call
             label="Notifications Console"
             name="Notifications"
             shortcut="control|shift|5">
              <menu_item_call.on_click
               function="Floater.Toggle"
               parameter="notifications_console" />
            </menu_item_call>
            <menu_item_check
             label="Fast Timers"
             name="Fast Timers"
             shortcut="control|shift|9"
             use_mac_ctrl="true">
                <menu_item_check.on_check
                 function="Advanced.CheckConsole"
                 parameter="fast timers" />
                <menu_item_check.on_click
                 function="Advanced.ToggleConsole"
                 parameter="fast timers" />
            </menu_item_check>
            <menu_item_check
             label="Memory"
             name="Memory"
             shortcut="control|shift|0"
             use_mac_ctrl="true">
                <menu_item_check.on_check
                 function="Advanced.CheckConsole"
                 parameter="memory view" />
                <menu_item_check.on_click
                 function="Advanced.ToggleConsole"
                 parameter="memory view" />
            </menu_item_check>
            <menu_item_check
               label="Scene Statistics"
               name="Scene Statistics">
              <menu_item_check.on_check
               function="Advanced.CheckConsole"
               parameter="scene view" />
              <menu_item_check.on_click
               function="Advanced.ToggleConsole"
               parameter="scene view" />
            </menu_item_check>
            <menu_item_check
                 label="Scene Loading Monitor"
                 name="Scene Loading Monitor">
              <menu_item_check.on_check
               function="Advanced.CheckConsole"
               parameter="scene monitor" />
              <menu_item_check.on_click
               function="Advanced.ToggleConsole"
               parameter="scene monitor" />
            </menu_item_check>
            <menu_item_call
              enabled="false"
              visible="false"
              label="Texture Fetch Debug Console"
              name="Texture Fetch Debug Console">
              <menu_item_call.on_click
                function="Floater.Show"
                parameter="tex_fetch_debugger" />
              <on_enable
                function="Develop.SetTexFetchDebugger" />
              <on_visible
                function="Develop.SetTexFetchDebugger" />
            </menu_item_call>
          
            <menu_item_separator/>

            <menu_item_check
             label="Region Debug Console"
             name="Region Debug Console"
             shortcut="control|shift|`"
             use_mac_ctrl="true">
              <menu_item_check.on_check
               function="Floater.Visible"
               parameter="region_debug_console" />
              <menu_item_check.on_click
               function="Floater.Toggle"
               parameter="region_debug_console" />
            </menu_item_check>
            
            <menu_item_separator/>

            <menu_item_call
             label="Region Info to Debug Console"
             name="Region Info to Debug Console">
                <menu_item_call.on_click
                 function="Advanced.DumpInfoToConsole"
                 parameter="region" />
            </menu_item_call>
            <menu_item_call
             label="Group Info to Debug Console"
             name="Group Info to Debug Console">
                <menu_item_call.on_click
                 function="Advanced.DumpInfoToConsole"
                 parameter="group" />
            </menu_item_call>
            <menu_item_call
             label="Capabilities Info to Debug Console"
             name="Capabilities Info to Debug Console">
                <menu_item_call.on_click
                 function="Advanced.DumpInfoToConsole"
                 parameter="capabilities" />
            </menu_item_call>

            <menu_item_separator/>

            <menu_item_check
             label="Camera"
             name="Camera">
                <menu_item_check.on_check
                 function="Advanced.CheckHUDInfo"
                 parameter="camera" />
                <menu_item_check.on_click
                 function="Advanced.ToggleHUDInfo"
                 parameter="camera" />
            </menu_item_check>
            <menu_item_check
             label="Wind"
             name="Wind">
                <menu_item_check.on_check
                 function="Advanced.CheckHUDInfo"
                 parameter="wind" />
                <menu_item_check.on_click
                 function="Advanced.ToggleHUDInfo"
                 parameter="wind" />
            </menu_item_check>
            <menu_item_check
             label="FOV"
             name="FOV">
                <menu_item_check.on_check
                 function="Advanced.CheckHUDInfo"
                 parameter="fov" />
                <menu_item_check.on_click
                 function="Advanced.ToggleHUDInfo"
                 parameter="fov" />
            </menu_item_check>
            <menu_item_check
             label="Badge"
             name="Badge"
             shortcut="alt|control|shift|h">
                <menu_item_check.on_click
                 function="Advanced.ToggleHUDInfo"
                 parameter="badge" />
            </menu_item_check>
            <menu_item_check
             label="Cookies"
             name="Cookies"
             visible="false"
             shortcut="alt|shift|c">
                <menu_item_check.on_click
                 function="Advanced.ToggleHUDInfo"
                 parameter="cookies" />
            </menu_item_check>
        </menu>
        <menu
         create_jump_keys="true"
         label="Show Info"
         name="Display Info"
         tear_off="true">
            <menu_item_check
             label="Show Time"
             name="Show Time">
                <menu_item_check.on_check
                 function="CheckControl"
                 parameter="DebugShowTime" />
                <menu_item_check.on_click
                 function="ToggleControl"
                 parameter="DebugShowTime" />
            </menu_item_check>
          <menu_item_check
             label="Show Upload Transaction"
             name="Show Upload Transaction">
              <menu_item_check.on_check
             function="CheckControl"
             parameter="FSShowUploadPaymentToast" />
            <menu_item_check.on_click
                 function="ToggleControl"
                 parameter="FSShowUploadPaymentToast" />
            </menu_item_check>
            <menu_item_check
             label="Show Texture Info"
             name="Show Texture Info">
                <menu_item_check.on_check
                 function="CheckControl"
                 parameter="DebugShowTextureInfo" />
                <menu_item_check.on_click
                 function="ToggleControl"
                 parameter="DebugShowTextureInfo" />
            </menu_item_check>
            <menu_item_call
              label="VRAM usage per object"
              name="VRAM usage per object">
              <menu_item_call.on_click
                function="Floater.Show"
                parameter="vram_usage" />
            </menu_item_call>
            <menu_item_check
             label="Show Avatar Render Info"
             name="Show Avatar Render Info">
                <menu_item_check.on_check
                 function="CheckControl"
                 parameter="DebugShowAvatarRenderInfo" />
                <menu_item_check.on_click
                 function="ToggleControl"
                 parameter="DebugShowAvatarRenderInfo" />
            </menu_item_check>
            <menu_item_check
             label="Show Render Info"
             name="Show Render Info">
                <menu_item_check.on_check
                 function="CheckControl"
                 parameter="DebugShowRenderInfo" />
                <menu_item_check.on_click
                 function="ToggleControl"
                 parameter="DebugShowRenderInfo" />
            </menu_item_check>
            <menu_item_check
             label="Show Matrices"
             name="Show Matrices">
                <menu_item_check.on_check
                 function="CheckControl"
                 parameter="DebugShowRenderMatrices" />
                <menu_item_check.on_click
                 function="ToggleControl"
                 parameter="DebugShowRenderMatrices" />
            </menu_item_check>
            <menu_item_check
             label="Show Color Under Cursor"
             name="Show Color Under Cursor">
                <menu_item_check.on_check
                 function="Advanced.CheckShowColor" />
                <menu_item_check.on_click
                 function="Advanced.ToggleShowColor" />
            </menu_item_check>
            <menu_item_check
               label="Show Memory"
               name="Show Memory">
              <menu_item_check.on_check
               function="CheckControl"
               parameter="DebugShowMemory" />
              <menu_item_check.on_click
               function="ToggleControl"
               parameter="DebugShowMemory" />
            </menu_item_check>
	     <menu_item_check
               label="Show Private Mem Info"
               name="Show Private Mem Info">
              <menu_item_check.on_check
               function="CheckControl"
               parameter="DebugShowPrivateMem" />
              <menu_item_check.on_click
               function="ToggleControl"
               parameter="DebugShowPrivateMem" />
            </menu_item_check>

            <menu_item_separator/>

            <menu_item_check
             label="Show Updates to Objects"
             name="Show Updates"
             shortcut="control|alt|shift|U">
                <menu_item_check.on_check
                 function="Advanced.CheckShowObjectUpdates"
                 parameter="ObjectUpdates" />
                <menu_item_check.on_click
                 function="Advanced.ToggleShowObjectUpdates" />
            </menu_item_check>
        </menu>

        <menu_item_separator/>

        <menu
         create_jump_keys="true"
         label="Force an Error"
         name="Force Errors"
         tear_off="true">
            <menu_item_call
             label="Force Breakpoint"
             name="Force Breakpoint"
             shortcut="control|alt|shift|B">
                <menu_item_call.on_click
                 function="Advanced.ForceErrorBreakpoint" />
            </menu_item_call>
            <menu_item_call
             label="Force LLError And Crash"
             name="Force LLError And Crash">
                <menu_item_call.on_click
                 function="Advanced.ForceErrorLlerror" />
            </menu_item_call>
            <menu_item_call
             label="Force Bad Memory Access"
             name="Force Bad Memory Access">
                <menu_item_call.on_click
                 function="Advanced.ForceErrorBadMemoryAccess" />
            </menu_item_call>
            <menu_item_call
             label="Force Infinite Loop"
             name="Force Infinite Loop">
                <menu_item_call.on_click
                 function="Advanced.ForceErrorInfiniteLoop" />
            </menu_item_call>
            <menu_item_call
             label="Force Driver Crash"
             name="Force Driver Carsh">
                <menu_item_call.on_click
                 function="Advanced.ForceErrorDriverCrash" />
            </menu_item_call>
            <menu_item_call
             label="Force Software Exception"
             name="Force Software Exception">
                <menu_item_call.on_click
                 function="Advanced.ForceErrorSoftwareException" />
            </menu_item_call>
            <menu_item_call
             label="Force Disconnect Viewer"
             name="Force Disconnect Viewer">
                <menu_item_call.on_click
                 function="Advanced.ForceErrorDisconnectViewer" />
            </menu_item_call>
            <menu_item_call
             label="Simulate a Memory Leak"
             name="Memory Leaking Simulation">
               <menu_item_call.on_click
                function="Floater.Show"
                parameter="mem_leaking" />
               </menu_item_call>
        </menu>
        <menu
         create_jump_keys="true"
         label="Render Tests"
         name="Render Tests"
         tear_off="true">
            <menu_item_check
             label="Camera Offset"
             name="Camera Offset">
                <menu_item_check.on_check
                 function="CheckControl"
                 parameter="CameraOffset" />
                <menu_item_check.on_click
                 function="ToggleControl"
                 parameter="CameraOffset" />
            </menu_item_check>
            <menu_item_check
             label="Randomize Framerate"
             name="Randomize Framerate">
                <menu_item_check.on_check
                 function="Advanced.CheckRandomizeFramerate"
                 parameter="Randomize Framerate" />
                <menu_item_check.on_click
                 function="Advanced.ToggleRandomizeFramerate" />
            </menu_item_check>
            <menu_item_check
             label="Periodic Slow Frame"
             name="Periodic Slow Frame">
                <menu_item_check.on_check
                 function="Advanced.CheckPeriodicSlowFrame"
                 parameter="points" />
                <menu_item_check.on_click
                 function="Advanced.TogglePeriodicSlowFrame"
                 parameter="points" />
            </menu_item_check>
            <menu_item_check
             label="Frame Test"
             name="Frame Test">
                <menu_item_check.on_check
                 function="Advanced.CheckFrameTest"
                 parameter="Frame Test" />
                <menu_item_check.on_click
                 function="Advanced.ToggleFrameTest" />
            </menu_item_check>
          <menu_item_call
             label="Frame Profile"
             name="Frame Profile">
            <menu_item_call.on_click
             function="Advanced.ClickRenderProfile" />
          </menu_item_call>
            <menu_item_call
             label="Benchmark"
             name="Benchmark">
              <menu_item_call.on_click
               function="Advanced.ClickRenderBenchmark" />
          </menu_item_call>
        </menu>
      <menu
        create_jump_keys="true"
        label="Render Metadata"
        name="Render Metadata"
        tear_off="true">
        <menu_item_check
         label="Bounding Boxes"
         name="Bounding Boxes">
        <menu_item_check.on_check
         function="Advanced.CheckInfoDisplay"
         parameter="bboxes" />
        <menu_item_check.on_click
         function="Advanced.ToggleInfoDisplay"
         parameter="bboxes" />
        </menu_item_check>
        <!-- <FS:Zi> Add avatar hitbox debug -->
        <menu_item_check
         label="Avatar Hitboxes"
         name="Avatar Hitboxes">
        <menu_item_check.on_check
         function="CheckControl"
         parameter="DebugRenderHitboxes" />
        <menu_item_check.on_click
         function="ToggleControl"
         parameter="DebugRenderHitboxes" />
        </menu_item_check>
        <!-- </FS:Zi> Add avatar hitbox debug -->
        <menu_item_check
         label="Normals"
         name="Normals">
          <menu_item_check.on_check
           function="Advanced.CheckInfoDisplay"
           parameter="normals" />
          <menu_item_check.on_click
           function="Advanced.ToggleInfoDisplay"
           parameter="normals" />
        </menu_item_check>
        <menu_item_check
         label="Octree"
         name="Octree">
          <menu_item_check.on_check
           function="Advanced.CheckInfoDisplay"
           parameter="octree" />
          <menu_item_check.on_click
           function="Advanced.ToggleInfoDisplay"
           parameter="octree" />
        </menu_item_check>
        <menu_item_check
         label="Shadow Frusta"
         name="Shadow Frusta">
          <menu_item_check.on_check
           function="Advanced.CheckInfoDisplay"
           parameter="shadow frusta" />
          <menu_item_check.on_click
           function="Advanced.ToggleInfoDisplay"
           parameter="shadow frusta" />
        </menu_item_check>
        <menu_item_check
         label="Physics Shapes"
         name="Physics Shapes">
          <menu_item_check.on_check
           function="Advanced.CheckInfoDisplay"
           parameter="physics shapes" />
          <menu_item_check.on_click
           function="Advanced.ToggleInfoDisplay"
           parameter="physics shapes" />
        </menu_item_check>
        <menu_item_check
         label="Occlusion"
         name="Occlusion">
          <menu_item_check.on_check
           function="Advanced.CheckInfoDisplay"
           parameter="occlusion" />
          <menu_item_check.on_click
           function="Advanced.ToggleInfoDisplay"
           parameter="occlusion" />
        </menu_item_check>
        <menu_item_check
         label="Render Batches"
         name="Render Batches">
          <menu_item_check.on_check
           function="Advanced.CheckInfoDisplay"
           parameter="render batches" />
          <menu_item_check.on_click
           function="Advanced.ToggleInfoDisplay"
           parameter="render batches" />
        </menu_item_check>
        <menu_item_check
         label="Update Type"
         name="Update Type">
          <menu_item_check.on_check
           function="Advanced.CheckInfoDisplay"
           parameter="update type" />
          <menu_item_check.on_click
           function="Advanced.ToggleInfoDisplay"
           parameter="update type" />
        </menu_item_check>
        <menu_item_check
         label="Texture Anim"
         name="Texture Anim">
          <menu_item_check.on_check
           function="Advanced.CheckInfoDisplay"
           parameter="texture anim" />
          <menu_item_check.on_click
           function="Advanced.ToggleInfoDisplay"
           parameter="texture anim" />
        </menu_item_check>
        <menu_item_check
         label="Texture Priority"
         name="Texture Priority">
          <menu_item_check.on_check
           function="Advanced.CheckInfoDisplay"
           parameter="texture priority" />
          <menu_item_check.on_click
           function="Advanced.ToggleInfoDisplay"
           parameter="texture priority" />
        </menu_item_check>
        <menu_item_check
         label="Texture Area"
         name="Texture Area">
          <menu_item_check.on_check
           function="Advanced.CheckInfoDisplay"
           parameter="texture area" />
          <menu_item_check.on_click
           function="Advanced.ToggleInfoDisplay"
           parameter="texture area" />
        </menu_item_check>
        <menu_item_check
         label="Face Area"
         name="Face Area">
          <menu_item_check.on_check
           function="Advanced.CheckInfoDisplay"
           parameter="face area" />
          <menu_item_check.on_click
           function="Advanced.ToggleInfoDisplay"
           parameter="face area" />
        </menu_item_check>
        <menu_item_check
         label="LOD Info"
         name="LOD Info">
          <menu_item_check.on_check
           function="Advanced.CheckInfoDisplay"
           parameter="lod info" />
          <menu_item_check.on_click
           function="Advanced.ToggleInfoDisplay"
           parameter="lod info" />
        </menu_item_check>
        <menu_item_check
         label="Build Queue"
         name="Build Queue">
          <menu_item_check.on_check
           function="Advanced.CheckInfoDisplay"
           parameter="build queue" />
          <menu_item_check.on_click
           function="Advanced.ToggleInfoDisplay"
           parameter="build queue" />
        </menu_item_check>
        <menu_item_check
         label="Lights"
         name="Lights">
          <menu_item_check.on_check
           function="Advanced.CheckInfoDisplay"
           parameter="lights" />
          <menu_item_check.on_click
           function="Advanced.ToggleInfoDisplay"
           parameter="lights" />
        </menu_item_check>
        <menu_item_check
         label="Particles"
         name="Particles">
          <menu_item_check.on_check
           function="Advanced.CheckInfoDisplay"
           parameter="particles" />
          <menu_item_check.on_click
           function="Advanced.ToggleInfoDisplay"
           parameter="particles" />
        </menu_item_check>
        <menu_item_check
         label="Collision Skeleton"
         name="Collision Skeleton">
          <menu_item_check.on_check
           function="Advanced.CheckInfoDisplay"
           parameter="collision skeleton" />
          <menu_item_check.on_click
           function="Advanced.ToggleInfoDisplay"
           parameter="collision skeleton" />
        </menu_item_check>
        <menu_item_check
         label="Joints"
         name="Joints">
          <menu_item_check.on_check
           function="Advanced.CheckInfoDisplay"
           parameter="joints" />
          <menu_item_check.on_click
           function="Advanced.ToggleInfoDisplay"
           parameter="joints" />
        </menu_item_check>
        <menu_item_check
         label="Raycast"
         name="Raycast">
          <menu_item_check.on_check
           function="Advanced.CheckInfoDisplay"
           parameter="raycast" />
          <menu_item_check.on_click
           function="Advanced.ToggleInfoDisplay"
           parameter="raycast" />
        </menu_item_check>
		<menu_item_check
         label="Wind Vectors"
         name="Wind Vectors">
          <menu_item_check.on_check
           function="Advanced.CheckInfoDisplay"
           parameter="wind vectors" />
          <menu_item_check.on_click
           function="Advanced.ToggleInfoDisplay"
           parameter="wind vectors" />
        </menu_item_check>
		<menu_item_check
         label="Sculpt"
         name="Sculpt">
          <menu_item_check.on_check
           function="Advanced.CheckInfoDisplay"
           parameter="sculpt" />
          <menu_item_check.on_click
           function="Advanced.ToggleInfoDisplay"
           parameter="sculpt" />
		</menu_item_check>
    <menu_item_check
          label="Texture Size"
          name="Texture Size">
      <menu_item_check.on_check
        function="Advanced.CheckInfoDisplay"
        parameter="texture size" />
      <menu_item_check.on_click
        function="Advanced.ToggleInfoDisplay"
        parameter="texture size" />
    </menu_item_check>
       <menu
         create_jump_keys="true"
         label="Texture Density"
         name="Texture Density"
         tear_off="true">
          <menu_item_check
           label="None"
           name="None">
            <menu_item_check.on_check
             function="Advanced.CheckDisplayTextureDensity"
             parameter="none" />
            <menu_item_check.on_click
             function="Advanced.SetDisplayTextureDensity"
             parameter="none" />
          </menu_item_check>
          <menu_item_check
           label="Current"
           name="Current">
            <menu_item_check.on_check
             function="Advanced.CheckDisplayTextureDensity"
             parameter="current" />
            <menu_item_check.on_click
             function="Advanced.SetDisplayTextureDensity"
             parameter="current" />
          </menu_item_check>
          <menu_item_check
           label="Desired"
           name="Desired">
            <menu_item_check.on_check
             function="Advanced.CheckDisplayTextureDensity"
             parameter="desired" />
            <menu_item_check.on_click
             function="Advanced.SetDisplayTextureDensity"
             parameter="desired" />
          </menu_item_check>
          <menu_item_check
           label="Full"
           name="Full">
            <menu_item_check.on_check
             function="Advanced.CheckDisplayTextureDensity"
             parameter="full" />
            <menu_item_check.on_click
             function="Advanced.SetDisplayTextureDensity"
             parameter="full" />
          </menu_item_check>
        </menu>
      </menu>
        <menu
         create_jump_keys="true"
         label="Rendering"
         name="Rendering"
         tear_off="true">
            <menu_item_check
             label="Axes"
             name="Axes">
                <menu_item_check.on_check
                 function="CheckControl"
                 parameter="ShowAxes" />
                <menu_item_check.on_click
                 function="ToggleControl"
                 parameter="ShowAxes" />
            </menu_item_check>
            <menu_item_check
             label="Tangent Basis"
             name="Tangent Basis">
                <menu_item_check.on_check
                 function="CheckControl"
                 parameter="ShowTangentBasis" />
                <menu_item_check.on_click
                 function="ToggleControl"
                 parameter="ShowTangentBasis" />
            </menu_item_check>
            <menu_item_call
             label="Selected Texture Info Basis"
             name="Selected Texture Info Basis"
             shortcut="control|alt|shift|T">
                <menu_item_call.on_click
                 function="Advanced.SelectedTextureInfo" />
            </menu_item_call>
            <menu_item_call
             label="Selected Material Info"
             name="Selected Material Info"
             shortcut="control|alt|shift|M">
                <menu_item_call.on_click
                 function="Advanced.SelectedMaterialInfo" />
            </menu_item_call>
            <menu_item_check
             label="Wireframe"
             name="Wireframe"
             shortcut="control|shift|R">
                <menu_item_check.on_check
                 function="Advanced.CheckWireframe"
                 parameter="Wireframe" />
                <menu_item_check.on_click
                 function="Advanced.ToggleWireframe" />
            </menu_item_check>
            <menu_item_check
             label="Object-Object Occlusion"
             name="Object-Object Occlusion"
             shortcut="control|shift|O">
                <menu_item_check.on_check
                 function="CheckControl"
                 parameter="UseOcclusion" />
                <menu_item_check.on_click
                 function="ToggleControl"
                 parameter="UseOcclusion" />
                <menu_item_check.on_enable
                 function="Advanced.EnableObjectObjectOcclusion" />
            </menu_item_check>
          <menu_item_separator />

          <menu_item_check
                       label="Advanced Lighting Model"
                       name="Advanced Lighting Model">
            <menu_item_check.on_check
             function="CheckControl"
             parameter="RenderDeferred" />
            <menu_item_check.on_click
             function="ToggleControl"
             parameter="RenderDeferred" />
            <menu_item_check.on_enable
                 function="Advanced.EnableRenderDeferred" />
          </menu_item_check>
          <menu_item_check
                       label="   Shadows from Sun/Moon/Projectors"
                       name="Shadows from Sun/Moon/Projectors">
            <menu_item_check.on_check
             function="Advanced.CheckRenderShadowOption"
             parameter="RenderShadowDetail" />
            <menu_item_check.on_click
             function="Advanced.ClickRenderShadowOption"
             parameter="RenderShadowDetail" />
            <menu_item_check.on_enable
                 function="Advanced.EnableRenderDeferredOptions" />
          </menu_item_check>
          <menu_item_check
                   label="   SSAO and Shadow Smoothing"
                   name="SSAO and Shadow Smoothing">
            <menu_item_check.on_check
             function="CheckControl"
             parameter="RenderDeferredSSAO" />
            <menu_item_check.on_click
             function="ToggleControl"
             parameter="RenderDeferredSSAO" />
            <menu_item_check.on_enable
                 function="Advanced.EnableRenderDeferredOptions" />
          </menu_item_check>
          <menu_item_separator />

          <menu_item_check
             label="Debug GL"
             name="Debug GL">
                <menu_item_check.on_check
                 function="CheckControl"
                 parameter="RenderDebugGL" />
                <menu_item_check.on_click
                 function="ToggleControl"
                 parameter="RenderDebugGL" />
            </menu_item_check>
            <menu_item_check
             label="Debug Pipeline"
             name="Debug Pipeline">
                <menu_item_check.on_check
                 function="CheckControl"
                 parameter="RenderDebugPipeline" />
                <menu_item_check.on_click
                 function="ToggleControl"
                 parameter="RenderDebugPipeline" />
            </menu_item_check>
            <menu_item_check
             label="Automatic Alpha Masks (deferred)"
             name="Automatic Alpha Masks (deferred)">
                <menu_item_check.on_check
                 function="CheckControl"
                 parameter="RenderAutoMaskAlphaDeferred" />
                <menu_item_check.on_click
                 function="ToggleControl"
                 parameter="RenderAutoMaskAlphaDeferred" />
            </menu_item_check>
            <menu_item_check
             label="Automatic Alpha Masks (non-deferred)"
             name="Automatic Alpha Masks (non-deferred)">
                <menu_item_check.on_check
                 function="CheckControl"
                 parameter="RenderAutoMaskAlphaNonDeferred" />
                <menu_item_check.on_click
                 function="ToggleControl"
                 parameter="RenderAutoMaskAlphaNonDeferred" />
            </menu_item_check>
            <menu_item_check
             label="Animation Textures"
             name="Animation Textures">
                <menu_item_check.on_check
                 function="CheckControl"
                 parameter="AnimateTextures" />
                <menu_item_check.on_click
                 function="ToggleControl"
                 parameter="AnimateTextures" />
            </menu_item_check>
            <menu_item_check
             label="Disable Textures"
             name="Disable Textures">
                <menu_item_check.on_check
                 function="CheckControl"
                 parameter="TextureDisable" />
                <menu_item_check.on_click
                 function="ToggleControl"
                 parameter="TextureDisable" />
            </menu_item_check>
            <menu_item_check
              label="Full Res Textures (dangerous)"
             name="Full Res Textures">
                <menu_item_check.on_check
                 function="CheckControl"
                 parameter="TextureLoadFullRes" />
                <menu_item_check.on_click
                 function="ToggleControl"
                 parameter="TextureLoadFullRes" />
            </menu_item_check>
            <menu_item_check
             label="Render Attached Lights"
             name="Render Attached Lights">
                <menu_item_check.on_check
                 function="CheckControl"
                 parameter="RenderAttachedLights" />
                <menu_item_check.on_click
                 function="Advanced.HandleAttachedLightParticles"
                 parameter="RenderAttachedLights" />
            </menu_item_check>
            <menu_item_check
             label="Render Attached Particles"
             name="Render Attached Particles">
                <menu_item_check.on_check
                 function="CheckControl"
                 parameter="RenderAttachedParticles" />
                <menu_item_check.on_click
                 function="Advanced.HandleAttachedLightParticles"
                 parameter="RenderAttachedParticles" />
            </menu_item_check>
            <menu_item_check
             label="Hover Glow Objects"
             name="Hover Glow Objects">
                <menu_item_check.on_check
                 function="CheckControl"
                 parameter="RenderHoverGlowEnable" />
                <menu_item_check.on_click
                 function="ToggleControl"
                 parameter="RenderHoverGlowEnable" />
            </menu_item_check>
          <menu_item_separator />
        </menu>

        <menu
         create_jump_keys="true"
         label="Network"
         name="Network"
         tear_off="true">
            <menu_item_check
             label="Pause Agent"
             name="AgentPause">
                <menu_item_check.on_check
                 function="CheckControl"
                 parameter="AgentPause" />
                <menu_item_check.on_click
                 function="ToggleControl"
                 parameter="AgentPause" />
            </menu_item_check>

            <menu_item_separator/>

            <menu_item_call
             label="Enable Message Log"
             name="Enable Message Log">
                <menu_item_call.on_click
                 function="Advanced.EnableMessageLog" />
            </menu_item_call>
            <menu_item_call
             label="Disable Message Log"
             name="Disable Message Log">
                <menu_item_call.on_click
                 function="Advanced.DisableMessageLog" />
            </menu_item_call>

            <menu_item_separator/>

            <menu_item_check
             label="Velocity Interpolate Objects"
             name="Velocity Interpolate Objects">
                <menu_item_check.on_check
                 function="CheckControl"
                 parameter="VelocityInterpolate" />
                <menu_item_check.on_click
                 function="ToggleControl"
                 parameter="VelocityInterpolate" />
            </menu_item_check>
            <menu_item_check
             label="Ping Interpolate Object Positions"
             name="Ping Interpolate Object Positions">
                <menu_item_check.on_check
                 function="CheckControl"
                 parameter="PingInterpolate" />
                <menu_item_check.on_click
                 function="ToggleControl"
                 parameter="PingInterpolate" />
            </menu_item_check>

            <menu_item_separator/>

            <menu_item_call
             label="Drop a Packet"
             name="Drop a Packet"
             shortcut="control|alt|L">
                <menu_item_call.on_click
                 function="Advanced.DropPacket" />
            </menu_item_call>
        </menu>
        <menu_item_call
         label="Dump Scripted Camera"
         name="Dump Scripted Camera">
            <menu_item_call.on_click
             function="Advanced.DumpScriptedCamera" />
        </menu_item_call>      
        <menu
         create_jump_keys="true"
         label="Recorder"
         name="Recorder"
         tear_off="true">
            <menu_item_call visible="false"
             label="Start event recording"
             name="Start event recording">
	      <menu_item_call.on_visible
		 function="displayViewerEventRecorderMenuItems" />
                <menu_item_call.on_click
                 function="Advanced.EventRecorder"
                 parameter="start recording" />
            </menu_item_call>
            <menu_item_call visible="false"
             label="Stop event recording"
             name="Stop event recording">
	      <menu_item_call.on_visible
		 function="displayViewerEventRecorderMenuItems" />
                <menu_item_call.on_click
                 function="Advanced.EventRecorder"
                 parameter="stop recording" />
            </menu_item_call>
            <menu_item_call visible="false"
             label="Playback event recording"
             name="Playback event recording">
	      <menu_item_call.on_visible
		 function="displayViewerEventRecorderMenuItems" />
                <menu_item_call.on_click
                 function="Advanced.EventRecorder"
                 parameter="start playback" />
            </menu_item_call>

            <menu_item_call
             label="Start Playback"
             name="Start Playback">
                <menu_item_call.on_click
                 function="Advanced.AgentPilot"
                 parameter="start playback" />
            </menu_item_call>
            <menu_item_call
             label="Stop Playback"
             name="Stop Playback">
                <menu_item_call.on_click
                 function="Advanced.AgentPilot"
                 parameter="stop playback" />
            </menu_item_call>
            <menu_item_check
             label="Loop Playback"
             name="Loop Playback">
                <menu_item_check.on_check
                 function="Advanced.CheckAgentPilotLoop"
                 parameter="loopPlayback" />
                <menu_item_check.on_click
                 function="Advanced.ToggleAgentPilotLoop" />
            </menu_item_check>
            <menu_item_call
             label="Start Record"
             name="Start Record">
                <menu_item_call.on_click
                 function="Advanced.AgentPilot"
                 parameter="start record" />
            </menu_item_call>
            <menu_item_call
             label="Stop Record"
             name="Stop Record">
                <menu_item_call.on_click
                 function="Advanced.AgentPilot"
                 parameter="stop record" />
            </menu_item_call>
        </menu>

        <menu
         create_jump_keys="true"
         label="World"
         name="DevelopWorld"
         tear_off="true">
            <menu_item_check
             label="Sim Sun Override"
             name="Sim Sun Override">
                <menu_item_check.on_check
                 function="CheckControl"
                 parameter="SkyOverrideSimSunPosition" />
                <menu_item_check.on_click
                 function="ToggleControl"
                 parameter="SkyOverrideSimSunPosition" />
            </menu_item_check>
            <menu_item_check
             label="Fixed Weather"
             name="Fixed Weather">
                <menu_item_check.on_check
                 function="CheckControl"
                 parameter="FixedWeather" />
                <menu_item_check.on_click
                 function="ToggleControl"
                 parameter="FixedWeather" />
            </menu_item_check>
            <menu_item_call
             label="Dump Region Object Cache"
             name="Dump Region Object Cache">
                <menu_item_call.on_click
                 function="Advanced.DumpRegionObjectCache" />
            </menu_item_call>
            <menu_item_call
             label="Dump Simulator Features to Nearby Chat"
             name="DumpSimFeaturesToChat">
                <menu_item_call.on_click
                 function="Develop.DumpSimFeaturesToChat" />
            </menu_item_call>
        </menu>
        <menu
         create_jump_keys="true"
         label="UI"
         name="UI"
         tear_off="true">
<<<<<<< HEAD
            <menu_item_call
             label="Media Browser Test"
             name="Web Browser Test">
                <menu_item_call.on_click
                 function="Advanced.WebBrowserTest"
                 parameter="http://secondlife.com/app/search/slurls.html"/>
            </menu_item_call>
          <menu_item_check
           label="Region Restart Test..."
           name="Region Restart Test">
              <menu_item_check.on_check
               function="Floater.Visible"
               parameter="region_restarting" />
              <menu_item_check.on_click
               function="Floater.Toggle"
               parameter="region_restarting" />
          </menu_item_check>
=======
>>>>>>> 19640c01
          <menu_item_call
           label="Media Browser"
           name="Media Browser"
           shortcut="control|alt|shift|Z">
            <menu_item_call.on_click
             function="Advanced.WebContentTest"
             parameter="http://google.com"/>
          </menu_item_call>
          <menu_item_call
           label="FB Connect Test"
           name="FB Connect Test">
            <menu_item_call.on_click
             function="Advanced.WebContentTest"
             parameter="https://cryptic-ridge-1632.herokuapp.com/"/>
          </menu_item_call>
          <menu_item_call
             label="Dump SelectMgr"
             name="Dump SelectMgr">
                <menu_item_call.on_click
                 function="Advanced.DumpSelectMgr" />
            </menu_item_call>
            <menu_item_call
             label="Dump Inventory"
             name="Dump Inventory">
                <menu_item_call.on_click
                 function="Advanced.DumpInventory" />
            </menu_item_call>
            <menu_item_call
             label="Dump Timers"
             name="Dump Timers">
                <menu_item_call.on_click
                 function="Advanced.DumpTimers" />
            </menu_item_call>
            <menu_item_call
             label="Dump Focus Holder"
             name="Dump Focus Holder">
                <menu_item_call.on_click
                 function="Advanced.DumpFocusHolder" />
            </menu_item_call>
            <menu_item_call
             label="Print Selected Object Info"
             name="Print Selected Object Info"
             shortcut="control|shift|P">
                <menu_item_call.on_click
                 function="Advanced.PrintSelectedObjectInfo" />
            </menu_item_call>
            <menu_item_call
             label="Print Agent Info"
             name="Print Agent Info"
             shortcut="shift|P">
                <menu_item_call.on_click
                 function="Advanced.PrintAgentInfo" />
            </menu_item_call>
            <menu_item_check
             label="Double-Click Auto-Pilot"
             name="Double-ClickAuto-Pilot">
                <menu_item_check.on_check
                 function="CheckControl"
                 parameter="DoubleClickAutoPilot" />
                <menu_item_check.on_click
                 function="ToggleControl"
                 parameter="DoubleClickAutoPilot" />
            </menu_item_check>
            <menu_item_check
             label="Double-Click Teleport"
             name="DoubleClick Teleport">
                <menu_item_check.on_check
                 function="CheckControl"
                 parameter="DoubleClickTeleport" />
                <menu_item_check.on_click
                 function="ToggleControl"
                 parameter="DoubleClickTeleport" />
            </menu_item_check>
            <menu_item_separator />

            <menu_item_check
             label="Debug SelectMgr"
             name="Debug SelectMgr">
                <menu_item_check.on_check
                 function="CheckControl"
                 parameter="DebugSelectMgr" />
                <menu_item_check.on_click
                 function="ToggleControl"
                 parameter="DebugSelectMgr" />
            </menu_item_check>
            <menu_item_check
             label="Debug Clicks"
             name="Debug Clicks">
                <menu_item_check.on_check
                 function="Advanced.CheckDebugClicks"
                 parameter="DebugClicks" />
                <menu_item_check.on_click
                 function="Advanced.ToggleDebugClicks"
                 parameter="DebugClicks" />
            </menu_item_check>
            <menu_item_check
             label="Debug Views"
             name="Debug Views">
                <menu_item_check.on_check
                 function="Advanced.CheckDebugViews" />
                <menu_item_check.on_click
                 function="Advanced.ToggleDebugViews" />
            </menu_item_check>
            <menu_item_check
             label="Debug Name Tooltips"
             name="Debug Name Tooltips">
                <menu_item_check.on_check
                 function="Advanced.CheckXUINameTooltips"
                 parameter="XUINameTooltips" />
                <menu_item_check.on_click
                 function="Advanced.ToggleXUINameTooltips" />
            </menu_item_check>
            <menu_item_check
             label="Debug Mouse Events"
             name="Debug Mouse Events">
                <menu_item_check.on_check
                 function="Advanced.CheckDebugMouseEvents"
                 parameter="MouseEvents" />
                <menu_item_check.on_click
                 function="Advanced.ToggleDebugMouseEvents" />
            </menu_item_check>
            <menu_item_check
             label="Debug Keys"
             name="Debug Keys">
                <menu_item_check.on_check
                 function="Advanced.CheckDebugKeys"
                 parameter="DebugKeys" />
                <menu_item_check.on_click
                 function="Advanced.ToggleDebugKeys" />
            </menu_item_check>
            <menu_item_check
             label="Debug Window Process"
             name="Debug WindowProc">
                <menu_item_check.on_check
                 function="Advanced.CheckDebugWindowProc"
                 parameter="DebugWindowProc" />
                <menu_item_check.on_click
                 function="Advanced.ToggleDebugWindowProc"
                 parameter="DebugWindowProc" />
            </menu_item_check>
        </menu>
        <menu
         create_jump_keys="true"
         label="XUI"
         name="XUI"
         tear_off="true">
            <menu_item_call
               label="Reload Color Settings"
               name="Reload Color Settings">
              <menu_item_call.on_click
               function="Advanced.ReloadColorSettings" />
            </menu_item_call>
            <menu_item_call
             label="Show Font Test"
             name="Show Font Test">
                <menu_item_call.on_click
                 function="Floater.Show"
                 parameter="font_test" />
            </menu_item_call>
            <menu_item_call
             label="Load from XML"
             name="Load from XML">
                <menu_item_call.on_click
                 function="Advanced.LoadUIFromXML" />
            </menu_item_call>
            <menu_item_call
             label="Save to XML"
             name="Save to XML">
                <menu_item_call.on_click
                 function="Advanced.SaveUIToXML" />
            </menu_item_call>
            <menu_item_check
             label="Show XUI Names"
             name="Show XUI Names">
                <menu_item_check.on_check
                 function="Advanced.CheckXUINames"
                 parameter="showUIname" />
                <menu_item_check.on_click
                 function="Advanced.ToggleXUINames" />
            </menu_item_check>
            <menu_item_check
             label="Show debugging info for views"
             name="DebugViews">
                <menu_item_check.on_check
                 function="CheckControl"
                 parameter="DebugViews" />
                <menu_item_check.on_click
                 function="ToggleControl"
                 parameter="DebugViews" />
            </menu_item_check>
            <menu_item_call
             label="XUI Preview Tool"
             name="UI Preview Tool">
                <menu_item_call.on_click
                 function="Floater.Toggle"
                 parameter="ui_preview" />
            </menu_item_call>
          <menu_item_call
           label="Send Test IMs"
           name="Send Test IMs">
            <menu_item_call.on_click
             function="Advanced.SendTestIMs" />
          </menu_item_call>
          <menu_item_call
           label="Flush Names Caches"
           name="Flush Names Caches">
            <menu_item_call.on_click
             function="Advanced.FlushNameCaches" />
          </menu_item_call>
        </menu>
        <menu
         create_jump_keys="true"
         label="Avatar"
         name="Character"
         tear_off="true">
            <menu
             create_jump_keys="true"
             label="Grab Baked Texture"
             name="Grab Baked Texture"
             tear_off="true">
                <menu_item_call
                 label="Iris"
                 name="Grab Iris">
                    <menu_item_call.on_click
                     function="Advanced.GrabBakedTexture"
                     parameter="iris" />
                    <menu_item_call.on_enable
                     function="Advanced.EnableGrabBakedTexture"
					 parameter="iris" />
                </menu_item_call>
                <menu_item_call
                 label="Head"
                 name="Grab Head">
                    <menu_item_call.on_click
                     function="Advanced.GrabBakedTexture"
                     parameter="head" />
                    <menu_item_call.on_enable
                     function="Advanced.EnableGrabBakedTexture"
					 parameter="head" />
                </menu_item_call>
                <menu_item_call
                 label="Upper Body"
                 name="Grab Upper Body">
                    <menu_item_call.on_click
                     function="Advanced.GrabBakedTexture"
                     parameter="upper" />
                    <menu_item_call.on_enable
                     function="Advanced.EnableGrabBakedTexture"
					 parameter="upper" />
                </menu_item_call>
                <menu_item_call
                 label="Lower Body"
                 name="Grab Lower Body">
                    <menu_item_call.on_click
                     function="Advanced.GrabBakedTexture"
                     parameter="lower" />
                    <menu_item_call.on_enable
                     function="Advanced.EnableGrabBakedTexture"
					 parameter="lower" />
                </menu_item_call>
                <menu_item_call
                 label="Skirt"
                 name="Grab Skirt">
                    <menu_item_call.on_click
                     function="Advanced.GrabBakedTexture"
                     parameter="skirt" />
                    <menu_item_call.on_enable
                     function="Advanced.EnableGrabBakedTexture"
					 parameter="skirt" />
                </menu_item_call>
            </menu>
            <menu
             create_jump_keys="true"
             label="Character Tests"
             name="Character Tests"
             tear_off="true">
                <menu_item_call
                 label="Appearance To XML"
                 name="Appearance To XML">
                    <menu_item_call.on_click
                     function="Advanced.AppearanceToXML" />
                </menu_item_call>
                <menu_item_call
                 label="Toggle Character Geometry"
                 name="Toggle Character Geometry">
                    <menu_item_call.on_click
                     function="Advanced.ToggleCharacterGeometry" />
                    <menu_item_call.on_enable
                     function="IsGodCustomerService" />
                </menu_item_call>
                <menu_item_call
                 label="Test Male"
                 name="Test Male">
                    <menu_item_call.on_click
                     function="Advanced.TestMale" />
                </menu_item_call>
                <menu_item_call
                 label="Test Female"
                 name="Test Female">
                    <menu_item_call.on_click
                     function="Advanced.TestFemale" />
                </menu_item_call>
                <menu_item_check
                 label="Allow Select Avatar"
                 name="Allow Select Avatar">
                    <menu_item_check.on_check
                     function="CheckControl"
                     parameter="AllowSelectAvatar" />
                    <menu_item_check.on_click
                     function="ToggleControl"
                     parameter="AllowSelectAvatar" />
                </menu_item_check>
            </menu>
            <menu
             create_jump_keys="true"
             label="Animation Speed"
             name="Animation Speed"
             tear_off="true">
                <menu_item_call
                 label="All Animations 10% Faster"
                 name="All Animations 10 Faster">
                    <menu_item_call.on_click
                     function="Advanced.AnimTenFaster" />
                </menu_item_call>
                <menu_item_call
                 label="All Animations 10% Slower"
                 name="All Animations 10 Slower">
                    <menu_item_call.on_click
                     function="Advanced.AnimTenSlower" />
                </menu_item_call>
                <menu_item_call
                 label="Reset All Animation Speed"
                 name="Reset All Animation Speed">
                    <menu_item_call.on_click
                     function="Advanced.AnimResetAll" />
                </menu_item_call>
				<menu_item_check
				 label="Slow Motion Animations"
				 name="Slow Motion Animations">
					<menu_item_check.on_check
					 function="CheckControl"
					 parameter="SlowMotionAnimation" />
					<menu_item_check.on_click
					 function="ToggleControl"
					 parameter="SlowMotionAnimation" />
				</menu_item_check>
            </menu>
            <menu_item_call
             label="Force Params to Default"
             name="Force Params to Default">
                <menu_item_call.on_click
                 function="Advanced.ForceParamsToDefault" />
            </menu_item_call>
            <menu_item_check
             label="Animation Info"
             name="Animation Info">
                <menu_item_check.on_check
                 function="Advanced.CheckAnimationInfo"
                 parameter="AnimationInfo" />
                <menu_item_check.on_click
                 function="Advanced.ToggleAnimationInfo"
                 parameter="" />
            </menu_item_check>
            <menu_item_check
             label="Show Look At"
             name="Show Look At">
                <menu_item_check.on_check
                 function="Advanced.CheckShowLookAt"
                 parameter="ShowLookAt" />
                <menu_item_check.on_click
                 function="Advanced.ToggleShowLookAt" />
            </menu_item_check>
            <menu_item_check
             label="Show Point At"
             name="Show Point At">
                <menu_item_check.on_check
                 function="Advanced.CheckShowPointAt"
                 parameter="ShowPointAt" />
                <menu_item_check.on_click
                 function="Advanced.ToggleShowPointAt" />
            </menu_item_check>
            <menu_item_check
             label="Debug Joint Updates"
             name="Debug Joint Updates">
                <menu_item_check.on_check
                 function="Advanced.CheckDebugJointUpdates"
                 parameter="DebugJointUpdates" />
                <menu_item_check.on_click
                 function="Advanced.ToggleDebugJointUpdates" />
            </menu_item_check>
            <menu_item_check
             label="Disable LOD"
             name="Disable LOD">
                <menu_item_check.on_check
                 function="Advanced.CheckDisableLOD"
                 parameter="DisableLOD" />
                <menu_item_check.on_click
                 function="Advanced.ToggleDisableLOD" />
            </menu_item_check>
            <menu_item_check
             label="Debug Character Vis"
             name="Debug Character Vis">
                <menu_item_check.on_check
                 function="Advanced.CheckDebugCharacterVis"
                 parameter="DebugCharacterVis" />
                <menu_item_check.on_click
                 function="Advanced.ToggleDebugCharacterVis" />
            </menu_item_check>
            <menu_item_check
             label="Show Collision Skeleton"
             name="Show Collision Skeleton">
                <menu_item_check.on_check
                 function="Advanced.CheckInfoDisplay"
                 parameter="collision skeleton" />
                <menu_item_check.on_click
                 function="Advanced.ToggleInfoDisplay"
                 parameter="collision skeleton" />
            </menu_item_check>
            <menu_item_check
             label="Display Agent Target"
             name="Display Agent Target">
                <menu_item_check.on_check
                 function="Advanced.CheckInfoDisplay"
                 parameter="agent target" />
                <menu_item_check.on_click
                 function="Advanced.ToggleInfoDisplay"
                 parameter="agent target" />
            </menu_item_check>
            <!-- Appears not to exist anymore
            <menu_item_check
             label="Debug Rotation"
             name="Debug Rotation">
                <menu_item_check.on_check
                 function="CheckControl"
                 parameter="DebugAvatarRotation" />
                <menu_item_check.on_click
                 function="ToggleControl"
                 parameter="DebugAvatarRotation" />
            </menu_item_check> -->
            <menu_item_call
             label="Dump Attachments"
             name="Dump Attachments">
                <menu_item_call.on_click
                 function="Advanced.DumpAttachments" />
            </menu_item_call>
            <menu_item_call
             label="Debug Avatar Textures"
             name="Debug Avatar Textures"
             shortcut="control|alt|shift|A">
                <menu_item_call.on_click
                 function="Advanced.DebugAvatarTextures" />
            </menu_item_call>
            <menu_item_call
             label="Dump Local Textures"
             name="Dump Local Textures"
             shortcut="alt|shift|M">
                <menu_item_call.on_click
                 function="Advanced.DumpAvatarLocalTextures" />
            </menu_item_call>
			<menu_item_call
			 label="Reload Avatar Cloud Particle"
			 name="Reload Avatar Cloud Particle">
				<menu_item_call.on_click
				 function="Advanced.ReloadAvatarCloudParticle" />
			</menu_item_call>
		</menu>
        <menu_item_separator/>

        <menu_item_check
         label="HTTP Textures"
         name="HTTP Textures">
            <menu_item_check.on_check
             function="CheckControl"
             parameter="ImagePipelineUseHTTP" />
            <menu_item_check.on_click
             function="ToggleControl"
             parameter="ImagePipelineUseHTTP" />
        </menu_item_check>
        <menu_item_check
         label="HTTP Inventory"
         name="HTTP Inventory">
            <menu_item_check.on_check
             function="CheckControl"
             parameter="UseHTTPInventory" />
            <menu_item_check.on_click
             function="ToggleControl"
             parameter="UseHTTPInventory" />
        </menu_item_check>
        <menu_item_call
         label="Compress Images"
         name="Compress Images">
            <menu_item_call.on_click
             function="Advanced.CompressImage" />
        </menu_item_call>

      <menu_item_call
         label="Enable Visual Leak Detector"
         name="Enable Visual Leak Detector">
        <menu_item_call.on_click
           function="Advanced.ToggleVisualLeakDetector" />
        </menu_item_call>
      
        <menu_item_check
         label="Output Debug Minidump"
         name="Output Debug Minidump">
            <menu_item_check.on_check
             function="CheckControl"
             parameter="SaveMinidump" />
            <menu_item_check.on_click
             function="ToggleControl"
             parameter="SaveMinidump" />
        </menu_item_check>
        <menu_item_check
         label="Console Window on next Run"
         name="Console Window">
            <menu_item_check.on_check
             function="CheckControl"
             parameter="ShowConsoleWindow" />
            <menu_item_check.on_click
             function="ToggleControl"
             parameter="ShowConsoleWindow" />
        </menu_item_check>
        <menu
         create_jump_keys="true"
         label="Set Logging Level"
         name="Set Logging Level"
         tear_off="true">
          <menu_item_check
            name="Debug"
            label="Debug">
            <menu_item_check.on_check
              function="Develop.CheckLoggingLevel"
              parameter="0" />
            <menu_item_check.on_click
             function="Develop.SetLoggingLevel"
             parameter="0" />
          </menu_item_check>
          <menu_item_check
            name="Info"
            label="Info">
            <menu_item_check.on_check
              function="Develop.CheckLoggingLevel"
              parameter="1" />
            <menu_item_check.on_click
             function="Develop.SetLoggingLevel"
             parameter="1" />
          </menu_item_check>
          <menu_item_check
            name="Warning"
            label="Warning">
            <menu_item_check.on_check
              function="Develop.CheckLoggingLevel"
              parameter="2" />
            <menu_item_check.on_click
             function="Develop.SetLoggingLevel"
             parameter="2" />
          </menu_item_check>
          <menu_item_check
            name="Error"
            label="Error">
            <menu_item_check.on_check
              function="Develop.CheckLoggingLevel"
              parameter="3" />
            <menu_item_check.on_click
             function="Develop.SetLoggingLevel"
             parameter="3" />
          </menu_item_check>
          <menu_item_check
            name="None"
            label="None">
            <menu_item_check.on_check
              function="Develop.CheckLoggingLevel"
              parameter="4" />
            <menu_item_check.on_click
             function="Develop.SetLoggingLevel"
             parameter="4" />
          </menu_item_check>
       </menu>

        <menu_item_separator/>

        <menu_item_call
         label="Request Admin Status"
         name="Request Admin Options"
         shortcut="control|alt|G">
            <menu_item_call.on_click
             function="Advanced.RequestAdminStatus" />
        </menu_item_call>
        <menu_item_call
         label="Leave Admin Status"
         name="Leave Admin Options"
         shortcut="control|alt|shift|G">
            <menu_item_call.on_click
             function="Advanced.LeaveAdminStatus" />
        </menu_item_call>
		<menu_item_check
         label="Show Admin Menu"
         name="View Admin Options">
            <menu_item_check.on_enable
             function="Advanced.EnableViewAdminOptions" />
            <menu_item_check.on_check
             function="Advanced.CheckViewAdminOptions"
             parameter="ViewAdminOptions" />
            <menu_item_check.on_click
             function="Advanced.ToggleViewAdminOptions" />
        </menu_item_check>
    </menu>
    <menu
     create_jump_keys="true"
     label="Admin"
     name="Admin"
     tear_off="true"
     visible="false">
        <menu
         create_jump_keys="true"
         label="Object"
         name="AdminObject"
         tear_off="true">
            <menu_item_call
             label="Take Copy"
             name="Admin Take Copy"
             shortcut="control|alt|shift|O">
                <menu_item_call.on_click
                 function="Admin.ForceTakeCopy" />
                <menu_item_call.on_enable
                 function="IsGodCustomerService" />
            </menu_item_call>
            <menu_item_call
             label="Force Owner To Me"
             name="Force Owner To Me">
                <menu_item_call.on_click
                 function="Admin.HandleObjectOwnerSelf" />
                <menu_item_call.on_enable
                 function="IsGodCustomerService" />
            </menu_item_call>
            <menu_item_call
             label="Force Owner Permissive"
             name="Force Owner Permissive">
                <menu_item_call.on_click
                 function="Admin.HandleObjectOwnerPermissive" />
                <menu_item_call.on_enable
                 function="IsGodCustomerService" />
            </menu_item_call>
            <menu_item_call
             label="Delete"
             name="Delete"
             shortcut="control|alt|shift|Del">
                <menu_item_call.on_click
                 function="Admin.HandleForceDelete" />
                <menu_item_call.on_enable
                 function="IsGodCustomerService" />
            </menu_item_call>
            <menu_item_call
             label="Lock"
             name="Lock"
             shortcut="control|alt|shift|L">
                <menu_item_call.on_click
                 function="Admin.HandleObjectLock" />
                <menu_item_call.on_enable
                 function="IsGodCustomerService" />
            </menu_item_call>
            <menu_item_call
             label="Get Assets IDs"
             name="Get Assets IDs"
             shortcut="control|alt|shift|I">
                <menu_item_call.on_click
                 function="Admin.HandleObjectAssetIDs" />
                <menu_item_call.on_enable
                 function="IsGodCustomerService" />
            </menu_item_call>
        </menu>
        <menu
         create_jump_keys="true"
         label="Parcel"
         name="Parcel"
         tear_off="true">
            <menu_item_call
             label="Force Owner To Me"
             name="Owner To Me">
                <menu_item_call.on_click
                 function="Admin.HandleForceParcelOwnerToMe" />
                <menu_item_call.on_enable
                 function="IsGodCustomerService" />
            </menu_item_call>
            <menu_item_call
             label="Set to Linden Content"
             name="Set to Linden Content"
             shortcut="control|alt|shift|C">
                <menu_item_call.on_click
                 function="Admin.HandleForceParcelToContent" />
                <menu_item_call.on_enable
                 function="IsGodCustomerService" />
            </menu_item_call>
            <menu_item_call
             label="Claim Public Land"
             name="Claim Public Land">
                <menu_item_call.on_click
                 function="Admin.HandleClaimPublicLand" />
                <menu_item_call.on_enable
                 function="IsGodCustomerService" />
            </menu_item_call>
        </menu>
        <menu
         create_jump_keys="true"
         label="Region"
         name="Region"
         tear_off="true">
            <menu_item_call
             label="Dump Temp Asset Data"
             name="Dump Temp Asset Data">
                <menu_item_call.on_click
                 function="Admin.HandleRegionDumpTempAssetData" />
                <menu_item_call.on_enable
                 function="IsGodCustomerService" />
            </menu_item_call>
            <menu_item_call
             label="Save Region State"
             name="Save Region State">
                <menu_item_call.on_click
                 function="Admin.OnSaveState" />
                <menu_item_call.on_enable
                 function="IsGodCustomerService" />
            </menu_item_call>
        </menu>
        <menu_item_call
         label="God Tools"
         name="God Tools">
            <menu_item_call.on_click
             function="Floater.Show"
             parameter="god_tools" />
            <menu_item_call.on_enable
             function="IsGodCustomerService" />
        </menu_item_call>
    </menu>
    
    
    <!-- God Menu -->
    
    <menu
     create_jump_keys="true"
     label="Admin"
     name="Deprecated"
     tear_off="true"
     visible="false">
        <menu
         create_jump_keys="true"
         label="Attach Object"
         mouse_opaque="false"
         name="Attach Object"
         tear_off="true" />
        <menu
         create_jump_keys="true"
         label="Detach Object"
         mouse_opaque="false"
         name="Detach Object"
         tear_off="true" />
        <menu
         create_jump_keys="true"
         label="Take Off Clothing"
         mouse_opaque="false"
         name="Take Off Clothing"
         tear_off="true">
            <menu_item_call
             label="Shirt"
             name="Shirt">
                <menu_item_call.on_click
                 function="Edit.TakeOff"
                 parameter="shirt" />
                <menu_item_call.on_enable
                 function="Edit.EnableTakeOff"
                 parameter="shirt" />
            </menu_item_call>
            <menu_item_call
             label="Pants"
             name="Pants">
                <menu_item_call.on_click
                 function="Edit.TakeOff"
                 parameter="pants" />
                <menu_item_call.on_enable
                 function="Edit.EnableTakeOff"
                 parameter="pants" />
            </menu_item_call>
            <menu_item_call
             label="Shoes"
             name="Shoes">
                <menu_item_call.on_click
                 function="Edit.TakeOff"
                 parameter="shoes" />
                <menu_item_call.on_enable
                 function="Edit.EnableTakeOff"
                 parameter="shoes" />
            </menu_item_call>
            <menu_item_call
             label="Socks"
             name="Socks">
                <menu_item_call.on_click
                 function="Edit.TakeOff"
                 parameter="socks" />
                <menu_item_call.on_enable
                 function="Edit.EnableTakeOff"
                 parameter="socks" />
            </menu_item_call>
            <menu_item_call
             label="Jacket"
             name="Jacket">
                <menu_item_call.on_click
                 function="Edit.TakeOff"
                 parameter="jacket" />
                <menu_item_call.on_enable
                 function="Edit.EnableTakeOff"
                 parameter="jacket" />
            </menu_item_call>
            <menu_item_call
             label="Gloves"
             name="Gloves">
                <menu_item_call.on_click
                 function="Edit.TakeOff"
                 parameter="gloves" />
                <menu_item_call.on_enable
                 function="Edit.EnableTakeOff"
                 parameter="gloves" />
            </menu_item_call>
            <menu_item_call
             label="Undershirt"
             name="Menu Undershirt">
                <menu_item_call.on_click
                 function="Edit.TakeOff"
                 parameter="undershirt" />
                <menu_item_call.on_enable
                 function="Edit.EnableTakeOff"
                 parameter="undershirt" />
            </menu_item_call>
            <menu_item_call
             label="Underpants"
             name="Menu Underpants">
                <menu_item_call.on_click
                 function="Edit.TakeOff"
                 parameter="underpants" />
                <menu_item_call.on_enable
                 function="Edit.EnableTakeOff"
                 parameter="underpants" />
            </menu_item_call>
            <menu_item_call
             label="Skirt"
             name="Skirt">
                <menu_item_call.on_click
                 function="Edit.TakeOff"
                 parameter="skirt" />
                <menu_item_call.on_enable
                 function="Edit.EnableTakeOff"
                 parameter="skirt" />
            </menu_item_call>
            <menu_item_call
             label="Alpha"
             name="Alpha">
                <menu_item_call.on_click
                 function="Edit.TakeOff"
                 parameter="alpha" />
                <menu_item_call.on_enable
                 function="Edit.EnableTakeOff"
                 parameter="alpha" />
            </menu_item_call>
            <menu_item_call
             label="Tattoo"
             name="Tattoo">
                <menu_item_call.on_click
                 function="Edit.TakeOff"
                 parameter="tattoo" />
                <menu_item_call.on_enable
                 function="Edit.EnableTakeOff"
                 parameter="tattoo" />
            </menu_item_call>
            <menu_item_call
             label="Physics"
             name="Physics">
                <menu_item_call.on_click
                 function="Edit.TakeOff"
                 parameter="physics" />
                <menu_item_call.on_enable
                 function="Edit.EnableTakeOff"
                 parameter="physics" />
            </menu_item_call>
            <menu_item_call
             label="All Clothes"
             name="All Clothes">
                <menu_item_call.on_click
                 function="Edit.TakeOff"
                 parameter="all" />
            </menu_item_call>
        </menu>
        <menu
         create_jump_keys="true"
         label="Help"
         name="DeprecatedHelp"
         tear_off="true">
            <menu_item_call
             label="Official Linden Blog"
             name="Official Linden Blog">
                <menu_item_call.on_click
                 function="PromptShowURL"
                 name="OfficialLindenBlog_url"
                 parameter="WebLaunchSupportWiki,http://blog.secondlife.com/" />
            </menu_item_call>
            <menu_item_call
             label="Scripting Portal"
             name="Scripting Portal">
                <menu_item_call.on_click
                 function="PromptShowURL"
                 name="ScriptingPortal_url"
                 parameter="WebLaunchLSLWiki,http://wiki.secondlife.com/wiki/LSL_Portal" />
            </menu_item_call>
            <menu
             create_jump_keys="true"
             label="Bug Reporting"
             name="Bug Reporting"
             tear_off="true">
                <menu_item_call
                 label="Public Issue Tracker"
                 name="Public Issue Tracker">
                    <menu_item_call.on_click
                     function="PromptShowURL"
                     name="PublicIssueTracker_url"
                     parameter="WebLaunchPublicIssue,http://jira.secondlife.com" />
                </menu_item_call>
                <menu_item_call
                 label="Public Issue Tracker Help"
                 name="Publc Issue Tracker Help">
                    <menu_item_call.on_click
                     function="PromptShowURL"
                     name="PublicIssueTrackerHelp_url"
                     parameter="WebLaunchPublicIssueHelp,http://wiki.secondlife.com/wiki/Issue_tracker" />
                </menu_item_call>

                <menu_item_separator/>

                <menu_item_call
                 label="Bug Reporting 101"
                 name="Bug Reporing 101">
                    <menu_item_call.on_click
                     function="PromptShowURL"
                     name="BugReporting101_url"
                     parameter="WebLaunchBugReport101,http://wiki.secondlife.com/wiki/Bug_Reporting_101" />
                </menu_item_call>
                <menu_item_call
                 label="Security Issues"
                 name="Security Issues">
                    <menu_item_call.on_click
                     function="PromptShowURL"
                     name="SecurityIssues_url"
                     parameter="WebLaunchSecurityIssues,http://wiki.secondlife.com/wiki/Security_issues" />
                </menu_item_call>
                <menu_item_call
                 label="QA Wiki"
                 name="QA Wiki">
                    <menu_item_call.on_click
                     function="PromptShowURL"
                     name="QAWiki_url"
                     parameter="WebLaunchQAWiki,http://wiki.secondlife.com/wiki/QA_Portal" />
                </menu_item_call>
            </menu>
        </menu>
    </menu>
</menu_bar><|MERGE_RESOLUTION|>--- conflicted
+++ resolved
@@ -4175,7 +4175,6 @@
          label="UI"
          name="UI"
          tear_off="true">
-<<<<<<< HEAD
             <menu_item_call
              label="Media Browser Test"
              name="Web Browser Test">
@@ -4193,12 +4192,10 @@
                function="Floater.Toggle"
                parameter="region_restarting" />
           </menu_item_check>
-=======
->>>>>>> 19640c01
           <menu_item_call
-           label="Media Browser"
-           name="Media Browser"
-           shortcut="control|alt|shift|Z">
+           label="Web Content Browser"
+           name="Web Content Browser"
+           shortcut="control|shift|Z">
             <menu_item_call.on_click
              function="Advanced.WebContentTest"
              parameter="http://google.com"/>
