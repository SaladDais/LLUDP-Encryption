<?xml version="1.0" encoding="utf-8" standalone="yes" ?>
<menu_bar
 bg_visible="false"
 follows="left|top|right"
 name="Main Menu">
    <menu
     create_jump_keys="true"
     label="Avatar"
     name="Me"
<<<<<<< HEAD
     tear_off="true"
     visible="true">
        
        <menu_item_call
             label="Account"
             name="Manage Account">
                <menu_item_call.on_click
                 function="PromptShowURL"
                 name="ManageMyAccount_url"
                 parameter="WebLaunchJoinNow,http://secondlife.com/account/" />
                <menu_item_call.on_visible
                 function="GridCheck"
                 parameter="secondlife"/>
        </menu_item_call>
        <menu_item_call
            label="Marketplace listings..."
            name="MarketplaceListings">
            <menu_item_call.on_click
            function="Floater.ToggleOrBringToFront"
            parameter="marketplace_listings" />
        </menu_item_call>

        <menu_item_call
         label="Buy L$"
         name="Buy and Sell L$">
            <menu_item_call.on_click
             function="BuyCurrency" />
        </menu_item_call>

        <menu_item_separator/>

        <menu_item_check
         label="Inventory"
=======
     tear_off="true">
      <menu_item_call
       label="Profile..."
       name="Profile">
        <menu_item_call.on_click
         function="ShowAgentProfile"
         parameter="agent" />
      </menu_item_call>
      <menu_item_call
       label="Appearance..."
       name="ChangeOutfit"
       shortcut="control|O">
        <menu_item_call.on_click
         function="Floater.ToggleOrBringToFront"
         parameter="appearance" />
        <menu_item_call.on_enable
         function="Edit.EnableCustomizeAvatar" />
      </menu_item_call>
      <menu_item_call
       label="Choose an avatar..."
       name="Avatar Picker">
        <menu_item_call.on_click
         function="Floater.ToggleOrBringToFront"
         parameter="avatar" />
      </menu_item_call>
      <menu_item_separator/>
      <menu_item_check
         label="Inventory..."
>>>>>>> 7ffe8d0a
         name="Inventory"
         shortcut="control|shift|I"
		 visible="false">
            <menu_item_check.on_check
             function="Floater.Visible"
             parameter="secondary_inventory" />
            <menu_item_check.on_click
             function="Floater.Toggle"
             parameter="secondary_inventory" />
        </menu_item_check>

        <menu_item_check
         label="Inventory"
         name="ShowSidetrayInventory"
         shortcut="control|I"
		 visible="true">
          <menu_item_check.on_check
           function="Floater.Visible"
           parameter="inventory" />
          <menu_item_check.on_click
           function="Floater.Toggle"
           parameter="inventory" />
        </menu_item_check>

        <menu_item_check
            label="Favorite Wearables"
            name="WearableFavorites">
            <menu_item_check.on_click
             function="Floater.Toggle"
             parameter="fs_wearable_favorites" />
            <menu_item_check.on_check
             function="Floater.Visible"
             parameter="fs_wearable_favorites" />
        </menu_item_check>

      <menu_item_call
       label="Picks"
       name="Picks">
        <menu_item_call.on_click
         function="Floater.Show"
         parameter="picks" />
        </menu_item_call>

      <menu_item_call
        label="Experiences"
        name="Experiences">
        <menu_item_call.on_click
          function="Floater.ToggleOrBringToFront"
          parameter="experiences"/>
      </menu_item_call>

        <menu_item_separator/>
		
        <menu_item_call
         label="Profile"
         name="Profile">
            <menu_item_call.on_click
             function="ShowAgentProfile"
             parameter="agent" />
        </menu_item_call>

        <menu_item_check
         label="Appearance"
         shortcut="control|O"
         name="ChangeOutfit">
            <menu_item_check.on_click
             function="CustomizeAvatar" />
            <menu_item_check.on_check
             function="Floater.IsOpen"
             parameter="appearance"/>
            <menu_item_check.on_enable
             function="Edit.EnableCustomizeAvatar" />
        </menu_item_check>

      <menu_item_call
       label="Choose an avatar"
       name="Avatar Picker">
        <menu_item_call.on_click
         function="Floater.Toggle"
         parameter="avatar" />
        <menu_item_call.on_visible
         function="GridFeatureCheck"
         parameter="avatar_picker"/>
      </menu_item_call>
		
        <menu_item_separator/>

		<menu
		 create_jump_keys="true"
		 label="Movement"
		 name="Movement"
		 tear_off="true">

          <menu_item_call
             label="Sit Down"
             layout="topleft"
             shortcut="alt|shift|S"
             name="Sit Down Here">
                <menu_item_call.on_click
                 function="Self.SitDown"/>
                <menu_item_call.on_visible
                 function="Self.ShowSitDown"/>
                <menu_item_call.on_enable
                 function="Self.EnableSitDown" />
        </menu_item_call>
        <menu_item_call
         label="Stand Up"
         layout="topleft"
         shortcut="alt|shift|S"
         name="Stand up">
          <menu_item_call.on_click
           function="Self.StandUp"/>
          <menu_item_call.on_visible
           function="Self.EnableStandUp"/>
          <menu_item_call.on_enable
           function="Self.EnableStandUp" />
           </menu_item_call>
           <menu_item_check
             label="Fly"
             name="Fly"
             shortcut="HOME">
                <menu_item_check.on_check
                 function="Agent.getFlying" />
                <menu_item_check.on_click
                 function="Agent.toggleFlying" />
                <menu_item_check.on_enable
                 function="Agent.enableFlying" />
            </menu_item_check>
        <menu_item_call
         label="Stop flying"
         name="Stop flying"
         shortcut="HOME">
          <menu_item_call.on_click
           function="Agent.toggleFlying" />
          <menu_item_call.on_enable
           function="Agent.getFlying" />
        </menu_item_call>	
            <menu_item_check
             label="Always Run"
             name="Always Run"
             shortcut="control|R">
                <menu_item_check.on_check
                 function="World.CheckAlwaysRun" />
                <menu_item_check.on_click
                 function="World.AlwaysRun" />
            </menu_item_check>
          <menu_item_check
             label="Force Ground Sit"
             shortcut="control|alt|S"
             name="Force Toggle Sitting">
                <menu_item_check.on_check
                 function="Self.getForceSit" />
                <menu_item_check.on_click
                 function="Self.ForceSit"/>
                <menu_item_check.on_enable
                 function="Self.EnableForceSit" />
           </menu_item_check>
		   <menu_item_check
			 label="Movelock"
             shortcut="control|alt|P"
			 name="Move Lock">
                <menu_item_check.on_check
                   function="Self.GetMoveLock" />
                <menu_item_check.on_click
                   function="Self.ToggleMoveLock" />
                <menu_item_check.on_enable
                   function="Self.EnableMoveLock" />
			</menu_item_check>
			<menu_item_check
			 label="Quickjump"
             name="Avatar Ignore Prejump">
                <menu_item_check.on_check
                   function="Self.getIgnorePreJump" />
                <menu_item_check.on_click
                   function="Self.toggleIgnorePreJump" />
			</menu_item_check>
		</menu>

		<menu_item_check
		 label="Move Controls"
		 name="Movement Controls">
			<menu_item_check.on_check
			 function="Floater.Visible"
			 parameter="moveview" />
			<menu_item_check.on_click
			 function="Floater.Toggle"
			 parameter="moveview" />
		</menu_item_check>   

		<menu_item_check
		 label="Camera Controls"
		 name="Camera Controls">
			<menu_item_check.on_check
			 function="Floater.Visible"
			 parameter="camera" />
			<menu_item_check.on_click
			 function="Floater.Toggle"
			 parameter="camera" />
		</menu_item_check>

        <menu_item_separator/>

        <menu
         create_jump_keys="true"
         label="Avatar Health"
         name="avhealth"
         tear_off="true">
            <menu_item_call
             label="Stop Avatar Animations"
             name="Stop Animating My Avatar">
                <menu_item_call.on_click
                 function="Tools.StopAllAnimations"
                 parameter="stop"/>
            </menu_item_call>
            <menu_item_call
             label="Stop Avatar Animations &amp; Revoke Permissions"
             name="Stop Animating My Avatar With Revoke">
                <menu_item_call.on_click
                 function="Tools.StopAllAnimations"
                 parameter="stoprevoke"/>
            </menu_item_call>
            <menu_item_call
                label="Undeform Avatar"
                name="undeform_avatar">
	            <menu_item_call.on_click
                function="Tools.Undeform" />
	        </menu_item_call>
	        <menu_item_call
	         label="Force Appearance Update (Rebake)"
	         name="Rebake Texture"
		 shortcut="control|alt|R">
	            <menu_item_call.on_click
	             function="Advanced.RebakeTextures" />
	        </menu_item_call>
            <menu_item_call
             label="Refresh Attachments"
             name="Refresh Attachments"
             shortcut="alt|shift|R">
                <menu_item_call.on_click
                 function="Advanced.RefreshAttachments" />
            </menu_item_call>
            <menu_item_separator/>
		<menu_item_call
                    label="Reset Default Male Avatar (Character Test)"
                    name="ResetDefaultAvM">
                    <menu_item_call.on_click
                     function="Advanced.TestMale" />
		</menu_item_call>
          <menu_item_call
                          label="Reset Default Female Avatar (Character Test)"
                          name="ResetDefaultAvF">
            <menu_item_call.on_click
             function="Advanced.TestFemale" />
          </menu_item_call>
            <menu_item_separator/>
	        <menu_item_check
	         label="Show Avatar Complexity Information"
	         name="Avatar Draw Info">
	            <menu_item_check.on_check
	             function="Advanced.CheckInfoDisplay"
	             parameter="avatardrawinfo" />
	            <menu_item_check.on_click
	             function="Advanced.ToggleInfoDisplay"
	             parameter="avatardrawinfo" />
	        </menu_item_check>
      <menu_item_call
        label="Scripts"
        name="MyScripts">
        <menu_item_call.on_click
          function="Floater.Toggle"
          parameter="my_scripts"/>
      </menu_item_call>
	        <menu_item_call
             label="Lag Meter"
             name="Lag Meter">
                <menu_item_call.on_click
                 function="Floater.Show"
                 parameter="lagmeter" />
            </menu_item_call>
          <menu_item_call
             label="Recreate LSL Bridge"
             name="Recreate LSL Bridge">
            <menu_item_call.on_click
             function="RecreateLSLBridge"/>
          </menu_item_call>
        </menu>

        <menu_item_call
         label="Snapshot"
         name="Take Snapshot"
         shortcut="control|shift|S">
            <menu_item_call.on_click
             function="Floater.Show"
             parameter="snapshot" />
        </menu_item_call>

      <menu_item_call
        label="Money Tracker"
        name="money_tracker">
        <menu_item_call.on_click
          function="Floater.Toggle"
          parameter="money_tracker" />
      </menu_item_call>
		
		<menu_item_call
			label="Pose Stand..."
			name="pose_stand">
            <menu_item_call.on_click
			function="Floater.Show"
			parameter="fs_posestand" />
        </menu_item_call>

        <menu_item_separator/>

        <menu_item_call
         label="Preferences"
         name="Preferences"
         shortcut="control|P">
            <menu_item_call.on_click
             function="Floater.Toggle"
             parameter="preferences" />
        </menu_item_call>
        
        <menu_item_call
         label="Toolbar Buttons"
         name="Toolbar Buttons">
            <menu_item_call.on_click
             function="Floater.Show"
             parameter="toybox" />
        </menu_item_call>

         <menu_item_check
         label="Show HUD Attachments"
         name="Show HUD Attachments"
         shortcut="alt|shift|H">
           <menu_item_check.on_check
            function="View.CheckHUDAttachments" />
            <menu_item_check.on_click
             function="View.ShowHUDAttachments" />
            <menu_item_check.on_enable
             function="View.EnableHUDAttachments" />
         </menu_item_check>

         <menu_item_check
         label="Show User Interface"
         name="Show User Interface"
         shortcut="alt|shift|U">
           <menu_item_check.on_check
            function="View.CheckToggleUI" />
            <menu_item_check.on_click
             function="View.ToggleUI" />
         </menu_item_check>

        <menu_item_separator/>

        <menu_item_call
         label="Request Admin Status"
         name="Request Admin Options"
         shortcut="control|alt|G"
		 visible="false">
            <menu_item_call.on_click
             function="Advanced.RequestAdminStatus" />
        </menu_item_call>
        
        <menu_item_call
         label="Leave Admin Status"
         name="Leave Admin Options"
         shortcut="control|alt|shift|G"
		 visible="false">
            <menu_item_call.on_click
             function="Advanced.LeaveAdminStatus" />
        </menu_item_call>

        <menu_item_call
         label="Exit [APP_NAME]"
         name="Quit"
         shortcut="control|Q">
            <menu_item_call.on_click
             function="File.Quit" />
        </menu_item_call>

    </menu>
    
    <!-- Comm Menu -->
    
    <menu
     create_jump_keys="true"
     label="Comm"
     name="Communicate"
     tear_off="true"
     visible="true">
     
        <menu
         create_jump_keys="true"
         label="Online Status"
         name="Status"
         tear_off="true">
        <menu_item_check
         name="Away"
         label="Away">
          <menu_item_check.on_check
           function="View.Status.CheckAway" />
          <menu_item_check.on_click
           function="World.SetAway" />
        </menu_item_check>
        <menu_item_check
         name="Do Not Disturb"
         label="Unavailable">
          <menu_item_check.on_check
           function="View.Status.CheckDoNotDisturb" />
          <menu_item_check.on_click
           function="World.SetDoNotDisturb"/>
        </menu_item_check>
			    <menu_item_check
             label="Autorespond"
             name="Set Autorespond">
                <menu_item_check.on_check
                 function="World.GetAutorespond"/>
                <menu_item_check.on_click
                 function="World.SetAutorespond"/>
            </menu_item_check>
			    <menu_item_check
             label="Autorespond to non-friends"
             name="Set Autorespond to non-friends">
                <menu_item_check.on_check
                 function="World.GetAutorespondNonFriends"/>
                <menu_item_check.on_click
                 function="World.SetAutorespondNonFriends"/>
            </menu_item_check>
        
            <menu_item_separator/>
                <menu_item_check
             label="Reject teleport offers and requests"
             name="Automatically reject teleport offers">
                <menu_item_check.on_check
                 function="World.GetRejectTeleportOffers"/>
                <menu_item_check.on_click
                 function="World.SetRejectTeleportOffers"/>
            </menu_item_check>
                <menu_item_check
             label="Reject all group invites"
             name="Reject all group invites">
                <menu_item_check.on_check
                 function="World.GetRejectAllGroupInvites"/>
                <menu_item_check.on_click
                 function="World.SetRejectAllGroupInvites"/>
            </menu_item_check>
                <menu_item_check
             label="Reject all friendship requests"
             name="Reject all friendship requests">
                <menu_item_check.on_check
                 function="World.GetRejectFriendshipRequests"/>
                <menu_item_check.on_click
                 function="World.SetRejectFriendshipRequests"/>
            </menu_item_check>
        
        </menu>
        
        <menu_item_separator/>
             
        <menu_item_call
         label="Friends"
         name="My Friends"
         shortcut="control|shift|F">
            <menu_item_call.on_click
             function="SideTray.PanelPeopleTab"
             parameter="friends_panel" />
            </menu_item_call>
        <menu_item_check
         label="Contacts"
         name="Contacts"
         shortcut="control|alt|shift|F">
            <menu_item_check.on_check
             function="Floater.Visible"
             parameter="imcontacts" />
            <menu_item_check.on_click
             function="Floater.Toggle"
             parameter="imcontacts" />
            </menu_item_check>
        <menu_item_call
         label="Contact Sets"
         name="Contact Sets"
         shortcut="control|alt|shift|C">
            <menu_item_call.on_click
             function="SideTray.PanelPeopleTab"
             parameter="contact_sets_panel" />
        </menu_item_call>
        <menu_item_call
         label="Groups"
         name="My Groups"
         shortcut="control|shift|G">
            <menu_item_call.on_click
             function="SideTray.PanelPeopleTab"
             parameter="groups_panel" />
        </menu_item_call>
        <menu_item_check
         label="Chat..."
         name="Nearby Chat"
         shortcut="control|H"
         use_mac_ctrl="true">
            <menu_item_check.on_check
             function="Floater.Visible"
             parameter="fs_nearby_chat" />
            <menu_item_check.on_click
             function="Floater.ToggleOrBringToFront"
             parameter="fs_nearby_chat" />
        </menu_item_check>
        <menu_item_check
         label="People"
         name="People">
            <menu_item_check.on_check
             function="Floater.Visible"
             parameter="people" />
            <menu_item_check.on_click
             function="Floater.Toggle"
             parameter="people" />
            </menu_item_check>
        <menu_item_check
         label="Conversations"
         name="Conversations"
         shortcut="control|T"
         use_mac_ctrl="true">
            <menu_item_check.on_check
             function="Floater.Visible"
             parameter="fs_im_container" />
            <menu_item_check.on_click
             function="Floater.ToggleOrBringToFront"
             parameter="fs_im_container" />
        </menu_item_check>

        <menu_item_separator/>

        <menu_item_check
         label="Gestures"
         name="Gestures"
         shortcut="control|G">
            <menu_item_check.on_check
             function="Floater.Visible"
             parameter="gestures" />
            <menu_item_check.on_click
             function="Floater.Toggle"
             parameter="gestures" />
        </menu_item_check>
        <menu_item_separator/>
<<<<<<< HEAD
      <menu_item_call
        label="Twitter..."
        name="Twitter">
        <menu_item_call.on_click
          function="Floater.Toggle"
          parameter="twitter"/>
      </menu_item_call>
      <menu_item_call
        label="Flickr..."
        name="Flickr">
        <menu_item_call.on_click
          function="Floater.Toggle"
          parameter="flickr"/>
      </menu_item_call>
      <menu_item_call
        label="Discord..."
        name="Discord">
        <menu_item_call.on_click
          function="Floater.Toggle"
          parameter="fs_discord"/>
      </menu_item_call>
        <menu_item_separator/>
=======
>>>>>>> 7ffe8d0a
        <menu
         label="Voice morphing"
         name="VoiceMorphing"
         visibility_control="VoiceMorphingEnabled">
            <menu_item_check
             label="No voice morphing"
             name="NoVoiceMorphing">
                <menu_item_check.on_check
                 function="Communicate.VoiceMorphing.NoVoiceMorphing.Check" />
                <menu_item_check.on_click
                 function="Communicate.VoiceMorphing.NoVoiceMorphing.Click" />
            </menu_item_check>
            <menu_item_separator/>
            <menu_item_check
             label="Preview..."
             name="Preview">
                <menu_item_check.on_check
                 function="Floater.Visible"
                 parameter="voice_effect" />
                <menu_item_check.on_click
                 function="Floater.Toggle"
                 parameter="voice_effect" />
            </menu_item_check>
            <menu_item_call
             label="Subscribe..."
             name="Subscribe">
                <menu_item_call.on_click
                 function="Communicate.VoiceMorphing.Subscribe" />
            </menu_item_call>
            <menu_item_call
             label="Premium perk..."
             name="PremiumPerk">
                <menu_item_call.on_click
                 function="Communicate.VoiceMorphing.PremiumPerk" />
            </menu_item_call>
        </menu>
        <menu_item_check
         name="Conversation Log..."
         label="Conversation Log...">
            <menu_item_check.on_check
             function="Floater.Visible"
             parameter="conversation" />
            <menu_item_check.on_enable
             function="Conversation.IsConversationLoggingAllowed" />
            <menu_item_check.on_click
             function="Floater.Toggle"
             parameter="conversation" />
        </menu_item_check>
        <!--
        <menu_item_separator/>
        <menu_item_check
         label="Friends"
         name="My Friends"
         shortcut="control|shift|F">
            <menu_item_check.on_check
             function="SideTray.CheckPanelPeopleTab"
             parameter="friends_panel" />
            <menu_item_check.on_click
             function="SideTray.PanelPeopleTab"
             parameter="friends_panel" />
            </menu_item_check>
        <menu_item_check
         label="Groups"
         name="My Groups"
         shortcut="control|shift|G">
         	<menu_item_check.on_check
             function="SideTray.CheckPanelPeopleTab"
             parameter="groups_panel" />
            <menu_item_check.on_click
             function="SideTray.PanelPeopleTab"
             parameter="groups_panel" />
        </menu_item_check>
        <menu_item_check
         label="Nearby people"
         name="Active Speakers"
         shortcut="control|shift|A">
        	 <menu_item_check.on_check
             function="SideTray.CheckPanelPeopleTab"
             parameter="nearby_panel" />
            <menu_item_check.on_click
              function="SideTray.PanelPeopleTab"
              parameter="nearby_panel" />
        </menu_item_check>
        -->
        <menu_item_check
         label="Nearby Voice"
         name="Nearby Voice">
            <menu_item_check.on_check
             function="Floater.Visible"
             parameter="fs_voice_controls" />
            <menu_item_check.on_click
             function="Floater.Toggle"
             parameter="fs_voice_controls" />
        </menu_item_check>
        <menu_item_call
         label="Block List"
         name="Block List">
            <menu_item_call.on_click
              function="SideTray.PanelPeopleTab"
              parameter="blocked_panel" />
        </menu_item_call>
    </menu>
    
    <!-- World Menu -->
    
    <menu
     create_jump_keys="true"
     label="World"
     name="World"
     tear_off="true"
     visible="true">
        <menu_item_call
         label="Resync Animations"
         name="Resync Animations"
         shortcut="control|S">
            <menu_item_call.on_click
             function="Tools.ResyncAnimations" />
        </menu_item_call>
        
        <menu_item_separator/>
     
        <menu_item_call
            label="Nearby Avatars"
            name="Active Speakers"
            shortcut="control|shift|A">
            <menu_item_call.on_click
             function="SideTray.PanelPeopleTab"
             parameter="nearby_panel" />
        </menu_item_call>

        <menu_item_check
         label="Radar"
         name="Radar">
            <menu_item_check.on_check
             function="Floater.Visible"
             parameter="fs_radar" />
            <menu_item_check.on_click
             function="Floater.Toggle"
             parameter="fs_radar" />
        </menu_item_check>

        <menu_item_call
         label="Teleport History"
         name="Teleport History"
         shortcut="alt|H">
            <menu_item_call.on_click
             function="ToggleTeleportHistory"/>
            </menu_item_call>

        <menu_item_check
         label="Places"
         name="Places">
            <menu_item_check.on_check
             function="Floater.Visible"
             parameter="places" />
            <menu_item_check.on_click
             function="Floater.Toggle"
             parameter="places" />
            </menu_item_check>
        <menu_item_call
         label="Destinations"
         name="Destinations">
            <menu_item_call.on_click
             function="Floater.Toggle"
             parameter="destinations" />
            <menu_item_call.on_visible
             function="GridFeatureCheck"
             parameter="destination_guide"/>
        </menu_item_call>
        <menu_item_call
             label="Events"
             name="Events">
            <menu_item_call.on_click
             function="Advanced.ShowURL"
             parameter="http://events.secondlife.com"/>
            <menu_item_call.on_visible
             function="GridCheck"
             parameter="secondlife"/>
        </menu_item_call>
        <menu_item_check
             label="Mini-Map"
             name="Mini-Map"
             shortcut="control|shift|M">
            <menu_item_check.on_check
             function="Floater.Visible"
             parameter="mini_map" />
            <menu_item_check.on_click
             function="Floater.Toggle"
             parameter="mini_map" />
        </menu_item_check>
         <menu_item_check
             label="World Map"
             name="World Map"
             shortcut="control|M"
             use_mac_ctrl="true">
            <menu_item_check.on_check
             function="Floater.Visible"
             parameter="world_map" />
            <menu_item_check.on_click
             function="Floater.Toggle"
             parameter="world_map" />
        </menu_item_check>
        
         <menu_item_check
             label="Region Tracker"
             name="Region Tracker">
            <menu_item_check.on_check
             function="Floater.Visible"
             parameter="region_tracker" />
            <menu_item_check.on_click
             function="Floater.Toggle"
             parameter="region_tracker" />
        </menu_item_check>
        <menu_item_separator/>
        
        <menu_item_call
         label="Landmark this Place"
         name="Create Landmark Here">
            <menu_item_call.on_click
             function="World.CreateLandmark" />
            <menu_item_call.on_enable
             function="World.EnableCreateLandmark" />
        </menu_item_call>

        <menu_item_call
         label="Location Profile"
         layout="topleft"
         name="Place Profile">
            <menu_item_call.on_click
             function="World.PlaceProfile" />
            <menu_item_call.on_enable
             function="World.EnablePlaceProfile" />
        </menu_item_call>
        
        <menu_item_call
         label="Parcel Details"
         name="About Land">
            <menu_item_call.on_click
             function="Floater.Show"
             parameter="about_land" />
            <menu_item_call.on_enable
             function="Floater.CanShow"
             parameter="about_land" />
        </menu_item_call>
        
        <menu_item_call
         label="Region Details"
         name="RegionEstate"
         shortcut="alt|R"
         use_mac_ctrl="true">
            <menu_item_call.on_click
             function="Floater.Show"
             parameter="region_info" />
            <menu_item_call.on_enable
             function="Floater.CanShow"
             parameter="region_info" />
        </menu_item_call>
        <menu_item_call
             label="Set Home to Here"
             name="Set Home to Here">
                <menu_item_call.on_click
                 function="World.SetHomeLocation" />
                <menu_item_call.on_enable
                 function="World.EnableSetHomeLocation" />
        </menu_item_call>

        <menu_item_separator/>

        <menu_item_call
             label="Buy this Land"
             name="Buy Land">
                <menu_item_call.on_click
                 function="Land.Buy" />
                <menu_item_call.on_enable
                 function="World.EnableBuyLand" />
            </menu_item_call>
        
        <menu_item_call
             label="Show Owned Land"
             name="My Land">
                <menu_item_call.on_click
                 function="Floater.Show"
                 parameter="land_holdings" />
        </menu_item_call>
        
        <menu
           create_jump_keys="true"
           label="Show More"
           name="LandShow"
           tear_off="true">
          
           <menu_item_check
                 label="Ban Lines"
                 name="Ban Lines">
                <menu_item_check.on_check
                   control="ShowBanLines" />
                <menu_item_check.on_click
                   function="ToggleControl"
                   parameter="ShowBanLines" />
           </menu_item_check>
           
           <menu_item_check
                 label="Beacons"
                 name="beacons"
                 shortcut="control|alt|shift|N">
                    <menu_item_check.on_check
                     function="Floater.Visible"
                     parameter="beacons" />
                    <menu_item_check.on_click
                     function="Floater.Toggle"
                     parameter="beacons" />
          </menu_item_check>
          
          <menu_item_check
             label="Property Lines"
             name="Property Lines"
             shortcut="control|alt|shift|P">
            <menu_item_check.on_check
               control="ShowPropertyLines" />
            <menu_item_check.on_click
               function="ToggleControl"
               parameter="ShowPropertyLines" />
          </menu_item_check>
          
          <menu_item_check
             label="Land Owners"
             name="Land Owners"
             shortcut="control|alt|O">
            <menu_item_check.on_check
               control="ShowParcelOwners" />
            <menu_item_check.on_click
               function="ToggleControl"
               parameter="ShowParcelOwners" />
          </menu_item_check>
          
          <menu_item_check
             label="Coordinates"
             name="Coordinates">
            <menu_item_check.on_click
               function="ToggleControl"
               parameter="NavBarShowCoordinates" />
            <menu_item_check.on_check
               control="NavBarShowCoordinates" />
          </menu_item_check>
          
          <menu_item_check
             label="Parcel Permissions"
             name="Parcel Properties">
            <menu_item_check.on_click
               function="ToggleControl"
               parameter="NavBarShowParcelProperties" />
            <menu_item_check.on_check
               control="NavBarShowParcelProperties" />
          </menu_item_check>
          <menu_item_separator />
          <menu_item_check
             label="Advanced Menu"
             name="Show Advanced Menu"
             shortcut="control|alt|shift|D">
            <on_check
               function="CheckControl"
               parameter="UseDebugMenus" />
            <on_click
               function="ToggleControl"
               parameter="UseDebugMenus" />
          </menu_item_check>
        </menu>

        <menu_item_separator/>

	    <menu_item_call
	     label="Teleport Home"
	     name="Teleport Home"
	     shortcut="control|shift|H">
         <menu_item_call.on_click
            function="World.TeleportHome" />
         <menu_item_call.on_enable
            function="World.EnableTeleportHome" />
        </menu_item_call>
        <menu_item_separator/>
    <!--    <menu_item_check
         label="Show Navigation Bar"
         name="ShowNavbarNavigationPanel">
           <menu_item_check.on_click
             function="ToggleControl"
             parameter="ShowNavbarNavigationPanel" />
             <menu_item_check.on_check
             function="CheckControl"
             parameter="ShowNavbarNavigationPanel" />
        </menu_item_check>
       <menu_item_check
         label="Show Favorites Bar"
         name="ShowNavbarFavoritesPanel">
           <menu_item_check.on_click
             function="ToggleControl"
             parameter="ShowNavbarFavoritesPanel" />
             <menu_item_check.on_check
             function="CheckControl"
             parameter="ShowNavbarFavoritesPanel" />
        </menu_item_check>
        <menu_item_separator/>-->

      <menu
         create_jump_keys="true"
         label="Sun Position"
         name="Environment Settings"
         tear_off="true">
            <menu_item_check
             label="Sunrise"
             name="Sunrise"
             shortcut="control|shift|U">
                <menu_item_check.on_click
                 function="World.EnvSettings"
                 parameter="sunrise" />
                <menu_item_check.on_check
                 function="World.EnableEnvSettings" 
                 parameter="sunrise" />
                <menu_item_check.on_enable
                 function="RLV.EnableIfNot"
                 parameter="setenv" />
            </menu_item_check>
            <menu_item_check
             label="Midday"
             name="Noon"
             shortcut="control|shift|Y">
                <menu_item_check.on_click
                 function="World.EnvSettings"
                 parameter="noon" />
                <menu_item_check.on_check
                 function="World.EnableEnvSettings" 
                 parameter="noon" />
                <menu_item_check.on_enable
                 function="RLV.EnableIfNot"
                 parameter="setenv" />
            </menu_item_check>
            <menu_item_check
             label="Sunset"
             name="Sunset"
             shortcut="control|shift|N">
                <menu_item_check.on_click
                 function="World.EnvSettings"
                 parameter="sunset" />
                <menu_item_check.on_check
                 function="World.EnableEnvSettings" 
                 parameter="sunset" />
                <menu_item_check.on_enable
                 function="RLV.EnableIfNot"
                 parameter="setenv" />
            </menu_item_check>
            <menu_item_check
             label="Midnight"
             name="Midnight"
			 shortcut="control|shift|X">
                <menu_item_check.on_click
                 function="World.EnvSettings"
                 parameter="midnight" />
                <menu_item_check.on_check
                 function="World.EnableEnvSettings" 
                 parameter="midnight" />
                <menu_item_check.on_enable
                 function="RLV.EnableIfNot"
                 parameter="setenv" />
            </menu_item_check>
            <menu_item_separator/>
            <menu_item_check
             label="Estate Time"
             name="Revert to Region Default">
                <menu_item_check.on_click
                 function="World.EnvSettings"
                 parameter="region" />
                <menu_item_check.on_check
                 function="World.EnableEnvSettings" 
                 parameter="region" />
                <menu_item_check.on_enable
                 function="RLV.EnableIfNot"
                 parameter="setenv" />
            </menu_item_check>
        </menu>

	    <menu
	     create_jump_keys="true"
	     label="Environment Editor"
	     name="Environment Editor"
	     tear_off="true">
	     	
	     	<menu_item_call
	     	 label="Environment Settings..."
	     	 name="Environment Settings">
	     	 	<menu_item_call.on_click
	     	 	 function="World.EnvSettings"
                 parameter="editor"/>
          <menu_item_call.on_enable
           function="RLV.EnableIfNot"
           parameter="setenv" />
	     	</menu_item_call>
	     	
	     	<menu_item_separator/>
	     	
	     	<menu
	     	 name="Water Presets"
	     	 label="Water Presets">
	     	 	<menu_item_call
	     	 	 label="New preset..."
	     	 	 name="new_water_preset">
	     	 	 	<menu_item_call.on_click
	     	 	 	function="World.EnvPreset"
	     	 	 	parameter="new_water"/>
            <menu_item_call.on_enable
            function="RLV.EnableIfNot"
            parameter="setenv" />
	     	 	</menu_item_call>
	     	 	<menu_item_call
	     	 	 label="Edit preset..."
	     	 	 name="edit_water_preset">
	     	 	 	<menu_item_call.on_click
	     	 	 	function="World.EnvPreset"
	     	 	 	parameter="edit_water"/>
            <menu_item_call.on_enable
            function="RLV.EnableIfNot"
            parameter="setenv" />
          </menu_item_call>
	     	 	<menu_item_call
	     	 	 label="Delete preset..."
	     	 	 name="delete_water_preset">
	     	 	 	<menu_item_call.on_click
	     	 	 	function="World.EnvPreset"
	     	 	 	parameter="delete_water"/>
	     	 	 	<menu_item_call.on_enable
	     	 	 	function="World.EnableEnvPreset"
	     	 	 	parameter="delete_water"/>
	     	 	</menu_item_call>
	     	</menu>
	     	
	     	<menu
	     	 name="Sky Presets"
	     	 label="Sky Presets">
	     	 	<menu_item_call
	     	 	 label="New preset..."
	     	 	 name="new_sky_preset">
	     	 	 	<menu_item_call.on_click
	     	 	 	function="World.EnvPreset"
	     	 	 	parameter="new_sky"/>
            <menu_item_call.on_enable
            function="RLV.EnableIfNot"
            parameter="setenv" />
          </menu_item_call>
	     	 	<menu_item_call
	     	 	 label="Edit preset..."
	     	 	 name="edit_sky_preset">
	     	 	 	<menu_item_call.on_click
	     	 	 	function="World.EnvPreset"
	     	 	 	parameter="edit_sky"/>
            <menu_item_call.on_enable
            function="RLV.EnableIfNot"
            parameter="setenv" />
          </menu_item_call>
	     	 	<menu_item_call
	     	 	 label="Delete preset..."
	     	 	 name="delete_sky_preset">
	     	 	 	<menu_item_call.on_click
	     	 	 	function="World.EnvPreset"
	     	 	 	parameter="delete_sky"/>
	     	 	 	<menu_item_call.on_enable
	     	 	 	function="World.EnableEnvPreset"
	     	 	 	parameter="delete_sky"/>
	     	 	</menu_item_call>
	     	</menu>
	     	
	     	<menu
	     	 name="Day Presets"
	     	 label="Day Presets">
	     	 	<menu_item_call
	     	 	 label="New preset..."
	     	 	 name="new_day_preset">
	     	 	 	<menu_item_call.on_click
	     	 	 	function="World.EnvPreset"
	     	 	 	parameter="new_day_cycle"/>
            <menu_item_call.on_enable
            function="RLV.EnableIfNot"
            parameter="setenv" />
          </menu_item_call>
	     	 	<menu_item_call
	     	 	 label="Edit preset..."
	     	 	 name="edit_day_preset">
	     	 	 	<menu_item_call.on_click
	     	 	 	function="World.EnvPreset"
	     	 	 	parameter="edit_day_cycle"/>
            <menu_item_call.on_enable
            function="RLV.EnableIfNot"
            parameter="setenv" />
          </menu_item_call>
	     	 	<menu_item_call
	     	 	 label="Delete preset..."
	     	 	 name="delete_day_preset">
	     	 	 	<menu_item_call.on_click
	     	 	 	function="World.EnvPreset"
	     	 	 	parameter="delete_day_cycle"/>
	     	 	 	<menu_item_call.on_enable
	     	 	 	function="World.EnableEnvPreset"
	     	 	 	parameter="delete_day_cycle"/>
	     	 	</menu_item_call>
	     	</menu>
	    </menu>
		<menu
			 create_jump_keys="true"
			 name="photo_and_video"
			 label="Photo and Video"
			 tear_off="true">
				<menu_item_call
				label="Phototools"
				name="phototools_item_call"
				shortcut="alt|P">
					<menu_item_call.on_click
					function="Floater.Toggle"
					parameter="phototools" />
				</menu_item_call>
				<menu_item_call
				label="Cameratools"
				name="cameratools_item_call"
				shortcut="control|shift|C">
					<menu_item_call.on_click
					function="Floater.Toggle"
					parameter="phototools_camera" />
				</menu_item_call>
		</menu>
      <menu_item_call
        label="Area Search"
        name="area_search">
        <menu_item_call.on_click
          function="Floater.Toggle"
          parameter="area_search" />
      </menu_item_call>
      <menu_item_call
        label="Sound Explorer"
        name="Sound Explorer">
        <menu_item_call.on_click
          function="Floater.Toggle"
          parameter="sound_explorer" />
      </menu_item_call>
      <menu_item_call
        label="Animation Explorer"
        name="Animation Explorer">
        <menu_item_call.on_click
          function="Floater.Toggle"
          parameter="animation_explorer" />
      </menu_item_call>
      <menu_item_call
        label="Asset Blacklist"
        name="asset_blacklist">
        <menu_item_call.on_click
          function="Floater.Toggle"
          parameter="fs_asset_blacklist" />
      </menu_item_call>
      <menu_item_separator/>
      <menu_item_call
        label="Avatar Render Settings"
        name="Avatar Render Settings">
        <menu_item_call.on_click
          function="Floater.Toggle"
          parameter="fs_avatar_render_settings" />
      </menu_item_call>
      <menu_item_check
        label="Always show Friends normally"
        name="Always show Friends normally">
        <menu_item_check.on_click
          function="ToggleControl"
          parameter="AlwaysRenderFriends"/>
        <menu_item_check.on_check
          function="CheckControl"
          parameter="AlwaysRenderFriends"/>
      </menu_item_check>
      <menu_item_check
        label="Show Friends only"
        name="Render Friends Only">
        <menu_item_check.on_click
          function="TogglePerAccountControl"
          parameter="FSRenderFriendsOnly"/>
        <menu_item_check.on_check
          function="CheckPerAccountControl"
          parameter="FSRenderFriendsOnly"/>
      </menu_item_check>
    </menu>
    <menu
     create_jump_keys="true"
     label="Build"
     name="BuildTools"
     tear_off="true"
     visible="true">
       <menu_item_check
         label="Build"
         name="Show Build Tools"
         shortcut="control|B">
            <menu_item_check.on_check
             function="Build.Active" />
            <menu_item_check.on_click
             function="Build.Toggle" />
            <menu_item_check.on_enable
             function="Build.EnabledOrActive" />
       </menu_item_check>
       <menu
          create_jump_keys="true"
          label="Select Build Tool"
          name="Select Tool"
          tear_off="true">
         <menu_item_call
			label="Focus Tool"
			name="Focus"
			shortcut="control|1">
           <menu_item_call.on_click
              function="Tools.SelectTool"
              parameter="focus" />
         </menu_item_call>
         <menu_item_call
			label="Move Tool"
			name="Move"
			shortcut="control|2">
           <menu_item_call.on_click
              function="Tools.SelectTool"
              parameter="move" />
         </menu_item_call>
         <menu_item_call
			label="Edit Tool"
			name="Edit"
			shortcut="control|3">
           <menu_item_call.on_click
              function="Tools.SelectTool"
              parameter="edit" />
         </menu_item_call>
         <menu_item_call
			label="Create Tool"
			name="Create"
			shortcut="control|4">
           <menu_item_call.on_click
              function="Tools.SelectTool"
              parameter="create" />
         </menu_item_call>
         <menu_item_call
			label="Land Tool"
			name="Land"
			shortcut="control|5">
           <menu_item_call.on_click
              function="Tools.SelectTool"
              parameter="land" />
         </menu_item_call>
	   </menu>
        <menu_item_call
           label="Link"
           name="Link"
           shortcut="control|L">
          <menu_item_call.on_click
             function="Tools.Link" />
          <menu_item_call.on_enable
             function="Tools.EnableLink" />
        </menu_item_call>
        <menu_item_call
           label="Unlink"
           name="Unlink"
           shortcut="control|shift|L">
          <menu_item_call.on_click
             function="Tools.Unlink" />
          <menu_item_call.on_enable
             function="Tools.EnableUnlink" />
        </menu_item_call>
        <menu_item_check
             label="Edit Linked Parts"
             name="Edit Linked Parts"
             shortcut="control|shift|E">
                <menu_item_check.on_check
                 control="EditLinkedParts" />
                <menu_item_check.on_click
                 function="Tools.EditLinkedParts"
                 parameter="EditLinkedParts" />
                <menu_item_check.on_enable
                 function="Tools.EnableToolNotPie" />
            </menu_item_check>
        <menu
         create_jump_keys="true"
         label="Select Elements"
         name="Select Elements"
         tear_off="true">
            <menu_item_call
             label="Select Next Part or Face"
             name="Select Next Part or Face"
	     shortcut="control|.">
                <menu_item_call.on_click
                 function="Tools.SelectNextPart"
                 parameter="next" />
                <menu_item_call.on_enable
                 function="Tools.EnableSelectNextPart" />
            </menu_item_call>
            <menu_item_call
             label="Select Previous Part or Face"
             name="Select Previous Part or Face"
	     shortcut="control|,">
                <menu_item_call.on_click
                 function="Tools.SelectNextPart"
                 parameter="previous" />
                <menu_item_call.on_enable
                 function="Tools.EnableSelectNextPart" />
            </menu_item_call>
            <menu_item_call
             label="Include Next Part or Face"
             name="Include Next Part or Face"
	     shortcut="control|shift|.">
                <menu_item_call.on_click
                 function="Tools.SelectNextPart"
                 parameter="includenext" />
                <menu_item_call.on_enable
                 function="Tools.EnableSelectNextPart" />
            </menu_item_call>
            <menu_item_call
             label="Include Previous Part or Face"
             name="Include Previous Part or Face"
	     shortcut="control|shift|,">
                <menu_item_call.on_click
                 function="Tools.SelectNextPart"
                 parameter="includeprevious" />
                <menu_item_call.on_enable
                 function="Tools.EnableSelectNextPart" />
            </menu_item_call>
        </menu>
        <menu_item_separator/>

        <menu_item_call
           label="Focus on Selection"
           name="Focus on Selection"
           shortcut="H">
          <menu_item_call.on_click
             function="Tools.LookAtSelection"
             parameter="focus" />
          <menu_item_call.on_enable
             function="SomethingSelectedNoHUD" />
        </menu_item_call>
        <menu_item_call
           label="Zoom to Selection"
           name="Zoom to Selection"
           shortcut="shift|H">
          <menu_item_call.on_click
             function="Tools.LookAtSelection"
             parameter="zoom" />
          <menu_item_call.on_enable
             function="SomethingSelectedNoHUD" />
        </menu_item_call>
		 
        <menu_item_separator/>

        <menu
         create_jump_keys="true"
         label="Object"
         name="Object"
         tear_off="true">
          <menu_item_call
             label="Buy"
             name="Menu Object Buy">
            <menu_item_call.on_click
               function="Tools.BuyOrTake"/>
            <menu_item_call.on_visible
               function="Tools.VisibleBuyObject"/>
            <menu_item_call.on_enable
               function="Tools.EnableBuyOrTake"/>
          </menu_item_call>
          <menu_item_call
             label="Take"
             name="Menu Object Take">
            <menu_item_call.on_click
               function="Tools.BuyOrTake"/>
            <menu_item_call.on_visible
               function="Tools.VisibleTakeObject"/>
            <menu_item_call.on_enable
               function="Tools.EnableBuyOrTake"/>
          </menu_item_call>
          <menu_item_call
			 label="Take Copy"
			 name="Take Copy">
			<menu_item_call.on_click
               function="Tools.TakeCopy" />
			<menu_item_call.on_enable
               function="Tools.EnableTakeCopy" />
          </menu_item_call>
          <menu_item_call
             label="Duplicate"
             name="Duplicate"
             shortcut="control|D">
            <menu_item_call.on_click
               function="Object.Duplicate" />
          </menu_item_call>

          <menu_item_call
             label="Edit Particles"
             name="Menu Object Edit Particles">
            <menu_item_call.on_click
               function="Object.EditParticles" />
            <menu_item_call.on_enable
               function="Object.EnableEditParticles" />
          </menu_item_call>

          <menu_item_call
			 label="Save Back to Object Contents"
			 name="Save Object Back to Object Contents">
			<menu_item_call.on_click
               function="Tools.SaveToObjectInventory" />
			<menu_item_call.on_enable
               function="Tools.EnableSaveToObjectInventory" />
          </menu_item_call>
          <menu_item_call
			 label="Return Object"
			 name="Return Object back to Owner">
			<menu_item_call.on_click
               function="Object.Return" />
			<menu_item_call.on_enable
               function="Object.EnableReturn" />
          </menu_item_call>
          <menu
            create_jump_keys="true"
            label="Save as"
            name="Export Menu"
            tear_off="true">
            <menu_item_call
              label="Backup"
              name="Backup">
              <menu_item_call.on_click
              function="Object.Export" />
              <menu_item_call.on_enable
              function="Object.EnableExport" />
            </menu_item_call>
            <menu_item_call
              label="Collada"
              name="Collada">
              <menu_item_call.on_click
              function="Object.ExportCollada" />
              <menu_item_call.on_enable
              function="Object.EnableExport" />
            </menu_item_call>
          </menu>
		</menu>
        <menu
           create_jump_keys="true"
           label="Scripts"
           name="Scripts"
           tear_off="true">
          <menu_item_call
             label="Show Script Warnings/Errors"
             name="Script Debug">
            <menu_item_call.on_click
               function="ShowScriptDebug" />
          </menu_item_call>
          <menu_item_call
             label="Script Info (Counter)"
             name="Script Info">
            <menu_item_call.on_click
               function="Tools.ScriptInfo" />
            <menu_item_call.on_enable
               function="Object.EnableScriptInfo" />
          </menu_item_call>
          <menu_item_call
             label="Recompile Scripts (Mono)"
             name="Mono">
            <menu_item_call.on_click
               function="Tools.SelectedScriptAction"
               parameter="compile mono" />
            <menu_item_call.on_enable
               function="EditableSelectedMono" />
          </menu_item_call>
          <menu_item_call
             label="Recompile Scripts (LSL)"
             name="LSL">
            <menu_item_call.on_click
               function="Tools.SelectedScriptAction"
               parameter="compile lsl" />
            <menu_item_call.on_enable
               function="EditableSelected" />
          </menu_item_call>
          <menu_item_call
             label="Reset Scripts"
             name="Reset Scripts">
            <menu_item_call.on_click
               function="Tools.SelectedScriptAction"
               parameter="reset" />
            <menu_item_call.on_enable
               function="EditableSelected" />
          </menu_item_call>
          <menu_item_call
             label="Set Scripts to Running"
             name="Set Scripts to Running">
            <menu_item_call.on_click
               function="Tools.SelectedScriptAction"
               parameter="start" />
            <menu_item_call.on_enable
               function="EditableSelected" />
          </menu_item_call>
          <menu_item_call
             label="Set Scripts to Not Running"
             name="Set Scripts to Not Running">
            <menu_item_call.on_click
               function="Tools.SelectedScriptAction"
               parameter="stop" />
            <menu_item_call.on_enable
               function="EditableSelected" />
          </menu_item_call>
          <menu_item_call
             label="Remove Scripts From Selection"
             name="Remove Scripts From Selection">
            <menu_item_call.on_click
               function="Tools.SelectedScriptAction"
               parameter="delete" />
            <menu_item_call.on_enable
               function="EditableSelected" />
          </menu_item_call>          
        </menu>

      <menu
         create_jump_keys="true"
         label="Pathfinding"
         name="Pathfinding"
         tear_off="true">
        <menu_item_call
            label="Region Objects"
            name="pathfinding_linksets_menu_item">
          <menu_item_call.on_click
              function="Floater.ToggleOrBringToFront"
              parameter="pathfinding_linksets" />
          <menu_item_call.on_enable
              function="Tools.EnablePathfinding" />
        </menu_item_call>
        <menu_item_call
            label="Characters..."
            name="pathfinding_characters_menu_item">
          <menu_item_call.on_click
              function="Floater.ToggleOrBringToFront"
              parameter="pathfinding_characters" />
          <menu_item_call.on_enable
              function="Tools.EnablePathfinding" />
        </menu_item_call>
        <menu_item_call
            label="View / test..."
            name="pathfinding_console_menu_item">
          <menu_item_call.on_click
              function="Floater.ToggleOrBringToFront"
              parameter="pathfinding_console" />
          <menu_item_call.on_enable
              function="Tools.EnablePathfindingView" />
        </menu_item_call>
        <menu_item_call
            label="Rebake region"
            name="pathfinding_rebake_navmesh_item">
          <menu_item_call.on_click
              function="Tools.DoPathfindingRebakeRegion"/>
          <menu_item_call.on_enable
              function="Tools.EnablePathfindingRebakeRegion" />
        </menu_item_call>
      </menu>

      <menu_item_separator/>

        <menu
         create_jump_keys="true"
         label="Options"
         name="Options"
         tear_off="true">
	   <menu_item_check
	       label="Show Advanced Permissions"
	       name="DebugPermissions">
			  <menu_item_check.on_check
				 function="CheckControl"
				 parameter="DebugPermissions" />
			  <menu_item_check.on_click
				 function="ToggleControl"
				 parameter="DebugPermissions" />
			</menu_item_check>

            <menu_item_separator/>

            <menu_item_check
                 label="Select Only My Objects"
                 name="Select Only My Objects">
                    <menu_item_check.on_check
                     control="SelectOwnedOnly" />
                    <menu_item_check.on_click
                     function="Tools.SelectOnlyMyObjects"
                     parameter="agents" />
                </menu_item_check>
                <menu_item_check
                 label="Select Only Movable Objects"
                 name="Select Only Movable Objects">
                    <menu_item_check.on_check
                     control="SelectMovableOnly" />
                    <menu_item_check.on_click
                     function="Tools.SelectOnlyMovableObjects"
                     parameter="movable" />
                </menu_item_check>
                <menu_item_check
                 label="Select Only Locked Objects"
                 name="Select Only Locked Objects">
                    <menu_item_check.on_check
                     control="FSSelectLockedOnly" />
                    <menu_item_check.on_click
                     function="ToggleControl"
                     parameter="FSSelectLockedOnly" />
                </menu_item_check>
                <menu_item_check
                 label="Select Only Copyable Objects"
                 name="Select Only Copyable Objects">
                    <menu_item_check.on_check
                     control="FSSelectCopyableOnly" />
                    <menu_item_check.on_click
                     function="ToggleControl"
                     parameter="FSSelectCopyableOnly" />
                </menu_item_check>
                <menu_item_check
                 label="Select By Surrounding"
                 name="Select By Surrounding">
                    <menu_item_check.on_check
                     control="RectangleSelectInclusive" />
                    <menu_item_check.on_click
                     function="Tools.SelectBySurrounding" />
                </menu_item_check>
                <menu_item_check
                 label="Include Group-Owned Objects"
                 name="Include Group-Owned Objects">
                    <menu_item_check.on_check
                     control="FSSelectIncludeGroupOwned" />
                    <menu_item_check.on_click
                     function="ToggleControl"
                     parameter="FSSelectIncludeGroupOwned" />
                </menu_item_check>

          <menu_item_separator/>

                <menu_item_check
                  label="Show Physics Shape When Editing"
                  name="Show Physics Shape">
                  <menu_item_check.on_check
                    function="CheckControl"
                    parameter="ShowPhysicsShapeInEdit" />
                  <menu_item_check.on_click
                    function="ToggleControl"
                    parameter="ShowPhysicsShapeInEdit" />
                </menu_item_check>
          <menu_item_check
                 label="Show Selection Outlines"
				 shortcut="control|alt|H"
                 name="Show Selection Outlines">
                    <menu_item_check.on_check
                     function="CheckControl"
                     parameter="RenderHighlightSelections" />
                    <menu_item_check.on_click
                     function="ToggleControl"
                     parameter="RenderHighlightSelections" />
                </menu_item_check>
                <menu_item_check
                 label="Show Hidden Selection"
                 name="Show Hidden Selection">
                    <menu_item_check.on_check
                     control="RenderHiddenSelections" />
                    <menu_item_check.on_click
                     function="Tools.ShowHiddenSelection" />
                </menu_item_check>
                <menu_item_check
                 label="Show Light Radius for Selection"
                 name="Show Light Radius for Selection">
                    <menu_item_check.on_check
                     control="RenderLightRadius" />
                    <menu_item_check.on_click
                     function="Tools.ShowSelectionLightRadius" />
                </menu_item_check>
                <menu_item_check
                 label="Show Selection Beam"
                 name="Show Selection Beam">
                    <menu_item_check.on_check
                     control="ShowSelectionBeam" />
                    <menu_item_check.on_click
                     function="ToggleControl"
                     parameter="ShowSelectionBeam" />
                </menu_item_check>

        <menu_item_separator/>

                <menu_item_check
                 label="Snap to Grid"
                 name="Snap to Grid"
                 shortcut="G">
                    <menu_item_check.on_check
                     control="SnapEnabled" />
                    <menu_item_check.on_click
                     function="ToggleControl"
                     parameter="SnapEnabled" />
                    <menu_item_check.on_enable
                     function="Tools.EnableToolNotPie" />
                </menu_item_check>
                <menu_item_call
                 label="Snap Object XY to Grid"
                 name="Snap Object XY to Grid"
                 shortcut="shift|X">
                    <menu_item_call.on_click
                     function="Tools.SnapObjectXY" />
                    <menu_item_call.on_enable
                     function="Tools.EnableToolNotPie" />
                </menu_item_call>
                <menu_item_call
                 label="Use Selection for Grid"
                 name="Use Selection for Grid"
                 shortcut="shift|G">
                    <menu_item_call.on_click
                     function="Tools.UseSelectionForGrid" />
                    <menu_item_call.on_enable
                     function="SomethingSelected" />
                </menu_item_call>
                <menu_item_separator/>
                <menu_item_call
                 label="Grid Options..."
                 name="Grid Options"
                 shortcut="control|shift|B">
                    <menu_item_call.on_click
                     function="Floater.Toggle"
                     parameter="build_options" />
                    <menu_item_call.on_enable
                     function="Tools.EnableToolNotPie" />
                </menu_item_call>
                <menu_item_call
                 label="Set Default Permissions..."
                 name="Set default permissions">
                    <menu_item_call.on_click
                     function="Floater.ToggleOrBringToFront"
                     parameter="perms_default" />
                </menu_item_call>
        </menu>
        <menu
         create_jump_keys="true"
         label="Upload"
         layout="topleft"
         name="Upload"
         tear_off="true">
            <menu_item_call
             label="Image ([COST])..."
             layout="topleft"
             name="Upload Image"
             shortcut="control|U">
                <menu_item_call.on_click
                 function="File.UploadImage"
                 parameter="" />
                <menu_item_call.on_enable
                 function="File.EnableUpload" />
                <menu_item_call.on_visible
                 function="Upload.CalculateCosts"
                 parameter="Upload Image" />
            </menu_item_call>
            <menu_item_call
             label="Sound ([COST])..."
             layout="topleft"
             name="Upload Sound">
                <menu_item_call.on_click
                 function="File.UploadSound"
                 parameter="" />
                <menu_item_call.on_enable
                 function="File.EnableUpload" />
                <menu_item_call.on_visible
                 function="Upload.CalculateCosts"
                 parameter="Upload Sound" />
            </menu_item_call>
            <menu_item_call
             label="Animation ([COST])..."
             layout="topleft"
             name="Upload Animation">
                <menu_item_call.on_click
                 function="File.UploadAnim"
                 parameter="" />
                <menu_item_call.on_enable
                 function="File.EnableUpload" />
                <menu_item_call.on_visible
                 function="Upload.CalculateCosts"
                 parameter="Upload Animation" />
            </menu_item_call>
            <menu_item_call
             label="Mesh Model..."
             layout="topleft"
             name="Upload Model">
            <menu_item_call.on_click
             function="File.UploadModel"
             parameter="" />
            <menu_item_call.on_enable
             function="File.EnableUploadModel" />
            <menu_item_call.on_visible
            function="File.VisibleUploadModel"/>
            </menu_item_call>
	   <menu_item_call
             label="Bulk ([COST] per file)..."
             layout="topleft"
             name="Bulk Upload">
                <menu_item_call.on_click
                 function="File.UploadBulk"
                 parameter="" />
		<menu_item_call.on_visible
                 function="Upload.CalculateCosts"
                 parameter="Bulk Upload" />
            </menu_item_call>
	    <menu_item_call
             label="Import Linkset..."
             visibility_control="FSEnableObjectExports"
             name="import linkset">
                <menu_item_call.on_click
                 function="File.ImportLinkset"
                 parameter="" />
            </menu_item_call>
        </menu>
        <menu_item_separator/>
        <menu_item_call
         enabled="false"
         label="Undo"
         name="Undo"
         allow_key_repeat="true"
         shortcut="control|Z">
            <on_click
             function="Edit.Undo"
             userdata="" />
            <on_enable
             function="Edit.EnableUndo" />
        </menu_item_call>
        <menu_item_call
         enabled="false"
         label="Redo"
         name="Redo"
         allow_key_repeat="true"
         shortcut="control|Y">
            <on_click
             function="Edit.Redo"
             userdata="" />
            <on_enable
             function="Edit.EnableRedo" />
        </menu_item_call>        
    </menu>
    
    <!-- Content Menu -->
    
    <menu
    	create_jump_keys="true"
    	label="Content"
    	name="Content"
    	tear_off="true"
        visible="true">
<!--
        <menu_item_call
             label="Search"
             name="Search">
             <menu_item_call.on_click
                 function="Floater.Show"
                 parameter="search"/>
       </menu_item_call>
-->
        <menu_item_check
        label="Search"
        name="Search"
        shortcut="control|F">
            <menu_item_check.on_check
             function="Floater.Visible"
             parameter="search" />
            <menu_item_check.on_click
             function="Floater.Toggle"
             parameter="search" />
            </menu_item_check>

    	<menu_item_call
             label="SL Marketplace"
             name="SL Marketplace">
            <menu_item_call.on_click
             function="PromptShowURL"
             name="Xstreet_url"
             parameter="WebLaunchExternalTarget,https://marketplace.secondlife.com/" />
            <menu_item_call.on_visible
             function="GridCheck"
             parameter="secondlife"/>
       </menu_item_call>
       <menu_item_call
             label="L$ Market Data"
             name="LindenXchange">
            <menu_item_call.on_click
             function="PromptShowURL"
             name="lindenxchange_url"
             parameter="WebLaunchExternalTarget,https://secondlife.com/my/lindex/market.php" />
            <menu_item_call.on_visible
             function="GridCheck"
             parameter="secondlife"/>
       </menu_item_call>
    	<menu_item_call
             label="Script Library"
             name="Script Library">
             <menu_item_call.on_click
             function="PromptShowURL"
             name="script_library_url"
             parameter="WebLaunchExternalTarget,http://wiki.secondlife.com/wiki/LSL_Library" />
       </menu_item_call>
       <menu_item_separator/>
    	<menu_item_call
             label="Firestorm Blog"
             name="Firestorm Blog">
             <menu_item_call.on_click
             function="PromptShowURL"
             name="firestorm_blog_url"
             parameter="WebLaunchExternalTarget,http://www.firestormviewer.org/" />
       </menu_item_call>
    	<menu_item_call
             label="Firestorm Flickr"
             name="Firestorm Flickr">
             <menu_item_call.on_click
             function="PromptShowURL"
             name="firestorm_flickr_url"
             parameter="WebLaunchExternalTarget,http://www.flickr.com/groups/firestormviewer/pool/" />
       </menu_item_call>
    	<menu_item_call
             label="Firestorm YouTube"
             name="Firestorm YouTube">
             <menu_item_call.on_click
             function="PromptShowURL"
             name="firestorm_youtube_url"
             parameter="WebLaunchExternalTarget,http://www.youtube.com/user/PhoenixViewerSL" />
       </menu_item_call>
    	<menu_item_call
             label="Firestorm Twitter"
             name="Firestorm Twitter">
             <menu_item_call.on_click
             function="PromptShowURL"
             name="firestorm_twitter_url"
             parameter="WebLaunchExternalTarget,https://twitter.com/phoenixviewersl" />
       </menu_item_call>
    	<menu_item_call
             label="Firestorm Plurk"
             name="Firestorm Plurk">
             <menu_item_call.on_click
             function="PromptShowURL"
             name="firestorm_plurk_url"
             parameter="WebLaunchExternalTarget,http://www.plurk.com/ThePhoenixViewerProject" />
       </menu_item_call>
       <menu_item_separator/>
       <menu_item_call
             label="Message of the day"
             name="Firestorm MoTD">
             <menu_item_call.on_click
             function="Advanced.ToggleHUDInfo"
             parameter="motd" />
       </menu_item_call>
      </menu>   
    
    <!-- Help Menu -->
    
    
    <menu
     create_jump_keys="true"
     label="Help"
     name="Help"
     tear_off="true"
     visible="true">
        <menu_item_check
         label="Enable Viewer UI Hints"
         name="Enable Hints">
          <on_check
            control="EnableUIHints"/>
          <on_click
            function="ToggleUIHints"/>
        </menu_item_check>
        
        <menu_item_call
         label="Firestorm Wiki"
         name="Firestorm Wiki"
	     shortcut="F1">
             <menu_item_call.on_click
             function="PromptShowURL"
             name="script_library_url"
             parameter="WebLaunchExternalTarget,http://wiki.firestormviewer.org" />
        </menu_item_call>
        
        <menu_item_call
         label="Troubleshooting"
         name="Troubleshooting">
            <menu_item_call.on_click
             function="PromptShowURL"
             name="wiki_troubleshooting_url"
             parameter="WebLaunchExternalTarget,http://wiki.firestormviewer.org/firestorm_troubleshooting" />
        </menu_item_call>
	   
        <menu_item_call
         label="Join Firestorm Support Group"
         name="firestorm_support_group">
            <menu_item_call.on_click
             function="Advanced.WebBrowserTest"
             parameter="http://wiki.firestormviewer.org/firestorm_support_groups_join" />
            <menu_item_call.on_visible
             function="GridCheck"
             parameter="secondlife" />
        </menu_item_call>

        <menu_item_call
         label="Firestorm Classes Schedule"
         name="Firestorm Classes Schedule">
             <menu_item_call.on_click
             function="PromptShowURL"
             name="wiki_classes_url"
             parameter="WebLaunchExternalTarget,http://wiki.firestormviewer.org/firestorm_classes" />
        </menu_item_call>

        <menu_item_call
         label="Firestorm Events Calendar"
         name="Firestorm Events Calendar">
             <menu_item_call.on_click
             function="PromptShowURL"
             name="events_calendar_url"
             parameter="WebLaunchExternalTarget,https://teamup.com/ksxdajnbw9mvw7cbwz" />
        </menu_item_call>

<!--       <menu_item_call
         label="Second Life Help"
         name="Second Life Help">
             <menu_item_call.on_click
             function="PromptShowURL"
             name="script_library_url"
             parameter="WebLaunchExternalTarget,https://support.secondlife.com/" />
        </menu_item_call>-->
        <menu_item_separator name="grid_help_seperator"/>
        <menu_item_call
         label="[CURRENT_GRID] Help"
         name="current_grid_help">
            <menu_item_call.on_click
             function="ShowHelp"
             parameter="grid_help" />
        </menu_item_call>
        <menu_item_call
         label="About [CURRENT_GRID]"
         name="current_grid_about">
            <menu_item_call.on_click
             function="ShowHelp"
             parameter="grid_about" />
        </menu_item_call>
<!--        <menu_item_call
         label="Tutorial"
         name="Tutorial">
            <menu_item_call.on_click
             function="Floater.Show"
             parameter="hud" />
        </menu_item_call>
		<menu_item_separator/>
        <menu_item_call
             label="Knowledge Base"
             name="Knowledge Base">
             <menu_item_call.on_click
                 function="Advanced.ShowURL"
            parameter="http://community.secondlife.com/t5/English-Knowledge-Base/Second-Life-User-s-Guide/ta-p/1244857"/>
        </menu_item_call>
        <menu_item_call
             label="Wiki"
             name="Wiki">
             <menu_item_call.on_click
                 function="Advanced.ShowURL"
                 parameter="http://wiki.secondlife.com"/>
        </menu_item_call>
        <menu_item_call
             label="Community Forums"
             name="Community Forums">
             <menu_item_call.on_click
                 function="Advanced.ShowURL"
                 parameter="http://community.secondlife.com/t5/Forums/ct-p/Forums"/>
        </menu_item_call>         
        <menu_item_call
             label="Support portal"
             name="Support portal">
             <menu_item_call.on_click
                 function="Advanced.ShowURL"
                 parameter="https://support.secondlife.com/"/>         
        </menu_item_call>
        <menu_item_separator/>
        <menu_item_call
             label="[SECOND_LIFE] News"
             name="Second Life News">
             <menu_item_call.on_click
                 function="Advanced.ShowURL"
                 parameter="http://community.secondlife.com/t5/Featured-News/bg-p/blog_feature_news"/>  
        </menu_item_call>
        <menu_item_call
             label="[SECOND_LIFE] Blogs"
             name="Second Life Blogs">
             <menu_item_call.on_click
                 function="Advanced.ShowURL"
                 parameter="http://community.secondlife.com/t5/Blogs/ct-p/Blogs"/>
        </menu_item_call>-->
        <menu_item_separator/>
        <menu_item_check
             label="Check Grid status"
             name="Grid Status">
            <menu_item_check.on_click
             function="OpenGridStatus"/>
            <menu_item_check.on_check
             function="Floater.Visible"
             parameter="grid_status" />
            <menu_item_check.on_visible
             function="GridCheck"
             parameter="secondlife"/>
        </menu_item_check>
        <menu_item_call
             label="Report Abuse"
             name="Report Abuse">
                <menu_item_call.on_click
                 function="ReportAbuse" />
            </menu_item_call>
        <menu_item_call
             label="Report Bug"
             name="Report Bug">
                <menu_item_call.on_click
                 function="Advanced.ReportBug"/>
            </menu_item_call>

        <menu_item_separator/>
        <menu_item_call
             label="Bumps, Pushes &amp; Hits"
             name="Bumps, Pushes &amp;amp; Hits">
                <menu_item_call.on_click
                 function="Floater.Show"
                 parameter="bumps" />
            </menu_item_call>

        <menu_item_separator/>

        <menu_item_check
            label="Enable Sysinfo Button"
            name="Enable Sysinfo Button">
            <menu_item_check.on_check
                function="CheckControl"
                parameter="SysinfoButtonInIM" />
            <menu_item_check.on_click
                function="ToggleControl"
                parameter="SysinfoButtonInIM" />
        </menu_item_check>

        <menu_item_separator/>

        <menu_item_call
         label="About [APP_NAME]"
         name="About Second Life">
            <menu_item_call.on_click
             function="Floater.Show"
             parameter="sl_about" />
        </menu_item_call>
    </menu>
    
    <menu
     create_jump_keys="true"
     label="RLVa"
     name="RLVa Main"
     tear_off="true"
     visible="true">
      <menu
       label="Debug"
       name="Debug"
       tear_off="true">
        <menu_item_check
         label="Show Top-level RLVa Menu"
         name="Show Top-level RLVa Menu">
          <menu_item_check.on_check
           function="CheckControl"
           parameter="RLVaTopLevelMenu" />
          <menu_item_check.on_click
           function="ToggleControl"
           parameter="RLVaTopLevelMenu" />
        </menu_item_check>
      	<menu_item_separator/>
      	<menu_item_check
      	 label="Show Debug Messages"
      	 name="Show Debug Messages">
          <menu_item_check.on_check
           function="CheckControl"
           parameter="RestrainedLoveDebug" />
          <menu_item_check.on_click
           function="ToggleControl"
           parameter="RestrainedLoveDebug" />
      	</menu_item_check>
      	<menu_item_check
      	 label="Hide Unset or Duplicate Messages"
      	 name="Hide Unset or Duplicate Messages">
          <menu_item_check.on_check
           function="CheckControl"
           parameter="RLVaDebugHideUnsetDuplicate" />
          <menu_item_check.on_click
           function="ToggleControl"
           parameter="RLVaDebugHideUnsetDuplicate" />
      	</menu_item_check>
      	<menu_item_check
      	 label="Show Assertion Failures"
      	 name="Show Assertion Failures">
          <menu_item_check.on_check
           function="CheckControl"
           parameter="RLVaShowAssertionFailures" />
          <menu_item_check.on_click
           function="ToggleControl"
           parameter="RLVaShowAssertionFailures" />
      	</menu_item_check>
      	<menu_item_separator/>
        <menu_item_check
         label="Hide Locked Layers"
         name="Hide Locked Layers">
          <menu_item_check.on_check
           function="CheckControl"
           parameter="RLVaHideLockedLayers" />
          <menu_item_check.on_click
           function="ToggleControl"
           parameter="RLVaHideLockedLayers" />
        </menu_item_check>
        <menu_item_check
         label="Hide Locked Attachments"
         name="Hide Locked Attachments">
          <menu_item_check.on_check
           function="CheckControl"
           parameter="RLVaHideLockedAttachments" />
          <menu_item_check.on_click
           function="ToggleControl"
           parameter="RLVaHideLockedAttachments" />
        </menu_item_check>
        <menu_item_separator/>
      	<menu_item_check
      	 label="Enable Legacy Naming"
      	 name="Enable Legacy Naming">
          <menu_item_check.on_check
           function="CheckControl"
           parameter="RLVaEnableLegacyNaming" />
          <menu_item_check.on_click
           function="ToggleControl"
           parameter="RLVaEnableLegacyNaming" />
      	</menu_item_check>
        <menu_item_check
      	 label="Enable Shared Wear"
      	 name="Enable Shared Wear">
          <menu_item_check.on_check
           function="CheckControl"
           parameter="RLVaEnableSharedWear" />
          <menu_item_check.on_click
           function="ToggleControl"
           parameter="RLVaEnableSharedWear" />
        </menu_item_check>
        <menu_item_check
      	 label="Rename Shared Items on Wear"
      	 name="Rename Shared Items on Wear">
          <menu_item_check.on_check
           function="CheckControl"
           parameter="RLVaSharedInvAutoRename" />
          <menu_item_check.on_click
           function="ToggleControl"
           parameter="RLVaSharedInvAutoRename" />
      	</menu_item_check>
      	<menu_item_separator/>
      	<menu_item_check
      	 label="Locks..."
      	 name="Locks">
          <menu_item_check.on_check
           function="Floater.Visible"
           parameter="rlv_locks" />
          <menu_item_check.on_click
           function="Floater.Toggle"
           parameter="rlv_locks" />
      	</menu_item_check>
      </menu>
      <menu_item_separator/>
      <menu_item_check
       label="Allow OOC Chat"
       name="Allow OOC Chat">
      	<menu_item_check.on_check
      	 function="CheckControl"
      	 parameter="RestrainedLoveCanOOC" />
      	<menu_item_check.on_click
      	 function="ToggleControl"
      	 parameter="RestrainedLoveCanOOC" />
      </menu_item_check>
      <menu_item_check
       label="Show Filtered Chat"
       name="Show Filtered Chat">
      	<menu_item_check.on_check
      	 function="CheckControl"
      	 parameter="RestrainedLoveShowEllipsis" />
      	<menu_item_check.on_click
      	 function="ToggleControl"
      	 parameter="RestrainedLoveShowEllipsis" />
      </menu_item_check>
      <menu_item_check
       label="Split Long Redirected Chat"
       name="Split Long Redirected Chat">
        <menu_item_check.on_check
      	 function="CheckControl"
      	 parameter="RLVaSplitRedirectChat" />
        <menu_item_check.on_click
      	 function="ToggleControl"
      	 parameter="RLVaSplitRedirectChat" />
      </menu_item_check>
      <menu_item_separator />
      <menu_item_check
       label="Allow Temporary Attachments"
       name="Allow Temporary Attachments">
      	<menu_item_check.on_check
      	 function="CheckControl"
      	 parameter="RLVaEnableTemporaryAttachments" />
      	<menu_item_check.on_click
      	 function="ToggleControl"
      	 parameter="RLVaEnableTemporaryAttachments" />
      </menu_item_check>
      <menu_item_check
       label="Forbid Give to #RLV"
       name="Forbid Give to #RLV">
      	<menu_item_check.on_check
      	 function="CheckControl"
      	 parameter="RestrainedLoveForbidGiveToRLV" />
      	<menu_item_check.on_click
      	 function="ToggleControl"
      	 parameter="RestrainedLoveForbidGiveToRLV" />
      </menu_item_check>
      <menu_item_check
       label="Wear Replaces Unlocked"
       name="Wear Replaces Unlocked">
      	<menu_item_check.on_check
      	 function="CheckControl"
      	 parameter="RLVaWearReplaceUnlocked" />
      	<menu_item_check.on_click
      	 function="ToggleControl"
      	 parameter="RLVaWearReplaceUnlocked" />
      </menu_item_check>
      <menu_item_separator />
       <menu_item_check
       label="Console..."
       name="Console">
        <menu_item_check.on_check
      	 function="Floater.Visible"
      	 parameter="rlv_console" />
        <menu_item_check.on_click
      	 function="Floater.Toggle"
      	 parameter="rlv_console" />
      </menu_item_check>
      <menu_item_check
       label="Restrictions..."
       name="Restrictions">
      	<menu_item_check.on_check
      	 function="Floater.Visible"
      	 parameter="rlv_behaviours" />
      	<menu_item_check.on_click
      	 function="Floater.Toggle"
      	 parameter="rlv_behaviours" />
      </menu_item_check>
      <menu_item_check
       label="Strings..."
       name="Strings">
        <menu_item_check.on_check
         function="Floater.Visible"
         parameter="rlv_strings" />
        <menu_item_check.on_click
         function="Floater.Toggle"
         parameter="rlv_strings" />
      </menu_item_check>
    </menu>

    <!-- Advanced Menu -->
    <menu
     create_jump_keys="true"
     label="Advanced"
     name="Advanced"
     tear_off="true"
     visible="false">
        <menu_item_call
         label="Rebake Textures"
         name="Rebake Texture">
            <menu_item_call.on_click
             function="Advanced.RebakeTextures" />
        </menu_item_call>
        <menu_item_call
         label="Refresh Attachments"
         name="Refresh Attachments">
            <menu_item_call.on_click
             function="Advanced.RefreshAttachments" />
        </menu_item_call>
        <menu_item_call
           label="Set UI Size to Default"
           name="Set UI Size to Default"
           shortcut="control|alt|shift|R">
          <menu_item_call.on_click
             function="View.DefaultUISize" />
        </menu_item_call>
        <menu_item_call
         label="Set Window Size..."
         name="Set Window Size...">
          <menu_item_call.on_click
           function="Floater.Show"
           parameter="window_size" />
        </menu_item_call>

        <menu_item_separator/>

        <menu_item_check
         label="Limit Select Distance"
         name="Limit Select Distance">
            <menu_item_check.on_check
             function="CheckControl"
             parameter="LimitSelectDistance" />
            <menu_item_check.on_click
             function="ToggleControl"
             parameter="LimitSelectDistance" />
        </menu_item_check>
        <menu_item_check
         label="Disable Camera Constraints"
         name="Disable Camera Distance">
            <menu_item_check.on_check
             function="CheckControl"
             parameter="DisableCameraConstraints" />
            <menu_item_check.on_click
             function="ToggleControl"
             parameter="DisableCameraConstraints" />
        </menu_item_check>
        
        <menu_item_separator/>

        <menu_item_check
         label="High-res Snapshot"
         name="HighResSnapshot">
            <menu_item_check.on_check
             function="CheckControl"
             parameter="HighResSnapshot" />
            <menu_item_check.on_click
             function="ToggleControl"
             parameter="HighResSnapshot" />
        </menu_item_check>
        <menu_item_check
         label="Quiet Snapshots"
         name="QuietSnapshotsToDisk">
            <menu_item_check.on_check
             function="CheckControl"
             parameter="PlayModeUISndSnapshot" />
            <menu_item_check.on_click
             function="ToggleControl"
             parameter="PlayModeUISndSnapshot" />
        </menu_item_check>

        <menu_item_separator/>

        <menu
         create_jump_keys="true"
         label="Performance Tools"
         name="Performance Tools"
         tear_off="true">
            <menu_item_call
             label="Lag Meter"
             name="Lag Meter">
                <menu_item_call.on_click
                 function="Floater.Show"
                 parameter="lagmeter" />
            </menu_item_call>
            <menu_item_check
             label="Statistics Bar"
             name="Statistics Bar"
             shortcut="control|shift|1">
                <menu_item_check.on_check
                 function="Floater.Visible"
                 parameter="stats" />
                <menu_item_check.on_click
                 function="Floater.Toggle"
                 parameter="stats" />
            </menu_item_check>
            <menu_item_check
             label="Scene Load Statistics"
             name="Scene Load Statistics"
             shortcut="control|shift|2">
                <menu_item_check.on_check
                 function="Floater.Visible"
                 parameter="scene_load_stats" />
                <menu_item_check.on_click
                 function="Floater.Toggle"
                 parameter="scene_load_stats" />
            </menu_item_check>
      <menu_item_check
        label="Show avatar complexity information"
        name="Avatar Draw Info">
           <menu_item_check.on_check
            function="Advanced.CheckInfoDisplay"
            parameter="avatardrawinfo" />
           <menu_item_check.on_click
            function="Advanced.ToggleInfoDisplay"
            parameter="avatardrawinfo" />
       </menu_item_check>
        </menu>
        <menu
         create_jump_keys="true"
         label="Highlighting and Visibility"
         name="Highlighting and Visibility"
         tear_off="true">
         <menu_item_check
                 label="Cheesy Beacon"
                 name="Cheesy Beacon">
                    <menu_item_check.on_check
                     function="CheckControl"
                     parameter="CheesyBeacon" />
                    <menu_item_check.on_click
                     function="ToggleControl"
                     parameter="CheesyBeacon" />
                </menu_item_check>
            <menu_item_check
             label="Hide Particles"
             name="Hide Particles"
             shortcut="control|alt|shift|=">
                <menu_item_check.on_check
                 function="View.CheckRenderType"
                 parameter="hideparticles" />
                <menu_item_check.on_click
                 function="View.ToggleRenderType"
                 parameter="hideparticles" />
            </menu_item_check>
            <menu_item_check
             label="Hide Selected"
             name="Hide Selected">
                <menu_item_check.on_check
                 function="CheckControl"
                 parameter="HideSelectedObjects" />
                <menu_item_check.on_click
                 function="ToggleControl"
                 parameter="HideSelectedObjects" />
            </menu_item_check>
            <menu_item_check
             label="Highlight Transparent"
             name="Highlight Transparent"
             shortcut="control|alt|T"
             use_mac_ctrl="true">
                <menu_item_check.on_check
                 function="View.CheckHighlightTransparent" />
                <menu_item_check.on_click
                 function="View.HighlightTransparent" />
            </menu_item_check>
            <menu_item_check
             label="Show Mouselook Crosshairs"
             name="ShowCrosshairs">
                <menu_item_check.on_check
                 function="CheckControl"
                 parameter="ShowCrosshairs" />
                <menu_item_check.on_click
                 function="ToggleControl"
                 parameter="ShowCrosshairs" />
            </menu_item_check>
        <menu
         create_jump_keys="true"
         label="Hover Tips"
         name="Hover Tips"
         tear_off="true">
            <menu_item_check
             label="Show Tips"
             name="Show Tips"
             shortcut="control|shift|T">
                <menu_item_check.on_check
                 function="View.CheckShowHoverTips" />
                <menu_item_check.on_click
                 function="View.ShowHoverTips" />
            </menu_item_check>

            <menu_item_separator/>

            <menu_item_check
             label="Show Land Tooltips"
             name="Land Tips">
                <menu_item_check.on_check
                 control="ShowLandHoverTip" />
                <menu_item_check.on_click
                 function="ToggleControl"
                 parameter="ShowLandHoverTip" />
                <menu_item_check.on_enable
                 function="View.CheckShowHoverTips" />
            </menu_item_check>
           <menu_item_check
             label="Show Tips On All Objects"
             name="Tips On All Objects">
                <menu_item_check.on_check
                 control="ShowAllObjectHoverTip" />
                <menu_item_check.on_click
                 function="ToggleControl"
                 parameter="ShowAllObjectHoverTip" />
                <menu_item_check.on_enable
                 function="View.CheckShowHoverTips" />
            </menu_item_check>
        </menu>

        </menu>

        <menu
         create_jump_keys="true"
         label="Rendering Types"
         name="Rendering Types"
         tear_off="true">
            <menu_item_check
             label="Simple"
             name="Rendering Type Simple"
             shortcut="control|alt|shift|1">
                <menu_item_check.on_check
                 function="Advanced.CheckRenderType"
                 parameter="simple" />
                <menu_item_check.on_click
                 function="Advanced.ToggleRenderType"
                 parameter="simple" />
            </menu_item_check>
            <menu_item_check
             label="Alpha"
             name="Rendering Type Alpha"
             shortcut="control|alt|shift|2">
                <menu_item_check.on_check
                 function="Advanced.CheckRenderType"
                 parameter="alpha" />
                <menu_item_check.on_click
                 function="Advanced.ToggleRenderType"
                 parameter="alpha" />
            </menu_item_check>
            <menu_item_check
             label="Tree"
             name="Rendering Type Tree"
             shortcut="control|alt|shift|3">
                <menu_item_check.on_check
                 function="Advanced.CheckRenderType"
                 parameter="tree" />
                <menu_item_check.on_click
                 function="Advanced.ToggleRenderType"
                 parameter="tree" />
            </menu_item_check>
            <menu_item_check
             label="Avatars"
             name="Rendering Type Character"
             shortcut="control|alt|shift|4">
                <menu_item_check.on_check
                 function="Advanced.CheckRenderType"
                 parameter="character" />
                <menu_item_check.on_click
                 function="Advanced.ToggleRenderType"
                 parameter="character" />
            </menu_item_check>
            <menu_item_check
             label="Surface Patch"
             name="Rendering Type Surface Patch"
             shortcut="control|alt|shift|5">
                <menu_item_check.on_check
                 function="Advanced.CheckRenderType"
                 parameter="surfacePatch" />
                <menu_item_check.on_click
                 function="Advanced.ToggleRenderType"
                 parameter="surfacePatch" />
            </menu_item_check>
            <menu_item_check
             label="Sky"
             name="Rendering Type Sky"
             shortcut="control|alt|shift|6">
                <menu_item_check.on_check
                 function="Advanced.CheckRenderType"
                 parameter="sky" />
                <menu_item_check.on_click
                 function="Advanced.ToggleRenderType"
                 parameter="sky" />
            </menu_item_check>
            <menu_item_check
             label="Water"
             name="Rendering Type Water"
             shortcut="control|alt|shift|7">
                <menu_item_check.on_check
                 function="Advanced.CheckRenderType"
                 parameter="water" />
                <menu_item_check.on_click
                 function="Advanced.ToggleRenderType"
                 parameter="water" />
            </menu_item_check>
            <menu_item_check
             label="Ground"
             name="Rendering Type Ground"
             shortcut="control|alt|shift|8">
                <menu_item_check.on_check
                 function="Advanced.CheckRenderType"
                 parameter="ground" />
                <menu_item_check.on_click
                 function="Advanced.ToggleRenderType"
                 parameter="ground" />
            </menu_item_check>
            <menu_item_check
             label="Volume"
             name="Rendering Type Volume"
             shortcut="control|alt|shift|9">
                <menu_item_check.on_check
                 function="Advanced.CheckRenderType"
                 parameter="volume" />
                <menu_item_check.on_click
                 function="Advanced.ToggleRenderType"
                 parameter="volume" />
            </menu_item_check>
            <menu_item_check
             label="Grass"
             name="Rendering Type Grass"
             shortcut="control|alt|shift|0">
                <menu_item_check.on_check
                 function="Advanced.CheckRenderType"
                 parameter="grass" />
                <menu_item_check.on_click
                 function="Advanced.ToggleRenderType"
                 parameter="grass" />
            </menu_item_check>
            <menu_item_check
             label="Clouds"
             name="Rendering Type Clouds"
             shortcut="control|alt|shift|-">
                <menu_item_check.on_check
                 function="Advanced.CheckRenderType"
                 parameter="clouds" />
                <menu_item_check.on_click
                 function="Advanced.ToggleRenderType"
                 parameter="clouds" />
            </menu_item_check>
            <menu_item_check
             label="Particles"
             name="Rendering Type Particles"
             shortcut="control|alt|shift|=">
                <menu_item_check.on_check
                 function="Advanced.CheckRenderType"
                 parameter="particles" />
                <menu_item_check.on_click
                 function="Advanced.ToggleRenderType"
                 parameter="particles" />
            </menu_item_check>
            <menu_item_check
             label="Bump"
             name="Rendering Type Bump"
             shortcut="control|alt|shift|\">
                <menu_item_check.on_check
                 function="Advanced.CheckRenderType"
                 parameter="bump" />
                <menu_item_check.on_click
                 function="Advanced.ToggleRenderType"
                 parameter="bump" />
            </menu_item_check>
        </menu>
        <menu
         create_jump_keys="true"
         label="Rendering Features"
         name="Rendering Features"
         tear_off="true">
            <menu_item_check
             label="UI"
             name="ToggleUI"
             shortcut="control|alt|F1"
             shortcut_linux="control|shift|F1">
                <menu_item_check.on_check
                 function="Advanced.CheckFeature"
                 parameter="ui" />
                <menu_item_check.on_click
                 function="Advanced.ToggleFeature"
                 parameter="ui" />
            </menu_item_check>
            <menu_item_check
             label="Selected"
             name="Selected"
             shortcut="control|alt|F2"
             shortcut_linux="control|shift|F2">
                <menu_item_check.on_check
                 function="Advanced.CheckFeature"
                 parameter="selected" />
                <menu_item_check.on_click
                 function="Advanced.ToggleFeature"
                 parameter="selected" />
            </menu_item_check>
            <menu_item_check
             label="Highlighted"
             name="Highlighted"
             shortcut="control|alt|F3"
             shortcut_linux="control|shift|F3">
                <menu_item_check.on_check
                 function="Advanced.CheckFeature"
                 parameter="highlighted" />
                <menu_item_check.on_click
                 function="Advanced.ToggleFeature"
                 parameter="highlighted" />
            </menu_item_check>
            <menu_item_check
             label="Dynamic Textures"
             name="Dynamic Textures"
             shortcut="control|alt|F4"
             shortcut_linux="control|shift|F4">
                <menu_item_check.on_check
                 function="Advanced.CheckFeature"
                 parameter="dynamic textures" />
                <menu_item_check.on_click
                 function="Advanced.ToggleFeature"
                 parameter="dynamic textures" />
            </menu_item_check>
            <menu_item_check
             label="Foot Shadows"
             name="Foot Shadows"
             shortcut="control|alt|F5"
             shortcut_linux="control|shift|F5">
                <menu_item_check.on_check
                 function="Advanced.CheckFeature"
                 parameter="foot shadows" />
                <menu_item_check.on_click
                 function="Advanced.ToggleFeature"
                 parameter="foot shadows" />
            </menu_item_check>
            <menu_item_check
             label="Fog"
             name="Fog"
             shortcut="control|alt|F6"
             shortcut_linux="control|shift|F6">
                <menu_item_check.on_check
                 function="Advanced.CheckFeature"
                 parameter="fog" />
                <menu_item_check.on_click
                 function="Advanced.ToggleFeature"
                 parameter="fog" />
            </menu_item_check>
            <menu_item_check
             label="Test FRInfo"
             name="Test FRInfo"
             shortcut="control|alt|F8"
             shortcut_linux="control|shift|F8">
                <menu_item_check.on_check
                 function="Advanced.CheckFeature"
                 parameter="fr info" />
                <menu_item_check.on_click
                 function="Advanced.ToggleFeature"
                 parameter="fr info" />
            </menu_item_check>
            <menu_item_check
             label="Flexible Objects"
             name="Flexible Objects"
             shortcut="control|alt|F9"
             shortcut_linux="control|shift|F9">
                <menu_item_check.on_check
                 function="Advanced.CheckFeature"
                 parameter="flexible" />
                <menu_item_check.on_click
                 function="Advanced.ToggleFeature"
                 parameter="flexible" />
            </menu_item_check>
        </menu>        
        <menu
         label="RLVa"
         name="RLVa Embedded"
         tear_off="true"
         visible="true" />
		<menu
			label="Media Streams Backup"
			name="media_stream_import_export"
			tear_off="true">
			<menu_item_call
				label="Import Stream List XML..."
				name="media_stream_import">
                <menu_item_call.on_click
				function="Streamlist.xml_import" />
            </menu_item_call>
			<menu_item_call
				label="Export Stream List XML..."
				name="media_stream_export">
                <menu_item_call.on_click
				function="Streamlist.xml_export" />
            </menu_item_call>
		</menu>
        <menu_item_check
         label="Use Plugin Read Thread"
         name="Use Plugin Read Thread">
            <menu_item_check.on_check
             function="CheckControl"
             parameter="PluginUseReadThread" />
            <menu_item_check.on_click
             function="ToggleControl"
             parameter="PluginUseReadThread" />
        </menu_item_check>
        <menu_item_call
         label="Clear Group Cache"
         name="ClearGroupCache">
            <menu_item_call.on_click
             function="Advanced.ClearGroupCache"
             parameter="ClearGroupCache" />
        </menu_item_call>
        <menu_item_check
         label="Mouse Smoothing"
         name="Mouse Smoothing">
            <menu_item_check.on_check
             function="CheckControl"
             parameter="MouseSmooth" />
            <menu_item_check.on_click
             function="ToggleControl"
             parameter="MouseSmooth" />
        </menu_item_check>
            <menu_item_call
             enabled="false"
             label="Release Keys"
             name="Release Keys">
                <menu_item_call.on_click
                 function="Tools.ReleaseKeys"
                 parameter="" />
                <menu_item_call.on_enable
                 function="Tools.EnableReleaseKeys"
                 parameter="" />
            </menu_item_call>
        <menu_item_separator/>

        <menu
         create_jump_keys="true"
         label="Shortcuts"
         name="Shortcuts"
         tear_off="true"
         visible="false">
            <menu_item_check
               label="Search"
               name="Search"
               shortcut="control|F">
            <menu_item_check.on_check
             function="Floater.Visible"
             parameter="search" />
            <menu_item_check.on_click
             function="Floater.Toggle"
             parameter="search" />
            </menu_item_check>

            <!-- This second, alternative shortcut for Show Advanced Menu is for backward compatibility.  The main shortcut has been changed so it's Linux-friendly, where the old shortcut is typically eaten by the window manager. -->
            <menu_item_check
               label="Show Advanced Menu - legacy shortcut"
               name="Show Advanced Menu - legacy shortcut"
               shortcut="control|alt|D">
              <on_check
                 function="CheckControl"
                 parameter="UseDebugMenus" />
              <on_click
                 function="ToggleControl"
                 parameter="UseDebugMenus" />
            </menu_item_check>

          <!--   	//[FIX FIRE-1927 - enable DoubleClickTeleport shortcut : SJ] -->
          <menu_item_check
           label="DoubleClick Teleport"
           name="DoubleClick Teleport"
           shortcut="control|shift|D">
            <on_check
               function="CheckControl"
               parameter="DoubleClickTeleport" />
            <on_click
               function="Advanced.ToggleDoubleClickTeleport"/>
          </menu_item_check>
          <!--   	//[FIX FIRE-1927 - enable DoubleClickTeleport shortcut : SJ] -->

          <menu_item_separator/>

            <menu_item_check
             label="Always Run"
             name="Always Run"
             shortcut="control|R">
                <menu_item_check.on_check
                 function="World.CheckAlwaysRun" />
                <menu_item_check.on_click
                 function="World.AlwaysRun" />
            </menu_item_check>
            <menu_item_check
             label="Fly"
             name="Fly"
             shortcut="Home">
                <menu_item_check.on_check
                 function="Agent.getFlying" />
                <menu_item_check.on_click
                 function="Agent.toggleFlying" />
                <menu_item_check.on_enable
                 function="Agent.enableFlying" />
            </menu_item_check>

            <menu_item_separator/>

            <menu_item_call
             label="Close Window"
             name="Close Window"
             shortcut="control|W">
                <menu_item_call.on_click
                 function="File.CloseWindow" />
                <menu_item_call.on_enable
                 function="File.EnableCloseWindow" />
            </menu_item_call>
            <menu_item_call
             label="Close All Windows"
             name="Close All Windows"
             shortcut="control|shift|W">
                <menu_item_call.on_click
                 function="File.CloseAllWindows" />
                <menu_item_call.on_enable
                 function="File.EnableCloseAllWindows" />
            </menu_item_call>

            <menu_item_separator/>

            <menu_item_call
             label="Snapshot to Disk"
             name="Snapshot to Disk"
             shortcut="control|`"
             use_mac_ctrl="true">
                <menu_item_call.on_click
                 function="File.TakeSnapshotToDisk" />
            </menu_item_call>

            <menu_item_separator/>

            <menu_item_call
             label="Mouselook"
             name="Mouselook"
             shortcut="M">
                <menu_item_call.on_click
                 function="View.Mouselook" />
                <menu_item_call.on_enable
                 function="View.EnableMouselook" />
            </menu_item_call>
            <menu_item_check
             label="Joystick Flycam"
             name="Joystick Flycam"
             shortcut="alt|shift|F">
                <menu_item_check.on_check
                 function="View.CheckJoystickFlycam" />
                <menu_item_check.on_click
                 function="View.JoystickFlycam" />
                <menu_item_check.on_enable
                 function="View.EnableJoystickFlycam" />
            </menu_item_check>
            <menu_item_call
             label="Reset View"
             name="Reset View"
             shortcut="Esc">
                <menu_item_call.on_click
                 function="View.ResetView" />
            </menu_item_call>
            <menu_item_call
             label="Reset Camera Angles"
             name="Reset Camera Angles"
             shortcut="shift|Esc">
                <menu_item_call.on_click
                 function="View.ResetCameraAngles" />
            </menu_item_call>
            <menu_item_call
             label="Look at Last Chatter"
             name="Look at Last Chatter"
             shortcut="control|\">
                <menu_item_call.on_click
                 function="View.LookAtLastChatter" />
                <menu_item_call.on_enable
                 function="View.EnableLastChatter" />
            </menu_item_call>

            <menu_item_separator/>

            <menu_item_call
             label="Zoom In"
             name="Zoom In"
             shortcut="control|0">
                <menu_item_call.on_click
                 function="View.ZoomIn" />
            </menu_item_call>
            <menu_item_call
             label="Zoom Default"
             name="Zoom Default"
             shortcut="control|9">
                <menu_item_call.on_click
                 function="View.ZoomDefault" />
            </menu_item_call>
            <menu_item_call
             label="Zoom Out"
             name="Zoom Out"
             shortcut="control|8">
                <menu_item_call.on_click
                 function="View.ZoomOut" />
            </menu_item_call>
        </menu> <!--Shortcuts-->

        <menu_item_separator/>

        <menu_item_check
         label="Fly Override"
         name="Fly Override"
	 shortcut="control|alt|V">
            <menu_item_check.on_check
             function="CheckControl"
             parameter="FSAlwaysFly" />
            <menu_item_check.on_click
             function="ToggleControl" 
             parameter="FSAlwaysFly" />
        </menu_item_check>

        <menu_item_check
           label="RestrainedLove API"
           name="RLV API">
              <menu_item_check.on_check
               function="CheckControl"
               parameter="RestrainedLove" />
              <menu_item_check.on_click
               function="ToggleControl"
               parameter="RestrainedLove" />
              <menu_item_check.on_visible
               function="RLV.MainToggleVisible" />
        </menu_item_check>

        <menu_item_call
         label="Show Debug Settings"
         shortcut="control|alt|shift|S"
         name="Debug Settings">
            <menu_item_call.on_click
             function="Advanced.ShowDebugSettings"
             parameter="all" />
        </menu_item_call>
     <!-- <FS:TS> FIRE-17589: Use control-alt-Q on OS X too -->
     <menu_item_check
         label="Show Developer Menu"
         name="Debug Mode"
         shortcut="control|alt|Q"
         use_mac_ctrl="true">
            <menu_item_check.on_check
             function="CheckControl"
             parameter="QAMode" />
            <menu_item_check.on_click
             function="ToggleControl"
             parameter="QAMode" />
        </menu_item_check>
     <!-- </FS:TS> FIRE-17589 -->
    </menu>

    <menu
     create_jump_keys="true"
     label="Developer"
     name="Develop"
     tear_off="true"
     visible="false">
        <menu
         create_jump_keys="true"
         label="Consoles"
         name="Consoles"
         tear_off="true">
            <menu_item_check
             label="Texture Console"
             name="Texture Console"
             shortcut="control|shift|3"
             use_mac_ctrl="true">
                <menu_item_check.on_check
                 function="Advanced.CheckConsole"
                 parameter="texture" />
                <menu_item_check.on_click
                 function="Advanced.ToggleConsole"
                 parameter="texture" />
            </menu_item_check>            
            <menu_item_check
             label="Debug Console"
             name="Debug Console"
             shortcut="control|shift|4"
             use_mac_ctrl="true">
                <menu_item_check.on_check
                 function="Advanced.CheckConsole"
                 parameter="debug" />
                <menu_item_check.on_click
                 function="Advanced.ToggleConsole"
                 parameter="debug" />
            </menu_item_check>
            <menu_item_call
             label="Notifications Console"
             name="Notifications"
             shortcut="control|shift|5">
              <menu_item_call.on_click
               function="Floater.Toggle"
               parameter="notifications_console" />
            </menu_item_call>
            <menu_item_check
             label="Fast Timers"
             name="Fast Timers"
             shortcut="control|shift|9"
             use_mac_ctrl="true">
                <menu_item_check.on_check
                 function="Advanced.CheckConsole"
                 parameter="fast timers" />
                <menu_item_check.on_click
                 function="Advanced.ToggleConsole"
                 parameter="fast timers" />
            </menu_item_check>
            <menu_item_check
             label="Memory"
             name="Memory"
             shortcut="control|shift|0"
             use_mac_ctrl="true">
                <menu_item_check.on_check
                 function="Advanced.CheckConsole"
                 parameter="memory view" />
                <menu_item_check.on_click
                 function="Advanced.ToggleConsole"
                 parameter="memory view" />
            </menu_item_check>
            <menu_item_check
               label="Scene Statistics"
               name="Scene Statistics">
              <menu_item_check.on_check
               function="Advanced.CheckConsole"
               parameter="scene view" />
              <menu_item_check.on_click
               function="Advanced.ToggleConsole"
               parameter="scene view" />
            </menu_item_check>
            <menu_item_check
                 label="Scene Loading Monitor"
                 name="Scene Loading Monitor">
              <menu_item_check.on_check
               function="Advanced.CheckConsole"
               parameter="scene monitor" />
              <menu_item_check.on_click
               function="Advanced.ToggleConsole"
               parameter="scene monitor" />
            </menu_item_check>
            <menu_item_call
              enabled="false"
              visible="false"
              label="Texture Fetch Debug Console"
              name="Texture Fetch Debug Console">
              <menu_item_call.on_click
                function="Floater.Show"
                parameter="tex_fetch_debugger" />
              <on_enable
                function="Develop.SetTexFetchDebugger" />
              <on_visible
                function="Develop.SetTexFetchDebugger" />
            </menu_item_call>
          
            <menu_item_separator/>

            <menu_item_check
             label="Region Debug Console"
             name="Region Debug Console"
             shortcut="control|shift|`"
             use_mac_ctrl="true">
              <menu_item_check.on_check
               function="Floater.Visible"
               parameter="region_debug_console" />
              <menu_item_check.on_click
               function="Floater.Toggle"
               parameter="region_debug_console" />
            </menu_item_check>
            
            <menu_item_separator/>

            <menu_item_call
             label="Region Info to Debug Console"
             name="Region Info to Debug Console">
                <menu_item_call.on_click
                 function="Advanced.DumpInfoToConsole"
                 parameter="region" />
            </menu_item_call>
            <menu_item_call
             label="Group Info to Debug Console"
             name="Group Info to Debug Console">
                <menu_item_call.on_click
                 function="Advanced.DumpInfoToConsole"
                 parameter="group" />
            </menu_item_call>
            <menu_item_call
             label="Capabilities Info to Debug Console"
             name="Capabilities Info to Debug Console">
                <menu_item_call.on_click
                 function="Advanced.DumpInfoToConsole"
                 parameter="capabilities" />
            </menu_item_call>

            <menu_item_separator/>

            <menu_item_check
             label="Camera"
             name="Camera">
                <menu_item_check.on_check
                 function="Advanced.CheckHUDInfo"
                 parameter="camera" />
                <menu_item_check.on_click
                 function="Advanced.ToggleHUDInfo"
                 parameter="camera" />
            </menu_item_check>
            <menu_item_check
             label="Wind"
             name="Wind">
                <menu_item_check.on_check
                 function="Advanced.CheckHUDInfo"
                 parameter="wind" />
                <menu_item_check.on_click
                 function="Advanced.ToggleHUDInfo"
                 parameter="wind" />
            </menu_item_check>
            <menu_item_check
             label="FOV"
             name="FOV">
                <menu_item_check.on_check
                 function="Advanced.CheckHUDInfo"
                 parameter="fov" />
                <menu_item_check.on_click
                 function="Advanced.ToggleHUDInfo"
                 parameter="fov" />
            </menu_item_check>
            <menu_item_check
             label="Badge"
             name="Badge"
             shortcut="alt|control|shift|h">
                <menu_item_check.on_click
                 function="Advanced.ToggleHUDInfo"
                 parameter="badge" />
            </menu_item_check>
            <menu_item_check
             label="Cookies"
             name="Cookies"
             visible="false"
             shortcut="alt|shift|c">
                <menu_item_check.on_click
                 function="Advanced.ToggleHUDInfo"
                 parameter="cookies" />
            </menu_item_check>
        </menu>
        <menu
         create_jump_keys="true"
         label="Show Info"
         name="Display Info"
         tear_off="true">
            <menu_item_check
             label="Show Time"
             name="Show Time">
                <menu_item_check.on_check
                 function="CheckControl"
                 parameter="DebugShowTime" />
                <menu_item_check.on_click
                 function="ToggleControl"
                 parameter="DebugShowTime" />
            </menu_item_check>
          <menu_item_check
             label="Show Upload Transaction"
             name="Show Upload Transaction">
              <menu_item_check.on_check
             function="CheckControl"
             parameter="FSShowUploadPaymentToast" />
            <menu_item_check.on_click
                 function="ToggleControl"
                 parameter="FSShowUploadPaymentToast" />
            </menu_item_check>
            <menu_item_check
             label="Show Texture Info"
             name="Show Texture Info">
                <menu_item_check.on_check
                 function="CheckControl"
                 parameter="DebugShowTextureInfo" />
                <menu_item_check.on_click
                 function="ToggleControl"
                 parameter="DebugShowTextureInfo" />
            </menu_item_check>
            <menu_item_call
              label="VRAM usage per object"
              name="VRAM usage per object">
              <menu_item_call.on_click
                function="Floater.Show"
                parameter="vram_usage" />
            </menu_item_call>
            <menu_item_check
             label="Show Avatar Render Info"
             name="Show Avatar Render Info">
                <menu_item_check.on_check
                 function="CheckControl"
                 parameter="DebugShowAvatarRenderInfo" />
                <menu_item_check.on_click
                 function="ToggleControl"
                 parameter="DebugShowAvatarRenderInfo" />
            </menu_item_check>
            <menu_item_check
             label="Show Render Info"
             name="Show Render Info">
                <menu_item_check.on_check
                 function="CheckControl"
                 parameter="DebugShowRenderInfo" />
                <menu_item_check.on_click
                 function="ToggleControl"
                 parameter="DebugShowRenderInfo" />
            </menu_item_check>
            <menu_item_check
             label="Show Matrices"
             name="Show Matrices">
                <menu_item_check.on_check
                 function="CheckControl"
                 parameter="DebugShowRenderMatrices" />
                <menu_item_check.on_click
                 function="ToggleControl"
                 parameter="DebugShowRenderMatrices" />
            </menu_item_check>
            <menu_item_check
             label="Show Color Under Cursor"
             name="Show Color Under Cursor">
                <menu_item_check.on_check
                 function="Advanced.CheckShowColor" />
                <menu_item_check.on_click
                 function="Advanced.ToggleShowColor" />
            </menu_item_check>
            <menu_item_check
               label="Show Memory"
               name="Show Memory">
              <menu_item_check.on_check
               function="CheckControl"
               parameter="DebugShowMemory" />
              <menu_item_check.on_click
               function="ToggleControl"
               parameter="DebugShowMemory" />
            </menu_item_check>

            <menu_item_separator/>

            <menu_item_check
             label="Show Updates to Objects"
             name="Show Updates"
             shortcut="control|alt|shift|U">
                <menu_item_check.on_check
                 function="Advanced.CheckShowObjectUpdates"
                 parameter="ObjectUpdates" />
                <menu_item_check.on_click
                 function="Advanced.ToggleShowObjectUpdates" />
            </menu_item_check>
        </menu>

        <menu_item_separator/>

        <menu
         create_jump_keys="true"
         label="Force an Error"
         name="Force Errors"
         tear_off="true">
            <menu_item_call
             label="Force Breakpoint"
             name="Force Breakpoint"
             shortcut="control|alt|shift|B">
                <menu_item_call.on_click
                 function="Advanced.ForceErrorBreakpoint" />
            </menu_item_call>
            <menu_item_call
             label="Force LLError And Crash"
             name="Force LLError And Crash">
                <menu_item_call.on_click
                 function="Advanced.ForceErrorLlerror" />
            </menu_item_call>
            <menu_item_call
             label="Force Bad Memory Access"
             name="Force Bad Memory Access">
                <menu_item_call.on_click
                 function="Advanced.ForceErrorBadMemoryAccess" />
            </menu_item_call>
            <menu_item_call
             label="Force Infinite Loop"
             name="Force Infinite Loop">
                <menu_item_call.on_click
                 function="Advanced.ForceErrorInfiniteLoop" />
            </menu_item_call>
            <menu_item_call
             label="Force Driver Crash"
             name="Force Driver Carsh">
                <menu_item_call.on_click
                 function="Advanced.ForceErrorDriverCrash" />
            </menu_item_call>
            <menu_item_call
             label="Force Software Exception"
             name="Force Software Exception">
                <menu_item_call.on_click
                 function="Advanced.ForceErrorSoftwareException" />
            </menu_item_call>
            <menu_item_call
             label="Force Disconnect Viewer"
             name="Force Disconnect Viewer">
                <menu_item_call.on_click
                 function="Advanced.ForceErrorDisconnectViewer" />
            </menu_item_call>
            <menu_item_call
             label="Simulate a Memory Leak"
             name="Memory Leaking Simulation">
               <menu_item_call.on_click
                function="Floater.Show"
                parameter="mem_leaking" />
               </menu_item_call>
        </menu>
        <menu
         create_jump_keys="true"
         label="Render Tests"
         name="Render Tests"
         tear_off="true">
            <menu_item_check
             label="Camera Offset"
             name="Camera Offset">
                <menu_item_check.on_check
                 function="CheckControl"
                 parameter="CameraOffset" />
                <menu_item_check.on_click
                 function="ToggleControl"
                 parameter="CameraOffset" />
            </menu_item_check>
            <menu_item_check
             label="Randomize Framerate"
             name="Randomize Framerate">
                <menu_item_check.on_check
                 function="Advanced.CheckRandomizeFramerate"
                 parameter="Randomize Framerate" />
                <menu_item_check.on_click
                 function="Advanced.ToggleRandomizeFramerate" />
            </menu_item_check>
            <menu_item_check
             label="Periodic Slow Frame"
             name="Periodic Slow Frame">
                <menu_item_check.on_check
                 function="Advanced.CheckPeriodicSlowFrame"
                 parameter="points" />
                <menu_item_check.on_click
                 function="Advanced.TogglePeriodicSlowFrame"
                 parameter="points" />
            </menu_item_check>
            <menu_item_check
             label="Frame Test"
             name="Frame Test">
                <menu_item_check.on_check
                 function="Advanced.CheckFrameTest"
                 parameter="Frame Test" />
                <menu_item_check.on_click
                 function="Advanced.ToggleFrameTest" />
            </menu_item_check>
          <menu_item_call
             label="Frame Profile"
             name="Frame Profile">
            <menu_item_call.on_click
             function="Advanced.ClickRenderProfile" />
          </menu_item_call>
            <menu_item_call
             label="Benchmark"
             name="Benchmark">
              <menu_item_call.on_click
               function="Advanced.ClickRenderBenchmark" />
          </menu_item_call>
        </menu>
      <menu
        create_jump_keys="true"
        label="Render Metadata"
        name="Render Metadata"
        tear_off="true">
        <menu_item_check
         label="Bounding Boxes"
         name="Bounding Boxes">
        <menu_item_check.on_check
         function="Advanced.CheckInfoDisplay"
         parameter="bboxes" />
        <menu_item_check.on_click
         function="Advanced.ToggleInfoDisplay"
         parameter="bboxes" />
        </menu_item_check>
        <!-- <FS:Zi> Add avatar hitbox debug -->
        <menu_item_check
         label="Avatar Hitboxes"
         name="Avatar Hitboxes">
        <menu_item_check.on_check
         function="CheckControl"
         parameter="DebugRenderHitboxes" />
        <menu_item_check.on_click
         function="ToggleControl"
         parameter="DebugRenderHitboxes" />
        </menu_item_check>
        <!-- </FS:Zi> Add avatar hitbox debug -->
        <menu_item_check
         label="Normals"
         name="Normals">
          <menu_item_check.on_check
           function="Advanced.CheckInfoDisplay"
           parameter="normals" />
          <menu_item_check.on_click
           function="Advanced.ToggleInfoDisplay"
           parameter="normals" />
        </menu_item_check>
        <menu_item_check
         label="Octree"
         name="Octree">
          <menu_item_check.on_check
           function="Advanced.CheckInfoDisplay"
           parameter="octree" />
          <menu_item_check.on_click
           function="Advanced.ToggleInfoDisplay"
           parameter="octree" />
        </menu_item_check>
        <menu_item_check
         label="Shadow Frusta"
         name="Shadow Frusta">
          <menu_item_check.on_check
           function="Advanced.CheckInfoDisplay"
           parameter="shadow frusta" />
          <menu_item_check.on_click
           function="Advanced.ToggleInfoDisplay"
           parameter="shadow frusta" />
        </menu_item_check>
        <menu_item_check
         label="Physics Shapes"
         name="Physics Shapes">
          <menu_item_check.on_check
           function="Advanced.CheckInfoDisplay"
           parameter="physics shapes" />
          <menu_item_check.on_click
           function="Advanced.ToggleInfoDisplay"
           parameter="physics shapes" />
        </menu_item_check>
        <menu_item_check
         label="Occlusion"
         name="Occlusion">
          <menu_item_check.on_check
           function="Advanced.CheckInfoDisplay"
           parameter="occlusion" />
          <menu_item_check.on_click
           function="Advanced.ToggleInfoDisplay"
           parameter="occlusion" />
        </menu_item_check>
        <menu_item_check
         label="Render Batches"
         name="Render Batches">
          <menu_item_check.on_check
           function="Advanced.CheckInfoDisplay"
           parameter="render batches" />
          <menu_item_check.on_click
           function="Advanced.ToggleInfoDisplay"
           parameter="render batches" />
        </menu_item_check>
        <menu_item_check
         label="Update Type"
         name="Update Type">
          <menu_item_check.on_check
           function="Advanced.CheckInfoDisplay"
           parameter="update type" />
          <menu_item_check.on_click
           function="Advanced.ToggleInfoDisplay"
           parameter="update type" />
        </menu_item_check>
        <menu_item_check
         label="Texture Anim"
         name="Texture Anim">
          <menu_item_check.on_check
           function="Advanced.CheckInfoDisplay"
           parameter="texture anim" />
          <menu_item_check.on_click
           function="Advanced.ToggleInfoDisplay"
           parameter="texture anim" />
        </menu_item_check>
        <menu_item_check
         label="Texture Priority"
         name="Texture Priority">
          <menu_item_check.on_check
           function="Advanced.CheckInfoDisplay"
           parameter="texture priority" />
          <menu_item_check.on_click
           function="Advanced.ToggleInfoDisplay"
           parameter="texture priority" />
        </menu_item_check>
        <menu_item_check
         label="Texture Area"
         name="Texture Area">
          <menu_item_check.on_check
           function="Advanced.CheckInfoDisplay"
           parameter="texture area" />
          <menu_item_check.on_click
           function="Advanced.ToggleInfoDisplay"
           parameter="texture area" />
        </menu_item_check>
        <menu_item_check
         label="Face Area"
         name="Face Area">
          <menu_item_check.on_check
           function="Advanced.CheckInfoDisplay"
           parameter="face area" />
          <menu_item_check.on_click
           function="Advanced.ToggleInfoDisplay"
           parameter="face area" />
        </menu_item_check>
        <menu_item_check
         label="LOD Info"
         name="LOD Info">
          <menu_item_check.on_check
           function="Advanced.CheckInfoDisplay"
           parameter="lod info" />
          <menu_item_check.on_click
           function="Advanced.ToggleInfoDisplay"
           parameter="lod info" />
        </menu_item_check>
        <menu_item_check
         label="Triangle Count"
         name="Triangle Count">
          <menu_item_check.on_check
           function="Advanced.CheckInfoDisplay"
           parameter="triangle count" />
          <menu_item_check.on_click
           function="Advanced.ToggleInfoDisplay"
           parameter="triangle count" />
        </menu_item_check>
        <menu_item_check
         label="Build Queue"
         name="Build Queue">
          <menu_item_check.on_check
           function="Advanced.CheckInfoDisplay"
           parameter="build queue" />
          <menu_item_check.on_click
           function="Advanced.ToggleInfoDisplay"
           parameter="build queue" />
        </menu_item_check>
        <menu_item_check
         label="Lights"
         name="Lights">
          <menu_item_check.on_check
           function="Advanced.CheckInfoDisplay"
           parameter="lights" />
          <menu_item_check.on_click
           function="Advanced.ToggleInfoDisplay"
           parameter="lights" />
        </menu_item_check>
        <menu_item_check
         label="Particles"
         name="Particles">
          <menu_item_check.on_check
           function="Advanced.CheckInfoDisplay"
           parameter="particles" />
          <menu_item_check.on_click
           function="Advanced.ToggleInfoDisplay"
           parameter="particles" />
        </menu_item_check>
        <menu_item_check
         label="Collision Skeleton"
         name="Collision Skeleton">
          <menu_item_check.on_check
           function="Advanced.CheckInfoDisplay"
           parameter="collision skeleton" />
          <menu_item_check.on_click
           function="Advanced.ToggleInfoDisplay"
           parameter="collision skeleton" />
        </menu_item_check>
        <menu_item_check
         label="Joints"
         name="Joints">
          <menu_item_check.on_check
           function="Advanced.CheckInfoDisplay"
           parameter="joints" />
          <menu_item_check.on_click
           function="Advanced.ToggleInfoDisplay"
           parameter="joints" />
        </menu_item_check>
        <menu_item_check
         label="Raycast"
         name="Raycast">
          <menu_item_check.on_check
           function="Advanced.CheckInfoDisplay"
           parameter="raycast" />
          <menu_item_check.on_click
           function="Advanced.ToggleInfoDisplay"
           parameter="raycast" />
        </menu_item_check>
		<menu_item_check
         label="Wind Vectors"
         name="Wind Vectors">
          <menu_item_check.on_check
           function="Advanced.CheckInfoDisplay"
           parameter="wind vectors" />
          <menu_item_check.on_click
           function="Advanced.ToggleInfoDisplay"
           parameter="wind vectors" />
        </menu_item_check>
		<menu_item_check
         label="Sculpt"
         name="Sculpt">
          <menu_item_check.on_check
           function="Advanced.CheckInfoDisplay"
           parameter="sculpt" />
          <menu_item_check.on_click
           function="Advanced.ToggleInfoDisplay"
           parameter="sculpt" />
		</menu_item_check>
    <menu_item_check
          label="Texture Size"
          name="Texture Size">
      <menu_item_check.on_check
        function="Advanced.CheckInfoDisplay"
        parameter="texture size" />
      <menu_item_check.on_click
        function="Advanced.ToggleInfoDisplay"
        parameter="texture size" />
    </menu_item_check>
       <menu
         create_jump_keys="true"
         label="Texture Density"
         name="Texture Density"
         tear_off="true">
          <menu_item_check
           label="None"
           name="None">
            <menu_item_check.on_check
             function="Advanced.CheckDisplayTextureDensity"
             parameter="none" />
            <menu_item_check.on_click
             function="Advanced.SetDisplayTextureDensity"
             parameter="none" />
          </menu_item_check>
          <menu_item_check
           label="Current"
           name="Current">
            <menu_item_check.on_check
             function="Advanced.CheckDisplayTextureDensity"
             parameter="current" />
            <menu_item_check.on_click
             function="Advanced.SetDisplayTextureDensity"
             parameter="current" />
          </menu_item_check>
          <menu_item_check
           label="Desired"
           name="Desired">
            <menu_item_check.on_check
             function="Advanced.CheckDisplayTextureDensity"
             parameter="desired" />
            <menu_item_check.on_click
             function="Advanced.SetDisplayTextureDensity"
             parameter="desired" />
          </menu_item_check>
          <menu_item_check
           label="Full"
           name="Full">
            <menu_item_check.on_check
             function="Advanced.CheckDisplayTextureDensity"
             parameter="full" />
            <menu_item_check.on_click
             function="Advanced.SetDisplayTextureDensity"
             parameter="full" />
          </menu_item_check>
        </menu>
      </menu>
        <menu
         create_jump_keys="true"
         label="Rendering"
         name="Rendering"
         tear_off="true">
            <menu_item_check
             label="Axes"
             name="Axes">
                <menu_item_check.on_check
                 function="CheckControl"
                 parameter="ShowAxes" />
                <menu_item_check.on_click
                 function="ToggleControl"
                 parameter="ShowAxes" />
            </menu_item_check>
            <menu_item_check
             label="Tangent Basis"
             name="Tangent Basis">
                <menu_item_check.on_check
                 function="CheckControl"
                 parameter="ShowTangentBasis" />
                <menu_item_check.on_click
                 function="ToggleControl"
                 parameter="ShowTangentBasis" />
            </menu_item_check>
            <menu_item_call
             label="Selected Texture Info Basis"
             name="Selected Texture Info Basis"
             shortcut="control|alt|shift|T">
                <menu_item_call.on_click
                 function="Advanced.SelectedTextureInfo" />
            </menu_item_call>
            <menu_item_call
             label="Selected Material Info"
             name="Selected Material Info"
             shortcut="control|alt|shift|M">
                <menu_item_call.on_click
                 function="Advanced.SelectedMaterialInfo" />
            </menu_item_call>
            <menu_item_check
             label="Wireframe"
             name="Wireframe"
             shortcut="control|shift|R">
                <menu_item_check.on_check
                 function="Advanced.CheckWireframe"
                 parameter="Wireframe" />
                <menu_item_check.on_click
                 function="Advanced.ToggleWireframe" />
            </menu_item_check>
            <menu_item_check
             label="Object-Object Occlusion"
             name="Object-Object Occlusion"
             shortcut="control|shift|O">
                <menu_item_check.on_check
                 function="CheckControl"
                 parameter="UseOcclusion" />
                <menu_item_check.on_click
                 function="ToggleControl"
                 parameter="UseOcclusion" />
                <menu_item_check.on_enable
                 function="Advanced.EnableObjectObjectOcclusion" />
            </menu_item_check>
          <menu_item_separator />

          <menu_item_check
                       label="Advanced Lighting Model"
                       name="Advanced Lighting Model">
            <menu_item_check.on_check
             function="CheckControl"
             parameter="RenderDeferred" />
            <menu_item_check.on_click
             function="ToggleControl"
             parameter="RenderDeferred" />
            <menu_item_check.on_enable
                 function="Advanced.EnableRenderDeferred" />
          </menu_item_check>
          <menu_item_check
                       label="   Shadows from Sun/Moon/Projectors"
                       name="Shadows from Sun/Moon/Projectors">
            <menu_item_check.on_check
             function="Advanced.CheckRenderShadowOption"
             parameter="RenderShadowDetail" />
            <menu_item_check.on_click
             function="Advanced.ClickRenderShadowOption"
             parameter="RenderShadowDetail" />
            <menu_item_check.on_enable
                 function="Advanced.EnableRenderDeferredOptions" />
          </menu_item_check>
          <menu_item_check
                   label="   SSAO and Shadow Smoothing"
                   name="SSAO and Shadow Smoothing">
            <menu_item_check.on_check
             function="CheckControl"
             parameter="RenderDeferredSSAO" />
            <menu_item_check.on_click
             function="ToggleControl"
             parameter="RenderDeferredSSAO" />
            <menu_item_check.on_enable
                 function="Advanced.EnableRenderDeferredOptions" />
          </menu_item_check>
          <menu_item_separator />

          <menu_item_check
             label="Debug GL"
             name="Debug GL">
                <menu_item_check.on_check
                 function="CheckControl"
                 parameter="RenderDebugGL" />
                <menu_item_check.on_click
                 function="ToggleControl"
                 parameter="RenderDebugGL" />
            </menu_item_check>
            <menu_item_check
             label="Debug Pipeline"
             name="Debug Pipeline">
                <menu_item_check.on_check
                 function="CheckControl"
                 parameter="RenderDebugPipeline" />
                <menu_item_check.on_click
                 function="ToggleControl"
                 parameter="RenderDebugPipeline" />
            </menu_item_check>
            <menu_item_check
             label="Automatic Alpha Masks (deferred)"
             name="Automatic Alpha Masks (deferred)">
                <menu_item_check.on_check
                 function="CheckControl"
                 parameter="RenderAutoMaskAlphaDeferred" />
                <menu_item_check.on_click
                 function="ToggleControl"
                 parameter="RenderAutoMaskAlphaDeferred" />
            </menu_item_check>
            <menu_item_check
             label="Automatic Alpha Masks (non-deferred)"
             name="Automatic Alpha Masks (non-deferred)">
                <menu_item_check.on_check
                 function="CheckControl"
                 parameter="RenderAutoMaskAlphaNonDeferred" />
                <menu_item_check.on_click
                 function="ToggleControl"
                 parameter="RenderAutoMaskAlphaNonDeferred" />
            </menu_item_check>
            <menu_item_check
             label="Animation Textures"
             name="Animation Textures">
                <menu_item_check.on_check
                 function="CheckControl"
                 parameter="AnimateTextures" />
                <menu_item_check.on_click
                 function="ToggleControl"
                 parameter="AnimateTextures" />
            </menu_item_check>
            <menu_item_check
             label="Disable Textures"
             name="Disable Textures">
                <menu_item_check.on_check
                 function="CheckControl"
                 parameter="TextureDisable" />
                <menu_item_check.on_click
                 function="ToggleControl"
                 parameter="TextureDisable" />
            </menu_item_check>
            <menu_item_call
              label="Derender all animesh"
              name="Derender Animesh">
              <menu_item_call.on_click
                function="Tools.DerenderAnimatedObjects" />
            </menu_item_call>
          <menu_item_check
              label="Full Res Textures (dangerous)"
             name="Full Res Textures">
                <menu_item_check.on_check
                 function="CheckControl"
                 parameter="TextureLoadFullRes" />
                <menu_item_check.on_click
                 function="ToggleControl"
                 parameter="TextureLoadFullRes" />
            </menu_item_check>
            <menu_item_check
             label="Render Attached Lights"
             name="Render Attached Lights">
                <menu_item_check.on_check
                 function="CheckControl"
                 parameter="RenderAttachedLights" />
                <menu_item_check.on_click
                 function="Advanced.HandleAttachedLightParticles"
                 parameter="RenderAttachedLights" />
            </menu_item_check>
            <menu_item_check
             label="Render Attached Particles"
             name="Render Attached Particles">
                <menu_item_check.on_check
                 function="CheckControl"
                 parameter="RenderAttachedParticles" />
                <menu_item_check.on_click
                 function="Advanced.HandleAttachedLightParticles"
                 parameter="RenderAttachedParticles" />
            </menu_item_check>
            <menu_item_check
             label="Hover Glow Objects"
             name="Hover Glow Objects">
                <menu_item_check.on_check
                 function="CheckControl"
                 parameter="RenderHoverGlowEnable" />
                <menu_item_check.on_click
                 function="ToggleControl"
                 parameter="RenderHoverGlowEnable" />
            </menu_item_check>
          <menu_item_separator />
        </menu>

        <menu
         create_jump_keys="true"
         label="Network"
         name="Network"
         tear_off="true">
            <menu_item_check
             label="Pause Agent"
             name="AgentPause">
                <menu_item_check.on_check
                 function="CheckControl"
                 parameter="AgentPause" />
                <menu_item_check.on_click
                 function="ToggleControl"
                 parameter="AgentPause" />
            </menu_item_check>

            <menu_item_separator/>

            <menu_item_call
             label="Enable Message Log"
             name="Enable Message Log">
                <menu_item_call.on_click
                 function="Advanced.EnableMessageLog" />
            </menu_item_call>
            <menu_item_call
             label="Disable Message Log"
             name="Disable Message Log">
                <menu_item_call.on_click
                 function="Advanced.DisableMessageLog" />
            </menu_item_call>

            <menu_item_separator/>

            <menu_item_check
             label="Velocity Interpolate Objects"
             name="Velocity Interpolate Objects">
                <menu_item_check.on_check
                 function="CheckControl"
                 parameter="VelocityInterpolate" />
                <menu_item_check.on_click
                 function="ToggleControl"
                 parameter="VelocityInterpolate" />
            </menu_item_check>
            <menu_item_check
             label="Ping Interpolate Object Positions"
             name="Ping Interpolate Object Positions">
                <menu_item_check.on_check
                 function="CheckControl"
                 parameter="PingInterpolate" />
                <menu_item_check.on_click
                 function="ToggleControl"
                 parameter="PingInterpolate" />
            </menu_item_check>

            <menu_item_separator/>

            <menu_item_call
             label="Drop a Packet"
             name="Drop a Packet"
             shortcut="control|alt|L">
                <menu_item_call.on_click
                 function="Advanced.DropPacket" />
            </menu_item_call>
        </menu>
        <menu_item_call
         label="Dump Scripted Camera"
         name="Dump Scripted Camera">
            <menu_item_call.on_click
             function="Advanced.DumpScriptedCamera" />
        </menu_item_call>      
        <menu
         create_jump_keys="true"
         label="Recorder"
         name="Recorder"
         tear_off="true">
            <menu_item_call visible="false"
             label="Start event recording"
             name="Start event recording">
	      <menu_item_call.on_visible
		 function="displayViewerEventRecorderMenuItems" />
                <menu_item_call.on_click
                 function="Advanced.EventRecorder"
                 parameter="start recording" />
            </menu_item_call>
            <menu_item_call visible="false"
             label="Stop event recording"
             name="Stop event recording">
	      <menu_item_call.on_visible
		 function="displayViewerEventRecorderMenuItems" />
                <menu_item_call.on_click
                 function="Advanced.EventRecorder"
                 parameter="stop recording" />
            </menu_item_call>
            <menu_item_call visible="false"
             label="Playback event recording"
             name="Playback event recording">
	      <menu_item_call.on_visible
		 function="displayViewerEventRecorderMenuItems" />
                <menu_item_call.on_click
                 function="Advanced.EventRecorder"
                 parameter="start playback" />
            </menu_item_call>

            <menu_item_call
             label="Start Playback"
             name="Start Playback">
                <menu_item_call.on_click
                 function="Advanced.AgentPilot"
                 parameter="start playback" />
            </menu_item_call>
            <menu_item_call
             label="Stop Playback"
             name="Stop Playback">
                <menu_item_call.on_click
                 function="Advanced.AgentPilot"
                 parameter="stop playback" />
            </menu_item_call>
            <menu_item_check
             label="Loop Playback"
             name="Loop Playback">
                <menu_item_check.on_check
                 function="Advanced.CheckAgentPilotLoop"
                 parameter="loopPlayback" />
                <menu_item_check.on_click
                 function="Advanced.ToggleAgentPilotLoop" />
            </menu_item_check>
            <menu_item_call
             label="Start Record"
             name="Start Record">
                <menu_item_call.on_click
                 function="Advanced.AgentPilot"
                 parameter="start record" />
            </menu_item_call>
            <menu_item_call
             label="Stop Record"
             name="Stop Record">
                <menu_item_call.on_click
                 function="Advanced.AgentPilot"
                 parameter="stop record" />
            </menu_item_call>
        </menu>

        <menu
         create_jump_keys="true"
         label="World"
         name="DevelopWorld"
         tear_off="true">
            <menu_item_check
             label="Sim Sun Override"
             name="Sim Sun Override">
                <menu_item_check.on_check
                 function="CheckControl"
                 parameter="SkyOverrideSimSunPosition" />
                <menu_item_check.on_click
                 function="ToggleControl"
                 parameter="SkyOverrideSimSunPosition" />
            </menu_item_check>
            <menu_item_check
             label="Fixed Weather"
             name="Fixed Weather">
                <menu_item_check.on_check
                 function="CheckControl"
                 parameter="FixedWeather" />
                <menu_item_check.on_click
                 function="ToggleControl"
                 parameter="FixedWeather" />
            </menu_item_check>
            <menu_item_call
             label="Dump Region Object Cache"
             name="Dump Region Object Cache">
                <menu_item_call.on_click
                 function="Advanced.DumpRegionObjectCache" />
            </menu_item_call>
            <menu_item_call
             label="Dump Simulator Features to Nearby Chat"
             name="DumpSimFeaturesToChat">
                <menu_item_call.on_click
                 function="Develop.DumpSimFeaturesToChat" />
            </menu_item_call>
        </menu>
        <menu
         create_jump_keys="true"
         label="UI"
         name="UI"
         tear_off="true">
            <menu_item_call
             label="Media Browser Test"
             name="Web Browser Test">
                <menu_item_call.on_click
                 function="Advanced.WebBrowserTest"
                 parameter="http://secondlife.com/app/search/slurls.html"/>
            </menu_item_call>
          <menu_item_check
           label="Region Restart Test..."
           name="Region Restart Test">
              <menu_item_check.on_check
               function="Floater.Visible"
               parameter="region_restarting" />
              <menu_item_check.on_click
               function="Floater.Toggle"
               parameter="region_restarting" />
          </menu_item_check>
          <menu_item_call
           label="Web Content Browser"
           name="Web Content Browser"
           shortcut="control|shift|Z">
            <menu_item_call.on_click
             function="Advanced.WebContentTest"
             parameter="HOME_PAGE"/>
          </menu_item_call>
          <menu_item_call
           label="FB Connect Test"
           name="FB Connect Test">
            <menu_item_call.on_click
             function="Advanced.WebContentTest"
             parameter="https://cryptic-ridge-1632.herokuapp.com/"/>
          </menu_item_call>
          <menu_item_call
             label="Dump SelectMgr"
             name="Dump SelectMgr">
                <menu_item_call.on_click
                 function="Advanced.DumpSelectMgr" />
            </menu_item_call>
            <menu_item_call
             label="Dump Inventory"
             name="Dump Inventory">
                <menu_item_call.on_click
                 function="Advanced.DumpInventory" />
            </menu_item_call>
            <menu_item_call
             label="Dump Timers"
             name="Dump Timers">
                <menu_item_call.on_click
                 function="Advanced.DumpTimers" />
            </menu_item_call>
            <menu_item_call
             label="Dump Focus Holder"
             name="Dump Focus Holder">
                <menu_item_call.on_click
                 function="Advanced.DumpFocusHolder" />
            </menu_item_call>
            <menu_item_call
             label="Print Selected Object Info"
             name="Print Selected Object Info"
             shortcut="control|shift|P">
                <menu_item_call.on_click
                 function="Advanced.PrintSelectedObjectInfo" />
            </menu_item_call>
            <menu_item_call
             label="Print Agent Info"
             name="Print Agent Info"
             shortcut="shift|P">
                <menu_item_call.on_click
                 function="Advanced.PrintAgentInfo" />
            </menu_item_call>
            <menu_item_check
             label="Double-Click Auto-Pilot"
             name="Double-ClickAuto-Pilot">
                <menu_item_check.on_check
                 function="CheckControl"
                 parameter="DoubleClickAutoPilot" />
                <menu_item_check.on_click
                 function="ToggleControl"
                 parameter="DoubleClickAutoPilot" />
            </menu_item_check>
            <menu_item_check
             label="Double-Click Teleport"
             name="DoubleClick Teleport">
                <menu_item_check.on_check
                 function="CheckControl"
                 parameter="DoubleClickTeleport" />
                <menu_item_check.on_click
                 function="ToggleControl"
                 parameter="DoubleClickTeleport" />
            </menu_item_check>
            <menu_item_separator />

            <menu_item_check
             label="Debug SelectMgr"
             name="Debug SelectMgr">
                <menu_item_check.on_check
                 function="CheckControl"
                 parameter="DebugSelectMgr" />
                <menu_item_check.on_click
                 function="ToggleControl"
                 parameter="DebugSelectMgr" />
            </menu_item_check>
            <menu_item_check
             label="Debug Clicks"
             name="Debug Clicks">
                <menu_item_check.on_check
                 function="Advanced.CheckDebugClicks"
                 parameter="DebugClicks" />
                <menu_item_check.on_click
                 function="Advanced.ToggleDebugClicks"
                 parameter="DebugClicks" />
            </menu_item_check>
            <menu_item_check
             label="Debug Views"
             name="Debug Views">
                <menu_item_check.on_check
                 function="Advanced.CheckDebugViews" />
                <menu_item_check.on_click
                 function="Advanced.ToggleDebugViews" />
            </menu_item_check>
            <menu_item_check
             label="Debug Name Tooltips"
             name="Debug Name Tooltips">
                <menu_item_check.on_check
                 function="Advanced.CheckXUINameTooltips"
                 parameter="XUINameTooltips" />
                <menu_item_check.on_click
                 function="Advanced.ToggleXUINameTooltips" />
            </menu_item_check>
            <menu_item_check
             label="Debug Mouse Events"
             name="Debug Mouse Events">
                <menu_item_check.on_check
                 function="Advanced.CheckDebugMouseEvents"
                 parameter="MouseEvents" />
                <menu_item_check.on_click
                 function="Advanced.ToggleDebugMouseEvents" />
            </menu_item_check>
            <menu_item_check
             label="Debug Keys"
             name="Debug Keys">
                <menu_item_check.on_check
                 function="Advanced.CheckDebugKeys"
                 parameter="DebugKeys" />
                <menu_item_check.on_click
                 function="Advanced.ToggleDebugKeys" />
            </menu_item_check>
            <menu_item_check
             label="Debug Window Process"
             name="Debug WindowProc">
                <menu_item_check.on_check
                 function="Advanced.CheckDebugWindowProc"
                 parameter="DebugWindowProc" />
                <menu_item_check.on_click
                 function="Advanced.ToggleDebugWindowProc"
                 parameter="DebugWindowProc" />
            </menu_item_check>
        </menu>
        <menu
         create_jump_keys="true"
         label="XUI"
         name="XUI"
         tear_off="true">
            <menu_item_call
               label="Reload Color Settings"
               name="Reload Color Settings">
              <menu_item_call.on_click
               function="Advanced.ReloadColorSettings" />
            </menu_item_call>
            <menu_item_call
             label="Show Font Test"
             name="Show Font Test">
                <menu_item_call.on_click
                 function="Floater.Show"
                 parameter="font_test" />
            </menu_item_call>
            <menu_item_call
             label="Load from XML"
             name="Load from XML">
                <menu_item_call.on_click
                 function="Advanced.LoadUIFromXML" />
            </menu_item_call>
            <menu_item_call
             label="Save to XML"
             name="Save to XML">
                <menu_item_call.on_click
                 function="Advanced.SaveUIToXML" />
            </menu_item_call>
            <menu_item_check
             label="Show XUI Names"
             name="Show XUI Names">
                <menu_item_check.on_check
                 function="Advanced.CheckXUINames"
                 parameter="showUIname" />
                <menu_item_check.on_click
                 function="Advanced.ToggleXUINames" />
            </menu_item_check>
            <menu_item_check
             label="Show debugging info for views"
             name="DebugViews">
                <menu_item_check.on_check
                 function="CheckControl"
                 parameter="DebugViews" />
                <menu_item_check.on_click
                 function="ToggleControl"
                 parameter="DebugViews" />
            </menu_item_check>
            <menu_item_call
             label="XUI Preview Tool"
             name="UI Preview Tool">
                <menu_item_call.on_click
                 function="Floater.Toggle"
                 parameter="ui_preview" />
            </menu_item_call>
          <menu_item_call
           label="Send Test IMs"
           name="Send Test IMs">
            <menu_item_call.on_click
             function="Advanced.SendTestIMs" />
          </menu_item_call>
          <menu_item_call
           label="Flush Names Caches"
           name="Flush Names Caches">
            <menu_item_call.on_click
             function="Advanced.FlushNameCaches" />
          </menu_item_call>
        </menu>
        <menu
         create_jump_keys="true"
         label="Avatar"
         name="Character"
         tear_off="true">
            <menu
             create_jump_keys="true"
             label="Grab Baked Texture"
             name="Grab Baked Texture"
             tear_off="true">
                <menu_item_call
                 label="Iris"
                 name="Grab Iris">
                    <menu_item_call.on_click
                     function="Advanced.GrabBakedTexture"
                     parameter="iris" />
                    <menu_item_call.on_enable
                     function="Advanced.EnableGrabBakedTexture"
					 parameter="iris" />
                </menu_item_call>
                <menu_item_call
                 label="Head"
                 name="Grab Head">
                    <menu_item_call.on_click
                     function="Advanced.GrabBakedTexture"
                     parameter="head" />
                    <menu_item_call.on_enable
                     function="Advanced.EnableGrabBakedTexture"
					 parameter="head" />
                </menu_item_call>
                <menu_item_call
                 label="Upper Body"
                 name="Grab Upper Body">
                    <menu_item_call.on_click
                     function="Advanced.GrabBakedTexture"
                     parameter="upper" />
                    <menu_item_call.on_enable
                     function="Advanced.EnableGrabBakedTexture"
					 parameter="upper" />
                </menu_item_call>
                <menu_item_call
                 label="Lower Body"
                 name="Grab Lower Body">
                    <menu_item_call.on_click
                     function="Advanced.GrabBakedTexture"
                     parameter="lower" />
                    <menu_item_call.on_enable
                     function="Advanced.EnableGrabBakedTexture"
					 parameter="lower" />
                </menu_item_call>
                <menu_item_call
                 label="Skirt"
                 name="Grab Skirt">
                    <menu_item_call.on_click
                     function="Advanced.GrabBakedTexture"
                     parameter="skirt" />
                    <menu_item_call.on_enable
                     function="Advanced.EnableGrabBakedTexture"
					 parameter="skirt" />
                </menu_item_call>
            </menu>
            <menu
             create_jump_keys="true"
             label="Character Tests"
             name="Character Tests"
             tear_off="true">
                <menu_item_call
                 label="Appearance To XML"
                 name="Appearance To XML">
                    <menu_item_call.on_click
                     function="Advanced.AppearanceToXML" />
                </menu_item_call>
                <menu_item_call
                 label="Toggle Character Geometry"
                 name="Toggle Character Geometry">
                    <menu_item_call.on_click
                     function="Advanced.ToggleCharacterGeometry" />
                    <menu_item_call.on_enable
                     function="IsGodCustomerService" />
                </menu_item_call>
                <menu_item_call
                 label="Test Male"
                 name="Test Male">
                    <menu_item_call.on_click
                     function="Advanced.TestMale" />
                </menu_item_call>
                <menu_item_call
                 label="Test Female"
                 name="Test Female">
                    <menu_item_call.on_click
                     function="Advanced.TestFemale" />
                </menu_item_call>
                <menu_item_check
                 label="Allow Select Avatar"
                 name="Allow Select Avatar">
                    <menu_item_check.on_check
                     function="CheckControl"
                     parameter="AllowSelectAvatar" />
                    <menu_item_check.on_click
                     function="ToggleControl"
                     parameter="AllowSelectAvatar" />
                </menu_item_check>
            </menu>
            <menu
             create_jump_keys="true"
             label="Animation Speed"
             name="Animation Speed"
             tear_off="true">
                <menu_item_call
                 label="All Animations 10% Faster"
                 name="All Animations 10 Faster">
                    <menu_item_call.on_click
                     function="Advanced.AnimTenFaster" />
                </menu_item_call>
                <menu_item_call
                 label="All Animations 10% Slower"
                 name="All Animations 10 Slower">
                    <menu_item_call.on_click
                     function="Advanced.AnimTenSlower" />
                </menu_item_call>
                <menu_item_call
                 label="Reset All Animation Speed"
                 name="Reset All Animation Speed">
                    <menu_item_call.on_click
                     function="Advanced.AnimResetAll" />
                </menu_item_call>
				<menu_item_check
				 label="Slow Motion Animations"
				 name="Slow Motion Animations">
					<menu_item_check.on_check
					 function="CheckControl"
					 parameter="SlowMotionAnimation" />
					<menu_item_check.on_click
					 function="ToggleControl"
					 parameter="SlowMotionAnimation" />
				</menu_item_check>
            </menu>
            <menu_item_call
             label="Force Params to Default"
             name="Force Params to Default">
                <menu_item_call.on_click
                 function="Advanced.ForceParamsToDefault" />
            </menu_item_call>
            <menu_item_check
             label="Animation Info"
             name="Animation Info">
                <menu_item_check.on_check
                 function="Advanced.CheckAnimationInfo"
                 parameter="AnimationInfo" />
                <menu_item_check.on_click
                 function="Advanced.ToggleAnimationInfo"
                 parameter="" />
            </menu_item_check>
            <menu_item_check
             label="Show Look At"
             name="Show Look At">
                <menu_item_check.on_check
                 function="Advanced.CheckShowLookAt"
                 parameter="ShowLookAt" />
                <menu_item_check.on_click
                 function="Advanced.ToggleShowLookAt" />
            </menu_item_check>
            <menu_item_check
             label="Show Point At"
             name="Show Point At">
                <menu_item_check.on_check
                 function="Advanced.CheckShowPointAt"
                 parameter="ShowPointAt" />
                <menu_item_check.on_click
                 function="Advanced.ToggleShowPointAt" />
            </menu_item_check>
            <menu_item_check
             label="Debug Joint Updates"
             name="Debug Joint Updates">
                <menu_item_check.on_check
                 function="Advanced.CheckDebugJointUpdates"
                 parameter="DebugJointUpdates" />
                <menu_item_check.on_click
                 function="Advanced.ToggleDebugJointUpdates" />
            </menu_item_check>
            <menu_item_check
             label="Disable LOD"
             name="Disable LOD">
                <menu_item_check.on_check
                 function="Advanced.CheckDisableLOD"
                 parameter="DisableLOD" />
                <menu_item_check.on_click
                 function="Advanced.ToggleDisableLOD" />
            </menu_item_check>
            <menu_item_check
             label="Debug Character Vis"
             name="Debug Character Vis">
                <menu_item_check.on_check
                 function="Advanced.CheckDebugCharacterVis"
                 parameter="DebugCharacterVis" />
                <menu_item_check.on_click
                 function="Advanced.ToggleDebugCharacterVis" />
            </menu_item_check>
            <menu_item_check
             label="Show Collision Skeleton"
             name="Show Collision Skeleton">
                <menu_item_check.on_check
                 function="Advanced.CheckInfoDisplay"
                 parameter="collision skeleton" />
                <menu_item_check.on_click
                 function="Advanced.ToggleInfoDisplay"
                 parameter="collision skeleton" />
            </menu_item_check>
            <menu_item_check
             label="Show Bones"
             name="Show Bones">
                <menu_item_check.on_check
                 function="Advanced.CheckInfoDisplay"
                 parameter="joints" />
                <menu_item_check.on_click
                 function="Advanced.ToggleInfoDisplay"
                 parameter="joints" />
            </menu_item_check>
            <menu_item_check
             label="Display Agent Target"
             name="Display Agent Target">
                <menu_item_check.on_check
                 function="Advanced.CheckInfoDisplay"
                 parameter="agent target" />
                <menu_item_check.on_click
                 function="Advanced.ToggleInfoDisplay"
                 parameter="agent target" />
            </menu_item_check>
            <menu_item_check
             label="Show Impostor Extents"
             name="Show Impostor Extents">
                <menu_item_check.on_check
                 function="Advanced.CheckInfoDisplay"
                 parameter="impostors" />
                <menu_item_check.on_click
                 function="Advanced.ToggleInfoDisplay"
                 parameter="impostors" />
            </menu_item_check>
            <!-- Appears not to exist anymore
            <menu_item_check
             label="Debug Rotation"
             name="Debug Rotation">
                <menu_item_check.on_check
                 function="CheckControl"
                 parameter="DebugAvatarRotation" />
                <menu_item_check.on_click
                 function="ToggleControl"
                 parameter="DebugAvatarRotation" />
            </menu_item_check> -->
            <menu_item_call
             label="Dump Attachments"
             name="Dump Attachments">
                <menu_item_call.on_click
                 function="Advanced.DumpAttachments" />
            </menu_item_call>
            <menu_item_call
             label="Debug Avatar Textures"
             name="Debug Avatar Textures"
             shortcut="control|alt|shift|A">
                <menu_item_call.on_click
                 function="Advanced.DebugAvatarTextures" />
            </menu_item_call>
            <menu_item_call
             label="Dump Local Textures"
             name="Dump Local Textures"
             shortcut="alt|shift|M">
                <menu_item_call.on_click
                 function="Advanced.DumpAvatarLocalTextures" />
            </menu_item_call>
			<menu_item_call
			 label="Reload Avatar Cloud Particle"
			 name="Reload Avatar Cloud Particle">
				<menu_item_call.on_click
				 function="Advanced.ReloadAvatarCloudParticle" />
			</menu_item_call>
		</menu>
        <menu_item_separator/>

        <menu_item_check
         label="HTTP Textures"
         name="HTTP Textures">
            <menu_item_check.on_check
             function="CheckControl"
             parameter="ImagePipelineUseHTTP" />
            <menu_item_check.on_click
             function="ToggleControl"
             parameter="ImagePipelineUseHTTP" />
        </menu_item_check>
        <menu_item_check
         label="HTTP Inventory"
         name="HTTP Inventory">
            <menu_item_check.on_check
             function="CheckControl"
             parameter="UseHTTPInventory" />
            <menu_item_check.on_click
             function="ToggleControl"
             parameter="UseHTTPInventory" />
        </menu_item_check>
        <menu_item_call
         label="Compress Images"
         name="Compress Images">
            <menu_item_call.on_click
             function="Advanced.CompressImage" />
        </menu_item_call>

      <menu_item_call
         label="Enable Visual Leak Detector"
         name="Enable Visual Leak Detector">
        <menu_item_call.on_click
           function="Advanced.ToggleVisualLeakDetector" />
        </menu_item_call>
      
        <menu_item_check
         label="Output Debug Minidump"
         name="Output Debug Minidump">
            <menu_item_check.on_check
             function="CheckControl"
             parameter="SaveMinidump" />
            <menu_item_check.on_click
             function="ToggleControl"
             parameter="SaveMinidump" />
        </menu_item_check>
        <menu_item_check
         label="Console Window on next Run"
         name="Console Window">
            <menu_item_check.on_check
             function="CheckControl"
             parameter="ShowConsoleWindow" />
            <menu_item_check.on_click
             function="ToggleControl"
             parameter="ShowConsoleWindow" />
        </menu_item_check>
        <menu
         create_jump_keys="true"
         label="Set Logging Level"
         name="Set Logging Level"
         tear_off="true">
          <menu_item_check
            name="Debug"
            label="Debug">
            <menu_item_check.on_check
              function="Develop.CheckLoggingLevel"
              parameter="0" />
            <menu_item_check.on_click
             function="Develop.SetLoggingLevel"
             parameter="0" />
          </menu_item_check>
          <menu_item_check
            name="Info"
            label="Info">
            <menu_item_check.on_check
              function="Develop.CheckLoggingLevel"
              parameter="1" />
            <menu_item_check.on_click
             function="Develop.SetLoggingLevel"
             parameter="1" />
          </menu_item_check>
          <menu_item_check
            name="Warning"
            label="Warning">
            <menu_item_check.on_check
              function="Develop.CheckLoggingLevel"
              parameter="2" />
            <menu_item_check.on_click
             function="Develop.SetLoggingLevel"
             parameter="2" />
          </menu_item_check>
          <menu_item_check
            name="Error"
            label="Error">
            <menu_item_check.on_check
              function="Develop.CheckLoggingLevel"
              parameter="3" />
            <menu_item_check.on_click
             function="Develop.SetLoggingLevel"
             parameter="3" />
          </menu_item_check>
          <menu_item_check
            name="None"
            label="None">
            <menu_item_check.on_check
              function="Develop.CheckLoggingLevel"
              parameter="4" />
            <menu_item_check.on_click
             function="Develop.SetLoggingLevel"
             parameter="4" />
          </menu_item_check>
       </menu>

        <menu_item_separator/>

        <menu_item_call
         label="Request Admin Status"
         name="Request Admin Options"
         shortcut="control|alt|G">
            <menu_item_call.on_click
             function="Advanced.RequestAdminStatus" />
        </menu_item_call>
        <menu_item_call
         label="Leave Admin Status"
         name="Leave Admin Options"
         shortcut="control|alt|shift|G">
            <menu_item_call.on_click
             function="Advanced.LeaveAdminStatus" />
        </menu_item_call>
		<menu_item_check
         label="Show Admin Menu"
         name="View Admin Options">
            <menu_item_check.on_enable
             function="Advanced.EnableViewAdminOptions" />
            <menu_item_check.on_check
             function="Advanced.CheckViewAdminOptions"
             parameter="ViewAdminOptions" />
            <menu_item_check.on_click
             function="Advanced.ToggleViewAdminOptions" />
        </menu_item_check>
    </menu>
    <menu
     create_jump_keys="true"
     label="Admin"
     name="Admin"
     tear_off="true"
     visible="false">
        <menu
         create_jump_keys="true"
         label="Object"
         name="AdminObject"
         tear_off="true">
            <menu_item_call
             label="Take Copy"
             name="Admin Take Copy"
             shortcut="control|alt|shift|O">
                <menu_item_call.on_click
                 function="Admin.ForceTakeCopy" />
                <menu_item_call.on_enable
                 function="IsGodCustomerService" />
            </menu_item_call>
            <menu_item_call
             label="Force Owner To Me"
             name="Force Owner To Me">
                <menu_item_call.on_click
                 function="Admin.HandleObjectOwnerSelf" />
                <menu_item_call.on_enable
                 function="IsGodCustomerService" />
            </menu_item_call>
            <menu_item_call
             label="Force Owner Permissive"
             name="Force Owner Permissive">
                <menu_item_call.on_click
                 function="Admin.HandleObjectOwnerPermissive" />
                <menu_item_call.on_enable
                 function="IsGodCustomerService" />
            </menu_item_call>
            <menu_item_call
             label="Delete"
             name="Delete"
             shortcut="control|alt|shift|Del">
                <menu_item_call.on_click
                 function="Admin.HandleForceDelete" />
                <menu_item_call.on_enable
                 function="IsGodCustomerService" />
            </menu_item_call>
            <menu_item_call
             label="Lock"
             name="Lock"
             shortcut="control|alt|shift|L">
                <menu_item_call.on_click
                 function="Admin.HandleObjectLock" />
                <menu_item_call.on_enable
                 function="IsGodCustomerService" />
            </menu_item_call>
            <menu_item_call
             label="Get Assets IDs"
             name="Get Assets IDs"
             shortcut="control|alt|shift|I">
                <menu_item_call.on_click
                 function="Admin.HandleObjectAssetIDs" />
                <menu_item_call.on_enable
                 function="IsGodCustomerService" />
            </menu_item_call>
        </menu>
        <menu
         create_jump_keys="true"
         label="Parcel"
         name="Parcel"
         tear_off="true">
            <menu_item_call
             label="Force Owner To Me"
             name="Owner To Me">
                <menu_item_call.on_click
                 function="Admin.HandleForceParcelOwnerToMe" />
                <menu_item_call.on_enable
                 function="IsGodCustomerService" />
            </menu_item_call>
            <menu_item_call
             label="Set to Linden Content"
             name="Set to Linden Content"
             shortcut="control|alt|shift|C">
                <menu_item_call.on_click
                 function="Admin.HandleForceParcelToContent" />
                <menu_item_call.on_enable
                 function="IsGodCustomerService" />
            </menu_item_call>
            <menu_item_call
             label="Claim Public Land"
             name="Claim Public Land">
                <menu_item_call.on_click
                 function="Admin.HandleClaimPublicLand" />
                <menu_item_call.on_enable
                 function="IsGodCustomerService" />
            </menu_item_call>
        </menu>
        <menu
         create_jump_keys="true"
         label="Region"
         name="Region"
         tear_off="true">
            <menu_item_call
             label="Dump Temp Asset Data"
             name="Dump Temp Asset Data">
                <menu_item_call.on_click
                 function="Admin.HandleRegionDumpTempAssetData" />
                <menu_item_call.on_enable
                 function="IsGodCustomerService" />
            </menu_item_call>
            <menu_item_call
             label="Save Region State"
             name="Save Region State">
                <menu_item_call.on_click
                 function="Admin.OnSaveState" />
                <menu_item_call.on_enable
                 function="IsGodCustomerService" />
            </menu_item_call>
        </menu>
        <menu_item_call
         label="God Tools"
         name="God Tools">
            <menu_item_call.on_click
             function="Floater.Show"
             parameter="god_tools" />
            <menu_item_call.on_enable
             function="IsGodCustomerService" />
        </menu_item_call>
    </menu>
    
    
    <!-- God Menu -->
    
    <menu
     create_jump_keys="true"
     label="Admin"
     name="Deprecated"
     tear_off="true"
     visible="false">
        <menu
         create_jump_keys="true"
         label="Attach Object"
         mouse_opaque="false"
         name="Attach Object"
         tear_off="true" />
        <menu
         create_jump_keys="true"
         label="Detach Object"
         mouse_opaque="false"
         name="Detach Object"
         tear_off="true" />
        <menu
         create_jump_keys="true"
         label="Take Off Clothing"
         mouse_opaque="false"
         name="Take Off Clothing"
         tear_off="true">
            <menu_item_call
             label="Shirt"
             name="Shirt">
                <menu_item_call.on_click
                 function="Edit.TakeOff"
                 parameter="shirt" />
                <menu_item_call.on_enable
                 function="Edit.EnableTakeOff"
                 parameter="shirt" />
            </menu_item_call>
            <menu_item_call
             label="Pants"
             name="Pants">
                <menu_item_call.on_click
                 function="Edit.TakeOff"
                 parameter="pants" />
                <menu_item_call.on_enable
                 function="Edit.EnableTakeOff"
                 parameter="pants" />
            </menu_item_call>
            <menu_item_call
             label="Shoes"
             name="Shoes">
                <menu_item_call.on_click
                 function="Edit.TakeOff"
                 parameter="shoes" />
                <menu_item_call.on_enable
                 function="Edit.EnableTakeOff"
                 parameter="shoes" />
            </menu_item_call>
            <menu_item_call
             label="Socks"
             name="Socks">
                <menu_item_call.on_click
                 function="Edit.TakeOff"
                 parameter="socks" />
                <menu_item_call.on_enable
                 function="Edit.EnableTakeOff"
                 parameter="socks" />
            </menu_item_call>
            <menu_item_call
             label="Jacket"
             name="Jacket">
                <menu_item_call.on_click
                 function="Edit.TakeOff"
                 parameter="jacket" />
                <menu_item_call.on_enable
                 function="Edit.EnableTakeOff"
                 parameter="jacket" />
            </menu_item_call>
            <menu_item_call
             label="Gloves"
             name="Gloves">
                <menu_item_call.on_click
                 function="Edit.TakeOff"
                 parameter="gloves" />
                <menu_item_call.on_enable
                 function="Edit.EnableTakeOff"
                 parameter="gloves" />
            </menu_item_call>
            <menu_item_call
             label="Undershirt"
             name="Menu Undershirt">
                <menu_item_call.on_click
                 function="Edit.TakeOff"
                 parameter="undershirt" />
                <menu_item_call.on_enable
                 function="Edit.EnableTakeOff"
                 parameter="undershirt" />
            </menu_item_call>
            <menu_item_call
             label="Underpants"
             name="Menu Underpants">
                <menu_item_call.on_click
                 function="Edit.TakeOff"
                 parameter="underpants" />
                <menu_item_call.on_enable
                 function="Edit.EnableTakeOff"
                 parameter="underpants" />
            </menu_item_call>
            <menu_item_call
             label="Skirt"
             name="Skirt">
                <menu_item_call.on_click
                 function="Edit.TakeOff"
                 parameter="skirt" />
                <menu_item_call.on_enable
                 function="Edit.EnableTakeOff"
                 parameter="skirt" />
            </menu_item_call>
            <menu_item_call
             label="Alpha"
             name="Alpha">
                <menu_item_call.on_click
                 function="Edit.TakeOff"
                 parameter="alpha" />
                <menu_item_call.on_enable
                 function="Edit.EnableTakeOff"
                 parameter="alpha" />
            </menu_item_call>
            <menu_item_call
             label="Tattoo"
             name="Tattoo">
                <menu_item_call.on_click
                 function="Edit.TakeOff"
                 parameter="tattoo" />
                <menu_item_call.on_enable
                 function="Edit.EnableTakeOff"
                 parameter="tattoo" />
            </menu_item_call>
            <menu_item_call
             label="Universal"
             name="Universal">
              <menu_item_call.on_click
               function="Edit.TakeOff"
               parameter="tattoo" />
              <menu_item_call.on_enable
               function="Edit.EnableTakeOff"
               parameter="universal" />
            </menu_item_call>
            <menu_item_call
             label="Physics"
             name="Physics">
                <menu_item_call.on_click
                 function="Edit.TakeOff"
                 parameter="physics" />
                <menu_item_call.on_enable
                 function="Edit.EnableTakeOff"
                 parameter="physics" />
            </menu_item_call>
            <menu_item_call
             label="All Clothes"
             name="All Clothes">
                <menu_item_call.on_click
                 function="Edit.TakeOff"
                 parameter="all" />
            </menu_item_call>
        </menu>
        <menu
         create_jump_keys="true"
         label="Help"
         name="DeprecatedHelp"
         tear_off="true">
            <menu_item_call
             label="Official Linden Blog"
             name="Official Linden Blog">
                <menu_item_call.on_click
                 function="PromptShowURL"
                 name="OfficialLindenBlog_url"
                 parameter="WebLaunchSupportWiki,http://blog.secondlife.com/" />
            </menu_item_call>
            <menu_item_call
             label="Scripting Portal"
             name="Scripting Portal">
                <menu_item_call.on_click
                 function="PromptShowURL"
                 name="ScriptingPortal_url"
                 parameter="WebLaunchLSLWiki,http://wiki.secondlife.com/wiki/LSL_Portal" />
            </menu_item_call>
            <menu
             create_jump_keys="true"
             label="Bug Reporting"
             name="Bug Reporting"
             tear_off="true">
                <menu_item_call
                 label="Public Issue Tracker"
                 name="Public Issue Tracker">
                    <menu_item_call.on_click
                     function="PromptShowURL"
                     name="PublicIssueTracker_url"
                     parameter="WebLaunchPublicIssue,http://jira.secondlife.com" />
                </menu_item_call>
                <menu_item_call
                 label="Public Issue Tracker Help"
                 name="Publc Issue Tracker Help">
                    <menu_item_call.on_click
                     function="PromptShowURL"
                     name="PublicIssueTrackerHelp_url"
                     parameter="WebLaunchPublicIssueHelp,http://wiki.secondlife.com/wiki/Issue_tracker" />
                </menu_item_call>

                <menu_item_separator/>

                <menu_item_call
                 label="Bug Reporting 101"
                 name="Bug Reporing 101">
                    <menu_item_call.on_click
                     function="PromptShowURL"
                     name="BugReporting101_url"
                     parameter="WebLaunchBugReport101,http://wiki.secondlife.com/wiki/Bug_Reporting_101" />
                </menu_item_call>
                <menu_item_call
                 label="Security Issues"
                 name="Security Issues">
                    <menu_item_call.on_click
                     function="PromptShowURL"
                     name="SecurityIssues_url"
                     parameter="WebLaunchSecurityIssues,http://wiki.secondlife.com/wiki/Security_issues" />
                </menu_item_call>
                <menu_item_call
                 label="QA Wiki"
                 name="QA Wiki">
                    <menu_item_call.on_click
                     function="PromptShowURL"
                     name="QAWiki_url"
                     parameter="WebLaunchQAWiki,http://wiki.secondlife.com/wiki/QA_Portal" />
                </menu_item_call>
            </menu>
        </menu>
    </menu>
</menu_bar><|MERGE_RESOLUTION|>--- conflicted
+++ resolved
@@ -7,7 +7,6 @@
      create_jump_keys="true"
      label="Avatar"
      name="Me"
-<<<<<<< HEAD
      tear_off="true"
      visible="true">
         
@@ -41,36 +40,6 @@
 
         <menu_item_check
          label="Inventory"
-=======
-     tear_off="true">
-      <menu_item_call
-       label="Profile..."
-       name="Profile">
-        <menu_item_call.on_click
-         function="ShowAgentProfile"
-         parameter="agent" />
-      </menu_item_call>
-      <menu_item_call
-       label="Appearance..."
-       name="ChangeOutfit"
-       shortcut="control|O">
-        <menu_item_call.on_click
-         function="Floater.ToggleOrBringToFront"
-         parameter="appearance" />
-        <menu_item_call.on_enable
-         function="Edit.EnableCustomizeAvatar" />
-      </menu_item_call>
-      <menu_item_call
-       label="Choose an avatar..."
-       name="Avatar Picker">
-        <menu_item_call.on_click
-         function="Floater.ToggleOrBringToFront"
-         parameter="avatar" />
-      </menu_item_call>
-      <menu_item_separator/>
-      <menu_item_check
-         label="Inventory..."
->>>>>>> 7ffe8d0a
          name="Inventory"
          shortcut="control|shift|I"
 		 visible="false">
@@ -615,14 +584,6 @@
              parameter="gestures" />
         </menu_item_check>
         <menu_item_separator/>
-<<<<<<< HEAD
-      <menu_item_call
-        label="Twitter..."
-        name="Twitter">
-        <menu_item_call.on_click
-          function="Floater.Toggle"
-          parameter="twitter"/>
-      </menu_item_call>
       <menu_item_call
         label="Flickr..."
         name="Flickr">
@@ -638,8 +599,6 @@
           parameter="fs_discord"/>
       </menu_item_call>
         <menu_item_separator/>
-=======
->>>>>>> 7ffe8d0a
         <menu
          label="Voice morphing"
          name="VoiceMorphing"
