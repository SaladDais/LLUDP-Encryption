<?xml version="1.0" encoding="utf-8" standalone="yes" ?>
<menu_bar
 bg_visible="false"
 follows="left|top|right"
 name="Main Menu">
 <!-- #####  When editing entries in the menu, please also edit the V1 section below  ##### -->
    <menu
     create_jump_keys="true"
     label="Avatar"
     name="Me"
     tear_off="true"
     visible="true">
        
        <menu_item_call
             label="Account"
             name="Manage Account">
                <menu_item_call.on_click
                 function="PromptShowURL"
                 name="ManageMyAccount_url"
                 parameter="WebLaunchJoinNow,http://secondlife.com/account/" />
        </menu_item_call>
        
        <menu_item_call
         label="Merchant Outbox..."
         name="MerchantOutbox">
            <menu_item_call.on_click
             function="Floater.Show"
             parameter="outbox" />
        </menu_item_call>

        <menu_item_call
         label="Buy [CUR]"
         name="Buy and Sell L$">
            <menu_item_call.on_click
             function="BuyCurrency" />
            <menu_item_call.on_visible
                 function="Currency.TypeCheck"
                 parameter="Buy and Sell L$" />
        </menu_item_call>

        <menu_item_separator/>
        
        <menu_item_call
         label="Preferences"
         name="Preferences"
         shortcut="control|P">
            <menu_item_call.on_click
             function="Floater.Toggle"
             parameter="preferences" />
        </menu_item_call>
        
        <menu_item_call
         label="Toolbar Buttons"
         name="Toolbar Buttons">
            <menu_item_call.on_click
             function="Floater.Show"
             parameter="toybox" />
        </menu_item_call>

        <menu_item_call
         label="Profile"
         name="Profile">
            <menu_item_call.on_click
             function="ShowAgentProfile"
             parameter="agent" />
        </menu_item_call>
        
      <menu_item_call
       label="Picks..."
       name="Picks">
        <menu_item_call.on_click
         function="Floater.Show"
         parameter="picks" />
        </menu_item_call>
        
        <menu_item_call
         label="Appearance"
         name="ChangeOutfit">
            <menu_item_call.on_click
             function="CustomizeAvatar" />
            <menu_item_call.on_enable
             function="Edit.EnableCustomizeAvatar" />
        </menu_item_call>
        
        <menu_item_call
         label="Snapshot"
         name="Take Snapshot"
         shortcut="control|shift|S">
            <menu_item_call.on_click
             function="Floater.Show"
             parameter="snapshot" />
        </menu_item_call>
        
        <menu_item_check
         label="Inventory"
         name="Inventory"
         shortcut="control|shift|I"
		 visible="false">
            <menu_item_check.on_check
             function="Floater.Visible"
             parameter="secondary_inventory" />
            <menu_item_check.on_click
             function="Floater.Toggle"
             parameter="secondary_inventory" />
        </menu_item_check>
        
        <menu_item_check
         label="Inventory"
         name="ShowSidetrayInventory"
         shortcut="control|I"
		 visible="true">
          <menu_item_check.on_check
           function="Floater.Visible"
           parameter="inventory" />
          <menu_item_check.on_click
           function="Floater.Toggle"
           parameter="inventory" />
        </menu_item_check>
        
        <menu_item_check
         label="Move Controls"
         name="Movement Controls">
            <menu_item_check.on_check
             function="Floater.Visible"
             parameter="moveview" />
            <menu_item_check.on_click
             function="Floater.Toggle"
             parameter="moveview" />
        </menu_item_check>
   
	<menu
             create_jump_keys="true"
             label="Movement"
             name="Movement"
             tear_off="true">
`     
          <menu_item_call
             label="Sit Down"
             layout="topleft"
             shortcut="alt|shift|S"
             name="Sit Down Here">
                <menu_item_call.on_click
                 function="Self.SitDown"
                 parameter="" />
                <menu_item_call.on_enable
                 function="Self.EnableSitDown" />
           </menu_item_call>
           <menu_item_check
             label="Fly"
             name="Fly"
             shortcut="Home">
                <menu_item_check.on_check
                 function="Agent.getFlying" />
                <menu_item_check.on_click
                 function="Agent.toggleFlying" />
                <menu_item_check.on_enable
                 function="Agent.enableFlying" />
            </menu_item_check>
            <menu_item_check
             label="Always Run"
             name="Always Run"
             shortcut="control|R">
                <menu_item_check.on_check
                 function="World.CheckAlwaysRun" />
                <menu_item_check.on_click
                 function="World.AlwaysRun" />
            </menu_item_check>
          <menu_item_check
             label="Force Ground Sit"
             shortcut="control|alt|S"
             name="Force Toggle Sitting">
                <menu_item_check.on_check
                 function="Self.getForceSit" />
                <menu_item_check.on_click
                 function="Self.ForceSit"/>
                <menu_item_check.on_enable
                 function="Self.EnableForceSit" />
           </menu_item_check>
		   <menu_item_check
			 label="Phantom"
             shortcut="control|alt|P"
			 name="Avatar Phantom">
                <menu_item_check.on_check
                   function="Self.getPhantom" />
                <menu_item_check.on_click
                   function="Self.togglePhantom" />
			</menu_item_check>
			<menu_item_check
			 label="Quickjump"
             name="Avatar Ignore Prejump">
                <menu_item_check.on_check
                   function="Self.getIgnorePreJump" />
                <menu_item_check.on_click
                   function="Self.toggleIgnorePreJump" />
			</menu_item_check>
	</menu>
        
        <menu_item_check
         label="Camera Controls"
         name="Camera Controls">
            <menu_item_check.on_check
             function="Floater.Visible"
             parameter="camera" />
            <menu_item_check.on_click
             function="Floater.Toggle"
             parameter="camera" />
        </menu_item_check>
        
        <menu
         create_jump_keys="true"
         label="Avatar Health"
         name="avhealth"
         tear_off="true">
   	        <menu_item_call
	         label="Stop Avatar Animations"
	         name="Stop Animating My Avatar">
	            <menu_item_call.on_click
	             function="Tools.StopAllAnimations" />
	        </menu_item_call>
	        <menu_item_call
	         label="Force Appearance Update (Rebake)"
	         name="Rebake Texture"
		 shortcut="control|alt|R">
	            <menu_item_call.on_click
	             function="Advanced.RebakeTextures" />
	        </menu_item_call>
		<menu_item_call
                    label="Reset Default Male Avatar (Character Test)"
                    name="ResetDefaultAvM">
                    <menu_item_call.on_click
                     function="Advanced.TestMale" />
		</menu_item_call>
          <menu_item_call
                          label="Reset Default Female Avatar (Character Test)"
                          name="ResetDefaultAvF">
            <menu_item_call.on_click
             function="Advanced.TestFemale" />
          </menu_item_call>
	        <menu_item_check
	         label="Show Render Weight For Avatars (Replacement For ARC)"
	         name="Avatar Rendering Cost">
	            <menu_item_check.on_check
	             function="Advanced.CheckInfoDisplay"
	             parameter="shame" />
	            <menu_item_check.on_click
	             function="Advanced.ToggleInfoDisplay"
	             parameter="shame" />
	        </menu_item_check>
	        <menu_item_call
             label="Lag Meter"
             name="Lag Meter">
                <menu_item_call.on_click
                 function="Floater.Show"
                 parameter="lagmeter" />
            </menu_item_call>
          <menu_item_call
             label="Recreate LSL Bridge"
             name="Recreate LSL Bridge">
            <menu_item_call.on_click
             function="RecreateLSLBridge"/>
          </menu_item_call>
        </menu>

      <menu_item_call
        label="Tip Tracker"
        name="money_tracker">
        <menu_item_call.on_click
          function="Floater.Toggle"
          parameter="money_tracker" />
      </menu_item_call>
        
        <menu
         create_jump_keys="true"
         label="Upload"
         layout="topleft"
         name="Upload"
         tear_off="true">
            <menu_item_call
             label="Image ([CUR][COST])..."
             layout="topleft"
             name="Upload Image"
             shortcut="control|U">
                <menu_item_call.on_click
                 function="File.UploadImage"
                 parameter="" />
                <menu_item_call.on_enable
                 function="File.EnableUpload" />
                <menu_item_call.on_visible
                 function="Upload.CalculateCosts"
                 parameter="Upload Image" />
            </menu_item_call>
            <menu_item_call
             label="Sound ([CUR][COST])..."
             layout="topleft"
             name="Upload Sound">
                <menu_item_call.on_click
                 function="File.UploadSound"
                 parameter="" />
                <menu_item_call.on_enable
                 function="File.EnableUpload" />
                <menu_item_call.on_visible
                 function="Upload.CalculateCosts"
                 parameter="Upload Sound" />
            </menu_item_call>
            <menu_item_call
             label="Animation ([CUR][COST])..."
             layout="topleft"
             name="Upload Animation">
                <menu_item_call.on_click
                 function="File.UploadAnim"
                 parameter="" />
                <menu_item_call.on_enable
                 function="File.EnableUpload" />
                <menu_item_call.on_visible
                 function="Upload.CalculateCosts"
                 parameter="Upload Animation" />
            </menu_item_call>
	    <menu_item_call
             label="Mesh Model..."
             layout="topleft"
             name="Upload Model">
            <menu_item_call.on_click
             function="File.UploadModel"
             parameter="" />
            <menu_item_call.on_enable
             function="File.EnableUploadModel" />
            <menu_item_call.on_visible
            function="File.VisibleUploadModel"/>
            </menu_item_call>
            <menu_item_call
             label="Bulk ([CUR][COST] per file) upload..."
             layout="topleft"
             name="Bulk Upload">
                <menu_item_call.on_click
                 function="File.UploadBulk"
                 parameter="" />
				<menu_item_call.on_enable
                 function="File.EnableUpload" />
                <menu_item_call.on_visible
                 function="Upload.CalculateCosts"
                 parameter="Bulk Upload" />
            </menu_item_call>
            <menu_item_call
             label="Set Default Upload Permissions"
             name="perm prefs">
                <menu_item_call.on_click
                 function="Floater.Toggle"
                 parameter="perm_prefs" />
            </menu_item_call>
        </menu>

        
        <menu_item_call
         label="Request Admin Status"
         name="Request Admin Options"
         shortcut="control|alt|G"
		 visible="false">
            <menu_item_call.on_click
             function="Advanced.RequestAdminStatus" />
        </menu_item_call>
        
        <menu_item_call
         label="Leave Admin Status"
         name="Leave Admin Options"
         shortcut="control|alt|shift|G"
		 visible="false">
            <menu_item_call.on_click
             function="Advanced.LeaveAdminStatus" />
        </menu_item_call>

        <menu_item_separator/>

        <menu_item_call
         label="Exit [APP_NAME]"
         name="Quit"
         shortcut="control|Q">
            <menu_item_call.on_click
             function="File.Quit" />
        </menu_item_call>
    </menu>
    
    <!-- Comm Menu -->
    
    <menu
     create_jump_keys="true"
     label="Comm"
     name="Communicate"
     tear_off="true"
     visible="true">
     
        <menu
         create_jump_keys="true"
         label="Online Status"
         name="Status"
         tear_off="true">
          <menu_item_check
           label="Away"
             name="Set Away">
                <menu_item_check.on_check
                 function="World.GetAway" />
                <menu_item_check.on_click
                 function="World.SetAway" />
            </menu_item_check>
			    <menu_item_check
             label="Autorespond"
             name="Set Autorespond">
                <menu_item_check.on_check
                 function="World.GetAutorespond"/>
                <menu_item_check.on_click
                 function="World.SetAutorespond"/>
            </menu_item_check>
			    <menu_item_check
             label="Autorespond to non-friends"
             name="Set Autorespond to non-friends">
                <menu_item_check.on_check
                 function="World.GetAutorespondNonFriends"/>
                <menu_item_check.on_click
                 function="World.SetAutorespondNonFriends"/>
            </menu_item_check>
          <menu_item_check
              label="Unavailable"
              name="Set Busy">
                <menu_item_check.on_check
                  function="World.GetBusy"/>
                <menu_item_check.on_click
                  function="World.SetBusy"/>
            </menu_item_check>
        
        </menu>
        
        <menu_item_separator/>
             
        <menu_item_call
         label="Friends"
         name="My Friends"
         shortcut="control|shift|F">
            <menu_item_call.on_click
             function="SideTray.PanelPeopleTab"
             parameter="friends_panel" />
            </menu_item_call>
        <menu_item_check
         label="Contacts"
         name="Contacts"
         shortcut="control|alt|shift|F">
            <menu_item_check.on_check
             function="Floater.Visible"
             parameter="imcontacts" />
            <menu_item_check.on_click
             function="Floater.Toggle"
             parameter="imcontacts" />
            </menu_item_check>
      <menu_item_check
         label="Contact Sets"
         name="Contact Sets"
         shortcut="control|alt|shift|C">
        <menu_item_check.on_check
         function="Floater.Visible"
         parameter="contactsets" />
        <menu_item_check.on_click
         function="Floater.Toggle"
         parameter="contactsets" />
      </menu_item_check>
        <menu_item_call
         label="Groups"
         name="My Groups"
         shortcut="control|shift|G">
            <menu_item_call.on_click
             function="SideTray.PanelPeopleTab"
             parameter="groups_panel" />
        </menu_item_call>
        <menu_item_check
         label="Chat..."
         name="Nearby Chat"
         shortcut="control|H"
         use_mac_ctrl="true">
            <menu_item_check.on_check
             function="Floater.Visible"
             parameter="nearby_chat" />
            <menu_item_check.on_click
             function="Floater.Toggle"
             parameter="nearby_chat" />
        </menu_item_check>
        <menu_item_check
         label="People"
         name="People">
            <menu_item_check.on_check
             function="Floater.Visible"
             parameter="people" />
            <menu_item_check.on_click
             function="Floater.Toggle"
             parameter="people" />
            </menu_item_check>
        <menu_item_call
         label="Teleport History"
         name="Teleport History"
         visible="false"
         shortcut="alt|H">
            <menu_item_call.on_click
             function="ToggleTeleportHistory"/>
            </menu_item_call>
        <menu_item_check
         label="Places"
         name="Places">
            <menu_item_check.on_check
             function="Floater.Visible"
             parameter="places" />
            <menu_item_check.on_click
             function="Floater.Toggle"
             parameter="places" />
            </menu_item_check>
        <menu_item_check
         label="Conversations"
         name="Conversations"
         shortcut="control|T"
         use_mac_ctrl="true">
            <menu_item_check.on_check
             function="Floater.Visible"
             parameter="im_container" />
            <menu_item_check.on_click
             function="Floater.ToggleOrBringToFront"
             parameter="im_container" />
        </menu_item_check>

        <menu_item_separator/>

        <menu_item_check
         label="Gestures"
         name="Gestures"
         shortcut="control|G">
            <menu_item_check.on_check
             function="Floater.Visible"
             parameter="gestures" />
            <menu_item_check.on_click
             function="Floater.Toggle"
             parameter="gestures" />
        </menu_item_check>

        <menu_item_check
         label="Voice Filters"
         name="ShowVoice"
         visibility_control="VoiceMorphingEnabled">
            <menu_item_check.on_check
             function="Floater.Visible"
             parameter="voice_effect" />
            <menu_item_check.on_click
             function="Floater.Toggle"
             parameter="voice_effect" />
        </menu_item_check>

        <menu_item_check
         label="Nearby Voice"
         name="Nearby Voice">
            <menu_item_check.on_check
             function="Floater.Visible"
             parameter="voice_controls" />
            <menu_item_check.on_click
             function="Floater.Toggle"
             parameter="voice_controls" />
        </menu_item_check>

        
        <!--menu_item_call
         label="Chat"
         name="Chat">
            <menu_item_call.on_click
             function="World.Chat" />
        </menu_item_call-->
    </menu>
    
    <!-- World Menu -->
    
    <menu
     create_jump_keys="true"
     label="World"
     name="World"
     tear_off="true"
     visible="true">
     
        <menu_item_call
            label="Nearby Avatars"
            name="Active Speakers"
            shortcut="control|shift|A">
            <menu_item_call.on_click
             function="SideTray.PanelPeopleTab"
             parameter="nearby_panel" />
        </menu_item_call>
            
        <menu_item_check
             label="Mini-Map"
             name="Mini-Map"
             shortcut="control|shift|M">
            <menu_item_check.on_check
             function="Floater.Visible"
             parameter="mini_map" />
            <menu_item_check.on_click
             function="Floater.Toggle"
             parameter="mini_map" />
        </menu_item_check>
        
         <menu_item_check
             label="World Map"
             name="World Map"
             shortcut="control|M"
             use_mac_ctrl="true">
            <menu_item_check.on_check
             function="Floater.Visible"
             parameter="world_map" />
            <menu_item_check.on_click
             function="Floater.Toggle"
             parameter="world_map" />
        </menu_item_check>
        <menu_item_separator/>
        
        <menu_item_call
         label="Landmark This Place"
         name="Create Landmark Here">
            <menu_item_call.on_click
             function="World.CreateLandmark" />
            <menu_item_call.on_enable
             function="World.EnableCreateLandmark" />
        </menu_item_call>

        <menu_item_call
         label="Location Profile"
         layout="topleft"
         name="Place Profile">
            <menu_item_call.on_click
             function="World.PlaceProfile" />
            <menu_item_call.on_enable
             function="World.EnablePlaceProfile" />
        </menu_item_call>
        
        <menu_item_call
         label="Parcel Details"
         name="About Land">
            <menu_item_call.on_click
             function="Floater.Show"
             parameter="about_land" />
            <menu_item_call.on_enable
             function="Floater.CanShow"
             parameter="about_land" />
        </menu_item_call>
        
        <menu_item_call
         label="Region Details"
         name="Region/Estate"
         shortcut="alt|R"
         use_mac_ctrl="true">
            <menu_item_call.on_click
             function="Floater.Show"
             parameter="region_info" />
            <menu_item_call.on_enable
             function="Floater.CanShow"
             parameter="region_info" />
        </menu_item_call>

        <menu_item_separator/>

        <menu_item_call
             label="Buy This Land"
             name="Buy Land">
                <menu_item_call.on_click
                 function="Land.Buy" />
                <menu_item_call.on_enable
                 function="World.EnableBuyLand" />
            </menu_item_call>
        
        <menu_item_call
             label="Show Owned Land"
             name="My Land">
                <menu_item_call.on_click
                 function="Floater.Show"
                 parameter="land_holdings" />
        </menu_item_call>
        
        <menu
           create_jump_keys="true"
           label="Show More"
           name="LandShow"
           tear_off="true">
          
           <menu_item_check
                 label="Ban Lines"
                 name="Ban Lines">
                <menu_item_check.on_check
                   control="ShowBanLines" />
                <menu_item_check.on_click
                   function="ToggleControl"
                   parameter="ShowBanLines" />
           </menu_item_check>
           
           <menu_item_check
                 label="Beacons"
                 name="beacons"
                 shortcut="control|alt|shift|N">
                    <menu_item_check.on_check
                     function="Floater.Visible"
                     parameter="beacons" />
                    <menu_item_check.on_click
                     function="Floater.Toggle"
                     parameter="beacons" />
          </menu_item_check>
          
          <menu_item_check
             label="Property Lines"
             name="Property Lines"
             shortcut="control|alt|shift|P">
            <menu_item_check.on_check
               control="ShowPropertyLines" />
            <menu_item_check.on_click
               function="ToggleControl"
               parameter="ShowPropertyLines" />
          </menu_item_check>
          
          <menu_item_check
             label="Land Owners"
             name="Land Owners">
            <menu_item_check.on_check
               control="ShowParcelOwners" />
            <menu_item_check.on_click
               function="ToggleControl"
               parameter="ShowParcelOwners" />
          </menu_item_check>
          
          <menu_item_check
             label="Coordinates"
             name="Coordinates">
            <menu_item_check.on_click
               function="ToggleControl"
               parameter="NavBarShowCoordinates" />
            <menu_item_check.on_check
               control="NavBarShowCoordinates" />
          </menu_item_check>
          
          <menu_item_check
             label="Parcel Permissions"
             name="Parcel Properties">
            <menu_item_check.on_click
               function="ToggleControl"
               parameter="NavBarShowParcelProperties" />
            <menu_item_check.on_check
               control="NavBarShowParcelProperties" />
          </menu_item_check>
          <menu_item_separator />
          <menu_item_check
             label="Advanced Menu"
             name="Show Advanced Menu"
             shortcut="control|alt|shift|D">
            <on_check
               function="CheckControl"
               parameter="UseDebugMenus" />
            <on_click
               function="ToggleControl"
               parameter="UseDebugMenus" />
          </menu_item_check>
        </menu>

        <menu_item_separator/>

	    <menu_item_call
	     label="Teleport Home"
	     name="Teleport Home"
	     shortcut="control|shift|H">
         <menu_item_call.on_click
            function="World.TeleportHome" />
         <menu_item_call.on_enable
            function="World.EnableTeleportHome" />
        </menu_item_call>
        
        <menu_item_call
             label="Set Home to Here"
             name="Set Home to Here">
                <menu_item_call.on_click
                 function="World.SetHomeLocation" />
                <menu_item_call.on_enable
                 function="World.EnableSetHomeLocation" />
        </menu_item_call>
        
    <!--    <menu_item_check
         label="Show Navigation Bar"
         name="ShowNavbarNavigationPanel">
           <menu_item_check.on_click
             function="ToggleControl"
             parameter="ShowNavbarNavigationPanel" />
             <menu_item_check.on_check
             function="CheckControl"
             parameter="ShowNavbarNavigationPanel" />
        </menu_item_check>
       <menu_item_check
         label="Show Favorites Bar"
         name="ShowNavbarFavoritesPanel">
           <menu_item_check.on_click
             function="ToggleControl"
             parameter="ShowNavbarFavoritesPanel" />
             <menu_item_check.on_check
             function="CheckControl"
             parameter="ShowNavbarFavoritesPanel" />
        </menu_item_check>
        <menu_item_separator/>-->

      <menu
         create_jump_keys="true"
         label="Sun Position"
         name="Environment Settings"
         tear_off="true">
            <menu_item_call
             label="Sunrise"
             name="Sunrise"
			 shortcut="control|shift|E">
                <menu_item_call.on_click
                 function="World.EnvSettings"
                 parameter="sunrise" />
                <menu_item_call.on_enable
                 function="RLV.EnableIfNot"
                 parameter="setenv" />
            </menu_item_call>
            <menu_item_call
             label="Midday"
             name="Noon"
             shortcut="control|shift|Y">
                <menu_item_call.on_click
                 function="World.EnvSettings"
                 parameter="noon" />
                <menu_item_call.on_enable
                 function="RLV.EnableIfNot"
                 parameter="setenv" />
            </menu_item_call>
            <menu_item_call
             label="Sunset"
             name="Sunset"
             shortcut="control|shift|N">
                <menu_item_call.on_click
                 function="World.EnvSettings"
                 parameter="sunset" />
                <menu_item_call.on_enable
                 function="RLV.EnableIfNot"
                 parameter="setenv" />
            </menu_item_call>
            <menu_item_call
             label="Midnight"
             name="Midnight"
			 shortcut="control|shift|X">
                <menu_item_call.on_click
                 function="World.EnvSettings"
                 parameter="midnight" />
                <menu_item_call.on_enable
                 function="RLV.EnableIfNot"
                 parameter="setenv" />
            </menu_item_call>
            <menu_item_separator/>
            <menu_item_call
             label="Estate Time"
             name="Revert to Region Default">
                <menu_item_call.on_click
                 function="World.EnvSettings"
                 parameter="default" />
                <menu_item_call.on_enable
                 function="RLV.EnableIfNot"
                 parameter="setenv" />
            </menu_item_call>
        </menu>

	    <menu
	     create_jump_keys="true"
	     label="Environment Editor"
	     name="Environment Editor"
	     tear_off="true">
	     	
	     	<menu_item_call
	     	 label="Environment Settings..."
	     	 name="Environment Settings">
	     	 	<menu_item_call.on_click
	     	 	 function="World.EnvSettings"
                 parameter="editor"/>
          <menu_item_call.on_enable
           function="RLV.EnableIfNot"
           parameter="setenv" />
	     	</menu_item_call>
	     	
	     	<menu_item_separator/>
	     	
	     	<menu
	     	 name="Water Presets"
	     	 label="Water Presets">
	     	 	<menu_item_call
	     	 	 label="New preset..."
	     	 	 name="new_water_preset">
	     	 	 	<menu_item_call.on_click
	     	 	 	function="World.EnvPreset"
	     	 	 	parameter="new_water"/>
            <menu_item_call.on_enable
            function="RLV.EnableIfNot"
            parameter="setenv" />
	     	 	</menu_item_call>
	     	 	<menu_item_call
	     	 	 label="Edit preset..."
	     	 	 name="edit_water_preset">
	     	 	 	<menu_item_call.on_click
	     	 	 	function="World.EnvPreset"
	     	 	 	parameter="edit_water"/>
            <menu_item_call.on_enable
            function="RLV.EnableIfNot"
            parameter="setenv" />
          </menu_item_call>
	     	 	<menu_item_call
	     	 	 label="Delete preset..."
	     	 	 name="delete_water_preset">
	     	 	 	<menu_item_call.on_click
	     	 	 	function="World.EnvPreset"
	     	 	 	parameter="delete_water"/>
	     	 	 	<menu_item_call.on_enable
	     	 	 	function="World.EnableEnvPreset"
	     	 	 	parameter="delete_water"/>
	     	 	</menu_item_call>
	     	</menu>
	     	
	     	<menu
	     	 name="Sky Presets"
	     	 label="Sky Presets">
	     	 	<menu_item_call
	     	 	 label="New preset..."
	     	 	 name="new_sky_preset">
	     	 	 	<menu_item_call.on_click
	     	 	 	function="World.EnvPreset"
	     	 	 	parameter="new_sky"/>
            <menu_item_call.on_enable
            function="RLV.EnableIfNot"
            parameter="setenv" />
          </menu_item_call>
	     	 	<menu_item_call
	     	 	 label="Edit preset..."
	     	 	 name="edit_sky_preset">
	     	 	 	<menu_item_call.on_click
	     	 	 	function="World.EnvPreset"
	     	 	 	parameter="edit_sky"/>
            <menu_item_call.on_enable
            function="RLV.EnableIfNot"
            parameter="setenv" />
          </menu_item_call>
	     	 	<menu_item_call
	     	 	 label="Delete preset..."
	     	 	 name="delete_sky_preset">
	     	 	 	<menu_item_call.on_click
	     	 	 	function="World.EnvPreset"
	     	 	 	parameter="delete_sky"/>
	     	 	 	<menu_item_call.on_enable
	     	 	 	function="World.EnableEnvPreset"
	     	 	 	parameter="delete_sky"/>
	     	 	</menu_item_call>
	     	</menu>
	     	
	     	<menu
	     	 name="Day Presets"
	     	 label="Day Presets">
	     	 	<menu_item_call
	     	 	 label="New preset..."
	     	 	 name="new_day_preset">
	     	 	 	<menu_item_call.on_click
	     	 	 	function="World.EnvPreset"
	     	 	 	parameter="new_day_cycle"/>
            <menu_item_call.on_enable
            function="RLV.EnableIfNot"
            parameter="setenv" />
          </menu_item_call>
	     	 	<menu_item_call
	     	 	 label="Edit preset..."
	     	 	 name="edit_day_preset">
	     	 	 	<menu_item_call.on_click
	     	 	 	function="World.EnvPreset"
	     	 	 	parameter="edit_day_cycle"/>
            <menu_item_call.on_enable
            function="RLV.EnableIfNot"
            parameter="setenv" />
          </menu_item_call>
	     	 	<menu_item_call
	     	 	 label="Delete preset..."
	     	 	 name="delete_day_preset">
	     	 	 	<menu_item_call.on_click
	     	 	 	function="World.EnvPreset"
	     	 	 	parameter="delete_day_cycle"/>
	     	 	 	<menu_item_call.on_enable
	     	 	 	function="World.EnableEnvPreset"
	     	 	 	parameter="delete_day_cycle"/>
	     	 	</menu_item_call>
	     	</menu>
	    </menu>
      <menu_item_call
        label="Area Search"
        name="area_search">
        <menu_item_call.on_click
          function="Floater.Toggle"
          parameter="area_search" />
      </menu_item_call>
    
    </menu>
    <menu
     create_jump_keys="true"
     label="Build"
     name="BuildTools"
     tear_off="true"
     visible="true">
       <menu_item_check
         label="Build"
         name="Show Build Tools"
         shortcut="control|B">
            <menu_item_check.on_check
             function="Build.Active" />
            <menu_item_check.on_click
             function="Build.Toggle" />
            <menu_item_check.on_enable
             function="Build.Enabled" />
       </menu_item_check>
       <menu
          create_jump_keys="true"
          label="Select Build Tool"
          name="Select Tool"
          tear_off="true">
         <menu_item_call
			label="Focus Tool"
			name="Focus"
			shortcut="control|1">
           <menu_item_call.on_click
              function="Tools.SelectTool"
              parameter="focus" />
         </menu_item_call>
         <menu_item_call
			label="Move Tool"
			name="Move"
			shortcut="control|2">
           <menu_item_call.on_click
              function="Tools.SelectTool"
              parameter="move" />
         </menu_item_call>
         <menu_item_call
			label="Edit Tool"
			name="Edit"
			shortcut="control|3">
           <menu_item_call.on_click
              function="Tools.SelectTool"
              parameter="edit" />
         </menu_item_call>
         <menu_item_call
			label="Create Tool"
			name="Create"
			shortcut="control|4">
           <menu_item_call.on_click
              function="Tools.SelectTool"
              parameter="create" />
         </menu_item_call>
         <menu_item_call
			label="Land Tool"
			name="Land"
			shortcut="control|5">
           <menu_item_call.on_click
              function="Tools.SelectTool"
              parameter="land" />
         </menu_item_call>
	   </menu>
        <menu_item_call
           label="Link"
           name="Link"
           shortcut="control|L">
          <menu_item_call.on_click
             function="Tools.Link" />
          <menu_item_call.on_enable
             function="Tools.EnableLink" />
        </menu_item_call>
        <menu_item_call
           label="Unlink"
           name="Unlink"
           shortcut="control|shift|L">
          <menu_item_call.on_click
             function="Tools.Unlink" />
          <menu_item_call.on_enable
             function="Tools.EnableUnlink" />
        </menu_item_call>
        <menu_item_check
             label="Edit Linked Parts"
             name="Edit Linked Parts">
                <menu_item_check.on_check
                 control="EditLinkedParts" />
                <menu_item_check.on_click
                 function="Tools.EditLinkedParts"
                 parameter="EditLinkedParts" />
                <menu_item_check.on_enable
                 function="Tools.EnableToolNotPie" />
            </menu_item_check>
        <menu
         create_jump_keys="true"
         label="Select Linked Parts"
         name="Select Linked Parts"
         tear_off="true">
            <menu_item_call
             label="Select Next Part"
             name="Select Next Part"
	     shortcut="control|.">
                <menu_item_call.on_click
                 function="Tools.SelectNextPart"
                 parameter="next" />
                <menu_item_call.on_enable
                 function="Tools.EnableSelectNextPart" />
            </menu_item_call>
            <menu_item_call
             label="Select Previous Part"
             name="Select Previous Part"
	     shortcut="control|,">
                <menu_item_call.on_click
                 function="Tools.SelectNextPart"
                 parameter="previous" />
                <menu_item_call.on_enable
                 function="Tools.EnableSelectNextPart" />
            </menu_item_call>
            <menu_item_call
             label="Include Next Part"
             name="Include Next Part"
	     shortcut="control|shift|.">
                <menu_item_call.on_click
                 function="Tools.SelectNextPart"
                 parameter="includenext" />
                <menu_item_call.on_enable
                 function="Tools.EnableSelectNextPart" />
            </menu_item_call>
            <menu_item_call
             label="Include Previous Part"
             name="Include Previous Part"
	     shortcut="control|shift|,">
                <menu_item_call.on_click
                 function="Tools.SelectNextPart"
                 parameter="includeprevious" />
                <menu_item_call.on_enable
                 function="Tools.EnableSelectNextPart" />
            </menu_item_call>
        </menu>
        <menu_item_separator/>

        <menu_item_call
           label="Focus on Selection"
           name="Focus on Selection"
           shortcut="H">
          <menu_item_call.on_click
             function="Tools.LookAtSelection"
             parameter="focus" />
          <menu_item_call.on_enable
             function="Tools.SomethingSelectedNoHUD" />
        </menu_item_call>
        <menu_item_call
           label="Zoom to Selection"
           name="Zoom to Selection"
           shortcut="shift|H">
          <menu_item_call.on_click
             function="Tools.LookAtSelection"
             parameter="zoom" />
          <menu_item_call.on_enable
             function="Tools.SomethingSelectedNoHUD" />
        </menu_item_call>

        <menu_item_separator/>

        <menu
         create_jump_keys="true"
         label="Object"
         name="Object"
         tear_off="true">
          <menu_item_call
             label="Buy"
             name="Menu Object Buy">
            <menu_item_call.on_click
               function="Tools.BuyOrTake"/>
            <menu_item_call.on_visible
               function="Tools.VisibleBuyObject"/>
            <menu_item_call.on_enable
               function="Tools.EnableBuyOrTake"/>
          </menu_item_call>
          <menu_item_call
             label="Take"
             name="Menu Object Take">
            <menu_item_call.on_click
               function="Tools.BuyOrTake"/>
            <menu_item_call.on_visible
               function="Tools.VisibleTakeObject"/>
            <menu_item_call.on_enable
               function="Tools.EnableBuyOrTake"/>
          </menu_item_call>
          <menu_item_call
			 label="Take Copy"
			 name="Take Copy">
			<menu_item_call.on_click
               function="Tools.TakeCopy" />
			<menu_item_call.on_enable
               function="Tools.EnableTakeCopy" />
          </menu_item_call>
          <menu_item_call
             label="Duplicate"
             name="Duplicate"
             shortcut="control|D">
            <menu_item_call.on_click
               function="Edit.Duplicate" />
            <menu_item_call.on_enable
               function="Edit.EnableDuplicate" />
          </menu_item_call>

          <menu_item_call
             label="Edit Particles"
             name="Menu Object Edit Particles">
            <menu_item_call.on_click
               function="Object.EditParticles" />
            <menu_item_call.on_enable
               function="Object.EnableEditParticles" />
          </menu_item_call>

          <menu_item_call
			 label="Save Back to Inventory"
			 name="Save Object Back to My Inventory">
			<menu_item_call.on_click
               function="Tools.SaveToInventory" />
			<menu_item_call.on_enable
               function="Tools.EnableSaveToInventory" />
          </menu_item_call>
          <menu_item_call
			 label="Save Back to Object Contents"
			 name="Save Object Back to Object Contents">
			<menu_item_call.on_click
               function="Tools.SaveToObjectInventory" />
			<menu_item_call.on_enable
               function="Tools.EnableSaveToObjectInventory" />
          </menu_item_call>
          <menu_item_call
			 label="Return Object"
			 name="Return Object back to Owner">
			<menu_item_call.on_click
               function="Object.Return" />
			<menu_item_call.on_enable
               function="Object.EnableReturn" />
          </menu_item_call>
		</menu>
        <menu
           create_jump_keys="true"
           label="Scripts"
           name="Scripts"
           tear_off="true">
          <menu_item_call
             label="Recompile Scripts (Mono)"
             name="Mono">
            <menu_item_call.on_click
               function="Tools.SelectedScriptAction"
               parameter="compile mono" />
            <menu_item_call.on_enable
               function="EditableSelectedMono" />
          </menu_item_call>
          <menu_item_call
             label="Recompile Scripts (LSL)"
             name="LSL">
            <menu_item_call.on_click
               function="Tools.SelectedScriptAction"
               parameter="compile lsl" />
            <menu_item_call.on_enable
               function="EditableSelected" />
          </menu_item_call>
          <menu_item_call
             label="Reset Scripts"
             name="Reset Scripts">
            <menu_item_call.on_click
               function="Tools.SelectedScriptAction"
               parameter="reset" />
            <menu_item_call.on_enable
               function="EditableSelected" />
          </menu_item_call>
          <menu_item_call
             label="Set Scripts to Running"
             name="Set Scripts to Running">
            <menu_item_call.on_click
               function="Tools.SelectedScriptAction"
               parameter="start" />
            <menu_item_call.on_enable
               function="EditableSelected" />
          </menu_item_call>
          <menu_item_call
             label="Set Scripts to Not Running"
             name="Set Scripts to Not Running">
            <menu_item_call.on_click
               function="Tools.SelectedScriptAction"
               parameter="stop" />
            <menu_item_call.on_enable
               function="EditableSelected" />
          </menu_item_call>
          <menu_item_call
             label="Remove Scripts From Selection"
             name="Remove Scripts From Selection">
            <menu_item_call.on_click
               function="Tools.SelectedScriptAction"
               parameter="delete" />
            <menu_item_call.on_enable
               function="EditableSelected" />
          </menu_item_call>
          <menu_item_call
             label="Script Info (Counter)"
             name="Script Info">
            <menu_item_call.on_click
               function="Tools.ScriptInfo" />
            <menu_item_call.on_enable
               function="EditableSelected" />
          </menu_item_call>
        </menu>

        <menu_item_separator/>

        <menu
         create_jump_keys="true"
         label="Options"
         name="Options"
         tear_off="true">
	   <menu_item_check
	       label="Show Advanced Permissions"
	       name="DebugPermissions">
			  <menu_item_check.on_check
				 function="CheckControl"
				 parameter="DebugPermissions" />
			  <menu_item_check.on_click
				 function="ToggleControl"
				 parameter="DebugPermissions" />
			</menu_item_check>

            <menu_item_separator/>

            <menu_item_check
                 label="Select Only My Objects"
                 name="Select Only My Objects">
                    <menu_item_check.on_check
                     control="SelectOwnedOnly" />
                    <menu_item_check.on_click
                     function="Tools.SelectOnlyMyObjects"
                     parameter="agents" />
                </menu_item_check>
                <menu_item_check
                 label="Select Only Movable Objects"
                 name="Select Only Movable Objects">
                    <menu_item_check.on_check
                     control="SelectMovableOnly" />
                    <menu_item_check.on_click
                     function="Tools.SelectOnlyMovableObjects"
                     parameter="movable" />
                </menu_item_check>
                <menu_item_check
                 label="Select By Surrounding"
                 name="Select By Surrounding">
                    <menu_item_check.on_check
                     control="RectangleSelectInclusive" />
                    <menu_item_check.on_click
                     function="Tools.SelectBySurrounding" />
            </menu_item_check>

          <menu_item_separator/>

                <menu_item_check
                 label="Show Selection Outlines"
                 name="Show Selection Outlines">
                    <menu_item_check.on_check
                     function="CheckControl"
                     parameter="RenderHighlightSelections" />
                    <menu_item_check.on_click
                     function="ToggleControl"
                     parameter="RenderHighlightSelections" />
                </menu_item_check>
                <menu_item_check
                 label="Show Hidden Selection"
                 name="Show Hidden Selection">
                    <menu_item_check.on_check
                     control="RenderHiddenSelections" />
                    <menu_item_check.on_click
                     function="Tools.ShowHiddenSelection" />
                </menu_item_check>
                <menu_item_check
                 label="Show Light Radius for Selection"
                 name="Show Light Radius for Selection">
                    <menu_item_check.on_check
                     control="RenderLightRadius" />
                    <menu_item_check.on_click
                     function="Tools.ShowSelectionLightRadius" />
                </menu_item_check>
                <menu_item_check
                 label="Show Selection Beam"
                 name="Show Selection Beam">
                    <menu_item_check.on_check
                     control="ShowSelectionBeam" />
                    <menu_item_check.on_click
                     function="ToggleControl"
                     parameter="ShowSelectionBeam" />
                </menu_item_check>

        <menu_item_separator/>

                <menu_item_check
                 label="Snap to Grid"
                 name="Snap to Grid"
                 shortcut="G">
                    <menu_item_check.on_check
                     control="SnapEnabled" />
                    <menu_item_check.on_click
                     function="ToggleControl"
                     parameter="SnapEnabled" />
                    <menu_item_check.on_enable
                     function="Tools.EnableToolNotPie" />
                </menu_item_check>
                <menu_item_call
                 label="Snap Object XY to Grid"
                 name="Snap Object XY to Grid"
                 shortcut="shift|X">
                    <menu_item_call.on_click
                     function="Tools.SnapObjectXY" />
                    <menu_item_call.on_enable
                     function="Tools.EnableToolNotPie" />
                </menu_item_call>
                <menu_item_call
                 label="Use Selection for Grid"
                 name="Use Selection for Grid"
                 shortcut="shift|G">
                    <menu_item_call.on_click
                     function="Tools.UseSelectionForGrid" />
                    <menu_item_call.on_enable
                     function="SomethingSelected" />
                </menu_item_call>
                <menu_item_call
                 label="Grid Options"
                 name="Grid Options"
                 shortcut="control|shift|B">
                    <menu_item_call.on_click
                     function="Floater.Show"
                     parameter="build_options" />
                    <menu_item_call.on_enable
                     function="Tools.EnableToolNotPie" />
                </menu_item_call>
        </menu>
        <menu
         create_jump_keys="true"
         label="Upload"
         layout="topleft"
         name="Upload"
         tear_off="true">
            <menu_item_call
             label="Image ([CUR][COST])..."
             layout="topleft"
             name="Upload Image"
             shortcut="control|U">
                <menu_item_call.on_click
                 function="File.UploadImage"
                 parameter="" />
                <menu_item_call.on_enable
                 function="File.EnableUpload" />
                <menu_item_call.on_visible
                 function="Upload.CalculateCosts"
                 parameter="Upload Image" />
            </menu_item_call>
            <menu_item_call
             label="Sound ([CUR][COST])..."
             layout="topleft"
             name="Upload Sound">
                <menu_item_call.on_click
                 function="File.UploadSound"
                 parameter="" />
                <menu_item_call.on_enable
                 function="File.EnableUpload" />
                <menu_item_call.on_visible
                 function="Upload.CalculateCosts"
                 parameter="Upload Sound" />
            </menu_item_call>
            <menu_item_call
             label="Animation ([CUR][COST])..."
             layout="topleft"
             name="Upload Animation">
                <menu_item_call.on_click
                 function="File.UploadAnim"
                 parameter="" />
                <menu_item_call.on_enable
                 function="File.EnableUpload" />
                <menu_item_call.on_visible
                 function="Upload.CalculateCosts"
                 parameter="Upload Animation" />
            </menu_item_call>
            <menu_item_call
             label="Mesh Model..."
             layout="topleft"
             name="Upload Model">
            <menu_item_call.on_click
             function="File.UploadModel"
             parameter="" />
            <menu_item_call.on_enable
             function="File.EnableUploadModel" />
            <menu_item_call.on_visible
            function="File.VisibleUploadModel"/>
            </menu_item_call>
	   <menu_item_call
             label="Bulk ([CUR][COST] per file)..."
             layout="topleft"
             name="Bulk Upload">
                <menu_item_call.on_click
                 function="File.UploadBulk"
                 parameter="" />
				<menu_item_call.on_enable
                 function="File.EnableUpload" />
                <menu_item_call.on_visible
                 function="Upload.CalculateCosts"
                 parameter="Upload Image" />
            </menu_item_call>
            <menu_item_call
             label="Set Default Upload Permissions"
             name="perm prefs">
                <menu_item_call.on_click
                 function="Floater.Toggle"
                 parameter="perm_prefs" />
            </menu_item_call>
        </menu>
        <menu_item_separator/>
        <menu_item_call
         enabled="false"
         label="Undo"
         name="Undo"
         allow_key_repeat="true"
         shortcut="control|Z">
            <on_click
             function="Edit.Undo"
             userdata="" />
            <on_enable
             function="Edit.EnableUndo" />
        </menu_item_call>
        <menu_item_call
         enabled="false"
         label="Redo"
         name="Redo"
         allow_key_repeat="true"
         shortcut="control|Y">
            <on_click
             function="Edit.Redo"
             userdata="" />
            <on_enable
             function="Edit.EnableRedo" />
        </menu_item_call>        
    </menu>
    
    <!-- Content Menu -->
    
    <menu
    	create_jump_keys="true"
    	label="Content"
    	name="Content"
    	tear_off="true"
        visible="true">
<!--
        <menu_item_call
             label="Search"
             name="Search">
             <menu_item_call.on_click
                 function="Floater.Show"
                 parameter="search"/>
       </menu_item_call>
-->
        <menu_item_check
        label="Search"
        name="Search"
        shortcut="control|F">
            <menu_item_check.on_check
             function="Floater.Visible"
             parameter="search" />
            <menu_item_check.on_click
             function="Floater.Toggle"
             parameter="search" />
            </menu_item_check>


    	<menu_item_call
             label="SL Marketplace"
             name="SL Marketplace">
             <menu_item_call.on_click
             function="PromptShowURL"
             name="Xstreet_url"
             parameter="WebLaunchExternalTarget,https://marketplace.secondlife.com/" />
       </menu_item_call>
       <menu_item_call
             label="[CUR] Market Data"
             name="LindenXchange">
             <menu_item_call.on_click
             function="PromptShowURL"
             name="lindenxchange_url"
             parameter="WebLaunchExternalTarget,https://secure-web30.secondlife.com/my/lindex/market.php" />
         <menu_item_call.on_visible
                 function="Currency.TypeCheck"
                 parameter="LindenXchange" />
       </menu_item_call>  
    	<menu_item_call
             label="Script Library"
             name="Script Library">
             <menu_item_call.on_click
             function="PromptShowURL"
             name="script_library_url"
             parameter="WebLaunchExternalTarget,http://wiki.secondlife.com/wiki/LSL_Library" />
       </menu_item_call> 
      </menu>   
    
    <!-- Help Menu -->
    
    
    <menu
     create_jump_keys="true"
     label="Help"
     name="Help"
     tear_off="true"
     visible="true">
        <menu_item_check
         label="Enable Viewer UI Hints"
         name="Enable Hints">
          <on_check
            control="EnableUIHints"/>
          <on_click
            function="ToggleUIHints"/>
        </menu_item_check>
        
        <menu_item_call
         label="Firestorm Wiki"
         name="Firestorm Wiki"
	     shortcut="F1">
             <menu_item_call.on_click
             function="PromptShowURL"
             name="script_library_url"
             parameter="WebLaunchExternalTarget,http://wiki.phoenixviewer.com" />
       </menu_item_call>
<!--       <menu_item_call
         label="Second Life Help"
         name="Second Life Help">
             <menu_item_call.on_click
             function="PromptShowURL"
             name="script_library_url"
             parameter="WebLaunchExternalTarget,https://support.secondlife.com/" />
        </menu_item_call>-->
        <menu_item_separator name="grid_help_seperator"/>
        <menu_item_call
         label="[CURRENT_GRID] Help"
         name="current_grid_help">
            <menu_item_call.on_click
             function="ShowHelp"
             parameter="grid_help" />
        </menu_item_call>
        <menu_item_call
         label="About [CURRENT_GRID]"
         name="current_grid_about">
            <menu_item_call.on_click
             function="ShowHelp"
             parameter="grid_about" />
        </menu_item_call>
<!--        <menu_item_call
         label="Tutorial"
         name="Tutorial">
            <menu_item_call.on_click
             function="Floater.Show"
             parameter="hud" />
        </menu_item_call>-->

        <menu_item_separator/>
		<menu_item_call
             label="Check Grid status"
             name="Grid Status">
             <menu_item_call.on_click
             function="PromptShowURL"
             name="GridStatus_url"
             parameter="WebLaunchExternalTarget,http://status.secondlifegrid.net/" />
        </menu_item_call>
        <menu_item_call
             label="Report Abuse"
             name="Report Abuse">
                <menu_item_call.on_click
                 function="ReportAbuse" />
            </menu_item_call>
        <menu_item_call
             label="Report Bug"
             name="Report Bug">
                <menu_item_call.on_click
                 function="ShowHelp"
                 parameter="file_a_jira" />
            </menu_item_call>

        <menu_item_separator/>

        <menu_item_check
            label="Enable Sysinfo Button"
            name="Enable Sysinfo Button">
            <menu_item_check.on_check
                function="CheckControl"
                parameter="SysinfoButtonInIM" />
            <menu_item_check.on_click
                function="ToggleControl"
                parameter="SysinfoButtonInIM" />
        </menu_item_check>

        <menu_item_separator/>

        <menu_item_call
         label="About [APP_NAME]"
         name="About Second Life">
            <menu_item_call.on_click
             function="Floater.Show"
             parameter="sl_about" />
        </menu_item_call>
    </menu>
    
    <menu
     create_jump_keys="true"
     label="RLVa"
     name="RLVa Main"
     tear_off="true"
     visible="true">
      <menu
       label="Debug"
       name="Debug"
       tear_off="true">
        <menu_item_check
         label="Show Top-level RLVa Menu"
         name="Show Top-level RLVa Menu">
          <menu_item_check.on_check
           function="CheckControl"
           parameter="RLVaTopLevelMenu" />
          <menu_item_check.on_click
           function="ToggleControl"
           parameter="RLVaTopLevelMenu" />
        </menu_item_check>
      	<menu_item_separator/>
      	<menu_item_check
      	 label="Show Debug Messages"
      	 name="Show Debug Messages">
          <menu_item_check.on_check
           function="CheckControl"
           parameter="RestrainedLoveDebug" />
          <menu_item_check.on_click
           function="ToggleControl"
           parameter="RestrainedLoveDebug" />
      	</menu_item_check>
      	<menu_item_check
      	 label="Hide Unset or Duplicate Messages"
      	 name="Hide Unset or Duplicate Messages">
          <menu_item_check.on_check
           function="CheckControl"
           parameter="RLVaDebugHideUnsetDuplicate" />
          <menu_item_check.on_click
           function="ToggleControl"
           parameter="RLVaDebugHideUnsetDuplicate" />
      	</menu_item_check>
      	<menu_item_check
      	 label="Show Assertion Failures"
      	 name="Show Assertion Failures">
          <menu_item_check.on_check
           function="CheckControl"
           parameter="RLVaShowAssertionFailures" />
          <menu_item_check.on_click
           function="ToggleControl"
           parameter="RLVaShowAssertionFailures" />
      	</menu_item_check>
      	<menu_item_separator/>
        <menu_item_check
         label="Hide Locked Layers"
         name="Hide Locked Layers">
          <menu_item_check.on_check
           function="CheckControl"
           parameter="RLVaHideLockedLayers" />
          <menu_item_check.on_click
           function="ToggleControl"
           parameter="RLVaHideLockedLayers" />
        </menu_item_check>
        <menu_item_check
         label="Hide Locked Attachments"
         name="Hide Locked Attachments">
          <menu_item_check.on_check
           function="CheckControl"
           parameter="RLVaHideLockedAttachments" />
          <menu_item_check.on_click
           function="ToggleControl"
           parameter="RLVaHideLockedAttachments" />
        </menu_item_check>
        <menu_item_separator/>
      	<menu_item_check
      	 label="Enable Legacy Naming"
      	 name="Enable Legacy Naming">
          <menu_item_check.on_check
           function="CheckControl"
           parameter="RLVaEnableLegacyNaming" />
          <menu_item_check.on_click
           function="ToggleControl"
           parameter="RLVaEnableLegacyNaming" />
      	</menu_item_check>
        <menu_item_check
      	 label="Enable Shared Wear"
      	 name="Enable Shared Wear">
          <menu_item_check.on_check
           function="CheckControl"
           parameter="RLVaEnableSharedWear" />
          <menu_item_check.on_click
           function="ToggleControl"
           parameter="RLVaEnableSharedWear" />
        </menu_item_check>
        <menu_item_check
      	 label="Rename Shared Items on Wear"
      	 name="Rename Shared Items on Wear">
          <menu_item_check.on_check
           function="CheckControl"
           parameter="RLVaSharedInvAutoRename" />
          <menu_item_check.on_click
           function="ToggleControl"
           parameter="RLVaSharedInvAutoRename" />
      	</menu_item_check>
      	<menu_item_separator/>
      	<menu_item_check
      	 label="Locks..."
      	 name="Locks">
          <menu_item_check.on_check
           function="Floater.Visible"
           parameter="rlv_locks" />
          <menu_item_check.on_click
           function="Floater.Toggle"
           parameter="rlv_locks" />
      	</menu_item_check>
      </menu>
      <menu_item_separator/>
      <menu_item_check
       label="Allow OOC Chat"
       name="Allow OOC Chat">
      	<menu_item_check.on_check
      	 function="CheckControl"
      	 parameter="RestrainedLoveCanOOC" />
      	<menu_item_check.on_click
      	 function="ToggleControl"
      	 parameter="RestrainedLoveCanOOC" />
      </menu_item_check>
      <menu_item_check
       label="Forbid Give to #RLV"
       name="Forbid Give to #RLV">
      	<menu_item_check.on_check
      	 function="CheckControl"
      	 parameter="RestrainedLoveForbidGiveToRLV" />
      	<menu_item_check.on_click
      	 function="ToggleControl"
      	 parameter="RestrainedLoveForbidGiveToRLV" />
      </menu_item_check>
      <menu_item_check
       label="Show Filtered Chat"
       name="Show Filtered Chat">
      	<menu_item_check.on_check
      	 function="CheckControl"
      	 parameter="RestrainedLoveShowEllipsis" />
      	<menu_item_check.on_click
      	 function="ToggleControl"
      	 parameter="RestrainedLoveShowEllipsis" />
      </menu_item_check>
      <menu_item_check
       label="Show Name Tags"
       name="Show Name Tags">
      	<menu_item_check.on_check
      	 function="CheckControl"
      	 parameter="RLVaShowNameTags" />
      	<menu_item_check.on_click
      	 function="ToggleControl"
      	 parameter="RLVaShowNameTags" />
      </menu_item_check>
      <menu_item_check
       label="Wear Replaces Unlocked"
       name="Wear Replaces Unlocked">
      	<menu_item_check.on_check
      	 function="CheckControl"
      	 parameter="RLVaWearReplaceUnlocked" />
      	<menu_item_check.on_click
      	 function="ToggleControl"
      	 parameter="RLVaWearReplaceUnlocked" />
      </menu_item_check>
      <menu_item_separator />
      <menu_item_check
       label="Restrictions..."
       name="Restrictions">
      	<menu_item_check.on_check
      	 function="Floater.Visible"
      	 parameter="rlv_behaviours" />
      	<menu_item_check.on_click
      	 function="Floater.Toggle"
      	 parameter="rlv_behaviours" />
      </menu_item_check>
    </menu>

    <!-- Advanced Menu -->
    <menu
     create_jump_keys="true"
     label="Advanced"
     name="Advanced"
     tear_off="true"
     visible="false">
        <menu_item_call
         label="Rebake Textures"
         name="Rebake Texture">
            <menu_item_call.on_click
             function="Advanced.RebakeTextures" />
        </menu_item_call>
        <menu_item_call
           label="Set UI Size to Default"
           name="Set UI Size to Default">
          <menu_item_call.on_click
             function="View.DefaultUISize" />
        </menu_item_call>
        <menu_item_call
         label="Set Window Size..."
         name="Set Window Size...">
          <menu_item_call.on_click
           function="Floater.Show"
           parameter="window_size" />
        </menu_item_call>

        <menu_item_separator/>

        <menu_item_check
         label="Limit Select Distance"
         name="Limit Select Distance">
            <menu_item_check.on_check
             function="CheckControl"
             parameter="LimitSelectDistance" />
            <menu_item_check.on_click
             function="ToggleControl"
             parameter="LimitSelectDistance" />
        </menu_item_check>
        <menu_item_check
         label="Disable Camera Constraints"
         name="Disable Camera Distance">
            <menu_item_check.on_check
             function="CheckControl"
             parameter="DisableCameraConstraints" />
            <menu_item_check.on_click
             function="ToggleControl"
             parameter="DisableCameraConstraints" />
        </menu_item_check>
        
        <menu_item_separator/>

        <menu_item_check
         label="High-res Snapshot"
         name="HighResSnapshot">
            <menu_item_check.on_check
             function="CheckControl"
             parameter="HighResSnapshot" />
            <menu_item_check.on_click
             function="ToggleControl"
             parameter="HighResSnapshot" />
        </menu_item_check>
        <menu_item_check
         label="Quiet Snapshots to Disk"
         name="QuietSnapshotsToDisk">
            <menu_item_check.on_check
             function="CheckControl"
             parameter="QuietSnapshotsToDisk" />
            <menu_item_check.on_click
             function="ToggleControl"
             parameter="QuietSnapshotsToDisk" />
        </menu_item_check>

        <menu_item_separator/>

        <menu
         create_jump_keys="true"
         label="Performance Tools"
         name="Performance Tools"
         tear_off="true">
            <menu_item_call
             label="Lag Meter"
             name="Lag Meter">
                <menu_item_call.on_click
                 function="Floater.Show"
                 parameter="lagmeter" />
            </menu_item_call>
            <menu_item_check
             label="Statistics Bar"
             name="Statistics Bar"
             shortcut="control|shift|1">
                <menu_item_check.on_check
                 function="Floater.Visible"
                 parameter="stats" />
                <menu_item_check.on_click
                 function="Floater.Toggle"
                 parameter="stats" />
            </menu_item_check>
      <menu_item_check
        label="Show Render Weight for Avatars"
        name="Avatar Rendering Cost">
           <menu_item_check.on_check
            function="Advanced.CheckInfoDisplay"
            parameter="shame" />
           <menu_item_check.on_click
            function="Advanced.ToggleInfoDisplay"
            parameter="shame" />
       </menu_item_check>
        </menu>
        <menu
         create_jump_keys="true"
         label="Highlighting and Visibility"
         name="Highlighting and Visibility"
         tear_off="true">
         <menu_item_check
                 label="Cheesy Beacon"
                 name="Cheesy Beacon">
                    <menu_item_check.on_check
                     function="CheckControl"
                     parameter="CheesyBeacon" />
                    <menu_item_check.on_click
                     function="ToggleControl"
                     parameter="CheesyBeacon" />
                </menu_item_check>
            <menu_item_check
             label="Hide Particles"
             name="Hide Particles"
             shortcut="control|alt|shift|=">
                <menu_item_check.on_check
                 function="View.CheckRenderType"
                 parameter="hideparticles" />
                <menu_item_check.on_click
                 function="View.ToggleRenderType"
                 parameter="hideparticles" />
            </menu_item_check>
            <menu_item_check
             label="Hide Selected"
             name="Hide Selected">
                <menu_item_check.on_check
                 function="CheckControl"
                 parameter="HideSelectedObjects" />
                <menu_item_check.on_click
                 function="ToggleControl"
                 parameter="HideSelectedObjects" />
            </menu_item_check>
            <menu_item_check
             label="Highlight Transparent"
             name="Highlight Transparent"
             shortcut="control|alt|T">
                <menu_item_check.on_check
                 function="View.CheckHighlightTransparent" />
                <menu_item_check.on_click
                 function="View.HighlightTransparent" />
            </menu_item_check>
            <menu_item_check
             label="Show HUD Attachments"
             name="Show HUD Attachments"
             shortcut="alt|shift|H">
                <menu_item_check.on_check
                 function="View.CheckHUDAttachments" />
                <menu_item_check.on_click
                 function="View.ShowHUDAttachments" />
            </menu_item_check>
            <menu_item_check
             label="Show Mouselook Crosshairs"
             name="ShowCrosshairs">
                <menu_item_check.on_check
                 function="CheckControl"
                 parameter="ShowCrosshairs" />
                <menu_item_check.on_click
                 function="ToggleControl"
                 parameter="ShowCrosshairs" />
            </menu_item_check>
  <!-- <menu
         create_jump_keys="true"
         label="Hover Tips"
         name="Hover Tips"
         tear_off="true">
            <menu_item_check
             label="Show Tips"
             name="Show Tips"
             shortcut="control|shift|T">
                <menu_item_check.on_check
                 function="View.CheckShowHoverTips" />
                <menu_item_check.on_click
                 function="View.ShowHoverTips" />
            </menu_item_check>

            <menu_item_separator/>

            <menu_item_check
             label="Show Land Tooltips"
             name="Land Tips">
                <menu_item_check.on_check
                 control="ShowLandHoverTip" />
                <menu_item_check.on_click
                 function="ToggleControl"
                 parameter="ShowLandHoverTip" />
                <menu_item_check.on_enable
                 function="View.CheckShowHoverTips" />
            </menu_item_check>
           <menu_item_check
             label="Show Tips On All Objects"
             name="Tips On All Objects">
                <menu_item_check.on_check
                 control="ShowAllObjectHoverTip" />
                <menu_item_check.on_click
                 function="ToggleControl"
                 parameter="ShowAllObjectHoverTip" />
                <menu_item_check.on_enable
                 function="View.CheckShowHoverTips" />
            </menu_item_check>
        </menu>-->

        </menu>

        <menu
         create_jump_keys="true"
         label="Rendering Types"
         name="Rendering Types"
         tear_off="true">
            <menu_item_check
             label="Simple"
             name="Rendering Type Simple"
             shortcut="control|alt|shift|1">
                <menu_item_check.on_check
                 function="Advanced.CheckRenderType"
                 parameter="simple" />
                <menu_item_check.on_click
                 function="Advanced.ToggleRenderType"
                 parameter="simple" />
            </menu_item_check>
            <menu_item_check
             label="Alpha"
             name="Rendering Type Alpha"
             shortcut="control|alt|shift|2">
                <menu_item_check.on_check
                 function="Advanced.CheckRenderType"
                 parameter="alpha" />
                <menu_item_check.on_click
                 function="Advanced.ToggleRenderType"
                 parameter="alpha" />
            </menu_item_check>
            <menu_item_check
             label="Tree"
             name="Rendering Type Tree"
             shortcut="control|alt|shift|3">
                <menu_item_check.on_check
                 function="Advanced.CheckRenderType"
                 parameter="tree" />
                <menu_item_check.on_click
                 function="Advanced.ToggleRenderType"
                 parameter="tree" />
            </menu_item_check>
            <menu_item_check
             label="Avatars"
             name="Rendering Type Character"
             shortcut="control|alt|shift|4">
                <menu_item_check.on_check
                 function="Advanced.CheckRenderType"
                 parameter="character" />
                <menu_item_check.on_click
                 function="Advanced.ToggleRenderType"
                 parameter="character" />
            </menu_item_check>
            <menu_item_check
             label="Surface Patch"
             name="Rendering Type Surface Patch"
             shortcut="control|alt|shift|5">
                <menu_item_check.on_check
                 function="Advanced.CheckRenderType"
                 parameter="surfacePatch" />
                <menu_item_check.on_click
                 function="Advanced.ToggleRenderType"
                 parameter="surfacePatch" />
            </menu_item_check>
            <menu_item_check
             label="Sky"
             name="Rendering Type Sky"
             shortcut="control|alt|shift|6">
                <menu_item_check.on_check
                 function="Advanced.CheckRenderType"
                 parameter="sky" />
                <menu_item_check.on_click
                 function="Advanced.ToggleRenderType"
                 parameter="sky" />
            </menu_item_check>
            <menu_item_check
             label="Water"
             name="Rendering Type Water"
             shortcut="control|alt|shift|7">
                <menu_item_check.on_check
                 function="Advanced.CheckRenderType"
                 parameter="water" />
                <menu_item_check.on_click
                 function="Advanced.ToggleRenderType"
                 parameter="water" />
            </menu_item_check>
            <menu_item_check
             label="Ground"
             name="Rendering Type Ground"
             shortcut="control|alt|shift|8">
                <menu_item_check.on_check
                 function="Advanced.CheckRenderType"
                 parameter="ground" />
                <menu_item_check.on_click
                 function="Advanced.ToggleRenderType"
                 parameter="ground" />
            </menu_item_check>
            <menu_item_check
             label="Volume"
             name="Rendering Type Volume"
             shortcut="control|alt|shift|9">
                <menu_item_check.on_check
                 function="Advanced.CheckRenderType"
                 parameter="volume" />
                <menu_item_check.on_click
                 function="Advanced.ToggleRenderType"
                 parameter="volume" />
            </menu_item_check>
            <menu_item_check
             label="Grass"
             name="Rendering Type Grass"
             shortcut="control|alt|shift|0">
                <menu_item_check.on_check
                 function="Advanced.CheckRenderType"
                 parameter="grass" />
                <menu_item_check.on_click
                 function="Advanced.ToggleRenderType"
                 parameter="grass" />
            </menu_item_check>
            <menu_item_check
             label="Clouds"
             name="Rendering Type Clouds"
             shortcut="control|alt|shift|-">
                <menu_item_check.on_check
                 function="Advanced.CheckRenderType"
                 parameter="clouds" />
                <menu_item_check.on_click
                 function="Advanced.ToggleRenderType"
                 parameter="clouds" />
            </menu_item_check>
            <menu_item_check
             label="Particles"
             name="Rendering Type Particles"
             shortcut="control|alt|shift|=">
                <menu_item_check.on_check
                 function="Advanced.CheckRenderType"
                 parameter="particles" />
                <menu_item_check.on_click
                 function="Advanced.ToggleRenderType"
                 parameter="particles" />
            </menu_item_check>
            <menu_item_check
             label="Bump"
             name="Rendering Type Bump"
             shortcut="control|alt|shift|\">
                <menu_item_check.on_check
                 function="Advanced.CheckRenderType"
                 parameter="bump" />
                <menu_item_check.on_click
                 function="Advanced.ToggleRenderType"
                 parameter="bump" />
            </menu_item_check>
        </menu>
        <menu
         create_jump_keys="true"
         label="Rendering Features"
         name="Rendering Features"
         tear_off="true">
            <menu_item_check
             label="UI"
             name="ToggleUI"
             shortcut="control|alt|F1">
                <menu_item_check.on_check
                 function="Advanced.CheckFeature"
                 parameter="ui" />
                <menu_item_check.on_click
                 function="Advanced.ToggleFeature"
                 parameter="ui" />
            </menu_item_check>
            <menu_item_check
             label="Selected"
             name="Selected"
             shortcut="control|alt|F2">
                <menu_item_check.on_check
                 function="Advanced.CheckFeature"
                 parameter="selected" />
                <menu_item_check.on_click
                 function="Advanced.ToggleFeature"
                 parameter="selected" />
            </menu_item_check>
            <menu_item_check
             label="Highlighted"
             name="Highlighted"
             shortcut="control|alt|F3">
                <menu_item_check.on_check
                 function="Advanced.CheckFeature"
                 parameter="highlighted" />
                <menu_item_check.on_click
                 function="Advanced.ToggleFeature"
                 parameter="highlighted" />
            </menu_item_check>
            <menu_item_check
             label="Dynamic Textures"
             name="Dynamic Textures"
             shortcut="control|alt|F4">
                <menu_item_check.on_check
                 function="Advanced.CheckFeature"
                 parameter="dynamic textures" />
                <menu_item_check.on_click
                 function="Advanced.ToggleFeature"
                 parameter="dynamic textures" />
            </menu_item_check>
            <menu_item_check
             label="Foot Shadows"
             name="Foot Shadows"
             shortcut="control|alt|F5">
                <menu_item_check.on_check
                 function="Advanced.CheckFeature"
                 parameter="foot shadows" />
                <menu_item_check.on_click
                 function="Advanced.ToggleFeature"
                 parameter="foot shadows" />
            </menu_item_check>
            <menu_item_check
             label="Fog"
             name="Fog"
             shortcut="control|alt|F6">
                <menu_item_check.on_check
                 function="Advanced.CheckFeature"
                 parameter="fog" />
                <menu_item_check.on_click
                 function="Advanced.ToggleFeature"
                 parameter="fog" />
            </menu_item_check>
            <menu_item_check
             label="Test FRInfo"
             name="Test FRInfo"
             shortcut="control|alt|F8">
                <menu_item_check.on_check
                 function="Advanced.CheckFeature"
                 parameter="fr info" />
                <menu_item_check.on_click
                 function="Advanced.ToggleFeature"
                 parameter="fr info" />
            </menu_item_check>
            <menu_item_check
             label="Flexible Objects"
             name="Flexible Objects"
             shortcut="control|alt|F9">
                <menu_item_check.on_check
                 function="Advanced.CheckFeature"
                 parameter="flexible" />
                <menu_item_check.on_click
                 function="Advanced.ToggleFeature"
                 parameter="flexible" />
            </menu_item_check>
        </menu>        
        <menu
         label="RLVa"
         name="RLVa Embedded"
         tear_off="true"
         visible="true" />
        <menu_item_check
         label="Use Plugin Read Thread"
         name="Use Plugin Read Thread">
            <menu_item_check.on_check
             function="CheckControl"
             parameter="PluginUseReadThread" />
            <menu_item_check.on_click
             function="ToggleControl"
             parameter="PluginUseReadThread" />
        </menu_item_check>
        <menu_item_call
         label="Clear Group Cache"
         name="ClearGroupCache">
            <menu_item_call.on_click
             function="Advanced.ClearGroupCache"
             parameter="ClearGroupCache" />
        </menu_item_call>
        <menu_item_check
         label="Mouse Smoothing"
         name="Mouse Smoothing">
            <menu_item_check.on_check
             function="CheckControl"
             parameter="MouseSmooth" />
            <menu_item_check.on_click
             function="ToggleControl"
             parameter="MouseSmooth" />
        </menu_item_check>
            <menu_item_call
             enabled="false"
             label="Release Keys"
             name="Release Keys">
                <menu_item_call.on_click
                 function="Tools.ReleaseKeys"
                 parameter="" />
                <menu_item_call.on_enable
                 function="Tools.EnableReleaseKeys"
                 parameter="" />
            </menu_item_call>
        <menu_item_separator/>

        <menu
         create_jump_keys="true"
         label="Shortcuts"
         name="Shortcuts"
         tear_off="true"
         visible="false">
          <menu_item_call
             label="Upload Image ([CUR][COST])..."
             name="Upload Image"
             shortcut="control|U">
            <menu_item_call.on_click
               function="File.UploadImage"
               parameter="" />
            <menu_item_call.on_enable
               function="File.EnableUpload" />
            </menu_item_call>
            <menu_item_check
               label="Search"
               name="Search"
               shortcut="control|F">
            <menu_item_check.on_check
             function="Floater.Visible"
             parameter="search" />
            <menu_item_check.on_click
             function="Floater.Toggle"
             parameter="search" />
            </menu_item_check>

            <!-- This second, alternative shortcut for Show Advanced Menu is for backward compatibility.  The main shortcut has been changed so it's Linux-friendly, where the old shortcut is typically eaten by the window manager. -->
            <menu_item_check
               label="Show Advanced Menu - legacy shortcut"
               name="Show Advanced Menu - legacy shortcut"
               shortcut="control|alt|D">
              <on_check
                 function="CheckControl"
                 parameter="UseDebugMenus" />
              <on_click
                 function="ToggleControl"
                 parameter="UseDebugMenus" />
            </menu_item_check>

          <!--   	//[FIX FIRE-1927 - enable DoubleClickTeleport shortcut : SJ] -->
          <menu_item_check
           label="DoubleClick Teleport"
           name="DoubleClick Teleport"
           shortcut="control|shift|D">
            <on_check
               function="CheckControl"
               parameter="DoubleClickTeleport" />
            <on_click
               function="Advanced.ToggleDoubleClickTeleport"/>
          </menu_item_check>
          <!--   	//[FIX FIRE-1927 - enable DoubleClickTeleport shortcut : SJ] -->

          <menu_item_separator/>

            <menu_item_check
             label="Always Run"
             name="Always Run"
             shortcut="control|R">
                <menu_item_check.on_check
                 function="World.CheckAlwaysRun" />
                <menu_item_check.on_click
                 function="World.AlwaysRun" />
            </menu_item_check>
            <menu_item_check
             label="Fly"
             name="Fly"
             shortcut="Home">
                <menu_item_check.on_check
                 function="Agent.getFlying" />
                <menu_item_check.on_click
                 function="Agent.toggleFlying" />
                <menu_item_check.on_enable
                 function="Agent.enableFlying" />
            </menu_item_check>

            <menu_item_separator/>

            <menu_item_call
             label="Close Window"
             name="Close Window"
             shortcut="control|W">
                <menu_item_call.on_click
                 function="File.CloseWindow" />
                <menu_item_call.on_enable
                 function="File.EnableCloseWindow" />
            </menu_item_call>
            <menu_item_call
             label="Close All Windows"
             name="Close All Windows"
             shortcut="control|shift|W">
                <menu_item_call.on_click
                 function="File.CloseAllWindows" />
                <menu_item_call.on_enable
                 function="File.EnableCloseAllWindows" />
            </menu_item_call>

            <menu_item_separator/>

            <menu_item_call
             label="Snapshot to Disk"
             name="Snapshot to Disk"
             shortcut="control|`"
             use_mac_ctrl="true">
                <menu_item_call.on_click
                 function="File.TakeSnapshotToDisk" />
            </menu_item_call>

            <menu_item_separator/>

            <menu_item_call
             label="Mouselook"
             name="Mouselook"
             shortcut="M">
                <menu_item_call.on_click
                 function="View.Mouselook" />
                <menu_item_call.on_enable
                 function="View.EnableMouselook" />
            </menu_item_call>
            <menu_item_check
             label="Joystick Flycam"
             name="Joystick Flycam"
             shortcut="alt|shift|F">
                <menu_item_check.on_check
                 function="View.CheckJoystickFlycam" />
                <menu_item_check.on_click
                 function="View.JoystickFlycam" />
                <menu_item_check.on_enable
                 function="View.EnableJoystickFlycam" />
            </menu_item_check>
            <menu_item_call
             label="Reset View"
             name="Reset View"
             shortcut="Esc">
                <menu_item_call.on_click
                 function="View.ResetView" />
            </menu_item_call>
            <menu_item_call
             label="Look at Last Chatter"
             name="Look at Last Chatter"
             shortcut="control|\">
                <menu_item_call.on_click
                 function="View.LookAtLastChatter" />
                <menu_item_call.on_enable
                 function="View.EnableLastChatter" />
            </menu_item_call>

            <menu_item_separator/>

            <menu_item_call
             label="Zoom In"
             name="Zoom In"
             shortcut="control|0">
                <menu_item_call.on_click
                 function="View.ZoomIn" />
            </menu_item_call>
            <menu_item_call
             label="Zoom Default"
             name="Zoom Default"
             shortcut="control|9">
                <menu_item_call.on_click
                 function="View.ZoomDefault" />
            </menu_item_call>
            <menu_item_call
             label="Zoom Out"
             name="Zoom Out"
             shortcut="control|8">
                <menu_item_call.on_click
                 function="View.ZoomOut" />
            </menu_item_call>
        </menu> <!--Shortcuts-->

        <menu_item_separator/>

        <menu_item_check
         label="Fly Override"
         name="Fly Override"
	 shortcut="control|alt|V">
            <menu_item_check.on_check
             function="CheckControl"
             parameter="FSAlwaysFly" />
            <menu_item_check.on_click
             function="ToggleControl" 
             parameter="FSAlwaysFly" />
        </menu_item_check>

        <menu_item_check
           label="RestrainedLove API (RLVa)"
           name="RLV API">
              <menu_item_check.on_check
               function="RLV.CheckEnabled" />
              <menu_item_check.on_click
               function="RLV.ToggleEnabled" />
        </menu_item_check>
        <menu_item_call
         label="Show Debug Settings"
         shortcut="control|alt|shift|S"
         name="Debug Settings">
            <menu_item_call.on_click
             function="Advanced.ShowDebugSettings"
             parameter="all" />
        </menu_item_call>
     <menu_item_check
         label="Show Develop Menu"
         name="Debug Mode"
         shortcut="control|alt|Q">
            <menu_item_check.on_check
             function="CheckControl"
             parameter="QAMode" />
            <menu_item_check.on_click
             function="ToggleControl"
             parameter="QAMode" />
        </menu_item_check>
        
        <!-- Proof of concept V1 menu toggle entry, Disabled for release 
        
     <menu_item_check
         label="Use V1 Menus"
         name="V1 Menus">
            <menu_item_check.on_check
             function="CheckControl"
             parameter="FSUseV1Menus" />
            <menu_item_check.on_click
             function="ToggleControl"
             parameter="FSUseV1Menus" />
        </menu_item_check>

        END: V1 menu toggle entry  -WoLf -->
        
    </menu>

    <menu
     create_jump_keys="true"
     label="Develop"
     name="Develop"
     tear_off="true"
     visible="false">
        <menu
         create_jump_keys="true"
         label="Consoles"
         name="Consoles"
         tear_off="true">
            <menu_item_check
             label="Texture Console"
             name="Texture Console"
             shortcut="control|shift|3"
             use_mac_ctrl="true">
                <menu_item_check.on_check
                 function="Advanced.CheckConsole"
                 parameter="texture" />
                <menu_item_check.on_click
                 function="Advanced.ToggleConsole"
                 parameter="texture" />
            </menu_item_check>
            <menu_item_check
             label="Debug Console"
             name="Debug Console"
             shortcut="control|shift|4"
             use_mac_ctrl="true">
                <menu_item_check.on_check
                 function="Advanced.CheckConsole"
                 parameter="debug" />
                <menu_item_check.on_click
                 function="Advanced.ToggleConsole"
                 parameter="debug" />
            </menu_item_check>
            <menu_item_call
             label="Notifications Console"
             name="Notifications"
             shortcut="control|shift|5">
              <menu_item_call.on_click
               function="Floater.Toggle"
               parameter="notifications_console" />
            </menu_item_call>
            <menu_item_check
               label="Texture Size Console"
               name="Texture Size"
               shortcut="control|shift|6">
              <menu_item_check.on_check
               function="Advanced.CheckConsole"
               parameter="texture size" />
              <menu_item_check.on_click
               function="Advanced.ToggleConsole"
               parameter="texture size" />
            </menu_item_check>
            <menu_item_check
               label="Texture Category Console"
               name="Texture Category"
               shortcut="control|shift|7">
              <menu_item_check.on_check
               function="Advanced.CheckConsole"
               parameter="texture category" />
              <menu_item_check.on_click
               function="Advanced.ToggleConsole"
               parameter="texture category" />
            </menu_item_check>
            <menu_item_check
             label="Fast Timers"
             name="Fast Timers"
             shortcut="control|shift|9"
             use_mac_ctrl="true">
                <menu_item_check.on_check
                 function="Advanced.CheckConsole"
                 parameter="fast timers" />
                <menu_item_check.on_click
                 function="Advanced.ToggleConsole"
                 parameter="fast timers" />
            </menu_item_check>
            <menu_item_check
             label="Memory"
             name="Memory"
             shortcut="control|shift|0"
             use_mac_ctrl="true">
                <menu_item_check.on_check
                 function="Advanced.CheckConsole"
                 parameter="memory view" />
                <menu_item_check.on_click
                 function="Advanced.ToggleConsole"
                 parameter="memory view" />
            </menu_item_check>
            <menu_item_check
               label="Scene Statistics"
               name="Scene Statistics">
              <menu_item_check.on_check
               function="Advanced.CheckConsole"
               parameter="scene view" />
              <menu_item_check.on_click
               function="Advanced.ToggleConsole"
               parameter="scene view" />
            </menu_item_check>

            <menu_item_separator/>

            <menu_item_check
             label="Region Debug Console"
             name="Region Debug Console"
             shortcut="control|shift|`"
             use_mac_ctrl="true">
              <menu_item_check.on_check
               function="Floater.Visible"
               parameter="region_debug_console" />
              <menu_item_check.on_click
               function="Floater.Toggle"
               parameter="region_debug_console" />
            </menu_item_check>
            
            <menu_item_separator/>

            <menu_item_call
             label="Region Info to Debug Console"
             name="Region Info to Debug Console">
                <menu_item_call.on_click
                 function="Advanced.DumpInfoToConsole"
                 parameter="region" />
            </menu_item_call>
            <menu_item_call
             label="Group Info to Debug Console"
             name="Group Info to Debug Console">
                <menu_item_call.on_click
                 function="Advanced.DumpInfoToConsole"
                 parameter="group" />
            </menu_item_call>
            <menu_item_call
             label="Capabilities Info to Debug Console"
             name="Capabilities Info to Debug Console">
                <menu_item_call.on_click
                 function="Advanced.DumpInfoToConsole"
                 parameter="capabilities" />
            </menu_item_call>

            <menu_item_separator/>

            <menu_item_check
             label="Camera"
             name="Camera">
                <menu_item_check.on_check
                 function="Advanced.CheckHUDInfo"
                 parameter="camera" />
                <menu_item_check.on_click
                 function="Advanced.ToggleHUDInfo"
                 parameter="camera" />
            </menu_item_check>
            <menu_item_check
             label="Wind"
             name="Wind">
                <menu_item_check.on_check
                 function="Advanced.CheckHUDInfo"
                 parameter="wind" />
                <menu_item_check.on_click
                 function="Advanced.ToggleHUDInfo"
                 parameter="wind" />
            </menu_item_check>
            <menu_item_check
             label="FOV"
             name="FOV">
                <menu_item_check.on_check
                 function="Advanced.CheckHUDInfo"
                 parameter="fov" />
                <menu_item_check.on_click
                 function="Advanced.ToggleHUDInfo"
                 parameter="fov" />
            </menu_item_check>
            <menu_item_check
             label="Badge"
             name="Badge"
			 shortcut="alt|control|shift|h">
                <menu_item_check.on_click
                 function="Advanced.ToggleHUDInfo"
                 parameter="badge" />
            </menu_item_check>
        </menu>
        <menu
         create_jump_keys="true"
         label="Show Info"
         name="Display Info"
         tear_off="true">
            <menu_item_check
             label="Show Time"
             name="Show Time">
                <menu_item_check.on_check
                 function="CheckControl"
                 parameter="DebugShowTime" />
                <menu_item_check.on_click
                 function="ToggleControl"
                 parameter="DebugShowTime" />
            </menu_item_check>
          <menu_item_check
             label="Show Upload Cost"
             name="Show Upload Cost">
              <menu_item_check.on_check
             function="CheckControl"
             parameter="DebugShowUploadCost" />
            <menu_item_check.on_click
                 function="ToggleControl"
                 parameter="DebugShowUploadCost" />
            </menu_item_check>
            <menu_item_check
             label="Show Texture Info"
             name="Show Texture Info">
                <menu_item_check.on_check
                 function="CheckControl"
                 parameter="DebugShowTextureInfo" />
                <menu_item_check.on_click
                 function="ToggleControl"
                 parameter="DebugShowTextureInfo" />
            </menu_item_check>
            <menu_item_check
             label="Show Render Info"
             name="Show Render Info">
                <menu_item_check.on_check
                 function="CheckControl"
                 parameter="DebugShowRenderInfo" />
                <menu_item_check.on_click
                 function="ToggleControl"
                 parameter="DebugShowRenderInfo" />
            </menu_item_check>
            <menu_item_check
             label="Show Matrices"
             name="Show Matrices">
                <menu_item_check.on_check
                 function="CheckControl"
                 parameter="DebugShowRenderMatrices" />
                <menu_item_check.on_click
                 function="ToggleControl"
                 parameter="DebugShowRenderMatrices" />
            </menu_item_check>
            <menu_item_check
             label="Show Color Under Cursor"
             name="Show Color Under Cursor">
                <menu_item_check.on_check
                 function="CheckControl"
                 parameter="DebugShowColor" />
                <menu_item_check.on_click
                 function="ToggleControl"
                 parameter="DebugShowColor" />
            </menu_item_check>
            <menu_item_check
               label="Show Memory"
               name="Show Memory">
              <menu_item_check.on_check
               function="CheckControl"
               parameter="DebugShowMemory" />
              <menu_item_check.on_click
               function="ToggleControl"
               parameter="DebugShowMemory" />
            </menu_item_check>
	     <menu_item_check
               label="Show Private Mem Info"
               name="Show Private Mem Info">
              <menu_item_check.on_check
               function="CheckControl"
               parameter="DebugShowPrivateMem" />
              <menu_item_check.on_click
               function="ToggleControl"
               parameter="DebugShowPrivateMem" />
            </menu_item_check>

            <menu_item_separator/>

            <menu_item_check
             label="Show Updates to Objects"
             name="Show Updates"
             shortcut="control|alt|shift|U">
                <menu_item_check.on_check
                 function="Advanced.CheckShowObjectUpdates"
                 parameter="ObjectUpdates" />
                <menu_item_check.on_click
                 function="Advanced.ToggleShowObjectUpdates" />
            </menu_item_check>
        </menu>

        <menu_item_separator/>

        <menu
         create_jump_keys="true"
         label="Force an Error"
         name="Force Errors"
         tear_off="true">
            <menu_item_call
             label="Force Breakpoint"
             name="Force Breakpoint"
             shortcut="control|alt|shift|B">
                <menu_item_call.on_click
                 function="Advanced.ForceErrorBreakpoint" />
            </menu_item_call>
            <menu_item_call
             label="Force LLError And Crash"
             name="Force LLError And Crash">
                <menu_item_call.on_click
                 function="Advanced.ForceErrorLlerror" />
            </menu_item_call>
            <menu_item_call
             label="Force Bad Memory Access"
             name="Force Bad Memory Access">
                <menu_item_call.on_click
                 function="Advanced.ForceErrorBadMemoryAccess" />
            </menu_item_call>
            <menu_item_call
             label="Force Infinite Loop"
             name="Force Infinite Loop">
                <menu_item_call.on_click
                 function="Advanced.ForceErrorInfiniteLoop" />
            </menu_item_call>
            <menu_item_call
             label="Force Driver Crash"
             name="Force Driver Carsh">
                <menu_item_call.on_click
                 function="Advanced.ForceErrorDriverCrash" />
            </menu_item_call>
            <menu_item_call
             label="Force Software Exception"
             name="Force Software Exception">
                <menu_item_call.on_click
                 function="Advanced.ForceErrorSoftwareException" />
            </menu_item_call>
            <menu_item_call
             label="Force Disconnect Viewer"
             name="Force Disconnect Viewer">
                <menu_item_call.on_click
                 function="Advanced.ForceErrorDisconnectViewer" />
            </menu_item_call>
            <menu_item_call
             label="Simulate a Memory Leak"
             name="Memory Leaking Simulation">
               <menu_item_call.on_click
                function="Floater.Show"
                parameter="mem_leaking" />
               </menu_item_call>
        </menu>
        <menu
         create_jump_keys="true"
         label="Render Tests"
         name="Render Tests"
         tear_off="true">
            <menu_item_check
             label="Camera Offset"
             name="Camera Offset">
                <menu_item_check.on_check
                 function="CheckControl"
                 parameter="CameraOffset" />
                <menu_item_check.on_click
                 function="ToggleControl"
                 parameter="CameraOffset" />
            </menu_item_check>
            <menu_item_check
             label="Randomize Framerate"
             name="Randomize Framerate">
                <menu_item_check.on_check
                 function="Advanced.CheckRandomizeFramerate"
                 parameter="Randomize Framerate" />
                <menu_item_check.on_click
                 function="Advanced.ToggleRandomizeFramerate" />
            </menu_item_check>
            <menu_item_check
             label="Periodic Slow Frame"
             name="Periodic Slow Frame">
                <menu_item_check.on_check
                 function="Advanced.CheckPeriodicSlowFrame"
                 parameter="points" />
                <menu_item_check.on_click
                 function="Advanced.TogglePeriodicSlowFrame"
                 parameter="points" />
            </menu_item_check>
            <menu_item_check
             label="Frame Test"
             name="Frame Test">
                <menu_item_check.on_check
                 function="Advanced.CheckFrameTest"
                 parameter="Frame Test" />
                <menu_item_check.on_click
                 function="Advanced.ToggleFrameTest" />
            </menu_item_check>
        </menu>
      <menu
        create_jump_keys="true"
        label="Render Metadata"
        name="Render Metadata"
        tear_off="true">
        <menu_item_check
         label="Bounding Boxes"
         name="Bounding Boxes">
        <menu_item_check.on_check
         function="Advanced.CheckInfoDisplay"
         parameter="bboxes" />
        <menu_item_check.on_click
         function="Advanced.ToggleInfoDisplay"
         parameter="bboxes" />
        </menu_item_check>
        <menu_item_check
         label="Normals"
         name="Normals">
          <menu_item_check.on_check
           function="Advanced.CheckInfoDisplay"
           parameter="normals" />
          <menu_item_check.on_click
           function="Advanced.ToggleInfoDisplay"
           parameter="normals" />
        </menu_item_check>
        <menu_item_check
         label="Octree"
         name="Octree">
          <menu_item_check.on_check
           function="Advanced.CheckInfoDisplay"
           parameter="octree" />
          <menu_item_check.on_click
           function="Advanced.ToggleInfoDisplay"
           parameter="octree" />
        </menu_item_check>
        <menu_item_check
         label="Shadow Frusta"
         name="Shadow Frusta">
          <menu_item_check.on_check
           function="Advanced.CheckInfoDisplay"
           parameter="shadow frusta" />
          <menu_item_check.on_click
           function="Advanced.ToggleInfoDisplay"
           parameter="shadow frusta" />
        </menu_item_check>
        <menu_item_check
         label="Physics Shapes"
         name="Physics Shapes">
          <menu_item_check.on_check
           function="Advanced.CheckInfoDisplay"
           parameter="physics shapes" />
          <menu_item_check.on_click
           function="Advanced.ToggleInfoDisplay"
           parameter="physics shapes" />
        </menu_item_check>
        <menu_item_check
         label="Occlusion"
         name="Occlusion">
          <menu_item_check.on_check
           function="Advanced.CheckInfoDisplay"
           parameter="occlusion" />
          <menu_item_check.on_click
           function="Advanced.ToggleInfoDisplay"
           parameter="occlusion" />
        </menu_item_check>
        <menu_item_check
         label="Render Batches"
         name="Render Batches">
          <menu_item_check.on_check
           function="Advanced.CheckInfoDisplay"
           parameter="render batches" />
          <menu_item_check.on_click
           function="Advanced.ToggleInfoDisplay"
           parameter="render batches" />
        </menu_item_check>
        <menu_item_check
         label="Update Type"
         name="Update Type">
          <menu_item_check.on_check
           function="Advanced.CheckInfoDisplay"
           parameter="update type" />
          <menu_item_check.on_click
           function="Advanced.ToggleInfoDisplay"
           parameter="update type" />
        </menu_item_check>
        <menu_item_check
         label="Texture Anim"
         name="Texture Anim">
          <menu_item_check.on_check
           function="Advanced.CheckInfoDisplay"
           parameter="texture anim" />
          <menu_item_check.on_click
           function="Advanced.ToggleInfoDisplay"
           parameter="texture anim" />
        </menu_item_check>
        <menu_item_check
         label="Texture Priority"
         name="Texture Priority">
          <menu_item_check.on_check
           function="Advanced.CheckInfoDisplay"
           parameter="texture priority" />
          <menu_item_check.on_click
           function="Advanced.ToggleInfoDisplay"
           parameter="texture priority" />
        </menu_item_check>
        <menu_item_check
         label="Texture Area"
         name="Texture Area">
          <menu_item_check.on_check
           function="Advanced.CheckInfoDisplay"
           parameter="texture area" />
          <menu_item_check.on_click
           function="Advanced.ToggleInfoDisplay"
           parameter="texture area" />
        </menu_item_check>
        <menu_item_check
         label="Face Area"
         name="Face Area">
          <menu_item_check.on_check
           function="Advanced.CheckInfoDisplay"
           parameter="face area" />
          <menu_item_check.on_click
           function="Advanced.ToggleInfoDisplay"
           parameter="face area" />
        </menu_item_check>
        <menu_item_check
         label="LOD Info"
         name="LOD Info">
          <menu_item_check.on_check
           function="Advanced.CheckInfoDisplay"
           parameter="lod info" />
          <menu_item_check.on_click
           function="Advanced.ToggleInfoDisplay"
           parameter="lod info" />
        </menu_item_check>
        <menu_item_check
         label="Build Queue"
         name="Build Queue">
          <menu_item_check.on_check
           function="Advanced.CheckInfoDisplay"
           parameter="build queue" />
          <menu_item_check.on_click
           function="Advanced.ToggleInfoDisplay"
           parameter="build queue" />
        </menu_item_check>
        <menu_item_check
         label="Lights"
         name="Lights">
          <menu_item_check.on_check
           function="Advanced.CheckInfoDisplay"
           parameter="lights" />
          <menu_item_check.on_click
           function="Advanced.ToggleInfoDisplay"
           parameter="lights" />
        </menu_item_check>
        <menu_item_check
         label="Collision Skeleton"
         name="Collision Skeleton">
          <menu_item_check.on_check
           function="Advanced.CheckInfoDisplay"
           parameter="collision skeleton" />
          <menu_item_check.on_click
           function="Advanced.ToggleInfoDisplay"
           parameter="collision skeleton" />
        </menu_item_check>
        <menu_item_check
         label="Raycast"
         name="Raycast">
          <menu_item_check.on_check
           function="Advanced.CheckInfoDisplay"
           parameter="raycast" />
          <menu_item_check.on_click
           function="Advanced.ToggleInfoDisplay"
           parameter="raycast" />
        </menu_item_check>
		<menu_item_check
         label="Wind Vectors"
         name="Wind Vectors">
          <menu_item_check.on_check
           function="Advanced.CheckInfoDisplay"
           parameter="wind vectors" />
          <menu_item_check.on_click
           function="Advanced.ToggleInfoDisplay"
           parameter="wind vectors" />
        </menu_item_check>
        <menu_item_check
         label="Render Complexity"
         name="rendercomplexity">
          <menu_item_check.on_check
           function="Advanced.CheckInfoDisplay"
           parameter="rendercomplexity" />
          <menu_item_check.on_click
           function="Advanced.ToggleInfoDisplay"
           parameter="rendercomplexity" />
        </menu_item_check>
        <menu_item_check
         label="Attachment Bytes"
         name="attachment bytes">
          <menu_item_check.on_check
           function="Advanced.CheckInfoDisplay"
           parameter="attachment bytes" />
          <menu_item_check.on_click
           function="Advanced.ToggleInfoDisplay"
           parameter="attachment bytes" />
        </menu_item_check>
		<menu_item_check
         label="Sculpt"
         name="Sculpt">
          <menu_item_check.on_check
           function="Advanced.CheckInfoDisplay"
           parameter="sculpt" />
          <menu_item_check.on_click
           function="Advanced.ToggleInfoDisplay"
           parameter="sculpt" />
		</menu_item_check>
      </menu>
        <menu
         create_jump_keys="true"
         label="Rendering"
         name="Rendering"
         tear_off="true">
            <menu_item_check
             label="Axes"
             name="Axes">
                <menu_item_check.on_check
                 function="CheckControl"
                 parameter="ShowAxes" />
                <menu_item_check.on_click
                 function="ToggleControl"
                 parameter="ShowAxes" />
            </menu_item_check>
            <menu_item_check
             label="Tangent Basis"
             name="Tangent Basis">
                <menu_item_check.on_check
                 function="CheckControl"
                 parameter="ShowTangentBasis" />
                <menu_item_check.on_click
                 function="ToggleControl"
                 parameter="ShowTangentBasis" />
            </menu_item_check>
            <menu_item_call
             label="Selected Texture Info Basis"
             name="Selected Texture Info Basis"
             shortcut="control|alt|shift|T">
                <menu_item_call.on_click
                 function="Advanced.SelectedTextureInfo" />
            </menu_item_call>
            <menu_item_check
             label="Wireframe"
             name="Wireframe"
             shortcut="control|shift|R">
                <menu_item_check.on_check
                 function="Advanced.CheckWireframe"
                 parameter="Wireframe" />
                <menu_item_check.on_click
                 function="Advanced.ToggleWireframe" />
            </menu_item_check>
            <menu_item_check
             label="Object-Object Occlusion"
             name="Object-Object Occlusion"
             shortcut="control|shift|O">
                <menu_item_check.on_check
                 function="CheckControl"
                 parameter="UseOcclusion" />
                <menu_item_check.on_click
                 function="ToggleControl"
                 parameter="UseOcclusion" />
                <menu_item_check.on_enable
                 function="Advanced.EnableObjectObjectOcclusion" />
            </menu_item_check>
          <menu_item_separator />

          <menu_item_check
                       label="Lighting and Shadows"
                       name="Lighting and Shadows">
            <menu_item_check.on_check
             function="CheckControl"
             parameter="RenderDeferred" />
            <menu_item_check.on_click
             function="ToggleControl"
             parameter="RenderDeferred" />
            <menu_item_check.on_enable
                 function="Advanced.EnableRenderDeferred" />
          </menu_item_check>
          <menu_item_check
                       label="   Shadows from Sun/Moon/Projectors"
                       name="Shadows from Sun/Moon/Projectors">
            <menu_item_check.on_check
             function="Advanced.CheckRenderShadowOption"
             parameter="RenderShadowDetail" />
            <menu_item_check.on_click
             function="Advanced.ClickRenderShadowOption"
             parameter="RenderShadowDetail" />
            <menu_item_check.on_enable
                 function="Advanced.EnableRenderDeferredOptions" />
          </menu_item_check>
          <menu_item_check
                   label="   SSAO and Shadow Smoothing"
                   name="SSAO and Shadow Smoothing">
            <menu_item_check.on_check
             function="CheckControl"
             parameter="RenderDeferredSSAO" />
            <menu_item_check.on_click
             function="ToggleControl"
             parameter="RenderDeferredSSAO" />
            <menu_item_check.on_enable
                 function="Advanced.EnableRenderDeferredOptions" />
          </menu_item_check>
          <menu_item_separator />

          <menu_item_check
             label="Debug GL"
             name="Debug GL">
                <menu_item_check.on_check
                 function="CheckControl"
                 parameter="RenderDebugGL" />
                <menu_item_check.on_click
                 function="ToggleControl"
                 parameter="RenderDebugGL" />
            </menu_item_check>
            <menu_item_check
             label="Debug Pipeline"
             name="Debug Pipeline">
                <menu_item_check.on_check
                 function="CheckControl"
                 parameter="RenderDebugPipeline" />
                <menu_item_check.on_click
                 function="ToggleControl"
                 parameter="RenderDebugPipeline" />
            </menu_item_check>
            <menu_item_check
             label="Automatic Alpha Masks (deferred)"
             name="Automatic Alpha Masks (deferred)">
                <menu_item_check.on_check
                 function="CheckControl"
                 parameter="RenderAutoMaskAlphaDeferred" />
                <menu_item_check.on_click
                 function="ToggleControl"
                 parameter="RenderAutoMaskAlphaDeferred" />
            </menu_item_check>
            <menu_item_check
             label="Automatic Alpha Masks (non-deferred)"
             name="Automatic Alpha Masks (non-deferred)">
                <menu_item_check.on_check
                 function="CheckControl"
                 parameter="RenderAutoMaskAlphaNonDeferred" />
                <menu_item_check.on_click
                 function="ToggleControl"
                 parameter="RenderAutoMaskAlphaNonDeferred" />
            </menu_item_check>
            <menu_item_check
             label="Animation Textures"
             name="Animation Textures">
                <menu_item_check.on_check
                 function="CheckControl"
                 parameter="AnimateTextures" />
                <menu_item_check.on_click
                 function="ToggleControl"
                 parameter="AnimateTextures" />
            </menu_item_check>
            <menu_item_check
             label="Disable Textures"
             name="Disable Textures">
                <menu_item_check.on_check
                 function="CheckControl"
                 parameter="TextureDisable" />
                <menu_item_check.on_click
                 function="ToggleControl"
                 parameter="TextureDisable" />
            </menu_item_check>
            <menu_item_check
              label="Full Res Textures (dangerous)"
             name="Full Res Textures">
                <menu_item_check.on_check
                 function="CheckControl"
                 parameter="TextureLoadFullRes" />
                <menu_item_check.on_click
                 function="ToggleControl"
                 parameter="TextureLoadFullRes" />
            </menu_item_check>
            <menu_item_check
               label="Audit Textures"
               name="Audit Textures">
              <menu_item_check.on_check
               function="CheckControl"
               parameter="AuditTexture" />
              <menu_item_check.on_click
               function="ToggleControl"
               parameter="AuditTexture" />
            </menu_item_check>
            <menu_item_check
             label="Texture Atlas (experimental)"
             name="Texture Atlas">
              <menu_item_check.on_check
               function="CheckControl"
               parameter="EnableTextureAtlas" />
              <menu_item_check.on_click
               function="ToggleControl"
               parameter="EnableTextureAtlas" />
            </menu_item_check>
              <menu_item_check
             label="Render Attached Lights"
             name="Render Attached Lights">
                <menu_item_check.on_check
                 function="CheckControl"
                 parameter="RenderAttachedLights" />
                <menu_item_check.on_click
                 function="Advanced.HandleAttachedLightParticles"
                 parameter="RenderAttachedLights" />
            </menu_item_check>
            <menu_item_check
             label="Render Attached Particles"
             name="Render Attached Particles">
                <menu_item_check.on_check
                 function="CheckControl"
                 parameter="RenderAttachedParticles" />
                <menu_item_check.on_click
                 function="Advanced.HandleAttachedLightParticles"
                 parameter="RenderAttachedParticles" />
            </menu_item_check>
            <menu_item_check
             label="Hover Glow Objects"
             name="Hover Glow Objects">
                <menu_item_check.on_check
                 function="CheckControl"
                 parameter="RenderHoverGlowEnable" />
                <menu_item_check.on_click
                 function="ToggleControl"
                 parameter="RenderHoverGlowEnable" />
            </menu_item_check>
        </menu>

        <menu
         create_jump_keys="true"
         label="Network"
         name="Network"
         tear_off="true">
            <menu_item_check
             label="Pause Agent"
             name="AgentPause">
                <menu_item_check.on_check
                 function="CheckControl"
                 parameter="AgentPause" />
                <menu_item_check.on_click
                 function="ToggleControl"
                 parameter="AgentPause" />
            </menu_item_check>

            <menu_item_separator/>

            <menu_item_call
             label="Enable Message Log"
             name="Enable Message Log">
                <menu_item_call.on_click
                 function="Advanced.EnableMessageLog" />
            </menu_item_call>
            <menu_item_call
             label="Disable Message Log"
             name="Disable Message Log">
                <menu_item_call.on_click
                 function="Advanced.DisableMessageLog" />
            </menu_item_call>

            <menu_item_separator/>

            <menu_item_check
             label="Velocity Interpolate Objects"
             name="Velocity Interpolate Objects">
                <menu_item_check.on_check
                 function="CheckControl"
                 parameter="VelocityInterpolate" />
                <menu_item_check.on_click
                 function="ToggleControl"
                 parameter="VelocityInterpolate" />
            </menu_item_check>
            <menu_item_check
             label="Ping Interpolate Object Positions"
             name="Ping Interpolate Object Positions">
                <menu_item_check.on_check
                 function="CheckControl"
                 parameter="PingInterpolate" />
                <menu_item_check.on_click
                 function="ToggleControl"
                 parameter="PingInterpolate" />
            </menu_item_check>

            <menu_item_separator/>

            <menu_item_call
             label="Drop a Packet"
             name="Drop a Packet"
             shortcut="control|alt|L">
                <menu_item_call.on_click
                 function="Advanced.DropPacket" />
            </menu_item_call>
        </menu>
        <menu_item_call
         label="Dump Scripted Camera"
         name="Dump Scripted Camera">
            <menu_item_call.on_click
             function="Advanced.DumpScriptedCamera" />
        </menu_item_call>
        <menu_item_call
             label="Bumps, Pushes &amp; Hits"
             name="Bumps, Pushes &amp;amp; Hits">
                <menu_item_call.on_click
                 function="Floater.Show"
                 parameter="bumps" />
            </menu_item_call>

        <menu
         create_jump_keys="true"
         label="Recorder"
         name="Recorder"
         tear_off="true">
            <menu_item_call
             label="Start Playback"
             name="Start Playback">
                <menu_item_call.on_click
                 function="Advanced.AgentPilot"
                 parameter="start playback" />
            </menu_item_call>
            <menu_item_call
             label="Stop Playback"
             name="Stop Playback">
                <menu_item_call.on_click
                 function="Advanced.AgentPilot"
                 parameter="stop playback" />
            </menu_item_call>
            <menu_item_check
             label="Loop Playback"
             name="Loop Playback">
                <menu_item_check.on_check
                 function="Advanced.CheckAgentPilotLoop"
                 parameter="loopPlayback" />
                <menu_item_check.on_click
                 function="Advanced.ToggleAgentPilotLoop" />
            </menu_item_check>
            <menu_item_call
             label="Start Record"
             name="Start Record">
                <menu_item_call.on_click
                 function="Advanced.AgentPilot"
                 parameter="start record" />
            </menu_item_call>
            <menu_item_call
             label="Stop Record"
             name="Stop Record">
                <menu_item_call.on_click
                 function="Advanced.AgentPilot"
                 parameter="stop record" />
            </menu_item_call>
        </menu>

        <menu
         create_jump_keys="true"
         label="World"
         name="DevelopWorld"
         tear_off="true">
            <menu_item_check
             label="Sim Sun Override"
             name="Sim Sun Override">
                <menu_item_check.on_check
                 function="CheckControl"
                 parameter="SkyOverrideSimSunPosition" />
                <menu_item_check.on_click
                 function="ToggleControl"
                 parameter="SkyOverrideSimSunPosition" />
            </menu_item_check>
            <menu_item_check
             label="Fixed Weather"
             name="Fixed Weather">
                <menu_item_check.on_check
                 function="CheckControl"
                 parameter="FixedWeather" />
                <menu_item_check.on_click
                 function="ToggleControl"
                 parameter="FixedWeather" />
            </menu_item_check>
            <menu_item_call
             label="Dump Region Object Cache"
             name="Dump Region Object Cache">
                <menu_item_call.on_click
                 function="Advanced.DumpRegionObjectCache" />
            </menu_item_call>
        </menu>
        <menu
         create_jump_keys="true"
         label="UI"
         name="UI"
         tear_off="true">
         <!--   <menu_item_check
             label="New Bottom Bar"
             name="New Bottom Bar">
                <menu_item_check.on_check
                 function="CheckControl"
                 parameter="BottomPanelNew" />
                <menu_item_check.on_click
                 function="ToggleControl"
                 parameter="BottomPanelNew" />
            </menu_item_check>-->
            <menu_item_call
             label="Media Browser Test"
             name="Web Browser Test">
                <menu_item_call.on_click
                 function="Advanced.WebBrowserTest"
                 parameter="http://secondlife.com/app/search/slurls.html"/>
            </menu_item_call>
          <menu_item_call
           label="Web Content Browser"
           name="Web Content Browser"
           shortcut="control|shift|Z">
            <menu_item_call.on_click
             function="Advanced.WebContentTest"
             parameter="http://google.com"/>
          </menu_item_call>
          <menu_item_call
             label="Dump SelectMgr"
             name="Dump SelectMgr">
                <menu_item_call.on_click
                 function="Advanced.DumpSelectMgr" />
            </menu_item_call>
            <menu_item_call
             label="Dump Inventory"
             name="Dump Inventory">
                <menu_item_call.on_click
                 function="Advanced.DumpInventory" />
            </menu_item_call>
            <menu_item_call
             label="Dump Timers"
             name="Dump Timers">
                <menu_item_call.on_click
                 function="Advanced.DumpTimers" />
            </menu_item_call>
            <menu_item_call
             label="Dump Focus Holder"
             name="Dump Focus Holder">
                <menu_item_call.on_click
                 function="Advanced.DumpFocusHolder" />
            </menu_item_call>
            <menu_item_call
             label="Print Selected Object Info"
             name="Print Selected Object Info"
             shortcut="control|shift|P">
                <menu_item_call.on_click
                 function="Advanced.PrintSelectedObjectInfo" />
            </menu_item_call>
            <menu_item_call
             label="Print Agent Info"
             name="Print Agent Info"
             shortcut="shift|P">
                <menu_item_call.on_click
                 function="Advanced.PrintAgentInfo" />
            </menu_item_call>
            <menu_item_call
             label="Memory Stats"
             name="Memory Stats"
             shortcut="control|alt|shift|M">
                <menu_item_call.on_click
                 function="Advanced.PrintTextureMemoryStats" />
            </menu_item_call>
            <menu_item_check
             label="Double-Click Auto-Pilot"
             name="Double-ClickAuto-Pilot">
                <menu_item_check.on_check
                 function="CheckControl"
                 parameter="DoubleClickAutoPilot" />
                <menu_item_check.on_click
                 function="ToggleControl"
                 parameter="DoubleClickAutoPilot" />
            </menu_item_check>
            <menu_item_check
             label="Double-Click Teleport"
             name="DoubleClick Teleport">
                <menu_item_check.on_check
                 function="CheckControl"
                 parameter="DoubleClickTeleport" />
                <menu_item_check.on_click
                 function="ToggleControl"
                 parameter="DoubleClickTeleport" />
            </menu_item_check>
            <menu_item_separator />

            <menu_item_check
             label="Debug SelectMgr"
             name="Debug SelectMgr">
                <menu_item_check.on_check
                 function="CheckControl"
                 parameter="DebugSelectMgr" />
                <menu_item_check.on_click
                 function="ToggleControl"
                 parameter="DebugSelectMgr" />
            </menu_item_check>
            <menu_item_check
             label="Debug Clicks"
             name="Debug Clicks">
                <menu_item_check.on_check
                 function="Advanced.CheckDebugClicks"
                 parameter="DebugClicks" />
                <menu_item_check.on_click
                 function="Advanced.ToggleDebugClicks"
                 parameter="DebugClicks" />
            </menu_item_check>
            <menu_item_check
             label="Debug Views"
             name="Debug Views">
                <menu_item_check.on_check
                 function="Advanced.CheckDebugViews" />
                <menu_item_check.on_click
                 function="Advanced.ToggleDebugViews" />
            </menu_item_check>
            <menu_item_check
             label="Debug Name Tooltips"
             name="Debug Name Tooltips">
                <menu_item_check.on_check
                 function="Advanced.CheckXUINameTooltips"
                 parameter="XUINameTooltips" />
                <menu_item_check.on_click
                 function="Advanced.ToggleXUINameTooltips" />
            </menu_item_check>
            <menu_item_check
             label="Debug Mouse Events"
             name="Debug Mouse Events">
                <menu_item_check.on_check
                 function="Advanced.CheckDebugMouseEvents"
                 parameter="MouseEvents" />
                <menu_item_check.on_click
                 function="Advanced.ToggleDebugMouseEvents" />
            </menu_item_check>
            <menu_item_check
             label="Debug Keys"
             name="Debug Keys">
                <menu_item_check.on_check
                 function="Advanced.CheckDebugKeys"
                 parameter="DebugKeys" />
                <menu_item_check.on_click
                 function="Advanced.ToggleDebugKeys" />
            </menu_item_check>
            <menu_item_check
             label="Debug Window Process"
             name="Debug WindowProc">
                <menu_item_check.on_check
                 function="Advanced.CheckDebugWindowProc"
                 parameter="DebugWindowProc" />
                <menu_item_check.on_click
                 function="Advanced.ToggleDebugWindowProc"
                 parameter="DebugWindowProc" />
            </menu_item_check>
        </menu>
        <menu
         create_jump_keys="true"
         label="XUI"
         name="XUI"
         tear_off="true">
            <menu_item_call
               label="Reload Color Settings"
               name="Reload Color Settings">
              <menu_item_call.on_click
               function="Advanced.ReloadColorSettings" />
            </menu_item_call>
            <menu_item_call
             label="Show Font Test"
             name="Show Font Test">
                <menu_item_call.on_click
                 function="Floater.Show"
                 parameter="font_test" />
            </menu_item_call>
            <menu_item_call
             label="Load from XML"
             name="Load from XML">
                <menu_item_call.on_click
                 function="Advanced.LoadUIFromXML" />
            </menu_item_call>
            <menu_item_call
             label="Save to XML"
             name="Save to XML">
                <menu_item_call.on_click
                 function="Advanced.SaveUIToXML" />
            </menu_item_call>
            <menu_item_check
             label="Show XUI Names"
             name="Show XUI Names">
                <menu_item_check.on_check
                 function="Advanced.CheckXUINames"
                 parameter="showUIname" />
                <menu_item_check.on_click
                 function="Advanced.ToggleXUINames" />
            </menu_item_check>
          <menu_item_call
           label="Send Test IMs"
           name="Send Test IMs">
            <menu_item_call.on_click
             function="Advanced.SendTestIMs" />
          </menu_item_call>
          <menu_item_call
           label="Flush Names Caches"
           name="Flush Names Caches">
            <menu_item_call.on_click
             function="Advanced.FlushNameCaches" />
          </menu_item_call>
        </menu>
        <menu
         create_jump_keys="true"
         label="Avatar"
         name="Character"
         tear_off="true">
            <menu
             create_jump_keys="true"
             label="Grab Baked Texture"
             name="Grab Baked Texture"
             tear_off="true">
                <menu_item_call
                 label="Iris"
                 name="Grab Iris">
                    <menu_item_call.on_click
                     function="Advanced.GrabBakedTexture"
                     parameter="iris" />
                    <menu_item_call.on_enable
                     function="Advanced.EnableGrabBakedTexture"
					 parameter="iris" />
                </menu_item_call>
                <menu_item_call
                 label="Head"
                 name="Grab Head">
                    <menu_item_call.on_click
                     function="Advanced.GrabBakedTexture"
                     parameter="head" />
                    <menu_item_call.on_enable
                     function="Advanced.EnableGrabBakedTexture"
					 parameter="head" />
                </menu_item_call>
                <menu_item_call
                 label="Upper Body"
                 name="Grab Upper Body">
                    <menu_item_call.on_click
                     function="Advanced.GrabBakedTexture"
                     parameter="upper" />
                    <menu_item_call.on_enable
                     function="Advanced.EnableGrabBakedTexture"
					 parameter="upper" />
                </menu_item_call>
                <menu_item_call
                 label="Lower Body"
                 name="Grab Lower Body">
                    <menu_item_call.on_click
                     function="Advanced.GrabBakedTexture"
                     parameter="lower" />
                    <menu_item_call.on_enable
                     function="Advanced.EnableGrabBakedTexture"
					 parameter="lower" />
                </menu_item_call>
                <menu_item_call
                 label="Skirt"
                 name="Grab Skirt">
                    <menu_item_call.on_click
                     function="Advanced.GrabBakedTexture"
                     parameter="skirt" />
                    <menu_item_call.on_enable
                     function="Advanced.EnableGrabBakedTexture"
					 parameter="skirt" />
                </menu_item_call>
            </menu>
            <menu
             create_jump_keys="true"
             label="Character Tests"
             name="Character Tests"
             tear_off="true">
                <menu_item_call
                 label="Appearance To XML"
                 name="Appearance To XML">
                    <menu_item_call.on_click
                     function="Advanced.AppearanceToXML" />
                </menu_item_call>
                <menu_item_call
                 label="Toggle Character Geometry"
                 name="Toggle Character Geometry">
                    <menu_item_call.on_click
                     function="Advanced.ToggleCharacterGeometry" />
                    <menu_item_call.on_enable
                     function="IsGodCustomerService" />
                </menu_item_call>
                <menu_item_call
                 label="Test Male"
                 name="Test Male">
                    <menu_item_call.on_click
                     function="Advanced.TestMale" />
                </menu_item_call>
                <menu_item_call
                 label="Test Female"
                 name="Test Female">
                    <menu_item_call.on_click
                     function="Advanced.TestFemale" />
                </menu_item_call>
                <menu_item_call
                 label="Toggle PG"
                 name="Toggle PG">
                    <menu_item_call.on_click
                     function="Advanced.TogglePG" />
                </menu_item_call>
                <menu_item_check
                 label="Allow Select Avatar"
                 name="Allow Select Avatar">
                    <menu_item_check.on_check
                     function="CheckControl"
                     parameter="AllowSelectAvatar" />
                    <menu_item_check.on_click
                     function="ToggleControl"
                     parameter="AllowSelectAvatar" />
                </menu_item_check>
            </menu>
            <menu_item_call
             label="Force Params to Default"
             name="Force Params to Default">
                <menu_item_call.on_click
                 function="Advanced.ForceParamsToDefault" />
            </menu_item_call>
            <menu_item_check
             label="Animation Info"
             name="Animation Info">
                <menu_item_check.on_check
                 function="Advanced.CheckAnimationInfo"
                 parameter="AnimationInfo" />
                <menu_item_check.on_click
                 function="Advanced.ToggleAnimationInfo"
                 parameter="" />
            </menu_item_check>
            <menu_item_check
             label="Slow Motion Animations"
             name="Slow Motion Animations">
                <menu_item_check.on_check
                 function="CheckControl"
                 parameter="SlowMotionAnimation" />
                <menu_item_check.on_click
                 function="ToggleControl"
                 parameter="SlowMotionAnimation" />
            </menu_item_check>
            <menu_item_check
             label="Show Look At"
             name="Show Look At">
                <menu_item_check.on_check
                 function="Advanced.CheckShowLookAt"
                 parameter="ShowLookAt" />
                <menu_item_check.on_click
                 function="Advanced.ToggleShowLookAt" />
            </menu_item_check>
            <menu_item_check
             label="Show Point At"
             name="Show Point At">
                <menu_item_check.on_check
                 function="Advanced.CheckShowPointAt"
                 parameter="ShowPointAt" />
                <menu_item_check.on_click
                 function="Advanced.ToggleShowPointAt" />
            </menu_item_check>
            <menu_item_check
             label="Debug Joint Updates"
             name="Debug Joint Updates">
                <menu_item_check.on_check
                 function="Advanced.CheckDebugJointUpdates"
                 parameter="DebugJointUpdates" />
                <menu_item_check.on_click
                 function="Advanced.ToggleDebugJointUpdates" />
            </menu_item_check>
            <menu_item_check
             label="Disable LOD"
             name="Disable LOD">
                <menu_item_check.on_check
                 function="Advanced.CheckDisableLOD"
                 parameter="DisableLOD" />
                <menu_item_check.on_click
                 function="Advanced.ToggleDisableLOD" />
            </menu_item_check>
            <menu_item_check
             label="Debug Character Vis"
             name="Debug Character Vis">
                <menu_item_check.on_check
                 function="Advanced.CheckDebugCharacterVis"
                 parameter="DebugCharacterVis" />
                <menu_item_check.on_click
                 function="Advanced.ToggleDebugCharacterVis" />
            </menu_item_check>
            <menu_item_check
             label="Show Collision Skeleton"
             name="Show Collision Skeleton">
                <menu_item_check.on_check
                 function="Advanced.CheckInfoDisplay"
                 parameter="collision skeleton" />
                <menu_item_check.on_click
                 function="Advanced.ToggleInfoDisplay"
                 parameter="collision skeleton" />
            </menu_item_check>
            <menu_item_check
             label="Display Agent Target"
             name="Display Agent Target">
                <menu_item_check.on_check
                 function="Advanced.CheckInfoDisplay"
                 parameter="agent target" />
                <menu_item_check.on_click
                 function="Advanced.ToggleInfoDisplay"
                 parameter="agent target" />
            </menu_item_check>
<!-- Appears not to exist anymore
            <menu_item_check
             label="Debug Rotation"
             name="Debug Rotation">
                <menu_item_check.on_check
                 function="CheckControl"
                 parameter="DebugAvatarRotation" />
                <menu_item_check.on_click
                 function="ToggleControl"
                 parameter="DebugAvatarRotation" />
            </menu_item_check> -->
-->
            <menu_item_call
             label="Dump Attachments"
             name="Dump Attachments">
                <menu_item_call.on_click
                 function="Advanced.DumpAttachments" />
            </menu_item_call>
            <menu_item_call
             label="Debug Avatar Textures"
             name="Debug Avatar Textures"
             shortcut="control|alt|shift|A">
                <menu_item_call.on_click
                 function="Advanced.DebugAvatarTextures" />
            </menu_item_call>
            <menu_item_call
             label="Dump Local Textures"
             name="Dump Local Textures"
             shortcut="alt|shift|M">
                <menu_item_call.on_click
                 function="Advanced.DumpAvatarLocalTextures" />
            </menu_item_call>
			<menu_item_call
			 label="Reload Avatar Cloud Particle"
			 name="Reload Avatar Cloud Particle">
				<menu_item_call.on_click
				 function="Advanced.ReloadAvatarCloudParticle" />
			</menu_item_call>
		</menu>
        <menu_item_separator/>

        <menu_item_check
         label="HTTP Textures"
         name="HTTP Textures">
            <menu_item_check.on_check
             function="CheckControl"
             parameter="ImagePipelineUseHTTP" />
            <menu_item_check.on_click
             function="ToggleControl"
             parameter="ImagePipelineUseHTTP" />
        </menu_item_check>
        <menu_item_check
         label="HTTP Inventory"
         name="HTTP Inventory">
            <menu_item_check.on_check
             function="CheckControl"
             parameter="UseHTTPInventory" />
            <menu_item_check.on_click
             function="ToggleControl"
             parameter="UseHTTPInventory" />
        </menu_item_check>
        <menu_item_call
         label="Compress Images"
         name="Compress Images">
            <menu_item_call.on_click
             function="Advanced.CompressImage" />
        </menu_item_call>

      <menu_item_call
         label="Enable Visual Leak Detector"
         name="Enable Visual Leak Detector">
        <menu_item_call.on_click
           function="Advanced.ToggleVisualLeakDetector" />
        </menu_item_call>
      
        <menu_item_check
         label="Output Debug Minidump"
         name="Output Debug Minidump">
            <menu_item_check.on_check
             function="CheckControl"
             parameter="SaveMinidump" />
            <menu_item_check.on_click
             function="ToggleControl"
             parameter="SaveMinidump" />
        </menu_item_check>
        <menu_item_check
         label="Console Window on next Run"
         name="Console Window">
            <menu_item_check.on_check
             function="CheckControl"
             parameter="ShowConsoleWindow" />
            <menu_item_check.on_click
             function="ToggleControl"
             parameter="ShowConsoleWindow" />
        </menu_item_check>
        <menu
         create_jump_keys="true"
         label="Set Logging Level"
         name="Set Logging Level"
         tear_off="true">
          <menu_item_check
<<<<<<< HEAD
		    name="Debug Level Debug"
=======
            name="Debug"
>>>>>>> a519e34f
            label="Debug">
            <menu_item_check.on_check
              function="Develop.CheckLoggingLevel"
              parameter="0" />
            <menu_item_check.on_click
             function="Develop.SetLoggingLevel"
             parameter="0" />
          </menu_item_check>
          <menu_item_check
<<<<<<< HEAD
		    name="Debug Level Info"
=======
            name="Info"
>>>>>>> a519e34f
            label="Info">
            <menu_item_check.on_check
              function="Develop.CheckLoggingLevel"
              parameter="1" />
            <menu_item_check.on_click
             function="Develop.SetLoggingLevel"
             parameter="1" />
          </menu_item_check>
          <menu_item_check
<<<<<<< HEAD
		    name="Debug Level Warn"
=======
            name="Warning"
>>>>>>> a519e34f
            label="Warning">
            <menu_item_check.on_check
              function="Develop.CheckLoggingLevel"
              parameter="2" />
            <menu_item_check.on_click
             function="Develop.SetLoggingLevel"
             parameter="2" />
          </menu_item_check>
          <menu_item_check
<<<<<<< HEAD
		    name="Debug Level Error"
=======
            name="Error"
>>>>>>> a519e34f
            label="Error">
            <menu_item_check.on_check
              function="Develop.CheckLoggingLevel"
              parameter="3" />
            <menu_item_check.on_click
             function="Develop.SetLoggingLevel"
             parameter="3" />
          </menu_item_check>
          <menu_item_check
<<<<<<< HEAD
		    name="Debug Level None"
=======
            name="None"
>>>>>>> a519e34f
            label="None">
            <menu_item_check.on_check
              function="Develop.CheckLoggingLevel"
              parameter="4" />
            <menu_item_check.on_click
             function="Develop.SetLoggingLevel"
             parameter="4" />
          </menu_item_check>
       </menu>

        <menu_item_separator/>

        <menu_item_call
         label="Request Admin Status"
         name="Request Admin Options"
         shortcut="control|alt|G">
            <menu_item_call.on_click
             function="Advanced.RequestAdminStatus" />
        </menu_item_call>
        <menu_item_call
         label="Leave Admin Status"
         name="Leave Admin Options"
         shortcut="control|alt|shift|G">
            <menu_item_call.on_click
             function="Advanced.LeaveAdminStatus" />
        </menu_item_call>
		<menu_item_check
         label="Show Admin Menu"
         name="View Admin Options">
            <menu_item_check.on_enable
             function="Advanced.EnableViewAdminOptions" />
            <menu_item_check.on_check
             function="Advanced.CheckViewAdminOptions"
             parameter="ViewAdminOptions" />
            <menu_item_check.on_click
             function="Advanced.ToggleViewAdminOptions" />
        </menu_item_check>
    </menu>
    <menu
     create_jump_keys="true"
     label="Admin"
     name="Admin"
     tear_off="true"
     visible="false">
        <menu
         create_jump_keys="true"
         label="Object"
         name="AdminObject"
         tear_off="true">
            <menu_item_call
             label="Take Copy"
             name="Admin Take Copy"
             shortcut="control|alt|shift|O">
                <menu_item_call.on_click
                 function="Admin.ForceTakeCopy" />
                <menu_item_call.on_enable
                 function="IsGodCustomerService" />
            </menu_item_call>
            <menu_item_call
             label="Force Owner To Me"
             name="Force Owner To Me">
                <menu_item_call.on_click
                 function="Admin.HandleObjectOwnerSelf" />
                <menu_item_call.on_enable
                 function="IsGodCustomerService" />
            </menu_item_call>
            <menu_item_call
             label="Force Owner Permissive"
             name="Force Owner Permissive">
                <menu_item_call.on_click
                 function="Admin.HandleObjectOwnerPermissive" />
                <menu_item_call.on_enable
                 function="IsGodCustomerService" />
            </menu_item_call>
            <menu_item_call
             label="Delete"
             name="Delete"
             shortcut="control|alt|shift|Del">
                <menu_item_call.on_click
                 function="Admin.HandleForceDelete" />
                <menu_item_call.on_enable
                 function="IsGodCustomerService" />
            </menu_item_call>
            <menu_item_call
             label="Lock"
             name="Lock"
             shortcut="control|alt|shift|L">
                <menu_item_call.on_click
                 function="Admin.HandleObjectLock" />
                <menu_item_call.on_enable
                 function="IsGodCustomerService" />
            </menu_item_call>
            <menu_item_call
             label="Get Assets IDs"
             name="Get Assets IDs"
             shortcut="control|alt|shift|I">
                <menu_item_call.on_click
                 function="Admin.HandleObjectAssetIDs" />
                <menu_item_call.on_enable
                 function="IsGodCustomerService" />
            </menu_item_call>
        </menu>
        <menu
         create_jump_keys="true"
         label="Parcel"
         name="Parcel"
         tear_off="true">
            <menu_item_call
             label="Force Owner To Me"
             name="Owner To Me">
                <menu_item_call.on_click
                 function="Admin.HandleForceParcelOwnerToMe" />
                <menu_item_call.on_enable
                 function="IsGodCustomerService" />
            </menu_item_call>
            <menu_item_call
             label="Set to Linden Content"
             name="Set to Linden Content"
             shortcut="control|alt|shift|C">
                <menu_item_call.on_click
                 function="Admin.HandleForceParcelToContent" />
                <menu_item_call.on_enable
                 function="IsGodCustomerService" />
            </menu_item_call>
            <menu_item_call
             label="Claim Public Land"
             name="Claim Public Land">
                <menu_item_call.on_click
                 function="Admin.HandleClaimPublicLand" />
                <menu_item_call.on_enable
                 function="IsGodCustomerService" />
            </menu_item_call>
        </menu>
        <menu
         create_jump_keys="true"
         label="Region"
         name="Region"
         tear_off="true">
            <menu_item_call
             label="Dump Temp Asset Data"
             name="Dump Temp Asset Data">
                <menu_item_call.on_click
                 function="Admin.HandleRegionDumpTempAssetData" />
                <menu_item_call.on_enable
                 function="IsGodCustomerService" />
            </menu_item_call>
            <menu_item_call
             label="Save Region State"
             name="Save Region State">
                <menu_item_call.on_click
                 function="Admin.OnSaveState" />
                <menu_item_call.on_enable
                 function="IsGodCustomerService" />
            </menu_item_call>
        </menu>
        <menu_item_call
         label="God Tools"
         name="God Tools">
            <menu_item_call.on_click
             function="Floater.Show"
             parameter="god_tools" />
            <menu_item_call.on_enable
             function="IsGodCustomerService" />
        </menu_item_call>
    </menu>
    
    
    <!-- God Menu -->
    
    <menu
     create_jump_keys="true"
     label="Admin"
     name="Deprecated"
     tear_off="true"
     visible="false">
        <menu
         create_jump_keys="true"
         label="Attach Object"
         mouse_opaque="false"
         name="Attach Object"
         tear_off="true" />
        <menu
         create_jump_keys="true"
         label="Detach Object"
         mouse_opaque="false"
         name="Detach Object"
         tear_off="true" />
        <menu
         create_jump_keys="true"
         label="Take Off Clothing"
         mouse_opaque="false"
         name="Take Off Clothing"
         tear_off="true">
            <menu_item_call
             label="Shirt"
             name="Shirt">
                <menu_item_call.on_click
                 function="Edit.TakeOff"
                 parameter="shirt" />
                <menu_item_call.on_enable
                 function="Edit.EnableTakeOff"
                 parameter="shirt" />
            </menu_item_call>
            <menu_item_call
             label="Pants"
             name="Pants">
                <menu_item_call.on_click
                 function="Edit.TakeOff"
                 parameter="pants" />
                <menu_item_call.on_enable
                 function="Edit.EnableTakeOff"
                 parameter="pants" />
            </menu_item_call>
            <menu_item_call
             label="Shoes"
             name="Shoes">
                <menu_item_call.on_click
                 function="Edit.TakeOff"
                 parameter="shoes" />
                <menu_item_call.on_enable
                 function="Edit.EnableTakeOff"
                 parameter="shoes" />
            </menu_item_call>
            <menu_item_call
             label="Socks"
             name="Socks">
                <menu_item_call.on_click
                 function="Edit.TakeOff"
                 parameter="socks" />
                <menu_item_call.on_enable
                 function="Edit.EnableTakeOff"
                 parameter="socks" />
            </menu_item_call>
            <menu_item_call
             label="Jacket"
             name="Jacket">
                <menu_item_call.on_click
                 function="Edit.TakeOff"
                 parameter="jacket" />
                <menu_item_call.on_enable
                 function="Edit.EnableTakeOff"
                 parameter="jacket" />
            </menu_item_call>
            <menu_item_call
             label="Gloves"
             name="Gloves">
                <menu_item_call.on_click
                 function="Edit.TakeOff"
                 parameter="gloves" />
                <menu_item_call.on_enable
                 function="Edit.EnableTakeOff"
                 parameter="gloves" />
            </menu_item_call>
            <menu_item_call
             label="Undershirt"
             name="Menu Undershirt">
                <menu_item_call.on_click
                 function="Edit.TakeOff"
                 parameter="undershirt" />
                <menu_item_call.on_enable
                 function="Edit.EnableTakeOff"
                 parameter="undershirt" />
            </menu_item_call>
            <menu_item_call
             label="Underpants"
             name="Menu Underpants">
                <menu_item_call.on_click
                 function="Edit.TakeOff"
                 parameter="underpants" />
                <menu_item_call.on_enable
                 function="Edit.EnableTakeOff"
                 parameter="underpants" />
            </menu_item_call>
            <menu_item_call
             label="Skirt"
             name="Skirt">
                <menu_item_call.on_click
                 function="Edit.TakeOff"
                 parameter="skirt" />
                <menu_item_call.on_enable
                 function="Edit.EnableTakeOff"
                 parameter="skirt" />
            </menu_item_call>
            <menu_item_call
             label="Alpha"
             name="Alpha">
                <menu_item_call.on_click
                 function="Edit.TakeOff"
                 parameter="alpha" />
                <menu_item_call.on_enable
                 function="Edit.EnableTakeOff"
                 parameter="alpha" />
            </menu_item_call>
            <menu_item_call
             label="Tattoo"
             name="Tattoo">
                <menu_item_call.on_click
                 function="Edit.TakeOff"
                 parameter="tattoo" />
                <menu_item_call.on_enable
                 function="Edit.EnableTakeOff"
                 parameter="tattoo" />
            </menu_item_call>
            <menu_item_call
             label="Physics"
             name="Physics">
                <menu_item_call.on_click
                 function="Edit.TakeOff"
                 parameter="physics" />
                <menu_item_call.on_enable
                 function="Edit.EnableTakeOff"
                 parameter="physics" />
            </menu_item_call>
            <menu_item_call
             label="All Clothes"
             name="All Clothes">
                <menu_item_call.on_click
                 function="Edit.TakeOff"
                 parameter="all" />
            </menu_item_call>
        </menu>
        <menu
         create_jump_keys="true"
         label="Help"
         name="DeprecatedHelp"
         tear_off="true">
            <menu_item_call
             label="Official Linden Blog"
             name="Official Linden Blog">
                <menu_item_call.on_click
                 function="PromptShowURL"
                 name="OfficialLindenBlog_url"
                 parameter="WebLaunchSupportWiki,http://blog.secondlife.com/" />
            </menu_item_call>
            <menu_item_call
             label="Scripting Portal"
             name="Scripting Portal">
                <menu_item_call.on_click
                 function="PromptShowURL"
                 name="ScriptingPortal_url"
                 parameter="WebLaunchLSLWiki,http://wiki.secondlife.com/wiki/LSL_Portal" />
            </menu_item_call>
            <menu
             create_jump_keys="true"
             label="Bug Reporting"
             name="Bug Reporting"
             tear_off="true">
                <menu_item_call
                 label="Public Issue Tracker"
                 name="Public Issue Tracker">
                    <menu_item_call.on_click
                     function="PromptShowURL"
                     name="PublicIssueTracker_url"
                     parameter="WebLaunchPublicIssue,http://jira.secondlife.com" />
                </menu_item_call>
                <menu_item_call
                 label="Public Issue Tracker Help"
                 name="Publc Issue Tracker Help">
                    <menu_item_call.on_click
                     function="PromptShowURL"
                     name="PublicIssueTrackerHelp_url"
                     parameter="WebLaunchPublicIssueHelp,http://wiki.secondlife.com/wiki/Issue_tracker" />
                </menu_item_call>

                <menu_item_separator/>

                <menu_item_call
                 label="Bug Reporting 101"
                 name="Bug Reporing 101">
                    <menu_item_call.on_click
                     function="PromptShowURL"
                     name="BugReporting101_url"
                     parameter="WebLaunchBugReport101,http://wiki.secondlife.com/wiki/Bug_Reporting_101" />
                </menu_item_call>
                <menu_item_call
                 label="Security Issues"
                 name="Security Issues">
                    <menu_item_call.on_click
                     function="PromptShowURL"
                     name="SecurityIssues_url"
                     parameter="WebLaunchSecurityIssues,http://wiki.secondlife.com/wiki/Security_issues" />
                </menu_item_call>
                <menu_item_call
                 label="QA Wiki"
                 name="QA Wiki">
                    <menu_item_call.on_click
                     function="PromptShowURL"
                     name="QAWiki_url"
                     parameter="WebLaunchQAWiki,http://wiki.secondlife.com/wiki/QA_Portal" />
                </menu_item_call>
            </menu>
        </menu>
    </menu>
    
    <!-- BEGIN: V1 Menu System -WoLf -->
    <!-- V1 menu: File -->
    <menu
     create_jump_keys="true"
     label="File"
     name="V1-File"
     tear_off="true"
     visible="false">
    </menu>
    <!-- V1 menu: Edit -->
    <menu
     create_jump_keys="true"
     label="Edit"
     name="V1-Edit"
     tear_off="true"
     visible="false">
    </menu>
    <!-- V1 menu: View -->
    <menu
     create_jump_keys="true"
     label="View"
     name="V1-View"
     tear_off="true"
     visible="false">
    </menu>
    <!-- V1 menu: World -->
    <menu
     create_jump_keys="true"
     label="World"
     name="V1-World"
     tear_off="true"
     visible="false">
    </menu>
    <!-- V1 menu: Tools -->
    <menu
     create_jump_keys="true"
     label="Tools"
     name="V1-Tools"
     tear_off="true"
     visible="false">
    </menu>
    <!-- V1 menu: Help -->
    <menu
     create_jump_keys="true"
     label="Help"
     name="V1-Help"
     tear_off="true"
     visible="false">
    </menu>
    <!-- V1 menu: Firestorm -->
    <menu
     create_jump_keys="true"
     label="Firestorm"
     name="V1-Firestorm"
     tear_off="true"
     visible="false">
    </menu>
    <!-- V1 menu: Advanced -->
    <menu
     create_jump_keys="true"
     label="Advanced"
     name="V1-Advanced"
     tear_off="true"
     visible="false">
     <menu_item_check
         label="Use V1 Menus"
         name="V1 Menus">
            <menu_item_check.on_check
             function="CheckControl"
             parameter="FSUseV1Menus" />
            <menu_item_check.on_click
             function="ToggleControl"
             parameter="FSUseV1Menus" />
        </menu_item_check>
    </menu>
    <!-- END: V1 Menu System -WoLf -->    
    
</menu_bar><|MERGE_RESOLUTION|>--- conflicted
+++ resolved
@@ -4100,11 +4100,7 @@
          name="Set Logging Level"
          tear_off="true">
           <menu_item_check
-<<<<<<< HEAD
-		    name="Debug Level Debug"
-=======
             name="Debug"
->>>>>>> a519e34f
             label="Debug">
             <menu_item_check.on_check
               function="Develop.CheckLoggingLevel"
@@ -4114,11 +4110,7 @@
              parameter="0" />
           </menu_item_check>
           <menu_item_check
-<<<<<<< HEAD
-		    name="Debug Level Info"
-=======
             name="Info"
->>>>>>> a519e34f
             label="Info">
             <menu_item_check.on_check
               function="Develop.CheckLoggingLevel"
@@ -4128,11 +4120,7 @@
              parameter="1" />
           </menu_item_check>
           <menu_item_check
-<<<<<<< HEAD
-		    name="Debug Level Warn"
-=======
             name="Warning"
->>>>>>> a519e34f
             label="Warning">
             <menu_item_check.on_check
               function="Develop.CheckLoggingLevel"
@@ -4142,11 +4130,7 @@
              parameter="2" />
           </menu_item_check>
           <menu_item_check
-<<<<<<< HEAD
-		    name="Debug Level Error"
-=======
             name="Error"
->>>>>>> a519e34f
             label="Error">
             <menu_item_check.on_check
               function="Develop.CheckLoggingLevel"
@@ -4156,11 +4140,7 @@
              parameter="3" />
           </menu_item_check>
           <menu_item_check
-<<<<<<< HEAD
-		    name="Debug Level None"
-=======
             name="None"
->>>>>>> a519e34f
             label="None">
             <menu_item_check.on_check
               function="Develop.CheckLoggingLevel"
