--- conflicted
+++ resolved
@@ -8,7 +8,6 @@
      create_jump_keys="true"
      label="Avatar"
      name="Me"
-<<<<<<< HEAD
      tear_off="true"
      visible="true">
         
@@ -63,16 +62,14 @@
              parameter="agent" />
         </menu_item_call>
         
-=======
-     tear_off="true">
       <menu_item_call
-       label="Profile..."
-       name="Profile">
+       label="Picks..."
+       name="Picks">
         <menu_item_call.on_click
-         function="ShowAgentProfile"
-         parameter="agent" />
-      </menu_item_call>
-      <menu_item_call
+         function="Floater.Show"
+         parameter="picks" />
+        </menu_item_call>
+         <menu_item_call
         label="Post to Facebook..."
         name="PostToFacebook">
         <menu_item_call.on_click
@@ -80,59 +77,6 @@
           parameter="social"/>
       </menu_item_call>      
       <menu_item_separator/>
-      <menu_item_call
-       label="Appearance..."
-       name="ChangeOutfit">
-        <menu_item_call.on_click
-         function="CustomizeAvatar" />
-        <menu_item_call.on_enable
-         function="Edit.EnableCustomizeAvatar" />
-      </menu_item_call>
-      <menu_item_call
-       label="Choose an avatar..."
-       name="Avatar Picker">
-        <menu_item_call.on_click
-         function="Floater.ToggleOrBringToFront"
-         parameter="avatar" />
-      </menu_item_call>
-      <menu_item_separator/>
-      <menu_item_check
-         label="Inventory..."
-         name="Inventory"
-         shortcut="control|I"
-		     visible="true">
-        <menu_item_check.on_check
-         function="Floater.Visible"
-         parameter="inventory" />
-        <menu_item_check.on_click
-         function="Floater.Toggle"
-         parameter="inventory" />
-      </menu_item_check>
-      <menu_item_call
-       label="New Inventory Window"
-       name="NewInventoryWindow"
-       shortcut="control|shift|I"
-       visible="false">
-        <menu_item_call.on_click
-         function="Inventory.NewWindow"
-         parameter="" />
-      </menu_item_call>
-      <menu_item_call
-       label="Places..."
-       name="Places">
-        <menu_item_call.on_click
-         function="Floater.ToggleOrBringToFront"
-         parameter="places" />
-      </menu_item_call>
->>>>>>> 9c313aea
-      <menu_item_call
-       label="Picks..."
-       name="Picks">
-        <menu_item_call.on_click
-         function="Floater.Show"
-         parameter="picks" />
-        </menu_item_call>
-        
         <menu_item_call
          label="Appearance"
          name="ChangeOutfit">
