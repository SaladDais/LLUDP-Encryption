--- conflicted
+++ resolved
@@ -130,7 +130,6 @@
                  layout="topleft"
                  name="group_general_tab"
                  title="General">
-<<<<<<< HEAD
          <scroll_container
          color="DkGray2"
          opaque="true"
@@ -138,27 +137,18 @@
          follows="all"
          layout="topleft"
          left="0"
-=======
-        <panel
-        border="false"
-         class="panel_group_general" 
-         filename="panel_group_general.xml"
-         layout="topleft"
-         left="0"
-         help_topic="group_general_tab"
-         name="group_general_tab_panel"
->>>>>>> 15df55ec
          top="0"
          name="general_scroll"
          reserve_scroll_corner="false"
          width="333">
             <panel
             border="false"
+         class="panel_group_general" 
              filename="panel_group_general.xml"
              layout="topleft"
              left="0"
              help_topic="group_general_tab"
-             name="general_tab"
+         name="group_general_tab_panel"
              top="0"
              width="303" />
          </scroll_container>
@@ -169,7 +159,6 @@
                  layout="topleft"
                  name="group_roles_tab"
                  title="Roles">
-<<<<<<< HEAD
                <scroll_container
                   color="DkGray2"
                   opaque="true"
@@ -183,26 +172,15 @@
                   width="333">
                  <panel
                  border="false"
+         class="panel_group_roles"
                   filename="panel_group_roles.xml"
                   layout="topleft"
                   left="0"
                   help_topic="group_roles_tab"
-                  name="roles_tab"
+         name="group_roles_tab_panel"
                   top="0"
              width="303" />
          </scroll_container>
-=======
-        <panel
-        border="false"
-         class="panel_group_roles"
-         filename="panel_group_roles.xml"
-         layout="topleft"
-         left="0"
-         help_topic="group_roles_tab"
-         name="group_roles_tab_panel"
-         top="0"
-         width="333" />
->>>>>>> 15df55ec
          </accordion_tab>
          <accordion_tab
                  can_resize="false"
@@ -222,11 +200,8 @@
                   reserve_scroll_corner="false"
                   width="333">
         <panel
-<<<<<<< HEAD
         border="false"
-=======
          class="panel_group_notices"
->>>>>>> 15df55ec
          filename="panel_group_notices.xml"
          layout="topleft"
          left="0"
