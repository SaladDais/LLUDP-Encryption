<?xml version="1.0" encoding="utf-8" standalone="yes" ?>
<floater
    positioning="cascading"
    can_resize="true"
    can_tear_off="false"
    height="395"
    width="1075"
    min_height="395"
    min_width="990"
    layout="topleft"
    name="floater_pathfinding_linksets"
    help_topic="floater_pathfinding_linksets"
    reuse_instance="true"
    save_rect="false"
    single_instance="true"
<<<<<<< HEAD
    title="Pathfinding Linksets">
=======
    title="REGION OBJECTS">
>>>>>>> d4d56f00
  <floater.string name="messaging_initial"></floater.string>
  <floater.string name="messaging_get_inprogress">Querying for pathfinding linksets ...</floater.string>
  <floater.string name="messaging_get_error">Error detected while querying for pathfinding linksets.</floater.string>
  <floater.string name="messaging_set_inprogress">Modifying selected pathfinding linksets ...</floater.string>
  <floater.string name="messaging_set_error">Error detected while modifying selected pathfinding linksets.</floater.string>
  <floater.string name="messaging_complete_none_found">No pathfinding linksets.</floater.string>
  <floater.string name="messaging_complete_available">[NUM_SELECTED] selected out of [NUM_TOTAL].</floater.string>
  <floater.string name="messaging_not_enabled">This region is not enabled for pathfinding.</floater.string>
  <floater.string name="linkset_terrain_name">[Terrain]</floater.string>
  <floater.string name="linkset_terrain_description">--</floater.string>
  <floater.string name="linkset_terrain_owner">--</floater.string>
  <floater.string name="linkset_terrain_scripted">--</floater.string>
  <floater.string name="linkset_terrain_land_impact">--</floater.string>
  <floater.string name="linkset_terrain_dist_from_you">--</floater.string>
  <floater.string name="linkset_owner_loading">[Loading]</floater.string>
  <floater.string name="linkset_owner_unknown">[Unknown]</floater.string>
  <floater.string name="linkset_owner_group">[group]</floater.string>
  <floater.string name="linkset_is_scripted">Yes</floater.string>
  <floater.string name="linkset_is_not_scripted">No</floater.string>
  <floater.string name="linkset_is_unknown_scripted">Unknown</floater.string>
  <floater.string name="linkset_use_walkable">Walkable</floater.string>
  <floater.string name="linkset_use_static_obstacle">Static obstacle</floater.string>
  <floater.string name="linkset_use_dynamic_obstacle">Movable obstacle</floater.string>
  <floater.string name="linkset_use_material_volume">Material volume</floater.string>
  <floater.string name="linkset_use_exclusion_volume">Exclusion volume</floater.string>
  <floater.string name="linkset_use_dynamic_phantom">Movable phantom</floater.string>
  <floater.string name="linkset_is_terrain">[unmodifiable]</floater.string>
  <floater.string name="linkset_is_restricted_state">[restricted]</floater.string>
  <floater.string name="linkset_is_non_volume_state">[concave]</floater.string>
  <floater.string name="linkset_is_restricted_non_volume_state">[restricted,concave]</floater.string>
  <floater.string name="linkset_choose_use">Choose linkset use...</floater.string>
  <panel
      name="pathfinding_linksets_main"
      border="false"
      bevel_style="none"
      follows="left|top|right|bottom"
      layout="topleft"
      height="226"
      width="1059">
    <text
        name="linksets_filter_label"
        height="13"
        word_wrap="false"
        use_ellipses="false"
        type="string"
        text_color="LabelTextColor"
        length="1"
        follows="left|top"
        layout="topleft"
        left="20"
        top_pad="14"
        width="67">
      Filter by:
    </text>
    <text
        name="linksets_name_label"
        height="13"
        word_wrap="false"
        use_ellipses="false"
        type="string"
        text_color="LabelTextColor"
        length="1"
        follows="left|top"
        layout="topleft"
        left_pad="0"
        width="62">
      Name
    </text>
    <line_editor
        border_style="line"
        border_thickness="1"
        follows="left|top"
        height="20"
        layout="topleft"
        left_pad="0"
        top_pad="-18"
        max_length_chars="255"
        name="filter_by_name"
        width="161" />
    <text
        name="linksets_desc_label"
        height="13"
        word_wrap="false"
        use_ellipses="false"
        type="string"
        text_color="LabelTextColor"
        length="1"
        follows="left|top"
        layout="topleft"
        left_pad="22"
        top_pad="-15"
        width="88">
      Description
    </text>
    <line_editor
        border_style="line"
        border_thickness="1"
        follows="left|top"
        height="20"
        layout="topleft"
        left_pad="0"
        top_pad="-17"
        max_length_chars="255"
        name="filter_by_description"
        width="162" />
    <combo_box
        height="20"
        layout="topleft"
        follows="left|top"
        name="filter_by_linkset_use"
        left_pad="32"
        top_pad="-20"
        width="199">
      <combo_box.item
          label="Filter by linkset use..."
          name="filter_by_linkset_use_none"
          value="0" />
      <combo_box.item
          label="Walkable"
          name="filter_by_linkset_use_walkable"
          value="1" />
      <combo_box.item
          label="Static obstacle"
          name="filter_by_linkset_use_static_obstacle"
          value="2" />
      <combo_box.item
          label="Movable obstacle"
          name="filter_by_linkset_use_dynamic_obstacle"
          value="3" />
      <combo_box.item
          label="Material volume"
          name="filter_by_linkset_use_material_volume"
          value="4" />
      <combo_box.item
          label="Exclusion volume"
          name="filter_by_linkset_use_exclusion_volume"
          value="5" />
      <combo_box.item
          label="Movable phantom"
          name="filter_by_linkset_use_dynamic_phantom"
          value="6" />
    </combo_box>
    <button
        follows="right|top"
        height="21"
        label="Apply"
        layout="topleft"
        name="apply_filters"
        top_pad="-21"
        left_pad="91"
        width="73"/>
    <button
        follows="right|top"
        height="21"
        label="Clear"
        layout="topleft"
        name="clear_filters"
        top_pad="-21"
        left_pad="8"
        width="73"/>
    <scroll_list
        column_padding="0"
        draw_heading="true"
        follows="all"
        height="135"
        layout="topleft"
        left="18"
        top_pad="15"
        tab_stop="false"
        multi_select="true"
        name="objects_scroll_list"
        width="1040">
      <scroll_list.columns
          label="Name (root prim)"
          name="name"
          dynamic_width="true" />
      <scroll_list.columns
          label="Description (root prim)"
          name="description"
          width="158" />
      <scroll_list.columns
          label="Owner"
          name="owner"
          width="141" />
      <scroll_list.columns
          label="Scripted"
          name="scripted"
          width="60" />
      <scroll_list.columns
          label="Impact"
          name="land_impact"
          width="55" />
      <scroll_list.columns
          label="Distance"
          name="dist_from_you"
          width="65" />
      <scroll_list.columns
          label="Pathfinding use"
          name="linkset_use"
          width="236" />
      <scroll_list.columns
          label="A %"
          name="a_percent"
          width="41" />
      <scroll_list.columns
          label="B %"
          name="b_percent"
          width="41" />
      <scroll_list.columns
          label="C %"
          name="c_percent"
          width="41" />
      <scroll_list.columns
          label="D %"
          name="d_percent"
          width="41" />
    </scroll_list>
    <text
        height="13"
        word_wrap="false"
        use_ellipses="false"
        type="string"
        text_color="LabelTextColor"
        length="1"
        follows="left|bottom|right"
        layout="topleft"
        name="messaging_status"
        top_pad="17"
        width="679">
      Linksets:
    </text>
    <button
        follows="right|bottom"
        height="21"
        label="Refresh list"
        layout="topleft"
        name="refresh_objects_list"
        top_pad="-16"
        left_pad="0"
        width="115"/>
    <button
        follows="right|bottom"
        height="21"
        label="Select all"
        layout="topleft"
        name="select_all_objects"
        top_pad="-21"
        left_pad="8"
        width="115"/>
    <button
        follows="right|bottom"
        height="21"
        label="Select none"
        layout="topleft"
        name="select_none_objects"
        top_pad="-21"
        left_pad="8"
        width="115"/>
  </panel>
  <view_border
      bevel_style="none"
      follows="left|bottom|right"
      height="0"
      layout="topleft"
      name="horiz_separator"
      top_pad="0"
      left="18"
      width="1039"/>
  <panel
      name="pathfinding_linksets_actions"
      border="false"
      bevel_style="none"
      follows="left|right|bottom"
      layout="topleft"
      left="0"
      height="67"
      width="1060">
    <text
        name="linksets_actions_label"
        height="13"
        word_wrap="false"
        use_ellipses="false"
        type="string"
        text_color="LabelTextColor"
        text_readonly_color="LabelDisabledColor"
        length="1"
        left="18"
        follows="left|bottom|right"
        layout="topleft"
        top_pad="8"
        width="580">
      Actions on selected
    </text>
    <check_box
        height="19"
        follows="left|bottom"
        label="Show beacon"
        layout="topleft"
        name="show_beacon"
        left_pad="0"
        top_pad="-16"
        width="90" />
    <button
        follows="left|bottom"
        height="21"
        label="Take"
        layout="topleft"
        name="take_objects"
        top_pad="9"
        left="18"
        width="95"/>
    <button
        follows="left|bottom"
        height="21"
        label="Take copy"
        layout="topleft"
        name="take_copy_objects"
        top_pad="-21"
        left_pad="6"
        width="95"/>
    <button
        follows="left|bottom"
        height="21"
        label="Teleport me to it"
        layout="topleft"
        name="teleport_me_to_object"
        top_pad="-21"
        left_pad="239"
        width="160"/>
    <button
        follows="right|bottom"
        height="21"
        label="Return"
        layout="topleft"
        name="return_objects"
        top_pad="-21"
        left_pad="252"
        width="95"/>
    <button
        follows="right|bottom"
        height="21"
        label="Delete"
        layout="topleft"
        name="delete_objects"
        top_pad="-21"
        left_pad="6"
        width="95"/>
  </panel>
  <view_border
      bevel_style="none"
      follows="left|bottom|right"
      height="0"
      layout="topleft"
      name="horiz_separator"
      top_pad="0"
      left="18"
      width="1039"/>
  <panel
      name="pathfinding_linksets_attributes"
      border="false"
      bevel_style="none"
      follows="left|right|bottom"
      layout="topleft"
      left="0"
      height="75"
      width="1010">
    <text
        name="linksets_attributes_label"
        height="13"
        word_wrap="false"
        use_ellipses="false"
        type="string"
        text_color="LabelTextColor"
        length="1"
        follows="left|bottom"
        layout="topleft"
        left="18"
        top_pad="8"
        width="972">
      Edit pathfinding attributes
    </text>
    <combo_box
        height="20"
        layout="topleft"
        follows="left|top"
        name="edit_linkset_use"
        left="18"
        top_pad="17"
        width="199">
    </combo_box>
    <text
        height="13"
        word_wrap="false"
        use_ellipses="false"
        type="string"
        text_color="LabelTextColor"
        text_readonly_color="LabelDisabledColor"
        name="walkability_coefficients_label"
        length="1"
        follows="left|bottom"
        layout="topleft"
        left_pad="36"
        top_pad="-17"
        width="110">
      Walkability:
    </text>
    <text
        height="13"
        word_wrap="false"
        use_ellipses="false"
        type="string"
        text_color="LabelTextColor"
        text_readonly_color="LabelDisabledColor"
        name="edit_a_label"
        length="1"
        follows="left|bottom"
        layout="topleft"
        left_pad="0"
        width="18">
      A
    </text>
    <line_editor
        border_style="line"
        border_thickness="1"
        follows="left|bottom"
        height="21"
        layout="topleft"
        left_pad="0"
        top_pad="-19"
        max_length_chars="3"
        name="edit_a_value"
        tool_tip="Walkability for characters of type A.  Example character type is humanoid."
        width="45" />
    <text
        height="13"
        word_wrap="false"
        use_ellipses="false"
        type="string"
        text_color="LabelTextColor"
        text_readonly_color="LabelDisabledColor"
        name="edit_b_label"
        length="1"
        follows="left|bottom"
        layout="topleft"
        left_pad="44"
        top_pad="-15"
        width="18">
      B
    </text>
    <line_editor
        border_style="line"
        border_thickness="1"
        follows="left|bottom"
        height="21"
        layout="topleft"
        left_pad="0"
        top_pad="-19"
        max_length_chars="3"
        name="edit_b_value"
        tool_tip="Walkability for characters of type B.  Example character type is creature."
        width="45" />
    <text
        height="13"
        word_wrap="false"
        use_ellipses="false"
        type="string"
        text_color="LabelTextColor"
        text_readonly_color="LabelDisabledColor"
        name="edit_c_label"
        length="1"
        follows="left|bottom"
        layout="topleft"
        left_pad="44"
        top_pad="-15"
        width="18">
      C
    </text>
    <line_editor
        border_style="line"
        border_thickness="1"
        follows="left|bottom"
        height="21"
        layout="topleft"
        left_pad="0"
        top_pad="-19"
        max_length_chars="3"
        name="edit_c_value"
        tool_tip="Walkability for characters of type C.  Example character type is mechanical."
        width="45" />
    <text
        height="13"
        word_wrap="false"
        use_ellipses="false"
        type="string"
        text_color="LabelTextColor"
        text_readonly_color="LabelDisabledColor"
        name="edit_d_label"
        length="1"
        follows="left|bottom"
        layout="topleft"
        left_pad="44"
        top_pad="-15"
        width="18">
      D
    </text>
    <line_editor
        border_style="line"
        border_thickness="1"
        follows="left|bottom"
        height="21"
        layout="topleft"
        left_pad="0"
        top_pad="-19"
        max_length_chars="3"
        name="edit_d_value"
        tool_tip="Walkability for characters of type D.  Example character type is other."
        width="45" />
    <button
        follows="left|bottom"
        height="21"
        label="Apply changes"
        layout="topleft"
        name="apply_edit_values"
        top_pad="-21"
        left_pad="40"
        width="140"/>
    <text
        height="13"
        word_wrap="false"
        use_ellipses="false"
        type="string"
        text_color="LabelTextColor"
        text_readonly_color="LabelDisabledColor"
        name="suggested_use_a_label"
        length="1"
        follows="left|bottom"
        layout="topleft"
        left="363"
        top_pad="5"
        width="107">
      (Humanoid)
    </text>
    <text
        height="13"
        word_wrap="false"
        use_ellipses="false"
        type="string"
        text_color="LabelTextColor"
        text_readonly_color="LabelDisabledColor"
        name="suggested_use_b_label"
        length="1"
        follows="left|bottom"
        layout="topleft"
        left_pad="0"
        width="107">
      (Creature)
    </text>
    <text
        height="13"
        word_wrap="false"
        use_ellipses="false"
        type="string"
        text_color="LabelTextColor"
        text_readonly_color="LabelDisabledColor"
        name="suggested_use_c_label"
        length="1"
        follows="left|bottom"
        layout="topleft"
        left_pad="0"
        width="107">
      (Mechanical)
    </text>
    <text
        height="13"
        word_wrap="false"
        use_ellipses="false"
        type="string"
        text_color="LabelTextColor"
        text_readonly_color="LabelDisabledColor"
        name="suggested_use_d_label"
        length="1"
        follows="left|bottom"
        layout="topleft"
        left_pad="0"
        width="107">
      (Other)
    </text>
  </panel>
</floater><|MERGE_RESOLUTION|>--- conflicted
+++ resolved
@@ -13,11 +13,7 @@
     reuse_instance="true"
     save_rect="false"
     single_instance="true"
-<<<<<<< HEAD
-    title="Pathfinding Linksets">
-=======
-    title="REGION OBJECTS">
->>>>>>> d4d56f00
+    title="Region Objects">
   <floater.string name="messaging_initial"></floater.string>
   <floater.string name="messaging_get_inprogress">Querying for pathfinding linksets ...</floater.string>
   <floater.string name="messaging_get_error">Error detected while querying for pathfinding linksets.</floater.string>
