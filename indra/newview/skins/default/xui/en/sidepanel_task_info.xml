--- conflicted
+++ resolved
@@ -169,16 +169,10 @@
      left_pad="0"
              name="Creator Name"
 		     top_delta="0"
-<<<<<<< HEAD
-         use_ellipses="true"
-		     width="225">
-	        (loading ...)
-=======
 		     translate="false"
          use_ellipses="true" 
 		     width="225">
-	        TestString PleaseIgnore
->>>>>>> 7b0455ba
+	        (loading ...)
 	     </text>
 	    <text
 			 type="string"
@@ -201,16 +195,10 @@
 			    left_pad="0"
 			    name="Owner Name"
 			    top_delta="0"
-<<<<<<< HEAD
-          use_ellipses="true"
-			    width="225">
-			    (loading ...)
-=======
 			    translate="false"
           use_ellipses="true" 
 			    width="225">
-			    TestString PleaseIgnore
->>>>>>> 7b0455ba
+			    (loading ...)
 	     </text>
 	    	    <text
 			 type="string"
@@ -541,44 +529,6 @@
          bottom="5"
          width="313">
         <button
-<<<<<<< HEAD
-             follows="bottom|left"
-             height="23"
-             label="Open"
-             layout="topleft"
-             left="5"
-             name="open_btn"
-             top="0"
-             width="100" />
-        <button
-             follows="bottom|left"
-             height="23"
-             label="Pay"
-             layout="topleft"
-             left_pad="5"
-             name="pay_btn"
-             top="0"
-             width="100" />
-        <button
-             follows="bottom|left"
-             height="23"
-             label="Buy"
-             layout="topleft"
-             left_pad="5"
-             name="buy_btn"
-             top="0"
-             width="100" />
-        <button
-             follows="bottom|left"
-             height="23"
-             label="Details"
-             layout="topleft"
-             left="5"
-             name="details_btn"
-             top="0"
-             width="100"
-             visible="false" />
-=======
 		     follows="bottom|left"
 		     height="23"
 		     label="Open"
@@ -614,7 +564,6 @@
 		     name="details_btn"
 		     top="0"
 		     width="74" />
->>>>>>> 7b0455ba
 
     </panel>
 </panel>