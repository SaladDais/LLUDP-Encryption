--- conflicted
+++ resolved
@@ -12,14 +12,7 @@
   name="floater_experiences"
   save_rect="true"
   single_instance="true"
-<<<<<<< HEAD
-  reuse_instance="false"
   title="Experiences">
-=======
- 
-  bg_opaque_color="0 0.5 0 0.3"
-  title="EXPERIENCES">
->>>>>>> 0bbb1722
   <tab_container
     top="3"
     left="3"
