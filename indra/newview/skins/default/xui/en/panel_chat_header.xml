<?xml version="1.0" encoding="utf-8" standalone="yes" ?>
<panel
	 background_visible="true"
     bevel_style="in"
     bg_alpha_color="black"
     follows="top|left|right"
     height="24"
     label="im_header"
	 layout="topleft"
     name="im_header"
     width="300">
		<avatar_icon
         follows="left"
         height="18"
         image_name="Generic_Person"
         layout="topleft"
         left="3"
         mouse_opaque="true"
         name="avatar_icon"
         top="3"
         width="18" />
    <text_editor
	 v_pad = "0"
	 read_only = "true"
     follows="left|right"
<<<<<<< HEAD
	 font.style="BOLD"
	 height="12"
	 layout="topleft"
	 left_pad="5"
     right="-50"
=======
      font.style="BOLD"
         height="12"
         layout="topleft"
         left_pad="5"
     right="-60"
>>>>>>> 04cf3fef
     name="user_name"
     text_color="white"
	 top="8"
	 use_ellipses="true"
	 value="Ericag Vader" />
    <text
            font="SansSerifSmall"
         follows="right"
         halign="right"
         height="13"
         layout="topleft"
         left_pad="5"
     name="time_box"
     right="-5"
     top="8"
         value="23:30"
         width="50" />
</panel><|MERGE_RESOLUTION|>--- conflicted
+++ resolved
@@ -23,19 +23,11 @@
 	 v_pad = "0"
 	 read_only = "true"
      follows="left|right"
-<<<<<<< HEAD
 	 font.style="BOLD"
 	 height="12"
 	 layout="topleft"
 	 left_pad="5"
-     right="-50"
-=======
-      font.style="BOLD"
-         height="12"
-         layout="topleft"
-         left_pad="5"
      right="-60"
->>>>>>> 04cf3fef
      name="user_name"
      text_color="white"
 	 top="8"
