<?xml version="1.0" encoding="utf-8" standalone="yes" ?>
<floater
 open_positioning="cascading"
 can_tear_off="false"
 height="420"
 layout="topleft"
 name="floaterland"
 help_topic="floaterland"
 save_rect="true"
 title="ABOUT LAND"
 width="490">
    <floater.string
      name="maturity_icon_general">
      "Parcel_PG_Dark"
    </floater.string>
    <floater.string
      name="maturity_icon_moderate">
      "Parcel_M_Dark"
    </floater.string>
    <floater.string
      name="maturity_icon_adult">
      "Parcel_R_Dark"
    </floater.string>
    <floater.string
     name="Minutes">
        [MINUTES] minutes
    </floater.string>
    <floater.string
     name="Minute">
        minute
    </floater.string>
    <floater.string
     name="Seconds">
        [SECONDS] seconds
    </floater.string>
    <floater.string
     name="Remaining">
        remaining
    </floater.string>
    <tab_container
     follows="all"
     height="410"
     layout="topleft"
     left="0"
     name="landtab"
     tab_position="top"
     tab_height="25"
     tab_min_width="67"
     top="10"
     width="489">
        <panel
         border="false"
         follows="all"
         label="GENERAL"
         layout="topleft"
         left="0"
         help_topic="land_general_tab"
         name="land_general_panel"
         top="0">
            <panel.string
             name="new users only">
                New Residents only
            </panel.string>
            <panel.string
             name="anyone">
                Anyone
            </panel.string>
            <panel.string
             name="area_text">
                Area
            </panel.string>
            <panel.string
             name="area_size_text">
                [AREA] m²
            </panel.string>
            <panel.string
             name="auction_id_text">
                Auction ID: [ID]
            </panel.string>
            <panel.string
             name="need_tier_to_modify">
                You must approve your purchase to modify this land.
            </panel.string>
            <panel.string
             name="group_owned_text">
                (Group Owned)
            </panel.string>
            <panel.string
             name="profile_text">
                Profile
            </panel.string>
            <panel.string
             name="info_text">
                Info
            </panel.string>
            <panel.string
             name="public_text">
                (public)
            </panel.string>
            <panel.string
             name="none_text">
                (none)
            </panel.string>
            <panel.string
             name="sale_pending_text">
                (Sale Pending)
            </panel.string>
            <panel.string
             name="no_selection_text">
                No parcel selected.
            </panel.string>
            <panel.string name="time_stamp_template">
				[wkday,datetime,local] [mth,datetime,local] [day,datetime,local] [hour,datetime,local]:[min,datetime,local]:[second,datetime,local] [year,datetime,local]
			</panel.string>
            <text
             type="string"
             length="1"
             follows="left|top"
             height="16"
             layout="topleft"
             left="10"
             name="Name:"
             top="10"
             width="100">
                Name:
            </text>
            <line_editor
             follows="left|top"
             height="23"
             layout="topleft"
             left_pad="2"
             max_length="63"
             name="Name"
             top_delta="0"
             width="365" />
            <text
             type="string"
             length="1"
             follows="left|top"
             height="16"
             layout="topleft"
             left="10"
             name="Description:"
             width="100">
                Description:
            </text>
            <text_editor
             follows="left|top|right"
             height="52"
             layout="topleft"
             left_pad="2"
             name="Description"
             top_delta="0"
             width="365"
             word_wrap="true" />
            <text
             type="string"
             length="1"
             follows="left|top"
             height="16"
             layout="topleft"
             left="10"
             name="LandType"
             top_pad="5"
             width="100">
                Type:
            </text>
            <text
             type="string"
             length="1"
             follows="left|top"
             height="16"
             layout="topleft"
             left_pad="2"
             name="LandTypeText"
             top_delta="0"
             width="250">
                Mainland / Homestead
            </text>
            <text
             type="string"
             length="1"
             follows="left|top"
             height="16"
             layout="topleft"
             left="10"
             name="ContentRating"
             width="100">
                Rating:
            </text>
            <text
             type="string"
             length="1"
             follows="left|top"
             height="20"
             layout="topleft"
             left_pad="2"
             valign="center" 
             name="ContentRatingText"
             top_delta="0"
             width="250">
                Adult
            </text>
            <text
             type="string"
             length="1"
             follows="left|top"
             height="16"
             layout="topleft"
             left="10"
             name="Owner:"
             top_pad="1"
             width="100">
                Owner:
            </text>
            <text
             type="string"
             length="1"
             follows="left|top"
             height="16"
             layout="topleft"
             left_pad="2"
             name="OwnerText"
             translate="false"
             use_ellipses="true" 
             width="360">
                Loading...
            </text>
             <button
     follows="right"
     height="23"
     image_pressed="Info_Press"
     image_unselected="Info_Over"
     left_pad="3"
     name="info_btn"
     top_delta="-2"
     width="16" />
          <!--  <button
             follows="left|top"
             height="23"
             label="Profile"
             layout="topleft"
             left_pad="4"
             name="Profile..."
             width="90" />-->
            <text
             type="string"
             length="1"
             follows="left|top"
             height="16"
             layout="topleft"
             left="10"
             name="Group:"
             top_pad="7"
             width="100">
                Group:
            </text>
   <!--TODO: HOOK UP GROUP ICON-->
            <text
             follows="left|top"
             height="16"
             left_pad="2"
             layout="topleft"
             name="GroupText"
             translate="false"
             width="240">
Loading...  
	    </text>
            <button
     follows="right"
     height="23"
     image_pressed="Info_Press"
     image_unselected="Info_Over"
     left_pad="3"
     name="info_btn"
     top_delta="-2"
     width="16" />
            <button
             follows="left|top"
             height="23"
             label="Set"
             layout="topleft"
             left_pad="4"
             right="-10"
             name="Set..."
             width="90"
             top_delta="-2"/>
            <check_box
             enabled="false"
             height="16"
             label="Allow Deed to Group"
             layout="topleft"
             left="108"
             name="check deed"
             tool_tip="A group officer can deed this land to the group, so it will be supported by the group&apos;s land allocation."
             top_pad="3"
             width="146" />
            <button
             enabled="false"
             follows="left|top"
             height="23"
             label="Deed"
             layout="topleft"
             left_pad="2"
             right="-10"
             name="Deed..."
             tool_tip="You may only deed land if you are an officer in the selected group."
             top_delta="-2"
             width="90" />
            <check_box
             enabled="false"
             height="16"
             label="Owner Makes Contribution With Deed"
             layout="topleft"
             left="108"
             name="check contrib"
             tool_tip="When the land is deeded to the group, the former owner contributes enough land allocation to support it."
             width="199"
             top_pad="0"/>
            <text
             type="string"
             length="1"
             follows="left|top"
             height="16"
             layout="topleft"
             left="10"
             name="For Sale:"
             width="100">
                For Sale:
            </text>
            <text
             type="string"
             length="1"
             follows="left|top"
             height="16"
             layout="topleft"
             left_pad="2"
             name="Not for sale."
             width="186">
                Not for sale
            </text>
            <text
             type="string"
             length="1"
             follows="left|top"
             height="16"
             layout="topleft"
             left_delta="0"
             name="For Sale: Price L$[PRICE]."
             width="226">
                Price: L$[PRICE] (L$[PRICE_PER_SQM]/m²)
            </text>
            <text
             enabled="false"
             follows="left|top"
             height="16"
             layout="topleft"
             left_delta="0"
             name="SalePending"
             top_pad="5"
             width="324" />
            <button
             follows="left|top"
             height="23"
             label="Sell Land"
             layout="topleft"
             left_pad="5"
             right="-10"
             name="Sell Land..."
             width="145"
             top_delta="-25"/>
            <text
             type="string"
             length="1"
             follows="left|top"
             height="16"
             layout="topleft"
             left_delta="-199"
             name="For sale to"
             top_delta="20"
             use_ellipses="true" 
             width="340">
                For sale to: [BUYER]
            </text>
            <text
             type="string"
             length="1"
             follows="left|top"
             height="16"
             layout="topleft"
             left_delta="0"
             name="Sell with landowners objects in parcel."
             top_pad="-2"
             width="250">
                Objects included in sale
            </text>
            <text
             type="string"
             length="1"
             follows="left|top"
             height="16"
             layout="topleft"
             left_delta="0"
             name="Selling with no objects in parcel."
             top_delta="0"
             width="250">
                Objects not included in sale
            </text>
            <button
             follows="left|top"
             height="23"
             label="Cancel Land Sale"
             label_selected="Cancel Land Sale"
             layout="topleft"
             right="-10"
             name="Cancel Land Sale"
             left_pad="5"
             top_pad="7"
             width="180" />
            <text
             type="string"
             length="1"
             follows="left|top"
             height="16"
             layout="topleft"
             left="10"
             name="Claimed:"
             top="268"
             width="100">
                Claimed:
            </text>
            <text
             type="string"
             length="1"
             follows="left|top"
             height="16"
             layout="topleft"
             left_pad="2"
             name="DateClaimText"
             top_delta="0"
             width="186">
                Tue Aug 15 13:47:25 2006
            </text>
            <text
             type="string"
             length="1"
             follows="left|top"
             height="16"
             layout="topleft"
             left="10"
             name="PriceLabel"
             top_pad="5"
             width="100">
                Area:
            </text>
            <text
             type="string"
             length="1"
             follows="left|top"
             height="16"
             layout="topleft"
             left_pad="2"
             name="PriceText"
             top_delta="0"
             width="186">
                4048 m²
            </text>
            <text
             type="string"
             length="1"
             follows="left|top"
             height="16"
             layout="topleft"
             left="10"
             name="Traffic:"
             top="308"
             width="100">
                Traffic:
            </text>
            <text
             type="string"
             length="1"
             follows="left|top"
             height="16"
             layout="topleft"
             left_pad="2"
             name="DwellText"
             top_delta="0"
             width="186">
                Loading...
            </text>

            <button
             enabled="false"
             follows="left|top"
             height="23"
             label="Buy Land"
             layout="topleft"
             left_delta="52"
			 top_pad="5"
             name="Buy Land..."
             width="130" />
			<button
             enabled="false"
             follows="left|top"
             height="23"
             label="Linden Sale"
             layout="topleft"
             left="10"
             name="Linden Sale..."
             tool_tip="Land must be owned, set content, and not already for auction."
             top_pad="-23"
             width="150" />
            <button
             enabled="true"
             follows="left|top"
             height="23"
             label="Script Info"
             layout="topleft"
             left="10"
             name="Scripts..."
             top_pad="1"
             width="150" />
            <button
             enabled="false"
             follows="left|top"
             height="23"
             label="Buy For Group"
             layout="topleft"
             right="-10"
             name="Buy For Group..."
             top_delta="0"
             width="180" />
            <button
             enabled="false"
             follows="left|top"
             height="23"
             label="Buy Pass"
             layout="topleft"
             left_delta="-135"
             name="Buy Pass..."
             tool_tip="A pass gives you temporary access to this land."
             top_delta="0"
             width="130" />
            <button
             follows="left|top"
             height="23"
             label="Abandon Land"
             layout="topleft"
             right="-10"
             name="Abandon Land..."
             top_pad="-47"
             width="180" />
            <button
             follows="left|top"
             height="23"
             label="Reclaim Land"
             layout="topleft"
             left_delta="0"
             name="Reclaim Land..."
             top_delta="-25"
             width="180" />
        </panel>
        <panel
         border="true"
         follows="all"
         label="COVENANT"
         layout="topleft"
         left="0"
         top="0"
         help_topic="land_covenant_tab"
         name="land_covenant_panel"
         word_wrap="true">
            <panel.string
             name="can_resell"
             word_wrap="true">
                Purchased land in this region may be resold.
            </panel.string>
            <panel.string
             name="can_not_resell"
             word_wrap="true">
                Purchased land in this region may not be resold.
            </panel.string>
            <panel.string
             name="can_change"
             word_wrap="true">
                Purchased land in this region may be joined or subdivided.
            </panel.string>
            <panel.string
             name="can_not_change"
             word_wrap="true">
                Purchased land in this region may not be joined or subdivided.
            </panel.string>
            <text
             type="string"
             length="1"
             follows="left|top"
             height="16"
             layout="topleft"
             left="10"
             mouse_opaque="false"
             name="estate_section_lbl"
             top="10"
             width="100">
                Estate:
            </text>
            <text
             type="string"
             length="1"
             follows="left|top"
             height="16"
             layout="topleft"
             left_pad="0"
             mouse_opaque="false"
             name="estate_name_text"
             top_delta="0"
             width="260">
                mainland
            </text>
            <text
             type="string"
             length="1"
             follows="left|top"
             height="16"
             layout="topleft"
             left="10"
             mouse_opaque="false"
             name="estate_owner_lbl"
             width="100">
                Owner:
            </text>
            <text
             type="string"
             length="1"
             follows="left|top"
             height="16"
             layout="topleft"
             left_pad="0"
             mouse_opaque="false"
             name="estate_owner_text"
             width="300">
                (none)
            </text>
            <text_editor
             type="string"
             length="1"
             enabled="false"
             follows="all"
             height="200"
             layout="topleft"
             left="10"
             max_length="65535"
             name="covenant_editor"
             width="470"
             word_wrap="true">
                There is no Covenant provided for this Estate.
            </text_editor>
            <text
             type="string"
             length="1"
             follows="right|top"
             height="16"
             halign="right"
             layout="topleft"
             right="-10"
             top_pad="0"
             mouse_opaque="false"
             name="covenant_timestamp_text"
             width="460">
                Last Modified Wed Dec 31 16:00:00 1969
            </text>
            <text
             type="string"
             length="1"
             follows="left|top"
             height="16"
             layout="topleft"
             left="10"
             mouse_opaque="false"
             name="region_section_lbl"
             width="100">
                Region:
            </text>
            <text
             type="string"
             length="1"
             follows="left|top"
             height="16"
             layout="topleft"
             left_pad="10"
             mouse_opaque="false"
             name="region_name_text"
             width="150">
                Loading...
            </text>
            <text
             type="string"
             length="1"
             follows="left|top"
             height="16"
             layout="topleft"
             left="10"
             mouse_opaque="false"
             name="region_landtype_lbl"
             width="100">
                Type:
            </text>
            <text
             type="string"
             length="1"
             follows="left|top"
             height="16"
             layout="topleft"
             left_pad="10"
             mouse_opaque="false"
             name="region_landtype_text"
             width="200">
                Mainland / Homestead
            </text>
            <text
             type="string"
             length="1"
             follows="left|top"
             height="16"
             layout="topleft"
             left="10"
             mouse_opaque="false"
             name="region_maturity_lbl"
             width="100">
                Rating:
            </text>
            <text
             type="string"
             length="1"
             follows="left|top"
             height="16"
             layout="topleft"
             left_pad="10"
             top_delta="-3" 
             mouse_opaque="false"
             name="region_maturity_text"
             valign="center" 
             width="150">
                Adult
            </text>
            <text
             type="string"
             length="1"
             follows="left|top"
             height="16"
             layout="topleft"
             left="10"
             mouse_opaque="false"
             name="resellable_lbl"
             top_pad="9" 
             width="100">
                Resale:
            </text>
            <text
             type="string"
             length="1"
             follows="left|top"
             height="16"
             layout="topleft"
             left_pad="10"
             mouse_opaque="false"
             name="resellable_clause"
             word_wrap="true"
             width="360">
                Land in this region may not be resold.
            </text>
            <text
             type="string"
             length="1"
             follows="left|top"
             height="30"
             layout="topleft"
             left="10"
             mouse_opaque="false"
             name="changeable_lbl"
             width="100">
                Subdivide:
            </text>
            <text
             type="string"
             length="1"
             follows="left|top"
             height="30"
             layout="topleft"
             left_pad="10"
             mouse_opaque="false"
             name="changeable_clause"
             word_wrap="true"
             width="330">
                Land in this region may not be joined/subdivided.
            </text>
        </panel>
        <panel
         border="true"
         follows="all"
         label="OBJECTS"
         layout="topleft"
         left="0"
         top="0"
         help_topic="land_objects_tab"
         name="land_objects_panel">
            <panel.string
             name="objects_available_text">
                [COUNT] out of [MAX] ([AVAILABLE] available)
            </panel.string>
            <panel.string
             name="objects_deleted_text">
                [COUNT] out of [MAX] ([DELETED] will be deleted)
            </panel.string>
            <text
             type="string"
             length="1"
             follows="left|top"
             height="16"
             layout="topleft"
             left="10"
             name="parcel_object_bonus"
             top="4"
             visible="false"
             width="364">
                Region Object Bonus Factor: [BONUS]
            </text>
            <text
             type="string"
             length="1"
             follows="left|top"
             height="16"
             layout="topleft"
             left_delta="0"
             name="Simulator primitive usage:"
             top_pad="4"
             width="364">
               Region capacity:
            </text>
            <text
             type="string"
             length="1"
             follows="left|top"
             height="16"
             layout="topleft"
             left_delta="190"
             name="objects_available"
             top_delta="0"
             width="260">
                [COUNT] out of [MAX] ([AVAILABLE] available)
            </text>
            <text
             type="string"
             length="1"
             follows="left|top"
             height="16"
             layout="topleft"
             left="10"
             name="Primitives parcel supports:"
             top="44"
             width="172">
                Parcel land capacity:
            </text>
            <text
             type="string"
             length="1"
             follows="left|top"
             height="16"
             layout="topleft"
             left_delta="190"
             name="object_contrib_text"
             top_delta="0"
             width="212">
                [COUNT]
            </text>
            <text
             type="string"
             length="1"
             follows="left|top"
             height="16"
             layout="topleft"
             left="10"
             name="Primitives on parcel:"
             top="64"
             width="152">
                Parcel land impact:
            </text>
            <text
             type="string"
             length="1"
             follows="left|top"
             height="16"
             layout="topleft"
             left_delta="190"
             name="total_objects_text"
             top_delta="0"
             width="48">
                [COUNT]
            </text>
            <text
             type="string"
             length="1"
             follows="left|top"
             height="23"
             layout="topleft"
             left="28"
             name="Owned by parcel owner:"
             top="84"
             width="176">
                Owned by parcel owner:
            </text>
            <text
             type="string"
             length="1"
             follows="left|top"
             height="23"
             layout="topleft"
             left_delta="172"
             name="owner_objects_text"
             top_delta="0"
             width="48">
                [COUNT]
            </text>
            <button
             bottom="100"
             enabled="false"
             follows="left|top"
             height="23"
             label="Show"
             label_selected="Show"
             layout="topleft"
             name="ShowOwner"
             right="-140"
             width="60"
             top_delta="-6"/>
            <button
             bottom="100"
             enabled="false"
             follows="left|top"
             height="23"
             label="Return"
             layout="topleft"
             name="ReturnOwner..."
             right="-10"
             tool_tip="Return objects to their owners."
             width="119"
             top_delta="0"/>
            <text
             type="string"
             length="1"
             follows="left|top"
             height="23"
             layout="topleft"
             left="28"
             name="Set to group:"
             top_pad="5"
             width="176">
                Set to group:
            </text>
            <text
             type="string"
             length="1"
             follows="left|top"
             height="23"
             layout="topleft"
             left_delta="172"
             name="group_objects_text"
             top_delta="0"
             width="48">
                [COUNT]
            </text>
            <button
             bottom="120"
             enabled="false"
             follows="left|top"
             label="Show"
             height="23"
             label_selected="Show"
             layout="topleft"
             name="ShowGroup"
             right="-140"
             width="60"
             top_delta="-6"/>
            <button
             bottom="120"
             enabled="false"
             follows="left|top"
             height="23"
             label="Return"
             layout="topleft"
             name="ReturnGroup..."
             right="-10"
             tool_tip="Return objects to their owners."
             width="119"
             top_delta="0"/>
            <text
             type="string"
             length="1"
             follows="left|top"
             height="23"
             layout="topleft"
             left="28"
             name="Owned by others:"
             top_pad="5"
             width="176">
                Owned by others:
            </text>
            <text
             type="string"
             length="1"
             follows="left|top"
             height="23"
             layout="topleft"
             left_delta="172"
             name="other_objects_text"
             top_delta="0"
             width="48">
                [COUNT]
            </text>
            <button
             bottom="140"
             enabled="false"
             follows="left|top"
             height="23"
             label="Show"
             label_selected="Show"
             layout="topleft"
             name="ShowOther"
             right="-140"
             width="60"
             top_delta="-6"/>
            <button
             bottom="140"
             enabled="false"
             follows="left|top"
             height="23"
             label="Return"
             layout="topleft"
             name="ReturnOther..."
             right="-10"
             tool_tip="Return objects to their owners."
             width="119"
             top_delta="0"/>
            <text
             type="string"
             length="1"
             follows="left|top"
             height="23"
             layout="topleft"
             left="28"
             name="Selected / sat upon:"
             top_pad="5"
             width="230">
                Selected / sat upon:
            </text>
            <text
             type="string"
             length="1"
             follows="left|top"
             height="23"
             layout="topleft"
             left_delta="220"
             name="selected_objects_text"
             top_delta="0"
             width="48">
                [COUNT]
            </text>
            <text
             type="string"
             length="1"
             follows="left|top"
             height="23"
             layout="topleft"
             left="10"
             name="Autoreturn"
             top_pad="0"
             width="412"
             wrap="true">
                Auto return other Residents&apos; objects (minutes, 0 for off):
            </text>
            <line_editor
             border_style="line"
             border_thickness="1"
             bottom="180"
             follows="left|top"
             height="23"
             layout="topleft"
             max_length="6"
             name="clean other time"
             left_pad="0"
             width="46"
             top_delta="-2"/>
            <text
             type="string"
             length="1"
             follows="left|top"
             height="23"
             layout="topleft"
             left="10"
             name="Object Owners:"
             top_pad="10"
             width="104">
                Object Owners:
            </text>
             <button
     follows="top|right"
     height="23"
     image_overlay="Refresh_Off"
     layout="topleft"
     name="Refresh List"
     left_pad="5"
     right="-183"
     tool_tip="Refresh Object List"
     width="20"
  top_delta="-6"/>
            <button
             enabled="false"
             follows="left|top"
             height="23"
             label="Return Objects"
             layout="topleft"
             left_pad="6"
             name="Return objects..."
             top_delta="0"
             right="-10"
             width="164" />
            <name_list
             column_padding="0"
             draw_heading="true"
             follows="all"
             height="180"
             layout="topleft"
             left="10"
             name="owner list"
             name_column="name"
             width="470">
                <name_list.columns
                 label="Type"
                 name="type"
                 sort_column="online_status"
                 width="50" />
                <name_list.columns
                 name="online_status"
                 width="-1" />
                <name_list.columns
                 dynamic_width="true"
                 label="Name"
                 name="name" />
                <name_list.columns
                 label="Count"
                 name="count"
                 width="67" />
                <name_list.columns
                 label="Most Recent"
                 name="mostrecent"
                 width="163" />
            </name_list>
        </panel>
        <panel
         border="true"
         follows="all"
         label="OPTIONS"
         layout="topleft"
         help_topic="land_options_tab"
         name="land_options_panel"
         left="0"
         top="0">
            <panel.string
             name="search_enabled_tooltip">
                Let people see this parcel in search results
            </panel.string>
            <panel.string
             name="search_disabled_small_tooltip">
                This option is disabled because this parcel&apos;s area is 128 m² or smaller.
Only large parcels can be listed in search.
            </panel.string>
            <panel.string
             name="search_disabled_permissions_tooltip">
                This option is disabled because you cannot modify this parcel&apos;s options.
            </panel.string>
            <panel.string
             name="mature_check_mature">
                Moderate Content
            </panel.string>
            <panel.string
             name="mature_check_adult">
                Adult Content
            </panel.string>
            <panel.string
             name="mature_check_mature_tooltip">
                Your parcel information or content is considered moderate.
            </panel.string>
            <panel.string
             name="mature_check_adult_tooltip">
                Your parcel information or content is considered adult.
            </panel.string>
            <panel.string
             name="landing_point_none">
                (none)
            </panel.string>
            <panel.string
             name="push_restrict_text">
                No Pushing
            </panel.string>
            <panel.string
             name="push_restrict_region_text">
                No Pushing (Region Override)
            </panel.string>
            <panel.string
             name="see_avs_text">
                    Avatars on other parcels can see
            </panel.string>
            <text
             type="string"
             length="1"
             follows="left|top"
             text_color="white"
             height="16"
             layout="topleft"
             left="10"
             name="allow_label"
             top="10"
             width="278">
                Allow other Residents to:
            </text>
          <text
           type="string"
           length="1"
           follows="left|top"
           height="16"
           layout="topleft"
           left="20"
           name="allow_label0"
           width="150">
            Fly:
          </text>

          <check_box
             height="16"
             label="Everyone"
             layout="topleft"
             name="check fly"
             tool_tip="If checked, Residents can fly on your land. If unchecked, they can only fly into and over your land."
             left_pad="2"
             width="130" />
            <text
             type="string"
             length="1"
             follows="left|top"
             height="16"
             layout="topleft"
             left="20"
             name="allow_label2"
             width="150">
                Build:
            </text>
            <check_box
             height="16"
             label="Everyone"
             layout="topleft"
             left_pad="2"
             name="edit objects check"
             width="130" />
            <check_box
             height="16"
             label="Group"
             layout="topleft"
             left_pad="2"
             name="edit group objects check"
             width="70" />
            <text
             type="string"
             length="1"
             follows="left|top"
             height="16"
             layout="topleft"
             left="20"
             name="allow_label3"
             width="150">
                Object Entry:
            </text>
            <check_box
             height="16"
             label="Everyone"
             layout="topleft"
             left_pad="2"
             name="all object entry check"
             top_delta="0"
             width="130" />
            <check_box
             height="16"
             label="Group"
             layout="topleft"
             left_pad="2"
             name="group object entry check"
             top_delta="0"
             width="70" />
            <text
             type="string"
             length="1"
             follows="left|top"
             height="16"
             layout="topleft"
             left="20"
             name="allow_label4"
             width="150">
                Run Scripts:
            </text>
            <check_box
             height="16"
             label="Everyone"
             layout="topleft"
             left_pad="2"
             name="check other scripts"
             top_delta="0"
             width="130" />
            <check_box
             height="16"
             label="Group"
             layout="topleft"
             left_pad="2"
             name="check group scripts"
             top_delta="0"
             width="70" />
<<<<<<< HEAD
           <text
             type="string"
             text_color="white"
             length="1"
             follows="left|top"
             height="16"
             layout="topleft"
             left="14"
             name="land_options_label"
             width="278">
                Land Options:
            </text>
            <check_box
=======
          <panel
            bevel_style="none"
            border="true"
            top="146"
            bottom="146"
            follows="left|bottom|right"
            left="20"
            right="-20"/>
          <check_box
>>>>>>> f6b8bfd3
             height="16"
             label="Safe (no damage)"
             layout="topleft"
             left="18"
             name="check safe"
             tool_tip="If checked, sets the land to Safe, disabling damage combat. If cleared, damage combat is enabled."
             top="130"
             width="200" />
            <check_box
             height="16"
             label="No Pushing"
             layout="topleft"
<<<<<<< HEAD
             left="230"
=======
             left_pad="35"
>>>>>>> f6b8bfd3
             name="PushRestrictCheck"
             tool_tip="Prevents scripts from pushing. Checking this option may be useful for preventing disruptive behavior on your land."
             top="130"
             width="119" />
            <check_box
             height="16"
             label="Show Place in Search (L$30/week)"
             layout="topleft"
             left="18"
             name="ShowDirectoryCheck"
             tool_tip="Let people see this parcel in search results"
             top="150"
             width="430" />
            <combo_box
             enabled="false"
             height="23"
             layout="topleft"
             left="20"
             top="194"
             name="land category with adult"
             visible="false"
             width="140">
                <combo_box.item
                 label="Any Category"
                 name="item0"
                 value="any" />
                <combo_box.item
                 label="Linden Location"
                 name="item1"
                 value="linden" />
                <combo_box.item
                 label="Adult"
                 name="item2"
                 value="adult" />
                <combo_box.item
                 label="Arts &amp; Culture"
                 name="item3"
                 value="arts" />
                <combo_box.item
                 label="Business"
                 name="item4"
                 value="store" />
                <combo_box.item
                 label="Educational"
                 name="item5"
                 value="educational" />
                <combo_box.item
                 label="Gaming"
                 name="item6"
                 value="game" />
                <combo_box.item
                 label="Hangout"
                 name="item7"
                 value="gather" />
                <combo_box.item
                 label="Newcomer Friendly"
                 name="item8"
                 value="newcomer" />
                <combo_box.item
                 label="Parks &amp; Nature"
                 name="item9"
                 value="park" />
                <combo_box.item
                 label="Residential"
                 name="item10"
                 value="home" />
                <combo_box.item
                 label="Shopping"
                 name="item11"
                 value="shopping" />
                <combo_box.item
                 label="Rental"
                 name="item13"
                 value="rental" />
                <combo_box.item
                 label="Other"
                 name="item12"
                 value="other" />
            </combo_box>
            <combo_box
             enabled="false"
             height="23"
             layout="topleft"
             left="20"
             top="194"
             name="land category"
             visible="false"
             width="140">
                <combo_box.item
                 label="Any Category"
                 name="item0"
                 value="any" />
                <combo_box.item
                 label="Linden Location"
                 name="item1"
                 value="linden" />
                <combo_box.item
                 label="Arts &amp; Culture"
                 name="item3"
                 value="arts" />
                <combo_box.item
                 label="Business"
                 name="item4"
                 value="store" />
                <combo_box.item
                 label="Educational"
                 name="item5"
                 value="educational" />
                <combo_box.item
                 label="Gaming"
                 name="item6"
                 value="game" />
                <combo_box.item
                 label="Hangout"
                 name="item7"
                 value="gather" />
                <combo_box.item
                 label="Newcomer Friendly"
                 name="item8"
                 value="newcomer" />
                <combo_box.item
                 label="Parks &amp; Nature"
                 name="item9"
                 value="park" />
                <combo_box.item
                 label="Residential"
                 name="item10"
                 value="home" />
                <combo_box.item
                 label="Shopping"
                 name="item11"
                 value="shopping" />
                <combo_box.item
                 label="Rental"
                 name="item13"
                 value="rental" />
                <combo_box.item
                 label="Other"
                 name="item12"
                 value="other" />
            </combo_box>
            <check_box
             height="16"
             label="Moderate Content"
             layout="topleft"
             left="18"
             name="MatureCheck"
             top="170"
             label_text.valign="center" 
             label_text.v_pad="-1" 
             tool_tip=" "
             width="200" />
            <text
             type="string"
             length="1"
             follows="left|top"
             height="16"
             layout="topleft"
             left="20"
             name="Snapshot:"
             text_color="white"
             top="225"
             width="200">
                Snapshot:
            </text>
            <texture_picker
             follows="left|top"
             top_pad="0"
             height="150"
             layout="topleft"
             left="20"
             name="snapshot_ctrl"
             fallback_image="default_land_picture.j2c" 
             tool_tip="Click to choose a picture"
             width="195" />
            <text
             type="string"
             length="1"
             follows="left|top"
             text_color="LtGray"
             height="16"
             layout="topleft"
             left="274"
             top="166"
             name="allow_label5"
             width="278">
              and chat with avatars on this parcel
            </text>
            <check_box
             height="16"
             label="See Avatars"
             follows="top"
             layout="topleft"
             left="253"
             top="150"
             name="SeeAvatarsCheck"
             tool_tip="Allows avatars on other parcels to see and chat with avatars on this parcel, and you to see and chat with them."
             width="120" />
            <text
             type="string"
             length="1"
             follows="left|top"
             height="16"
             layout="topleft"
             left="255"
             top="282"
             text_color="white"
             name="landing_point"
             word_wrap="true"
             width="200">
                Landing Point: [LANDING]
            </text>
            <button
             follows="right|top"
             top_pad="0"
             height="23"
             label="Set"
             label_selected="Set"
             layout="topleft"
             name="Set"
             left="255"
             tool_tip="Sets the landing point where visitors arrive. Sets to your avatar&apos;s location inside this parcel."
             width="50" />
            <button
             follows="right|top"
             height="23"
             label="Clear"
             label_selected="Clear"
             layout="topleft"
             left_pad="5"
             name="Clear"
             tool_tip="Clear the landing point"
             width="55" />
            <text
             type="string"
             length="1"
             text_color="white"
             follows="left|top"
             height="16"
             layout="topleft"
             left="255"
             top_pad="10"
             name="Teleport Routing: "
             width="200">
                Teleport Routing:
            </text>
            <combo_box
             height="23"
             layout="topleft"
             name="landing type"
             top_pad="0"
             tool_tip="Teleport Routing -- select how to handle teleports onto your land"
             width="120">
                <combo_box.item
                 enabled="true"
                 label="Blocked"
                 name="Blocked"
                 value="Blocked" />
                <combo_box.item
                 enabled="true"
                 label="Landing Point"
                 name="LandingPoint"
                 value="Landing Point" />
                <combo_box.item
                 enabled="true"
                 label="Anywhere"
                 name="Anywhere"
                 value="Anywhere" />
            </combo_box>
        </panel>
        <panel
         border="true"
         follows="all"
         label="MEDIA"
         layout="topleft"
         left="0"
         top="0"
         help_topic="land_media_tab"
         name="land_media_panel">
            <text
             type="string"
             length="1"
             follows="left|top"
             height="20"
             layout="topleft"
             left="10"
             name="with media:"
             top="10"
             width="100">
                Type:
            </text>
            <combo_box
             height="23"
             layout="topleft"
             left_pad="0"
             name="media type"
             tool_tip="Specify if the URL is a movie, web page, or other media"
             width="120"
             top_delta="0"/>
            <text
             follows="left|top"
             height="16"
             layout="topleft"
             left_pad="10"
             name="mime_type"
             width="200" />
            <text
             type="string"
             length="1"
             follows="left|top"
             height="20"
             layout="topleft"
             left="10"
             name="at URL:"
             width="100"
             top_pad="10">
                Home Page:
            </text>
            <line_editor
             follows="left|top"
             height="23"
             layout="topleft"
             left_pad="0"
             max_length="255"
             name="media_url"
             select_on_focus="true"
             width="300"
             top_delta="0"/>
            <button
             follows="right|top"
             height="23"
             label="Set"
             layout="topleft"
             left_pad="5"
             name="set_media_url"
             width="70"
             top_delta="0"/>
            <text
             type="string"
             length="1"
             follows="left|top"
             height="23"
             layout="topleft"
             left="10"
             name="Description:"
             width="364"
             top_pad="10">
                Description:
            </text>
            <line_editor
             follows="left|top"
             height="20"
             layout="topleft"
             left="110"
             max_length="255"
             name="url_description"
             select_on_focus="true"
             tool_tip="Text displayed next to play/load button"
             top_delta="0"
             width="300" />
            <text
             type="string"
             length="1"
             follows="left|top"
             height="16"
             layout="topleft"
             left="10"
             name="Media texture:"
             top_pad="10"
             width="364"
             word_wrap="true">
                Replace Texture:
            </text>
            <texture_picker
             allow_no_texture="true"
             default_image_name="Default"
             follows="left|top"
             height="80"
             layout="topleft"
             left="110"
             name="media texture"
             tool_tip="Click to choose a picture"
             top_delta="0"
             width="64" />
            <text
             type="string"
             length="1"
             follows="left|top"
             height="80"
             layout="topleft"
             left_pad="8"
             name="replace_texture_help"
             width="300"
             word_wrap="true"
             top_delta="0">
             Objects using this texture will show the movie or web page after you click the play arrow.  Select the thumbnail to choose a different texture.
            </text>
            <check_box
             height="16"
             label="Auto scale"
             layout="topleft"
             left="107"
             name="media_auto_scale"
             top_pad="-10"
             tool_tip="Checking this option will scale the content for this parcel automatically. It may be slightly slower and lower quality visually but no other texture scaling or alignment will be required."
             width="200" />
            <text
             type="string"
             length="1"
             follows="left|top"
             height="20"
             layout="topleft"
             left="10"
             name="media_size"
             tool_tip="Size to render Web media, leave 0 for default."
             width="100"
             top_pad="10">
                Size:
            </text>
            <spinner
             decimal_digits="0"
             enabled="false"
             follows="left|top"
             halign="right"
             height="23"
             increment="1"
             initial_value="0"
             layout="topleft"
             left_pad="0"
             max_val="1024"
             name="media_size_width"
             tool_tip="Size to render Web media, leave 0 for default."
             top_delta="0"
             width="64" />
            <spinner
             decimal_digits="0"
             enabled="false"
             follows="left|top"
             halign="right"
             height="23"
             increment="1"
             initial_value="0"
             layout="topleft"
             left_pad="16"
             max_val="1024"
             name="media_size_height"
             tool_tip="Size to render Web media, leave 0 for default."
             top_delta="0"
             width="64" />
            <text
             type="string"
             length="1"
             bottom_delta="0"
             follows="left|top"
             height="16"
             layout="topleft"
             left_pad="5"
             name="pixels"
             right="-10">
                pixels
            </text>
            <text
             type="string"
             length="1"
             follows="left|top"
             height="16"
             layout="topleft"
             left="10"
             name="Options:"
             top_pad="10"
             width="100">
                Options:
            </text>
            <check_box
             height="16"
             label="Loop"
             layout="topleft"
             left_pad="-3"
             name="media_loop"
             tool_tip="Play media in a loop.  When the media has finished playing, it will restart from the beginning."
             top_delta="-1"
             width="200" />
        </panel>
        <panel
         border="true"
         follows="all"
         label="SOUND"
         layout="topleft"
         left="0"
         top="0"
         help_topic="land_audio_tab"
         name="land_audio_panel">
            <text
             type="string"
             length="1"
             follows="left|top"
             height="16"
             layout="topleft"
             left="10"
             top="10"
             name="MusicURL:"
             width="364">
                Music URL:
            </text>
            <line_editor
             follows="left|top"
             height="23"
             layout="topleft"
             left="100"
             max_length="255"
             name="music_url"
             top_delta="0"
             right="-15"
             select_on_focus="true" />
            <text
             type="string"
             length="1"
             follows="left|top"
             height="16"
             layout="topleft"
             left="10"
             name="Sound:"
             top_pad="10"
             width="100">
                Sound:
            </text>
            <check_box
             height="16"
             label="Restrict gesture and object sounds to this parcel"
             layout="topleft"
             name="check sound local"
             left_pad="0"
             width="292" />
          <text
             type="string"
             length="1"
             follows="left|top"
             height="16"
             layout="topleft"
             left="10"
             name="Avatar Sounds:"
             top_pad="10"
             width="100">
               Avatar Sounds:
          </text>
          <check_box
             height="16"
             label="Everyone"
             layout="topleft"
             left_pad="0"
             name="all av sound check"
             top_delta="0"
             width="130" />
          <check_box
             height="16"
             label="Group"
             layout="topleft"
             left_pad="0"
             name="group av sound check"
             top_delta="0"
             width="70" />
            <text
             type="string"
             length="1"
             follows="left|top"
             height="16"
             layout="topleft"
             left="10"
             mouse_opaque="false"
             name="Voice settings:"
             top_pad="10"
             width="100">
                Voice:
            </text>
            <check_box
             height="16"
             label="Enable Voice"
             layout="topleft"
             left_pad="0"
             name="parcel_enable_voice_channel"
             width="300" />
            <check_box
             enabled="false"
             height="16"
             label="Enable Voice (established by the Estate)"
             layout="topleft"
             left="110"
             name="parcel_enable_voice_channel_is_estate_disabled"
             top_delta="0"
             width="300" />
            <check_box
             height="16"
             label="Restrict Voice to this parcel"
             layout="topleft"
             left="110"
             name="parcel_enable_voice_channel_local"
             width="300" />
        </panel>
        <panel
         border="true"
         follows="all"
         label="ACCESS"
         layout="topleft"
         left="0"
         top="0"
         help_topic="land_access_tab"
         name="land_access_panel">
			<panel.string
			 name="access_estate_defined">
				(Defined by the Estate)
			</panel.string>
      <panel.string
       name="allow_public_access">
        Allow Public Access ([MATURITY]) (Note: Unchecking this will create ban lines)
      </panel.string>
            <panel.string
             name="estate_override">
                One or more of these options is set at the estate level
            </panel.string>
            <text
             type="string"
             length="1"
             follows="left|top"
             height="16"
             layout="topleft"
             left="10"
             name="Limit access to this parcel to:"
             text_color="White"
             top="10"
             width="400">
                Access To This Parcel
            </text>
            <check_box
             follows="top|left"
             height="16"
             layout="topleft"
             left_delta="0"
             name="public_access"
             top_pad="5"
             label_text.valign="center"
             label_text.v_pad="-2" 
             width="278" />
            <text
             type="string"
             length="1"
             follows="top|left"
             height="16"
             layout="topleft"
             left_delta="20"
             name="Only Allow"
             top="49"
             width="325">
                Restrict Access to Residents verified by:
            </text>
            <check_box
             follows="top|left"
             height="16"
             label="Payment Information on File [ESTATE_PAYMENT_LIMIT]"
             layout="topleft"
             left_delta="0"
             name="limit_payment"
             tool_tip="Ban unidentified Residents."
             top_pad="4"
             width="278" />
            <check_box
             follows="top|left"
             height="16"
             label="Age Verification [ESTATE_AGE_LIMIT]"
             layout="topleft"
             left_delta="0"
             name="limit_age_verified"
             tool_tip="Ban Residents who have not verified their age. See the [SUPPORT_SITE] for more information."
             top_pad="4"
             width="278" />
            <check_box
             height="16"
             label="Allow Group Access: [GROUP]"
             layout="topleft"
             left="8"
             name="GroupCheck"
             tool_tip="Set group in the General tab."
             top="109"
             width="278" />
            <check_box
             enabled="false"
             height="16"
             label="Sell passes to:"
             layout="topleft"
             left_delta="0"
             name="PassCheck"
             tool_tip="Allows temporary access to this parcel"
             top_pad="4"
             width="120" />
            <combo_box
             height="23"
             layout="topleft"
             left_pad="22"
             name="pass_combo"
             top_delta="0"
             width="100">
                <combo_box.item
                 label="Anyone"
                 name="Anyone"
                 value="anyone" />
                <combo_box.item
                 label="Group"
                 name="Group"
                 value="group" />
            </combo_box>
            <spinner
             enabled="false"
             follows="left|top"
             height="23"
             increment="1"
             initial_value="10"
             label="Price in L$:"
             label_width="120"
             layout="topleft"
             left="28"
             max_val="500"
             min_val="1"
             name="PriceSpin"
             top_pad="5"
             width="200" />
            <spinner
             enabled="false"
             follows="left|top"
             height="23"
             increment="0.25"
             initial_value="1"
             label="Hours of access:"
             label_width="120"
             layout="topleft"
             left_delta="0"
             max_val="24"
             min_val="0.01"
             name="HoursSpin"
             top_pad="5"
             width="200" />
            <panel
            name="Allowed_layout_panel"
            follows="top|left"
            left="10"
            height="170"
             top_pad="8"
            width="240">
            <text
             type="string"
             length="1"
             follows="left|right|top"
             height="16"
             label="Always Allow"
             layout="topleft"
             left="0"
             name="AllowedText"
             top="0"
             width="230">
                Allowed Residents
            </text>
            <name_list
             column_padding="0"
             follows="top|bottom"
             heading_height="14"
             height="120"
             layout="topleft"
             left="0"
             multi_select="true"
             name="AccessList"
             tool_tip="([LISTED] listed, [MAX] max)"
             width="230" />
            <button
             follows="bottom"
             height="23"
             label="Add"
             layout="topleft"
             left="0"
             name="add_allowed"
             width="100" />
            <button
             follows="bottom"
             height="23"
             label="Remove"
             label_selected="Remove"
             layout="topleft"
             left_pad="10"
             name="remove_allowed"
             right="-10"
             width="100" />
             </panel>
            <panel
            name="Banned_layout_panel"
            follows="top|right"
            height="170"
            width="240"
            left_pad="2">
            <text
             type="string"
             length="1"
             follows="left|right|top"
             height="16"
             label="Ban"
             layout="topleft"
             left="0"
             name="BanCheck"
             top="0"
             width="200">
                Banned Residents
            </text>
            <name_list
             column_padding="0"
             follows="top|bottom"
             heading_height="14"
             height="120"
             layout="topleft"
             left="0"
             multi_select="true"
             name="BannedList"
             tool_tip="([LISTED] listed, [MAX] max)"
             width="230" />
            <button
             follows="bottom"
             height="23"
             label="Add"
             layout="topleft"
             left="0"
             name="add_banned"
             width="100" />
            <button
             enabled="false"
             follows="bottom"
             height="23"
             label="Remove"
             label_selected="Remove"
             layout="topleft"
             left_pad="10"
             name="remove_banned"
             right="-10"
             width="100" />
             </panel>
        </panel>
    </tab_container>
</floater><|MERGE_RESOLUTION|>--- conflicted
+++ resolved
@@ -1322,21 +1322,6 @@
              name="check group scripts"
              top_delta="0"
              width="70" />
-<<<<<<< HEAD
-           <text
-             type="string"
-             text_color="white"
-             length="1"
-             follows="left|top"
-             height="16"
-             layout="topleft"
-             left="14"
-             name="land_options_label"
-             width="278">
-                Land Options:
-            </text>
-            <check_box
-=======
           <panel
             bevel_style="none"
             border="true"
@@ -1346,7 +1331,6 @@
             left="20"
             right="-20"/>
           <check_box
->>>>>>> f6b8bfd3
              height="16"
              label="Safe (no damage)"
              layout="topleft"
@@ -1359,11 +1343,7 @@
              height="16"
              label="No Pushing"
              layout="topleft"
-<<<<<<< HEAD
-             left="230"
-=======
-             left_pad="35"
->>>>>>> f6b8bfd3
+             left_pad="5"
              name="PushRestrictCheck"
              tool_tip="Prevents scripts from pushing. Checking this option may be useful for preventing disruptive behavior on your land."
              top="130"
