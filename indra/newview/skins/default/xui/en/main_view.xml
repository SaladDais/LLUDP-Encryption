<?xml version="1.0" encoding="utf-8" standalone="yes" ?>
<panel
 follows="left|right|top|bottom"
 height="768"
 layout="topleft"
 left="0"
 mouse_opaque="false"
 tab_stop="false" 
 name="main_view"
 width="1024">
<<<<<<< HEAD
<!-- menu stack of the screen layout except the top menu-bar -->
  <panel top="0"
     follows="all"
     height="768"
     mouse_opaque="false"
     name="login_panel_holder"
     width="1024"/>
=======
>>>>>>> 113f532e
  <layout_stack border_size="0"
                follows="all"
                mouse_opaque="false"
                height="749"
                name="menu_stack"
                orientation="vertical"
                top="19">
<!-- navigation bar is top element of menu stack containing menu and favorites bars -->
    <layout_panel auto_resize="false"
                  height="60"
                  mouse_opaque="false"
                  name="nav_bar_container"
                  tab_stop="false"
                  width="1024"
                  user_resize="false" 
                  visible="false">
    </layout_panel>
<!-- second element is the rest of the screen below the navigation bar - called hud -->
    <layout_panel auto_resize="true"
                  follows="all"
                  height="500"
                  layout="topleft"
                  mouse_opaque="false"
                  tab_stop="false" 
                  name="hud"
                  width="1024">
<!-- stack of the screen in horizontal format -->
      <layout_stack border_size="0"
                    follows="all"
                    height="500"
                    left="0"
                    mouse_opaque="false"
                    name="hud_stack"
                    orientation="horizontal"
                    top="0"
                    width="1024">
<!-- area of the screen without the sidetray in it -->
        <layout_panel auto_resize="true"
               follows="all"
               height="500"
               layout="topleft"
               mouse_opaque="false"
               tab_stop="false"
               name="non_side_tray_view"
               user_resize="false"
               width="500">
<!-- view - purpose unknown -->
          <view bottom="500"
                follows="all"
                height="500"
                left="0"
                mouse_opaque="false"
                name="world_view_rect"
                width="500"/>
<!-- vertical stack - everything in teh screen other than nav bar, sidetray -->
          <layout_stack border_size="0"
                        bottom="500"
                        follows="all"
                        height="500"
                        left="0"
                        mouse_opaque="false"
                        name="world_stack"
                        orientation="vertical">
<!-- the elements of this part of the screen fit inside a hud container -->
            <layout_panel auto_resize="true"
<<<<<<< HEAD
                   follows="all"
                   height="500"
                   layout="topleft"
                   tab_stop="false"
                   mouse_opaque="false"
                   user_resize="false"
                name="hud container"
                   width="500">
<!-- first element on rest of screen is top info bar - so is just below nav bar -->
            <panel follows="left|top|right"
                   height="42"
                   left="0"
                   mouse_opaque="false"
                   name="topinfo_bar_container"
                   tab_stop="false"
                   top="0"
                   visible="false"
                   width="1024"/>

<!-- second element on rest of screen is stand/stop/flying container - only really contains a button -->
=======
                          follows="all"
                          height="500"
                          layout="topleft"
                          tab_stop="false"
                          mouse_opaque="false"
                          user_resize="false" 
                          name="hud container"
                          width="500">
              <view top="0"
                    follows="all"
                    height="500"
                    left="0"
                    mouse_opaque="false"
                    name="floater_snap_region"
                    width="500"/>
              <panel follows="left|top"
                     height="19"
                     left="0"
                     mouse_opaque="false"
                     name="topinfo_bar_container"
                     tab_stop="false"
                     top="0"
                     visible="false"
                     width="1024"/>
              <panel follows="right|top|bottom"
                     height="500"
                     mouse_opaque="false"
                     name="side_bar_tabs"
                     right="500"
                     tab_stop="false"
                     top="0"
                     width="32"/>
>>>>>>> 113f532e
              <panel bottom="500"
                     follows="left|right|bottom"
                     height="25"
                     left="0"
                     mouse_opaque="false"
                     tab_stop="false"
                     name="stand_stop_flying_container"
                     visible="false"
                     width="500"/>
            </layout_panel>
<!-- quit the hud container -->
<!-- bottom element in vertical stack is the bottomtray -->
            <layout_panel auto_resize="false"
                   min_height="33"
			 height="33"
                   mouse_opaque="false"
                   name="bottom_tray_container"
                   visible="false"/>
          </layout_stack>
        </layout_panel>
       </layout_stack>
 <!--      starlight side tray.  Set user_resize in panel and layout_panel to be "true" to make bar movable -->

       <layout_stack border_size="0"
        follows="all"
        height="410"
        left="0"
        mouse_opaque="false"
        name="sidebar"
        orientation="horizontal"
        top="46"
        width="1024">
          <layout_panel
           follows="all"
           height="400"
           right="0"
           mouse_opaque="false"
           user_resize="true"
           name="sidebar_lp">
		 <panel follows="right|top|bottom"
              height="400"
              mouse_opaque="false"
              name="side_bar_tabs"
              tab_stop="false"
              user_resize="true"
              right="1"
              top="0"
              width="0"/>
           </layout_panel>
           <layout_panel auto_resize="false"
            follows="all"
            height="400"
            right="10"
            user_resize="true"
            mouse_opaque="true"
            tab_stop="false"
            name="side_tray_container"
            visible="false"
            width="333"/>
	   </layout_stack>
 <!-- side tray -V2 original
        <layout_panel auto_resize="false"
                      follows="top|bottom"
                      height="500"
                      min_width="333"
                      mouse_opaque="false"
                      tab_stop="false"
                      name="side_tray_container"
                      user_resize="false"
                      visible="false"
                      width="333"/>
<<<<<<< HEAD
      </layout_stack>      
-->
<!-- controls floaters only appearing on the screen -->
=======
      </layout_stack>
      <panel top="0"
         follows="all"
         height="500"
         mouse_opaque="false"
         name="login_panel_holder"
         width="1024"/>

>>>>>>> 113f532e
      <panel follows="all"
                    height="500"
                    left="0"
                    mouse_opaque="false"
                    name="floater_view_holder"
                    tab_group="-1"
                    tab_stop="false"
                    top="0"
                    width="1024">
        <floater_view follows="all"
                      height="500"
                      left="0"
                      mouse_opaque="false"
                      name="Floater View"
                      tab_group="-1"
                      tab_stop="false"
                      top="0"
                      width="1024"/>
      </panel>
<!-- where the debug floaters appear on the screen -->
      <debug_view follows="all"
                  left="0"
                  top="0"
                  mouse_opaque="false"
                  height="500"
                  name="DebugView"
                  width="1024"/>
    </layout_panel>
  </layout_stack>
<!-- description of very top of the screen - above nav-bar! -->
  <panel mouse_opaque="false"
         follows="left|right|top"
         name="status_bar_container"
         tab_stop="false"
         height="19"
         left="0" 
         top="0" 
         width="1024"
         visible="false"/>
<<<<<<< HEAD
<!-- view where the menus can be displayed - the whole screen except bottom-bar -->
=======
  
>>>>>>> 113f532e
  <view mouse_opaque="false"
        follows="all"
        name="menu_bar_holder"
        left="0"
        top="0"
        width="1024"
        height="768"/>
<!-- snapshot area covering the entire screen --> 
  <panel top="0"
        follows="all"
        mouse_opaque="false"
        left="0"
        name="snapshot_floater_view_holder" 
        width="1024"
        height="798">
    <snapshot_floater_view enabled="false"
                           follows="all"
                           height="768"
                           left="0"
                           mouse_opaque="false"
                           name="Snapshot Floater View"
                           tab_stop="false"
                           top="0"
                           visible="false"
                           width="1024"/>
  </panel>


<!-- place for popups to be displayed in -->
  <panel top="0"
         follows="all"
         height="768"
         mouse_opaque="false"
         name="popup_holder"
         class="popup_holder"
         width="1024">
    <icon follows="right|bottom"
          image_name="Resize_Corner"
          right="-1"
          name="resize_corner"
          width="11"
          bottom="-1"
          height="11" />
  </panel>
  <view top="0"
        left="0"
        width="1024"
        height="768"
        name="hint_holder"
        mouse_opaque="false"
        follows="all"/>
<!-- area progress panel covers at login - nearly the whole screen -->
  <panel top="0"
         follows="all"
         height="768"
         mouse_opaque="true"
         name="progress_view"
         filename="panel_progress.xml"
         class="progress_view"
         width="1024"
         visible="false"/>
<!-- Where the menus can be displayed - the whole screen except bottom-bar -->
  <menu_holder top="0"
               follows="all"
               height="768"
               mouse_opaque="false"
               name="Menu Holder"
               width="1024"/>
<!-- tooltip area -->
  <tooltip_view top="0"
                follows="all"
                height="768"
                mouse_opaque="false"
                name="tooltip view"
                tab_group="-2"
                width="1024"/>
</panel><|MERGE_RESOLUTION|>--- conflicted
+++ resolved
@@ -8,16 +8,6 @@
  tab_stop="false" 
  name="main_view"
  width="1024">
-<<<<<<< HEAD
-<!-- menu stack of the screen layout except the top menu-bar -->
-  <panel top="0"
-     follows="all"
-     height="768"
-     mouse_opaque="false"
-     name="login_panel_holder"
-     width="1024"/>
-=======
->>>>>>> 113f532e
   <layout_stack border_size="0"
                 follows="all"
                 mouse_opaque="false"
@@ -83,7 +73,6 @@
                         orientation="vertical">
 <!-- the elements of this part of the screen fit inside a hud container -->
             <layout_panel auto_resize="true"
-<<<<<<< HEAD
                    follows="all"
                    height="500"
                    layout="topleft"
@@ -92,6 +81,15 @@
                    user_resize="false"
                 name="hud container"
                    width="500">
+<!-- New in 2.6 -->
+              <view top="0"
+                    follows="all"
+                    height="500"
+                    left="0"
+                    mouse_opaque="false"
+                    name="floater_snap_region"
+                    width="500"/>
+
 <!-- first element on rest of screen is top info bar - so is just below nav bar -->
             <panel follows="left|top|right"
                    height="42"
@@ -104,40 +102,6 @@
                    width="1024"/>
 
 <!-- second element on rest of screen is stand/stop/flying container - only really contains a button -->
-=======
-                          follows="all"
-                          height="500"
-                          layout="topleft"
-                          tab_stop="false"
-                          mouse_opaque="false"
-                          user_resize="false" 
-                          name="hud container"
-                          width="500">
-              <view top="0"
-                    follows="all"
-                    height="500"
-                    left="0"
-                    mouse_opaque="false"
-                    name="floater_snap_region"
-                    width="500"/>
-              <panel follows="left|top"
-                     height="19"
-                     left="0"
-                     mouse_opaque="false"
-                     name="topinfo_bar_container"
-                     tab_stop="false"
-                     top="0"
-                     visible="false"
-                     width="1024"/>
-              <panel follows="right|top|bottom"
-                     height="500"
-                     mouse_opaque="false"
-                     name="side_bar_tabs"
-                     right="500"
-                     tab_stop="false"
-                     top="0"
-                     width="32"/>
->>>>>>> 113f532e
               <panel bottom="500"
                      follows="left|right|bottom"
                      height="25"
@@ -209,12 +173,10 @@
                       user_resize="false"
                       visible="false"
                       width="333"/>
-<<<<<<< HEAD
       </layout_stack>      
 -->
 <!-- controls floaters only appearing on the screen -->
-=======
-      </layout_stack>
+
       <panel top="0"
          follows="all"
          height="500"
@@ -222,7 +184,6 @@
          name="login_panel_holder"
          width="1024"/>
 
->>>>>>> 113f532e
       <panel follows="all"
                     height="500"
                     left="0"
@@ -262,11 +223,7 @@
          top="0" 
          width="1024"
          visible="false"/>
-<<<<<<< HEAD
 <!-- view where the menus can be displayed - the whole screen except bottom-bar -->
-=======
-  
->>>>>>> 113f532e
   <view mouse_opaque="false"
         follows="all"
         name="menu_bar_holder"
