--- conflicted
+++ resolved
@@ -21,7 +21,6 @@
      name="button5_mouse">
      Mouse Button 5
     </panel.string>
-<<<<<<< HEAD
 
 <tab_container
  label="Firestorm Prefs"
@@ -490,18 +489,41 @@
      label="Media"
      name="Media Media Panel" >
 
-        <check_box
-         name="media_auto_play_btn"
-         control_name="ParcelMediaAutoPlayEnable"
-         enabled_control="AudioStreamingMedia"
-         layout="topleft"
-         height="16"
-         width="230"
-         tool_tip="Check this to automatically start media."
-         label="Allow media to auto-play"
-         top_pad="10"
-         left="25"/>
-        <check_box
+      <text
+          follows="left|top"
+          layout="topleft"
+          height="15"
+          left="0"
+          top_pad="10"
+          width="120"
+          halign="right"
+          name="media_autoplay_label">
+        Media auto-play
+      </text>
+      <combo_box
+          control_name="ParcelMediaAutoPlayEnable"
+          enabled_control="AudioStreamingMedia"
+          follows="left|top"
+          layout="topleft"
+          height="23"
+          left_pad="7"
+          top_delta="-4"
+          name="media_auto_play_combo"
+          width="100">
+        <item
+            label="Disabled"
+            name="autoplay_disabled"
+            value="0"/>
+        <item
+            label="Enabled"
+            name="autoplay_enabled"
+            value="1"/>
+        <!--<item
+            label="Ask"
+            name="autoplay_ask"
+            value="2"/>-->
+      </combo_box>
+      <check_box
          name="media_allowscript_btn"
          control_name="PermAllowScriptedMedia"
          follows="left|top"
@@ -3352,508 +3374,6 @@
     </panel>
 
     <!-- UI Sounds 3 -->
-=======
-    <slider
-     control_name="AudioLevelMaster"
-     follows="left|top"
-     font.style="BOLD"
-     height="15"
-     increment="0.025"
-     initial_value="0.5"
-     label="Master volume"
-	   label_width="120"
-     layout="topleft"
-     left="0"
-     name="System Volume"
-     show_text="false"
-     slider_label.halign="right"
-     top="10"
-     volume="true"
-     width="300">
-        <slider.commit_callback
-         function="Pref.setControlFalse"
-         parameter="MuteAudio" />
-    </slider>
-    <button
-     control_name="MuteAudio"
-     follows="top|left"
-     height="16"
-     image_selected="AudioMute_Off"
-     image_unselected="Audio_Off"
-     is_toggle="true"
-     layout="topleft"
-	   left_pad="5"
-     name="mute_audio"
-     tab_stop="false"
-     width="16" />
-    <check_box
-     control_name="MuteWhenMinimized"
-     height="15"
-     initial_value="true"
-     layout="topleft"
-     name="mute_when_minimized"
-	   top_delta="3"
-     left_pad="5"
-     width="20" />
-     <!-- *HACK 
-     	After storm-1109 will be fixed: instead of using this text_box, word_wrap should be applied for "mute_when_minimized" check_box's label.-->
-     <text
-      follows="top|left"
-      height="15"
-      layout="topleft"
-      left_pad="0"
-      name="mute_chb_label"
-      top_delta="-1"
-      width="150"
-      wrap="true">
-      Mute when minimized
-     </text>
-	<slider
-		control_name="AudioLevelUI"
-		disabled_control="MuteAudio"
-		follows="left|top"
-		height="15"
-		increment="0.025"
-		initial_value="0.5"
-		label="Buttons"
-		label_width="120"
-		layout="topleft"
-		left="0"
-		name="UI Volume"
-		show_text="false"
-		slider_label.halign="right"
-		top_pad="4"
-		volume="true"
-		width="300">
-	  <slider.commit_callback
-		  function="Pref.setControlFalse"
-		  parameter="MuteUI" />
-	</slider>
-	<button
-		control_name="MuteUI"
-		disabled_control="MuteAudio"
-		follows="top|left"
-		height="16"
-		image_selected="AudioMute_Off"
-		image_unselected="Audio_Off"
-		is_toggle="true"
-		layout="topleft"
-		left_pad="5"
-		name="mute_audio"
-		tab_stop="false"
-		width="16" />
-    <slider
-     control_name="AudioLevelAmbient"
-     disabled_control="MuteAudio"
-     follows="left|top"
-     height="15"
-     increment="0.025"
-     initial_value="0.5"
-     label="Ambient"
-     label_width="120"
-     layout="topleft"
-     left="0"
-     name="Wind Volume"
-     show_text="false"
-     slider_label.halign="right"
-     top_pad="4"
-     volume="true"
-     width="300">
-        <slider.commit_callback
-         function="Pref.setControlFalse"
-         parameter="MuteAmbient" />
-    </slider>
-    <button
-     control_name="MuteAmbient"
-     disabled_control="MuteAudio"
-     follows="top|left"
-     height="16"
-     image_selected="AudioMute_Off"
-     image_unselected="Audio_Off"
-     is_toggle="true"
-     layout="topleft"
-     left_pad="5"
-     name="mute_audio"
-     tab_stop="false"
-     width="16" />
-    <slider
-     control_name="AudioLevelSFX"
-     disabled_control="MuteAudio"
-     follows="left|top"
-     height="15"
-     increment="0.025"
-     initial_value="0.5"
-     label="Sound Effects"
-     label_width="120"
-     slider_label.halign="right"
-     layout="topleft"
-     left="0"
-     name="SFX Volume"
-     show_text="false"
-     top_pad="4"
-     volume="true"
-     width="300">
-        <slider.commit_callback
-         function="Pref.setControlFalse"
-         parameter="MuteSounds" />
-    </slider>
-    <button
-     control_name="MuteSounds"
-     disabled_control="MuteAudio"
-     follows="top|left"
-     height="16"
-     image_selected="AudioMute_Off"
-     image_unselected="Audio_Off"
-     is_toggle="true"
-     layout="topleft"
-     left_pad="5"
-     name="mute_audio"
-     tab_stop="false"
-     width="16">
-      <button.commit_callback
-      function="Pref.SetSounds"/>
-    </button>
-    <slider
-     control_name="AudioLevelMusic"
-     disabled_control="MuteAudio"
-     follows="left|top"
-     height="15"
-     increment="0.025"
-     initial_value="0.5"
-     label="Streaming music"
-     label_width="120"
-     layout="topleft"
-     left="0"
-     name="Music Volume"
-     slider_label.halign="right"
-     show_text="false"
-     top_pad="4"
-     volume="true"
-     width="300">
-        <slider.commit_callback
-         function="Pref.setControlFalse"
-         parameter="MuteMusic" />
-	</slider>
-    <button
-     control_name="MuteMusic"
-	   disabled_control="MuteAudio"
-     follows="top|left"
-     height="16"
-     image_selected="AudioMute_Off"
-     image_unselected="Audio_Off"
-     is_toggle="true"
-     layout="topleft"
-	   left_pad="5"
-     name="mute_audio"
-     tab_stop="false"
-	 width="16" />
-	<check_box
-		control_name="AudioStreamingMusic"
-		height="16"
-		label="Enabled"
-		layout="topleft"
-		left_pad="5"
-		name="enable_music"
-		top_delta="2"
-		width="350">
-		<check_box.commit_callback
-			function="Pref.updateMediaAutoPlayCheckbox"/>
-	</check_box>
-	<slider
-		control_name="AudioLevelMedia"
-		disabled_control="MuteAudio"
-		follows="left|top"
-		height="16"
-		increment="0.025"
-		initial_value="0.5"
-		label="Media"
-		label_width="120"
-		layout="topleft"
-		left="0"
-		name="Media Volume"
-		show_text="false"
-		slider_label.halign="right"
-		top_pad="4"
-		volume="true"
-		width="300">
-	  <slider.commit_callback
-		  function="Pref.setControlFalse"
-		  parameter="MuteMedia" />
-	</slider>
-	<button
-		control_name="MuteMedia"
-		disabled_control="MuteAudio"
-		follows="top|left"
-		height="16"
-		image_selected="AudioMute_Off"
-		image_unselected="Audio_Off"
-		is_toggle="true"
-		layout="topleft"
-		left_pad="5"
-		name="mute_audio"
-		tab_stop="false"
-		width="16" />
-	<check_box
-		label_text.halign="left"
-		follows="left|top"
-		height="16"
-		control_name ="AudioStreamingMedia"
-		label="Enabled"
-		layout="topleft"
-		top_delta="2"
-		left_pad="5"
-		name="enable_media"
-		width="110">
-		<check_box.commit_callback
-			function="Pref.updateMediaAutoPlayCheckbox"/>
-	</check_box>
-	<slider
-		control_name="AudioLevelVoice"
-		disabled_control="MuteAudio"
-		follows="left|top"
-		height="16"
-		increment="0.025"
-		initial_value="0.5"
-		label="Voice Chat"
-		label_width="120"
-		layout="topleft"
-		left="0"
-		top_pad="4"
-		name="Voice Volume"
-		show_text="false"
-		slider_label.halign="right"
-		volume="true"
-		width="300">
-	  <slider.commit_callback
-		  function="Pref.setControlFalse"
-		  parameter="MuteVoice" />
-	</slider>
-	<button
-		control_name="MuteVoice"
-		disabled_control="MuteAudio"
-		follows="top|left"
-		height="16"
-		image_selected="AudioMute_Off"
-		image_unselected="Audio_Off"
-		is_toggle="true"
-		layout="topleft"
-		left_pad="5"
-		name="mute_audio"
-		tab_stop="false"
-		width="16" />
-	<check_box
-		label_text.halign="left"
-		follows="left|top"
-		height="16"
-		control_name ="EnableVoiceChat"
-		disabled_control="CmdLineDisableVoice"
-		label="Enabled"
-		layout="topleft"
-		top_delta="2"
-		left_pad="5"
-		name="enable_voice_check"
-		width="110"/>
-	<!-- -->
-    <text
-        follows="left|top"
-        layout="topleft"
-        height="15"
-        left="0"
-        top_pad="3"
-        width="120"
-        halign="right"
-        name="media_autoplay_label">
-         Media auto-play
-    </text>
-    <combo_box
-        control_name="ParcelMediaAutoPlayEnable"
-        enabled_control="AudioStreamingMedia"
-        follows="left|top"
-        layout="topleft"
-        height="23"
-        left_pad="7"
-        top_delta="-4"
-        name="media_auto_play_combo"
-        width="100">
-      <item
-          label="Disabled"
-          name="autoplay_disabled"
-          value="0"/>      
-      <item
-          label="Enabled"
-          name="autoplay_enabled"
-          value="1"/>
-      <item
-          label="Ask"
-          name="autoplay_ask"
-          value="2"/>
-    </combo_box>
- 	<check_box
-		name="media_show_on_others_btn"
-		control_name="MediaShowOnOthers"
-		value="true"
-		follows="left|bottom|right"
-		height="15"
-		tool_tip="Uncheck this to hide media attached to other avatars nearby"
-		label="Play media attached to other avatars"
-		left="25"
-    width="230"/>
-	<check_box
-		name="gesture_audio_play_btn"
-		control_name="EnableGestureSounds"
-        disabled_control="MuteAudio"
-		value="true"
-		follows="left|bottom|right"
-		height="15"
-		tool_tip="Check this to hear sounds from gestures"
-		label="Play sounds from gestures"
-		top_pad="1"
-		left="25"/>
-    <text
-     type="string"
-     length="1"
-     follows="left|top"
-     height="20"
-     layout="topleft"
-     left="25"
-     name="voice_chat_settings"
-     width="200"
-     top_pad="7">
-	  Voice Chat Settings
-    </text>
-    <text
-     type="string"
-     length="1"
-     follows="left|top"
-     layout="topleft"
-	   left="46"
-	   top_delta="16"
-     name="Listen from"
-     width="112">
-        Listen from:
-    </text>
-	<icon
-		follows="left|top"
-		height="18"
-		image_name="Cam_FreeCam_Off"
-		layout="topleft"
-		name="camera_icon"
-		mouse_opaque="false"
-		visible="true"
-		width="18"
-		left_pad="-4"
-		top_delta="-5"/>
-	<icon
-		follows="left|top"
-		height="18"
-		image_name="Move_Walk_Off"
-		layout="topleft"
-		left_pad="170" 
-		name="avatar_icon"
-		mouse_opaque="false"
-		visible="true"
-		width="18"
-		top_delta="0" />
-   <radio_group
-     enabled_control="EnableVoiceChat"
-     control_name="VoiceEarLocation"
-     follows="left|top"
-     layout="topleft"
-     left_delta="-168"
-     width="360"
-     height="20"
-     name="ear_location">
-    <radio_item
-     height="19"
-     label="Camera position"
-     follows="left|top"
-     layout="topleft"
-     name="0"
-     width="200"/>
-    <radio_item
-     height="19"
-     follows="left|top"
-     label="Avatar position"
-     layout="topleft"
-     left_pad="-16"
-     name="1"
-     top_delta ="0" 
-     width="200" />
-   </radio_group>
-  <check_box
-   control_name="LipSyncEnabled"
-   follows="left|top"
-   height="15"
-   label="Move avatar lips when speaking"
-   layout="topleft"
-   left="44"
-   name="enable_lip_sync"
-   top_pad="5" 
-   width="237"/>
- <check_box
-  follows="top|left"
-  enabled_control="EnableVoiceChat"
-  control_name="PushToTalkToggle"
-  height="15"
-  label="Toggle speak on/off when I press:"
-  layout="topleft"
-  left="44"
-  name="push_to_talk_toggle_check"
-  width="237"
-  tool_tip="When in toggle mode, press and release the trigger key ONCE to switch your microphone on or off. When not in toggle mode, the microphone broadcasts your voice only while the trigger is being held down."
-  top_pad="3"/>
-  <line_editor
-   follows="top|left"
-   control_name="PushToTalkButton"
-   enabled="false"
-   enabled_control="EnableVoiceChat"
-   height="23"
-   left="80"
-   max_length_bytes="200"
-   name="modifier_combo"
-   label="Push-to-Speak trigger"
-   top_pad="3"
-   width="200" />
-  <button
-   layout="topleft"
-   follows="top|left"
-   enabled_control="EnableVoiceChat"
-   height="23"
-   label="Set Key"
-   left_pad="5"
-   name="set_voice_hotkey_button"
-   width="100">
-    <button.commit_callback
-    function="Pref.VoiceSetKey" />
-  </button>
-  <button
-     enabled_control="EnableVoiceChat"
-     follows="top|left"
-     halign="center"
-     height="23"
-     image_overlay="Refresh_Off"
-     layout="topleft"
-     tool_tip="Reset to Middle Mouse Button"
-     mouse_opaque="true"
-     name="set_voice_middlemouse_button"
-     left_pad="5"
-     width="25">
-    <button.commit_callback
-    function="Pref.VoiceSetMiddleMouse" />
-  </button>
-  <button
-   control_name="ShowDeviceSettings"
-   follows="left|top"
-   height="23"
-   is_toggle="true"
-   label="Input/Output devices"
-   layout="topleft"
-   left="20"
-   top_pad="6"
-   name="device_settings_btn"
-   width="190">
-  </button>
->>>>>>> e29b3605
     <panel
      top_pad="5"
      bottom="-1"
