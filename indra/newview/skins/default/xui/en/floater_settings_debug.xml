<?xml version="1.0" encoding="utf-8" standalone="yes" ?>
<floater
	positioning="centered"
	legacy_header_height="18"
	can_minimize="true"
	can_resize="true"
	height="215"
	layout="topleft"
	min_height="160"
	min_width="430"
	name="settings_debug"
	help_topic="settings_debug"
	title="Debug Settings"
	width="450">

	<panel
		height="188"
		follows="left|top|bottom"
		layout="topleft"
		left="4"
		name="debug_settings_search_panel"
		top="23"
		width="170">

		<search_editor
			clear_button_visible="true"
			follows="left|top"
			height="18"
			label="Search Here"
			layout="topleft"
			left="0"
			max_length_bytes="255"
			name="search_settings_input"
			right="-1"
			text_pad_left="6"
			tool_tip="Type the search term you are interested in here. Results will be displayed for partial fulltext matches within the setting's name or comment."
			top="3">
			<!-- commit callback for clear button clicks -->
			<search_editor.commit_callback
				function="UpdateFilter" />
			<!--keystroke_callback did not work as expected, so wired in postBuild() code :( -Zi
			<search_editor.keystroke_callback
				function="UpdateFilter" />
			-->
			<search_editor.clear_button
				rect.height="18"
				rect.width="18"
				rect.bottom="-1" />
			<search_editor.search_button
				rect.height="12"
				rect.width="12"
				rect.bottom="-1" />
		</search_editor>

		<scroll_list
			height="160"
			follows="left|top|bottom"
			layout="topleft"
			left="0"
			name="settings_scroll_list"
			right="-1"
			top_pad="4">
			<scroll_list.commit_callback
				function="SettingSelect" />
		</scroll_list>
	</panel>

	<panel
		height="188"
		follows="all"
		layout="topleft"
		left_pad="8"
		name="debug_settings_values_panel"
		right="-3">

		<text_editor
			border_visible="true"
			enabled="false"
			follows="all"
			height="96"
			layout="topleft"
			left="0"
			name="comment_text"
			right="-1"
			tool_tip="Debug setting comment. Often gives helpful information on the setting you have selected."
			top="0"
			word_wrap="true" />

		<radio_group
			follows="left|right|bottom"
			height="30"
			layout="topleft"
			left_delta="0"
			name="boolean_combo"
			right="-1"
			top_pad="10"
			visible="true"
			tab_stop="true">
			<radio_item
				top_pad="5" 
				label="TRUE"
				name="TRUE"
				value="true" />
			<radio_item
				top_pad="5" 
				label="FALSE"
				name="FALSE"
				value="" />
			<commit_callback
				function="CommitSettings" />
		</radio_group>

		<line_editor
			follows="left|right|bottom"
			height="20"
			layout="topleft"
			left_delta="0"
			name="val_text"
			right="-1"
			top_delta="0"
			visible="true">
			<line_editor.commit_callback
			function="CommitSettings" />
		</line_editor>

		<color_swatch
			can_apply_immediately="true"
			height="85"
			name="val_color_swatch"
			label="Color"
			layout="topleft"
			top_delta="0"
			width="67" >
			<color_swatch.commit_callback
				function="CommitSettings" />
		</color_swatch>

		<spinner
			follows="left|bottom"
			height="20"
			label="Spin 1"
			layout="topleft"
			left="0"
			max_val="1e+007"
			name="val_spinner_1"
			top_delta="0"
			visible="true"
			width="120" >
			<spinner.commit_callback
				function="CommitSettings" />
		</spinner>

		<spinner
			follows="right|bottom"
			height="20"
			label="Spin 2"
			layout="topleft"
			right="-1"
			max_val="1e+007"
			name="val_spinner_2"
			visible="true"
			top_delta="0"
			width="120">
			<spinner.commit_callback
				function="CommitSettings" />
		</spinner>

		<spinner
			follows="left|bottom"
			height="20"
			label="Spin 3"
			layout="topleft"
			left="0"
			max_val="1e+007"
			name="val_spinner_3"
			top_pad="8"
			visible="true"
			width="120">
			<spinner.commit_callback
				function="CommitSettings" />
		</spinner>

		<spinner
			follows="right|bottom"
			height="20"
			label="Spin 4"
			layout="topleft"
			right="-1"
			max_val="1e+007"
			name="val_spinner_4"
			top_delta="0"
			visible="true"
			width="120" >
			<spinner.commit_callback
				function="CommitSettings" />
		</spinner>

		<button
			follows="right|bottom"
			height="22"
			image_overlay="Popup_Caution"
			image_pressed="PushButton_Press"
			image_pressed_selected="PushButton_Selected_Press"
			image_selected="PushButton_Selected_Press"
			name="sanity_warning_btn"
			right="-160"
<<<<<<< HEAD
=======
			tool_tip="This debug setting failed the sanity check; its value lies outside the recommended range."
>>>>>>> 0aa38a6c
			top_pad="10"
			visible="true"
			width="22">
			<button.commit_callback
				function="ClickSanityIcon" />
		</button>
		<button
			follows="right|bottom"
			height="22"
			label="Copy"
			layout="topleft"
			left_pad="4"
			name="copy_btn"
			tool_tip="Copies the setting's name to the clipboard."
			width="50">
			<button.commit_callback
				function="ClickCopy" />
		</button>
		<button
			follows="right|bottom"
			height="22"
			label="Reset to default"
			layout="topleft"
			left_pad="4"
			name="default_btn"
			tool_tip="Reset this debug setting to its default value."
			width="100">
			<button.commit_callback
				function="ClickDefault" />
		</button>
	</panel>
</floater><|MERGE_RESOLUTION|>--- conflicted
+++ resolved
@@ -204,10 +204,7 @@
 			image_selected="PushButton_Selected_Press"
 			name="sanity_warning_btn"
 			right="-160"
-<<<<<<< HEAD
-=======
 			tool_tip="This debug setting failed the sanity check; its value lies outside the recommended range."
->>>>>>> 0aa38a6c
 			top_pad="10"
 			visible="true"
 			width="22">
