<?xml version="1.0" encoding="utf-8" standalone="yes" ?>
<menu
<<<<<<< HEAD
        layout="topleft"
        left="0"
        mouse_opaque="false"
        can_tear_off="false"
        name="menu_inventory_add"
        visible="false">
    <menu
            create_jump_keys="true"
            label="Upload"
            layout="topleft"
            name="upload"
            tear_off="true">
        <menu_item_call
                label="Image ([COST])..."
                layout="topleft"
                name="Upload Image"
                shortcut="control|U">
            <menu_item_call.on_click
                    function="File.UploadImage"
                    parameter="" />
            <menu_item_call.on_enable
                    function="File.EnableUpload" />
        </menu_item_call>
        <menu_item_call
                label="Sound ([COST])..."
                layout="topleft"
                name="Upload Sound">
            <menu_item_call.on_click
                    function="File.UploadSound"
                    parameter="" />
            <menu_item_call.on_enable
                    function="File.EnableUpload" />
        </menu_item_call>
        <menu_item_call
                label="Animation ([COST])..."
                layout="topleft"
                name="Upload Animation">
            <menu_item_call.on_click
                    function="File.UploadAnim"
                    parameter="" />
            <menu_item_call.on_enable
                    function="File.EnableUpload" />
        </menu_item_call>
        <menu_item_call
                label="Model..."
                layout="topleft"
                name="Upload Model">
            <menu_item_call.on_click
                    function="File.UploadModel"
                    parameter="" />
            <menu_item_call.on_enable
                    function="File.EnableUploadModel" />
            <menu_item_call.on_visible
                    function="File.VisibleUploadModel"/>
        </menu_item_call>
        <menu_item_call
                label="Bulk ([COST] per file)..."
                layout="topleft"
                name="Bulk Upload">
            <menu_item_call.on_click
                    function="File.UploadBulk"
                    parameter="" />
        </menu_item_call>
=======
 layout="topleft"
 left="0"
 mouse_opaque="false"
 can_tear_off="false"
 name="menu_inventory_add"
 visible="false">
            <menu
             create_jump_keys="true"
             label="Upload"
             layout="topleft"
             name="upload"
             tear_off="true">
                <menu_item_call
                 label="Image ([COST])..."
                 layout="topleft"
                 name="Upload Image"
                 shortcut="control|U">
                    <menu_item_call.on_click
                     function="File.UploadImage"
                     parameter="" />
                    <menu_item_call.on_enable
                     function="File.EnableUpload" />
                </menu_item_call>
                <menu_item_call
                 label="Sound ([COST])..."
                 layout="topleft"
                 name="Upload Sound">
                    <menu_item_call.on_click
                     function="File.UploadSound"
                     parameter="" />
                    <menu_item_call.on_enable
                     function="File.EnableUpload" />
                </menu_item_call>
                <menu_item_call
                 label="Animation ([COST])..."
                 layout="topleft"
                 name="Upload Animation">
                    <menu_item_call.on_click
                     function="File.UploadAnim"
                     parameter="" />
                    <menu_item_call.on_enable
                     function="File.EnableUpload" />
                </menu_item_call>
                <menu_item_call
                 label="Model..."
                 layout="topleft"
                 name="Upload Model">
                <menu_item_call.on_click
                 function="File.UploadModel"
                 parameter="" />
                <menu_item_call.on_enable
                 function="File.EnableUploadModel" />
                <menu_item_call.on_visible
                function="File.VisibleUploadModel"/>
                </menu_item_call>
                <menu_item_call
                 label="Bulk..."
                 layout="topleft"
                 name="Bulk Upload">
                    <menu_item_call.on_click
                     function="File.UploadBulk"
                     parameter="" />
                </menu_item_call>
>>>>>>> 3a85209c
	            <menu_item_call
	             label="Import Linkset..."
	             visibility_control="FSEnableObjectExports"
	             name="import linkset">
	                <menu_item_call.on_click
	                 function="File.ImportLinkset"
	                 parameter="" />
	            </menu_item_call>
    </menu>

    <menu_item_call
            label="New Folder"
            layout="topleft"
            name="New Folder">
        <menu_item_call.on_click
                function="Inventory.DoCreate"
                parameter="category" />
    </menu_item_call>
    <menu_item_call
            label="New Script"
            layout="topleft"
            name="New Script">
        <menu_item_call.on_click
                function="Inventory.DoCreate"
                parameter="lsl" />
    </menu_item_call>
    <menu_item_call
            label="New Notecard"
            layout="topleft"
            name="New Note">
        <menu_item_call.on_click
                function="Inventory.DoCreate"
                parameter="notecard" />
    </menu_item_call>
    <menu_item_call
            label="New Gesture"
            layout="topleft"
            name="New Gesture">
        <menu_item_call.on_click
                function="Inventory.DoCreate"
                parameter="gesture" />
    </menu_item_call>
    <menu
            height="175"
            label="New Clothes"
            layout="topleft"
            left_delta="0"
            mouse_opaque="false"
            name="New Clothes"
            top_pad="514"
            width="125">
        <menu_item_call
                label="New Shirt"
                layout="topleft"
                name="New Shirt">
            <menu_item_call.on_click
                    function="Inventory.DoCreate"
                    parameter="shirt" />
        </menu_item_call>
        <menu_item_call
                label="New Pants"
                layout="topleft"
                name="New Pants">
            <menu_item_call.on_click
                    function="Inventory.DoCreate"
                    parameter="pants" />
        </menu_item_call>
        <menu_item_call
                label="New Shoes"
                layout="topleft"
                name="New Shoes">
            <menu_item_call.on_click
                    function="Inventory.DoCreate"
                    parameter="shoes" />
        </menu_item_call>
        <menu_item_call
                label="New Socks"
                layout="topleft"
                name="New Socks">
            <menu_item_call.on_click
                    function="Inventory.DoCreate"
                    parameter="socks" />
        </menu_item_call>
        <menu_item_call
                label="New Jacket"
                layout="topleft"
                name="New Jacket">
            <menu_item_call.on_click
                    function="Inventory.DoCreate"
                    parameter="jacket" />
        </menu_item_call>
        <menu_item_call
                label="New Skirt"
                layout="topleft"
                name="New Skirt">
            <menu_item_call.on_click
                    function="Inventory.DoCreate"
                    parameter="skirt" />
        </menu_item_call>
        <menu_item_call
                label="New Gloves"
                layout="topleft"
                name="New Gloves">
            <menu_item_call.on_click
                    function="Inventory.DoCreate"
                    parameter="gloves" />
        </menu_item_call>
        <menu_item_call
                label="New Undershirt"
                layout="topleft"
                name="New Undershirt">
            <menu_item_call.on_click
                    function="Inventory.DoCreate"
                    parameter="undershirt" />
        </menu_item_call>
        <menu_item_call
                label="New Underpants"
                layout="topleft"
                name="New Underpants">
            <menu_item_call.on_click
                    function="Inventory.DoCreate"
                    parameter="underpants" />
        </menu_item_call>
        <menu_item_call
                label="New Alpha"
                layout="topleft"
                name="New Alpha">
            <menu_item_call.on_click
                    function="Inventory.DoCreate"
                    parameter="alpha" />
        </menu_item_call>
        <menu_item_call
                label="New Tattoo"
                layout="topleft"
                name="New Tattoo">
            <menu_item_call.on_click
                    function="Inventory.DoCreate"
                    parameter="tattoo" />
        </menu_item_call>
        <menu_item_call
                 label="New Universal"
                 layout="topleft"
                 name="New Universal">
                <menu_item_call.on_click
                 function="Inventory.DoCreate"
                 parameter="universal" />
              </menu_item_call>
                <menu_item_call
                label="New Physics"
                layout="topleft"
                name="New Physics">
            <menu_item_call.on_click
                    function="Inventory.DoCreate"
                    parameter="physics" />
        </menu_item_call>
    </menu>
    <menu
            height="85"
            label="New Body Parts"
            layout="topleft"
            left_delta="0"
            mouse_opaque="false"
            name="New Body Parts"
            top_pad="514"
            width="118">
        <menu_item_call
                label="New Shape"
                layout="topleft"
                name="New Shape">
            <menu_item_call.on_click
                    function="Inventory.DoCreate"
                    parameter="shape" />
        </menu_item_call>
        <menu_item_call
                label="New Skin"
                layout="topleft"
                name="New Skin">
            <menu_item_call.on_click
                    function="Inventory.DoCreate"
                    parameter="skin" />
        </menu_item_call>
        <menu_item_call
                label="New Hair"
                layout="topleft"
                name="New Hair">
            <menu_item_call.on_click
                    function="Inventory.DoCreate"
                    parameter="hair" />
        </menu_item_call>
        <menu_item_call
                label="New Eyes"
                layout="topleft"
                name="New Eyes">
            <menu_item_call.on_click
                    function="Inventory.DoCreate"
                    parameter="eyes" />
        </menu_item_call>
    </menu>
    <menu
            label="New Settings"
            layout="topleft"
            name="New Settings">
        <menu_item_call
                label="New Sky"
                layout="topleft"
                name="New Sky">
            <menu_item_call.on_click
                    function="Inventory.DoCreate"
                    parameter="sky"/>
            <menu_item_call.on_enable
                    function="Inventory.EnvironmentEnabled" />

        </menu_item_call>
        <menu_item_call
                label="New Water"
                layout="topleft"
                name="New Water">
            <menu_item_call.on_click
                    function="Inventory.DoCreate"
                    parameter="water"/>
            <menu_item_call.on_enable
                    function="Inventory.EnvironmentEnabled" />

        </menu_item_call>
        <menu_item_call
                label="New Day Cycle"
                layout="topleft"
                name="New Day Cycle">
            <menu_item_call.on_click
                    function="Inventory.DoCreate"
                    parameter="daycycle"/>
            <menu_item_call.on_enable
                    function="Inventory.EnvironmentEnabled" />
        </menu_item_call>
    </menu>
</menu><|MERGE_RESOLUTION|>--- conflicted
+++ resolved
@@ -1,70 +1,5 @@
 <?xml version="1.0" encoding="utf-8" standalone="yes" ?>
 <menu
-<<<<<<< HEAD
-        layout="topleft"
-        left="0"
-        mouse_opaque="false"
-        can_tear_off="false"
-        name="menu_inventory_add"
-        visible="false">
-    <menu
-            create_jump_keys="true"
-            label="Upload"
-            layout="topleft"
-            name="upload"
-            tear_off="true">
-        <menu_item_call
-                label="Image ([COST])..."
-                layout="topleft"
-                name="Upload Image"
-                shortcut="control|U">
-            <menu_item_call.on_click
-                    function="File.UploadImage"
-                    parameter="" />
-            <menu_item_call.on_enable
-                    function="File.EnableUpload" />
-        </menu_item_call>
-        <menu_item_call
-                label="Sound ([COST])..."
-                layout="topleft"
-                name="Upload Sound">
-            <menu_item_call.on_click
-                    function="File.UploadSound"
-                    parameter="" />
-            <menu_item_call.on_enable
-                    function="File.EnableUpload" />
-        </menu_item_call>
-        <menu_item_call
-                label="Animation ([COST])..."
-                layout="topleft"
-                name="Upload Animation">
-            <menu_item_call.on_click
-                    function="File.UploadAnim"
-                    parameter="" />
-            <menu_item_call.on_enable
-                    function="File.EnableUpload" />
-        </menu_item_call>
-        <menu_item_call
-                label="Model..."
-                layout="topleft"
-                name="Upload Model">
-            <menu_item_call.on_click
-                    function="File.UploadModel"
-                    parameter="" />
-            <menu_item_call.on_enable
-                    function="File.EnableUploadModel" />
-            <menu_item_call.on_visible
-                    function="File.VisibleUploadModel"/>
-        </menu_item_call>
-        <menu_item_call
-                label="Bulk ([COST] per file)..."
-                layout="topleft"
-                name="Bulk Upload">
-            <menu_item_call.on_click
-                    function="File.UploadBulk"
-                    parameter="" />
-        </menu_item_call>
-=======
  layout="topleft"
  left="0"
  mouse_opaque="false"
@@ -78,7 +13,7 @@
              name="upload"
              tear_off="true">
                 <menu_item_call
-                 label="Image ([COST])..."
+                 label="Image (L$[COST])..."
                  layout="topleft"
                  name="Upload Image"
                  shortcut="control|U">
@@ -89,7 +24,7 @@
                      function="File.EnableUpload" />
                 </menu_item_call>
                 <menu_item_call
-                 label="Sound ([COST])..."
+                 label="Sound (L$[COST])..."
                  layout="topleft"
                  name="Upload Sound">
                     <menu_item_call.on_click
@@ -99,7 +34,7 @@
                      function="File.EnableUpload" />
                 </menu_item_call>
                 <menu_item_call
-                 label="Animation ([COST])..."
+                 label="Animation (L$[COST])..."
                  layout="topleft"
                  name="Upload Animation">
                     <menu_item_call.on_click
@@ -128,7 +63,6 @@
                      function="File.UploadBulk"
                      parameter="" />
                 </menu_item_call>
->>>>>>> 3a85209c
 	            <menu_item_call
 	             label="Import Linkset..."
 	             visibility_control="FSEnableObjectExports"
