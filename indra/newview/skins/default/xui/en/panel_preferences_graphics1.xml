<?xml version="1.0" encoding="utf-8" standalone="yes" ?>
<panel
 border="true"
 follows="left|top|right|bottom"
 height="408"
 label="Graphics"
 layout="topleft"
 left="102"
 name="Display panel"
 top="1"
 width="517">
    <text
     type="string"
     length="1"
     follows="left|top"
     height="12"
     layout="topleft"
     left="30"
     name="QualitySpeed"
     top="10" 
     width="400">
        Quality and speed:
    </text>
    <text
     type="string"
     length="1"
     follows="left|top"
     halign="right"
     height="12"
     layout="topleft"
     left="35"
     name="FasterText"
     top_pad="4"
     width="80">
        Faster
    </text>
    <text
     type="string"
     length="1"
     follows="left|top"
     height="12"
     layout="topleft"
     left_delta="360"
     name="BetterText"
     top_delta="0"
     width="100">
        Better
    </text>
    <icon
     color="0.12 0.12 0.12 1"
     height="14"
     image_name="Rounded_Square"
     layout="topleft"
     left="128"
     name="LowGraphicsDivet"
     top_delta="-2"
     width="2" />
    <icon
     color="0.12 0.12 0.12 1"
     height="14"
     image_name="Rounded_Square"
     layout="topleft"
     left_pad="83"
     name="MidGraphicsDivet"
     top_delta="0"
     width="2" />
    <icon
     color="0.12 0.12 0.12 1"
     height="14"
     image_name="Rounded_Square"
     layout="topleft"
     left_pad="85"
     name="HighGraphicsDivet"
     top_delta="0"
     width="2" />
    <icon
     color="0.12 0.12 0.12 1"
     height="14"
     image_name="Rounded_Square"
     layout="topleft"
     left_pad="83"
     name="UltraGraphicsDivet"
     top_delta="0"
     width="2" />
    <slider
     control_name="RenderQualityPerformance"
     decimal_digits="0"
     follows="left|top"
     height="16"
     increment="1"
     initial_value="0"
     layout="topleft"
     left="120"
     max_val="3"
     name="QualityPerformanceSelection"
     show_text="false"
     top_delta="-2"
     width="275">
	 <slider.commit_callback
			function="Pref.QualityPerformance"/>
	</slider>		
    <text
     type="string"
     length="1"
     follows="left|top"
     halign="center"
     height="12"
     layout="topleft"
     left="88"
     name="ShadersPrefText"
     top_delta="20"
     width="80">
        Low
    </text>
    <text
     type="string"
     length="1"
     follows="left|top"
     halign="center"
     height="12"
     layout="topleft"
     left_delta="87"
     name="ShadersPrefText2"
     top_delta="0"
     width="80">
        Mid
    </text>
    <text
     type="string"
     length="1"
     follows="left|top"
     halign="center"
     height="12"
     layout="topleft"
     left_delta="87"
     name="ShadersPrefText3"
     top_delta="0"
     width="80">
        High
    </text>
    <text
     type="string"
     length="1"
     follows="left|top"
     halign="center"
     height="12"
     layout="topleft"
     left_delta="85"
     name="ShadersPrefText4"
     top_delta="0"
     width="80">
        Ultra
    </text>
    <panel
	 visiblity_control="ShowAdvancedGraphicsSettings"
     border="false"
	 follows="top|left"
     height="283"
     label="CustomGraphics"
     layout="topleft"
     left="5"
     name="CustomGraphics Panel"
     top="101"
     width="485">
		<text
		type="string"
		length="1"
		follows="left|top"
		height="12"
		layout="topleft"
		left_delta="5"
		name="ShadersText"
		top="3"
		width="128">
			Shaders:
		</text>
		<check_box
		control_name="RenderObjectBump"
		height="16"
		initial_value="true"
		label="Bump mapping and shiny"
		layout="topleft"
		left_delta="0"
		name="BumpShiny"
		top_pad="7"
		width="256" />
		<check_box
		control_name="VertexShaderEnable"
		height="16"
		initial_value="true"
		label="Basic shaders"
		layout="topleft"
		left_delta="0"
		name="BasicShaders"
		tool_tip="Disabling this option may prevent some graphics card drivers from crashing"
		top_pad="1"
		width="315">
			<check_box.commit_callback
			function="Pref.VertexShaderEnable" />
		</check_box>
		<check_box
		control_name="WindLightUseAtmosShaders"
		height="16"
		initial_value="true"
		label="Atmospheric shaders"
		layout="topleft"
		left_delta="0"
		name="WindLightUseAtmosShaders"
		top_pad="1"
		width="256">
			<check_box.commit_callback
			function="Pref.VertexShaderEnable" />
		</check_box>
    <check_box
		control_name="RenderDeferred"
		height="16"
		initial_value="true"
		label="Lighting and Shadows"
		layout="topleft"
		left_delta="0"
		name="UseLightShaders"
		top_pad="1"
		width="256">
      <check_box.commit_callback
			function="Pref.VertexShaderEnable" />
    </check_box>
    <check_box
		control_name="RenderDeferredSSAO"
		height="16"
		initial_value="true"
		label="Ambient Occlusion"
		layout="topleft"
		left_delta="0"
		name="UseSSAO"
		top_pad="1"
		width="256">
      <check_box.commit_callback
			function="Pref.VertexShaderEnable" />
    </check_box>

     <text
    type="string"
    length="1"
    top_pad="8"
    follows="top|left"
    height="23"
    width="110"
    word_wrap="true"
    layout="topleft"
    left="10"
    name="shadows_label">
        Shadows:
      </text>
      <combo_box
      control_name="RenderShadowDetail"
      height="23"
      layout="topleft"
      left="10"
      top_pad="0" 
      name="ShadowDetail"
      width="150">
        <combo_box.item
        label="None"
        name="0"
        value="0"/>
        <combo_box.item
        label="Sun/Moon"
        name="1"
        value="1"/>
        <combo_box.item
        label="Sun/Moon + Projectors"
        name="2"
        value="2"/>
      </combo_box>

      <text
  type="string"
  length="1"
  top_pad="8"
  follows="top|left"
  height="23"
  width="110"
  word_wrap="true"
  layout="topleft"
  left="10"
  name="reflection_label">
        Water Reflections:
      </text>
      <combo_box
      control_name="RenderReflectionDetail"
      height="23"
      layout="topleft"
      left_="10"
      top_pad ="0"
      name="Reflections"
      width="150">
        <combo_box.item
        label="Minimal"
        name="0"
        value="0"/>
        <combo_box.item
        label="Terrain and trees"
        name="1"
        value="1"/>
        <combo_box.item
        label="All static objects"
        name="2"
        value="2"/>
        <combo_box.item
        label="All avatars and objects"
        name="3"
        value="3"/>
        <combo_box.item
        label="Everything"
        name="4"
        value="4"/>
      </combo_box>
    
		<slider
		control_name="RenderFarClip"
		decimal_digits="0"
		follows="left|top"
		height="16"
		increment="8"
		initial_value="160"
		label="Draw distance:"
		label_width="185"
		layout="topleft"
		left="200"
		max_val="512"
		min_val="64"
		name="DrawDistance"
		top="3"
		width="296" />
		<text
		type="string"
		length="1"
		follows="left|top"
		height="12"
		layout="topleft"
		left_delta="291"
		name="DrawDistanceMeterText2"
		top_delta="0"
		width="128">
			m
		</text>
		<slider
		control_name="RenderMaxPartCount"
		decimal_digits="0"
		follows="left|top"
		height="16"
		increment="256"
		initial_value="4096"
		label="Max. particle count:"
		label_width="185"
		layout="topleft"
		left="200"
		max_val="8192"
		name="MaxParticleCount"
		top_pad="7"
		width="303" />
		<slider
		control_name="RenderGlowResolutionPow"
		decimal_digits="0"
		follows="left|top"
		height="16"
		increment="1"
		initial_value="8"
		label="Post process quality:"
		label_width="185"
		layout="topleft"
		left_delta="0"
		max_val="9"
		min_val="8"
		name="RenderPostProcess"
		show_text="false"
		top_pad="4"
		width="264">
			<slider.commit_callback
			function="Pref.UpdateSliderText"
			parameter="PostProcessText" />
		</slider>
		<text
		type="string"
		length="1"
		follows="left|top"
		height="12"
		layout="topleft"
		left_delta="0"
		name="MeshDetailText"
		top_pad="5"
		width="128">
			Mesh detail:
		</text>
		<slider
		control_name="RenderVolumeLODFactor"
		follows="left|top"
		height="16"
		increment="0.125"
		initial_value="160"
		label="  Objects:"
		label_width="185"
		layout="topleft"
		left_delta="0"
		max_val="2"
		name="ObjectMeshDetail"
		show_text="false"
		top_pad="6"
		width="264">
			<slider.commit_callback
			function="Pref.UpdateSliderText"
			parameter="ObjectMeshDetailText" />
		</slider>
		<slider
		control_name="RenderFlexTimeFactor"
		follows="left|top"
		height="16"
		initial_value="160"
		label="  Flexiprims:"
		label_width="185"
		layout="topleft"
		left_delta="0"
		name="FlexibleMeshDetail"
		show_text="false"
		top_pad="4"
		width="264">
			<slider.commit_callback
			function="Pref.UpdateSliderText"
			parameter="FlexibleMeshDetailText" />
		</slider>
        <slider
        control_name="RenderTreeLODFactor"
        follows="left|top"
        height="16"
        increment="0.125"
        initial_value="160"
        label="  Trees:"
        label_width="185"
        layout="topleft"
        left_delta="0"
        name="TreeMeshDetail"
        show_text="false"
        top_pad="4"
        width="264">
           <slider.commit_callback
            function="Pref.UpdateSliderText"
            parameter="TreeMeshDetailText" />
        </slider>
        <slider
        control_name="RenderAvatarLODFactor"
        follows="left|top"
        height="16"
        increment="0.125"
        initial_value="160"
        label="  Avatars:"
        label_width="185"
        layout="topleft"
        left_delta="0"
        name="AvatarMeshDetail"
        show_text="false"
        top_pad="4"
        width="264">
           <slider.commit_callback
            function="Pref.UpdateSliderText"
            parameter="AvatarMeshDetailText" />
        </slider>
        <slider
        control_name="RenderTerrainLODFactor"
        follows="left|top"
        height="16"
        increment="0.125"
        initial_value="160"
        label="  Terrain:"
        label_width="185"
        layout="topleft"
        left_delta="0"
        max_val="2"
        min_val="1"
        name="TerrainMeshDetail"
        show_text="false"
        top_pad="4"
        width="264">
           <slider.commit_callback
            function="Pref.UpdateSliderText"
            parameter="TerrainMeshDetailText" />
        </slider>
        <slider
        control_name="WLSkyDetail"
		enabled_control="WindLightUseAtmosShaders"
        decimal_digits="0"
        follows="left|top"
        height="16"
        increment="8"
        initial_value="160"
        label="  Sky:"
        label_width="185"
        layout="topleft"
        left_delta="0"
        max_val="128"
        min_val="16"
        name="SkyMeshDetail"
        show_text="false"
        top_pad="4"
        width="264">
           <slider.commit_callback
            function="Pref.UpdateSliderText"
            parameter="SkyMeshDetailText" />
        </slider>
        <text
        type="string"
        length="1"
        follows="left|top"
        height="12"
        layout="topleft"
        left="469"
        name="PostProcessText"
        top="328"
        width="128">
           Low
        </text>
        <text
        type="string"
        length="1"
        follows="left|top"
        height="12"
        layout="topleft"
        left_delta="0"
        name="ObjectMeshDetailText"
        top_pad="26"
        width="128">
           Low
        </text>
        <text
        type="string"
        length="1"
        follows="left|top"
        height="12"
        layout="topleft"
        left_delta="0"
        name="FlexibleMeshDetailText"
        top_pad="8"
        width="128">
           Low
        </text>
        <text
        type="string"
        length="1"
        follows="left|top"
        height="12"
        layout="topleft"
        left_delta="0"
        name="TreeMeshDetailText"
        top_pad="8"
        width="128">
           Low
        </text>
        <text
        type="string"
        length="1"
        follows="left|top"
        height="12"
        layout="topleft"
        left_delta="0"
        name="AvatarMeshDetailText"
        top_pad="8"
        width="128">
           Low
        </text>
        <text
        type="string"
        length="1"
        follows="left|top"
        height="12"
        layout="topleft"
        left_delta="0"
        name="TerrainMeshDetailText"
        top_pad="8"
        width="128">
           Low
        </text>
        <text
		enabled_control="WindLightUseAtmosShaders"
        type="string"
        length="1"
        follows="left|top"
        height="12"
        layout="topleft"
        left_delta="0"
        name="SkyMeshDetailText"
        top_pad="8"
        width="128">
           Low
        </text>
<<<<<<< HEAD
      <text
      type="string"
      length="1"
      follows="left|top"
      height="12"
      layout="topleft"
      left_delta="-230"
      name="AvatarRenderingText"
      top_pad="8"
      width="128">
        Avatar rendering:
      </text>
      <check_box
      control_name="RenderUseImpostors"
      height="16"
      initial_value="true"
      label="Avatar impostors"
      layout="topleft"
      left_delta="0"
      name="AvatarImpostors"
      top_pad="7"
      width="256" />
      <check_box
      control_name="RenderAvatarVP"
      height="16"
      initial_value="true"
      label="Hardware skinning"
      layout="topleft"
      left_delta="0"
      name="AvatarVertexProgram"
      top_pad="1"
      width="256">
        <check_box.commit_callback
        function="Pref.VertexShaderEnable" />
      </check_box>
      <check_box
      control_name="RenderAvatarCloth"
      height="16"
      initial_value="true"
      label="Avatar cloth"
      layout="topleft"
      left_delta="0"
      name="AvatarCloth"
      top_pad="1"
      width="256" />
=======
        <text
        type="string"
        length="1"
        follows="left|top"
        height="12"
        layout="topleft"
        left="200"
        name="LightingDetailText"
        top_pad="8"
        width="140">
           Lighting detail:
        </text>
        <radio_group
        control_name="RenderLightingDetail"
        draw_border="false"
        height="38"
        layout="topleft"
        name="LightingDetailRadio"
        top_pad="5"
        width="200">
           <radio_item
            height="16"
            label="Sun and moon only"
            layout="topleft"
            name="SunMoon"
            value="0"
            top="3"
            width="156" />
           <radio_item
            height="16"
            label="Nearby local lights"
            layout="topleft"
            name="LocalLights"
            value="1"
            top_delta="16"
            width="156" />
        </radio_group>
>>>>>>> 5952fbca
        <text
        type="string"
        length="1"
        follows="left|top"
        height="12"
        layout="topleft"
        left_pad="-30"
        name="TerrainDetailText"
        top="488"
        width="155">
           Terrain detail:
        </text>
        <radio_group
        control_name="RenderTerrainDetail"
        draw_border="false"
        height="38"
        layout="topleft"
        left_delta="0"
        name="TerrainDetailRadio"
        top_pad="5"
        width="70">
           <radio_item
            height="16"
            label="Low"
            layout="topleft"
            name="0"
            top="3"
            width="50" />
           <radio_item
            height="16"
            label="High"
            layout="topleft"
            name="2"
            top_delta="16"
<<<<<<< HEAD
            width="315" />
        </radio_group> -->
=======
            width="50" />
        </radio_group>
>>>>>>> 5952fbca
	</panel>
	
        <button
     follows="left|bottom"
     height="23"
     label="Apply"
     label_selected="Apply"
     layout="topleft"
     left="10"
     name="Apply"
     top="383"
     width="115"
      >
        <button.commit_callback
         function="Pref.Apply" />
    </button>
    <button
     follows="left|bottom"
     height="23"
     label="Reset"
     layout="topleft"
     left_pad="3"
     name="Defaults"
     top="383"
     width="115">
        <button.commit_callback
         function="Pref.HardwareDefaults" />
    </button>
    <button
     control_name="ShowAdvancedGraphicsSettings"
     follows="right|bottom"
     height="23"
     is_toggle="true"
     label="Advanced"
     layout="topleft"
     left_pad="35"
     name="Advanced"
     top_delta="0"
     width="115" />
    <button
     follows="right|bottom"
     height="23"
     label="Hardware"
     label_selected="Hardware"
     layout="topleft"
     left_pad="3"
     name="GraphicsHardwareButton"
     top_delta="0"
     width="115">
        <button.commit_callback
         function="Pref.HardwareSettings" />
    </button>
</panel><|MERGE_RESOLUTION|>--- conflicted
+++ resolved
@@ -591,7 +591,6 @@
         width="128">
            Low
         </text>
-<<<<<<< HEAD
       <text
       type="string"
       length="1"
@@ -637,45 +636,6 @@
       name="AvatarCloth"
       top_pad="1"
       width="256" />
-=======
-        <text
-        type="string"
-        length="1"
-        follows="left|top"
-        height="12"
-        layout="topleft"
-        left="200"
-        name="LightingDetailText"
-        top_pad="8"
-        width="140">
-           Lighting detail:
-        </text>
-        <radio_group
-        control_name="RenderLightingDetail"
-        draw_border="false"
-        height="38"
-        layout="topleft"
-        name="LightingDetailRadio"
-        top_pad="5"
-        width="200">
-           <radio_item
-            height="16"
-            label="Sun and moon only"
-            layout="topleft"
-            name="SunMoon"
-            value="0"
-            top="3"
-            width="156" />
-           <radio_item
-            height="16"
-            label="Nearby local lights"
-            layout="topleft"
-            name="LocalLights"
-            value="1"
-            top_delta="16"
-            width="156" />
-        </radio_group>
->>>>>>> 5952fbca
         <text
         type="string"
         length="1"
@@ -710,13 +670,8 @@
             layout="topleft"
             name="2"
             top_delta="16"
-<<<<<<< HEAD
-            width="315" />
+            width="50" />
         </radio_group> -->
-=======
-            width="50" />
-        </radio_group>
->>>>>>> 5952fbca
 	</panel>
 	
         <button
