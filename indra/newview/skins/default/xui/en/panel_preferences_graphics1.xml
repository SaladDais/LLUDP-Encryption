<?xml version="1.0" encoding="utf-8" standalone="yes" ?>
<panel
 border="true"
 follows="left|top|right|bottom"
 height="418"
 label="Graphics"
 layout="topleft"
 left="102"
 name="Display panel"
 top="1"
 width="517">
    <text
     type="string"
     length="1"
     follows="left|top"
     height="12"
     layout="topleft"
     left="30"
     name="QualitySpeed"
     top="10" 
     width="400">
        Quality and speed:
    </text>
    <text
     type="string"
     length="1"
     follows="left|top"
     halign="right"
     height="12"
     layout="topleft"
     left="35"
     name="FasterText"
     top_pad="4"
     width="80">
        Faster
    </text>
    <text
     type="string"
     length="1"
     follows="left|top"
     height="12"
     layout="topleft"
     left_delta="360"
     name="BetterText"
     top_delta="0"
     width="100">
        Better
    </text>
    <icon
     color="0.12 0.12 0.12 1"
     height="14"
     image_name="Rounded_Square"
     layout="topleft"
     left="128"
     name="LowGraphicsDivet"
     top_delta="-2"
     width="2" />
    <icon
     color="0.12 0.12 0.12 1"
     height="14"
     image_name="Rounded_Square"
     layout="topleft"
     left_pad="83"
     name="MidGraphicsDivet"
     top_delta="0"
     width="2" />
    <icon
     color="0.12 0.12 0.12 1"
     height="14"
     image_name="Rounded_Square"
     layout="topleft"
     left_pad="85"
     name="HighGraphicsDivet"
     top_delta="0"
     width="2" />
    <icon
     color="0.12 0.12 0.12 1"
     height="14"
     image_name="Rounded_Square"
     layout="topleft"
     left_pad="83"
     name="UltraGraphicsDivet"
     top_delta="0"
     width="2" />
    <slider
     control_name="RenderQualityPerformance"
     decimal_digits="0"
     follows="left|top"
     height="16"
     increment="1"
     initial_value="0"
     layout="topleft"
     left="120"
     max_val="3"
     name="QualityPerformanceSelection"
     show_text="false"
     top_delta="-2"
     width="275">
	 <slider.commit_callback
			function="Pref.QualityPerformance"/>
	</slider>		
    <text
     type="string"
     length="1"
     follows="left|top"
     halign="center"
     height="12"
     layout="topleft"
     left="88"
     name="ShadersPrefText"
     top_delta="20"
     width="80">
        Low
    </text>
    <text
     type="string"
     length="1"
     follows="left|top"
     halign="center"
     height="12"
     layout="topleft"
     left_delta="87"
     name="ShadersPrefText2"
     top_delta="0"
     width="80">
        Mid
    </text>
    <text
     type="string"
     length="1"
     follows="left|top"
     halign="center"
     height="12"
     layout="topleft"
     left_delta="87"
     name="ShadersPrefText3"
     top_delta="0"
     width="80">
        High
    </text>
    <text
     type="string"
     length="1"
     follows="left|top"
     halign="center"
     height="12"
     layout="topleft"
     left_delta="85"
     name="ShadersPrefText4"
     top_delta="0"
     width="80">
        Ultra
    </text>
    <panel
	 visiblity_control="ShowAdvancedGraphicsSettings"
     border="false"
	 follows="top|left"
     height="300"
     label="CustomGraphics"
     layout="topleft"
     left="5"
     name="CustomGraphics Panel"
     top="76"
     width="485">
		<text
		 type="string"
		 length="1"
		 follows="left|top"
		 height="12"
		 layout="topleft"
		 left_delta="5"
		 name="ShadersText"
		 top="3"
		 width="128">
			Shaders:
		</text>
		<check_box
		 control_name="RenderTransparentWater"
		 height="16"
		 initial_value="true"
		 label="Transparent Water"
		 layout="topleft"
		 left_delta="0"
		 name="TransparentWater"
		 top_pad="7"
		 width="256" />
		<check_box
		 control_name="RenderObjectBump"
		 height="16"
		 initial_value="true"
		 label="Bump mapping and shiny"
		 layout="topleft"
		 left_delta="0"
		 name="BumpShiny"
		 top_pad="1"
		width="256" />
    <check_box
		control_name="RenderLocalLights"
		height="16"
		initial_value="true"
		label="Local Lights"
		layout="topleft"
		left_delta="0"
		name="LocalLights"
		 top_pad="1"
		 width="256" />
		  <check_box
		 control_name="VertexShaderEnable"
		 height="16"
		 initial_value="true"
		 label="Basic shaders"
		 layout="topleft"
		 left_delta="0"
		 name="BasicShaders"
		 tool_tip="Disabling this option may prevent some graphics card drivers from crashing"
		 top_pad="1"
		 width="315">
			<check_box.commit_callback
		     function="Pref.VertexShaderEnable" />
		</check_box>
		<check_box
		 control_name="WindLightUseAtmosShaders"
		 height="16"
		 initial_value="true"
		 label="Atmospheric shaders"
		 layout="topleft"
		 left_delta="0"
		 name="WindLightUseAtmosShaders"
		 top_pad="1"
		 width="256">
			<check_box.commit_callback
			 function="Pref.VertexShaderEnable" />
		</check_box>
    	<check_box
		 control_name="RenderDeferred"
		 height="16"
		 initial_value="true"
		 label="Lighting and Shadows"
		 layout="topleft"
		 left_delta="0"
		 name="UseLightShaders"
		 top_pad="1"
		 width="256">
         	<check_box.commit_callback
			 function="Pref.VertexShaderEnable" />
    	</check_box>
    	<check_box
		 control_name="RenderDeferredSSAO"
		 height="16"
		 initial_value="true"
		 label="Ambient Occlusion"
		 layout="topleft"
		 left_delta="0"
		 name="UseSSAO"
		 top_pad="1"
		 width="256">
         	<check_box.commit_callback
			 function="Pref.VertexShaderEnable" />
    	</check_box>
      <check_box
		 control_name="RenderDepthOfField"
		 height="16"
		 initial_value="true"
		 label="Depth of Field"
		 layout="topleft"
		 left_delta="0"
		 name="UseDoF"
		 top_pad="1"
		 width="256">
        <check_box.commit_callback
     function="Pref.VertexShaderEnable" />
      </check_box>

        <text
         type="string"
         length="1"
         top_pad="8"
         follows="top|left"
         height="23"
         width="110"
         word_wrap="true"
         layout="topleft"
         left="10"
         name="shadows_label">
         	Shadows:
        </text>
        <combo_box
         control_name="RenderShadowDetail"
         height="23"
         layout="topleft"
         left="10"
         top_pad="0" 
         name="ShadowDetail"
         width="150">
           <combo_box.item
            label="None"
            name="0"
            value="0"/>
           <combo_box.item
            label="Sun/Moon"
            name="1"
            value="1"/>
           <combo_box.item
            label="Sun/Moon + Projectors"
            name="2"
            value="2"/>
        </combo_box>

        <text
         type="string"
         length="1"
         top_pad="8"
         follows="top|left"
         height="12"
         width="110"
         word_wrap="true"
         layout="topleft"
         left="05"
         name="reflection_label">
            Water Reflections:
        </text>
        <combo_box
         control_name="RenderReflectionDetail"
         height="18"
         layout="topleft"
         left_delta="10"
         top_pad ="3"
         name="Reflections"
         width="150">
            <combo_box.item
             label="Minimal"
             name="0"
             value="0"/>
            <combo_box.item
             label="Terrain and trees"
             name="1"
             value="1"/>
            <combo_box.item
             label="All static objects"
             name="2"
             value="2"/>
            <combo_box.item
             label="All avatars and objects"
             name="3"
             value="3"/>
            <combo_box.item
             label="Everything"
             name="4"
             value="4"/>
        </combo_box>
    
        <slider
        control_name="RenderAvatarPhysicsLODFactor"
        follows="left|top"
        height="16"
        initial_value="100"
	increment=".05"
        label="  Avatar Physics:"
        label_width="85"
        layout="topleft"
        left_delta="-16"
        name="AvatarPhysicsDetail"
        show_text="false"
        top_pad="12"
        width="160">
           <slider.commit_callback
            function="Pref.UpdateSliderText"
            parameter="AvatarPhysicsDetailText" />
        </slider>
        <text
        type="string"
        length="1"
        follows="left|top"
        height="12"
        layout="topleft"
        left_delta="165"
        name="AvatarPhysicsDetailText"
        top_pad="-16"
        width="128">
           Low
        </text>

		<slider
		 control_name="RenderFarClip"
		 decimal_digits="0"
		 follows="left|top"
		 height="16"
		 increment="8"
		 initial_value="160"
		 label="Draw distance:"
		 label_width="185"
		 layout="topleft"
		 left="200"
		 max_val="512"
		 min_val="64"
		 name="DrawDistance"
		 top="3"
		 width="296" />
		<text
		 type="string"
		 length="1"
		 follows="left|top"
		 height="12"
		 layout="topleft"
		 left_delta="291"
		 name="DrawDistanceMeterText2"
		 top_delta="0"
		 width="128">
			m
		</text>    
		<slider
		 control_name="RenderMaxPartCount"
		 decimal_digits="0"
		 follows="left|top"
		 height="16"
		 increment="256"
		 initial_value="4096"
		 label="Max. particle count:"
		 label_width="185"
		 layout="topleft"
		 left="200"
		 max_val="8192"
		 name="MaxParticleCount"
		 top_pad="7"
		 width="303" />
        <slider
         control_name="RenderAvatarMaxVisible"
         decimal_digits="0"
         follows="left|top"
         height="16"
         increment="1"
         initial_value="12"
         label="Max. # of non-impostor avatars:"
         label_width="185"
         layout="topleft"
         left_delta="0"
         max_val="65"
         min_val="1"
         name="MaxNumberAvatarDrawn"
         top_pad="4"
         width="290" />
		<slider
 		 control_name="RenderGlowResolutionPow"
		 decimal_digits="0"
		 follows="left|top"
		 height="16"
		 increment="1"
		 initial_value="8"
		 label="Post process quality:"
		 label_width="185"
		 layout="topleft"
		 left="200"
		 max_val="9"
		 min_val="8"
		 name="RenderPostProcess"
		 show_text="false"
		 top_pad="4"
		 width="264">
			<slider.commit_callback
			 function="Pref.UpdateSliderText"
			 parameter="PostProcessText" />
		</slider>
		<text
		 type="string"
		 length="1"
		 follows="left|top"
		 height="12"
		 layout="topleft"
		 left_delta="0"
		 name="MeshDetailText"
		 top_pad="5"
		 width="128">
			Mesh detail:
		</text>
		<slider
		 control_name="RenderVolumeLODFactor"
		 follows="left|top"
		 height="16"
		 increment="0.125"
		 initial_value="160"
		 label="  Objects:"
		 label_width="185"
		 layout="topleft"
		 left_delta="0"
		 max_val="2"
		 name="ObjectMeshDetail"
		 show_text="false"
		 top_pad="6"
		 width="264">
			<slider.commit_callback
			 function="Pref.UpdateSliderText"
			 parameter="ObjectMeshDetailText" />
		</slider>
		<slider
		 control_name="RenderFlexTimeFactor"
		 follows="left|top"
		 height="16"
		 initial_value="160"
		 label="  Flexiprims:"
		 label_width="185"
		 layout="topleft"
		 left_delta="0"
		 name="FlexibleMeshDetail"
		 show_text="false"
		 top_pad="4"
		 width="264">
			<slider.commit_callback
			 function="Pref.UpdateSliderText"
			 parameter="FlexibleMeshDetailText" />
		</slider>
        <slider
         control_name="RenderTreeLODFactor"
         follows="left|top"
         height="16"
         increment="0.125"
         initial_value="160"
         label="  Trees:"
         label_width="185"
         layout="topleft"
         left_delta="0"
         name="TreeMeshDetail"
         show_text="false"
         top_pad="4"
         width="264">
            <slider.commit_callback
             function="Pref.UpdateSliderText"
             parameter="TreeMeshDetailText" />
            </slider>
        <slider
         control_name="RenderAvatarLODFactor"
         follows="left|top"
         height="16"
         increment="0.125"
         initial_value="160"
         label="  Avatars:"
         label_width="185"
         layout="topleft"
         left_delta="0"
         name="AvatarMeshDetail"
         show_text="false"
         top_pad="4"
         width="264">
            <slider.commit_callback
             function="Pref.UpdateSliderText"
             parameter="AvatarMeshDetailText" />
        </slider>
        <slider
         control_name="RenderTerrainLODFactor"
         follows="left|top"
         height="16"
         increment="0.125"
         initial_value="160"
         label="  Terrain:"
         label_width="185"
         layout="topleft"
         left_delta="0"
         max_val="2"
         min_val="1"
         name="TerrainMeshDetail"
         show_text="false"
         top_pad="4"
         width="264">
            <slider.commit_callback
             function="Pref.UpdateSliderText"
             parameter="TerrainMeshDetailText" />
        </slider>
        <slider
         control_name="WLSkyDetail"
		 enabled_control="WindLightUseAtmosShaders"
         decimal_digits="0"
         follows="left|top"
         height="16"
         increment="8"
         initial_value="160"
         label="  Sky:"
         label_width="185"
         layout="topleft"
         left_delta="0"
         max_val="128"
         min_val="16"
         name="SkyMeshDetail"
         show_text="false"
         top_pad="4"
         width="264">
            <slider.commit_callback
             function="Pref.UpdateSliderText"
             parameter="SkyMeshDetailText" />
        </slider>
        <text
         type="string"
         length="1"
         follows="left|top"
         height="12"
         layout="topleft"
         left="469"
         name="PostProcessText"
         top="60"
         width="128">
            Low
        </text>
        <text
         type="string"
         length="1"
         follows="left|top"
         height="12"
         layout="topleft"
         left_delta="0"
         name="ObjectMeshDetailText"
         top_pad="26"
         width="128">
            Low
        </text>
        <text
         type="string"
         length="1"
         follows="left|top"
         height="12"
         layout="topleft"
         left_delta="0"
         name="FlexibleMeshDetailText"
         top_pad="8"
         width="128">
            Low
        </text>
        <text
         type="string"
         length="1"
         follows="left|top"
         height="12"
         layout="topleft"
         left_delta="0"
         name="TreeMeshDetailText"
         top_pad="8"
         width="128">
            Low
        </text>
        <text
         type="string"
         length="1"
         follows="left|top"
         height="12"
         layout="topleft"
         left_delta="0"
         name="AvatarMeshDetailText"
         top_pad="8"
         width="128">
            Low
        </text>
        <text
         type="string"
         length="1"
         follows="left|top"
         height="12"
         layout="topleft"
         left_delta="0"
         name="TerrainMeshDetailText"
         top_pad="8"
         width="128">
            Low
        </text>
        <text
		 enabled_control="WindLightUseAtmosShaders"
         type="string"
         length="1"
         follows="left|top"
         height="12"
         layout="topleft"
         left_delta="0"
         name="SkyMeshDetailText"
         top_pad="8"
         width="128">
            Low
        </text>

        <text
         type="string"
         length="1"
         follows="left|top"
         height="12"
         layout="topleft"
         left_delta="-260"
         name="AvatarRenderingText"
         top_pad="18"
         width="128">
        Avatar Rendering:
      </text>
      <check_box
       control_name="RenderUseImpostors"
       height="16"
       initial_value="true"
       label="Avatar impostors"
       layout="topleft"
       left_delta="0"
       name="AvatarImpostors"
       top_pad="7"
       width="256" />
      <check_box
       control_name="RenderAvatarVP"
       height="16"
       initial_value="true"
       label="Hardware skinning"
       layout="topleft"
       left_delta="0"
       name="AvatarVertexProgram"
       top_pad="1"
       width="256">
          <check_box.commit_callback
           function="Pref.VertexShaderEnable" />
      </check_box>
      <check_box
       control_name="RenderAvatarCloth"
       height="16"
       initial_value="true"
       label="Avatar cloth"
       layout="topleft"
       left_delta="0"
       name="AvatarCloth"
       top_pad="1"
       width="256" />
      <text
       type="string"
       length="1"
       follows="left|top"
       height="12"
       layout="topleft"
<<<<<<< HEAD
       left="388"
=======
       left="407"
>>>>>>> eef9016c
       left_pad="-30"
       name="TerrainDetailText"
        top="250"
       width="155">
          Terrain detail:
      </text>
      <radio_group
       control_name="RenderTerrainDetail"
       draw_border="false"
       height="38"
       layout="topleft"
<<<<<<< HEAD
       left_delta="10"
=======
       left_delta="5"
>>>>>>> eef9016c
       name="TerrainDetailRadio"
       top_pad="5"
       width="70">
          <radio_item
           height="16"
           label="Low"
           layout="topleft"
           name="0"
           top="3"
           width="50" />
          <radio_item
           height="16"
           label="High"
           layout="topleft"
           name="2"
           top_delta="16"
           width="50" />
      </radio_group> -->
	</panel>
	
    <button
     follows="left|bottom"
     height="23"
     label="Apply"
     label_selected="Apply"
     layout="topleft"
     left="10"
     name="Apply"
     top="390"
     width="115">
        <button.commit_callback
         function="Pref.Apply" />
    </button>
    <button
     follows="left|bottom"
     height="23"
     label="Reset"
     layout="topleft"
     left_pad="3"
     name="Defaults"
     top="390"
     width="115">
        <button.commit_callback
         function="Pref.HardwareDefaults" />
    </button>
    <button
     control_name="ShowAdvancedGraphicsSettings"
     follows="right|bottom"
     height="23"
     is_toggle="true"
     label="Advanced"
     layout="topleft"
     left_pad="35"
     name="Advanced"
     top_delta="0"
     width="115" />
    <button
     follows="right|bottom"
     height="23"
     label="Hardware"
     label_selected="Hardware"
     layout="topleft"
     left_pad="3"
     name="GraphicsHardwareButton"
     top_delta="0"
     width="115">
        <button.commit_callback
         function="Pref.HardwareSettings" />
    </button>
</panel><|MERGE_RESOLUTION|>--- conflicted
+++ resolved
@@ -723,11 +723,7 @@
        follows="left|top"
        height="12"
        layout="topleft"
-<<<<<<< HEAD
-       left="388"
-=======
        left="407"
->>>>>>> eef9016c
        left_pad="-30"
        name="TerrainDetailText"
         top="250"
@@ -739,11 +735,7 @@
        draw_border="false"
        height="38"
        layout="topleft"
-<<<<<<< HEAD
-       left_delta="10"
-=======
        left_delta="5"
->>>>>>> eef9016c
        name="TerrainDetailRadio"
        top_pad="5"
        width="70">
