--- conflicted
+++ resolved
@@ -408,7 +408,6 @@
            value="3"/>
         </combo_box>
 
-<<<<<<< HEAD
         <text
          type="string"
          length="1"
@@ -534,7 +533,7 @@
          width="301" />
         <slider
          control_name="IndirectMaxComplexity"
-         tool_tip="Controls at what point a visually complex avatar is drawn as a jelly doll"
+         tool_tip="Controls at what point a visually complex avatar is drawn as a JellyDoll"
          decimal_digits="0"
          follows="left|top"
          height="15"
@@ -634,42 +633,6 @@
          width="128">
           Low
         </text>
-=======
-  <slider
-    control_name="IndirectMaxComplexity"
-    tool_tip="Controls at what point a visually complex avatar is drawn as a JellyDoll"
-    follows="left|top"
-    height="16"
-    initial_value="101"
-    increment="1"
-    label="Avatar Maximum Complexity:"
-    label_width="165"
-    layout="topleft"
-    left="30"
-    min_val="1"
-    max_val="101"
-    name="IndirectMaxComplexity"
-    show_text="false"
-    top_delta="24"
-    width="300">
-    <slider.commit_callback
-      function="Pref.UpdateIndirectMaxComplexity"
-      parameter="IndirectMaxComlexityText" />
-  </slider>
-  <text
-    type="string"
-    length="1"
-    follows="left|top"
-    height="16"
-    layout="topleft"
-    top_delta="0"
-    left_delta="304"
-    text_readonly_color="LabelDisabledColor"
-    name="IndirectMaxComplexityText"
-    width="65">
-       0
-  </text>
->>>>>>> 29630be6
 
         <slider
          control_name="RenderAvatarPhysicsLODFactor"
