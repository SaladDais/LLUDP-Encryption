<?xml version="1.0" encoding="utf-8" standalone="yes" ?>
<floater
 positioning="centered"
 legacy_header_height="18"
 can_minimize="false"
 height="228"
 layout="topleft"
 name="Give Money"
 help_topic="give_money"
 save_rect="true"
 width="261">
    <string
     name="payee_group">
        Pay Group
    </string>
    <string
     name="payee_resident">
        Pay Resident
    </string>

    <text
<<<<<<< HEAD
     icon_positioning="left"
=======
     type="string"
     length="1"
>>>>>>> ff64d736
     follows="left|top"
     height="16"
     layout="topleft"
     left="10"
     top="24"
     name="paying_text"
     width="180">
      You are paying:
    </text>
    <text
     follows="left|top"
     height="16"
     layout="topleft"
     left="10"
     top_pad="5"
     name="payee_name"
     use_ellipses="true" 
     width="225">
      Ericacita Moostopolison
    </text>
    <text
     type="string"
     length="1"
     follows="left|top"
     halign="left"
     height="14"
     layout="topleft"
     left="10"
     name="object_name_label"
     top_pad="5"
     width="180">
        Via object:
    </text>
    <icon
     height="16"
     width="16"
     image_name="Inv_Object"
     mouse_opaque="true"
     name="icon_object"
     tool_tip="Objects"
     top_pad="5"
     left="10"
     />
    <text
     type="string"
     length="1"
     follows="left|top"
     height="16"
     layout="topleft"
     left_pad="7"
     name="object_name_text"
     top_delta="3"
     use_ellipses="true"
     word_wrap="false"
     width="188">
        My awesome object with a really damn long name
    </text>
    <panel
     border_thickness="0"
     height="104"
     label="Search"
     layout="topleft"
     left="0"
     top_pad="10"
     help_topic="avatarpicker"
     name="PatternsPanel"
     width="120">
      <button
       height="23"
       label="Pay L$ 1"
       label_selected="Pay L$ 1"
       layout="topleft"
       left="10"
       top="0"
       name="fastpay 1"
       width="110" />
      <button
       height="23"
       label="Pay L$ 5"
       label_selected="Pay L$ 5"
       layout="topleft"
       left="10"
       top_pad="4"
       name="fastpay 5"
       width="110" />
      <button
       height="23"
       label="Pay L$ 10"
       label_selected="Pay L$ 10"
       layout="topleft"
       left="10"
       top_pad="4"
       name="fastpay 10"
       width="110" />
      <button
       height="23"
       label="Pay L$ 20"
       label_selected="Pay L$ 20"
       layout="topleft"
       left="10"
       top_pad="4"
       name="fastpay 20"
       width="110" />
    </panel>
    <view_border
     bevel_style="in"
     width="1"
     height="104"
     left_pad="10"
     layout="topleft" />
    <panel
     border_thickness="0"
     height="104"
     label="Search"
     layout="topleft"
     left_pad="0"
     name="InputPanel"
     width="120">
      <text
       type="string"
       length="1"
       follows="left|top"
       height="18"
       layout="topleft"
       left="10"
       top="0"
       name="amount text"
       width="180">
        Other amount:
      </text>
      <line_editor
       border_style="line"
       follows="left|top|right"
       height="19"
       layout="topleft"
       left="10"
       top_pad="0"
       max_length_bytes="9"
       name="amount"
       width="90" />
      <button
       enabled="false"
       height="23"
       label="Pay"
       label_selected="Pay"
       layout="topleft"
       left="10"
       top_pad="17"
       name="pay btn"
       width="110" />
      <button
       height="23"
       label="Cancel"
       label_selected="Cancel"
       layout="topleft"
       left="10"
       top_pad="4"
       name="cancel btn"
       width="110" />
    </panel>
</floater><|MERGE_RESOLUTION|>--- conflicted
+++ resolved
@@ -19,12 +19,8 @@
     </string>
 
     <text
-<<<<<<< HEAD
-     icon_positioning="left"
-=======
      type="string"
      length="1"
->>>>>>> ff64d736
      follows="left|top"
      height="16"
      layout="topleft"
@@ -35,6 +31,7 @@
       You are paying:
     </text>
     <text
+     icon_positioning="left"
      follows="left|top"
      height="16"
      layout="topleft"
