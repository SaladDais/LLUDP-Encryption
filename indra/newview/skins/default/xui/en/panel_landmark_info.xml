<?xml version="1.0" encoding="utf-8" standalone="yes" ?>
<panel
 follows="all"
 height="587"
 layout="topleft"
 left="0"
 min_height="367"
 name="landmark_info"
 top="20"
 width="333">
    <string
     name="title_create_landmark"
     value="Create Landmark" />
    <string
     name="title_edit_landmark"
     value="Edit Landmark" />
    <string
     name="title_landmark"
     value="Landmark" />
    <string
     name="not_available"
     value="(N\A)" />
    <string
     name="unknown"
     value="(unknown)" />
    <string
     name="public"
     value="(public)" />
    <string
     name="server_update_text">
        Place information not available without server update.
    </string>
    <string
     name="server_error_text">
        Information about this location is unavailable at this time, please try again later.
    </string>
    <string
     name="server_forbidden_text">
        Information about this location is unavailable due to access restrictions.  Please check your permissions with the parcel owner.
    </string>
    <string
     name="acquired_date">
        [wkday,datetime,local] [mth,datetime,local] [day,datetime,local] [hour,datetime,local]:[min,datetime,local]:[second,datetime,local] [year,datetime,local]
    </string>
    <string
     name="information_text">
        Traffic: [TRAFFIC] Area: [AREA] m²
    </string>
    <!-- Texture names for rating icons -->
    <string
     name="icon_PG"
     translate="false"
     value="Parcel_PG_Dark" />
    <string
     name="icon_M"
     translate="false"
     value="Parcel_M_Dark" />
    <string
     name="icon_R"
     translate="false"
     value="Parcel_R_Dark" />

	<layout_stack
		name="place_info_sidetray_main"
		layout="topleft"
		follows="all"
		top="0"
		left="0"
		width="331"
		height="587"
		border_size="0"
		orientation="vertical">
	<layout_panel
		name="header_container"
		auto_resize="false"
		height="30"
		width="331"
		layout="topleft"
		visible="true"
		follows="top|left|right">

    <button
     follows="top|left"
     height="24"
     image_hover_unselected="BackButton_Over"
     image_pressed="BackButton_Press"
     image_unselected="BackButton_Off"
     layout="topleft"
     left="9"
     name="back_btn"
     tool_tip="Back"
     tab_stop="false"
     top="4"
     width="30"
     use_draw_context_alpha="false" />
    <text
     follows="top|left|right"
     font="SansSerifHugeBold"
     height="26"
     layout="topleft"
     left_pad="7"
     name="title"
     text_color="LtGray"
     top="3"
     use_ellipses="true"
     value="Place Profile"
     width="280" />
	
	</layout_panel>
	<layout_panel
		name="place_info_content"
		auto_resize="true"
		height="557"
		width="331"
		layout="topleft"
		follows="all">

    <texture_picker
     enabled="false"
     fallback_image="default_land_picture.j2c"
     follows="left|top|right"
     height="197"
     layout="topleft"
     left="21"
     name="logo"
     top_pad="2"
     width="290" />

    <text
     follows="left|top|right"
     font="SansSerifLarge"
     height="14"
     layout="topleft"
     left="4"
     name="region_title"
     text_color="white"
     top_pad="-18"
     use_ellipses="true"
     value="SampleRegion"
     right="-80" />

    <icon
     follows="top|right"
     height="16"
     image_name="Unknown_Icon"
     layout="topleft"
     left_pad="0"
     top_pad="-12"
     name="maturity_icon"
     width="18" />

    <text
     follows="top|right"
     height="16"
     layout="topleft"
     left_pad="5"
     name="maturity_value"
     top_pad="-13"
     value="unknown"
     width="60" />

    <text
     follows="left|top|right"
     height="14"
     layout="topleft"
     left="4"
     name="parcel_title"
     top_pad="2"
     use_ellipses="true"
     value="SampleParcel, Name Long (145, 228, 26)"
     right="-1" />

    <panel
     follows="top|left|right"
     height="90"
     border="true"
     bevel_style="in"
     layout="topleft"
     left="4"
     name="description_panel"
     top_pad="4"
     right="-2">

        <expandable_text
         follows="all"
         height="90"
         layout="topleft"
         left="0"
         top="0"
         name="description"
         value="(loading ...)"
         right="-1" />
    </panel>

    <panel
     follows="top|left|right"
     height="72"
     layout="topleft"
     left="4"
     name="landmark_info_panel"
     top_pad="4"
     right="-1">

        <text
         follows="left|top"
         height="15"
         layout="topleft"
         left="0"
         name="owner_label"
         top_pad="0"
         value="Owner:"
         width="60" />

        <text
         follows="left|top|right"
         height="15"
         layout="topleft"
         left_pad="0"
         name="owner"
         top_delta="0"
         use_ellipses="true"
         right="-1" />

        <text
         follows="left|top"
         height="15"
         layout="topleft"
         left="0"
         top_pad="2"
         name="creator_label"
         value="Creator:"
         width="60" />

        <text
         follows="left|top|right"
         height="15"
         layout="topleft"
         left_pad="0"
         name="creator"
         top_delta="0"
         use_ellipses="true"
         right="-1" />

        <text
         follows="left|top"
         height="15"
         layout="topleft"
         top_pad="2"
         left="0"
         name="created_label"
         value="Created:"
         width="60" />

        <text
         follows="left|top|right"
         height="15"
         layout="topleft"
         left_pad="0"
         name="created"
         right="-1" />

        <text
         follows="left|top"
         height="15"
         layout="topleft"
         top_pad="2"
         left="0"
         name="information_label"
         value="Info:"
         width="60" />

        <text
         follows="left|top|right"
         height="15"
         layout="topleft"
         left_pad="0"
         name="information"
         right="-1" />
    </panel>

    <panel
     follows="all"
     height="178"
     layout="topleft"
     left="4"
     top_pad="0"
     name="landmark_edit_panel"
     right="-1">

        <text
         follows="left|top"
         height="15"
         layout="topleft"
         left="0"
         name="title_label"
         top_pad="0"
         value="Title:"
         width="60" />

        <text
         parse_urls="false"
         follows="left|top|right"
         height="22"
         layout="topleft"
         left_pad="0"
         top_pad="-20"
         name="title_value"
         text_color="white"
         use_ellipses="true"
	 wrap="true"
         right="-1" />

        <line_editor
         follows="left|top|right"
         height="22"
         layout="topleft"
         top_pad="-22"
         name="title_editor"
         prevalidate_callback="ascii"
         text_readonly_color="white"
         top_delta="0"
         right="-1" />

        <text
         follows="top|left|right"
         height="15"
         layout="topleft"
         left="0"
<<<<<<< HEAD
         name="notes_label"
         top_pad="2"
         value="My notes:"
         right="-1" />

        <text_editor
         follows="all"
         height="108"
         layout="topleft"
         left="0"
         max_length="127"
         name="notes_editor"
         read_only="true"
         text_readonly_color="white"
         text_type="ascii_with_newline"
         top_pad="0"
         right="-1"
         wrap="true" />

        <text
         follows="bottom|left"
         height="15"
         layout="topleft"
         left="0"
         name="folder_label"
         top_pad="4"
         value="Landmark location:"
         width="120" />

        <combo_box
         follows="bottom|left|right"
         height="23"
         layout="topleft"
         left_pad="0"
         top_pad="-18"
         name="folder_combo"
         right="-1" />
    </panel>

	</layout_panel>
	</layout_stack> 

=======
         min_height="300"
         name="scrolling_panel"
         top="0"
         width="310">
            <texture_picker
             enabled="false"
             fallback_image="default_land_picture.j2c"
             follows="left|top|right"
             height="197"
             layout="topleft"
             left="11"
             name="logo"
             top="10"
             width="290" />
            <text
             follows="left|top|right"
             font="SansSerifLarge"
             height="14"
             layout="topleft"
             left="10"
             name="region_title"
             text_color="white"
             top_pad="10"
             use_ellipses="true"
             value="SampleRegion"
             width="280" />
            <text
             follows="left|top|right"
             height="14"
             layout="topleft"
             left="10"
             name="parcel_title"
             top_pad="10"
             use_ellipses="true"
             value="SampleParcel, Name Long (145, 228, 26)"
             width="280" />
            <expandable_text
             follows="left|top|right"
             height="50"
             layout="topleft"
             left="10"
             name="description"
             top_pad="10"
             value="Du waltz die spritz"
             width="280" />
            <icon
             follows="top|left"
             height="16"
             image_name="unknown"
             layout="topleft"
             left="10"
             name="maturity_icon"
             top_pad="10"
             width="18" />
            <text
             follows="left|top|right"
             height="16"
             layout="topleft"
             left_pad="5"
             name="maturity_value"
             top_pad="-13"
             value="unknown"
             width="268" />
            <panel
             follows="left|top|right"
             height="55"
             layout="topleft"
             left="10"
             name="landmark_info_panel"
             top_pad="10"
             width="290">
                <text
                 follows="left|top"
                 height="15"
                 layout="topleft"
                 left="0"
                 name="owner_label"
                 top_pad="10"
                 value="Owner:"
                 width="90" />
                <text
                 follows="left|top|right"
                 height="15"
                 layout="topleft"
                 left="70"
                 name="owner"
                 top_delta="0"
                 use_ellipses="true" 
                 width="215" />
                <text
                 follows="left|top"
                 height="15"
                 layout="topleft"
                 left="0"
                 name="creator_label"
                 value="Creator:"
                 width="90" />
                <text
                 follows="left|top|right"
                 height="15"
                 layout="topleft"
                 left="70"
                 name="creator"
                 top_delta="0"
                 use_ellipses="true" 
                 width="215" />
                <text
                 follows="left|top"
                 height="15"
                 layout="topleft"
                 left="0"
                 name="created_label"
                 value="Created:"
                 width="50" />
                <text
                 follows="left|top|right"
                 height="15"
                 layout="topleft"
                 left="70"
                 name="created"
                 top_delta="0"
                 width="200" />
            </panel>
            <panel
             follows="left|top|right"
             height="210"
             layout="topleft"
             left="10"
             name="landmark_edit_panel"
             width="290">
                <text
                 follows="left|top"
                 height="15"
                 layout="topleft"
                 left="0"
                 name="title_label"
                 top_pad="10"
                 value="Title:"
                 width="290" />
                <text
                 parse_urls="false"
                 follows="left|top"
                 height="22"
                 layout="topleft"
                 left="0"
                 name="title_value"
                 text_color="white"
                 top_pad="5"
                 use_ellipses="true"
                 width="290" /> 
                <line_editor
                 follows="left|top|right"
                 height="22"
                 layout="topleft"
                 left="0"
                 max_length_bytes="63"
                 name="title_editor"
                 prevalidate_callback="ascii"
                 text_readonly_color="white"
                 top_delta="0"
                 width="290" />
                <text
                 follows="left|top"
                 height="15"
                 layout="topleft"
                 left="0"
                 name="notes_label"
                 top_pad="10"
                 value="My notes:"
                 width="290" />
                <text_editor
                 bg_readonly_color="DkGray2"
                 follows="all"
                 height="75"
                 layout="topleft"
                 left="0"
                 max_length="127"
                 name="notes_editor"
                 read_only="true"
                 spellcheck="true"
                 text_readonly_color="white"
                 text_type="ascii_with_newline"
                 top_pad="5"
                 width="290"
                 wrap="true" />
                <text
                 follows="left|top"
                 height="15"
                 layout="topleft"
                 left="0"
                 name="folder_label"
                 top_pad="10"
                 value="Landmark location:"
                 width="290" />
                <combo_box
                 follows="bottom|left|right"
                 height="23"
                 layout="topleft"
                 left="0"
                 name="folder_combo"
                 top_pad="5"
                 width="200" />
            </panel>
        </panel>
    </scroll_container>
>>>>>>> 714a95e1
</panel><|MERGE_RESOLUTION|>--- conflicted
+++ resolved
@@ -326,7 +326,6 @@
          height="15"
          layout="topleft"
          left="0"
-<<<<<<< HEAD
          name="notes_label"
          top_pad="2"
          value="My notes:"
@@ -340,6 +339,7 @@
          max_length="127"
          name="notes_editor"
          read_only="true"
+                 spellcheck="true"
          text_readonly_color="white"
          text_type="ascii_with_newline"
          top_pad="0"
@@ -369,211 +369,4 @@
 	</layout_panel>
 	</layout_stack> 
 
-=======
-         min_height="300"
-         name="scrolling_panel"
-         top="0"
-         width="310">
-            <texture_picker
-             enabled="false"
-             fallback_image="default_land_picture.j2c"
-             follows="left|top|right"
-             height="197"
-             layout="topleft"
-             left="11"
-             name="logo"
-             top="10"
-             width="290" />
-            <text
-             follows="left|top|right"
-             font="SansSerifLarge"
-             height="14"
-             layout="topleft"
-             left="10"
-             name="region_title"
-             text_color="white"
-             top_pad="10"
-             use_ellipses="true"
-             value="SampleRegion"
-             width="280" />
-            <text
-             follows="left|top|right"
-             height="14"
-             layout="topleft"
-             left="10"
-             name="parcel_title"
-             top_pad="10"
-             use_ellipses="true"
-             value="SampleParcel, Name Long (145, 228, 26)"
-             width="280" />
-            <expandable_text
-             follows="left|top|right"
-             height="50"
-             layout="topleft"
-             left="10"
-             name="description"
-             top_pad="10"
-             value="Du waltz die spritz"
-             width="280" />
-            <icon
-             follows="top|left"
-             height="16"
-             image_name="unknown"
-             layout="topleft"
-             left="10"
-             name="maturity_icon"
-             top_pad="10"
-             width="18" />
-            <text
-             follows="left|top|right"
-             height="16"
-             layout="topleft"
-             left_pad="5"
-             name="maturity_value"
-             top_pad="-13"
-             value="unknown"
-             width="268" />
-            <panel
-             follows="left|top|right"
-             height="55"
-             layout="topleft"
-             left="10"
-             name="landmark_info_panel"
-             top_pad="10"
-             width="290">
-                <text
-                 follows="left|top"
-                 height="15"
-                 layout="topleft"
-                 left="0"
-                 name="owner_label"
-                 top_pad="10"
-                 value="Owner:"
-                 width="90" />
-                <text
-                 follows="left|top|right"
-                 height="15"
-                 layout="topleft"
-                 left="70"
-                 name="owner"
-                 top_delta="0"
-                 use_ellipses="true" 
-                 width="215" />
-                <text
-                 follows="left|top"
-                 height="15"
-                 layout="topleft"
-                 left="0"
-                 name="creator_label"
-                 value="Creator:"
-                 width="90" />
-                <text
-                 follows="left|top|right"
-                 height="15"
-                 layout="topleft"
-                 left="70"
-                 name="creator"
-                 top_delta="0"
-                 use_ellipses="true" 
-                 width="215" />
-                <text
-                 follows="left|top"
-                 height="15"
-                 layout="topleft"
-                 left="0"
-                 name="created_label"
-                 value="Created:"
-                 width="50" />
-                <text
-                 follows="left|top|right"
-                 height="15"
-                 layout="topleft"
-                 left="70"
-                 name="created"
-                 top_delta="0"
-                 width="200" />
-            </panel>
-            <panel
-             follows="left|top|right"
-             height="210"
-             layout="topleft"
-             left="10"
-             name="landmark_edit_panel"
-             width="290">
-                <text
-                 follows="left|top"
-                 height="15"
-                 layout="topleft"
-                 left="0"
-                 name="title_label"
-                 top_pad="10"
-                 value="Title:"
-                 width="290" />
-                <text
-                 parse_urls="false"
-                 follows="left|top"
-                 height="22"
-                 layout="topleft"
-                 left="0"
-                 name="title_value"
-                 text_color="white"
-                 top_pad="5"
-                 use_ellipses="true"
-                 width="290" /> 
-                <line_editor
-                 follows="left|top|right"
-                 height="22"
-                 layout="topleft"
-                 left="0"
-                 max_length_bytes="63"
-                 name="title_editor"
-                 prevalidate_callback="ascii"
-                 text_readonly_color="white"
-                 top_delta="0"
-                 width="290" />
-                <text
-                 follows="left|top"
-                 height="15"
-                 layout="topleft"
-                 left="0"
-                 name="notes_label"
-                 top_pad="10"
-                 value="My notes:"
-                 width="290" />
-                <text_editor
-                 bg_readonly_color="DkGray2"
-                 follows="all"
-                 height="75"
-                 layout="topleft"
-                 left="0"
-                 max_length="127"
-                 name="notes_editor"
-                 read_only="true"
-                 spellcheck="true"
-                 text_readonly_color="white"
-                 text_type="ascii_with_newline"
-                 top_pad="5"
-                 width="290"
-                 wrap="true" />
-                <text
-                 follows="left|top"
-                 height="15"
-                 layout="topleft"
-                 left="0"
-                 name="folder_label"
-                 top_pad="10"
-                 value="Landmark location:"
-                 width="290" />
-                <combo_box
-                 follows="bottom|left|right"
-                 height="23"
-                 layout="topleft"
-                 left="0"
-                 name="folder_combo"
-                 top_pad="5"
-                 width="200" />
-            </panel>
-        </panel>
-    </scroll_container>
->>>>>>> 714a95e1
 </panel>