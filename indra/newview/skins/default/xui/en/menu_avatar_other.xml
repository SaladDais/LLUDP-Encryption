--- conflicted
+++ resolved
@@ -69,11 +69,6 @@
       </menu_item_call>
     
    <menu_item_separator />
-<<<<<<< HEAD
-   <context_menu
-         label="Annoyance"
-         name="Remove">
-=======
 
      <menu_item_call label="Reset Skeleton"
        layout="topleft"
@@ -84,7 +79,9 @@
 
    <menu_item_separator />
    
->>>>>>> 071a30cc
+   <context_menu
+         label="Annoyance"
+         name="Remove">
      <menu_item_call
      enabled="true"
      label="Block"
