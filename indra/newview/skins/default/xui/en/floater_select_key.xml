--- conflicted
+++ resolved
@@ -34,22 +34,13 @@
      follows="left|top"
      height="30"
      layout="topleft"
-<<<<<<< HEAD
      left="10"
-     name="Save item as:"
-     top="25"
-     word_wrap="true"
-     width="220">
-        Press a key to set your Speak button trigger.
-=======
-     left="30"
      name="descritption"
      top="25"
      word_wrap="true"
      width="212">
 Press a key to set your trigger.
 Allowed input: [INPUT].
->>>>>>> 6ba0b97c
     </text>
     <check_box
      follows="top|left"
