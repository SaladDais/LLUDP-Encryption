<?xml version="1.0" encoding="utf-8" standalone="yes" ?>
<floater
 legacy_header_height="18"
 can_minimize="false"
 can_resize="true"
 height="330"
 layout="topleft"
 min_height="330"
 min_width="410"
 name="texture picker"
 help_topic="texture_picker"
 title="PICK: TEXTURE"
 width="410">
 
<!--  top static -->
 <floater.string
     name="choose_picture">
        Click to choose a picture
    </floater.string>
    <floater.string
     name="pick title">
        Pick:
    </floater.string>

    <view
     left="4"
     top="20"
     name="preview_widget"
     height="165"
     width="165"
     follows="left|top"
    />
  
    <text
     type="string"
     length="1"
     follows="left|top"
     text_color="White"
     font="SansSerifBig"
     halign="center"
     height="17"
     layout="topleft"
     left="4"
     name="Multiple"
     top="96"
     width="163">
        Multiple textures
    </text>
	
	<!-- mode selector -->
	   <radio_group
     control_name="mode_selection"
     height="20"
     layout="topleft"
     left="18"
     top_pad="80"
     name="mode_selection"
     follows="left|top">
        <radio_item
         label="Inventory"
         name="inventory"
         top_delta="20" 
         layout="topleft"
         height="16" 
         left="0" 
         value="0"
         width="80" />
        <radio_item
         label="Local"
         left_pad="0"
         layout="topleft"
         top_delta="0" 
         height="16" 
         name="local"
         value="1"
         width="75" />
    </radio_group>
	<!-- -->
	
    <text
     type="string"
     length="1"
     follows="left|top"
     height="14"
     layout="topleft"
     left_delta="-12"
     name="unknown"
     top_pad="4"
     width="">
        Size: [DIMENSIONS]
    </text>
    
<!--  middle: inventory mode -->

    <button
     enabled="false"
     follows="left|top"
     height="18"
     label="Default"
     label_selected="Default"
     layout="topleft"
     name="Default"
     width="73"
	 left="94"
     top="215"/>
    <button
     follows="left|top"
     height="20"
     label="Blank"
     label_selected="Blank"
     layout="topleft"
     left_delta="0"
     name="Blank"
     top_pad="5"
     width="73" />
     <button
     enabled="false"
     follows="left|top"
     height="20"
     label="None"
     label_selected="None"
     layout="topleft"
     left_delta="0"
     name="None"
     top_pad="5"
     width="73" />
    <button
     follows="left|top"
     height="28"
     image_selected="eye_button_active.tga"
     image_unselected="eye_button_inactive.tga"
     layout="topleft"
     left_delta="-80"
     top_delta="-25"
     name="Pipette"
     width="28" />
<<<<<<< HEAD
=======
   <check_box
     follows="left|bottom"
     height="20"
     initial_value="true"
     label="Live Preview"
     layout="topleft"
     left="4"
     name="apply_immediate_check"
     top="262"
     width="120" />
   <text
     follows="left|bottom"
     height="20"
     layout="topleft"
     left="8"
     name="preview_disabled"
     top="266"
     value="Preview Disabled"
     visible="false"
     width="120" />
>>>>>>> defbd61d
    <filter_editor
     follows="left|top|right"
     height="23"
     label="Filter Textures"
     layout="topleft"
     left="175"
     name="inventory search editor"
     top="20"
     width="231" />
    <inventory_panel
     allow_multi_select="false"
     bg_visible="true"
     bg_alpha_color="DkGray2"
     border="false"
     follows="all"
     height="233"
     layout="topleft"
     left_delta="0"
     name="inventory panel"
     top_pad="4"
     width="231" />
     <check_box
     height="14"
     initial_value="false"
     label="Show folders"
     layout="topleft"
     name="show_folders_check"
     top_pad="0"
     left_delta="-3"
     width="200" />

<!--  middle: local mode -->
    <button
     follows="left|top"
     height="18"
     label="Add"
     label_selected="Add"
     layout="topleft"
     left="94"
     top="215"
     name="l_add_btn"
     width="73"
     visible="false"/>
    <button
     enabled="false"
     follows="left|top"
     height="20"
     label="Remove"
     label_selected="Remove"
     layout="topleft"
     left_delta="0"
     name="l_rem_btn"
     top_pad="5"
     width="73"
     visible="false"/>
    <button
     enabled="false"
     follows="left|top"
     height="20"
     label="Upload"
     label_selected="Upload"
     layout="topleft"
     left_delta="0"
     name="l_upl_btn"
     top_pad="5"
     width="73"
     visible="false"/>
    <scroll_list
     name="l_name_list"
     left="170"
     top="22"
     width="235"
     height="260"
     follows="left|top|right|bottom"
     column_padding="0"
     can_resize="false"
     draw_heading="true"
     multi_select="true"
     search_column="1"
     visible="false">
        <column name="unit_name" label="Name" dynamicwidth="true" />
        <column name="unit_id_HIDDEN" label="ID" width="0" />
    </scroll_list>
     
<!-- bottom static -->
    <button
     follows="bottom"
     height="20"
     label="OK"
     label_selected="OK"
     layout="topleft"
     left="95"
     top="-30"
     name="Select"
     width="100" />
    <button
     follows="bottom"
     height="20"
     label="Cancel"
     label_selected="Cancel"
     layout="topleft"
     left_delta="120"
     top_delta="0"
     name="Cancel"
     width="100" />
    <check_box
     follows="left|bottom"
     height="20"
     initial_value="true"
     label="Apply now"
     layout="topleft"
     left="6"
     name="apply_immediate_check"
     top_delta="0"
     width="120" />
</floater><|MERGE_RESOLUTION|>--- conflicted
+++ resolved
@@ -134,8 +134,6 @@
      top_delta="-25"
      name="Pipette"
      width="28" />
-<<<<<<< HEAD
-=======
    <check_box
      follows="left|bottom"
      height="20"
@@ -156,7 +154,6 @@
      value="Preview Disabled"
      visible="false"
      width="120" />
->>>>>>> defbd61d
     <filter_editor
      follows="left|top|right"
      height="23"
