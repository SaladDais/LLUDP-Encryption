--- conflicted
+++ resolved
@@ -1294,11 +1294,7 @@
    name="MustAgreeToLogIn"
    type="alertmodal">
    <tag>fail</tag>
-<<<<<<< HEAD
-You must agree to the Terms of Service to continue logging into [CURRENT_GRID].
-=======
-You must agree to the Second Life Terms and Conditions, Privacy Policy, and Terms of Service to continue logging into [SECOND_LIFE].
->>>>>>> c55d9a59
+You must agree to the Terms and Conditions, Privacy Policy, and Terms of Service to continue logging into [CURRENT_GRID].
   </notification>
 
   <notification
