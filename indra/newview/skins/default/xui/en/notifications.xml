--- conflicted
+++ resolved
@@ -5968,30 +5968,18 @@
    icon="notify.tga"
    name="PushRestricted"
    persist="true"
-<<<<<<< HEAD
-   type="notify"
-   unique="true">
-This area does not allow pushing. You cannot push others here unless you own the land.
-=======
    type="notify">
     <unique/>    
 This area does not allow pushing. You can&apos;t push others here unless you own the land.
->>>>>>> 89c28185
   </notification>
 
   <notification
    icon="notify.tga"
    name="NoVoice"
    persist="true"
-<<<<<<< HEAD
-   type="notify"
-   unique="true">
-This area has voice chat disabled. You will not be able to use voice chat here.
-=======
    type="notify">
     <unique/>    
-This area has voice chat disabled. You won&apos;t be able to hear anyone talking.
->>>>>>> 89c28185
+This area has voice chat disabled. You will not be able to use voice chat here.
     <tag>voice</tag>
   </notification>
 
@@ -5999,15 +5987,9 @@
    icon="notify.tga"
    name="NoBuild"
    persist="true"
-<<<<<<< HEAD
-   type="notify"
-   unique="true">
-This area has building disabled. You cannot build or rez objects here.
-=======
    type="notify">
     <unique/>    
 This area has building disabled. You can&apos;t build or rez objects here.
->>>>>>> 89c28185
   </notification>
 
   <notification
@@ -6287,12 +6269,7 @@
    name="ObjectGiveItem"
    type="offer">
 An object named &lt;nolink&gt;[OBJECTFROMNAME]&lt;/nolink&gt; owned by [NAME_SLURL] has given you this [OBJECTTYPE]:
-<<<<<<< HEAD
-[ITEM_SLURL]
-Do you want to keep it? "Mute" will block all future offers or messages from [NAME_SLURL].
-=======
 &lt;nolink&gt;[ITEM_SLURL]&lt;/nolink&gt;
->>>>>>> 89c28185
     <form name="form">
       <button
        index="0"
@@ -6305,10 +6282,7 @@
       <button
        index="2"
        name="Mute"
-<<<<<<< HEAD
        text="Mute Owner"/>
-=======
-       text="Block Owner"/>
     </form>
   </notification>
 
@@ -6322,12 +6296,11 @@
       <button
        index="0"
        name="Keep"
-       text="Keep"/>
+       text="Accept"/>
       <button
        index="1"
        name="Discard"
        text="Discard"/>
->>>>>>> 89c28185
     </form>
   </notification>
 
@@ -6982,15 +6955,9 @@
   <notification
    icon="notifytip.tga"
    name="ProximalVoiceChannelFull"
-<<<<<<< HEAD
-   type="notifytip"
-   unique="true">
+   type="notifytip">
+    <unique/>
 This area has reached maximum capacity for voice conversations.  Please try to use voice in a different area.
-=======
-   type="notifytip">
-    <unique/>
-    We&apos;re sorry.  This area has reached maximum capacity for voice conversations.  Please try to use voice in another area.
->>>>>>> 89c28185
     <tag>fail</tag>
     <tag>voice</tag>
   </notification>
@@ -7704,7 +7671,6 @@
    <usetemplate
      name="okbutton"
      yestext="OK"/>
-<<<<<<< HEAD
   </notification>
 
   <notification
@@ -7857,11 +7823,11 @@
 </notification>
 
   <notification
-   name="ModeChange"
-   label=""
-   type="alertmodal"
-   unique="true">
-    Changing modes requires you to quit and restart.
+	name="ModeChange"
+	label=""
+	type="alertmodal">
+    <unique/>
+Changing modes requires you to quit and restart.
     <tag>confirm</tag>
     <usetemplate
    name="okcancelbuttons"
@@ -7869,180 +7835,6 @@
    notext="Don't Quit"/>
     </notification>
 
-
-  <notification
- name="NoClassifieds"
- label=""
- type="alertmodal"
- unique="true">
-    <tag>fail</tag>
-    <tag>confirm</tag>
-    Creation and editing of Classifieds is only available in Advanced mode. Would you like to quit and change modes? The mode selector can be found on the login screen.
-    <usetemplate
-   name="okcancelbuttons"
-   yestext="Quit"
-   notext="Don't Quit"/>
-    </notification>
-
-  <notification
- name="NoGroupInfo"
- label=""
- type="alertmodal"
- unique="true">
-=======
-  </notification>
-
-  <notification
-   icon="alertmodal.tga"
-   name="SOCKS_CONNECT_ERROR"
-   type="alertmodal">
-	The SOCKS 5 proxy "[HOST]:[PORT]" refused the connection, could not open TCP channel.
-	<tag>fail</tag>
-   <usetemplate
-     name="okbutton"
-     yestext="OK"/>	 
-  </notification>
-
-  <notification
-   icon="alertmodal.tga"
-   name="SOCKS_NOT_ACCEPTABLE"
-   type="alertmodal">
-	The SOCKS 5 proxy "[HOST]:[PORT]" refused the selected authentication system.
-	<tag>fail</tag>
-   <usetemplate
-     name="okbutton"
-     yestext="OK"/>
-  </notification>
-
-  <notification
-   icon="alertmodal.tga"
-   name="SOCKS_AUTH_FAIL"
-   type="alertmodal">
-	The SOCKS 5 proxy "[HOST]:[PORT]" reported your credentials are invalid.
-	<tag>fail</tag>
-   <usetemplate
-     name="okbutton"
-     yestext="OK"/>
-  </notification>
-
-  <notification
-   icon="alertmodal.tga"
-   name="SOCKS_UDP_FWD_NOT_GRANTED"
-   type="alertmodal">
-	The SOCKS 5 proxy "[HOST]:[PORT]" refused the UDP associate request.
-	<tag>fail</tag>
-   <usetemplate
-     name="okbutton"
-     yestext="OK"/>
-  </notification>
-
-  <notification
-   icon="alertmodal.tga"
-   name="SOCKS_HOST_CONNECT_FAILED"
-   type="alertmodal">
-	Could not connect to SOCKS 5 proxy server "[HOST]:[PORT]".
-	<tag>fail</tag>
-   <usetemplate
-     name="okbutton"
-     yestext="OK"/>
-  </notification>
-  
-  <notification
-   icon="alertmodal.tga"
-   name="SOCKS_UNKNOWN_STATUS"
-   type="alertmodal">
-	Unknown proxy error with server "[HOST]:[PORT]".
-	<tag>fail</tag>
-   <usetemplate
-     name="okbutton"
-     yestext="OK"/>
-  </notification>
-  
-  <notification
-   icon="alertmodal.tga"
-   name="SOCKS_INVALID_HOST"
-   type="alertmodal">
-	Invalid SOCKS proxy address or port "[HOST]:[PORT]".
-	<tag>fail</tag>
-   <usetemplate
-     name="okbutton"
-     yestext="OK"/>
-  </notification>
-  
-  <notification
-   icon="alertmodal.tga"
-   name="SOCKS_BAD_CREDS"
-   type="alertmodal">
-	Invalid SOCKS 5 username or password.
-	<tag>fail</tag>
-   <usetemplate
-     name="okbutton"
-     yestext="OK"/>
-  </notification>
-  
-  <notification
-   icon="alertmodal.tga"
-   name="PROXY_INVALID_HTTP_HOST"
-   type="alertmodal">
-    Invalid HTTP proxy address or port "[HOST]:[PORT]".
-	<tag>fail</tag>
-   <usetemplate
-     name="okbutton"
-     yestext="OK"/>
-  </notification>
-
-  <notification
-   icon="alertmodal.tga"
-   name="PROXY_INVALID_SOCKS_HOST"
-   type="alertmodal">
-	Invalid SOCKS proxy address or port "[HOST]:[PORT]".
-	<tag>fail</tag>
-   <usetemplate
-     name="okbutton"
-     yestext="OK"/>
-  </notification>
-
-  <notification
-   icon="alertmodal.tga"
-   name="ChangeProxySettings"
-   type="alert">
-	Proxy settings take effect after you restart [APP_NAME].
-	<tag>fail</tag>
-   <usetemplate
-     name="okbutton"
-     yestext="OK"/>
-  </notification>
-
-  <notification
-  name="AuthRequest"
-  type="browser">
-The site at &apos;&lt;nolink&gt;[HOST_NAME]&lt;/nolink&gt;&apos; in realm &apos;[REALM]&apos; requires a user name and password.
-    <tag>confirm</tag>
-    <form name="form">
-      <input name="username" type="text" text="User Name"/>
-      <input name="password" type="password" text="Password    "/>
-      <button default="true"
-              index="0"
-              name="ok"
-              text="Submit"/>
-      <button index="1"
-              name="cancel"
-              text="Cancel"/>
-    </form>
-  </notification>
-
-  <notification
- name="ModeChange"
- label=""
- type="alertmodal">
-    <unique/>
-    Changing modes requires you to quit and restart.
-    <tag>confirm</tag>
-    <usetemplate
-   name="okcancelbuttons"
-   yestext="Quit"
-   notext="Don't Quit"/>
-    </notification>
 
   <notification
  name="NoClassifieds"
@@ -8063,7 +7855,6 @@
  label=""
  type="alertmodal">
     <unique/>
->>>>>>> 89c28185
     <tag>fail</tag>
     <tag>confirm</tag>
     Creation and editing of Groups is only available in Advanced mode. Would you like to quit and change modes? The mode selector can be found on the login screen.
