<?xml version="1.0" ?><notifications>

  <global name="skipnexttime">

		Don&apos;t show me this again
  </global>

  <global name="alwayschoose">

		Always choose this option
  </global>

  <global name="implicitclosebutton">
		Close
  </global>

  <template name="okbutton">
    <form>
      <button
       default="true"
       index="0"
       name="OK"
       text="$yestext"/>
    </form>
  </template>

  <template name="okignore">
    <form>
      <button
       default="true"
       index="0"
       name="OK"
       text="$yestext"/>
      <ignore text="$ignoretext"/>
    </form>
  </template>

  <template name="okcancelbuttons">
    <form>
      <button
       default="true"
       index="0"
       name="OK"
       text="$yestext"/>
      <button
       index="1"
       name="Cancel"
       text="$notext"/>
    </form>
  </template>

  <template name="okcancelignore">
    <form>
      <button
       default="true"
       index="0"
       name="OK"
       text="$yestext"/>
      <button
       index="1"
       name="Cancel"
       text="$notext"/>
      <ignore text="$ignoretext"/>
    </form>
  </template>

  <template name="okhelpbuttons">
    <form>
      <button
       default="true"
       index="0"
       name="OK"
       text="$yestext"/>
      <button
       index="1"
       name="Help"
       text="$helptext"/>
    </form>
  </template>

  <template name="yesnocancelbuttons">
    <form>
      <button
       default="true"
       index="0"
       name="Yes"
       text="$yestext"/>
      <button
       index="1"
       name="No"
       text="$notext"/>
      <button
       index="2"
       name="Cancel"
       text="$canceltext"/>
    </form>
  </template>

  <notification
   functor="GenericAcknowledge"
   icon="alertmodal.tga"
   name="MissingAlert"
   label="Unknown Alert Message"
   type="alertmodal">
Your version of [APP_NAME] does not know how to display the alert it just received.  Please verify that you have the latest Viewer installed.

Error details: The alert called &apos;[_NAME]&apos; was not found in notifications.xml.
    <usetemplate
     name="okbutton"
     yestext="OK"/>
  </notification>

  <notification
   icon="alertmodal.tga"
   name="FloaterNotFound"
   type="alertmodal">
Floater error: Could not find the following controls:

[CONTROLS]
    <usetemplate
     name="okbutton"
     yestext="OK"/>
  </notification>

  <notification
   icon="alertmodal.tga"
   name="TutorialNotFound"
   type="alertmodal">
No tutorial is currently available.
    <usetemplate
     name="okbutton"
     yestext="OK"/>
  </notification>

  <notification
   icon="alertmodal.tga"
   name="GenericAlert"
   type="alertmodal">
[MESSAGE]
  </notification>

  <notification
   icon="alertmodal.tga"
   name="GenericAlertYesCancel"
   type="alertmodal">
[MESSAGE]
    <usetemplate
     name="okcancelbuttons"
     notext="Cancel"
     yestext="Yes"/>
  </notification>

  <notification
   icon="alertmodal.tga"
   name="BadInstallation"
   type="alertmodal">
 An error occurred while updating [APP_NAME].  Please [http://get.secondlife.com download the latest version] of the Viewer.
    <usetemplate
     name="okbutton"
     yestext="Ok"/>
  </notification>

  <notification
   icon="alertmodal.tga"
   name="LoginFailedNoNetwork"
   type="alertmodal">
Could not connect to the [SECOND_LIFE_GRID].
&apos;[DIAGNOSTIC]&apos;
Make sure your Internet connection is working properly.
	<usetemplate
     name="okbutton"
     yestext="Ok"/>
  </notification>

  <notification
   icon="alertmodal.tga"
   name="MessageTemplateNotFound"
   type="alertmodal">
Message Template [PATH] not found.
	<usetemplate
     name="okbutton"
     yestext="Ok"/>
  </notification>

  <notification
   icon="alertmodal.tga"
   name="WearableSave"
   type="alertmodal">
Save changes to current clothing/body part?
    <usetemplate
     canceltext="Cancel"
     name="yesnocancelbuttons"
     notext="Don&apos;t Save"
     yestext="Save"/>
  </notification>

  <notification
   icon="alertmodal.tga"
   name="CompileQueueSaveText"
   type="alertmodal">
There was a problem uploading the text for a script due to the following reason: [REASON]. Please try again later.
  </notification>

  <notification
   icon="alertmodal.tga"
   name="CompileQueueSaveBytecode"
   type="alertmodal">
There was a problem uploading the compiled script due to the following reason: [REASON]. Please try again later.
  </notification>

  <notification
   icon="alertmodal.tga"
   name="WriteAnimationFail"
   type="alertmodal">
There was a problem writing animation data.  Please try again later.
  </notification>

  <notification
   icon="alertmodal.tga"
   name="UploadAuctionSnapshotFail"
   type="alertmodal">
There was a problem uploading the auction snapshot due to the following reason: [REASON]
  </notification>

  <notification
   icon="alertmodal.tga"
   name="UnableToViewContentsMoreThanOne"
   type="alertmodal">
Unable to view the contents of more than one item at a time.
Please select only one object and try again.
  </notification>

  <notification
   icon="alertmodal.tga"
   name="SaveClothingBodyChanges"
   type="alertmodal">
Save all changes to clothing/body parts?
    <usetemplate
     canceltext="Cancel"
     name="yesnocancelbuttons"
     notext="Don&apos;t Save"
     yestext="Save All"/>
  </notification>

  <notification
   icon="alertmodal.tga"
   name="GrantModifyRights"
   type="alertmodal">
Granting modify rights to another resident allows them to change, delete or take ANY objects you may have in-world. Be VERY careful when handing out this permission.
Do you want to grant modify rights for [FIRST_NAME] [LAST_NAME]?
    <usetemplate
     name="okcancelbuttons"
     notext="No"
     yestext="Yes"/>
  </notification>

  <notification
   icon="alertmodal.tga"
   name="GrantModifyRightsMultiple"
   type="alertmodal">
Granting modify rights to another resident allows them to change ANY objects you may have in-world. Be VERY careful when handing out this permission.
Do you want to grant modify rights for the selected Residents?
    <usetemplate
     name="okcancelbuttons"
     notext="No"
     yestext="Yes"/>
  </notification>

  <notification
   icon="alertmodal.tga"
   name="RevokeModifyRights"
   type="alertmodal">
Do you want to revoke modify rights for [FIRST_NAME] [LAST_NAME]?
    <usetemplate
     name="okcancelbuttons"
     notext="No"
     yestext="Yes"/>
  </notification>

  <notification
   icon="alertmodal.tga"
   name="RevokeModifyRightsMultiple"
   type="alertmodal">
Do you want to revoke modify rights for the selected Residents?
    <usetemplate
     name="okcancelbuttons"
     notext="No"
     yestext="Yes"/>
  </notification>

  <notification
   icon="alertmodal.tga"
   name="UnableToCreateGroup"
   type="alertmodal">
Unable to create group.
[MESSAGE]
    <usetemplate
     name="okbutton"
     yestext="OK"/>
  </notification>

  <notification
   icon="alertmodal.tga"
   name="PanelGroupApply"
   type="alertmodal">
[NEEDS_APPLY_MESSAGE]
[WANT_APPLY_MESSAGE]
    <usetemplate
     canceltext="Cancel"
     name="yesnocancelbuttons"
     notext="Ignore Changes"
     yestext="Apply Changes"/>
  </notification>

  <notification
   icon="alertmodal.tga"
   name="MustSpecifyGroupNoticeSubject"
   type="alertmodal">
You must specify a subject to send a group notice.
    <usetemplate
     name="okbutton"
     yestext="OK"/>
  </notification>

  <notification
   icon="alertmodal.tga"
   name="AddGroupOwnerWarning"
   type="alertmodal">
You are about to add group members to the role of [ROLE_NAME].
Members cannot be removed from that role.
The members must resign from the role themselves.
Are you sure you want to continue?
    <usetemplate
     ignoretext="Confirm before I add a new group Owner"
     name="okcancelignore"
     notext="No"
     yestext="Yes"/>
  </notification>

  <notification
   icon="alertmodal.tga"
   name="AssignDangerousActionWarning"
   type="alertmodal">
You are about to add the Ability &apos;[ACTION_NAME]&apos; to the Role &apos;[ROLE_NAME]&apos;.

 *WARNING*
 Any Member in a Role with this Ability can assign themselves -- and any other member -- to Roles that have more powers than they  currently have, potentially elevating themselves to near-Owner power. Be sure you know what you&apos;re doing before assigning this Ability.

Add this Ability to &apos;[ROLE_NAME]&apos;?
    <usetemplate
     name="okcancelbuttons"
     notext="No"
     yestext="Yes"/>
  </notification>

  <notification
   icon="alertmodal.tga"
   name="AssignDangerousAbilityWarning"
   type="alertmodal">
You are about to add the Ability &apos;[ACTION_NAME]&apos; to the Role &apos;[ROLE_NAME]&apos;.

 *WARNING*
 Any Member in a Role with this Ability can assign themselves -- and any other member -- all Abilities, elevating themselves to near-Owner power.

Add this Ability to &apos;[ROLE_NAME]&apos;?
    <usetemplate
     name="okcancelbuttons"
     notext="No"
     yestext="Yes"/>
  </notification>

  <notification
    icon="alertmodal.tga"
    name="ClickUnimplemented"
    type="alertmodal">
Sorry, not implemented yet.
  </notification>

  <notification
   icon="alertmodal.tga"
   name="JoinGroupCanAfford"
   type="alertmodal">
Joining this group costs L$[COST].
Do you wish to proceed?
    <usetemplate
     name="okcancelbuttons"
     notext="Cancel"
     yestext="Join"/>
  </notification>

  <notification
   icon="alertmodal.tga"
   name="JoinGroupCannotAfford"
   type="alertmodal">
Joining this group costs L$[COST].
You do not have enough L$ to join this group.
  </notification>

  <notification
   icon="alertmodal.tga"
   name="CreateGroupCost"
   type="alertmodal">
Creating this group will cost L$100.
Groups need more than one member, or they are deleted forever.
Please invite members within 48 hours.
    <usetemplate
     canceltext="Cancel"
     name="okcancelbuttons"
     notext="Cancel"
     yestext="Create group for L$100"/>
  </notification>

  <notification
   icon="alertmodal.tga"
   name="LandBuyPass"
   type="alertmodal">
For L$[COST] you can enter this land (&apos;[PARCEL_NAME]&apos;) for [TIME] hours.  Buy a pass?
    <usetemplate
     name="okcancelbuttons"
     notext="Cancel"
     yestext="OK"/>
  </notification>

  <notification
   icon="alertmodal.tga"
   name="SalePriceRestriction"
   type="alertmodal">
Sale price must be set to more than L$0 if selling to anyone.
Please select an individual to sell to if selling for L$0.
  </notification>

  <notification
   icon="alertmodal.tga"
   name="ConfirmLandSaleChange"
   priority="high"
   type="alertmodal">
The selected [LAND_SIZE] m² land is being set for sale.
Your selling price will be L$[SALE_PRICE] and will be authorized for sale to [NAME].
    <usetemplate
     name="okcancelbuttons"
     notext="Cancel"
     yestext="OK"/>
  </notification>

  <notification
   icon="alertmodal.tga"
   name="ConfirmLandSaleToAnyoneChange"
   type="alertmodal">
ATTENTION: Clicking &apos;sell to anyone&apos; makes your land available to the entire [SECOND_LIFE] community, even those not in this region.

The selected [LAND_SIZE] m² land is being set for sale.
Your selling price will be L$[SALE_PRICE] and will be authorized for sale to [NAME].
    <usetemplate
     name="okcancelbuttons"
     notext="Cancel"
     yestext="OK"/>
  </notification>

  <notification
   icon="alertmodal.tga"
   name="ReturnObjectsDeededToGroup"
   type="alertmodal">
Are you sure you want to return all objects shared with the group &apos;[NAME]&apos; on this parcel of land back to their previous owner&apos;s inventory?

*WARNING* This will delete the non-transferable objects deeded to the group!

Objects: [N]
    <usetemplate
     name="okcancelbuttons"
     notext="Cancel"
     yestext="OK"/>
  </notification>

  <notification
   icon="alertmodal.tga"
   name="ReturnObjectsOwnedByUser"
   type="alertmodal">
Are you sure you want to return all objects owned by the Resident &apos;[NAME]&apos; on this parcel of land back to their inventory?

Objects: [N]
    <usetemplate
     name="okcancelbuttons"
     notext="Cancel"
     yestext="OK"/>
  </notification>

  <notification
   icon="alertmodal.tga"
   name="ReturnObjectsOwnedBySelf"
   type="alertmodal">
Are you sure you want to return all objects owned by you on this parcel of land back to your inventory?

Objects: [N]
    <usetemplate
     name="okcancelbuttons"
     notext="Cancel"
     yestext="OK"/>
  </notification>

  <notification
   icon="alertmodal.tga"
   name="ReturnObjectsNotOwnedBySelf"
   type="alertmodal">
Are you sure you want to return all objects NOT owned by you on this parcel of land back to their owner&apos;s inventory?
Transferable objects deeded to a group will be returned to their previous owners.

*WARNING* This will delete the non-transferable objects deeded to the group!

Objects: [N]
    <usetemplate
     name="okcancelbuttons"
     notext="Cancel"
     yestext="OK"/>
  </notification>

  <notification
   icon="alertmodal.tga"
   name="ReturnObjectsNotOwnedByUser"
   type="alertmodal">
Are you sure you want to return all objects NOT owned by [NAME] on this parcel of land back to their owner&apos;s inventory?
Transferable objects deeded to a group will be returned to their previous owners.

*WARNING* This will delete the non-transferable objects deeded to the group!

Objects: [N]
    <usetemplate
     name="okcancelbuttons"
     notext="Cancel"
     yestext="OK"/>
  </notification>

  <notification
   icon="alertmodal.tga"
   name="ReturnAllTopObjects"
   type="alertmodal">
Are you sure you want to return all listed objects back to their owner&apos;s inventory?
    <usetemplate
     name="okcancelbuttons"
     notext="Cancel"
     yestext="OK"/>
  </notification>

  <notification
   icon="alertmodal.tga"
   name="DisableAllTopObjects"
   type="alertmodal">
Are you sure you want to disable all objects in this region?
    <usetemplate
     name="okcancelbuttons"
     notext="Cancel"
     yestext="OK"/>
  </notification>

  <notification
   icon="alertmodal.tga"
   name="ReturnObjectsNotOwnedByGroup"
   type="alertmodal">
Return the objects on this parcel of land that are NOT shared with the group [NAME] back to their owners?

Objects: [N]
    <usetemplate
     name="okcancelbuttons"
     notext="Cancel"
     yestext="OK"/>
  </notification>

  <notification
   icon="alertmodal.tga"
   name="UnableToDisableOutsideScripts"
   type="alertmodal">
Can not disable scripts.
This entire region is damage enabled.
Scripts must be allowed to run for weapons to work.
  </notification>

<notification
   icon="alertmodal.tga"
   name="MultipleFacesSelected"
   type="alertmodal">
Multiple faces are currently selected.
If you continue this action, separate instances of media will be set on multiple faces of the object.
To place the media on only one face, choose Select Texture and click on the desired face of that object then click Add.
    <usetemplate
	 name="okcancelignore"
     notext="Cancel"
     yestext="OK"/>
  </notification>

  <notification
   icon="alertmodal.tga"
   name="WhiteListInvalidatesHomeUrl"
   type="alertmodal">
Adding this entry to the whitelist will invalidate the home URL you
specified for this instance of media. You are not allowed to do this
so the entry cannot be added to the whitelist.
    <usetemplate
     name="okbutton"
     yestext="Ok"/>
  </notification>


  <notification
   icon="alertmodal.tga"
   name="MustBeInParcel"
   type="alertmodal">
You must be standing inside the land parcel to set its Landing Point.
  </notification>

  <notification
   icon="alertmodal.tga"
   name="PromptRecipientEmail"
   type="alertmodal">
Please enter a valid email address for the recipient(s).
  </notification>

  <notification
   icon="alertmodal.tga"
   name="PromptSelfEmail"
   type="alertmodal">
Please enter your email address.
  </notification>

  <notification
   icon="alertmodal.tga"
   name="PromptMissingSubjMsg"
   type="alertmodal">
Email snapshot with the default subject or message?
    <usetemplate
     name="okcancelbuttons"
     notext="Cancel"
     yestext="OK"/>
  </notification>

  <notification
   icon="alertmodal.tga"
   name="ErrorProcessingSnapshot"
   type="alertmodal">
Error processing snapshot data
  </notification>

  <notification
   icon="alertmodal.tga"
   name="ErrorEncodingSnapshot"
   type="alertmodal">
Error encoding snapshot.
  </notification>

  <notification
   icon="alertmodal.tga"
   name="ErrorUploadingPostcard"
   type="alertmodal">
There was a problem sending a snapshot due to the following reason: [REASON]
  </notification>

  <notification
   icon="alertmodal.tga"
   name="ErrorUploadingReportScreenshot"
   type="alertmodal">
There was a problem uploading a report screenshot due to the following reason: [REASON]
  </notification>

  <notification
   icon="alertmodal.tga"
   name="MustAgreeToLogIn"
   type="alertmodal">
You must agree to the Terms of Service to continue logging into [SECOND_LIFE].
  </notification>

  <notification
   icon="alertmodal.tga"
   name="CouldNotPutOnOutfit"
   type="alertmodal">
Could not put on outfit.
The outfit folder contains no clothing, body parts, or attachments.
  </notification>

  <notification
   icon="alertmodal.tga"
   name="CannotWearTrash"
   type="alertmodal">
You can not wear clothes or body parts that are in the trash
  </notification>

  <notification
   icon="alertmodal.tga"
   name="MaxAttachmentsOnOutfit"
   type="alertmodal">
Could not attach object.
Exceeds the attachments limit of [MAX_ATTACHMENTS] objects. Please detach another object first.
  </notification>

  <notification
   icon="alertmodal.tga"
   name="CannotWearInfoNotComplete"
   type="alertmodal">
You can not wear that item because it has not yet loaded. Please try again in a minute.
  </notification>

  <notification
   icon="alertmodal.tga"
   name="MustHaveAccountToLogIn"
   type="alertmodal">
Oops! Something was left blank.
You need to enter both the First and Last name of your avatar.

You need an account to enter [SECOND_LIFE]. Would you like to create one now?
    <url
	option="0"
	name="url"
	openexternally = "1">

			http://join.secondlife.com/
    </url>
    <usetemplate
     name="okcancelbuttons"
     notext="Try again"
     yestext="Create a new account"/>
  </notification>

  <notification
   icon="alertmodal.tga"
   name="AddClassified"
   type="alertmodal">
Classified ads appear in the &apos;Classified&apos; section of the Search directory and on [http://www.secondlife.com secondlife.com] for one week.
Fill out your ad, then click &apos;Publish...&apos; to add it to the directory.
You&apos;ll be asked for a price to pay when clicking Publish.
Paying more makes your ad appear higher in the list, and also appear higher when people search for keywords.
    <usetemplate
     ignoretext="How to create a new Classified ad"
     name="okcancelignore"
     notext="Cancel"
     yestext="OK"/>
  </notification>

  <notification
   icon="alertmodal.tga"
   name="DeleteClassified"
   type="alertmodal">
Delete classified &apos;[NAME]&apos;?
There is no reimbursement for fees paid.
    <usetemplate
     name="okcancelbuttons"
     notext="Cancel"
     yestext="OK"/>
  </notification>


<notification
   icon="alertmodal.tga"
   name="DeleteMedia"
   type="alertmodal">
You have selected to delete the media associated with this face.
Are you sure you want to continue?
    <usetemplate
     ignoretext="Confirm before I delete media from an object"
     name="okcancelignore"
     notext="No"
     yestext="Yes"/>
  </notification>

  <notification
   icon="alertmodal.tga"
   name="ClassifiedSave"
   type="alertmodal">
Save changes to classified [NAME]?
    <usetemplate
     canceltext="Cancel"
     name="yesnocancelbuttons"
     notext="Don&apos;t Save"
     yestext="Save"/>
  </notification>

  <notification
   icon="alertmodal.tga"
   name="DeleteAvatarPick"
   type="alertmodal">
Delete pick [PICK]?
    <usetemplate
     name="okcancelbuttons"
     notext="Cancel"
     yestext="OK"/>
  </notification>

  <notification
   icon="alertmodal.tga"
   name="PromptGoToEventsPage"
   type="alertmodal">
Go to the [SECOND_LIFE] events web page?
    <url option="0" name="url">

			http://secondlife.com/events/
    </url>
    <usetemplate
     name="okcancelbuttons"
     notext="Cancel"
     yestext="OK"/>
  </notification>

  <notification
   icon="alertmodal.tga"
   name="SelectProposalToView"
   type="alertmodal">
Please select a proposal to view.
  </notification>

  <notification
   icon="alertmodal.tga"
   name="SelectHistoryItemToView"
   type="alertmodal">
Please select a history item to view.
  </notification>

  <notification
   icon="alertmodal.tga"
   name="ResetShowNextTimeDialogs"
   type="alertmodal">
Would you like to re-enable all these popups, which you previously indicated &apos;Don&apos;t show me again&apos;?
    <usetemplate
     name="okcancelbuttons"
     notext="Cancel"
     yestext="OK"/>
  </notification>

  <notification
   icon="alertmodal.tga"
   name="SkipShowNextTimeDialogs"
   type="alertmodal">
Would you like to disable all popups which can be skipped?
    <usetemplate
     name="okcancelbuttons"
     notext="Cancel"
     yestext="OK"/>
  </notification>

  <notification
   icon="alertmodal.tga"
   name="CacheWillClear"
   type="alertmodal">
Cache will be cleared after you restart [APP_NAME].
  </notification>

  <notification
   icon="alertmodal.tga"
   name="CacheWillBeMoved"
   type="alertmodal">
Cache will be moved after you restart [APP_NAME].
Note: This will clear the cache.
  </notification>

  <notification
   icon="alertmodal.tga"
   name="ChangeConnectionPort"
   type="alertmodal">
Port settings take effect after you restart [APP_NAME].
  </notification>

  <notification
   icon="alertmodal.tga"
   name="ChangeSkin"
   type="alertmodal">
The new skin will appear after you restart [APP_NAME].
  </notification>

  <notification
   icon="alertmodal.tga"
   name="GoToAuctionPage"
   type="alertmodal">
Go to the [SECOND_LIFE] web page to see auction details or make a bid?
    <url option="0" name="url">

			http://secondlife.com/auctions/auction-detail.php?id=[AUCTION_ID]
    </url>
    <usetemplate
     name="okcancelbuttons"
     notext="Cancel"
     yestext="OK"/>
  </notification>

  <notification
   icon="alertmodal.tga"
   name="SaveChanges"
   type="alertmodal">
Save Changes?
    <usetemplate
     canceltext="Cancel"
     name="yesnocancelbuttons"
     notext="Don&apos;t Save"
     yestext="Save"/>
  </notification>

  <notification
   icon="alertmodal.tga"
   name="GestureSaveFailedTooManySteps"
   type="alertmodal">
Gesture save failed.
This gesture has too many steps.
Try removing some steps, then save again.
  </notification>

  <notification
   icon="alertmodal.tga"
   name="GestureSaveFailedTryAgain"
   type="alertmodal">
Gesture save failed.  Please try again in a minute.
  </notification>

  <notification
   icon="alertmodal.tga"
   name="GestureSaveFailedObjectNotFound"
   type="alertmodal">
Could not save gesture because the object or the associated object inventory could not be found.
The object may be out of range or may have been deleted.
  </notification>

  <notification
   icon="alertmodal.tga"
   name="GestureSaveFailedReason"
   type="alertmodal">
There was a problem saving a gesture due to the following reason: [REASON].  Please try resaving the gesture later.
  </notification>

  <notification
   icon="alertmodal.tga"
   name="SaveNotecardFailObjectNotFound"
   type="alertmodal">
Could not save notecard because the object or the associated object inventory could not be found.
The object may be out of range or may have been deleted.
  </notification>

  <notification
   icon="alertmodal.tga"
   name="SaveNotecardFailReason"
   type="alertmodal">
There was a problem saving a notecard due to the following reason: [REASON].  Please try re-saving the notecard later.
  </notification>

  <notification
   icon="alertmodal.tga"
   name="ScriptCannotUndo"
   type="alertmodal">
Could not undo all changes in your version of the script.
Would you like to load the server&apos;s last saved version?
(**Warning** This operation cannot be undone.)
    <usetemplate
     name="okcancelbuttons"
     notext="Cancel"
     yestext="OK"/>
  </notification>

  <notification
   icon="alertmodal.tga"
   name="SaveScriptFailReason"
   type="alertmodal">
There was a problem saving a script due to the following reason: [REASON].  Please try re-saving the script later.
  </notification>

  <notification
   icon="alertmodal.tga"
   name="SaveScriptFailObjectNotFound"
   type="alertmodal">
Could not save the script because the object it is in could not be found.
The object may be out of range or may have been deleted.
  </notification>

  <notification
   icon="alertmodal.tga"
   name="SaveBytecodeFailReason"
   type="alertmodal">
There was a problem saving a compiled script due to the following reason: [REASON].  Please try re-saving the script later.
  </notification>

  <notification
   icon="alertmodal.tga"
   name="StartRegionEmpty"
   type="alertmodal">
Oops, Your Start Region is not defined.
Please type the Region name in Start Location box or choose My Last Location or My Home as your Start Location.
    <usetemplate
     name="okbutton"
     yestext="OK"/>
  </notification>

  <notification
   icon="alertmodal.tga"
   name="CouldNotStartStopScript"
   type="alertmodal">
Could not start or stop the script because the object it is on could not be found.
The object may be out of range or may have been deleted.
  </notification>

  <notification
   icon="alertmodal.tga"
   name="CannotDownloadFile"
   type="alertmodal">
Unable to download file
  </notification>

  <notification
   icon="alertmodal.tga"
   name="CannotWriteFile"
   type="alertmodal">
Unable to write file [[FILE]]
  </notification>

  <notification
   icon="alertmodal.tga"
   name="UnsupportedHardware"
   type="alertmodal">
Warning: Your system does not meet [APP_NAME]&apos;s minimum system requirements. If you continue using [APP_NAME], you may experience poor performance. Unfortunately, the [SUPPORT_SITE] cannot provide technical support for unsupported system configurations.

MINSPECS
Do you wish to visit [_URL] for more information?
    <url option="0" name="url">

			http://www.secondlife.com/corporate/sysreqs.php
    </url>
    <usetemplate
     ignoretext="My computer hardware is not supported"
     name="okcancelignore"
     notext="No"
     yestext="Yes"/>
  </notification>

  <notification
   icon="alertmodal.tga"
   name="UnknownGPU"
   type="alertmodal">
Your system contains a graphics card that is unknown to [APP_NAME] at this time.
This is often the case with new hardware that hasn&apos;t been tested yet with [APP_NAME].  [APP_NAME] will most likely run properly, but you may need to adjust your graphics settings to something more appropriate.
(Me &gt; Preferences &gt; Graphics).
    <form name="form">
      <ignore name="ignore"
       text="My graphics card could not be identified"/>
    </form>
  </notification>

  <notification
   icon="alertmodal.tga"
   name="DisplaySettingsNoShaders"
   type="alertmodal">
[APP_NAME] crashed while initializing graphics drivers.
Graphics Quality will be set to Low to avoid some common driver errors. This will disable some graphics features.
We recommend updating your graphics card drivers.
Graphics Quality can be raised in Preferences &gt; Graphics.
  </notification>

  <notification
   icon="alertmodal.tga"
   name="RegionNoTerraforming"
   type="alertmodal">
The region [REGION] does not allow terraforming.
  </notification>

  <notification
   icon="alertmodal.tga"
   name="CannotCopyWarning"
   type="alertmodal">
You do not have permission to copy this item and will lose it from your inventory if you give it away. Do you really want to offer this item?
    <usetemplate
     name="okcancelbuttons"
     notext="No"
     yestext="Yes"/>
  </notification>

  <notification
   icon="alertmodal.tga"
   name="CannotGiveItem"
   type="alertmodal">
Unable to give inventory item.
  </notification>

  <notification
   icon="alertmodal.tga"
   name="TransactionCancelled"
   type="alertmodal">
Transaction cancelled.
  </notification>

  <notification
   icon="alertmodal.tga"
   name="TooManyItems"
   type="alertmodal">
Cannot give more than 42 items in a single inventory transfer.
  </notification>

  <notification
   icon="alertmodal.tga"
   name="NoItems"
   type="alertmodal">
You do not have permission to transfer the selected items.
  </notification>

  <notification
   icon="alertmodal.tga"
   name="CannotCopyCountItems"
   type="alertmodal">
You do not have permission to copy [COUNT] of the selected items. You will lose these items from your inventory.
Do you really want to give these items?
    <usetemplate
     name="okcancelbuttons"
     notext="No"
     yestext="Yes"/>
  </notification>

  <notification
   icon="alertmodal.tga"
   name="CannotGiveCategory"
   type="alertmodal">
You do not have permission to transfer the selected folder.
  </notification>

  <notification
   icon="alertmodal.tga"
   name="FreezeAvatar"
   type="alertmodal">
Freeze this avatar?
He or she will temporarily be unable to move, chat, or interact with the world.
    <usetemplate
     canceltext="Cancel"
     name="yesnocancelbuttons"
     notext="Unfreeze"
     yestext="Freeze"/>
  </notification>

  <notification
   icon="alertmodal.tga"
   name="FreezeAvatarFullname"
   type="alertmodal">
Freeze [AVATAR_NAME]?
He or she will temporarily be unable to move, chat, or interact with the world.
    <usetemplate
     canceltext="Cancel"
     name="yesnocancelbuttons"
     notext="Unfreeze"
     yestext="Freeze"/>
  </notification>

  <notification
   icon="alertmodal.tga"
   name="EjectAvatarFullname"
   type="alertmodal">
Eject [AVATAR_NAME] from your land?
    <usetemplate
     canceltext="Cancel"
     name="yesnocancelbuttons"
     notext="Eject and Ban"
     yestext="Eject"/>
  </notification>

  <notification
   icon="alertmodal.tga"
   name="EjectAvatarNoBan"
   type="alertmodal">
Eject this avatar from your land?
    <usetemplate
     name="okcancelbuttons"
     notext="Cancel"
     yestext="Eject"/>
  </notification>

  <notification
   icon="alertmodal.tga"
   name="EjectAvatarFullnameNoBan"
   type="alertmodal">
Eject [AVATAR_NAME] from your land?
    <usetemplate
     name="okcancelbuttons"
     notext="Cancel"
     yestext="Eject"/>
  </notification>

  <notification
   icon="alertmodal.tga"
   name="AcquireErrorTooManyObjects"
   type="alertmodal">
ACQUIRE ERROR: Too many objects selected.
  </notification>

  <notification
   icon="alertmodal.tga"
   name="AcquireErrorObjectSpan"
   type="alertmodal">
ACQUIRE ERROR: Objects span more than one region.
Please move all objects to be acquired onto the same region.
  </notification>

  <notification
   icon="alertmodal.tga"
   name="PromptGoToCurrencyPage"
   type="alertmodal">
[EXTRA]

Go to [_URL] for information on purchasing L$?
    <url option="0" name="url">

			http://secondlife.com/app/currency/
    </url>
    <usetemplate
     name="okcancelbuttons"
     notext="Cancel"
     yestext="OK"/>
  </notification>

  <notification
   icon="alertmodal.tga"
   name="UnableToLinkObjects"
   type="alertmodal">
Unable to link these [COUNT] objects.
You can link a maximum of [MAX] objects.
  </notification>

  <notification
   icon="alertmodal.tga"
   name="CannotLinkIncompleteSet"
   type="alertmodal">
You can only link complete sets of objects, and must select more than one object.
  </notification>

  <notification
   icon="alertmodal.tga"
   name="CannotLinkModify"
   type="alertmodal">
Unable to link because you don&apos;t have modify permission on all the objects.

Please make sure none are locked, and that you own all of them.
  </notification>

  <notification
   icon="alertmodal.tga"
   name="CannotLinkDifferentOwners"
   type="alertmodal">
Unable to link because not all of the objects have the same owner.

Please make sure you own all of the selected objects.
  </notification>

  <notification
   icon="alertmodal.tga"
   name="NoFileExtension"
   type="alertmodal">
No file extension for the file: &apos;[FILE]&apos;

Please make sure the file has a correct file extension.
  </notification>

  <notification
   icon="alertmodal.tga"
   name="InvalidFileExtension"
   type="alertmodal">
Invalid file extension [EXTENSION]
Expected [VALIDS]
    <usetemplate
     name="okbutton"
     yestext="OK"/>
  </notification>

  <notification
   icon="alertmodal.tga"
   name="CannotUploadSoundFile"
   type="alertmodal">
Couldn&apos;t open uploaded sound file for reading:
[FILE]
  </notification>

  <notification
   icon="alertmodal.tga"
   name="SoundFileNotRIFF"
   type="alertmodal">
File does not appear to be a RIFF WAVE file:
[FILE]
  </notification>

  <notification
   icon="alertmodal.tga"
   name="SoundFileNotPCM"
   type="alertmodal">
File does not appear to be a PCM WAVE audio file:
[FILE]
  </notification>

  <notification
   icon="alertmodal.tga"
   name="SoundFileInvalidChannelCount"
   type="alertmodal">
File has invalid number of channels (must be mono or stereo):
[FILE]
  </notification>

  <notification
   icon="alertmodal.tga"
   name="SoundFileInvalidSampleRate"
   type="alertmodal">
File does not appear to be a supported sample rate (must be 44.1k):
[FILE]
  </notification>

  <notification
   icon="alertmodal.tga"
   name="SoundFileInvalidWordSize"
   type="alertmodal">
File does not appear to be a supported word size (must be 8 or 16 bit):
[FILE]
  </notification>

  <notification
   icon="alertmodal.tga"
   name="SoundFileInvalidHeader"
   type="alertmodal">
Could not find &apos;data&apos; chunk in WAV header:
[FILE]
  </notification>

  <notification
   icon="alertmodal.tga"
   name="SoundFileInvalidTooLong"
   type="alertmodal">
Audio file is too long (10 second maximum):
[FILE]
  </notification>

  <notification
   icon="alertmodal.tga"
   name="ProblemWithFile"
   type="alertmodal">
Problem with file [FILE]:

[ERROR]
  </notification>

  <notification
   icon="alertmodal.tga"
   name="CannotOpenTemporarySoundFile"
   type="alertmodal">
Couldn&apos;t open temporary compressed sound file for writing: [FILE]
  </notification>

  <notification
   icon="alertmodal.tga"
   name="UnknownVorbisEncodeFailure"
   type="alertmodal">
Unknown Vorbis encode failure on: [FILE]
  </notification>

  <notification
   icon="alertmodal.tga"
   name="CannotEncodeFile"
   type="alertmodal">
Unable to encode file: [FILE]
  </notification>

  <notification
   icon="alertmodal.tga"
   name="CorruptResourceFile"
   type="alertmodal">
Corrupt resource file: [FILE]
  </notification>

  <notification
   icon="alertmodal.tga"
   name="UnknownResourceFileVersion"
   type="alertmodal">
Unknown Linden resource file version in file: [FILE]
  </notification>

  <notification
   icon="alertmodal.tga"
   name="UnableToCreateOutputFile"
   type="alertmodal">
Unable to create output file: [FILE]
  </notification>

  <notification
   icon="alertmodal.tga"
   name="DoNotSupportBulkAnimationUpload"
   type="alertmodal">
[APP_NAME] does not currently support bulk upload of animation files.
  </notification>

  <notification
   icon="alertmodal.tga"
   name="CannotUploadReason"
   type="alertmodal">
Unable to upload [FILE] due to the following reason: [REASON]
Please try again later.
  </notification>

  <notification
   icon="notifytip.tga"
   name="LandmarkCreated"
   type="notifytip">
You have added "[LANDMARK_NAME]" to your [FOLDER_NAME] folder.
  </notification>

  <notification
   icon="alertmodal.tga"
   name="CannotCreateLandmarkNotOwner"
   type="alertmodal">
You cannot create a landmark here because the owner of the land doesn&apos;t allow it.
  </notification>

  <notification
   icon="alertmodal.tga"
   name="CannotRecompileSelectObjectsNoScripts"
   type="alertmodal">
Not able to perform &apos;recompilation&apos;.
Select an object with a script.
  </notification>

  <notification
   icon="alertmodal.tga"
   name="CannotRecompileSelectObjectsNoPermission"
   type="alertmodal">
Not able to perform &apos;recompilation&apos;.

Select objects with scripts that you have permission to modify.
  </notification>

  <notification
   icon="alertmodal.tga"
   name="CannotResetSelectObjectsNoScripts"
   type="alertmodal">
Not able to perform &apos;reset&apos;.

Select objects with scripts.
  </notification>

  <notification
   icon="alertmodal.tga"
   name="CannotResetSelectObjectsNoPermission"
   type="alertmodal">
Not able to perform &apos;reset&apos;.

Select objects with scripts that you have permission to modify.
  </notification>

  <notification
   icon="alertmodal.tga"
   name="CannotSetRunningSelectObjectsNoScripts"
   type="alertmodal">
Not able to set any scripts to &apos;running&apos;.

Select objects with scripts.
  </notification>

  <notification
   icon="alertmodal.tga"
   name="CannotSetRunningNotSelectObjectsNoScripts"
   type="alertmodal">
Unable to set any scripts to &apos;not running&apos;.

Select objects with scripts.
  </notification>

  <notification
   icon="alertmodal.tga"
   name="NoFrontmostFloater"
   type="alertmodal">
No frontmost floater to save.
  </notification>

  <notification
   icon="alertmodal.tga"
   name="SeachFilteredOnShortWords"
   type="alertmodal">
Your search query was modified and the words that were too short were removed.

Searched for: [FINALQUERY]
  </notification>

  <notification
   icon="alertmodal.tga"
   name="SeachFilteredOnShortWordsEmpty"
   type="alertmodal">
Your search terms were too short so no search was performed.
  </notification>

  <!-- Generic Teleport failure modes - strings will be inserted from
       teleport_strings.xml if available. -->
  <notification
   icon="alertmodal.tga"
   name="CouldNotTeleportReason"
   type="alertmodal">
Could not teleport.
[REASON]
  </notification>

  <!-- Teleport failure modes not delivered via the generic mechanism
       above (for example, delivered as an AlertMessage on
       region-crossing :( ) - these paths should really be merged
       in the future. -->
  <notification
   icon="alertmodal.tga"
   name="invalid_tport"
   type="alertmodal">
Problem encountered processing your teleport request. You may need to log back in before you can teleport.
If you continue to get this message, please check the [SUPPORT_SITE].
  </notification>
  <notification
   icon="alertmodal.tga"
   name="invalid_region_handoff"
   type="alertmodal">
Problem encountered processing your region crossing. You may need to log back in before you can cross regions.
If you continue to get this message, please check the [SUPPORT_SITE].
  </notification>
  <notification
   icon="alertmodal.tga"
   name="blocked_tport"
   type="alertmodal">
Sorry, teleport is currently blocked. Try again in a moment.  If you still cannot teleport, please log out and log back in to resolve the problem.
  </notification>
  <notification
   icon="alertmodal.tga"
   name="nolandmark_tport"
   type="alertmodal">
Sorry, but system was unable to locate landmark destination.
  </notification>
  <notification
   icon="alertmodal.tga"
   name="timeout_tport"
   type="alertmodal">
Sorry, but system was unable to complete the teleport connection.  Try again in a moment.
  </notification>
  <notification
   icon="alertmodal.tga"
   name="noaccess_tport"
   type="alertmodal">
Sorry, you do not have access to that teleport destination.
  </notification>
  <notification
   icon="alertmodal.tga"
   name="missing_attach_tport"
   type="alertmodal">
Your attachments have not arrived yet. Try waiting for a few more seconds or log out and back in again before attempting to teleport.
  </notification>
  <notification
   icon="alertmodal.tga"
   name="too_many_uploads_tport"
   type="alertmodal">
The asset queue in this region is currently clogged so your teleport request will not be able to succeed in a timely manner. Please try again in a few minutes or go to a less busy area.
  </notification>
  <notification
   icon="alertmodal.tga"
   name="expired_tport"
   type="alertmodal">
Sorry, but the system was unable to complete your teleport request in a timely fashion. Please try again in a few minutes.
  </notification>
  <notification
   icon="alertmodal.tga"
   name="expired_region_handoff"
   type="alertmodal">
Sorry, but the system was unable to complete your region crossing in a timely fashion. Please try again in a few minutes.
  </notification>
  <notification
   icon="alertmodal.tga"
   name="no_host"
   type="alertmodal">
Unable to find teleport destination. The destination may be temporarily unavailable or no longer exists. Please try again in a few minutes.
  </notification>
  <notification
   icon="alertmodal.tga"
   name="no_inventory_host"
   type="alertmodal">
The inventory system is currently unavailable.
  </notification>

  <notification
   icon="alertmodal.tga"
   name="CannotSetLandOwnerNothingSelected"
   type="alertmodal">
Unable to set land owner:
No parcel selected.
  </notification>

  <notification
   icon="alertmodal.tga"
   name="CannotSetLandOwnerMultipleRegions"
   type="alertmodal">
Unable to force land ownership because selection spans multiple regions. Please select a smaller area and try again.
  </notification>

  <notification
   icon="alertmodal.tga"
   name="ForceOwnerAuctionWarning"
   type="alertmodal">
This parcel is up for auction. Forcing ownership will cancel the auction and potentially make some residents unhappy if bidding has begun. Force ownership?
    <usetemplate
     name="okcancelbuttons"
     notext="Cancel"
     yestext="OK"/>
  </notification>

  <notification
   icon="alertmodal.tga"
   name="CannotContentifyNothingSelected"
   type="alertmodal">
Unable to contentify:
No parcel selected.
  </notification>

  <notification
   icon="alertmodal.tga"
   name="CannotContentifyNoRegion"
   type="alertmodal">
Unable to contentify:
No region selected.
  </notification>

  <notification
   icon="alertmodal.tga"
   name="CannotReleaseLandNothingSelected"
   type="alertmodal">
Unable to abandon land:
No parcel selected.
  </notification>

  <notification
   icon="alertmodal.tga"
   name="CannotReleaseLandNoRegion"
   type="alertmodal">
Unable to abandon land:
Cannot find region.
  </notification>

  <notification
   icon="alertmodal.tga"
   name="CannotBuyLandNothingSelected"
   type="alertmodal">
Unable to buy land:
No parcel selected.
  </notification>

  <notification
   icon="alertmodal.tga"
   name="CannotBuyLandNoRegion"
   type="alertmodal">
Unable to buy land:
Cannot find the region this land is in.
  </notification>

  <notification
   icon="alertmodal.tga"
   name="CannotCloseFloaterBuyLand"
   type="alertmodal">
You cannot close the Buy Land window until [APP_NAME] estimates the price of this transaction.
  </notification>

  <notification
   icon="alertmodal.tga"
   name="CannotDeedLandNothingSelected"
   type="alertmodal">
Unable to deed land:
No parcel selected.
  </notification>

  <notification
   icon="alertmodal.tga"
   name="CannotDeedLandNoGroup"
   type="alertmodal">
Unable to deed land:
No Group selected.
  </notification>

  <notification
   icon="alertmodal.tga"
   name="CannotDeedLandNoRegion"
   type="alertmodal">
Unable to deed land:
Cannot find the region this land is in.
  </notification>

  <notification
   icon="alertmodal.tga"
   name="CannotDeedLandMultipleSelected"
   type="alertmodal">
Unable to deed land:
Multiple parcels selected.

Try selecting a single parcel.
  </notification>

  <notification
   icon="alertmodal.tga"
   name="ParcelCanPlayMedia"
   type="alertmodal">
This location can play streaming media.
Streaming media requires a fast Internet connection.

Play streaming media when available?
(You can change this option later under Preferences &gt; Audio &amp; Video.)
    <usetemplate
     name="okcancelbuttons"
     notext="Disable"
     yestext="Play Media"/>
  </notification>

  <notification
   icon="alertmodal.tga"
   name="CannotDeedLandWaitingForServer"
   type="alertmodal">
Unable to deed land:
Waiting for server to report ownership.

Please try again.
  </notification>

  <notification
   icon="alertmodal.tga"
   name="CannotDeedLandNoTransfer"
   type="alertmodal">
Unable to deed land:
The region [REGION] does not allow transfer of land.
  </notification>

  <notification
   icon="alertmodal.tga"
   name="CannotReleaseLandWatingForServer"
   type="alertmodal">
Unable to abandon land:
Waiting for server to update parcel information.

Try again in a few seconds.
  </notification>

  <notification
   icon="alertmodal.tga"
   name="CannotReleaseLandSelected"
   type="alertmodal">
Unable to abandon land:
You do not own all the parcels selected.

Please select a single parcel.
  </notification>

  <notification
   icon="alertmodal.tga"
   name="CannotReleaseLandDontOwn"
   type="alertmodal">
Unable to abandon land:
You don&apos;t have permission to release this parcel.
Parcels you own appear in green.
  </notification>

  <notification
   icon="alertmodal.tga"
   name="CannotReleaseLandRegionNotFound"
   type="alertmodal">
Unable to abandon land:
Cannot find the region this land is in.
  </notification>

  <notification
   icon="alertmodal.tga"
   name="CannotReleaseLandNoTransfer"
   type="alertmodal">
Unable to abandon land:
The region [REGION] does not allow transfer of land.
  </notification>

  <notification
   icon="alertmodal.tga"
   name="CannotReleaseLandPartialSelection"
   type="alertmodal">
Unable to abandon land:
You must select an entire parcel to release it.

Select an entire parcel, or divide your parcel first.
  </notification>

  <notification
   icon="alertmodal.tga"
   name="ReleaseLandWarning"
   type="alertmodal">
You are about to release [AREA] m² of land.
Releasing this parcel will remove it from your land holdings, but will not grant any L$.

Release this land?
    <usetemplate
     name="okcancelbuttons"
     notext="Cancel"
     yestext="OK"/>
  </notification>

  <notification
   icon="alertmodal.tga"
   name="CannotDivideLandNothingSelected"
   type="alertmodal">
Unable to divide land:

No parcels selected.
  </notification>

  <notification
   icon="alertmodal.tga"
   name="CannotDivideLandPartialSelection"
   type="alertmodal">
Unable to divide land:

You have an entire parcel selected.
Try selecting a part of the parcel.
  </notification>

  <notification
   icon="alertmodal.tga"
   name="LandDivideWarning"
   type="alertmodal">
Dividing this land will split this parcel into two and each parcel can have its own settings. Some settings will be reset to defaults after the operation.

Divide land?
    <usetemplate
     name="okcancelbuttons"
     notext="Cancel"
     yestext="OK"/>
  </notification>

  <notification
   icon="alertmodal.tga"
   name="CannotDivideLandNoRegion"
   type="alertmodal">
Unable to divide land:
Cannot find the region this land is in.
  </notification>

  <notification
   icon="alertmodal.tga"
   name="CannotJoinLandNoRegion"
   type="alertmodal">
Unable to join land:
Cannot find the region this land is in.
  </notification>

  <notification
   icon="alertmodal.tga"
   name="CannotJoinLandNothingSelected"
   type="alertmodal">
Unable to join land:
No parcels selected.
  </notification>

  <notification
   icon="alertmodal.tga"
   name="CannotJoinLandEntireParcelSelected"
   type="alertmodal">
Unable to join land:
You only have one parcel selected.

Select land across both parcels.
  </notification>

  <notification
   icon="alertmodal.tga"
   name="CannotJoinLandSelection"
   type="alertmodal">
Unable to join land:
You must select more than one parcel.

Select land across both parcels.
  </notification>

  <notification
   icon="alertmodal.tga"
   name="JoinLandWarning"
   type="alertmodal">
Joining this land will create one large parcel out of all parcels intersecting the selected rectangle.
You will need to reset the name and options of the new parcel.

Join land?
    <usetemplate
     name="okcancelbuttons"
     notext="Cancel"
     yestext="OK"/>
  </notification>

  <notification
   icon="alertmodal.tga"
   name="ConfirmNotecardSave"
   type="alertmodal">
This notecard needs to be saved before the item can be copied or viewed. Save notecard?
    <usetemplate
     name="okcancelbuttons"
     notext="Cancel"
     yestext="OK"/>
  </notification>

  <notification
   icon="alertmodal.tga"
   name="ConfirmItemCopy"
   type="alertmodal">
Copy this item to your inventory?
    <usetemplate
     name="okcancelbuttons"
     notext="Cancel"
     yestext="Copy"/>
  </notification>

  <notification
   icon="alertmodal.tga"
   name="ResolutionSwitchFail"
   type="alertmodal">
Failed to switch resolution to [RESX] by [RESY]
  </notification>

  <notification
   icon="alertmodal.tga"
   name="ErrorUndefinedGrasses"
   type="alertmodal">
Error: Undefined grasses: [SPECIES]
  </notification>

  <notification
   icon="alertmodal.tga"
   name="ErrorUndefinedTrees"
   type="alertmodal">
Error: Undefined trees: [SPECIES]
  </notification>

  <notification
   icon="alertmodal.tga"
   name="CannotSaveWearableOutOfSpace"
   type="alertmodal">
Unable to save &apos;[NAME]&apos; to wearable file.  You will need to free up some space on your computer and save the wearable again.
  </notification>

  <notification
   icon="alertmodal.tga"
   name="CannotSaveToAssetStore"
   type="alertmodal">
Unable to save [NAME] to central asset store.
This is usually a temporary failure. Please customize and save the wearable again in a few minutes.
  </notification>

  <notification
   icon="alertmodal.tga"
   name="YouHaveBeenLoggedOut"
   type="alertmodal">
You have been logged out of [SECOND_LIFE]:
            [MESSAGE]
You can still look at existing IM and chat by clicking &apos;View IM &amp; Chat&apos;. Otherwise, click &apos;Quit&apos; to exit [APP_NAME] immediately.
    <usetemplate
     name="okcancelbuttons"
     notext="Quit"
     yestext="View IM &amp; Chat"/>
  </notification>

  <notification
   icon="alertmodal.tga"
   name="OnlyOfficerCanBuyLand"
   type="alertmodal">
Unable to buy land for the group:
You do not have permission to buy land for your active group.
  </notification>

  <notification
   icon="alertmodal.tga"
   label="Add Friend"
   name="AddFriend"
   type="alertmodal">
Friends can give permissions to track each other on the map and receive online status updates.

Offer friendship to [NAME]?
    <usetemplate
     name="okcancelbuttons"
     notext="Cancel"
     yestext="OK"/>
  </notification>

  <notification
   icon="alertmodal.tga"
   label="Add Friend"
   name="AddFriendWithMessage"
   type="alertmodal">
Friends can give permissions to track each other on the map and receive online status updates.

Offer friendship to [NAME]?
    <form name="form">
      <input name="message" type="text">
Would you be my friend?
      </input>
      <button
       default="true"
       index="0"
       name="Offer"
       text="OK"/>
      <button
       index="1"
       name="Cancel"
       text="Cancel"/>
    </form>
  </notification>

  <notification
   icon="alertmodal.tga"
   name="RemoveFromFriends"
   type="alertmodal">
Do you want to remove [FIRST_NAME] [LAST_NAME] from your Friends List?
    <usetemplate
     name="okcancelbuttons"
     notext="Cancel"
     yestext="OK"/>
  </notification>

  <notification
   icon="alertmodal.tga"
   name="RemoveMultipleFromFriends"
   type="alertmodal">
Do you want to remove multiple friends from your Friends list?
    <usetemplate
     name="okcancelbuttons"
     notext="Cancel"
     yestext="OK"/>
  </notification>

  <notification
   icon="alertmodal.tga"
   name="GodDeleteAllScriptedPublicObjectsByUser"
   type="alertmodal">
Are you sure you want to delete all scripted objects owned by
** [AVATAR_NAME] **
on all others land in this sim?
    <usetemplate
     name="okcancelbuttons"
     notext="Cancel"
     yestext="OK"/>
  </notification>

  <notification
   icon="alertmodal.tga"
   name="GodDeleteAllScriptedObjectsByUser"
   type="alertmodal">
Are you sure you want to DELETE ALL scripted objects owned by
** [AVATAR_NAME] **
on ALL LAND in this sim?
    <usetemplate
     name="okcancelbuttons"
     notext="Cancel"
     yestext="OK"/>
  </notification>

  <notification
   icon="alertmodal.tga"
   name="GodDeleteAllObjectsByUser"
   type="alertmodal">
Are you sure you want to DELETE ALL objects (scripted or not) owned by
** [AVATAR_NAME] **
on ALL LAND in this sim?
    <usetemplate
     name="okcancelbuttons"
     notext="Cancel"
     yestext="OK"/>
  </notification>

  <notification
   icon="alertmodal.tga"
   name="BlankClassifiedName"
   type="alertmodal">
You must specify a name for your classified.
  </notification>

  <notification
   icon="alertmodal.tga"
   name="MinClassifiedPrice"
   type="alertmodal">
Price to pay for listing must be at least L$[MIN_PRICE].

Please enter a higher price.
  </notification>

  <notification
   icon="alertmodal.tga"
   name="ConfirmObjectDeleteLock"
   type="alertmodal">
At least one of the items you have selected is locked.

Are you sure you want to delete these items?
    <usetemplate
     name="okcancelbuttons"
     notext="Cancel"
     yestext="OK"/>
  </notification>

  <notification
   icon="alertmodal.tga"
   name="ConfirmObjectDeleteNoCopy"
   type="alertmodal">
At least one of the items you have selected is not copyable.

Are you sure you want to delete these items?
    <usetemplate
     name="okcancelbuttons"
     notext="Cancel"
     yestext="OK"/>
  </notification>

  <notification
   icon="alertmodal.tga"
   name="ConfirmObjectDeleteNoOwn"
   type="alertmodal">
You do not own least one of the items you have selected.

Are you sure you want to delete these items?
    <usetemplate
     name="okcancelbuttons"
     notext="Cancel"
     yestext="OK"/>
  </notification>

  <notification
   icon="alertmodal.tga"
   name="ConfirmObjectDeleteLockNoCopy"
   type="alertmodal">
At least one object is locked.
At least one object is not copyable.

Are you sure you want to delete these items?
    <usetemplate
     name="okcancelbuttons"
     notext="Cancel"
     yestext="OK"/>
  </notification>

  <notification
   icon="alertmodal.tga"
   name="ConfirmObjectDeleteLockNoOwn"
   type="alertmodal">
At least one object is locked.
You do not own least one object.

Are you sure you want to delete these items?
    <usetemplate
     name="okcancelbuttons"
     notext="Cancel"
     yestext="OK"/>
  </notification>

  <notification
   icon="alertmodal.tga"
   name="ConfirmObjectDeleteNoCopyNoOwn"
   type="alertmodal">
At least one object is not copyable.
You do not own least one object.

Are you sure you want to delete these items?
    <usetemplate
     name="okcancelbuttons"
     notext="Cancel"
     yestext="OK"/>
  </notification>

  <notification
   icon="alertmodal.tga"
   name="ConfirmObjectDeleteLockNoCopyNoOwn"
   type="alertmodal">
At least one object is locked.
At least one object is not copyable.
You do not own least one object.

Are you sure you want to delete these items?
    <usetemplate
     name="okcancelbuttons"
     notext="cancel"
     yestext="OK"/>
  </notification>

  <notification
   icon="alertmodal.tga"
   name="ConfirmObjectTakeLock"
   type="alertmodal">
At least one object is locked.

Are you sure you want to take these items?
    <usetemplate
     name="okcancelbuttons"
     notext="Cancel"
     yestext="OK"/>
  </notification>

  <notification
   icon="alertmodal.tga"
   name="ConfirmObjectTakeNoOwn"
   type="alertmodal">
You do not own all of the objects you are taking.
If you continue, next owner permissions will be applied and possibly restrict your ability to modify or copy them.

Are you sure you want to take these items?
    <usetemplate
     name="okcancelbuttons"
     notext="Cancel"
     yestext="OK"/>
  </notification>

  <notification
   icon="alertmodal.tga"
   name="ConfirmObjectTakeLockNoOwn"
   type="alertmodal">
At least one object is locked.
You do not own all of the objects you are taking.
If you continue, next owner permissions will be applied and possibly restrict your ability to modify or copy them.
However, you can take the current selection.

Are you sure you want to take these items?
    <usetemplate
     name="okcancelbuttons"
     notext="Cancel"
     yestext="OK"/>
  </notification>

  <notification
   icon="alertmodal.tga"
   name="CantBuyLandAcrossMultipleRegions"
   type="alertmodal">
Unable to buy land because selection spans multiple regions.

Please select a smaller area and try again.
  </notification>

  <notification
   icon="alertmodal.tga"
   name="DeedLandToGroup"
   type="alertmodal">
By deeding this parcel, the group will be required to have and maintain sufficient land use credits.
The purchase price of the land is not refunded to the owner. If a deeded parcel is sold, the sale price will be divided evenly among group members.

Deed this [AREA] m² of land to the group &apos;[GROUP_NAME]&apos;?
    <usetemplate
     name="okcancelbuttons"
     notext="Cancel"
     yestext="OK"/>
  </notification>

  <notification
   icon="alertmodal.tga"
   name="DeedLandToGroupWithContribution"
   type="alertmodal">
By deeding this parcel, the group will be required to have and maintain sufficient land use credits.
The deed will include a simultaneous land contribution to the group from &apos;[FIRST_NAME] [LAST_NAME]&apos;.
The purchase price of the land is not refunded to the owner. If a deeded parcel is sold, the sale price will be divided evenly among group members.

Deed this [AREA] m² of land to the group &apos;[GROUP_NAME]&apos;?
    <usetemplate
     name="okcancelbuttons"
     notext="Cancel"
     yestext="OK"/>
  </notification>

  <notification
   icon="alertmodal.tga"
   name="DisplaySetToSafe"
   type="alertmodal">
Display settings have been set to safe levels because you have specified the -safe option.
  </notification>

  <notification
   icon="alertmodal.tga"
   name="DisplaySetToRecommended"
   type="alertmodal">
Display settings have been set to recommended levels based on your system configuration.
  </notification>

  <notification
   icon="alertmodal.tga"
   name="ErrorMessage"
   type="alertmodal">
[ERROR_MESSAGE]
  </notification>

  <notification
   icon="alertmodal.tga"
   name="AvatarMovedDesired"
   type="alertmodal">
Your desired location is not currently available.
You have been moved into a nearby region.
  </notification>

  <notification
   icon="alertmodal.tga"
   name="AvatarMovedLast"
   type="alertmodal">
Your last location is not currently available.
You have been moved into a nearby region.
  </notification>

  <notification
   icon="alertmodal.tga"
   name="AvatarMovedHome"
   type="alertmodal">
Your home location is not currently available.
You have been moved into a nearby region.
You may want to set a new home location.
  </notification>

  <notification
   icon="alertmodal.tga"
   name="ClothingLoading"
   type="alertmodal">
Your clothing is still downloading.
You can use [SECOND_LIFE] normally and other people will see you correctly.
    <form name="form">
      <ignore name="ignore"
       text="Clothing is taking a long time to download"/>
    </form>
  </notification>

  <notification
   icon="alertmodal.tga"
   name="FirstRun"
   type="alertmodal">

[APP_NAME] installation is complete.

If this is your first time using [SECOND_LIFE], you will need to create an account before you can log in.
Return to [http://join.secondlife.com secondlife.com] to create a new account?
    <usetemplate
     name="okcancelbuttons"
     notext="Continue"
     yestext="New Account..."/>
  </notification>

  <notification
   icon="alertmodal.tga"
   name="LoginPacketNeverReceived"
   type="alertmodal">
We&apos;re having trouble connecting. There may be a problem with your Internet connection or the [SECOND_LIFE_GRID].

You can either check your Internet connection and try again in a few minutes, click Help to view the [SUPPORT_SITE], or click Teleport to attempt to teleport home.
    <url option="1" name="url">

			http://secondlife.com/support/
    </url>
    <form name="form">
      <button
       default="true"
       index="0"
       name="OK"
       text="OK"/>
      <button
       index="1"
       name="Help"
       text="Help"/>
      <button
       index="2"
       name="Teleport"
       text="Teleport"/>
    </form>
  </notification>

  <notification
   icon="alertmodal.tga"
   name="WelcomeChooseSex"
   type="alertmodal">
Your character will appear in a moment.

Use arrow keys to walk.
Press the F1 key at any time for help or to learn more about [SECOND_LIFE].
Please choose the male or female avatar. You can change your mind later.
    <usetemplate
     name="okcancelbuttons"
     notext="Female"
     yestext="Male"/>
  </notification>

  <notification
   icon="alertmodal.tga"
   name="NotEnoughCurrency"
   type="alertmodal">
[NAME] L$ [PRICE] You don&apos;t have enough L$ to do that.
  </notification>

  <notification
   icon="alertmodal.tga"
   name="GrantedModifyRights"
   type="alertmodal">
[FIRST_NAME] [LAST_NAME] has given you permission to edit their objects.
  </notification>

  <notification
   icon="alertmodal.tga"
   name="RevokedModifyRights"
   type="alertmodal">
Your privilege to modify [FIRST_NAME] [LAST_NAME]&apos;s objects has been revoked
  </notification>

  <notification
   icon="alertmodal.tga"
   name="FlushMapVisibilityCaches"
   type="alertmodal">
This will flush the map caches on this region.
This is really only useful for debugging.
(In production, wait 5 minutes, then everyone&apos;s map will update after they relog.)
    <usetemplate
     name="okcancelbuttons"
     notext="Cancel"
     yestext="OK"/>
  </notification>

  <notification
   icon="alertmodal.tga"
   name="BuyOneObjectOnly"
   type="alertmodal">
Unable to buy more than one object at a time.  Please select only one object and try again.
  </notification>

  <notification
   icon="alertmodal.tga"
   name="OnlyCopyContentsOfSingleItem"
   type="alertmodal">
Unable to copy the contents of more than one item at a time.
Please select only one object and try again.
    <usetemplate
     name="okcancelbuttons"
     notext="Cancel"
     yestext="OK"/>
  </notification>

  <notification
   icon="alertmodal.tga"
   name="KickUsersFromRegion"
   type="alertmodal">
Teleport all Residents in this region home?
    <usetemplate
     name="okcancelbuttons"
     notext="Cancel"
     yestext="OK"/>
  </notification>

  <notification
   icon="alertmodal.tga"
   name="EstateObjectReturn"
   type="alertmodal">
Are you sure you want to return objects owned by [USER_NAME]?
    <usetemplate
     name="okcancelbuttons"
     notext="Cancel"
     yestext="OK"/>
  </notification>

  <notification
   icon="alertmodal.tga"
   name="InvalidTerrainBitDepth"
   type="alertmodal">
Couldn&apos;t set region textures:
Terrain texture [TEXTURE_NUM] has an invalid bit depth of [TEXTURE_BIT_DEPTH].

Replace texture [TEXTURE_NUM] with a 24-bit 512x512 or smaller image then click &quot;Apply&quot; again.
  </notification>

  <notification
   icon="alertmodal.tga"
   name="InvalidTerrainSize"
   type="alertmodal">
Couldn&apos;t set region textures:
Terrain texture [TEXTURE_NUM] is too large at [TEXTURE_SIZE_X]x[TEXTURE_SIZE_Y].

Replace texture [TEXTURE_NUM] with a 24-bit 512x512 or smaller image then click &quot;Apply&quot; again.
  </notification>

  <notification
   icon="alertmodal.tga"
   name="RawUploadStarted"
   type="alertmodal">
Upload started. It may take up to two minutes, depending on your connection speed.
  </notification>

  <notification
   icon="alertmodal.tga"
   name="ConfirmBakeTerrain"
   type="alertmodal">
Do you really want to bake the current terrain, make it the center for terrain raise/lower limits and the default for the &apos;Revert&apos; tool?
    <usetemplate
     name="okcancelbuttons"
     notext="Cancel"
     yestext="OK"/>
  </notification>

  <notification
   icon="alertmodal.tga"
   name="MaxAllowedAgentOnRegion"
   type="alertmodal">
You can only have [MAX_AGENTS] Allowed Residents.
  </notification>

  <notification
   icon="alertmodal.tga"
   name="MaxBannedAgentsOnRegion"
   type="alertmodal">
You can only have [MAX_BANNED] Banned Residents.
  </notification>

  <notification
   icon="alertmodal.tga"
   name="MaxAgentOnRegionBatch"
   type="alertmodal">
Failure while attempting to add [NUM_ADDED] agents:
Exceeds the [MAX_AGENTS] [LIST_TYPE] limit by [NUM_EXCESS].
  </notification>

  <notification
   icon="alertmodal.tga"
   name="MaxAllowedGroupsOnRegion"
   type="alertmodal">
You can only have [MAX_GROUPS] Allowed Groups.
    <usetemplate
     name="okcancelbuttons"
     notext="Cancel"
     yestext="Bake"/>
  </notification>

  <notification
   icon="alertmodal.tga"
   name="MaxManagersOnRegion"
   type="alertmodal">
You can only have [MAX_MANAGER] Estate Managers.
  </notification>

  <notification
   icon="alertmodal.tga"
   name="OwnerCanNotBeDenied"
   type="alertmodal">
Can&apos;t add estate owner to estate &apos;Banned Resident&apos; list.
  </notification>

  <notification
   icon="alertmodal.tga"
   name="CanNotChangeAppearanceUntilLoaded"
   type="alertmodal">
Can&apos;t change appearance until clothing and shape are loaded.
  </notification>

  <notification
   icon="alertmodal.tga"
   name="ClassifiedMustBeAlphanumeric"
   type="alertmodal">
The name of your classified must start with a letter from A to Z or a number.  No punctuation is allowed.
  </notification>

  <notification
   icon="alertmodal.tga"
   name="CantSetBuyObject"
   type="alertmodal">
Can&apos;t set Buy Object, because the object is not for sale.
Please set the object for sale and try again.
  </notification>

  <notification
   icon="alertmodal.tga"
   name="FinishedRawDownload"
   type="alertmodal">
Finished download of raw terrain file to:
[DOWNLOAD_PATH].
  </notification>

  <notification
   icon="alertmodal.tga"
   name="DownloadWindowsMandatory"
   type="alertmodal">
A new version of [APP_NAME] is available.
[MESSAGE]
You must download this update to use [APP_NAME].
    <usetemplate
     name="okcancelbuttons"
     notext="Quit"
     yestext="Download"/>
  </notification>

  <notification
   icon="alertmodal.tga"
   name="DownloadWindows"
   type="alertmodal">
An updated version of [APP_NAME] is available.
[MESSAGE]
This update is not required, but we suggest you install it to improve performance and stability.
    <usetemplate
     name="okcancelbuttons"
     notext="Continue"
     yestext="Download"/>
  </notification>

  <notification
   icon="alertmodal.tga"
   name="DownloadWindowsReleaseForDownload"
   type="alertmodal">
An updated version of [APP_NAME] is available.
[MESSAGE]
This update is not required, but we suggest you install it to improve performance and stability.
    <usetemplate
     name="okcancelbuttons"
     notext="Continue"
     yestext="Download"/>
  </notification>

  <notification
   icon="alertmodal.tga"
   name="DownloadLinuxMandatory"
   type="alertmodal">
A new version of [APP_NAME] is available.
[MESSAGE]
You must download this update to use [APP_NAME].
    <usetemplate
     name="okcancelbuttons"
     notext="Quit"
     yestext="Download"/>
  </notification>

  <notification
   icon="alertmodal.tga"
   name="DownloadLinux"
   type="alertmodal">
An updated version of [APP_NAME] is available.
[MESSAGE]
This update is not required, but we suggest you install it to improve performance and stability.
    <usetemplate
     name="okcancelbuttons"
     notext="Continue"
     yestext="Download"/>
  </notification>

  <notification
   icon="alertmodal.tga"
   name="DownloadLinuxReleaseForDownload"
   type="alertmodal">
An updated version of [APP_NAME] is available.
[MESSAGE]
This update is not required, but we suggest you install it to improve performance and stability.
    <usetemplate
     name="okcancelbuttons"
     notext="Continue"
     yestext="Download"/>
  </notification>

  <notification
   icon="alertmodal.tga"
   name="DownloadMacMandatory"
   type="alertmodal">
A new version of [APP_NAME] is available.
[MESSAGE]
You must download this update to use [APP_NAME].

Download to your Applications folder?
    <usetemplate
     name="okcancelbuttons"
     notext="Quit"
     yestext="Download"/>
  </notification>

  <notification
   icon="alertmodal.tga"
   name="DownloadMac"
   type="alertmodal">
An updated version of [APP_NAME] is available.
[MESSAGE]
This update is not required, but we suggest you install it to improve performance and stability.

Download to your Applications folder?
    <usetemplate
     name="okcancelbuttons"
     notext="Continue"
     yestext="Download"/>
  </notification>

  <notification
   icon="alertmodal.tga"
   name="DownloadMacReleaseForDownload"
   type="alertmodal">
An updated version of [APP_NAME] is available.
[MESSAGE]
This update is not required, but we suggest you install it to improve performance and stability.

Download to your Applications folder?
    <usetemplate
     name="okcancelbuttons"
     notext="Continue"
     yestext="Download"/>
  </notification>

  <notification
   icon="alertmodal.tga"
   name="DeedObjectToGroup"
   type="alertmodal">
Deeding this object will cause the group to:
* Receive L$ paid into the object
    <usetemplate
     ignoretext="Confirm before I deed an object to a group"
     name="okcancelignore"
     notext="Cancel"
     yestext="Deed"/>
  </notification>

  <notification
   icon="alertmodal.tga"
   name="WebLaunchExternalTarget"
   type="alertmodal">
Do you want to open your Web browser to view this content?
    <usetemplate
     ignoretext="Launch my browser to view a web page"
     name="okcancelignore"
     notext="Cancel"
     yestext="OK"/>
  </notification>

  <notification
   icon="alertmodal.tga"
   name="WebLaunchJoinNow"
   type="alertmodal">
Go to your [http://secondlife.com/account/ Dashboard] to manage your account?
    <usetemplate
     ignoretext="Launch my browser to manage my account"
     name="okcancelignore"
     notext="Cancel"
     yestext="OK"/>
  </notification>

  <notification
   icon="alertmodal.tga"
   name="WebLaunchSecurityIssues"
   type="alertmodal">
Visit the [SECOND_LIFE] Wiki for details of how to report a security issue.
    <usetemplate
     ignoretext="Launch my browser to learn how to report a Security Issue"
     name="okcancelignore"
     notext="Cancel"
     yestext="OK"/>
  </notification>

  <notification
   icon="alertmodal.tga"
   name="WebLaunchQAWiki"
   type="alertmodal">
Visit the [SECOND_LIFE] QA Wiki.
    <usetemplate
     ignoretext="Launch my browser to view the QA Wiki"
     name="okcancelignore"
     notext="Cancel"
     yestext="OK"/>
  </notification>

  <notification
   icon="alertmodal.tga"
   name="WebLaunchPublicIssue"
   type="alertmodal">
Visit the [SECOND_LIFE] Public Issue Tracker, where you can report bugs and other issues.
    <usetemplate
     ignoretext="Launch my browser to use the Public Issue Tracker"
     name="okcancelignore"
     notext="Cancel"
     yestext="Go to page"/>
  </notification>

  <notification
   icon="alertmodal.tga"
   name="WebLaunchSupportWiki"
   type="alertmodal">
Go to the Official Linden Blog, for the latest news and information.
    <usetemplate
     ignoretext="Launch my browser to view the blog"
     name="okcancelignore"
     notext="Cancel"
     yestext="OK"/>
  </notification>

  <notification
   icon="alertmodal.tga"
   name="WebLaunchLSLGuide"
   type="alertmodal">
Do you want to open the Scripting Guide for help with scripting?
    <usetemplate
     ignoretext="Launch my browser to view the Scripting Guide"
     name="okcancelignore"
     notext="Cancel"
     yestext="OK"/>
  </notification>

  <notification
   icon="alertmodal.tga"
   name="WebLaunchLSLWiki"
   type="alertmodal">
Do you want to visit the LSL Portal for help with scripting?
    <usetemplate
     ignoretext="Launch my browser to view the LSL Portal"
     name="okcancelignore"
     notext="Cancel"
     yestext="Go to page"/>
  </notification>

  <notification
   icon="alertmodal.tga"
   name="ReturnToOwner"
   type="alertmodal">
Are you sure you want to return the selected objects to their owners? Transferable deeded objects will be returned to their previous owners.

*WARNING* No-transfer deeded objects will be deleted!
    <usetemplate
     ignoretext="Confirm before I return objects to their owners"
     name="okcancelignore"
     notext="Cancel"
     yestext="OK"/>
  </notification>

  <notification
   icon="alert.tga"
   name="GroupLeaveConfirmMember"
   type="alert">
You are currently a member of the group [GROUP].
Leave Group?
    <usetemplate
     name="okcancelbuttons"
     notext="Cancel"
     yestext="OK"/>
  </notification>

  <notification
   icon="alert.tga"
   name="ConfirmKick"
   type="alert">
Do you REALLY want to kick all users off the grid?
    <usetemplate
     name="okcancelbuttons"
     notext="Cancel"
     yestext="Kick All Users"/>
  </notification>

  <notification
   icon="alertmodal.tga"
   name="MuteLinden"
   type="alertmodal">
Sorry, you cannot block a Linden.
    <usetemplate
     name="okbutton"
     yestext="OK"/>
  </notification>

  <notification
   icon="alertmodal.tga"
   name="CannotStartAuctionAlreadyForSale"
   type="alertmodal">
You cannot start an auction on a parcel which is already set for sale.  Disable the land sale if you are sure you want to start an auction.
  </notification>

  <notification
   icon="alertmodal.tga"
   label="Block object by name failed"
   name="MuteByNameFailed"
   type="alertmodal">
You already have blocked this name.
    <usetemplate
     name="okbutton"
     yestext="OK"/>
  </notification>

  <notification
   icon="alert.tga"
   name="RemoveItemWarn"
   type="alert">
Though permitted, deleting contents may damage the object. Do you want to delete that item?
    <usetemplate
     name="okcancelbuttons"
     notext="Cancel"
     yestext="OK"/>
  </notification>

  <notification
   icon="alert.tga"
   name="CantOfferCallingCard"
   type="alert">
Cannot offer a calling card at this time. Please try again in a moment.
    <usetemplate
     name="okbutton"
     yestext="OK"/>
  </notification>

  <notification
   icon="alert.tga"
   name="CantOfferFriendship"
   type="alert">
Cannot offer friendship at this time. Please try again in a moment.
    <usetemplate
     name="okbutton"
     yestext="OK"/>
  </notification>

  <notification
   icon="alert.tga"
   name="BusyModeSet"
   type="alert">
Busy mode is set.
Chat and instant messages will be hidden. Instant messages will get your Busy mode response. All teleportation offers will be declined. All inventory offers will go to your Trash.
    <usetemplate
     ignoretext="I change my status to Busy mode"
     name="okignore"
     yestext="OK"/>
  </notification>

  <notification
   icon="alert.tga"
   name="JoinedTooManyGroupsMember"
   type="alert">
You have reached your maximum number of groups. Please leave another group before joining this one, or decline the offer.
[NAME] has invited you to join a group as a member.
[INVITE]
    <usetemplate
     name="okcancelbuttons"
     notext="Decline"
     yestext="Join"/>
  </notification>

  <notification
   icon="alert.tga"
   name="KickUser"
   type="alert">
Kick this user with what message?
    <form name="form">
      <input name="message" type="text">
An administrator has logged you off.
      </input>
      <button
       default="true"
       index="0"
       name="OK"
       text="OK"/>
      <button
       index="1"
       name="Cancel"
       text="Cancel"/>
    </form>
  </notification>

  <notification
   icon="alert.tga"
   name="KickAllUsers"
   type="alert">
Kick everyone currently on the grid with what message?
    <form name="form">
      <input name="message" type="text">
An administrator has logged you off.
      </input>
      <button
       default="true"
       index="0"
       name="OK"
       text="OK"/>
      <button
       index="1"
       name="Cancel"
       text="Cancel"/>
    </form>
  </notification>

  <notification
   icon="alert.tga"
   name="FreezeUser"
   type="alert">
Freeze this user with what message?
    <form name="form">
      <input name="message" type="text">
You have been frozen. You cannot move or chat. An administrator will contact you via instant message (IM).
      </input>
      <button
       default="true"
       index="0"
       name="OK"
       text="OK"/>
      <button
       index="1"
       name="Cancel"
       text="Cancel"/>
    </form>
  </notification>

  <notification
   icon="alert.tga"
   name="UnFreezeUser"
   type="alert">
Unfreeze this user with what message?
    <form name="form">
      <input name="message" type="text">
You are no longer frozen.
      </input>
      <button
       default="true"
       index="0"
       name="OK"
       text="OK"/>
      <button
       index="1"
       name="Cancel"
       text="Cancel"/>
    </form>
  </notification>

  <notification
   icon="alertmodal.tga"
   name="OfferTeleport"
   type="alertmodal">
Offer a teleport to your location with the following message?
    <form name="form">
      <input name="message" type="text">
Join me in [REGION]
      </input>
      <button
       default="true"
       index="0"
       name="OK"
       text="OK"/>
      <button
       index="1"
       name="Cancel"
       text="Cancel"/>
    </form>
  </notification>

  <notification
   icon="alertmodal.tga"
   name="OfferTeleportFromGod"
   type="alertmodal">
God summon user to your location?
    <form name="form">
      <input name="message" type="text">
Join me in [REGION]
      </input>
      <button
       default="true"
       index="0"
       name="OK"
       text="OK"/>
      <button
       index="1"
       name="Cancel"
       text="Cancel"/>
    </form>
  </notification>

  <notification
   icon="alertmodal.tga"
   name="TeleportFromLandmark"
   type="alertmodal">
Are you sure you want to teleport?
    <usetemplate
     ignoretext="Confirm that I want to teleport to a landmark"
     name="okcancelignore"
     notext="Cancel"
     yestext="Teleport"/>
  </notification>

  <notification
   icon="alertmodal.tga"
   name="TeleportToPick"
   type="alertmodal">
Teleport to [PICK]?
    <usetemplate
     ignoretext="Confirm that I want to teleport to a location in Picks"
     name="okcancelignore"
     notext="Cancel"
     yestext="Teleport"/>
  </notification>

  <notification
   icon="alert.tga"
   label="Message everyone in your Estate"
   name="MessageEstate"
   type="alert">
Type a short announcement which will be sent to everyone currently in your estate.
    <form name="form">
      <input name="message" type="text"/>
      <button
       default="true"
       index="0"
       name="OK"
       text="OK"/>
      <button
       index="1"
       name="Cancel"
       text="Cancel"/>
    </form>
  </notification>

  <notification
   icon="alert.tga"
   label="Change Linden Estate"
   name="ChangeLindenEstate"
   type="alert">
You are about to change a Linden owned estate (mainland, teen grid, orientation, etc.).

This is EXTREMELY DANGEROUS because it can fundamentally affect the user experience.  On the mainland, it will change thousands of regions and make the spaceserver hiccup.

Proceed?
    <usetemplate
     name="okcancelbuttons"
     notext="Cancel"
     yestext="OK"/>
  </notification>

  <notification
   icon="alert.tga"
   label="Change Linden Estate Access"
   name="ChangeLindenAccess"
   type="alert">
You are about to change the access list for a Linden owned estate (mainland, teen grid, orientation, etc.).

This is DANGEROUS and should only be done to invoke the hack allowing objects/L$ to be transfered in/out of a grid.
It will change thousands of regions and make the spaceserver hiccup.
    <usetemplate
     name="okcancelbuttons"
     notext="Cancel"
     yestext="OK"/>
  </notification>

  <notification
   icon="alert.tga"
   label="Select estate"
   name="EstateAllowedAgentAdd"
   type="alert">
Add to allowed list for this estate only or for [ALL_ESTATES]?
    <usetemplate
     canceltext="Cancel"
     name="yesnocancelbuttons"
     notext="All Estates"
     yestext="This Estate"/>
  </notification>

  <notification
   icon="alert.tga"
   label="Select estate"
   name="EstateAllowedAgentRemove"
   type="alert">
Remove from allowed list for this estate only or for [ALL_ESTATES]?
    <usetemplate
     canceltext="Cancel"
     name="yesnocancelbuttons"
     notext="All Estates"
     yestext="This Estate"/>
  </notification>

  <notification
   icon="alert.tga"
   label="Select estate"
   name="EstateAllowedGroupAdd"
   type="alert">
Add to group allowed list for this estate only or for [ALL_ESTATES]?
    <usetemplate
     canceltext="Cancel"
     name="yesnocancelbuttons"
     notext="All Estates"
     yestext="This Estate"/>
  </notification>

  <notification
   icon="alert.tga"
   label="Select estate"
   name="EstateAllowedGroupRemove"
   type="alert">
Remove from group allowed list for this estate only or [ALL_ESTATES]?
    <usetemplate
     canceltext="Cancel"
     name="yesnocancelbuttons"
     notext="All Estates"
     yestext="This Estate"/>
  </notification>

  <notification
   icon="alert.tga"
   label="Select estate"
   name="EstateBannedAgentAdd"
   type="alert">
Deny access for this estate only or for [ALL_ESTATES]?
    <usetemplate
     canceltext="Cancel"
     name="yesnocancelbuttons"
     notext="All Estates"
     yestext="This Estate"/>
  </notification>

  <notification
   icon="alert.tga"
   label="Select estate"
   name="EstateBannedAgentRemove"
   type="alert">
Remove this Resident from the ban list for  access for this estate only or for [ALL_ESTATES]?
    <usetemplate
     canceltext="Cancel"
     name="yesnocancelbuttons"
     notext="All Estates"
     yestext="This Estate"/>
  </notification>

  <notification
   icon="alert.tga"
   label="Select estate"
   name="EstateManagerAdd"
   type="alert">
Add estate manager for this estate only or for [ALL_ESTATES]?
    <usetemplate
     canceltext="Cancel"
     name="yesnocancelbuttons"
     notext="All Estates"
     yestext="This Estate"/>
  </notification>

  <notification
   icon="alert.tga"
   label="Select estate"
   name="EstateManagerRemove"
   type="alert">
Remove estate manager for this estate only or for [ALL_ESTATES]?
    <usetemplate
     canceltext="Cancel"
     name="yesnocancelbuttons"
     notext="All Estates"
     yestext="This Estate"/>
  </notification>

  <notification
   icon="alert.tga"
   label="Confirm Kick"
   name="EstateKickUser"
   type="alert">
Kick [EVIL_USER] from this estate?
    <usetemplate
     name="okcancelbuttons"
     notext="Cancel"
     yestext="OK"/>
  </notification>

  <notification
   icon="alertmodal.tga"
   name="EstateChangeCovenant"
   type="alertmodal">
Are you sure you want to change the Estate Covenant?
    <usetemplate
     name="okcancelbuttons"
     notext="Cancel"
     yestext="OK"/>
  </notification>

  <notification
   icon="alertmodal.tga"
   name="RegionEntryAccessBlocked"
   type="alertmodal">
You are not allowed in that Region due to your maturity Rating. This may be a result of a lack of information validating your age.

Please verify you have the latest Viewer installed, and go to the Knowledge Base for details on accessing areas with this maturity rating.
    <usetemplate
     name="okbutton"
     yestext="OK"/>
  </notification>

  <notification
   icon="alertmodal.tga"
   name="RegionEntryAccessBlocked_KB"
   type="alertmodal">
You are not allowed in that region due to your maturity Rating.

Go to the Knowledge Base for more information about maturity Ratings?
    <url option="0" name="url">
		https://support.secondlife.com/ics/support/default.asp?deptID=4417&amp;task=knowledge&amp;questionID=6010
    </url>
    <usetemplate
     name="okcancelignore"
     yestext="Go to Knowledge Base"
	 notext="Close"
	 ignoretext="I can&apos;t enter this Region, due to restrictions of the maturity Rating"/>
  </notification>

  <notification
   icon="notifytip.tga"
   name="RegionEntryAccessBlocked_Notify"
   type="notifytip">
You are not allowed in that region due to your maturity Rating.
  </notification>

  <notification
   icon="alertmodal.tga"
   name="RegionEntryAccessBlocked_Change"
   type="alertmodal">
You are not allowed in that Region due to your maturity Rating preference.

You can click &apos;Change Preference&apos; to raise your maturity Rating preference now and allow you to enter. You will be able to search and access [REGIONMATURITY] content from now on. If you later want to change this setting back, go to Me &gt; Preferences &gt; General.
	 <form name="form">
      <button
       index="0"
       name="OK"
       text="Change Preference"/>
      <button
       default="true"
       index="1"
       name="Cancel"
       text="Close"/>
       <ignore name="ignore" text="My chosen Rating preference prevents me from entering a Region"/>
    </form>
  </notification>

  <notification
   icon="alertmodal.tga"
   name="LandClaimAccessBlocked"
   type="alertmodal">
You cannot claim this land due to your maturity Rating. This may be a result of a lack of information validating your age.

Please verify you have the latest Viewer installed, and go to the Knowledge Base for details on accessing areas with this maturity rating.
    <usetemplate
     name="okbutton"
     yestext="OK"/>
  </notification>

  <notification
   icon="alertmodal.tga"
   name="LandClaimAccessBlocked_KB"
   type="alertmodal">
You cannot claim this land due to your maturity Rating.

Go to the Knowledge Base for more information about maturity Ratings?
    <url option="0" name="url">
		https://support.secondlife.com/ics/support/default.asp?deptID=4417&amp;task=knowledge&amp;questionID=6010
    </url>
    <usetemplate
     name="okcancelignore"
     yestext="Go to Knowledge Base"
	 notext="Close"
	 ignoretext="I can&apos;t claim this Land, due to restrictions of the maturity Rating"/>
  </notification>

  <notification
   icon="notifytip.tga"
   name="LandClaimAccessBlocked_Notify"
   type="notifytip">
You cannot claim this land due to your maturity Rating.
  </notification>

  <notification
   icon="alertmodal.tga"
   name="LandClaimAccessBlocked_Change"
   type="alertmodal">
You cannot claim this land due to your maturity Rating preference.

You can click &apos;Change Preference&apos; to raise your maturity Rating preference now and allow you to enter. You will be able to search and access [REGIONMATURITY] content from now on. If you later want to change this setting back, go to Me &gt; Preferences &gt; General.
    <usetemplate
     name="okcancelignore"
     yestext="Change Preference"
	 notext="Close"
	 ignoretext="My chosen Rating preference prevents me from claiming Land"/>
  </notification>

  <notification
   icon="alertmodal.tga"
   name="LandBuyAccessBlocked"
   type="alertmodal">
You cannot buy this land due to your maturity Rating. This may be a result of a lack of information validating your age.

Please verify you have the latest Viewer installed, and go to the Knowledge Base for details on accessing areas with this maturity rating.
    <usetemplate
     name="okbutton"
     yestext="OK"/>
  </notification>

  <notification
   icon="alertmodal.tga"
   name="LandBuyAccessBlocked_KB"
   type="alertmodal">
You cannot buy this land due to your maturity Rating.

Go to the Knowledge Base for more information about maturity Ratings?
    <url option="0" name="url">
		https://support.secondlife.com/ics/support/default.asp?deptID=4417&amp;task=knowledge&amp;questionID=6010
    </url>
    <usetemplate
     name="okcancelignore"
     yestext="Go to Knowledge Base"
	 notext="Close"
	 ignoretext="I can&apos;t buy this Land, due to restrictions of the maturity Rating"/>
  </notification>

  <notification
   icon="notifytip.tga"
   name="LandBuyAccessBlocked_Notify"
   type="notifytip">
You cannot buy this land due to your maturity Rating.
  </notification>

  <notification
   icon="alertmodal.tga"
   name="LandBuyAccessBlocked_Change"
   type="alertmodal">
You cannot buy this land due to your maturity Rating preference.

You can click &apos;Change Preference&apos; to raise your maturity Rating preference now and allow you to enter. You will be able to search and access [REGIONMATURITY] content from now on. If you later want to change this setting back, go to Me &gt; Preferences &gt; General.
    <usetemplate
     name="okcancelignore"
     yestext="Change Preference"
	 notext="Close"
	 ignoretext="My chosen Rating preference prevents me from buying Land"/>
  </notification>

	<notification
	  icon="alertmodal.tga"
	  name="TooManyPrimsSelected"
	  type="alertmodal">
There are too many prims selected.  Please select [MAX_PRIM_COUNT] or fewer prims and try again
		<usetemplate
		 name="okbutton"
		 yestext="OK"/>
	</notification>

	<notification
   icon="alertmodal.tga"
   name="ProblemImportingEstateCovenant"
   type="alertmodal">
Problem importing estate covenant.
    <usetemplate
     name="okbutton"
     yestext="OK"/>
  </notification>

  <notification
   icon="alertmodal.tga"
   name="ProblemAddingEstateManager"
   type="alertmodal">
Problems adding a new estate manager.  One or more estates may have a full manager list.
  </notification>

  <notification
   icon="alertmodal.tga"
   name="ProblemAddingEstateGeneric"
   type="alertmodal">
Problems adding to this estate list.  One or more estates may have a full list.
  </notification>

  <notification
   icon="alertmodal.tga"
   name="UnableToLoadNotecardAsset"
   type="alertmodal">
Unable to load notecard&apos;s asset at this time.
    <usetemplate
     name="okbutton"
     yestext="OK"/>
  </notification>

  <notification
   icon="alertmodal.tga"
   name="NotAllowedToViewNotecard"
   type="alertmodal">
Insufficient permissions to view notecard associated with asset ID requested.
    <usetemplate
     name="okbutton"
     yestext="OK"/>
  </notification>

  <notification
   icon="alertmodal.tga"
   name="MissingNotecardAssetID"
   type="alertmodal">
Asset ID for notecard is missing from database.
    <usetemplate
     name="okbutton"
     yestext="OK"/>
  </notification>

  <notification
   icon="alert.tga"
   name="PublishClassified"
   type="alert">
Remember: Classified ad fees are non-refundable.

Publish this classified now for L$[AMOUNT]?
    <usetemplate
     name="okcancelbuttons"
     notext="Cancel"
     yestext="OK"/>
  </notification>

  <notification
   icon="alertmodal.tga"
   name="SetClassifiedMature"
   type="alertmodal">
Does this classified contain Mature content?
    <usetemplate
     canceltext="Cancel"
     name="yesnocancelbuttons"
     notext="No"
     yestext="Yes"/>
  </notification>

  <notification
   icon="alertmodal.tga"
   name="SetGroupMature"
   type="alertmodal">
Does this group contain Mature content?
    <usetemplate
     canceltext="Cancel"
     name="yesnocancelbuttons"
     notext="No"
     yestext="Yes"/>
  </notification>

  <notification
   icon="alert.tga"
   label="Confirm restart"
   name="ConfirmRestart"
   type="alert">
Do you really want to restart this region in 2 minutes?
    <usetemplate
     name="okcancelbuttons"
     notext="Cancel"
     yestext="OK"/>
  </notification>

  <notification
   icon="alert.tga"
   label="Message everyone in this region"
   name="MessageRegion"
   type="alert">
Type a short announcement which will be sent to everyone in this region.
    <form name="form">
      <input name="message" type="text"/>
      <button
       default="true"
       index="0"
       name="OK"
       text="OK"/>
      <button
       index="1"
       name="Cancel"
       text="Cancel"/>
    </form>
  </notification>

  <notification
   icon="alertmodal.tga"
   label="Changed Region Maturity"
   name="RegionMaturityChange"
   type="alertmodal">
The maturity rating for this region has been updated.
It may take some time for the change to be reflected on the map.
  </notification>

  <notification
   icon="alertmodal.tga"
   label="Voice Version Mismatch"
   name="VoiceVersionMismatch"
   type="alertmodal">
This version of [APP_NAME] is not compatible with the Voice Chat feature in this region. In order for Voice Chat to function correctly you will need to update [APP_NAME].
  </notification>

  <notification
   icon="alertmodal.tga"
   label="Can&apos;t Buy Objects"
   name="BuyObjectOneOwner"
   type="alertmodal">
<<<<<<< HEAD
The Bulk Permissions tool helps you to quickly change the permissions on multiple items in the contents of the selected object(s).  However, please note that you are only setting permissions on the items in the Contents of the selected objects -- not permissions on the container object(s) themselves.

Also note, the permissions are not applied to the nested contents of any of the contained items.  Your request only operates on items exactly one level deep.

You can selectively choose which types of items to modify by using the checklist under &apos;Content Types&apos; here. Snapshots are included when you select Textures.

* This tool will only succeed at changing permissions on items you are allowed to change.
* You cannot grant any Next owner permissions which you do not already have.
* The Next owner permissions are merely requests. If any item cannot take all of the new permissions, none of its permissions will change.

When you are ready to change the permissions in bulk, click &apos;Apply&apos; and wait for the results to display.

If you close the Bulk Permissions window while permissions are being changed, it will halt the operation.
=======
Cannot buy objects from different owners at the same time.
Please select only one object and try again.
>>>>>>> 96373337
  </notification>

  <notification
   icon="alertmodal.tga"
   label="Can&apos;t Buy Contents"
   name="BuyContentsOneOnly"
   type="alertmodal">
Unable to buy the contents of more than one object at a time.
Please select only one object and try again.
  </notification>

  <notification
   icon="alertmodal.tga"
   label="Can&apos;t Buy Contents"
   name="BuyContentsOneOwner"
   type="alertmodal">
Cannot buy objects from different owners at the same time.
Please select only one object and try again.
  </notification>

  <notification
   icon="alertmodal.tga"
   name="BuyOriginal"
   type="alertmodal">
Buy original object from [OWNER] for L$[PRICE]?
You will become the owner of this object.
You will be able to:
 Modify: [MODIFYPERM]
 Copy: [COPYPERM]
 Resell or Give Away: [RESELLPERM]
    <usetemplate
     name="okcancelbuttons"
     notext="Cancel"
     yestext="OK"/>
  </notification>

  <notification
   icon="alertmodal.tga"
   name="BuyOriginalNoOwner"
   type="alertmodal">
Buy original object for L$[PRICE]?
You will become the owner of this object.
You will be able to:
 Modify: [MODIFYPERM]
 Copy: [COPYPERM]
 Resell or Give Away: [RESELLPERM]
    <usetemplate
     name="okcancelbuttons"
     notext="Cancel"
     yestext="OK"/>
  </notification>

  <notification
   icon="alertmodal.tga"
   name="BuyCopy"
   type="alertmodal">
Buy a copy from [OWNER] for L$[PRICE]?
The object will be copied to your inventory.
You will be able to:
 Modify: [MODIFYPERM]
 Copy: [COPYPERM]
 Resell or Give Away: [RESELLPERM]
    <usetemplate
     name="okcancelbuttons"
     notext="Cancel"
     yestext="OK"/>
  </notification>

  <notification
   icon="alertmodal.tga"
   name="BuyCopyNoOwner"
   type="alertmodal">
Buy a copy for L$[PRICE]?
The object will be copied to your inventory.
You will be able to:
 Modify: [MODIFYPERM]
 Copy: [COPYPERM]
 Resell or Give Away: [RESELLPERM]
    <usetemplate
     name="okcancelbuttons"
     notext="Cancel"
     yestext="OK"/>
  </notification>

  <notification
   icon="alertmodal.tga"
   name="BuyContents"
   type="alertmodal">
Buy contents from [OWNER] for L$[PRICE]?
They will be copied to your inventory.
    <usetemplate
     name="okcancelbuttons"
     notext="Cancel"
     yestext="OK"/>
  </notification>

  <notification
   icon="alertmodal.tga"
   name="BuyContentsNoOwner"
   type="alertmodal">
Buy contents for L$[PRICE]?
They will be copied to your inventory.
    <usetemplate
     name="okcancelbuttons"
     notext="Cancel"
     yestext="OK"/>
  </notification>

  <notification
   icon="alertmodal.tga"
   name="ConfirmPurchase"
   type="alertmodal">
This transaction will:
[ACTION]

Are you sure you want to proceed with this purchase?
    <usetemplate
     name="okcancelbuttons"
     notext="Cancel"
     yestext="OK"/>
  </notification>

  <notification
   icon="alertmodal.tga"
   name="ConfirmPurchasePassword"
   type="password">
This transaction will:
[ACTION]

Are you sure you want to proceed with this purchase?
Please re-enter your password and click OK.
    <form name="form">
      <input
       name="message"
       type="password"/>
      <button
       default="true"
       index="0"
       name="ConfirmPurchase"
       text="OK"/>
      <button
       index="1"
       name="Cancel"
       text="Cancel"/>
    </form>
  </notification>

  <notification
   icon="alert.tga"
   name="SetPickLocation"
   type="alert">
Note:
You have updated the location of this pick but the other details will retain their original values.
    <usetemplate
     name="okbutton"
     yestext="OK"/>
  </notification>

  <notification
   icon="alertmodal.tga"
   name="MoveInventoryFromObject"
   type="alertmodal">
You have selected &apos;no copy&apos; inventory items.
These items will be moved to your inventory, not copied.

Move the inventory item(s)?
    <usetemplate
     ignoretext="Warn me before I move &apos;no-copy&apos; items from an object"
     name="okcancelignore"
     notext="Cancel"
     yestext="OK"/>
  </notification>

  <notification
   icon="alertmodal.tga"
   name="MoveInventoryFromScriptedObject"
   type="alertmodal">
You have selected &apos;no copy&apos; inventory items.  These items will be moved to your inventory, not copied.
Because this object is scripted, moving these items to your inventory may cause the script to malfunction.

Move the inventory item(s)?
    <usetemplate
     ignoretext="Warn me before I move &apos;no-copy&apos; items which might break a scripted object"
     name="okcancelignore"
     notext="Cancel"
     yestext="OK"/>
  </notification>

  <notification
   icon="alert.tga"
   name="ClickActionNotPayable"
   type="alert">
Warning: The &apos;Pay object&apos; click action has been set, but it will only work if a script is added with a money() event.
    <form name="form">
      <ignore name="ignore"
       text="I set the action &apos;Pay object&apos; when building an object without a money() script"/>
    </form>
  </notification>

  <notification
   icon="alertmodal.tga"
   name="OpenObjectCannotCopy"
   type="alertmodal">
There are no items in this object that you are allowed to copy.
  </notification>

  <notification
   icon="alertmodal.tga"
   name="WebLaunchAccountHistory"
   type="alertmodal">
Go to  your [http://secondlife.com/account/ Dashboard] to see your account history?
    <usetemplate
     ignoretext="Launch my browser to see my account history"
     name="okcancelignore"
     notext="Cancel"
     yestext="Go to page"/>
  </notification>

  <notification
   icon="alertmodal.tga"
   name="ConfirmQuit"
   type="alertmodal">
Are you sure you want to quit?
    <usetemplate
     ignoretext="Confirm before I quit"
     name="okcancelignore"
     notext="Don&apos;t Quit"
     yestext="Quit"/>
     <unique/>
  </notification>

  <notification
   icon="alertmodal.tga"
   name="HelpReportAbuseEmailLL"
   type="alertmodal">
Use this tool to report violations of the [http://secondlife.com/corporate/tos.php Terms of Service] and [http://secondlife.com/corporate/cs.php Community Standards].

<<<<<<< HEAD
Default: 20
  </notification>

  <notification
   icon="alertmodal.tga"
   label="Terrain Raise"
   name="HelpRegionTerrainRaise"
   type="alertmodal">
This is the distance in meters that parcel owners can raise their terrain above the &apos;baked&apos; terrain default height.

Default: 4
  </notification>

  <notification
   icon="alertmodal.tga"
   label="Terrain Lower"
   name="HelpRegionTerrainLower"
   type="alertmodal">
This is the distance in meters that parcel owners can lower their terrain below the &apos;baked&apos; terrain default height.

Default: -4
  </notification>

  <notification
   icon="alertmodal.tga"
   label="Upload RAW Terrain"
   name="HelpRegionUploadRaw"
   type="alertmodal">
This button uploads a .RAW file to the region you are in.
The file must have the correct dimensions (RGB, 256x256) and 13 channels.  The best way to create a terrain file is to download the existing RAW file.  A good first step is to modify the red channel (land height), and upload it.

The upload can take up to 45 seconds. Note that uploading a terrain file *will not* move the objects that are on the land, only the terrain itself and the permissions associated with the parcels.  This can result in objects going underground.

For more information on editing region height fields, consult F1 Help.
  </notification>

  <notification
   icon="alertmodal.tga"
   label="Download RAW Terrain"
   name="HelpRegionDownloadRaw"
   type="alertmodal">
This button downloads a file containing the height field data, parcel dimensions, parcel for sale status and some parcel permissions for this region. When opening the file in a program such as Photoshop you must specify the document&apos;s dimensions which are: RGB, 256x256 with 13 channels. This terrain file cannot be opened in any other way.

For more information on editing region height fields, consult F1 help.
  </notification>

  <notification
   icon="alertmodal.tga"
   label="Use Estate Sun"
   name="HelpRegionUseEstateSun"
   type="alertmodal">
This checkbox makes the sun position in this region the same as the sun position in the rest of the estate.

Default: on
  </notification>

  <notification
   icon="alertmodal.tga"
   label="Fixed Sun"
   name="HelpRegionFixedSun"
   type="alertmodal">
This checkbox sets the sun position to the position in the Phase slider and stops the sun from moving.

Default: off
  </notification>

  <notification
   icon="alertmodal.tga"
   label="Bake Terrain"
   name="HelpRegionBakeTerrain"
   type="alertmodal">
This button saves the current shape of the terrain as the new default for the region. Once baked, the land can revert to the saved shape whenever you or others use the Edit Terrain &apos;Revert&apos; option. The baked terrain is also the middle point for the terrain raise and lower limits.
  </notification>

  <notification
   icon="alertmodal.tga"
   label="Estate Managers"
   name="HelpEstateEstateManager"
   type="alertmodal">
An estate manager is a Resident to whom you have delegated control of region and estate settings.  An estate manager can change any setting in these panels, except for uploading, downloading, and baking terrain.  In particular, they can allow or ban Residents from your estate.

Estate managers can only be added or removed by the owner of the estate, not by each other.  Please only choose Residents you trust as estate managers, as you will be ultimately responsible for their actions.
  </notification>

  <notification
   icon="alertmodal.tga"
   label="Use Global Time"
   name="HelpEstateUseGlobalTime"
   type="alertmodal">
This checkbox makes the sun in your estate follow the same position as on the Linden-owned &apos;mainland&apos; estates.

Default: on
  </notification>

  <notification
   icon="alertmodal.tga"
   label="Fixed Sun"
   name="HelpEstateFixedSun"
   type="alertmodal">
This checkbox sets the sun position to the position in the Phase slider and stops the sun from moving.
  </notification>

  <notification
   icon="alertmodal.tga"
   label="Public Access"
   name="HelpEstateExternallyVisible"
   type="alertmodal">
This checkbox sets whether Residents who are on other estates can enter this estate without being on an access list.

Default: on
  </notification>

  <notification
   icon="alertmodal.tga"
   label="Allow Direct Teleport"
   name="HelpEstateAllowDirectTeleport"
   type="alertmodal">
When checked, allows Residents to directly teleport to any point in your estate.  When unchecked, Residents teleport to the nearest telehub.

Default: off
  </notification>

  <notification
   icon="alertmodal.tga"
   label="Allow Access"
   name="HelpEstateAllowResident"
   type="alertmodal">
Access to this estate will be limited to Residents listed here and any groups below.  This setting is only available when Public Access is unchecked.
  </notification>

  <notification
   icon="alertmodal.tga"
   label="Allow Group Access"
   name="HelpEstateAllowGroup"
   type="alertmodal">
Access to this estate will be limited to groups listed here and any Residents above.  This setting is only available when Public Access is unchecked.
  </notification>

  <notification
   icon="alertmodal.tga"
   label="Abuse Email Address"
   name="HelpEstateAbuseEmailAddress"
   type="alertmodal">
Setting this to a valid email address will cause abuse reports on this estate to be sent to that address.
Setting it blank will cause abuse reports to be sent only to Linden Lab.
  </notification>

  <notification
   icon="alertmodal.tga"
   label="Deny Access"
   name="HelpEstateBanResident"
   type="alertmodal">
Residents on this list are denied access to your estate, regardless of any other settings.
  </notification>

  <notification
   icon="alertmodal.tga"
   label="Allow Voice Chat"
   name="HelpEstateVoiceChat"
   type="alertmodal">
Parcels in this estate are allowed to have their own voice channels in which residents may hear and talk with others nearby.

Default: off
  </notification>

  <notification
   icon="alertmodal.tga"
   label="Voice Version Mismatch"
   name="VoiceVersionMismatch"
   type="alertmodal">
This version of [APP_NAME] is not compatible with the Voice Chat feature in this region. In order for Voice Chat to function correctly you will need to update [APP_NAME].
  </notification>

  <notification
   icon="alertmodal.tga"
   label="Estate Covenant"
   name="HelpEstateCovenant"
   type="alertmodal">
Setting an estate covenant enables you to sell parcels within that estate. If a covenant is not set, you cannot sell the land. The notecard for your covenant can be empty if you do not wish to apply any rules or advise buyers of anything in relation to the land before they buy it.

A covenant can be used to communicate rules, guidelines, cultural information or simply your own expectations to the prospective buyer. This can include zoning, building regulations, payment options or any other information you feel it is important for the new owner to have seen and to have agreed to before they purchase.

The buyer must agree to the covenant by ticking the check box before they will be able to finish the purchase. Estate covenants are always visible in the About Land dialog for any parcels that have one set.
  </notification>

  <notification
   icon="alertmodal.tga"
   label="Can&apos;t Buy Objects"
   name="BuyObjectOneOwner"
   type="alertmodal">
Cannot buy objects from different owners at the same time.
Please select only one object and try again.
  </notification>

  <notification
   icon="alertmodal.tga"
   label="Can&apos;t Buy Contents"
   name="BuyContentsOneOnly"
   type="alertmodal">
Unable to buy the contents of more than one object at a time.
Please select only one object and try again.
  </notification>

  <notification
   icon="alertmodal.tga"
   label="Can&apos;t Buy Contents"
   name="BuyContentsOneOwner"
   type="alertmodal">
Cannot buy objects from different owners at the same time.
Please select only one object and try again.
  </notification>

  <notification
   icon="alertmodal.tga"
   name="BuyOriginal"
   type="alertmodal">
Buy original object from [OWNER] for L$[PRICE]?
You will become the owner of this object.
You will be able to:
 Modify: [MODIFYPERM]
 Copy: [COPYPERM]
 Resell or Give Away: [RESELLPERM]
    <usetemplate
     name="okcancelbuttons"
     notext="Cancel"
     yestext="OK"/>
  </notification>

  <notification
   icon="alertmodal.tga"
   name="BuyOriginalNoOwner"
   type="alertmodal">
Buy original object for L$[PRICE]?
You will become the owner of this object.
You will be able to:
 Modify: [MODIFYPERM]
 Copy: [COPYPERM]
 Resell or Give Away: [RESELLPERM]
    <usetemplate
     name="okcancelbuttons"
     notext="Cancel"
     yestext="OK"/>
  </notification>

  <notification
   icon="alertmodal.tga"
   name="BuyCopy"
   type="alertmodal">
Buy a copy from [OWNER] for L$[PRICE]?
The object will be copied to your inventory.
You will be able to:
 Modify: [MODIFYPERM]
 Copy: [COPYPERM]
 Resell or Give Away: [RESELLPERM]
    <usetemplate
     name="okcancelbuttons"
     notext="Cancel"
     yestext="OK"/>
  </notification>

  <notification
   icon="alertmodal.tga"
   name="BuyCopyNoOwner"
   type="alertmodal">
Buy a copy for L$[PRICE]?
The object will be copied to your inventory.
You will be able to:
 Modify: [MODIFYPERM]
 Copy: [COPYPERM]
 Resell or Give Away: [RESELLPERM]
    <usetemplate
     name="okcancelbuttons"
     notext="Cancel"
     yestext="OK"/>
  </notification>

  <notification
   icon="alertmodal.tga"
   name="BuyContents"
   type="alertmodal">
Buy contents from [OWNER] for L$[PRICE]?
They will be copied to your inventory.
    <usetemplate
     name="okcancelbuttons"
     notext="Cancel"
     yestext="OK"/>
  </notification>

  <notification
   icon="alertmodal.tga"
   name="BuyContentsNoOwner"
   type="alertmodal">
Buy contents for L$[PRICE]?
They will be copied to your inventory.
    <usetemplate
     name="okcancelbuttons"
     notext="Cancel"
     yestext="OK"/>
  </notification>

  <notification
   icon="alertmodal.tga"
   name="ConfirmPurchase"
   type="alertmodal">
This transaction will:
[ACTION]

Are you sure you want to proceed with this purchase?
    <usetemplate
     name="okcancelbuttons"
     notext="Cancel"
     yestext="OK"/>
  </notification>

  <notification
   icon="alertmodal.tga"
   name="ConfirmPurchasePassword"
   type="password">
This transaction will:
[ACTION]

Are you sure you want to proceed with this purchase?
Please re-enter your password and click OK.
    <form name="form">
      <input
       name="message"
       type="password"/>
      <button
       default="true"
       index="0"
       name="ConfirmPurchase"
       text="OK"/>
      <button
       index="1"
       name="Cancel"
       text="Cancel"/>
    </form>
  </notification>

  <notification
   icon="alert.tga"
   name="SetPickLocation"
   type="alert">
Note:
You have updated the location of this pick but the other details will retain their original values.
    <usetemplate
     name="okbutton"
     yestext="OK"/>
  </notification>

  <notification
   icon="alertmodal.tga"
   name="MoveInventoryFromObject"
   type="alertmodal">
You have selected &apos;no copy&apos; inventory items.
These items will be moved to your inventory, not copied.

Move the inventory item(s)?
    <usetemplate
     ignoretext="Warn me before I move &apos;no-copy&apos; items from an object"
     name="okcancelignore"
     notext="Cancel"
     yestext="OK"/>
  </notification>

  <notification
   icon="alertmodal.tga"
   name="MoveInventoryFromScriptedObject"
   type="alertmodal">
You have selected &apos;no copy&apos; inventory items.  These items will be moved to your inventory, not copied.
Because this object is scripted, moving these items to your inventory may cause the script to malfunction.

Move the inventory item(s)?
    <usetemplate
     ignoretext="Warn me before I move &apos;no-copy&apos; items which might break a scripted object"
     name="okcancelignore"
     notext="Cancel"
     yestext="OK"/>
  </notification>

  <notification
   icon="alert.tga"
   name="ClickActionNotPayable"
   type="alert">
Warning: The &apos;Pay object&apos; click action has been set, but it will only work if a script is added with a money() event.
    <form name="form">
      <ignore name="ignore"
       text="I set the action &apos;Pay object&apos; when building an object without a money() script"/>
    </form>
  </notification>

  <notification
   icon="alertmodal.tga"
   name="OpenObjectCannotCopy"
   type="alertmodal">
There are no items in this object that you are allowed to copy.
  </notification>

  <notification
   icon="alertmodal.tga"
   name="WebLaunchAccountHistory"
   type="alertmodal">
Go to  your [http://secondlife.com/account/ Dashboard] to see your account history?
    <usetemplate
     ignoretext="Launch my browser to see my account history"
     name="okcancelignore"
     notext="Cancel"
     yestext="Go to page"/>
  </notification>

  <notification
   icon="alertmodal.tga"
   name="ClickOpenF1Help"
   type="alertmodal">
Do you want to visit [SECOND_LIFE] help?
    <usetemplate
     ignoretext="Launch my browser to view Help/Support"
     name="okcancelignore"
     notext="Cancel"
     yestext="Go"/>
  </notification>

  <notification
   icon="alertmodal.tga"
   name="ConfirmQuit"
   type="alertmodal">
Are you sure you want to quit?
    <usetemplate
     ignoretext="Confirm before I quit"
     name="okcancelignore"
     notext="Don&apos;t Quit"
     yestext="Quit"/>
     <unique/>
  </notification>

  <notification
   icon="alertmodal.tga"
   name="HelpReportAbuseEmailLL"
   type="alertmodal">
Use this tool to report violations of the [http://secondlife.com/corporate/tos.php Terms of Service] and [http://secondlife.com/corporate/cs.php Community Standards].

=======
>>>>>>> 96373337
All reported abuses are investigated and resolved. You can view the resolution by reading the [http://secondlife.com/support/incidentreport.php Incident Report].
   <unique/>
  </notification>

  <notification
   icon="alertmodal.tga"
   name="HelpReportAbuseEmailEO"
   type="alertmodal">
IMPORTANT: This report will go to the owner of the region you are currently in and not to Linden Lab.

As a service to residents and visitors, the owner of the region you are in has elected to receive and resolve all reports originating in this region. Linden Lab will not investigate reports you file from this location.

The region owner will resolve reports based on the local rules of this region as outlined in the estate Covenant.
(View covenants by going to the World menu and selecting About Land.)

The resolution of this report applies only to this Region. Residents&apos; access to other areas of [SECOND_LIFE] will not be affected by the outcome of this report. Only Linden Lab can restrict access to the entirety of [SECOND_LIFE].
  <unique/>
  </notification>

  <notification
   icon="alertmodal.tga"
   name="HelpReportAbuseSelectCategory"
   type="alertmodal">
Please select a category for this abuse report.
Selecting a category helps us file and process abuse reports.
  </notification>

  <notification
   icon="alertmodal.tga"
   name="HelpReportAbuseAbuserNameEmpty"
   type="alertmodal">
Please enter the name of the abuser.
Entering an accurate value helps us file and process abuse reports.
  </notification>

  <notification
   icon="alertmodal.tga"
   name="HelpReportAbuseAbuserLocationEmpty"
   type="alertmodal">
Please enter the location where the abuse took place.
Entering an accurate value helps us file and process abuse reports.
  </notification>

  <notification
   icon="alertmodal.tga"
   name="HelpReportAbuseSummaryEmpty"
   type="alertmodal">
Please enter a summary of the abuse that took place.
Entering an accurate summary helps us file and process abuse reports.
  </notification>

  <notification
   icon="alertmodal.tga"
   name="HelpReportAbuseDetailsEmpty"
   type="alertmodal">
Please enter a detailed description of the abuse that took place.
Be as specific as you can, including names and the details of the incident you are reporting.
Entering an accurate description helps us file and process abuse reports.
  </notification>

  <notification
   icon="alertmodal.tga"
   name="HelpReportAbuseContainsCopyright"
   type="alertmodal">
Dear Resident,

You appear to be reporting intellectual property infringement. Please make sure you are reporting it correctly:

(1) The Abuse Process. You may submit an abuse report if you believe a Resident is exploiting the [SECOND_LIFE] permissions system, for example, by using CopyBot or similar copying tools, to infringe intellectual property rights. The Abuse Team investigates and issues appropriate disciplinary action for behavior that violates the [SECOND_LIFE] [http://secondlife.com/corporate/tos.php Terms of Service] or [http://secondlife.com/corporate/cs.php Community Standards]. However, the Abuse Team does not handle and will not respond to requests to remove content from the [SECOND_LIFE] world.

(2) The DMCA or Content Removal Process. To request removal of content from [SECOND_LIFE], you MUST submit a valid notification of infringement as provided in our [http://secondlife.com/corporate/dmca.php DMCA Policy].

If you still wish to continue with the abuse process, please close this window and finish submitting your report.  You may need to select the specific category &apos;CopyBot or Permissions Exploit&apos;.

Thank you,

Linden Lab
  </notification>

  <notification
   icon="alertmodal.tga"
   name="FailedRequirementsCheck"
   type="alertmodal">
The following required components are missing from [FLOATER]:
[COMPONENTS]
  </notification>

  <notification
   icon="alert.tga"
   label="Replace Existing Attachment"
   name="ReplaceAttachment"
   type="alert">
There is already an object attached to this point on your body.
Do you want to replace it with the selected object?
    <form name="form">
      <ignore name="ignore"
       save_option="true"
       text="Replace an existing attachment with the selected item"/>
      <button
       default="true"
       ignore="Replace Automatically"
       index="0"
       name="Yes"
       text="OK"/>
      <button
       ignore="Never Replace"
       index="1"
       name="No"
       text="Cancel"/>
    </form>
  </notification>

  <notification
   icon="alert.tga"
   label="Busy Mode Warning"
   name="BusyModePay"
   type="alert">
You are in Busy Mode, which means you will not receive any items offered in exchange for this payment.

Would you like to leave Busy Mode before completing this transaction?
    <form name="form">
      <ignore name="ignore"
       save_option="true"
       text="I am about to pay a person or object while I am in Busy mode"/>
      <button
       default="true"
       ignore="Always leave Busy Mode"
       index="0"
       name="Yes"
       text="OK"/>
      <button
       ignore="Never leave Busy Mode"
       index="1"
       name="No"
       text="Cancel"/>
    </form>
  </notification>

  <notification
   icon="alertmodal.tga"
   name="ConfirmEmptyTrash"
   type="alertmodal">
Are you sure you want to permanently delete the contents of your Trash?
    <usetemplate
     ignoretext="Confirm before I empty the inventory Trash folder"
     name="okcancelignore"
     notext="Cancel"
     yestext="OK"/>
  </notification>

  <notification
   icon="alertmodal.tga"
   name="ConfirmClearBrowserCache"
   type="alertmodal">
Are you sure you want to delete your travel, web, and search history?
    <usetemplate
     name="okcancelbuttons"
     notext="Cancel"
     yestext="OK"/>
  </notification>

  <notification
   icon="alertmodal.tga"
   name="ConfirmClearCookies"
   type="alertmodal">
Are you sure you want to clear your cookies?
    <usetemplate
     name="okcancelbuttons"
     notext="Cancel"
     yestext="Yes"/>
  </notification>

  <notification
   icon="alertmodal.tga"
   name="ConfirmClearMediaUrlList"
   type="alertmodal">
Are you sure you want to clear your list of saved URLs?
    <usetemplate
     name="okcancelbuttons"
     notext="Cancel"
     yestext="Yes"/>
  </notification>

  <notification
   icon="alertmodal.tga"
   name="ConfirmEmptyLostAndFound"
   type="alertmodal">
Are you sure you want to permanently delete the contents of your Lost And Found?
    <usetemplate
     ignoretext="Confirm before I empty the inventory Lost And Found folder"
     name="okcancelignore"
     notext="No"
     yestext="Yes"/>
  </notification>

  <notification
   icon="alertmodal.tga"
   name="CopySLURL"
   type="alertmodal">
The following SLurl has been copied to your clipboard:
 [SLURL]

Link to this from a web page to give others easy access to this location, or try it out yourself by pasting it into the address bar of any web browser.
    <form name="form">
      <ignore name="ignore"
       text="SLurl is copied to my clipboard"/>
    </form>
  </notification>

  <notification
   icon="alertmodal.tga"
   name="WLSavePresetAlert"
   type="alertmodal">
Do you wish to overwrite the saved preset?
    <usetemplate
     name="okcancelbuttons"
     notext="No"
     yestext="Yes"/>
  </notification>

  <notification
   icon="alertmodal.tga"
   name="WLDeletePresetAlert"
   type="alertmodal">
Do you wish to delete [SKY]?
    <usetemplate
     name="okcancelbuttons"
     notext="No"
     yestext="Yes"/>
  </notification>

  <notification
   icon="alertmodal.tga"
   name="WLNoEditDefault"
   type="alertmodal">
You cannot edit or delete a default preset.
  </notification>

  <notification
   icon="alertmodal.tga"
   name="WLMissingSky"
   type="alertmodal">
This day cycle file references a missing sky file: [SKY].
  </notification>

  <notification
   icon="alertmodal.tga"
   name="PPSaveEffectAlert"
   type="alertmodal">
PostProcess Effect exists. Do you still wish overwrite it?
    <usetemplate
     name="okcancelbuttons"
     notext="No"
     yestext="Yes"/>
  </notification>

  <notification
   icon="alert.tga"
   name="NewSkyPreset"
   type="alert">
Give me a name for the new sky.
    <form name="form">
      <input name="message" type="text">
New Preset
      </input>
      <button
       default="true"
       index="0"
       name="OK"
       text="OK"/>
      <button
       index="1"
       name="Cancel"
       text="Cancel"/>
    </form>
  </notification>

  <notification
   icon="alertmodal.tga"
   name="ExistsSkyPresetAlert"
   type="alertmodal">
Preset already exists!
  </notification>

  <notification
   icon="alert.tga"
   name="NewWaterPreset"
   type="alert">
Give me a name for the new water preset.
    <form name="form">
      <input name="message" type="text">
New Preset
      </input>
      <button
       default="true"
       index="0"
       name="OK"
       text="OK"/>
      <button
       index="1"
       name="Cancel"
       text="Cancel"/>
    </form>
  </notification>

  <notification
   icon="alertmodal.tga"
   name="ExistsWaterPresetAlert"
   type="alertmodal">
Preset already exists!
  </notification>

  <notification
   icon="alertmodal.tga"
   name="WaterNoEditDefault"
   type="alertmodal">
You cannot edit or delete a default preset.
  </notification>

  <notification
   icon="alertmodal.tga"
   name="ChatterBoxSessionStartError"
   type="alertmodal">
Unable to start a new chat session with [RECIPIENT].
[REASON]
    <usetemplate
     name="okbutton"
     yestext="OK"/>
  </notification>

  <notification
   icon="alertmodal.tga"
   name="ChatterBoxSessionEventError"
   type="alertmodal">
[EVENT]
[REASON]
    <usetemplate
     name="okbutton"
     yestext="OK"/>
  </notification>

  <notification
   icon="alertmodal.tga"
   name="ForceCloseChatterBoxSession"
   type="alertmodal">
Your chat session with [NAME] must close.
[REASON]
    <usetemplate
     name="okbutton"
     yestext="OK"/>
  </notification>

  <notification
   icon="alertmodal.tga"
   name="Cannot_Purchase_an_Attachment"
   type="alertmodal">
You can&apos;t buy an object while it is attached.
  </notification>

  <notification
   icon="alertmodal.tga"
   label="About Requests for the Debit Permission"
   name="DebitPermissionDetails"
   type="alertmodal">
Granting this request gives a script ongoing permission to take Linden dollars (L$) from your account. To revoke this permission, the object owner must delete the object or reset the scripts in the object.
    <usetemplate
     name="okbutton"
     yestext="OK"/>
  </notification>

  <notification
   icon="alertmodal.tga"
   name="AutoWearNewClothing"
   type="alertmodal">
Would you like to automatically wear the clothing you are about to create?
    <usetemplate
     ignoretext="Wear the clothing I create while editing My Appearance"
     name="okcancelignore"
     notext="No"
     yestext="Yes"/>
  </notification>

  <notification
   icon="alertmodal.tga"
   name="NotAgeVerified"
   type="alertmodal">
You must be age-verified to visit this area.  Do you want to go to the [SECOND_LIFE] website and verify your age?

[_URL]
    <url option="0" name="url">

	    https://secondlife.com/account/verification.php
    </url>
    <usetemplate
     ignoretext="I have not verified my age"
     name="okcancelignore"
     notext="No"
     yestext="Yes"/>
  </notification>

  <notification
   icon="alertmodal.tga"
   name="Cannot enter parcel: no payment info on file"
   type="alertmodal">
You must have payment information on file to visit this area.  Do you want to go to the [SECOND_LIFE] website and set this up?

[_URL]
    <url option="0" name="url">

			https://secondlife.com/account/
    </url>
    <usetemplate
     ignoretext="I lack payment information on file"
     name="okcancelignore"
     notext="No"
     yestext="Yes"/>
  </notification>

  <notification
   icon="alertmodal.tga"
   name="MissingString"
   type="alertmodal">
The string [STRING_NAME] is missing from strings.xml
  </notification>

  <notification
   icon="notifytip.tga"
   name="SystemMessageTip"
   type="notifytip">
[MESSAGE]
  </notification>

  <notification
   icon="notifytip.tga"
   name="Cancelled"
   type="notifytip">
Cancelled
  </notification>

  <notification
   icon="notifytip.tga"
   name="CancelledSit"
   type="notifytip">
Cancelled Sit
  </notification>

  <notification
   icon="notifytip.tga"
   name="CancelledAttach"
   type="notifytip">
Cancelled Attach
  </notification>

  <notification
   icon="notifytip.tga"
   name="ReplacedMissingWearable"
   type="notifytip">
Replaced missing clothing/body part with default.
  </notification>

  <notification
   icon="groupnotify"
   name="GroupNotice"
   type="groupnotify">
Topic: [SUBJECT], Message: [MESSAGE]
  </notification>

  <notification
   icon="notifytip.tga"
   name="FriendOnline"
   type="notifytip">
[FIRST] [LAST] is Online
  </notification>

  <notification
   icon="notifytip.tga"
   name="FriendOffline"
   type="notifytip">
[FIRST] [LAST] is Offline
  </notification>

  <notification
   icon="notifytip.tga"
   name="AddSelfFriend"
   type="notifytip">
Although you&apos;re very nice, you can&apos;t add yourself as a friend.
  </notification>

  <notification
   icon="notifytip.tga"
   name="UploadingAuctionSnapshot"
   type="notifytip">
Uploading in-world and web site snapshots...
(Takes about 5 minutes.)
  </notification>

  <notification
   icon="notify.tga"
   name="UploadPayment"
   type="notify">
You paid L$[AMOUNT] to upload.
  </notification>

  <notification
   icon="notifytip.tga"
   name="UploadWebSnapshotDone"
   type="notifytip">
Web site snapshot upload done.
  </notification>

  <notification
   icon="notifytip.tga"
   name="UploadSnapshotDone"
   type="notifytip">
In-world snapshot upload done
  </notification>

  <notification
   icon="notifytip.tga"
   name="TerrainDownloaded"
   type="notifytip">
Terrain.raw downloaded
  </notification>

  <notification
   icon="notifytip.tga"
   name="GestureMissing"
   type="notifytip">
Hmm. Gesture [NAME] is missing from the database.
  </notification>

  <notification
   icon="notifytip.tga"
   name="UnableToLoadGesture"
   type="notifytip">
Unable to load gesture [NAME].
Please try again.
  </notification>

  <notification
   icon="notifytip.tga"
   name="LandmarkMissing"
   type="notifytip">
Landmark is missing from database.
  </notification>

  <notification
   icon="notifytip.tga"
   name="UnableToLoadLandmark"
   type="notifytip">
Unable to load landmark.  Please try again.
  </notification>

  <notification
   icon="notifytip.tga"
   name="CapsKeyOn"
   type="notifytip">
Your Caps Lock key is on.
This might affect your password.
  </notification>

  <notification
   icon="notifytip.tga"
   name="NotecardMissing"
   type="notifytip">
Notecard is missing from database.
  </notification>

  <notification
   icon="notifytip.tga"
   name="NotecardNoPermissions"
   type="notifytip">
You don&apos;t have permission to view this notecard.
  </notification>

  <notification
   icon="notifytip.tga"
   name="RezItemNoPermissions"
   type="notifytip">
Insufficient permissions to rez object.
  </notification>

  <notification
   icon="notifytip.tga"
   name="UnableToLoadNotecard"
   type="notifytip">
Unable to load notecard.
Please try again.
  </notification>

  <notification
   icon="notifytip.tga"
   name="ScriptMissing"
   type="notifytip">
Script is missing from database.
  </notification>

  <notification
   icon="notifytip.tga"
   name="ScriptNoPermissions"
   type="notifytip">
Insufficient permissions to view script.
  </notification>

  <notification
   icon="notifytip.tga"
   name="UnableToLoadScript"
   type="notifytip">
Unable to load script.  Please try again.
  </notification>

  <notification
   icon="notifytip.tga"
   name="IncompleteInventory"
   type="notifytip">
The complete contents you are offering are not yet locally available. Please try offering those items again in a minute.
  </notification>

  <notification
   icon="notifytip.tga"
   name="CannotModifyProtectedCategories"
   type="notifytip">
You cannot modify protected categories.
  </notification>

  <notification
   icon="notifytip.tga"
   name="CannotRemoveProtectedCategories"
   type="notifytip">
You cannot remove protected categories.
  </notification>

  <notification
   icon="notifytip.tga"
   name="OfferedCard"
   type="notifytip">
You have offered a calling card to [FIRST] [LAST]
  </notification>

  <notification
   icon="notifytip.tga"
   name="UnableToBuyWhileDownloading"
   type="notifytip">
Unable to buy while downloading object data.
Please try again.
  </notification>

  <notification
   icon="notifytip.tga"
   name="UnableToLinkWhileDownloading"
   type="notifytip">
Unable to link while downloading object data.
Please try again.
  </notification>

  <notification
   icon="notifytip.tga"
   name="CannotBuyObjectsFromDifferentOwners"
   type="notifytip">
You can only buy objects from one owner at a time.
Please select a single object.
  </notification>

  <notification
   icon="notifytip.tga"
   name="ObjectNotForSale"
   type="notifytip">
This object is not for sale.
  </notification>

  <notification
   icon="notifytip.tga"
   name="EnteringGodMode"
   type="notifytip">
Entering god mode, level [LEVEL]
  </notification>

  <notification
   icon="notifytip.tga"
   name="LeavingGodMode"
   type="notifytip">
Now leaving god mode, level [LEVEL]
  </notification>

  <notification
   icon="notifytip.tga"
   name="CopyFailed"
   type="notifytip">
You don&apos;t have permission to copy this.
  </notification>

  <notification
   icon="notifytip.tga"
   name="InventoryAccepted"
   type="notifytip">
[NAME] accepted your inventory offer.
  </notification>

  <notification
   icon="notifytip.tga"
   name="InventoryDeclined"
   type="notifytip">
[NAME] declined your inventory offer.
  </notification>

  <notification
   icon="notifytip.tga"
   name="ObjectMessage"
   type="notifytip">
[NAME]: [MESSAGE]
  </notification>

  <notification
   icon="notifytip.tga"
   name="CallingCardAccepted"
   type="notifytip">
Your calling card was accepted.
  </notification>

  <notification
   icon="notifytip.tga"
   name="CallingCardDeclined"
   type="notifytip">
Your calling card was declined.
  </notification>

  <notification
   icon="notifytip.tga"
   name="TeleportToLandmark"
   type="notifytip">
You can teleport to locations like &apos;[NAME]&apos; by opening the Places panel on the right side of your screen, and then select the Landmarks tab.
Click on any landmark to select it, then click &apos;Teleport&apos; at the bottom of the panel.
(You can also double-click on the landmark, or right-click it and choose &apos;Teleport&apos;.)
  </notification>

  <notification
   icon="notifytip.tga"
   name="TeleportToPerson"
   type="notifytip">
You can contact residents like &apos;[NAME]&apos; by opening the People panel on the right side of your screen.
Select the resident from the list, then click &apos;IM&apos; at the bottom of the panel.
(You can also double-click on their name in the list, or right-click and choose &apos;IM&apos;).
  </notification>

  <notification
   icon="notifytip.tga"
   name="CantSelectLandFromMultipleRegions"
   type="notifytip">
Can&apos;t select land across server boundaries.
Try selecting a smaller piece of land.
  </notification>

  <notification
   icon="notifytip.tga"
   name="SearchWordBanned"
   type="notifytip">
Some terms in your search query were excluded due to content restrictions as clarified in the Community Standards.
  </notification>

  <notification
   icon="notifytip.tga"
   name="NoContentToSearch"
   type="notifytip">
Please select at least one type of content to search (PG, Mature, or Adult).
  </notification>

  <notification
   icon="notify.tga"
   name="GroupVote"
   type="notify">
[NAME] has proposed to vote on:
[MESSAGE]
    <form name="form">
      <button
       index="0"
       name="VoteNow"
       text="Vote Now"/>
      <button
       index="1"
       name="Later"
       text="Later"/>
    </form>
  </notification>

  <notification
   icon="notify.tga"
   name="SystemMessage"
   type="notify">
[MESSAGE]
  </notification>

  <notification
   icon="notify.tga"
   name="EventNotification"
   type="notify">
Event Notification:

[NAME]
[DATE]
    <form name="form">
      <button
       index="0"
       name="Teleport"
       text="Teleport"/>
      <button
       index="1"
       name="Description"
       text="Description"/>
      <button
       index="2"
       name="Cancel"
       text="Cancel"/>
    </form>
  </notification>

  <notification
   icon="notify.tga"
   name="TransferObjectsHighlighted"
   type="notify">
All objects on this parcel that will transfer to the purchaser of this parcel are now highlighted.

* Trees and grasses that will transfer are not highlighted.
    <form name="form">
      <button
       index="0"
       name="Done"
       text="Done"/>
    </form>
  </notification>

  <notification
   icon="notify.tga"
   name="DeactivatedGesturesTrigger"
   type="notify">
Deactivated gestures with same trigger:
[NAMES]
  </notification>

  <notification
   icon="notify.tga"
   name="NoQuickTime"
   type="notify">
Apple&apos;s QuickTime software does not appear to be installed on your system.
If you want to view streaming media on parcels that support it you should go to the [http://www.apple.com/quicktime QuickTime site] and install the QuickTime Player.
  </notification>
  <notification
   icon="notify.tga"
   name="NoPlugin"
   type="notify">
No Media Plugin was found to handle the "[MIME_TYPE]" mime type.  Media of this type will be unavailable.
  </notification>
  <notification
   icon="alertmodal.tga"
   name="MediaPluginFailed"
   type="alertmodal">
The following Media Plugin has failed:
    [PLUGIN]

Please re-install the plugin or contact the vendor if you continue to experience problems.
    <form name="form">
      <ignore name="ignore"
       text="A Media Plugin fails to run"/>
    </form>
  </notification>
  <notification
   icon="notify.tga"
   name="OwnedObjectsReturned"
   type="notify">
The objects you own on the selected parcel of land have been returned back to your inventory.
  </notification>

  <notification
   icon="notify.tga"
   name="OtherObjectsReturned"
   type="notify">
The objects on the selected parcel of land that is owned by [FIRST] [LAST] have been returned to his or her inventory.
  </notification>

  <notification
   icon="notify.tga"
   name="OtherObjectsReturned2"
   type="notify">
The objects on the selected parcel of land owned by the resident &apos;[NAME]&apos; have been returned to their owner.
  </notification>

  <notification
   icon="notify.tga"
   name="GroupObjectsReturned"
   type="notify">
The objects on the selected parcel of land shared with the group [GROUPNAME] have been returned back to their owner&apos;s inventory.
Transferable deeded objects have been returned to their previous owners.
Non-transferable objects that are deeded to the group have been deleted.
  </notification>

  <notification
   icon="notify.tga"
   name="UnOwnedObjectsReturned"
   type="notify">
The objects on the selected parcel that are NOT owned by you have been returned to their owners.
  </notification>

  <notification
   icon="notify.tga"
   name="ServerObjectMessage"
   type="notify">
[MSG]
  </notification>

  <notification
   icon="notify.tga"
   name="NotSafe"
   type="notify">
This land has damage enabled.
You can be hurt here. If you die, you will be teleported to your home location.
    <unique/>
  </notification>

  <notification
   icon="notify.tga"
   name="NoFly"
   type="notify">
This area has flying disabled.
You can&apos;t fly here.
    <unique/>
  </notification>

  <notification
   icon="notify.tga"
   name="PushRestricted"
   type="notify">
This area does not allow pushing. You can&apos;t push others here unless you own the land.
    <unique/>
  </notification>

  <notification
   icon="notify.tga"
   name="NoVoice"
   type="notify">
This area has voice chat disabled. You won&apos;t be able to hear anyone talking.
    <unique/>
  </notification>

  <notification
   icon="notify.tga"
   name="NoBuild"
   type="notify">
This area has building disabled. You can&apos;t build or rez objects here.
    <unique/>
  </notification>

  <notification
   icon="notify.tga"
   name="ScriptsStopped"
   type="notify">
An administrator has temporarily stopped scripts in this region.
  </notification>

  <notification
   icon="notify.tga"
   name="ScriptsNotRunning"
   type="notify">
This region is not running any scripts.
  </notification>

  <notification
   icon="notify.tga"
   name="NoOutsideScripts"
   type="notify">
This land has outside scripts disabled.

No scripts will work here except those belonging to the land owner.
  </notification>

  <notification
   icon="notify.tga"
   name="ClaimPublicLand"
   type="notify">
You can only claim public land in the Region you&apos;re in.
  </notification>

  <notification
   icon="notify.tga"
   name="RegionTPAccessBlocked"
   type="notify">
You aren&apos;t allowed in that Region due to your maturity Rating. You may need to validate your age and/or install the latest Viewer.

Please go to the Knowledge Base for details on accessing areas with this maturity Rating.
  </notification>

  <notification
	icon="notify.tga"
	name="URBannedFromRegion"
	type="notify">
You are banned from the region.
  </notification>

  <notification
	icon="notify.tga"
	name="NoTeenGridAccess"
	type="notify">
Your account cannot connect to this teen grid region.
  </notification>

  <notification
	icon="notify.tga"
	name="ImproperPaymentStatus"
	type="notify">
You do not have proper payment status to enter this region.
  </notification>

  <notification
	icon="notify.tga"
	name="MustGetAgeRgion"
	type="notify">
You must be age-verified to enter this region.
  </notification>

  <notification
	icon="notify.tga"
	name="MustGetAgeParcel"
	type="notify">
You must be age-verified to enter this parcel.
  </notification>

  <notification
	icon="notify.tga"
	name="NoDestRegion"
	type="notify">
No destination region found.
  </notification>

  <notification
	icon="notify.tga"
	name="NotAllowedInDest"
	type="notify">
You are not allowed into the destination.
  </notification>

  <notification
	icon="notify.tga"
	name="RegionParcelBan"
	type="notify">
Cannot region cross into banned parcel. Try another way.
  </notification>

  <notification
	icon="notify.tga"
	name="TelehubRedirect"
	type="notify">
You have been redirected to a telehub.
  </notification>

  <notification
	icon="notify.tga"
	name="CouldntTPCloser"
	type="notify">
Could not teleport closer to destination.
  </notification>

  <notification
	icon="notify.tga"
	name="TPCancelled"
	type="notify">
Teleport cancelled.
  </notification>

  <notification
	icon="notify.tga"
	name="FullRegionTryAgain"
	type="notify">
The region you are attempting to enter is currently full.
Please try again in a few moments.
  </notification>

  <notification
	icon="notify.tga"
	name="GeneralFailure"
	type="notify">
General failure.
  </notification>

  <notification
	icon="notify.tga"
	name="RoutedWrongRegion"
	type="notify">
Routed to wrong region. Please try again.
  </notification>

  <notification
	icon="notify.tga"
	name="NoValidAgentID"
	type="notify">
No valid agent id.
  </notification>

  <notification
	icon="notify.tga"
	name="NoValidSession"
	type="notify">
No valid session id.
  </notification>

  <notification
	icon="notify.tga"
	name="NoValidCircuit"
	type="notify">
No valid circuit code.
  </notification>

  <notification
	icon="notify.tga"
	name="NoValidTimestamp"
	type="notify">
No valid timestamp.
  </notification>

  <notification
	icon="notify.tga"
	name="NoPendingConnection"
	type="notify">
Unable to create pending connection.
  </notification>

  <notification
	icon="notify.tga"
	name="InternalUsherError"
	type="notify">
Internal error attempting to connect agent usher.
  </notification>

  <notification
	icon="notify.tga"
	name="NoGoodTPDestination"
	type="notify">
Unable to find a good teleport destination in this region.
  </notification>

  <notification
	icon="notify.tga"
	name="InternalErrorRegionResolver"
	type="notify">
Internal error attempting to activate region resolver.
  </notification>

  <notification
	icon="notify.tga"
	name="NoValidLanding"
	type="notify">
A valid landing point could not be found.
  </notification>

  <notification
	icon="notify.tga"
	name="NoValidParcel"
	type="notify">
No valid parcel could be found.
  </notification>

  <notification
   icon="notify.tga"
   name="ObjectGiveItem"
   type="notify">
An object named [OBJECTFROMNAME] owned by [FIRST] [LAST] has given you a [OBJECTTYPE] named [OBJECTNAME].
    <form name="form">
      <button
       index="0"
       name="Keep"
       text="OK"/>
      <button
       index="1"
       name="Discard"
       text="Cancel"/>
      <button
       index="2"
       name="Mute"
       text="Block"/>
    </form>
  </notification>

  <notification
   icon="notify.tga"
   name="ObjectGiveItemUnknownUser"
   type="notify">
An object named [OBJECTFROMNAME] owned by (an unknown Resident) has given you a [OBJECTTYPE] named [OBJECTNAME].
    <form name="form">
      <button
       index="0"
       name="Keep"
       text="OK"/>
      <button
       index="1"
       name="Discard"
       text="Cancel"/>
      <button
       index="2"
       name="Mute"
       text="Block"/>
    </form>
  </notification>

  <notification
   icon="notify.tga"
   name="UserGiveItem"
   type="notify">
[NAME] has given you a [OBJECTTYPE] named &apos;[OBJECTNAME]&apos;.
    <form name="form">
      <button
       index="0"
       name="Keep"
       text="Accept"/>
      <button
       index="1"
       name="Discard"
       text="No, thanks"/>
    </form>
  </notification>

  <notification
   icon="notify.tga"
   name="GodMessage"
   type="notify">
[NAME]
[MESSAGE]
  </notification>

  <notification
   icon="notify.tga"
   name="JoinGroup"
   type="notify">
[MESSAGE]
    <form name="form">
      <button
       index="0"
       name="Join"
       text="Join"/>
      <button
       index="1"
       name="Decline"
       text="Decline"/>
      <button
       index="2"
       name="Info"
       text="Info"/>
    </form>
  </notification>

  <notification
   icon="notify.tga"
   name="TeleportOffered"
   type="notify">
[NAME] has offered to teleport you to their location:

[MESSAGE]
    <form name="form">
      <button
       index="0"
       name="Teleport"
       text="Teleport"/>
      <button
       index="1"
       name="Cancel"
       text="Cancel"/>
    </form>
  </notification>

  <notification
   icon="notify.tga"
   name="GotoURL"
   type="notify">
[MESSAGE]
[URL]
    <form name="form">
      <button
       index="0"
       name="Later"
       text="Later"/>
      <button
       index="1"
       name="GoNow..."
       text="Go Now..."/>
    </form>
  </notification>

  <notification
   icon="notify.tga"
   name="OfferFriendship"
   type="notify">
[NAME] is offering friendship.

[MESSAGE]

(By default, you will be able to see each other&apos;s online status.)
    <form name="form">
      <button
       index="0"
       name="Accept"
       text="Accept"/>
      <button
       index="1"
       name="Decline"
       text="Decline"/>
    </form>
  </notification>

  <notification
   icon="notify.tga"
   name="OfferFriendshipNoMessage"
   type="notify">
[NAME] is offering friendship.

(By default, you will be able to see each other&apos;s online status.)
    <form name="form">
      <button
       index="0"
       name="Accept"
       text="Accept"/>
      <button
       index="1"
       name="Decline"
       text="Decline"/>
    </form>
  </notification>

  <notification
   icon="notify.tga"
   name="FriendshipAccepted"
   type="notify">
[NAME] accepted your friendship offer.
  </notification>

  <notification
   icon="notify.tga"
   name="FriendshipDeclined"
   type="notify">
[NAME] declined your friendship offer.
  </notification>

  <notification
   icon="notify.tga"
   name="OfferCallingCard"
   type="notify">
[FIRST] [LAST] is offering their calling card.
This will add a bookmark in your inventory so you can quickly IM this resident.
    <form name="form">
      <button
       index="0"
       name="Accept"
       text="Accept"/>
      <button
       index="1"
       name="Decline"
       text="Decline"/>
    </form>
  </notification>

  <notification
   icon="notify.tga"
   name="RegionRestartMinutes"
   priority="high"
   sound="UISndAlert"
   type="notify">
This region will restart in [MINUTES] minutes.
If you stay in this region you will be logged out.
  </notification>

  <notification
   icon="notify.tga"
   name="RegionRestartSeconds"
   priority="high"
   sound="UISndAlert"
   type="notify">
This region will restart in [SECONDS] seconds.
If you stay in this region you will be logged out.
  </notification>

  <notification
   icon="notify.tga"
   name="LoadWebPage"
   type="notify">
Load web page [URL]?

[MESSAGE]

From object: [OBJECTNAME], owner: [NAME]?
    <form name="form">
      <button
       index="0"
       name="Gotopage"
       text="Go to page"/>
      <button
       index="1"
       name="Cancel"
       text="Cancel"/>
    </form>
  </notification>

  <notification
   icon="notify.tga"
   name="FailedToFindWearableUnnamed"
   type="notify">
Failed to find [TYPE] in database.
  </notification>

  <notification
   icon="notify.tga"
   name="FailedToFindWearable"
   type="notify">
Failed to find [TYPE] named [DESC] in database.
  </notification>

  <notification
   icon="notify.tga"
   name="InvalidWearable"
   type="notify">
The item you are trying to wear uses a feature that your Viewer can&apos;t read. Please upgrade your version of [APP_NAME] to wear this item.
  </notification>

  <notification
   icon="notify.tga"
   name="ScriptQuestion"
   type="notify">
&apos;[OBJECTNAME]&apos;, an object owned by &apos;[NAME]&apos;, would like to:

[QUESTIONS]
Is this OK?
    <form name="form">
      <button
       index="0"
       name="Yes"
       text="Yes"/>
      <button
       index="1"
       name="No"
       text="No"/>
      <button
       index="2"
       name="Mute"
       text="Block"/>
    </form>
  </notification>

  <notification
   icon="notify.tga"
   name="ScriptQuestionCaution"
   priority="high"
   type="notify">
An object named &apos;[OBJECTNAME]&apos;, owned by &apos;[NAME]&apos; would like to:

[QUESTIONS]
If you do not trust this object and its creator, you should deny the request.

Grant this request?
    <form name="form">
      <button
       index="0"
       name="Grant"
       text="Grant"/>
      <button
       default="true"
       index="1"
       name="Deny"
       text="Deny"/>
      <button
       index="2"
       name="Details"
       text="Details..."/>
    </form>
  </notification>

  <notification
   icon="notify.tga"
   name="ScriptDialog"
   type="notify">
[FIRST] [LAST]&apos;s &apos;[TITLE]&apos;
[MESSAGE]
    <form name="form">
      <button
       index="-1"
       name="Ignore"
       text="Ignore"/>
    </form>
  </notification>

  <notification
   icon="notify.tga"
   name="ScriptDialogGroup"
   type="notify">
[GROUPNAME]&apos;s &apos;[TITLE]&apos;
[MESSAGE]
    <form name="form">
      <button
       index="-1"
       name="Ignore"
       text="Ignore"/>
    </form>
  </notification>

  <notification
   icon="notify.tga"
   name="FirstBalanceIncrease"
   type="notify">
You just received L$[AMOUNT].
Your L$ balance is shown in the upper-right.
  </notification>

  <notification
   icon="notify.tga"
   name="FirstBalanceDecrease"
   type="notify">
You just paid L$[AMOUNT].
Your L$ balance is shown in the upper-right.
  </notification>

  <notification
   icon="notify.tga"
   name="BuyLindenDollarSuccess"
   type="notify">
Thank you for your payment!

Your L$ balance will be updated when processing completes. If processing takes more than 20 mins, your transaction may be cancelled. In that case, the purchase amount will be credited to your US$ balance.

The status of your payment can be checked on your Transaction History page on your [http://secondlife.com/account/ Dashboard]
  </notification>
  <notification
   icon="notify.tga"
   name="FirstSit"
   type="notify">
You are sitting.
Use your arrow keys (or AWSD) to look around.
Click the &apos;Stand Up&apos; button to stand.
  </notification>

  <notification
   icon="notify.tga"
   name="FirstMap"
   type="notify">
Click and drag the map to look around.
Double-click to teleport.
Use the controls on the right to find things and display different backgrounds.
  </notification>

  <notification
   icon="notify.tga"
   name="FirstBuild"
   type="notify">
You have opened the Build Tools. Every object you see around you was created using these tools.
  </notification>

<!--
  <notification
   icon="notify.tga"
   name="FirstLeftClickNoHit"
   type="notify">
    Left-clicking interacts with special objects.
    If the mouse pointer changes to a hand, you can interact with the object.
    Right-click always shows a menu of things you can do.
  </notification>
-->
  <notification
   icon="notify.tga"
   name="FirstTeleport"
   type="notify">
You can only teleport to certain areas in this region. The arrow points to your specific destination. Click the arrow to dismiss it.
  </notification>

  <notification
   icon="notify.tga"
   name="FirstOverrideKeys"
   type="notify">
Your movement keys are now being handled by an object.
Try the arrow keys or AWSD to see what they do.
Some objects (like guns) require you to go into mouselook  to use them.
Press &apos;M&apos; to do this.
  </notification>

  <notification
   icon="notify.tga"
   name="FirstAppearance"
   type="notify">
You are editing your Appearance.
Use the arrow keys to look around.
When you are done, press &apos;Save All&apos;.
  </notification>

  <notification
   icon="notify.tga"
   name="FirstInventory"
   type="notify">
This is your Inventory, which contains items you own.

* To wear something, drag it onto yourself.
* To rez something inworld, drag it onto the ground.
* To read a notecard, double-click it.
  </notification>

  <notification
   icon="notify.tga"
   name="FirstSandbox"
   type="notify">
This is a sandbox area, and is meant to help Residents learn how to build.

Things you build here will be deleted after you leave, so don&apos;t forget to right-click and choose &apos;Take&apos; to move your creation to your Inventory.
  </notification>

  <notification
   icon="notify.tga"
   name="FirstFlexible"
   type="notify">
This object is flexible. Flexis must be phantom and not physical.
  </notification>

  <notification
   icon="notify.tga"
   name="FirstDebugMenus"
   type="notify">
You opened the Advanced menu.

To toggle this menu,
  Windows: Ctrl+Alt+D
  Mac: &#8997;&#8984;D

  </notification>

  <notification
   icon="notify.tga"
   name="FirstSculptedPrim"
   type="notify">
You are editing a Sculpted prim. Sculpties require a special texture to define their shape.
  </notification>

  <!--notification
   icon="notify.tga"
   name="FirstMedia"
   type="notify">
    You have begun playing media.  Media can set to play automatically in the preferences window under Audio / Video. Note that this can be a security risk for media sites you do not trust.
  </notification-->

  <notification
   icon="notifytip.tga"
   name="MaxListSelectMessage"
   type="notifytip">
You may only select up to [MAX_SELECT] items from this list.
  </notification>

  <notification
   icon="notify.tga"
   name="VoiceInviteP2P"
   type="notify">
[NAME] is inviting you to a Voice Chat call.
Click Accept to join the call or Decline to decline the invitation. Click Block to block this caller.
    <unique>
      <context key="NAME"/>
    </unique>
    <form name="form">
      <button
       index="0"
       name="Accept"
       text="Accept"/>
      <button
       index="1"
       name="Decline"
       text="Decline"/>
      <button
       index="2"
       name="Mute"
       text="Block"/>
    </form>
  </notification>

  <notification
   icon="notify.tga"
   name="AutoUnmuteByIM"
   type="notify">
[FIRST] [LAST] was sent an instant message and has been automatically unblocked.
  </notification>

  <notification
   icon="notify.tga"
   name="AutoUnmuteByMoney"
   type="notify">
[FIRST] [LAST] was given money and has been automatically unblocked.
  </notification>

  <notification
   icon="notify.tga"
   name="AutoUnmuteByInventory"
   type="notify">
[FIRST] [LAST] was offered inventory and has been automatically unblocked.
  </notification>

  <notification
   icon="notify.tga"
   name="VoiceInviteGroup"
   type="notify">
[NAME] has joined a Voice Chat call with the group [GROUP].
Click Accept to join the call or Decline to decline the invitation. Click Block to block this caller.
    <unique>
      <context key="NAME"/>
      <context key="GROUP"/>
    </unique>
    <form name="form">
      <button
       index="0"
       name="Accept"
       text="Accept"/>
      <button
       index="1"
       name="Decline"
       text="Decline"/>
      <button
       index="2"
       name="Mute"
       text="Block"/>
    </form>
  </notification>

  <notification
   icon="notify.tga"
   name="VoiceInviteAdHoc"
   type="notify">
[NAME] has joined a voice chat call with a conference chat.
Click Accept to join the call or Decline to decline the invitation. Click Block to block this caller.
    <unique>
      <context key="NAME"/>
    </unique>
    <form name="form">
      <button
       index="0"
       name="Accept"
       text="Accept"/>
      <button
       index="1"
       name="Decline"
       text="Decline"/>
      <button
       index="2"
       name="Mute"
       text="Block"/>
    </form>
  </notification>

  <notification
   icon="notify.tga"
   name="InviteAdHoc"
   type="notify">
[NAME] is inviting you to a conference chat.
Click Accept to join the chat or Decline to decline the invitation. Click Block to block this caller.
    <unique>
      <context key="NAME"/>
    </unique>
    <form name="form">
      <button
       index="0"
       name="Accept"
       text="Accept"/>
      <button
       index="1"
       name="Decline"
       text="Decline"/>
      <button
       index="2"
       name="Mute"
       text="Block"/>
    </form>
  </notification>

  <notification
   icon="notifytip.tga"
   name="VoiceChannelFull"
   type="notifytip">
The voice call you are trying to join, [VOICE_CHANNEL_NAME], has reached maximum capacity. Please try again later.
    <unique>
      <context key="VOICE_CHANNEL_NAME"/>
    </unique>
  </notification>

  <notification
   icon="notifytip.tga"
   name="ProximalVoiceChannelFull"
   type="notifytip">
We&apos;re sorry.  This area has reached maximum capacity for voice conversations.  Please try to use voice in another area.
    <unique/>
  </notification>

  <notification
   icon="notifytip.tga"
   name="VoiceChannelDisconnected"
   type="notifytip">
You have been disconnected from [VOICE_CHANNEL_NAME].  You will now be reconnected to spatial voice chat.
    <unique>
      <context key="VOICE_CHANNEL_NAME"/>
    </unique>
  </notification>

  <notification
   icon="notifytip.tga"
   name="VoiceChannelDisconnectedP2P"
   type="notifytip">
[VOICE_CHANNEL_NAME] has ended the call.  You will now be reconnected to spatial voice chat.
    <unique>
      <context key="VOICE_CHANNEL_NAME"/>
    </unique>
  </notification>

  <notification
   icon="notifytip.tga"
   name="P2PCallDeclined"
   type="notifytip">
[VOICE_CHANNEL_NAME] has declined your call.  You will now be reconnected to spatial voice chat.
    <unique>
      <context key="VOICE_CHANNEL_NAME"/>
    </unique>
  </notification>

  <notification
   icon="notifytip.tga"
   name="P2PCallNoAnswer"
   type="notifytip">
[VOICE_CHANNEL_NAME] is not available to take your call.  You will now be reconnected to spatial voice chat.
    <unique>
      <context key="VOICE_CHANNEL_NAME"/>
    </unique>
  </notification>

  <notification
   icon="notifytip.tga"
   name="VoiceChannelJoinFailed"
   type="notifytip">
Failed to connect to [VOICE_CHANNEL_NAME], please try again later.  You will now be reconnected to spatial voice chat.
    <unique>
      <context key="VOICE_CHANNEL_NAME"/>
    </unique>
  </notification>

  <notification
   duration="10"
   icon="notifytip.tga"
   name="VoiceLoginRetry"
   type="notifytip">
We are creating a voice channel for you. This may take up to one minute.
    <unique/>
  </notification>

  <notification
   icon="notifytip.tga"
   name="Cannot enter parcel: not a group member"
   type="notifytip">
Only members of a certain group can visit this area.
  </notification>

  <notification
   icon="notifytip.tga"
   name="Cannot enter parcel: banned"
   type="notifytip">
Cannot enter parcel, you have been banned.
  </notification>

  <notification
   icon="notifytip.tga"
   name="Cannot enter parcel: not on access list"
   type="notifytip">
Cannot enter parcel, you are not on the access list.
  </notification>

  <notification
   icon="notifytip.tga"
   name="VoiceNotAllowed"
   type="notifytip">
You do not have permission to connect to voice chat for [VOICE_CHANNEL_NAME].
    <unique>
      <context key="VOICE_CHANNEL_NAME"/>
    </unique>
  </notification>

  <notification
   icon="notifytip.tga"
   name="VoiceCallGenericError"
   type="notifytip">
An error has occurred while trying to connect to voice chat for [VOICE_CHANNEL_NAME].  Please try again later.
    <unique>
      <context key="VOICE_CHANNEL_NAME"/>
    </unique>
  </notification>

  <notification
   duration="10"
   icon="notifytip.tga"
   name="ServerVersionChanged"
   priority="high"
   type="notifytip">
You just entered a region using a different server version, which may affect performance. Click to see the release notes.
  </notification>

  <notification
   icon="notifytip.tga"
   name="UnsupportedCommandSLURL"
   priority="high"
   type="notifytip">
The SLurl you clicked on is not supported.
  </notification>

  <notification name="IMToast" type="notifytoast">
[MESSAGE]
    <form name="form">
      <button index="0" name="respondbutton" text="Respond"/>
    </form>
  </notification>

  <notification icon="notifytip.tga"
		name="AttachmentSaved" type="notifytip">
Attachment has been saved.
  </notification>

  <notification
    icon="alertmodal.tga"
    name="UnableToFindHelpTopic"
    type="alertmodal">
Unable to find the help topic for this element.
  </notification>

    <notification
 icon="alertmodal.tga"
 name="ObjectMediaFailure"
 type="alertmodal">
Server Error: Media update or get failed.
&apos;[ERROR]&apos;
        <usetemplate
         name="okbutton"
         yestext="OK"/>
    </notification>

  <notification
   icon="alertmodal.tga"
   name="ConfirmClearTeleportHistory"
   type="alertmodal">
Are you sure you want to delete your teleport history?
    <usetemplate
     name="okcancelbuttons"
     notext="Cancel"
     yestext="OK"/>
  </notification>

  <global name="UnsupportedCPU">
- Your CPU speed does not meet the minimum requirements.
  </global>

  <global name="UnsupportedGLRequirements">
You do not appear to have the proper hardware requirements for [APP_NAME]. [APP_NAME] requires an OpenGL graphics card that has multitexture support. If this is the case, you may want to make sure that you have the latest drivers for your graphics card, and service packs and patches for your operating system.

If you continue to have problems, please visit the [SUPPORT_SITE].
  </global>

  <global name="UnsupportedCPUAmount">
796
  </global>

  <global name="UnsupportedRAMAmount">
510
  </global>

  <global name="UnsupportedGPU">
- Your graphics card does not meet the minimum requirements.
  </global>

  <global name="UnsupportedRAM">
- Your system memory does not meet the minimum requirements.
  </global>

  <global name="PermYes">
Yes
  </global>

  <global name="PermNo">
No
  </global>
<!-- this is alert string from server. the name needs to match entire the server string, and needs to be changed
	whenever the server string changes -->
   <global name="You can only set your 'Home Location' on your land or at a mainland Infohub.">
If you own a piece of land, you can make it your home location.
Otherwise, you can look at the Map and find places marked &quot;Infohub&quot;.
  </global>

</notifications><|MERGE_RESOLUTION|>--- conflicted
+++ resolved
@@ -3540,24 +3540,8 @@
    label="Can&apos;t Buy Objects"
    name="BuyObjectOneOwner"
    type="alertmodal">
-<<<<<<< HEAD
-The Bulk Permissions tool helps you to quickly change the permissions on multiple items in the contents of the selected object(s).  However, please note that you are only setting permissions on the items in the Contents of the selected objects -- not permissions on the container object(s) themselves.
-
-Also note, the permissions are not applied to the nested contents of any of the contained items.  Your request only operates on items exactly one level deep.
-
-You can selectively choose which types of items to modify by using the checklist under &apos;Content Types&apos; here. Snapshots are included when you select Textures.
-
-* This tool will only succeed at changing permissions on items you are allowed to change.
-* You cannot grant any Next owner permissions which you do not already have.
-* The Next owner permissions are merely requests. If any item cannot take all of the new permissions, none of its permissions will change.
-
-When you are ready to change the permissions in bulk, click &apos;Apply&apos; and wait for the results to display.
-
-If you close the Bulk Permissions window while permissions are being changed, it will halt the operation.
-=======
 Cannot buy objects from different owners at the same time.
 Please select only one object and try again.
->>>>>>> 96373337
   </notification>
 
   <notification
@@ -3795,450 +3779,6 @@
    type="alertmodal">
 Use this tool to report violations of the [http://secondlife.com/corporate/tos.php Terms of Service] and [http://secondlife.com/corporate/cs.php Community Standards].
 
-<<<<<<< HEAD
-Default: 20
-  </notification>
-
-  <notification
-   icon="alertmodal.tga"
-   label="Terrain Raise"
-   name="HelpRegionTerrainRaise"
-   type="alertmodal">
-This is the distance in meters that parcel owners can raise their terrain above the &apos;baked&apos; terrain default height.
-
-Default: 4
-  </notification>
-
-  <notification
-   icon="alertmodal.tga"
-   label="Terrain Lower"
-   name="HelpRegionTerrainLower"
-   type="alertmodal">
-This is the distance in meters that parcel owners can lower their terrain below the &apos;baked&apos; terrain default height.
-
-Default: -4
-  </notification>
-
-  <notification
-   icon="alertmodal.tga"
-   label="Upload RAW Terrain"
-   name="HelpRegionUploadRaw"
-   type="alertmodal">
-This button uploads a .RAW file to the region you are in.
-The file must have the correct dimensions (RGB, 256x256) and 13 channels.  The best way to create a terrain file is to download the existing RAW file.  A good first step is to modify the red channel (land height), and upload it.
-
-The upload can take up to 45 seconds. Note that uploading a terrain file *will not* move the objects that are on the land, only the terrain itself and the permissions associated with the parcels.  This can result in objects going underground.
-
-For more information on editing region height fields, consult F1 Help.
-  </notification>
-
-  <notification
-   icon="alertmodal.tga"
-   label="Download RAW Terrain"
-   name="HelpRegionDownloadRaw"
-   type="alertmodal">
-This button downloads a file containing the height field data, parcel dimensions, parcel for sale status and some parcel permissions for this region. When opening the file in a program such as Photoshop you must specify the document&apos;s dimensions which are: RGB, 256x256 with 13 channels. This terrain file cannot be opened in any other way.
-
-For more information on editing region height fields, consult F1 help.
-  </notification>
-
-  <notification
-   icon="alertmodal.tga"
-   label="Use Estate Sun"
-   name="HelpRegionUseEstateSun"
-   type="alertmodal">
-This checkbox makes the sun position in this region the same as the sun position in the rest of the estate.
-
-Default: on
-  </notification>
-
-  <notification
-   icon="alertmodal.tga"
-   label="Fixed Sun"
-   name="HelpRegionFixedSun"
-   type="alertmodal">
-This checkbox sets the sun position to the position in the Phase slider and stops the sun from moving.
-
-Default: off
-  </notification>
-
-  <notification
-   icon="alertmodal.tga"
-   label="Bake Terrain"
-   name="HelpRegionBakeTerrain"
-   type="alertmodal">
-This button saves the current shape of the terrain as the new default for the region. Once baked, the land can revert to the saved shape whenever you or others use the Edit Terrain &apos;Revert&apos; option. The baked terrain is also the middle point for the terrain raise and lower limits.
-  </notification>
-
-  <notification
-   icon="alertmodal.tga"
-   label="Estate Managers"
-   name="HelpEstateEstateManager"
-   type="alertmodal">
-An estate manager is a Resident to whom you have delegated control of region and estate settings.  An estate manager can change any setting in these panels, except for uploading, downloading, and baking terrain.  In particular, they can allow or ban Residents from your estate.
-
-Estate managers can only be added or removed by the owner of the estate, not by each other.  Please only choose Residents you trust as estate managers, as you will be ultimately responsible for their actions.
-  </notification>
-
-  <notification
-   icon="alertmodal.tga"
-   label="Use Global Time"
-   name="HelpEstateUseGlobalTime"
-   type="alertmodal">
-This checkbox makes the sun in your estate follow the same position as on the Linden-owned &apos;mainland&apos; estates.
-
-Default: on
-  </notification>
-
-  <notification
-   icon="alertmodal.tga"
-   label="Fixed Sun"
-   name="HelpEstateFixedSun"
-   type="alertmodal">
-This checkbox sets the sun position to the position in the Phase slider and stops the sun from moving.
-  </notification>
-
-  <notification
-   icon="alertmodal.tga"
-   label="Public Access"
-   name="HelpEstateExternallyVisible"
-   type="alertmodal">
-This checkbox sets whether Residents who are on other estates can enter this estate without being on an access list.
-
-Default: on
-  </notification>
-
-  <notification
-   icon="alertmodal.tga"
-   label="Allow Direct Teleport"
-   name="HelpEstateAllowDirectTeleport"
-   type="alertmodal">
-When checked, allows Residents to directly teleport to any point in your estate.  When unchecked, Residents teleport to the nearest telehub.
-
-Default: off
-  </notification>
-
-  <notification
-   icon="alertmodal.tga"
-   label="Allow Access"
-   name="HelpEstateAllowResident"
-   type="alertmodal">
-Access to this estate will be limited to Residents listed here and any groups below.  This setting is only available when Public Access is unchecked.
-  </notification>
-
-  <notification
-   icon="alertmodal.tga"
-   label="Allow Group Access"
-   name="HelpEstateAllowGroup"
-   type="alertmodal">
-Access to this estate will be limited to groups listed here and any Residents above.  This setting is only available when Public Access is unchecked.
-  </notification>
-
-  <notification
-   icon="alertmodal.tga"
-   label="Abuse Email Address"
-   name="HelpEstateAbuseEmailAddress"
-   type="alertmodal">
-Setting this to a valid email address will cause abuse reports on this estate to be sent to that address.
-Setting it blank will cause abuse reports to be sent only to Linden Lab.
-  </notification>
-
-  <notification
-   icon="alertmodal.tga"
-   label="Deny Access"
-   name="HelpEstateBanResident"
-   type="alertmodal">
-Residents on this list are denied access to your estate, regardless of any other settings.
-  </notification>
-
-  <notification
-   icon="alertmodal.tga"
-   label="Allow Voice Chat"
-   name="HelpEstateVoiceChat"
-   type="alertmodal">
-Parcels in this estate are allowed to have their own voice channels in which residents may hear and talk with others nearby.
-
-Default: off
-  </notification>
-
-  <notification
-   icon="alertmodal.tga"
-   label="Voice Version Mismatch"
-   name="VoiceVersionMismatch"
-   type="alertmodal">
-This version of [APP_NAME] is not compatible with the Voice Chat feature in this region. In order for Voice Chat to function correctly you will need to update [APP_NAME].
-  </notification>
-
-  <notification
-   icon="alertmodal.tga"
-   label="Estate Covenant"
-   name="HelpEstateCovenant"
-   type="alertmodal">
-Setting an estate covenant enables you to sell parcels within that estate. If a covenant is not set, you cannot sell the land. The notecard for your covenant can be empty if you do not wish to apply any rules or advise buyers of anything in relation to the land before they buy it.
-
-A covenant can be used to communicate rules, guidelines, cultural information or simply your own expectations to the prospective buyer. This can include zoning, building regulations, payment options or any other information you feel it is important for the new owner to have seen and to have agreed to before they purchase.
-
-The buyer must agree to the covenant by ticking the check box before they will be able to finish the purchase. Estate covenants are always visible in the About Land dialog for any parcels that have one set.
-  </notification>
-
-  <notification
-   icon="alertmodal.tga"
-   label="Can&apos;t Buy Objects"
-   name="BuyObjectOneOwner"
-   type="alertmodal">
-Cannot buy objects from different owners at the same time.
-Please select only one object and try again.
-  </notification>
-
-  <notification
-   icon="alertmodal.tga"
-   label="Can&apos;t Buy Contents"
-   name="BuyContentsOneOnly"
-   type="alertmodal">
-Unable to buy the contents of more than one object at a time.
-Please select only one object and try again.
-  </notification>
-
-  <notification
-   icon="alertmodal.tga"
-   label="Can&apos;t Buy Contents"
-   name="BuyContentsOneOwner"
-   type="alertmodal">
-Cannot buy objects from different owners at the same time.
-Please select only one object and try again.
-  </notification>
-
-  <notification
-   icon="alertmodal.tga"
-   name="BuyOriginal"
-   type="alertmodal">
-Buy original object from [OWNER] for L$[PRICE]?
-You will become the owner of this object.
-You will be able to:
- Modify: [MODIFYPERM]
- Copy: [COPYPERM]
- Resell or Give Away: [RESELLPERM]
-    <usetemplate
-     name="okcancelbuttons"
-     notext="Cancel"
-     yestext="OK"/>
-  </notification>
-
-  <notification
-   icon="alertmodal.tga"
-   name="BuyOriginalNoOwner"
-   type="alertmodal">
-Buy original object for L$[PRICE]?
-You will become the owner of this object.
-You will be able to:
- Modify: [MODIFYPERM]
- Copy: [COPYPERM]
- Resell or Give Away: [RESELLPERM]
-    <usetemplate
-     name="okcancelbuttons"
-     notext="Cancel"
-     yestext="OK"/>
-  </notification>
-
-  <notification
-   icon="alertmodal.tga"
-   name="BuyCopy"
-   type="alertmodal">
-Buy a copy from [OWNER] for L$[PRICE]?
-The object will be copied to your inventory.
-You will be able to:
- Modify: [MODIFYPERM]
- Copy: [COPYPERM]
- Resell or Give Away: [RESELLPERM]
-    <usetemplate
-     name="okcancelbuttons"
-     notext="Cancel"
-     yestext="OK"/>
-  </notification>
-
-  <notification
-   icon="alertmodal.tga"
-   name="BuyCopyNoOwner"
-   type="alertmodal">
-Buy a copy for L$[PRICE]?
-The object will be copied to your inventory.
-You will be able to:
- Modify: [MODIFYPERM]
- Copy: [COPYPERM]
- Resell or Give Away: [RESELLPERM]
-    <usetemplate
-     name="okcancelbuttons"
-     notext="Cancel"
-     yestext="OK"/>
-  </notification>
-
-  <notification
-   icon="alertmodal.tga"
-   name="BuyContents"
-   type="alertmodal">
-Buy contents from [OWNER] for L$[PRICE]?
-They will be copied to your inventory.
-    <usetemplate
-     name="okcancelbuttons"
-     notext="Cancel"
-     yestext="OK"/>
-  </notification>
-
-  <notification
-   icon="alertmodal.tga"
-   name="BuyContentsNoOwner"
-   type="alertmodal">
-Buy contents for L$[PRICE]?
-They will be copied to your inventory.
-    <usetemplate
-     name="okcancelbuttons"
-     notext="Cancel"
-     yestext="OK"/>
-  </notification>
-
-  <notification
-   icon="alertmodal.tga"
-   name="ConfirmPurchase"
-   type="alertmodal">
-This transaction will:
-[ACTION]
-
-Are you sure you want to proceed with this purchase?
-    <usetemplate
-     name="okcancelbuttons"
-     notext="Cancel"
-     yestext="OK"/>
-  </notification>
-
-  <notification
-   icon="alertmodal.tga"
-   name="ConfirmPurchasePassword"
-   type="password">
-This transaction will:
-[ACTION]
-
-Are you sure you want to proceed with this purchase?
-Please re-enter your password and click OK.
-    <form name="form">
-      <input
-       name="message"
-       type="password"/>
-      <button
-       default="true"
-       index="0"
-       name="ConfirmPurchase"
-       text="OK"/>
-      <button
-       index="1"
-       name="Cancel"
-       text="Cancel"/>
-    </form>
-  </notification>
-
-  <notification
-   icon="alert.tga"
-   name="SetPickLocation"
-   type="alert">
-Note:
-You have updated the location of this pick but the other details will retain their original values.
-    <usetemplate
-     name="okbutton"
-     yestext="OK"/>
-  </notification>
-
-  <notification
-   icon="alertmodal.tga"
-   name="MoveInventoryFromObject"
-   type="alertmodal">
-You have selected &apos;no copy&apos; inventory items.
-These items will be moved to your inventory, not copied.
-
-Move the inventory item(s)?
-    <usetemplate
-     ignoretext="Warn me before I move &apos;no-copy&apos; items from an object"
-     name="okcancelignore"
-     notext="Cancel"
-     yestext="OK"/>
-  </notification>
-
-  <notification
-   icon="alertmodal.tga"
-   name="MoveInventoryFromScriptedObject"
-   type="alertmodal">
-You have selected &apos;no copy&apos; inventory items.  These items will be moved to your inventory, not copied.
-Because this object is scripted, moving these items to your inventory may cause the script to malfunction.
-
-Move the inventory item(s)?
-    <usetemplate
-     ignoretext="Warn me before I move &apos;no-copy&apos; items which might break a scripted object"
-     name="okcancelignore"
-     notext="Cancel"
-     yestext="OK"/>
-  </notification>
-
-  <notification
-   icon="alert.tga"
-   name="ClickActionNotPayable"
-   type="alert">
-Warning: The &apos;Pay object&apos; click action has been set, but it will only work if a script is added with a money() event.
-    <form name="form">
-      <ignore name="ignore"
-       text="I set the action &apos;Pay object&apos; when building an object without a money() script"/>
-    </form>
-  </notification>
-
-  <notification
-   icon="alertmodal.tga"
-   name="OpenObjectCannotCopy"
-   type="alertmodal">
-There are no items in this object that you are allowed to copy.
-  </notification>
-
-  <notification
-   icon="alertmodal.tga"
-   name="WebLaunchAccountHistory"
-   type="alertmodal">
-Go to  your [http://secondlife.com/account/ Dashboard] to see your account history?
-    <usetemplate
-     ignoretext="Launch my browser to see my account history"
-     name="okcancelignore"
-     notext="Cancel"
-     yestext="Go to page"/>
-  </notification>
-
-  <notification
-   icon="alertmodal.tga"
-   name="ClickOpenF1Help"
-   type="alertmodal">
-Do you want to visit [SECOND_LIFE] help?
-    <usetemplate
-     ignoretext="Launch my browser to view Help/Support"
-     name="okcancelignore"
-     notext="Cancel"
-     yestext="Go"/>
-  </notification>
-
-  <notification
-   icon="alertmodal.tga"
-   name="ConfirmQuit"
-   type="alertmodal">
-Are you sure you want to quit?
-    <usetemplate
-     ignoretext="Confirm before I quit"
-     name="okcancelignore"
-     notext="Don&apos;t Quit"
-     yestext="Quit"/>
-     <unique/>
-  </notification>
-
-  <notification
-   icon="alertmodal.tga"
-   name="HelpReportAbuseEmailLL"
-   type="alertmodal">
-Use this tool to report violations of the [http://secondlife.com/corporate/tos.php Terms of Service] and [http://secondlife.com/corporate/cs.php Community Standards].
-
-=======
->>>>>>> 96373337
 All reported abuses are investigated and resolved. You can view the resolution by reading the [http://secondlife.com/support/incidentreport.php Incident Report].
    <unique/>
   </notification>
