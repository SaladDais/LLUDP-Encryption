<?xml version="1.0" ?>
<notifications>
    <global name="skipnexttime">

		Do not show me this again
  </global>

  <global name="skipnexttimesessiononly">
Don&apos;t show me this again
(for current session)
  </global>

  <global name="alwayschoose">

		Always choose this option
  </global>

  <global name="implicitclosebutton">
		Close
  </global>

  <template name="okbutton">
    <form>
      <button
       default="true"
       index="0"
       name="OK_okbutton"
       text="$yestext"/>
    </form>
  </template>

  <template name="okignore">
    <form>
      <button
       default="true"
       index="0"
       name="OK_okignore"
       text="$yestext"/>
      <ignore text="$ignoretext"/>
    </form>
  </template>

  <template name="notifyignore">
    <form>
      <ignore text="$ignoretext"/>
    </form>
  </template>

  <template name="okcancelbuttons">
    <form>
      <button
       default="true"
       index="0"
       name="OK_okcancelbuttons"
       text="$yestext"/>
      <button
       index="1"
       name="Cancel_okcancelbuttons"
       text="$notext"/>
    </form>
  </template>

  <template name="okcancelignore">
    <form>
      <button
       default="true"
       index="0"
       name="OK_okcancelignore"
       text="$yestext"/>
      <button
       index="1"
       name="Cancel_okcancelignore"
       text="$notext"/>
      <ignore text="$ignoretext"/>
    </form>
  </template>

  <template name="okhelpbuttons">
    <form>
      <button
       default="true"
       index="0"
       name="OK_okhelpbuttons"
       text="$yestext"/>
      <button
       index="1"
       name="Help"
       text="$helptext"/>
    </form>
  </template>

  <template name="okhelpignore">
    <form>
      <button
       default="true"
       index="0"
       name="OK_okhelpignore"
       text="$yestext"/>
      <button
       index="1"
       name="Help_okhelpignore"
       text="$helptext"/>
      <ignore text="$ignoretext"/>
    </form>
  </template>

  <template name="yesnocancelbuttons">
    <form>
      <button
       default="true"
       index="0"
       name="Yes"
       text="$yestext"/>
      <button
       index="1"
       name="No"
       text="$notext"/>
      <button
       index="2"
       name="Cancel_yesnocancelbuttons"
       text="$canceltext"/>
    </form>
  </template>

  <notification
 functor="GenericAcknowledge"
   icon="notify.tga"
   name="MissingAlert"
   label="Unknown Notification Message"
   type="notify">
Your version of [APP_NAME] does not know how to display the notification it just received.  Please verify that you have the latest version of [APP_NAME] installed.

Error details: The notification called &apos;[_NAME]&apos; was not found in notifications.xml.
    <tag>fail</tag>
    <usetemplate
     name="okbutton"
     yestext="OK"/>
  </notification>

  <notification
   icon="alertmodal.tga"
   name="FloaterNotFound"
   type="alertmodal">
Floater error: Could not find the following controls:

[CONTROLS]
    <tag>fail</tag>
    <usetemplate
     name="okbutton"
     yestext="OK"/>
  </notification>

  <notification
   icon="alertmodal.tga"
   name="TutorialNotFound"
   type="alertmodal">
No tutorial is currently available.
    <tag>fail</tag>
    <usetemplate
     name="okbutton"
     yestext="OK"/>
  </notification>

  <notification
   icon="alertmodal.tga"
   name="GenericAlert"
   type="alertmodal">
[MESSAGE]
  </notification>

  <notification
   icon="alertmodal.tga"
   name="GenericAlertYesCancel"
   type="alertmodal">
[MESSAGE]
    <usetemplate
     name="okcancelbuttons"
     notext="Cancel"
     yestext="Yes"/>
  </notification>

  <notification
   icon="alertmodal.tga"
   name="GenericAlertOK"
   type="alertmodal">
[MESSAGE]
    <usetemplate
     name="okbutton"
     yestext="OK"/>
  </notification>

  <notification
   icon="alertmodal.tga"
   name="BadInstallation"
   type="alertmodal">
 An error occurred while updating [APP_NAME].  Please [http://get.secondlife.com download the latest version] of the Viewer.
    <tag>fail</tag>
    <usetemplate
     name="okbutton"
     yestext="OK"/>
  </notification>

  <notification
   icon="alertmodal.tga"
   name="LoginFailedNoNetwork"
   type="alertmodal">
    <tag>fail</tag>
    Could not connect to the [SECOND_LIFE_GRID].
    &apos;[DIAGNOSTIC]&apos;
Make sure your Internet connection is working properly.
	<usetemplate
     name="okbutton"
     yestext="OK"/>
  </notification>

  <notification
   icon="alertmodal.tga"
   name="MessageTemplateNotFound"
   type="alertmodal">
Message Template [PATH] not found.
   <tag>fail</tag>
	<usetemplate
     name="okbutton"
     yestext="OK"/>
  </notification>

  <notification
   icon="alertmodal.tga"
   name="WearableSave"
   type="alertmodal">
Save changes to current clothing/body part?
    <usetemplate
     canceltext="Cancel"
     name="yesnocancelbuttons"
     notext="Don&apos;t Save"
     yestext="Save"/>
  </notification>

  <notification
   icon="alertmodal.tga"
     name="ConfirmNoCopyToOutbox"
     type="alertmodal">
You don't have permission to copy one or more of these items to the Merchant Outbox.  You can move them or leave them behind.
    <usetemplate
     name="okcancelbuttons"
     notext="Don't move item(s)"
     yestext="Move item(s)"/>
  </notification>

  <notification
   icon="OutboxStatus_Success"
   name="OutboxFolderCreated"
   type="alertmodal">
    <unique/>
A new folder has been created for each item you have transferred into the top level of your Merchant Outbox.

    <usetemplate
     ignoretext="A new folder was created in the Merchant Outbox"
     name="okignore"
     yestext="OK"/>
  </notification>

  <notification
   icon="OutboxStatus_Success"
   name="OutboxImportComplete"
   type="alertmodal">
Success

All folders were successfully sent to the Marketplace.

        <usetemplate
         ignoretext="All folders sent to the Marketplace"
         name="okignore"
         yestext="OK"/>
  </notification>

  <notification
   icon="OutboxStatus_Warning"
   name="OutboxImportHadErrors"
   type="alertmodal">
Some folders did not transfer

Errors occurred when some folders were sent to the Marketplace.  Those folders are still in your Merchant Outbox.

See the [[MARKETPLACE_IMPORTS_URL] error log] for more information.

        <usetemplate
         name="okbutton"
         yestext="OK"/>
  </notification>

  <notification
   icon="OutboxStatus_Error"
   name="OutboxImportFailed"
   type="alertmodal">
Transfer failed with error &apos;[ERROR_CODE]&apos;

No folders were sent to the Marketplace because of a system or network error.  Try again later.

        <usetemplate
         name="okbutton"
         yestext="OK"/>
  </notification>

  <notification
   icon="OutboxStatus_Error"
   name="OutboxInitFailed"
   type="alertmodal">
Marketplace initialization failed with error &apos;[ERROR_CODE]&apos;

Initialization with the Marketplace failed because of a system or network error.  Try again later.

        <usetemplate
         name="okbutton"
         yestext="OK"/>
  </notification>

    <notification
        icon="OutboxStatus_Error"
        name="StockPasteFailed"
        type="alertmodal">
        Copy or move to Stock Folder failed with error :
        
        &apos;[ERROR_CODE]&apos;
        
        <usetemplate
        name="okbutton"
        yestext="OK"/>
    </notification>
    
    <notification
        icon="OutboxStatus_Error"
        name="MerchantPasteFailed"
        type="alertmodal">
        Copy or move to Marketplace Listings failed with error :
        
        &apos;[ERROR_CODE]&apos;
        
        <usetemplate
        name="okbutton"
        yestext="OK"/>
    </notification>
    
    <notification
        icon="OutboxStatus_Error"
        name="MerchantTransactionFailed"
        type="alertmodal">
        The transaction with the Marketplace failed with the following error :
        
        [ERROR_REASON][ERROR_DESCRIPTION]
        
        <usetemplate
        name="okbutton"
        yestext="OK"/>
    </notification>
    
    <notification
        icon="OutboxStatus_Error"
        name="MerchantUnprocessableEntity"
        type="alertmodal">
        We are unable to list this product or activate the version folder. Usually this is caused by missing information in the listing description form, but it may be due to errors in the folder structure. Either edit the listing or check the listing folder for errors.
        
        <usetemplate
        name="okbutton"
        yestext="OK"/>
    </notification>

    <notification
        icon="OutboxStatus_Error"
        name="MerchantListingFailed"
        type="alertmodal">
        Listing to Marketplace failed with error :
        
        &apos;[ERROR_CODE]&apos;
        
        <usetemplate
        name="okbutton"
        yestext="OK"/>
    </notification>
    
    <notification
        icon="OutboxStatus_Error"
        name="MerchantFolderActivationFailed"
        type="alertmodal">
        Activating this version folder failed with error :

        &apos;[ERROR_CODE]&apos;

        <usetemplate
        name="okbutton"
        yestext="OK"/>
    </notification>

    <notification
        icon="alertmodal.tga"
        name="MerchantForceValidateListing"
        type="alertmodal">
        In order to create your listing, we fixed the hierarchy of your listing contents.
        <tag>confirm</tag>
        <usetemplate
            ignoretext="Warn me that creating a listing fixes the hierarchy of the content"
            name="okignore" 
            yestext="OK"/>
    </notification>

    <notification
        icon="alertmodal.tga"
        name="ConfirmMerchantActiveChange"
        type="alertmodal">
        This action will change the active content of this listing. Do you want to continue?
        <tag>confirm</tag>
        <usetemplate
        ignoretext="Confirm before I change an active listing on the marketplace"
        name="okcancelignore"
        notext="Cancel"
        yestext="OK"/>
    </notification>

    <notification
        icon="alertmodal.tga"
        name="ConfirmMerchantMoveInventory"
        type="alertmodal">
        Items dragged to the Marketplace Listings window are moved from their original locations, not copied. Do you want to continue?
        <tag>confirm</tag>
        <usetemplate
        ignoretext="Confirm before I move an item from the inventory to the marketplace"
        name="okcancelignore"
        notext="Cancel"
        yestext="OK"/>
    </notification>
    
    <notification
        icon="alertmodal.tga"
        name="ConfirmListingCutOrDelete"
        type="alertmodal">
        Moving or deleting a listing folder will delete your Marketplace listing. If you would like to keep the Marketplace listing, move or delete the contents of the version folder you would like to modify. Do you want to continue?
        <tag>confirm</tag>
        <usetemplate
        ignoretext="Confirm before I move or delete a listing from the marketplace"
        name="okcancelignore"
        notext="Cancel"
        yestext="OK"/>
    </notification>
    
    <notification
        icon="alertmodal.tga"
        name="ConfirmCopyToMarketplace"
        type="alertmodal">
        You don't have permission to copy one or more of these items to the Marketplace. You can move them or leave them behind.
        <tag>confirm</tag>
        <usetemplate
        ignoretext="Confirm before I try to copy a selection containing no copy items to the marketplace"
        name="yesnocancelbuttons"
        yestext="Move item(s)"
        notext="Don't move item(s)"
        canceltext="Cancel"/>
    </notification>
    
    <notification
        icon="alertmodal.tga"
        name="ConfirmMerchantUnlist"
        type="alertmodal">
        This action will unlist this listing. Do you want to continue?
        <tag>confirm</tag>
        <usetemplate
        ignoretext="Confirm before I unlist an active listing on the marketplace"
        name="okcancelignore"
        notext="Cancel"
        yestext="OK"/>
    </notification>
    
    <notification
        icon="alertmodal.tga"
        name="ConfirmMerchantClearVersion"
        type="alertmodal">
        This action will deactivate the version folder of the current listing. Do you want to continue?
        <tag>confirm</tag>
        <usetemplate
        ignoretext="Confirm before I deactivate the version folder of a listing on the marketplace"
        name="okcancelignore"
        notext="Cancel"
        yestext="OK"/>
    </notification>

    <notification
        icon="alertmodal.tga"
        name="AlertMerchantListingNotUpdated"
        type="alertmodal">
This listing could not be updated.
[[URL] Click here] to edit it on the Marketplace.
        <usetemplate
        name="okbutton"
        yestext="OK"/>
    </notification>

    <notification
        icon="alertmodal.tga"
        name="AlertMerchantListingCannotWear"
        type="alertmodal">
        You cannot wear clothes or body parts that are in the Marketplace Listings folder.
        <tag>fail</tag>
    </notification>
    
    <notification
        icon="alertmodal.tga"
        name="AlertMerchantListingInvalidID"
        type="alertmodal">
        Invalid listing ID.
        <tag>fail</tag>
    </notification>
    
    <notification
        icon="alertmodal.tga"
        name="AlertMerchantListingActivateRequired"
        type="alertmodal">
        There are several or no version folders in this listing. You will need to select and activate one independently later.
        <tag>confirm</tag>
        <usetemplate
        ignoretext="Alert about version folder activation when I create a listing with several version folders"
        name="okignore"
        yestext="OK"/>
    </notification>

    <notification
        icon="alertmodal.tga"
        name="AlertMerchantStockFolderSplit"
        type="alertmodal">
        We have separated stock items of different types into separate stock folders, so your folder is arranged in a way that we can list it.
        <tag>confirm</tag>
        <usetemplate
        ignoretext="Alert when stock folder is being split before being listed"
        name="okignore"
        yestext="OK"/>
    </notification>
    
    <notification
        icon="alertmodal.tga"
        name="AlertMerchantStockFolderEmpty"
        type="alertmodal">
        We have unlisted your listing because the stock is empty. You need to add more units to the stock folder to list the listing again.
        <tag>confirm</tag>
        <usetemplate
        ignoretext="Alert when a listing is unlisted because stock folder is empty"
        name="okignore"
        yestext="OK"/>
    </notification>

    <notification
        icon="alertmodal.tga"
        name="AlertMerchantVersionFolderEmpty"
        type="alertmodal">
        We have unlisted your listing because the version folder is empty. You need to add items to the version folder to list the listing again.
        <tag>confirm</tag>
        <usetemplate
        ignoretext="Alert when a listing is unlisted because version folder is empty"
        name="okignore"
        yestext="OK"/>
    </notification>

  <notification
   icon="alertmodal.tga"
   name="WriteAnimationFail"
   type="alertmodal">
There was a problem writing animation data.  Please try again later.
    <tag>fail</tag>
  </notification>

  <notification
   icon="alertmodal.tga"
   name="UploadAuctionSnapshotFail"
   type="alertmodal">
There was a problem uploading the auction snapshot due to the following reason: [REASON]
    <tag>fail</tag>
  </notification>

  <notification
   icon="alertmodal.tga"
   name="UnableToViewContentsMoreThanOne"
   type="alertmodal">
Unable to view the contents of more than one item at a time.
Please select only one object and try again.
    <tag>fail</tag>
  </notification>

  <notification
   icon="alertmodal.tga"
   name="SaveClothingBodyChanges"
   type="alertmodal">
Save all changes to clothing/body parts?
<tag>confirm</tag>
<usetemplate
     canceltext="Cancel"
     name="yesnocancelbuttons"
     notext="Don&apos;t Save"
     yestext="Save All"/>
  </notification>

  <notification
   icon="alertmodal.tga"
   name="FriendsAndGroupsOnly"
   type="alertmodal">
    Non-friends won't know that you've chosen to ignore their calls and instant messages.
    <usetemplate
     name="okbutton"
     yestext="OK"/>
  </notification>

  <notification
   icon="alertmodal.tga"
   name="FavoritesOnLogin"
   type="alertmodal">    
    Note: When you turn on this option, anyone who uses this computer can see your list of favorite locations.
    <usetemplate
     name="okbutton"
     yestext="OK"/>
  </notification>

  <notification
   icon="alertmodal.tga"
   name="GrantModifyRights"
   type="alertmodal">
Granting modify rights to another resident allows them to change, delete or take ANY objects you may have in-world. Be VERY careful when handing out this permission.
Do you want to grant modify rights for [NAME]?
<tag>confirm</tag>
    <usetemplate
     name="okcancelbuttons"
     notext="No"
     yestext="Yes"/>
  </notification>

  <notification
   icon="alertmodal.tga"
   name="GrantModifyRightsMultiple"
   type="alertmodal">
Granting modify rights to another Resident allows them to change ANY objects you may have in-world. Be VERY careful when handing out this permission.
Do you want to grant modify rights for the selected Residents?
<tag>confirm</tag>
    <usetemplate
     name="okcancelbuttons"
     notext="No"
     yestext="Yes"/>
  </notification>

  <notification
   icon="alertmodal.tga"
   name="RevokeModifyRights"
   type="alertmodal">
Do you want to revoke modify rights for [NAME]?
<tag>confirm</tag>
    <usetemplate
     name="okcancelbuttons"
     notext="No"
     yestext="Yes"/>
  </notification>

  <notification
   icon="alertmodal.tga"
   name="RevokeModifyRightsMultiple"
   type="alertmodal">
Do you want to revoke modify rights for the selected Residents?
<tag>confirm</tag>
    <usetemplate
     name="okcancelbuttons"
     notext="No"
     yestext="Yes"/>
  </notification>

  <notification
   icon="alertmodal.tga"
   name="UnableToCreateGroup"
   type="alertmodal">
Unable to create group.
[MESSAGE]
    <tag>group</tag>
    <tag>fail</tag>
  <usetemplate
     name="okbutton"
     yestext="OK"/>
  </notification>

  <notification
   icon="alertmodal.tga"
   name="PanelGroupApply"
   type="alertmodal">
[NEEDS_APPLY_MESSAGE]
[WANT_APPLY_MESSAGE]
    <tag>confirm</tag>
    <tag>group</tag>
  <usetemplate
     canceltext="Cancel"
     name="yesnocancelbuttons"
     notext="Ignore Changes"
     yestext="Apply Changes"/>
  </notification>

  <notification
   icon="alertmodal.tga"
   name="MustSpecifyGroupNoticeSubject"
   type="alertmodal">
You must specify a subject to send a group notice.
  <tag>group</tag>
  <tag>fail</tag>
  <usetemplate
     name="okbutton"
     yestext="OK"/>
  </notification>

  <notification
   icon="alertmodal.tga"
   name="AddGroupOwnerWarning"
   type="alertmodal">
You are about to add group members to the role of [ROLE_NAME].
Members cannot be removed from that role.
The members must resign from the role themselves.
Are you sure you want to continue?
    <tag>group</tag>
    <tag>confirm</tag>
    <usetemplate
     ignoretext="Confirm before I add a new group Owner"
     name="okcancelignore"
     notext="No"
     yestext="Yes"/>
  </notification>

  <notification
   icon="alertmodal.tga"
   name="AssignDangerousActionWarning"
   type="alertmodal">
You are about to add the Ability &apos;[ACTION_NAME]&apos; to the Role &apos;[ROLE_NAME]&apos;.

 *WARNING*
 Any Member in a role with this ability can assign themselves -- and any other member -- to roles that have more powers than they  currently have, potentially elevating themselves to near-Owner power. Be sure you know what you are doing before assigning this ability.

Add this ability to &apos;[ROLE_NAME]&apos;?
    <usetemplate
     name="okcancelbuttons"
     notext="No"
     yestext="Yes"/>
  </notification>

  <notification
   icon="alertmodal.tga"
   name="AssignDangerousAbilityWarning"
   type="alertmodal">
You are about to add the ability &apos;[ACTION_NAME]&apos; to the role &apos;[ROLE_NAME]&apos;.

 *WARNING*
 Any Member in a role with this ability can assign themselves -- and any other member -- all abilities, elevating themselves to near-Owner power.

Add this ability to &apos;[ROLE_NAME]&apos;?
    <usetemplate
     name="okcancelbuttons"
     notext="No"
     yestext="Yes"/>
  </notification>

  <notification
    icon="alertmodal.tga"
    name="AssignBanAbilityWarning"
    type="alertmodal">
You are about to add the Ability &apos;[ACTION_NAME]&apos; to the Role &apos;[ROLE_NAME]&apos;.

 *WARNING*
Any Member in a Role with this Ability will also be granted the Abilities &apos;[ACTION_NAME_2]&apos; and &apos;[ACTION_NAME_3]&apos;
    <usetemplate
      name="okbutton"
     yestext="OK"/>
  </notification>

  <notification
  icon="alertmodal.tga"
  name="RemoveBanAbilityWarning"
  type="alertmodal">
You are removing the Ability &apos;[ACTION_NAME]&apos; to the Role &apos;[ROLE_NAME]&apos;.

 *WARNING*
Removing this ability will NOT remove the Abilities &apos;[ACTION_NAME_2]&apos; and &apos;[ACTION_NAME_3]&apos;.
 
If you no longer wish to have these abilities granted to this role, disable them immediately!
    <usetemplate
     name="okbutton"
     yestext="OK"/>
  </notification>

  <notification
    icon="alertmodal.tga"
    name="EjectGroupMemberWarning"
    type="alertmodal">
     You are about to eject [AVATAR_NAME] from the group.
     <tag>group</tag>
     <tag>confirm</tag>
     <usetemplate
      ignoretext="Confirm ejecting a participant from group"
      name="okcancelignore"
      notext="Cancel"
      yestext="Eject"/>
  </notification>
  <notification
    icon="alertmodal.tga"
    name="EjectGroupMembersWarning"
    type="alertmodal">
     You are about to eject [COUNT] members from the group.
     <tag>group</tag>
     <tag>confirm</tag>
     <usetemplate
      ignoretext="Confirm ejecting multiple members from group"
      name="okcancelignore"
      notext="Cancel"
      yestext="Eject"/>
  </notification>
  
  <notification
    icon="alertmodal.tga"
    name="BanGroupMemberWarning"
    type="alertmodal">
     You are about to ban [AVATAR_NAME] from the group.
     <tag>group</tag>
     <tag>confirm</tag>
     <usetemplate
      ignoretext="Confirm banning a participant from group"
      name="okcancelignore"
      notext="Cancel"
      yestext="Ban"/>
  </notification>
  <notification
    icon="alertmodal.tga"
    name="BanGroupMembersWarning"
    type="alertmodal">
     You are about to ban [COUNT] members from group.
     <tag>group</tag>
     <tag>confirm</tag>
     <usetemplate
      ignoretext="Confirm banning multiple members from group"
      name="okcancelignore"
      notext="Cancel"
      yestext="Ban"/>
  </notification>

  <notification
    icon="notify.tga"
    name="GroupBanUserOnBanlist"
    type="notify">
Some residents have not been sent an invite due to being banned from the group.
  </notification>

  <notification
   icon="alertmodal.tga"
   name="AttachmentDrop"
   type="alertmodal">
    You are about to drop your attachment.
    Are you sure you want to continue?
    <tag>confirm</tag>
    <usetemplate
     ignoretext="Confirm before dropping attachments"
     name="okcancelignore"
     notext="No"
     yestext="Yes"/>
  </notification>
  <notification
   icon="alertmodal.tga"
   name="JoinGroupCanAfford"
   type="alertmodal">
Joining this group costs L$[COST].
Do you wish to proceed?
    <tag>confirm</tag>
    <tag>funds</tag>
    <tag>group</tag>
    <usetemplate
     name="okcancelbuttons"
     notext="Cancel"
     yestext="Join"/>
  </notification>

  <notification
   icon="alertmodal.tga"
   name="JoinGroupNoCost"
   type="alertmodal">
You are joining group &lt;nolink&gt;[NAME]&lt;/nolink&gt;.
Do you wish to proceed?
    <tag>group</tag>
    <tag>confirm</tag>
    <usetemplate
     name="okcancelbuttons"
     notext="Cancel"
     yestext="Join"/>
  </notification>


  <notification
   icon="alertmodal.tga"
   name="JoinGroupCannotAfford"
   type="alertmodal">
Joining this group costs L$[COST].
You do not have enough L$ to join this group.
    <tag>group</tag>
    <tag>fail</tag>
    <tag>funds</tag>
  </notification>

  <notification
   icon="alertmodal.tga"
   name="CreateGroupCost"
   type="alertmodal">
Creating this group will cost L$[COST].
Groups need more than one member, or they are deleted forever.
Please invite members within 48 hours.
    <tag>group</tag>
    <tag>funds</tag>
    <usetemplate
     canceltext="Cancel"
     name="okcancelbuttons"
     notext="Cancel"
     yestext="Create group for L$[COST]"/>
  </notification>

  <notification
   icon="alertmodal.tga"
   name="JoinGroupInaccessible"
   type="alertmodal">
This group is not accessible to you.
    <tag>group_id</tag>
    <tag>success</tag>
    <usetemplate
       name="okbutton"
       yestext="OK"/>
  </notification>

  <notification
   icon="alertmodal.tga"
   name="JoinGroupError"
   type="alertmodal">
Error processing your group membership request.
    <tag>group_id</tag>
    <tag>success</tag>
    <usetemplate
       name="okbutton"
       yestext="OK"/>
  </notification>

  <notification
   icon="alertmodal.tga"
   name="JoinGroupErrorReason"
   type="alertmodal">
Unable to join group: [reason]
    <tag>group_id</tag>
    <tag>success</tag>
    <tag>reason</tag>
    <usetemplate
       name="okbutton"
       yestext="OK"/>
  </notification>

  <notification
   icon="alertmodal.tga"
   name="JoinGroupTrialUser"
   type="alertmodal">
Sorry, trial users can't join groups.
    <tag>group_id</tag>
    <tag>success</tag>
    <usetemplate
       name="okbutton"
       yestext="OK"/>
  </notification>

  <notification
   icon="alertmodal.tga"
   name="JoinGroupMaxGroups"
   type="alertmodal">
You cannot join &apos;&lt;nolink&gt;[group_name]&lt;/nolink&gt;&apos;:
You are already a member of [group_count] groups, the maximum number allowed is [max_groups]
    <tag>success</tag>
    <tag>group_id</tag>
    <tag>group_name</tag>
    <tag>group_count</tag>
    <tag>max_groups</tag>
    <usetemplate
       name="okbutton"
       yestext="OK"/>
  </notification>

  <notification
   icon="alertmodal.tga"
   name="JoinGroupClosedEnrollment"
   type="alertmodal">
You cannot join &apos;&lt;nolink&gt;[group_name]&lt;/nolink&gt;&apos;:
The group no longer has open enrollment.
    <tag>group_id</tag>
    <tag>success</tag>
    <usetemplate
       name="okbutton"
       yestext="OK"/>
  </notification>

  <notification
   icon="alertmodal.tga"
   name="JoinGroupSuccess"
   type="alertmodal">
You have been added to the group
    <tag>group_id</tag>
    <tag>success</tag>
    <usetemplate
       name="okbutton"
       yestext="OK"/>
  </notification>
  
  <notification
   icon="alertmodal.tga"
   name="JoinGroupInsufficientFunds"
   type="alertmodal">
Unable to transfer the required L$ [membership_fee] membership fee.
    <tag>group_id</tag>
    <tag>success</tag>
    <usetemplate
       name="okbutton"
       yestext="OK"/>
  </notification>
  
  <notification
   icon="alertmodal.tga"
   name="LandBuyPass"
   type="alertmodal">
   <tag>fail</tag>
For L$[COST] you can enter this land (&apos;[PARCEL_NAME]&apos;) for [TIME] hours.  Buy a pass?
    <tag>funds</tag>
    <tag>confirm</tag>
    <usetemplate
     name="okcancelbuttons"
     notext="Cancel"
     yestext="OK"/>
  </notification>

  <notification
   icon="alertmodal.tga"
   name="SalePriceRestriction"
   type="alertmodal">
Sale price must be set to more than L$0 if selling to anyone.
Please select an individual to sell to if selling for L$0.
  <tag>fail</tag>
  </notification>

  <notification
   icon="alertmodal.tga"
   name="ConfirmLandSaleChange"
   priority="high"
   type="alertmodal">
The selected [LAND_SIZE] m² land is being set for sale.
Your selling price will be L$[SALE_PRICE] and will be authorized for sale to [NAME].
    <tag>confirm</tag>
    <usetemplate
     name="okcancelbuttons"
     notext="Cancel"
     yestext="OK"/>
  </notification>

  <notification
   icon="alertmodal.tga"
   name="ConfirmLandSaleToAnyoneChange"
   type="alertmodal">
ATTENTION: Clicking &apos;Sell to anyone&apos; makes your land available to the entire [CURRENT_GRID] community, even those not in this region.

The selected [LAND_SIZE] m² land is being set for sale.
Your selling price will be L$[SALE_PRICE] and will be authorized for sale to [NAME].
    <tag>confirm</tag>
    <usetemplate
     name="okcancelbuttons"
     notext="Cancel"
     yestext="OK"/>
  </notification>

  <notification
   icon="alertmodal.tga"
   name="ReturnObjectsDeededToGroup"
   type="alertmodal">
Are you sure you want to return all objects shared with the group &apos;&lt;nolink&gt;[NAME]&lt;/nolink&gt;&apos; on this parcel of land back to their previous owner&apos;s inventory?

*WARNING* This will delete the non-transferable objects deeded to the group!

Objects: [N]
    <tag>confirm</tag>
    <tag>group</tag>
    <usetemplate
     name="okcancelbuttons"
     notext="Cancel"
     yestext="OK"/>
  </notification>

  <notification
   icon="alertmodal.tga"
   name="ReturnObjectsOwnedByUser"
   type="alertmodal">
Are you sure you want to return all objects owned by the resident &apos;[NAME]&apos; on this parcel of land back to their inventory?

Objects: [N]
    <tag>confirm</tag>
    <usetemplate
     name="okcancelbuttons"
     notext="Cancel"
     yestext="OK"/>
  </notification>

  <notification
   icon="alertmodal.tga"
   name="ReturnObjectsOwnedBySelf"
   type="alertmodal">
Are you sure you want to return all objects owned by you on this parcel of land back to your inventory?

Objects: [N]
    <tag>confirm</tag>
    <usetemplate
     name="okcancelbuttons"
     notext="Cancel"
     yestext="OK"/>
  </notification>

  <notification
   icon="alertmodal.tga"
   name="ReturnObjectsNotOwnedBySelf"
   type="alertmodal">
Are you sure you want to return all objects *NOT* owned by you on this parcel of land back to their owner&apos;s inventory?
Transferable objects deeded to a group will be returned to their previous owners.

*WARNING* This will delete the non-transferable objects deeded to the group!

Objects: [N]
    <tag>confirm</tag>
    <usetemplate
     name="okcancelbuttons"
     notext="Cancel"
     yestext="OK"/>
  </notification>

  <notification
   icon="alertmodal.tga"
   name="ReturnObjectsNotOwnedByUser"
   type="alertmodal">
Are you sure you want to return all objects *NOT* owned by [NAME] on this parcel of land back to their owner&apos;s inventory?
Transferable objects deeded to a group will be returned to their previous owners.

*WARNING* This will delete the non-transferable objects deeded to the group!

Objects: [N]
    <tag>confirm</tag>
    <usetemplate
     name="okcancelbuttons"
     notext="Cancel"
     yestext="OK"/>
  </notification>

  <notification
   icon="alertmodal.tga"
   name="ReturnAllTopObjects"
   type="alertmodal">
Are you sure you want to return all listed objects back to their owner&apos;s inventory? This will return ALL scripted objects in the region!
    <tag>confirm</tag>
    <usetemplate
     name="okcancelbuttons"
     notext="Cancel"
     yestext="OK"/>
  </notification>

  <notification
   icon="alertmodal.tga"
   name="DisableAllTopObjects"
   type="alertmodal">
Are you sure you want to disable all objects in this region?
    <tag>confirm</tag>
    <usetemplate
     name="okcancelbuttons"
     notext="Cancel"
     yestext="OK"/>
  </notification>

  <notification
   icon="alertmodal.tga"
   name="ReturnObjectsNotOwnedByGroup"
   type="alertmodal">
Return the objects on this parcel of land that are NOT shared with the group &lt;nolink&gt;[NAME]&lt;/nolink&gt; back to their owners?

Objects: [N]
    <tag>confirm</tag>
    <tag>group</tag>
    <usetemplate
     name="okcancelbuttons"
     notext="Cancel"
     yestext="OK"/>
  </notification>

  <notification
   icon="alertmodal.tga"
   name="UnableToDisableOutsideScripts"
   type="alertmodal">
Cannot disable scripts.
This entire region is damage enabled.
Scripts must be allowed to run for weapons to work.
  <tag>fail</tag>
  </notification>

<notification
   icon="alertmodal.tga"
   name="MultipleFacesSelected"
   type="alertmodal">
Multiple faces are currently selected.
If you continue this action, separate instances of media will be set on multiple faces of the object.
To place the media on only one face, choose Select Face and click on the desired face of that object then click &apos;Add&apos;.
    <tag>confirm</tag>
    <usetemplate
      ignoretext="Media will be set on multiple selected faces"
      name="okcancelignore"
      notext="Cancel"
      yestext="OK"/>
  </notification>

  <notification
   icon="alertmodal.tga"
   name="MustBeInParcel"
   type="alertmodal">
You must be standing inside the land parcel to set its landing point.
  <tag>fail</tag>
  </notification>

  <notification
   icon="alertmodal.tga"
   name="PromptRecipientEmail"
   type="alertmodal">
Please enter a valid email address for the recipient(s).
  <tag>fail</tag>
  </notification>

  <notification
   icon="alertmodal.tga"
   name="PromptSelfEmail"
   type="alertmodal">
Please enter your email address.
  <tag>fail</tag>
  </notification>

  <notification
   icon="alertmodal.tga"
   name="PromptMissingSubjMsg"
   type="alertmodal">
Email snapshot with the default subject or message?
    <tag>confirm</tag>
    <usetemplate
     name="okcancelbuttons"
     notext="Cancel"
     yestext="OK"/>
  </notification>

  <notification
   icon="alertmodal.tga"
   name="ErrorProcessingSnapshot"
   type="alertmodal">
Error processing snapshot data.
  <tag>fail</tag>
  </notification>

  <notification
   icon="alertmodal.tga"
   name="ErrorEncodingSnapshot"
   type="alertmodal">
Error encoding snapshot.
  <tag>fail</tag>
  </notification>

  <notification
   icon="alertmodal.tga"
   name="ErrorPhotoCannotAfford"
   type="alertmodal">
    You need L$[COST] to save a photo to your inventory. You may either buy L$ or save the photo to your computer instead.
    <tag>fail</tag>
  </notification>
  
  <notification
   icon="alertmodal.tga"
   name="ErrorTextureCannotAfford"
   type="alertmodal">
    You need L$[COST] to save a texture to your inventory. You may either buy L$ or save the photo to your computer instead.
    <tag>fail</tag>
  </notification>

  <notification
   icon="alertmodal.tga"
   name="ErrorUploadingPostcard"
   type="alertmodal">
There was a problem sending a snapshot due to the following reason: [REASON]
  <tag>fail</tag>
  </notification>

  <notification
   icon="alertmodal.tga"
   name="ErrorUploadingReportScreenshot"
   type="alertmodal">
There was a problem uploading a report screenshot due to the following reason: [REASON]
  <tag>fail</tag>
  </notification>

  <notification
   icon="alertmodal.tga"
   name="MustAgreeToLogIn"
   type="alertmodal">
   <tag>fail</tag>
You must agree to the Terms and Conditions, Privacy Policy, and Terms of Service to continue logging into [CURRENT_GRID].
  </notification>

  <notification
   icon="alertmodal.tga"
   name="CouldNotPutOnOutfit"
   type="alertmodal">
Could not put on outfit.
The outfit folder contains no clothing, body parts, or attachments.
  <tag>fail</tag>
  </notification>

  <notification
   icon="alertmodal.tga"
   name="CannotWearTrash"
   type="alertmodal">
You cannot wear clothes or body parts that are in the trash.
  <tag>fail</tag>
  </notification>

  <notification
   icon="alertmodal.tga"
   name="MaxAttachmentsOnOutfit"
   type="alertmodal">
Could not attach object.
Exceeds the attachments limit of [MAX_ATTACHMENTS] objects. Please detach another object first.
  <tag>fail</tag>
  </notification>

  <notification
   icon="alertmodal.tga"
   name="CannotWearInfoNotComplete"
   type="alertmodal">
You cannot wear this item because it has not yet loaded. Please try again in a minute.
  <tag>fail</tag>
  </notification>

    <notification
   icon="alertmodal.tga"
   name="MustEnterPasswordToLogIn"
   type="alertmodal">
   <tag>fail</tag>
Please enter your Password to log in.
  </notification>
  
  <notification
   icon="alertmodal.tga"
   name="MustHaveAccountToLogIn"
   type="alertmodal">
You need to enter the Username name of your avatar.

You need an account to enter [CURRENT_GRID]. Would you like to create one now?
    <tag>confirm</tag>
    <url
	option="0"
	name="url"
	target = "_external">
		[create_account_url]
    </url>
    <usetemplate
     name="okcancelbuttons"
     notext="Try again"
     yestext="Create a new account"/>
  </notification>

  <notification
   icon="alertmodal.tga"
   name="InvalidCredentialFormat"
   type="alertmodal">
   <tag>fail</tag>
You need to enter either the Username or both the First and Last name of your avatar into the Username field, then login again.
  </notification>
  
  <notification
   icon="alertmodal.tga"
   name="InvalidGrid"
   type="alertmodal">
   <tag>fail</tag>
'[GRID]' is not a valid grid identifier.
  </notification>
  
  <notification
   icon="alertmodal.tga"
   name="InvalidLocationSLURL"
   type="alertmodal">
   <tag>fail</tag>
Your start location did not specify a valid grid.
  </notification>
  
  <notification
   icon="alertmodal.tga"
   name="DeleteClassified"
   type="alertmodal">
Delete classified &apos;[NAME]&apos;?
There is no reimbursement for fees paid.
    <tag>confirm</tag>
    <usetemplate
     name="okcancelbuttons"
     notext="Cancel"
     yestext="OK"/>
  </notification>


<notification
   icon="alertmodal.tga"
   name="DeleteMedia"
   type="alertmodal">
You have selected to delete the media associated with this face.
Are you sure you want to continue?
    <tag>confirm</tag>
    <usetemplate
     ignoretext="Confirm before I delete media from an object"
     name="okcancelignore"
     notext="No"
     yestext="Yes"/>
  </notification>

  <notification
   icon="alertmodal.tga"
   name="ClassifiedSave"
   type="alertmodal">
Save changes to classified [NAME]?
    <tag>confirm</tag>
    <usetemplate
     canceltext="Cancel"
     name="yesnocancelbuttons"
     notext="Don&apos;t Save"
     yestext="Save"/>
  </notification>

  <notification
   icon="alertmodal.tga"
   name="ClassifiedInsufficientFunds"
   type="alertmodal">
Insufficient funds to create classified.
    <tag>fail</tag>
    <usetemplate
     name="okbutton"
     yestext="OK"/>
  </notification>

  <notification
   icon="alertmodal.tga"
   name="DeleteAvatarPick"
   type="alertmodal">
Delete pick &lt;nolink&gt;[PICK]&lt;/nolink&gt;?
    <tag>confirm</tag>
    <usetemplate
     name="okcancelbuttons"
     notext="Cancel"
     yestext="OK"/>
  </notification>

  <notification
   icon="alertmodal.tga"
   name="DeleteOutfits"
   type="alertmodal">
    Delete the selected outfit?
    <tag>confirm</tag>
    <usetemplate
     name="okcancelbuttons"
     notext="Cancel"
     yestext="OK"/>
  </notification>

  <notification
   icon="alertmodal.tga"
   name="DeleteOutfitsWithName"
   type="alertmodal">
    Delete outfit &quot;[NAME]&quot;?
    <tag>confirm</tag>
    <usetemplate
     name="okcancelbuttons"
     notext="Cancel"
     yestext="OK"/>
  </notification>

  <notification
   icon="alertmodal.tga"
   name="PromptGoToEventsPage"
   type="alertmodal">
Go to the [CURRENT_GRID] events web page?
    <tag>confirm</tag>
    <url option="0" name="url">

			http://secondlife.com/events/
    </url>
    <usetemplate
     name="okcancelbuttons"
     notext="Cancel"
     yestext="OK"/>
  </notification>

  <notification
   icon="alertmodal.tga"
   name="SelectProposalToView"
   type="alertmodal">
Please select a proposal to view.
  <tag>fail</tag>
  </notification>

  <notification
   icon="alertmodal.tga"
   name="SelectHistoryItemToView"
   type="alertmodal">
Please select a history item to view.
  <tag>fail</tag>
  </notification>

<!--
  <notification
   icon="alertmodal.tga"
   name="ResetShowNextTimeDialogs"
   type="alertmodal">
Would you like to re-enable all these popups, which you previously indicated &apos;Do not show me again&apos;?
    <usetemplate
     name="okcancelbuttons"
     notext="Cancel"
     yestext="OK"/>
  </notification>

  <notification
   icon="alertmodal.tga"
   name="SkipShowNextTimeDialogs"
   type="alertmodal">
Would you like to disable all popups which can be skipped?
    <usetemplate
     name="okcancelbuttons"
     notext="Cancel"
     yestext="OK"/>
  </notification>
-->

  <notification
   icon="alertmodal.tga"
   name="CacheWillClear"
   type="alertmodal">
Cache will be cleared after restarting [APP_NAME].
  </notification>

  <notification
 icon="alertmodal.tga"
<<<<<<< HEAD
 name="DisableCookiesBreaksSearch"
 type="alertmodal">
If you disable cookies, the search function will not work properly, and you will not be able to use it.
  </notification>

  <notification
 icon="alertmodal.tga"
=======
>>>>>>> 65a3b74b
 name="DisableJavascriptBreaksSearch"
 type="alertmodal">
If you disable Javascript, the search function will not work properly, and you will not be able to use it.
  </notification>
  
  <notification
   icon="alertmodal.tga"
   name="CacheWillBeMoved"
   type="alertmodal">
Cache will be moved after restarting [APP_NAME].
Note: This will also clear the cache.
  </notification>
  
  <notification
   icon="alertmodal.tga"
   name="SoundCacheWillBeMoved"
   type="alertmodal">
Sound cache will be moved after restarting [APP_NAME].
  </notification>

  <notification
   icon="alertmodal.tga"
   name="ChangeConnectionPort"
   type="alertmodal">
Port settings take effect after restarting [APP_NAME].
  </notification>

  <notification
   icon="alertmodal.tga"
   name="ChangeDeferredDebugSetting"
   type="alertmodal">
This debug setting change will take effect after you restart [APP_NAME].
  </notification>

  <notification
   icon="alertmodal.tga"
   name="ChangeSkin"
   type="alertmodal">
The new skin will appear after restarting [APP_NAME].
    <usetemplate
     name="okcancelbuttons"
     notext="OK"
     yestext="Restart"/>
  </notification>

  <notification
   icon="alertmodal.tga"
   name="ChangeLanguage"
   type="alertmodal">
The selected language will be applied after restarting [APP_NAME].
  </notification>

  <notification
   icon="alertmodal.tga"
   name="GoToAuctionPage"
   type="alertmodal">
    Go to the [CURRENT_GRID] web page to see auction details or make a bid?
    <tag>confirm</tag>
    <url option="0" name="url">
			http://secondlife.com/auctions/auction-detail.php?id=[AUCTION_ID]
    </url>
    <usetemplate
     name="okcancelbuttons"
     notext="Cancel"
     yestext="OK"/>
  </notification>

  <notification
   icon="alertmodal.tga"
   name="SaveChanges"
   type="alertmodal">
Save Changes?
    <tag>confirm</tag>
    <usetemplate
     canceltext="Cancel"
     name="yesnocancelbuttons"
     notext="Don&apos;t Save"
     yestext="Save"/>
  </notification>

  <notification
   icon="alertmodal.tga"
   name="DeleteNotecard"
   type="alertmodal">
   <unique/>
Are you sure you want to delete this notecard?
    <tag>confirm</tag>
    <usetemplate
     ignoretext="Confirm notecard deletion"
     name="okcancelignore"
     notext="Cancel"
     yestext="OK"/>
  </notification>
  
  <notification
   icon="alertmodal.tga"
   name="LoadPreviousReportScreenshot"
   type="alertmodal">
   <unique/>
Do you want to use previous screenshot for your report?
    <tag>confirm</tag>
    <usetemplate
     name="okcancelbuttons"
     notext="Cancel"
     yestext="OK"/>
  </notification>
  
  <notification
   icon="alertmodal.tga"
   name="GestureSaveFailedTooManySteps"
   type="alertmodal">
Gesture save failed.
This gesture has too many steps.
Try removing some steps, then save again.
<tag>fail</tag>
  </notification>

  <notification
   icon="alertmodal.tga"
   name="GestureSaveFailedTryAgain"
   type="alertmodal">
Gesture save failed.  Please try again in a minute.
<tag>fail</tag>
  </notification>

  <notification
   icon="alertmodal.tga"
   name="GestureSaveFailedObjectNotFound"
   type="alertmodal">
Could not save gesture because the object or the associated object inventory could not be found.
The object may be out of range or may have been deleted.
<tag>fail</tag>
  </notification>

  <notification
   icon="alertmodal.tga"
   name="GestureSaveFailedReason"
   type="alertmodal">
There was a problem saving a gesture due to the following reason: [REASON].  Please try resaving the gesture later.
<tag>fail</tag>
  </notification>

  <notification
   icon="alertmodal.tga"
   name="SaveNotecardFailObjectNotFound"
   type="alertmodal">
Could not save notecard because the object or the associated object inventory could not be found.
The object may be out of range or may have been deleted.
<tag>fail</tag>
  </notification>

  <notification
   icon="alertmodal.tga"
   name="SaveNotecardFailReason"
   type="alertmodal">
There was a problem saving a notecard due to the following reason: [REASON].  Please try re-saving the notecard later.
<tag>fail</tag>
  </notification>

  <notification
   icon="alertmodal.tga"
   name="ScriptCannotUndo"
   type="alertmodal">
Could not undo all changes in your version of the script.
Would you like to load the server&apos;s last saved version?
(**Warning** This operation cannot be undone.)
    <tag>confirm</tag>
    <usetemplate
     name="okcancelbuttons"
     notext="Cancel"
     yestext="OK"/>
  </notification>

  <notification
   icon="alertmodal.tga"
   name="SaveScriptFailObjectNotFound"
   type="alertmodal">
Could not save the script because the object it is in could not be found.
The object may be out of range or may have been deleted.
<tag>fail</tag>
  </notification>

  <notification
   icon="alertmodal.tga"
   name="StartRegionEmpty"
   type="alertmodal">
Your Start Region is not defined.
Please type the Region name in Start Location box or choose My Last Location or My Home as your Start Location.
<tag>fail</tag>
    <usetemplate
     name="okbutton"
     yestext="OK"/>
  </notification>

  <notification
   icon="alertmodal.tga"
   name="CouldNotStartStopScript"
   type="alertmodal">
Could not start or stop the script because the object it is on could not be found.
The object may be out of range or may have been deleted.
  <tag>fail</tag>
  </notification>

  <notification
   icon="alertmodal.tga"
   name="CannotDownloadFile"
   type="alertmodal">
    Unable to download file
    <tag>fail</tag>
  </notification>

  <notification
  name="MediaFileDownloadUnsupported"
  label=""
  type="alert">
    <unique/>
    <tag>confirm</tag>
    You have requested a file download, which is not supported within [APP_NAME].
    <usetemplate
     ignoretext="Warn about unsupported file downloads"
     name="okignore"
     yestext="OK"/>
  </notification>
  
  <notification
   icon="alertmodal.tga"
   name="CannotWriteFile"
   type="alertmodal">
Unable to write file [[FILE]]
  <tag>fail</tag>
  </notification>

  <notification
   icon="alertmodal.tga"
   name="UnsupportedHardware"
   type="alertmodal">
Just so you know, your computer may not meet [APP_NAME]&apos;s minimum system requirements. You may experience poor performance. Unfortunately, the [SUPPORT_SITE] can't provide technical support for unsupported system configurations.

Visit [_URL] for more information?
    <tag>confirm</tag>
    <url option="0" name="url">

			http://www.secondlife.com/corporate/sysreqs.php
    </url>
    <usetemplate
     ignoretext="My computer hardware is not supported"
     name="okcancelignore"
     notext="No"
     yestext="Yes"/>
  <tag>fail</tag>
  </notification>

  <notification
   icon="alertmodal.tga"
   name="RunLauncher"
   type="alertmodal">
     Please do not directly run the viewer executable. Update any existing shortcuts to run SL_Launcher instead.
  </notification>

  <notification
   icon="alertmodal.tga"
   name="OldGPUDriver"
   type="alertmodal">
     There is likely a newer driver for your graphics chip.  Updating graphics drivers can substantially improve performance.

    Visit [URL] to check for driver updates?
    <tag>confirm</tag>
    <url option="0" name="url">
    [URL]
    </url>
    <usetemplate
     ignoretext="My graphics driver is out of date"
     name="okcancelignore"
     notext="No"
     yestext="Yes"/>
    <tag>fail</tag>
  </notification>

  <notification
   icon="alertmodal.tga"
   name="UnknownGPU"
   type="alertmodal">
Your system contains a graphics card that [APP_NAME] doesn't recognize.
This is often the case with new hardware that has not been tested yet with [APP_NAME].  It will probably be ok, but you may need to adjust your graphics settings.
(Avatar &gt; Preferences &gt; Graphics).
    <form name="form">
      <ignore name="ignore"
       text="My graphics card could not be identified"/>
    </form>
  <tag>fail</tag>
  </notification>

  <notification
   icon="alertmodal.tga"
   name="DisplaySettingsNoShaders"
   type="alertmodal">
[APP_NAME] crashed while initializing graphics drivers.
Graphics Quality will be set to Low to avoid some common driver errors. This will disable some graphics features.
We recommend updating your graphics card drivers.
Graphics Quality can be raised in Preferences &gt; Graphics.
  <tag>fail</tag>
  </notification>

  <notification
   icon="alertmodal.tga"
   name="RegionNoTerraforming"
   type="alertmodal">
The region [REGION] does not allow terraforming.
  <tag>fail</tag>
  </notification>
  
  <notification
   icon="alertmodal.tga"
   name="ParcelNoTerraforming"
   type="notify">
You are not allowed to terraform parcel [PARCEL].
  <tag>fail</tag>
  </notification>

  <notification
   icon="alertmodal.tga"
   name="CannotCopyWarning"
   type="alertmodal">
You do not have permission to copy the following items:
[ITEMS]
and will lose it from your inventory if you give it away. Do you really want to offer these items?
    <tag>confirm</tag>
    <usetemplate
     name="okcancelbuttons"
     notext="No"
     yestext="Yes"/>
  <tag>fail</tag>
  </notification>

  <notification
   icon="alertmodal.tga"
   name="CannotGiveItem"
   type="alertmodal">
Unable to give inventory item.
  <tag>fail</tag>
  </notification>

  <notification
   icon="alertmodal.tga"
   name="TransactionCancelled"
   type="alertmodal">
Transaction canceled.
  </notification>

  <notification
   icon="alertmodal.tga"
   name="TooManyItems"
   type="alertmodal">
Cannot give more than 42 items in a single inventory transfer.
  <tag>fail</tag>
  </notification>

  <notification
   icon="alertmodal.tga"
   name="NoItems"
   type="alertmodal">
You do not have permission to transfer the selected items.
  <tag>fail</tag>
  </notification>

  <notification
   icon="alertmodal.tga"
   name="CannotCopyCountItems"
   type="alertmodal">
You do not have permission to copy [COUNT] of the selected items. You will lose these items from your inventory.
Do you really want to give these items?
    <tag>confirm</tag>
  <tag>fail</tag>
    <usetemplate
     name="okcancelbuttons"
     notext="No"
     yestext="Yes"/>
  </notification>

  <notification
   icon="alertmodal.tga"
   name="CannotGiveCategory"
   type="alertmodal">
You do not have permission to transfer the selected folder.
  <tag>fail</tag>
  </notification>

  <notification
   icon="alertmodal.tga"
   name="FreezeAvatar"
   type="alertmodal">
Freeze this avatar?
He or she will temporarily be unable to move, chat, or interact with the world.
    <tag>confirm</tag>
    <usetemplate
     canceltext="Cancel"
     name="yesnocancelbuttons"
     notext="Unfreeze"
     yestext="Freeze"/>
  </notification>

  <notification
   icon="alertmodal.tga"
   name="FreezeAvatarFullname"
   type="alertmodal">
Freeze [AVATAR_NAME]?
He or she will temporarily be unable to move, chat, or interact with the world.
    <tag>confirm</tag>
    <usetemplate
     canceltext="Cancel"
     name="yesnocancelbuttons"
     notext="Unfreeze"
     yestext="Freeze"/>
  </notification>
  
  <notification
    icon="alertmodal.tga"
    name="FreezeAvatarMultiple"
    type="alertmodal">
 Freeze the following avatars?
 
 [RESIDENTS]
 
 They will temporarily be unable to move, chat, or interact with the world.
     <usetemplate
      canceltext="Cancel"
      name="yesnocancelbuttons"
      notext="Unfreeze"
      yestext="Freeze"/>
  </notification>  

  <notification
   icon="alertmodal.tga"
   name="EjectAvatarFullname"
   type="alertmodal">
Eject [AVATAR_NAME] from your land?
    <tag>confirm</tag>
    <usetemplate
     canceltext="Cancel"
     name="yesnocancelbuttons"
     notext="Eject and Ban"
     yestext="Eject"/>
  </notification>

  <notification
   icon="alertmodal.tga"
   name="EjectAvatarNoBan"
   type="alertmodal">
Eject this avatar from your land?
    <tag>confirm</tag>
    <usetemplate
     name="okcancelbuttons"
     notext="Cancel"
     yestext="Eject"/>
  </notification>

  <notification
   icon="alertmodal.tga"
   name="EjectAvatarFullnameNoBan"
   type="alertmodal">
Eject [AVATAR_NAME] from your land?
    <tag>confirm</tag>
    <usetemplate
     name="okcancelbuttons"
     notext="Cancel"
     yestext="Eject"/>
  </notification>

  <notification
    icon="alertmodal.tga"
    name="EjectAvatarMultiple"
    type="alertmodal">
Eject the following avatars from your land?

[RESIDENTS]
    <usetemplate
     canceltext="Cancel"
     name="yesnocancelbuttons"
     notext="Eject and Ban"
     yestext="Eject"/>
  </notification>

  <notification
   icon="alertmodal.tga"
   name="EjectAvatarMultipleNoBan"
   type="alertmodal">
Eject the following avatars from your land?

[RESIDENTS]
    <usetemplate
     name="okcancelbuttons"
     notext="Cancel"
     yestext="Eject"/>
  </notification>

  <notification
   icon="alertmodal.tga"
   name="EjectAvatarFromGroup"
   persist="true"
   type="notify">
You ejected [AVATAR_NAME] from group &lt;nolink&gt;[GROUP_NAME]&lt;/nolink&gt;.
    <tag>group</tag>
  </notification>

  <notification
   icon="alertmodal.tga"
   name="AcquireErrorTooManyObjects"
   type="alertmodal">
ACQUIRE ERROR: Too many objects selected.
  <tag>fail</tag>
  </notification>

  <notification
   icon="alertmodal.tga"
   name="AcquireErrorObjectSpan"
   type="alertmodal">
ACQUIRE ERROR: Objects span more than one region.
Please move all objects to be acquired onto the same region.
  <tag>fail</tag>
  </notification>

  <notification
   icon="alertmodal.tga"
   name="PromptGoToCurrencyPage"
   type="alertmodal">
[EXTRA]

Go to [_URL] for information on purchasing L$?
    <tag>confirm</tag>
    <url option="0" name="url">

			http://secondlife.com/app/currency/
    </url>
    <usetemplate
     name="okcancelbuttons"
     notext="Cancel"
     yestext="OK"/>
  </notification>
  
  <notification
   icon="alertmodal.tga"
   name="MuteLimitReached"
   persist="false"
   type="notify">
Unable to add new entry to block list because you reached the limit of [MUTE_LIMIT] entries.
  <tag>fail</tag>
  </notification>
  
  <notification
   icon="alertmodal.tga"
   name="UnableToLinkObjects"
   type="alertmodal">
Unable to link these [COUNT] objects.
You can link a maximum of [MAX] objects.
  <tag>fail</tag>
  </notification>

  <notification
   icon="alertmodal.tga"
   name="CannotLinkIncompleteSet"
   type="alertmodal">
You can only link complete sets of objects, and must select more than one object.
  <tag>fail</tag>
  </notification>

  <notification
   icon="alertmodal.tga"
   name="CannotLinkModify"
   type="alertmodal">
Unable to link because you do not have modify permission on all the objects.

Please make sure none are locked, and that you own all of them.
  <tag>fail</tag>
  </notification>

  <notification
   icon="alertmodal.tga"
   name="CannotLinkPermanent"
   type="alertmodal">
    Objects cannot be linked across region boundaries.
    <tag>fail</tag>
  </notification>

  <notification
   icon="alertmodal.tga"
   name="CannotLinkAcrossRegions"
   type="alertmodal">
Objects cannot be linked across region boundaries.
    <tag>fail</tag>
  </notification>

  <notification
   icon="alertmodal.tga"
   name="CannotLinkDifferentOwners"
   type="alertmodal">
Unable to link because not all of the objects have the same owner.

Please make sure you own all of the selected objects.
  <tag>fail</tag>
  </notification>

  <notification
   icon="alertmodal.tga"
   name="NoFileExtension"
   type="alertmodal">
No file extension for the file: &apos;[FILE]&apos;

Please make sure the file has a correct file extension.
  <tag>fail</tag>
  </notification>

  <notification
   icon="alertmodal.tga"
   name="InvalidFileExtension"
   type="alertmodal">
Invalid file extension [EXTENSION].
Expected [VALIDS].
    <usetemplate
     name="okbutton"
     yestext="OK"/>
  <tag>fail</tag>
  </notification>

  <notification
   icon="alertmodal.tga"
   name="CannotUploadSoundFile"
   type="alertmodal">
Could not open uploaded sound file for reading:
[FILE]
  <tag>fail</tag>
  </notification>

  <notification
   icon="alertmodal.tga"
   name="SoundFileNotRIFF"
   type="alertmodal">
File does not appear to be a RIFF WAVE file:
[FILE]
  <tag>fail</tag>
  </notification>

  <notification
   icon="alertmodal.tga"
   name="SoundFileNotPCM"
   type="alertmodal">
File does not appear to be a PCM WAVE audio file:
[FILE]
  <tag>fail</tag>
  </notification>

  <notification
   icon="alertmodal.tga"
   name="SoundFileInvalidChannelCount"
   type="alertmodal">
File has invalid number of channels (must be mono or stereo):
[FILE]
  <tag>fail</tag>
  </notification>

  <notification
   icon="alertmodal.tga"
   name="SoundFileInvalidSampleRate"
   type="alertmodal">
File does not appear to be a supported sample rate (must be 44.1k):
[FILE]
  <tag>fail</tag>
  </notification>

  <notification
   icon="alertmodal.tga"
   name="SoundFileInvalidWordSize"
   type="alertmodal">
File does not appear to be a supported word size (must be 8 or 16 bit):
[FILE]
  <tag>fail</tag>
  </notification>

  <notification
   icon="alertmodal.tga"
   name="SoundFileInvalidHeader"
   type="alertmodal">
Could not find &apos;data&apos; chunk in WAV header:
[FILE]
  <tag>fail</tag>
  </notification>

  <notification
   icon="alertmodal.tga"
   name="SoundFileInvalidChunkSize"
   type="alertmodal">
Wrong chunk size in WAV file:
[FILE]
  <tag>fail</tag>
  </notification>

  <notification
   icon="alertmodal.tga"
   name="SoundFileInvalidTooLong"
   type="alertmodal">
Audio file is too long ([MAX_LENGTH] second maximum):
[FILE]
  <tag>fail</tag>
  </notification>

  <notification
   icon="alertmodal.tga"
   name="ProblemWithFile"
   type="alertmodal">
Problem with file [FILE]:

[REASON]
  <tag>fail</tag>
  </notification>

  <notification
   icon="alertmodal.tga"
   name="CannotOpenTemporarySoundFile"
   type="alertmodal">
Couldn&apos;t open temporary compressed sound file for writing: [FILE]
  <tag>fail</tag>
  </notification>

  <notification
   icon="alertmodal.tga"
   name="UnknownVorbisEncodeFailure"
   type="alertmodal">
Unknown Vorbis encode failure on: [FILE]
  <tag>fail</tag>
  </notification>

  <notification
   icon="alertmodal.tga"
   name="CannotEncodeFile"
   type="alertmodal">
Unable to encode file: [FILE]
  <tag>fail</tag>
  </notification>

  <notification
   icon="alertmodal.tga"
   name="CorruptedProtectedDataStore"
   type="alertmodal">
   We were unable to decode the file storing your saved login credentials. At this point saving or deleting credentials will erase all those that were previously stored.
   This may happen when you change network setup. Restarting the viewer with previous network configuration may help recovering your saved login credentials.
    
  <tag>fail</tag>
    <usetemplate
     name="okbutton"
     yestext="OK"/>
  </notification>
    
  <notification
   icon="alertmodal.tga"
   name="CorruptResourceFile"
   type="alertmodal">
Corrupt resource file: [FILE]
  <tag>fail</tag>
  </notification>

  <notification
   icon="alertmodal.tga"
   name="UnknownResourceFileVersion"
   type="alertmodal">
Unknown Linden resource file version in file: [FILE]
  <tag>fail</tag>
  </notification>

  <notification
   icon="alertmodal.tga"
   name="UnableToCreateOutputFile"
   type="alertmodal">
Unable to create output file: [FILE]
  <tag>fail</tag>
  </notification>

  <notification
   icon="alertmodal.tga"
   name="DoNotSupportBulkAnimationUpload"
   type="alertmodal">
[APP_NAME] does not currently support bulk upload of BVH format animation files.
  <tag>fail</tag>
  </notification>

  <notification
   icon="alertmodal.tga"
   name="CannotUploadReason"
   type="alertmodal">
Unable to upload [FILE] due to the following reason: [REASON]
Please try again later.
  <tag>fail</tag>
  </notification>

  <notification
   icon="notifytip.tga"
   name="LandmarkCreated"
   type="notifytip">
You have added "[LANDMARK_NAME]" to your [FOLDER_NAME] folder.
  </notification>

  <notification
   icon="alert.tga"
   name="LandmarkAlreadyExists"
   type="alert">
You already have a landmark for this location.
    <usetemplate
     name="okbutton"
     yestext="OK"/>
  <tag>fail</tag>
  </notification>

  <notification
   icon="alertmodal.tga"
   name="CannotCreateLandmarkNotOwner"
   type="alertmodal">
You cannot create a landmark here because the owner of the land does not allow it.
  <tag>fail</tag>
  </notification>

  <notification
   icon="alertmodal.tga"
   name="CannotRecompileSelectObjectsNoScripts"
   type="alertmodal">
Not able to perform &apos;recompilation&apos;.
Select an object with a script.
  <tag>fail</tag>
  </notification>

  <notification
   icon="alertmodal.tga"
   name="CannotRecompileSelectObjectsNoPermission"
   type="alertmodal">
Not able to perform &apos;recompilation&apos;.

Select objects with scripts that you have permission to modify.
  <tag>fail</tag>
  </notification>

  <notification
   icon="alertmodal.tga"
   name="CannotResetSelectObjectsNoScripts"
   type="alertmodal">
Not able to perform &apos;reset&apos;.

Select objects with scripts.
  <tag>fail</tag>
  </notification>
  
   <notification
    icon="alertmodal.tga"
    name="CannotdeleteSelectObjectsNoScripts"
    type="alertmodal">
Not able to perform &apos;remove&apos;.

Select objects with scripts.
  <tag>fail</tag>
  </notification>

  <notification
   icon="alertmodal.tga"
   name="CannotResetSelectObjectsNoPermission"
   type="alertmodal">
Not able to perform &apos;reset&apos;.

Select objects with scripts that you have permission to modify.
  <tag>fail</tag>
  </notification>

  <notification
   icon="alertmodal.tga"
   name="CannotOpenScriptObjectNoMod"
   type="alertmodal">
    Unable to open script in object without modify permissions.
  <tag>fail</tag>
  </notification>

  <notification
   icon="alertmodal.tga"
   name="CannotSetRunningSelectObjectsNoScripts"
   type="alertmodal">
Not able to set any scripts to &apos;running&apos;.

Select objects with scripts.
  <tag>fail</tag>
  </notification>

  <notification
   icon="alertmodal.tga"
   name="CannotSetRunningNotSelectObjectsNoScripts"
   type="alertmodal">
Unable to set any scripts to &apos;not running&apos;.

Select objects with scripts.
  <tag>fail</tag>
  </notification>

  <notification
   icon="alertmodal.tga"
   name="NoFrontmostFloater"
   type="alertmodal">
No frontmost floater to save.
  <tag>fail</tag>
  </notification>

  <notification
   icon="notifytip.tga"
   name="SeachFilteredOnShortWords"
   type="notifytip">
Your search query was modified and the words that were too short were removed.

Searched for: [FINALQUERY]
  </notification>

  <notification
   icon="alertmodal.tga"
   name="SeachFilteredOnShortWordsEmpty"
   type="alertmodal">
Your search terms were too short so no search was performed.
  <tag>fail</tag>
  </notification>

  <!-- Generic Teleport failure modes - strings will be inserted from
       teleport_strings.xml if available. -->
  <notification
   icon="alertmodal.tga"
   name="CouldNotTeleportReason"
   type="alertmodal">
Teleport failed.
[REASON]
  <tag>fail</tag>
  </notification>

  <!-- Teleport failure modes not delivered via the generic mechanism
       above (for example, delivered as an AlertMessage on
       region-crossing :( ) - these paths should really be merged
       in the future. -->
  <notification
   icon="alertmodal.tga"
   name="invalid_tport"
   type="alertmodal">
Problem encountered processing your teleport request. You may need to log back in before you can teleport.
If you continue to get this message, please check the [SUPPORT_SITE].
  <tag>fail</tag>
  </notification>
  <notification
   icon="alertmodal.tga"
   name="invalid_region_handoff"
   type="alertmodal">
Problem encountered processing your region crossing. You may need to log back in before you can cross regions.
If you continue to get this message, please check the [SUPPORT_SITE].
  <tag>fail</tag>
  </notification>
  <notification
   icon="alertmodal.tga"
   name="blocked_tport"
   type="alertmodal">
Sorry, teleport is currently blocked. Try again in a moment.  If you still cannot teleport, please log out and log back in to resolve the problem.
  <tag>fail</tag>
  </notification>
  <notification
   icon="alertmodal.tga"
   name="nolandmark_tport"
   type="alertmodal">
Sorry, but system was unable to locate landmark destination.
  <tag>fail</tag>
  </notification>
  <notification
   icon="alertmodal.tga"
   name="timeout_tport"
   type="alertmodal">
   <tag>fail</tag>
Sorry, but system was unable to complete the teleport connection.  Try again in a moment.
  </notification>
  <notification
   icon="alertmodal.tga"
   name="noaccess_tport"
   type="alertmodal">
   <tag>fail</tag>
Sorry, you do not have access to that teleport destination.
  </notification>
  <notification
   icon="alertmodal.tga"
   name="missing_attach_tport"
   type="alertmodal">
   <tag>fail</tag>
Your attachments have not arrived yet. Try waiting for a few more seconds or log out and back in again before attempting to teleport.
  </notification>
  <notification
   icon="alertmodal.tga"
   name="too_many_uploads_tport"
   type="alertmodal">
   <tag>fail</tag>
The asset queue in this region is currently clogged so your teleport request will not be able to succeed in a timely manner. Please try again in a few minutes or go to a less busy area.
  </notification>
  <notification
   icon="alertmodal.tga"
   name="expired_tport"
   type="alertmodal">
   <tag>fail</tag>
Sorry, but the system was unable to complete your teleport request in a timely fashion. Please try again in a few minutes.
  </notification>
  <notification
   icon="alertmodal.tga"
   name="expired_region_handoff"
   type="alertmodal">
   <tag>fail</tag>
Sorry, but the system was unable to complete your region crossing in a timely fashion. Please try again in a few minutes.
  </notification>
  <notification
   icon="alertmodal.tga"
   name="no_host"
   type="alertmodal">
   <tag>fail</tag>
Unable to find teleport destination. The destination may be temporarily unavailable or no longer exists. Please try again in a few minutes.
  </notification>
  <notification
   icon="alertmodal.tga"
   name="no_inventory_host"
   type="alertmodal">
The inventory system is currently unavailable.
  <tag>fail</tag>
  </notification>

  <notification
   icon="alertmodal.tga"
   name="CannotSetLandOwnerNothingSelected"
   type="alertmodal">
Unable to set land owner:
No parcel selected.
  <tag>fail</tag>
  </notification>

  <notification
   icon="alertmodal.tga"
   name="CannotSetLandOwnerMultipleRegions"
   type="alertmodal">
Unable to force land ownership because selection spans multiple regions. Please select a smaller area and try again.
  <tag>fail</tag>
  </notification>

  <notification
   icon="alertmodal.tga"
   name="ForceOwnerAuctionWarning"
   type="alertmodal">
This parcel is up for auction. Forcing ownership will cancel the auction and potentially make some residents unhappy if bidding has begun.
Force ownership?
    <tag>confirm</tag>
    <usetemplate
     name="okcancelbuttons"
     notext="Cancel"
     yestext="OK"/>
  </notification>

  <notification
   icon="alertmodal.tga"
   name="CannotContentifyNothingSelected"
   type="alertmodal">
Unable to contentify:
No parcel selected.
  <tag>fail</tag>
  </notification>

  <notification
   icon="alertmodal.tga"
   name="CannotContentifyNoRegion"
   type="alertmodal">
Unable to contentify:
No region selected.
  <tag>fail</tag>
  </notification>

  <notification
   icon="alertmodal.tga"
   name="CannotReleaseLandNothingSelected"
   type="alertmodal">
Unable to abandon land:
No parcel selected.
  <tag>fail</tag>
  </notification>

  <notification
   icon="alertmodal.tga"
   name="CannotReleaseLandNoRegion"
   type="alertmodal">
Unable to abandon land:
Cannot find region.
  <tag>fail</tag>
  </notification>

  <notification
   icon="alertmodal.tga"
   name="CannotBuyLandNothingSelected"
   type="alertmodal">
Unable to buy land:
No parcel selected.
  <tag>fail</tag>
  </notification>

  <notification
   icon="alertmodal.tga"
   name="CannotBuyLandNoRegion"
   type="alertmodal">
Unable to buy land:
Cannot find the region this land is in.
  <tag>fail</tag>
  </notification>

  <notification
   icon="alertmodal.tga"
   name="CannotCloseFloaterBuyLand"
   type="alertmodal">
You cannot close the Buy Land window until [APP_NAME] estimates the price of this transaction.
  <tag>fail</tag>
  </notification>

  <notification
   icon="alertmodal.tga"
   name="CannotDeedLandNothingSelected"
   type="alertmodal">
Unable to deed land:
No parcel selected.
  <tag>fail</tag>
  </notification>

  <notification
   icon="alertmodal.tga"
   name="CannotDeedLandNoGroup"
   type="alertmodal">
Unable to deed land:
No Group selected.
    <tag>group</tag>
  <tag>fail</tag>
  </notification>

  <notification
   icon="alertmodal.tga"
   name="CannotDeedLandNoRegion"
   type="alertmodal">
Unable to deed land:
Cannot find the region this land is in.
  <tag>fail</tag>
  </notification>

  <notification
   icon="alertmodal.tga"
   name="CannotDeedLandMultipleSelected"
   type="alertmodal">
Unable to deed land:
Multiple parcels selected.

Try selecting a single parcel.
  <tag>fail</tag>
  </notification>

  <notification
   icon="alertmodal.tga"
   name="ParcelCanPlayMedia"
   type="alertmodal">   
This location provides streaming media, which may require more of your network bandwidth.

Play streaming media when available?
(You can change this option later under Preferences &gt; Sound &amp; Media.)
   <form name="form">
    <button
         index="0"
         name="Play Media Now"
         text="Play Media Now"/>
        <button
         index="1"
         name="Always Play Media"  
         text="Always Play Media"/>
        <button
         index="2"   
         name="Do Not Pley Media"
         text="Do Not Play Media"/>
   </form>
  </notification>


  <notification
   icon="alertmodal.tga"
   name="CannotDeedLandWaitingForServer"
   type="alertmodal">
Unable to deed land:
Waiting for server to report ownership.

Please try again.
  <tag>fail</tag>
  </notification>

  <notification
   icon="alertmodal.tga"
   name="CannotDeedLandNoTransfer"
   type="alertmodal">
Unable to deed land:
The region [REGION] does not allow transfer of land.
  <tag>fail</tag>
  </notification>

  <notification
   icon="alertmodal.tga"
   name="CannotReleaseLandWatingForServer"
   type="alertmodal">
Unable to abandon land:
Waiting for server to update parcel information.

Try again in a few seconds.
  <tag>fail</tag>
  </notification>

  <notification
   icon="alertmodal.tga"
   name="CannotReleaseLandSelected"
   type="alertmodal">
Unable to abandon land:
You do not own all the parcels selected.

Please select a single parcel.
  <tag>fail</tag>
  </notification>

  <notification
   icon="alertmodal.tga"
   name="CannotReleaseLandDontOwn"
   type="alertmodal">
Unable to abandon land:
You do not have permission to release this parcel.
Parcels you own appear in green.
  <tag>fail</tag>
  </notification>

  <notification
   icon="alertmodal.tga"
   name="CannotReleaseLandRegionNotFound"
   type="alertmodal">
Unable to abandon land:
Cannot find the region this land is in.
  <tag>fail</tag>
  </notification>

  <notification
   icon="alertmodal.tga"
   name="CannotReleaseLandNoTransfer"
   type="alertmodal">
Unable to abandon land:
The region [REGION] does not allow transfer of land.
  <tag>fail</tag>
  </notification>

  <notification
   icon="alertmodal.tga"
   name="CannotReleaseLandPartialSelection"
   type="alertmodal">
Unable to abandon land:
You must select an entire parcel to release it.

Select an entire parcel, or divide your parcel first.
  <tag>fail</tag>
  </notification>

  <notification
   icon="alertmodal.tga"
   name="ReleaseLandWarning"
   type="alertmodal">
You are about to release [AREA] m² of land.
Releasing this parcel will remove it from your land holdings, but will not grant any L$.

Release this land?
    <tag>confirm</tag>
    <usetemplate
     name="okcancelbuttons"
     notext="Cancel"
     yestext="OK"/>
  </notification>

  <notification
   icon="alertmodal.tga"
   name="CannotDivideLandNothingSelected"
   type="alertmodal">
Unable to divide land:

No parcels selected.
  <tag>fail</tag>
  </notification>

  <notification
   icon="alertmodal.tga"
   name="CannotDivideLandPartialSelection"
   type="alertmodal">
Unable to divide land:

You have an entire parcel selected.
Try selecting a part of the parcel.
  <tag>fail</tag>
  </notification>

  <notification
   icon="alertmodal.tga"
   name="LandDivideWarning"
   type="alertmodal">
Dividing this land will split this parcel into two and each parcel can have its own settings. Some settings will be reset to defaults after the operation.

Divide land?
    <tag>confirm</tag>
    <usetemplate
     name="okcancelbuttons"
     notext="Cancel"
     yestext="OK"/>
  </notification>

  <notification
   icon="alertmodal.tga"
   name="CannotDivideLandNoRegion"
   type="alertmodal">
Unable to divide land:
Cannot find the region this land is in.
  <tag>fail</tag>
  </notification>

  <notification
   icon="alertmodal.tga"
   name="CannotJoinLandNoRegion"
   type="alertmodal">
Unable to join land:
Cannot find the region this land is in.
  <tag>fail</tag>
  </notification>

  <notification
   icon="alertmodal.tga"
   name="CannotJoinLandNothingSelected"
   type="alertmodal">
Unable to join land:
No parcels selected.
  <tag>fail</tag>
  </notification>

  <notification
   icon="alertmodal.tga"
   name="CannotJoinLandEntireParcelSelected"
   type="alertmodal">
Unable to join land:
You only have one parcel selected.

Select land across both parcels.
  <tag>fail</tag>
  </notification>

  <notification
   icon="alertmodal.tga"
   name="CannotJoinLandSelection"
   type="alertmodal">
Unable to join land:
You must select more than one parcel.

Select land across both parcels.
  <tag>fail</tag>
  </notification>

  <notification
   icon="alertmodal.tga"
   name="JoinLandWarning"
   type="alertmodal">
Joining this land will create one large parcel out of all parcels intersecting the selected rectangle.
You will need to reset the name and options of the new parcel.

Join land?
    <tag>confirm</tag>
    <usetemplate
     name="okcancelbuttons"
     notext="Cancel"
     yestext="OK"/>
  </notification>

  <notification
   icon="alertmodal.tga"
   name="ConfirmNotecardSave"
   type="alertmodal">
This notecard needs to be saved before the item can be copied or viewed. Save notecard?
    <tag>confirm</tag>
    <usetemplate
     name="okcancelbuttons"
     notext="Cancel"
     yestext="OK"/>
  </notification>

  <notification
   icon="alertmodal.tga"
   name="ConfirmItemCopy"
   type="alertmodal">
Copy this item to your inventory?
    <tag>confirm</tag>
    <usetemplate
     name="okcancelbuttons"
     notext="Cancel"
     yestext="Copy"/>
  </notification>

  <notification
   icon="alertmodal.tga"
   name="ResolutionSwitchFail"
   type="alertmodal">
Failed to switch resolution to [RESX] by [RESY].
  <tag>fail</tag>
  </notification>

  <notification
   icon="alertmodal.tga"
   name="ErrorUndefinedGrasses"
   type="alertmodal">
Error: Undefined grasses: [SPECIES]
  <tag>fail</tag>
  </notification>

  <notification
   icon="alertmodal.tga"
   name="ErrorUndefinedTrees"
   type="alertmodal">
Error: Undefined trees: [SPECIES]
  <tag>fail</tag>
  </notification>

  <notification
   icon="alertmodal.tga"
   name="CannotSaveWearableOutOfSpace"
   type="alertmodal">
Unable to save &apos;[NAME]&apos; to wearable file.  You will need to free up some space on your computer and save the wearable again.
  <tag>fail</tag>
  </notification>

  <notification
   icon="alertmodal.tga"
   name="CannotSaveToAssetStore"
   type="alertmodal">
Unable to save [NAME] to central asset store.
This is usually a temporary failure. Please customize and save the wearable again in a few minutes.
  <tag>fail</tag>
  </notification>

  <notification
   icon="alertmodal.tga"
   name="YouHaveBeenLoggedOut"
   type="alertmodal">
You have been logged out of [CURRENT_GRID].

[MESSAGE]
    <usetemplate
     name="okcancelbuttons"
     notext="Quit"
     yestext="View IM &amp; Chat"/>
  </notification>

  <notification
   icon="alertmodal.tga"
   name="OnlyOfficerCanBuyLand"
   type="alertmodal">
Unable to buy land for the group:
You do not have permission to buy land for your active group.
    <tag>group</tag>
  <tag>fail</tag>
  </notification>

  <notification
   icon="alertmodal.tga"
   label="Add Friend"
   name="AddFriendWithMessage"
   type="alertmodal">
    <tag>friendship</tag>
Friends can give permissions to track each other on the map and receive online status updates.

Offer friendship to [NAME]?
    <tag>confirm</tag>
    <form name="form">
      <input name="message" type="text" default="true">
Would you be my friend?
      </input>
      <button
       default="true"
       index="0"
       name="Offer"
       text="OK"/>
      <button
       index="1"
       name="Cancel"
       text="Cancel"/>
    </form>
  </notification>

  <notification
   icon="alertmodal.tga"
   label="Add Auto-Replace List"
   name="AddAutoReplaceList"
   type="alertmodal">
    <tag>addlist</tag>
    Name for the new list:
    <tag>confirm</tag>
    <form name="form">
      <input name="listname" type="text"/>
      <button
       default="true"
       index="0"
       name="SetName"
       text="OK"/>
    </form>
  </notification>

  <notification
   icon="alertmodal.tga"
   label="Rename Auto-Replace List"
   name="RenameAutoReplaceList"
   type="alertmodal">
    The name '[DUPNAME]' is in use
    Enter a new unique name:
    <tag>confirm</tag>
    <form name="form">
      <input name="listname" type="text"/>
      <button
       default="false"
       index="0"
       name="ReplaceList"
       text="Replace Current List"/>
      <button
       default="true"
       index="1"
       name="SetName"
       text="Use New Name"/>
    </form>
  </notification>

  <notification
   icon="alertmodal.tga"
   name="InvalidAutoReplaceEntry"
   type="alertmodal">
    The keyword must be a single word, and the replacement may not be empty.
    <tag>fail</tag>
  </notification>

  <notification
   icon="alertmodal.tga"
   name="InvalidAutoReplaceList"
   type="alertmodal">
    That replacement list is not valid.
    <tag>fail</tag>
  </notification>

  <notification
   icon="alertmodal.tga"
   name="SpellingDictImportRequired"
   type="alertmodal">
    You must specify a file, a name, and a language.
    <tag>fail</tag>
  </notification>

  <notification
   icon="alertmodal.tga"
   name="SpellingDictIsSecondary"
   type="alertmodal">
The dictionary [DIC_NAME] does not appear to have an "aff" file; this means that it is a "secondary" dictionary.
It can be used as an additional dictionary, but not as your Main dictionary.

See https://wiki.secondlife.com/wiki/Adding_Spelling_Dictionaries
    <tag>confirm</tag>
  </notification>

  <notification
   icon="alertmodal.tga"
   name="SpellingDictImportFailed"
   type="alertmodal">
    Unable to copy
    [FROM_NAME]
    to
    [TO_NAME]
    <tag>fail</tag>
  </notification>

  <notification
 icon="alertmodal.tga"
 label="Save Outfit"
 name="SaveOutfitAs"
 type="alertmodal">
    <unique/>
    Save what I'm wearing as a new Outfit:
    <tag>confirm</tag>
    <form name="form">
      <input name="message" type="text" default="true">
        [DESC] (new)
      </input>
      <button
       default="true"
       index="0"
       name="OK"
       text="OK"/>
      <button
       index="1"
       name="Cancel"
       text="Cancel"/>
    </form>
  </notification>

  <notification
 icon="alertmodal.tga"
 label="Save Wearable"
 name="SaveWearableAs"
 type="alertmodal">
    Save item to my inventory as:
    <tag>confirm</tag>
    <form name="form">
      <input name="message" type="text" default="true">
        [DESC] (new)
      </input>
      <button
       default="true"
       index="0"
       name="OK"
       text="OK"/>
      <button
       index="1"
       name="Cancel"
       text="Cancel"/>
    </form>
  </notification>


  <notification
   icon="alertmodal.tga"
   label="Rename Outfit"
   name="RenameOutfit"
   type="alertmodal">
    New outfit name:
    <tag>confirm</tag>
    <form name="form">
      <input name="new_name" type="text" width="300" default="true">
        [NAME]
      </input>
      <button
       default="true"
       index="0"
       name="OK"
       text="OK"/>
      <button
       index="1"
       name="Cancel"
       text="Cancel"/>
    </form>
  </notification>

  <notification
   icon="alertmodal.tga"
   name="RemoveFromFriends"
   type="alertmodal">
Are you sure you want to remove [NAME] from your Friends List?
    <tag>friendship</tag>
    <tag>confirm</tag>
    <usetemplate
     name="okcancelbuttons"
     notext="Cancel"
     yestext="OK"/>
  </notification>

  <notification
   icon="alertmodal.tga"
   name="RemoveMultipleFromFriends"
   type="alertmodal">
Are you sure you want to remove multiple friends from your Friends list?
    <tag>friendship</tag>
    <tag>confirm</tag>
    <usetemplate
     name="okcancelbuttons"
     notext="Cancel"
     yestext="OK"/>
  </notification>

  <notification
   icon="alertmodal.tga"
   name="GodDeleteAllScriptedPublicObjectsByUser"
   type="alertmodal">
Are you sure you want to delete all scripted objects owned by
** [AVATAR_NAME] **
on all others land in this region?
    <tag>confirm</tag>
    <usetemplate
     name="okcancelbuttons"
     notext="Cancel"
     yestext="OK"/>
  </notification>

  <notification
   icon="alertmodal.tga"
   name="GodDeleteAllScriptedObjectsByUser"
   type="alertmodal">
Are you sure you want to DELETE ALL scripted objects owned by
** [AVATAR_NAME] **
on ALL LAND in this region?
    <tag>confirm</tag>
    <usetemplate
     name="okcancelbuttons"
     notext="Cancel"
     yestext="OK"/>
  </notification>

  <notification
   icon="alertmodal.tga"
   name="GodDeleteAllObjectsByUser"
   type="alertmodal">
Are you sure you want to DELETE ALL objects (scripted or not) owned by
** [AVATAR_NAME] **
on ALL LAND in this region?
    <tag>confirm</tag>
    <usetemplate
     name="okcancelbuttons"
     notext="Cancel"
     yestext="OK"/>
  </notification>

  <notification
   icon="alertmodal.tga"
   name="BlankClassifiedName"
   type="alertmodal">
You must specify a name for your classified.
  <tag>fail</tag>
  </notification>

  <notification
   icon="alertmodal.tga"
   name="MinClassifiedPrice"
   type="alertmodal">
Price to pay for listing must be at least L$[MIN_PRICE].

Please enter a higher price.
  <tag>fail</tag>
  </notification>

  <notification
   icon="alertmodal.tga"
   name="ConfirmItemDeleteHasLinks"
   type="alertmodal">
At least one of the items you have selected has link items that point to it.  If you delete this item, its links will permanently stop working.  It is strongly advised to delete the links first.

Are you sure you want to delete these items?
    <tag>confirm</tag>
    <usetemplate
     name="okcancelbuttons"
     notext="Cancel"
     yestext="OK"/>
  </notification>

  <notification
   icon="alertmodal.tga"
   name="ConfirmObjectDeleteLock"
   type="alertmodal">
At least one of the items you have selected is locked.

Are you sure you want to delete these items?
    <tag>confirm</tag>
    <usetemplate
     name="okcancelbuttons"
     notext="Cancel"
     yestext="OK"/>
  </notification>

  <notification
   icon="alertmodal.tga"
   name="ConfirmObjectDeleteNoCopy"
   type="alertmodal">
At least one of the items you have selected is not copyable.

Are you sure you want to delete these items?
    <tag>confirm</tag>
    <usetemplate
     name="okcancelbuttons"
     notext="Cancel"
     yestext="OK"/>
  </notification>

  <notification
   icon="alertmodal.tga"
   name="ConfirmObjectDeleteNoOwn"
   type="alertmodal">
You do not own at least one of the items you have selected.

Are you sure you want to delete these items?
    <tag>confirm</tag>
    <usetemplate
     name="okcancelbuttons"
     notext="Cancel"
     yestext="OK"/>
  </notification>

  <notification
   icon="alertmodal.tga"
   name="ConfirmObjectDeleteLockNoCopy"
   type="alertmodal">
At least one object is locked.
At least one object is not copyable.

Are you sure you want to delete these items?
    <tag>confirm</tag>
    <usetemplate
     name="okcancelbuttons"
     notext="Cancel"
     yestext="OK"/>
  </notification>

  <notification
   icon="alertmodal.tga"
   name="ConfirmObjectDeleteLockNoOwn"
   type="alertmodal">
At least one object is locked.
You do not own at least one object.

Are you sure you want to delete these items?
    <tag>confirm</tag>
    <usetemplate
     name="okcancelbuttons"
     notext="Cancel"
     yestext="OK"/>
  </notification>

  <notification
   icon="alertmodal.tga"
   name="ConfirmObjectDeleteNoCopyNoOwn"
   type="alertmodal">
At least one object is not copyable.
You do not own at least one object.

Are you sure you want to delete these items?
    <tag>confirm</tag>
    <usetemplate
     name="okcancelbuttons"
     notext="Cancel"
     yestext="OK"/>
  </notification>

  <notification
   icon="alertmodal.tga"
   name="ConfirmObjectDeleteLockNoCopyNoOwn"
   type="alertmodal">
At least one object is locked.
At least one object is not copyable.
You do not own at least one object.

Are you sure you want to delete these items?
    <tag>confirm</tag>
    <usetemplate
     name="okcancelbuttons"
     notext="Cancel"
     yestext="OK"/>
  </notification>

  <notification
   icon="alertmodal.tga"
   name="ConfirmObjectTakeLock"
   type="alertmodal">
At least one object is locked.

Are you sure you want to take these items?
    <tag>confirm</tag>
    <usetemplate
     name="okcancelbuttons"
     notext="Cancel"
     yestext="OK"/>
  </notification>

  <notification
   icon="alertmodal.tga"
   name="ConfirmObjectTakeNoOwn"
   type="alertmodal">
You do not own all of the objects you are taking.
If you continue, next owner permissions will be applied and possibly restrict your ability to modify or copy them.

Are you sure you want to take these items?
    <tag>confirm</tag>
    <usetemplate
     name="okcancelbuttons"
     notext="Cancel"
     yestext="OK"/>
  </notification>

  <notification
   icon="alertmodal.tga"
   name="ConfirmObjectTakeLockNoOwn"
   type="alertmodal">
At least one object is locked.
You do not own all of the objects you are taking.
If you continue, next owner permissions will be applied and possibly restrict your ability to modify or copy them.
However, you can take the current selection.

Are you sure you want to take these items?
    <tag>confirm</tag>
    <usetemplate
     name="okcancelbuttons"
     notext="Cancel"
     yestext="OK"/>
  </notification>

  <notification
   icon="alertmodal.tga"
   name="CantBuyLandAcrossMultipleRegions"
   type="alertmodal">
Unable to buy land because selection spans multiple regions.

Please select a smaller area and try again.
  <tag>fail</tag>
  </notification>

  <notification
   icon="alertmodal.tga"
   name="DeedLandToGroup"
   type="alertmodal">
By deeding this parcel, the group will be required to have and maintain sufficient land use credits.
The purchase price of the land is not refunded to the owner. If a deeded parcel is sold, the sale price will be divided evenly among group members.

Deed this [AREA] m² of land to the group &apos;&lt;nolink&gt;[GROUP_NAME]&lt;/nolink&gt;&apos;?
    <tag>group</tag>
    <tag>confirm</tag>
    <usetemplate
     name="okcancelbuttons"
     notext="Cancel"
     yestext="OK"/>
  </notification>

  <notification
   icon="alertmodal.tga"
   name="DeedLandToGroupWithContribution"
   type="alertmodal">
By deeding this parcel, the group will be required to have and maintain sufficient land use credits.
The deed will include a simultaneous land contribution to the group from &apos;[NAME]&apos;.
The purchase price of the land is not refunded to the owner. If a deeded parcel is sold, the sale price will be divided evenly among group members.

Deed this [AREA] m² of land to the group &apos;&lt;nolink&gt;[GROUP_NAME]&lt;/nolink&gt;&apos;?
    <tag>group</tag>
    <tag>confirm</tag>
    <usetemplate
     name="okcancelbuttons"
     notext="Cancel"
     yestext="OK"/>
  </notification>

  <notification
   icon="alertmodal.tga"
   name="DisplaySetToSafe"
   type="alertmodal">
Display settings have been set to safe levels because you have specified the -safe option.
  </notification>

  <notification
   icon="alertmodal.tga"
   name="DisplaySetToRecommendedGPUChange"
   type="alertmodal">
Display settings have been set to recommended levels because your graphics card changed
from &apos;[LAST_GPU]&apos;
to &apos;[THIS_GPU]&apos;
  </notification>

  <notification
   icon="alertmodal.tga"
   name="DisplaySetToRecommendedFeatureChange"
   type="alertmodal">
Display settings have been set to recommended levels because of a change to the rendering subsystem.
  </notification>

  <notification
   icon="alertmodal.tga"
   name="ErrorMessage"
   type="alertmodal">
[ERROR_MESSAGE]
  <tag>fail</tag>
    <usetemplate
     name="okbutton"
     yestext="OK"/>
  </notification>

  <notification
   icon="alertmodal.tga"
   name="AvatarMovedDesired"
   type="alertmodal">
   <tag>fail</tag>
Your desired location is not currently available.
You have been moved into a nearby region.
  </notification>

  <notification
   icon="alertmodal.tga"
   name="AvatarMovedLast"
   type="alertmodal">
   <tag>fail</tag>
Your requested location is not currently available.
You have been moved into a nearby region.
  </notification>

  <notification
   icon="alertmodal.tga"
   name="AvatarMovedHome"
   type="alertmodal">
   <tag>fail</tag>
Your home location is not currently available.
You have been moved into a nearby region.
You may want to set a new home location.
  </notification>

  <notification
   icon="alertmodal.tga"
   name="ClothingLoading"
   type="alertmodal">
   <tag>fail</tag>
Your clothing is still downloading.
You can use [APP_NAME] normally and other people will see you correctly.
    <form name="form">
      <ignore name="ignore"
       text="Clothing is taking a long time to download"/>
    </form>
  </notification>

  <notification
   icon = "notifytip.tga"
   name = "AgentComplexityWithVisibility"
   type = "notifytip"
   log_to_chat = "false">
   <unique combine = "cancel_old">
     <context>AgentComplexityNotice</context>
   </unique>
Your [https://community.secondlife.com/t5/English-Knowledge-Base/Avatar-Rendering-Complexity/ta-p/2967838 avatar complexity] is [AGENT_COMPLEXITY].
[OVERLIMIT_MSG]
   <usetemplate
    ignoretext="Warn me if my avatar complexity may be too high"
    name="notifyignore"/>
  </notification>

  <notification
   icon = "notifytip.tga"
   name = "AgentComplexity"
   type = "notifytip"
   log_to_chat = "false">
   <unique combine = "cancel_old">
     <context>AgentComplexityNotice</context>
   </unique>
Your [https://community.secondlife.com/t5/English-Knowledge-Base/Avatar-Rendering-Complexity/ta-p/2967838 avatar complexity] is [AGENT_COMPLEXITY].
    <usetemplate
     ignoretext="Warn me about my avatar complexity changes"
     name="notifyignore"/>
  </notification>

  <notification
   icon = "notifytip.tga"
   name = "HUDComplexityWarning"
   type = "notifytip"
   log_to_chat = "false">
    <unique combine = "cancel_old">
      <context>HUDComplexityWarning</context>
    </unique>
    [HUD_REASON]. It is likely to negatively affect your performance.
    <usetemplate
     ignoretext="Warn me when my HUD complexity is too high"
     name="notifyignore"/>
  </notification>

  <notification
   icon="alertmodal.tga"
   name="FirstRun"
   type="alertmodal">

[APP_NAME] installation is complete.

If this is your first time using [CURRENT_GRID], you will need to create an account before you can log in.
    <tag>confirm</tag>
    <usetemplate
     name="okcancelbuttons"
     notext="Continue"
     yestext="Create Account..."/>
  </notification>

  <notification
   icon="alertmodal.tga"
   name="LoginPacketNeverReceived"
   type="alertmodal">
   <tag>fail</tag>
We&apos;re having trouble connecting. There may be a problem with your Internet connection or the [SECOND_LIFE_GRID].

You can either check your Internet connection and try again in a few minutes, click Help to view the [SUPPORT_SITE], or click Teleport to attempt to teleport home.
    <url option="1" name="url">

			http://secondlife.com/support/
    </url>
    <form name="form">
      <button
       default="true"
       index="0"
       name="OK"
       text="OK"/>
      <button
       index="1"
       name="Help"
       text="Help"/>
      <button
       index="2"
       name="Teleport"
       text="Teleport"/>
    </form>
  </notification>

  <notification
   icon="alertmodal.tga"
   name="WelcomeChooseSex"
   type="alertmodal">
Your character will appear in a moment.

Use arrow keys to walk.
Press the F1 key at any time for help or to learn more about [CURRENT_GRID].
Please choose the male or female avatar. You can change your mind later.
    <usetemplate
     name="okcancelbuttons"
     notext="Female"
     yestext="Male"/>
  </notification>
  <notification icon="alertmodal.tga"
		name="CantTeleportToGrid"
		type="alertmodal">
Could not teleport to [SLURL] as it's on a different grid ([GRID]) than the current grid ([CURRENT_GRID]).  Please close your viewer and try again.
  <tag>fail</tag>
    <usetemplate
     name="okbutton"
     yestext="OK"/>
  </notification>

  <notification icon="alertmodal.tga"
		name="GeneralCertificateError"
		type="alertmodal">
Could not connect to the server.
[REASON]

SubjectName: [SUBJECT_NAME_STRING]
IssuerName: [ISSUER_NAME_STRING]
Valid From: [VALID_FROM]
Valid To: [VALID_TO]
MD5 Fingerprint: [SHA1_DIGEST]
SHA1 Fingerprint: [MD5_DIGEST]
Key Usage: [KEYUSAGE]
Extended Key Usage: [EXTENDEDKEYUSAGE]
Subject Key Identifier: [SUBJECTKEYIDENTIFIER]
  <tag>fail</tag>
    <usetemplate
     name="okbutton"
     yestext="OK"/>
   </notification>

  <notification icon="alertmodal.tga"
		name="TrustCertificateError"
		type="alertmodal">
The certification authority for this server is not known.

Certificate Information:
SubjectName: [SUBJECT_NAME_STRING]
IssuerName: [ISSUER_NAME_STRING]
Valid From: [VALID_FROM]
Valid To: [VALID_TO]
MD5 Fingerprint: [SHA1_DIGEST]
SHA1 Fingerprint: [MD5_DIGEST]
Key Usage: [KEYUSAGE]
Extended Key Usage: [EXTENDEDKEYUSAGE]
Subject Key Identifier: [SUBJECTKEYIDENTIFIER]

Would you like to trust this authority?
    <tag>confirm</tag>
    <usetemplate
     name="okcancelbuttons"
     notext="Cancel"
     yestext="Trust"/>
  </notification>

  <notification
   icon="alertmodal.tga"
   name="NotEnoughCurrency"
   type="alertmodal">
[NAME] L$ [PRICE] You do not have enough L$ to do that.
  <tag>fail</tag>
  <tag>funds</tag>
  </notification>

  <notification
   icon="alertmodal.tga"
   name="GrantedModifyRights"
   persist="true"
   log_to_im="true"   
   type="notify">
[NAME] has given you permission to edit their objects.
  </notification>

  <notification
   icon="alertmodal.tga"
   name="RevokedModifyRights"
   persist="true"
   log_to_im="true"   
   type="notify">
Your privilege to modify [NAME]&apos;s objects has been revoked.
  </notification>

  <notification
   icon="alertmodal.tga"
   name="FlushMapVisibilityCaches"
   type="alertmodal">
This will flush the map caches on this region.
This is really only useful for debugging.
(In production, wait 5 minutes, then everyone&apos;s map will update after they relog.)
    <usetemplate
     name="okcancelbuttons"
     notext="Cancel"
     yestext="OK"/>
  </notification>

  <notification
   icon="alertmodal.tga"
   name="BuyOneObjectOnly"
   type="alertmodal">
Unable to buy more than one object at a time.  Please select only one object and try again.
  <tag>fail</tag>
  </notification>

  <notification
   icon="alertmodal.tga"
   name="OnlyCopyContentsOfSingleItem"
   type="alertmodal">
Unable to copy the contents of more than one item at a time.
Please select only one object and try again.
  <tag>fail</tag>
    <usetemplate
     name="okcancelbuttons"
     notext="Cancel"
     yestext="OK"/>
  </notification>

  <notification
   icon="alertmodal.tga"
   name="KickUsersFromRegion"
   type="alertmodal">
Teleport all residents in this region home?
    <tag>confirm</tag>
    <usetemplate
     name="okcancelbuttons"
     notext="Cancel"
     yestext="OK"/>
  </notification>

  <notification
   icon="alertmodal.tga"
   name="ChangeObjectBonusFactor"
   type="alertmodal">
    Lowering the object bonus after builds have been established in a region may cause objects to be returned or deleted. Are you sure you want to change object bonus?
    <tag>confirm</tag>
    <usetemplate
     ignoretext="Confirm changing object bonus factor"
     name="okcancelignore"
     notext="Cancel"
     yestext="OK"/>
  </notification>

  <notification
   icon="alertmodal.tga"
   name="EstateObjectReturn"
   type="alertmodal">
Are you sure you want to return objects owned by [USER_NAME]?
    <tag>confirm</tag>
    <usetemplate
     name="okcancelbuttons"
     notext="Cancel"
     yestext="OK"/>
  </notification>

  <notification
   icon="alertmodal.tga"
   name="InvalidTerrainBitDepth"
   type="alertmodal">
Could not set region textures:
Terrain texture [TEXTURE_NUM] has an invalid bit depth of [TEXTURE_BIT_DEPTH].

Replace texture [TEXTURE_NUM] with a 24-bit 1024x1024 or smaller image then click &quot;Apply&quot; again.
  <tag>fail</tag>
  </notification>

  <notification
   icon="alertmodal.tga"
   name="InvalidTerrainSize"
   type="alertmodal">
Could not set region textures:
Terrain texture [TEXTURE_NUM] is too large at [TEXTURE_SIZE_X]x[TEXTURE_SIZE_Y].

Replace texture [TEXTURE_NUM] with a 24-bit 1024x1024 or smaller image then click &quot;Apply&quot; again.
  </notification>

  <notification
   icon="alertmodal.tga"
   name="RawUploadStarted"
   type="alertmodal">
Upload started. It may take up to two minutes, depending on your connection speed.
  </notification>

  <notification
   icon="alertmodal.tga"
   name="ConfirmBakeTerrain"
   type="alertmodal">
Do you really want to bake the current terrain, make it the center for terrain raise/lower limits, and the default for the &apos;Revert&apos; tool?
    <tag>confirm</tag>
    <usetemplate
     name="okcancelbuttons"
     notext="Cancel"
     yestext="OK"/>
  </notification>

  <notification
   icon="alertmodal.tga"
   name="ConfirmTextureHeights"
   type="alertmodal">
You're about to use low values greater than high ones for Elevation Ranges. Proceed?
   <tag>confirm</tag>
   <usetemplate
    name="yesnocancelbuttons"
    yestext="Ok"
    notext="Cancel"
    canceltext="Don't ask"/>
  </notification>

  <notification
   icon="alertmodal.tga"
   name="MaxAllowedAgentOnRegion"
   type="alertmodal">
You can only have [MAX_AGENTS] allowed residents.
  </notification>

  <notification
   icon="alertmodal.tga"
   name="MaxBannedAgentsOnRegion"
   type="alertmodal">
You can only have [MAX_BANNED] banned residents.
  </notification>

  <notification
   icon="alertmodal.tga"
   name="MaxAgentOnRegionBatch"
   type="alertmodal">
Failure while attempting to add [NUM_ADDED] agents:
Exceeds the [MAX_AGENTS] [LIST_TYPE] limit by [NUM_EXCESS].
  </notification>

  <notification
   icon="alertmodal.tga"
   name="MaxAllowedGroupsOnRegion"
   type="alertmodal">
You can only have [MAX_GROUPS] groups.
    <tag>group</tag>
    <usetemplate
     name="okcancelbuttons"
     notext="Cancel"
     yestext="Bake"/>
  </notification>

  <notification
   icon="alertmodal.tga"
   name="MaxManagersOnRegion"
   type="alertmodal">
You can only have [MAX_MANAGER] estate managers.
  </notification>

  <notification
   icon="alertmodal.tga"
   name="OwnerCanNotBeDenied"
   type="alertmodal">
Cannot add estate owner to estate &apos;Banned resident&apos; list.
  </notification>

  <notification
   icon="alertmodal.tga"
   name="ProblemAddingEstateManagerBanned"
   type="alertmodal">
Unable to add banned resident to estate manager list.
  </notification>

  <notification
   icon="alertmodal.tga"
   name="CanNotChangeAppearanceUntilLoaded"
   type="alertmodal">
Cannot change appearance until clothing and shape are loaded.
  </notification>

  <notification
   icon="alertmodal.tga"
   name="ClassifiedMustBeAlphanumeric"
   type="alertmodal">
The name of your classified must start with a letter from A to Z or a number.  No punctuation is allowed.
  </notification>

  <notification
   icon="alertmodal.tga"
   name="CantSetBuyObject"
   type="alertmodal">
Cannot set &apos;Buy Object&apos; because the object is not for sale.
Please set the object for sale and try again.
  </notification>

  <notification
   icon="alertmodal.tga"
   name="FinishedRawDownload"
   type="alertmodal">
Finished download of raw terrain file to:
[DOWNLOAD_PATH].
  </notification>

  <notification
   icon="alertmodal.tga"
   name="RequiredUpdate"
   type="alertmodal">
Version [VERSION] is required for login.
This should have been updated for you but apparently was not.
Please download from https://secondlife.com/support/downloads/
    <tag>confirm</tag>
    <usetemplate
     name="okbutton"
     yestext="OK"/>
  </notification>

  <notification
   icon="alertmodal.tga"
   name="LoginFailedUnknown"
   type="alertmodal">
Sorry, login failed for an unrecognized reason.
If you continue to get this message, please check the [SUPPORT_SITE].
    <tag>confirm</tag>
    <usetemplate
     name="okbutton"
     yestext="Quit"/>
  </notification>

  <notification
   icon="alertmodal.tga"
   name="DeedObjectToGroup"
   type="alertmodal">
Deeding this object will cause the group to:
* Receive L$ paid into the object
    <tag>group</tag>
    <tag>confirm</tag>
    <usetemplate
     ignoretext="Confirm before I deed an object to a group"
     name="okcancelignore"
     notext="Cancel"
     yestext="Deed"/>
  </notification>

  <notification
   icon="alertmodal.tga"
   name="WebLaunchExternalTarget"
   type="alertmodal">
Do you want to open your Web browser to view this content?
Opening webpages from an unknown source may place your computer at risk.
    <tag>confirm</tag>
    <usetemplate
     ignoretext="Launch my browser to view a web page"
     name="okcancelignore"
     notext="Cancel"
     yestext="OK"/>
  </notification>

  <notification
   icon="alertmodal.tga"
   name="SystemUIScaleFactorChanged"
   type="alertmodal">
System UI size factor has changed since last run. Do you want to open UI size adjustment settings page?
    <tag>confirm</tag>
    <usetemplate
     name="okcancelbuttons"
     notext="Cancel"
     yestext="OK"/>
  </notification>

  <notification
   icon="alertmodal.tga"
   name="WebLaunchJoinNow"
   type="alertmodal">
Go to your [http://secondlife.com/account/ Dashboard] to manage your account?
    <tag>confirm</tag>
    <usetemplate
     ignoretext="Launch my browser to manage my account"
     name="okcancelignore"
     notext="Cancel"
     yestext="OK"/>
  </notification>

  <notification
   icon="alertmodal.tga"
   name="WebLaunchSecurityIssues"
   type="alertmodal">
Visit the [CURRENT_GRID] Wiki for details of how to report a security issue.
    <tag>confirm</tag>
    <usetemplate
     ignoretext="Launch my browser to learn how to report a Security Issue"
     name="okcancelignore"
     notext="Cancel"
     yestext="OK"/>
  </notification>

  <notification
   icon="alertmodal.tga"
   name="WebLaunchQAWiki"
   type="alertmodal">
Visit the [CURRENT_GRID] QA Wiki.
    <tag>confirm</tag>
    <usetemplate
     ignoretext="Launch my browser to view the QA Wiki"
     name="okcancelignore"
     notext="Cancel"
     yestext="OK"/>
  </notification>

  <notification
   icon="alertmodal.tga"
   name="WebLaunchPublicIssue"
   type="alertmodal">
Visit the [CURRENT_GRID] Public Issue Tracker, where you can report bugs and other issues.
    <tag>confirm</tag>
    <usetemplate
     ignoretext="Launch my browser to use the Public Issue Tracker"
     name="okcancelignore"
     notext="Cancel"
     yestext="Go to page"/>
  </notification>

  <notification
   icon="alertmodal.tga"
   name="WebLaunchSupportWiki"
   type="alertmodal">
Go to the Official Linden Blog, for the latest news and information.
    <tag>confirm</tag>
    <usetemplate
     ignoretext="Launch my browser to view the blog"
     name="okcancelignore"
     notext="Cancel"
     yestext="OK"/>
  </notification>

  <notification
   icon="alertmodal.tga"
   name="WebLaunchLSLGuide"
   type="alertmodal">
Do you want to open the Scripting Guide for help with scripting?
    <tag>confirm</tag>
    <usetemplate
     ignoretext="Launch my browser to view the Scripting Guide"
     name="okcancelignore"
     notext="Cancel"
     yestext="OK"/>
  </notification>

  <notification
   icon="alertmodal.tga"
   name="WebLaunchLSLWiki"
   type="alertmodal">
Do you want to visit the LSL Portal for help with scripting?
    <tag>confirm</tag>
    <usetemplate
     ignoretext="Launch my browser to view the LSL Portal"
     name="okcancelignore"
     notext="Cancel"
     yestext="Go to page"/>
  </notification>

  <notification
   icon="alertmodal.tga"
   name="ReturnToOwner"
   type="alertmodal">
Are you sure you want to return the selected objects to their owners? Transferable deeded objects will be returned to their previous owners.

*WARNING* No-transfer deeded objects will be deleted!
    <tag>confirm</tag>
    <usetemplate
     ignoretext="Confirm before I return objects to their owners"
     name="okcancelignore"
     notext="Cancel"
     yestext="OK"/>
  </notification>

  <notification
   icon="alert.tga"
   name="GroupLeaveConfirmMember"
   type="alert">
You are currently a member of the group &lt;nolink&gt;[GROUP]&lt;/nolink&gt;.
Leave Group?
    <tag>group</tag>
    <tag>confirm</tag>
    <usetemplate
     name="okcancelbuttons"
     notext="Cancel"
     yestext="OK"/>
  </notification>

  <notification
   icon="notify.tga"
   name="GroupDepart"
   type="notify">
You have left the group &apos;&lt;nolink&gt;[group_name]&lt;/nolink&gt;&apos;.
    <tag>group</tag>
  </notification>

  <notification
   icon="alert.tga"
   name="GroupLeaveConfirmMemberWithFee"
   type="alert">
You are currently a member of the group &lt;nolink&gt;[GROUP]&lt;/nolink&gt;. Joining again will cost L$[AMOUNT].
Leave Group?
    <tag>group</tag>
    <tag>confirm</tag>
    <usetemplate
     name="okcancelbuttons"
     notext="Cancel"
     yestext="OK"/>
  </notification>

  <notification
   icon="alertmodal.tga"
   name="OwnerCannotLeaveGroup"
   type="alertmodal">
    Unable to leave group. You cannot leave the group because you are the last owner of the group. Please assign another member to the owner role first.
    <tag>group</tag>
    <usetemplate
     name="okbutton"
     yestext="OK"/>
  </notification>

  <notification
   icon="alertmodal.tga"
   name="GroupDepartError"
   type="alertmodal">
    Unable to leave group.
    <tag>group</tag>
    <usetemplate
     name="okbutton"
     yestext="OK"/>
  </notification>

  <notification
   icon="alert.tga"
   name="ConfirmKick"
   type="alert">
Do you REALLY want to kick all residents off the grid?
    <tag>confirm</tag>
    <usetemplate
     name="okcancelbuttons"
     notext="Cancel"
     yestext="Kick All Residents"/>
  </notification>

  <notification
   icon="alertmodal.tga"
   name="MuteLinden"
   type="alertmodal">
Sorry, you cannot block a Linden.
  <tag>fail</tag>
    <usetemplate
     name="okbutton"
     yestext="OK"/>
  </notification>

  <notification
   icon="alertmodal.tga"
   name="CannotStartAuctionAlreadyForSale"
   type="alertmodal">
    You cannot start an auction on a parcel which is already set for sale.  Disable the land sale if you are sure you want to start an auction.
    <tag>fail</tag>
  </notification>

  <notification
   icon="alertmodal.tga"
   label="Block object by name failed"
   name="MuteByNameFailed"
   type="alertmodal">
You already have blocked/muted this name.
  <tag>fail</tag>
    <usetemplate
     name="okbutton"
     yestext="OK"/>
  </notification>

  <notification
   icon="alert.tga"
   name="RemoveItemWarn"
   type="alert">
Though permitted, deleting contents may damage the object. Do you want to delete that item?
    <tag>confirm</tag>
    <usetemplate
     name="okcancelbuttons"
     notext="Cancel"
     yestext="OK"/>
  </notification>

  <notification
   icon="alert.tga"
   name="CantOfferCallingCard"
   type="alert">
Cannot offer a calling card at this time. Please try again in a moment.
    <tag>fail</tag>
    <usetemplate
     name="okbutton"
     yestext="OK"/>
  </notification>

  <notification
   icon="alert.tga"
   name="CantOfferFriendship"
   type="alert">
    <tag>friendship</tag>
    <tag>fail</tag>
Cannot offer friendship at this time. Please try again in a moment.
    <usetemplate
     name="okbutton"
     yestext="OK"/>
  </notification>

  <notification
   icon="alert.tga"
   name="DoNotDisturbModeSet"
   type="alert">
Unavailable mode is on.  You will not be notified of incoming communications.

- Other residents will receive your Unavailable mode response (set in Preferences &gt; Privacy &gt; Autoresponse).
- Voice calls will be rejected.
    <usetemplate
     ignoretext="I change my status to unavailable"
     name="okignore"
     yestext="OK"/>
  </notification>
  
    <notification
   icon="alert.tga"
   name="AutorespondModeSet"
   type="alert">
Autorespond mode is on.
Incoming instant messages will now be answered with your configured autoresponse.
    <usetemplate
     ignoretext="I change my status to autorespond mode"
     name="okignore"
     yestext="OK"/>
  </notification>

    <notification
   icon="alert.tga"
   name="AutorespondNonFriendsModeSet"
   type="alert">
Autorespond mode for non-friends is on.
Incoming instant messages from anyone who is not your friend will now be answered with your configured autoresponse.
    <usetemplate
     ignoretext="I change my status to autorespond mode for non-friends"
     name="okignore"
     yestext="OK"/>
  </notification>

    <notification
   icon="alert.tga"
   name="RejectTeleportOffersModeSet"
   type="alert">
Reject all incoming teleport offers and requests mode is on.
Incoming teleport offers and requests from anyone will now be rejected with your configured autoresponse. You will not be notified because of that fact.
    <usetemplate
     ignoretext="I change my status to reject all teleport offers and requests mode"
     name="okignore"
     yestext="OK"/>
  </notification>

    <notification
   icon="alert.tga"
   name="RejectTeleportOffersModeWarning"
   type="alert">
You cannot send a teleport request at the moment, because 'reject all incoming teleport offers and requests' mode is on.
Go to the 'Comm' &gt; 'Online Status' menu if you wish to disable it.
    <usetemplate
     name="okbutton"
     yestext="OK"/>
  </notification>

    <notification
   icon="alert.tga"
   name="RejectFriendshipRequestsModeSet"
   type="alert">
Reject all incoming friendship requests mode is on.
Incoming friendship requests from anyone will now be rejected with your configured autoresponse. You will not be notified because of that fact.
    <usetemplate
     ignoretext="I change my status to reject all friendship requests mode"
     name="okignore"
     yestext="OK"/>
  </notification>

    <notification
   icon="alert.tga"
   name="RejectAllGroupInvitesModeSet"
   type="alert">
Reject all incoming group invites mode is on.
Incoming group invites from anyone will now be rejected automatically. You will not be notified because of that fact.
    <usetemplate
     ignoretext="I change my status to reject all group invites mode"
     name="okignore"
     yestext="OK"/>
  </notification>

  <notification
   icon="alert.tga"
   name="JoinedTooManyGroupsMember"
   type="alert">
You have reached your maximum number of groups. Please leave another group before joining this one, or decline the offer.
[NAME] has invited you to join a group as a member.
    <tag>group</tag>
    <tag>fail</tag>
    <usetemplate
     name="okcancelbuttons"
     notext="Decline"
     yestext="Join"/>
  </notification>

  <notification
   icon="alert.tga"
   name="JoinedTooManyGroups"
   type="alert">
You have reached your maximum number of groups. Please leave some group before joining or creating a new one.
    <tag>group</tag>
    <tag>fail</tag>
    <usetemplate
     name="okbutton"
     yestext="OK"/>
  </notification>

  <notification
   icon="alert.tga"
   name="GroupLimitInfo"
   type="alert">
The group limit for base accounts is [MAX_BASIC], and for [https://secondlife.com/premium/ premium]
accounts is [MAX_PREMIUM].
If you downgraded your account, you will need to get below [MAX_BASIC] group limit before you can join more.

[https://secondlife.com/my/account/membership.php Upgrade today!]
    <tag>group</tag>
    <usetemplate
     name="okbutton"
     yestext="Close"/>
  </notification>

  <notification
   icon="alert.tga"
   name="KickUser"
   type="alert">
   <tag>win</tag>
Kick this Resident with what message?
    <tag>confirm</tag>
    <form name="form">
      <input name="message" type="text" default="true">
An administrator has logged you off.
      </input>
      <button
       default="true"
       index="0"
       name="OK"
       text="OK"/>
      <button
       index="1"
       name="Cancel"
       text="Cancel"/>
    </form>
  </notification>

  <notification
   icon="alert.tga"
   name="KickAllUsers"
   type="alert">
   <tag>win</tag>
Kick everyone currently on the grid with what message?
    <tag>confirm</tag>
    <form name="form">
      <input name="message" type="text" default="true">
An administrator has logged you off.
      </input>
      <button
       default="true"
       index="0"
       name="OK"
       text="OK"/>
      <button
       index="1"
       name="Cancel"
       text="Cancel"/>
    </form>
  </notification>

  <notification
   icon="alert.tga"
   name="FreezeUser"
   type="alert">
    <tag>win</tag>
    <tag>confirm</tag>
Freeze this Resident with what message?
    <form name="form">
      <input name="message" type="text" default="true">
You have been frozen. You cannot move or chat. An administrator will contact you via instant message (IM).
      </input>
      <button
       default="true"
       index="0"
       name="OK"
       text="OK"/>
      <button
       index="1"
       name="Cancel"
       text="Cancel"/>
    </form>
  </notification>

  <notification
   icon="alert.tga"
   name="UnFreezeUser"
   type="alert">
   <tag>win</tag>
    <tag>confirm</tag>
Unfreeze this Resident with what message?
    <form name="form">
      <input name="message" type="text" default="true">
You are no longer frozen.
      </input>
      <button
       default="true"
       index="0"
       name="OK"
       text="OK"/>
      <button
       index="1"
       name="Cancel"
       text="Cancel"/>
    </form>
  </notification>

  <notification
   icon="alertmodal.tga"
   name="SetDisplayNameSuccess"
   type="alert">
Hi [DISPLAY_NAME]!

Just like in real life, it takes a while for everyone to learn about a new name.  Please allow several days for [http://wiki.secondlife.com/wiki/Setting_your_display_name your name to update] in objects, scripts, search, etc.
  </notification>

  <notification
 icon="alertmodal.tga"
 name="SetDisplayNameBlocked"
 type="alert">
Sorry, you cannot change your display name. If you feel this is in error, please contact Linden Lab support.
  <tag>fail</tag>
  </notification>

  <notification
   icon="alertmodal.tga"
   name="SetDisplayNameFailedLength"
   type="alertmodal">
Sorry, that name is too long.  Display names can have a maximum of [LENGTH] characters.

Please try a shorter name.
  <tag>fail</tag>
  </notification>

  <notification
   icon="alertmodal.tga"
   name="SetDisplayNameFailedGeneric"
   type="alertmodal">
    Sorry, we could not set your display name.  Please try again later.
    <tag>fail</tag>
  </notification>

  <notification
   icon="alertmodal.tga"
   name="SetDisplayNameMismatch"
   type="alertmodal">
    The display names you entered do not match. Please re-enter.
    <tag>fail</tag>
  </notification>

  <!-- *NOTE: This should never happen -->
  <notification
   icon="alertmodal.tga"
   name="AgentDisplayNameUpdateThresholdExceeded"
   type="alertmodal">
Sorry, you have to wait longer before you can change your display name.

See http://wiki.secondlife.com/wiki/Setting_your_display_name

Please try again later.
  <tag>fail</tag>
  </notification>

  <notification
   icon="alertmodal.tga"
   name="AgentDisplayNameSetBlocked"
   type="alertmodal">
 Sorry, we could not set your requested name because it contains a banned word.
 
 Please try a different name.
 <tag>fail</tag>
  </notification>

  <notification
   icon="alertmodal.tga"
 name="AgentDisplayNameSetInvalidUnicode"
 type="alertmodal">
    The display name you wish to set contains invalid characters.
    <tag>fail</tag>
  </notification>

  <notification
   icon="alertmodal.tga"
 name="AgentDisplayNameSetOnlyPunctuation"
 type="alertmodal">
    Your display name must contain letters other than punctuation.
    <tag>fail</tag>
  </notification>


  <notification
   icon="notifytip.tga"
   name="DisplayNameUpdate"
   type="notifytip">
    [OLD_NAME] ([SLID]) is now known as [NEW_NAME].
  </notification>

  <notification
icon="notifytip.tga"
name="DisplayNameUpdateRemoveAlias"
type="notify">
    [OLD_NAME] ([SLID]) is now known as [NEW_NAME].
    This agent has a set alias that will replace [NEW_NAME]
    Would you like to remove it?
    <form name="form">
      <button
       index="0"
       name="Yes"
       text="Yes"/>
      <button
       index="1"
       name="No"
       text="No"/>
    </form>
  </notification> 

  <notification
   icon="alertmodal.tga"
   name="OfferTeleport"
   type="alertmodal">
Offer a teleport to your location with the following message?
    <tag>confirm</tag>
    <form name="form">
      <input name="message" type="text" default="true">
Join me in [REGION]
      </input>
			<button
       default="true"
       index="0"
       name="OK"
       text="OK"/>
      <button
       index="1"
       name="Cancel"
       text="Cancel"/>
    </form>
  </notification>

  <notification
   icon="alertmodal.tga"
   name="TeleportRequestPrompt"
   type="alertmodal">
Request a teleport to [NAME] with the following message
    <tag>confirm</tag>
    <form name="form">
      <input name="message" type="text">

      </input>
      <button
       default="true"
       index="0"
       name="OK"
       text="OK"/>
      <button
       index="1"
       name="Cancel"
       text="Cancel"/>
    </form>
  </notification>
  <notification
   icon="alertmodal.tga"
   name="TooManyTeleportOffers"
   type="alertmodal">
You attempted to make [OFFERS] teleport offers
which exceeds the limit of [LIMIT].
    <tag>group</tag>
    <tag>fail</tag>
  <usetemplate
     name="okbutton"
     yestext="OK"/>
  </notification>

  <notification
   icon="alertmodal.tga"
   name="OfferTeleportFromGod"
   type="alertmodal">
God summon this resident to your location?
    <tag>confirm</tag>
    <form name="form">
      <input name="message" type="text" default="true">
Join me in [REGION]
      </input>
      <button
       default="true"
       index="0"
       name="OK"
       text="OK"/>
      <button
       index="1"
       name="Cancel"
       text="Cancel"/>
    </form>
  </notification>

  <notification
   icon="alertmodal.tga"
   name="TeleportFromLandmark"
   type="alertmodal">
Are you sure you want to teleport to &lt;nolink&gt;[LOCATION]&lt;/nolink&gt;?
    <tag>confirm</tag>
    <usetemplate
     ignoretext="Confirm that I want to teleport to a landmark"
     name="okcancelignore"
     notext="Cancel"
     yestext="Teleport"/>
  </notification>
  
  <notification
   icon="alertmodal.tga"
   name="TeleportViaSLAPP"
   type="alertmodal">
Are you sure you want to teleport to &lt;nolink&gt;[LOCATION]&lt;/nolink&gt;?
    <tag>confirm</tag>
    <usetemplate
     ignoretext="Confirm that I want to teleport via SLAPP"
     name="okcancelignore"
     notext="Cancel"
     yestext="Teleport"/>
  </notification>	

  <notification
   icon="alertmodal.tga"
   name="TeleportToPick"
   type="alertmodal">
    Teleport to [PICK]?
    <tag>confirm</tag>
    <usetemplate
     ignoretext="Confirm that I want to teleport to a location in Picks"
     name="okcancelignore"
     notext="Cancel"
     yestext="Teleport"/>
  </notification>

  <notification
   icon="alertmodal.tga"
   name="TeleportToClassified"
   type="alertmodal">
    Teleport to [CLASSIFIED]?
    <tag>confirm</tag>
    <usetemplate
     ignoretext="Confirm that I want to teleport to a location in Classifieds"
     name="okcancelignore"
     notext="Cancel"
     yestext="Teleport"/>
  </notification>

  <notification
   icon="alertmodal.tga"
   name="TeleportToHistoryEntry"
   type="alertmodal">
Teleport to [HISTORY_ENTRY]?
    <tag>confirm</tag>
    <usetemplate
     ignoretext="Confirm that I want to teleport to a history location"
     name="okcancelignore"
     notext="Cancel"
     yestext="Teleport"/>
  </notification>

  <notification
   icon="alert.tga"
   label="Message everyone in your Estate"
   name="MessageEstate"
   type="alert">
Type a short announcement which will be sent to everyone currently in your estate.
    <tag>confirm</tag>
    <form name="form">
      <input name="message" type="text" default="true"/>
      <button
       default="true"
       index="0"
       name="OK"
       text="OK"/>
      <button
       index="1"
       name="Cancel"
       text="Cancel"/>
    </form>
  </notification>

  <notification
   icon="alert.tga"
   label="Change Linden Estate"
   name="ChangeLindenEstate"
   type="alert">
You are about to change a Linden owned estate (mainland, teen grid, orientation, etc.).

This is EXTREMELY DANGEROUS because it can fundamentally affect the resident experience.  On the mainland, it will change thousands of regions and make the spaceserver hiccup.

Proceed?
    <tag>confirm</tag>
    <usetemplate
     name="okcancelbuttons"
     notext="Cancel"
     yestext="OK"/>
  </notification>

  <notification
   icon="alert.tga"
   label="Change Linden Estate Access"
   name="ChangeLindenAccess"
   type="alert">
You are about to change the access list for a Linden owned estate (mainland, teen grid, orientation, etc.).

This is DANGEROUS and should only be done to invoke the hack allowing objects/L$ to be transferred in/out of a grid.
It will change thousands of regions and make the spaceserver hiccup.
    <tag>confirm</tag>
    <usetemplate
     name="okcancelbuttons"
     notext="Cancel"
     yestext="OK"/>
  </notification>

  <notification
   icon="alert.tga"
   label="Select estate"
   name="EstateAllowedAgentAdd"
   type="alert">
Add to allowed list for this estate only or for [ALL_ESTATES]?
    <tag>confirm</tag>
    <usetemplate
     canceltext="Cancel"
     name="yesnocancelbuttons"
     notext="All Estates"
     yestext="This Estate"/>
  </notification>

  <notification
   icon="alert.tga"
   label="Select estate"
   name="EstateAllowedAgentRemove"
   type="alert">
Remove from allowed list for this estate only or for [ALL_ESTATES]?
    <tag>confirm</tag>
    <usetemplate
     canceltext="Cancel"
     name="yesnocancelbuttons"
     notext="All Estates"
     yestext="This Estate"/>
  </notification>

  <notification
   icon="alert.tga"
   label="Select estate"
   name="EstateAllowedGroupAdd"
   type="alert">
Add to group allowed list for this estate only or for [ALL_ESTATES]?
    <tag>group</tag>
    <tag>confirm</tag>
    <usetemplate
     canceltext="Cancel"
     name="yesnocancelbuttons"
     notext="All Estates"
     yestext="This Estate"/>
  </notification>

  <notification
   icon="alert.tga"
   label="Select estate"
   name="EstateAllowedGroupRemove"
   type="alert">
Remove from group allowed list for this estate only or [ALL_ESTATES]?
    <tag>group</tag>
    <tag>confirm</tag>
    <usetemplate
     canceltext="Cancel"
     name="yesnocancelbuttons"
     notext="All Estates"
     yestext="This Estate"/>
  </notification>

  <notification
   icon="alert.tga"
   label="Select estate"
   name="EstateBannedAgentAdd"
   type="alert">
Deny access for this estate only or for [ALL_ESTATES]?
    <tag>confirm</tag>
    <usetemplate
     canceltext="Cancel"
     name="yesnocancelbuttons"
     notext="All Estates"
     yestext="This Estate"/>
  </notification>

  <notification
   icon="alert.tga"
   label="Select estate"
   name="EstateBannedAgentRemove"
   type="alert">
Remove this resident from the ban list for access for this estate only or for [ALL_ESTATES]?
    <tag>confirm</tag>
    <usetemplate
     canceltext="Cancel"
     name="yesnocancelbuttons"
     notext="All Estates"
     yestext="This Estate"/>
  </notification>

  <notification
   icon="alert.tga"
   label="Select estate"
   name="EstateManagerAdd"
   type="alert">
Add estate manager for this estate only or for [ALL_ESTATES]?
    <tag>confirm</tag>
    <usetemplate
     canceltext="Cancel"
     name="yesnocancelbuttons"
     notext="All Estates"
     yestext="This Estate"/>
  </notification>

  <notification
   icon="alert.tga"
   label="Select estate"
   name="EstateManagerRemove"
   type="alert">
Remove estate manager for this estate only or for [ALL_ESTATES]?
    <tag>confirm</tag>
    <usetemplate
     canceltext="Cancel"
     name="yesnocancelbuttons"
     notext="All Estates"
     yestext="This Estate"/>
  </notification>

  <notification
   icon="alert.tga"
   label="Select estate"
   name="EstateAllowedExperienceAdd"
   type="alert">
    Add to allowed list for this estate only or for [ALL_ESTATES]?
    <tag>confirm</tag>
    <usetemplate
     canceltext="Cancel"
     name="yesnocancelbuttons"
     notext="All Estates"
     yestext="This Estate"/>
  </notification>

  <notification
   icon="alert.tga"
   label="Select estate"
   name="EstateAllowedExperienceRemove"
   type="alert">
    Remove from allowed list for this estate only or for [ALL_ESTATES]?
    <tag>confirm</tag>
    <usetemplate
     canceltext="Cancel"
     name="yesnocancelbuttons"
     notext="All Estates"
     yestext="This Estate"/>
  </notification>

  <notification
   icon="alert.tga"
   label="Select estate"
   name="EstateBlockedExperienceAdd"
   type="alert">
    Add to blocked list for this estate only or for [ALL_ESTATES]?
    <tag>confirm</tag>
    <usetemplate
     canceltext="Cancel"
     name="yesnocancelbuttons"
     notext="All Estates"
     yestext="This Estate"/>
  </notification>

  <notification
   icon="alert.tga"
   label="Select estate"
   name="EstateBlockedExperienceRemove"
   type="alert">
    Remove from blocked list for this estate only or for [ALL_ESTATES]?
    <tag>confirm</tag>
    <usetemplate
     canceltext="Cancel"
     name="yesnocancelbuttons"
     notext="All Estates"
     yestext="This Estate"/>
  </notification>

  <notification
   icon="alert.tga"
   label="Select estate"
   name="EstateTrustedExperienceAdd"
   type="alert">
    Add to key list for this estate only or for [ALL_ESTATES]?
    <tag>confirm</tag>
    <usetemplate
     canceltext="Cancel"
     name="yesnocancelbuttons"
     notext="All Estates"
     yestext="This Estate"/>
  </notification>

  <notification
   icon="alert.tga"
   label="Select estate"
   name="EstateTrustedExperienceRemove"
   type="alert">
    Remove from key list for this estate only or for [ALL_ESTATES]?
    <tag>confirm</tag>
    <usetemplate
     canceltext="Cancel"
     name="yesnocancelbuttons"
     notext="All Estates"
     yestext="This Estate"/>
  </notification>  

  <notification
   icon="alert.tga"
   label="Confirm Kick"
   name="EstateKickUser"
   type="alert">
Kick [EVIL_USER] from this estate?
    <tag>confirm</tag>
    <usetemplate
     name="okcancelbuttons"
     notext="Cancel"
     yestext="OK"/>
  </notification>

  <notification
   icon="alert.tga"
   label="Confirm Kick"
   name="EstateKickMultiple"
   type="alert">
Kick the following residents from this estate?

[RESIDENTS]
    <usetemplate
     name="okcancelbuttons"
     notext="Cancel"
     yestext="OK"/>
  </notification>

  <notification
   icon="alert.tga"
   label="Confirm Teleport Home"
   name="EstateTeleportHomeUser"
   type="alert">
Teleport [AVATAR_NAME] home?
    <usetemplate
     name="okcancelbuttons"
     notext="Cancel"
     yestext="OK"/>
  </notification>

  <notification
   icon="alert.tga"
   label="Confirm Teleport Home"
   name="EstateTeleportHomeMultiple"
   type="alert">
Teleport the following residents home?

[RESIDENTS]
    <usetemplate
     name="okcancelbuttons"
     notext="Cancel"
     yestext="OK"/>
  </notification>

  <notification
   icon="alert.tga"
   label="Confirm Ban"
   name="EstateBanUser"
   type="alert">
Deny access for [EVIL_USER] for this estate only or for [ALL_ESTATES]?
    <tag>confirm</tag>
    <usetemplate
     name="yesnocancelbuttons"
     canceltext="Cancel"
     notext="All Estatees"
     yestext="This Estate"/>
  </notification>

  <notification
   icon="alert.tga"
   label="Confirm Ban"
   name="EstateBanUserMultiple"
   type="alert">
Deny access for the following residents this estate only or for [ALL_ESTATES]?

[RESIDENTS]
    <usetemplate
     name="yesnocancelbuttons"
     canceltext="Cancel"
     notext="All Estatees"
     yestext="This Estate"/>
  </notification>

  <notification
   icon="alertmodal.tga"
   name="EstateParcelAccessOverride"
   type="alertmodal">
Unchecking this option may remove restrictions that parcel owners have added to prevent griefing, maintain privacy, or protect underage residents from adult material. Please discuss with your parcel owners as needed.
    <tag>confirm</tag>
    <usetemplate
     name="okbutton"
     yestext="OK"/>
  </notification>

  <notification
   icon="alertmodal.tga"
   name="RegionEntryAccessBlocked"
   type="alertmodal">
   <tag>fail</tag>
    The region you're trying to visit contains content exceeding your current preferences.  You can change your preferences using Avatar &gt; Preferences &gt; General.
    <usetemplate
     name="okbutton"
     yestext="OK"/>
  </notification>

  <notification
   icon="alertmodal.tga"
   name="EstateChangeCovenant"
   type="alertmodal">
Are you sure you want to change the estate covenant?
    <tag>confirm</tag>
    <usetemplate
     name="okcancelbuttons"
     notext="Cancel"
     yestext="OK"/>
  </notification>
  
  <notification
    icon="alertmodal.tga"
    name="SLM_UPDATE_FOLDER"
    type="alertmodal">
    [MESSAGE]
  </notification>

   <notification
   icon="alertmodal.tga"
   name="RegionEntryAccessBlocked_AdultsOnlyContent"
   type="alertmodal">
   <tag>fail</tag>
    <tag>confirm</tag>
    The region you're trying to visit contains [REGIONMATURITY] content, which is accessible to adults only.
    <url option="0" name="url">
		http://wiki.secondlife.com/wiki/Linden_Lab_Official:Maturity_ratings:_an_overview
    </url>
    <usetemplate
     name="okcancelignore"
     yestext="Go to Knowledge Base"
	 notext="Close"
	 ignoretext="Region crossing: The region you&apos;re trying to visit contains content which is accessible to adults only."/>
  </notification>

  <notification
   icon="notifytip.tga"
   name="RegionEntryAccessBlocked_Notify"
   log_to_im="false"
   log_to_chat="true"
   type="notifytip">
   <tag>fail</tag>
The region you're trying to visit contains [REGIONMATURITY] content, but your current preferences are set to exclude [REGIONMATURITY] content.
  </notification>

  <notification
   icon="notifytip.tga"
   name="RegionEntryAccessBlocked_NotifyAdultsOnly"
   log_to_im="false"
   log_to_chat="true"
   type="notifytip">
    <tag>fail</tag>
    The region you're trying to visit contains [REGIONMATURITY] content, which is accessible to adults only.
  </notification>

  <notification
   icon="alertmodal.tga"
   name="RegionEntryAccessBlocked_Change"
   type="alertmodal">
    <tag>fail</tag>
    <tag>confirm</tag>
The region you're trying to visit contains [REGIONMATURITY] content, but your current preferences are set to exclude [REGIONMATURITY] content. We can change your preferences, or you can cancel. After your preferences are changed, you may attempt to enter the region again.
    <form name="form">
      <button
       index="0"
       name="OK"
       text="Change preferences"/>
      <button 
       default="true"
       index="1"
       name="Cancel"
       text="Cancel"/>
      <ignore name="ignore" text="Region crossing: The region you&apos;re trying to visit contains content excluded by your preferences."/>
    </form>
  </notification>

  <notification
   icon="alertmodal.tga"
   name="RegionEntryAccessBlocked_PreferencesOutOfSync"
   type="alertmodal">
    <tag>fail</tag>
    We are having technical difficulties with your region entry because your preferences are out of sync with the server.
    <usetemplate
     name="okbutton"
     yestext="OK"/>
  </notification>

  <notification
   icon="alertmodal.tga"
   name="TeleportEntryAccessBlocked"
   type="alertmodal">
    <tag>fail</tag>
    The region you're trying to visit contains content exceeding your current preferences.  You can change your preferences using Avatar &gt; Preferences &gt; General.
    <usetemplate
     name="okbutton"
     yestext="OK"/>
  </notification>

  <notification
   icon="alertmodal.tga"
   name="TeleportEntryAccessBlocked_AdultsOnlyContent"
   type="alertmodal">
    <unique>
      <context>REGIONMATURITY</context>
    </unique>
    <tag>fail</tag>
    <tag>confirm</tag>
    The region you're trying to visit contains [REGIONMATURITY] content, which is accessible to adults only.
    <url option="0" name="url">
      http://wiki.secondlife.com/wiki/Linden_Lab_Official:Maturity_ratings:_an_overview
    </url>
    <usetemplate
     name="okcancelignore"
     yestext="Go to Knowledge Base"
	 notext="Close"
	 ignoretext="Teleport: The region you&apos;re trying to visit contains content which is accessible to adults only."/>
  </notification>

  <notification
   icon="notifytip.tga"
   name="TeleportEntryAccessBlocked_Notify"
   log_to_im="false"
   log_to_chat="true"
   type="notifytip">
    <unique>
      <context>REGIONMATURITY</context>
    </unique>
    <tag>fail</tag>
    The region you're trying to visit contains [REGIONMATURITY] content, but your current preferences are set to exclude [REGIONMATURITY] content.
  </notification>

  <notification
   icon="notifytip.tga"
   name="TeleportEntryAccessBlocked_NotifyAdultsOnly"
   log_to_im="false"
   log_to_chat="true"
   type="notifytip">
    <unique>
      <context>REGIONMATURITY</context>
    </unique>
    <tag>fail</tag>
    The region you're trying to visit contains [REGIONMATURITY] content, which is accessible to adults only.
  </notification>

  <notification
   icon="alertmodal.tga"
   name="TeleportEntryAccessBlocked_ChangeAndReTeleport"
   type="alertmodal">
    <unique>
      <context>REGIONMATURITY</context>
    </unique>
    <tag>fail</tag>
    <tag>confirm</tag>
    The region you're trying to visit contains [REGIONMATURITY] content, but your current preferences are set to exclude [REGIONMATURITY] content. We can change your preferences and continue with the teleport, or you can cancel this teleport.
    <form name="form">
      <button
       index="0"
       name="OK"
       text="Change and continue"/>
      <button
       default="true"
       index="1"
       name="Cancel"
       text="Cancel"/>
      <ignore name="ignore" text="Teleport (restartable): The region you&apos;re trying to visit contains content excluded by your preferences."/>
    </form>
  </notification>

  <notification
   icon="alertmodal.tga"
   name="TeleportEntryAccessBlocked_Change"
   type="alertmodal">
    <unique>
      <context>REGIONMATURITY</context>
    </unique>
    <tag>fail</tag>
    <tag>confirm</tag>
    The region you're trying to visit contains [REGIONMATURITY] content, but your current preferences are set to exclude [REGIONMATURITY] content. We can change your preferences, or you can cancel the teleport. After your preferences are changed, you will need to attempt the teleport again.
    <form name="form">
      <button
       index="0"
       name="OK"
       text="Change preferences"/>
      <button
       default="true"
       index="1"
       name="Cancel"
       text="Cancel"/>
      <ignore name="ignore" text="Teleport (non-restartable): The region you&apos;re trying to visit contains content excluded by your preferences."/>
    </form>
  </notification>

  <notification
   icon="alertmodal.tga"
   name="TeleportEntryAccessBlocked_PreferencesOutOfSync"
   type="alertmodal">
    <tag>fail</tag>
    We are having technical difficulties with your teleport because your preferences are out of sync with the server.
    <usetemplate
     name="okbutton"
     yestext="OK"/>
  </notification>

  <notification
   icon="alertmodal.tga"
   name="RegionTPSpecialUsageBlocked"
   type="alertmodal">
    <tag>fail</tag>
    Unable to enter region. '[REGION_NAME]' is a Skill Gaming Region, and you must meet certain criteria in order to enter. For details, please review the [http://wiki.secondlife.com/wiki/Linden_Lab_Official:Second_Life_Skill_Gaming_FAQ Skill Gaming FAQ].
    <usetemplate
     name="okbutton"
     yestext="OK"/>
  </notification>

  <notification
   icon="alertmodal.tga"
   name="PreferredMaturityChanged"
   type="alertmodal">
You won't receive any more notifications that you're about to visit a region with [RATING] content.  You may change your content preferences in the future by using Avatar &gt; Preferences &gt; General from the menu bar.
  <tag>confirm</tag>
    <usetemplate
     name="okbutton"
     yestext="OK"/>
  </notification>

  <notification
   icon="alertmodal.tga"
   name="MaturityChangeError"
   type="alertmodal">
    We were unable to change your preferences to view [PREFERRED_MATURITY] content at this time.  Your preferences have been reset to view [ACTUAL_MATURITY] content.  You may attempt to change your preferences again by using Avatar &gt; Preferences &gt; General from the menu bar.
    <tag>confirm</tag>
    <usetemplate
     name="okbutton"
     yestext="OK"/>
  </notification>

  <notification
   icon="alertmodal.tga"
   name="LandClaimAccessBlocked"
   type="alertmodal">
    The land you're trying to claim has a maturity rating exceeding your current preferences.  You can change your preferences using Avatar &gt; Preferences &gt; General.
    <tag>fail</tag>
    <usetemplate
     name="okbutton"
     yestext="OK"/>
  </notification>

  <notification
   icon="alertmodal.tga"
   name="LandClaimAccessBlocked_AdultsOnlyContent"
   type="alertmodal">
    Only adults can claim this land.
    <tag>fail</tag>
    <tag>confirm</tag>
    <url option="0" name="url">
		http://wiki.secondlife.com/wiki/Linden_Lab_Official:Maturity_ratings:_an_overview
    </url>
    <usetemplate
     name="okcancelignore"
     yestext="Go to Knowledge Base"
	 notext="Close"
	 ignoretext="Only adults can claim this land."/>
  </notification>

  <notification
   icon="notifytip.tga"
   name="LandClaimAccessBlocked_Notify"
   log_to_im="false"
   log_to_chat="true"
   type="notifytip">
    The land you're trying to claim contains [REGIONMATURITY] content, but your current preferences are set to exclude [REGIONMATURITY] content.
    <tag>fail</tag>
  </notification>

  <notification
   icon="notifytip.tga"
   name="LandClaimAccessBlocked_NotifyAdultsOnly"
   log_to_im="false"
   log_to_chat="true"
   type="notifytip">
    <tag>fail</tag>
    The land you're trying to claim contains [REGIONMATURITY] content, which is accessible to adults only.
  </notification>

  <notification
   icon="alertmodal.tga"
   name="LandClaimAccessBlocked_Change"
   type="alertmodal">
    The land you're trying to claim contains [REGIONMATURITY] content, but your current preferences are set to exclude [REGIONMATURITY] content. We can change your preferences, then you can try claiming the land again.
    <tag>fail</tag>
    <tag>confirm</tag>
    <form name="form">
      <button
       index="0"
       name="OK"
       text="Change preferences"/>
      <button
       default="true"
       index="1"
       name="Cancel"
       text="Cancel"/>
      <ignore name="ignore" text="The land you&apos;re trying to claim contains content excluded by your preferences."/>
    </form>
  </notification>

  <notification
   icon="alertmodal.tga"
   name="LandBuyAccessBlocked"
   type="alertmodal">
    The land you're trying to buy has a maturity rating exceeding your current preferences.  You can change your preferences using Avatar &gt; Preferences &gt; General.
    <tag>fail</tag>
    <usetemplate
     name="okbutton"
     yestext="OK"/>
  </notification>

  <notification
   icon="alertmodal.tga"
   name="LandBuyAccessBlocked_AdultsOnlyContent"
   type="alertmodal">
    Only adults can buy this land.
    <tag>confirm</tag>
  <tag>fail</tag>
    <url option="0" name="url">
		http://wiki.secondlife.com/wiki/Linden_Lab_Official:Maturity_ratings:_an_overview
    </url>
    <usetemplate
     name="okcancelignore"
     yestext="Go to Knowledge Base"
	 notext="Close"
	 ignoretext="Only adults can buy this land."/>
  </notification>

  <notification
   icon="notifytip.tga"
   name="LandBuyAccessBlocked_Notify"
   log_to_im="false"
   log_to_chat="true"
   type="notifytip">
    The land you're trying to buy contains [REGIONMATURITY] content, but your current preferences are set to exclude [REGIONMATURITY] content.
    <tag>fail</tag>
  </notification>

  <notification
   icon="notifytip.tga"
   name="LandBuyAccessBlocked_NotifyAdultsOnly"
   log_to_im="false"
   log_to_chat="true"
   type="notifytip">
    <tag>fail</tag>
    The land you're trying to buy contains [REGIONMATURITY] content, which is accessible to adults only.
  </notification>

  <notification
   icon="alertmodal.tga"
   name="LandBuyAccessBlocked_Change"
   type="alertmodal">
    The land you're trying to buy contains [REGIONMATURITY] content, but your current preferences are set to exclude [REGIONMATURITY] content. We can change your preferences, then you can try buying the land again.
    <tag>confirm</tag>
    <tag>fail</tag>
    <form name="form">
      <button
       index="0"
       name="OK"
       text="Change preferences"/>
      <button
       default="true"
       index="1"
       name="Cancel"
       text="Cancel"/>
      <ignore name="ignore" text="The land you&apos;re trying to buy contains content excluded by your preferences."/>
    </form>
  </notification>

	<notification
	  icon="alertmodal.tga"
	  name="TooManyPrimsSelected"
	  type="alertmodal">
There are too many prims selected.  Please select [MAX_PRIM_COUNT] or fewer prims and try again.
  <tag>fail</tag>
		<usetemplate
		 name="okbutton"
		 yestext="OK"/>
	</notification>

	<notification
	  icon="alertmodal.tga"
	  name="TooManyScriptsSelected"
	  type="alertmodal">
Too many scripts in the objects selected.  Please select fewer objects and try again
  <tag>fail</tag>
		<usetemplate
		 name="okbutton"
		 yestext="OK"/>
	</notification>

	<notification
   icon="alertmodal.tga"
   name="ProblemImportingEstateCovenant"
   type="alertmodal">
Problem importing estate covenant.
  <tag>fail</tag>
    <usetemplate
     name="okbutton"
     yestext="OK"/>
  </notification>

  <notification
   icon="alertmodal.tga"
   name="ProblemAddingEstateManager"
   type="alertmodal">
Problems adding a new estate manager.  One or more estates may have a full manager list.
  <tag>fail</tag>
  </notification>

  <notification
   icon="alertmodal.tga"
   name="ProblemAddingEstateBanManager"
   type="alertmodal">
Unable to add estate owner or manager to ban list.
    <tag>fail</tag>
  </notification>

  <notification
   icon="alertmodal.tga"
   name="ProblemAddingEstateGeneric"
   type="alertmodal">
Problems adding to this estate list.  One or more estates may have a full list.
  <tag>fail</tag>
  </notification>

  <notification
   icon="alertmodal.tga"
   name="UnableToLoadNotecardAsset"
   type="alertmodal">
Unable to load notecard&apos;s asset at this time.
    <usetemplate
     name="okbutton"
     yestext="OK"/>
    <tag>fail</tag>
  </notification>

  <notification
   icon="alertmodal.tga"
   name="NotAllowedToViewNotecard"
   type="alertmodal">
Insufficient permissions to view notecard associated with asset ID requested.
    <usetemplate
     name="okbutton"
     yestext="OK"/>
    <tag>fail</tag>
  </notification>

  <notification
   icon="alertmodal.tga"
   name="MissingNotecardAssetID"
   type="alertmodal">
Asset ID for notecard is missing from database.
  <tag>fail</tag>
    <usetemplate
     name="okbutton"
     yestext="OK"/>
  </notification>

  <notification
   icon="alert.tga"
   name="PublishClassified"
   type="alert">
Remember: Classified ad fees are non-refundable.

Publish this classified now for L$[AMOUNT]?
    <tag>confirm</tag>
  <tag>funds</tag>
    <usetemplate
     name="okcancelbuttons"
     notext="Cancel"
     yestext="OK"/>
  </notification>

  <notification
   icon="alertmodal.tga"
   name="SetClassifiedMature"
   type="alertmodal">
Does this classified contain Moderate content?
    <tag>confirm</tag>
    <usetemplate
     canceltext="Cancel"
     name="yesnocancelbuttons"
     notext="No"
     yestext="Yes"/>
  </notification>

  <notification
   icon="alertmodal.tga"
   name="SetGroupMature"
   type="alertmodal">
Does this group contain Moderate content?
    <tag>group</tag>
    <tag>confirm</tag>
    <usetemplate
     canceltext="Cancel"
     name="yesnocancelbuttons"
     notext="No"
     yestext="Yes"/>
  </notification>

  <notification
   icon="alert.tga"
   label="Confirm restart"
   name="ConfirmRestart"
   type="alert">
Do you really want to schedule this region to restart?
    <tag>confirm</tag>
    <usetemplate
     name="okcancelbuttons"
     notext="Cancel"
     yestext="OK"/>
  </notification>

  <notification
   icon="alert.tga"
   label="Message everyone in this region"
   name="MessageRegion"
   type="alert">
Type a short announcement which will be sent to everyone in this region.
    <tag>confirm</tag>
    <form name="form">
      <input name="message" type="text" default="true"/>
      <button
       default="true"
       index="0"
       name="OK"
       text="OK"/>
      <button
       index="1"
       name="Cancel"
       text="Cancel"/>
    </form>
  </notification>

  <notification
   icon="alertmodal.tga"
   label="Changed Region Maturity"
   name="RegionMaturityChange"
   type="alertmodal">
The maturity rating for this region has been changed.
It may take some time for this change to be reflected on the map.
    <usetemplate
     name="okbutton"
     yestext="OK"/>
  </notification>

  <notification
   icon="alertmodal.tga"
   label="Voice Version Mismatch"
   name="VoiceVersionMismatch"
   type="alertmodal">
This version of [APP_NAME] is not compatible with the Voice Chat feature in this region. In order for Voice Chat to function correctly you will need to update [APP_NAME].
  <tag>fail</tag>
  <tag>voice</tag>
  </notification>

  <notification
   icon="alertmodal.tga"
   label="Cannot Buy Objects"
   name="BuyObjectOneOwner"
   type="alertmodal">
Cannot buy objects from different owners at the same time.
Please select only one object and try again.
  <tag>fail</tag>
  </notification>

  <notification
   icon="alertmodal.tga"
   label="Cannot Buy Contents"
   name="BuyContentsOneOnly"
   type="alertmodal">
Unable to buy the contents of more than one object at a time.
Please select only one object and try again.
  <tag>fail</tag>
  </notification>

  <notification
   icon="alertmodal.tga"
   label="Cannot Buy Contents"
   name="BuyContentsOneOwner"
   type="alertmodal">
Cannot buy objects from different owners at the same time.
Please select only one object and try again.
  <tag>fail</tag>
  </notification>

  <notification
   icon="alertmodal.tga"
   name="BuyOriginal"
   type="alertmodal">
Buy original object from [OWNER] for L$[PRICE]?
You will become the owner of this object.
You will be able to:
 Modify: [MODIFYPERM]
 Copy: [COPYPERM]
 Resell or Give Away: [RESELLPERM]
  <tag>confirm</tag>
  <tag>funds</tag>
    <usetemplate
     name="okcancelbuttons"
     notext="Cancel"
     yestext="OK"/>
  </notification>

  <notification
   icon="alertmodal.tga"
   name="BuyOriginalNoOwner"
   type="alertmodal">
Buy original object for L$[PRICE]?
You will become the owner of this object.
You will be able to:
 Modify: [MODIFYPERM]
 Copy: [COPYPERM]
 Resell or Give Away: [RESELLPERM]
  <tag>confirm</tag>
  <tag>funds</tag>
    <usetemplate
     name="okcancelbuttons"
     notext="Cancel"
     yestext="OK"/>
  </notification>

  <notification
   icon="alertmodal.tga"
   name="BuyCopy"
   type="alertmodal">
Buy a copy from [OWNER] for L$[PRICE]?
The object will be copied to your inventory.
You will be able to:
 Modify: [MODIFYPERM]
 Copy: [COPYPERM]
 Resell or Give Away: [RESELLPERM]
  <tag>confirm</tag>
  <tag>funds</tag>
    <usetemplate
     name="okcancelbuttons"
     notext="Cancel"
     yestext="OK"/>
  </notification>

  <notification
   icon="alertmodal.tga"
   name="BuyCopyNoOwner"
   type="alertmodal">
Buy a copy for L$[PRICE]?
The object will be copied to your inventory.
You will be able to:
 Modify: [MODIFYPERM]
 Copy: [COPYPERM]
 Resell or Give Away: [RESELLPERM]
  <tag>confirm</tag>
  <tag>funds</tag>
    <usetemplate
     name="okcancelbuttons"
     notext="Cancel"
     yestext="OK"/>
  </notification>

  <notification
   icon="alertmodal.tga"
   name="BuyContents"
   type="alertmodal">
Buy contents from [OWNER] for L$[PRICE]?
They will be copied to your inventory.
  <tag>confirm</tag>
  <tag>funds</tag>
    <usetemplate
     name="okcancelbuttons"
     notext="Cancel"
     yestext="OK"/>
  </notification>

  <notification
   icon="alertmodal.tga"
   name="BuyContentsNoOwner"
   type="alertmodal">
Buy contents for L$[PRICE]?
They will be copied to your inventory.
  <tag>confirm</tag>
  <tag>funds</tag>
    <usetemplate
     name="okcancelbuttons"
     notext="Cancel"
     yestext="OK"/>
  </notification>

  <notification
   icon="alertmodal.tga"
   name="ConfirmPurchase"
   type="alertmodal">
This transaction will:
[ACTION]

Are you sure you want to proceed with this purchase?
    <tag>confirm</tag>
    <tag>funds</tag>
    <usetemplate
     name="okcancelbuttons"
     notext="Cancel"
     yestext="OK"/>
  </notification>

  <notification
   icon="alertmodal.tga"
   name="ConfirmPurchasePassword"
   type="password">
This transaction will:
[ACTION]

Are you sure you want to proceed with this purchase?
Please re-enter your password and click OK.
    <tag>funds</tag>
    <tag>confirm</tag>
    <form name="form">
      <input
       name="message"
       type="password"
       default="true"/>
      <button
       default="true"
       index="0"
       name="ConfirmPurchase"
       text="OK"/>
      <button
       index="1"
       name="Cancel"
       text="Cancel"/>
    </form>
  </notification>

  <notification
   icon="alert.tga"
   name="SetPickLocation"
   type="alert">
Note:
You have updated the location of this pick but the other details will retain their original values.
    <usetemplate
     name="okbutton"
     yestext="OK"/>
  </notification>

  <notification
   icon="alertmodal.tga"
   name="MoveInventoryFromObject"
   type="alertmodal">
You have selected &apos;no copy&apos; inventory items.
These items will be moved to your inventory, not copied.

Move the inventory item(s)?
    <tag>confirm</tag>
    <usetemplate
     ignoretext="Warn me before I move &apos;no-copy&apos; items from an object"
     name="okcancelignore"
     notext="Cancel"
     yestext="OK"/>
  </notification>

  <notification
   icon="alertmodal.tga"
   name="MoveInventoryFromScriptedObject"
   type="alertmodal">
You have selected &apos;no copy&apos; inventory items.  These items will be moved to your inventory, not copied.
Because this object is scripted, moving these items to your inventory may cause the script to malfunction.

Move the inventory item(s)?    
    <tag>confirm</tag>
    <usetemplate
     ignoretext="Warn me before I move &apos;no-copy&apos; items which might break a scripted object"
     name="okcancelignore"
     notext="Cancel"
     yestext="OK"/>
  </notification>

  <notification
   icon="alert.tga"
   name="ClickActionNotPayable"
   type="alert">
Warning: The &apos;Pay object&apos; click action has been set, but it will only work if a script is added with a money() event.
    <form name="form">
      <ignore name="ignore"
       text="I set the action &apos;Pay object&apos; when building an object without a money() script"/>
    </form>
  </notification>

  <notification
   icon="alertmodal.tga"
   name="PayConfirmation"
   type="alertmodal">
    Confirm that you want to pay L$[AMOUNT] to [TARGET].
    <tag>confirm</tag>
    <usetemplate
     name="okcancelbuttons"
     notext="Cancel"
     yestext="Pay"/>
  </notification>

  <notification
   icon="alertmodal.tga"
   name="PayObjectFailed"
   type="alertmodal">
    Payment failed: object was not found.
    <tag>fail</tag>
    <usetemplate
     name="okbutton"
     yestext="OK"/>
  </notification>

  <notification
   icon="alertmodal.tga"
   name="PaymentBlockedButtonMismatch"
   type="alertmodal">
    Payment stopped:  the price paid does not match any of the pay buttons set for this object.
    <tag>fail</tag>
    <usetemplate
     name="okbutton"
     yestext="OK"/>
  </notification>

  <notification
   icon="alertmodal.tga"
   name="OpenObjectCannotCopy"
   type="alertmodal">
There are no items in this object that you are allowed to copy.
  <tag>fail</tag>
  </notification>

  <notification
   icon="alertmodal.tga"
   name="WebLaunchAccountHistory"
   type="alertmodal">
Go to your [http://secondlife.com/account/ Dashboard] to see your account history?
    <tag>confirm</tag>
    <usetemplate
     ignoretext="Launch my browser to see my account history"
     name="okcancelignore"
     notext="Cancel"
     yestext="Go to page"/>
  </notification>

  <notification
   icon="alertmodal.tga"
   name="ConfirmAddingChatParticipants"
   type="alertmodal">
    <unique/>
When you add a person to an existing conversation, a new conversation will be created.  All participants will receive new conversation notifications.
    <tag>confirm</tag>
    <usetemplate
     ignoretext="Confirm adding chat paticipants"
     name="okcancelignore"
     notext="Cancel"
     yestext="OK"/>
  </notification>
 
  <notification
   icon="alertmodal.tga"
   name="ConfirmQuit"
   type="alertmodal">
    <unique/>
Are you sure you want to quit?
    <tag>confirm</tag>
    <usetemplate
     ignoretext="Confirm before I quit"
     name="okcancelignore"
     notext="Do not Quit"
     yestext="Quit"/>
  </notification>

  <notification
   icon="alertmodal.tga"
   name="ConfirmRestoreToybox"
   type="alertmodal">
    <unique/>
This action will restore your default buttons and toolbars.

You cannot undo this action.
    <usetemplate
     name="okcancelbuttons"
     notext="Cancel"
     yestext="OK"/>
  </notification>

  <notification
   icon="alertmodal.tga"
   name="ConfirmClearAllToybox"
   type="alertmodal">
    <unique/>
This action will return all buttons to the toolbox and your toolbars will be empty.
    
You cannot undo this action.
    <usetemplate
     name="okcancelbuttons"
     notext="Cancel"
     yestext="OK"/>
  </notification>

  <notification
   icon="alertmodal.tga"
   name="DeleteItems"
   type="alertmodal">
    <unique/>
    [QUESTION]
    <tag>confirm</tag>
    <form name="form">
     <ignore name="ignore"
      session_only="false"
      text="Confirm before deleting items"/>
      <button
       default="true"
       index="0"
       name="Yes"
       text="OK"/>
      <button
       index="1"
       name="No"
       text="Cancel"/>
    </form>
  </notification>

  <notification
   icon="alertmodal.tga"
   name="DeleteFilteredItems"
   type="alertmodal">
    <unique/>
    Your inventory is currently filtered and not all of the items you're about to delete are currently visible.

Are you sure you want to delete them?
    <tag>confirm</tag>
    <usetemplate
     ignoretext="Confirm before deleting filtered items"
     name="okcancelignore"
     notext="Cancel"
     yestext="OK"/>
  </notification>
  
  <notification
     icon="alertmodal.tga"
     name="ConfirmUnlink"
     type="alertmodal">
    <unique/>
    Do you really want to unlink the selected object?
    <tag>confirm</tag>
    <usetemplate
     name="okcancelbuttons"
     notext="Cancel"
     yestext="Unlink"/>
  </notification>
  
  <notification
   icon="alertmodal.tga"
   name="HelpReportAbuseConfirm"
   type="alertmodal">
   <unique/>
Thank you for taking the time to inform us of this issue. 
We will review your report for possible violations and take the appropriate action.
    <usetemplate
     name="okbutton"
     yestext="OK"/>
  </notification>
  
  <notification
   icon="alertmodal.tga"
   name="HelpReportAbuseSelectCategory"
   type="alertmodal">
Please select a category for this abuse report.
Selecting a category helps us file and process abuse reports.
  <tag>fail</tag>
  </notification>

  <notification
   icon="alertmodal.tga"
   name="HelpReportAbuseAbuserNameEmpty"
   type="alertmodal">
Please enter the name of the abuser.
Entering an accurate value helps us file and process abuse reports.
  <tag>fail</tag>
  </notification>

  <notification
   icon="alertmodal.tga"
   name="HelpReportAbuseAbuserLocationEmpty"
   type="alertmodal">
Please enter the location where the abuse took place.
Entering an accurate value helps us file and process abuse reports.
  <tag>fail</tag>
  </notification>

  <notification
   icon="alertmodal.tga"
   name="HelpReportAbuseSummaryEmpty"
   type="alertmodal">
Please enter a summary of the abuse that took place.
Entering an accurate summary helps us file and process abuse reports.
  <tag>fail</tag>
  </notification>

  <notification
   icon="alertmodal.tga"
   name="HelpReportAbuseDetailsEmpty"
   type="alertmodal">
Please enter a detailed description of the abuse that took place.
Be as specific as you can, including names and the details of the incident you are reporting.
Entering an accurate description helps us file and process abuse reports.
  <tag>fail</tag>
  </notification>

  <notification
   icon="alertmodal.tga"
   name="HelpReportAbuseContainsCopyright"
   type="alertmodal">
Dear Resident,

You appear to be reporting intellectual property infringement. Please make sure you are reporting it correctly:

(1) The Abuse Process. You may submit an abuse report if you believe a resident is exploiting the [CURRENT_GRID] permissions system, for example, by using CopyBot or similar copying tools, to infringe intellectual property rights. The Abuse Team investigates and issues appropriate disciplinary action for behavior that violates the [CURRENT_GRID] [http://secondlife.com/corporate/tos.php Terms of Service] or [http://secondlife.com/corporate/cs.php Community Standards]. However, the Abuse Team does not handle and will not respond to requests to remove content from the [CURRENT_GRID] world.

(2) The DMCA or Content Removal Process. To request removal of content from [CURRENT_GRID], you MUST submit a valid notification of infringement as provided in our [http://secondlife.com/corporate/dmca.php DMCA Policy].

If you still wish to continue with the abuse process, please close this window and finish submitting your report.  You may need to select the specific category &apos;CopyBot or Permissions Exploit&apos;.

Thank you,

Linden Lab
  </notification>

  <notification
   icon="alertmodal.tga"
   name="FailedRequirementsCheck"
   type="alertmodal">
The following required components are missing from [FLOATER]:
[COMPONENTS]
  <tag>fail</tag>
  </notification>

  <notification
   icon="alert.tga"
   label="Replace Existing Attachment"
   name="ReplaceAttachment"
   type="alert">
There is already an object attached to this point on your body.
Do you want to replace it with the selected object?
    <tag>confirm</tag>
    <form name="form">
      <ignore name="ignore"
       save_option="true"
       text="Replace an existing attachment with the selected item"/>
      <button
       default="true"
       ignore="Replace Automatically"
       index="0"
       name="Yes"
       text="OK"/>
      <button
       ignore="Never Replace"
       index="1"
       name="No"
       text="Cancel"/>
    </form>
  </notification>

  <notification
   icon="alertmodal.tga"
   name="TooManyWearables"
   type="alertmodal">
    You can't wear a folder containing more than [AMOUNT] items.  You can change this limit in Advanced &gt; Show Debug Settings &gt; WearFolderLimit.
    <tag>fail</tag>
  </notification>

  <notification
   icon="alert.tga"
   label="Unavailable Mode Warning"
   name="DoNotDisturbModePay"
   type="alert">
You have turned on Unavailable mode. You will not receive any items offered in exchange for this payment.

Would you like to turn off Unavailable mode before completing this transaction?
    <tag>confirm</tag>
    <form name="form">
      <ignore name="ignore"
       save_option="true"
       text="I am about to pay a person or object while I am in Unavailable mode"/>
      <button
       default="true"
       ignore="Always leave Unavailable Mode"
       index="0"
       name="Yes"
       text="OK"/>
      <button
       ignore="Never leave Unavailable Mode"
       index="1"
       name="No"
       text="Cancel"/>
    </form>
  </notification>

  <notification
   icon="alertmodal.tga"
   name="ConfirmDeleteProtectedCategory"
   type="alertmodal">
The folder &apos;[FOLDERNAME]&apos; is a system folder. Deleting system folders can cause instability.  Are you sure you want to delete it?
    <tag>confirm</tag>
    <usetemplate
     ignoretext="Confirm before I delete a system folder"
     name="okcancelignore"
     notext="Cancel"
     yestext="OK"/>
  </notification>

  <notification
   icon="alertmodal.tga"
   name="PurgeSelectedItems"
   type="alertmodal">
[COUNT] item(s) will be permanently deleted. Are you sure you want to permanently delete selected item(s) from your Trash?
    <tag>confirm</tag>
    <usetemplate
     name="okcancelbuttons"
     notext="Cancel"
     yestext="OK"/>
  </notification>

  <notification
   icon="alertmodal.tga"
   name="ConfirmEmptyTrash"
   type="alertmodal">
[COUNT] items and folders will be permanently deleted. Are you sure you want to permanently delete the contents of your Trash?
    <tag>confirm</tag>
    <usetemplate
     name="okcancelbuttons"
     notext="Cancel"
     yestext="OK"/>
  </notification>

  <notification
   icon="alertmodal.tga"
   name="TrashIsFull"
   type="alertmodal">
Your trash is overflowing. This may cause problems logging in.
      <tag>confirm</tag>
        <usetemplate
         name="okcancelbuttons"
         notext="I will empty trash later"
         yestext="Check trash folder"/>
  </notification>

  <notification
   icon="alertmodal.tga"
   name="ConfirmClearBrowserCache"
   type="alertmodal">
Are you sure you want to delete your travel, web, and search history?
    <tag>confirm</tag>
    <usetemplate
     name="okcancelbuttons"
     notext="Cancel"
     yestext="OK"/>
  </notification>
  
  <notification
   icon="alertmodal.tga"
   name="ConfirmClearCache"
   type="alertmodal">
Are you sure you want to clear your viewer cache?
    <tag>confirm</tag>
    <usetemplate
     name="okcancelbuttons"
     notext="Cancel"
     yestext="OK"/>
  </notification>
  
  <notification
   icon="alertmodal.tga"
   name="ConfirmClearInventoryCache"
   type="alertmodal">
Are you sure you want to clear your inventory cache?
    <tag>confirm</tag>
    <usetemplate
     name="okcancelbuttons"
     notext="Cancel"
     yestext="OK"/>
  </notification>
  
  <notification
   icon="alertmodal.tga"
   name="ConfirmClearWebBrowserCache"
   type="alertmodal">
Are you sure you want to clear your web browser cache (Requires Restart)?
    <tag>confirm</tag>
    <usetemplate
     name="okcancelbuttons"
     notext="Cancel"
     yestext="OK"/>
  </notification>

  <notification
   icon="alertmodal.tga"
   name="ConfirmClearCookies"
   type="alertmodal">
Are you sure you want to clear your cookies?
    <tag>confirm</tag>
    <usetemplate
     name="okcancelbuttons"
     notext="Cancel"
     yestext="Yes"/>
  </notification>

  <notification
   icon="alertmodal.tga"
   name="ConfirmClearMediaUrlList"
   type="alertmodal">
Are you sure you want to clear your list of saved URLs?
    <tag>confirm</tag>
    <usetemplate
     name="okcancelbuttons"
     notext="Cancel"
     yestext="Yes"/>
  </notification>

  <notification
   icon="alertmodal.tga"
   name="ConfirmEmptyLostAndFound"
   type="alertmodal">
Are you sure you want to permanently delete the contents of your Lost And Found?
    <tag>confirm</tag>
    <usetemplate
     ignoretext="Confirm before I empty the inventory Lost And Found folder"
     name="okcancelignore"
     notext="No"
     yestext="Yes"/>
  </notification>

  <notification
   icon="alertmodal.tga"
   name="CopySLURL"
   type="alertmodal">
The following SLurl has been copied to your clipboard:
 [SLURL]

Link to this from a web page to give others easy access to this location, or try it out yourself by pasting it into the address bar of any web browser.
    <form name="form">
      <ignore name="ignore"
       text="SLurl is copied to my clipboard"/>
    </form>
  </notification>

  <notification
   icon="alertmodal.tga"
   name="WLSavePresetAlert"
   type="alertmodal">
   <unique/>
Do you wish to overwrite the saved preset?
    <tag>confirm</tag>
    <usetemplate
     name="okcancelbuttons"
     notext="No"
     yestext="Yes"/>
  </notification>

  <notification
   icon="alertmodal.tga"
   name="WLNoEditDefault"
   type="alertmodal">
You cannot edit or delete a default preset.
  <tag>fail</tag>
  </notification>

  <notification
   icon="alertmodal.tga"
   name="WLMissingSky"
   type="alertmodal">
This day cycle file references a missing sky file: [SKY].
  <tag>fail</tag>
  </notification>

  <notification
   icon="alertmodal.tga"
   name="WLRegionApplyFail"
   type="alertmodal">
Sorry, the settings couldn't be applied to the region.  Leaving the region and then returning may help rectify the problem.  The reason given was: [FAIL_REASON]
  </notification>

  <notification
   functor="GenericAcknowledge"
   icon="alertmodal.tga"
   name="EnvCannotDeleteLastDayCycleKey"
   type="alertmodal">
Unable to delete the last key in this day cycle because you cannot have an empty day cycle.  You should modify the last remaining key instead of attempting to delete it and then to create a new one.
    <usetemplate
     name="okbutton"
     yestext="OK"/>
  </notification>

  <notification
   functor="GenericAcknowledge"
   icon="alertmodal.tga"
   name="DayCycleTooManyKeyframes"
   type="alertmodal">
You cannot add any more keyframes to this day cycle.  The maximum number of keyframes for day cycles of [SCOPE] scope is [MAX].
    <usetemplate
     name="okbutton"
     yestext="OK"/>
  </notification>

  <notification
   functor="GenericAcknowledge"
   icon="alertmodal.tga"
   name="EnvUpdateRate"
   type="alertmodal">
    You may only update region environmental settings every [WAIT] seconds.  Wait at least that long and then try again.
    <usetemplate
     name="okbutton"
     yestext="OK"/>
  </notification>

  <notification
   icon="alertmodal.tga"
   name="PPSaveEffectAlert"
   type="alertmodal">
PostProcess Effect exists. Do you still wish overwrite it?
    <usetemplate
     name="okcancelbuttons"
     notext="No"
     yestext="Yes"/>
  </notification>

  <notification
   icon="alertmodal.tga"
   name="ChatterBoxSessionStartError"
   type="alertmodal">
Unable to start a new chat session with [RECIPIENT].
[REASON]
  <tag>fail</tag>
    <usetemplate
     name="okbutton"
     yestext="OK"/>
  </notification>

  <notification
   icon="notifytip.tga"
   name="ChatterBoxSessionEventError"
   type="notifytip">
[EVENT]
<!--[REASON]-->
  <tag>fail</tag>
    <usetemplate
     name="okbutton"
     yestext="OK"/>
  </notification>

  <notification
   icon="alertmodal.tga"
   name="ForceCloseChatterBoxSession"
   type="alertmodal">
Your chat session with [NAME] must close.
[REASON]
    <usetemplate
     name="okbutton"
     yestext="OK"/>
  </notification>

  <notification
   icon="alertmodal.tga"
   name="Cannot_Purchase_an_Attachment"
   type="alertmodal">
You cannot buy an object while it is attached.
  <tag>fail</tag>
  </notification>

  <notification
   icon="alertmodal.tga"
   label="About Requests for the Debit Permission"
   name="DebitPermissionDetails"
   type="alertmodal">
Granting this request gives a script ongoing permission to take Linden dollars (L$) from your account. To revoke this permission, the object owner must delete the object or reset the scripts in the object.
    <usetemplate
     name="okbutton"
     yestext="OK"/>
  </notification>

  <notification
   icon="alertmodal.tga"
   name="AutoWearNewClothing"
   type="alertmodal">
Would you like to automatically wear the clothing you are about to create?
    <tag>confirm</tag>
    <usetemplate
     ignoretext="Wear the clothing I create while editing My Appearance"
     name="okcancelignore"
     notext="No"
     yestext="Yes"/>
  </notification>

  <notification
   icon="alertmodal.tga"
   name="NotAgeVerified"
   type="alertmodal">
    The location you're trying to visit is restricted to residents age 18 and over.
    <tag>fail</tag>
    <usetemplate
     ignoretext="I am not old enough to visit age restricted areas."
     name="okignore"
     yestext="OK"/>
  </notification>

  <notification
   icon="notifytip.tga"
   name="NotAgeVerified_Notify"
   type="notifytip">
    Location restricted to age 18 and over.
    <tag>fail</tag>
  </notification>

  <notification
   icon="alertmodal.tga"
   name="Cannot enter parcel: no payment info on file"
   type="alertmodal">
You must have payment information on file to visit this area.  Do you want to go to the [CURRENT_GRID] website and set this up?

[_URL]
    <tag>confirm</tag>
    <url option="0" name="url">

			https://secondlife.com/account/
    </url>
    <usetemplate
     ignoretext="I lack payment information on file"
     name="okcancelignore"
     notext="No"
     yestext="Yes"/>
  </notification>

  <notification
   icon="alertmodal.tga"
   name="MissingString"
   type="alertmodal">
The string [STRING_NAME] is missing from strings.xml.
  </notification>

  <notification
   icon="alert.tga"  
   name="EnableMediaFilter"
   type="alert"> 
Playing media or music can expose your identity to sites outside Second Life. You can enable a filter that will allow you to select which sites will receive media requests, and give you better control over your privacy.

Enable the media filter?
(You can change this option later under Preferences &gt; Sound &amp; Media.)
   <form name="form">
    <button
         index="0"
         name="Enable"
         text="Enable"/>
        <button
         index="1"
         name="Disable"
         text="Disable"/>
   </form>
  </notification>

  <notification
   icon="alert.tga"  
   name="MediaAlert"
   type="alert"> 
This parcel provides media from:

Domain: [MEDIADOMAIN]
URL: [MEDIAURL]
   <form name="form">
    <button
         index="0"
         name="Allow"
         text="Allow"/>
        <button
         index="1"
         name="Deny"
         text="Deny"/>
   </form>
  </notification>

  <notification
   icon="alert.tga"  
   name="MediaAlert2"
   type="alert"> 
Do you want to remember your choice and [LCONDITION] allow media from this source?

Domain: [MEDIADOMAIN]
URL: [MEDIAURL]
   <form name="form">
    <button
         index="0"
         name="Do Now"
         text="[ACTION] Now"/>
        <button
         index="1"   
         name="RememberDomain"
         text="[CONDITION] Allow This Domain"/>
        <button
         index="2"
         name="RememberURL"
         text="[CONDITION] Allow This URL"/>
   </form>
  </notification>

  <notification
   icon="alert.tga"  
   name="MediaAlertSingle"
   type="alert"> 
This parcel provides media from:

Domain: [MEDIADOMAIN]
URL: [MEDIAURL]
   <form name="form">
		<button
         index="0"
         name="Allow"
         text="Allow"/>
        <button
         index="1"
         name="Deny"
         text="Deny"/>
        <button
         index="2"   
         name="BlacklistDomain"
         text="Blacklist"/>
        <button
         index="3"   
         name="WhitelistDomain"
         text="Whitelist"/>
   </form>
  </notification>

  <notification
   icon="alert.tga"  
   name="AudioAlert"
   type="alert"> 
This parcel provides music from:

Domain: [AUDIODOMAIN]
URL: [AUDIOURL]
   <form name="form">
    <button
         index="0"
         name="Allow"
         text="Allow"/>
        <button
         index="1"
         name="Deny"
         text="Deny"/>
   </form>
  </notification>

  <notification
   icon="alert.tga"  
   name="AudioAlert2"
   type="alert"> 
Do you want to remember your choice and [LCONDITION] allow music from this source?

Domain: [AUDIODOMAIN]
URL: [AUDIOURL]
   <form name="form">
    <button
         index="0"
         name="Do Now"
         text="[ACTION] Now"/>
        <button
         index="1"   
         name="RememberDomain"
         text="[CONDITION] Allow This Domain"/>
        <button
         index="2"
         name="RememberURL"
         text="[CONDITION] Allow This URL"/>
   </form>
<<<<<<< HEAD
  </notification>
  
  <notification
   icon="alert.tga"  
   name="AudioAlertSingle"
   type="alert"> 
Do you want to remember your choice and [LCONDITION] allow music from this source?

Domain: [AUDIODOMAIN]
URL: [AUDIOURL]
   <form name="form">
		<button
         index="0"
         name="Allow"
         text="Allow"/>
        <button
         index="1"
         name="Deny"
         text="Deny"/>
        <button
         index="2"   
         name="BlacklistDomain"
         text="Blacklist"/>
        <button
         index="3"
         name="WhitelistDomain"
         text="Whitelist"/>
   </form>
=======
>>>>>>> 65a3b74b
  </notification>
  
  <notification
   icon="alert.tga"  
   name="AudioAlertSingle"
   type="alert"> 
Do you want to remember your choice and [LCONDITION] allow music from this source?

Domain: [AUDIODOMAIN]
URL: [AUDIOURL]
   <form name="form">
		<button
         index="0"
         name="Allow"
         text="Allow"/>
        <button
         index="1"
         name="Deny"
         text="Deny"/>
        <button
         index="2"   
         name="BlacklistDomain"
         text="Blacklist"/>
        <button
         index="3"
         name="WhitelistDomain"
         text="Whitelist"/>
   </form>
  </notification>

  <notification
   icon="notifytip.tga"
   name="SystemMessageTip"
   type="notifytip">
[MESSAGE]
  </notification>
  
  <notification
   icon="notifytip.tga"
   name="ChatSystemMessageTip"
   log_to_chat="true"
   type="notifytip">
[MESSAGE]
  </notification>

  <notification
   icon="notifytip.tga"
   name="IMSystemMessageTip"
   log_to_im="true"   
   log_to_chat="false"   
   type="notifytip">
[MESSAGE]
  </notification>

  <notification
   icon="notifytip.tga"
   name="ChatSystemMessageTip"
   type="notifytip"
   log_to_chat="true">
[MESSAGE]
  </notification>

  <notification
   icon="notifytip.tga"
   name="Cancelled"
   type="notifytip">
Cancelled.
  </notification>

  <notification
   icon="notifytip.tga"
   name="CancelledAttach"
   type="notifytip">
Cancelled Attach.
  </notification>

  <notification
   icon="notifytip.tga"
   name="ReplacedMissingWearable"
   type="notifytip">
Replaced missing clothing/body part with default.
  </notification>

  <notification
   icon="groupnotify"
   name="GroupNotice"
   persist="true"
   type="groupnotify">
[SENDER], [GROUP]
Topic: [SUBJECT], Message: [MESSAGE]
    <tag>group</tag>
  </notification>

  <notification
   icon="notifytip.tga"
   name="FriendOnlineOffline"
   log_to_chat="false"
   type="notifytip">
    <tag>friendship</tag>
[NAME] is [STATUS].
    <unique combine="cancel_old">
      <context>NAME</context>
    </unique>
  </notification>

  <notification
   icon="notifytip.tga"
   name="AddSelfFriend"
   type="notifytip">
    <tag>friendship</tag>
Although you&apos;re very nice, you can&apos;t add yourself as a friend.
  </notification>

  <notification
   icon="notifytip.tga"
   name="AddSelfRenderExceptions"
   type="notifytip">
You can&apos;t add yourself to the rendering exceptions list.
  </notification>

  <notification
   icon="notifytip.tga"
   name="UploadingAuctionSnapshot"
   type="notifytip">
Uploading in-world and web site snapshots.
(Takes about 5 minutes.)
  </notification>

  <notification
   icon="notify.tga"
   name="UploadPayment"
   persist="true"
   type="notify">
You paid L$[AMOUNT] to upload.
<tag>funds</tag>
  </notification>

  <notification
   icon="notifytip.tga"
   name="UploadWebSnapshotDone"
   type="notifytip">
Web site snapshot upload done.
  </notification>

  <notification
   icon="notifytip.tga"
   name="UploadSnapshotDone"
   type="notifytip">
In-world snapshot upload is done.
  </notification>

  <notification
   icon="notifytip.tga"
   name="TerrainDownloaded"
   type="notifytip">
Terrain.raw downloaded.
  </notification>

  <notification
   icon="notifytip.tga"
   name="GestureMissing"
   type="notifytip">
Gesture [NAME] is missing from the database.
  <tag>fail</tag>
  </notification>

  <notification
   icon="notifytip.tga"
   name="UnableToLoadGesture"
   type="notifytip">
Unable to load gesture [NAME].
  <tag>fail</tag>
  </notification>

  <notification
   icon="notifytip.tga"
   name="LandmarkMissing"
   type="notifytip">
Landmark is missing from the database.
  <tag>fail</tag>
  </notification>

  <notification
   icon="notifytip.tga"
   name="UnableToLoadLandmark"
   type="notifytip">
Unable to load the landmark.  Please try again.
  <tag>fail</tag>
  </notification>

  <notification
   icon="notifytip.tga"
   name="CapsKeyOn"
   type="notifytip">
Your Caps Lock key is on.
This might affect your password.
  </notification>

  <notification
   icon="notifytip.tga"
   name="NotecardMissing"
   type="notifytip">
Notecard is missing from the database.
  <tag>fail</tag>
  </notification>

  <notification
   icon="notifytip.tga"
   name="NotecardNoPermissions"
   type="notifytip">
You do not have permission to view this notecard.
  <tag>fail</tag>
  </notification>

  <notification
   icon="notifytip.tga"
   name="RezItemNoPermissions"
   type="notifytip">
Insufficient permissions to rez the object(s).
  <tag>fail</tag>
  </notification>

  <notification
   icon="notifytip.tga"
   name="IMAcrossParentEstates"
   type="notifytip">
Unable to send IM across parent estates.
  </notification>

  <notification
   icon="notifytip.tga"
   name="TransferInventoryAcrossParentEstates"
   type="notifytip">
Unable to transfer inventory across parent estates.
  </notification>

  <notification
   icon="notifytip.tga"
   name="UnableToLoadNotecard"
   type="notifytip">
Unable to load the notecard.
Please try again.
  <tag>fail</tag>
  </notification>

  <notification
   icon="notifytip.tga"
   name="ScriptMissing"
   type="notifytip">
Script is missing from the database.
  <tag>fail</tag>
  </notification>

  <notification
   icon="notifytip.tga"
   name="ScriptNoPermissions"
   type="notifytip">
Insufficient permissions to view the script.
  <tag>fail</tag>
  </notification>

  <notification
   icon="notifytip.tga"
   name="UnableToLoadScript"
   type="notifytip">
Unable to load the script.  Please try again.
  <tag>fail</tag>
  </notification>

  <notification
   icon="notifytip.tga"
   name="IncompleteInventory"
   type="notifytip">
Some of the contents are you trying to share cannot be given/transferred just yet. Please try offering these items again in a bit.
  <tag>fail</tag>
  </notification>

  <notification
   icon="notifytip.tga"
   name="IncompleteInventoryItem"
   type="notifytip">
The item you are accessing is not yet locally available. Please try again in a minute.
  <tag>fail</tag>
  </notification>

  <notification
   icon="notifytip.tga"
   name="CannotModifyProtectedCategories"
   type="notifytip">
You cannot modify protected categories.
  <tag>fail</tag>
  </notification>

  <notification
   icon="notifytip.tga"
   name="CannotRemoveProtectedCategories"
   type="notifytip">
You cannot remove protected categories.
  <tag>fail</tag>
  </notification>

  <notification
   icon="notifytip.tga"
   name="OfferedCard"
   type="notifytip">
You have offered a calling card to [NAME].
  </notification>

  <notification
   icon="notifytip.tga"
   name="UnableToBuyWhileDownloading"
   type="notifytip">
Unable to buy while downloading object data.
Please try again.
  <tag>fail</tag>
  </notification>

  <notification
   icon="notifytip.tga"
   name="UnableToLinkWhileDownloading"
   type="notifytip">
Unable to link while downloading object data.
Please try again.
  <tag>fail</tag>
  </notification>

  <notification
   icon="notifytip.tga"
   name="CannotBuyObjectsFromDifferentOwners"
   type="notifytip">
You can only buy objects from one owner at a time.
Please select a single object.
  <tag>fail</tag>
  </notification>

  <notification
   icon="notifytip.tga"
   name="ObjectNotForSale"
   type="notifytip">
This object is not for sale.
  <tag>fail</tag>
  </notification>

  <notification
   icon="notifytip.tga"
   name="EnteringGodMode"
   type="notifytip">
Entering god mode, level [LEVEL]
  </notification>

  <notification
   icon="notifytip.tga"
   name="LeavingGodMode"
   type="notifytip">
Now leaving god mode, level [LEVEL]
  </notification>

  <notification
   icon="notifytip.tga"
   name="CopyFailed"
   type="notifytip">
You do not have permission to copy this.
  <tag>fail</tag>
  </notification>

  <notification
   icon="notifytip.tga"
   name="InventoryAccepted"
   log_to_im="true"   
   log_to_chat="false"
   type="notifytip">
[NAME] received your inventory offer.
  </notification>

  <notification
   icon="notifytip.tga"
   name="InventoryDeclined"
   log_to_im="true"   
   log_to_chat="false"
   type="notifytip">
[NAME] declined your inventory offer.
  </notification>

  <notification
   icon="notifytip.tga"
   name="ObjectMessage"
   type="notifytip">
[NAME]: [MESSAGE]
  </notification>

  <notification
   icon="notifytip.tga"
   name="CallingCardAccepted"
   type="notifytip">
Your calling card was accepted.
  </notification>

  <notification
   icon="notifytip.tga"
   name="CallingCardDeclined"
   type="notifytip">
Your calling card was declined.
  </notification>

  <notification
 icon="notifytip.tga"
 name="TeleportToLandmark"
 type="notifytip">
    To teleport to locations like &apos;[NAME]&apos;, click on the &quot;Places&quot; button,
    then select the Landmarks tab in the window that opens. Click on any
    landmark to select it, then click &apos;Teleport&apos; at the bottom of the window.
    (You can also double-click on the landmark, or right-click it and
    choose &apos;Teleport&apos;.)
  </notification>

  <notification
   icon="notifytip.tga"
   name="TeleportToPerson"
   type="notifytip">
    To open a private conversation with someone, right-click on their avatar and choose &apos;IM&apos; from the menu.
  </notification>

  <notification
   icon="notifytip.tga"
   name="CantSelectLandFromMultipleRegions"
   type="notifytip">
Selected land is not all in the same region.
Try selecting a smaller piece of land.
  <tag>fail</tag>
  </notification>

  <notification
   icon="notifytip.tga"
   name="SearchWordBanned"
   type="notifytip">
Some terms in your search query were excluded due to content restrictions as clarified in the Community Standards.
  <tag>fail</tag>
  </notification>

  <notification
   icon="notifytip.tga"
   name="NoContentToSearch"
   type="notifytip">
Please select at least one type of content to search (General, Moderate, or Adult).
  <tag>fail</tag>
  </notification>

  <notification
   icon="notify.tga"
   name="SystemMessage"
   persist="true"
   type="notify">
[MESSAGE]
  </notification>

 <notification
  icon="notify.tga"
  name="FacebookConnect"
  type="notifytip">
[MESSAGE]
 </notification>

  <notification
   icon="notify.tga"
   name="FlickrConnect"
   type="notifytip">
    [MESSAGE]
  </notification>

  <notification
   icon="notify.tga"
   name="TwitterConnect"
   type="notifytip">
    [MESSAGE]
  </notification>

  <notification
   icon="notify.tga"
   name="PaymentReceived"
   log_to_im="true"   
   persist="true"
   type="notify">
    <tag>funds</tag>
[MESSAGE]
  </notification>

  <notification
   icon="notify.tga"
   name="PaymentSent"
   log_to_im="true"   
   persist="true"
   type="notify">
    <tag>funds</tag>
[MESSAGE]
  </notification>

  <notification
   icon="notify.tga"
   name="PaymentFailure"
   persist="true"
   type="notify">
    <tag>funds</tag>
[MESSAGE]
  </notification>

   <!-- EventNotification couldn't be persist since server decide is it necessary to notify 
   user about subscribed event via LLEventNotifier-->
  <notification
   icon="notify.tga"
   name="EventNotification"
   type="notify">
Event Notification:

[NAME]
[DATE]
    <form name="form">
      <button
       index="0"
       name="Details"
       text="Details"/>
      <button
       index="1"
       name="Cancel"
       text="Cancel"/>
    </form>
  </notification>

  <notification
   icon="notify.tga"
   name="TransferObjectsHighlighted"
   persist="true"
   type="notify">
All objects on this parcel that will transfer to the purchaser of this parcel are now highlighted.

* Trees and grasses that will transfer are not highlighted.
    <form name="form">
      <button
       index="0"
       name="Done"
       text="Done"/>
    </form>
  </notification>

  <notification
   icon="notify.tga"
   name="DeactivatedGesturesTrigger"
   persist="true"
   type="notify">
Deactivated gestures with same trigger:
[NAMES]
  </notification>

  <notification
   icon="notify.tga"
   name="NoQuickTime"
   persist="true"
   type="notify">
Apple&apos;s QuickTime software does not appear to be installed on your system.
If you want to view streaming media on parcels that support it you should go to the [http://www.apple.com/quicktime QuickTime site] and install the QuickTime Player.
  <tag>fail</tag>
  </notification>

  <notification
   icon="notify.tga"
   name="NoPlugin"
   persist="true"
   type="notify">
No Media Plugin was found to handle the "[MIME_TYPE]" mime type.  Media of this type will be unavailable.
  <tag>fail</tag>
    <unique>
      <context>MIME_TYPE</context>
    </unique>

  </notification>
  <notification
   icon="alertmodal.tga"
   name="MediaPluginFailed"
   type="alertmodal">
The following Media Plugin has failed:
    [PLUGIN]

Please re-install the plugin or contact the vendor if you continue to experience problems.
  <tag>fail</tag>
    <form name="form">
      <ignore name="ignore"
       text="A Media Plugin fails to run"/>
    </form>
  </notification>
  <notification
   icon="notify.tga"
   name="OwnedObjectsReturned"
   persist="true"
   type="notify">
The objects you own on the selected parcel of land have been returned back to your inventory.
  </notification>

  <notification
   icon="notify.tga"
   name="OtherObjectsReturned"
   persist="true"
   type="notify">
The objects on the selected parcel of land that is owned by [NAME] have been returned to his or her inventory.
  </notification>

  <notification
   icon="notify.tga"
   name="OtherObjectsReturned2"
   persist="true"
   type="notify">
The objects on the selected parcel of land owned by the resident &apos;[NAME]&apos; have been returned to their owner.
  </notification>

  <notification
   icon="notify.tga"
   name="GroupObjectsReturned"
   persist="true"
   type="notify">
The objects on the selected parcel of land shared with the group &lt;nolink&gt;[GROUPNAME]&lt;/nolink&gt; have been returned back to their owner&apos;s inventory.
Transferable deeded objects have been returned to their previous owners.
Non-transferable objects that are deeded to the group have been deleted.
    <tag>group</tag>
  </notification>

  <notification
   icon="notify.tga"
   name="UnOwnedObjectsReturned"
   persist="true"
   type="notify">
The objects on the selected parcel that are *NOT* owned by you have been returned to their owners.
  </notification>

  <notification
   icon="notify.tga"
   name="ServerObjectMessage"
   log_to_im="true"   
   persist="true"
   type="notify">
Message from [NAME]:
&lt;nolink&gt;[MSG]&lt;/nolink&gt;
  </notification>

  <notification
   icon="notify.tga"
   name="NotSafe"
   persist="true"
   type="notify">
    <unique/>
This land has damage enabled.
You can be hurt here. If you die, you will be teleported to your home location.
  </notification>

  <notification
   icon="notify.tga"
   name="NoFly"
   persist="true"
   type="notify">
    <unique/>
   <tag>fail</tag>
This area has flying disabled.
You cannot fly here.
  </notification>

  <notification
   icon="notify.tga"
   name="PushRestricted"
   persist="true"
   type="notify">
    <unique/>    
This area does not allow pushing. You can&apos;t push others here unless you own the land.
  </notification>

  <notification
   icon="notify.tga"
   name="NoVoice"
   persist="true"
   type="notify">
    <unique/>    
This area has voice chat disabled. You will not be able to use voice chat here.
    <tag>voice</tag>
  </notification>

  <notification
   icon="notify.tga"
   name="NoBuild"
   persist="true"
   type="notify">
    <unique/>    
This area has building disabled. You can&apos;t build or rez objects here.
  </notification>

  <notification
     icon="alertmodal.tga"
     name="PathfindingDirty"
     persist="true"
     type="alertmodal">
    <unique/>
The region has pending pathfinding changes.  If you have build rights, you may rebake the region by clicking on the “Rebake” button.
    <usetemplate
     name="okcancelbuttons"
     yestext="Rebake"
     notext="Close" />
  </notification>

  <notification
   icon="notify.tga"
   name="PathfindingDirtyRebake"
   persist="true"
   type="notify">
   <unique/>
   The region has pending pathfinding changes.  If you have build rights, you may rebake the region by clicking on the “Rebake region” button.
   <usetemplate
     name="okbutton"
     yestext="Rebake region"
   />
  </notification>

  <notification
     icon="notify.tga"
     name="DynamicPathfindingDisabled"
     persist="true"
     type="notify">
    <unique/>
    Dynamic pathfinding is not enabled on this region.  Scripted objects using pathfinding LSL calls may not operate as expected on this region.
  </notification>

  <notification
   icon="alertmodal.tga"
   name="PathfindingCannotRebakeNavmesh"
   type="alertmodal">
    <unique/>
    An error occurred.  There may be a network or server problem, or you may not have build rights.  Sometimes logging out and back in will solve this problem.
    <usetemplate
     name="okbutton"
     yestext="OK"
     />
  </notification>

  <notification
   icon="notify.tga"
   name="SeeAvatars"
   persist="true"
   type="notify">
    <unique/>    
This parcel hides avatars and text chat from another parcel.   You can&apos;t see other residents outside the parcel, and those outside are not able to see you.  Regular text chat on channel 0 is also blocked.
  </notification>

  <notification
   icon="notify.tga"
   name="ScriptsStopped"
   persist="true"
   type="notify">
An administrator has temporarily stopped scripts in this region.
  </notification>

  <notification
   icon="notify.tga"
   name="ScriptsNotRunning"
   persist="true"
   type="notify">
This region is not running any scripts.
  </notification>

  <notification
   icon="notify.tga"
   name="NoOutsideScripts"
   persist="true"
   type="notify">
   <tag>fail</tag>
This land has outside scripts disabled.

No scripts will work here except those belonging to the land owner.
  </notification>

  <notification
   icon="notify.tga"
   name="ClaimPublicLand"
   persist="true"
   type="notify">
You can only claim public land that is in the same region as you.
  <tag>fail</tag>
  </notification>

  <notification
   icon="notify.tga"
   name="RegionTPAccessBlocked"
   persist="false"
   type="notify">
   <tag>fail</tag>
    The region you're trying to visit contains content exceeding your current preferences.  You can change your preferences using Avatar &gt; Preferences &gt; General.
  </notification>

  <notification
	icon="notify.tga"
   name="RegionAboutToShutdown"
   persist="false"
   type="notify">
    <tag>fail</tag>
    The region you're trying to enter is about to shut down.
  </notification>
  
  <notification
	icon="notify.tga"
	name="URBannedFromRegion"
   persist="true"
	type="notify">
   <tag>fail</tag>
You are banned from the region.
  </notification>

  <notification
	icon="notify.tga"
	name="NoTeenGridAccess"
   persist="true"
	type="notify">
   <tag>fail</tag>
Your account cannot connect to this teen grid region.
  </notification>

  <notification
	icon="notify.tga"
	name="ImproperPaymentStatus"
   persist="true"
	type="notify">
   <tag>fail</tag>
You do not have proper payment status to enter this region.
  </notification>

  <notification
	icon="notify.tga"
	name="MustGetAgeRegion"
   persist="true"
	type="notify">
   <tag>fail</tag>
You must be age 18 or over to enter this region.
  </notification>

  <notification
	icon="notify.tga"
	name="MustGetAgeParcel"
   persist="true"
	type="notify">
   <tag>fail</tag>
    You must be age 18 or over to enter this parcel.
  </notification>

  <notification
	icon="notify.tga"
	name="NoDestRegion"
   persist="true"
	type="notify">
   <tag>fail</tag>
No destination region found.
  </notification>

  <notification
	icon="notify.tga"
	name="NotAllowedInDest"
   persist="true"
	type="notify">
   <tag>fail</tag>
You are not allowed into the destination.
  </notification>

  <notification
	icon="notify.tga"
	name="RegionParcelBan"
   persist="true"
	type="notify">
   <tag>fail</tag>
Cannot region cross into banned parcel. Try another way.
  </notification>

  <notification
	icon="notify.tga"
	name="TelehubRedirect"
   persist="true"
	type="notify">
   <tag>fail</tag>
You have been redirected to a telehub.
  </notification>

  <notification
	icon="notify.tga"
	name="CouldntTPCloser"
   persist="true"
	type="notify">
   <tag>fail</tag>
Could not teleport closer to destination.
  </notification>

  <notification
	icon="notify.tga"
	name="TPCancelled"
   persist="true"
	type="notify">
Teleport canceled.
  </notification>

  <notification
	icon="notify.tga"
	name="FullRegionTryAgain"
   persist="true"
	type="notify">
   <tag>fail</tag>
The region you are attempting to enter is currently full.
Please try again in a few moments.
  </notification>

  <notification
	icon="notify.tga"
	name="GeneralFailure"
   persist="true"
	type="notify">
   <tag>fail</tag>
General failure.
  </notification>

  <notification
	icon="notify.tga"
	name="RoutedWrongRegion"
   persist="true"
	type="notify">
   <tag>fail</tag>
Routed to wrong region. Please try again.
  </notification>

  <notification
	icon="notify.tga"
	name="NoValidAgentID"
   persist="true"
	type="notify">
   <tag>fail</tag>
No valid agent id.
  </notification>

  <notification
	icon="notify.tga"
	name="NoValidSession"
   persist="true"
	type="notify">
   <tag>fail</tag>
No valid session id.
  </notification>

  <notification
	icon="notify.tga"
	name="NoValidCircuit"
   persist="true"
	type="notify">
   <tag>fail</tag>
No valid circuit code.
  </notification>

  <notification
	icon="notify.tga"
	name="NoPendingConnection"
   persist="true"
	type="notify">
   <tag>fail</tag>
Unable to create pending connection.
  </notification>

  <notification
	icon="notify.tga"
	name="InternalUsherError"
   persist="true"
	type="notify">
   <tag>fail</tag>
Internal error attempting to connect agent usher.
  </notification>

  <notification
	icon="notify.tga"
	name="NoGoodTPDestination"
   persist="true"
	type="notify">
   <tag>fail</tag>
Unable to find a good teleport destination in this region.
  </notification>

  <notification
	icon="notify.tga"
	name="InternalErrorRegionResolver"
   persist="true"
	type="notify">
   <tag>fail</tag>
Internal error attempting to activate region resolver.
  </notification>

  <notification
	icon="notify.tga"
	name="NoValidLanding"
   persist="true"
	type="notify">
   <tag>fail</tag>
A valid landing point could not be found.
  </notification>

  <notification
	icon="notify.tga"
	name="NoValidParcel"
   persist="true"
	type="notify">
   <tag>fail</tag>
No valid parcel could be found.
  </notification>

  <notification
   icon="notify.tga"
   name="ObjectGiveItem"
   type="offer">
An object named &lt;nolink&gt;[OBJECTFROMNAME]&lt;/nolink&gt; owned by [NAME_SLURL] has given you this [OBJECTTYPE]:
&lt;nolink&gt;[ITEM_SLURL]&lt;/nolink&gt;
    <form name="form">
      <button
       index="0"
       name="Keep"
       text="Accept"/>
      <button
       index="1"
       name="Discard"
       text="Discard"/>
      <button
       index="2"
       name="Mute"
       text="Mute Owner"/>
    </form>
  </notification>

  <notification
   icon="notify.tga"
   name="OwnObjectGiveItem"
   type="offer">
Your object named &lt;nolink&gt;[OBJECTFROMNAME]&lt;/nolink&gt; has given you this [OBJECTTYPE]:
&lt;nolink&gt;[ITEM_SLURL]&lt;/nolink&gt;
    <form name="form">
      <button
       index="0"
       name="Keep"
       text="Accept"/>
      <button
       index="1"
       name="Discard"
       text="Discard"/>
    </form>
  </notification>

  <!-- FS:Ansariel: WARNING: Read LLOfferInfo::forceResponse in llviewermessage.cpp before changing the button order!!! -->
  <notification
   icon="notify.tga"
   name="UserGiveItem"
   label="Inventory offer from [NAME_LABEL]"
   log_to_im ="true"
   type="offer"
   sound="UISndInventoryOffer">
[NAME_SLURL] has given you this [OBJECTTYPE]:
[ITEM_SLURL]
Do you want to keep it? "Mute" will block all future offers or messages from [NAME_SLURL].
    <form name="form">
      <button
       index="3"
       name="Show"
       text="Show"/>
      <button
       index="0"
       name="Keep"
       text="Accept"/>
      <button
       index="1"
       name="Discard"
       text="Discard"/>
      <button
       index="2"
       name="Mute"
       text="Mute Sender"/>
    </form>
  </notification>

  <notification
   icon="notify.tga"
   name="UserGiveItemLegacy"
   label="Inventory offer from [NAME_LABEL]"
   log_to_im ="true"
   type="offer"
   sound="UISndInventoryOffer">
[NAME_SLURL] has given you this [OBJECTTYPE]:
[ITEM_SLURL]
Do you want to keep it? "Mute" will block all future offers or messages from [NAME_SLURL].
    <form name="form">
      <button
       index="3"
       name="Show"
       text="Show"/>
      <button
       index="0"
       name="Accept"
       text="Accept"/>
      <button
       index="1"
       name="Discard"
       text="Discard"/>
      <button
       index="6"
       name="ShowSilent"
       text="(Show)"/>
      <button
       index="4"
       name="AcceptSilent"
       text="(Accept)"/>
      <button
       index="5"
       name="DiscardSilent"
       text="(Discard)"/>
      <button
       index="2"
       name="Mute"
       text="Mute Sender"/>
    </form>
  </notification>

  <notification
   icon="notify.tga"
   name="GodMessage"
   persist="true"
   type="notify">
[NAME]

[MESSAGE]
  </notification>

  <notification
   icon="notify.tga"
   name="JoinGroup"
   persist="true"
   type="offer">
    <tag>group</tag>
[MESSAGE]
    <form name="form">
      <button
       index="0"
       name="Join"
       text="Join"/>
      <button
       index="1"
       name="Decline"
       text="Decline"/>
      <button
       index="2"
       name="Info"
       text="Info"/>
    </form>
  </notification>

  <notification
   icon="notify.tga"
   name="TeleportOffered"
   label="Teleport offer from [NAME_LABEL]"
   log_to_im="true"
   log_to_chat="false"
   fade_toast="false"
   type="offer"
   sound="UISndTeleportOffer">
[NAME_SLURL] has offered to teleport you to their location:

[MESSAGE]
&lt;icon&gt;[MATURITY_ICON]&lt;/icon&gt; - [MATURITY_STR]
    <tag>confirm</tag>
    <form name="form">
      <button
       index="0"
       name="Teleport"
       text="Teleport"/>
      <button
       index="1"
       name="Cancel"
       text="Cancel"/>
    </form>
  </notification>

  <notification
   icon="notify.tga"
   name="TeleportOffered_MaturityExceeded"
   log_to_im="true"
   log_to_chat="false"
   type="offer"
   sound="UISndTeleportOffer">
[NAME_SLURL] has offered to teleport you to their location:

[MESSAGE]
&lt;icon&gt;[MATURITY_ICON]&lt;/icon&gt; - [MATURITY_STR]

This region contains [REGION_CONTENT_MATURITY] content, but your current preferences are set to exclude [REGION_CONTENT_MATURITY] content.  We can change your preferences and continue with the teleport, or you can cancel this teleport.
    <tag>confirm</tag>
    <form name="form">
      <button
       index="0"
       name="Teleport"
       text="Change and Continue"/>
      <button
       index="1"
       name="Cancel"
       text="Cancel"/>
    </form>
  </notification>

  <notification
   icon="notify.tga"
   name="TeleportOffered_MaturityBlocked"
   log_to_im="true"
   log_to_chat="false"
   type="notifytip"
   sound="UISndTeleportOffer">
[NAME_SLURL] has offered to teleport you to their location:

[MESSAGE]
&lt;icon&gt;[MATURITY_ICON]&lt;/icon&gt; - [MATURITY_STR]

However, this region contains content accessible to adults only.
    <tag>fail</tag>
  </notification>

  <notification
   icon="notify.tga"
   name="TeleportOffered_SLUrl"
   label="Teleport offer from [NAME_LABEL]"
   log_to_im="true"
   log_to_chat="false"
   type="offer"
   sound="UISndTeleportOffer">
[NAME_SLURL] has offered to teleport you to their location ([POS_SLURL]):

[MESSAGE]
&lt;icon&gt;[MATURITY_ICON]&lt;/icon&gt; - [MATURITY_STR]
    <tag>confirm</tag>
    <form name="form">
      <button
       index="0"
       name="Teleport"
       text="Teleport"/>
      <button
       index="1"
       name="Cancel"
       text="Cancel"/>
    </form>
  </notification>

  <notification
   icon="notify.tga"
   name="TeleportOffered_MaturityExceeded_SLUrl"
   log_to_im="true"
   log_to_chat="false"
   type="offer"
   sound="UISndTeleportOffer">
[NAME_SLURL] has offered to teleport you to their location ([POS_SLURL]):

[MESSAGE]
&lt;icon&gt;[MATURITY_ICON]&lt;/icon&gt; - [MATURITY_STR]

This region contains [REGION_CONTENT_MATURITY] content, but your current preferences are set to exclude [REGION_CONTENT_MATURITY] content.  We can change your preferences and continue with the teleport, or you can cancel this teleport.
    <tag>confirm</tag>
    <form name="form">
      <button
       index="0"
       name="Teleport"
       text="Change and Continue"/>
      <button
       index="1"
       name="Cancel"
       text="Cancel"/>
    </form>
  </notification>

  <notification
   icon="notify.tga"
   name="TeleportOffered_MaturityBlocked_SLUrl"
   log_to_im="true"
   log_to_chat="false"
   type="notifytip"
   sound="UISndTeleportOffer">
[NAME_SLURL] has offered to teleport you to their location ([POS_SLURL]):

[MESSAGE]
&lt;icon&gt;[MATURITY_ICON]&lt;/icon&gt; - [MATURITY_STR]

However, this region contains content accessible to adults only.
    <tag>fail</tag>
  </notification>

  <notification
   icon="notify.tga"
   name="TeleportOfferSent"
   log_to_im="true"
   log_to_chat="false"
   show_toast="false"
   type="notify">
	Teleport offer sent to [TO_NAME]
  </notification>

  <notification
   icon="notify.tga"
   name="TeleportRequest"
   log_to_im="true"
   fade_toast="false"
   type="offer">
[NAME_SLURL] is requesting to be teleported to your location.
[MESSAGE]

Offer a teleport?
    <tag>confirm</tag>
    <form name="form">
      <button
       index="0"
       name="Yes"
       text="Yes"/>
      <button
       index="1"
       name="No"
       text="No"/>
    </form>
  </notification>

  <notification
   icon="notify.tga"
   name="GotoURL"
   persist="true"
   type="notify">
[MESSAGE]
[URL]
    <form name="form">
      <button
       index="0"
       name="Later"
       text="Later"/>
      <button
       index="1"
       name="GoNow..."
       text="Go Now..."/>
    </form>
  </notification>

  <notification
   icon="notify.tga"
   name="OfferFriendship"
   label="Friendship offer from [NAME_LABEL]"
   log_to_im="true"
   type="offer">
    <tag>friendship</tag>
    <tag>confirm</tag>
[NAME_SLURL] is offering friendship.

[MESSAGE]

(By default, you will be able to see each other&apos;s online status.)
    <form name="form">
      <button
       index="0"
       name="Accept"
       text="Accept"/>
      <button
       index="1"
       name="Decline"
       text="Decline"/>
    </form>
  </notification>

  <notification
   icon="notify.tga"
   name="FriendshipOffered"
   log_to_im="true"   
   type="notify">
    <tag>friendship</tag>
	You have offered friendship to [TO_NAME]
  </notification>

  <notification
   icon="notify.tga"
   name="OfferFriendshipNoMessage"
   label="Friendship offer from [NAME_LABEL]"
   persist="true"
   type="notify">
    <tag>friendship</tag>
[NAME_SLURL] is offering friendship.

(By default, you will be able to see each other&apos;s online status.)
    <form name="form">
      <button
       index="0"
       name="Accept"
       text="Accept"/>
      <button
       index="1"
       name="Decline"
       text="Decline"/>
    </form>
  </notification>

  <notification
   icon="notify.tga"
   name="FriendshipAccepted"
   log_to_im="true"   
   type="notify">
    <tag>friendship</tag>
&lt;nolink&gt;[NAME]&lt;/nolink&gt; accepted your friendship offer.
  </notification>

  <notification
   icon="notify.tga"
   name="FriendshipDeclined"
   log_to_im="true"   
   persist="true"
   type="notify">
    <tag>friendship</tag>
&lt;nolink&gt;[NAME]&lt;/nolink&gt; declined your friendship offer.
  </notification>
  
    <notification
   icon="notify.tga"
   name="FriendshipAcceptedByMe"
   log_to_im="true"   
   type="notify">
    <tag>friendship</tag>
Friendship offer accepted.
  </notification>

  <notification
   icon="notify.tga"
   name="FriendshipDeclinedByMe"
   log_to_im="true"   
   type="notify">
    <tag>friendship</tag>
Friendship offer declined.
  </notification>
  
  <notification
   icon="notify.tga"
   name="OfferCallingCard"
   persist="true"
   type="notify">
[NAME] is offering their calling card.
This will add a bookmark in your inventory so you can quickly IM this resident.
    <form name="form">
      <button
       index="0"
       name="Accept"
       text="Accept"/>
      <button
       index="1"
       name="Decline"
       text="Decline"/>
    </form>
  </notification>

  <notification
   icon="notify.tga"
   name="RegionRestartMinutes"
   show_toast="false"
   priority="high"
   type="notify">
The region "[NAME]" will restart in [MINUTES] minutes.
If you stay in this region when it shuts down, you will be logged out.
  </notification>

  <notification
   icon="notify.tga"
   name="RegionRestartSeconds"
   show_toast="false"
   priority="high"
   type="notify">
The region "[NAME]" will restart in [SECONDS] seconds.
If you stay in this region when it shuts down, you will be logged out.
  </notification>

  <notification
   icon="notify.tga"
   name="RegionRestartMinutesToast"
   priority="high"
   type="notify">
The region "[NAME]" will restart in [MINUTES] minutes.
If you stay in this region when it shuts down, you will be logged out.
  </notification>

  <notification
   icon="notify.tga"
   name="RegionRestartSecondsToast"
   priority="high"
   type="notify">
The region "[NAME]" will restart in [SECONDS] seconds.
If you stay in this region when it shuts down, you will be logged out.
  </notification>

  <notification
   icon="notify.tga"
   name="LoadWebPage"
   show_toast="false"
   type="notify">
Load web page [URL] ?

[MESSAGE]

From object: &lt;nolink&gt;[OBJECTNAME]&lt;/nolink&gt;, owner: [NAME_SLURL]
	<tag>confirm</tag>
    <form name="form">
      <button
       index="0"
       name="Gotopage"
       text="Go to page"/>
      <button
       index="1"
       name="Cancel"
       text="Cancel"/>
    </form>
  </notification>

  <notification
   icon="notify.tga"
   name="FailedToFindWearableUnnamed"
   persist="true"
   type="notify">
Failed to find [TYPE] in the database.
  <tag>fail</tag>
  </notification>

  <notification
   icon="notify.tga"
   name="FailedToFindWearable"
   persist="true"
   type="notify">
Failed to find [TYPE] named [DESC] in the database.
  <tag>fail</tag>
  </notification>

  <notification
   icon="notify.tga"
   name="InvalidWearable"
   persist="true"
   type="notify">
The item you are trying to wear uses a feature that your viewer cannot read. Please upgrade your version of [APP_NAME] to wear this item.
  <tag>fail</tag>
  </notification>

  <notification
   icon="notify.tga"
   name="ScriptQuestion"
   persist="true"
   type="notify">
&apos;&lt;nolink&gt;[OBJECTNAME]&lt;/nolink&gt;&apos;, an object owned by &apos;[NAME]&apos;, would like to:

[QUESTIONS]
Is this OK?
  <tag>confirm</tag>
    <form name="form">
      <button
       index="0"
       name="Yes"
       text="Yes"/>
      <button
       index="1"
       name="No"
       text="No"/>
      <button
       index="2"
       name="Mute"
       text="Block"/>
    </form>
  </notification>

  <notification
    icon="alertmodal.tga"
    name="ExperienceAcquireFailed"
    type="alertmodal">
Unable to acquire a new experience:
    [ERROR_MESSAGE]
    <tag>fail</tag>
    <usetemplate
      name="okbutton"
      yestext="OK"/>
  </notification>

  <notification
    icon="notify.tga"
    name="NotInGroupExperienceProfileMessage"
    persist="false"
    type="notify">
    A change to the experience group was ignored because the owner is not a member of the selected group.
  </notification>

  <notification
    icon="notify.tga"
    name="UneditableExperienceProfileMessage"
    persist="false"
    type="notify">
    The uneditable field '[field]' was ignored when updating the experience profile.
  </notification>

  <notification
    icon="notify.tga"
    name="RestrictedToOwnerExperienceProfileMessage"
    persist="false"
    type="notify">
    Ignored changes to the field '[field]' which can only be set by the experience owner.
  </notification>

  <notification
    icon="notify.tga"
    name="MaturityRatingExceedsOwnerExperienceProfileMessage"
    persist="false"
    type="notify">
    You may not set the maturity rating of an experience higher than that of the owner.
  </notification>

  <notification
    icon="notify.tga"
    name="RestrictedTermExperienceProfileMessage"
    persist="false"
    type="notify">
    The following terms prevented the update of the experience profile name and/or description: [extra_info]
  </notification>
  
  <notification
    icon="notify.tga"
    name="TeleportedHomeExperienceRemoved"
    persist="false"
    type="notify">
    You have been teleported from the region [region_name] for removing the experience secondlife:///app/experience/[public_id]/profile and are no longer permitted in the region.
    <form name="form">
      <ignore name="ignore"
              text="Kicked from region for removing an experience"/>
    </form>
  </notification>

  <notification
    icon="notify.tga"
    name="TrustedExperienceEntry"
    persist="false"
    type="notify">
    You have been allowed into the region [region_name] by participating in the key experience secondlife:///app/experience/[public_id]/profile removing this experience may kick you from the region.
    <form name="form">
      <ignore name="ignore"
              text="Allowed into a region by an experience"/>
    </form>
  </notification>

  <notification
    icon="notify.tga"
    name="TrustedExperiencesAvailable"
    persist="false"
    type="notify">
You do not have access to this destination. You may be allowed into the region by Accepting an experience below:

[EXPERIENCE_LIST]

Other Key Experiences may be available.
  </notification>
    

  <notification
    icon="notify.tga"
    name="ExperienceEvent"
    persist="false"
    type="notifytip">
    An object was allowed to [EventType] by the secondlife:///app/experience/[public_id]/profile experience.
    Owner: secondlife:///app/agent/[OwnerID]/inspect
    Object Name: [ObjectName]
    Parcel Name: [ParcelName]
  </notification>

  <notification
    icon="notify.tga"
    name="ExperienceEventAttachment"
    persist="false"
    type="notifytip">
    An attachment was allowed to [EventType] by the secondlife:///app/experience/[public_id]/profile experience.
    Owner: secondlife:///app/agent/[OwnerID]/inspect
  </notification>
  
  <notification
   icon="notify.tga"
   name="ScriptQuestionExperience"
   persist="false"
   fade_toast="false"
   type="notify">
&apos;&lt;nolink&gt;[OBJECTNAME]&lt;/nolink&gt;&apos;, an object owned by &apos;[NAME]&apos;, requests your participation in the [GRID_WIDE] experience:

[EXPERIENCE]

Once permission is granted you will not see this message again for this experience unless it is revoked from the experience profile.

Scripts associated with this experience will be able to do the following on regions where the experience is active: 

[QUESTIONS]Is this OK?

  <unique combine="combine_with_new">
    <context>experience</context>
  </unique>
  <tag>confirm</tag>
    <form name="form">
      <button
       index="3"
       name="BlockExperience"
       text="Block Experience"/>
      <button
        index="2"
        name="Mute"
        text="Block Object"/>
      <button
       index="0"
       name="Yes"
       text="Yes"/>
      <button
       index="1"
       name="No"
       text="No"/>
    </form>
  </notification>

  <notification
   icon="notify.tga"
   name="ScriptQuestionCaution"
   priority="critical"
   persist="true"
   type="notify">
The object &apos;&lt;nolink&gt;[OBJECTNAME]&lt;/nolink&gt;&apos; wants access to take money from your Linden Dollar account. If you allow this, it can take any or all of your money from you at any time, with no further warning or request.
   
Before allowing this access, make sure you know what the object is and why it is making this request, as well as whether you trust the creator. If you're not certain, click Deny.
  <tag>confirm</tag>
    <form name="form">
      <button
       index="0"
       name="Grant"
       text="Allow access"/>
      <button
       default="true"
       index="1"
       name="Deny"
       text="Deny"/>
    </form>
    <footer>
[FOOTERTEXT]
    </footer>
  </notification>

  <notification
   icon="notify.tga"
	 name="UnknownScriptQuestion"
	 persist="false"
	 type="notify">
The runtime script permission requested by &apos;&lt;nolink&gt;[OBJECTNAME]&lt;/nolink&gt;&apos;, an object owned by &apos;[NAME]&apos;, isn&apos;t recognized by the viewer and can&apos;t be granted.

To grant this permission please update your viewer to the latest version from [DOWNLOADURL].
		<tag>confirm</tag>
		<form name="form">
			<button
			 default="true"
			 index="1"
			 name="Deny"
			 text="OK"/>
			<button
			 index="2"
			 name="Mute"
			 text="Block"/>
		</form>
	</notification>

	<notification
   icon="notify.tga"
   name="ScriptDialog"
   show_toast="false"
   type="notify">
[NAME]&apos;s &apos;&lt;nolink&gt;[TITLE]&lt;/nolink&gt;&apos;
[MESSAGE]
    <form name="form">
      <button
       index="-2"
       name="Client_Side_Mute"
       text="Block"/>
      <button
       index="-1"
       name="Client_Side_Ignore"
       text="Ignore"/>
    </form>
  </notification>

  <notification
   icon="notify.tga"
   name="ScriptDialogGroup"
   show_toast="false"
   type="notify">
    <tag>group</tag>
&lt;nolink&gt;[GROUPNAME]&lt;/nolink&gt;&apos;s &apos;&lt;nolink&gt;[TITLE]&lt;/nolink&gt;&apos;
[MESSAGE]
    <form name="form">
      <button
       index="-2"
       name="Client_Side_Mute"
       text="Block"/>
      <button
       index="-1"
       name="Client_Side_Ignore"
       text="Ignore"/>
    </form>
  </notification>

<!--
  <notification
   icon="notify.tga"
   name="FirstBalanceIncrease"
   persist="true"
   type="notify">
   <tag>win</tag>
You just received L$[AMOUNT].
Your L$ balance is shown in the upper-right.
  </notification>

  <notification
   icon="notify.tga"
   name="FirstBalanceDecrease"
   persist="true"
   type="notify">
You just paid L$[AMOUNT].
Your L$ balance is shown in the upper-right.
  </notification>
-->

  <notification
   icon="notify.tga"
   name="BuyLindenDollarSuccess"
   persist="true"
   type="notify">
    <tag>funds</tag>
Thank you for your payment!

Your L$ balance will be updated when processing completes. If processing takes more than 20 mins, your transaction may be canceled. In that case, the purchase amount will be credited to your US$ balance.

The status of your payment can be checked on your Transaction History page on your [http://secondlife.com/account/ Dashboard]
  </notification>

  <notification
   icon="notify.tga"
   name="FirstOverrideKeys"
   persist="true"
   type="notify">
Your movement keys are now being handled by an object.
Try the arrow keys or AWSD to see what they do.
Some objects (like guns) require you to go into mouselook  to use them.
Press &apos;M&apos; to do this.
  </notification>

  <notification
   icon="notify.tga"
   name="FirstSandbox"
   persist="true"
   type="notify">
This is a sandbox area, and is meant to help residents learn how to build.

Things you build here will be deleted after you leave, so do not forget to right-click you items and choose &apos;Take&apos; to move your creation into your inventory.
  </notification>

  <notification
   icon="notifytip.tga"
   name="MaxListSelectMessage"
   type="notifytip">
You may only select up to [MAX_SELECT] items from this list.
  </notification>

  <notification
   icon="notify.tga"
   name="VoiceInviteP2P"
   type="notify">
[NAME] is inviting you to a Voice Chat call.
Click Accept to join the call or Decline to decline the invitation. Click mute to permanently block all messages this caller.
    <tag>confirm</tag>
    <tag>voice</tag>
    <unique>
      <context>NAME</context>
    </unique>
    <form name="form">
      <button
       index="0"
       name="Accept"
       text="Accept"/>
      <button
       index="1"
       name="Decline"
       text="Decline"/>
      <button
       index="2"
       name="Mute"
       text="Mute"/>
    </form>
  </notification>

  <notification
   icon="notify.tga"
   name="AutoUnmuteByIM"
   persist="true"
   type="notify">
[NAME] was sent an instant message and has been automatically unblocked.
  </notification>

  <notification
   icon="notify.tga"
   name="AutoUnmuteByMoney"
   persist="true"
   type="notify">
[NAME] was given money and has been automatically unblocked.
  </notification>

  <notification
   icon="notify.tga"
   name="AutoUnmuteByInventory"
   persist="true"
   type="notify">
[NAME] was offered inventory and has been automatically unblocked.
  </notification>

  <notification
   icon="notify.tga"
   name="VoiceInviteGroup"
   type="notify">
[NAME] has joined a Voice Chat call with the group &lt;nolink&gt;[GROUP]&lt;/nolink&gt;.
Click Accept to join the call or Decline to decline the invitation. Click mute to permanently block all messages from this caller.
    <tag>group</tag>
    <tag>confirm</tag>
    <tag>voice</tag>
    <unique>
      <context>NAME</context>
      <context>GROUP</context>
    </unique>
    <form name="form">
      <button
       index="0"
       name="Accept"
       text="Accept"/>
      <button
       index="1"
       name="Decline"
       text="Decline"/>
      <button
       index="2"
       name="Mute"
       text="Mute"/>
    </form>
  </notification>

  <notification
   icon="notify.tga"
   name="VoiceInviteAdHoc"
   type="notify">
[NAME] has joined a voice chat call with a conference chat.
Click Accept to join the call or Decline to decline the invitation. Click mute to permanently block all message from this caller.
  <tag>confirm</tag>
    <tag>voice</tag>
    <unique>
      <context>NAME</context>
    </unique>
    <form name="form">
      <button
       index="0"
       name="Accept"
       text="Accept"/>
      <button
       index="1"
       name="Decline"
       text="Decline"/>
      <button
       index="2"
       name="Mute"
       text="Mute"/>
    </form>
  </notification>

  <notification
   icon="notify.tga"
   name="InviteAdHoc"
   type="notify">
[NAME] is inviting you to a conference chat.
Click Accept to join the chat or Decline to decline the invitation. Click mute to permanently block all messages this caller.
  <tag>confirm</tag>
    <tag>voice</tag>
    <unique>
      <context>NAME</context>
    </unique>
    <form name="form">
      <button
       index="0"
       name="Accept"
       text="Accept"/>
      <button
       index="1"
       name="Decline"
       text="Decline"/>
      <button
       index="2"
       name="Mute"
       text="Mute"/>
    </form>
  </notification>

  <notification
   icon="notifytip.tga"
   name="VoiceChannelFull"
   type="notifytip">
The voice call you are trying to join, [VOICE_CHANNEL_NAME], has reached maximum capacity. Please try again later.
  <tag>fail</tag>
    <tag>voice</tag>
    <unique>
      <context>VOICE_CHANNEL_NAME</context>
    </unique>
  </notification>

  <notification
   icon="notifytip.tga"
   name="ProximalVoiceChannelFull"
   type="notifytip">
    <unique/>
This area has reached maximum capacity for voice conversations.  Please try to use voice in a different area.
    <tag>fail</tag>
    <tag>voice</tag>
  </notification>

  <notification
   icon="notifytip.tga"
   name="VoiceChannelDisconnected"
   type="notifytip">
You have been disconnected from [VOICE_CHANNEL_NAME].  You will now be reconnected to Nearby Voice Chat.
    <tag>voice</tag>
    <unique>
      <context>VOICE_CHANNEL_NAME</context>
    </unique>
  </notification>

  <notification
   icon="notifytip.tga"
   name="VoiceChannelDisconnectedP2P"
   type="notifytip">
[VOICE_CHANNEL_NAME] has ended the call.  You will now be reconnected to Nearby Voice Chat.
    <tag>voice</tag>
    <unique>
      <context>VOICE_CHANNEL_NAME</context>
    </unique>
  </notification>

  <notification
   icon="notifytip.tga"
   name="P2PCallDeclined"
   type="notifytip">
[VOICE_CHANNEL_NAME] has declined your call.  You will now be reconnected to Nearby Voice Chat.
    <tag>voice</tag>
    <tag>fail</tag>
    <unique>
      <context>VOICE_CHANNEL_NAME</context>
    </unique>
  </notification>

  <notification
   icon="notifytip.tga"
   name="P2PCallNoAnswer"
   type="notifytip">
[VOICE_CHANNEL_NAME] is not available to take your call.  You will now be reconnected to Nearby Voice Chat.
    <tag>fail</tag>
    <tag>voice</tag>
    <unique>
      <context>VOICE_CHANNEL_NAME</context>
    </unique>
  </notification>

  <notification
   icon="notifytip.tga"
   name="VoiceChannelJoinFailed"
   type="notifytip">
Failed to connect to [VOICE_CHANNEL_NAME], please try again later.  You will now be reconnected to Nearby Voice Chat.
    <tag>fail</tag>
    <tag>voice</tag>
    <unique>
      <context>VOICE_CHANNEL_NAME</context>
    </unique>
  </notification>

  <notification
   icon="notify.tga"
   name="VoiceEffectsExpired"
   sound="UISndAlert"
   persist="true"
   type="notify">
    <unique/>    
One or more of your subscribed Voice Morphs has expired.
[[URL] Click here] to renew your subscription.
  <tag>fail</tag>
  <tag>voice</tag>
  </notification>

  <notification
   icon="notify.tga"
   name="VoiceEffectsExpiredInUse"
   sound="UISndAlert"
   persist="true"
   type="notify">
    <unique/>
The active Voice Morph has expired, your normal voice settings have been applied.
[[URL] Click here] to renew your subscription.
    <tag>fail</tag>
    <tag>voice</tag>
  </notification>

  <notification
   icon="notify.tga"
   name="VoiceEffectsWillExpire"
   sound="UISndAlert"
   persist="true"
   type="notify">
    <unique/>    
One or more of your Voice Morphs will expire in less than [INTERVAL] days.
[[URL] Click here] to renew your subscription.
  <tag>fail</tag>
    <tag>voice</tag>
  </notification>

  <notification
   icon="notify.tga"
   name="VoiceEffectsNew"
   sound="UISndAlert"
   persist="true"
   type="notify">
    <unique/>    
New Voice Morphs are available!
   <tag>voice</tag>
  </notification>

  <notification
   icon="notifytip.tga"
   name="Cannot enter parcel: not a group member"
   type="notifytip">
   <tag>fail</tag>
    <tag>group</tag>
Only members of a certain group can visit this area.
  </notification>

  <notification
   icon="notifytip.tga"
   name="Cannot enter parcel: banned"
   type="notifytip">
   <tag>fail</tag>
Cannot enter parcel, you have been banned.
  </notification>

  <notification
   icon="notifytip.tga"
   name="Cannot enter parcel: not on access list"
   type="notifytip">
   <tag>fail</tag>
Cannot enter parcel, you are not on the access list.
  </notification>

  <notification
   icon="notifytip.tga"
   name="VoiceNotAllowed"
   type="notifytip">
You do not have permission to connect to voice chat for [VOICE_CHANNEL_NAME].
  <tag>fail</tag>
    <tag>voice</tag>
    <unique>
      <context>VOICE_CHANNEL_NAME</context>
    </unique>
  </notification>

  <notification
   icon="notifytip.tga"
   name="VoiceCallGenericError"
   type="notifytip">
An error has occurred while trying to connect to voice chat for [VOICE_CHANNEL_NAME].  Please try again later.
  <tag>fail</tag>
    <tag>voice</tag>
    <unique>
      <context>VOICE_CHANNEL_NAME</context>
    </unique>
  </notification>

  <notification
   icon="notifytip.tga"
   name="UnsupportedCommandSLURL"
   priority="high"
   type="notifytip">
The SLurl you clicked on is not supported.
  <tag>fail</tag>
  </notification>

  <notification
   icon="notifytip.tga"
   name="BlockedSLURL"
   priority="high"
   type="notifytip">
   <tag>security</tag>
A SLurl was received from an untrusted browser and has been blocked for your security.
  </notification>

  <notification
   icon="notifytip.tga"
   name="ThrottledSLURL"
   priority="high"
   type="notifytip">
   <tag>security</tag>
Multiple SLurls were received from an untrusted browser within a short period.
They will be blocked for a few seconds for your security.
  </notification>

  <notification name="IMToast" type="notifytoast">
[MESSAGE]
    <form name="form">
      <button index="0" name="respondbutton" text="Respond"/>
    </form>
  </notification>

  <notification
   icon="alert.tga"
   name="ConfirmCloseAll"
   type="alertmodal">
Are you sure you want to close all IMs?
  <tag>confirm</tag>
    <usetemplate
     name="okcancelignore"
     notext="Cancel"
     yestext="OK"
     ignoretext="Confirm before I close all IMs"/>
  </notification>

  <notification icon="notifytip.tga"
		name="AttachmentSaved" type="notifytip">
Attachment has been saved.
  </notification>
  
  <notification icon="notify.tga" persist="true"
		name="AppearanceToXMLSaved" type="notify">
Appearance has been saved to XML to [PATH]
  </notification>
  
    <notification icon="notifytip.tga"
		name="AppearanceToXMLFailed" type="notifytip">
Failed to save appearance to XML.
  </notification>

  <notification icon="notifytip.tga"
    name="SnapshotToComputerFailed" type="notifytip">
Failed to save snapshot to [PATH]: Disk is full. [NEED_MEMORY]KB is required but only [FREE_MEMORY]KB is free.
  </notification>

  <notification
    icon="notifytip.tga"
    name="PresetNotSaved"
    type="notifytip">
Error saving preset [NAME].
  </notification>

  <notification
    icon="notifytip.tga"
    name="PresetNotDeleted"
    type="notifytip">
Error deleting preset [NAME].
  </notification>

  <notification
    icon="alertmodal.tga"
    name="UnableToFindHelpTopic"
    type="alertmodal">
Unable to find the help topic for this element.
  <tag>fail</tag>
  </notification>

     <notification
 icon="alertmodal.tga"
 name="ObjectMediaFailure"
 type="alertmodal">
Server Error: Media update or get failed.
&apos;[ERROR]&apos;
  <tag>fail</tag>
        <usetemplate
         name="okbutton"
         yestext="OK"/>
    </notification>

    <notification
 icon="alertmodal.tga"
 name="TextChatIsMutedByModerator"
 type="alertmodal">
Your text chat has been muted by a moderator.
        <usetemplate
         name="okbutton"
         yestext="OK"/>
    </notification>

    <notification
 icon="alertmodal.tga"
 name="VoiceIsMutedByModerator"
 type="alertmodal">
Your voice has been muted by a moderator.
    <tag>voice</tag>
        <usetemplate
         name="okbutton"
         yestext="OK"/>
    </notification>
  
   <notification
    icon="alertmodal.tga"
    name="UploadCostConfirmation"
    type="alertmodal">
This upload will cost L$[PRICE], do you wish to continue with the upload?
    <usetemplate
     name="okcancelbuttons"
     notext="Cancel"
     yestext="Upload"/>
  </notification>

  <notification
   icon="alertmodal.tga"
   name="ConfirmClearTeleportHistory"
   type="alertmodal">
Are you sure you want to delete your teleport history?
  <tag>confirm</tag>
    <usetemplate
     name="okcancelbuttons"
     notext="Cancel"
     yestext="OK"/>
  </notification>

  <notification
   icon="alert.tga"
   name="BottomTrayButtonCanNotBeShown"
   type="alert">
Selected button cannot be shown right now.
The button will be shown when there is enough space for it.
  <tag>fail</tag>
  </notification>

  <notification
   icon="notifytip.tga"
   name="ShareNotification"
   type="notifytip">
Select residents to share with.
  </notification>

  <notification
    name="MeshUploadErrorDetails"
    icon="alert.tga"
    type="alert">
      [LABEL] failed to upload: [MESSAGE]
[DETAILS] See Firestorm.log for details
  </notification>

  <notification
    name="MeshUploadError"
    icon="alert.tga"
    type="alert">
      [LABEL] failed to upload: [MESSAGE]

See Firestorm.log for details
  </notification>
   
  <notification
    name="MeshUploadPermError"
    icon="alert.tga"
    type="alert">
    Error while requesting mesh upload permissons.
  </notification>
  
  <notification
    name="RegionCapabilityRequestError"
    icon="alert.tga"
    type="alert">
    Could not get region capability &apos;[CAPABILITY]&apos;.
  </notification>
   
  <notification
   icon="notifytip.tga"
   name="ShareItemsConfirmation"
   type="alertmodal">
Are you sure you want to share the following items:

&lt;nolink&gt;[ITEMS]&lt;/nolink&gt;

With the following residents:

&lt;nolink&gt;[RESIDENTS]&lt;/nolink&gt;
  <tag>confirm</tag>
	<usetemplate
     ignoretext="Confirm before I share an item"
     name="okcancelignore"
     notext="Cancel"
     yestext="OK"/>
  </notification>
  
  <notification
   icon="notifytip.tga"
   name="ShareFolderConfirmation"
   type="alertmodal">
Only one folder at a time can be shared.

Are you sure you want to share the following items:

&lt;nolink&gt;[ITEMS]&lt;/nolink&gt;

With the following Residents:

&lt;nolink&gt;[RESIDENTS]&lt;/nolink&gt;
  <tag>confirm</tag>
	<usetemplate
     name="okcancelbuttons"
     notext="Cancel"
     yestext="OK"/>
  </notification>
  
  <notification
   icon="notifytip.tga"
   name="ItemsShared"
   type="notifytip">
Items successfully shared.
  </notification>
  
  <notification
   icon="notifytip.tga"
   name="DeedToGroupFail"
   type="notifytip">
Deed to group failed.
    <tag>group</tag>
  <tag>fail</tag>
  </notification>

  <notification
   icon="notifytip.tga"
   name="ReleaseLandThrottled"
   type="notifytip">
The parcel [PARCEL_NAME] can not be abandoned at this time.
   <tag>fail</tag>
  </notification>
	
  <notification
   icon="notifytip.tga"
   name="ReleasedLandWithReclaim"
   type="notifytip">
The [AREA] m² parcel &apos;[PARCEL_NAME]&apos; has been released.

You will have [RECLAIM_PERIOD] hours to reclaim for L$0 before it is set for sale to anyone.
   <tag>fail</tag>
  </notification>
	
  <notification
   icon="notifytip.tga"
   name="ReleasedLandNoReclaim"
   type="notifytip">
The [AREA] m² parcel &apos;[PARCEL_NAME]&apos; has been released.

It is now available for purchase by anyone.
   <tag>fail</tag>
  </notification>

  <notification
   icon="notifytip.tga"
   name="AvatarRezNotification"
   type="notifytip">
( [EXISTENCE] seconds alive )
Avatar '[NAME]' declouded after [TIME] seconds.
  </notification>

  <notification
   icon="notifytip.tga"
   name="AvatarRezSelfBakedDoneNotification"
   type="notifytip">
( [EXISTENCE] seconds alive )
You finished baking your outfit after [TIME] seconds.
  </notification>

  <notification
   icon="notifytip.tga"
   name="AvatarRezSelfBakedUpdateNotification"
   type="notifytip">
( [EXISTENCE] seconds alive )
You sent out an update of your appearance after [TIME] seconds.
[STATUS]
  </notification>

  <notification
   icon="notifytip.tga"
   name="AvatarRezCloudNotification"
   type="notifytip">
( [EXISTENCE] seconds alive )
Avatar '[NAME]' became cloud.
  </notification>

  <notification
   icon="notifytip.tga"
   name="AvatarRezArrivedNotification"
   type="notifytip">
( [EXISTENCE] seconds alive )
Avatar '[NAME]' appeared.
  </notification>

  <notification
   icon="notifytip.tga"
   name="AvatarRezLeftCloudNotification"
   type="notifytip">
( [EXISTENCE] seconds alive )
Avatar '[NAME]' left after [TIME] seconds as cloud.
  </notification>

  <notification
   icon="notifytip.tga"
   name="AvatarRezEnteredAppearanceNotification"
   type="notifytip">
( [EXISTENCE] seconds alive )
Avatar '[NAME]' entered appearance mode.
  </notification>

  <notification
   icon="notifytip.tga"
   name="AvatarRezLeftAppearanceNotification"
   type="notifytip">
( [EXISTENCE] seconds alive )
Avatar '[NAME]' left appearance mode.
  </notification>

  <notification
   icon="alertmodal.tga"
   name="NoConnect"
   type="alertmodal">
We're having trouble connecting using [PROTOCOL] &lt;nolink&gt;[HOSTID]&lt;/nolink&gt;.
Please check your network and firewall setup.
  <tag>fail</tag>
    <usetemplate
     name="okbutton"
     yestext="OK"/>
  </notification>

  <notification
   icon="alertmodal.tga"
   name="NoVoiceConnect"
   type="alertmodal">
We are unable to connect to the voice server:

&lt;nolink&gt;[HOSTID]&lt;/nolink&gt;

Ports that must be allowed for voice are:
:TCP: 80, 443
:UDP: 3478, 3479, 5060, 5062, 6250, 12000-32000

Please check your network and firewall setup.
Disable any SIP ALG feature in your router.

Voice communications will not be available.
[http://wiki.phoenixviewer.com/fs_voice More troubleshooting tips can be found here]
    <tag>voice</tag>
  <tag>fail</tag>
    <usetemplate
     ignoretext="Warn me when the viewer can't connect to the voice server"
     name="okignore"
     yestext="OK" />
  </notification>

  <notification
   icon="alertmodal.tga"
   name="NoVoiceConnect-GIAB"
   type="alertmodal">
We are unable to connect to the voice server.

Ports that must be allowed for voice are:
:TCP: 80, 443
:UDP: 3478, 3479, 5060, 5062, 6250, 12000-32000

Please check your network and firewall setup.
Disable any SIP ALG feature in your router.

[http://wiki.phoenixviewer.com/fs_voice More troubleshooting tips can be found here]
    <tag>voice</tag>
  <tag>fail</tag>
    <usetemplate
     name="okbutton"
     yestext="OK"/>
  </notification>

  <notification
   icon="notifytip.tga"
   name="AvatarRezLeftNotification"
   type="notifytip">
( [EXISTENCE] seconds alive )
Avatar '[NAME]' left as fully loaded.
  </notification>

  <notification
   icon="notifytip.tga"
   name="AvatarRezSelfBakedTextureUploadNotification"
   type="notifytip">
( [EXISTENCE] seconds alive )
You uploaded a [RESOLUTION] baked texture for '[BODYREGION]' after [TIME] seconds.
  </notification>

  <notification
   icon="notifytip.tga"
   name="AvatarRezSelfBakedTextureUpdateNotification"
   type="notifytip">
( [EXISTENCE] seconds alive )
You locally updated a [RESOLUTION] baked texture for '[BODYREGION]' after [TIME] seconds.
  </notification>
	
  <notification
   icon="alertmodal.tga"
   name="CannotUploadTexture"
   type="alertmodal">
Unable to upload texture.
[REASON]   
  <tag>fail</tag>  
  </notification>
  
  <notification
   icon="alertmodal.tga"
   name="LivePreviewUnavailable"
   type="alert">
We cannot display a preview of this texture because it is no-copy and/or no-transfer.
  <usetemplate
    ignoretext="Warn me that Live Preview mode is not available for no-copy and/or no-transfer textures"
    name="okignore"
    yestext="OK"/>
  </notification>

  <notification
   icon="alertmodal.tga"
   name="ConfirmLeaveCall"
   type="alertmodal">
Are you sure you want to leave this call?
    <tag>confirm</tag>
    <tag>voice</tag>
    <usetemplate
     ignoretext="Confirm before I leave call"
     name="okcancelignore"
     notext="No"
     yestext="Yes">
      <unique/>
    </usetemplate>
  </notification>

  <notification
   icon="alertmodal.tga"
   name="ConfirmMuteAll"
   type="alert">
You have selected to mute all participants in a group call.
This will also cause all residents that later join the call to be
muted, even after you have left the call.

Mute everyone?
    <tag>group</tag>
    <tag>confirm</tag>
    <tag>voice</tag>
    <usetemplate
     ignoretext="Confirm before I mute all participants in a group call"
     name="okcancelignore"
     yestext="OK"
     notext="Cancel">
      <unique/>
    </usetemplate>
  </notification>
  <notification
  name="HintChat"
  label="Chat"
  type="hint">
    <unique/>
    To join the conversation, type into the chat field below.
  </notification>

  <notification
  name="HintSit"
  label="Stand"
  type="hint">
    <unique/>
    To stand up and exit the sitting position, click the Stand button.
  </notification>

  <notification
  name="HintSpeak"
  label="Speak"
  type="hint">
    <unique/>    
Click the Speak button to turn your microphone on and off.

Click on the up arrow to see the voice control panel.

Hiding the Speak button will disable the voice feature.
  </notification>

  <notification
  name="HintDestinationGuide"
  label="Explore the World"
  type="hint">
    <unique/>
    The Destination Guide contains thousands of new places to discover. Select a location and choose Teleport to start exploring.
  </notification>

  <notification
    name="HintSidePanel"
    label="Side Panel"
    type="hint">
    <unique/>
    Get quick access to your inventory, outfits, profiles and more in the side panel.
  </notification>

  <notification
  name="HintMove"
  label="Move"
  type="hint">
    <unique/>
    To walk or run, open the Move Panel and use the directional arrows to navigate. You can also use the directional keys on your keyboard.
  </notification>

  <notification
  name="HintMoveClick"
  label=""
  type="hint">
    <unique/>    
1. Click to Walk
Click anywhere on the ground to walk to that spot.

2. Click and Drag to Rotate View
Click and drag anywhere on the world to rotate your view
    <tag>custom_skin</tag>
  </notification>

  <notification
  name="HintDisplayName"
  label="Display Name"
  type="hint">
    <unique/>
    Set your customizable display name here. This is in addition to your unique username, which can't be changed. You can change how you see other people's names in your preferences.
  </notification>


  <notification
  name="HintView"
  label="View"
  type="hint">
    <unique/>
    To change your camera view, use the Orbit and Pan controls. Reset your view by pressing Escape or walking.
    <tag>custom_skin</tag>
  </notification>

  <notification
  name="HintInventory"
  label="Inventory"
  type="hint">
    <unique/>
    Check your inventory to find items. Newest items can be easily found in the Recent tab.
  </notification>

  <notification
  name="HintLindenDollar"
  label="You've got Linden Dollars!"
  type="hint">
    <unique/>
    Here's your current balance of L$. Click Buy L$ to purchase more Linden Dollars.
    <tag>funds</tag>
  </notification>

   <notification
   icon="alertmodal.tga"
   name="LowMemory"
   type="alertmodal">
    Your memory pool is low. Some functions of SL are disabled to avoid crash. Please close other applications. Restart SL if this persists.
  </notification>

  <notification
     icon="alertmodal.tga"
     name="ForceQuitDueToLowMemory"
     type="alertmodal">
    SL will quit in 30 seconds due to out of memory.
  </notification>

  <notification
   icon="alertmodal.tga"
   name="SOCKS_NOT_PERMITTED"
   type="alertmodal">
	The SOCKS 5 proxy "[HOST]:[PORT]" refused the connection, not allowed by rule set.
	<tag>fail</tag>
   <usetemplate
     name="okbutton"
     yestext="OK"/>
  </notification>

  <notification
   icon="alertmodal.tga"
   name="SOCKS_CONNECT_ERROR"
   type="alertmodal">
	The SOCKS 5 proxy "[HOST]:[PORT]" refused the connection, could not open TCP channel.
	<tag>fail</tag>
   <usetemplate
     name="okbutton"
     yestext="OK"/>	 
  </notification>

  <notification
   icon="alertmodal.tga"
   name="SOCKS_NOT_ACCEPTABLE"
   type="alertmodal">
	The SOCKS 5 proxy "[HOST]:[PORT]" refused the selected authentication system.
	<tag>fail</tag>
   <usetemplate
     name="okbutton"
     yestext="OK"/>
  </notification>

  <notification
   icon="alertmodal.tga"
   name="SOCKS_AUTH_FAIL"
   type="alertmodal">
	The SOCKS 5 proxy "[HOST]:[PORT]" reported your credentials are invalid.
	<tag>fail</tag>
   <usetemplate
     name="okbutton"
     yestext="OK"/>
  </notification>

  <notification
   icon="alertmodal.tga"
   name="SOCKS_UDP_FWD_NOT_GRANTED"
   type="alertmodal">
	The SOCKS 5 proxy "[HOST]:[PORT]" refused the UDP associate request.
	<tag>fail</tag>
   <usetemplate
     name="okbutton"
     yestext="OK"/>
  </notification>

  <notification
   icon="alertmodal.tga"
   name="SOCKS_HOST_CONNECT_FAILED"
   type="alertmodal">
	Could not connect to SOCKS 5 proxy server "[HOST]:[PORT]".
	<tag>fail</tag>
   <usetemplate
     name="okbutton"
     yestext="OK"/>
  </notification>
  
  <notification
   icon="alertmodal.tga"
   name="SOCKS_UNKNOWN_STATUS"
   type="alertmodal">
	Unknown proxy error with server "[HOST]:[PORT]".
	<tag>fail</tag>
   <usetemplate
     name="okbutton"
     yestext="OK"/>
  </notification>
  
  <notification
   icon="alertmodal.tga"
   name="SOCKS_INVALID_HOST"
   type="alertmodal">
	Invalid SOCKS proxy address or port "[HOST]:[PORT]".
	<tag>fail</tag>
   <usetemplate
     name="okbutton"
     yestext="OK"/>
  </notification>
  
  <notification
   icon="alertmodal.tga"
   name="SOCKS_BAD_CREDS"
   type="alertmodal">
	Invalid SOCKS 5 username or password.
	<tag>fail</tag>
   <usetemplate
     name="okbutton"
     yestext="OK"/>
  </notification>
  
  <notification
   icon="alertmodal.tga"
   name="PROXY_INVALID_HTTP_HOST"
   type="alertmodal">
    Invalid HTTP proxy address or port "[HOST]:[PORT]".
	<tag>fail</tag>
   <usetemplate
     name="okbutton"
     yestext="OK"/>
  </notification>

  <notification
   icon="alertmodal.tga"
   name="PROXY_INVALID_SOCKS_HOST"
   type="alertmodal">
	Invalid SOCKS proxy address or port "[HOST]:[PORT]".
	<tag>fail</tag>
   <usetemplate
     name="okbutton"
     yestext="OK"/>
  </notification>

  <notification
   icon="alertmodal.tga"
   name="ChangeProxySettings"
   type="alert">
	Proxy settings take effect after you restart [APP_NAME].
	<tag>fail</tag>
   <usetemplate
     name="okbutton"
     yestext="OK"/>
  </notification>

  <notification
  name="AuthRequest"
  type="browser">
The site at &apos;&lt;nolink&gt;[HOST_NAME]&lt;/nolink&gt;&apos; in realm &apos;[REALM]&apos; requires a user name and password.
    <tag>confirm</tag>
    <form name="form">
      <input name="username" type="text" text="User Name" default="true"/>
      <input name="password" type="password" text="Password    "/>
      <button default="true"
              index="0"
              name="ok"
              text="Submit"/>
      <button index="1"
              name="cancel"
              text="Cancel"/>
    </form>
  </notification>

   <notification
	name="ModeChange"
	label=""
	type="alertmodal">
    <unique/>
Changing modes requires you to quit and restart.

Change mode and quit?
    <tag>confirm</tag>
    <usetemplate
   name="okcancelbuttons"
   yestext="OK"
   notext="Cancel"/>
    </notification>

  <notification

 name="NoClassifieds"
 label=""
 type="alertmodal">
    <unique/>
    <tag>fail</tag>
    <tag>confirm</tag>
    Creation and editing of Classifieds is only available in Advanced mode. Would you like to quit and change modes? The mode selector can be found on the login screen.
    <usetemplate
   name="okcancelbuttons"
   yestext="Quit"
   notext="Don't Quit"/>
    </notification>

  <notification
 name="NoGroupInfo"
 label=""
 type="alertmodal">
    <unique/>
    <tag>fail</tag>
    <tag>confirm</tag>
    Creation and editing of Groups is only available in Advanced mode. Would you like to quit and change modes? The mode selector can be found on the login screen.
    <usetemplate
   name="okcancelbuttons"
   yestext="Quit"
   notext="Don't Quit"/>
  </notification>

 <notification
 name="NoPlaceInfo"
 label=""
 type="alertmodal">
    <unique/>
    <tag>fail</tag>
    <tag>confirm</tag>
    Viewing place profile is only available in Advanced mode. Would you like to quit and change modes? The mode selector can be found on the login screen.
    <usetemplate
   name="okcancelbuttons"
   yestext="Quit"
   notext="Don't Quit"/>
</notification>

  <notification
 name="NoPicks"
 label=""
 type="alertmodal">
    <unique/>
    <tag>fail</tag>
    <tag>confirm</tag>
    Creation and editing of Picks is only available in Advanced mode. Would you like to quit and change modes? The mode selector can be found on the login screen.
    <usetemplate
   name="okcancelbuttons"
   yestext="Quit"
   notext="Don't Quit"/>
  </notification>

  <notification
 name="NoWorldMap"
 label=""
 type="alertmodal">
    <unique/>
    <tag>fail</tag>
    <tag>confirm</tag>
    Viewing of the world map is only available in Advanced mode. Would you like to quit and change modes? The mode selector can be found on the login screen.
    <usetemplate
   name="okcancelbuttons"
   yestext="Quit"
   notext="Don't Quit"/>
  </notification>

  <notification
 name="NoVoiceCall"
 label=""
 type="alertmodal">
    <unique/>
    <tag>fail</tag>
    <tag>confirm</tag>
    Voice calls are only available in Advanced mode. Would you like to logout and change modes?
    <usetemplate
   name="okcancelbuttons"
   yestext="Quit"
   notext="Don't Quit"/>
  </notification>

  <notification
 name="NoAvatarShare"
 label=""
 type="alertmodal">
    <unique/>
    <tag>fail</tag>
    <tag>confirm</tag>
    Sharing is only available in Advanced mode. Would you like to logout and change modes?
    <usetemplate
   name="okcancelbuttons"
   yestext="Quit"
   notext="Don't Quit"/>
  </notification>
  
  <notification
 name="NoAvatarPay"
 label=""
 type="alertmodal">
    <unique/>
    <tag>fail</tag>
    <tag>confirm</tag>
	  Paying other residents is only available in Advanced mode. Would you like to logout and change modes?
	  <usetemplate
   name="okcancelbuttons"
   yestext="Quit"
   notext="Don't Quit"/>
  </notification>

  <notification
 name="NoInventory"
 label=""
 type="alertmodal">
    <unique/>
    <tag>fail</tag>
    <tag>confirm</tag>
    Viewing inventory is only available in Advanced mode. Would you like to logout and change modes?
    <usetemplate
   name="okcancelbuttons"
   yestext="Quit"
   notext="Don't Quit"/>
  </notification>

  <notification
 name="NoAppearance"
 label=""
 type="alertmodal">
    <unique/>
    <tag>fail</tag>
    <tag>confirm</tag>
    The appearance editor is only available in Advanced mode. Would you like to logout and change modes?
    <usetemplate
   name="okcancelbuttons"
   yestext="Quit"
   notext="Don't Quit"/>
  </notification>

  <notification
 name="NoSearch"
 label=""
 type="alertmodal">
    <unique/>
    <tag>fail</tag>
    <tag>confirm</tag>
    Search is only available in Advanced mode. Would you like to logout and change modes?
    <usetemplate
   name="okcancelbuttons"
   yestext="Quit"
   notext="Don't Quit"/>
  </notification>

  <notification
    name="ConfirmHideUI"
    label=""
    type="alertmodal">
    <unique/>
    <tag>confirm</tag>
    This action will hide all menu items and buttons. To get them back, click [SHORTCUT] again.
    <usetemplate
      name="okcancelignore"
      yestext="OK"
      notext="Cancel"
      ignoretext="Confirm before hiding UI"/>
  </notification>

  <notification
   icon="alertmodal.tga"
   name="PathfindingLinksets_WarnOnPhantom"
   type="alertmodal">
Some selected linksets will have the Phantom flag toggled.

Do you wish to continue?
    <tag>confirm</tag>
    <usetemplate
     ignoretext="Some selected linksets phantom flag will be toggled."
     name="okcancelignore"
     notext="Cancel"
     yestext="OK"/>
  </notification>

  <notification
   icon="alertmodal.tga"
   name="PathfindingLinksets_MismatchOnRestricted"
   type="alertmodal">
Some selected linksets cannot be set to be '[REQUESTED_TYPE]' because of permission restrictions on the linkset.  These linksets will be set to be '[RESTRICTED_TYPE]' instead.

Do you wish to continue?
    <tag>confirm</tag>
    <usetemplate
     ignoretext="Some selected linksets cannot be set because of permission restrictions on the linkset."
     name="okcancelignore"
     notext="Cancel"
     yestext="OK"/>
  </notification>

  <notification
   icon="alertmodal.tga"
   name="PathfindingLinksets_MismatchOnVolume"
   type="alertmodal">
Some selected linksets cannot be set to be '[REQUESTED_TYPE]' because the shape is non-convex.

Do you wish to continue?
    <tag>confirm</tag>
    <usetemplate
     ignoretext="Some selected linksets cannot be set because the shape is non-convex"
     name="okcancelignore"
     notext="Cancel"
     yestext="OK"/>
  </notification>

  <notification
   icon="alertmodal.tga"
   name="PathfindingLinksets_WarnOnPhantom_MismatchOnRestricted"
   type="alertmodal">
Some selected linksets will have the Phantom flag toggled.

Some selected linksets cannot be set to be '[REQUESTED_TYPE]' because of permission restrictions on the linkset.  These linksets will be set to be '[RESTRICTED_TYPE]' instead.

Do you wish to continue?
    <tag>confirm</tag>
    <usetemplate
     ignoretext="Some selected linksets phantom flag will be toggled and others cannot be set because of permission restrictions on the linkset."
     name="okcancelignore"
     notext="Cancel"
     yestext="OK"/>
  </notification>

  <notification
   icon="alertmodal.tga"
   name="PathfindingLinksets_WarnOnPhantom_MismatchOnVolume"
   type="alertmodal">
Some selected linksets will have the Phantom flag toggled.

Some selected linksets cannot be set to be '[REQUESTED_TYPE]' because the shape is non-convex.

Do you wish to continue?
    <tag>confirm</tag>
    <usetemplate
     ignoretext="Some selected linksets phantom flag will be toggled and others cannot be set because the shape is non-convex"
     name="okcancelignore"
     notext="Cancel"
     yestext="OK"/>
  </notification>

  <notification
   icon="alertmodal.tga"
   name="PathfindingLinksets_MismatchOnRestricted_MismatchOnVolume"
   type="alertmodal">
Some selected linksets cannot be set to be '[REQUESTED_TYPE]' because of permission restrictions on the linkset.  These linksets will be set to be '[RESTRICTED_TYPE]' instead.

Some selected linksets cannot be set to be '[REQUESTED_TYPE]' because the shape is non-convex. These linksets&apos; use types will not change.

Do you wish to continue?
    <tag>confirm</tag>
    <usetemplate
     ignoretext="Some selected linksets cannot be set because of permission restrictions on the linkset and because the shape is non-convex."
     name="okcancelignore"
     notext="Cancel"
     yestext="OK"/>
  </notification>

  <notification
   icon="alertmodal.tga"
   name="PathfindingLinksets_WarnOnPhantom_MismatchOnRestricted_MismatchOnVolume"
   type="alertmodal">
Some selected linksets will have the Phantom flag toggled.

Some selected linksets cannot be set to be '[REQUESTED_TYPE]' because of permission restrictions on the linkset.  These linksets will be set to be '[RESTRICTED_TYPE]' instead.

Some selected linksets cannot be set to be '[REQUESTED_TYPE]' because the shape is non-convex. These linksets&apos; use types will not change.

Do you wish to continue?
    <tag>confirm</tag>
    <usetemplate
     ignoretext="Some selected linksets phantom flag will be toggled and others cannot be set because of permission restrictions on the linkset and because the shape is non-convex."
     name="okcancelignore"
     notext="Cancel"
     yestext="OK"/>
  </notification>

  <notification
   icon="alertmodal.tga"
   name="PathfindingLinksets_ChangeToFlexiblePath"
   type="alertmodal">
    The selected object affects the navmesh.  Changing it to a Flexible Path will remove it from the navmesh.
    <tag>confirm</tag>
    <usetemplate
     ignoretext="The selected object affects the navmesh.  Changing it to a Flexible Path will remove it from the navmesh."
     name="okcancelignore"
     notext="Cancel"
     yestext="OK"/>
  </notification>

  <global name="UnsupportedGLRequirements">
You do not appear to have the proper hardware requirements for [APP_NAME]. [APP_NAME] requires an OpenGL graphics card that has multitexture support. If this is the case, you may want to make sure that you have the latest drivers for your graphics card, and service packs and patches for your operating system.

If you continue to have problems, please visit the [SUPPORT_SITE].
  </global>

  <global name="UnsupportedCPUAmount">
796
  </global>

  <global name="UnsupportedRAMAmount">
510
  </global>

  <global name="UnsupportedGPU">
- Your graphics card does not meet the minimum requirements.
  </global>

  <global name="UnsupportedRAM">
- Your system memory does not meet the minimum requirements.
  </global>

<!-- these are alert strings from server. the name needs to match entire the server string, and needs to be changed
	whenever the server string changes -->
   <global name="You can only set your 'Home Location' on your land or at a mainland Infohub.">
If you own a piece of land, you can make it your home location.
Otherwise, you can look at the Map and find places marked &quot;Infohub&quot;.
  </global>
  <global name="You died and have been teleported to your home location">
You died and have been teleported to your home location.
  </global>
<!-- <FS:AW>  opensim search support-->
  <notification
   icon="alertmodal.tga"
   name="ConfirmClearDebugSearchURL"
   type="alertmodal">
Are you sure you want to clear the debug search url?
    <tag>confirm</tag>
    <usetemplate
     ignoretext="Confirm clearing debug search url"
     name="okcancelignore"
     notext="Cancel"
     yestext="OK"/>
  </notification>
  <notification
   icon="alertmodal.tga"
   name="ConfirmPickDebugSearchURL"
   type="alertmodal">
Are you sure you want to pick the current search url as debug search url?
    <tag>confirm</tag>
    <usetemplate
     ignoretext="Confirm picking debug search url"
     name="okcancelignore"
     notext="Cancel"
     yestext="OK"/>
  </notification>
<!-- </FS:AW>  opensim search support-->
<!-- <FS:AW  grid management-->
  <notification
   icon="alertmodal.tga"
   name="ConfirmRemoveGrid"
   type="alertmodal">
Are you sure you want to remove [REMOVE_GRID] from the grid list?
    <tag>confirm</tag>
    <usetemplate
     ignoretext="Confirm removing grids"
     name="okcancelignore"
     notext="Cancel"
     yestext="OK"/>
  </notification>
  <notification
   icon="alertmodal.tga"
   name="CanNotRemoveConnectedGrid"
   type="alertmodal">
You can not remove [REMOVE_GRID] while being connected to it.
    <tag>confirm</tag>
    <usetemplate
     ignoretext="Warn that the grid connected to can not be removed."
     name="okcancelignore"
     notext="Cancel"
     yestext="OK"/>
  </notification>
<!-- </FS:AW  grid management-->

  <notification
   icon="notify.tga"
   label="Apply Windlight settings"
   name="FSWL"
   type="notify">
&apos;[PARCEL_NAME]&apos;, owned by [OWNER_NAME], would like to change your Windlight visual environment settings.
    <form name="form">
      <button
       index="0"
       name="Allow"
       text="Allow"/>
      <button
       index="1"
       name="Ignore"
       text="Ignore"/>
    </form>
  </notification>
  
  <notification
   icon="notify.tga"
   label="Reset Windlight settings"
   name="FSWLClear"
   type="notify">
Reset WL settings for &apos;[PARCEL_NAME]&apos; to region default?
    <usetemplate
     name="okcancelbuttons"
     notext="Cancel"
     yestext="Yes"/>
  </notification>

<!-- ## Zi: Animation Overrider -->
  <notification
   icon="alertmodal.tga"
   name="NewAOSet"
   type="alertmodal">
Specify a name for the new AO set:
(The name may contain any ASCII character, except for ":" or "|")
    <form name="form">
      <input name="message" type="text" default="true">
New AO Set
      </input>
      <button
       default="true"
       index="0"
       name="OK"
       text="OK"/>
      <button
       index="1"
       name="Cancel"
       text="Cancel"/>
    </form>
<<<<<<< HEAD
  </notification>

  <notification
   icon="alertmodal.tga"
   name="NewAOCantContainNonASCII"
   type="alertmodal">
Could not create new AO set "[AO_SET_NAME]".
The name may only contain ASCII characters, excluding ":" and "|".
    <usetemplate
     name="okbutton"
     yestext="OK"/>
=======
>>>>>>> 65a3b74b
  </notification>

  <notification
   icon="alertmodal.tga"
<<<<<<< HEAD
   name="RenameAOMustBeASCII"
   type="alertmodal">
Could not rename AO set "[AO_SET_NAME]".
=======
   name="NewAOCantContainNonASCII"
   type="alertmodal">
Could not create new AO set "[AO_SET_NAME]".
>>>>>>> 65a3b74b
The name may only contain ASCII characters, excluding ":" and "|".
    <usetemplate
     name="okbutton"
     yestext="OK"/>
  </notification>

<notification
   icon="alertmodal.tga"
<<<<<<< HEAD
   name="RemoveAOSet"
   type="alertmodal">
Remove AO set "[AO_SET_NAME]" from the list?
    <usetemplate
     name="okcancelbuttons"
     notext="Cancel"
     yestext="Remove"/>
  </notification>

  <notification
   icon="notifytip.tga"
   name="AOForeignItemsFound"
   type="alertmodal">
The animation overrider found at least one item that did not belong in the configuration. Please check your &quot;Lost and Found&quot; folder for items that were moved out of the animation overrider configuration.
=======
   name="RenameAOMustBeASCII"
   type="alertmodal">
Could not rename AO set "[AO_SET_NAME]".
The name may only contain ASCII characters, excluding ":" and "|".
    <usetemplate
     name="okbutton"
     yestext="OK"/>
  </notification>

<notification
   icon="alertmodal.tga"
   name="RemoveAOSet"
   type="alertmodal">
Remove AO set "[AO_SET_NAME]" from the list?
    <usetemplate
     name="okcancelbuttons"
     notext="Cancel"
     yestext="Remove"/>
>>>>>>> 65a3b74b
  </notification>

  <notification
   icon="notifytip.tga"
<<<<<<< HEAD
   name="AOImportSetAlreadyExists"
   type="notifytip">
An animation set with this name already exists.
=======
   name="AOForeignItemsFound"
   type="alertmodal">
The animation overrider found at least one item that did not belong in the configuration. Please check your &quot;Lost and Found&quot; folder for items that were moved out of the animation overrider configuration.
>>>>>>> 65a3b74b
  </notification>

  <notification
   icon="notifytip.tga"
<<<<<<< HEAD
   name="AOImportPermissionDenied"
   type="notifytip">
Insufficient permissions to read notecard.
=======
   name="AOImportSetAlreadyExists"
   type="notifytip">
An animation set with this name already exists.
>>>>>>> 65a3b74b
  </notification>

  <notification
   icon="notifytip.tga"
<<<<<<< HEAD
   name="AOImportCreateSetFailed"
   type="notifytip">
Error while creating import set.
=======
   name="AOImportPermissionDenied"
   type="notifytip">
Insufficient permissions to read notecard.
>>>>>>> 65a3b74b
  </notification>

  <notification
   icon="notifytip.tga"
<<<<<<< HEAD
   name="AOImportDownloadFailed"
   type="notifytip">
Could not download notecard.
=======
   name="AOImportCreateSetFailed"
   type="notifytip">
Error while creating import set.
>>>>>>> 65a3b74b
  </notification>

  <notification
   icon="notifytip.tga"
<<<<<<< HEAD
   name="AOImportNoText"
   type="notifytip">
Notecard is empty or unreadable.
=======
   name="AOImportDownloadFailed"
   type="notifytip">
Could not download notecard.
>>>>>>> 65a3b74b
  </notification>

  <notification
   icon="notifytip.tga"
<<<<<<< HEAD
   name="AOImportNoFolder"
   type="notifytip">
Couldn't find folder to read the animations.
=======
   name="AOImportNoText"
   type="notifytip">
Notecard is empty or unreadable.
>>>>>>> 65a3b74b
  </notification>

  <notification
   icon="notifytip.tga"
<<<<<<< HEAD
   name="AOImportNoStatePrefix"
   type="notifytip">
Notecard line [LINE] has no valid [ state prefix.
=======
   name="AOImportNoFolder"
   type="notifytip">
Couldn't find folder to read the animations.
>>>>>>> 65a3b74b
  </notification>

  <notification
   icon="notifytip.tga"
<<<<<<< HEAD
   name="AOImportNoValidDelimiter"
   type="notifytip">
Notecard line [LINE] has no valid ] delimiter.
=======
   name="AOImportNoStatePrefix"
   type="notifytip">
Notecard line [LINE] has no valid [ state prefix.
>>>>>>> 65a3b74b
  </notification>

  <notification
   icon="notifytip.tga"
<<<<<<< HEAD
   name="AOImportStateNameNotFound"
   type="notifytip">
State name [NAME] not found.
=======
   name="AOImportNoValidDelimiter"
   type="notifytip">
Notecard line [LINE] has no valid ] delimiter.
>>>>>>> 65a3b74b
  </notification>

  <notification
   icon="notifytip.tga"
<<<<<<< HEAD
   name="AOImportAnimationNotFound"
   type="notifytip">
Couldn't find animation [NAME]. Please make sure it's present in the same folder as the import notecard.
=======
   name="AOImportStateNameNotFound"
   type="notifytip">
State name [NAME] not found.
>>>>>>> 65a3b74b
  </notification>

  <notification
   icon="notifytip.tga"
<<<<<<< HEAD
   name="AOImportInvalid"
   type="notifytip">
Notecard didn't contain any usable data. Aborting import.
=======
   name="AOImportAnimationNotFound"
   type="notifytip">
Couldn't find animation [NAME]. Please make sure it's present in the same folder as the import notecard.
>>>>>>> 65a3b74b
  </notification>

  <notification
   icon="notifytip.tga"
<<<<<<< HEAD
   name="AOImportRetryCreateSet"
   type="notifytip">
Could not create import folder for animation set [NAME]. Retrying ...
=======
   name="AOImportInvalid"
   type="notifytip">
Notecard didn't contain any usable data. Aborting import.
>>>>>>> 65a3b74b
  </notification>

  <notification
   icon="notifytip.tga"
<<<<<<< HEAD
   name="AOImportAbortCreateSet"
   type="notifytip">
Could not create import folder for animation set [NAME]. Giving up.
=======
   name="AOImportRetryCreateSet"
   type="notifytip">
Could not create import folder for animation set [NAME]. Retrying ...
>>>>>>> 65a3b74b
  </notification>

  <notification
   icon="notifytip.tga"
<<<<<<< HEAD
   name="AOImportLinkFailed"
   type="notifytip">
Creating animation link for animation "[NAME]" failed!
  </notification>

<!-- ## Zi: Animation Overrider -->

<notification
   icon="alertmodal.tga"
   name="SendSysinfoToIM"
   type="alertmodal">
This will send the following information to the current IM session:

[SYSINFO]
    <usetemplate
     name="okcancelbuttons"
     yestext="Send"
     notext="Cancel" />
  </notification>

<!-- fsdata -->
  <notification
   icon="alertmodal.tga"
   name="BlockLoginInfo"
   type="alertmodal">
    [REASON]
    <usetemplate
     name="okbutton"
     yestext="OK"/>
=======
   name="AOImportAbortCreateSet"
   type="notifytip">
Could not create import folder for animation set [NAME]. Giving up.
  </notification>

  <notification
   icon="notifytip.tga"
   name="AOImportLinkFailed"
   type="notifytip">
Creating animation link for animation "[NAME]" failed!
  </notification>

<!-- ## Zi: Animation Overrider -->

<notification
   icon="alertmodal.tga"
   name="SendSysinfoToIM"
   type="alertmodal">
This will send the following information to the current IM session:

[SYSINFO]
    <usetemplate
     name="okcancelbuttons"
     yestext="Send"
     notext="Cancel" />
>>>>>>> 65a3b74b
  </notification>

<!-- fsdata -->
  <notification
   icon="alertmodal.tga"
<<<<<<< HEAD
   name="TestversionExpired"
   type="alertmodal">
    This test version of [APP_NAME] has expired and cannot be used any further.
=======
   name="BlockLoginInfo"
   type="alertmodal">
    [REASON]
>>>>>>> 65a3b74b
    <usetemplate
     name="okbutton"
     yestext="OK"/>
  </notification>

  <notification
   icon="alertmodal.tga"
<<<<<<< HEAD
   name="FireStormReqInfo"
   type="alertmodal">
    [NAME] is requesting that you send them information about your [APP_NAME] setup.
(This is the same information that can be found by going to Help->About [APP_NAME])
[REASON]
Would you like to send them this information?
    <form name="form">
      <button
       index="0"
       name="Yes"
       text="Yes"/>
      <button
       index="1"
       name="No"
       text="No"/>
    </form>
=======
   name="TestversionExpired"
   type="alertmodal">
    This test version of [APP_NAME] has expired and cannot be used any further.
    <usetemplate
     name="okbutton"
     yestext="OK"/>
>>>>>>> 65a3b74b
  </notification>

<!-- Firestorm Phantom -->

  <notification
<<<<<<< HEAD
   icon="notifytip.tga"
   name="PhantomOn"
   type="notifytip">
Phantom mode on.
=======
   icon="alertmodal.tga"
   name="FireStormReqInfo"
   type="alertmodal">
    [NAME] is requesting that you send them information about your [APP_NAME] setup.
(This is the same information that can be found by going to Help->About [APP_NAME])
[REASON]
Would you like to send them this information?
    <form name="form">
      <button
       index="0"
       name="Yes"
       text="Yes"/>
      <button
       index="1"
       name="No"
       text="No"/>
    </form>
>>>>>>> 65a3b74b
  </notification>

<!-- Firestorm Phantom -->

  <notification
   icon="notifytip.tga"
<<<<<<< HEAD
   name="PhantomOff"
   type="notifytip">
Phantom mode off.
=======
   name="PhantomOn"
   type="notifytip">
Phantom mode on.
>>>>>>> 65a3b74b
  </notification>

<!-- Firestorm Phantom -->

<!-- Firestorm Reset Settings -->
  <notification
<<<<<<< HEAD
    icon="alertmodal.tga"
    label="Reset all settings"
    name="FirestormClearSettingsPrompt"
    type="alertmodal">
    Resetting all settings may be helpful if you are experiencing problems; however, you will need to redo any customizations you have made to the default configuration. 

    Are you sure you want to reset all settings?
    <usetemplate
      name="okcancelbuttons"
      notext="Cancel"
      yestext="OK"/>
  </notification>

  <notification
    icon="alertmodal.tga"
    name="SettingsWillClear"
    type="alertmodal">
    Settings will be cleared after restarting [APP_NAME].
  </notification>
<!-- Firestorm Reset Settings -->

<!-- AW: opensim -->
  <notification icon="alertmodal.tga"
		name="CantAddGrid"
		type="alertmodal">
Could not add [GRID] to the grid list.
[REASON] contact support of [GRID].
    <usetemplate
     name="okbutton"
     yestext="OK"/>
=======
   icon="notifytip.tga"
   name="PhantomOff"
   type="notifytip">
Phantom mode off.
  </notification>

<!-- Firestorm Phantom -->

<!-- Firestorm Reset Settings -->
  <notification
    icon="alertmodal.tga"
    label="Reset all settings"
    name="FirestormClearSettingsPrompt"
    type="alertmodal">
    Resetting all settings may be helpful if you are experiencing problems; however, you will need to redo any customizations you have made to the default configuration. 

    Are you sure you want to reset all settings?
    <usetemplate
      name="okcancelbuttons"
      notext="Cancel"
      yestext="OK"/>
>>>>>>> 65a3b74b
  </notification>
<!-- AW: opensim -->

  <!-- ## Zi: Particle Editor -->
  <notification
<<<<<<< HEAD
   icon="alertmodal.tga"
   name="ParticleScriptFindFolderFailed"
   type="alertmodal">
Could not find a folder for the new script in inventory.
=======
    icon="alertmodal.tga"
    name="SettingsWillClear"
    type="alertmodal">
    Settings will be cleared after restarting [APP_NAME].
  </notification>
<!-- Firestorm Reset Settings -->

<!-- AW: opensim -->
  <notification icon="alertmodal.tga"
		name="CantAddGrid"
		type="alertmodal">
Could not add [GRID] to the grid list.
[REASON] contact support of [GRID].
    <usetemplate
     name="okbutton"
     yestext="OK"/>
>>>>>>> 65a3b74b
  </notification>
<!-- AW: opensim -->

  <!-- ## Zi: Particle Editor -->
  <notification
   icon="alertmodal.tga"
<<<<<<< HEAD
   name="ParticleScriptCreationFailed"
   type="alertmodal">
Could not create new script for this particle system.
=======
   name="ParticleScriptFindFolderFailed"
   type="alertmodal">
Could not find a folder for the new script in inventory.
>>>>>>> 65a3b74b
  </notification>

  <notification
   icon="alertmodal.tga"
<<<<<<< HEAD
   name="ParticleScriptNotFound"
   type="alertmodal">
Could not find the newly created script for this particle system.
=======
   name="ParticleScriptCreationFailed"
   type="alertmodal">
Could not create new script for this particle system.
>>>>>>> 65a3b74b
  </notification>

  <notification
   icon="alertmodal.tga"
<<<<<<< HEAD
   name="ParticleScriptCreateTempFileFailed"
   type="alertmodal">
Could not create temporary file for script upload.
  </notification>

  <notification
   icon="notify.tga"
   name="ParticleScriptInjected"
   type="alertmodal">
Particle script was injected successfully.
   <form name="form">
      <ignore name="ignore"
       text="A particle script was injected to an object."/>
    </form>
  </notification>

  <notification
   icon="alertmodal.tga"
   name="ParticleScriptCapsFailed"
   type="alertmodal">
Failed to inject script into object. Request for capabilities returned an empty address.
  </notification>

  <notification
   icon="notify.tga"
   name="ParticleScriptCopiedToClipboard"
   type="alertmodal">
The LSL script to create this particle system has been copied to your clipboard. You can now paste it into a new script to use it.
   <form name="form">
      <ignore name="ignore"
       text="A particle script was copied to my clipboard"/>
    </form>
  </notification>
  <!-- ## Zi: Particle Editor -->

  <!-- ## Zi: Debug Settings Editor -->
  <notification
   icon="notify.tga"
   name="DebugSettingsWarning"
   type="alertmodal">
Warning! The use of the Debug Settings window is unsupported! Changing debug settings can severely impact your experience and might lead to loss of data, functionality or even access to the service. Please do not change any values without knowing exactly what you are doing.
   <form name="form">
      <ignore name="ignore"
       text="Debug Settings warning message"/>
    </form>
=======
   name="ParticleScriptNotFound"
   type="alertmodal">
Could not find the newly created script for this particle system.
  </notification>

  <notification
   icon="alertmodal.tga"
   name="ParticleScriptCreateTempFileFailed"
   type="alertmodal">
Could not create temporary file for script upload.
  </notification>

  <notification
   icon="notify.tga"
   name="ParticleScriptInjected"
   type="alertmodal">
Particle script was injected successfully.
   <form name="form">
      <ignore name="ignore"
       text="A particle script was injected to an object."/>
    </form>
  </notification>

  <notification
   icon="alertmodal.tga"
   name="ParticleScriptCapsFailed"
   type="alertmodal">
Failed to inject script into object. Request for capabilities returned an empty address.
>>>>>>> 65a3b74b
  </notification>

  <notification
   icon="notify.tga"
<<<<<<< HEAD
   name="ControlNameCopiedToClipboard"
   type="alertmodal">
This debug setting's name has been copied to your clipboard. You can now paste it somewhere else to use it.
   <form name="form">
      <ignore name="ignore"
       text="A debug setting's name was copied to my clipboard"/>
    </form>
  </notification>

  <notification
   icon="notify.tga"
   name="SanityCheck"
   type="alertmodal">
[APP_NAME] has detected a possible issue with your settings:

[SANITY_MESSAGE]

Reason: [SANITY_COMMENT]

Current setting: [CURRENT_VALUE]
   <form name="form">
      <ignore name="ignore"
       text="A settings control has failed the sanity check."/>
    </form>
  </notification>
=======
   name="ParticleScriptCopiedToClipboard"
   type="alertmodal">
The LSL script to create this particle system has been copied to your clipboard. You can now paste it into a new script to use it.
   <form name="form">
      <ignore name="ignore"
       text="A particle script was copied to my clipboard"/>
    </form>
  </notification>
  <!-- ## Zi: Particle Editor -->

  <!-- ## Zi: Debug Settings Editor -->
  <notification
   icon="notify.tga"
   name="DebugSettingsWarning"
   type="alertmodal">
Warning! The use of the Debug Settings window is unsupported! Changing debug settings can severely impact your experience and might lead to loss of data, functionality or even access to the service. Please do not change any values without knowing exactly what you are doing.
   <form name="form">
      <ignore name="ignore"
       text="Debug Settings warning message"/>
    </form>
  </notification>

  <notification
   icon="notify.tga"
   name="ControlNameCopiedToClipboard"
   type="alertmodal">
This debug setting's name has been copied to your clipboard. You can now paste it somewhere else to use it.
   <form name="form">
      <ignore name="ignore"
       text="A debug setting's name was copied to my clipboard"/>
    </form>
  </notification>

  <notification
   icon="notify.tga"
   name="SanityCheck"
   type="alertmodal">
[APP_NAME] has detected a possible issue with your settings:

[SANITY_MESSAGE]

Reason: [SANITY_COMMENT]

Current setting: [CURRENT_VALUE]
   <form name="form">
      <ignore name="ignore"
       text="A settings control has failed the sanity check."/>
    </form>
  </notification>
>>>>>>> 65a3b74b
  <!-- ## Zi: Debug Settings Editor -->

  <notification
   icon="alertmodal.tga"
   name="TeleportToAvatarNotPossible"
   type="alertmodal">
Teleport to this avatar not possible, because the exact position is unknown.
  <tag>fail</tag>
  </notification>

  <notification
   icon="alertmodal.tga"
   name="ZoomToAvatarNotPossible"
   type="alertmodal">
Cannot zoom to this avatar, because it is out of reach.
  <tag>fail</tag>
  </notification>

  <notification
   icon="alertmodal.tga"
   name="TrackAvatarNotPossible"
   type="alertmodal">
Cannot track this avatar, because it is beyond radar range.
  <tag>fail</tag>
  </notification>

  <notification
   icon="alertmodal.tga"
   name="CacheEmpty"
   type="alertmodal">
Your viewer cache is currently empty. Please be aware that you may experience slow framerates and inventory loading for a short time while new content downloads.
  </notification>

  <!-- <FS:Zi> Viewer version popup -->
  <notification
   icon="alertmodal.tga"
   name="FirstJoinSupportGroup"
   type="alertmodal">
Welcome to the Phoenix/Firestorm Viewer Support Group!

To make support easier, it is recommended to announce your viewer's version to the group. You can choose to display your viewer's version in front of any chat you send to the group. Our support members can give you more meaningful advice right away if they know the viewer version you are on.

You can enable and disable this function at any time using the checkbox in the group chat floater.

Do you want to enable the automatic viewer version display?

    <form name="form">
      <button
       index="0"
       name="OK_okcancelignore"
       text="Yes"/>
      <button
       default="true"
       index="1"
       name="Cancel_okcancelignore"
       text="No"/>
      <ignore
	   name="ignore"
       text="The Phoenix/Firestorm Support Group was joined"
       save_option="true" />
    </form>

  </notification>
  <!-- <FS:Zi> Viewer version popup -->
  <notification
     icon="alertmodal.tga"
     name="ConfirmScriptModify"
    type="alertmodal">
    Are you sure you want to modify scripts in selected objects?
    <tag>confirm</tag>
    <usetemplate
    ignoretext="Confirm before I modify scripts in selection"
     name="okcancelignore"
     notext="Cancel"
     yestext="OK"/>
  </notification>

  <notification
   icon="alertmodal.tga"
   name="LocalBitmapsUpdateFileNotFound"
   persist="true"
   type="notify">
[FNAME] could not be updated because the file could no longer be found.
Disabling future updates for this file.
  </notification>

  <notification
   icon="alertmodal.tga"
   name="LocalBitmapsUpdateFailedFinal"
   persist="true"
   type="notify">
[FNAME] could not be opened or decoded for [NRETRIES] attempts, and is now considered broken.
Disabling future updates for this file.
  </notification>

  <notification
   icon="alertmodal.tga"
   name="LocalBitmapsVerifyFail"
   persist="true"
   type="notify">
Attempted to add an invalid or unreadable image file [FNAME] which could not be opened or decoded.
Attempt canceled.
  </notification>

  <notification
   icon="alertmodal.tga"
   name="PathfindingReturnMultipleItems"
   type="alertmodal">
    You are returning [NUM_ITEMS] items.  Are you sure you want to continue?
    <tag>confirm</tag>
    <usetemplate
     ignoretext="Are you sure you want to return multiple items?"
     name="okcancelignore"
     notext="No"
     yestext="Yes"/>
  </notification>

  <notification
   icon="alertmodal.tga"
   name="PathfindingDeleteMultipleItems"
   type="alertmodal">
    You are deleting [NUM_ITEMS] items.  Are you sure you want to continue?
    <tag>confirm</tag>
    <usetemplate
     ignoretext="Are you sure you want to delete multiple items?"
     name="okcancelignore"
     notext="No"
     yestext="Yes"/>
  </notification>


  <notification
   icon="alertmodal.tga"
   name="AvatarFrozen"
   type="notify">
   <tag>fail</tag>
[AV_FREEZER] has frozen you. You cannot move or interact with the world.
  </notification>

  <notification
   icon="alertmodal.tga"
   name="AvatarFrozenDuration"
   type="notify">
   <tag>fail</tag>
[AV_FREEZER] has frozen you for [AV_FREEZE_TIME] seconds. You cannot move or interact with the world.
  </notification>

  <notification
   icon="alertmodal.tga"
   name="YouFrozeAvatar"
   type="notify">
   <tag>fail</tag>
Avatar frozen.
  </notification>

  <notification
   icon="alertmodal.tga"
   name="AvatarHasUnFrozenYou"
   type="notify">
   <tag>fail</tag>
[AV_FREEZER] has unfrozen you.
  </notification>

  <notification
   icon="alertmodal.tga"
   name="AvatarUnFrozen"
   type="notify">
   <tag>fail</tag>
Avatar unfrozen.
  </notification>

  <notification
   icon="alertmodal.tga"
   name="AvatarFreezeFailure"
   type="notify">
   <tag>fail</tag>
Freeze failed because you don't have admin permission for that parcel.
  </notification>

  <notification
   icon="alertmodal.tga"
   name="AvatarFreezeThaw"
   type="notify">
   <tag>fail</tag>
Your freeze expired, go about your business.
  </notification>

  <notification
   icon="alertmodal.tga"
   name="AvatarCantFreeze"
   type="notify">
   <tag>fail</tag>
Sorry, can't freeze that user.
  </notification>

  <notification
   icon="alertmodal.tga"
   name="NowOwnObject"
   type="notify">
   <tag>fail</tag>
You are now the owner of object [OBJECT_NAME]
  </notification>

  <notification
   icon="alertmodal.tga"
   name="CantRezOnLand"
   type="notify">
   <tag>fail</tag>
Can't rez object at [OBJECT_POS] because the owner of this land does not allow it.  Use the land tool to see land ownership.
  </notification>

  <notification
   icon="alertmodal.tga"
   name="RezFailTooManyRequests"
   type="notify">
   <tag>fail</tag>
Object can not be rezzed because there are too many requests.
  </notification>
 
  <notification
   icon="alertmodal.tga"
   name="SitFailCantMove"
   type="notify">
   <tag>fail</tag>
You cannot sit because you cannot move at this time.
  </notification>

  <notification
   icon="alertmodal.tga"
   name="SitFailNotAllowedOnLand"
   type="notify">
   <tag>fail</tag>
You cannot sit because you are not allowed on that land.
  </notification>
 
  <notification
   icon="alertmodal.tga"
   name="SitFailNotSameRegion"
   type="notify">
   <tag>fail</tag>
Try moving closer.  Can't sit on object because
it is not in the same region as you.
  </notification>
  
  <notification
   icon="alert.tga"
   name="ChatHistoryIsBusyAlert"
   type="alertmodal">
   Chat history file is busy with previous operation. Please try again in a few minutes or choose chat with another person.
    <usetemplate
     name="okbutton"
     yestext="OK"/>
  </notification>
  
  <notification
   icon="alertmodal.tga"
   name="NoNewObjectRegionFull"
   type="notify">
   <tag>fail</tag>
Unable to create new object. The region is full.
  </notification>

  <notification
   icon="alertmodal.tga"
   name="FailedToPlaceObject"
   type="notify">
   <tag>fail</tag>
Failed to place object at specified location.  Please try again.
  </notification>

  <notification
   icon="alertmodal.tga"
   name="NoOwnNoGardening"
   type="notify">
   <tag>fail</tag>
You can't create trees and grass on land you don't own.
  </notification>

  <notification
   icon="alertmodal.tga"
   name="NoCopyPermsNoObject"
   type="notify">
   <tag>fail</tag>
Copy failed because you lack permission to copy the object '[OBJ_NAME]'.
  </notification>

  <notification
   icon="alertmodal.tga"
   name="NoTransPermsNoObject"
   type="notify">
   <tag>fail</tag>
Copy failed because the object '[OBJ_NAME]' cannot be transferred to you.
  </notification>

  <notification
   icon="alertmodal.tga"
   name="AddToNavMeshNoCopy"
   type="notify">
   <tag>fail</tag>
Copy failed because the object '[OBJ_NAME]' contributes to navmesh.
  </notification>

  <notification
   icon="alertmodal.tga"
   name="DupeWithNoRootsSelected"
   type="notify">
   <tag>fail</tag>
Duplicate with no root objects selected.
  </notification>

  <notification
   icon="alertmodal.tga"
   name="CantDupeCuzRegionIsFull"
   type="notify">
   <tag>fail</tag>
Can't duplicate objects because the region is full.
  </notification>

  <notification
   icon="alertmodal.tga"
   name="CantDupeCuzParcelNotFound"
   type="notify">
   <tag>fail</tag>
Can't duplicate objects - Can't find the parcel they are on.
  </notification>

  <notification
   icon="alertmodal.tga"
   name="CantCreateCuzParcelFull"
   type="notify">
   <tag>fail</tag>
Can't create object because 
the parcel is full.
  </notification>

  <notification
   icon="alertmodal.tga"
   name="RezAttemptFailed"
   type="notify">
   <tag>fail</tag>
Attempt to rez an object failed.
  </notification>

  <notification
   icon="alertmodal.tga"
   name="ToxicInvRezAttemptFailed"
   type="notify">
   <tag>fail</tag>
Unable to create item that has caused problems on this region.
  </notification>

  <notification
   icon="alertmodal.tga"
   name="InvItemIsBlacklisted"
   type="notify">
   <tag>fail</tag>
That inventory item has been blacklisted.
  </notification>

  <notification
   icon="alertmodal.tga"
   name="NoCanRezObjects"
   type="notify">
   <tag>fail</tag>
You are not currently allowed to create objects.
  </notification>
 
  <notification
   icon="alertmodal.tga"
   name="LandSearchBlocked"
   type="notify">
   <tag>fail</tag>
Land Search Blocked.
You have performed too many land searches too quickly.
Please try again in a minute.
  </notification>

  <notification
   icon="alertmodal.tga"
   name="NotEnoughResourcesToAttach"
   type="notify">
   <tag>fail</tag>
Not enough script resources available to attach object!
  </notification>

  <notification
   icon="notifytip.tga"
   name="YouDiedAndGotTPHome"
   type="notifytip">
   <tag>fail</tag>
You died and have been teleported to your home location
  </notification>

  <notification
   icon="alertmodal.tga"
   name="EjectComingSoon"
   type="notify">
   <tag>fail</tag>
You are no longer allowed here and have [EJECT_TIME] seconds to leave.
  </notification>

  <notification
   icon="alertmodal.tga"
   name="NoEnterRegionMaybeFull"
   type="notify">
   <tag>fail</tag>
You can't enter region "[NAME]".
It may be full or restarting soon.
  </notification>

  <notification
   icon="alertmodal.tga"
   name="SaveBackToInvDisabled"
   type="notify">
   <tag>fail</tag>
Save Back To Inventory has been disabled.
  </notification>

  <notification
   icon="alertmodal.tga"
   name="NoExistNoSaveToContents"
   type="notify">
   <tag>fail</tag>
Cannot save '[OBJ_NAME]' to object contents because the object it was rezzed from no longer exists.
  </notification>

  <notification
   icon="alertmodal.tga"
   name="NoModNoSaveToContents"
   type="notify">
   <tag>fail</tag>
Cannot save '[OBJ_NAME]' to object contents because you do not have permission to modify the object '[DEST_NAME]'.
  </notification>

  <notification
   icon="alertmodal.tga"
   name="NoSaveBackToInvDisabled"
   type="notify">
   <tag>fail</tag>
Cannot save '[OBJ_NAME]' back to inventory -- this operation has been disabled.
  </notification>

  <notification
   icon="alertmodal.tga"
   name="NoCopyNoSelCopy"
   type="notify">
   <tag>fail</tag>
You cannot copy your selection because you do not have permission to copy the object '[OBJ_NAME]'.
  </notification>

  <notification
   icon="alertmodal.tga"
   name="NoTransNoSelCopy"
   type="notify">
   <tag>fail</tag>
You cannot copy your selection because the object '[OBJ_NAME]' is not transferable.
  </notification>

  <notification
   icon="alertmodal.tga"
   name="NoTransNoCopy"
   type="notify">
   <tag>fail</tag>
You cannot copy your selection because the object '[OBJ_NAME]' is not transferable.
  </notification>

  <notification
   icon="alertmodal.tga"
   name="NoPermsNoRemoval"
   type="notify">
   <tag>fail</tag>
Removal of the object '[OBJ_NAME]' from the simulator is disallowed by the permissions system.
  </notification>

  <notification
   icon="alertmodal.tga"
   name="NoModNoSaveSelection"
   type="notify">
   <tag>fail</tag>
Cannot save your selection because you do not have permission to modify the object '[OBJ_NAME]'.
  </notification>

  <notification
   icon="alertmodal.tga"
   name="NoCopyNoSaveSelection"
   type="notify">
   <tag>fail</tag>
Cannot save your selection because the object '[OBJ_NAME]' is not copyable.
  </notification>

  <notification
   icon="alertmodal.tga"
   name="NoModNoTaking"
   type="notify">
   <tag>fail</tag>
You cannot take your selection because you do not have permission to modify the object '[OBJ_NAME]'.
  </notification>

  <notification
   icon="alertmodal.tga"
   name="RezDestInternalError"
   type="notify">
   <tag>fail</tag>
Internal Error: Unknown destination type.
  </notification>

  <notification
   icon="alertmodal.tga"
   name="DeleteFailObjNotFound"
   type="notify">
   <tag>fail</tag>
Delete failed because object not found
  </notification>

  <notification
   icon="alertmodal.tga"
   name="SorryCantEjectUser"
   type="notify">
   <tag>fail</tag>
Sorry, can't eject that user.
  </notification>

  <notification
   icon="alertmodal.tga"
   name="RegionSezNotAHome"
   type="notify">
   <tag>fail</tag>
This region does not allow you to set your home location here.
  </notification>

  <notification
   icon="alertmodal.tga"
   name="HomeLocationLimits"
   type="notify">
   <tag>fail</tag>
You can only set your 'Home Location' on your land or at a mainland Infohub.
   </notification>

  <notification
   icon="alertmodal.tga"
   name="HomePositionSet"
   type="notify">
   <tag>fail</tag>
Home position set.
  </notification>

  <notification
   icon="notifytip.tga"
   name="AvatarEjected"
   type="notifytip">
   <tag>fail</tag>
Avatar ejected.
  </notification>

  <notification
   icon="alertmodal.tga"
   name="AvatarEjectFailed"
   type="notify">
   <tag>fail</tag>
Eject failed because you don't have admin permission for that parcel.
  </notification>

  <notification
   icon="alertmodal.tga"
   name="CMOParcelFull"
   type="notify">
   <tag>fail</tag>
Can't move object '[O]' to
[P] in region [R] because the parcel is full.
  </notification>

  <notification
   icon="alertmodal.tga"
   name="CMOParcelPerms"
   type="notify">
   <tag>fail</tag>
Can't move object '[O]' to
[P] in region [R] because your objects are not allowed on this parcel.
  </notification>

  <notification
   icon="alertmodal.tga"
   name="CMOParcelResources"
   type="notify">
   <tag>fail</tag>
Can't move object '[O]' to
[P] in region [R] because there are not enough resources for this object on this parcel.
  </notification>

  <notification
   icon="alertmodal.tga"
   name="NoParcelPermsNoObject"
   type="notify">
   <tag>fail</tag>
Copy failed because you lack access to that parcel.
  </notification>

  <notification
   icon="alertmodal.tga"
   name="CMORegionVersion"
   type="notify">
    <tag>fail</tag>
    Can't move object '[O]' to
    [P] in region [R] because the other region is running an older version which does not support receiving this object via region crossing.
  </notification>

  <notification
   icon="alertmodal.tga"
   name="CMONavMesh"
   type="notify">
   <tag>fail</tag>
Can't move object '[O]' to
[P] in region [R] because you cannot modify the navmesh across region boundaries.
  </notification>

  <notification
   icon="alertmodal.tga"
   name="CMOWTF"
   type="notify">
   <tag>fail</tag>
Can't move object '[O]' to
[P] in region [R] because of an unknown reason. ([F])
  </notification>

  <notification
   icon="alertmodal.tga"
   name="NoPermModifyObject"
   type="notify">
   <tag>fail</tag>
You don't have permission to modify that object
  </notification>

  <notification
   icon="alertmodal.tga"
   name="TooMuchObjectInventorySelected"
   type="alertmodal">
    <tag>fail</tag>
    Too many objects with large inventory are selected. Please select fewer objects and try again.
    <usetemplate
     name="okbutton"
     yestext="OK"/>
  </notification>

  <notification
   icon="alertmodal.tga"
   name="CantEnablePhysObjContributesToNav"
   type="notify">
   <tag>fail</tag>
Can't enable physics for an object that contributes to the navmesh.
  </notification>

  <notification
   icon="alertmodal.tga"
   name="CantEnablePhysKeyframedObj"
   type="notify">
   <tag>fail</tag>
Can't enable physics for keyframed objects.
  </notification>

  <notification
   icon="alertmodal.tga"
   name="CantEnablePhysNotEnoughLandResources"
   type="notify">
   <tag>fail</tag>
Can't enable physics for object -- insufficient land resources.
  </notification>

  <notification
   icon="alertmodal.tga"
   name="CantEnablePhysCostTooGreat"
   persist="true"
   type="notify">
   <tag>fail</tag>
Can't enable physics for object with physics resource cost greater than [MAX_OBJECTS]
  </notification>

  <notification
   icon="alertmodal.tga"
   name="PhantomWithConcavePiece"
   type="notify">
   <tag>fail</tag>
This object cannot have a concave piece because it is phantom and contributes to the navmesh.
  </notification>

  <notification
   icon="alertmodal.tga"
   name="UnableAddItem"
   type="notify">
   <tag>fail</tag>
Unable to add item!
  </notification>

  <notification
   icon="alertmodal.tga"
   name="UnableEditItem"
   type="notify">
   <tag>fail</tag>
Unable to edit this!
  </notification>

  <notification
   icon="alertmodal.tga"
   name="NoPermToEdit"
   type="notify">
   <tag>fail</tag>
Not permitted to edit this.
  </notification>

  <notification
   icon="alertmodal.tga"
   name="NoPermToCopyInventory"
   type="notify">
   <tag>fail</tag>
Not permitted to copy that inventory.
  </notification>

  <notification
   icon="alertmodal.tga"
   name="CantSaveItemDoesntExist"
   type="notify">
   <tag>fail</tag>
Cannot save to object contents: Item no longer exists.
  </notification>

  <notification
   icon="alertmodal.tga"
   name="CantSaveItemAlreadyExists"
   type="notify">
   <tag>fail</tag>
Cannot save to object contents: Item with that name already exists in inventory
  </notification>

  <notification
   icon="alertmodal.tga"
   name="CantSaveModifyAttachment"
   type="notify">
   <tag>fail</tag>
Cannot save to object contents: This would modify the attachment permissions.
  </notification>

  <notification
   icon="alertmodal.tga"
   name="AttachmentHasTooMuchInventory"
   type="notify">
   <tag>fail</tag>
Your attachments contain too much inventory to add more.
  </notification>

  <!--<notification
   icon="alertmodal.tga"
   name="IllegalAttachment"
   type="notify">
   <tag>fail</tag>
The attachment has requested a nonexistent point on the avatar. It has been attached to the chest instead.
  </notification>-->

  <notification
   icon="alertmodal.tga"
   name="TooManyScripts"
   type="notify">
   <tag>fail</tag>
Too many scripts.
  </notification>

  <notification
   icon="alertmodal.tga"
   name="UnableAddScript"
   type="notify">
   <tag>fail</tag>
Unable to add script!
  </notification>

  <notification
   icon="alertmodal.tga"
   name="AssetServerTimeoutObjReturn"
   type="notify">
   <tag>fail</tag>
Asset server didn't respond in a timely fashion.  Object returned to sim.
  </notification>

  <notification
   icon="alertmodal.tga"
   name="RegionDisablePhysicsShapes"
   type="notify">
   <tag>fail</tag>
This region does not have physics shapes enabled.
  </notification>

  <notification
   icon="alertmodal.tga"
   name="NoModNavmeshAcrossRegions"
   type="notify">
   <tag>fail</tag>
You cannot modify the navmesh across region boundaries.
  </notification>

  <notification
   icon="alertmodal.tga"
   name="NoSetPhysicsPropertiesOnObjectType"
   type="notify">
   <tag>fail</tag>
Cannot set physics properties on that object type.
  </notification>

  <notification
   icon="alertmodal.tga"
   name="NoSetRootPrimWithNoShape"
   type="notify">
   <tag>fail</tag>
Cannot set root prim to have no shape.
  </notification>

  <notification
   icon="alertmodal.tga"
   name="NoRegionSupportPhysMats"
   type="notify">
   <tag>fail</tag>
This region does not have physics materials enabled.
  </notification>

  <notification
   icon="alertmodal.tga"
   name="OnlyRootPrimPhysMats"
   type="notify">
   <tag>fail</tag>
Only root prims may have their physics materials adjusted.
  </notification>

  <notification
   icon="alertmodal.tga"
   name="NoSupportCharacterPhysMats"
   type="notify">
   <tag>fail</tag>
Setting physics materials on characters is not yet supported.
  </notification>

  <notification
   icon="alertmodal.tga"
   name="InvalidPhysMatProperty"
   type="notify">
   <tag>fail</tag>
One or more of the specified physics material properties was invalid.
  </notification>

  <notification
   icon="alertmodal.tga"
   name="NoPermsAlterStitchingMeshObj"
   type="notify">
   <tag>fail</tag>
You may not alter the stitching type of a mesh object.
  </notification>

  <notification
   icon="alertmodal.tga"
   name="NoPermsAlterShapeMeshObj"
   type="notify">
   <tag>fail</tag>
You may not alter the shape of a mesh object
  </notification>

  <notification
   icon="alertmodal.tga"
   name="FullRegionCantEnter"
   type="notify">
   <tag>fail</tag>
You can't enter this region because \nthe region is full.
  </notification>

  <notification
   icon="alertmodal.tga"
   name="LinkFailedOwnersDiffer"
   type="notify">
   <tag>fail</tag>
Link failed -- owners differ
  </notification>

  <notification
   icon="alertmodal.tga"
   name="LinkFailedNoModNavmeshAcrossRegions"
   type="notify">
   <tag>fail</tag>
Link failed -- cannot modify the navmesh across region boundaries.
  </notification>

  <notification
   icon="alertmodal.tga"
   name="LinkFailedNoPermToEdit"
   type="notify">
   <tag>fail</tag>
Link failed because you do not have edit permission.
  </notification>

  <notification
   icon="alertmodal.tga"
   name="LinkFailedTooManyPrims"
   type="notify">
   <tag>fail</tag>
Link failed -- too many primitives
  </notification>

  <notification
   icon="alertmodal.tga"
   name="LinkFailedCantLinkNoCopyNoTrans"
   type="notify">
   <tag>fail</tag>
Link failed -- cannot link no-copy with no-transfer
  </notification>

  <notification
   icon="alertmodal.tga"
   name="LinkFailedNothingLinkable"
   type="notify">
   <tag>fail</tag>
Link failed -- nothing linkable.
  </notification>

  <notification
   icon="alertmodal.tga"
   name="LinkFailedTooManyPathfindingChars"
   type="notify">
   <tag>fail</tag>
Link failed -- too many pathfinding characters
  </notification>

  <notification
   icon="alertmodal.tga"
   name="LinkFailedInsufficientLand"
   type="notify">
   <tag>fail</tag>
Link failed -- insufficient land resources
  </notification>

  <notification
   icon="alertmodal.tga"
   name="LinkFailedTooMuchPhysics"
   type="notify">
   <tag>fail</tag>
Object uses too many physics resources -- its dynamics have been disabled.
  </notification>

  <notification
   icon="alertmodal.tga"
   name="EstateManagerFailedllTeleportHome"
   persist="false"
   type="notify">
    <tag>fail</tag>
The object '[OBJECT_NAME]' at [SLURL] cannot teleport estate managers home.
  </notification>

  <notification
   icon="alertmodal.tga"
   name="TeleportedHomeByObjectOnParcel"
   persist="false"
   type="notify">
   <tag>fail</tag>
You have been teleported home by the object '[OBJECT_NAME]' on the parcel '[PARCEL_NAME]'
  </notification>

  <notification
   icon="alertmodal.tga"
   name="TeleportedHomeByObject"
   persist="false"
   type="notify">
   <tag>fail</tag>
You have been teleported home by the object '[OBJECT_NAME]'
  </notification>

  <notification
   icon="alertmodal.tga"
   name="TeleportedByAttachment"
   type="notify">
   <tag>fail</tag>
You have been teleported by an attachment on [ITEM_ID]
   <usetemplate
    ignoretext="Teleport: You have been teleported by an attachment"
    name="notifyignore"/>
  </notification>

  <notification
   icon="alertmodal.tga"
   name="TeleportedByObjectOnParcel"
   type="notify">
   <tag>fail</tag>
You have been teleported by the object '[OBJECT_NAME]' on the parcel '[PARCEL_NAME]'
   <usetemplate
    ignoretext="Teleport: You have been teleported by an object on a parcel"
    name="notifyignore"/>
  </notification>

  <notification
   icon="alertmodal.tga"
   name="TeleportedByObjectOwnedBy"
   type="notify">
   <tag>fail</tag>
You have been teleported by the object '[OBJECT_NAME]' owned by [OWNER_ID]
  </notification>

  <notification
   icon="alertmodal.tga"
   name="TeleportedByObjectUnknownUser"
   type="notify">
   <tag>fail</tag>
You have been teleported by the object '[OBJECT_NAME]' owned by an unknown user.
  </notification>

  <notification
   icon="alertmodal.tga"
   name="StandDeniedByObject"
   type="notify">
    <tag>fail</tag>
'[OBJECT_NAME]' will not allow you to stand at this time.
  </notification>

  <notification
   icon="alertmodal.tga"
   name="ResitDeniedByObject"
   type="notify">
    <tag>fail</tag>
'[OBJECT_NAME]' will not allow you to change your seat at this time.
  </notification>

  <notification
   icon="alertmodal.tga"
   name="CantCreateObjectRegionFull"
   type="notify">
   <tag>fail</tag>
Unable to create requested object. The region is full.
  </notification>

  <notification
   icon="alertmodal.tga"
   name="CantAttackMultipleObjOneSpot"
   type="notify">
   <tag>fail</tag>
You can't attach multiple objects to one spot.
  </notification>

  <notification
   icon="alertmodal.tga"
   name="CantCreateMultipleObjAtLoc"
   type="notify">
   <tag>fail</tag>
You can't create multiple objects here.
  </notification>

  <notification
   icon="alertmodal.tga"
   name="UnableToCreateObjTimeOut"
   type="notify">
   <tag>fail</tag>
Unable to create requested object. Object is missing from database.
  </notification>

  <notification
   icon="alertmodal.tga"
   name="UnableToCreateObjUnknown"
   type="notify">
   <tag>fail</tag>
Unable to create requested object. The request timed out. Please try again.
  </notification>

  <notification
   icon="alertmodal.tga"
   name="UnableToCreateObjMissingFromDB"
   type="notify">
   <tag>fail</tag>
Unable to create requested object. Please try again.
  </notification>

  <notification
   icon="alertmodal.tga"
   name="RezFailureTookTooLong"
   type="notify">
   <tag>fail</tag>
Rez failed, requested object took too long to load.
  </notification>

  <notification
   icon="alertmodal.tga"
   name="FailedToPlaceObjAtLoc"
   type="notify">
   <tag>fail</tag>
Failed to place object at specified location.  Please try again.
  </notification>

  <notification
   icon="alertmodal.tga"
   name="CantCreatePlantsOnLand"
   type="notify">
   <tag>fail</tag>
You cannot create plants on this land.
  </notification>

  <notification
   icon="alertmodal.tga"
   name="CantRestoreObjectNoWorldPos"
   type="notify">
   <tag>fail</tag>
Cannot restore object. No world position found.
  </notification>

  <notification
   icon="alertmodal.tga"
   name="CantRezObjectInvalidMeshData"
   type="notify">
   <tag>fail</tag>
Unable to rez object because its mesh data is invalid.
  </notification>

  <notification
   icon="alertmodal.tga"
   name="CantRezObjectTooManyScripts"
   type="notify">
   <tag>fail</tag>
Unable to rez object because there are already too many scripts in this region.
  </notification>

  <notification
   icon="alertmodal.tga"
   name="CantCreateObjectNoAccess"
   type="notify">
   <tag>fail</tag>
Your access privileges don't allow you to create objects there.
  </notification>

  <notification
   icon="alertmodal.tga"
   name="CantCreateObject"
   type="notify">
   <tag>fail</tag>
You are not currently allowed to create objects.
  </notification>

  <notification
   icon="alertmodal.tga"
   name="InvalidObjectParams"
   type="notify">
   <tag>fail</tag>
Invalid object parameters
  </notification>

  <notification
   icon="alertmodal.tga"
   name="CantDuplicateObjectNoAcess"
   type="notify">
   <tag>fail</tag>
Your access privileges don't allow you to duplicate objects here.
  </notification>

  <notification
   icon="alertmodal.tga"
   name="CantChangeShape"
   type="notify">
   <tag>fail</tag>
You are not allowed to change this shape.
  </notification>

  <notification
   icon="alertmodal.tga"
   name="NoAccessToClaimObjects"
   type="notify">
   <tag>fail</tag>
Your access privileges don't allow you to claim objects here.
  </notification>

  <notification
   icon="alertmodal.tga"
   name="DeedFailedNoPermToDeedForGroup"
   type="notify">
   <tag>fail</tag>
Deed failed because you do not have permission to deed objects for your group.
  </notification>

  <notification
   icon="alertmodal.tga"
   name="NoPrivsToBuyObject"
   type="notify">
   <tag>fail</tag>
Your access privileges don't allow you to buy objects here.
  </notification>

  <notification
   icon="alertmodal.tga"
   name="CantAttachObjectAvatarSittingOnIt"
   type="notify">
   <tag>fail</tag>
Cannot attach object because an avatar is sitting on it.
  </notification>

  <notification
   icon="alertmodal.tga"
   name="WhyAreYouTryingToWearShrubbery"
   type="notify">
   <tag>fail</tag>
Trees and grasses cannot be worn as attachments.
  </notification>

  <notification
   icon="alertmodal.tga"
   name="CantAttachGroupOwnedObjs"
   type="notify">
   <tag>fail</tag>
Cannot attach group-owned objects.
  </notification>

  <notification
   icon="alertmodal.tga"
   name="CantAttachObjectsNotOwned"
   type="notify">
   <tag>fail</tag>
Cannot attach objects that you don't own.
  </notification>

  <notification
   icon="alertmodal.tga"
   name="CantAttachNavmeshObjects"
   type="notify">
   <tag>fail</tag>
Cannot attach objects that contribute to navmesh.
  </notification>

  <notification
   icon="alertmodal.tga"
   name="CantAttachObjectNoMovePermissions"
   type="notify">
   <tag>fail</tag>
Cannot attach object because you do not have permission to move it.
  </notification>

  <notification
   icon="alertmodal.tga"
   name="CantAttachNotEnoughScriptResources"
   type="notify">
   <tag>fail</tag>
Not enough script resources available to attach object!
  </notification>

  <notification
   icon="alertmodal.tga"
   name="CantAttachObjectBeingRemoved"
   type="notify">
    <tag>fail</tag>
    Cannot attach object because it is already being removed.
  </notification>

  <notification
  icon="alertmodal.tga"
  name="IllegalAttachment"
  type="notify">
   <tag>fail</tag>
   The attachment has requested a nonexistent point on the avatar. It has been attached to the chest instead.
  </notification>

  <notification
   icon="alertmodal.tga"
   name="CantDropItemTrialUser"
   type="notify">
   <tag>fail</tag>
You can't drop objects here; try the Free Trial area.
  </notification>

  <notification
   icon="alertmodal.tga"
   name="CantDropMeshAttachment"
   type="notify">
   <tag>fail</tag>
You can't drop mesh attachments. Detach to inventory and then rez in world.
  </notification>

  <notification
   icon="alertmodal.tga"
   name="CantDropAttachmentNoPermission"
   type="notify">
   <tag>fail</tag>
Failed to drop attachment: you don't have permission to drop there.
  </notification>

  <notification
   icon="alertmodal.tga"
   name="CantDropAttachmentInsufficientLandResources"
   type="notify">
   <tag>fail</tag>
Failed to drop attachment: insufficient available land resource.
  </notification>

  <notification
   icon="alertmodal.tga"
   name="CantDropAttachmentInsufficientResources"
   type="notify">
   <tag>fail</tag>
Failed to drop attachments: insufficient available resources.
  </notification>

  <notification
   icon="alertmodal.tga"
   name="CantDropObjectFullParcel"
   type="notify">
   <tag>fail</tag>
Cannot drop object here.  Parcel is full.
  </notification>

  <notification
   icon="alertmodal.tga"
   name="CantTouchObjectBannedFromParcel"
   type="notify">
   <tag>fail</tag>
Can't touch/grab this object because you are banned from the land parcel.
  </notification>

  <notification
   icon="alertmodal.tga"
   name="PlzNarrowDeleteParams"
   type="notify">
   <tag>fail</tag>
Please narrow your delete parameters.
  </notification>

  <notification
   icon="alertmodal.tga"
   name="UnableToUploadAsset"
   type="notify">
   <tag>fail</tag>
Unable to upload asset.
  </notification>

  <notification
   icon="alertmodal.tga"
   name="CantTeleportCouldNotFindUser"
   type="notify">
   <tag>fail</tag>
Could not find user to teleport home
  </notification>

  <notification
   icon="alertmodal.tga"
   name="GodlikeRequestFailed"
   type="notify">
   <tag>fail</tag>
godlike request failed
  </notification>

  <notification
   icon="alertmodal.tga"
   name="GenericRequestFailed"
   type="notify">
   <tag>fail</tag>
generic request failed
  </notification>

  <notification
   icon="alertmodal.tga"
   name="CantUploadPostcard"
   type="notify">
   <tag>fail</tag>
Unable to upload postcard.  Try again later.
  </notification>

  <notification
   icon="alertmodal.tga"
   name="CantFetchInventoryForGroupNotice"
   type="notify">
   <tag>fail</tag>
Unable to fetch inventory details for the group notice.
  </notification>

  <notification
   icon="alertmodal.tga"
   name="CantSendGroupNoticeNotPermitted"
   type="notify">
   <tag>fail</tag>
Unable to send group notice -- not permitted.
  </notification>

  <notification
   icon="alertmodal.tga"
   name="CantSendGroupNoticeCantConstructInventory"
   type="notify">
   <tag>fail</tag>
Unable to send group notice -- could not construct inventory.
  </notification>

  <notification
   icon="alertmodal.tga"
   name="CantParceInventoryInNotice"
   type="notify">
   <tag>fail</tag>
Unable to parse inventory in notice.
  </notification>

  <notification
   icon="alertmodal.tga"
   name="TerrainUploadFailed"
   type="notify">
   <tag>fail</tag>
Terrain upload failed.
  </notification>

  <notification
   icon="alertmodal.tga"
   name="TerrainFileWritten"
   type="notify">
   <tag>fail</tag>
Terrain file written.
  </notification>

  <notification
   icon="alertmodal.tga"
   name="TerrainFileWrittenStartingDownload"
   type="notify">
   <tag>fail</tag>
Terrain file written, starting download...
  </notification>

  <notification
   icon="alertmodal.tga"
   name="TerrainBaked"
   type="notify">
   <tag>fail</tag>
Terrain baked.
  </notification>

  <notification
   icon="alertmodal.tga"
   name="TenObjectsDisabledPlzRefresh"
   type="notify">
   <tag>fail</tag>
Only the first 10 selected objects have been disabled. Refresh and make additional selections if required.
  </notification>

  <notification
   icon="alertmodal.tga"
   name="UpdateViewerBuyParcel"
   type="notify">
   <tag>fail</tag>
You need to update your viewer to buy this parcel.
  </notification>  

  <notification
   icon="alertmodal.tga"
   name="CantBuyParcelNotForSale"
   type="notify">
   <tag>fail</tag>
Unable to buy, this parcel is not for sale.
  </notification>

  <notification
   icon="alertmodal.tga"
   name="CantBuySalePriceOrLandAreaChanged"
   type="notify">
   <tag>fail</tag>
Unable to buy, the sale price or land area has changed.
  </notification>

  <notification
   icon="alertmodal.tga"
   name="CantBuyParcelNotAuthorized"
   type="notify">
   <tag>fail</tag>
You are not the authorized buyer for this parcel.
  </notification>

  <notification
   icon="alertmodal.tga"
   name="CantBuyParcelAwaitingPurchaseAuth"
   type="notify">
   <tag>fail</tag>
You cannot purchase this parcel because it is already awaiting purchase aut
  </notification>

  <notification
   icon="alertmodal.tga"
   name="CantBuildOverflowParcel"
   type="notify">
   <tag>fail</tag>
You cannot build objects here because doing so would overflow the parcel.
  </notification>

  <notification
   icon="alertmodal.tga"
   name="SelectedMultipleOwnedLand"
   type="notify">
   <tag>fail</tag>
You selected land with different owners. Please select a smaller area and try again.
  </notification>

  <notification
   icon="alertmodal.tga"
   name="CantJoinTooFewLeasedParcels"
   type="notify">
   <tag>fail</tag>
Not enough leased parcels in selection to join.
  </notification>

  <notification
   icon="alertmodal.tga"
   name="CantDivideLandMultipleParcelsSelected"
   type="notify">
   <tag>fail</tag>
Can't divide land.
There is more than one parcel selected.
Try selecting a smaller piece of land.
  </notification>

  <notification
   icon="alertmodal.tga"
   name="CantDivideLandCantFindParcel"
   type="notify">
   <tag>fail</tag>
Can't divide land.
Can't find the parcel.
Please report with Help -> Report Bug...
  </notification>

  <notification
   icon="alertmodal.tga"
   name="CantDivideLandWholeParcelSelected"
   type="notify">
   <tag>fail</tag>
Can't divide land. Whole parcel is selected.
Try selecting a smaller piece of land.
  </notification>

  <notification
   icon="alertmodal.tga"
   name="LandHasBeenDivided"
   type="notify">
   <tag>fail</tag>
Land has been divided.
  </notification>

  <notification
   icon="alertmodal.tga"
   name="PassPurchased"
   type="notify">
   <tag>fail</tag>
You purchased a pass.
  </notification>

  <notification
   icon="alertmodal.tga"
   name="RegionDisallowsClassifieds"
   type="notify">
   <tag>fail</tag>
Region does not allow classified advertisements.
  </notification>

  <notification
   icon="alertmodal.tga"
   name="LandPassExpireSoon"
   type="notify">
   <tag>fail</tag>
Your pass to this land is about to expire.
  </notification>

  <notification
   icon="alertmodal.tga"
   name="CantSitNoSuitableSurface"
   type="notify">
   <tag>fail</tag>
There is no suitable surface to sit on, try another spot.
  </notification>

  <notification
   icon="alertmodal.tga"
   name="CantSitNoRoom"
   type="notify">
   <tag>fail</tag>
No room to sit here, try another spot.
  </notification>

  <notification
   icon="alertmodal.tga"
   name="ClaimObjectFailedNoPermission"
   type="notify">
   <tag>fail</tag>
Claim object failed because you don't have permission
  </notification>

  <notification
   icon="alertmodal.tga"
   name="ClaimObjectFailedNoMoney"
   type="notify">
   <tag>fail</tag>
Claim object failed because you don't have enough L$.
  </notification>

  <notification
   icon="alertmodal.tga"
   name="CantDeedGroupLand"
   type="notify">
   <tag>fail</tag>
Cannot deed group-owned land.
  </notification>

  <notification
   icon="alertmodal.tga"
   name="BuyObjectFailedNoMoney"
   type="notify">
   <tag>fail</tag>
Buy object failed because you don't have enough L$.
  </notification>

  <notification
   icon="alertmodal.tga"
   name="BuyInventoryFailedNoMoney"
   type="notify">
   <tag>fail</tag>
Buy inventory failed because you do not have enough L$
  </notification>

  <notification
   icon="alertmodal.tga"
   name="BuyPassFailedNoMoney"
   type="notify">
   <tag>fail</tag>
You don't have enough L$ to buy a pass to this land.
  </notification>

  <notification
   icon="alertmodal.tga"
   name="CantBuyPassTryAgain"
   type="notify">
   <tag>fail</tag>
Unable to buy pass right now.  Try again later.
  </notification>

  <notification
   icon="alertmodal.tga"
   name="CantCreateObjectParcelFull"
   type="notify">
   <tag>fail</tag>
Can't create object because \nthe parcel is full.
  </notification>

  <notification
   icon="alertmodal.tga"
   name="FailedPlacingObject"
   type="notify">
   <tag>fail</tag>
Failed to place object at specified location.  Please try again.
  </notification>

  <notification
   icon="alertmodal.tga"
   name="CantCreateLandmarkForEvent"
   type="notify">
   <tag>fail</tag>
Unable to create landmark for event.
  </notification>

  <notification
   icon="alertmodal.tga"
   name="GodBeatsFreeze"
   type="notify">
   <tag>fail</tag>
Your godlike powers break the freeze!
  </notification>

  <notification
   icon="alertmodal.tga"
   name="SpecialPowersRequestFailedLogged"
   type="notify">
   <tag>fail</tag>
Request for special powers failed. This request has been logged.
  </notification>

  <notification
   icon="alertmodal.tga"
   name="ExpireExplanation"
   type="notify">
   <tag>fail</tag>
The system is currently unable to process your request. The request timed out.
  </notification>

  <notification
   icon="alertmodal.tga"
   name="DieExplanation"
   type="notify">
   <tag>fail</tag>
The system is unable to process your request.
  </notification>

  <notification
   icon="alertmodal.tga"
   name="AddPrimitiveFailure"
   type="notify">
   <tag>fail</tag>
Insufficient funds to create primitve.
  </notification>

  <notification
   icon="alertmodal.tga"
   name="RezObjectFailure"
   type="notify">
   <tag>fail</tag>
Insufficient funds to create object.
  </notification>

  <notification
   icon="alertmodal.tga"
   name="ResetHomePositionNotLegal"
   type="notify">
   <tag>fail</tag>
Reset Home position since Home wasn't legal.
  </notification>

  <notification
   icon="alertmodal.tga"
   name="CantInviteRegionFull"
   type="notify">
   <tag>fail</tag>
You cannot currently invite anyone to your location because the region is full. Try again later.
  </notification>

  <notification
   icon="alertmodal.tga"
   name="CantSetHomeAtRegion"
   type="notify">
   <tag>fail</tag>
This region does not allow you to set your home location here.
  </notification>

  <notification
   icon="alertmodal.tga"
   name="ListValidHomeLocations"
   type="notify">
   <tag>fail</tag>
You can only set your 'Home Location' on your land or at a mainland Infohub.
  </notification>

  <notification
   icon="alertmodal.tga"
   name="SetHomePosition"
   type="notify">
   <tag>fail</tag>
Home position set.
  </notification>

  <notification
   icon="alertmodal.tga"
   name="CantDerezInventoryError"
   type="notify">
   <tag>fail</tag>
Cannot derez object due to inventory fault.
  </notification>

  <notification
   icon="alertmodal.tga"
   name="CantCreateRequestedInv"
   type="notify">
   <tag>fail</tag>
Cannot create requested inventory.
  </notification>

  <notification
   icon="alertmodal.tga"
   name="CantCreateRequestedInvFolder"
   type="notify">
   <tag>fail</tag>
Cannot create requested inventory folder.
  </notification>

  <notification
   icon="alertmodal.tga"
   name="CantCreateInventory"
   type="notify">
   <tag>fail</tag>
Cannot create that inventory.
  </notification>

  <notification
   icon="alertmodal.tga"
   name="CantCreateLandmark"
   type="notify">
   <tag>fail</tag>
Cannot create landmark.
  </notification>

  <notification
   icon="alertmodal.tga"
   name="CantCreateOutfit"
   type="notify">
   <tag>fail</tag>
Cannot create outfit right now. Try again in a minute.
  </notification>

  <notification
   icon="alertmodal.tga"
   name="InventoryNotForSale"
   type="notify">
   <tag>fail</tag>
Inventory is not for sale.
  </notification>

  <notification
   icon="alertmodal.tga"
   name="CantFindInvItem"
   type="notify">
   <tag>fail</tag>
Unable to find inventory item.
  </notification>

  <notification
   icon="alertmodal.tga"
   name="CantFindObject"
   type="notify">
   <tag>fail</tag>
Unable to find object.
  </notification>

  <notification
   icon="alertmodal.tga"
   name="CantTransfterMoneyRegionDisabled"
   type="notify">
   <tag>fail</tag>
Money transfers to objects are currently disabled in this region.
  </notification>

  <notification
   icon="alertmodal.tga"
   name="DroppedMoneyTransferRequest"
   type="notify">
   <tag>fail</tag>
Unable to make payment due to system load.
  </notification>

  <notification
   icon="alertmodal.tga"
   name="CantPayNoAgent"
   type="notify">
   <tag>fail</tag>
Could not figure out who to pay.
  </notification>

  <notification
   icon="alertmodal.tga"
   name="CantDonateToPublicObjects"
   type="notify">
   <tag>fail</tag>
You cannot give L$ to public objects.
  </notification>

  <notification
   icon="alertmodal.tga"
   name="InventoryCreationInWorldObjectFailed"
   type="notify">
   <tag>fail</tag>
Inventory creation on in-world object failed.
  </notification>

  <notification
   icon="alertmodal.tga"
   name="UserBalanceOrLandUsageError"
   type="notify">
   <tag>fail</tag>
An internal error prevented us from properly updating your viewer.  The L$ balance or parcel holdings displayed in your viewer may not reflect your actual balance on the servers.
  </notification>

  <notification
   icon="alertmodal.tga"
   name="LargePrimAgentIntersect"
   type="notify">
   <tag>fail</tag>
Cannot create large prims that intersect other players.  Please re-try when other players have moved.
  </notification>

  <notification
   icon="alertmodal.tga"
   name="RLVaChangeStrings"
   type="alertmodal">
Changes won't take effect until after you restart [APP_NAME].
  </notification>

  <notification
   icon="notify.tga"
   name="RLVaListRequested"
   label="Restriction request from [NAME_LABEL]"
   log_to_im="true"
   log_to_chat="false"
   type="offer">
[NAME_SLURL] has requested to be sent a list of your currently active RLV restrictions.
    <tag>confirm</tag>
    <form name="form">
      <button
       index="0"
       name="Allow"
       text="Allow"/>
      <button
       index="1"
       name="Deny"
       text="Deny"/>
    </form>
  </notification>

  <notification
   icon="alertmodal.tga"
   name="PreferenceChatClearLog"
   type="alertmodal">
    This will delete the logs of previous conversations, and any backups of that file.
    <tag>confirm</tag>
    <usetemplate
     ignoretext="Confirm before I delete the log of previous conversations."
     name="okcancelignore"
     notext="Cancel"
     yestext="OK"/>
  </notification>
    
  <notification
   icon="alertmodal.tga"
   name="PreferenceChatDeleteTranscripts"
   type="alertmodal">
    This will delete the transcripts for all previous conversations. The list of past conversations will not be affected. All files with the suffixes .txt and txt.backup in the folder [FOLDER] will be deleted.
    <tag>confirm</tag>
    <usetemplate
     ignoretext="Confirm before I delete transcripts."
     name="okcancelignore"
     notext="Cancel"
     yestext="OK"/>
  </notification>

  <notification
   icon="alert.tga"
   name="PreferenceChatPathChanged"
   type="alert">
   Unable to move files. Restored previous path.
    <usetemplate
     ignoretext="Unable to move files. Restored previous path."
     name="okignore"
     yestext="OK"/>
  </notification>

  <notification
   icon="alertmodal.tga"
   name="DefaultObjectPermissions"
   type="alert">
	There was a problem saving the default object permissions: [REASON].  Please try setting the default permissions later.
	<tag>fail</tag>
   <usetemplate
     name="okbutton"
     yestext="OK"/>
  </notification>
  
  <notification
   icon="alert.tga"
   name="OutfitPhotoLoadError"
   type="alertmodal">
    [REASON]
    <tag>fail</tag>
    <usetemplate
     name="okbutton"
     yestext="OK"/>
  </notification>
  
<!-- <FS:Zi> Add float LSL color entry widgets -->
  <notification
   icon="notify.tga"
   name="LSLColorCopiedToClipboard"
   type="alertmodal">
The LSL color string has been copied to your clipboard. You can now paste it into your script to use it.
   <form name="form">
      <ignore name="ignore"
       text="An LSL color string was copied to my clipboard"/>
    </form>
  </notification>
  <!-- <FS:Zi> Add float LSL color entry widgets -->

  <!-- <FS:HG> FIRE-6340, FIRE-6567 - Setting Bandwidth issues-->
  <!-- <FS:TS> FIRE-6795: Remove warning at every login -->
  <notification
   icon="alertmodal.tga"
   name="FSBWTooHigh"
   type="alertmodal">
We strongly recommend that you not set the bandwidth above 1500 KBPS. This is unlikely to work well and will almost certainly not improve your performance.
    <usetemplate
     name="okbutton"
     yestext="OK"/>
  </notification>
  <!-- </FS:TS> FIRE-6795 -->
  <!-- </FS:HG> FIRE-6340, FIRE-6567 - Setting Bandwidth issues-->

  <notification
   icon="alertmodal.tga"
   name="FirstUseFlyOverride"
   type="alertmodal">
Caution: Use the Fly Override responsibly! Using the Fly Override without the land owner's permission may result in your avatar being banned from the parcel in which you are flying.
    <usetemplate
     name="okbutton"
     yestext="OK"/>
  </notification>

  <notification
   icon="notifytip.tga" 
   name="ServerVersionChanged"
   type="notifytip">
The region you have entered is running a different simulator version.
Current simulator: [NEWVERSION]
Previous simulator: [OLDVERSION]
  </notification>
  
  <notification
   icon="alertmodal.tga"
   name="CannotSaveSnapshot"
   type="alertmodal">
Unable to save snapshot.
  <tag>fail</tag>
  </notification>
  
  <notification
   icon="alertmodal.tga"
   name="RegExFail"
   type="alertmodal">
Error in the regular expression:
[EWHAT]
  <tag>fail</tag>
  </notification>
	
  <notification
    icon="alertmodal.tga"
	name="NoHavok"
	type="alertmodal">
	Some functions like [FEATURE] are not included in [APP_NAME] for OpenSimulator. If you would like to use [FEATURE], please download [APP_NAME] for Second Life from
[DOWNLOAD_URL]
	<form name="form">
		<ignore name="ignore"
		text="No Havok Warning"/>
	</form>
	</notification>

	<notification
		icon="notify.tga"
		name="StreamListExportSuccess"
		type="notify">
		Successfully exported stream list to XML to [FILENAME].
	</notification>
	
	<notification
		icon="notify.tga"
		name="StreamListImportSuccess"
		type="notify">
		Successfully imported stream list from XML.
	</notification>
	
    <notification
        icon="notifytip.tga"
        name="StreamMetadata"
		log_to_chat="false"
        type="notifytip">
        <tag>StreamMetadata</tag>
♫ Now Playing:
  [TITLE]
  [ARTIST] ♫
    </notification>
    <notification
        icon="notifytip.tga"
        name="StreamMetadataNoArtist"
		log_to_chat="false"
        type="notifytip">
        <tag>StreamMetadata</tag>
♫ Now Playing:
  [TITLE] ♫
    </notification>
    
    <notification
        icon="notifytip.tga"
        name="RadarAlert"
		log_to_chat="false"
        type="notifytip">
		[NAME] [MESSAGE]
	</notification>

	
   <!-- <FS:Zi> Backup Settings -->
  <notification
   icon="alertmodal.tga"
   name="BackupFinished"
   type="alertmodal">
Your settings have been backed up.
  </notification>

  <notification
   icon="alertmodal.tga"
   name="BackupPathEmpty"
   type="alertmodal">
The backup path is empty. Please provide a location to back up and restore your settings first.
  </notification>

  <notification
   icon="alertmodal.tga"
   name="BackupPathDoesNotExistOrCreateFailed"
   type="alertmodal">
The backup path could not be found or created.
  </notification>

  <notification
   icon="alertmodal.tga"
   name="BackupPathDoesNotExist"
   type="alertmodal">
The backup path could not be found.
  </notification>

  <notification
   icon="alertmodal.tga"
   name="SettingsRestoreNeedsLogout"
   type="alertmodal">
Settings restore requires a viewer restart. Do you want to restore your settings and quit the viewer now?
    <usetemplate
     name="okcancelbuttons"
     notext="Cancel"
     yestext="Restore and Quit"/>
  </notification>

  <notification
   icon="alertmodal.tga"
   name="RestoreFinished"
   type="alertmodal">
Restore complete! Please restart your viewer now.
    <usetemplate
     name="okbutton"
     yestext="Quit"/>
  </notification>
  <!-- </FS:Zi> -->

  <notification
   icon="alertmodal.tga"
   name="ConfirmRestoreQuickPrefsDefaults"
   type="alertmodal">
    <tag>confirm</tag>
This action will immediately restore your quick preferences to their default settings.

You cannot undo this action.
    <usetemplate
     ignoretext="Confirm restore quick prefs defaults"
     name="okcancelignore"
     notext="Cancel"
     yestext="OK"/>
    </notification>

    <notification
     icon="alertmodal.tga"
     name="QuickPrefsDuplicateControl"
     type="alertmodal">
     <tag>fail</tag>
Setting has already been added. Please select a different one.
    <usetemplate
     name="okbutton"
     yestext="OK"/>
    </notification>
    
    <notification
     icon="alertmodal.tga"
     name="ExportFinished"
     type="notify">
      <tag>Export</tag>
Export finished and saved to [FILENAME].
    </notification>
    
    <notification
     icon="alertmodal.tga"
     name="ExportFailed"
     type="notify">
      <tag>Export</tag>
Export failed unexpectedly. Please see the log for details.
    </notification>
    
    <notification
     icon="alertmodal.tga"
     name="ExportColladaSuccess"
     type="notify">
      <tag>Export</tag>
		Successfully saved [OBJECT] to [FILENAME].
    </notification>

    <notification
     icon="alertmodal.tga"
     name="ExportColladaFailure"
     type="notify">
      <tag>Export</tag>
		Export of [OBJECT] to [FILENAME] failed.
    </notification>

    <notification
     icon="alertmodal.tga"
     name="MeshMaxConcurrentReqTooHigh"
     type="alertmodal">
The value you set, [VALUE], for the number of concurrent requests to load mesh objects (debug setting [DEBUGNAME]) is higher than the maximum of [MAX]. It has been reset to the default of [DEFAULT].
    <tag>fail</tag>
    </notification>
	
    <notification
     icon="alertmodal.tga"
     name="ImportSuccess"
     type="notify">
        <tag>Export</tag>
        Successfully imported [COUNT] [OBJECT].
    </notification>
    
    <notification
      icon="notifytip.tga"
      name="AntiSpamBlocked"
      log_to_chat="true"
      type="notifytip">
AntiSpam: Blocked [SOURCE] for spamming a [QUEUE] ([COUNT]) times in [PERIOD] seconds.
    </notification>

    <notification
      icon="notifytip.tga"
      name="AntiSpamImNewLineFloodBlocked"
      log_to_chat="true"
      type="notifytip">
AntiSpam: Blocked [SOURCE] for sending an instant message with more than [COUNT] lines.
    </notification>

    <notification
      icon="notifytip.tga"
      name="AntiSpamChatNewLineFloodBlocked"
      log_to_chat="true"
      type="notifytip">
AntiSpam: Blocked [SOURCE] for sending a chat message with more than [COUNT] lines.
    </notification>

  <!-- <FS:Zi> Notification template for changed settings when selecting certain skins -->
  <!--         The actual texts for the messages are in strings.xml -->
  <notification
   icon="notify.tga"
   name="SkinDefaultsChangeSettings"
   type="alertmodal">
[MESSAGE]
   <form name="form">
      <ignore name="ignore"
       text="A preferences setting was changed to the skin's default value."/>
    </form>
  </notification>
  <!-- <FS:Zi> Notification template for changed settings when selecting certain skins -->

  <notification
   icon="alertmodal.tga"
   name="AddNewContactSet"
   type="alertmodal">
    <tag>contact set</tag>
Create new contact set with the name:
    <tag>confirm</tag>
    <form name="form">
      <input name="message" type="text" default="true">
      New Contact Set
      </input>
      <button
       default="true"
       index="0"
       name="Create"
       text="Create"/>
      <button
       index="1"
       name="Cancel"
       text="Cancel"/>
    </form>
  </notification>

  <notification
   icon="alertmodal.tga"
   name="RemoveContactSet"
   type="alertmodal">
Are you sure you want to remove [SET_NAME]? You won&apos;t be able to restore it.
    <tag>contact set</tag>
    <tag>confirm</tag>
    <usetemplate
     ignoretext="Confirm before removing a contact set"
     name="okcancelignore"
     notext="Cancel"
     yestext="OK"/>
  </notification>

  <notification
   icon="alertmodal.tga"
   name="RemoveContactFromSet"
   type="alertmodal">
Are you sure you want to remove [TARGET] from [SET_NAME]?
    <tag>contact set</tag>
    <tag>confirm</tag>
    <usetemplate
     ignoretext="Confirm before removing someone from a contact set"
     name="okcancelignore"
     notext="Cancel"
     yestext="OK"/>
  </notification>

  <notification
   icon="alertmodal.tga"
   name="RemoveContactsFromSet"
   type="alertmodal">
Are you sure you want to remove these [TARGET] avatars from [SET_NAME]?
    <tag>contact set</tag>
    <tag>confirm</tag>
    <usetemplate
     ignoretext="Confirm before removing multiple avatars from a contact set"
     name="okcancelignore"
     notext="Cancel"
     yestext="OK"/>
  </notification>

  <notification
   icon="alertmodal.tga"
   name="AddToContactSetSingleSuccess"
   type="notify">
    <tag>contact set</tag>
[NAME] was added to [SET].
  </notification>

  <notification
   icon="alertmodal.tga"
   name="AddToContactSetMultipleSuccess"
   type="notify">
    <tag>contact set</tag>
[COUNT] avatars were added to [SET].
  </notification>

  <notification
   icon="alertmodal.tga"
   name="SetAvatarPseudonym"
   type="alertmodal">
    <tag>contact set</tag>
Enter an alias for [AVATAR]:
    <tag>confirm</tag>
    <form name="form">
      <input name="message" type="text" default="true" />
      <button
       default="true"
       index="0"
       name="Create"
       text="Create"/>
      <button
       index="1"
       name="Cancel"
       text="Cancel"/>
    </form>
  </notification>

  <notification
   icon="alertmodal.tga"
   name="RenameContactSetFailure"
   type="alertmodal">
    <tag>contact set</tag>
Could not rename set &apos;[SET]&apos; to &apos;[NEW_NAME]&apos; because a set with the same name already exists or the new name is invalid.
  </notification>

  <notification
   icon="notifytip.tga"
   name="ShapeImportGenericFail"
   type="notifytip">
    <tag>fail</tag>
There was a problem importing [FILENAME]. Please see the log for more details.
  </notification>
  <notification
   icon="notifytip.tga"
   name="ShapeImportVersionFail"
   type="notifytip">
    <tag>fail</tag>
Shape import failed. Are you sure [FILENAME] is an avatar file?
  </notification>

  <notification
   icon="alertmodal.tga"
   name="AddToMediaList"
   type="alertmodal">
Enter a domain name to be added to the [LIST]:
    <tag>confirm</tag>
    <form name="form">
      <input name="url" type="text" default="true" />
      <button
       default="true"
       index="0"
       name="Add"
       text="Add"/>
      <button
       index="1"
       name="Cancel"
       text="Cancel"/>
    </form>
  </notification>

   <!-- <FS:Zi> Do not allow "Restore To Last Position" for no-copy items -->
  <notification
   icon="alertmodal.tga"
   name="CantRestoreToWorldNoCopy"
   type="alertmodal">
Restore to Last Position is not allowed for no copy items to prevent possible content loss.
  </notification>
  <!-- <FS:Zi> Do not allow "Restore To Last Position" for no-copy items -->

  <notification
   icon="alertmodal.tga"
   name="ConfirmRemoveCredential"
   type="alertmodal">
Delete saved login for &lt;nolink&gt;[NAME]&lt;/nolink&gt;?
    <tag>confirm</tag>
    <form name="form">
      <button
       index="0"
       name="OK"
       text="OK"/>
      <button
       default="true"
       index="1"
       name="Cancel"
       text="Cancel"/>
    </form>
  </notification>

  <!-- <FS:TS> FIRE-5453: Flickr upload support (from Exodus) -->
  <notification
   icon="alertmodal.tga"
   name="ExodusFlickrVerificationExplanation"
   type="alertmodal">
To use the Flickr upload feature you must authorize [APP_NAME] to access your account. If you proceed, your web browser will open Flickr's website, where you will be prompted to log in and authorize [APP_NAME]. You will then be given a code to copy back into [APP_NAME].

Would you like to authorize [APP_NAME] to post to your Flickr account?
    <tag>fail</tag>
    <usetemplate
     name="okcancelbuttons"
     notext="No"
     yestext="Yes"/>
  </notification>

  <notification
   icon="alertmodal.tga"
   name="ExodusFlickrVerificationPrompt"
   type="alertmodal">
Please authorize [APP_NAME] to post to your Flickr account in your web browser, then type the code given by the website below:
    <tag>confirm</tag>
    <form name="form">
      <input name="oauth_verifier" type="text" default="true"/>
      <button
       index="0"
       name="OK"
       text="OK"/>
      <button
       index="1"
       name="Cancel"
       text="Cancel"/>
    </form>
  </notification>

  <notification
   icon="alertmodal.tga"
   name="ExodusFlickrVerificationFailed"
   type="alertmodal">
Flickr verification failed. Please try again, and be sure to double check the verification code.
    <tag>fail</tag>
    <usetemplate
     name="okbutton"
     yestext="OK"/>
  </notification>

  <notification
   icon="notifytip.tga"
   name="ExodusFlickrUploadComplete"
   type="notifytip">
Your snapshot can now be viewed [http://www.flickr.com/photos/upload/edit/?ids=[ID] here].
  </notification>
  <!-- </FS:TS> FIRE-5453 -->

  <notification
   icon="alert.tga"
   name="RegionTrackerAdd"
   type="alert">
What label would you like to use for
the region &quot;[REGION]&quot;?
    <tag>confirm</tag>
    <form name="form">
      <input name="label" type="text">[LABEL]</input>
      <button
       default="true"
       index="0"
       name="OK"
       text="OK"/>
      <button
       index="1"
       name="Cancel"
       text="Cancel"/>
    </form>
  </notification>

   <notification
    icon="alertmodal.tga"
    name="SnoozeDuration"
    type="alertmodal">
    <unique/>
    Time in seconds to snooze group chat:
    <tag>confirm</tag>
    <form name="form">
      <input name="duration" type="text" default="true">
        [DURATION]
      </input>
      <button
       default="true"
       index="0"
       name="OK"
       text="OK"/>
      <button
       index="1"
       name="Cancel"
       text="Cancel"/>
    </form>
   </notification>
   <notification
    icon="alertmodal.tga"
    name="SnoozeDurationInvalidInput"
    type="alertmodal">
    Please enter a valid number for the snooze duration!
    <tag>fail</tag>
    <usetemplate
     name="okbutton"
     yestext="OK"/>
  </notification>
  <notification
   name="PickLimitReached"
   label=""
   type="alertmodal">
    <unique/>
    <tag>fail</tag>
    <tag>confirm</tag>
    Can't create another pick because the maximum number of picks have been created already.
    <usetemplate
     name="okbutton"
     yestext="OK"/>
  </notification>
  <notification
   icon="alertmodal.tga"
   name="GlobalOnlineStatusToggle"
   type="alertmodal">
Due to server load, mass toggling online status visibility can take a while to become effective. Please be patient.
    <usetemplate
     ignoretext="Inform me that toggling online status visibility may take a while"
     name="okignore"
     yestext="OK"/>
  </notification>
  <notification
   icon="alert.tga"
   name="RenderVolumeLODFactorWarning"
   type="alert">
    WARNING: The Level of Detail (LOD) Factor is set high

For everyday use, LOD Factor in the range of 1-3 suffices. 
Consider replacing objects that look deformed at such values.

LOD Factor >3: Adds to lag. Advised only for photography. 
LOD Factor >4: Use in special circumstances. Reverts after relog.
LOD Factor >8: Has no real effect. May cause errors.
    <usetemplate
     name="okbutton"
     yestext="OK"/>
  </notification>
  <notification
   icon="alertmodal.tga"
   name="CurrencyURIOverrideReceived"
   type="alertmodal">
This region has elected to specify a third-party currency portal. 
Please note that currency purchases made through Firestorm Viewer are transactions between you (the user) and the provider(s) or seller(s) of the currency. 
Neither Firestorm Viewer, the Phoenix Firestorm Viewer Project Inc., nor its team shall be liable for any cost or damage arising either directly or indirectly from any such transaction. 
If you do not agree to these terms of use, then no financial transactions should be conducted using this viewer.
   <usetemplate
    ignoretext="When the region sets a new currency helper."
    name="okignore"
    yestext="OK"/>
  </notification>
</notifications><|MERGE_RESOLUTION|>--- conflicted
+++ resolved
@@ -1541,16 +1541,6 @@
 
   <notification
  icon="alertmodal.tga"
-<<<<<<< HEAD
- name="DisableCookiesBreaksSearch"
- type="alertmodal">
-If you disable cookies, the search function will not work properly, and you will not be able to use it.
-  </notification>
-
-  <notification
- icon="alertmodal.tga"
-=======
->>>>>>> 65a3b74b
  name="DisableJavascriptBreaksSearch"
  type="alertmodal">
 If you disable Javascript, the search function will not work properly, and you will not be able to use it.
@@ -6665,7 +6655,6 @@
          name="RememberURL"
          text="[CONDITION] Allow This URL"/>
    </form>
-<<<<<<< HEAD
   </notification>
   
   <notification
@@ -6694,36 +6683,6 @@
          name="WhitelistDomain"
          text="Whitelist"/>
    </form>
-=======
->>>>>>> 65a3b74b
-  </notification>
-  
-  <notification
-   icon="alert.tga"  
-   name="AudioAlertSingle"
-   type="alert"> 
-Do you want to remember your choice and [LCONDITION] allow music from this source?
-
-Domain: [AUDIODOMAIN]
-URL: [AUDIOURL]
-   <form name="form">
-		<button
-         index="0"
-         name="Allow"
-         text="Allow"/>
-        <button
-         index="1"
-         name="Deny"
-         text="Deny"/>
-        <button
-         index="2"   
-         name="BlacklistDomain"
-         text="Blacklist"/>
-        <button
-         index="3"
-         name="WhitelistDomain"
-         text="Whitelist"/>
-   </form>
   </notification>
 
   <notification
@@ -10063,7 +10022,6 @@
        name="Cancel"
        text="Cancel"/>
     </form>
-<<<<<<< HEAD
   </notification>
 
   <notification
@@ -10075,21 +10033,13 @@
     <usetemplate
      name="okbutton"
      yestext="OK"/>
-=======
->>>>>>> 65a3b74b
-  </notification>
-
-  <notification
-   icon="alertmodal.tga"
-<<<<<<< HEAD
+  </notification>
+
+  <notification
+   icon="alertmodal.tga"
    name="RenameAOMustBeASCII"
    type="alertmodal">
 Could not rename AO set "[AO_SET_NAME]".
-=======
-   name="NewAOCantContainNonASCII"
-   type="alertmodal">
-Could not create new AO set "[AO_SET_NAME]".
->>>>>>> 65a3b74b
 The name may only contain ASCII characters, excluding ":" and "|".
     <usetemplate
      name="okbutton"
@@ -10098,7 +10048,6 @@
 
 <notification
    icon="alertmodal.tga"
-<<<<<<< HEAD
    name="RemoveAOSet"
    type="alertmodal">
 Remove AO set "[AO_SET_NAME]" from the list?
@@ -10113,230 +10062,94 @@
    name="AOForeignItemsFound"
    type="alertmodal">
 The animation overrider found at least one item that did not belong in the configuration. Please check your &quot;Lost and Found&quot; folder for items that were moved out of the animation overrider configuration.
-=======
-   name="RenameAOMustBeASCII"
-   type="alertmodal">
-Could not rename AO set "[AO_SET_NAME]".
-The name may only contain ASCII characters, excluding ":" and "|".
-    <usetemplate
-     name="okbutton"
-     yestext="OK"/>
-  </notification>
-
-<notification
-   icon="alertmodal.tga"
-   name="RemoveAOSet"
-   type="alertmodal">
-Remove AO set "[AO_SET_NAME]" from the list?
-    <usetemplate
-     name="okcancelbuttons"
-     notext="Cancel"
-     yestext="Remove"/>
->>>>>>> 65a3b74b
   </notification>
 
   <notification
    icon="notifytip.tga"
-<<<<<<< HEAD
    name="AOImportSetAlreadyExists"
    type="notifytip">
 An animation set with this name already exists.
-=======
-   name="AOForeignItemsFound"
-   type="alertmodal">
-The animation overrider found at least one item that did not belong in the configuration. Please check your &quot;Lost and Found&quot; folder for items that were moved out of the animation overrider configuration.
->>>>>>> 65a3b74b
   </notification>
 
   <notification
    icon="notifytip.tga"
-<<<<<<< HEAD
    name="AOImportPermissionDenied"
    type="notifytip">
 Insufficient permissions to read notecard.
-=======
-   name="AOImportSetAlreadyExists"
-   type="notifytip">
-An animation set with this name already exists.
->>>>>>> 65a3b74b
   </notification>
 
   <notification
    icon="notifytip.tga"
-<<<<<<< HEAD
    name="AOImportCreateSetFailed"
    type="notifytip">
 Error while creating import set.
-=======
-   name="AOImportPermissionDenied"
-   type="notifytip">
-Insufficient permissions to read notecard.
->>>>>>> 65a3b74b
   </notification>
 
   <notification
    icon="notifytip.tga"
-<<<<<<< HEAD
    name="AOImportDownloadFailed"
    type="notifytip">
 Could not download notecard.
-=======
-   name="AOImportCreateSetFailed"
-   type="notifytip">
-Error while creating import set.
->>>>>>> 65a3b74b
   </notification>
 
   <notification
    icon="notifytip.tga"
-<<<<<<< HEAD
    name="AOImportNoText"
    type="notifytip">
 Notecard is empty or unreadable.
-=======
-   name="AOImportDownloadFailed"
-   type="notifytip">
-Could not download notecard.
->>>>>>> 65a3b74b
   </notification>
 
   <notification
    icon="notifytip.tga"
-<<<<<<< HEAD
    name="AOImportNoFolder"
    type="notifytip">
 Couldn't find folder to read the animations.
-=======
-   name="AOImportNoText"
-   type="notifytip">
-Notecard is empty or unreadable.
->>>>>>> 65a3b74b
   </notification>
 
   <notification
    icon="notifytip.tga"
-<<<<<<< HEAD
    name="AOImportNoStatePrefix"
    type="notifytip">
 Notecard line [LINE] has no valid [ state prefix.
-=======
-   name="AOImportNoFolder"
-   type="notifytip">
-Couldn't find folder to read the animations.
->>>>>>> 65a3b74b
   </notification>
 
   <notification
    icon="notifytip.tga"
-<<<<<<< HEAD
    name="AOImportNoValidDelimiter"
    type="notifytip">
 Notecard line [LINE] has no valid ] delimiter.
-=======
-   name="AOImportNoStatePrefix"
-   type="notifytip">
-Notecard line [LINE] has no valid [ state prefix.
->>>>>>> 65a3b74b
   </notification>
 
   <notification
    icon="notifytip.tga"
-<<<<<<< HEAD
    name="AOImportStateNameNotFound"
    type="notifytip">
 State name [NAME] not found.
-=======
-   name="AOImportNoValidDelimiter"
-   type="notifytip">
-Notecard line [LINE] has no valid ] delimiter.
->>>>>>> 65a3b74b
   </notification>
 
   <notification
    icon="notifytip.tga"
-<<<<<<< HEAD
    name="AOImportAnimationNotFound"
    type="notifytip">
 Couldn't find animation [NAME]. Please make sure it's present in the same folder as the import notecard.
-=======
-   name="AOImportStateNameNotFound"
-   type="notifytip">
-State name [NAME] not found.
->>>>>>> 65a3b74b
   </notification>
 
   <notification
    icon="notifytip.tga"
-<<<<<<< HEAD
    name="AOImportInvalid"
    type="notifytip">
 Notecard didn't contain any usable data. Aborting import.
-=======
-   name="AOImportAnimationNotFound"
-   type="notifytip">
-Couldn't find animation [NAME]. Please make sure it's present in the same folder as the import notecard.
->>>>>>> 65a3b74b
   </notification>
 
   <notification
    icon="notifytip.tga"
-<<<<<<< HEAD
    name="AOImportRetryCreateSet"
    type="notifytip">
 Could not create import folder for animation set [NAME]. Retrying ...
-=======
-   name="AOImportInvalid"
-   type="notifytip">
-Notecard didn't contain any usable data. Aborting import.
->>>>>>> 65a3b74b
   </notification>
 
   <notification
    icon="notifytip.tga"
-<<<<<<< HEAD
-   name="AOImportAbortCreateSet"
-   type="notifytip">
-Could not create import folder for animation set [NAME]. Giving up.
-=======
-   name="AOImportRetryCreateSet"
-   type="notifytip">
-Could not create import folder for animation set [NAME]. Retrying ...
->>>>>>> 65a3b74b
-  </notification>
-
-  <notification
-   icon="notifytip.tga"
-<<<<<<< HEAD
-   name="AOImportLinkFailed"
-   type="notifytip">
-Creating animation link for animation "[NAME]" failed!
-  </notification>
-
-<!-- ## Zi: Animation Overrider -->
-
-<notification
-   icon="alertmodal.tga"
-   name="SendSysinfoToIM"
-   type="alertmodal">
-This will send the following information to the current IM session:
-
-[SYSINFO]
-    <usetemplate
-     name="okcancelbuttons"
-     yestext="Send"
-     notext="Cancel" />
-  </notification>
-
-<!-- fsdata -->
-  <notification
-   icon="alertmodal.tga"
-   name="BlockLoginInfo"
-   type="alertmodal">
-    [REASON]
-    <usetemplate
-     name="okbutton"
-     yestext="OK"/>
-=======
    name="AOImportAbortCreateSet"
    type="notifytip">
 Could not create import folder for animation set [NAME]. Giving up.
@@ -10362,21 +10175,24 @@
      name="okcancelbuttons"
      yestext="Send"
      notext="Cancel" />
->>>>>>> 65a3b74b
   </notification>
 
 <!-- fsdata -->
   <notification
    icon="alertmodal.tga"
-<<<<<<< HEAD
+   name="BlockLoginInfo"
+   type="alertmodal">
+    [REASON]
+    <usetemplate
+     name="okbutton"
+     yestext="OK"/>
+  </notification>
+
+  <notification
+   icon="alertmodal.tga"
    name="TestversionExpired"
    type="alertmodal">
     This test version of [APP_NAME] has expired and cannot be used any further.
-=======
-   name="BlockLoginInfo"
-   type="alertmodal">
-    [REASON]
->>>>>>> 65a3b74b
     <usetemplate
      name="okbutton"
      yestext="OK"/>
@@ -10384,7 +10200,6 @@
 
   <notification
    icon="alertmodal.tga"
-<<<<<<< HEAD
    name="FireStormReqInfo"
    type="alertmodal">
     [NAME] is requesting that you send them information about your [APP_NAME] setup.
@@ -10401,65 +10216,28 @@
        name="No"
        text="No"/>
     </form>
-=======
-   name="TestversionExpired"
-   type="alertmodal">
-    This test version of [APP_NAME] has expired and cannot be used any further.
-    <usetemplate
-     name="okbutton"
-     yestext="OK"/>
->>>>>>> 65a3b74b
   </notification>
 
 <!-- Firestorm Phantom -->
 
   <notification
-<<<<<<< HEAD
    icon="notifytip.tga"
    name="PhantomOn"
    type="notifytip">
 Phantom mode on.
-=======
-   icon="alertmodal.tga"
-   name="FireStormReqInfo"
-   type="alertmodal">
-    [NAME] is requesting that you send them information about your [APP_NAME] setup.
-(This is the same information that can be found by going to Help->About [APP_NAME])
-[REASON]
-Would you like to send them this information?
-    <form name="form">
-      <button
-       index="0"
-       name="Yes"
-       text="Yes"/>
-      <button
-       index="1"
-       name="No"
-       text="No"/>
-    </form>
->>>>>>> 65a3b74b
-  </notification>
-
-<!-- Firestorm Phantom -->
+  </notification>
 
   <notification
    icon="notifytip.tga"
-<<<<<<< HEAD
    name="PhantomOff"
    type="notifytip">
 Phantom mode off.
-=======
-   name="PhantomOn"
-   type="notifytip">
-Phantom mode on.
->>>>>>> 65a3b74b
   </notification>
 
 <!-- Firestorm Phantom -->
 
 <!-- Firestorm Reset Settings -->
   <notification
-<<<<<<< HEAD
     icon="alertmodal.tga"
     label="Reset all settings"
     name="FirestormClearSettingsPrompt"
@@ -10490,90 +10268,33 @@
     <usetemplate
      name="okbutton"
      yestext="OK"/>
-=======
-   icon="notifytip.tga"
-   name="PhantomOff"
-   type="notifytip">
-Phantom mode off.
-  </notification>
-
-<!-- Firestorm Phantom -->
-
-<!-- Firestorm Reset Settings -->
-  <notification
-    icon="alertmodal.tga"
-    label="Reset all settings"
-    name="FirestormClearSettingsPrompt"
-    type="alertmodal">
-    Resetting all settings may be helpful if you are experiencing problems; however, you will need to redo any customizations you have made to the default configuration. 
-
-    Are you sure you want to reset all settings?
-    <usetemplate
-      name="okcancelbuttons"
-      notext="Cancel"
-      yestext="OK"/>
->>>>>>> 65a3b74b
   </notification>
 <!-- AW: opensim -->
 
   <!-- ## Zi: Particle Editor -->
   <notification
-<<<<<<< HEAD
    icon="alertmodal.tga"
    name="ParticleScriptFindFolderFailed"
    type="alertmodal">
 Could not find a folder for the new script in inventory.
-=======
-    icon="alertmodal.tga"
-    name="SettingsWillClear"
-    type="alertmodal">
-    Settings will be cleared after restarting [APP_NAME].
-  </notification>
-<!-- Firestorm Reset Settings -->
-
-<!-- AW: opensim -->
-  <notification icon="alertmodal.tga"
-		name="CantAddGrid"
-		type="alertmodal">
-Could not add [GRID] to the grid list.
-[REASON] contact support of [GRID].
-    <usetemplate
-     name="okbutton"
-     yestext="OK"/>
->>>>>>> 65a3b74b
-  </notification>
-<!-- AW: opensim -->
-
-  <!-- ## Zi: Particle Editor -->
-  <notification
-   icon="alertmodal.tga"
-<<<<<<< HEAD
+  </notification>
+
+  <notification
+   icon="alertmodal.tga"
    name="ParticleScriptCreationFailed"
    type="alertmodal">
 Could not create new script for this particle system.
-=======
-   name="ParticleScriptFindFolderFailed"
-   type="alertmodal">
-Could not find a folder for the new script in inventory.
->>>>>>> 65a3b74b
-  </notification>
-
-  <notification
-   icon="alertmodal.tga"
-<<<<<<< HEAD
+  </notification>
+
+  <notification
+   icon="alertmodal.tga"
    name="ParticleScriptNotFound"
    type="alertmodal">
 Could not find the newly created script for this particle system.
-=======
-   name="ParticleScriptCreationFailed"
-   type="alertmodal">
-Could not create new script for this particle system.
->>>>>>> 65a3b74b
-  </notification>
-
-  <notification
-   icon="alertmodal.tga"
-<<<<<<< HEAD
+  </notification>
+
+  <notification
+   icon="alertmodal.tga"
    name="ParticleScriptCreateTempFileFailed"
    type="alertmodal">
 Could not create temporary file for script upload.
@@ -10619,41 +10340,10 @@
       <ignore name="ignore"
        text="Debug Settings warning message"/>
     </form>
-=======
-   name="ParticleScriptNotFound"
-   type="alertmodal">
-Could not find the newly created script for this particle system.
-  </notification>
-
-  <notification
-   icon="alertmodal.tga"
-   name="ParticleScriptCreateTempFileFailed"
-   type="alertmodal">
-Could not create temporary file for script upload.
   </notification>
 
   <notification
    icon="notify.tga"
-   name="ParticleScriptInjected"
-   type="alertmodal">
-Particle script was injected successfully.
-   <form name="form">
-      <ignore name="ignore"
-       text="A particle script was injected to an object."/>
-    </form>
-  </notification>
-
-  <notification
-   icon="alertmodal.tga"
-   name="ParticleScriptCapsFailed"
-   type="alertmodal">
-Failed to inject script into object. Request for capabilities returned an empty address.
->>>>>>> 65a3b74b
-  </notification>
-
-  <notification
-   icon="notify.tga"
-<<<<<<< HEAD
    name="ControlNameCopiedToClipboard"
    type="alertmodal">
 This debug setting's name has been copied to your clipboard. You can now paste it somewhere else to use it.
@@ -10679,57 +10369,6 @@
        text="A settings control has failed the sanity check."/>
     </form>
   </notification>
-=======
-   name="ParticleScriptCopiedToClipboard"
-   type="alertmodal">
-The LSL script to create this particle system has been copied to your clipboard. You can now paste it into a new script to use it.
-   <form name="form">
-      <ignore name="ignore"
-       text="A particle script was copied to my clipboard"/>
-    </form>
-  </notification>
-  <!-- ## Zi: Particle Editor -->
-
-  <!-- ## Zi: Debug Settings Editor -->
-  <notification
-   icon="notify.tga"
-   name="DebugSettingsWarning"
-   type="alertmodal">
-Warning! The use of the Debug Settings window is unsupported! Changing debug settings can severely impact your experience and might lead to loss of data, functionality or even access to the service. Please do not change any values without knowing exactly what you are doing.
-   <form name="form">
-      <ignore name="ignore"
-       text="Debug Settings warning message"/>
-    </form>
-  </notification>
-
-  <notification
-   icon="notify.tga"
-   name="ControlNameCopiedToClipboard"
-   type="alertmodal">
-This debug setting's name has been copied to your clipboard. You can now paste it somewhere else to use it.
-   <form name="form">
-      <ignore name="ignore"
-       text="A debug setting's name was copied to my clipboard"/>
-    </form>
-  </notification>
-
-  <notification
-   icon="notify.tga"
-   name="SanityCheck"
-   type="alertmodal">
-[APP_NAME] has detected a possible issue with your settings:
-
-[SANITY_MESSAGE]
-
-Reason: [SANITY_COMMENT]
-
-Current setting: [CURRENT_VALUE]
-   <form name="form">
-      <ignore name="ignore"
-       text="A settings control has failed the sanity check."/>
-    </form>
-  </notification>
->>>>>>> 65a3b74b
   <!-- ## Zi: Debug Settings Editor -->
 
   <notification
