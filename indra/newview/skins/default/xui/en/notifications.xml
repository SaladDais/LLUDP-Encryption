<?xml version="1.0" ?>
<notifications>
    <global name="skipnexttime">

		Do not show me this again
  </global>

  <global name="alwayschoose">

		Always choose this option
  </global>

  <global name="implicitclosebutton">
		Close
  </global>

  <template name="okbutton">
    <form>
      <button
       default="true"
       index="0"
       name="OK_okbutton"
       text="$yestext"/>
    </form>
  </template>

  <template name="okignore">
    <form>
      <button
       default="true"
       index="0"
       name="OK_okignore"
       text="$yestext"/>
      <ignore text="$ignoretext"/>
    </form>
  </template>

  <template name="notifyignore">
    <form>
      <ignore text="$ignoretext"/>
    </form>
  </template>

  <template name="okcancelbuttons">
    <form>
      <button
       default="true"
       index="0"
       name="OK_okcancelbuttons"
       text="$yestext"/>
      <button
       index="1"
       name="Cancel_okcancelbuttons"
       text="$notext"/>
    </form>
  </template>

  <template name="okcancelignore">
    <form>
      <button
       default="true"
       index="0"
       name="OK_okcancelignore"
       text="$yestext"/>
      <button
       index="1"
       name="Cancel_okcancelignore"
       text="$notext"/>
      <ignore text="$ignoretext"/>
    </form>
  </template>

  <template name="okhelpbuttons">
    <form>
      <button
       default="true"
       index="0"
       name="OK_okhelpbuttons"
       text="$yestext"/>
      <button
       index="1"
       name="Help"
       text="$helptext"/>
    </form>
  </template>

  <template name="okhelpignore">
    <form>
      <button
       default="true"
       index="0"
       name="OK_okhelpignore"
       text="$yestext"/>
      <button
       index="1"
       name="Help_okhelpignore"
       text="$helptext"/>
      <ignore text="$ignoretext"/>
    </form>
  </template>

  <template name="yesnocancelbuttons">
    <form>
      <button
       default="true"
       index="0"
       name="Yes"
       text="$yestext"/>
      <button
       index="1"
       name="No"
       text="$notext"/>
      <button
       index="2"
       name="Cancel_yesnocancelbuttons"
       text="$canceltext"/>
    </form>
  </template>

  <notification
 functor="GenericAcknowledge"
   icon="notify.tga"
   name="MissingAlert"
   label="Unknown Notification Message"
   type="notify">
Your version of [APP_NAME] does not know how to display the notification it just received.  Please verify that you have the latest version of [APP_NAME] installed.

Error details: The notification called &apos;[_NAME]&apos; was not found in notifications.xml.
    <tag>fail</tag>
    <usetemplate
     name="okbutton"
     yestext="OK"/>
  </notification>

  <notification
   icon="alertmodal.tga"
   name="FloaterNotFound"
   type="alertmodal">
Floater error: Could not find the following controls:

[CONTROLS]
    <tag>fail</tag>
    <usetemplate
     name="okbutton"
     yestext="OK"/>
  </notification>

  <notification
   icon="alertmodal.tga"
   name="TutorialNotFound"
   type="alertmodal">
No tutorial is currently available.
    <tag>fail</tag>
    <usetemplate
     name="okbutton"
     yestext="OK"/>
  </notification>

  <notification
   icon="alertmodal.tga"
   name="GenericAlert"
   type="alertmodal">
[MESSAGE]
  </notification>

  <notification
   icon="alertmodal.tga"
   name="GenericAlertYesCancel"
   type="alertmodal">
[MESSAGE]
    <usetemplate
     name="okcancelbuttons"
     notext="Cancel"
     yestext="Yes"/>
  </notification>

  <notification
   icon="alertmodal.tga"
   name="GenericAlertOK"
   type="alertmodal">
[MESSAGE]
    <usetemplate
     name="okbutton"
     yestext="OK"/>
  </notification>

  <notification
   icon="alertmodal.tga"
   name="BadInstallation"
   type="alertmodal">
 An error occurred while updating [APP_NAME].  Please [http://get.secondlife.com download the latest version] of the Viewer.
    <tag>fail</tag>
    <usetemplate
     name="okbutton"
     yestext="OK"/>
  </notification>

  <notification
   icon="alertmodal.tga"
   name="LoginFailedNoNetwork"
   type="alertmodal">
    <tag>fail</tag>
    Could not connect to the [SECOND_LIFE_GRID].
    &apos;[DIAGNOSTIC]&apos;
Make sure your Internet connection is working properly.
	<usetemplate
     name="okbutton"
     yestext="OK"/>
  </notification>

  <notification
   icon="alertmodal.tga"
   name="MessageTemplateNotFound"
   type="alertmodal">
Message Template [PATH] not found.
   <tag>fail</tag>
	<usetemplate
     name="okbutton"
     yestext="OK"/>
  </notification>

  <notification
   icon="alertmodal.tga"
   name="WearableSave"
   type="alertmodal">
Save changes to current clothing/body part?
    <usetemplate
     canceltext="Cancel"
     name="yesnocancelbuttons"
     notext="Don&apos;t Save"
     yestext="Save"/>
  </notification>

  <notification
   icon="alertmodal.tga"
     name="ConfirmNoCopyToOutbox"
     type="alertmodal">
You don't have permission to copy one or more of these items to the Merchant Outbox.  You can move them or leave them behind.
    <usetemplate
     name="okcancelbuttons"
     notext="Don't move item(s)"
     yestext="Move item(s)"/>
  </notification>

  <notification
   icon="OutboxStatus_Success"
   name="OutboxFolderCreated"
   type="alertmodal">
    <unique/>
A new folder has been created for each item you have transferred into the top level of your Merchant Outbox.

    <usetemplate
     ignoretext="A new folder was created in the Merchant Outbox"
     name="okignore"
     yestext="OK"/>
  </notification>

  <notification
   icon="OutboxStatus_Success"
   name="OutboxImportComplete"
   type="alertmodal">
Success

All folders were successfully sent to the Marketplace.

        <usetemplate
         ignoretext="All folders sent to the Marketplace"
         name="okignore"
         yestext="OK"/>
  </notification>

  <notification
   icon="OutboxStatus_Warning"
   name="OutboxImportHadErrors"
   type="alertmodal">
Some folders did not transfer

Errors occurred when some folders were sent to the Marketplace.  Those folders are still in your Merchant Outbox.

See the [[MARKETPLACE_IMPORTS_URL] error log] for more information.

        <usetemplate
         name="okbutton"
         yestext="OK"/>
  </notification>

  <notification
   icon="OutboxStatus_Error"
   name="OutboxImportFailed"
   type="alertmodal">
Transfer failed with error &apos;[ERROR_CODE]&apos;

No folders were sent to the Marketplace because of a system or network error.  Try again later.

        <usetemplate
         name="okbutton"
         yestext="OK"/>
  </notification>

  <notification
   icon="OutboxStatus_Error"
   name="OutboxInitFailed"
   type="alertmodal">
Marketplace initialization failed with error &apos;[ERROR_CODE]&apos;

Initialization with the Marketplace failed because of a system or network error.  Try again later.

        <usetemplate
         name="okbutton"
         yestext="OK"/>
  </notification>

    <notification
        icon="OutboxStatus_Error"
        name="StockPasteFailed"
        type="alertmodal">
        Copy or move to Stock Folder failed with error :
        
        &apos;[ERROR_CODE]&apos;
        
        <usetemplate
        name="okbutton"
        yestext="OK"/>
    </notification>
    
    <notification
        icon="OutboxStatus_Error"
        name="MerchantPasteFailed"
        type="alertmodal">
        Copy or move to Marketplace Listings failed with error :
        
        &apos;[ERROR_CODE]&apos;
        
        <usetemplate
        name="okbutton"
        yestext="OK"/>
    </notification>
    
    <notification
        icon="OutboxStatus_Error"
        name="MerchantTransactionFailed"
        type="alertmodal">
        The transaction with the Marketplace failed with the following error :
        
        Reason : &apos;[ERROR_REASON]&apos;
        [ERROR_DESCRIPTION]
        
        <usetemplate
        name="okbutton"
        yestext="OK"/>
    </notification>
    
    <notification
        icon="OutboxStatus_Error"
        name="MerchantUnprocessableEntity"
        type="alertmodal">
        We are unable to list this product or activate the version folder. Usually this is caused by missing information in the listing description form, but it may be due to errors in the folder structure. Either edit the listing or check the listing folder for errors.
        
        <usetemplate
        name="okbutton"
        yestext="OK"/>
    </notification>

    <notification
        icon="OutboxStatus_Error"
        name="MerchantListingFailed"
        type="alertmodal">
        Listing to Marketplace failed with error :
        
        &apos;[ERROR_CODE]&apos;
        
        <usetemplate
        name="okbutton"
        yestext="OK"/>
    </notification>
    
    <notification
        icon="OutboxStatus_Error"
        name="MerchantFolderActivationFailed"
        type="alertmodal">
        Activating this version folder failed with error :

        &apos;[ERROR_CODE]&apos;

        <usetemplate
        name="okbutton"
        yestext="OK"/>
    </notification>

    <notification
        icon="alertmodal.tga"
        name="MerchantForceValidateListing"
        type="alertmodal">
        In order to create your listing, we fixed the hierarchy of your listing contents.
        <tag>confirm</tag>
        <usetemplate
            ignoretext="Warn me that creating a listing fixes the hierarchy of the content"
            name="okignore" 
            yestext="OK"/>
    </notification>

    <notification
        icon="alertmodal.tga"
        name="ConfirmMerchantActiveChange"
        type="alertmodal">
        This action will change the active content of this listing. Do you want to continue?
        <tag>confirm</tag>
        <usetemplate
        ignoretext="Confirm before I change an active listing on the marketplace"
        name="okcancelignore"
        notext="Cancel"
        yestext="OK"/>
    </notification>

    <notification
        icon="alertmodal.tga"
        name="ConfirmMerchantMoveInventory"
        type="alertmodal">
        Items dragged to the Marketplace Listings window are moved from their original locations, not copied. Do you want to continue?
        <tag>confirm</tag>
        <usetemplate
        ignoretext="Confirm before I move an item from the inventory to the marketplace"
        name="okcancelignore"
        notext="Cancel"
        yestext="OK"/>
    </notification>
    
    <notification
        icon="alertmodal.tga"
        name="ConfirmListingCutOrDelete"
        type="alertmodal">
        Moving or deleting a listing folder will delete your Marketplace listing. If you would like to keep the Marketplace listing, move or delete the contents of the version folder you would like to modify. Do you want to continue?
        <tag>confirm</tag>
        <usetemplate
        ignoretext="Confirm before I move or delete a listing from the marketplace"
        name="okcancelignore"
        notext="Cancel"
        yestext="OK"/>
    </notification>
    
    <notification
        icon="alertmodal.tga"
        name="ConfirmCopyToMarketplace"
        type="alertmodal">
        You don't have permission to copy one or more of these items to the Marketplace. You can move them or leave them behind.
        <tag>confirm</tag>
        <usetemplate
        ignoretext="Confirm before I try to copy a selection containing no copy items to the marketplace"
        name="yesnocancelbuttons"
        yestext="Move item(s)"
        notext="Don't move item(s)"
        canceltext="Cancel"/>
    </notification>
    
    <notification
        icon="alertmodal.tga"
        name="ConfirmMerchantUnlist"
        type="alertmodal">
        This action will unlist this listing. Do you want to continue?
        <tag>confirm</tag>
        <usetemplate
        ignoretext="Confirm before I unlist an active listing on the marketplace"
        name="okcancelignore"
        notext="Cancel"
        yestext="OK"/>
    </notification>
    
    <notification
        icon="alertmodal.tga"
        name="ConfirmMerchantClearVersion"
        type="alertmodal">
        This action will deactivate the version folder of the current listing. Do you want to continue?
        <tag>confirm</tag>
        <usetemplate
        ignoretext="Confirm before I deactivate the version folder of a listing on the marketplace"
        name="okcancelignore"
        notext="Cancel"
        yestext="OK"/>
    </notification>

    <notification
        icon="alertmodal.tga"
        name="AlertMerchantListingNotUpdated"
        type="alertmodal">
This listing could not be updated.
[[URL] Click here] to edit it on the Marketplace.
        <usetemplate
        name="okbutton"
        yestext="OK"/>
    </notification>

    <notification
        icon="alertmodal.tga"
        name="AlertMerchantListingCannotWear"
        type="alertmodal">
        You cannot wear clothes or body parts that are in the Marketplace Listings folder.
        <tag>fail</tag>
    </notification>
    
    <notification
        icon="alertmodal.tga"
        name="AlertMerchantListingInvalidID"
        type="alertmodal">
        Invalid listing ID.
        <tag>fail</tag>
    </notification>
    
    <notification
        icon="alertmodal.tga"
        name="AlertMerchantListingActivateRequired"
        type="alertmodal">
        There are several or no version folders in this listing. You will need to select and activate one independently later.
        <tag>confirm</tag>
        <usetemplate
        ignoretext="Alert about version folder activation when I create a listing with several version folders"
        name="okignore"
        yestext="OK"/>
    </notification>

    <notification
        icon="alertmodal.tga"
        name="AlertMerchantStockFolderSplit"
        type="alertmodal">
        We have separated stock items of different types into separate stock folders, so your folder is arranged in a way that we can list it.
        <tag>confirm</tag>
        <usetemplate
        ignoretext="Alert when stock folder is being split before being listed"
        name="okignore"
        yestext="OK"/>
    </notification>
    
    <notification
        icon="alertmodal.tga"
        name="AlertMerchantStockFolderEmpty"
        type="alertmodal">
        We have unlisted your listing because the stock is empty. You need to add more units to the stock folder to list the listing again.
        <tag>confirm</tag>
        <usetemplate
        ignoretext="Alert when a listing is unlisted because stock folder is empty"
        name="okignore"
        yestext="OK"/>
    </notification>

    <notification
        icon="alertmodal.tga"
        name="AlertMerchantVersionFolderEmpty"
        type="alertmodal">
        We have unlisted your listing because the version folder is empty. You need to add items to the version folder to list the listing again.
        <tag>confirm</tag>
        <usetemplate
        ignoretext="Alert when a listing is unlisted because version folder is empty"
        name="okignore"
        yestext="OK"/>
    </notification>

  <notification
   icon="alertmodal.tga"
   name="WriteAnimationFail"
   type="alertmodal">
There was a problem writing animation data.  Please try again later.
    <tag>fail</tag>
  </notification>

  <notification
   icon="alertmodal.tga"
   name="UploadAuctionSnapshotFail"
   type="alertmodal">
There was a problem uploading the auction snapshot due to the following reason: [REASON]
    <tag>fail</tag>
  </notification>

  <notification
   icon="alertmodal.tga"
   name="UnableToViewContentsMoreThanOne"
   type="alertmodal">
Unable to view the contents of more than one item at a time.
Please select only one object and try again.
    <tag>fail</tag>
  </notification>

  <notification
   icon="alertmodal.tga"
   name="SaveClothingBodyChanges"
   type="alertmodal">
Save all changes to clothing/body parts?
<tag>confirm</tag>
<usetemplate
     canceltext="Cancel"
     name="yesnocancelbuttons"
     notext="Don&apos;t Save"
     yestext="Save All"/>
  </notification>

  <notification
   icon="alertmodal.tga"
   name="FriendsAndGroupsOnly"
   type="alertmodal">
    Non-friends won't know that you've chosen to ignore their calls and instant messages.
    <usetemplate
     name="okbutton"
     yestext="OK"/>
  </notification>

  <notification
   icon="alertmodal.tga"
   name="FavoritesOnLogin"
   type="alertmodal">    
    Note: When you turn on this option, anyone who uses this computer can see your list of favorite locations.
    <usetemplate
     name="okbutton"
     yestext="OK"/>
  </notification>

  <notification
   icon="alertmodal.tga"
   name="GrantModifyRights"
   type="alertmodal">
Granting modify rights to another resident allows them to change, delete or take ANY objects you may have in-world. Be VERY careful when handing out this permission.
Do you want to grant modify rights for [NAME]?
<tag>confirm</tag>
    <usetemplate
     name="okcancelbuttons"
     notext="No"
     yestext="Yes"/>
  </notification>

  <notification
   icon="alertmodal.tga"
   name="GrantModifyRightsMultiple"
   type="alertmodal">
Granting modify rights to another Resident allows them to change ANY objects you may have in-world. Be VERY careful when handing out this permission.
Do you want to grant modify rights for the selected Residents?
<tag>confirm</tag>
    <usetemplate
     name="okcancelbuttons"
     notext="No"
     yestext="Yes"/>
  </notification>

  <notification
   icon="alertmodal.tga"
   name="RevokeModifyRights"
   type="alertmodal">
Do you want to revoke modify rights for [NAME]?
<tag>confirm</tag>
    <usetemplate
     name="okcancelbuttons"
     notext="No"
     yestext="Yes"/>
  </notification>

  <notification
   icon="alertmodal.tga"
   name="RevokeModifyRightsMultiple"
   type="alertmodal">
Do you want to revoke modify rights for the selected Residents?
<tag>confirm</tag>
    <usetemplate
     name="okcancelbuttons"
     notext="No"
     yestext="Yes"/>
  </notification>

  <notification
   icon="alertmodal.tga"
   name="UnableToCreateGroup"
   type="alertmodal">
Unable to create group.
[MESSAGE]
    <tag>group</tag>
    <tag>fail</tag>
  <usetemplate
     name="okbutton"
     yestext="OK"/>
  </notification>

  <notification
   icon="alertmodal.tga"
   name="PanelGroupApply"
   type="alertmodal">
[NEEDS_APPLY_MESSAGE]
[WANT_APPLY_MESSAGE]
    <tag>confirm</tag>
    <tag>group</tag>
  <usetemplate
     canceltext="Cancel"
     name="yesnocancelbuttons"
     notext="Ignore Changes"
     yestext="Apply Changes"/>
  </notification>

  <notification
   icon="alertmodal.tga"
   name="MustSpecifyGroupNoticeSubject"
   type="alertmodal">
You must specify a subject to send a group notice.
  <tag>group</tag>
  <tag>fail</tag>
  <usetemplate
     name="okbutton"
     yestext="OK"/>
  </notification>

  <notification
   icon="alertmodal.tga"
   name="AddGroupOwnerWarning"
   type="alertmodal">
You are about to add group members to the role of [ROLE_NAME].
Members cannot be removed from that role.
The members must resign from the role themselves.
Are you sure you want to continue?
    <tag>group</tag>
    <tag>confirm</tag>
    <usetemplate
     ignoretext="Confirm before I add a new group Owner"
     name="okcancelignore"
     notext="No"
     yestext="Yes"/>
  </notification>

  <notification
   icon="alertmodal.tga"
   name="AssignDangerousActionWarning"
   type="alertmodal">
You are about to add the Ability &apos;[ACTION_NAME]&apos; to the Role &apos;[ROLE_NAME]&apos;.

 *WARNING*
 Any Member in a role with this ability can assign themselves -- and any other member -- to roles that have more powers than they  currently have, potentially elevating themselves to near-Owner power. Be sure you know what you are doing before assigning this ability.

Add this ability to &apos;[ROLE_NAME]&apos;?
    <usetemplate
     name="okcancelbuttons"
     notext="No"
     yestext="Yes"/>
  </notification>

  <notification
   icon="alertmodal.tga"
   name="AssignDangerousAbilityWarning"
   type="alertmodal">
You are about to add the ability &apos;[ACTION_NAME]&apos; to the role &apos;[ROLE_NAME]&apos;.

 *WARNING*
 Any Member in a role with this ability can assign themselves -- and any other member -- all abilities, elevating themselves to near-Owner power.

Add this ability to &apos;[ROLE_NAME]&apos;?
    <usetemplate
     name="okcancelbuttons"
     notext="No"
     yestext="Yes"/>
  </notification>

  <notification
    icon="alertmodal.tga"
    name="AssignBanAbilityWarning"
    type="alertmodal">
You are about to add the Ability &apos;[ACTION_NAME]&apos; to the Role &apos;[ROLE_NAME]&apos;.

 *WARNING*
Any Member in a Role with this Ability will also be granted the Abilities &apos;[ACTION_NAME_2]&apos; and &apos;[ACTION_NAME_3]&apos;
    <usetemplate
      name="okbutton"
     yestext="OK"/>
  </notification>

  <notification
  icon="alertmodal.tga"
  name="RemoveBanAbilityWarning"
  type="alertmodal">
You are removing the Ability &apos;[ACTION_NAME]&apos; to the Role &apos;[ROLE_NAME]&apos;.

 *WARNING*
Removing this ability will NOT remove the Abilities &apos;[ACTION_NAME_2]&apos; and &apos;[ACTION_NAME_3]&apos;.
 
If you no longer wish to have these abilities granted to this role, disable them immediately!
    <usetemplate
     name="okbutton"
     yestext="OK"/>
  </notification>

  <notification
    icon="alertmodal.tga"
    name="EjectGroupMemberWarning"
    type="alertmodal">
     You are about to eject [AVATAR_NAME] from the group.
     <tag>group</tag>
     <tag>confirm</tag>
     <usetemplate
      ignoretext="Confirm ejecting a participant from group"
      name="okcancelignore"
      notext="Cancel"
      yestext="Eject"/>
  </notification>
  <notification
    icon="alertmodal.tga"
    name="EjectGroupMembersWarning"
    type="alertmodal">
     You are about to eject [COUNT] members from the group.
     <tag>group</tag>
     <tag>confirm</tag>
     <usetemplate
      ignoretext="Confirm ejecting multiple members from group"
      name="okcancelignore"
      notext="Cancel"
      yestext="Eject"/>
  </notification>
  
  <notification
    icon="alertmodal.tga"
    name="BanGroupMemberWarning"
    type="alertmodal">
     You are about to ban [AVATAR_NAME] from the group.
     <tag>group</tag>
     <tag>confirm</tag>
     <usetemplate
      ignoretext="Confirm banning a participant from group"
      name="okcancelignore"
      notext="Cancel"
      yestext="Ban"/>
  </notification>
  <notification
    icon="alertmodal.tga"
    name="BanGroupMembersWarning"
    type="alertmodal">
     You are about to ban [COUNT] members from group.
     <tag>group</tag>
     <tag>confirm</tag>
     <usetemplate
      ignoretext="Confirm banning multiple members from group"
      name="okcancelignore"
      notext="Cancel"
      yestext="Ban"/>
  </notification>

  <notification
    icon="notify.tga"
    name="GroupBanUserOnBanlist"
    type="notify">
Some residents have not been sent an invite due to being banned from the group.
  </notification>

  <notification
   icon="alertmodal.tga"
   name="AttachmentDrop"
   type="alertmodal">
    You are about to drop your attachment.
    Are you sure you want to continue?
    <tag>confirm</tag>
    <usetemplate
     ignoretext="Confirm before dropping attachments"
     name="okcancelignore"
     notext="No"
     yestext="Yes"/>
  </notification>
  <notification
   icon="alertmodal.tga"
   name="JoinGroupCanAfford"
   type="alertmodal">
Joining this group costs L$[COST].
Do you wish to proceed?
    <tag>confirm</tag>
    <tag>funds</tag>
    <tag>group</tag>
    <usetemplate
     name="okcancelbuttons"
     notext="Cancel"
     yestext="Join"/>
  </notification>

  <notification
   icon="alertmodal.tga"
   name="JoinGroupNoCost"
   type="alertmodal">
You are joining group [NAME].
Do you wish to proceed?
    <tag>group</tag>
    <tag>confirm</tag>
    <usetemplate
     name="okcancelbuttons"
     notext="Cancel"
     yestext="Join"/>
  </notification>


  <notification
   icon="alertmodal.tga"
   name="JoinGroupCannotAfford"
   type="alertmodal">
Joining this group costs L$[COST].
You do not have enough L$ to join this group.
    <tag>group</tag>
    <tag>fail</tag>
    <tag>funds</tag>
  </notification>

  <notification
   icon="alertmodal.tga"
   name="CreateGroupCost"
   type="alertmodal">
Creating this group will cost L$[COST].
Groups need more than one member, or they are deleted forever.
Please invite members within 48 hours.
    <tag>group</tag>
    <tag>funds</tag>
    <usetemplate
     canceltext="Cancel"
     name="okcancelbuttons"
     notext="Cancel"
     yestext="Create group for L$[COST]"/>
  </notification>

  <notification
   icon="alertmodal.tga"
   name="LandBuyPass"
   type="alertmodal">
   <tag>fail</tag>
For L$[COST] you can enter this land (&apos;[PARCEL_NAME]&apos;) for [TIME] hours.  Buy a pass?
    <tag>funds</tag>
    <tag>confirm</tag>
    <usetemplate
     name="okcancelbuttons"
     notext="Cancel"
     yestext="OK"/>
  </notification>

  <notification
   icon="alertmodal.tga"
   name="SalePriceRestriction"
   type="alertmodal">
Sale price must be set to more than L$0 if selling to anyone.
Please select an individual to sell to if selling for L$0.
  <tag>fail</tag>
  </notification>

  <notification
   icon="alertmodal.tga"
   name="ConfirmLandSaleChange"
   priority="high"
   type="alertmodal">
The selected [LAND_SIZE] m² land is being set for sale.
Your selling price will be L$[SALE_PRICE] and will be authorized for sale to [NAME].
    <tag>confirm</tag>
    <usetemplate
     name="okcancelbuttons"
     notext="Cancel"
     yestext="OK"/>
  </notification>

  <notification
   icon="alertmodal.tga"
   name="ConfirmLandSaleToAnyoneChange"
   type="alertmodal">
ATTENTION: Clicking &apos;Sell to anyone&apos; makes your land available to the entire [CURRENT_GRID] community, even those not in this region.

The selected [LAND_SIZE] m² land is being set for sale.
Your selling price will be L$[SALE_PRICE] and will be authorized for sale to [NAME].
    <tag>confirm</tag>
    <usetemplate
     name="okcancelbuttons"
     notext="Cancel"
     yestext="OK"/>
  </notification>

  <notification
   icon="alertmodal.tga"
   name="ReturnObjectsDeededToGroup"
   type="alertmodal">
Are you sure you want to return all objects shared with the group &apos;[NAME]&apos; on this parcel of land back to their previous owner&apos;s inventory?

*WARNING* This will delete the non-transferable objects deeded to the group!

Objects: [N]
    <tag>confirm</tag>
    <tag>group</tag>
    <usetemplate
     name="okcancelbuttons"
     notext="Cancel"
     yestext="OK"/>
  </notification>

  <notification
   icon="alertmodal.tga"
   name="ReturnObjectsOwnedByUser"
   type="alertmodal">
Are you sure you want to return all objects owned by the resident &apos;[NAME]&apos; on this parcel of land back to their inventory?

Objects: [N]
    <tag>confirm</tag>
    <usetemplate
     name="okcancelbuttons"
     notext="Cancel"
     yestext="OK"/>
  </notification>

  <notification
   icon="alertmodal.tga"
   name="ReturnObjectsOwnedBySelf"
   type="alertmodal">
Are you sure you want to return all objects owned by you on this parcel of land back to your inventory?

Objects: [N]
    <tag>confirm</tag>
    <usetemplate
     name="okcancelbuttons"
     notext="Cancel"
     yestext="OK"/>
  </notification>

  <notification
   icon="alertmodal.tga"
   name="ReturnObjectsNotOwnedBySelf"
   type="alertmodal">
Are you sure you want to return all objects *NOT* owned by you on this parcel of land back to their owner&apos;s inventory?
Transferable objects deeded to a group will be returned to their previous owners.

*WARNING* This will delete the non-transferable objects deeded to the group!

Objects: [N]
    <tag>confirm</tag>
    <usetemplate
     name="okcancelbuttons"
     notext="Cancel"
     yestext="OK"/>
  </notification>

  <notification
   icon="alertmodal.tga"
   name="ReturnObjectsNotOwnedByUser"
   type="alertmodal">
Are you sure you want to return all objects *NOT* owned by [NAME] on this parcel of land back to their owner&apos;s inventory?
Transferable objects deeded to a group will be returned to their previous owners.

*WARNING* This will delete the non-transferable objects deeded to the group!

Objects: [N]
    <tag>confirm</tag>
    <usetemplate
     name="okcancelbuttons"
     notext="Cancel"
     yestext="OK"/>
  </notification>

  <notification
   icon="alertmodal.tga"
   name="ReturnAllTopObjects"
   type="alertmodal">
Are you sure you want to return all listed objects back to their owner&apos;s inventory? This will return ALL scripted objects in the region!
    <tag>confirm</tag>
    <usetemplate
     name="okcancelbuttons"
     notext="Cancel"
     yestext="OK"/>
  </notification>

  <notification
   icon="alertmodal.tga"
   name="DisableAllTopObjects"
   type="alertmodal">
Are you sure you want to disable all objects in this region?
    <tag>confirm</tag>
    <usetemplate
     name="okcancelbuttons"
     notext="Cancel"
     yestext="OK"/>
  </notification>

  <notification
   icon="alertmodal.tga"
   name="ReturnObjectsNotOwnedByGroup"
   type="alertmodal">
Return the objects on this parcel of land that are *NOT* shared with the group [NAME] back to their owners?

Objects: [N]
    <tag>confirm</tag>
    <tag>group</tag>
    <usetemplate
     name="okcancelbuttons"
     notext="Cancel"
     yestext="OK"/>
  </notification>

  <notification
   icon="alertmodal.tga"
   name="UnableToDisableOutsideScripts"
   type="alertmodal">
Cannot disable scripts.
This entire region is damage enabled.
Scripts must be allowed to run for weapons to work.
  <tag>fail</tag>
  </notification>

<notification
   icon="alertmodal.tga"
   name="MultipleFacesSelected"
   type="alertmodal">
Multiple faces are currently selected.
If you continue this action, separate instances of media will be set on multiple faces of the object.
To place the media on only one face, choose Select Face and click on the desired face of that object then click &apos;Add&apos;.
    <tag>confirm</tag>
    <usetemplate
      ignoretext="Media will be set on multiple selected faces"
      name="okcancelignore"
      notext="Cancel"
      yestext="OK"/>
  </notification>

  <notification
   icon="alertmodal.tga"
   name="MustBeInParcel"
   type="alertmodal">
You must be standing inside the land parcel to set its landing point.
  <tag>fail</tag>
  </notification>

  <notification
   icon="alertmodal.tga"
   name="PromptRecipientEmail"
   type="alertmodal">
Please enter a valid email address for the recipient(s).
  <tag>fail</tag>
  </notification>

  <notification
   icon="alertmodal.tga"
   name="PromptSelfEmail"
   type="alertmodal">
Please enter your email address.
  <tag>fail</tag>
  </notification>

  <notification
   icon="alertmodal.tga"
   name="PromptMissingSubjMsg"
   type="alertmodal">
Email snapshot with the default subject or message?
    <tag>confirm</tag>
    <usetemplate
     name="okcancelbuttons"
     notext="Cancel"
     yestext="OK"/>
  </notification>

  <notification
   icon="alertmodal.tga"
   name="ErrorProcessingSnapshot"
   type="alertmodal">
Error processing snapshot data.
  <tag>fail</tag>
  </notification>

  <notification
   icon="alertmodal.tga"
   name="ErrorEncodingSnapshot"
   type="alertmodal">
Error encoding snapshot.
  <tag>fail</tag>
  </notification>

  <notification
   icon="alertmodal.tga"
   name="ErrorPhotoCannotAfford"
   type="alertmodal">
    You need L$[COST] to save a photo to your inventory. You may either buy L$ or save the photo to your computer instead.
    <tag>fail</tag>
  </notification>
  
  <notification
   icon="alertmodal.tga"
   name="ErrorTextureCannotAfford"
   type="alertmodal">
    You need L$[COST] to save a texture to your inventory. You may either buy L$ or save the photo to your computer instead.
    <tag>fail</tag>
  </notification>

  <notification
   icon="alertmodal.tga"
   name="ErrorUploadingPostcard"
   type="alertmodal">
There was a problem sending a snapshot due to the following reason: [REASON]
  <tag>fail</tag>
  </notification>

  <notification
   icon="alertmodal.tga"
   name="ErrorUploadingReportScreenshot"
   type="alertmodal">
There was a problem uploading a report screenshot due to the following reason: [REASON]
  <tag>fail</tag>
  </notification>

  <notification
   icon="alertmodal.tga"
   name="MustAgreeToLogIn"
   type="alertmodal">
   <tag>fail</tag>
You must agree to the Terms of Service to continue logging into [CURRENT_GRID].
  </notification>

  <notification
   icon="alertmodal.tga"
   name="CouldNotPutOnOutfit"
   type="alertmodal">
Could not put on outfit.
The outfit folder contains no clothing, body parts, or attachments.
  <tag>fail</tag>
  </notification>

  <notification
   icon="alertmodal.tga"
   name="CannotWearTrash"
   type="alertmodal">
You cannot wear clothes or body parts that are in the trash.
  <tag>fail</tag>
  </notification>

  <notification
   icon="alertmodal.tga"
   name="MaxAttachmentsOnOutfit"
   type="alertmodal">
Could not attach object.
Exceeds the attachments limit of [MAX_ATTACHMENTS] objects. Please detach another object first.
  <tag>fail</tag>
  </notification>

  <notification
   icon="alertmodal.tga"
   name="CannotWearInfoNotComplete"
   type="alertmodal">
You cannot wear this item because it has not yet loaded. Please try again in a minute.
  <tag>fail</tag>
  </notification>

    <notification
   icon="alertmodal.tga"
   name="MustEnterPasswordToLogIn"
   type="alertmodal">
   <tag>fail</tag>
Please enter your Password to log in.
  </notification>
  
  <notification
   icon="alertmodal.tga"
   name="MustHaveAccountToLogIn"
   type="alertmodal">
You need to enter the Username name of your avatar.

You need an account to enter [CURRENT_GRID]. Would you like to create one now?
    <tag>confirm</tag>
    <url
	option="0"
	name="url"
	target = "_external">
		[create_account_url]
    </url>
    <usetemplate
     name="okcancelbuttons"
     notext="Try again"
     yestext="Create a new account"/>
  </notification>

  <notification
   icon="alertmodal.tga"
   name="InvalidCredentialFormat"
   type="alertmodal">
   <tag>fail</tag>
You need to enter either the Username or both the First and Last name of your avatar into the Username field, then login again.
  </notification>
  
  <notification
   icon="alertmodal.tga"
   name="InvalidGrid"
   type="alertmodal">
   <tag>fail</tag>
'[GRID]' is not a valid grid identifier.
  </notification>
  
  <notification
   icon="alertmodal.tga"
   name="InvalidLocationSLURL"
   type="alertmodal">
   <tag>fail</tag>
Your start location did not specify a valid grid.
  </notification>
  
  <notification
   icon="alertmodal.tga"
   name="DeleteClassified"
   type="alertmodal">
Delete classified &apos;[NAME]&apos;?
There is no reimbursement for fees paid.
    <tag>confirm</tag>
    <usetemplate
     name="okcancelbuttons"
     notext="Cancel"
     yestext="OK"/>
  </notification>


<notification
   icon="alertmodal.tga"
   name="DeleteMedia"
   type="alertmodal">
You have selected to delete the media associated with this face.
Are you sure you want to continue?
    <tag>confirm</tag>
    <usetemplate
     ignoretext="Confirm before I delete media from an object"
     name="okcancelignore"
     notext="No"
     yestext="Yes"/>
  </notification>

  <notification
   icon="alertmodal.tga"
   name="ClassifiedSave"
   type="alertmodal">
Save changes to classified [NAME]?
    <tag>confirm</tag>
    <usetemplate
     canceltext="Cancel"
     name="yesnocancelbuttons"
     notext="Don&apos;t Save"
     yestext="Save"/>
  </notification>

  <notification
   icon="alertmodal.tga"
   name="ClassifiedInsufficientFunds"
   type="alertmodal">
Insufficient funds to create classified.
    <tag>fail</tag>
    <usetemplate
     name="okbutton"
     yestext="OK"/>
  </notification>

  <notification
   icon="alertmodal.tga"
   name="DeleteAvatarPick"
   type="alertmodal">
Delete pick &lt;nolink&gt;[PICK]&lt;/nolink&gt;?
    <tag>confirm</tag>
    <usetemplate
     name="okcancelbuttons"
     notext="Cancel"
     yestext="OK"/>
  </notification>

  <notification
   icon="alertmodal.tga"
   name="DeleteOutfits"
   type="alertmodal">
    Delete the selected outfit?
    <tag>confirm</tag>
    <usetemplate
     name="okcancelbuttons"
     notext="Cancel"
     yestext="OK"/>
  </notification>

  <notification
   icon="alertmodal.tga"
   name="DeleteOutfitsWithName"
   type="alertmodal">
    Delete outfit &quot;[NAME]&quot;?
    <tag>confirm</tag>
    <usetemplate
     name="okcancelbuttons"
     notext="Cancel"
     yestext="OK"/>
  </notification>

  <notification
   icon="alertmodal.tga"
   name="PromptGoToEventsPage"
   type="alertmodal">
Go to the [CURRENT_GRID] events web page?
    <tag>confirm</tag>
    <url option="0" name="url">

			http://secondlife.com/events/
    </url>
    <usetemplate
     name="okcancelbuttons"
     notext="Cancel"
     yestext="OK"/>
  </notification>

  <notification
   icon="alertmodal.tga"
   name="SelectProposalToView"
   type="alertmodal">
Please select a proposal to view.
  <tag>fail</tag>
  </notification>

  <notification
   icon="alertmodal.tga"
   name="SelectHistoryItemToView"
   type="alertmodal">
Please select a history item to view.
  <tag>fail</tag>
  </notification>

<!--
  <notification
   icon="alertmodal.tga"
   name="ResetShowNextTimeDialogs"
   type="alertmodal">
Would you like to re-enable all these popups, which you previously indicated &apos;Do not show me again&apos;?
    <usetemplate
     name="okcancelbuttons"
     notext="Cancel"
     yestext="OK"/>
  </notification>

  <notification
   icon="alertmodal.tga"
   name="SkipShowNextTimeDialogs"
   type="alertmodal">
Would you like to disable all popups which can be skipped?
    <usetemplate
     name="okcancelbuttons"
     notext="Cancel"
     yestext="OK"/>
  </notification>
-->

  <notification
   icon="alertmodal.tga"
   name="CacheWillClear"
   type="alertmodal">
Cache will be cleared after restarting [APP_NAME].
  </notification>

  <notification
 icon="alertmodal.tga"
 name="DisableCookiesBreaksSearch"
 type="alertmodal">
If you disable cookies, the search function will not work properly, and you will not be able to use it.
  </notification>

  <notification
 icon="alertmodal.tga"
 name="DisableJavascriptBreaksSearch"
 type="alertmodal">
If you disable Javascript, the search function will not work properly, and you will not be able to use it.
  </notification>
  
  <notification
   icon="alertmodal.tga"
   name="CacheWillBeMoved"
   type="alertmodal">
Cache will be moved after restarting [APP_NAME].
Note: This will also clear the cache.
  </notification>
  
  <notification
   icon="alertmodal.tga"
   name="SoundCacheWillBeMoved"
   type="alertmodal">
Sound cache will be moved after restarting [APP_NAME].
  </notification>

  <notification
   icon="alertmodal.tga"
   name="ChangeConnectionPort"
   type="alertmodal">
Port settings take effect after restarting [APP_NAME].
  </notification>

  <notification
   icon="alertmodal.tga"
   name="ChangeSkin"
   type="alertmodal">
The new skin will appear after restarting [APP_NAME].
    <usetemplate
     name="okcancelbuttons"
     notext="OK"
     yestext="Restart"/>
  </notification>

  <notification
   icon="alertmodal.tga"
   name="ChangeLanguage"
   type="alertmodal">
The selected language will be applied after restarting [APP_NAME].
  </notification>

  <notification
   icon="alertmodal.tga"
   name="GoToAuctionPage"
   type="alertmodal">
    Go to the [CURRENT_GRID] web page to see auction details or make a bid?
    <tag>confirm</tag>
    <url option="0" name="url">
			http://secondlife.com/auctions/auction-detail.php?id=[AUCTION_ID]
    </url>
    <usetemplate
     name="okcancelbuttons"
     notext="Cancel"
     yestext="OK"/>
  </notification>

  <notification
   icon="alertmodal.tga"
   name="SaveChanges"
   type="alertmodal">
Save Changes?
    <tag>confirm</tag>
    <usetemplate
     canceltext="Cancel"
     name="yesnocancelbuttons"
     notext="Don&apos;t Save"
     yestext="Save"/>
  </notification>

  <notification
   icon="alertmodal.tga"
   name="DeleteNotecard"
   type="alertmodal">
   <unique/>
<<<<<<< HEAD
Are you sure you want to delete this notecard?
=======
Delete Notecard?
>>>>>>> 94f65c53
    <tag>confirm</tag>
    <usetemplate
     ignoretext="Confirm notecard deletion"
     name="okcancelignore"
     notext="Cancel"
     yestext="OK"/>
  </notification>

  <notification
   icon="alertmodal.tga"
   name="GestureSaveFailedTooManySteps"
   type="alertmodal">
Gesture save failed.
This gesture has too many steps.
Try removing some steps, then save again.
<tag>fail</tag>
  </notification>

  <notification
   icon="alertmodal.tga"
   name="GestureSaveFailedTryAgain"
   type="alertmodal">
Gesture save failed.  Please try again in a minute.
<tag>fail</tag>
  </notification>

  <notification
   icon="alertmodal.tga"
   name="GestureSaveFailedObjectNotFound"
   type="alertmodal">
Could not save gesture because the object or the associated object inventory could not be found.
The object may be out of range or may have been deleted.
<tag>fail</tag>
  </notification>

  <notification
   icon="alertmodal.tga"
   name="GestureSaveFailedReason"
   type="alertmodal">
There was a problem saving a gesture due to the following reason: [REASON].  Please try resaving the gesture later.
<tag>fail</tag>
  </notification>

  <notification
   icon="alertmodal.tga"
   name="SaveNotecardFailObjectNotFound"
   type="alertmodal">
Could not save notecard because the object or the associated object inventory could not be found.
The object may be out of range or may have been deleted.
<tag>fail</tag>
  </notification>

  <notification
   icon="alertmodal.tga"
   name="SaveNotecardFailReason"
   type="alertmodal">
There was a problem saving a notecard due to the following reason: [REASON].  Please try re-saving the notecard later.
<tag>fail</tag>
  </notification>

  <notification
   icon="alertmodal.tga"
   name="ScriptCannotUndo"
   type="alertmodal">
Could not undo all changes in your version of the script.
Would you like to load the server&apos;s last saved version?
(**Warning** This operation cannot be undone.)
    <tag>confirm</tag>
    <usetemplate
     name="okcancelbuttons"
     notext="Cancel"
     yestext="OK"/>
  </notification>

  <notification
   icon="alertmodal.tga"
   name="SaveScriptFailObjectNotFound"
   type="alertmodal">
Could not save the script because the object it is in could not be found.
The object may be out of range or may have been deleted.
<tag>fail</tag>
  </notification>

  <notification
   icon="alertmodal.tga"
   name="StartRegionEmpty"
   type="alertmodal">
Your Start Region is not defined.
Please type the Region name in Start Location box or choose My Last Location or My Home as your Start Location.
<tag>fail</tag>
    <usetemplate
     name="okbutton"
     yestext="OK"/>
  </notification>

  <notification
   icon="alertmodal.tga"
   name="CouldNotStartStopScript"
   type="alertmodal">
Could not start or stop the script because the object it is on could not be found.
The object may be out of range or may have been deleted.
  <tag>fail</tag>
  </notification>

  <notification
   icon="alertmodal.tga"
   name="CannotDownloadFile"
   type="alertmodal">
    Unable to download file
    <tag>fail</tag>
  </notification>

  <notification
  name="MediaFileDownloadUnsupported"
  label=""
  type="alert">
    <unique/>
    <tag>confirm</tag>
    You have requested a file download, which is not supported within [APP_NAME].
    <usetemplate
     ignoretext="Warn about unsupported file downloads"
     name="okignore"
     yestext="OK"/>
  </notification>
  
  <notification
   icon="alertmodal.tga"
   name="CannotWriteFile"
   type="alertmodal">
Unable to write file [[FILE]]
  <tag>fail</tag>
  </notification>

  <notification
   icon="alertmodal.tga"
   name="UnsupportedHardware"
   type="alertmodal">
Just so you know, your computer may not meet [APP_NAME]&apos;s minimum system requirements. You may experience poor performance. Unfortunately, the [SUPPORT_SITE] can't provide technical support for unsupported system configurations.

Visit [_URL] for more information?
    <tag>confirm</tag>
    <url option="0" name="url">

			http://www.secondlife.com/corporate/sysreqs.php
    </url>
    <usetemplate
     ignoretext="My computer hardware is not supported"
     name="okcancelignore"
     notext="No"
     yestext="Yes"/>
  <tag>fail</tag>
  </notification>

  <notification
   icon="alertmodal.tga"
   name="OldGPUDriver"
   type="alertmodal">
     There is likely a newer driver for your graphics chip.  Updating graphics drivers can substantially improve performance.

    Visit [URL] to check for driver updates?
    <tag>confirm</tag>
    <url option="0" name="url">
    [URL]
    </url>
    <usetemplate
     ignoretext="My graphics driver is out of date"
     name="okcancelignore"
     notext="No"
     yestext="Yes"/>
    <tag>fail</tag>
  </notification>

  <notification
   icon="alertmodal.tga"
   name="UnknownGPU"
   type="alertmodal">
Your system contains a graphics card that [APP_NAME] doesn't recognize.
This is often the case with new hardware that has not been tested yet with [APP_NAME].  It will probably be ok, but you may need to adjust your graphics settings.
(Avatar &gt; Preferences &gt; Graphics).
    <form name="form">
      <ignore name="ignore"
       text="My graphics card could not be identified"/>
    </form>
  <tag>fail</tag>
  </notification>

  <notification
   icon="alertmodal.tga"
   name="DisplaySettingsNoShaders"
   type="alertmodal">
[APP_NAME] crashed while initializing graphics drivers.
Graphics Quality will be set to Low to avoid some common driver errors. This will disable some graphics features.
We recommend updating your graphics card drivers.
Graphics Quality can be raised in Preferences &gt; Graphics.
  <tag>fail</tag>
  </notification>

  <notification
   icon="alertmodal.tga"
   name="RegionNoTerraforming"
   type="alertmodal">
The region [REGION] does not allow terraforming.
  <tag>fail</tag>
  </notification>
  
  <notification
   icon="alertmodal.tga"
   name="ParcelNoTerraforming"
   type="notify">
You are not allowed to terraform parcel [PARCEL].
  <tag>fail</tag>
  </notification>

  <notification
   icon="alertmodal.tga"
   name="CannotCopyWarning"
   type="alertmodal">
You do not have permission to copy the following items:
[ITEMS]
and will lose it from your inventory if you give it away. Do you really want to offer these items?
    <tag>confirm</tag>
    <usetemplate
     name="okcancelbuttons"
     notext="No"
     yestext="Yes"/>
  <tag>fail</tag>
  </notification>

  <notification
   icon="alertmodal.tga"
   name="CannotGiveItem"
   type="alertmodal">
Unable to give inventory item.
  <tag>fail</tag>
  </notification>

  <notification
   icon="alertmodal.tga"
   name="TransactionCancelled"
   type="alertmodal">
Transaction canceled.
  </notification>

  <notification
   icon="alertmodal.tga"
   name="TooManyItems"
   type="alertmodal">
Cannot give more than 42 items in a single inventory transfer.
  <tag>fail</tag>
  </notification>

  <notification
   icon="alertmodal.tga"
   name="NoItems"
   type="alertmodal">
You do not have permission to transfer the selected items.
  <tag>fail</tag>
  </notification>

  <notification
   icon="alertmodal.tga"
   name="CannotCopyCountItems"
   type="alertmodal">
You do not have permission to copy [COUNT] of the selected items. You will lose these items from your inventory.
Do you really want to give these items?
    <tag>confirm</tag>
  <tag>fail</tag>
    <usetemplate
     name="okcancelbuttons"
     notext="No"
     yestext="Yes"/>
  </notification>

  <notification
   icon="alertmodal.tga"
   name="CannotGiveCategory"
   type="alertmodal">
You do not have permission to transfer the selected folder.
  <tag>fail</tag>
  </notification>

  <notification
   icon="alertmodal.tga"
   name="FreezeAvatar"
   type="alertmodal">
Freeze this avatar?
He or she will temporarily be unable to move, chat, or interact with the world.
    <tag>confirm</tag>
    <usetemplate
     canceltext="Cancel"
     name="yesnocancelbuttons"
     notext="Unfreeze"
     yestext="Freeze"/>
  </notification>

  <notification
   icon="alertmodal.tga"
   name="FreezeAvatarFullname"
   type="alertmodal">
Freeze [AVATAR_NAME]?
He or she will temporarily be unable to move, chat, or interact with the world.
    <tag>confirm</tag>
    <usetemplate
     canceltext="Cancel"
     name="yesnocancelbuttons"
     notext="Unfreeze"
     yestext="Freeze"/>
  </notification>
  
  <notification
    icon="alertmodal.tga"
    name="FreezeAvatarMultiple"
    type="alertmodal">
 Freeze the following avatars?
 
 [RESIDENTS]
 
 They will temporarily be unable to move, chat, or interact with the world.
     <usetemplate
      canceltext="Cancel"
      name="yesnocancelbuttons"
      notext="Unfreeze"
      yestext="Freeze"/>
  </notification>  

  <notification
   icon="alertmodal.tga"
   name="EjectAvatarFullname"
   type="alertmodal">
Eject [AVATAR_NAME] from your land?
    <tag>confirm</tag>
    <usetemplate
     canceltext="Cancel"
     name="yesnocancelbuttons"
     notext="Eject and Ban"
     yestext="Eject"/>
  </notification>

  <notification
   icon="alertmodal.tga"
   name="EjectAvatarNoBan"
   type="alertmodal">
Eject this avatar from your land?
    <tag>confirm</tag>
    <usetemplate
     name="okcancelbuttons"
     notext="Cancel"
     yestext="Eject"/>
  </notification>

  <notification
   icon="alertmodal.tga"
   name="EjectAvatarFullnameNoBan"
   type="alertmodal">
Eject [AVATAR_NAME] from your land?
    <tag>confirm</tag>
    <usetemplate
     name="okcancelbuttons"
     notext="Cancel"
     yestext="Eject"/>
  </notification>

  <notification
    icon="alertmodal.tga"
    name="EjectAvatarMultiple"
    type="alertmodal">
Eject the following avatars from your land?

[RESIDENTS]
    <usetemplate
     canceltext="Cancel"
     name="yesnocancelbuttons"
     notext="Eject and Ban"
     yestext="Eject"/>
  </notification>

  <notification
   icon="alertmodal.tga"
   name="EjectAvatarMultipleNoBan"
   type="alertmodal">
Eject the following avatars from your land?

[RESIDENTS]
    <usetemplate
     name="okcancelbuttons"
     notext="Cancel"
     yestext="Eject"/>
  </notification>

  <notification
   icon="alertmodal.tga"
   name="EjectAvatarFromGroup"
   persist="true"
   type="notify">
You ejected [AVATAR_NAME] from group [GROUP_NAME].
    <tag>group</tag>
  </notification>

  <notification
   icon="alertmodal.tga"
   name="AcquireErrorTooManyObjects"
   type="alertmodal">
ACQUIRE ERROR: Too many objects selected.
  <tag>fail</tag>
  </notification>

  <notification
   icon="alertmodal.tga"
   name="AcquireErrorObjectSpan"
   type="alertmodal">
ACQUIRE ERROR: Objects span more than one region.
Please move all objects to be acquired onto the same region.
  <tag>fail</tag>
  </notification>

  <notification
   icon="alertmodal.tga"
   name="PromptGoToCurrencyPage"
   type="alertmodal">
[EXTRA]

Go to [_URL] for information on purchasing L$?
    <tag>confirm</tag>
    <url option="0" name="url">

			http://secondlife.com/app/currency/
    </url>
    <usetemplate
     name="okcancelbuttons"
     notext="Cancel"
     yestext="OK"/>
  </notification>

  <notification
   icon="alertmodal.tga"
   name="UnableToLinkObjects"
   type="alertmodal">
Unable to link these [COUNT] objects.
You can link a maximum of [MAX] objects.
  <tag>fail</tag>
  </notification>

  <notification
   icon="alertmodal.tga"
   name="CannotLinkIncompleteSet"
   type="alertmodal">
You can only link complete sets of objects, and must select more than one object.
  <tag>fail</tag>
  </notification>

  <notification
   icon="alertmodal.tga"
   name="CannotLinkModify"
   type="alertmodal">
Unable to link because you do not have modify permission on all the objects.

Please make sure none are locked, and that you own all of them.
  <tag>fail</tag>
  </notification>

  <notification
   icon="alertmodal.tga"
   name="CannotLinkPermanent"
   type="alertmodal">
    Objects cannot be linked across region boundaries.
    <tag>fail</tag>
  </notification>

  <notification
   icon="alertmodal.tga"
   name="CannotLinkDifferentOwners"
   type="alertmodal">
Unable to link because not all of the objects have the same owner.

Please make sure you own all of the selected objects.
  <tag>fail</tag>
  </notification>

  <notification
   icon="alertmodal.tga"
   name="NoFileExtension"
   type="alertmodal">
No file extension for the file: &apos;[FILE]&apos;

Please make sure the file has a correct file extension.
  <tag>fail</tag>
  </notification>

  <notification
   icon="alertmodal.tga"
   name="InvalidFileExtension"
   type="alertmodal">
Invalid file extension [EXTENSION].
Expected [VALIDS].
    <usetemplate
     name="okbutton"
     yestext="OK"/>
  <tag>fail</tag>
  </notification>

  <notification
   icon="alertmodal.tga"
   name="CannotUploadSoundFile"
   type="alertmodal">
Could not open uploaded sound file for reading:
[FILE]
  <tag>fail</tag>
  </notification>

  <notification
   icon="alertmodal.tga"
   name="SoundFileNotRIFF"
   type="alertmodal">
File does not appear to be a RIFF WAVE file:
[FILE]
  <tag>fail</tag>
  </notification>

  <notification
   icon="alertmodal.tga"
   name="SoundFileNotPCM"
   type="alertmodal">
File does not appear to be a PCM WAVE audio file:
[FILE]
  <tag>fail</tag>
  </notification>

  <notification
   icon="alertmodal.tga"
   name="SoundFileInvalidChannelCount"
   type="alertmodal">
File has invalid number of channels (must be mono or stereo):
[FILE]
  <tag>fail</tag>
  </notification>

  <notification
   icon="alertmodal.tga"
   name="SoundFileInvalidSampleRate"
   type="alertmodal">
File does not appear to be a supported sample rate (must be 44.1k):
[FILE]
  <tag>fail</tag>
  </notification>

  <notification
   icon="alertmodal.tga"
   name="SoundFileInvalidWordSize"
   type="alertmodal">
File does not appear to be a supported word size (must be 8 or 16 bit):
[FILE]
  <tag>fail</tag>
  </notification>

  <notification
   icon="alertmodal.tga"
   name="SoundFileInvalidHeader"
   type="alertmodal">
Could not find &apos;data&apos; chunk in WAV header:
[FILE]
  <tag>fail</tag>
  </notification>

  <notification
   icon="alertmodal.tga"
   name="SoundFileInvalidChunkSize"
   type="alertmodal">
Wrong chunk size in WAV file:
[FILE]
  <tag>fail</tag>
  </notification>

  <notification
   icon="alertmodal.tga"
   name="SoundFileInvalidTooLong"
   type="alertmodal">
Audio file is too long ([MAX_LENGTH] second maximum):
[FILE]
  <tag>fail</tag>
  </notification>

  <notification
   icon="alertmodal.tga"
   name="ProblemWithFile"
   type="alertmodal">
Problem with file [FILE]:

[ERROR]
  <tag>fail</tag>
  </notification>

  <notification
   icon="alertmodal.tga"
   name="CannotOpenTemporarySoundFile"
   type="alertmodal">
Couldn&apos;t open temporary compressed sound file for writing: [FILE]
  <tag>fail</tag>
  </notification>

  <notification
   icon="alertmodal.tga"
   name="UnknownVorbisEncodeFailure"
   type="alertmodal">
Unknown Vorbis encode failure on: [FILE]
  <tag>fail</tag>
  </notification>

  <notification
   icon="alertmodal.tga"
   name="CannotEncodeFile"
   type="alertmodal">
Unable to encode file: [FILE]
  <tag>fail</tag>
  </notification>

  <notification
   icon="alertmodal.tga"
   name="CorruptedProtectedDataStore"
   type="alertmodal">
   We were unable to decode the file storing your saved login credentials. At this point saving or deleting credentials will erase all those that were previously stored.
   This may happen when you change network setup. Restarting the viewer with previous network configuration may help recovering your saved login credentials.
    
  <tag>fail</tag>
    <usetemplate
     name="okbutton"
     yestext="OK"/>
  </notification>
    
  <notification
   icon="alertmodal.tga"
   name="CorruptResourceFile"
   type="alertmodal">
Corrupt resource file: [FILE]
  <tag>fail</tag>
  </notification>

  <notification
   icon="alertmodal.tga"
   name="UnknownResourceFileVersion"
   type="alertmodal">
Unknown Linden resource file version in file: [FILE]
  <tag>fail</tag>
  </notification>

  <notification
   icon="alertmodal.tga"
   name="UnableToCreateOutputFile"
   type="alertmodal">
Unable to create output file: [FILE]
  <tag>fail</tag>
  </notification>

  <notification
   icon="alertmodal.tga"
   name="DoNotSupportBulkAnimationUpload"
   type="alertmodal">
[APP_NAME] does not currently support bulk upload of BVH format animation files.
  <tag>fail</tag>
  </notification>

  <notification
   icon="alertmodal.tga"
   name="CannotUploadReason"
   type="alertmodal">
Unable to upload [FILE] due to the following reason: [REASON]
Please try again later.
  <tag>fail</tag>
  </notification>

  <notification
   icon="notifytip.tga"
   name="LandmarkCreated"
   type="notifytip">
You have added "[LANDMARK_NAME]" to your [FOLDER_NAME] folder.
  </notification>

  <notification
   icon="alert.tga"
   name="LandmarkAlreadyExists"
   type="alert">
You already have a landmark for this location.
    <usetemplate
     name="okbutton"
     yestext="OK"/>
  <tag>fail</tag>
  </notification>

  <notification
   icon="alertmodal.tga"
   name="CannotCreateLandmarkNotOwner"
   type="alertmodal">
You cannot create a landmark here because the owner of the land does not allow it.
  <tag>fail</tag>
  </notification>

  <notification
   icon="alertmodal.tga"
   name="CannotRecompileSelectObjectsNoScripts"
   type="alertmodal">
Not able to perform &apos;recompilation&apos;.
Select an object with a script.
  <tag>fail</tag>
  </notification>

  <notification
   icon="alertmodal.tga"
   name="CannotRecompileSelectObjectsNoPermission"
   type="alertmodal">
Not able to perform &apos;recompilation&apos;.

Select objects with scripts that you have permission to modify.
  <tag>fail</tag>
  </notification>

  <notification
   icon="alertmodal.tga"
   name="CannotResetSelectObjectsNoScripts"
   type="alertmodal">
Not able to perform &apos;reset&apos;.

Select objects with scripts.
  <tag>fail</tag>
  </notification>
  
   <notification
    icon="alertmodal.tga"
    name="CannotdeleteSelectObjectsNoScripts"
    type="alertmodal">
Not able to perform &apos;remove&apos;.

Select objects with scripts.
  <tag>fail</tag>
  </notification>

  <notification
   icon="alertmodal.tga"
   name="CannotResetSelectObjectsNoPermission"
   type="alertmodal">
Not able to perform &apos;reset&apos;.

Select objects with scripts that you have permission to modify.
  <tag>fail</tag>
  </notification>

  <notification
   icon="alertmodal.tga"
   name="CannotOpenScriptObjectNoMod"
   type="alertmodal">
    Unable to open script in object without modify permissions.
  <tag>fail</tag>
  </notification>

  <notification
   icon="alertmodal.tga"
   name="CannotSetRunningSelectObjectsNoScripts"
   type="alertmodal">
Not able to set any scripts to &apos;running&apos;.

Select objects with scripts.
  <tag>fail</tag>
  </notification>

  <notification
   icon="alertmodal.tga"
   name="CannotSetRunningNotSelectObjectsNoScripts"
   type="alertmodal">
Unable to set any scripts to &apos;not running&apos;.

Select objects with scripts.
  <tag>fail</tag>
  </notification>

  <notification
   icon="alertmodal.tga"
   name="NoFrontmostFloater"
   type="alertmodal">
No frontmost floater to save.
  <tag>fail</tag>
  </notification>

  <notification
   icon="notifytip.tga"
   name="SeachFilteredOnShortWords"
   type="notifytip">
Your search query was modified and the words that were too short were removed.

Searched for: [FINALQUERY]
  </notification>

  <notification
   icon="alertmodal.tga"
   name="SeachFilteredOnShortWordsEmpty"
   type="alertmodal">
Your search terms were too short so no search was performed.
  <tag>fail</tag>
  </notification>

  <!-- Generic Teleport failure modes - strings will be inserted from
       teleport_strings.xml if available. -->
  <notification
   icon="alertmodal.tga"
   name="CouldNotTeleportReason"
   type="alertmodal">
Teleport failed.
[REASON]
  <tag>fail</tag>
  </notification>

  <!-- Teleport failure modes not delivered via the generic mechanism
       above (for example, delivered as an AlertMessage on
       region-crossing :( ) - these paths should really be merged
       in the future. -->
  <notification
   icon="alertmodal.tga"
   name="invalid_tport"
   type="alertmodal">
Problem encountered processing your teleport request. You may need to log back in before you can teleport.
If you continue to get this message, please check the [SUPPORT_SITE].
  <tag>fail</tag>
  </notification>
  <notification
   icon="alertmodal.tga"
   name="invalid_region_handoff"
   type="alertmodal">
Problem encountered processing your region crossing. You may need to log back in before you can cross regions.
If you continue to get this message, please check the [SUPPORT_SITE].
  <tag>fail</tag>
  </notification>
  <notification
   icon="alertmodal.tga"
   name="blocked_tport"
   type="alertmodal">
Sorry, teleport is currently blocked. Try again in a moment.  If you still cannot teleport, please log out and log back in to resolve the problem.
  <tag>fail</tag>
  </notification>
  <notification
   icon="alertmodal.tga"
   name="nolandmark_tport"
   type="alertmodal">
Sorry, but system was unable to locate landmark destination.
  <tag>fail</tag>
  </notification>
  <notification
   icon="alertmodal.tga"
   name="timeout_tport"
   type="alertmodal">
   <tag>fail</tag>
Sorry, but system was unable to complete the teleport connection.  Try again in a moment.
  </notification>
  <notification
   icon="alertmodal.tga"
   name="noaccess_tport"
   type="alertmodal">
   <tag>fail</tag>
Sorry, you do not have access to that teleport destination.
  </notification>
  <notification
   icon="alertmodal.tga"
   name="missing_attach_tport"
   type="alertmodal">
   <tag>fail</tag>
Your attachments have not arrived yet. Try waiting for a few more seconds or log out and back in again before attempting to teleport.
  </notification>
  <notification
   icon="alertmodal.tga"
   name="too_many_uploads_tport"
   type="alertmodal">
   <tag>fail</tag>
The asset queue in this region is currently clogged so your teleport request will not be able to succeed in a timely manner. Please try again in a few minutes or go to a less busy area.
  </notification>
  <notification
   icon="alertmodal.tga"
   name="expired_tport"
   type="alertmodal">
   <tag>fail</tag>
Sorry, but the system was unable to complete your teleport request in a timely fashion. Please try again in a few minutes.
  </notification>
  <notification
   icon="alertmodal.tga"
   name="expired_region_handoff"
   type="alertmodal">
   <tag>fail</tag>
Sorry, but the system was unable to complete your region crossing in a timely fashion. Please try again in a few minutes.
  </notification>
  <notification
   icon="alertmodal.tga"
   name="no_host"
   type="alertmodal">
   <tag>fail</tag>
Unable to find teleport destination. The destination may be temporarily unavailable or no longer exists. Please try again in a few minutes.
  </notification>
  <notification
   icon="alertmodal.tga"
   name="no_inventory_host"
   type="alertmodal">
The inventory system is currently unavailable.
  <tag>fail</tag>
  </notification>

  <notification
   icon="alertmodal.tga"
   name="CannotSetLandOwnerNothingSelected"
   type="alertmodal">
Unable to set land owner:
No parcel selected.
  <tag>fail</tag>
  </notification>

  <notification
   icon="alertmodal.tga"
   name="CannotSetLandOwnerMultipleRegions"
   type="alertmodal">
Unable to force land ownership because selection spans multiple regions. Please select a smaller area and try again.
  <tag>fail</tag>
  </notification>

  <notification
   icon="alertmodal.tga"
   name="ForceOwnerAuctionWarning"
   type="alertmodal">
This parcel is up for auction. Forcing ownership will cancel the auction and potentially make some residents unhappy if bidding has begun.
Force ownership?
    <tag>confirm</tag>
    <usetemplate
     name="okcancelbuttons"
     notext="Cancel"
     yestext="OK"/>
  </notification>

  <notification
   icon="alertmodal.tga"
   name="CannotContentifyNothingSelected"
   type="alertmodal">
Unable to contentify:
No parcel selected.
  <tag>fail</tag>
  </notification>

  <notification
   icon="alertmodal.tga"
   name="CannotContentifyNoRegion"
   type="alertmodal">
Unable to contentify:
No region selected.
  <tag>fail</tag>
  </notification>

  <notification
   icon="alertmodal.tga"
   name="CannotReleaseLandNothingSelected"
   type="alertmodal">
Unable to abandon land:
No parcel selected.
  <tag>fail</tag>
  </notification>

  <notification
   icon="alertmodal.tga"
   name="CannotReleaseLandNoRegion"
   type="alertmodal">
Unable to abandon land:
Cannot find region.
  <tag>fail</tag>
  </notification>

  <notification
   icon="alertmodal.tga"
   name="CannotBuyLandNothingSelected"
   type="alertmodal">
Unable to buy land:
No parcel selected.
  <tag>fail</tag>
  </notification>

  <notification
   icon="alertmodal.tga"
   name="CannotBuyLandNoRegion"
   type="alertmodal">
Unable to buy land:
Cannot find the region this land is in.
  <tag>fail</tag>
  </notification>

  <notification
   icon="alertmodal.tga"
   name="CannotCloseFloaterBuyLand"
   type="alertmodal">
You cannot close the Buy Land window until [APP_NAME] estimates the price of this transaction.
  <tag>fail</tag>
  </notification>

  <notification
   icon="alertmodal.tga"
   name="CannotDeedLandNothingSelected"
   type="alertmodal">
Unable to deed land:
No parcel selected.
  <tag>fail</tag>
  </notification>

  <notification
   icon="alertmodal.tga"
   name="CannotDeedLandNoGroup"
   type="alertmodal">
Unable to deed land:
No Group selected.
    <tag>group</tag>
  <tag>fail</tag>
  </notification>

  <notification
   icon="alertmodal.tga"
   name="CannotDeedLandNoRegion"
   type="alertmodal">
Unable to deed land:
Cannot find the region this land is in.
  <tag>fail</tag>
  </notification>

  <notification
   icon="alertmodal.tga"
   name="CannotDeedLandMultipleSelected"
   type="alertmodal">
Unable to deed land:
Multiple parcels selected.

Try selecting a single parcel.
  <tag>fail</tag>
  </notification>

  <notification
   icon="alertmodal.tga"
   name="ParcelCanPlayMedia"
   type="alertmodal">   
This location provides streaming media, which may require more of your network bandwidth.

Play streaming media when available?
(You can change this option later under Preferences &gt; Sound &amp; Media.)
   <form name="form">
    <button
         index="0"
         name="Play Media Now"
         text="Play Media Now"/>
        <button
         index="1"
         name="Always Play Media"  
         text="Always Play Media"/>
        <button
         index="2"   
         name="Do Not Pley Media"
         text="Do Not Play Media"/>
   </form>
  </notification>


  <notification
   icon="alertmodal.tga"
   name="CannotDeedLandWaitingForServer"
   type="alertmodal">
Unable to deed land:
Waiting for server to report ownership.

Please try again.
  <tag>fail</tag>
  </notification>

  <notification
   icon="alertmodal.tga"
   name="CannotDeedLandNoTransfer"
   type="alertmodal">
Unable to deed land:
The region [REGION] does not allow transfer of land.
  <tag>fail</tag>
  </notification>

  <notification
   icon="alertmodal.tga"
   name="CannotReleaseLandWatingForServer"
   type="alertmodal">
Unable to abandon land:
Waiting for server to update parcel information.

Try again in a few seconds.
  <tag>fail</tag>
  </notification>

  <notification
   icon="alertmodal.tga"
   name="CannotReleaseLandSelected"
   type="alertmodal">
Unable to abandon land:
You do not own all the parcels selected.

Please select a single parcel.
  <tag>fail</tag>
  </notification>

  <notification
   icon="alertmodal.tga"
   name="CannotReleaseLandDontOwn"
   type="alertmodal">
Unable to abandon land:
You do not have permission to release this parcel.
Parcels you own appear in green.
  <tag>fail</tag>
  </notification>

  <notification
   icon="alertmodal.tga"
   name="CannotReleaseLandRegionNotFound"
   type="alertmodal">
Unable to abandon land:
Cannot find the region this land is in.
  <tag>fail</tag>
  </notification>

  <notification
   icon="alertmodal.tga"
   name="CannotReleaseLandNoTransfer"
   type="alertmodal">
Unable to abandon land:
The region [REGION] does not allow transfer of land.
  <tag>fail</tag>
  </notification>

  <notification
   icon="alertmodal.tga"
   name="CannotReleaseLandPartialSelection"
   type="alertmodal">
Unable to abandon land:
You must select an entire parcel to release it.

Select an entire parcel, or divide your parcel first.
  <tag>fail</tag>
  </notification>

  <notification
   icon="alertmodal.tga"
   name="ReleaseLandWarning"
   type="alertmodal">
You are about to release [AREA] m² of land.
Releasing this parcel will remove it from your land holdings, but will not grant any L$.

Release this land?
    <tag>confirm</tag>
    <usetemplate
     name="okcancelbuttons"
     notext="Cancel"
     yestext="OK"/>
  </notification>

  <notification
   icon="alertmodal.tga"
   name="CannotDivideLandNothingSelected"
   type="alertmodal">
Unable to divide land:

No parcels selected.
  <tag>fail</tag>
  </notification>

  <notification
   icon="alertmodal.tga"
   name="CannotDivideLandPartialSelection"
   type="alertmodal">
Unable to divide land:

You have an entire parcel selected.
Try selecting a part of the parcel.
  <tag>fail</tag>
  </notification>

  <notification
   icon="alertmodal.tga"
   name="LandDivideWarning"
   type="alertmodal">
Dividing this land will split this parcel into two and each parcel can have its own settings. Some settings will be reset to defaults after the operation.

Divide land?
    <tag>confirm</tag>
    <usetemplate
     name="okcancelbuttons"
     notext="Cancel"
     yestext="OK"/>
  </notification>

  <notification
   icon="alertmodal.tga"
   name="CannotDivideLandNoRegion"
   type="alertmodal">
Unable to divide land:
Cannot find the region this land is in.
  <tag>fail</tag>
  </notification>

  <notification
   icon="alertmodal.tga"
   name="CannotJoinLandNoRegion"
   type="alertmodal">
Unable to join land:
Cannot find the region this land is in.
  <tag>fail</tag>
  </notification>

  <notification
   icon="alertmodal.tga"
   name="CannotJoinLandNothingSelected"
   type="alertmodal">
Unable to join land:
No parcels selected.
  <tag>fail</tag>
  </notification>

  <notification
   icon="alertmodal.tga"
   name="CannotJoinLandEntireParcelSelected"
   type="alertmodal">
Unable to join land:
You only have one parcel selected.

Select land across both parcels.
  <tag>fail</tag>
  </notification>

  <notification
   icon="alertmodal.tga"
   name="CannotJoinLandSelection"
   type="alertmodal">
Unable to join land:
You must select more than one parcel.

Select land across both parcels.
  <tag>fail</tag>
  </notification>

  <notification
   icon="alertmodal.tga"
   name="JoinLandWarning"
   type="alertmodal">
Joining this land will create one large parcel out of all parcels intersecting the selected rectangle.
You will need to reset the name and options of the new parcel.

Join land?
    <tag>confirm</tag>
    <usetemplate
     name="okcancelbuttons"
     notext="Cancel"
     yestext="OK"/>
  </notification>

  <notification
   icon="alertmodal.tga"
   name="ConfirmNotecardSave"
   type="alertmodal">
This notecard needs to be saved before the item can be copied or viewed. Save notecard?
    <tag>confirm</tag>
    <usetemplate
     name="okcancelbuttons"
     notext="Cancel"
     yestext="OK"/>
  </notification>

  <notification
   icon="alertmodal.tga"
   name="ConfirmItemCopy"
   type="alertmodal">
Copy this item to your inventory?
    <tag>confirm</tag>
    <usetemplate
     name="okcancelbuttons"
     notext="Cancel"
     yestext="Copy"/>
  </notification>

  <notification
   icon="alertmodal.tga"
   name="ResolutionSwitchFail"
   type="alertmodal">
Failed to switch resolution to [RESX] by [RESY].
  <tag>fail</tag>
  </notification>

  <notification
   icon="alertmodal.tga"
   name="ErrorUndefinedGrasses"
   type="alertmodal">
Error: Undefined grasses: [SPECIES]
  <tag>fail</tag>
  </notification>

  <notification
   icon="alertmodal.tga"
   name="ErrorUndefinedTrees"
   type="alertmodal">
Error: Undefined trees: [SPECIES]
  <tag>fail</tag>
  </notification>

  <notification
   icon="alertmodal.tga"
   name="CannotSaveWearableOutOfSpace"
   type="alertmodal">
Unable to save &apos;[NAME]&apos; to wearable file.  You will need to free up some space on your computer and save the wearable again.
  <tag>fail</tag>
  </notification>

  <notification
   icon="alertmodal.tga"
   name="CannotSaveToAssetStore"
   type="alertmodal">
Unable to save [NAME] to central asset store.
This is usually a temporary failure. Please customize and save the wearable again in a few minutes.
  <tag>fail</tag>
  </notification>

  <notification
   icon="alertmodal.tga"
   name="YouHaveBeenLoggedOut"
   type="alertmodal">
You have been logged out of [CURRENT_GRID].

[MESSAGE]
    <usetemplate
     name="okcancelbuttons"
     notext="Quit"
     yestext="View IM &amp; Chat"/>
  </notification>

  <notification
   icon="alertmodal.tga"
   name="OnlyOfficerCanBuyLand"
   type="alertmodal">
Unable to buy land for the group:
You do not have permission to buy land for your active group.
    <tag>group</tag>
  <tag>fail</tag>
  </notification>

  <notification
   icon="alertmodal.tga"
   label="Add Friend"
   name="AddFriendWithMessage"
   type="alertmodal">
    <tag>friendship</tag>
Friends can give permissions to track each other on the map and receive online status updates.

Offer friendship to [NAME]?
    <tag>confirm</tag>
    <form name="form">
      <input name="message" type="text" default="true">
Would you be my friend?
      </input>
      <button
       default="true"
       index="0"
       name="Offer"
       text="OK"/>
      <button
       index="1"
       name="Cancel"
       text="Cancel"/>
    </form>
  </notification>

  <notification
   icon="alertmodal.tga"
   label="Add Auto-Replace List"
   name="AddAutoReplaceList"
   type="alertmodal">
    <tag>addlist</tag>
    Name for the new list:
    <tag>confirm</tag>
    <form name="form">
      <input name="listname" type="text"/>
      <button
       default="true"
       index="0"
       name="SetName"
       text="OK"/>
    </form>
  </notification>

  <notification
   icon="alertmodal.tga"
   label="Rename Auto-Replace List"
   name="RenameAutoReplaceList"
   type="alertmodal">
    The name '[DUPNAME]' is in use
    Enter a new unique name:
    <tag>confirm</tag>
    <form name="form">
      <input name="listname" type="text"/>
      <button
       default="false"
       index="0"
       name="ReplaceList"
       text="Replace Current List"/>
      <button
       default="true"
       index="1"
       name="SetName"
       text="Use New Name"/>
    </form>
  </notification>

  <notification
   icon="alertmodal.tga"
   name="InvalidAutoReplaceEntry"
   type="alertmodal">
    The keyword must be a single word, and the replacement may not be empty.
    <tag>fail</tag>
  </notification>

  <notification
   icon="alertmodal.tga"
   name="InvalidAutoReplaceList"
   type="alertmodal">
    That replacement list is not valid.
    <tag>fail</tag>
  </notification>

  <notification
   icon="alertmodal.tga"
   name="SpellingDictImportRequired"
   type="alertmodal">
    You must specify a file, a name, and a language.
    <tag>fail</tag>
  </notification>

  <notification
   icon="alertmodal.tga"
   name="SpellingDictIsSecondary"
   type="alertmodal">
The dictionary [DIC_NAME] does not appear to have an "aff" file; this means that it is a "secondary" dictionary.
It can be used as an additional dictionary, but not as your Main dictionary.

See https://wiki.secondlife.com/wiki/Adding_Spelling_Dictionaries
    <tag>confirm</tag>
  </notification>

  <notification
   icon="alertmodal.tga"
   name="SpellingDictImportFailed"
   type="alertmodal">
    Unable to copy
    [FROM_NAME]
    to
    [TO_NAME]
    <tag>fail</tag>
  </notification>

  <notification
 icon="alertmodal.tga"
 label="Save Outfit"
 name="SaveOutfitAs"
 type="alertmodal">
    <unique/>
    Save what I'm wearing as a new Outfit:
    <tag>confirm</tag>
    <form name="form">
      <input name="message" type="text" default="true">
        [DESC] (new)
      </input>
      <button
       default="true"
       index="0"
       name="OK"
       text="OK"/>
      <button
       index="1"
       name="Cancel"
       text="Cancel"/>
    </form>
  </notification>

  <notification
 icon="alertmodal.tga"
 label="Save Wearable"
 name="SaveWearableAs"
 type="alertmodal">
    Save item to my inventory as:
    <tag>confirm</tag>
    <form name="form">
      <input name="message" type="text" default="true">
        [DESC] (new)
      </input>
      <button
       default="true"
       index="0"
       name="OK"
       text="OK"/>
      <button
       index="1"
       name="Cancel"
       text="Cancel"/>
    </form>
  </notification>


  <notification
   icon="alertmodal.tga"
   label="Rename Outfit"
   name="RenameOutfit"
   type="alertmodal">
    New outfit name:
    <tag>confirm</tag>
    <form name="form">
      <input name="new_name" type="text" width="300" default="true">
        [NAME]
      </input>
      <button
       default="true"
       index="0"
       name="OK"
       text="OK"/>
      <button
       index="1"
       name="Cancel"
       text="Cancel"/>
    </form>
  </notification>

  <notification
   icon="alertmodal.tga"
   name="RemoveFromFriends"
   type="alertmodal">
Are you sure you want to remove [NAME] from your Friends List?
    <tag>friendship</tag>
    <tag>confirm</tag>
    <usetemplate
     name="okcancelbuttons"
     notext="Cancel"
     yestext="OK"/>
  </notification>

  <notification
   icon="alertmodal.tga"
   name="RemoveMultipleFromFriends"
   type="alertmodal">
Are you sure you want to remove multiple friends from your Friends list?
    <tag>friendship</tag>
    <tag>confirm</tag>
    <usetemplate
     name="okcancelbuttons"
     notext="Cancel"
     yestext="OK"/>
  </notification>

  <notification
   icon="alertmodal.tga"
   name="GodDeleteAllScriptedPublicObjectsByUser"
   type="alertmodal">
Are you sure you want to delete all scripted objects owned by
** [AVATAR_NAME] **
on all others land in this region?
    <tag>confirm</tag>
    <usetemplate
     name="okcancelbuttons"
     notext="Cancel"
     yestext="OK"/>
  </notification>

  <notification
   icon="alertmodal.tga"
   name="GodDeleteAllScriptedObjectsByUser"
   type="alertmodal">
Are you sure you want to DELETE ALL scripted objects owned by
** [AVATAR_NAME] **
on ALL LAND in this region?
    <tag>confirm</tag>
    <usetemplate
     name="okcancelbuttons"
     notext="Cancel"
     yestext="OK"/>
  </notification>

  <notification
   icon="alertmodal.tga"
   name="GodDeleteAllObjectsByUser"
   type="alertmodal">
Are you sure you want to DELETE ALL objects (scripted or not) owned by
** [AVATAR_NAME] **
on ALL LAND in this region?
    <tag>confirm</tag>
    <usetemplate
     name="okcancelbuttons"
     notext="Cancel"
     yestext="OK"/>
  </notification>

  <notification
   icon="alertmodal.tga"
   name="BlankClassifiedName"
   type="alertmodal">
You must specify a name for your classified.
  <tag>fail</tag>
  </notification>

  <notification
   icon="alertmodal.tga"
   name="MinClassifiedPrice"
   type="alertmodal">
Price to pay for listing must be at least L$[MIN_PRICE].

Please enter a higher price.
  <tag>fail</tag>
  </notification>

  <notification
   icon="alertmodal.tga"
   name="ConfirmItemDeleteHasLinks"
   type="alertmodal">
At least one of the items you have selected has link items that point to it.  If you delete this item, its links will permanently stop working.  It is strongly advised to delete the links first.

Are you sure you want to delete these items?
    <tag>confirm</tag>
    <usetemplate
     name="okcancelbuttons"
     notext="Cancel"
     yestext="OK"/>
  </notification>

  <notification
   icon="alertmodal.tga"
   name="ConfirmObjectDeleteLock"
   type="alertmodal">
At least one of the items you have selected is locked.

Are you sure you want to delete these items?
    <tag>confirm</tag>
    <usetemplate
     name="okcancelbuttons"
     notext="Cancel"
     yestext="OK"/>
  </notification>

  <notification
   icon="alertmodal.tga"
   name="ConfirmObjectDeleteNoCopy"
   type="alertmodal">
At least one of the items you have selected is not copyable.

Are you sure you want to delete these items?
    <tag>confirm</tag>
    <usetemplate
     name="okcancelbuttons"
     notext="Cancel"
     yestext="OK"/>
  </notification>

  <notification
   icon="alertmodal.tga"
   name="ConfirmObjectDeleteNoOwn"
   type="alertmodal">
You do not own at least one of the items you have selected.

Are you sure you want to delete these items?
    <tag>confirm</tag>
    <usetemplate
     name="okcancelbuttons"
     notext="Cancel"
     yestext="OK"/>
  </notification>

  <notification
   icon="alertmodal.tga"
   name="ConfirmObjectDeleteLockNoCopy"
   type="alertmodal">
At least one object is locked.
At least one object is not copyable.

Are you sure you want to delete these items?
    <tag>confirm</tag>
    <usetemplate
     name="okcancelbuttons"
     notext="Cancel"
     yestext="OK"/>
  </notification>

  <notification
   icon="alertmodal.tga"
   name="ConfirmObjectDeleteLockNoOwn"
   type="alertmodal">
At least one object is locked.
You do not own at least one object.

Are you sure you want to delete these items?
    <tag>confirm</tag>
    <usetemplate
     name="okcancelbuttons"
     notext="Cancel"
     yestext="OK"/>
  </notification>

  <notification
   icon="alertmodal.tga"
   name="ConfirmObjectDeleteNoCopyNoOwn"
   type="alertmodal">
At least one object is not copyable.
You do not own at least one object.

Are you sure you want to delete these items?
    <tag>confirm</tag>
    <usetemplate
     name="okcancelbuttons"
     notext="Cancel"
     yestext="OK"/>
  </notification>

  <notification
   icon="alertmodal.tga"
   name="ConfirmObjectDeleteLockNoCopyNoOwn"
   type="alertmodal">
At least one object is locked.
At least one object is not copyable.
You do not own at least one object.

Are you sure you want to delete these items?
    <tag>confirm</tag>
    <usetemplate
     name="okcancelbuttons"
     notext="Cancel"
     yestext="OK"/>
  </notification>

  <notification
   icon="alertmodal.tga"
   name="ConfirmObjectTakeLock"
   type="alertmodal">
At least one object is locked.

Are you sure you want to take these items?
    <tag>confirm</tag>
    <usetemplate
     name="okcancelbuttons"
     notext="Cancel"
     yestext="OK"/>
  </notification>

  <notification
   icon="alertmodal.tga"
   name="ConfirmObjectTakeNoOwn"
   type="alertmodal">
You do not own all of the objects you are taking.
If you continue, next owner permissions will be applied and possibly restrict your ability to modify or copy them.

Are you sure you want to take these items?
    <tag>confirm</tag>
    <usetemplate
     name="okcancelbuttons"
     notext="Cancel"
     yestext="OK"/>
  </notification>

  <notification
   icon="alertmodal.tga"
   name="ConfirmObjectTakeLockNoOwn"
   type="alertmodal">
At least one object is locked.
You do not own all of the objects you are taking.
If you continue, next owner permissions will be applied and possibly restrict your ability to modify or copy them.
However, you can take the current selection.

Are you sure you want to take these items?
    <tag>confirm</tag>
    <usetemplate
     name="okcancelbuttons"
     notext="Cancel"
     yestext="OK"/>
  </notification>

  <notification
   icon="alertmodal.tga"
   name="CantBuyLandAcrossMultipleRegions"
   type="alertmodal">
Unable to buy land because selection spans multiple regions.

Please select a smaller area and try again.
  <tag>fail</tag>
  </notification>

  <notification
   icon="alertmodal.tga"
   name="DeedLandToGroup"
   type="alertmodal">
By deeding this parcel, the group will be required to have and maintain sufficient land use credits.
The purchase price of the land is not refunded to the owner. If a deeded parcel is sold, the sale price will be divided evenly among group members.

Deed this [AREA] m² of land to the group &apos;[GROUP_NAME]&apos;?
    <tag>group</tag>
    <tag>confirm</tag>
    <usetemplate
     name="okcancelbuttons"
     notext="Cancel"
     yestext="OK"/>
  </notification>

  <notification
   icon="alertmodal.tga"
   name="DeedLandToGroupWithContribution"
   type="alertmodal">
By deeding this parcel, the group will be required to have and maintain sufficient land use credits.
The deed will include a simultaneous land contribution to the group from &apos;[NAME]&apos;.
The purchase price of the land is not refunded to the owner. If a deeded parcel is sold, the sale price will be divided evenly among group members.

Deed this [AREA] m² of land to the group &apos;[GROUP_NAME]&apos;?
    <tag>group</tag>
    <tag>confirm</tag>
    <usetemplate
     name="okcancelbuttons"
     notext="Cancel"
     yestext="OK"/>
  </notification>

  <notification
   icon="alertmodal.tga"
   name="DisplaySetToSafe"
   type="alertmodal">
Display settings have been set to safe levels because you have specified the -safe option.
  </notification>

  <notification
   icon="alertmodal.tga"
   name="DisplaySetToRecommendedGPUChange"
   type="alertmodal">
Display settings have been set to recommended levels because your graphics card changed
from &apos;[LAST_GPU]&apos;
to &apos;[THIS_GPU]&apos;
  </notification>

  <notification
   icon="alertmodal.tga"
   name="DisplaySetToRecommendedFeatureChange"
   type="alertmodal">
Display settings have been set to recommended levels because of a change to the rendering subsystem.
  </notification>

  <notification
   icon="alertmodal.tga"
   name="ErrorMessage"
   type="alertmodal">
[ERROR_MESSAGE]
  <tag>fail</tag>
    <usetemplate
     name="okbutton"
     yestext="OK"/>
  </notification>

  <notification
   icon="alertmodal.tga"
   name="AvatarMovedDesired"
   type="alertmodal">
   <tag>fail</tag>
Your desired location is not currently available.
You have been moved into a nearby region.
  </notification>

  <notification
   icon="alertmodal.tga"
   name="AvatarMovedLast"
   type="alertmodal">
   <tag>fail</tag>
Your requested location is not currently available.
You have been moved into a nearby region.
  </notification>

  <notification
   icon="alertmodal.tga"
   name="AvatarMovedHome"
   type="alertmodal">
   <tag>fail</tag>
Your home location is not currently available.
You have been moved into a nearby region.
You may want to set a new home location.
  </notification>

  <notification
   icon="alertmodal.tga"
   name="ClothingLoading"
   type="alertmodal">
   <tag>fail</tag>
Your clothing is still downloading.
You can use [APP_NAME] normally and other people will see you correctly.
    <form name="form">
      <ignore name="ignore"
       text="Clothing is taking a long time to download"/>
    </form>
  </notification>

  <notification
   icon = "notifytip.tga"
   name = "AgentComplexityWithVisibility"
   type = "notifytip"
   log_to_chat = "false">
   <unique combine = "cancel_old">
     <context>AgentComplexityNotice</context>
   </unique>
Your [https://community.secondlife.com/t5/English-Knowledge-Base/Avatar-Rendering-Complexity/ta-p/2967838 avatar complexity] is [AGENT_COMPLEXITY].
[OVERLIMIT_MSG]
   <usetemplate
    ignoretext="Warn me if my avatar complexity may be too high"
    name="notifyignore"/>
  </notification>

  <notification
   icon = "notifytip.tga"
   name = "AgentComplexity"
   type = "notifytip"
   log_to_chat = "false">
   <unique combine = "cancel_old">
     <context>AgentComplexityNotice</context>
   </unique>
Your [https://community.secondlife.com/t5/English-Knowledge-Base/Avatar-Rendering-Complexity/ta-p/2967838 avatar complexity] is [AGENT_COMPLEXITY].
    <usetemplate
     ignoretext="Warn me about my avatar complexity changes"
     name="notifyignore"/>
  </notification>

  <notification
   icon = "notifytip.tga"
   name = "HUDComplexityWarning"
   type = "notifytip"
   log_to_chat = "false">
    <unique combine = "cancel_old">
      <context>HUDComplexityWarning</context>
    </unique>
    [HUD_REASON], it is likely to negatively affect your performance.
    <usetemplate
     ignoretext="Warn me when my HUD complexity is too high"
     name="notifyignore"/>
  </notification>

  <notification
   icon="alertmodal.tga"
   name="FirstRun"
   type="alertmodal">

[APP_NAME] installation is complete.

If this is your first time using [CURRENT_GRID], you will need to create an account before you can log in.
    <tag>confirm</tag>
    <usetemplate
     name="okcancelbuttons"
     notext="Continue"
     yestext="Create Account..."/>
  </notification>

  <notification
   icon="alertmodal.tga"
   name="LoginPacketNeverReceived"
   type="alertmodal">
   <tag>fail</tag>
We&apos;re having trouble connecting. There may be a problem with your Internet connection or the [SECOND_LIFE_GRID].

You can either check your Internet connection and try again in a few minutes, click Help to view the [SUPPORT_SITE], or click Teleport to attempt to teleport home.
    <url option="1" name="url">

			http://secondlife.com/support/
    </url>
    <form name="form">
      <button
       default="true"
       index="0"
       name="OK"
       text="OK"/>
      <button
       index="1"
       name="Help"
       text="Help"/>
      <button
       index="2"
       name="Teleport"
       text="Teleport"/>
    </form>
  </notification>

  <notification
   icon="alertmodal.tga"
   name="WelcomeChooseSex"
   type="alertmodal">
Your character will appear in a moment.

Use arrow keys to walk.
Press the F1 key at any time for help or to learn more about [CURRENT_GRID].
Please choose the male or female avatar. You can change your mind later.
    <usetemplate
     name="okcancelbuttons"
     notext="Female"
     yestext="Male"/>
  </notification>
  <notification icon="alertmodal.tga"
		name="CantTeleportToGrid"
		type="alertmodal">
Could not teleport to [SLURL] as it's on a different grid ([GRID]) than the current grid ([CURRENT_GRID]).  Please close your viewer and try again.
  <tag>fail</tag>
    <usetemplate
     name="okbutton"
     yestext="OK"/>
  </notification>

  <notification icon="alertmodal.tga"
		name="GeneralCertificateError"
		type="alertmodal">
Could not connect to the server.
[REASON]

SubjectName: [SUBJECT_NAME_STRING]
IssuerName: [ISSUER_NAME_STRING]
Valid From: [VALID_FROM]
Valid To: [VALID_TO]
MD5 Fingerprint: [SHA1_DIGEST]
SHA1 Fingerprint: [MD5_DIGEST]
Key Usage: [KEYUSAGE]
Extended Key Usage: [EXTENDEDKEYUSAGE]
Subject Key Identifier: [SUBJECTKEYIDENTIFIER]
  <tag>fail</tag>
    <usetemplate
     name="okbutton"
     yestext="OK"/>
   </notification>

  <notification icon="alertmodal.tga"
		name="TrustCertificateError"
		type="alertmodal">
The certification authority for this server is not known.

Certificate Information:
SubjectName: [SUBJECT_NAME_STRING]
IssuerName: [ISSUER_NAME_STRING]
Valid From: [VALID_FROM]
Valid To: [VALID_TO]
MD5 Fingerprint: [SHA1_DIGEST]
SHA1 Fingerprint: [MD5_DIGEST]
Key Usage: [KEYUSAGE]
Extended Key Usage: [EXTENDEDKEYUSAGE]
Subject Key Identifier: [SUBJECTKEYIDENTIFIER]

Would you like to trust this authority?
    <tag>confirm</tag>
    <usetemplate
     name="okcancelbuttons"
     notext="Cancel"
     yestext="Trust"/>
  </notification>

  <notification
   icon="alertmodal.tga"
   name="NotEnoughCurrency"
   type="alertmodal">
[NAME] L$ [PRICE] You do not have enough L$ to do that.
  <tag>fail</tag>
  <tag>funds</tag>
  </notification>

  <notification
   icon="alertmodal.tga"
   name="GrantedModifyRights"
   persist="true"
   log_to_im="true"   
   type="notify">
[NAME] has given you permission to edit their objects.
  </notification>

  <notification
   icon="alertmodal.tga"
   name="RevokedModifyRights"
   persist="true"
   log_to_im="true"   
   type="notify">
Your privilege to modify [NAME]&apos;s objects has been revoked.
  </notification>

  <notification
   icon="alertmodal.tga"
   name="FlushMapVisibilityCaches"
   type="alertmodal">
This will flush the map caches on this region.
This is really only useful for debugging.
(In production, wait 5 minutes, then everyone&apos;s map will update after they relog.)
    <usetemplate
     name="okcancelbuttons"
     notext="Cancel"
     yestext="OK"/>
  </notification>

  <notification
   icon="alertmodal.tga"
   name="BuyOneObjectOnly"
   type="alertmodal">
Unable to buy more than one object at a time.  Please select only one object and try again.
  <tag>fail</tag>
  </notification>

  <notification
   icon="alertmodal.tga"
   name="OnlyCopyContentsOfSingleItem"
   type="alertmodal">
Unable to copy the contents of more than one item at a time.
Please select only one object and try again.
  <tag>fail</tag>
    <usetemplate
     name="okcancelbuttons"
     notext="Cancel"
     yestext="OK"/>
  </notification>

  <notification
   icon="alertmodal.tga"
   name="KickUsersFromRegion"
   type="alertmodal">
Teleport all residents in this region home?
    <tag>confirm</tag>
    <usetemplate
     name="okcancelbuttons"
     notext="Cancel"
     yestext="OK"/>
  </notification>

  <notification
   icon="alertmodal.tga"
   name="ChangeObjectBonusFactor"
   type="alertmodal">
    Lowering the object bonus after builds have been established in a region may cause objects to be returned or deleted. Are you sure you want to change object bonus?
    <tag>confirm</tag>
    <usetemplate
     ignoretext="Confirm changing object bonus factor"
     name="okcancelignore"
     notext="Cancel"
     yestext="OK"/>
  </notification>

  <notification
   icon="alertmodal.tga"
   name="EstateObjectReturn"
   type="alertmodal">
Are you sure you want to return objects owned by [USER_NAME]?
    <tag>confirm</tag>
    <usetemplate
     name="okcancelbuttons"
     notext="Cancel"
     yestext="OK"/>
  </notification>

  <notification
   icon="alertmodal.tga"
   name="InvalidTerrainBitDepth"
   type="alertmodal">
Could not set region textures:
Terrain texture [TEXTURE_NUM] has an invalid bit depth of [TEXTURE_BIT_DEPTH].

Replace texture [TEXTURE_NUM] with a 24-bit 1024x1024 or smaller image then click &quot;Apply&quot; again.
  <tag>fail</tag>
  </notification>

  <notification
   icon="alertmodal.tga"
   name="InvalidTerrainSize"
   type="alertmodal">
Could not set region textures:
Terrain texture [TEXTURE_NUM] is too large at [TEXTURE_SIZE_X]x[TEXTURE_SIZE_Y].

Replace texture [TEXTURE_NUM] with a 24-bit 1024x1024 or smaller image then click &quot;Apply&quot; again.
  </notification>

  <notification
   icon="alertmodal.tga"
   name="RawUploadStarted"
   type="alertmodal">
Upload started. It may take up to two minutes, depending on your connection speed.
  </notification>

  <notification
   icon="alertmodal.tga"
   name="ConfirmBakeTerrain"
   type="alertmodal">
Do you really want to bake the current terrain, make it the center for terrain raise/lower limits, and the default for the &apos;Revert&apos; tool?
    <tag>confirm</tag>
    <usetemplate
     name="okcancelbuttons"
     notext="Cancel"
     yestext="OK"/>
  </notification>

  <notification
   icon="alertmodal.tga"
   name="ConfirmTextureHeights"
   type="alertmodal">
You're about to use low values greater than high ones for Elevation Ranges. Proceed?
   <tag>confirm</tag>
   <usetemplate
    name="yesnocancelbuttons"
    yestext="Ok"
    notext="Cancel"
    canceltext="Don't ask"/>
  </notification>

  <notification
   icon="alertmodal.tga"
   name="MaxAllowedAgentOnRegion"
   type="alertmodal">
You can only have [MAX_AGENTS] allowed residents.
  </notification>

  <notification
   icon="alertmodal.tga"
   name="MaxBannedAgentsOnRegion"
   type="alertmodal">
You can only have [MAX_BANNED] banned residents.
  </notification>

  <notification
   icon="alertmodal.tga"
   name="MaxAgentOnRegionBatch"
   type="alertmodal">
Failure while attempting to add [NUM_ADDED] agents:
Exceeds the [MAX_AGENTS] [LIST_TYPE] limit by [NUM_EXCESS].
  </notification>

  <notification
   icon="alertmodal.tga"
   name="MaxAllowedGroupsOnRegion"
   type="alertmodal">
You can only have [MAX_GROUPS] groups.
    <tag>group</tag>
    <usetemplate
     name="okcancelbuttons"
     notext="Cancel"
     yestext="Bake"/>
  </notification>

  <notification
   icon="alertmodal.tga"
   name="MaxManagersOnRegion"
   type="alertmodal">
You can only have [MAX_MANAGER] estate managers.
  </notification>

  <notification
   icon="alertmodal.tga"
   name="OwnerCanNotBeDenied"
   type="alertmodal">
Cannot add estate owner to estate &apos;Banned resident&apos; list.
  </notification>

  <notification
   icon="alertmodal.tga"
   name="ProblemAddingEstateManagerBanned"
   type="alertmodal">
Unable to add banned resident to estate manager list.
  </notification>

  <notification
   icon="alertmodal.tga"
   name="CanNotChangeAppearanceUntilLoaded"
   type="alertmodal">
Cannot change appearance until clothing and shape are loaded.
  </notification>

  <notification
   icon="alertmodal.tga"
   name="ClassifiedMustBeAlphanumeric"
   type="alertmodal">
The name of your classified must start with a letter from A to Z or a number.  No punctuation is allowed.
  </notification>

  <notification
   icon="alertmodal.tga"
   name="CantSetBuyObject"
   type="alertmodal">
Cannot set &apos;Buy Object&apos; because the object is not for sale.
Please set the object for sale and try again.
  </notification>

  <notification
   icon="alertmodal.tga"
   name="FinishedRawDownload"
   type="alertmodal">
Finished download of raw terrain file to:
[DOWNLOAD_PATH].
  </notification>

  <notification
   icon="alertmodal.tga"
   name="DownloadWindowsMandatory"
   type="alertmodal">
A new version of [APP_NAME] is available.
[MESSAGE]
You must download this update to use [APP_NAME].
    <tag>confirm</tag>
    <usetemplate
     name="okcancelbuttons"
     notext="Quit"
     yestext="Download"/>
  </notification>

  <notification
   icon="alertmodal.tga"
   name="DownloadWindows"
   type="alertmodal">
An updated version of [APP_NAME] is available.
[MESSAGE]
This update is not required, but we suggest you install it to improve performance and stability.
    <tag>confirm</tag>
    <usetemplate
     name="okcancelbuttons"
     notext="Continue"
     yestext="Download"/>
  </notification>

  <notification
   icon="alertmodal.tga"
   name="DownloadWindowsReleaseForDownload"
   type="alertmodal">
An updated version of [APP_NAME] is available.
[MESSAGE]
This update is not required, but we suggest you install it to improve performance and stability.
    <tag>confirm</tag>
    <usetemplate
     name="okcancelbuttons"
     notext="Continue"
     yestext="Download"/>
  </notification>

  <notification
   icon="alertmodal.tga"
   name="DownloadLinuxMandatory"
   type="alertmodal">
A new version of [APP_NAME] is available.
[MESSAGE]
You must download this update to use [APP_NAME].
    <tag>confirm</tag>
    <usetemplate
     name="okcancelbuttons"
     notext="Quit"
     yestext="Download"/>
  </notification>

  <notification
   icon="alertmodal.tga"
   name="DownloadLinux"
   type="alertmodal">
An updated version of [APP_NAME] is available.
[MESSAGE]
This update is not required, but we suggest you install it to improve performance and stability.
    <tag>confirm</tag>
    <usetemplate
     name="okcancelbuttons"
     notext="Continue"
     yestext="Download"/>
  </notification>

  <notification
   icon="alertmodal.tga"
   name="DownloadLinuxReleaseForDownload"
   type="alertmodal">
An updated version of [APP_NAME] is available.
[MESSAGE]
This update is not required, but we suggest you install it to improve performance and stability.
    <tag>confirm</tag>
    <usetemplate
     name="okcancelbuttons"
     notext="Continue"
     yestext="Download"/>
  </notification>

  <notification
   icon="alertmodal.tga"
   name="DownloadMacMandatory"
   type="alertmodal">
A new version of [APP_NAME] is available.
[MESSAGE]
You must download this update to use [APP_NAME].

Download to your Applications folder?
    <tag>confirm</tag>
    <usetemplate
     name="okcancelbuttons"
     notext="Quit"
     yestext="Download"/>
  </notification>

  <notification
   icon="alertmodal.tga"
   name="DownloadMac"
   type="alertmodal">
An updated version of [APP_NAME] is available.
[MESSAGE]
This update is not required, but we suggest you install it to improve performance and stability.

Download to your Applications folder?
    <tag>confirm</tag>
    <usetemplate
     name="okcancelbuttons"
     notext="Continue"
     yestext="Download"/>
  </notification>

  <notification
   icon="alertmodal.tga"
   name="DownloadMacReleaseForDownload"
   type="alertmodal">
An updated version of [APP_NAME] is available.
[MESSAGE]
This update is not required, but we suggest you install it to improve performance and stability.

Download to your Applications folder?
    <tag>confirm</tag>
    <usetemplate
     name="okcancelbuttons"
     notext="Continue"
     yestext="Download"/>
  </notification>

  <notification
   icon="alertmodal.tga"
   name="FailedUpdateInstall"
   type="alertmodal">
An error occurred installing the viewer update.
Please download and install the latest viewer from
http://secondlife.com/download.
    <usetemplate
     name="okbutton"
     yestext="OK"/>
  </notification>

  <notification
   icon="alertmodal.tga"
   name="FailedRequiredUpdateInstall"
   type="alertmodal">
We were unable to install a required update. 
You will be unable to log in until [APP_NAME] has been updated.

Please download and install the latest viewer from
http://secondlife.com/download.
  <tag>fail</tag>
    <usetemplate
     name="okbutton"
     yestext="Quit"/>
  </notification>

  <notification
   icon="alertmodal.tga"
   name="UpdaterServiceNotRunning"
   type="alertmodal">
There is a required update for your Second Life Installation.

You may download this update from http://www.secondlife.com/downloads
or you can install it now.
    <tag>confirm</tag>
    <usetemplate
     name="okcancelbuttons"
     notext="Quit Second Life"
     yestext="Download and install now"/>
  </notification>

  <notification
   icon="notify.tga"
   name="DownloadBackgroundTip"
   type="notify">
We have downloaded an update to your [APP_NAME] installation.
Version [VERSION] [[INFO_URL] Information about this update]
    <tag>confirm</tag>
    <usetemplate
     name="okcancelbuttons"
     notext="Later..."
     yestext="Install now and restart [APP_NAME]"/>
  </notification>

  <notification
 icon="alertmodal.tga"
 name="DownloadBackgroundDialog"
 type="alertmodal">
We have downloaded an update to your [APP_NAME] installation.
    Version [VERSION] [[INFO_URL] Information about this update]
    <tag>confirm</tag>
    <usetemplate
     name="okcancelbuttons"
     notext="Later..."
     yestext="Install now and restart [APP_NAME]"/>
  </notification>
  
  <notification
   icon="alertmodal.tga"
   name="RequiredUpdateDownloadedVerboseDialog"
   type="alertmodal"
   force_urls_external="true">
We have downloaded a required software update.
Version [VERSION] [[INFO_URL] Information about this update]

We must restart [APP_NAME] to install the update.
    <tag>confirm</tag>
    <usetemplate
     name="okbutton"
     yestext="OK"/>
  </notification>
  
  <notification
   icon="alertmodal.tga"
   name="RequiredUpdateDownloadedDialog"
   type="alertmodal"
   force_urls_external="true">
We must restart [APP_NAME] to install the update.
[[INFO_URL] Information about this update]
    <tag>confirm</tag>
    <usetemplate
     name="okbutton"
     yestext="OK"/>
  </notification>

  <notification
   icon="notify.tga"
   name="OtherChannelDownloadBackgroundTip"
   type="notify">
We have downloaded an update to your [APP_NAME] installation.
Version [VERSION] 
This experimental viewer has been replaced by a [NEW_CHANNEL] viewer;
see [[INFO_URL] for details about this update]
    <tag>confirm</tag>
    <usetemplate
     name="okcancelbuttons"
     notext="Later..."
     yestext="Install now and restart [APP_NAME]"/>
  </notification>

  <notification
 icon="alertmodal.tga"
 name="OtherChannelDownloadBackgroundDialog"
 type="alertmodal">
We have downloaded an update to your [APP_NAME] installation.
Version [VERSION]
This experimental viewer has been replaced by a [NEW_CHANNEL] viewer;
see [[INFO_URL] Information about this update]
    <tag>confirm</tag>
    <usetemplate
     name="okcancelbuttons"
     notext="Later..."
     yestext="Install now and restart [APP_NAME]"/>
  </notification>
  
  <notification
   icon="alertmodal.tga"
   name="OtherChannelRequiredUpdateDownloadedVerboseDialog"
   type="alertmodal"
   force_urls_external="true">
We have downloaded a required software update.
Version [VERSION]
This experimental viewer has been replaced by a [NEW_CHANNEL] viewer;
see [[INFO_URL] Information about this update]

We must restart [APP_NAME] to install the update.
    <tag>confirm</tag>
    <usetemplate
     name="okbutton"
     yestext="OK"/>
  </notification>
  
  <notification
   icon="alertmodal.tga"
   name="OtherChannelRequiredUpdateDownloadedDialog"
   type="alertmodal"
   force_urls_external="true">
We must restart [APP_NAME] to install the update.
This experimental viewer has been replaced by a [NEW_CHANNEL] viewer;
see [[INFO_URL] Information about this update]
    <tag>confirm</tag>
    <usetemplate
     name="okbutton"
     yestext="OK"/>
  </notification>
  
  <notification
 icon="alertmodal.tga"
 name="UpdateDownloadInProgress"
 type="alertmodal">
An update is available!
It's downloading in the background and we will prompt you to restart your viewer to finish installing it as soon as it's ready.
    <tag>confirm</tag>
    <usetemplate
     name="okbutton"
     yestext="OK"/>
  </notification>
  
  <notification
 icon="alertmodal.tga"
 name="UpdateDownloadComplete"
 type="alertmodal">
An update was downloaded. It will be installed during restart.
    <tag>confirm</tag>
    <usetemplate
     name="okbutton"
     yestext="OK"/>
  </notification>

  <notification
 icon="alertmodal.tga"
 name="UpdateCheckError"
 type="alertmodal">
An error occured while checking for update.
Please try again later.
    <tag>confirm</tag>
    <usetemplate
     name="okbutton"
     yestext="OK"/>
  </notification>

  <notification
 icon="alertmodal.tga"
 name="UpdateViewerUpToDate"
 type="alertmodal">
Your viewer is up to date!
If you can't wait to try out the latest features and fixes, check out the Alternate Viewers page. http://wiki.secondlife.com/wiki/Linden_Lab_Official:Alternate_Viewers.
    <tag>confirm</tag>
    <usetemplate
     name="okbutton"
     yestext="OK"/>
  </notification>

  <notification
   icon="alertmodal.tga"
   name="DeedObjectToGroup"
   type="alertmodal">
Deeding this object will cause the group to:
* Receive L$ paid into the object
    <tag>group</tag>
    <tag>confirm</tag>
    <usetemplate
     ignoretext="Confirm before I deed an object to a group"
     name="okcancelignore"
     notext="Cancel"
     yestext="Deed"/>
  </notification>

  <notification
   icon="alertmodal.tga"
   name="WebLaunchExternalTarget"
   type="alertmodal">
Do you want to open your Web browser to view this content?
Opening webpages from an unknown source may place your computer at risk.
    <tag>confirm</tag>
    <usetemplate
     ignoretext="Launch my browser to view a web page"
     name="okcancelignore"
     notext="Cancel"
     yestext="OK"/>
  </notification>

  <notification
   icon="alertmodal.tga"
   name="SystemUIScaleFactorChanged"
   type="alertmodal">
System UI size factor has changed since last run. Do you want to open UI size adjustment settings page?
    <tag>confirm</tag>
    <usetemplate
     name="okcancelbuttons"
     notext="Cancel"
     yestext="OK"/>
  </notification>

  <notification
   icon="alertmodal.tga"
   name="WebLaunchJoinNow"
   type="alertmodal">
Go to your [http://secondlife.com/account/ Dashboard] to manage your account?
    <tag>confirm</tag>
    <usetemplate
     ignoretext="Launch my browser to manage my account"
     name="okcancelignore"
     notext="Cancel"
     yestext="OK"/>
  </notification>

  <notification
   icon="alertmodal.tga"
   name="WebLaunchSecurityIssues"
   type="alertmodal">
Visit the [CURRENT_GRID] Wiki for details of how to report a security issue.
    <tag>confirm</tag>
    <usetemplate
     ignoretext="Launch my browser to learn how to report a Security Issue"
     name="okcancelignore"
     notext="Cancel"
     yestext="OK"/>
  </notification>

  <notification
   icon="alertmodal.tga"
   name="WebLaunchQAWiki"
   type="alertmodal">
Visit the [CURRENT_GRID] QA Wiki.
    <tag>confirm</tag>
    <usetemplate
     ignoretext="Launch my browser to view the QA Wiki"
     name="okcancelignore"
     notext="Cancel"
     yestext="OK"/>
  </notification>

  <notification
   icon="alertmodal.tga"
   name="WebLaunchPublicIssue"
   type="alertmodal">
Visit the [CURRENT_GRID] Public Issue Tracker, where you can report bugs and other issues.
    <tag>confirm</tag>
    <usetemplate
     ignoretext="Launch my browser to use the Public Issue Tracker"
     name="okcancelignore"
     notext="Cancel"
     yestext="Go to page"/>
  </notification>

  <notification
   icon="alertmodal.tga"
   name="WebLaunchSupportWiki"
   type="alertmodal">
Go to the Official Linden Blog, for the latest news and information.
    <tag>confirm</tag>
    <usetemplate
     ignoretext="Launch my browser to view the blog"
     name="okcancelignore"
     notext="Cancel"
     yestext="OK"/>
  </notification>

  <notification
   icon="alertmodal.tga"
   name="WebLaunchLSLGuide"
   type="alertmodal">
Do you want to open the Scripting Guide for help with scripting?
    <tag>confirm</tag>
    <usetemplate
     ignoretext="Launch my browser to view the Scripting Guide"
     name="okcancelignore"
     notext="Cancel"
     yestext="OK"/>
  </notification>

  <notification
   icon="alertmodal.tga"
   name="WebLaunchLSLWiki"
   type="alertmodal">
Do you want to visit the LSL Portal for help with scripting?
    <tag>confirm</tag>
    <usetemplate
     ignoretext="Launch my browser to view the LSL Portal"
     name="okcancelignore"
     notext="Cancel"
     yestext="Go to page"/>
  </notification>

  <notification
   icon="alertmodal.tga"
   name="ReturnToOwner"
   type="alertmodal">
Are you sure you want to return the selected objects to their owners? Transferable deeded objects will be returned to their previous owners.

*WARNING* No-transfer deeded objects will be deleted!
    <tag>confirm</tag>
    <usetemplate
     ignoretext="Confirm before I return objects to their owners"
     name="okcancelignore"
     notext="Cancel"
     yestext="OK"/>
  </notification>

  <notification
   icon="alert.tga"
   name="GroupLeaveConfirmMember"
   type="alert">
You are currently a member of the group &lt;nolink&gt;[GROUP]&lt;/nolink&gt;.
Leave Group?
    <tag>group</tag>
    <tag>confirm</tag>
    <usetemplate
     name="okcancelbuttons"
     notext="Cancel"
     yestext="OK"/>
  </notification>

  <notification
   icon="notify.tga"
   name="GroupDepart"
   type="notify">
You have left the group &apos;[group_name]&apos;.
    <tag>group</tag>
  </notification>

  <notification
   icon="alert.tga"
   name="GroupLeaveConfirmMemberWithFee"
   type="alert">
You are currently a member of the group &lt;nolink&gt;[GROUP]&lt;/nolink&gt;. Joining again will cost L$[AMOUNT].
Leave Group?
    <tag>group</tag>
    <tag>confirm</tag>
    <usetemplate
     name="okcancelbuttons"
     notext="Cancel"
     yestext="OK"/>
  </notification>

  <notification
   icon="alertmodal.tga"
   name="OwnerCannotLeaveGroup"
   type="alertmodal">
    Unable to leave group. You cannot leave the group because you are the last owner of the group. Please assign another member to the owner role first.
    <tag>group</tag>
    <usetemplate
     name="okbutton"
     yestext="OK"/>
  </notification>

  <notification
   icon="alertmodal.tga"
   name="GroupDepartError"
   type="alertmodal">
    Unable to leave group.
    <tag>group</tag>
    <usetemplate
     name="okbutton"
     yestext="OK"/>
  </notification>

  <notification
   icon="alert.tga"
   name="ConfirmKick"
   type="alert">
Do you REALLY want to kick all residents off the grid?
    <tag>confirm</tag>
    <usetemplate
     name="okcancelbuttons"
     notext="Cancel"
     yestext="Kick All Residents"/>
  </notification>

  <notification
   icon="alertmodal.tga"
   name="MuteLinden"
   type="alertmodal">
Sorry, you cannot block a Linden.
  <tag>fail</tag>
    <usetemplate
     name="okbutton"
     yestext="OK"/>
  </notification>

  <notification
   icon="alertmodal.tga"
   name="CannotStartAuctionAlreadyForSale"
   type="alertmodal">
    You cannot start an auction on a parcel which is already set for sale.  Disable the land sale if you are sure you want to start an auction.
    <tag>fail</tag>
  </notification>

  <notification
   icon="alertmodal.tga"
   label="Block object by name failed"
   name="MuteByNameFailed"
   type="alertmodal">
You already have blocked/muted this name.
  <tag>fail</tag>
    <usetemplate
     name="okbutton"
     yestext="OK"/>
  </notification>

  <notification
   icon="alert.tga"
   name="RemoveItemWarn"
   type="alert">
Though permitted, deleting contents may damage the object. Do you want to delete that item?
    <tag>confirm</tag>
    <usetemplate
     name="okcancelbuttons"
     notext="Cancel"
     yestext="OK"/>
  </notification>

  <notification
   icon="alert.tga"
   name="CantOfferCallingCard"
   type="alert">
Cannot offer a calling card at this time. Please try again in a moment.
    <tag>fail</tag>
    <usetemplate
     name="okbutton"
     yestext="OK"/>
  </notification>

  <notification
   icon="alert.tga"
   name="CantOfferFriendship"
   type="alert">
    <tag>friendship</tag>
    <tag>fail</tag>
Cannot offer friendship at this time. Please try again in a moment.
    <usetemplate
     name="okbutton"
     yestext="OK"/>
  </notification>

  <notification
   icon="alert.tga"
   name="DoNotDisturbModeSet"
   type="alert">
Unavailable mode is on.  You will not be notified of incoming communications.

- Other residents will receive your Unavailable mode response (set in Preferences &gt; Privacy &gt; Autoresponse).
- Teleportation offers will be declined.
- Voice calls will be rejected.
    <usetemplate
     ignoretext="I change my status to unavailable"
     name="okignore"
     yestext="OK"/>
  </notification>
  
    <notification
   icon="alert.tga"
   name="AutorespondModeSet"
   type="alert">
Autorespond mode is on.
Incoming instant messages will now be answered with your configured autoresponse.
    <usetemplate
     ignoretext="I change my status to autorespond mode"
     name="okignore"
     yestext="OK"/>
  </notification>

    <notification
   icon="alert.tga"
   name="AutorespondNonFriendsModeSet"
   type="alert">
Autorespond mode for non-friends is on.
Incoming instant messages from anyone who is not your friend will now be answered with your configured autoresponse.
    <usetemplate
     ignoretext="I change my status to autorespond mode for non-friends"
     name="okignore"
     yestext="OK"/>
  </notification>

    <notification
   icon="alert.tga"
   name="RejectTeleportOffersModeSet"
   type="alert">
Reject all incoming teleport offers and requests mode is on.
Incoming teleport offers and requests from anyone will now be rejected with your configured autoresponse. You will not be notified because of that fact.
    <usetemplate
     ignoretext="I change my status to reject all teleport offers and requests mode"
     name="okignore"
     yestext="OK"/>
  </notification>

    <notification
   icon="alert.tga"
   name="RejectTeleportOffersModeWarning"
   type="alert">
You cannot send a teleport request at the moment, because 'reject all incoming teleport offers and requests' mode is on.
Go to the 'Comm' &gt; 'Online Status' menu if you wish to disable it.
    <usetemplate
     name="okbutton"
     yestext="OK"/>
  </notification>

    <notification
   icon="alert.tga"
   name="RejectFriendshipRequestsModeSet"
   type="alert">
Reject all incoming friendship requests mode is on.
Incoming friendship requests from anyone will now be rejected with your configured autoresponse. You will not be notified because of that fact.
    <usetemplate
     ignoretext="I change my status to reject all friendship requests mode"
     name="okignore"
     yestext="OK"/>
  </notification>

    <notification
   icon="alert.tga"
   name="RejectAllGroupInvitesModeSet"
   type="alert">
Reject all incoming group invites mode is on.
Incoming group invites from anyone will now be rejected automatically. You will not be notified because of that fact.
    <usetemplate
     ignoretext="I change my status to reject all group invites mode"
     name="okignore"
     yestext="OK"/>
  </notification>

  <notification
   icon="alert.tga"
   name="JoinedTooManyGroupsMember"
   type="alert">
You have reached your maximum number of groups. Please leave another group before joining this one, or decline the offer.
[NAME] has invited you to join a group as a member.
    <tag>group</tag>
    <tag>fail</tag>
    <usetemplate
     name="okcancelbuttons"
     notext="Decline"
     yestext="Join"/>
  </notification>

  <notification
   icon="alert.tga"
   name="JoinedTooManyGroups"
   type="alert">
You have reached your maximum number of groups. Please leave some group before joining or creating a new one.
    <tag>group</tag>
    <tag>fail</tag>
    <usetemplate
     name="okbutton"
     yestext="OK"/>
  </notification>

  <notification
   icon="alert.tga"
   name="GroupLimitInfo"
   type="alert">
The group limit for base accounts is [MAX_BASIC], and for [https://secondlife.com/premium/ premium]
accounts is [MAX_PREMIUM].
If you downgraded your account, you will need to get below [MAX_BASIC] group limit before you can join more.

[https://secondlife.com/my/account/membership.php Upgrade today!]
    <tag>group</tag>
    <usetemplate
     name="okbutton"
     yestext="Close"/>
  </notification>

  <notification
   icon="alert.tga"
   name="KickUser"
   type="alert">
   <tag>win</tag>
Kick this Resident with what message?
    <tag>confirm</tag>
    <form name="form">
      <input name="message" type="text" default="true">
An administrator has logged you off.
      </input>
      <button
       default="true"
       index="0"
       name="OK"
       text="OK"/>
      <button
       index="1"
       name="Cancel"
       text="Cancel"/>
    </form>
  </notification>

  <notification
   icon="alert.tga"
   name="KickAllUsers"
   type="alert">
   <tag>win</tag>
Kick everyone currently on the grid with what message?
    <tag>confirm</tag>
    <form name="form">
      <input name="message" type="text" default="true">
An administrator has logged you off.
      </input>
      <button
       default="true"
       index="0"
       name="OK"
       text="OK"/>
      <button
       index="1"
       name="Cancel"
       text="Cancel"/>
    </form>
  </notification>

  <notification
   icon="alert.tga"
   name="FreezeUser"
   type="alert">
    <tag>win</tag>
    <tag>confirm</tag>
Freeze this Resident with what message?
    <form name="form">
      <input name="message" type="text" default="true">
You have been frozen. You cannot move or chat. An administrator will contact you via instant message (IM).
      </input>
      <button
       default="true"
       index="0"
       name="OK"
       text="OK"/>
      <button
       index="1"
       name="Cancel"
       text="Cancel"/>
    </form>
  </notification>

  <notification
   icon="alert.tga"
   name="UnFreezeUser"
   type="alert">
   <tag>win</tag>
    <tag>confirm</tag>
Unfreeze this Resident with what message?
    <form name="form">
      <input name="message" type="text" default="true">
You are no longer frozen.
      </input>
      <button
       default="true"
       index="0"
       name="OK"
       text="OK"/>
      <button
       index="1"
       name="Cancel"
       text="Cancel"/>
    </form>
  </notification>

  <notification
   icon="alertmodal.tga"
   name="SetDisplayNameSuccess"
   type="alert">
Hi [DISPLAY_NAME]!

Just like in real life, it takes a while for everyone to learn about a new name.  Please allow several days for [http://wiki.secondlife.com/wiki/Setting_your_display_name your name to update] in objects, scripts, search, etc.
  </notification>

  <notification
 icon="alertmodal.tga"
 name="SetDisplayNameBlocked"
 type="alert">
Sorry, you cannot change your display name. If you feel this is in error, please contact Linden Lab support.
  <tag>fail</tag>
  </notification>

  <notification
   icon="alertmodal.tga"
   name="SetDisplayNameFailedLength"
   type="alertmodal">
Sorry, that name is too long.  Display names can have a maximum of [LENGTH] characters.

Please try a shorter name.
  <tag>fail</tag>
  </notification>

  <notification
   icon="alertmodal.tga"
   name="SetDisplayNameFailedGeneric"
   type="alertmodal">
    Sorry, we could not set your display name.  Please try again later.
    <tag>fail</tag>
  </notification>

  <notification
   icon="alertmodal.tga"
   name="SetDisplayNameMismatch"
   type="alertmodal">
    The display names you entered do not match. Please re-enter.
    <tag>fail</tag>
  </notification>

  <!-- *NOTE: This should never happen -->
  <notification
   icon="alertmodal.tga"
   name="AgentDisplayNameUpdateThresholdExceeded"
   type="alertmodal">
Sorry, you have to wait longer before you can change your display name.

See http://wiki.secondlife.com/wiki/Setting_your_display_name

Please try again later.
  <tag>fail</tag>
  </notification>

  <notification
   icon="alertmodal.tga"
   name="AgentDisplayNameSetBlocked"
   type="alertmodal">
 Sorry, we could not set your requested name because it contains a banned word.
 
 Please try a different name.
 <tag>fail</tag>
  </notification>

  <notification
   icon="alertmodal.tga"
 name="AgentDisplayNameSetInvalidUnicode"
 type="alertmodal">
    The display name you wish to set contains invalid characters.
    <tag>fail</tag>
  </notification>

  <notification
   icon="alertmodal.tga"
 name="AgentDisplayNameSetOnlyPunctuation"
 type="alertmodal">
    Your display name must contain letters other than punctuation.
    <tag>fail</tag>
  </notification>


  <notification
   icon="notifytip.tga"
   name="DisplayNameUpdate"
   type="notifytip">
    [OLD_NAME] ([SLID]) is now known as [NEW_NAME].
  </notification>

  <notification
icon="notifytip.tga"
name="DisplayNameUpdateRemoveAlias"
type="notify">
    [OLD_NAME] ([SLID]) is now known as [NEW_NAME].
    This agent has a set alias that will replace [NEW_NAME]
    Would you like to remove it?
    <form name="form">
      <button
       index="0"
       name="Yes"
       text="Yes"/>
      <button
       index="1"
       name="No"
       text="No"/>
    </form>
  </notification> 

  <notification
   icon="alertmodal.tga"
   name="OfferTeleport"
   type="alertmodal">
Offer a teleport to your location with the following message?
    <tag>confirm</tag>
    <form name="form">
      <input name="message" type="text" default="true">
Join me in [REGION]
      </input>
			<button
       default="true"
       index="0"
       name="OK"
       text="OK"/>
      <button
       index="1"
       name="Cancel"
       text="Cancel"/>
    </form>
  </notification>

  <notification
   icon="alertmodal.tga"
   name="TeleportRequestPrompt"
   type="alertmodal">
Request a teleport to [NAME] with the following message
    <tag>confirm</tag>
    <form name="form">
      <input name="message" type="text">

      </input>
      <button
       default="true"
       index="0"
       name="OK"
       text="OK"/>
      <button
       index="1"
       name="Cancel"
       text="Cancel"/>
    </form>
  </notification>
  <notification
   icon="alertmodal.tga"
   name="TooManyTeleportOffers"
   type="alertmodal">
You attempted to make [OFFERS] teleport offers
which exceeds the limit of [LIMIT].
    <tag>group</tag>
    <tag>fail</tag>
  <usetemplate
     name="okbutton"
     yestext="OK"/>
  </notification>

  <notification
   icon="alertmodal.tga"
   name="OfferTeleportFromGod"
   type="alertmodal">
God summon this resident to your location?
    <tag>confirm</tag>
    <form name="form">
      <input name="message" type="text" default="true">
Join me in [REGION]
      </input>
      <button
       default="true"
       index="0"
       name="OK"
       text="OK"/>
      <button
       index="1"
       name="Cancel"
       text="Cancel"/>
    </form>
  </notification>

  <notification
   icon="alertmodal.tga"
   name="TeleportFromLandmark"
   type="alertmodal">
Are you sure you want to teleport to &lt;nolink&gt;[LOCATION]&lt;/nolink&gt;?
    <tag>confirm</tag>
    <usetemplate
     ignoretext="Confirm that I want to teleport to a landmark"
     name="okcancelignore"
     notext="Cancel"
     yestext="Teleport"/>
  </notification>
  
  <notification
   icon="alertmodal.tga"
   name="TeleportViaSLAPP"
   type="alertmodal">
Are you sure you want to teleport to &lt;nolink&gt;[LOCATION]&lt;/nolink&gt;?
    <tag>confirm</tag>
    <usetemplate
     ignoretext="Confirm that I want to teleport via SLAPP"
     name="okcancelignore"
     notext="Cancel"
     yestext="Teleport"/>
  </notification>	

  <notification
   icon="alertmodal.tga"
   name="TeleportToPick"
   type="alertmodal">
    Teleport to [PICK]?
    <tag>confirm</tag>
    <usetemplate
     ignoretext="Confirm that I want to teleport to a location in Picks"
     name="okcancelignore"
     notext="Cancel"
     yestext="Teleport"/>
  </notification>

  <notification
   icon="alertmodal.tga"
   name="TeleportToClassified"
   type="alertmodal">
    Teleport to [CLASSIFIED]?
    <tag>confirm</tag>
    <usetemplate
     ignoretext="Confirm that I want to teleport to a location in Classifieds"
     name="okcancelignore"
     notext="Cancel"
     yestext="Teleport"/>
  </notification>

  <notification
   icon="alertmodal.tga"
   name="TeleportToHistoryEntry"
   type="alertmodal">
Teleport to [HISTORY_ENTRY]?
    <tag>confirm</tag>
    <usetemplate
     ignoretext="Confirm that I want to teleport to a history location"
     name="okcancelignore"
     notext="Cancel"
     yestext="Teleport"/>
  </notification>

  <notification
   icon="alert.tga"
   label="Message everyone in your Estate"
   name="MessageEstate"
   type="alert">
Type a short announcement which will be sent to everyone currently in your estate.
    <tag>confirm</tag>
    <form name="form">
      <input name="message" type="text" default="true"/>
      <button
       default="true"
       index="0"
       name="OK"
       text="OK"/>
      <button
       index="1"
       name="Cancel"
       text="Cancel"/>
    </form>
  </notification>

  <notification
   icon="alert.tga"
   label="Change Linden Estate"
   name="ChangeLindenEstate"
   type="alert">
You are about to change a Linden owned estate (mainland, teen grid, orientation, etc.).

This is EXTREMELY DANGEROUS because it can fundamentally affect the resident experience.  On the mainland, it will change thousands of regions and make the spaceserver hiccup.

Proceed?
    <tag>confirm</tag>
    <usetemplate
     name="okcancelbuttons"
     notext="Cancel"
     yestext="OK"/>
  </notification>

  <notification
   icon="alert.tga"
   label="Change Linden Estate Access"
   name="ChangeLindenAccess"
   type="alert">
You are about to change the access list for a Linden owned estate (mainland, teen grid, orientation, etc.).

This is DANGEROUS and should only be done to invoke the hack allowing objects/L$ to be transferred in/out of a grid.
It will change thousands of regions and make the spaceserver hiccup.
    <tag>confirm</tag>
    <usetemplate
     name="okcancelbuttons"
     notext="Cancel"
     yestext="OK"/>
  </notification>

  <notification
   icon="alert.tga"
   label="Select estate"
   name="EstateAllowedAgentAdd"
   type="alert">
Add to allowed list for this estate only or for [ALL_ESTATES]?
    <tag>confirm</tag>
    <usetemplate
     canceltext="Cancel"
     name="yesnocancelbuttons"
     notext="All Estates"
     yestext="This Estate"/>
  </notification>

  <notification
   icon="alert.tga"
   label="Select estate"
   name="EstateAllowedAgentRemove"
   type="alert">
Remove from allowed list for this estate only or for [ALL_ESTATES]?
    <tag>confirm</tag>
    <usetemplate
     canceltext="Cancel"
     name="yesnocancelbuttons"
     notext="All Estates"
     yestext="This Estate"/>
  </notification>

  <notification
   icon="alert.tga"
   label="Select estate"
   name="EstateAllowedGroupAdd"
   type="alert">
Add to group allowed list for this estate only or for [ALL_ESTATES]?
    <tag>group</tag>
    <tag>confirm</tag>
    <usetemplate
     canceltext="Cancel"
     name="yesnocancelbuttons"
     notext="All Estates"
     yestext="This Estate"/>
  </notification>

  <notification
   icon="alert.tga"
   label="Select estate"
   name="EstateAllowedGroupRemove"
   type="alert">
Remove from group allowed list for this estate only or [ALL_ESTATES]?
    <tag>group</tag>
    <tag>confirm</tag>
    <usetemplate
     canceltext="Cancel"
     name="yesnocancelbuttons"
     notext="All Estates"
     yestext="This Estate"/>
  </notification>

  <notification
   icon="alert.tga"
   label="Select estate"
   name="EstateBannedAgentAdd"
   type="alert">
Deny access for this estate only or for [ALL_ESTATES]?
    <tag>confirm</tag>
    <usetemplate
     canceltext="Cancel"
     name="yesnocancelbuttons"
     notext="All Estates"
     yestext="This Estate"/>
  </notification>

  <notification
   icon="alert.tga"
   label="Select estate"
   name="EstateBannedAgentRemove"
   type="alert">
Remove this resident from the ban list for access for this estate only or for [ALL_ESTATES]?
    <tag>confirm</tag>
    <usetemplate
     canceltext="Cancel"
     name="yesnocancelbuttons"
     notext="All Estates"
     yestext="This Estate"/>
  </notification>

  <notification
   icon="alert.tga"
   label="Select estate"
   name="EstateManagerAdd"
   type="alert">
Add estate manager for this estate only or for [ALL_ESTATES]?
    <tag>confirm</tag>
    <usetemplate
     canceltext="Cancel"
     name="yesnocancelbuttons"
     notext="All Estates"
     yestext="This Estate"/>
  </notification>

  <notification
   icon="alert.tga"
   label="Select estate"
   name="EstateManagerRemove"
   type="alert">
Remove estate manager for this estate only or for [ALL_ESTATES]?
    <tag>confirm</tag>
    <usetemplate
     canceltext="Cancel"
     name="yesnocancelbuttons"
     notext="All Estates"
     yestext="This Estate"/>
  </notification>

  <notification
   icon="alert.tga"
   label="Select estate"
   name="EstateAllowedExperienceAdd"
   type="alert">
    Add to allowed list for this estate only or for [ALL_ESTATES]?
    <tag>confirm</tag>
    <usetemplate
     canceltext="Cancel"
     name="yesnocancelbuttons"
     notext="All Estates"
     yestext="This Estate"/>
  </notification>

  <notification
   icon="alert.tga"
   label="Select estate"
   name="EstateAllowedExperienceRemove"
   type="alert">
    Remove from allowed list for this estate only or for [ALL_ESTATES]?
    <tag>confirm</tag>
    <usetemplate
     canceltext="Cancel"
     name="yesnocancelbuttons"
     notext="All Estates"
     yestext="This Estate"/>
  </notification>

  <notification
   icon="alert.tga"
   label="Select estate"
   name="EstateBlockedExperienceAdd"
   type="alert">
    Add to blocked list for this estate only or for [ALL_ESTATES]?
    <tag>confirm</tag>
    <usetemplate
     canceltext="Cancel"
     name="yesnocancelbuttons"
     notext="All Estates"
     yestext="This Estate"/>
  </notification>

  <notification
   icon="alert.tga"
   label="Select estate"
   name="EstateBlockedExperienceRemove"
   type="alert">
    Remove from blocked list for this estate only or for [ALL_ESTATES]?
    <tag>confirm</tag>
    <usetemplate
     canceltext="Cancel"
     name="yesnocancelbuttons"
     notext="All Estates"
     yestext="This Estate"/>
  </notification>

  <notification
   icon="alert.tga"
   label="Select estate"
   name="EstateTrustedExperienceAdd"
   type="alert">
    Add to key list for this estate only or for [ALL_ESTATES]?
    <tag>confirm</tag>
    <usetemplate
     canceltext="Cancel"
     name="yesnocancelbuttons"
     notext="All Estates"
     yestext="This Estate"/>
  </notification>

  <notification
   icon="alert.tga"
   label="Select estate"
   name="EstateTrustedExperienceRemove"
   type="alert">
    Remove from key list for this estate only or for [ALL_ESTATES]?
    <tag>confirm</tag>
    <usetemplate
     canceltext="Cancel"
     name="yesnocancelbuttons"
     notext="All Estates"
     yestext="This Estate"/>
  </notification>  

  <notification
   icon="alert.tga"
   label="Confirm Kick"
   name="EstateKickUser"
   type="alert">
Kick [EVIL_USER] from this estate?
    <tag>confirm</tag>
    <usetemplate
     name="okcancelbuttons"
     notext="Cancel"
     yestext="OK"/>
  </notification>

  <notification
   icon="alert.tga"
   label="Confirm Kick"
   name="EstateKickMultiple"
   type="alert">
Kick the following residents from this estate?

[RESIDENTS]
    <usetemplate
     name="okcancelbuttons"
     notext="Cancel"
     yestext="OK"/>
  </notification>

  <notification
   icon="alert.tga"
   label="Confirm Teleport Home"
   name="EstateTeleportHomeUser"
   type="alert">
Teleport [AVATAR_NAME] home?
    <usetemplate
     name="okcancelbuttons"
     notext="Cancel"
     yestext="OK"/>
  </notification>

  <notification
   icon="alert.tga"
   label="Confirm Teleport Home"
   name="EstateTeleportHomeMultiple"
   type="alert">
Teleport the following residents home?

[RESIDENTS]
    <usetemplate
     name="okcancelbuttons"
     notext="Cancel"
     yestext="OK"/>
  </notification>

  <notification
   icon="alert.tga"
   label="Confirm Ban"
   name="EstateBanUser"
   type="alert">
Deny access for [EVIL_USER] for this estate only or for [ALL_ESTATES]?
    <tag>confirm</tag>
    <usetemplate
     name="yesnocancelbuttons"
     canceltext="Cancel"
     notext="All Estatees"
     yestext="This Estate"/>
  </notification>

  <notification
   icon="alert.tga"
   label="Confirm Ban"
   name="EstateBanUserMultiple"
   type="alert">
Deny access for the following residents this estate only or for [ALL_ESTATES]?

[RESIDENTS]
    <usetemplate
     name="yesnocancelbuttons"
     canceltext="Cancel"
     notext="All Estatees"
     yestext="This Estate"/>
  </notification>

  <notification
   icon="alertmodal.tga"
   name="RegionEntryAccessBlocked"
   type="alertmodal">
   <tag>fail</tag>
    The region you're trying to visit contains content exceeding your current preferences.  You can change your preferences using Avatar &gt; Preferences &gt; General.
    <usetemplate
     name="okbutton"
     yestext="OK"/>
  </notification>

  <notification
   icon="alertmodal.tga"
   name="EstateChangeCovenant"
   type="alertmodal">
Are you sure you want to change the estate covenant?
    <tag>confirm</tag>
    <usetemplate
     name="okcancelbuttons"
     notext="Cancel"
     yestext="OK"/>
  </notification>
  
  <notification
    icon="alertmodal.tga"
    name="SLM_UPDATE_FOLDER"
    type="alertmodal">
    [MESSAGE]
  </notification>

   <notification
   icon="alertmodal.tga"
   name="RegionEntryAccessBlocked_AdultsOnlyContent"
   type="alertmodal">
   <tag>fail</tag>
    <tag>confirm</tag>
    The region you're trying to visit contains [REGIONMATURITY] content, which is accessible to adults only.
    <url option="0" name="url">
		http://wiki.secondlife.com/wiki/Linden_Lab_Official:Maturity_ratings:_an_overview
    </url>
    <usetemplate
     name="okcancelignore"
     yestext="Go to Knowledge Base"
	 notext="Close"
	 ignoretext="Region crossing: The region you&apos;re trying to visit contains content which is accessible to adults only."/>
  </notification>

  <notification
   icon="notifytip.tga"
   name="RegionEntryAccessBlocked_Notify"
   log_to_im="false"
   log_to_chat="true"
   type="notifytip">
   <tag>fail</tag>
The region you're trying to visit contains [REGIONMATURITY] content, but your current preferences are set to exclude [REGIONMATURITY] content.
  </notification>

  <notification
   icon="notifytip.tga"
   name="RegionEntryAccessBlocked_NotifyAdultsOnly"
   log_to_im="false"
   log_to_chat="true"
   type="notifytip">
    <tag>fail</tag>
    The region you're trying to visit contains [REGIONMATURITY] content, which is accessible to adults only.
  </notification>

  <notification
   icon="alertmodal.tga"
   name="RegionEntryAccessBlocked_Change"
   type="alertmodal">
    <tag>fail</tag>
    <tag>confirm</tag>
The region you're trying to visit contains [REGIONMATURITY] content, but your current preferences are set to exclude [REGIONMATURITY] content. We can change your preferences, or you can cancel. After your preferences are changed, you may attempt to enter the region again.
    <form name="form">
      <button
       index="0"
       name="OK"
       text="Change preferences"/>
      <button 
       default="true"
       index="1"
       name="Cancel"
       text="Cancel"/>
      <ignore name="ignore" text="Region crossing: The region you&apos;re trying to visit contains content excluded by your preferences."/>
    </form>
  </notification>

  <notification
   icon="alertmodal.tga"
   name="RegionEntryAccessBlocked_PreferencesOutOfSync"
   type="alertmodal">
    <tag>fail</tag>
    We are having technical difficulties with your region entry because your preferences are out of sync with the server.
    <usetemplate
     name="okbutton"
     yestext="OK"/>
  </notification>

  <notification
   icon="alertmodal.tga"
   name="TeleportEntryAccessBlocked"
   type="alertmodal">
    <tag>fail</tag>
    The region you're trying to visit contains content exceeding your current preferences.  You can change your preferences using Avatar &gt; Preferences &gt; General.
    <usetemplate
     name="okbutton"
     yestext="OK"/>
  </notification>

  <notification
   icon="alertmodal.tga"
   name="TeleportEntryAccessBlocked_AdultsOnlyContent"
   type="alertmodal">
    <unique>
      <context>REGIONMATURITY</context>
    </unique>
    <tag>fail</tag>
    <tag>confirm</tag>
    The region you're trying to visit contains [REGIONMATURITY] content, which is accessible to adults only.
    <url option="0" name="url">
      http://wiki.secondlife.com/wiki/Linden_Lab_Official:Maturity_ratings:_an_overview
    </url>
    <usetemplate
     name="okcancelignore"
     yestext="Go to Knowledge Base"
	 notext="Close"
	 ignoretext="Teleport: The region you&apos;re trying to visit contains content which is accessible to adults only."/>
  </notification>

  <notification
   icon="notifytip.tga"
   name="TeleportEntryAccessBlocked_Notify"
   log_to_im="false"
   log_to_chat="true"
   type="notifytip">
    <unique>
      <context>REGIONMATURITY</context>
    </unique>
    <tag>fail</tag>
    The region you're trying to visit contains [REGIONMATURITY] content, but your current preferences are set to exclude [REGIONMATURITY] content.
  </notification>

  <notification
   icon="notifytip.tga"
   name="TeleportEntryAccessBlocked_NotifyAdultsOnly"
   log_to_im="false"
   log_to_chat="true"
   type="notifytip">
    <unique>
      <context>REGIONMATURITY</context>
    </unique>
    <tag>fail</tag>
    The region you're trying to visit contains [REGIONMATURITY] content, which is accessible to adults only.
  </notification>

  <notification
   icon="alertmodal.tga"
   name="TeleportEntryAccessBlocked_ChangeAndReTeleport"
   type="alertmodal">
    <unique>
      <context>REGIONMATURITY</context>
    </unique>
    <tag>fail</tag>
    <tag>confirm</tag>
    The region you're trying to visit contains [REGIONMATURITY] content, but your current preferences are set to exclude [REGIONMATURITY] content. We can change your preferences and continue with the teleport, or you can cancel this teleport.
    <form name="form">
      <button
       index="0"
       name="OK"
       text="Change and continue"/>
      <button
       default="true"
       index="1"
       name="Cancel"
       text="Cancel"/>
      <ignore name="ignore" text="Teleport (restartable): The region you&apos;re trying to visit contains content excluded by your preferences."/>
    </form>
  </notification>

  <notification
   icon="alertmodal.tga"
   name="TeleportEntryAccessBlocked_Change"
   type="alertmodal">
    <unique>
      <context>REGIONMATURITY</context>
    </unique>
    <tag>fail</tag>
    <tag>confirm</tag>
    The region you're trying to visit contains [REGIONMATURITY] content, but your current preferences are set to exclude [REGIONMATURITY] content. We can change your preferences, or you can cancel the teleport. After your preferences are changed, you will need to attempt the teleport again.
    <form name="form">
      <button
       index="0"
       name="OK"
       text="Change preferences"/>
      <button
       default="true"
       index="1"
       name="Cancel"
       text="Cancel"/>
      <ignore name="ignore" text="Teleport (non-restartable): The region you&apos;re trying to visit contains content excluded by your preferences."/>
    </form>
  </notification>

  <notification
   icon="alertmodal.tga"
   name="TeleportEntryAccessBlocked_PreferencesOutOfSync"
   type="alertmodal">
    <tag>fail</tag>
    We are having technical difficulties with your teleport because your preferences are out of sync with the server.
    <usetemplate
     name="okbutton"
     yestext="OK"/>
  </notification>

  <notification
   icon="alertmodal.tga"
   name="RegionTPSpecialUsageBlocked"
   type="alertmodal">
    <tag>fail</tag>
    Unable to enter region. '[REGION_NAME]' is a Skill Gaming Region, and you must meet certain criteria in order to enter. For details, please review the [http://wiki.secondlife.com/wiki/Linden_Lab_Official:Second_Life_Skill_Gaming_FAQ Skill Gaming FAQ].
    <usetemplate
     name="okbutton"
     yestext="OK"/>
  </notification>

  <notification
   icon="alertmodal.tga"
   name="PreferredMaturityChanged"
   type="alertmodal">
You won't receive any more notifications that you're about to visit a region with [RATING] content.  You may change your content preferences in the future by using Avatar &gt; Preferences &gt; General from the menu bar.
  <tag>confirm</tag>
    <usetemplate
     name="okbutton"
     yestext="OK"/>
  </notification>

  <notification
   icon="alertmodal.tga"
   name="MaturityChangeError"
   type="alertmodal">
    We were unable to change your preferences to view [PREFERRED_MATURITY] content at this time.  Your preferences have been reset to view [ACTUAL_MATURITY] content.  You may attempt to change your preferences again by using Avatar &gt; Preferences &gt; General from the menu bar.
    <tag>confirm</tag>
    <usetemplate
     name="okbutton"
     yestext="OK"/>
  </notification>

  <notification
   icon="alertmodal.tga"
   name="LandClaimAccessBlocked"
   type="alertmodal">
    The land you're trying to claim has a maturity rating exceeding your current preferences.  You can change your preferences using Avatar &gt; Preferences &gt; General.
    <tag>fail</tag>
    <usetemplate
     name="okbutton"
     yestext="OK"/>
  </notification>

  <notification
   icon="alertmodal.tga"
   name="LandClaimAccessBlocked_AdultsOnlyContent"
   type="alertmodal">
    Only adults can claim this land.
    <tag>fail</tag>
    <tag>confirm</tag>
    <url option="0" name="url">
		http://wiki.secondlife.com/wiki/Linden_Lab_Official:Maturity_ratings:_an_overview
    </url>
    <usetemplate
     name="okcancelignore"
     yestext="Go to Knowledge Base"
	 notext="Close"
	 ignoretext="Only adults can claim this land."/>
  </notification>

  <notification
   icon="notifytip.tga"
   name="LandClaimAccessBlocked_Notify"
   log_to_im="false"
   log_to_chat="true"
   type="notifytip">
    The land you're trying to claim contains [REGIONMATURITY] content, but your current preferences are set to exclude [REGIONMATURITY] content.
    <tag>fail</tag>
  </notification>

  <notification
   icon="notifytip.tga"
   name="LandClaimAccessBlocked_NotifyAdultsOnly"
   log_to_im="false"
   log_to_chat="true"
   type="notifytip">
    <tag>fail</tag>
    The land you're trying to claim contains [REGIONMATURITY] content, which is accessible to adults only.
  </notification>

  <notification
   icon="alertmodal.tga"
   name="LandClaimAccessBlocked_Change"
   type="alertmodal">
    The land you're trying to claim contains [REGIONMATURITY] content, but your current preferences are set to exclude [REGIONMATURITY] content. We can change your preferences, then you can try claiming the land again.
    <tag>fail</tag>
    <tag>confirm</tag>
    <form name="form">
      <button
       index="0"
       name="OK"
       text="Change preferences"/>
      <button
       default="true"
       index="1"
       name="Cancel"
       text="Cancel"/>
      <ignore name="ignore" text="The land you&apos;re trying to claim contains content excluded by your preferences."/>
    </form>
  </notification>

  <notification
   icon="alertmodal.tga"
   name="LandBuyAccessBlocked"
   type="alertmodal">
    The land you're trying to buy has a maturity rating exceeding your current preferences.  You can change your preferences using Avatar &gt; Preferences &gt; General.
    <tag>fail</tag>
    <usetemplate
     name="okbutton"
     yestext="OK"/>
  </notification>

  <notification
   icon="alertmodal.tga"
   name="LandBuyAccessBlocked_AdultsOnlyContent"
   type="alertmodal">
    Only adults can buy this land.
    <tag>confirm</tag>
  <tag>fail</tag>
    <url option="0" name="url">
		http://wiki.secondlife.com/wiki/Linden_Lab_Official:Maturity_ratings:_an_overview
    </url>
    <usetemplate
     name="okcancelignore"
     yestext="Go to Knowledge Base"
	 notext="Close"
	 ignoretext="Only adults can buy this land."/>
  </notification>

  <notification
   icon="notifytip.tga"
   name="LandBuyAccessBlocked_Notify"
   log_to_im="false"
   log_to_chat="true"
   type="notifytip">
    The land you're trying to buy contains [REGIONMATURITY] content, but your current preferences are set to exclude [REGIONMATURITY] content.
    <tag>fail</tag>
  </notification>

  <notification
   icon="notifytip.tga"
   name="LandBuyAccessBlocked_NotifyAdultsOnly"
   log_to_im="false"
   log_to_chat="true"
   type="notifytip">
    <tag>fail</tag>
    The land you're trying to buy contains [REGIONMATURITY] content, which is accessible to adults only.
  </notification>

  <notification
   icon="alertmodal.tga"
   name="LandBuyAccessBlocked_Change"
   type="alertmodal">
    The land you're trying to buy contains [REGIONMATURITY] content, but your current preferences are set to exclude [REGIONMATURITY] content. We can change your preferences, then you can try buying the land again.
    <tag>confirm</tag>
    <tag>fail</tag>
    <form name="form">
      <button
       index="0"
       name="OK"
       text="Change preferences"/>
      <button
       default="true"
       index="1"
       name="Cancel"
       text="Cancel"/>
      <ignore name="ignore" text="The land you&apos;re trying to buy contains content excluded by your preferences."/>
    </form>
  </notification>

	<notification
	  icon="alertmodal.tga"
	  name="TooManyPrimsSelected"
	  type="alertmodal">
There are too many prims selected.  Please select [MAX_PRIM_COUNT] or fewer prims and try again.
  <tag>fail</tag>
		<usetemplate
		 name="okbutton"
		 yestext="OK"/>
	</notification>

	<notification
	  icon="alertmodal.tga"
	  name="TooManyScriptsSelected"
	  type="alertmodal">
Too many scripts in the objects selected.  Please select fewer objects and try again
  <tag>fail</tag>
		<usetemplate
		 name="okbutton"
		 yestext="OK"/>
	</notification>

	<notification
   icon="alertmodal.tga"
   name="ProblemImportingEstateCovenant"
   type="alertmodal">
Problem importing estate covenant.
  <tag>fail</tag>
    <usetemplate
     name="okbutton"
     yestext="OK"/>
  </notification>

  <notification
   icon="alertmodal.tga"
   name="ProblemAddingEstateManager"
   type="alertmodal">
Problems adding a new estate manager.  One or more estates may have a full manager list.
  <tag>fail</tag>
  </notification>

  <notification
   icon="alertmodal.tga"
   name="ProblemAddingEstateBanManager"
   type="alertmodal">
Unable to add estate owner or manager to ban list.
    <tag>fail</tag>
  </notification>

  <notification
   icon="alertmodal.tga"
   name="ProblemAddingEstateGeneric"
   type="alertmodal">
Problems adding to this estate list.  One or more estates may have a full list.
  <tag>fail</tag>
  </notification>

  <notification
   icon="alertmodal.tga"
   name="UnableToLoadNotecardAsset"
   type="alertmodal">
Unable to load notecard&apos;s asset at this time.
    <usetemplate
     name="okbutton"
     yestext="OK"/>
    <tag>fail</tag>
  </notification>

  <notification
   icon="alertmodal.tga"
   name="NotAllowedToViewNotecard"
   type="alertmodal">
Insufficient permissions to view notecard associated with asset ID requested.
    <usetemplate
     name="okbutton"
     yestext="OK"/>
    <tag>fail</tag>
  </notification>

  <notification
   icon="alertmodal.tga"
   name="MissingNotecardAssetID"
   type="alertmodal">
Asset ID for notecard is missing from database.
  <tag>fail</tag>
    <usetemplate
     name="okbutton"
     yestext="OK"/>
  </notification>

  <notification
   icon="alert.tga"
   name="PublishClassified"
   type="alert">
Remember: Classified ad fees are non-refundable.

Publish this classified now for L$[AMOUNT]?
    <tag>confirm</tag>
  <tag>funds</tag>
    <usetemplate
     name="okcancelbuttons"
     notext="Cancel"
     yestext="OK"/>
  </notification>

  <notification
   icon="alertmodal.tga"
   name="SetClassifiedMature"
   type="alertmodal">
Does this classified contain Moderate content?
    <tag>confirm</tag>
    <usetemplate
     canceltext="Cancel"
     name="yesnocancelbuttons"
     notext="No"
     yestext="Yes"/>
  </notification>

  <notification
   icon="alertmodal.tga"
   name="SetGroupMature"
   type="alertmodal">
Does this group contain Moderate content?
    <tag>group</tag>
    <tag>confirm</tag>
    <usetemplate
     canceltext="Cancel"
     name="yesnocancelbuttons"
     notext="No"
     yestext="Yes"/>
  </notification>

  <notification
   icon="alert.tga"
   label="Confirm restart"
   name="ConfirmRestart"
   type="alert">
Do you really want to schedule this region to restart?
    <tag>confirm</tag>
    <usetemplate
     name="okcancelbuttons"
     notext="Cancel"
     yestext="OK"/>
  </notification>

  <notification
   icon="alert.tga"
   label="Message everyone in this region"
   name="MessageRegion"
   type="alert">
Type a short announcement which will be sent to everyone in this region.
    <tag>confirm</tag>
    <form name="form">
      <input name="message" type="text" default="true"/>
      <button
       default="true"
       index="0"
       name="OK"
       text="OK"/>
      <button
       index="1"
       name="Cancel"
       text="Cancel"/>
    </form>
  </notification>

  <notification
   icon="alertmodal.tga"
   label="Changed Region Maturity"
   name="RegionMaturityChange"
   type="alertmodal">
The maturity rating for this region has been changed.
It may take some time for this change to be reflected on the map.
    <usetemplate
     name="okbutton"
     yestext="OK"/>
  </notification>

  <notification
   icon="alertmodal.tga"
   label="Voice Version Mismatch"
   name="VoiceVersionMismatch"
   type="alertmodal">
This version of [APP_NAME] is not compatible with the Voice Chat feature in this region. In order for Voice Chat to function correctly you will need to update [APP_NAME].
  <tag>fail</tag>
  <tag>voice</tag>
  </notification>

  <notification
   icon="alertmodal.tga"
   label="Cannot Buy Objects"
   name="BuyObjectOneOwner"
   type="alertmodal">
Cannot buy objects from different owners at the same time.
Please select only one object and try again.
  <tag>fail</tag>
  </notification>

  <notification
   icon="alertmodal.tga"
   label="Cannot Buy Contents"
   name="BuyContentsOneOnly"
   type="alertmodal">
Unable to buy the contents of more than one object at a time.
Please select only one object and try again.
  <tag>fail</tag>
  </notification>

  <notification
   icon="alertmodal.tga"
   label="Cannot Buy Contents"
   name="BuyContentsOneOwner"
   type="alertmodal">
Cannot buy objects from different owners at the same time.
Please select only one object and try again.
  <tag>fail</tag>
  </notification>

  <notification
   icon="alertmodal.tga"
   name="BuyOriginal"
   type="alertmodal">
Buy original object from [OWNER] for L$[PRICE]?
You will become the owner of this object.
You will be able to:
 Modify: [MODIFYPERM]
 Copy: [COPYPERM]
 Resell or Give Away: [RESELLPERM]
  <tag>confirm</tag>
  <tag>funds</tag>
    <usetemplate
     name="okcancelbuttons"
     notext="Cancel"
     yestext="OK"/>
  </notification>

  <notification
   icon="alertmodal.tga"
   name="BuyOriginalNoOwner"
   type="alertmodal">
Buy original object for L$[PRICE]?
You will become the owner of this object.
You will be able to:
 Modify: [MODIFYPERM]
 Copy: [COPYPERM]
 Resell or Give Away: [RESELLPERM]
  <tag>confirm</tag>
  <tag>funds</tag>
    <usetemplate
     name="okcancelbuttons"
     notext="Cancel"
     yestext="OK"/>
  </notification>

  <notification
   icon="alertmodal.tga"
   name="BuyCopy"
   type="alertmodal">
Buy a copy from [OWNER] for L$[PRICE]?
The object will be copied to your inventory.
You will be able to:
 Modify: [MODIFYPERM]
 Copy: [COPYPERM]
 Resell or Give Away: [RESELLPERM]
  <tag>confirm</tag>
  <tag>funds</tag>
    <usetemplate
     name="okcancelbuttons"
     notext="Cancel"
     yestext="OK"/>
  </notification>

  <notification
   icon="alertmodal.tga"
   name="BuyCopyNoOwner"
   type="alertmodal">
Buy a copy for L$[PRICE]?
The object will be copied to your inventory.
You will be able to:
 Modify: [MODIFYPERM]
 Copy: [COPYPERM]
 Resell or Give Away: [RESELLPERM]
  <tag>confirm</tag>
  <tag>funds</tag>
    <usetemplate
     name="okcancelbuttons"
     notext="Cancel"
     yestext="OK"/>
  </notification>

  <notification
   icon="alertmodal.tga"
   name="BuyContents"
   type="alertmodal">
Buy contents from [OWNER] for L$[PRICE]?
They will be copied to your inventory.
  <tag>confirm</tag>
  <tag>funds</tag>
    <usetemplate
     name="okcancelbuttons"
     notext="Cancel"
     yestext="OK"/>
  </notification>

  <notification
   icon="alertmodal.tga"
   name="BuyContentsNoOwner"
   type="alertmodal">
Buy contents for L$[PRICE]?
They will be copied to your inventory.
  <tag>confirm</tag>
  <tag>funds</tag>
    <usetemplate
     name="okcancelbuttons"
     notext="Cancel"
     yestext="OK"/>
  </notification>

  <notification
   icon="alertmodal.tga"
   name="ConfirmPurchase"
   type="alertmodal">
This transaction will:
[ACTION]

Are you sure you want to proceed with this purchase?
    <tag>confirm</tag>
    <tag>funds</tag>
    <usetemplate
     name="okcancelbuttons"
     notext="Cancel"
     yestext="OK"/>
  </notification>

  <notification
   icon="alertmodal.tga"
   name="ConfirmPurchasePassword"
   type="password">
This transaction will:
[ACTION]

Are you sure you want to proceed with this purchase?
Please re-enter your password and click OK.
    <tag>funds</tag>
    <tag>confirm</tag>
    <form name="form">
      <input
       name="message"
       type="password"
       default="true"/>
      <button
       default="true"
       index="0"
       name="ConfirmPurchase"
       text="OK"/>
      <button
       index="1"
       name="Cancel"
       text="Cancel"/>
    </form>
  </notification>

  <notification
   icon="alert.tga"
   name="SetPickLocation"
   type="alert">
Note:
You have updated the location of this pick but the other details will retain their original values.
    <usetemplate
     name="okbutton"
     yestext="OK"/>
  </notification>

  <notification
   icon="alertmodal.tga"
   name="MoveInventoryFromObject"
   type="alertmodal">
You have selected &apos;no copy&apos; inventory items.
These items will be moved to your inventory, not copied.

Move the inventory item(s)?
    <tag>confirm</tag>
    <usetemplate
     ignoretext="Warn me before I move &apos;no-copy&apos; items from an object"
     name="okcancelignore"
     notext="Cancel"
     yestext="OK"/>
  </notification>

  <notification
   icon="alertmodal.tga"
   name="MoveInventoryFromScriptedObject"
   type="alertmodal">
You have selected &apos;no copy&apos; inventory items.  These items will be moved to your inventory, not copied.
Because this object is scripted, moving these items to your inventory may cause the script to malfunction.

Move the inventory item(s)?    
    <tag>confirm</tag>
    <usetemplate
     ignoretext="Warn me before I move &apos;no-copy&apos; items which might break a scripted object"
     name="okcancelignore"
     notext="Cancel"
     yestext="OK"/>
  </notification>

  <notification
   icon="alert.tga"
   name="ClickActionNotPayable"
   type="alert">
Warning: The &apos;Pay object&apos; click action has been set, but it will only work if a script is added with a money() event.
    <form name="form">
      <ignore name="ignore"
       text="I set the action &apos;Pay object&apos; when building an object without a money() script"/>
    </form>
  </notification>

  <notification
   icon="alertmodal.tga"
   name="PayConfirmation"
   type="alertmodal">
    Confirm that you want to pay L$[AMOUNT] to [TARGET].
    <tag>confirm</tag>
    <usetemplate
     name="okcancelbuttons"
     notext="Cancel"
     yestext="Pay"/>
  </notification>

  <notification
   icon="alertmodal.tga"
   name="PayObjectFailed"
   type="alertmodal">
    Payment failed: object was not found.
    <tag>fail</tag>
    <usetemplate
     name="okbutton"
     yestext="OK"/>
  </notification>

  <notification
   icon="alertmodal.tga"
   name="PaymentBlockedButtonMismatch"
   type="alertmodal">
    Payment stopped:  the price paid does not match any of the pay buttons set for this object.
    <tag>fail</tag>
    <usetemplate
     name="okbutton"
     yestext="OK"/>
  </notification>

  <notification
   icon="alertmodal.tga"
   name="OpenObjectCannotCopy"
   type="alertmodal">
There are no items in this object that you are allowed to copy.
  <tag>fail</tag>
  </notification>

  <notification
   icon="alertmodal.tga"
   name="WebLaunchAccountHistory"
   type="alertmodal">
Go to your [http://secondlife.com/account/ Dashboard] to see your account history?
    <tag>confirm</tag>
    <usetemplate
     ignoretext="Launch my browser to see my account history"
     name="okcancelignore"
     notext="Cancel"
     yestext="Go to page"/>
  </notification>

  <notification
   icon="alertmodal.tga"
   name="ConfirmAddingChatParticipants"
   type="alertmodal">
    <unique/>
When you add a person to an existing conversation, a new conversation will be created.  All participants will receive new conversation notifications.
    <tag>confirm</tag>
    <usetemplate
     ignoretext="Confirm adding chat paticipants"
     name="okcancelignore"
     notext="Cancel"
     yestext="OK"/>
  </notification>
 
  <notification
   icon="alertmodal.tga"
   name="ConfirmQuit"
   type="alertmodal">
    <unique/>
Are you sure you want to quit?
    <tag>confirm</tag>
    <usetemplate
     ignoretext="Confirm before I quit"
     name="okcancelignore"
     notext="Do not Quit"
     yestext="Quit"/>
  </notification>

  <notification
   icon="alertmodal.tga"
   name="ConfirmRestoreToybox"
   type="alertmodal">
    <unique/>
This action will restore your default buttons and toolbars.

You cannot undo this action.
    <usetemplate
     name="okcancelbuttons"
     notext="Cancel"
     yestext="OK"/>
  </notification>

  <notification
   icon="alertmodal.tga"
   name="ConfirmClearAllToybox"
   type="alertmodal">
    <unique/>
This action will return all buttons to the toolbox and your toolbars will be empty.
    
You cannot undo this action.
    <usetemplate
     name="okcancelbuttons"
     notext="Cancel"
     yestext="OK"/>
  </notification>

  <notification
   icon="alertmodal.tga"
   name="DeleteItems"
   type="alertmodal">
    <unique/>
    [QUESTION]
    <tag>confirm</tag>
    <usetemplate
     ignoretext="Confirm before deleting items"
     name="okcancelignore"
     notext="Cancel"
     yestext="OK"/>
  </notification>
  
  <notification
     icon="alertmodal.tga"
     name="ConfirmUnlink"
     type="alertmodal">
    <unique/>
    Do you really want to unlink the selected object?
    <tag>confirm</tag>
    <usetemplate
     name="okcancelbuttons"
     notext="Cancel"
     yestext="Unlink"/>
  </notification>
  
<<<<<<< HEAD
=======
  <notification
   icon="alertmodal.tga"
   name="HelpReportAbuseConfirm"
   type="alertmodal">
   <unique/>
Thank you for taking the time to inform us of this issue. 
We will review your report for possible violations and take
the appropriate action.
    <usetemplate
     name="okbutton"
     yestext="OK"/>
  </notification>
  
>>>>>>> 94f65c53
  <notification
   icon="alertmodal.tga"
   name="HelpReportAbuseSelectCategory"
   type="alertmodal">
Please select a category for this abuse report.
Selecting a category helps us file and process abuse reports.
  <tag>fail</tag>
  </notification>

  <notification
   icon="alertmodal.tga"
   name="HelpReportAbuseAbuserNameEmpty"
   type="alertmodal">
Please enter the name of the abuser.
Entering an accurate value helps us file and process abuse reports.
  <tag>fail</tag>
  </notification>

  <notification
   icon="alertmodal.tga"
   name="HelpReportAbuseAbuserLocationEmpty"
   type="alertmodal">
Please enter the location where the abuse took place.
Entering an accurate value helps us file and process abuse reports.
  <tag>fail</tag>
  </notification>

  <notification
   icon="alertmodal.tga"
   name="HelpReportAbuseSummaryEmpty"
   type="alertmodal">
Please enter a summary of the abuse that took place.
Entering an accurate summary helps us file and process abuse reports.
  <tag>fail</tag>
  </notification>

  <notification
   icon="alertmodal.tga"
   name="HelpReportAbuseDetailsEmpty"
   type="alertmodal">
Please enter a detailed description of the abuse that took place.
Be as specific as you can, including names and the details of the incident you are reporting.
Entering an accurate description helps us file and process abuse reports.
  <tag>fail</tag>
  </notification>

  <notification
   icon="alertmodal.tga"
   name="HelpReportAbuseContainsCopyright"
   type="alertmodal">
Dear Resident,

You appear to be reporting intellectual property infringement. Please make sure you are reporting it correctly:

(1) The Abuse Process. You may submit an abuse report if you believe a resident is exploiting the [CURRENT_GRID] permissions system, for example, by using CopyBot or similar copying tools, to infringe intellectual property rights. The Abuse Team investigates and issues appropriate disciplinary action for behavior that violates the [CURRENT_GRID] [http://secondlife.com/corporate/tos.php Terms of Service] or [http://secondlife.com/corporate/cs.php Community Standards]. However, the Abuse Team does not handle and will not respond to requests to remove content from the [CURRENT_GRID] world.

(2) The DMCA or Content Removal Process. To request removal of content from [CURRENT_GRID], you MUST submit a valid notification of infringement as provided in our [http://secondlife.com/corporate/dmca.php DMCA Policy].

If you still wish to continue with the abuse process, please close this window and finish submitting your report.  You may need to select the specific category &apos;CopyBot or Permissions Exploit&apos;.

Thank you,

Linden Lab
  </notification>

  <notification
   icon="alertmodal.tga"
   name="FailedRequirementsCheck"
   type="alertmodal">
The following required components are missing from [FLOATER]:
[COMPONENTS]
  <tag>fail</tag>
  </notification>

  <notification
   icon="alert.tga"
   label="Replace Existing Attachment"
   name="ReplaceAttachment"
   type="alert">
There is already an object attached to this point on your body.
Do you want to replace it with the selected object?
    <tag>confirm</tag>
    <form name="form">
      <ignore name="ignore"
       save_option="true"
       text="Replace an existing attachment with the selected item"/>
      <button
       default="true"
       ignore="Replace Automatically"
       index="0"
       name="Yes"
       text="OK"/>
      <button
       ignore="Never Replace"
       index="1"
       name="No"
       text="Cancel"/>
    </form>
  </notification>

  <notification
   icon="alertmodal.tga"
   name="TooManyWearables"
   type="alertmodal">
    You can't wear a folder containing more than [AMOUNT] items.  You can change this limit in Advanced &gt; Show Debug Settings &gt; WearFolderLimit.
    <tag>fail</tag>
  </notification>

  <notification
   icon="alert.tga"
   label="Unavailable Mode Warning"
   name="DoNotDisturbModePay"
   type="alert">
You have turned on Unavailable mode. You will not receive any items offered in exchange for this payment.

Would you like to turn off Unavailable mode before completing this transaction?
    <tag>confirm</tag>
    <form name="form">
      <ignore name="ignore"
       save_option="true"
       text="I am about to pay a person or object while I am in Unavailable mode"/>
      <button
       default="true"
       ignore="Always leave Unavailable Mode"
       index="0"
       name="Yes"
       text="OK"/>
      <button
       ignore="Never leave Unavailable Mode"
       index="1"
       name="No"
       text="Cancel"/>
    </form>
  </notification>

  <notification
   icon="alertmodal.tga"
   name="ConfirmDeleteProtectedCategory"
   type="alertmodal">
The folder &apos;[FOLDERNAME]&apos; is a system folder. Deleting system folders can cause instability.  Are you sure you want to delete it?
    <tag>confirm</tag>
    <usetemplate
     ignoretext="Confirm before I delete a system folder"
     name="okcancelignore"
     notext="Cancel"
     yestext="OK"/>
  </notification>

  <notification
   icon="alertmodal.tga"
   name="ConfirmEmptyTrash"
   type="alertmodal">
Are you sure you want to permanently delete the contents of your Trash?
    <tag>confirm</tag>
    <usetemplate
     ignoretext="Confirm before I empty the inventory Trash folder"
     name="okcancelignore"
     notext="Cancel"
     yestext="OK"/>
  </notification>

  <notification
   icon="alertmodal.tga"
   name="TrashIsFull"
   type="alertmodal">
Your trash is overflowing. This may cause problems logging in.
      <tag>confirm</tag>
        <usetemplate
         name="okcancelbuttons"
         notext="I will empty trash later"
         yestext="Empty trash now"/>
  </notification>

  <notification
   icon="alertmodal.tga"
   name="ConfirmClearBrowserCache"
   type="alertmodal">
Are you sure you want to delete your travel, web, and search history?
    <tag>confirm</tag>
    <usetemplate
     name="okcancelbuttons"
     notext="Cancel"
     yestext="OK"/>
  </notification>
  
  <notification
   icon="alertmodal.tga"
   name="ConfirmClearCache"
   type="alertmodal">
Are you sure you want to clear your viewer cache?
    <tag>confirm</tag>
    <usetemplate
     name="okcancelbuttons"
     notext="Cancel"
     yestext="OK"/>
  </notification>
  
  <notification
   icon="alertmodal.tga"
   name="ConfirmClearInventoryCache"
   type="alertmodal">
Are you sure you want to clear your inventory cache?
    <tag>confirm</tag>
    <usetemplate
     name="okcancelbuttons"
     notext="Cancel"
     yestext="OK"/>
  </notification>
  
  <notification
   icon="alertmodal.tga"
   name="ConfirmClearWebBrowserCache"
   type="alertmodal">
Are you sure you want to clear your web browser cache (Requires Restart)?
    <tag>confirm</tag>
    <usetemplate
     name="okcancelbuttons"
     notext="Cancel"
     yestext="OK"/>
  </notification>

  <notification
   icon="alertmodal.tga"
   name="ConfirmClearCookies"
   type="alertmodal">
Are you sure you want to clear your cookies?
    <tag>confirm</tag>
    <usetemplate
     name="okcancelbuttons"
     notext="Cancel"
     yestext="Yes"/>
  </notification>

  <notification
   icon="alertmodal.tga"
   name="ConfirmClearMediaUrlList"
   type="alertmodal">
Are you sure you want to clear your list of saved URLs?
    <tag>confirm</tag>
    <usetemplate
     name="okcancelbuttons"
     notext="Cancel"
     yestext="Yes"/>
  </notification>

  <notification
   icon="alertmodal.tga"
   name="ConfirmEmptyLostAndFound"
   type="alertmodal">
Are you sure you want to permanently delete the contents of your Lost And Found?
    <tag>confirm</tag>
    <usetemplate
     ignoretext="Confirm before I empty the inventory Lost And Found folder"
     name="okcancelignore"
     notext="No"
     yestext="Yes"/>
  </notification>

  <notification
   icon="alertmodal.tga"
   name="CopySLURL"
   type="alertmodal">
The following SLurl has been copied to your clipboard:
 [SLURL]

Link to this from a web page to give others easy access to this location, or try it out yourself by pasting it into the address bar of any web browser.
    <form name="form">
      <ignore name="ignore"
       text="SLurl is copied to my clipboard"/>
    </form>
  </notification>

  <notification
   icon="alertmodal.tga"
   name="WLSavePresetAlert"
   type="alertmodal">
Do you wish to overwrite the saved preset?
    <tag>confirm</tag>
    <usetemplate
     name="okcancelbuttons"
     notext="No"
     yestext="Yes"/>
  </notification>

  <notification
   icon="alertmodal.tga"
   name="WLNoEditDefault"
   type="alertmodal">
You cannot edit or delete a default preset.
  <tag>fail</tag>
  </notification>

  <notification
   icon="alertmodal.tga"
   name="WLMissingSky"
   type="alertmodal">
This day cycle file references a missing sky file: [SKY].
  <tag>fail</tag>
  </notification>

  <notification
   icon="alertmodal.tga"
   name="WLRegionApplyFail"
   type="alertmodal">
Sorry, the settings couldn't be applied to the region.  Leaving the region and then returning may help rectify the problem.  The reason given was: [FAIL_REASON]
  </notification>

  <notification
   functor="GenericAcknowledge"
   icon="alertmodal.tga"
   name="EnvCannotDeleteLastDayCycleKey"
   type="alertmodal">
Unable to delete the last key in this day cycle because you cannot have an empty day cycle.  You should modify the last remaining key instead of attempting to delete it and then to create a new one.
    <usetemplate
     name="okbutton"
     yestext="OK"/>
  </notification>

  <notification
   functor="GenericAcknowledge"
   icon="alertmodal.tga"
   name="DayCycleTooManyKeyframes"
   type="alertmodal">
You cannot add any more keyframes to this day cycle.  The maximum number of keyframes for day cycles of [SCOPE] scope is [MAX].
    <usetemplate
     name="okbutton"
     yestext="OK"/>
  </notification>

  <notification
   functor="GenericAcknowledge"
   icon="alertmodal.tga"
   name="EnvUpdateRate"
   type="alertmodal">
    You may only update region environmental settings every [WAIT] seconds.  Wait at least that long and then try again.
    <usetemplate
     name="okbutton"
     yestext="OK"/>
  </notification>

  <notification
   icon="alertmodal.tga"
   name="PPSaveEffectAlert"
   type="alertmodal">
PostProcess Effect exists. Do you still wish overwrite it?
    <usetemplate
     name="okcancelbuttons"
     notext="No"
     yestext="Yes"/>
  </notification>

  <notification
   icon="alertmodal.tga"
   name="ChatterBoxSessionStartError"
   type="alertmodal">
Unable to start a new chat session with [RECIPIENT].
[REASON]
  <tag>fail</tag>
    <usetemplate
     name="okbutton"
     yestext="OK"/>
  </notification>

  <notification
   icon="notifytip.tga"
   name="ChatterBoxSessionEventError"
   type="notifytip">
[EVENT]
<!--[REASON]-->
  <tag>fail</tag>
    <usetemplate
     name="okbutton"
     yestext="OK"/>
  </notification>

  <notification
   icon="alertmodal.tga"
   name="ForceCloseChatterBoxSession"
   type="alertmodal">
Your chat session with [NAME] must close.
[REASON]
    <usetemplate
     name="okbutton"
     yestext="OK"/>
  </notification>

  <notification
   icon="alertmodal.tga"
   name="Cannot_Purchase_an_Attachment"
   type="alertmodal">
You cannot buy an object while it is attached.
  <tag>fail</tag>
  </notification>

  <notification
   icon="alertmodal.tga"
   label="About Requests for the Debit Permission"
   name="DebitPermissionDetails"
   type="alertmodal">
Granting this request gives a script ongoing permission to take Linden dollars (L$) from your account. To revoke this permission, the object owner must delete the object or reset the scripts in the object.
    <usetemplate
     name="okbutton"
     yestext="OK"/>
  </notification>

  <notification
   icon="alertmodal.tga"
   name="AutoWearNewClothing"
   type="alertmodal">
Would you like to automatically wear the clothing you are about to create?
    <tag>confirm</tag>
    <usetemplate
     ignoretext="Wear the clothing I create while editing My Appearance"
     name="okcancelignore"
     notext="No"
     yestext="Yes"/>
  </notification>

  <notification
   icon="alertmodal.tga"
   name="NotAgeVerified"
   type="alertmodal">
    The location you're trying to visit is restricted to residents age 18 and over.
    <tag>fail</tag>
    <usetemplate
     ignoretext="I am not old enough to visit age restricted areas."
     name="okignore"
     yestext="OK"/>
  </notification>

  <notification
   icon="notifytip.tga"
   name="NotAgeVerified_Notify"
   type="notifytip">
    Location restricted to age 18 and over.
    <tag>fail</tag>
  </notification>

  <notification
   icon="alertmodal.tga"
   name="Cannot enter parcel: no payment info on file"
   type="alertmodal">
You must have payment information on file to visit this area.  Do you want to go to the [CURRENT_GRID] website and set this up?

[_URL]
    <tag>confirm</tag>
    <url option="0" name="url">

			https://secondlife.com/account/
    </url>
    <usetemplate
     ignoretext="I lack payment information on file"
     name="okcancelignore"
     notext="No"
     yestext="Yes"/>
  </notification>

  <notification
   icon="alertmodal.tga"
   name="MissingString"
   type="alertmodal">
The string [STRING_NAME] is missing from strings.xml.
  </notification>

  <notification
   icon="alert.tga"  
   name="EnableMediaFilter"
   type="alert"> 
Playing media or music can expose your identity to sites outside Second Life. You can enable a filter that will allow you to select which sites will receive media requests, and give you better control over your privacy.

Enable the media filter?
(You can change this option later under Preferences &gt; Sound &amp; Media.)
   <form name="form">
    <button
         index="0"
         name="Enable"
         text="Enable"/>
        <button
         index="1"
         name="Disable"
         text="Disable"/>
   </form>
  </notification>

  <notification
   icon="alert.tga"  
   name="MediaAlert"
   type="alert"> 
This parcel provides media from:

Domain: [MEDIADOMAIN]
URL: [MEDIAURL]
   <form name="form">
    <button
         index="0"
         name="Allow"
         text="Allow"/>
        <button
         index="1"
         name="Deny"
         text="Deny"/>
   </form>
  </notification>

  <notification
   icon="alert.tga"  
   name="MediaAlert2"
   type="alert"> 
Do you want to remember your choice and [LCONDITION] allow media from this source?

Domain: [MEDIADOMAIN]
URL: [MEDIAURL]
   <form name="form">
    <button
         index="0"
         name="Do Now"
         text="[ACTION] Now"/>
        <button
         index="1"   
         name="RememberDomain"
         text="[CONDITION] Allow This Domain"/>
        <button
         index="2"
         name="RememberURL"
         text="[CONDITION] Allow This URL"/>
   </form>
  </notification>

  <notification
   icon="alert.tga"  
   name="MediaAlertSingle"
   type="alert"> 
This parcel provides media from:

Domain: [MEDIADOMAIN]
URL: [MEDIAURL]
   <form name="form">
		<button
         index="0"
         name="Allow"
         text="Allow"/>
        <button
         index="1"
         name="Deny"
         text="Deny"/>
        <button
         index="2"   
         name="BlacklistDomain"
         text="Blacklist"/>
        <button
         index="3"   
         name="WhitelistDomain"
         text="Whitelist"/>
   </form>
  </notification>

  <notification
   icon="alert.tga"  
   name="AudioAlert"
   type="alert"> 
This parcel provides music from:

Domain: [AUDIODOMAIN]
URL: [AUDIOURL]
   <form name="form">
    <button
         index="0"
         name="Allow"
         text="Allow"/>
        <button
         index="1"
         name="Deny"
         text="Deny"/>
   </form>
  </notification>

  <notification
   icon="alert.tga"  
   name="AudioAlert2"
   type="alert"> 
Do you want to remember your choice and [LCONDITION] allow music from this source?

Domain: [AUDIODOMAIN]
URL: [AUDIOURL]
   <form name="form">
    <button
         index="0"
         name="Do Now"
         text="[ACTION] Now"/>
        <button
         index="1"   
         name="RememberDomain"
         text="[CONDITION] Allow This Domain"/>
        <button
         index="2"
         name="RememberURL"
         text="[CONDITION] Allow This URL"/>
   </form>
  </notification>
  
  <notification
   icon="alert.tga"  
   name="AudioAlertSingle"
   type="alert"> 
Do you want to remember your choice and [LCONDITION] allow music from this source?

Domain: [AUDIODOMAIN]
URL: [AUDIOURL]
   <form name="form">
		<button
         index="0"
         name="Allow"
         text="Allow"/>
        <button
         index="1"
         name="Deny"
         text="Deny"/>
        <button
         index="2"   
         name="BlacklistDomain"
         text="Blacklist"/>
        <button
         index="3"
         name="WhitelistDomain"
         text="Whitelist"/>
   </form>
  </notification>

  <notification
   icon="alert.tga"  
   name="MOAPAlert"
   type="alert"> 
An object provides shared media from:

Domain: [MOAPDOMAIN]
URL: [MOAPURL]
   <form name="form">
    <button
         index="0"
         name="Allow"
         text="Allow"/>
        <button
         index="1"
         name="Deny"
         text="Deny"/>
   </form>
  </notification>

  <notification
   icon="alert.tga"  
   name="MOAPAlert2"
   type="alert"> 
Do you want to remember your choice and [LCONDITION] allow shared media from this source?

Domain: [MOAPDOMAIN]
URL: [MOAPURL]
   <form name="form">
    <button
         index="0"
         name="Do Now"
         text="[ACTION] Now"/>
        <button
         index="1"   
         name="RememberDomain"
         text="[CONDITION] Allow This Domain"/>
        <button
         index="2"
         name="RememberURL"
         text="[CONDITION] Allow This URL"/>
   </form>
  </notification>

  <notification
   icon="notifytip.tga"
   name="SystemMessageTip"
   type="notifytip">
[MESSAGE]
  </notification>
  
  <notification
   icon="notifytip.tga"
   name="IMSystemMessageTip"
   log_to_im="true"   
   log_to_chat="false"   
   type="notifytip">
[MESSAGE]
  </notification>

  <notification
   icon="notifytip.tga"
   name="ChatSystemMessageTip"
   type="notifytip"
   log_to_chat="true">
[MESSAGE]
  </notification>

  <notification
   icon="notifytip.tga"
   name="Cancelled"
   type="notifytip">
Cancelled.
  </notification>

  <notification
   icon="notifytip.tga"
   name="CancelledSit"
   type="notifytip">
Cancelled Sit.
  </notification>

  <notification
   icon="notifytip.tga"
   name="CancelledAttach"
   type="notifytip">
Cancelled Attach.
  </notification>

  <notification
   icon="notifytip.tga"
   name="ReplacedMissingWearable"
   type="notifytip">
Replaced missing clothing/body part with default.
  </notification>

  <notification
   icon="groupnotify"
   name="GroupNotice"
   persist="true"
   type="groupnotify">
[SENDER], [GROUP]
Topic: [SUBJECT], Message: [MESSAGE]
    <tag>group</tag>
  </notification>

  <notification
   icon="notifytip.tga"
   name="FriendOnlineOffline"
   log_to_chat="false"
   type="notifytip">
    <tag>friendship</tag>
[NAME] is [STATUS].
    <unique combine="cancel_old">
      <context>NAME</context>
    </unique>
  </notification>

  <notification
   icon="notifytip.tga"
   name="AddSelfFriend"
   type="notifytip">
    <tag>friendship</tag>
Although you&apos;re very nice, you can&apos;t add yourself as a friend.
  </notification>

  <notification
   icon="notifytip.tga"
   name="UploadingAuctionSnapshot"
   type="notifytip">
Uploading in-world and web site snapshots.
(Takes about 5 minutes.)
  </notification>

  <notification
   icon="notify.tga"
   name="UploadPayment"
   persist="true"
   type="notify">
You paid L$[AMOUNT] to upload.
<tag>funds</tag>
  </notification>

  <notification
   icon="notifytip.tga"
   name="UploadWebSnapshotDone"
   type="notifytip">
Web site snapshot upload done.
  </notification>

  <notification
   icon="notifytip.tga"
   name="UploadSnapshotDone"
   type="notifytip">
In-world snapshot upload is done.
  </notification>

  <notification
   icon="notifytip.tga"
   name="TerrainDownloaded"
   type="notifytip">
Terrain.raw downloaded.
  </notification>

  <notification
   icon="notifytip.tga"
   name="GestureMissing"
   type="notifytip">
Gesture [NAME] is missing from the database.
  <tag>fail</tag>
  </notification>

  <notification
   icon="notifytip.tga"
   name="UnableToLoadGesture"
   type="notifytip">
Unable to load gesture [NAME].
  <tag>fail</tag>
  </notification>

  <notification
   icon="notifytip.tga"
   name="LandmarkMissing"
   type="notifytip">
Landmark is missing from the database.
  <tag>fail</tag>
  </notification>

  <notification
   icon="notifytip.tga"
   name="UnableToLoadLandmark"
   type="notifytip">
Unable to load the landmark.  Please try again.
  <tag>fail</tag>
  </notification>

  <notification
   icon="notifytip.tga"
   name="CapsKeyOn"
   type="notifytip">
Your Caps Lock key is on.
This might affect your password.
  </notification>

  <notification
   icon="notifytip.tga"
   name="NotecardMissing"
   type="notifytip">
Notecard is missing from the database.
  <tag>fail</tag>
  </notification>

  <notification
   icon="notifytip.tga"
   name="NotecardNoPermissions"
   type="notifytip">
You do not have permission to view this notecard.
  <tag>fail</tag>
  </notification>

  <notification
   icon="notifytip.tga"
   name="RezItemNoPermissions"
   type="notifytip">
Insufficient permissions to rez the object(s).
  <tag>fail</tag>
  </notification>

  <notification
   icon="notifytip.tga"
   name="IMAcrossParentEstates"
   type="notifytip">
Unable to send IM across parent estates.
  </notification>

  <notification
   icon="notifytip.tga"
   name="TransferInventoryAcrossParentEstates"
   type="notifytip">
Unable to transfer inventory across parent estates.
  </notification>

  <notification
   icon="notifytip.tga"
   name="UnableToLoadNotecard"
   type="notifytip">
Unable to load the notecard.
Please try again.
  <tag>fail</tag>
  </notification>

  <notification
   icon="notifytip.tga"
   name="ScriptMissing"
   type="notifytip">
Script is missing from the database.
  <tag>fail</tag>
  </notification>

  <notification
   icon="notifytip.tga"
   name="ScriptNoPermissions"
   type="notifytip">
Insufficient permissions to view the script.
  <tag>fail</tag>
  </notification>

  <notification
   icon="notifytip.tga"
   name="UnableToLoadScript"
   type="notifytip">
Unable to load the script.  Please try again.
  <tag>fail</tag>
  </notification>

  <notification
   icon="notifytip.tga"
   name="IncompleteInventory"
   type="notifytip">
Some of the contents are you trying to share cannot be given/transferred just yet. Please try offering these items again in a bit.
  <tag>fail</tag>
  </notification>

  <notification
   icon="notifytip.tga"
   name="IncompleteInventoryItem"
   type="notifytip">
The item you are accessing is not yet locally available. Please try again in a minute.
  <tag>fail</tag>
  </notification>

  <notification
   icon="notifytip.tga"
   name="CannotModifyProtectedCategories"
   type="notifytip">
You cannot modify protected categories.
  <tag>fail</tag>
  </notification>

  <notification
   icon="notifytip.tga"
   name="CannotRemoveProtectedCategories"
   type="notifytip">
You cannot remove protected categories.
  <tag>fail</tag>
  </notification>

  <notification
   icon="notifytip.tga"
   name="OfferedCard"
   type="notifytip">
You have offered a calling card to [NAME].
  </notification>

  <notification
   icon="notifytip.tga"
   name="UnableToBuyWhileDownloading"
   type="notifytip">
Unable to buy while downloading object data.
Please try again.
  <tag>fail</tag>
  </notification>

  <notification
   icon="notifytip.tga"
   name="UnableToLinkWhileDownloading"
   type="notifytip">
Unable to link while downloading object data.
Please try again.
  <tag>fail</tag>
  </notification>

  <notification
   icon="notifytip.tga"
   name="CannotBuyObjectsFromDifferentOwners"
   type="notifytip">
You can only buy objects from one owner at a time.
Please select a single object.
  <tag>fail</tag>
  </notification>

  <notification
   icon="notifytip.tga"
   name="ObjectNotForSale"
   type="notifytip">
This object is not for sale.
  <tag>fail</tag>
  </notification>

  <notification
   icon="notifytip.tga"
   name="EnteringGodMode"
   type="notifytip">
Entering god mode, level [LEVEL]
  </notification>

  <notification
   icon="notifytip.tga"
   name="LeavingGodMode"
   type="notifytip">
Now leaving god mode, level [LEVEL]
  </notification>

  <notification
   icon="notifytip.tga"
   name="CopyFailed"
   type="notifytip">
You do not have permission to copy this.
  <tag>fail</tag>
  </notification>

  <notification
   icon="notifytip.tga"
   name="InventoryAccepted"
   log_to_im="true"   
   log_to_chat="false"
   type="notifytip">
[NAME] received your inventory offer.
  </notification>

  <notification
   icon="notifytip.tga"
   name="InventoryDeclined"
   log_to_im="true"   
   log_to_chat="false"
   type="notifytip">
[NAME] declined your inventory offer.
  </notification>

  <notification
   icon="notifytip.tga"
   name="ObjectMessage"
   type="notifytip">
[NAME]: [MESSAGE]
  </notification>

  <notification
   icon="notifytip.tga"
   name="CallingCardAccepted"
   type="notifytip">
Your calling card was accepted.
  </notification>

  <notification
   icon="notifytip.tga"
   name="CallingCardDeclined"
   type="notifytip">
Your calling card was declined.
  </notification>

  <notification
 icon="notifytip.tga"
 name="TeleportToLandmark"
 type="notifytip">
    To teleport to locations like &apos;[NAME]&apos;, click on the &quot;Places&quot; button,
    then select the Landmarks tab in the window that opens. Click on any
    landmark to select it, then click &apos;Teleport&apos; at the bottom of the window.
    (You can also double-click on the landmark, or right-click it and
    choose &apos;Teleport&apos;.)
  </notification>

  <notification
   icon="notifytip.tga"
   name="TeleportToPerson"
   type="notifytip">
    To open a private conversation with someone, right-click on their avatar and choose &apos;IM&apos; from the menu.
  </notification>

  <notification
   icon="notifytip.tga"
   name="CantSelectLandFromMultipleRegions"
   type="notifytip">
Selected land is not all in the same region.
Try selecting a smaller piece of land.
  <tag>fail</tag>
  </notification>

  <notification
   icon="notifytip.tga"
   name="SearchWordBanned"
   type="notifytip">
Some terms in your search query were excluded due to content restrictions as clarified in the Community Standards.
  <tag>fail</tag>
  </notification>

  <notification
   icon="notifytip.tga"
   name="NoContentToSearch"
   type="notifytip">
Please select at least one type of content to search (General, Moderate, or Adult).
  <tag>fail</tag>
  </notification>

  <notification
   icon="notify.tga"
   name="SystemMessage"
   persist="true"
   type="notify">
[MESSAGE]
  </notification>

 <notification
  icon="notify.tga"
  name="FacebookConnect"
  type="notifytip">
[MESSAGE]
 </notification>

  <notification
   icon="notify.tga"
   name="FlickrConnect"
   type="notifytip">
    [MESSAGE]
  </notification>

  <notification
   icon="notify.tga"
   name="TwitterConnect"
   type="notifytip">
    [MESSAGE]
  </notification>

  <notification
   icon="notify.tga"
   name="PaymentReceived"
   log_to_im="true"   
   persist="true"
   type="notify">
    <tag>funds</tag>
[MESSAGE]
  </notification>

  <notification
   icon="notify.tga"
   name="PaymentSent"
   log_to_im="true"   
   persist="true"
   type="notify">
    <tag>funds</tag>
[MESSAGE]
  </notification>

  <notification
   icon="notify.tga"
   name="PaymentFailure"
   persist="true"
   type="notify">
    <tag>funds</tag>
[MESSAGE]
  </notification>

   <!-- EventNotification couldn't be persist since server decide is it necessary to notify 
   user about subscribed event via LLEventNotifier-->
  <notification
   icon="notify.tga"
   name="EventNotification"
   type="notify">
Event Notification:

[NAME]
[DATE]
    <form name="form">
      <button
       index="0"
       name="Details"
       text="Details"/>
      <button
       index="1"
       name="Cancel"
       text="Cancel"/>
    </form>
  </notification>

  <notification
   icon="notify.tga"
   name="TransferObjectsHighlighted"
   persist="true"
   type="notify">
All objects on this parcel that will transfer to the purchaser of this parcel are now highlighted.

* Trees and grasses that will transfer are not highlighted.
    <form name="form">
      <button
       index="0"
       name="Done"
       text="Done"/>
    </form>
  </notification>

  <notification
   icon="notify.tga"
   name="DeactivatedGesturesTrigger"
   persist="true"
   type="notify">
Deactivated gestures with same trigger:
[NAMES]
  </notification>

  <notification
   icon="notify.tga"
   name="NoQuickTime"
   persist="true"
   type="notify">
Apple&apos;s QuickTime software does not appear to be installed on your system.
If you want to view streaming media on parcels that support it you should go to the [http://www.apple.com/quicktime QuickTime site] and install the QuickTime Player.
  <tag>fail</tag>
  </notification>

  <notification
   icon="notify.tga"
   name="NoPlugin"
   persist="true"
   type="notify">
No Media Plugin was found to handle the "[MIME_TYPE]" mime type.  Media of this type will be unavailable.
  <tag>fail</tag>
    <unique>
      <context>MIME_TYPE</context>
    </unique>

  </notification>
  <notification
   icon="alertmodal.tga"
   name="MediaPluginFailed"
   type="alertmodal">
The following Media Plugin has failed:
    [PLUGIN]

Please re-install the plugin or contact the vendor if you continue to experience problems.
  <tag>fail</tag>
    <form name="form">
      <ignore name="ignore"
       text="A Media Plugin fails to run"/>
    </form>
  </notification>
  <notification
   icon="notify.tga"
   name="OwnedObjectsReturned"
   persist="true"
   type="notify">
The objects you own on the selected parcel of land have been returned back to your inventory.
  </notification>

  <notification
   icon="notify.tga"
   name="OtherObjectsReturned"
   persist="true"
   type="notify">
The objects on the selected parcel of land that is owned by [NAME] have been returned to his or her inventory.
  </notification>

  <notification
   icon="notify.tga"
   name="OtherObjectsReturned2"
   persist="true"
   type="notify">
The objects on the selected parcel of land owned by the resident &apos;[NAME]&apos; have been returned to their owner.
  </notification>

  <notification
   icon="notify.tga"
   name="GroupObjectsReturned"
   persist="true"
   type="notify">
The objects on the selected parcel of land shared with the group [GROUPNAME] have been returned back to their owner&apos;s inventory.
Transferable deeded objects have been returned to their previous owners.
Non-transferable objects that are deeded to the group have been deleted.
    <tag>group</tag>
  </notification>

  <notification
   icon="notify.tga"
   name="UnOwnedObjectsReturned"
   persist="true"
   type="notify">
The objects on the selected parcel that are *NOT* owned by you have been returned to their owners.
  </notification>

  <notification
   icon="notify.tga"
   name="ServerObjectMessage"
   log_to_im="true"   
   persist="true"
   type="notify">
Message from [NAME]:
&lt;nolink&gt;[MSG]&lt;/nolink&gt;
  </notification>

  <notification
   icon="notify.tga"
   name="NotSafe"
   persist="true"
   type="notify">
    <unique/>
This land has damage enabled.
You can be hurt here. If you die, you will be teleported to your home location.
  </notification>

  <notification
   icon="notify.tga"
   name="NoFly"
   persist="true"
   type="notify">
    <unique/>
   <tag>fail</tag>
This area has flying disabled.
You cannot fly here.
  </notification>

  <notification
   icon="notify.tga"
   name="PushRestricted"
   persist="true"
   type="notify">
    <unique/>    
This area does not allow pushing. You can&apos;t push others here unless you own the land.
  </notification>

  <notification
   icon="notify.tga"
   name="NoVoice"
   persist="true"
   type="notify">
    <unique/>    
This area has voice chat disabled. You will not be able to use voice chat here.
    <tag>voice</tag>
  </notification>

  <notification
   icon="notify.tga"
   name="NoBuild"
   persist="true"
   type="notify">
    <unique/>    
This area has building disabled. You can&apos;t build or rez objects here.
  </notification>

  <notification
   icon="notify.tga"
   name="AutopilotCanceled"
   persist="true"
   type="notify">
    <unique/>
Autopilot canceled
  </notification>

  <notification
     icon="alertmodal.tga"
     name="PathfindingDirty"
     persist="true"
     type="alertmodal">
    <unique/>
The region has pending pathfinding changes.  If you have build rights, you may rebake the region by clicking on the “Rebake” button.
    <usetemplate
     name="okcancelbuttons"
     yestext="Rebake"
     notext="Close" />
  </notification>

  <notification
   icon="notify.tga"
   name="PathfindingDirtyRebake"
   persist="true"
   type="notify">
   <unique/>
   The region has pending pathfinding changes.  If you have build rights, you may rebake the region by clicking on the “Rebake region” button.
   <usetemplate
     name="okbutton"
     yestext="Rebake region"
   />
  </notification>

  <notification
     icon="notify.tga"
     name="DynamicPathfindingDisabled"
     persist="true"
     type="notify">
    <unique/>
    Dynamic pathfinding is not enabled on this region.  Scripted objects using pathfinding LSL calls may not operate as expected on this region.
  </notification>

  <notification
   icon="alertmodal.tga"
   name="PathfindingCannotRebakeNavmesh"
   type="alertmodal">
    <unique/>
    An error occurred.  There may be a network or server problem, or you may not have build rights.  Sometimes logging out and back in will solve this problem.
    <usetemplate
     name="okbutton"
     yestext="OK"
     />
  </notification>

  <notification
   icon="notify.tga"
   name="SeeAvatars"
   persist="true"
   type="notify">
    <unique/>    
This parcel hides avatars and text chat from another parcel.   You can&apos;t see other residents outside the parcel, and those outside are not able to see you.  Regular text chat on channel 0 is also blocked.
  </notification>

  <notification
   icon="notify.tga"
   name="ScriptsStopped"
   persist="true"
   type="notify">
An administrator has temporarily stopped scripts in this region.
  </notification>

  <notification
   icon="notify.tga"
   name="ScriptsNotRunning"
   persist="true"
   type="notify">
This region is not running any scripts.
  </notification>

  <notification
   icon="notify.tga"
   name="NoOutsideScripts"
   persist="true"
   type="notify">
   <tag>fail</tag>
This land has outside scripts disabled.

No scripts will work here except those belonging to the land owner.
  </notification>

  <notification
   icon="notify.tga"
   name="ClaimPublicLand"
   persist="true"
   type="notify">
You can only claim public land that is in the same region as you.
  <tag>fail</tag>
  </notification>

  <notification
   icon="notify.tga"
   name="RegionTPAccessBlocked"
   persist="false"
   type="notify">
   <tag>fail</tag>
    The region you're trying to visit contains content exceeding your current preferences.  You can change your preferences using Avatar &gt; Preferences &gt; General.
  </notification>

  <notification
	icon="notify.tga"
   name="RegionAboutToShutdown"
   persist="false"
   type="notify">
    <tag>fail</tag>
    The region you're trying to enter is about to shut down.
  </notification>
  
  <notification
	icon="notify.tga"
	name="URBannedFromRegion"
   persist="true"
	type="notify">
   <tag>fail</tag>
You are banned from the region.
  </notification>

  <notification
	icon="notify.tga"
	name="NoTeenGridAccess"
   persist="true"
	type="notify">
   <tag>fail</tag>
Your account cannot connect to this teen grid region.
  </notification>

  <notification
	icon="notify.tga"
	name="ImproperPaymentStatus"
   persist="true"
	type="notify">
   <tag>fail</tag>
You do not have proper payment status to enter this region.
  </notification>

  <notification
	icon="notify.tga"
	name="MustGetAgeRegion"
   persist="true"
	type="notify">
   <tag>fail</tag>
You must be age 18 or over to enter this region.
  </notification>

  <notification
	icon="notify.tga"
	name="MustGetAgeParcel"
   persist="true"
	type="notify">
   <tag>fail</tag>
    You must be age 18 or over to enter this parcel.
  </notification>

  <notification
	icon="notify.tga"
	name="NoDestRegion"
   persist="true"
	type="notify">
   <tag>fail</tag>
No destination region found.
  </notification>

  <notification
	icon="notify.tga"
	name="NotAllowedInDest"
   persist="true"
	type="notify">
   <tag>fail</tag>
You are not allowed into the destination.
  </notification>

  <notification
	icon="notify.tga"
	name="RegionParcelBan"
   persist="true"
	type="notify">
   <tag>fail</tag>
Cannot region cross into banned parcel. Try another way.
  </notification>

  <notification
	icon="notify.tga"
	name="TelehubRedirect"
   persist="true"
	type="notify">
   <tag>fail</tag>
You have been redirected to a telehub.
  </notification>

  <notification
	icon="notify.tga"
	name="CouldntTPCloser"
   persist="true"
	type="notify">
   <tag>fail</tag>
Could not teleport closer to destination.
  </notification>

  <notification
	icon="notify.tga"
	name="TPCancelled"
   persist="true"
	type="notify">
Teleport canceled.
  </notification>

  <notification
	icon="notify.tga"
	name="FullRegionTryAgain"
   persist="true"
	type="notify">
   <tag>fail</tag>
The region you are attempting to enter is currently full.
Please try again in a few moments.
  </notification>

  <notification
	icon="notify.tga"
	name="GeneralFailure"
   persist="true"
	type="notify">
   <tag>fail</tag>
General failure.
  </notification>

  <notification
	icon="notify.tga"
	name="RoutedWrongRegion"
   persist="true"
	type="notify">
   <tag>fail</tag>
Routed to wrong region. Please try again.
  </notification>

  <notification
	icon="notify.tga"
	name="NoValidAgentID"
   persist="true"
	type="notify">
   <tag>fail</tag>
No valid agent id.
  </notification>

  <notification
	icon="notify.tga"
	name="NoValidSession"
   persist="true"
	type="notify">
   <tag>fail</tag>
No valid session id.
  </notification>

  <notification
	icon="notify.tga"
	name="NoValidCircuit"
   persist="true"
	type="notify">
   <tag>fail</tag>
No valid circuit code.
  </notification>

  <notification
	icon="notify.tga"
	name="NoPendingConnection"
   persist="true"
	type="notify">
   <tag>fail</tag>
Unable to create pending connection.
  </notification>

  <notification
	icon="notify.tga"
	name="InternalUsherError"
   persist="true"
	type="notify">
   <tag>fail</tag>
Internal error attempting to connect agent usher.
  </notification>

  <notification
	icon="notify.tga"
	name="NoGoodTPDestination"
   persist="true"
	type="notify">
   <tag>fail</tag>
Unable to find a good teleport destination in this region.
  </notification>

  <notification
	icon="notify.tga"
	name="InternalErrorRegionResolver"
   persist="true"
	type="notify">
   <tag>fail</tag>
Internal error attempting to activate region resolver.
  </notification>

  <notification
	icon="notify.tga"
	name="NoValidLanding"
   persist="true"
	type="notify">
   <tag>fail</tag>
A valid landing point could not be found.
  </notification>

  <notification
	icon="notify.tga"
	name="NoValidParcel"
   persist="true"
	type="notify">
   <tag>fail</tag>
No valid parcel could be found.
  </notification>

  <notification
   icon="notify.tga"
   name="ObjectGiveItem"
   type="offer">
An object named &lt;nolink&gt;[OBJECTFROMNAME]&lt;/nolink&gt; owned by [NAME_SLURL] has given you this [OBJECTTYPE]:
&lt;nolink&gt;[ITEM_SLURL]&lt;/nolink&gt;
    <form name="form">
      <button
       index="0"
       name="Keep"
       text="Accept"/>
      <button
       index="1"
       name="Discard"
       text="Discard"/>
      <button
       index="2"
       name="Mute"
       text="Mute Owner"/>
    </form>
  </notification>

  <notification
   icon="notify.tga"
   name="OwnObjectGiveItem"
   type="offer">
Your object named &lt;nolink&gt;[OBJECTFROMNAME]&lt;/nolink&gt; has given you this [OBJECTTYPE]:
&lt;nolink&gt;[ITEM_SLURL]&lt;/nolink&gt;
    <form name="form">
      <button
       index="0"
       name="Keep"
       text="Accept"/>
      <button
       index="1"
       name="Discard"
       text="Discard"/>
    </form>
  </notification>

  <!-- FS:Ansariel: WARNING: Read LLOfferInfo::forceResponse in llviewermessage.cpp before changing the button order!!! -->
  <notification
   icon="notify.tga"
   name="UserGiveItem"
   label="Inventory offer from [NAME_LABEL]"
   log_to_im ="true"
   type="offer"
   sound="UISndInventoryOffer">
[NAME_SLURL] has given you this [OBJECTTYPE]:
[ITEM_SLURL]
Do you want to keep it? "Mute" will block all future offers or messages from [NAME_SLURL].
    <form name="form">
      <button
       index="3"
       name="Show"
       text="Show"/>
      <button
       index="0"
       name="Keep"
       text="Accept"/>
      <button
       index="1"
       name="Discard"
       text="Discard"/>
      <button
       index="2"
       name="Mute"
       text="Mute Sender"/>
    </form>
  </notification>

  <notification
   icon="notify.tga"
   name="UserGiveItemLegacy"
   label="Inventory offer from [NAME_LABEL]"
   log_to_im ="true"
   type="offer"
   sound="UISndInventoryOffer">
[NAME_SLURL] has given you this [OBJECTTYPE]:
[ITEM_SLURL]
Do you want to keep it? "Mute" will block all future offers or messages from [NAME_SLURL].
    <form name="form">
      <button
       index="3"
       name="Show"
       text="Show"/>
      <button
       index="0"
       name="Accept"
       text="Accept"/>
      <button
       index="1"
       name="Discard"
       text="Discard"/>
      <button
       index="6"
       name="ShowSilent"
       text="(Show)"/>
      <button
       index="4"
       name="AcceptSilent"
       text="(Accept)"/>
      <button
       index="5"
       name="DiscardSilent"
       text="(Discard)"/>
      <button
       index="2"
       name="Mute"
       text="Mute Sender"/>
    </form>
  </notification>

  <notification
   icon="notify.tga"
   name="GodMessage"
   persist="true"
   type="notify">
[NAME]

[MESSAGE]
  </notification>

  <notification
   icon="notify.tga"
   name="JoinGroup"
   persist="true"
   type="offer">
    <tag>group</tag>
[MESSAGE]
    <form name="form">
      <button
       index="0"
       name="Join"
       text="Join"/>
      <button
       index="1"
       name="Decline"
       text="Decline"/>
      <button
       index="2"
       name="Info"
       text="Info"/>
    </form>
  </notification>

  <notification
   icon="notify.tga"
   name="TeleportOffered"
   label="Teleport offer from [NAME_LABEL]"
   log_to_im="true"
   log_to_chat="false"
   type="offer"
   sound="UISndTeleportOffer">
[NAME_SLURL] has offered to teleport you to their location:

[MESSAGE]
&lt;icon&gt;[MATURITY_ICON]&lt;/icon&gt; - [MATURITY_STR]
    <tag>confirm</tag>
    <form name="form">
      <button
       index="0"
       name="Teleport"
       text="Teleport"/>
      <button
       index="1"
       name="Cancel"
       text="Cancel"/>
    </form>
  </notification>

  <notification
   icon="notify.tga"
   name="TeleportOffered_MaturityExceeded"
   log_to_im="true"
   log_to_chat="false"
   type="offer">
[NAME_SLURL] has offered to teleport you to their location:

[MESSAGE]
&lt;icon&gt;[MATURITY_ICON]&lt;/icon&gt; - [MATURITY_STR]

This region contains [REGION_CONTENT_MATURITY] content, but your current preferences are set to exclude [REGION_CONTENT_MATURITY] content.  We can change your preferences and continue with the teleport, or you can cancel this teleport.
    <tag>confirm</tag>
    <form name="form">
      <button
       index="0"
       name="Teleport"
       text="Change and Continue"/>
      <button
       index="1"
       name="Cancel"
       text="Cancel"/>
    </form>
  </notification>

  <notification
   icon="notify.tga"
   name="TeleportOffered_MaturityBlocked"
   log_to_im="true"
   log_to_chat="false"
   type="notifytip">
[NAME_SLURL] has offered to teleport you to their location:

[MESSAGE]
&lt;icon&gt;[MATURITY_ICON]&lt;/icon&gt; - [MATURITY_STR]

However, this region contains content accessible to adults only.
    <tag>fail</tag>
  </notification>

  <notification
   icon="notify.tga"
   name="TeleportOffered_SLUrl"
   label="Teleport offer from [NAME_LABEL]"
   log_to_im="true"
   log_to_chat="false"
   type="offer"
   sound="UISndTeleportOffer">
[NAME_SLURL] has offered to teleport you to their location ([POS_SLURL]):

[MESSAGE]
&lt;icon&gt;[MATURITY_ICON]&lt;/icon&gt; - [MATURITY_STR]
    <tag>confirm</tag>
    <form name="form">
      <button
       index="0"
       name="Teleport"
       text="Teleport"/>
      <button
       index="1"
       name="Cancel"
       text="Cancel"/>
    </form>
  </notification>

  <notification
   icon="notify.tga"
   name="TeleportOffered_MaturityExceeded_SLUrl"
   log_to_im="true"
   log_to_chat="false"
   type="offer">
[NAME_SLURL] has offered to teleport you to their location ([POS_SLURL]):

[MESSAGE]
&lt;icon&gt;[MATURITY_ICON]&lt;/icon&gt; - [MATURITY_STR]

This region contains [REGION_CONTENT_MATURITY] content, but your current preferences are set to exclude [REGION_CONTENT_MATURITY] content.  We can change your preferences and continue with the teleport, or you can cancel this teleport.
    <tag>confirm</tag>
    <form name="form">
      <button
       index="0"
       name="Teleport"
       text="Change and Continue"/>
      <button
       index="1"
       name="Cancel"
       text="Cancel"/>
    </form>
  </notification>

  <notification
   icon="notify.tga"
   name="TeleportOffered_MaturityBlocked_SLUrl"
   log_to_im="true"
   log_to_chat="false"
   type="notifytip">
[NAME_SLURL] has offered to teleport you to their location ([POS_SLURL]):

[MESSAGE]
&lt;icon&gt;[MATURITY_ICON]&lt;/icon&gt; - [MATURITY_STR]

However, this region contains content accessible to adults only.
    <tag>fail</tag>
  </notification>

  <notification
   icon="notify.tga"
   name="TeleportOfferSent"
   log_to_im="true"
   log_to_chat="false"
   show_toast="false"
   type="notify">
	Teleport offer sent to [TO_NAME]
  </notification>

  <notification
   icon="notify.tga"
   name="TeleportRequest"
   log_to_im="true"
   type="offer">
[NAME_SLURL] is requesting to be teleported to your location.
[MESSAGE]

Offer a teleport?
    <tag>confirm</tag>
    <form name="form">
      <button
       index="0"
       name="Yes"
       text="Yes"/>
      <button
       index="1"
       name="No"
       text="No"/>
    </form>
  </notification>

  <notification
   icon="notify.tga"
   name="GotoURL"
   persist="true"
   type="notify">
[MESSAGE]
[URL]
    <form name="form">
      <button
       index="0"
       name="Later"
       text="Later"/>
      <button
       index="1"
       name="GoNow..."
       text="Go Now..."/>
    </form>
  </notification>

  <notification
   icon="notify.tga"
   name="OfferFriendship"
   label="Friendship offer from [NAME_LABEL]"
   log_to_im="true"
   type="offer">
    <tag>friendship</tag>
    <tag>confirm</tag>
[NAME_SLURL] is offering friendship.

[MESSAGE]

(By default, you will be able to see each other&apos;s online status.)
    <form name="form">
      <button
       index="0"
       name="Accept"
       text="Accept"/>
      <button
       index="1"
       name="Decline"
       text="Decline"/>
    </form>
  </notification>

  <notification
   icon="notify.tga"
   name="FriendshipOffered"
   log_to_im="true"   
   type="notify">
    <tag>friendship</tag>
	You have offered friendship to [TO_NAME]
  </notification>

  <notification
   icon="notify.tga"
   name="OfferFriendshipNoMessage"
   label="Friendship offer from [NAME_LABEL]"
   persist="true"
   type="notify">
    <tag>friendship</tag>
[NAME_SLURL] is offering friendship.

(By default, you will be able to see each other&apos;s online status.)
    <form name="form">
      <button
       index="0"
       name="Accept"
       text="Accept"/>
      <button
       index="1"
       name="Decline"
       text="Decline"/>
    </form>
  </notification>

  <notification
   icon="notify.tga"
   name="FriendshipAccepted"
   log_to_im="true"   
   type="notify">
    <tag>friendship</tag>
&lt;nolink&gt;[NAME]&lt;/nolink&gt; accepted your friendship offer.
  </notification>

  <notification
   icon="notify.tga"
   name="FriendshipDeclined"
   log_to_im="true"   
   persist="true"
   type="notify">
    <tag>friendship</tag>
&lt;nolink&gt;[NAME]&lt;/nolink&gt; declined your friendship offer.
  </notification>
  
    <notification
   icon="notify.tga"
   name="FriendshipAcceptedByMe"
   log_to_im="true"   
   type="notify">
    <tag>friendship</tag>
Friendship offer accepted.
  </notification>

  <notification
   icon="notify.tga"
   name="FriendshipDeclinedByMe"
   log_to_im="true"   
   type="notify">
    <tag>friendship</tag>
Friendship offer declined.
  </notification>
  
  <notification
   icon="notify.tga"
   name="OfferCallingCard"
   persist="true"
   type="notify">
[NAME] is offering their calling card.
This will add a bookmark in your inventory so you can quickly IM this resident.
    <form name="form">
      <button
       index="0"
       name="Accept"
       text="Accept"/>
      <button
       index="1"
       name="Decline"
       text="Decline"/>
    </form>
  </notification>

  <notification
   icon="notify.tga"
   name="RegionRestartMinutes"
   show_toast="false"
   priority="high"
   type="notify">
The region "[NAME]" will restart in [MINUTES] minutes.
If you stay in this region when it shuts down, you will be logged out.
  </notification>

  <notification
   icon="notify.tga"
   name="RegionRestartSeconds"
   show_toast="false"
   priority="high"
   type="notify">
The region "[NAME]" will restart in [SECONDS] seconds.
If you stay in this region when it shuts down, you will be logged out.
  </notification>

  <notification
   icon="notify.tga"
   name="RegionRestartMinutesToast"
   priority="high"
   type="notify">
The region "[NAME]" will restart in [MINUTES] minutes.
If you stay in this region when it shuts down, you will be logged out.
  </notification>

  <notification
   icon="notify.tga"
   name="RegionRestartSecondsToast"
   priority="high"
   type="notify">
The region "[NAME]" will restart in [SECONDS] seconds.
If you stay in this region when it shuts down, you will be logged out.
  </notification>

  <notification
   icon="notify.tga"
   name="LoadWebPage"
   show_toast="false"
   type="notify">
Load web page [URL] ?

[MESSAGE]

From object: &lt;nolink&gt;[OBJECTNAME]&lt;/nolink&gt;, owner: [NAME_SLURL]
	<tag>confirm</tag>
    <form name="form">
      <button
       index="0"
       name="Gotopage"
       text="Go to page"/>
      <button
       index="1"
       name="Cancel"
       text="Cancel"/>
    </form>
  </notification>

  <notification
   icon="notify.tga"
   name="FailedToFindWearableUnnamed"
   persist="true"
   type="notify">
Failed to find [TYPE] in the database.
  <tag>fail</tag>
  </notification>

  <notification
   icon="notify.tga"
   name="FailedToFindWearable"
   persist="true"
   type="notify">
Failed to find [TYPE] named [DESC] in the database.
  <tag>fail</tag>
  </notification>

  <notification
   icon="notify.tga"
   name="InvalidWearable"
   persist="true"
   type="notify">
The item you are trying to wear uses a feature that your viewer cannot read. Please upgrade your version of [APP_NAME] to wear this item.
  <tag>fail</tag>
  </notification>

  <notification
   icon="notify.tga"
   name="ScriptQuestion"
   persist="true"
   type="notify">
&apos;&lt;nolink&gt;[OBJECTNAME]&lt;/nolink&gt;&apos;, an object owned by &apos;[NAME]&apos;, would like to:

[QUESTIONS]
Is this OK?
  <tag>confirm</tag>
    <form name="form">
      <button
       index="0"
       name="Yes"
       text="Yes"/>
      <button
       index="1"
       name="No"
       text="No"/>
      <button
       index="2"
       name="Mute"
       text="Block"/>
    </form>
  </notification>

  <notification
    icon="alertmodal.tga"
    name="ExperienceAcquireFailed"
    type="alertmodal">
Unable to acquire a new experience:
    [ERROR_MESSAGE]
    <tag>fail</tag>
    <usetemplate
      name="okbutton"
      yestext="OK"/>
  </notification>

  <notification
    icon="notify.tga"
    name="NotInGroupExperienceProfileMessage"
    persist="false"
    type="notify">
    A change to the experience group was ignored because the owner is not a member of the selected group.
  </notification>

  <notification
    icon="notify.tga"
    name="UneditableExperienceProfileMessage"
    persist="false"
    type="notify">
    The uneditable field '[field]' was ignored when updating the experience profile.
  </notification>

  <notification
    icon="notify.tga"
    name="RestrictedToOwnerExperienceProfileMessage"
    persist="false"
    type="notify">
    Ignored changes to the field '[field]' which can only be set by the experience owner.
  </notification>

  <notification
    icon="notify.tga"
    name="MaturityRatingExceedsOwnerExperienceProfileMessage"
    persist="false"
    type="notify">
    You may not set the maturity rating of an experience higher than that of the owner.
  </notification>

  <notification
    icon="notify.tga"
    name="RestrictedTermExperienceProfileMessage"
    persist="false"
    type="notify">
    The following terms prevented the update of the experience profile name and/or description: [extra_info]
  </notification>
  
  <notification
    icon="notify.tga"
    name="TeleportedHomeExperienceRemoved"
    persist="false"
    type="notify">
    You have been teleported from the region [region_name] for removing the experience secondlife:///app/experience/[public_id]/profile and are no longer permitted in the region.
    <form name="form">
      <ignore name="ignore"
              text="Kicked from region for removing an experience"/>
    </form>
  </notification>

  <notification
    icon="notify.tga"
    name="TrustedExperienceEntry"
    persist="false"
    type="notify">
    You have been allowed into the region [region_name] by participating in the key experience secondlife:///app/experience/[public_id]/profile removing this experience may kick you from the region.
    <form name="form">
      <ignore name="ignore"
              text="Allowed into a region by an experience"/>
    </form>
  </notification>

  <notification
    icon="notify.tga"
    name="TrustedExperiencesAvailable"
    persist="false"
    type="notify">
You do not have access to this destination. You may be allowed into the region by Accepting an experience below:

[EXPERIENCE_LIST]

Other Key Experiences may be available.
  </notification>
    

  <notification
    icon="notify.tga"
    name="ExperienceEvent"
    persist="false"
    type="notifytip">
    An object was allowed to [EventType] by the secondlife:///app/experience/[public_id]/profile experience.
    Owner: secondlife:///app/agent/[OwnerID]/inspect
    Object Name: [ObjectName]
    Parcel Name: [ParcelName]
  </notification>

  <notification
    icon="notify.tga"
    name="ExperienceEventAttachment"
    persist="false"
    type="notifytip">
    An attachment was allowed to [EventType] by the secondlife:///app/experience/[public_id]/profile experience.
    Owner: secondlife:///app/agent/[OwnerID]/inspect
  </notification>
  
  <notification
   icon="notify.tga"
   name="ScriptQuestionExperience"
   persist="false"
   type="notify">
&apos;&lt;nolink&gt;[OBJECTNAME]&lt;/nolink&gt;&apos;, an object owned by &apos;[NAME]&apos;, requests your participation in the [GRID_WIDE] experience:

[EXPERIENCE]

Once permission is granted you will not see this message again for this experience unless it is revoked from the experience profile.

Scripts associated with this experience will be able to do the following on regions where the experience is active: 

[QUESTIONS]Is this OK?

  <unique combine="combine_with_new">
    <context>experience</context>
  </unique>
  <tag>confirm</tag>
    <form name="form">
      <button
       index="3"
       name="BlockExperience"
       text="Block Experience"/>
      <button
        index="2"
        name="Mute"
        text="Block Object"/>
      <button
       index="0"
       name="Yes"
       text="Yes"/>
      <button
       index="1"
       name="No"
       text="No"/>
    </form>
  </notification>

  <notification
   icon="notify.tga"
   name="ScriptQuestionCaution"
   priority="critical"
   persist="true"
   type="notify">
The object &apos;&lt;nolink&gt;[OBJECTNAME]&lt;/nolink&gt;&apos; wants access to take money from your Linden Dollar account. If you allow this, it can take any or all of your money from you at any time, with no further warning or request.
   
Before allowing this access, make sure you know what the object is and why it is making this request, as well as whether you trust the creator. If you're not certain, click Deny.
  <tag>confirm</tag>
    <form name="form">
      <button
       index="0"
       name="Grant"
       text="Allow access"/>
      <button
       default="true"
       index="1"
       name="Deny"
       text="Deny"/>
    </form>
    <footer>
[FOOTERTEXT]
    </footer>
  </notification>

  <notification
   icon="notify.tga"
	 name="UnknownScriptQuestion"
	 persist="false"
	 type="notify">
The runtime script permission requested by &apos;&lt;nolink&gt;[OBJECTNAME]&lt;/nolink&gt;&apos;, an object owned by &apos;[NAME]&apos;, isn&apos;t recognized by the viewer and can&apos;t be granted.

To grant this permission please update your viewer to the latest version from [DOWNLOADURL].
		<tag>confirm</tag>
		<form name="form">
			<button
			 default="true"
			 index="1"
			 name="Deny"
			 text="OK"/>
			<button
			 index="2"
			 name="Mute"
			 text="Block"/>
		</form>
	</notification>

	<notification
   icon="notify.tga"
   name="ScriptDialog"
   show_toast="false"
   type="notify">
[NAME]&apos;s &apos;&lt;nolink&gt;[TITLE]&lt;/nolink&gt;&apos;
[MESSAGE]
    <form name="form">
      <button
       index="-2"
       name="Client_Side_Mute"
       text="Block"/>
      <button
       index="-1"
       name="Client_Side_Ignore"
       text="Ignore"/>
    </form>
  </notification>

  <notification
   icon="notify.tga"
   name="ScriptDialogGroup"
   show_toast="false"
   type="notify">
    <tag>group</tag>
[GROUPNAME]&apos;s &apos;&lt;nolink&gt;[TITLE]&lt;/nolink&gt;&apos;
[MESSAGE]
    <form name="form">
      <button
       index="-2"
       name="Client_Side_Mute"
       text="Block"/>
      <button
       index="-1"
       name="Client_Side_Ignore"
       text="Ignore"/>
    </form>
  </notification>

<!--
  <notification
   icon="notify.tga"
   name="FirstBalanceIncrease"
   persist="true"
   type="notify">
   <tag>win</tag>
You just received L$[AMOUNT].
Your L$ balance is shown in the upper-right.
  </notification>

  <notification
   icon="notify.tga"
   name="FirstBalanceDecrease"
   persist="true"
   type="notify">
You just paid L$[AMOUNT].
Your L$ balance is shown in the upper-right.
  </notification>
-->

  <notification
   icon="notify.tga"
   name="BuyLindenDollarSuccess"
   persist="true"
   type="notify">
    <tag>funds</tag>
Thank you for your payment!

Your L$ balance will be updated when processing completes. If processing takes more than 20 mins, your transaction may be canceled. In that case, the purchase amount will be credited to your US$ balance.

The status of your payment can be checked on your Transaction History page on your [http://secondlife.com/account/ Dashboard]
  </notification>

  <notification
   icon="notify.tga"
   name="FirstOverrideKeys"
   persist="true"
   type="notify">
Your movement keys are now being handled by an object.
Try the arrow keys or AWSD to see what they do.
Some objects (like guns) require you to go into mouselook  to use them.
Press &apos;M&apos; to do this.
  </notification>

  <notification
   icon="notify.tga"
   name="FirstSandbox"
   persist="true"
   type="notify">
This is a sandbox area, and is meant to help residents learn how to build.

Things you build here will be deleted after you leave, so do not forget to right-click you items and choose &apos;Take&apos; to move your creation into your inventory.
  </notification>

  <notification
   icon="notifytip.tga"
   name="MaxListSelectMessage"
   type="notifytip">
You may only select up to [MAX_SELECT] items from this list.
  </notification>

  <notification
   icon="notify.tga"
   name="VoiceInviteP2P"
   type="notify">
[NAME] is inviting you to a Voice Chat call.
Click Accept to join the call or Decline to decline the invitation. Click mute to permanently block all messages this caller.
    <tag>confirm</tag>
    <tag>voice</tag>
    <unique>
      <context>NAME</context>
    </unique>
    <form name="form">
      <button
       index="0"
       name="Accept"
       text="Accept"/>
      <button
       index="1"
       name="Decline"
       text="Decline"/>
      <button
       index="2"
       name="Mute"
       text="Mute"/>
    </form>
  </notification>

  <notification
   icon="notify.tga"
   name="AutoUnmuteByIM"
   persist="true"
   type="notify">
[NAME] was sent an instant message and has been automatically unblocked.
  </notification>

  <notification
   icon="notify.tga"
   name="AutoUnmuteByMoney"
   persist="true"
   type="notify">
[NAME] was given money and has been automatically unblocked.
  </notification>

  <notification
   icon="notify.tga"
   name="AutoUnmuteByInventory"
   persist="true"
   type="notify">
[NAME] was offered inventory and has been automatically unblocked.
  </notification>

  <notification
   icon="notify.tga"
   name="VoiceInviteGroup"
   type="notify">
[NAME] has joined a Voice Chat call with the group [GROUP].
Click Accept to join the call or Decline to decline the invitation. Click mute to permanently block all messages from this caller.
    <tag>group</tag>
    <tag>confirm</tag>
    <tag>voice</tag>
    <unique>
      <context>NAME</context>
      <context>GROUP</context>
    </unique>
    <form name="form">
      <button
       index="0"
       name="Accept"
       text="Accept"/>
      <button
       index="1"
       name="Decline"
       text="Decline"/>
      <button
       index="2"
       name="Mute"
       text="Mute"/>
    </form>
  </notification>

  <notification
   icon="notify.tga"
   name="VoiceInviteAdHoc"
   type="notify">
[NAME] has joined a voice chat call with a conference chat.
Click Accept to join the call or Decline to decline the invitation. Click mute to permanently block all message from this caller.
  <tag>confirm</tag>
    <tag>voice</tag>
    <unique>
      <context>NAME</context>
    </unique>
    <form name="form">
      <button
       index="0"
       name="Accept"
       text="Accept"/>
      <button
       index="1"
       name="Decline"
       text="Decline"/>
      <button
       index="2"
       name="Mute"
       text="Mute"/>
    </form>
  </notification>

  <notification
   icon="notify.tga"
   name="InviteAdHoc"
   type="notify">
[NAME] is inviting you to a conference chat.
Click Accept to join the chat or Decline to decline the invitation. Click mute to permanently block all messages this caller.
  <tag>confirm</tag>
    <tag>voice</tag>
    <unique>
      <context>NAME</context>
    </unique>
    <form name="form">
      <button
       index="0"
       name="Accept"
       text="Accept"/>
      <button
       index="1"
       name="Decline"
       text="Decline"/>
      <button
       index="2"
       name="Mute"
       text="Mute"/>
    </form>
  </notification>

  <notification
   icon="notifytip.tga"
   name="VoiceChannelFull"
   type="notifytip">
The voice call you are trying to join, [VOICE_CHANNEL_NAME], has reached maximum capacity. Please try again later.
  <tag>fail</tag>
    <tag>voice</tag>
    <unique>
      <context>VOICE_CHANNEL_NAME</context>
    </unique>
  </notification>

  <notification
   icon="notifytip.tga"
   name="ProximalVoiceChannelFull"
   type="notifytip">
    <unique/>
This area has reached maximum capacity for voice conversations.  Please try to use voice in a different area.
    <tag>fail</tag>
    <tag>voice</tag>
  </notification>

  <notification
   icon="notifytip.tga"
   name="VoiceChannelDisconnected"
   type="notifytip">
You have been disconnected from [VOICE_CHANNEL_NAME].  You will now be reconnected to Nearby Voice Chat.
    <tag>voice</tag>
    <unique>
      <context>VOICE_CHANNEL_NAME</context>
    </unique>
  </notification>

  <notification
   icon="notifytip.tga"
   name="VoiceChannelDisconnectedP2P"
   type="notifytip">
[VOICE_CHANNEL_NAME] has ended the call.  You will now be reconnected to Nearby Voice Chat.
    <tag>voice</tag>
    <unique>
      <context>VOICE_CHANNEL_NAME</context>
    </unique>
  </notification>

  <notification
   icon="notifytip.tga"
   name="P2PCallDeclined"
   type="notifytip">
[VOICE_CHANNEL_NAME] has declined your call.  You will now be reconnected to Nearby Voice Chat.
    <tag>voice</tag>
    <tag>fail</tag>
    <unique>
      <context>VOICE_CHANNEL_NAME</context>
    </unique>
  </notification>

  <notification
   icon="notifytip.tga"
   name="P2PCallNoAnswer"
   type="notifytip">
[VOICE_CHANNEL_NAME] is not available to take your call.  You will now be reconnected to Nearby Voice Chat.
    <tag>fail</tag>
    <tag>voice</tag>
    <unique>
      <context>VOICE_CHANNEL_NAME</context>
    </unique>
  </notification>

  <notification
   icon="notifytip.tga"
   name="VoiceChannelJoinFailed"
   type="notifytip">
Failed to connect to [VOICE_CHANNEL_NAME], please try again later.  You will now be reconnected to Nearby Voice Chat.
    <tag>fail</tag>
    <tag>voice</tag>
    <unique>
      <context>VOICE_CHANNEL_NAME</context>
    </unique>
  </notification>

  <notification
   duration="10"
   icon="notifytip.tga"
   name="VoiceLoginRetry"
   type="notifytip">
    <unique/>    
We are creating a voice channel for you. This may take up to one minute.
  <tag>status</tag>
  <tag>voice</tag>
  </notification>

  <notification
   icon="notify.tga"
   name="VoiceEffectsExpired"
   sound="UISndAlert"
   persist="true"
   type="notify">
    <unique/>    
One or more of your subscribed Voice Morphs has expired.
[[URL] Click here] to renew your subscription.
  <tag>fail</tag>
  <tag>voice</tag>
  </notification>

  <notification
   icon="notify.tga"
   name="VoiceEffectsExpiredInUse"
   sound="UISndAlert"
   persist="true"
   type="notify">
    <unique/>
The active Voice Morph has expired, your normal voice settings have been applied.
[[URL] Click here] to renew your subscription.
    <tag>fail</tag>
    <tag>voice</tag>
  </notification>

  <notification
   icon="notify.tga"
   name="VoiceEffectsWillExpire"
   sound="UISndAlert"
   persist="true"
   type="notify">
    <unique/>    
One or more of your Voice Morphs will expire in less than [INTERVAL] days.
[[URL] Click here] to renew your subscription.
  <tag>fail</tag>
    <tag>voice</tag>
  </notification>

  <notification
   icon="notify.tga"
   name="VoiceEffectsNew"
   sound="UISndAlert"
   persist="true"
   type="notify">
    <unique/>    
New Voice Morphs are available!
   <tag>voice</tag>
  </notification>

  <notification
   icon="notifytip.tga"
   name="Cannot enter parcel: not a group member"
   type="notifytip">
   <tag>fail</tag>
    <tag>group</tag>
Only members of a certain group can visit this area.
  </notification>

  <notification
   icon="notifytip.tga"
   name="Cannot enter parcel: banned"
   type="notifytip">
   <tag>fail</tag>
Cannot enter parcel, you have been banned.
  </notification>

  <notification
   icon="notifytip.tga"
   name="Cannot enter parcel: not on access list"
   type="notifytip">
   <tag>fail</tag>
Cannot enter parcel, you are not on the access list.
  </notification>

  <notification
   icon="notifytip.tga"
   name="VoiceNotAllowed"
   type="notifytip">
You do not have permission to connect to voice chat for [VOICE_CHANNEL_NAME].
  <tag>fail</tag>
    <tag>voice</tag>
    <unique>
      <context>VOICE_CHANNEL_NAME</context>
    </unique>
  </notification>

  <notification
   icon="notifytip.tga"
   name="VoiceCallGenericError"
   type="notifytip">
An error has occurred while trying to connect to voice chat for [VOICE_CHANNEL_NAME].  Please try again later.
  <tag>fail</tag>
    <tag>voice</tag>
    <unique>
      <context>VOICE_CHANNEL_NAME</context>
    </unique>
  </notification>

  <notification
   icon="notifytip.tga"
   name="UnsupportedCommandSLURL"
   priority="high"
   type="notifytip">
The SLurl you clicked on is not supported.
  <tag>fail</tag>
  </notification>

  <notification
   icon="notifytip.tga"
   name="BlockedSLURL"
   priority="high"
   type="notifytip">
   <tag>security</tag>
A SLurl was received from an untrusted browser and has been blocked for your security.
  </notification>

  <notification
   icon="notifytip.tga"
   name="ThrottledSLURL"
   priority="high"
   type="notifytip">
   <tag>security</tag>
Multiple SLurls were received from an untrusted browser within a short period.
They will be blocked for a few seconds for your security.
  </notification>

  <notification name="IMToast" type="notifytoast">
[MESSAGE]
    <form name="form">
      <button index="0" name="respondbutton" text="Respond"/>
    </form>
  </notification>

  <notification
   icon="alert.tga"
   name="ConfirmCloseAll"
   type="alertmodal">
Are you sure you want to close all IMs?
  <tag>confirm</tag>
    <usetemplate
     name="okcancelignore"
     notext="Cancel"
     yestext="OK"
     ignoretext="Confirm before I close all IMs"/>
  </notification>

  <notification icon="notifytip.tga"
		name="AttachmentSaved" type="notifytip">
Attachment has been saved.
  </notification>
  
  <notification icon="notify.tga" persist="true"
		name="AppearanceToXMLSaved" type="notify">
Appearance has been saved to XML to [PATH]
  </notification>
  
    <notification icon="notifytip.tga"
		name="AppearanceToXMLFailed" type="notifytip">
Failed to save appearance to XML.
  </notification>

  <notification
    icon="notifytip.tga"
    name="PresetNotSaved"
    type="notifytip">
Error saving preset [NAME].
  </notification>

  <notification
    icon="notifytip.tga"
    name="PresetNotDeleted"
    type="notifytip">
Error deleting preset [NAME].
  </notification>

  <notification
    icon="alertmodal.tga"
    name="UnableToFindHelpTopic"
    type="alertmodal">
Unable to find the help topic for this element.
  <tag>fail</tag>
  </notification>

     <notification
 icon="alertmodal.tga"
 name="ObjectMediaFailure"
 type="alertmodal">
Server Error: Media update or get failed.
&apos;[ERROR]&apos;
  <tag>fail</tag>
        <usetemplate
         name="okbutton"
         yestext="OK"/>
    </notification>

    <notification
 icon="alertmodal.tga"
 name="TextChatIsMutedByModerator"
 type="alertmodal">
Your text chat has been muted by a moderator.
        <usetemplate
         name="okbutton"
         yestext="OK"/>
    </notification>

    <notification
 icon="alertmodal.tga"
 name="VoiceIsMutedByModerator"
 type="alertmodal">
Your voice has been muted by a moderator.
    <tag>voice</tag>
        <usetemplate
         name="okbutton"
         yestext="OK"/>
    </notification>
  
   <notification
    icon="alertmodal.tga"
    name="UploadCostConfirmation"
    type="alertmodal">
This upload will cost L$[PRICE], do you wish to continue with the upload?
    <usetemplate
     name="okcancelbuttons"
     notext="Cancel"
     yestext="Upload"/>
  </notification>

  <notification
   icon="alertmodal.tga"
   name="ConfirmClearTeleportHistory"
   type="alertmodal">
Are you sure you want to delete your teleport history?
  <tag>confirm</tag>
    <usetemplate
     name="okcancelbuttons"
     notext="Cancel"
     yestext="OK"/>
  </notification>

  <notification
   icon="alert.tga"
   name="BottomTrayButtonCanNotBeShown"
   type="alert">
Selected button cannot be shown right now.
The button will be shown when there is enough space for it.
  <tag>fail</tag>
  </notification>

  <notification
   icon="notifytip.tga"
   name="ShareNotification"
   type="notifytip">
Select residents to share with.
  </notification>

  <notification
    name="MeshUploadError"
    icon="alert.tga"
    type="alert">
      [LABEL] failed to upload: [MESSAGE] [IDENTIFIER]
[DETAILS] See Firestorm.log for details
  </notification>
   
  <notification
    name="MeshUploadPermError"
    icon="alert.tga"
    type="alert">
    Error while requesting mesh upload permissons.
  </notification>
  
  <notification
    name="RegionCapabilityRequestError"
    icon="alert.tga"
    type="alert">
    Could not get region capability &apos;[CAPABILITY]&apos;.
  </notification>
   
  <notification
   icon="notifytip.tga"
   name="ShareItemsConfirmation"
   type="alertmodal">
Are you sure you want to share the following items:

&lt;nolink&gt;[ITEMS]&lt;/nolink&gt;

With the following residents:

&lt;nolink&gt;[RESIDENTS]&lt;/nolink&gt;
  <tag>confirm</tag>
	<usetemplate
     ignoretext="Confirm before I share an item"
     name="okcancelignore"
     notext="Cancel"
     yestext="OK"/>
  </notification>
  
  <notification
   icon="notifytip.tga"
   name="ShareFolderConfirmation"
   type="alertmodal">
Only one folder at a time can be shared.

Are you sure you want to share the following items:

&lt;nolink&gt;[ITEMS]&lt;/nolink&gt;

With the following Residents:

&lt;nolink&gt;[RESIDENTS]&lt;/nolink&gt;
  <tag>confirm</tag>
	<usetemplate
     name="okcancelbuttons"
     notext="Cancel"
     yestext="OK"/>
  </notification>
  
  <notification
   icon="notifytip.tga"
   name="ItemsShared"
   type="notifytip">
Items successfully shared.
  </notification>
  
  <notification
   icon="notifytip.tga"
   name="DeedToGroupFail"
   type="notifytip">
Deed to group failed.
    <tag>group</tag>
  <tag>fail</tag>
  </notification>

  <notification
   icon="notifytip.tga"
   name="ReleaseLandThrottled"
   type="notifytip">
The parcel [PARCEL_NAME] can not be abandoned at this time.
   <tag>fail</tag>
  </notification>
	
  <notification
   icon="notifytip.tga"
   name="ReleasedLandWithReclaim"
   type="notifytip">
The [AREA] m² parcel &apos;[PARCEL_NAME]&apos; has been released.

You will have [RECLAIM_PERIOD] hours to reclaim for L$0 before it is set for sale to anyone.
   <tag>fail</tag>
  </notification>
	
  <notification
   icon="notifytip.tga"
   name="ReleasedLandNoReclaim"
   type="notifytip">
The [AREA] m² parcel &apos;[PARCEL_NAME]&apos; has been released.

It is now available for purchase by anyone.
   <tag>fail</tag>
  </notification>

  <notification
   icon="notifytip.tga"
   name="AvatarRezNotification"
   type="notifytip">
( [EXISTENCE] seconds alive )
Avatar '[NAME]' declouded after [TIME] seconds.
  </notification>

  <notification
   icon="notifytip.tga"
   name="AvatarRezSelfBakedDoneNotification"
   type="notifytip">
( [EXISTENCE] seconds alive )
You finished baking your outfit after [TIME] seconds.
  </notification>

  <notification
   icon="notifytip.tga"
   name="AvatarRezSelfBakedUpdateNotification"
   type="notifytip">
( [EXISTENCE] seconds alive )
You sent out an update of your appearance after [TIME] seconds.
[STATUS]
  </notification>

  <notification
   icon="notifytip.tga"
   name="AvatarRezCloudNotification"
   type="notifytip">
( [EXISTENCE] seconds alive )
Avatar '[NAME]' became cloud.
  </notification>

  <notification
   icon="notifytip.tga"
   name="AvatarRezArrivedNotification"
   type="notifytip">
( [EXISTENCE] seconds alive )
Avatar '[NAME]' appeared.
  </notification>

  <notification
   icon="notifytip.tga"
   name="AvatarRezLeftCloudNotification"
   type="notifytip">
( [EXISTENCE] seconds alive )
Avatar '[NAME]' left after [TIME] seconds as cloud.
  </notification>

  <notification
   icon="notifytip.tga"
   name="AvatarRezEnteredAppearanceNotification"
   type="notifytip">
( [EXISTENCE] seconds alive )
Avatar '[NAME]' entered appearance mode.
  </notification>

  <notification
   icon="notifytip.tga"
   name="AvatarRezLeftAppearanceNotification"
   type="notifytip">
( [EXISTENCE] seconds alive )
Avatar '[NAME]' left appearance mode.
  </notification>

  <notification
   icon="alertmodal.tga"
   name="NoConnect"
   type="alertmodal">
We're having trouble connecting using [PROTOCOL] &lt;nolink&gt;[HOSTID]&lt;/nolink&gt;.
Please check your network and firewall setup.
  <tag>fail</tag>
    <usetemplate
     name="okbutton"
     yestext="OK"/>
  </notification>

  <notification
   icon="alertmodal.tga"
   name="NoVoiceConnect"
   type="alertmodal">
We're having trouble connecting to your voice server:

&lt;nolink&gt;[HOSTID]&lt;/nolink&gt;

Voice communications will not be available.
Please check your network and firewall setup.
    <tag>voice</tag>
  <tag>fail</tag>
    <usetemplate
     ignoretext="Warn me when the viewer can't connect to the voice server"
     name="okignore"
     yestext="OK" />
  </notification>

  <notification
   icon="notifytip.tga"
   name="AvatarRezLeftNotification"
   type="notifytip">
( [EXISTENCE] seconds alive )
Avatar '[NAME]' left as fully loaded.
  </notification>

  <notification
   icon="notifytip.tga"
   name="AvatarRezSelfBakedTextureUploadNotification"
   type="notifytip">
( [EXISTENCE] seconds alive )
You uploaded a [RESOLUTION] baked texture for '[BODYREGION]' after [TIME] seconds.
  </notification>

  <notification
   icon="notifytip.tga"
   name="AvatarRezSelfBakedTextureUpdateNotification"
   type="notifytip">
( [EXISTENCE] seconds alive )
You locally updated a [RESOLUTION] baked texture for '[BODYREGION]' after [TIME] seconds.
  </notification>
	
  <notification
   icon="alertmodal.tga"
   name="CannotUploadTexture"
   type="alertmodal">
Unable to upload texture.
[REASON]   
  <tag>fail</tag>  
  </notification>
  
  <notification
   icon="alertmodal.tga"
   name="LivePreviewUnavailable"
   type="alert">
We cannot display a preview of this texture because it is no-copy and/or no-transfer.
  <usetemplate
    ignoretext="Warn me that Live Preview mode is not available for no-copy and/or no-transfer textures"
    name="okignore"
    yestext="OK"/>
  </notification>

  <notification
   icon="alertmodal.tga"
   name="ConfirmLeaveCall"
   type="alertmodal">
Are you sure you want to leave this call?
    <tag>confirm</tag>
    <tag>voice</tag>
    <usetemplate
     ignoretext="Confirm before I leave call"
     name="okcancelignore"
     notext="No"
     yestext="Yes">
      <unique/>
    </usetemplate>
  </notification>

  <notification
   icon="alertmodal.tga"
   name="ConfirmMuteAll"
   type="alert">
You have selected to mute all participants in a group call.
This will also cause all residents that later join the call to be
muted, even after you have left the call.

Mute everyone?
    <tag>group</tag>
    <tag>confirm</tag>
    <tag>voice</tag>
    <usetemplate
     ignoretext="Confirm before I mute all participants in a group call"
     name="okcancelignore"
     yestext="OK"
     notext="Cancel">
      <unique/>
    </usetemplate>
  </notification>
  <notification
  name="HintChat"
  label="Chat"
  type="hint">
    <unique/>
    To join the conversation, type into the chat field below.
  </notification>

  <notification
  name="HintSit"
  label="Stand"
  type="hint">
    <unique/>
    To stand up and exit the sitting position, click the Stand button.
  </notification>

  <notification
  name="HintSpeak"
  label="Speak"
  type="hint">
    <unique/>    
Click the Speak button to turn your microphone on and off.

Click on the up arrow to see the voice control panel.

Hiding the Speak button will disable the voice feature.
  </notification>

  <notification
  name="HintDestinationGuide"
  label="Explore the World"
  type="hint">
    <unique/>
    The Destination Guide contains thousands of new places to discover. Select a location and choose Teleport to start exploring.
  </notification>

  <notification
    name="HintSidePanel"
    label="Side Panel"
    type="hint">
    <unique/>
    Get quick access to your inventory, outfits, profiles and more in the side panel.
  </notification>

  <notification
  name="HintMove"
  label="Move"
  type="hint">
    <unique/>
    To walk or run, open the Move Panel and use the directional arrows to navigate. You can also use the directional keys on your keyboard.
  </notification>

  <notification
  name="HintMoveClick"
  label=""
  type="hint">
    <unique/>    
1. Click to Walk
Click anywhere on the ground to walk to that spot.

2. Click and Drag to Rotate View
Click and drag anywhere on the world to rotate your view
    <tag>custom_skin</tag>
  </notification>

  <notification
  name="HintDisplayName"
  label="Display Name"
  type="hint">
    <unique/>
    Set your customizable display name here. This is in addition to your unique username, which can't be changed. You can change how you see other people's names in your preferences.
  </notification>


  <notification
  name="HintView"
  label="View"
  type="hint">
    <unique/>
    To change your camera view, use the Orbit and Pan controls. Reset your view by pressing Escape or walking.
    <tag>custom_skin</tag>
  </notification>

  <notification
  name="HintInventory"
  label="Inventory"
  type="hint">
    <unique/>
    Check your inventory to find items. Newest items can be easily found in the Recent tab.
  </notification>

  <notification
  name="HintLindenDollar"
  label="You've got Linden Dollars!"
  type="hint">
    <unique/>
    Here's your current balance of L$. Click Buy L$ to purchase more Linden Dollars.
    <tag>funds</tag>
  </notification>

   <notification
   icon="alertmodal.tga"
   name="LowMemory"
   type="alertmodal">
    Your memory pool is low. Some functions of SL are disabled to avoid crash. Please close other applications. Restart SL if this persists.
  </notification>

  <notification
     icon="alertmodal.tga"
     name="ForceQuitDueToLowMemory"
     type="alertmodal">
    SL will quit in 30 seconds due to out of memory.
  </notification>

  <notification
   icon="alertmodal.tga"
   name="SOCKS_NOT_PERMITTED"
   type="alertmodal">
	The SOCKS 5 proxy "[HOST]:[PORT]" refused the connection, not allowed by rule set.
	<tag>fail</tag>
   <usetemplate
     name="okbutton"
     yestext="OK"/>
  </notification>

  <notification
   icon="alertmodal.tga"
   name="SOCKS_CONNECT_ERROR"
   type="alertmodal">
	The SOCKS 5 proxy "[HOST]:[PORT]" refused the connection, could not open TCP channel.
	<tag>fail</tag>
   <usetemplate
     name="okbutton"
     yestext="OK"/>	 
  </notification>

  <notification
   icon="alertmodal.tga"
   name="SOCKS_NOT_ACCEPTABLE"
   type="alertmodal">
	The SOCKS 5 proxy "[HOST]:[PORT]" refused the selected authentication system.
	<tag>fail</tag>
   <usetemplate
     name="okbutton"
     yestext="OK"/>
  </notification>

  <notification
   icon="alertmodal.tga"
   name="SOCKS_AUTH_FAIL"
   type="alertmodal">
	The SOCKS 5 proxy "[HOST]:[PORT]" reported your credentials are invalid.
	<tag>fail</tag>
   <usetemplate
     name="okbutton"
     yestext="OK"/>
  </notification>

  <notification
   icon="alertmodal.tga"
   name="SOCKS_UDP_FWD_NOT_GRANTED"
   type="alertmodal">
	The SOCKS 5 proxy "[HOST]:[PORT]" refused the UDP associate request.
	<tag>fail</tag>
   <usetemplate
     name="okbutton"
     yestext="OK"/>
  </notification>

  <notification
   icon="alertmodal.tga"
   name="SOCKS_HOST_CONNECT_FAILED"
   type="alertmodal">
	Could not connect to SOCKS 5 proxy server "[HOST]:[PORT]".
	<tag>fail</tag>
   <usetemplate
     name="okbutton"
     yestext="OK"/>
  </notification>
  
  <notification
   icon="alertmodal.tga"
   name="SOCKS_UNKNOWN_STATUS"
   type="alertmodal">
	Unknown proxy error with server "[HOST]:[PORT]".
	<tag>fail</tag>
   <usetemplate
     name="okbutton"
     yestext="OK"/>
  </notification>
  
  <notification
   icon="alertmodal.tga"
   name="SOCKS_INVALID_HOST"
   type="alertmodal">
	Invalid SOCKS proxy address or port "[HOST]:[PORT]".
	<tag>fail</tag>
   <usetemplate
     name="okbutton"
     yestext="OK"/>
  </notification>
  
  <notification
   icon="alertmodal.tga"
   name="SOCKS_BAD_CREDS"
   type="alertmodal">
	Invalid SOCKS 5 username or password.
	<tag>fail</tag>
   <usetemplate
     name="okbutton"
     yestext="OK"/>
  </notification>
  
  <notification
   icon="alertmodal.tga"
   name="PROXY_INVALID_HTTP_HOST"
   type="alertmodal">
    Invalid HTTP proxy address or port "[HOST]:[PORT]".
	<tag>fail</tag>
   <usetemplate
     name="okbutton"
     yestext="OK"/>
  </notification>

  <notification
   icon="alertmodal.tga"
   name="PROXY_INVALID_SOCKS_HOST"
   type="alertmodal">
	Invalid SOCKS proxy address or port "[HOST]:[PORT]".
	<tag>fail</tag>
   <usetemplate
     name="okbutton"
     yestext="OK"/>
  </notification>

  <notification
   icon="alertmodal.tga"
   name="ChangeProxySettings"
   type="alert">
	Proxy settings take effect after you restart [APP_NAME].
	<tag>fail</tag>
   <usetemplate
     name="okbutton"
     yestext="OK"/>
  </notification>

  <notification
  name="AuthRequest"
  type="browser">
The site at &apos;&lt;nolink&gt;[HOST_NAME]&lt;/nolink&gt;&apos; in realm &apos;[REALM]&apos; requires a user name and password.
    <tag>confirm</tag>
    <form name="form">
      <input name="username" type="text" text="User Name" default="true"/>
      <input name="password" type="password" text="Password    "/>
      <button default="true"
              index="0"
              name="ok"
              text="Submit"/>
      <button index="1"
              name="cancel"
              text="Cancel"/>
    </form>
  </notification>

   <notification
	name="ModeChange"
	label=""
	type="alertmodal">
    <unique/>
Changing modes requires you to quit and restart.
    <tag>confirm</tag>
    <usetemplate
   name="okcancelbuttons"
   yestext="Quit"
   notext="Don't Quit"/>
    </notification>

  <notification

 name="NoClassifieds"
 label=""
 type="alertmodal">
    <unique/>
    <tag>fail</tag>
    <tag>confirm</tag>
    Creation and editing of Classifieds is only available in Advanced mode. Would you like to quit and change modes? The mode selector can be found on the login screen.
    <usetemplate
   name="okcancelbuttons"
   yestext="Quit"
   notext="Don't Quit"/>
    </notification>

  <notification
 name="NoGroupInfo"
 label=""
 type="alertmodal">
    <unique/>
    <tag>fail</tag>
    <tag>confirm</tag>
    Creation and editing of Groups is only available in Advanced mode. Would you like to quit and change modes? The mode selector can be found on the login screen.
    <usetemplate
   name="okcancelbuttons"
   yestext="Quit"
   notext="Don't Quit"/>
  </notification>

 <notification
 name="NoPlaceInfo"
 label=""
 type="alertmodal">
    <unique/>
    <tag>fail</tag>
    <tag>confirm</tag>
    Viewing place profile is only available in Advanced mode. Would you like to quit and change modes? The mode selector can be found on the login screen.
    <usetemplate
   name="okcancelbuttons"
   yestext="Quit"
   notext="Don't Quit"/>
</notification>

  <notification
 name="NoPicks"
 label=""
 type="alertmodal">
    <unique/>
    <tag>fail</tag>
    <tag>confirm</tag>
    Creation and editing of Picks is only available in Advanced mode. Would you like to quit and change modes? The mode selector can be found on the login screen.
    <usetemplate
   name="okcancelbuttons"
   yestext="Quit"
   notext="Don't Quit"/>
  </notification>

  <notification
 name="NoWorldMap"
 label=""
 type="alertmodal">
    <unique/>
    <tag>fail</tag>
    <tag>confirm</tag>
    Viewing of the world map is only available in Advanced mode. Would you like to quit and change modes? The mode selector can be found on the login screen.
    <usetemplate
   name="okcancelbuttons"
   yestext="Quit"
   notext="Don't Quit"/>
  </notification>

  <notification
 name="NoVoiceCall"
 label=""
 type="alertmodal">
    <unique/>
    <tag>fail</tag>
    <tag>confirm</tag>
    Voice calls are only available in Advanced mode. Would you like to logout and change modes?
    <usetemplate
   name="okcancelbuttons"
   yestext="Quit"
   notext="Don't Quit"/>
  </notification>

  <notification
 name="NoAvatarShare"
 label=""
 type="alertmodal">
    <unique/>
    <tag>fail</tag>
    <tag>confirm</tag>
    Sharing is only available in Advanced mode. Would you like to logout and change modes?
    <usetemplate
   name="okcancelbuttons"
   yestext="Quit"
   notext="Don't Quit"/>
  </notification>
  
  <notification
 name="NoAvatarPay"
 label=""
 type="alertmodal">
    <unique/>
    <tag>fail</tag>
    <tag>confirm</tag>
	  Paying other residents is only available in Advanced mode. Would you like to logout and change modes?
	  <usetemplate
   name="okcancelbuttons"
   yestext="Quit"
   notext="Don't Quit"/>
  </notification>

  <notification
 name="NoInventory"
 label=""
 type="alertmodal">
    <unique/>
    <tag>fail</tag>
    <tag>confirm</tag>
    Viewing inventory is only available in Advanced mode. Would you like to logout and change modes?
    <usetemplate
   name="okcancelbuttons"
   yestext="Quit"
   notext="Don't Quit"/>
  </notification>

  <notification
 name="NoAppearance"
 label=""
 type="alertmodal">
    <unique/>
    <tag>fail</tag>
    <tag>confirm</tag>
    The appearance editor is only available in Advanced mode. Would you like to logout and change modes?
    <usetemplate
   name="okcancelbuttons"
   yestext="Quit"
   notext="Don't Quit"/>
  </notification>

  <notification
 name="NoSearch"
 label=""
 type="alertmodal">
    <unique/>
    <tag>fail</tag>
    <tag>confirm</tag>
    Search is only available in Advanced mode. Would you like to logout and change modes?
    <usetemplate
   name="okcancelbuttons"
   yestext="Quit"
   notext="Don't Quit"/>
  </notification>

  <notification
    name="ConfirmHideUI"
    label=""
    type="alertmodal">
    <unique/>
    <tag>confirm</tag>
    This action will hide all menu items and buttons. To get them back, click [SHORTCUT] again.
    <usetemplate
      name="okcancelignore"
      yestext="OK"
      notext="Cancel"
      ignoretext="Confirm before hiding UI"/>
  </notification>

  <notification
   icon="alertmodal.tga"
   name="PathfindingLinksets_WarnOnPhantom"
   type="alertmodal">
Some selected linksets will have the Phantom flag toggled.

Do you wish to continue?
    <tag>confirm</tag>
    <usetemplate
     ignoretext="Some selected linksets phantom flag will be toggled."
     name="okcancelignore"
     notext="Cancel"
     yestext="OK"/>
  </notification>

  <notification
   icon="alertmodal.tga"
   name="PathfindingLinksets_MismatchOnRestricted"
   type="alertmodal">
Some selected linksets cannot be set to be '[REQUESTED_TYPE]' because of permission restrictions on the linkset.  These linksets will be set to be '[RESTRICTED_TYPE]' instead.

Do you wish to continue?
    <tag>confirm</tag>
    <usetemplate
     ignoretext="Some selected linksets cannot be set because of permission restrictions on the linkset."
     name="okcancelignore"
     notext="Cancel"
     yestext="OK"/>
  </notification>

  <notification
   icon="alertmodal.tga"
   name="PathfindingLinksets_MismatchOnVolume"
   type="alertmodal">
Some selected linksets cannot be set to be '[REQUESTED_TYPE]' because the shape is non-convex.

Do you wish to continue?
    <tag>confirm</tag>
    <usetemplate
     ignoretext="Some selected linksets cannot be set because the shape is non-convex"
     name="okcancelignore"
     notext="Cancel"
     yestext="OK"/>
  </notification>

  <notification
   icon="alertmodal.tga"
   name="PathfindingLinksets_WarnOnPhantom_MismatchOnRestricted"
   type="alertmodal">
Some selected linksets will have the Phantom flag toggled.

Some selected linksets cannot be set to be '[REQUESTED_TYPE]' because of permission restrictions on the linkset.  These linksets will be set to be '[RESTRICTED_TYPE]' instead.

Do you wish to continue?
    <tag>confirm</tag>
    <usetemplate
     ignoretext="Some selected linksets phantom flag will be toggled and others cannot be set because of permission restrictions on the linkset."
     name="okcancelignore"
     notext="Cancel"
     yestext="OK"/>
  </notification>

  <notification
   icon="alertmodal.tga"
   name="PathfindingLinksets_WarnOnPhantom_MismatchOnVolume"
   type="alertmodal">
Some selected linksets will have the Phantom flag toggled.

Some selected linksets cannot be set to be '[REQUESTED_TYPE]' because the shape is non-convex.

Do you wish to continue?
    <tag>confirm</tag>
    <usetemplate
     ignoretext="Some selected linksets phantom flag will be toggled and others cannot be set because the shape is non-convex"
     name="okcancelignore"
     notext="Cancel"
     yestext="OK"/>
  </notification>

  <notification
   icon="alertmodal.tga"
   name="PathfindingLinksets_MismatchOnRestricted_MismatchOnVolume"
   type="alertmodal">
Some selected linksets cannot be set to be '[REQUESTED_TYPE]' because of permission restrictions on the linkset.  These linksets will be set to be '[RESTRICTED_TYPE]' instead.

Some selected linksets cannot be set to be '[REQUESTED_TYPE]' because the shape is non-convex. These linksets&apos; use types will not change.

Do you wish to continue?
    <tag>confirm</tag>
    <usetemplate
     ignoretext="Some selected linksets cannot be set because of permission restrictions on the linkset and because the shape is non-convex."
     name="okcancelignore"
     notext="Cancel"
     yestext="OK"/>
  </notification>

  <notification
   icon="alertmodal.tga"
   name="PathfindingLinksets_WarnOnPhantom_MismatchOnRestricted_MismatchOnVolume"
   type="alertmodal">
Some selected linksets will have the Phantom flag toggled.

Some selected linksets cannot be set to be '[REQUESTED_TYPE]' because of permission restrictions on the linkset.  These linksets will be set to be '[RESTRICTED_TYPE]' instead.

Some selected linksets cannot be set to be '[REQUESTED_TYPE]' because the shape is non-convex. These linksets&apos; use types will not change.

Do you wish to continue?
    <tag>confirm</tag>
    <usetemplate
     ignoretext="Some selected linksets phantom flag will be toggled and others cannot be set because of permission restrictions on the linkset and because the shape is non-convex."
     name="okcancelignore"
     notext="Cancel"
     yestext="OK"/>
  </notification>

  <notification
   icon="alertmodal.tga"
   name="PathfindingLinksets_ChangeToFlexiblePath"
   type="alertmodal">
    The selected object affects the navmesh.  Changing it to a Flexible Path will remove it from the navmesh.
    <tag>confirm</tag>
    <usetemplate
     ignoretext="The selected object affects the navmesh.  Changing it to a Flexible Path will remove it from the navmesh."
     name="okcancelignore"
     notext="Cancel"
     yestext="OK"/>
  </notification>

  <global name="UnsupportedGLRequirements">
You do not appear to have the proper hardware requirements for [APP_NAME]. [APP_NAME] requires an OpenGL graphics card that has multitexture support. If this is the case, you may want to make sure that you have the latest drivers for your graphics card, and service packs and patches for your operating system.

If you continue to have problems, please visit the [SUPPORT_SITE].
  </global>

  <global name="UnsupportedCPUAmount">
796
  </global>

  <global name="UnsupportedRAMAmount">
510
  </global>

  <global name="UnsupportedGPU">
- Your graphics card does not meet the minimum requirements.
  </global>

  <global name="UnsupportedRAM">
- Your system memory does not meet the minimum requirements.
  </global>

<!-- these are alert strings from server. the name needs to match entire the server string, and needs to be changed
	whenever the server string changes -->
   <global name="You can only set your 'Home Location' on your land or at a mainland Infohub.">
If you own a piece of land, you can make it your home location.
Otherwise, you can look at the Map and find places marked &quot;Infohub&quot;.
  </global>
  <global name="You died and have been teleported to your home location">
You died and have been teleported to your home location.
  </global>
<!-- <FS:AW>  opensim search support-->
  <notification
   icon="alertmodal.tga"
   name="ConfirmClearDebugSearchURL"
   type="alertmodal">
Are you sure you want to clear the debug search url?
    <tag>confirm</tag>
    <usetemplate
     ignoretext="Confirm clearing debug search url"
     name="okcancelignore"
     notext="Cancel"
     yestext="OK"/>
  </notification>
  <notification
   icon="alertmodal.tga"
   name="ConfirmPickDebugSearchURL"
   type="alertmodal">
Are you sure you want to pick the current search url as debug search url?
    <tag>confirm</tag>
    <usetemplate
     ignoretext="Confirm picking debug search url"
     name="okcancelignore"
     notext="Cancel"
     yestext="OK"/>
  </notification>
<!-- </FS:AW>  opensim search support-->
<!-- <FS:AW  grid management-->
  <notification
   icon="alertmodal.tga"
   name="ConfirmRemoveGrid"
   type="alertmodal">
Are you sure you want to remove [REMOVE_GRID] from the grid list?
    <tag>confirm</tag>
    <usetemplate
     ignoretext="Confirm removing grids"
     name="okcancelignore"
     notext="Cancel"
     yestext="OK"/>
  </notification>
  <notification
   icon="alertmodal.tga"
   name="CanNotRemoveConnectedGrid"
   type="alertmodal">
You can not remove [REMOVE_GRID] while being connected to it.
    <tag>confirm</tag>
    <usetemplate
     ignoretext="Warn that the grid connected to can not be removed."
     name="okcancelignore"
     notext="Cancel"
     yestext="OK"/>
  </notification>
<!-- </FS:AW  grid management-->

  <notification
   icon="notify.tga"
   label="Apply Windlight settings"
   name="FSWL"
   type="notify">
&apos;[PARCEL_NAME]&apos;, owned by [OWNER_NAME], would like to change your Windlight visual environment settings.
    <form name="form">
      <button
       index="0"
       name="Allow"
       text="Allow"/>
      <button
       index="1"
       name="Ignore"
       text="Ignore"/>
    </form>
  </notification>
  
  <notification
   icon="notify.tga"
   label="Reset Windlight settings"
   name="FSWLClear"
   type="notify">
Reset WL settings for &apos;[PARCEL_NAME]&apos; to region default?
    <usetemplate
     name="okcancelbuttons"
     notext="Cancel"
     yestext="Yes"/>
  </notification>

<!-- ## Zi: Animation Overrider -->
  <notification
   icon="alertmodal.tga"
   name="NewAOSet"
   type="alertmodal">
Specify a name for the new AO set:
(The name may contain any ASCII character, except for ":" or "|")
    <form name="form">
      <input name="message" type="text" default="true">
New AO Set
      </input>
      <button
       default="true"
       index="0"
       name="OK"
       text="OK"/>
      <button
       index="1"
       name="Cancel"
       text="Cancel"/>
    </form>
  </notification>

  <notification
   icon="alertmodal.tga"
   name="NewAOCantContainNonASCII"
   type="alertmodal">
Could not create new AO set "[AO_SET_NAME]".
The name may only contain ASCII characters, excluding ":" and "|".
    <usetemplate
     name="okbutton"
     yestext="OK"/>
  </notification>

  <notification
   icon="alertmodal.tga"
   name="RenameAOMustBeASCII"
   type="alertmodal">
Could not rename AO set "[AO_SET_NAME]".
The name may only contain ASCII characters, excluding ":" and "|".
    <usetemplate
     name="okbutton"
     yestext="OK"/>
  </notification>

<notification
   icon="alertmodal.tga"
   name="RemoveAOSet"
   type="alertmodal">
Remove AO set "[AO_SET_NAME]" from the list?
    <usetemplate
     name="okcancelbuttons"
     notext="Cancel"
     yestext="Remove"/>
  </notification>

  <notification
   icon="notifytip.tga"
   name="AOForeignItemsFound"
   type="alertmodal">
The animation overrider found at least one item that did not belong in the configuration. Please check your &quot;Lost and Found&quot; folder for items that were moved out of the animation overrider configuration.
  </notification>

  <notification
   icon="notifytip.tga"
   name="AOImportSetAlreadyExists"
   type="notifytip">
An animation set with this name already exists.
  </notification>

  <notification
   icon="notifytip.tga"
   name="AOImportPermissionDenied"
   type="notifytip">
Insufficient permissions to read notecard.
  </notification>

  <notification
   icon="notifytip.tga"
   name="AOImportCreateSetFailed"
   type="notifytip">
Error while creating import set.
  </notification>

  <notification
   icon="notifytip.tga"
   name="AOImportDownloadFailed"
   type="notifytip">
Could not download notecard.
  </notification>

  <notification
   icon="notifytip.tga"
   name="AOImportNoText"
   type="notifytip">
Notecard is empty or unreadable.
  </notification>

  <notification
   icon="notifytip.tga"
   name="AOImportNoFolder"
   type="notifytip">
Couldn't find folder to read the animations.
  </notification>

  <notification
   icon="notifytip.tga"
   name="AOImportNoStatePrefix"
   type="notifytip">
Notecard line [LINE] has no valid [ state prefix.
  </notification>

  <notification
   icon="notifytip.tga"
   name="AOImportNoValidDelimiter"
   type="notifytip">
Notecard line [LINE] has no valid ] delimiter.
  </notification>

  <notification
   icon="notifytip.tga"
   name="AOImportStateNameNotFound"
   type="notifytip">
State name [NAME] not found.
  </notification>

  <notification
   icon="notifytip.tga"
   name="AOImportAnimationNotFound"
   type="notifytip">
Couldn't find animation [NAME]. Please make sure it's present in the same folder as the import notecard.
  </notification>

  <notification
   icon="notifytip.tga"
   name="AOImportInvalid"
   type="notifytip">
Notecard didn't contain any usable data. Aborting import.
  </notification>

  <notification
   icon="notifytip.tga"
   name="AOImportRetryCreateSet"
   type="notifytip">
Could not create import folder for animation set [NAME]. Retrying ...
  </notification>

  <notification
   icon="notifytip.tga"
   name="AOImportAbortCreateSet"
   type="notifytip">
Could not create import folder for animation set [NAME]. Giving up.
  </notification>

  <notification
   icon="notifytip.tga"
   name="AOImportLinkFailed"
   type="notifytip">
Creating animation link for animation "[NAME]" failed!
  </notification>

<!-- ## Zi: Animation Overrider -->

<notification
   icon="alertmodal.tga"
   name="SendSysinfoToIM"
   type="alertmodal">
This will send the following information to the current IM session:

[SYSINFO]
    <usetemplate
     name="okcancelbuttons"
     yestext="Send"
     notext="Cancel" />
  </notification>

<!-- fsdata -->
  <notification
   icon="alertmodal.tga"
   name="BlockLoginInfo"
   type="alertmodal">
    [REASON]
    <usetemplate
     name="okbutton"
     yestext="OK"/>
  </notification>

  <notification
   icon="alertmodal.tga"
   name="FireStormReqInfo"
   type="alertmodal">
    [NAME] is requesting that you send them information about your [APP_NAME] setup.
(This is the same information that can be found by going to Help->About [APP_NAME])
[REASON]
Would you like to send them this information?
    <form name="form">
      <button
       index="0"
       name="Yes"
       text="Yes"/>
      <button
       index="1"
       name="No"
       text="No"/>
    </form>
  </notification>

<!-- Firestorm Phantom -->

  <notification
   icon="notifytip.tga"
   name="PhantomOn"
   type="notifytip">
Phantom mode on.
  </notification>

  <notification
   icon="notifytip.tga"
   name="PhantomOff"
   type="notifytip">
Phantom mode off.
  </notification>

<!-- Firestorm Phantom -->

<!-- Firestorm Reset Settings -->
  <notification
    icon="alertmodal.tga"
    label="Reset all settings"
    name="FirestormClearSettingsPrompt"
    type="alertmodal">
    Resetting all settings may be helpful if you are experiencing problems; however, you will need to redo any customizations you have made to the default configuration. 

    Are you sure you want to reset all settings?
    <usetemplate
      name="okcancelbuttons"
      notext="Cancel"
      yestext="OK"/>
  </notification>

  <notification
    icon="alertmodal.tga"
    name="SettingsWillClear"
    type="alertmodal">
    Settings will be cleared after restarting [APP_NAME].
  </notification>
<!-- Firestorm Reset Settings -->

<!-- AW: opensim -->
  <notification icon="alertmodal.tga"
		name="CantAddGrid"
		type="alertmodal">
Could not add [GRID] to the grid list.
[REASON] contact support of [GRID].
    <usetemplate
     name="okbutton"
     yestext="OK"/>
  </notification>
<!-- AW: opensim -->

  <!-- ## Zi: Particle Editor -->
  <notification
   icon="alertmodal.tga"
   name="ParticleScriptFindFolderFailed"
   type="alertmodal">
Could not find a folder for the new script in inventory.
  </notification>

  <notification
   icon="alertmodal.tga"
   name="ParticleScriptCreationFailed"
   type="alertmodal">
Could not create new script for this particle system.
  </notification>

  <notification
   icon="alertmodal.tga"
   name="ParticleScriptNotFound"
   type="alertmodal">
Could not find the newly created script for this particle system.
  </notification>

  <notification
   icon="alertmodal.tga"
   name="ParticleScriptCreateTempFileFailed"
   type="alertmodal">
Could not create temporary file for script upload.
  </notification>

  <notification
   icon="notify.tga"
   name="ParticleScriptInjected"
   type="alertmodal">
Particle script was injected successfully.
   <form name="form">
      <ignore name="ignore"
       text="A particle script was injected to an object."/>
    </form>
  </notification>

  <notification
   icon="alertmodal.tga"
   name="ParticleScriptCapsFailed"
   type="alertmodal">
Failed to inject script into object. Request for capabilities returned an empty address.
  </notification>

  <notification
   icon="notify.tga"
   name="ParticleScriptCopiedToClipboard"
   type="alertmodal">
The LSL script to create this particle system has been copied to your clipboard. You can now paste it into a new script to use it.
   <form name="form">
      <ignore name="ignore"
       text="A particle script was copied to my clipboard"/>
    </form>
  </notification>
  <!-- ## Zi: Particle Editor -->

  <!-- ## Zi: Debug Settings Editor -->
  <notification
   icon="notify.tga"
   name="DebugSettingsWarning"
   type="alertmodal">
Warning! The use of the Debug Settings window is unsupported! Changing debug settings can severely impact your experience and might lead to loss of data, functionality or even access to the service. Please do not change any values without knowing exactly what you are doing.
   <form name="form">
      <ignore name="ignore"
       text="Debug Settings warning message"/>
    </form>
  </notification>

  <notification
   icon="notify.tga"
   name="ControlNameCopiedToClipboard"
   type="alertmodal">
This debug setting's name has been copied to your clipboard. You can now paste it somewhere else to use it.
   <form name="form">
      <ignore name="ignore"
       text="A debug setting's name was copied to my clipboard"/>
    </form>
  </notification>

  <notification
   icon="notify.tga"
   name="SanityCheck"
   type="alertmodal">
[APP_NAME] has detected a possible issue with your settings:

[SANITY_MESSAGE]

Reason: [SANITY_COMMENT]

Current setting: [CURRENT_VALUE]
   <form name="form">
      <ignore name="ignore"
       text="A settings control has failed the sanity check."/>
    </form>
  </notification>
  <!-- ## Zi: Debug Settings Editor -->

  <notification
   icon="alertmodal.tga"
   name="TeleportToAvatarNotPossible"
   type="alertmodal">
Teleport to this avatar not possible, because the exact position is unknown.
  <tag>fail</tag>
  </notification>

  <notification
   icon="alertmodal.tga"
   name="ZoomToAvatarNotPossible"
   type="alertmodal">
Cannot zoom to this avatar, because it is out of reach.
  <tag>fail</tag>
  </notification>

  <notification
   icon="alertmodal.tga"
   name="TrackAvatarNotPossible"
   type="alertmodal">
Cannot track this avatar, because it is beyond radar range.
  <tag>fail</tag>
  </notification>

  <notification
   icon="alertmodal.tga"
   name="CacheEmpty"
   type="alertmodal">
Your viewer cache is currently empty. Please be aware that you may experience slow framerates and inventory loading for a short time while new content downloads.
  </notification>

  <!-- <FS:Zi> Viewer version popup -->
  <notification
   icon="alertmodal.tga"
   name="FirstJoinSupportGroup"
   type="alertmodal">
Welcome to the Phoenix/Firestorm Viewer Support Group!

To make support easier, it is recommended to announce your viewer's version to the group. You can choose to display your viewer's version in front of any chat you send to the group. Our support members can give you more meaningful advice right away if they know the viewer version you are on.

You can enable and disable this function at any time using the checkbox in the group chat floater.

Do you want to enable the automatic viewer version display?

    <form name="form">
      <button
       index="0"
       name="OK_okcancelignore"
       text="Yes"/>
      <button
       default="true"
       index="1"
       name="Cancel_okcancelignore"
       text="No"/>
      <ignore
	   name="ignore"
       text="The Phoenix/Firestorm Support Group was joined"
       save_option="true" />
    </form>

  </notification>
  <!-- <FS:Zi> Viewer version popup -->
  <notification
     icon="alertmodal.tga"
     name="ConfirmScriptModify"
    type="alertmodal">
    Are you sure you want to modify scripts in selected objects?
    <tag>confirm</tag>
    <usetemplate
    ignoretext="Confirm before I modify scripts in selection"
     name="okcancelignore"
     notext="Cancel"
     yestext="OK"/>
  </notification>

  <notification
   icon="alertmodal.tga"
   name="LocalBitmapsUpdateFileNotFound"
   persist="true"
   type="notify">
[FNAME] could not be updated because the file could no longer be found.
Disabling future updates for this file.
  </notification>

  <notification
   icon="alertmodal.tga"
   name="LocalBitmapsUpdateFailedFinal"
   persist="true"
   type="notify">
[FNAME] could not be opened or decoded for [NRETRIES] attempts, and is now considered broken.
Disabling future updates for this file.
  </notification>

  <notification
   icon="alertmodal.tga"
   name="LocalBitmapsVerifyFail"
   persist="true"
   type="notify">
Attempted to add an invalid or unreadable image file [FNAME] which could not be opened or decoded.
Attempt canceled.
  </notification>

  <notification
   icon="alertmodal.tga"
   name="PathfindingReturnMultipleItems"
   type="alertmodal">
    You are returning [NUM_ITEMS] items.  Are you sure you want to continue?
    <tag>confirm</tag>
    <usetemplate
     ignoretext="Are you sure you want to return multiple items?"
     name="okcancelignore"
     notext="No"
     yestext="Yes"/>
  </notification>

  <notification
   icon="alertmodal.tga"
   name="PathfindingDeleteMultipleItems"
   type="alertmodal">
    You are deleting [NUM_ITEMS] items.  Are you sure you want to continue?
    <tag>confirm</tag>
    <usetemplate
     ignoretext="Are you sure you want to delete multiple items?"
     name="okcancelignore"
     notext="No"
     yestext="Yes"/>
  </notification>


  <notification
   icon="alertmodal.tga"
   name="AvatarFrozen"
   type="notify">
   <tag>fail</tag>
[AV_FREEZER] has frozen you. You cannot move or interact with the world.
  </notification>

  <notification
   icon="alertmodal.tga"
   name="AvatarFrozenDuration"
   type="notify">
   <tag>fail</tag>
[AV_FREEZER] has frozen you for [AV_FREEZE_TIME] seconds. You cannot move or interact with the world.
  </notification>

  <notification
   icon="alertmodal.tga"
   name="YouFrozeAvatar"
   type="notify">
   <tag>fail</tag>
Avatar frozen.
  </notification>

  <notification
   icon="alertmodal.tga"
   name="AvatarHasUnFrozenYou"
   type="notify">
   <tag>fail</tag>
[AV_FREEZER] has unfrozen you.
  </notification>

  <notification
   icon="alertmodal.tga"
   name="AvatarUnFrozen"
   type="notify">
   <tag>fail</tag>
Avatar unfrozen.
  </notification>

  <notification
   icon="alertmodal.tga"
   name="AvatarFreezeFailure"
   type="notify">
   <tag>fail</tag>
Freeze failed because you don't have admin permission for that parcel.
  </notification>

  <notification
   icon="alertmodal.tga"
   name="AvatarFreezeThaw"
   type="notify">
   <tag>fail</tag>
Your freeze expired, go about your business.
  </notification>

  <notification
   icon="alertmodal.tga"
   name="AvatarCantFreeze"
   type="notify">
   <tag>fail</tag>
Sorry, can't freeze that user.
  </notification>

  <notification
   icon="alertmodal.tga"
   name="NowOwnObject"
   type="notify">
   <tag>fail</tag>
You are now the owner of object [OBJECT_NAME]
  </notification>

  <notification
   icon="alertmodal.tga"
   name="CantRezOnLand"
   type="notify">
   <tag>fail</tag>
Can't rez object at [OBJECT_POS] because the owner of this land does not allow it.  Use the land tool to see land ownership.
  </notification>

  <notification
   icon="alertmodal.tga"
   name="RezFailTooManyRequests"
   type="notify">
   <tag>fail</tag>
Object can not be rezzed because there are too many requests.
  </notification>
 
  <notification
   icon="alertmodal.tga"
   name="SitFailCantMove"
   type="notify">
   <tag>fail</tag>
You cannot sit because you cannot move at this time.
  </notification>

  <notification
   icon="alertmodal.tga"
   name="SitFailNotAllowedOnLand"
   type="notify">
   <tag>fail</tag>
You cannot sit because you are not allowed on that land.
  </notification>
 
  <notification
   icon="alertmodal.tga"
   name="SitFailNotSameRegion"
   type="notify">
   <tag>fail</tag>
Try moving closer.  Can't sit on object because
it is not in the same region as you.
  </notification>
  
  <notification
   icon="alert.tga"
   name="ChatHistoryIsBusyAlert"
   type="alertmodal">
   Chat history file is busy with previous operation. Please try again in a few minutes or choose chat with another person.
    <usetemplate
     name="okbutton"
     yestext="OK"/>
  </notification>
  
  <notification
   icon="alertmodal.tga"
   name="NoNewObjectRegionFull"
   type="notify">
   <tag>fail</tag>
Unable to create new object. The region is full.
  </notification>

  <notification
   icon="alertmodal.tga"
   name="FailedToPlaceObject"
   type="notify">
   <tag>fail</tag>
Failed to place object at specified location.  Please try again.
  </notification>

  <notification
   icon="alertmodal.tga"
   name="NoOwnNoGardening"
   type="notify">
   <tag>fail</tag>
You can't create trees and grass on land you don't own.
  </notification>

  <notification
   icon="alertmodal.tga"
   name="NoCopyPermsNoObject"
   type="notify">
   <tag>fail</tag>
Copy failed because you lack permission to copy the object '[OBJ_NAME]'.
  </notification>

  <notification
   icon="alertmodal.tga"
   name="NoTransPermsNoObject"
   type="notify">
   <tag>fail</tag>
Copy failed because the object '[OBJ_NAME]' cannot be transferred to you.
  </notification>

  <notification
   icon="alertmodal.tga"
   name="AddToNavMeshNoCopy"
   type="notify">
   <tag>fail</tag>
Copy failed because the object '[OBJ_NAME]' contributes to navmesh.
  </notification>

  <notification
   icon="alertmodal.tga"
   name="DupeWithNoRootsSelected"
   type="notify">
   <tag>fail</tag>
Duplicate with no root objects selected.
  </notification>

  <notification
   icon="alertmodal.tga"
   name="CantDupeCuzRegionIsFull"
   type="notify">
   <tag>fail</tag>
Can't duplicate objects because the region is full.
  </notification>

  <notification
   icon="alertmodal.tga"
   name="CantDupeCuzParcelNotFound"
   type="notify">
   <tag>fail</tag>
Can't duplicate objects - Can't find the parcel they are on.
  </notification>

  <notification
   icon="alertmodal.tga"
   name="CantCreateCuzParcelFull"
   type="notify">
   <tag>fail</tag>
Can't create object because 
the parcel is full.
  </notification>

  <notification
   icon="alertmodal.tga"
   name="RezAttemptFailed"
   type="notify">
   <tag>fail</tag>
Attempt to rez an object failed.
  </notification>

  <notification
   icon="alertmodal.tga"
   name="ToxicInvRezAttemptFailed"
   type="notify">
   <tag>fail</tag>
Unable to create item that has caused problems on this region.
  </notification>

  <notification
   icon="alertmodal.tga"
   name="InvItemIsBlacklisted"
   type="notify">
   <tag>fail</tag>
That inventory item has been blacklisted.
  </notification>

  <notification
   icon="alertmodal.tga"
   name="NoCanRezObjects"
   type="notify">
   <tag>fail</tag>
You are not currently allowed to create objects.
  </notification>
 
  <notification
   icon="alertmodal.tga"
   name="LandSearchBlocked"
   type="notify">
   <tag>fail</tag>
Land Search Blocked.
You have performed too many land searches too quickly.
Please try again in a minute.
  </notification>

  <notification
   icon="alertmodal.tga"
   name="NotEnoughResourcesToAttach"
   type="notify">
   <tag>fail</tag>
Not enough script resources available to attach object!
  </notification>

  <notification
   icon="notifytip.tga"
   name="YouDiedAndGotTPHome"
   type="notifytip">
   <tag>fail</tag>
You died and have been teleported to your home location
  </notification>

  <notification
   icon="alertmodal.tga"
   name="EjectComingSoon"
   type="notify">
   <tag>fail</tag>
You are no longer allowed here and have [EJECT_TIME] seconds to leave.
  </notification>

  <notification
   icon="alertmodal.tga"
   name="NoEnterRegionMaybeFull"
   type="notify">
   <tag>fail</tag>
You can't enter region "[NAME]".
It may be full or restarting soon.
  </notification>

  <notification
   icon="alertmodal.tga"
   name="SaveBackToInvDisabled"
   type="notify">
   <tag>fail</tag>
Save Back To Inventory has been disabled.
  </notification>

  <notification
   icon="alertmodal.tga"
   name="NoExistNoSaveToContents"
   type="notify">
   <tag>fail</tag>
Cannot save '[OBJ_NAME]' to object contents because the object it was rezzed from no longer exists.
  </notification>

  <notification
   icon="alertmodal.tga"
   name="NoModNoSaveToContents"
   type="notify">
   <tag>fail</tag>
Cannot save '[OBJ_NAME]' to object contents because you do not have permission to modify the object '[DEST_NAME]'.
  </notification>

  <notification
   icon="alertmodal.tga"
   name="NoSaveBackToInvDisabled"
   type="notify">
   <tag>fail</tag>
Cannot save '[OBJ_NAME]' back to inventory -- this operation has been disabled.
  </notification>

  <notification
   icon="alertmodal.tga"
   name="NoCopyNoSelCopy"
   type="notify">
   <tag>fail</tag>
You cannot copy your selection because you do not have permission to copy the object '[OBJ_NAME]'.
  </notification>

  <notification
   icon="alertmodal.tga"
   name="NoTransNoSelCopy"
   type="notify">
   <tag>fail</tag>
You cannot copy your selection because the object '[OBJ_NAME]' is not transferable.
  </notification>

  <notification
   icon="alertmodal.tga"
   name="NoTransNoCopy"
   type="notify">
   <tag>fail</tag>
You cannot copy your selection because the object '[OBJ_NAME]' is not transferable.
  </notification>

  <notification
   icon="alertmodal.tga"
   name="NoPermsNoRemoval"
   type="notify">
   <tag>fail</tag>
Removal of the object '[OBJ_NAME]' from the simulator is disallowed by the permissions system.
  </notification>

  <notification
   icon="alertmodal.tga"
   name="NoModNoSaveSelection"
   type="notify">
   <tag>fail</tag>
Cannot save your selection because you do not have permission to modify the object '[OBJ_NAME]'.
  </notification>

  <notification
   icon="alertmodal.tga"
   name="NoCopyNoSaveSelection"
   type="notify">
   <tag>fail</tag>
Cannot save your selection because the object '[OBJ_NAME]' is not copyable.
  </notification>

  <notification
   icon="alertmodal.tga"
   name="NoModNoTaking"
   type="notify">
   <tag>fail</tag>
You cannot take your selection because you do not have permission to modify the object '[OBJ_NAME]'.
  </notification>

  <notification
   icon="alertmodal.tga"
   name="RezDestInternalError"
   type="notify">
   <tag>fail</tag>
Internal Error: Unknown destination type.
  </notification>

  <notification
   icon="alertmodal.tga"
   name="DeleteFailObjNotFound"
   type="notify">
   <tag>fail</tag>
Delete failed because object not found
  </notification>

  <notification
   icon="alertmodal.tga"
   name="SorryCantEjectUser"
   type="notify">
   <tag>fail</tag>
Sorry, can't eject that user.
  </notification>

  <notification
   icon="alertmodal.tga"
   name="RegionSezNotAHome"
   type="notify">
   <tag>fail</tag>
This region does not allow you to set your home location here.
  </notification>

  <notification
   icon="alertmodal.tga"
   name="HomeLocationLimits"
   type="notify">
   <tag>fail</tag>
You can only set your 'Home Location' on your land or at a mainland Infohub.
   </notification>

  <notification
   icon="alertmodal.tga"
   name="HomePositionSet"
   type="notify">
   <tag>fail</tag>
Home position set.
  </notification>

  <notification
   icon="notifytip.tga"
   name="AvatarEjected"
   type="notifytip">
   <tag>fail</tag>
Avatar ejected.
  </notification>

  <notification
   icon="alertmodal.tga"
   name="AvatarEjectFailed"
   type="notify">
   <tag>fail</tag>
Eject failed because you don't have admin permission for that parcel.
  </notification>

  <notification
   icon="alertmodal.tga"
   name="CantMoveObjectParcelFull"
   type="notify">
   <tag>fail</tag>
Can't move object '[OBJECT_NAME]' to
[OBJ_POSITION] in region [REGION_NAME] because the parcel is full.
  </notification>

  <notification
   icon="alertmodal.tga"
   name="CantMoveObjectParcelPerms"
   type="notify">
   <tag>fail</tag>
Can't move object '[OBJECT_NAME]' to
[OBJ_POSITION] in region [REGION_NAME] because your objects are not allowed on this parcel.
  </notification>

  <notification
   icon="alertmodal.tga"
   name="CantMoveObjectParcelResources"
   type="notify">
   <tag>fail</tag>
Can't move object '[OBJECT_NAME]' to
[OBJ_POSITION] in region [REGION_NAME] because there are not enough resources for this object on this parcel.
  </notification>

  <notification
   icon="alertmodal.tga"
   name="NoParcelPermsNoObject"
   type="notify">
   <tag>fail</tag>
Copy failed because you lack access to that parcel.
  </notification>

  <notification
   icon="alertmodal.tga"
   name="CantMoveObjectRegionVersion"
   type="notify">
   <tag>fail</tag>
Can't move object '[OBJECT_NAME]' to
[OBJ_POSITION] in region [REGION_NAME] because the other region is running an older version which does not support receiving this object via region crossing.
  </notification>

  <notification
   icon="alertmodal.tga"
   name="CantMoveObjectNavMesh"
   type="notify">
   <tag>fail</tag>
Can't move object '[OBJECT_NAME]' to
[OBJ_POSITION] in region [REGION_NAME] because you cannot modify the navmesh across region boundaries.
  </notification>

  <notification
   icon="alertmodal.tga"
   name="CantMoveObjectWTF"
   type="notify">
   <tag>fail</tag>
Can't move object '[OBJECT_NAME]' to
[OBJ_POSITION] in region [REGION_NAME] because of an unknown reason. ([FAILURE_TYPE])
  </notification>

  <notification
   icon="alertmodal.tga"
   name="NoPermModifyObject"
   type="notify">
   <tag>fail</tag>
You don't have permission to modify that object
  </notification>

  <notification
   icon="alertmodal.tga"
   name="TooMuchObjectInventorySelected"
   type="alertmodal">
    <tag>fail</tag>
    Too many objects with large inventory are selected. Please select fewer objects and try again.
    <usetemplate
     name="okbutton"
     yestext="OK"/>
  </notification>

  <notification
   icon="alertmodal.tga"
   name="CantEnablePhysObjContributesToNav"
   type="notify">
   <tag>fail</tag>
Can't enable physics for an object that contributes to the navmesh.
  </notification>

  <notification
   icon="alertmodal.tga"
   name="CantEnablePhysKeyframedObj"
   type="notify">
   <tag>fail</tag>
Can't enable physics for keyframed objects.
  </notification>

  <notification
   icon="alertmodal.tga"
   name="CantEnablePhysNotEnoughLandResources"
   type="notify">
   <tag>fail</tag>
Can't enable physics for object -- insufficient land resources.
  </notification>

  <notification
   icon="alertmodal.tga"
   name="CantEnablePhysCostTooGreat"
   persist="true"
   type="notify">
   <tag>fail</tag>
Can't enable physics for object with physics resource cost greater than [MAX_OBJECTS]
  </notification>

  <notification
   icon="alertmodal.tga"
   name="PhantomWithConcavePiece"
   type="notify">
   <tag>fail</tag>
This object cannot have a concave piece because it is phantom and contributes to the navmesh.
  </notification>

  <notification
   icon="alertmodal.tga"
   name="UnableAddItem"
   type="notify">
   <tag>fail</tag>
Unable to add item!
  </notification>

  <notification
   icon="alertmodal.tga"
   name="UnableEditItem"
   type="notify">
   <tag>fail</tag>
Unable to edit this!
  </notification>

  <notification
   icon="alertmodal.tga"
   name="NoPermToEdit"
   type="notify">
   <tag>fail</tag>
Not permitted to edit this.
  </notification>

  <notification
   icon="alertmodal.tga"
   name="NoPermToCopyInventory"
   type="notify">
   <tag>fail</tag>
Not permitted to copy that inventory.
  </notification>

  <notification
   icon="alertmodal.tga"
   name="CantSaveItemDoesntExist"
   type="notify">
   <tag>fail</tag>
Cannot save to object contents: Item no longer exists.
  </notification>

  <notification
   icon="alertmodal.tga"
   name="CantSaveItemAlreadyExists"
   type="notify">
   <tag>fail</tag>
Cannot save to object contents: Item with that name already exists in inventory
  </notification>

  <notification
   icon="alertmodal.tga"
   name="CantSaveModifyAttachment"
   type="notify">
   <tag>fail</tag>
Cannot save to object contents: This would modify the attachment permissions.
  </notification>

  <notification
   icon="alertmodal.tga"
   name="AttachmentHasTooMuchInventory"
   type="notify">
   <tag>fail</tag>
Your attachments contain too much inventory to add more.
  </notification>

  <notification
   icon="alertmodal.tga"
   name="IllegalAttachment"
   type="notify">
   <tag>fail</tag>
The attachment has requested a nonexistent point on the avatar. It has been attached to the chest instead.
  </notification>

  <notification
   icon="alertmodal.tga"
   name="TooManyScripts"
   type="notify">
   <tag>fail</tag>
Too many scripts.
  </notification>

  <notification
   icon="alertmodal.tga"
   name="UnableAddScript"
   type="notify">
   <tag>fail</tag>
Unable to add script!
  </notification>

  <notification
   icon="alertmodal.tga"
   name="AssetServerTimeoutObjReturn"
   type="notify">
   <tag>fail</tag>
Asset server didn't respond in a timely fashion.  Object returned to sim.
  </notification>

  <notification
   icon="alertmodal.tga"
   name="RegionDisablePhysicsShapes"
   type="notify">
   <tag>fail</tag>
This region does not have physics shapes enabled.
  </notification>

  <notification
   icon="alertmodal.tga"
   name="NoModNavmeshAcrossRegions"
   type="notify">
   <tag>fail</tag>
You cannot modify the navmesh across region boundaries.
  </notification>

  <notification
   icon="alertmodal.tga"
   name="NoSetPhysicsPropertiesOnObjectType"
   type="notify">
   <tag>fail</tag>
Cannot set physics properties on that object type.
  </notification>

  <notification
   icon="alertmodal.tga"
   name="NoSetRootPrimWithNoShape"
   type="notify">
   <tag>fail</tag>
Cannot set root prim to have no shape.
  </notification>

  <notification
   icon="alertmodal.tga"
   name="NoRegionSupportPhysMats"
   type="notify">
   <tag>fail</tag>
This region does not have physics materials enabled.
  </notification>

  <notification
   icon="alertmodal.tga"
   name="OnlyRootPrimPhysMats"
   type="notify">
   <tag>fail</tag>
Only root prims may have their physics materials adjusted.
  </notification>

  <notification
   icon="alertmodal.tga"
   name="NoSupportCharacterPhysMats"
   type="notify">
   <tag>fail</tag>
Setting physics materials on characters is not yet supported.
  </notification>

  <notification
   icon="alertmodal.tga"
   name="InvalidPhysMatProperty"
   type="notify">
   <tag>fail</tag>
One or more of the specified physics material properties was invalid.
  </notification>

  <notification
   icon="alertmodal.tga"
   name="NoPermsAlterStitchingMeshObj"
   type="notify">
   <tag>fail</tag>
You may not alter the stitching type of a mesh object.
  </notification>

  <notification
   icon="alertmodal.tga"
   name="NoPermsAlterShapeMeshObj"
   type="notify">
   <tag>fail</tag>
You may not alter the shape of a mesh object
  </notification>

  <notification
   icon="alertmodal.tga"
   name="FullRegionCantEnter"
   type="notify">
   <tag>fail</tag>
You can't enter this region because \nthe region is full.
  </notification>

  <notification
   icon="alertmodal.tga"
   name="LinkFailedOwnersDiffer"
   type="notify">
   <tag>fail</tag>
Link failed -- owners differ
  </notification>

  <notification
   icon="alertmodal.tga"
   name="LinkFailedNoModNavmeshAcrossRegions"
   type="notify">
   <tag>fail</tag>
Link failed -- cannot modify the navmesh across region boundaries.
  </notification>

  <notification
   icon="alertmodal.tga"
   name="LinkFailedNoPermToEdit"
   type="notify">
   <tag>fail</tag>
Link failed because you do not have edit permission.
  </notification>

  <notification
   icon="alertmodal.tga"
   name="LinkFailedTooManyPrims"
   type="notify">
   <tag>fail</tag>
Link failed -- too many primitives
  </notification>

  <notification
   icon="alertmodal.tga"
   name="LinkFailedCantLinkNoCopyNoTrans"
   type="notify">
   <tag>fail</tag>
Link failed -- cannot link no-copy with no-transfer
  </notification>

  <notification
   icon="alertmodal.tga"
   name="LinkFailedNothingLinkable"
   type="notify">
   <tag>fail</tag>
Link failed -- nothing linkable.
  </notification>

  <notification
   icon="alertmodal.tga"
   name="LinkFailedTooManyPathfindingChars"
   type="notify">
   <tag>fail</tag>
Link failed -- too many pathfinding characters
  </notification>

  <notification
   icon="alertmodal.tga"
   name="LinkFailedInsufficientLand"
   type="notify">
   <tag>fail</tag>
Link failed -- insufficient land resources
  </notification>

  <notification
   icon="alertmodal.tga"
   name="LinkFailedTooMuchPhysics"
   type="notify">
   <tag>fail</tag>
Object uses too many physics resources -- its dynamics have been disabled.
  </notification>

  <notification
   icon="alertmodal.tga"
   name="EstateManagerFailedllTeleportHome"
   persist="false"
   type="notify">
    <tag>fail</tag>
The object '[OBJECT_NAME]' at [SLURL] cannot teleport estate managers home.
  </notification>

  <notification
   icon="alertmodal.tga"
   name="TeleportedHomeByObjectOnParcel"
   persist="false"
   type="notify">
   <tag>fail</tag>
You have been teleported home by the object '[OBJECT_NAME]' on the parcel '[PARCEL_NAME]'
  </notification>

  <notification
   icon="alertmodal.tga"
   name="TeleportedHomeByObject"
   persist="false"
   type="notify">
   <tag>fail</tag>
You have been teleported home by the object '[OBJECT_NAME]'
  </notification>

  <notification
   icon="alertmodal.tga"
   name="TeleportedByAttachment"
   type="notify">
   <tag>fail</tag>
You have been teleported by an attachment on [ITEM_ID]
   <usetemplate
    ignoretext="Teleport: You have been teleported by an attachment"
    name="notifyignore"/>
  </notification>

  <notification
   icon="alertmodal.tga"
   name="TeleportedByObjectOnParcel"
   type="notify">
   <tag>fail</tag>
You have been teleported by the object '[OBJECT_NAME]' on the parcel '[PARCEL_NAME]'
   <usetemplate
    ignoretext="Teleport: You have been teleported by an object on a parcel"
    name="notifyignore"/>
  </notification>

  <notification
   icon="alertmodal.tga"
   name="TeleportedByObjectOwnedBy"
   type="notify">
   <tag>fail</tag>
You have been teleported by the object '[OBJECT_NAME]' owned by [OWNER_ID]
  </notification>

  <notification
   icon="alertmodal.tga"
   name="TeleportedByObjectUnknownUser"
   type="notify">
   <tag>fail</tag>
You have been teleported by the object '[OBJECT_NAME]' owned by an unknown user.
  </notification>

  <notification
   icon="alertmodal.tga"
   name="CantCreateObjectRegionFull"
   type="notify">
   <tag>fail</tag>
Unable to create requested object. The region is full.
  </notification>

  <notification
   icon="alertmodal.tga"
   name="CantAttackMultipleObjOneSpot"
   type="notify">
   <tag>fail</tag>
You can't attach multiple objects to one spot.
  </notification>

  <notification
   icon="alertmodal.tga"
   name="CantCreateMultipleObjAtLoc"
   type="notify">
   <tag>fail</tag>
You can't create multiple objects here.
  </notification>

  <notification
   icon="alertmodal.tga"
   name="UnableToCreateObjTimeOut"
   type="notify">
   <tag>fail</tag>
Unable to create requested object. Object is missing from database.
  </notification>

  <notification
   icon="alertmodal.tga"
   name="UnableToCreateObjUnknown"
   type="notify">
   <tag>fail</tag>
Unable to create requested object. The request timed out. Please try again.
  </notification>

  <notification
   icon="alertmodal.tga"
   name="UnableToCreateObjMissingFromDB"
   type="notify">
   <tag>fail</tag>
Unable to create requested object. Please try again.
  </notification>

  <notification
   icon="alertmodal.tga"
   name="RezFailureTookTooLong"
   type="notify">
   <tag>fail</tag>
Rez failed, requested object took too long to load.
  </notification>

  <notification
   icon="alertmodal.tga"
   name="FailedToPlaceObjAtLoc"
   type="notify">
   <tag>fail</tag>
Failed to place object at specified location.  Please try again.
  </notification>

  <notification
   icon="alertmodal.tga"
   name="CantCreatePlantsOnLand"
   type="notify">
   <tag>fail</tag>
You cannot create plants on this land.
  </notification>

  <notification
   icon="alertmodal.tga"
   name="CantRestoreObjectNoWorldPos"
   type="notify">
   <tag>fail</tag>
Cannot restore object. No world position found.
  </notification>

  <notification
   icon="alertmodal.tga"
   name="CantRezObjectInvalidMeshData"
   type="notify">
   <tag>fail</tag>
Unable to rez object because its mesh data is invalid.
  </notification>

  <notification
   icon="alertmodal.tga"
   name="CantRezObjectTooManyScripts"
   type="notify">
   <tag>fail</tag>
Unable to rez object because there are already too many scripts in this region.
  </notification>

  <notification
   icon="alertmodal.tga"
   name="CantCreateObjectNoAccess"
   type="notify">
   <tag>fail</tag>
Your access privileges don't allow you to create objects there.
  </notification>

  <notification
   icon="alertmodal.tga"
   name="CantCreateObject"
   type="notify">
   <tag>fail</tag>
You are not currently allowed to create objects.
  </notification>

  <notification
   icon="alertmodal.tga"
   name="InvalidObjectParams"
   type="notify">
   <tag>fail</tag>
Invalid object parameters
  </notification>

  <notification
   icon="alertmodal.tga"
   name="CantDuplicateObjectNoAcess"
   type="notify">
   <tag>fail</tag>
Your access privileges don't allow you to duplicate objects here.
  </notification>

  <notification
   icon="alertmodal.tga"
   name="CantChangeShape"
   type="notify">
   <tag>fail</tag>
You are not allowed to change this shape.
  </notification>

  <notification
   icon="alertmodal.tga"
   name="NoAccessToClaimObjects"
   type="notify">
   <tag>fail</tag>
Your access privileges don't allow you to claim objects here.
  </notification>

  <notification
   icon="alertmodal.tga"
   name="DeedFailedNoPermToDeedForGroup"
   type="notify">
   <tag>fail</tag>
Deed failed because you do not have permission to deed objects for your group.
  </notification>

  <notification
   icon="alertmodal.tga"
   name="NoPrivsToBuyObject"
   type="notify">
   <tag>fail</tag>
Your access privileges don't allow you to buy objects here.
  </notification>

  <notification
   icon="alertmodal.tga"
   name="CantAttachObjectAvatarSittingOnIt"
   type="notify">
   <tag>fail</tag>
Cannot attach object because an avatar is sitting on it.
  </notification>

  <notification
   icon="alertmodal.tga"
   name="WhyAreYouTryingToWearShrubbery"
   type="notify">
   <tag>fail</tag>
Trees and grasses cannot be worn as attachments.
  </notification>

  <notification
   icon="alertmodal.tga"
   name="CantAttachGroupOwnedObjs"
   type="notify">
   <tag>fail</tag>
Cannot attach group-owned objects.
  </notification>

  <notification
   icon="alertmodal.tga"
   name="CantAttachObjectsNotOwned"
   type="notify">
   <tag>fail</tag>
Cannot attach objects that you don't own.
  </notification>

  <notification
   icon="alertmodal.tga"
   name="CantAttachNavmeshObjects"
   type="notify">
   <tag>fail</tag>
Cannot attach objects that contribute to navmesh.
  </notification>

  <notification
   icon="alertmodal.tga"
   name="CantAttachObjectNoMovePermissions"
   type="notify">
   <tag>fail</tag>
Cannot attach object because you do not have permission to move it.
  </notification>

  <notification
   icon="alertmodal.tga"
   name="CantAttachNotEnoughScriptResources"
   type="notify">
   <tag>fail</tag>
Not enough script resources available to attach object!
  </notification>

  <notification
   icon="alertmodal.tga"
   name="CantAttachObjectBeingRemoved"
   type="notify">
    <tag>fail</tag>
    Cannot attach object because it is already being removed.
  </notification>

  <notification
   icon="alertmodal.tga"
   name="CantDropItemTrialUser"
   type="notify">
   <tag>fail</tag>
You can't drop objects here; try the Free Trial area.
  </notification>

  <notification
   icon="alertmodal.tga"
   name="CantDropMeshAttachment"
   type="notify">
   <tag>fail</tag>
You can't drop mesh attachments. Detach to inventory and then rez in world.
  </notification>

  <notification
   icon="alertmodal.tga"
   name="CantDropAttachmentNoPermission"
   type="notify">
   <tag>fail</tag>
Failed to drop attachment: you don't have permission to drop there.
  </notification>

  <notification
   icon="alertmodal.tga"
   name="CantDropAttachmentInsufficientLandResources"
   type="notify">
   <tag>fail</tag>
Failed to drop attachment: insufficient available land resource.
  </notification>

  <notification
   icon="alertmodal.tga"
   name="CantDropAttachmentInsufficientResources"
   type="notify">
   <tag>fail</tag>
Failed to drop attachments: insufficient available resources.
  </notification>

  <notification
   icon="alertmodal.tga"
   name="CantDropObjectFullParcel"
   type="notify">
   <tag>fail</tag>
Cannot drop object here.  Parcel is full.
  </notification>

  <notification
   icon="alertmodal.tga"
   name="CantTouchObjectBannedFromParcel"
   type="notify">
   <tag>fail</tag>
Can't touch/grab this object because you are banned from the land parcel.
  </notification>

  <notification
   icon="alertmodal.tga"
   name="PlzNarrowDeleteParams"
   type="notify">
   <tag>fail</tag>
Please narrow your delete parameters.
  </notification>

  <notification
   icon="alertmodal.tga"
   name="UnableToUploadAsset"
   type="notify">
   <tag>fail</tag>
Unable to upload asset.
  </notification>

  <notification
   icon="alertmodal.tga"
   name="CantTeleportCouldNotFindUser"
   type="notify">
   <tag>fail</tag>
Could not find user to teleport home
  </notification>

  <notification
   icon="alertmodal.tga"
   name="GodlikeRequestFailed"
   type="notify">
   <tag>fail</tag>
godlike request failed
  </notification>

  <notification
   icon="alertmodal.tga"
   name="GenericRequestFailed"
   type="notify">
   <tag>fail</tag>
generic request failed
  </notification>

  <notification
   icon="alertmodal.tga"
   name="CantUploadPostcard"
   type="notify">
   <tag>fail</tag>
Unable to upload postcard.  Try again later.
  </notification>

  <notification
   icon="alertmodal.tga"
   name="CantFetchInventoryForGroupNotice"
   type="notify">
   <tag>fail</tag>
Unable to fetch inventory details for the group notice.
  </notification>

  <notification
   icon="alertmodal.tga"
   name="CantSendGroupNoticeNotPermitted"
   type="notify">
   <tag>fail</tag>
Unable to send group notice -- not permitted.
  </notification>

  <notification
   icon="alertmodal.tga"
   name="CantSendGroupNoticeCantConstructInventory"
   type="notify">
   <tag>fail</tag>
Unable to send group notice -- could not construct inventory.
  </notification>

  <notification
   icon="alertmodal.tga"
   name="CantParceInventoryInNotice"
   type="notify">
   <tag>fail</tag>
Unable to parse inventory in notice.
  </notification>

  <notification
   icon="alertmodal.tga"
   name="TerrainUploadFailed"
   type="notify">
   <tag>fail</tag>
Terrain upload failed.
  </notification>

  <notification
   icon="alertmodal.tga"
   name="TerrainFileWritten"
   type="notify">
   <tag>fail</tag>
Terrain file written.
  </notification>

  <notification
   icon="alertmodal.tga"
   name="TerrainFileWrittenStartingDownload"
   type="notify">
   <tag>fail</tag>
Terrain file written, starting download...
  </notification>

  <notification
   icon="alertmodal.tga"
   name="TerrainBaked"
   type="notify">
   <tag>fail</tag>
Terrain baked.
  </notification>

  <notification
   icon="alertmodal.tga"
   name="TenObjectsDisabledPlzRefresh"
   type="notify">
   <tag>fail</tag>
Only the first 10 selected objects have been disabled. Refresh and make additional selections if required.
  </notification>

  <notification
   icon="alertmodal.tga"
   name="UpdateViewerBuyParcel"
   type="notify">
   <tag>fail</tag>
You need to update your viewer to buy this parcel.
  </notification>  

  <notification
   icon="alertmodal.tga"
   name="CantBuyParcelNotForSale"
   type="notify">
   <tag>fail</tag>
Unable to buy, this parcel is not for sale.
  </notification>

  <notification
   icon="alertmodal.tga"
   name="CantBuySalePriceOrLandAreaChanged"
   type="notify">
   <tag>fail</tag>
Unable to buy, the sale price or land area has changed.
  </notification>

  <notification
   icon="alertmodal.tga"
   name="CantBuyParcelNotAuthorized"
   type="notify">
   <tag>fail</tag>
You are not the authorized buyer for this parcel.
  </notification>

  <notification
   icon="alertmodal.tga"
   name="CantBuyParcelAwaitingPurchaseAuth"
   type="notify">
   <tag>fail</tag>
You cannot purchase this parcel because it is already awaiting purchase aut
  </notification>

  <notification
   icon="alertmodal.tga"
   name="CantBuildOverflowParcel"
   type="notify">
   <tag>fail</tag>
You cannot build objects here because doing so would overflow the parcel.
  </notification>

  <notification
   icon="alertmodal.tga"
   name="SelectedMultipleOwnedLand"
   type="notify">
   <tag>fail</tag>
You selected land with different owners. Please select a smaller area and try again.
  </notification>

  <notification
   icon="alertmodal.tga"
   name="CantJoinTooFewLeasedParcels"
   type="notify">
   <tag>fail</tag>
Not enough leased parcels in selection to join.
  </notification>

  <notification
   icon="alertmodal.tga"
   name="CantDivideLandMultipleParcelsSelected"
   type="notify">
   <tag>fail</tag>
Can't divide land.
There is more than one parcel selected.
Try selecting a smaller piece of land.
  </notification>

  <notification
   icon="alertmodal.tga"
   name="CantDivideLandCantFindParcel"
   type="notify">
   <tag>fail</tag>
Can't divide land.
Can't find the parcel.
Please report with Help -> Report Bug...
  </notification>

  <notification
   icon="alertmodal.tga"
   name="CantDivideLandWholeParcelSelected"
   type="notify">
   <tag>fail</tag>
Can't divide land. Whole parcel is selected.
Try selecting a smaller piece of land.
  </notification>

  <notification
   icon="alertmodal.tga"
   name="LandHasBeenDivided"
   type="notify">
   <tag>fail</tag>
Land has been divided.
  </notification>

  <notification
   icon="alertmodal.tga"
   name="PassPurchased"
   type="notify">
   <tag>fail</tag>
You purchased a pass.
  </notification>

  <notification
   icon="alertmodal.tga"
   name="RegionDisallowsClassifieds"
   type="notify">
   <tag>fail</tag>
Region does not allow classified advertisements.
  </notification>

  <notification
   icon="alertmodal.tga"
   name="LandPassExpireSoon"
   type="notify">
   <tag>fail</tag>
Your pass to this land is about to expire.
  </notification>

  <notification
   icon="alertmodal.tga"
   name="CantSitNoSuitableSurface"
   type="notify">
   <tag>fail</tag>
There is no suitable surface to sit on, try another spot.
  </notification>

  <notification
   icon="alertmodal.tga"
   name="CantSitNoRoom"
   type="notify">
   <tag>fail</tag>
No room to sit here, try another spot.
  </notification>

  <notification
   icon="alertmodal.tga"
   name="ClaimObjectFailedNoPermission"
   type="notify">
   <tag>fail</tag>
Claim object failed because you don't have permission
  </notification>

  <notification
   icon="alertmodal.tga"
   name="ClaimObjectFailedNoMoney"
   type="notify">
   <tag>fail</tag>
Claim object failed because you don't have enough L$.
  </notification>

  <notification
   icon="alertmodal.tga"
   name="CantDeedGroupLand"
   type="notify">
   <tag>fail</tag>
Cannot deed group-owned land.
  </notification>

  <notification
   icon="alertmodal.tga"
   name="BuyObjectFailedNoMoney"
   type="notify">
   <tag>fail</tag>
Buy object failed because you don't have enough L$.
  </notification>

  <notification
   icon="alertmodal.tga"
   name="BuyInventoryFailedNoMoney"
   type="notify">
   <tag>fail</tag>
Buy inventory failed because you do not have enough L$
  </notification>

  <notification
   icon="alertmodal.tga"
   name="BuyPassFailedNoMoney"
   type="notify">
   <tag>fail</tag>
You don't have enough L$ to buy a pass to this land.
  </notification>

  <notification
   icon="alertmodal.tga"
   name="CantBuyPassTryAgain"
   type="notify">
   <tag>fail</tag>
Unable to buy pass right now.  Try again later.
  </notification>

  <notification
   icon="alertmodal.tga"
   name="CantCreateObjectParcelFull"
   type="notify">
   <tag>fail</tag>
Can't create object because \nthe parcel is full.
  </notification>

  <notification
   icon="alertmodal.tga"
   name="FailedPlacingObject"
   type="notify">
   <tag>fail</tag>
Failed to place object at specified location.  Please try again.
  </notification>

  <notification
   icon="alertmodal.tga"
   name="CantCreateLandmarkForEvent"
   type="notify">
   <tag>fail</tag>
Unable to create landmark for event.
  </notification>

  <notification
   icon="alertmodal.tga"
   name="GodBeatsFreeze"
   type="notify">
   <tag>fail</tag>
Your godlike powers break the freeze!
  </notification>

  <notification
   icon="alertmodal.tga"
   name="SpecialPowersRequestFailedLogged"
   type="notify">
   <tag>fail</tag>
Request for special powers failed. This request has been logged.
  </notification>

  <notification
   icon="alertmodal.tga"
   name="ExpireExplanation"
   type="notify">
   <tag>fail</tag>
The system is currently unable to process your request. The request timed out.
  </notification>

  <notification
   icon="alertmodal.tga"
   name="DieExplanation"
   type="notify">
   <tag>fail</tag>
The system is unable to process your request.
  </notification>

  <notification
   icon="alertmodal.tga"
   name="AddPrimitiveFailure"
   type="notify">
   <tag>fail</tag>
Insufficient funds to create primitve.
  </notification>

  <notification
   icon="alertmodal.tga"
   name="RezObjectFailure"
   type="notify">
   <tag>fail</tag>
Insufficient funds to create object.
  </notification>

  <notification
   icon="alertmodal.tga"
   name="ResetHomePositionNotLegal"
   type="notify">
   <tag>fail</tag>
Reset Home position since Home wasn't legal.
  </notification>

  <notification
   icon="alertmodal.tga"
   name="CantInviteRegionFull"
   type="notify">
   <tag>fail</tag>
You cannot currently invite anyone to your location because the region is full. Try again later.
  </notification>

  <notification
   icon="alertmodal.tga"
   name="CantSetHomeAtRegion"
   type="notify">
   <tag>fail</tag>
This region does not allow you to set your home location here.
  </notification>

  <notification
   icon="alertmodal.tga"
   name="ListValidHomeLocations"
   type="notify">
   <tag>fail</tag>
You can only set your 'Home Location' on your land or at a mainland Infohub.
  </notification>

  <notification
   icon="alertmodal.tga"
   name="SetHomePosition"
   type="notify">
   <tag>fail</tag>
Home position set.
  </notification>

  <notification
   icon="alertmodal.tga"
   name="CantDerezInventoryError"
   type="notify">
   <tag>fail</tag>
Cannot derez object due to inventory fault.
  </notification>

  <notification
   icon="alertmodal.tga"
   name="CantCreateRequestedInv"
   type="notify">
   <tag>fail</tag>
Cannot create requested inventory.
  </notification>

  <notification
   icon="alertmodal.tga"
   name="CantCreateRequestedInvFolder"
   type="notify">
   <tag>fail</tag>
Cannot create requested inventory folder.
  </notification>

  <notification
   icon="alertmodal.tga"
   name="CantCreateInventory"
   type="notify">
   <tag>fail</tag>
Cannot create that inventory.
  </notification>

  <notification
   icon="alertmodal.tga"
   name="CantCreateLandmark"
   type="notify">
   <tag>fail</tag>
Cannot create landmark.
  </notification>

  <notification
   icon="alertmodal.tga"
   name="CantCreateOutfit"
   type="notify">
   <tag>fail</tag>
Cannot create outfit right now. Try again in a minute.
  </notification>

  <notification
   icon="alertmodal.tga"
   name="InventoryNotForSale"
   type="notify">
   <tag>fail</tag>
Inventory is not for sale.
  </notification>

  <notification
   icon="alertmodal.tga"
   name="CantFindInvItem"
   type="notify">
   <tag>fail</tag>
Unable to find inventory item.
  </notification>

  <notification
   icon="alertmodal.tga"
   name="CantFindObject"
   type="notify">
   <tag>fail</tag>
Unable to find object.
  </notification>

  <notification
   icon="alertmodal.tga"
   name="CantTransfterMoneyRegionDisabled"
   type="notify">
   <tag>fail</tag>
Money transfers to objects are currently disabled in this region.
  </notification>

  <notification
   icon="alertmodal.tga"
   name="DroppedMoneyTransferRequest"
   type="notify">
   <tag>fail</tag>
Unable to make payment due to system load.
  </notification>

  <notification
   icon="alertmodal.tga"
   name="CantPayNoAgent"
   type="notify">
   <tag>fail</tag>
Could not figure out who to pay.
  </notification>

  <notification
   icon="alertmodal.tga"
   name="CantDonateToPublicObjects"
   type="notify">
   <tag>fail</tag>
You cannot give L$ to public objects.
  </notification>

  <notification
   icon="alertmodal.tga"
   name="InventoryCreationInWorldObjectFailed"
   type="notify">
   <tag>fail</tag>
Inventory creation on in-world object failed.
  </notification>

  <notification
   icon="alertmodal.tga"
   name="UserBalanceOrLandUsageError"
   type="notify">
   <tag>fail</tag>
An internal error prevented us from properly updating your viewer.  The L$ balance or parcel holdings displayed in your viewer may not reflect your actual balance on the servers.
  </notification>

  <notification
   icon="alertmodal.tga"
   name="LargePrimAgentIntersect"
   type="notify">
   <tag>fail</tag>
Cannot create large prims that intersect other players.  Please re-try when other players have moved.
  </notification>

  <notification
   icon="alertmodal.tga"
   name="RLVChangeStrings"
   type="alertmodal">
Changes won't take effect until after you restart [APP_NAME].
  </notification>
  
  <notification
   icon="alertmodal.tga"
   name="PreferenceChatClearLog"
   type="alertmodal">
    This will delete the logs of previous conversations, and any backups of that file.
    <tag>confirm</tag>
    <usetemplate
     ignoretext="Confirm before I delete the log of previous conversations."
     name="okcancelignore"
     notext="Cancel"
     yestext="OK"/>
  </notification>
    
  <notification
   icon="alertmodal.tga"
   name="PreferenceChatDeleteTranscripts"
   type="alertmodal">
    This will delete the transcripts for all previous conversations. The list of past conversations will not be affected. All files with the suffixes .txt and txt.backup in the folder [FOLDER] will be deleted.
    <tag>confirm</tag>
    <usetemplate
     ignoretext="Confirm before I delete transcripts."
     name="okcancelignore"
     notext="Cancel"
     yestext="OK"/>
  </notification>

  <notification
   icon="alert.tga"
   name="PreferenceChatPathChanged"
   type="alert">
   Unable to move files. Restored previous path.
    <usetemplate
     ignoretext="Unable to move files. Restored previous path."
     name="okignore"
     yestext="OK"/>
  </notification>

  <notification
   icon="alertmodal.tga"
   name="DefaultObjectPermissions"
   type="alert">
	There was a problem saving the default object permissions: [REASON].  Please try setting the default permissions later.
	<tag>fail</tag>
   <usetemplate
     name="okbutton"
     yestext="OK"/>
  </notification>
  
<!-- <FS:Zi> Add float LSL color entry widgets -->
  <notification
   icon="notify.tga"
   name="LSLColorCopiedToClipboard"
   type="alertmodal">
The LSL color string has been copied to your clipboard. You can now paste it into your script to use it.
   <form name="form">
      <ignore name="ignore"
       text="An LSL color string was copied to my clipboard"/>
    </form>
  </notification>
  <!-- <FS:Zi> Add float LSL color entry widgets -->

  <!-- <FS:HG> FIRE-6340, FIRE-6567 - Setting Bandwidth issues-->
  <!-- <FS:TS> FIRE-6795: Remove warning at every login -->
  <notification
   icon="alertmodal.tga"
   name="FSBWTooHigh"
   type="alertmodal">
We strongly recommend that you not set the bandwidth above 1500 KBPS. This is unlikely to work well and will almost certainly not improve your performance.
    <usetemplate
     name="okbutton"
     yestext="OK"/>
  </notification>
  <!-- </FS:TS> FIRE-6795 -->
  <!-- </FS:HG> FIRE-6340, FIRE-6567 - Setting Bandwidth issues-->

  <notification
   icon="alertmodal.tga"
   name="FirstUseFlyOverride"
   type="alertmodal">
Caution: Use the Fly Override responsibly! Using the Fly Override without the land owner's permission may result in your avatar being banned from the parcel in which you are flying.
    <usetemplate
     name="okbutton"
     yestext="OK"/>
  </notification>

  <notification
   icon="notifytip.tga" 
   name="ServerVersionChanged"
   type="notifytip">
The region you have entered is running a different simulator version.
Current simulator: [NEWVERSION]
Previous simulator: [OLDVERSION]
  </notification>
  
  <notification
   icon="alertmodal.tga"
   name="CannotSaveSnapshot"
   type="alertmodal">
Unable to save snapshot.
  <tag>fail</tag>
  </notification>
  
  <notification
   icon="alertmodal.tga"
   name="RegExFail"
   type="alertmodal">
Error in the regular expression:
[EWHAT]
  <tag>fail</tag>
  </notification>
	
  <notification
    icon="alertmodal.tga"
	name="NoHavok"
	type="alertmodal">
	Some functions like [FEATURE] are not included in [APP_NAME] for OpenSimulator. If you would like to use [FEATURE], please download [APP_NAME] for Second Life from
[DOWNLOAD_URL]
	<form name="form">
		<ignore name="ignore"
		text="No Havok Warning"/>
	</form>
	</notification>

	<notification
		icon="notify.tga"
		name="StreamListExportSuccess"
		type="notify">
		Successfully exported stream list to XML to [FILENAME].
	</notification>
	
	<notification
		icon="notify.tga"
		name="StreamListImportSuccess"
		type="notify">
		Successfully imported stream list from XML.
	</notification>
	
    <notification
        icon="notifytip.tga"
        name="StreamMetadata"
		log_to_chat="false"
        type="notifytip">
        <tag>StreamMetadata</tag>
♫ Now Playing:
  [TITLE]
  [ARTIST] ♫
    </notification>
    <notification
        icon="notifytip.tga"
        name="StreamMetadataNoArtist"
		log_to_chat="false"
        type="notifytip">
        <tag>StreamMetadata</tag>
♫ Now Playing:
  [TITLE] ♫
    </notification>
    
    <notification
        icon="notifytip.tga"
        name="RadarAlert"
		log_to_chat="false"
        type="notifytip">
		[NAME] [MESSAGE]
	</notification>

	
   <!-- <FS:Zi> Backup Settings -->
  <notification
   icon="alertmodal.tga"
   name="BackupFinished"
   type="alertmodal">
Your settings have been backed up.
  </notification>

  <notification
   icon="alertmodal.tga"
   name="BackupPathEmpty"
   type="alertmodal">
The backup path is empty. Please provide a location to back up and restore your settings first.
  </notification>

  <notification
   icon="alertmodal.tga"
   name="BackupPathDoesNotExistOrCreateFailed"
   type="alertmodal">
The backup path could not be found or created.
  </notification>

  <notification
   icon="alertmodal.tga"
   name="BackupPathDoesNotExist"
   type="alertmodal">
The backup path could not be found.
  </notification>

  <notification
   icon="alertmodal.tga"
   name="SettingsRestoreNeedsLogout"
   type="alertmodal">
Settings restore requires a viewer restart. Do you want to restore your settings and quit the viewer now?
    <usetemplate
     name="okcancelbuttons"
     notext="Cancel"
     yestext="Restore and Quit"/>
  </notification>

  <notification
   icon="alertmodal.tga"
   name="RestoreFinished"
   type="alertmodal">
Restore complete! Please restart your viewer now.
    <usetemplate
     name="okbutton"
     yestext="Quit"/>
  </notification>
  <!-- </FS:Zi> -->

  <notification
   icon="alertmodal.tga"
   name="ConfirmRestoreQuickPrefsDefaults"
   type="alertmodal">
    <tag>confirm</tag>
This action will immediately restore your quick preferences to their default settings.

You cannot undo this action.
    <usetemplate
     ignoretext="Confirm restore quick prefs defaults"
     name="okcancelignore"
     notext="Cancel"
     yestext="OK"/>
    </notification>
    
    <notification
     icon="alertmodal.tga"
     name="ExportFinished"
     type="notify">
      <tag>Export</tag>
Export finished and saved to [FILENAME].
    </notification>
    
    <notification
     icon="alertmodal.tga"
     name="ExportFailed"
     type="notify">
      <tag>Export</tag>
Export failed unexpectedly. Please see the log for details.
    </notification>
    
    <notification
     icon="alertmodal.tga"
     name="ExportColladaSuccess"
     type="notify">
      <tag>Export</tag>
		Successfully saved [OBJECT] to [FILENAME].
    </notification>

    <notification
     icon="alertmodal.tga"
     name="ExportColladaFailure"
     type="notify">
      <tag>Export</tag>
		Export of [OBJECT] to [FILENAME] failed.
    </notification>

    <notification
     icon="alertmodal.tga"
     name="MeshMaxConcurrentReqTooHigh"
     type="alertmodal">
The value you set, [VALUE], for the number of concurrent requests to load mesh objects (debug setting [DEBUGNAME]) is higher than the maximum of [MAX]. It has been reset to the default of [DEFAULT].
    <tag>fail</tag>
    </notification>
	
    <notification
     icon="alertmodal.tga"
     name="ImportSuccess"
     type="notify">
        <tag>Export</tag>
        Successfully imported [COUNT] [OBJECT].
    </notification>
    
    <notification
      icon="notifytip.tga"
      name="AntiSpamBlocked"
      log_to_chat="true"
      type="notifytip">
AntiSpam: Blocked [SOURCE] for spamming a [QUEUE] ([COUNT]) times in [PERIOD] seconds.
    </notification>

    <notification
      icon="notifytip.tga"
      name="AntiSpamImNewLineFloodBlocked"
      log_to_chat="true"
      type="notifytip">
AntiSpam: Blocked [SOURCE] for sending an instant message with more than [COUNT] lines.
    </notification>

    <notification
      icon="notifytip.tga"
      name="AntiSpamChatNewLineFloodBlocked"
      log_to_chat="true"
      type="notifytip">
AntiSpam: Blocked [SOURCE] for sending a chat message with more than [COUNT] lines.
    </notification>

  <!-- <FS:Zi> Notification template for changed settings when selecting certain skins -->
  <!--         The actual texts for the messages are in strings.xml -->
  <notification
   icon="notify.tga"
   name="SkinDefaultsChangeSettings"
   type="alertmodal">
[MESSAGE]
   <form name="form">
      <ignore name="ignore"
       text="A preferences setting was changed to the skin's default value."/>
    </form>
  </notification>
  <!-- <FS:Zi> Notification template for changed settings when selecting certain skins -->

  <notification
   icon="alertmodal.tga"
   name="AddNewContactSet"
   type="alertmodal">
    <tag>contact set</tag>
Create new contact set with the name:
    <tag>confirm</tag>
    <form name="form">
      <input name="message" type="text" default="true">
      New Contact Set
      </input>
      <button
       default="true"
       index="0"
       name="Create"
       text="Create"/>
      <button
       index="1"
       name="Cancel"
       text="Cancel"/>
    </form>
  </notification>

  <notification
   icon="alertmodal.tga"
   name="RemoveContactSet"
   type="alertmodal">
Are you sure you want to remove [SET_NAME]? You won&apos;t be able to restore it.
    <tag>contact set</tag>
    <tag>confirm</tag>
    <usetemplate
     ignoretext="Confirm before removing a contact set"
     name="okcancelignore"
     notext="Cancel"
     yestext="OK"/>
  </notification>

  <notification
   icon="alertmodal.tga"
   name="RemoveContactFromSet"
   type="alertmodal">
Are you sure you want to remove [TARGET] from [SET_NAME]?
    <tag>contact set</tag>
    <tag>confirm</tag>
    <usetemplate
     ignoretext="Confirm before removing someone from a contact set"
     name="okcancelignore"
     notext="Cancel"
     yestext="OK"/>
  </notification>

  <notification
   icon="alertmodal.tga"
   name="RemoveContactsFromSet"
   type="alertmodal">
Are you sure you want to remove these [TARGET] avatars from [SET_NAME]?
    <tag>contact set</tag>
    <tag>confirm</tag>
    <usetemplate
     ignoretext="Confirm before removing multiple avatars from a contact set"
     name="okcancelignore"
     notext="Cancel"
     yestext="OK"/>
  </notification>

  <notification
   icon="alertmodal.tga"
   name="AddToContactSetSingleSuccess"
   type="notify">
    <tag>contact set</tag>
[NAME] was added to [SET].
  </notification>

  <notification
   icon="alertmodal.tga"
   name="AddToContactSetMultipleSuccess"
   type="notify">
    <tag>contact set</tag>
[COUNT] avatars were added to [SET].
  </notification>

  <notification
   icon="alertmodal.tga"
   name="SetAvatarPseudonym"
   type="alertmodal">
    <tag>contact set</tag>
Enter an alias for [AVATAR]:
    <tag>confirm</tag>
    <form name="form">
      <input name="message" type="text" default="true" />
      <button
       default="true"
       index="0"
       name="Create"
       text="Create"/>
      <button
       index="1"
       name="Cancel"
       text="Cancel"/>
    </form>
  </notification>

  <notification
   icon="alertmodal.tga"
   name="RenameContactSetFailure"
   type="alertmodal">
    <tag>contact set</tag>
Could not rename set &apos;[SET]&apos; to &apos;[NEW_NAME]&apos; because a set with the same name already exists or the new name is invalid.
  </notification>

  <notification
   icon="notifytip.tga"
   name="ShapeImportGenericFail"
   type="notifytip">
    <tag>fail</tag>
There was a problem importing [FILENAME]. Please see the log for more details.
  </notification>
  <notification
   icon="notifytip.tga"
   name="ShapeImportVersionFail"
   type="notifytip">
    <tag>fail</tag>
Shape import failed. Are you sure [FILENAME] is an avatar file?
  </notification>

  <notification
   icon="alertmodal.tga"
   name="AddToMediaList"
   type="alertmodal">
Enter a domain name to be added to the [LIST]:
    <tag>confirm</tag>
    <form name="form">
      <input name="url" type="text" default="true" />
      <button
       default="true"
       index="0"
       name="Add"
       text="Add"/>
      <button
       index="1"
       name="Cancel"
       text="Cancel"/>
    </form>
  </notification>

   <!-- <FS:Zi> Do not allow "Restore To Last Position" for no-copy items -->
  <notification
   icon="alertmodal.tga"
   name="CantRestoreToWorldNoCopy"
   type="alertmodal">
Restore to Last Position is not allowed for no copy items to prevent possible content loss.
  </notification>
  <!-- <FS:Zi> Do not allow "Restore To Last Position" for no-copy items -->

  <notification
   icon="alertmodal.tga"
   name="ConfirmRemoveCredential"
   type="alertmodal">
Delete saved login for &lt;nolink&gt;[NAME]&lt;/nolink&gt;?
    <tag>confirm</tag>
    <form name="form">
      <button
       index="0"
       name="OK"
       text="OK"/>
      <button
       default="true"
       index="1"
       name="Cancel"
       text="Cancel"/>
    </form>
  </notification>

  <!-- <FS:TS> FIRE-5453: Flickr upload support (from Exodus) -->
  <notification
   icon="alertmodal.tga"
   name="ExodusFlickrVerificationExplanation"
   type="alertmodal">
To use the Flickr upload feature you must authorize [APP_NAME] to access your account. If you proceed, your web browser will open Flickr's website, where you will be prompted to log in and authorize [APP_NAME]. You will then be given a code to copy back into [APP_NAME].

Would you like to authorize [APP_NAME] to post to your Flickr account?
    <tag>fail</tag>
    <usetemplate
     name="okcancelbuttons"
     notext="No"
     yestext="Yes"/>
  </notification>

  <notification
   icon="alertmodal.tga"
   name="ExodusFlickrVerificationPrompt"
   type="alertmodal">
Please authorize [APP_NAME] to post to your Flickr account in your web browser, then type the code given by the website below:
    <tag>confirm</tag>
    <form name="form">
      <input name="oauth_verifier" type="text" default="true"/>
      <button
       index="0"
       name="OK"
       text="OK"/>
      <button
       index="1"
       name="Cancel"
       text="Cancel"/>
    </form>
  </notification>

  <notification
   icon="alertmodal.tga"
   name="ExodusFlickrVerificationFailed"
   type="alertmodal">
Flickr verification failed. Please try again, and be sure to double check the verification code.
    <tag>fail</tag>
    <usetemplate
     name="okbutton"
     yestext="OK"/>
  </notification>

  <notification
   icon="notifytip.tga"
   name="ExodusFlickrUploadComplete"
   type="notifytip">
Your snapshot can now be viewed [http://www.flickr.com/photos/upload/edit/?ids=[ID] here].
  </notification>
  <!-- </FS:TS> FIRE-5453 -->

  <notification
   icon="alert.tga"
   name="RegionTrackerAdd"
   type="alert">
What label would you like to use for
the region &quot;[REGION]&quot;?
    <tag>confirm</tag>
    <form name="form">
      <input name="label" type="text">[LABEL]</input>
      <button
       default="true"
       index="0"
       name="OK"
       text="OK"/>
      <button
       index="1"
       name="Cancel"
       text="Cancel"/>
    </form>
  </notification>

   <notification
    icon="alertmodal.tga"
    name="SnoozeDuration"
    type="alertmodal">
    <unique/>
    Time in seconds to snooze group chat:
    <tag>confirm</tag>
    <form name="form">
      <input name="duration" type="text" default="true">
        [DURATION]
      </input>
      <button
       default="true"
       index="0"
       name="OK"
       text="OK"/>
      <button
       index="1"
       name="Cancel"
       text="Cancel"/>
    </form>
   </notification>
   <notification
    icon="alertmodal.tga"
    name="SnoozeDurationInvalidInput"
    type="alertmodal">
    Please enter a valid number for the snooze duration!
    <tag>fail</tag>
    <usetemplate
     name="okbutton"
     yestext="OK"/>
  </notification>
  <notification
   name="PickLimitReached"
   label=""
   type="alertmodal">
    <unique/>
    <tag>fail</tag>
    <tag>confirm</tag>
    Can't create another pick because the maximum number of picks have been created already.
    <usetemplate
     name="okbutton"
     yestext="OK"/>
  </notification>
  <notification
   icon="alertmodal.tga"
   name="GlobalOnlineStatusToggle"
   type="alertmodal">
Due to server load, mass toggling online status visibility can take a while to become effective. Please be patient.
    <usetemplate
     ignoretext="Inform me that toggling online status visibility may take a while"
     name="okignore"
     yestext="OK"/>
  </notification>
</notifications><|MERGE_RESOLUTION|>--- conflicted
+++ resolved
@@ -1520,11 +1520,7 @@
    name="DeleteNotecard"
    type="alertmodal">
    <unique/>
-<<<<<<< HEAD
 Are you sure you want to delete this notecard?
-=======
-Delete Notecard?
->>>>>>> 94f65c53
     <tag>confirm</tag>
     <usetemplate
      ignoretext="Confirm notecard deletion"
@@ -6170,8 +6166,6 @@
      yestext="Unlink"/>
   </notification>
   
-<<<<<<< HEAD
-=======
   <notification
    icon="alertmodal.tga"
    name="HelpReportAbuseConfirm"
@@ -6185,7 +6179,6 @@
      yestext="OK"/>
   </notification>
   
->>>>>>> 94f65c53
   <notification
    icon="alertmodal.tga"
    name="HelpReportAbuseSelectCategory"
