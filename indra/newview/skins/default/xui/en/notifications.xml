--- conflicted
+++ resolved
@@ -4172,8 +4172,6 @@
   </notification>
 
   <notification
-   icon="alert.tga"
-<<<<<<< HEAD
    name="GroupDepartError"
    type="alert">
 Unable to leave group: [reason].
@@ -4185,8 +4183,6 @@
 
   <notification
    icon="alert.tga"
-=======
->>>>>>> 9197a865
    name="GroupDepart"
    type="alert">
 You have left the group [group_name].
