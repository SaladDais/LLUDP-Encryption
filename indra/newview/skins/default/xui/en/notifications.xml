--- conflicted
+++ resolved
@@ -9945,21 +9945,7 @@
 
   <notification
    icon="alertmodal.tga"
-<<<<<<< HEAD
    name="NoModNoSaveSelection"
-=======
-   name="EstateManagerFailedllTeleportHome"
-   persist="false"
-   type="notify">
-    <tag>fail</tag>
-The object '[OBJECT_NAME]' at [SLURL] cannot teleport estate managers home.
-  </notification>
-
-  <notification
-   icon="alertmodal.tga"
-   name="TeleportedHomeByObjectOnParcel"
-   persist="false"
->>>>>>> cb917083
    type="notify">
    <tag>fail</tag>
 Cannot save your selection because you do not have permission to modify the object '[OBJ_NAME]'.
@@ -9967,12 +9953,7 @@
 
   <notification
    icon="alertmodal.tga"
-<<<<<<< HEAD
    name="NoCopyNoSaveSelection"
-=======
-   name="TeleportedHomeByObject"
-   persist="false"
->>>>>>> cb917083
    type="notify">
    <tag>fail</tag>
 Cannot save your selection because the object '[OBJ_NAME]' is not copyable.
@@ -10395,8 +10376,17 @@
 
   <notification
    icon="alertmodal.tga"
+   name="EstateManagerFailedllTeleportHome"
+   persist="false"
+   type="notify">
+    <tag>fail</tag>
+The object '[OBJECT_NAME]' at [SLURL] cannot teleport estate managers home.
+  </notification>
+
+  <notification
+   icon="alertmodal.tga"
    name="TeleportedHomeByObjectOnParcel"
-   persist="true"
+   persist="false"
    type="notify">
    <tag>fail</tag>
 You have been teleported home by the object '[OBJECT_NAME]' on the parcel '[PARCEL_NAME]'
@@ -10405,7 +10395,7 @@
   <notification
    icon="alertmodal.tga"
    name="TeleportedHomeByObject"
-   persist="true"
+   persist="false"
    type="notify">
    <tag>fail</tag>
 You have been teleported home by the object '[OBJECT_NAME]'
@@ -10424,7 +10414,6 @@
    name="TeleportedByObjectOnParcel"
    type="notify">
    <tag>fail</tag>
-<<<<<<< HEAD
 You have been teleported by the object '[OBJECT_NAME]' on the parcel '[PARCEL_NAME]'
   </notification>
 
@@ -10435,530 +10424,506 @@
    <tag>fail</tag>
 You have been teleported by the object '[OBJECT_NAME]' owned by [OWNER_ID]
   </notification>
-=======
+
+  <notification
+   icon="alertmodal.tga"
+   name="TeleportedByObjectUnknownUser"
+   type="notify">
+   <tag>fail</tag>
+You have been teleported by the object '[OBJECT_NAME]' owned by an unknown user.
+  </notification>
+
+  <notification
+   icon="alertmodal.tga"
+   name="CantCreateObjectRegionFull"
+   type="notify">
+   <tag>fail</tag>
+Unable to create requested object. The region is full.
+  </notification>
+
+  <notification
+   icon="alertmodal.tga"
+   name="CantAttackMultipleObjOneSpot"
+   type="notify">
+   <tag>fail</tag>
+You can't attach multiple objects to one spot.
+  </notification>
+
+  <notification
+   icon="alertmodal.tga"
+   name="CantCreateMultipleObjAtLoc"
+   type="notify">
+   <tag>fail</tag>
+You can't create multiple objects here.
+  </notification>
+
+  <notification
+   icon="alertmodal.tga"
+   name="UnableToCreateObjTimeOut"
+   type="notify">
+   <tag>fail</tag>
+Unable to create requested object. Object is missing from database.
+  </notification>
+
+  <notification
+   icon="alertmodal.tga"
+   name="UnableToCreateObjUnknown"
+   type="notify">
+   <tag>fail</tag>
+Unable to create requested object. The request timed out. Please try again.
+  </notification>
+
+  <notification
+   icon="alertmodal.tga"
+   name="UnableToCreateObjMissingFromDB"
+   type="notify">
+   <tag>fail</tag>
+Unable to create requested object. Please try again.
+  </notification>
+
+  <notification
+   icon="alertmodal.tga"
+   name="RezFailureTookTooLong"
+   type="notify">
+   <tag>fail</tag>
+Rez failed, requested object took too long to load.
+  </notification>
+
+  <notification
+   icon="alertmodal.tga"
+   name="FailedToPlaceObjAtLoc"
+   type="notify">
+   <tag>fail</tag>
+Failed to place object at specified location.  Please try again.
+  </notification>
+
+  <notification
+   icon="alertmodal.tga"
+   name="CantCreatePlantsOnLand"
+   type="notify">
+   <tag>fail</tag>
+You cannot create plants on this land.
+  </notification>
+
+  <notification
+   icon="alertmodal.tga"
+   name="CantRestoreObjectNoWorldPos"
+   type="notify">
+   <tag>fail</tag>
+Cannot restore object. No world position found.
+  </notification>
+
+  <notification
+   icon="alertmodal.tga"
+   name="CantRezObjectInvalidMeshData"
+   type="notify">
+   <tag>fail</tag>
+Unable to rez object because its mesh data is invalid.
+  </notification>
+
+  <notification
+   icon="alertmodal.tga"
+   name="CantRezObjectTooManyScripts"
+   type="notify">
+   <tag>fail</tag>
+Unable to rez object because there are already too many scripts in this region.
+  </notification>
+
+  <notification
+   icon="alertmodal.tga"
+   name="CantCreateObjectNoAccess"
+   type="notify">
+   <tag>fail</tag>
+Your access privileges don't allow you to create objects there.
+  </notification>
+
+  <notification
+   icon="alertmodal.tga"
+   name="CantCreateObject"
+   type="notify">
+   <tag>fail</tag>
+You are not currently allowed to create objects.
+  </notification>
+
+  <notification
+   icon="alertmodal.tga"
+   name="InvalidObjectParams"
+   type="notify">
+   <tag>fail</tag>
+Invalid object parameters
+  </notification>
+
+  <notification
+   icon="alertmodal.tga"
+   name="CantDuplicateObjectNoAcess"
+   type="notify">
+   <tag>fail</tag>
+Your access privileges don't allow you to duplicate objects here.
+  </notification>
+
+  <notification
+   icon="alertmodal.tga"
+   name="CantChangeShape"
+   type="notify">
+   <tag>fail</tag>
+You are not allowed to change this shape.
+  </notification>
+
+  <notification
+   icon="alertmodal.tga"
+   name="NoAccessToClaimObjects"
+   type="notify">
+   <tag>fail</tag>
+Your access privileges don't allow you to claim objects here.
+  </notification>
+
+  <notification
+   icon="alertmodal.tga"
+   name="DeedFailedNoPermToDeedForGroup"
+   type="notify">
+   <tag>fail</tag>
+Deed failed because you do not have permission to deed objects for your group.
+  </notification>
+
+  <notification
+   icon="alertmodal.tga"
+   name="NoPrivsToBuyObject"
+   type="notify">
+   <tag>fail</tag>
+Your access privileges don't allow you to buy objects here.
+  </notification>
+
+  <notification
+   icon="alertmodal.tga"
+   name="CantAttachObjectAvatarSittingOnIt"
+   type="notify">
+   <tag>fail</tag>
+Cannot attach object because an avatar is sitting on it.
+  </notification>
+
+  <notification
+   icon="alertmodal.tga"
+   name="WhyAreYouTryingToWearShrubbery"
+   type="notify">
+   <tag>fail</tag>
+Trees and grasses cannot be worn as attachments.
+  </notification>
+
+  <notification
+   icon="alertmodal.tga"
+   name="CantAttachGroupOwnedObjs"
+   type="notify">
+   <tag>fail</tag>
+Cannot attach group-owned objects.
+  </notification>
+
+  <notification
+   icon="alertmodal.tga"
+   name="CantAttachObjectsNotOwned"
+   type="notify">
+   <tag>fail</tag>
+Cannot attach objects that you don't own.
+  </notification>
+
+  <notification
+   icon="alertmodal.tga"
+   name="CantAttachNavmeshObjects"
+   type="notify">
+   <tag>fail</tag>
+Cannot attach objects that contribute to navmesh.
+  </notification>
+
+  <notification
+   icon="alertmodal.tga"
+   name="CantAttachObjectNoMovePermissions"
+   type="notify">
+   <tag>fail</tag>
+Cannot attach object because you do not have permission to move it.
+  </notification>
+
+  <notification
+   icon="alertmodal.tga"
+   name="CantAttachNotEnoughScriptResources"
+   type="notify">
+   <tag>fail</tag>
+Not enough script resources available to attach object!
+  </notification>
+
+  <notification
+   icon="alertmodal.tga"
+   name="CantAttachObjectBeingRemoved"
+   type="notify">
+    <tag>fail</tag>
+    Cannot attach object because it is already being removed.
+  </notification>
+
+  <notification
+   icon="alertmodal.tga"
+   name="CantDropItemTrialUser"
+   type="notify">
+   <tag>fail</tag>
+You can't drop objects here; try the Free Trial area.
+  </notification>
+
+  <notification
+   icon="alertmodal.tga"
+   name="CantDropMeshAttachment"
+   type="notify">
+   <tag>fail</tag>
+You can't drop mesh attachments. Detach to inventory and then rez in world.
+  </notification>
+
+  <notification
+   icon="alertmodal.tga"
+   name="CantDropAttachmentNoPermission"
+   type="notify">
+   <tag>fail</tag>
+Failed to drop attachment: you don't have permission to drop there.
+  </notification>
+
+  <notification
+   icon="alertmodal.tga"
+   name="CantDropAttachmentInsufficientLandResources"
+   type="notify">
+   <tag>fail</tag>
+Failed to drop attachment: insufficient available land resource.
+  </notification>
+
+  <notification
+   icon="alertmodal.tga"
+   name="CantDropAttachmentInsufficientResources"
+   type="notify">
+   <tag>fail</tag>
+Failed to drop attachments: insufficient available resources.
+  </notification>
+
+  <notification
+   icon="alertmodal.tga"
+   name="CantDropObjectFullParcel"
+   type="notify">
+   <tag>fail</tag>
+Cannot drop object here.  Parcel is full.
+  </notification>
+
+  <notification
+   icon="alertmodal.tga"
+   name="CantTouchObjectBannedFromParcel"
+   type="notify">
+   <tag>fail</tag>
+Can't touch/grab this object because you are banned from the land parcel.
+  </notification>
+
+  <notification
+   icon="alertmodal.tga"
+   name="PlzNarrowDeleteParams"
+   type="notify">
+   <tag>fail</tag>
+Please narrow your delete parameters.
+  </notification>
+
+  <notification
+   icon="alertmodal.tga"
+   name="UnableToUploadAsset"
+   type="notify">
+   <tag>fail</tag>
+Unable to upload asset.
+  </notification>
+
+  <notification
+   icon="alertmodal.tga"
+   name="CantTeleportCouldNotFindUser"
+   type="notify">
+   <tag>fail</tag>
+Could not find user to teleport home
+  </notification>
+
+  <notification
+   icon="alertmodal.tga"
+   name="GodlikeRequestFailed"
+   type="notify">
+   <tag>fail</tag>
+godlike request failed
+  </notification>
+
+  <notification
+   icon="alertmodal.tga"
+   name="GenericRequestFailed"
+   type="notify">
+   <tag>fail</tag>
+generic request failed
+  </notification>
+
+  <notification
+   icon="alertmodal.tga"
+   name="CantUploadPostcard"
+   type="notify">
+   <tag>fail</tag>
+Unable to upload postcard.  Try again later.
+  </notification>
+
+  <notification
+   icon="alertmodal.tga"
+   name="CantFetchInventoryForGroupNotice"
+   type="notify">
+   <tag>fail</tag>
+Unable to fetch inventory details for the group notice.
+  </notification>
+
+  <notification
+   icon="alertmodal.tga"
+   name="CantSendGroupNoticeNotPermitted"
+   type="notify">
+   <tag>fail</tag>
+Unable to send group notice -- not permitted.
+  </notification>
+
+  <notification
+   icon="alertmodal.tga"
+   name="CantSendGroupNoticeCantConstructInventory"
+   type="notify">
+   <tag>fail</tag>
+Unable to send group notice -- could not construct inventory.
+  </notification>
+
+  <notification
+   icon="alertmodal.tga"
+   name="CantParceInventoryInNotice"
+   type="notify">
+   <tag>fail</tag>
+Unable to parse inventory in notice.
+  </notification>
+
+  <notification
+   icon="alertmodal.tga"
+   name="TerrainUploadFailed"
+   type="notify">
+   <tag>fail</tag>
+Terrain upload failed.
+  </notification>
+
+  <notification
+   icon="alertmodal.tga"
+   name="TerrainFileWritten"
+   type="notify">
+   <tag>fail</tag>
+Terrain file written.
+  </notification>
+
+  <notification
+   icon="alertmodal.tga"
+   name="TerrainFileWrittenStartingDownload"
+   type="notify">
+   <tag>fail</tag>
+Terrain file written, starting download...
+  </notification>
+
+  <notification
+   icon="alertmodal.tga"
+   name="TerrainBaked"
+   type="notify">
+   <tag>fail</tag>
+Terrain baked.
+  </notification>
+
+  <notification
+   icon="alertmodal.tga"
+   name="TenObjectsDisabledPlzRefresh"
+   type="notify">
+   <tag>fail</tag>
+Only the first 10 selected objects have been disabled. Refresh and make additional selections if required.
+  </notification>
+
+  <notification
+   icon="alertmodal.tga"
+   name="UpdateViewerBuyParcel"
+   type="notify">
+   <tag>fail</tag>
 You need to update your viewer to buy this parcel.
   </notification>  
->>>>>>> cb917083
-
-  <notification
-   icon="alertmodal.tga"
-   name="TeleportedByObjectUnknownUser"
-   type="notify">
-   <tag>fail</tag>
-You have been teleported by the object '[OBJECT_NAME]' owned by an unknown user.
-  </notification>
-
-  <notification
-   icon="alertmodal.tga"
-   name="CantCreateObjectRegionFull"
-   type="notify">
-   <tag>fail</tag>
-Unable to create requested object. The region is full.
-  </notification>
-
-  <notification
-   icon="alertmodal.tga"
-   name="CantAttackMultipleObjOneSpot"
-   type="notify">
-   <tag>fail</tag>
-You can't attach multiple objects to one spot.
-  </notification>
-
-  <notification
-   icon="alertmodal.tga"
-   name="CantCreateMultipleObjAtLoc"
-   type="notify">
-   <tag>fail</tag>
-You can't create multiple objects here.
-  </notification>
-
-  <notification
-   icon="alertmodal.tga"
-   name="UnableToCreateObjTimeOut"
-   type="notify">
-   <tag>fail</tag>
-Unable to create requested object. Object is missing from database.
-  </notification>
-
-  <notification
-   icon="alertmodal.tga"
-   name="UnableToCreateObjUnknown"
-   type="notify">
-   <tag>fail</tag>
-Unable to create requested object. The request timed out. Please try again.
-  </notification>
-
-  <notification
-   icon="alertmodal.tga"
-   name="UnableToCreateObjMissingFromDB"
-   type="notify">
-   <tag>fail</tag>
-Unable to create requested object. Please try again.
-  </notification>
-
-  <notification
-   icon="alertmodal.tga"
-   name="RezFailureTookTooLong"
-   type="notify">
-   <tag>fail</tag>
-<<<<<<< HEAD
-Rez failed, requested object took too long to load.
-=======
+
+  <notification
+   icon="alertmodal.tga"
+   name="CantBuyParcelNotForSale"
+   type="notify">
+   <tag>fail</tag>
+Unable to buy, this parcel is not for sale.
+  </notification>
+
+  <notification
+   icon="alertmodal.tga"
+   name="CantBuySalePriceOrLandAreaChanged"
+   type="notify">
+   <tag>fail</tag>
+Unable to buy, the sale price or land area has changed.
+  </notification>
+
+  <notification
+   icon="alertmodal.tga"
+   name="CantBuyParcelNotAuthorized"
+   type="notify">
+   <tag>fail</tag>
+You are not the authorized buyer for this parcel.
+  </notification>
+
+  <notification
+   icon="alertmodal.tga"
+   name="CantBuyParcelAwaitingPurchaseAuth"
+   type="notify">
+   <tag>fail</tag>
+You cannot purchase this parcel because it is already awaiting purchase aut
+  </notification>
+
+  <notification
+   icon="alertmodal.tga"
+   name="CantBuildOverflowParcel"
+   type="notify">
+   <tag>fail</tag>
+You cannot build objects here because doing so would overflow the parcel.
+  </notification>
+
+  <notification
+   icon="alertmodal.tga"
+   name="SelectedMultipleOwnedLand"
+   type="notify">
+   <tag>fail</tag>
+You selected land with different owners. Please select a smaller area and try again.
+  </notification>
+
+  <notification
+   icon="alertmodal.tga"
+   name="CantJoinTooFewLeasedParcels"
+   type="notify">
+   <tag>fail</tag>
+Not enough leased parcels in selection to join.
+  </notification>
+
+  <notification
+   icon="alertmodal.tga"
+   name="CantDivideLandMultipleParcelsSelected"
+   type="notify">
+   <tag>fail</tag>
 Can't divide land.
 There is more than one parcel selected.
 Try selecting a smaller piece of land.
->>>>>>> cb917083
-  </notification>
-
-  <notification
-   icon="alertmodal.tga"
-   name="FailedToPlaceObjAtLoc"
-   type="notify">
-   <tag>fail</tag>
-<<<<<<< HEAD
-Failed to place object at specified location.  Please try again.
-=======
+  </notification>
+
+  <notification
+   icon="alertmodal.tga"
+   name="CantDivideLandCantFindParcel"
+   type="notify">
+   <tag>fail</tag>
 Can't divide land.
 Can't find the parcel.
 Please report with Help -> Report Bug...
->>>>>>> cb917083
-  </notification>
-
-  <notification
-   icon="alertmodal.tga"
-   name="CantCreatePlantsOnLand"
-   type="notify">
-   <tag>fail</tag>
-<<<<<<< HEAD
-You cannot create plants on this land.
-=======
+  </notification>
+
+  <notification
+   icon="alertmodal.tga"
+   name="CantDivideLandWholeParcelSelected"
+   type="notify">
+   <tag>fail</tag>
 Can't divide land. Whole parcel is selected.
 Try selecting a smaller piece of land.
->>>>>>> cb917083
-  </notification>
-
-  <notification
-   icon="alertmodal.tga"
-   name="CantRestoreObjectNoWorldPos"
-   type="notify">
-   <tag>fail</tag>
-Cannot restore object. No world position found.
-  </notification>
-
-  <notification
-   icon="alertmodal.tga"
-   name="CantRezObjectInvalidMeshData"
-   type="notify">
-   <tag>fail</tag>
-Unable to rez object because its mesh data is invalid.
-  </notification>
-
-  <notification
-   icon="alertmodal.tga"
-   name="CantRezObjectTooManyScripts"
-   type="notify">
-   <tag>fail</tag>
-Unable to rez object because there are already too many scripts in this region.
-  </notification>
-
-  <notification
-   icon="alertmodal.tga"
-   name="CantCreateObjectNoAccess"
-   type="notify">
-   <tag>fail</tag>
-Your access privileges don't allow you to create objects there.
-  </notification>
-
-  <notification
-   icon="alertmodal.tga"
-   name="CantCreateObject"
-   type="notify">
-   <tag>fail</tag>
-You are not currently allowed to create objects.
-  </notification>
-
-  <notification
-   icon="alertmodal.tga"
-   name="InvalidObjectParams"
-   type="notify">
-   <tag>fail</tag>
-Invalid object parameters
-  </notification>
-
-  <notification
-   icon="alertmodal.tga"
-   name="CantDuplicateObjectNoAcess"
-   type="notify">
-   <tag>fail</tag>
-Your access privileges don't allow you to duplicate objects here.
-  </notification>
-
-  <notification
-   icon="alertmodal.tga"
-   name="CantChangeShape"
-   type="notify">
-   <tag>fail</tag>
-You are not allowed to change this shape.
-  </notification>
-
-  <notification
-   icon="alertmodal.tga"
-   name="NoAccessToClaimObjects"
-   type="notify">
-   <tag>fail</tag>
-Your access privileges don't allow you to claim objects here.
-  </notification>
-
-  <notification
-   icon="alertmodal.tga"
-   name="DeedFailedNoPermToDeedForGroup"
-   type="notify">
-   <tag>fail</tag>
-Deed failed because you do not have permission to deed objects for your group.
-  </notification>
-
-  <notification
-   icon="alertmodal.tga"
-   name="NoPrivsToBuyObject"
-   type="notify">
-   <tag>fail</tag>
-Your access privileges don't allow you to buy objects here.
-  </notification>
-
-  <notification
-   icon="alertmodal.tga"
-   name="CantAttachObjectAvatarSittingOnIt"
-   type="notify">
-   <tag>fail</tag>
-Cannot attach object because an avatar is sitting on it.
-  </notification>
-
-  <notification
-   icon="alertmodal.tga"
-   name="WhyAreYouTryingToWearShrubbery"
-   type="notify">
-   <tag>fail</tag>
-Trees and grasses cannot be worn as attachments.
-  </notification>
-
-  <notification
-   icon="alertmodal.tga"
-   name="CantAttachGroupOwnedObjs"
-   type="notify">
-   <tag>fail</tag>
-Cannot attach group-owned objects.
-  </notification>
-
-  <notification
-   icon="alertmodal.tga"
-   name="CantAttachObjectsNotOwned"
-   type="notify">
-   <tag>fail</tag>
-Cannot attach objects that you don't own.
-  </notification>
-
-  <notification
-   icon="alertmodal.tga"
-   name="CantAttachNavmeshObjects"
-   type="notify">
-   <tag>fail</tag>
-Cannot attach objects that contribute to navmesh.
-  </notification>
-
-  <notification
-   icon="alertmodal.tga"
-   name="CantAttachObjectNoMovePermissions"
-   type="notify">
-   <tag>fail</tag>
-Cannot attach object because you do not have permission to move it.
-  </notification>
-
-  <notification
-   icon="alertmodal.tga"
-   name="CantAttachNotEnoughScriptResources"
-   type="notify">
-   <tag>fail</tag>
-Not enough script resources available to attach object!
-  </notification>
-
-  <notification
-   icon="alertmodal.tga"
-   name="CantAttachObjectBeingRemoved"
-   type="notify">
-    <tag>fail</tag>
-    Cannot attach object because it is already being removed.
-  </notification>
-
-  <notification
-   icon="alertmodal.tga"
-   name="CantDropItemTrialUser"
-   type="notify">
-   <tag>fail</tag>
-You can't drop objects here; try the Free Trial area.
-  </notification>
-
-  <notification
-   icon="alertmodal.tga"
-   name="CantDropMeshAttachment"
-   type="notify">
-   <tag>fail</tag>
-You can't drop mesh attachments. Detach to inventory and then rez in world.
-  </notification>
-
-  <notification
-   icon="alertmodal.tga"
-   name="CantDropAttachmentNoPermission"
-   type="notify">
-   <tag>fail</tag>
-Failed to drop attachment: you don't have permission to drop there.
-  </notification>
-
-  <notification
-   icon="alertmodal.tga"
-   name="CantDropAttachmentInsufficientLandResources"
-   type="notify">
-   <tag>fail</tag>
-Failed to drop attachment: insufficient available land resource.
-  </notification>
-
-  <notification
-   icon="alertmodal.tga"
-   name="CantDropAttachmentInsufficientResources"
-   type="notify">
-   <tag>fail</tag>
-Failed to drop attachments: insufficient available resources.
-  </notification>
-
-  <notification
-   icon="alertmodal.tga"
-   name="CantDropObjectFullParcel"
-   type="notify">
-   <tag>fail</tag>
-Cannot drop object here.  Parcel is full.
-  </notification>
-
-  <notification
-   icon="alertmodal.tga"
-   name="CantTouchObjectBannedFromParcel"
-   type="notify">
-   <tag>fail</tag>
-Can't touch/grab this object because you are banned from the land parcel.
-  </notification>
-
-  <notification
-   icon="alertmodal.tga"
-   name="PlzNarrowDeleteParams"
-   type="notify">
-   <tag>fail</tag>
-Please narrow your delete parameters.
-  </notification>
-
-  <notification
-   icon="alertmodal.tga"
-   name="UnableToUploadAsset"
-   type="notify">
-   <tag>fail</tag>
-Unable to upload asset.
-  </notification>
-
-  <notification
-   icon="alertmodal.tga"
-   name="CantTeleportCouldNotFindUser"
-   type="notify">
-   <tag>fail</tag>
-Could not find user to teleport home
-  </notification>
-
-  <notification
-   icon="alertmodal.tga"
-   name="GodlikeRequestFailed"
-   type="notify">
-   <tag>fail</tag>
-godlike request failed
-  </notification>
-
-  <notification
-   icon="alertmodal.tga"
-   name="GenericRequestFailed"
-   type="notify">
-   <tag>fail</tag>
-generic request failed
-  </notification>
-
-  <notification
-   icon="alertmodal.tga"
-   name="CantUploadPostcard"
-   type="notify">
-   <tag>fail</tag>
-Unable to upload postcard.  Try again later.
-  </notification>
-
-  <notification
-   icon="alertmodal.tga"
-   name="CantFetchInventoryForGroupNotice"
-   type="notify">
-   <tag>fail</tag>
-Unable to fetch inventory details for the group notice.
-  </notification>
-
-  <notification
-   icon="alertmodal.tga"
-   name="CantSendGroupNoticeNotPermitted"
-   type="notify">
-   <tag>fail</tag>
-Unable to send group notice -- not permitted.
-  </notification>
-
-  <notification
-   icon="alertmodal.tga"
-   name="CantSendGroupNoticeCantConstructInventory"
-   type="notify">
-   <tag>fail</tag>
-Unable to send group notice -- could not construct inventory.
-  </notification>
-
-  <notification
-   icon="alertmodal.tga"
-   name="CantParceInventoryInNotice"
-   type="notify">
-   <tag>fail</tag>
-Unable to parse inventory in notice.
-  </notification>
-
-  <notification
-   icon="alertmodal.tga"
-   name="TerrainUploadFailed"
-   type="notify">
-   <tag>fail</tag>
-Terrain upload failed.
-  </notification>
-
-  <notification
-   icon="alertmodal.tga"
-   name="TerrainFileWritten"
-   type="notify">
-   <tag>fail</tag>
-Terrain file written.
-  </notification>
-
-  <notification
-   icon="alertmodal.tga"
-   name="TerrainFileWrittenStartingDownload"
-   type="notify">
-   <tag>fail</tag>
-Terrain file written, starting download...
-  </notification>
-
-  <notification
-   icon="alertmodal.tga"
-   name="TerrainBaked"
-   type="notify">
-   <tag>fail</tag>
-Terrain baked.
-  </notification>
-
-  <notification
-   icon="alertmodal.tga"
-   name="TenObjectsDisabledPlzRefresh"
-   type="notify">
-   <tag>fail</tag>
-Only the first 10 selected objects have been disabled. Refresh and make additional selections if required.
-  </notification>
-
-  <notification
-   icon="alertmodal.tga"
-   name="UpdateViewerBuyParcel"
-   type="notify">
-   <tag>fail</tag>
-You need to update your viewer to buy this parcel.
-  </notification>
-
-  <notification
-   icon="alertmodal.tga"
-   name="LandBuyAccessBlocked"
-   type="notify">
-   <tag>fail</tag>
-You can't buy this land due to your maturity Rating. You may need to validate your age and/or install the latest Viewer. Please go to the Knowledge Base for details on accessing areas with this maturity Rating.
-  </notification>
-
-  <notification
-   icon="alertmodal.tga"
-   name="CantBuyParcelNotForSale"
-   type="notify">
-   <tag>fail</tag>
-Unable to buy, this parcel is not for sale.
-  </notification>
-
-  <notification
-   icon="alertmodal.tga"
-   name="CantBuySalePriceOrLandAreaChanged"
-   type="notify">
-   <tag>fail</tag>
-Unable to buy, the sale price or land area has changed.
-  </notification>
-
-  <notification
-   icon="alertmodal.tga"
-   name="CantBuyParcelNotAuthorized"
-   type="notify">
-   <tag>fail</tag>
-You are not the authorized buyer for this parcel.
-  </notification>
-
-  <notification
-   icon="alertmodal.tga"
-   name="CantBuyParcelAwaitingPurchaseAuth"
-   type="notify">
-   <tag>fail</tag>
-You cannot purchase this parcel because it is already awaiting purchase aut
-  </notification>
-
-  <notification
-   icon="alertmodal.tga"
-   name="CantBuildOverflowParcel"
-   type="notify">
-   <tag>fail</tag>
-You cannot build objects here because doing so would overflow the parcel.
-  </notification>
-
-  <notification
-   icon="alertmodal.tga"
-   name="SelectedMultipleOwnedLand"
-   type="notify">
-   <tag>fail</tag>
-You selected land with different owners. Please select a smaller area and try again.
-  </notification>
-
-  <notification
-   icon="alertmodal.tga"
-   name="CantJoinTooFewLeasedParcels"
-   type="notify">
-   <tag>fail</tag>
-Not enough leased parcels in selection to join.
-  </notification>
-
-  <notification
-   icon="alertmodal.tga"
-   name="CantDivideLandMultipleParcelsSelected"
-   type="notify">
-   <tag>fail</tag>
-Can't divide land. There is more than one parcel selected. Try selecting a smaller piece of land.
-  </notification>
-
-  <notification
-   icon="alertmodal.tga"
-   name="CantDivideLandCantFindParcel"
-   type="notify">
-   <tag>fail</tag>
-Can't divide land. Can't find the parcel. Please report with Help -> Report Bug...
-  </notification>
-
-  <notification
-   icon="alertmodal.tga"
-   name="CantDivideLandWholeParcelSelected"
-   type="notify">
-   <tag>fail</tag>
-Can't divide land. Whole parcel is selected. Try selecting a smaller piece of land.
   </notification>
 
   <notification
