<?xml version="1.0" ?>
<notifications>
    <global name="skipnexttime">

		Do not show me this again
  </global>

  <global name="skipnexttimesessiononly">
Don&apos;t show me this again
(for current session)
  </global>

  <global name="alwayschoose">

		Always choose this option
  </global>

  <global name="implicitclosebutton">
		Close
  </global>

  <template name="okbutton">
    <form>
      <button
       default="true"
       index="0"
       name="OK_okbutton"
       text="$yestext"/>
    </form>
  </template>

  <template name="okignore">
    <form>
      <button
       default="true"
       index="0"
       name="OK_okignore"
       text="$yestext"/>
      <ignore text="$ignoretext"/>
    </form>
  </template>

  <template name="notifyignore">
    <form>
      <ignore text="$ignoretext"/>
    </form>
  </template>

  <template name="okcancelbuttons">
    <form>
      <button
       default="true"
       index="0"
       name="OK_okcancelbuttons"
       text="$yestext"/>
      <button
       index="1"
       name="Cancel_okcancelbuttons"
       text="$notext"/>
    </form>
  </template>

  <template name="okcancelignore">
    <form>
      <button
       default="true"
       index="0"
       name="OK_okcancelignore"
       text="$yestext"/>
      <button
       index="1"
       name="Cancel_okcancelignore"
       text="$notext"/>
      <ignore text="$ignoretext"/>
    </form>
  </template>

  <template name="okhelpbuttons">
    <form>
      <button
       default="true"
       index="0"
       name="OK_okhelpbuttons"
       text="$yestext"/>
      <button
       index="1"
       name="Help"
       text="$helptext"/>
    </form>
  </template>

  <template name="okhelpignore">
    <form>
      <button
       default="true"
       index="0"
       name="OK_okhelpignore"
       text="$yestext"/>
      <button
       index="1"
       name="Help_okhelpignore"
       text="$helptext"/>
      <ignore text="$ignoretext"/>
    </form>
  </template>

  <template name="yesnocancelbuttons">
    <form>
      <button
       default="true"
       index="0"
       name="Yes"
       text="$yestext"/>
      <button
       index="1"
       name="No"
       text="$notext"/>
      <button
       index="2"
       name="Cancel_yesnocancelbuttons"
       text="$canceltext"/>
    </form>
  </template>

  <notification
 functor="GenericAcknowledge"
   icon="notify.tga"
   name="MissingAlert"
   label="Unknown Notification Message"
   type="notify">
Your version of [APP_NAME] does not know how to display the notification it just received.  Please verify that you have the latest version of [APP_NAME] installed.

Error details: The notification called &apos;[_NAME]&apos; was not found in notifications.xml.
    <tag>fail</tag>
    <usetemplate
     name="okbutton"
     yestext="OK"/>
  </notification>

  <notification
   icon="alertmodal.tga"
   name="FloaterNotFound"
   type="alertmodal">
Floater error: Could not find the following controls:

[CONTROLS]
    <tag>fail</tag>
    <usetemplate
     name="okbutton"
     yestext="OK"/>
  </notification>

  <notification
   icon="alertmodal.tga"
   name="TutorialNotFound"
   type="alertmodal">
No tutorial is currently available.
    <tag>fail</tag>
    <usetemplate
     name="okbutton"
     yestext="OK"/>
  </notification>

  <notification
   icon="alertmodal.tga"
   name="GenericAlert"
   type="alertmodal">
[MESSAGE]
  </notification>

  <notification
   icon="alertmodal.tga"
   name="GenericAlertYesCancel"
   type="alertmodal">
[MESSAGE]
    <usetemplate
     name="okcancelbuttons"
     notext="Cancel"
     yestext="Yes"/>
  </notification>

  <notification
   icon="alertmodal.tga"
   name="GenericAlertOK"
   type="alertmodal">
[MESSAGE]
    <usetemplate
     name="okbutton"
     yestext="OK"/>
  </notification>

  <notification
   icon="alertmodal.tga"
   name="BadInstallation"
   type="alertmodal">
 An error occurred while updating [APP_NAME].  Please [http://get.secondlife.com download the latest version] of the Viewer.
    <tag>fail</tag>
    <usetemplate
     name="okbutton"
     yestext="OK"/>
  </notification>

  <notification
   icon="alertmodal.tga"
   name="LoginFailedNoNetwork"
   type="alertmodal">
    <tag>fail</tag>
    Could not connect to the [SECOND_LIFE_GRID].
    &apos;[DIAGNOSTIC]&apos;
Make sure your Internet connection is working properly.
	<usetemplate
     name="okbutton"
     yestext="OK"/>
  </notification>

  <notification
   icon="alertmodal.tga"
   name="MessageTemplateNotFound"
   type="alertmodal">
Message Template [PATH] not found.
   <tag>fail</tag>
	<usetemplate
     name="okbutton"
     yestext="OK"/>
  </notification>

  <notification
   icon="alertmodal.tga"
   name="WearableSave"
   type="alertmodal">
Save changes to current clothing/body part?
    <usetemplate
     canceltext="Cancel"
     name="yesnocancelbuttons"
     notext="Don&apos;t Save"
     yestext="Save"/>
  </notification>

  <notification
   icon="alertmodal.tga"
     name="ConfirmNoCopyToOutbox"
     type="alertmodal">
You don't have permission to copy one or more of these items to the Merchant Outbox.  You can move them or leave them behind.
    <usetemplate
     name="okcancelbuttons"
     notext="Don't move item(s)"
     yestext="Move item(s)"/>
  </notification>

  <notification
   icon="OutboxStatus_Success"
   name="OutboxFolderCreated"
   type="alertmodal">
    <unique/>
A new folder has been created for each item you have transferred into the top level of your Merchant Outbox.

    <usetemplate
     ignoretext="A new folder was created in the Merchant Outbox"
     name="okignore"
     yestext="OK"/>
  </notification>

  <notification
   icon="OutboxStatus_Success"
   name="OutboxImportComplete"
   type="alertmodal">
Success

All folders were successfully sent to the Marketplace.

        <usetemplate
         ignoretext="All folders sent to the Marketplace"
         name="okignore"
         yestext="OK"/>
  </notification>

  <notification
   icon="OutboxStatus_Warning"
   name="OutboxImportHadErrors"
   type="alertmodal">
Some folders did not transfer

Errors occurred when some folders were sent to the Marketplace.  Those folders are still in your Merchant Outbox.

See the [[MARKETPLACE_IMPORTS_URL] error log] for more information.

        <usetemplate
         name="okbutton"
         yestext="OK"/>
  </notification>

  <notification
   icon="OutboxStatus_Error"
   name="OutboxImportFailed"
   type="alertmodal">
Transfer failed with error &apos;[ERROR_CODE]&apos;

No folders were sent to the Marketplace because of a system or network error.  Try again later.

        <usetemplate
         name="okbutton"
         yestext="OK"/>
  </notification>

  <notification
   icon="OutboxStatus_Error"
   name="OutboxInitFailed"
   type="alertmodal">
Marketplace initialization failed with error &apos;[ERROR_CODE]&apos;

Initialization with the Marketplace failed because of a system or network error.  Try again later.

        <usetemplate
         name="okbutton"
         yestext="OK"/>
  </notification>

    <notification
        icon="OutboxStatus_Error"
        name="StockPasteFailed"
        type="alertmodal">
        Copy or move to Stock Folder failed with error :
        
        &apos;[ERROR_CODE]&apos;
        
        <usetemplate
        name="okbutton"
        yestext="OK"/>
    </notification>
    
    <notification
        icon="OutboxStatus_Error"
        name="MerchantPasteFailed"
        type="alertmodal">
        Copy or move to Marketplace Listings failed with error :
        
        &apos;[ERROR_CODE]&apos;
        
        <usetemplate
        name="okbutton"
        yestext="OK"/>
    </notification>
    
    <notification
        icon="OutboxStatus_Error"
        name="MerchantTransactionFailed"
        type="alertmodal">
        The transaction with the Marketplace failed with the following error :
        
        [ERROR_REASON][ERROR_DESCRIPTION]
        
        <usetemplate
        name="okbutton"
        yestext="OK"/>
    </notification>
    
    <notification
        icon="OutboxStatus_Error"
        name="MerchantUnprocessableEntity"
        type="alertmodal">
        We are unable to list this product or activate the version folder. Usually this is caused by missing information in the listing description form, but it may be due to errors in the folder structure. Either edit the listing or check the listing folder for errors.
        
        <usetemplate
        name="okbutton"
        yestext="OK"/>
    </notification>

    <notification
        icon="OutboxStatus_Error"
        name="MerchantListingFailed"
        type="alertmodal">
        Listing to Marketplace failed with error :
        
        &apos;[ERROR_CODE]&apos;
        
        <usetemplate
        name="okbutton"
        yestext="OK"/>
    </notification>
    
    <notification
        icon="OutboxStatus_Error"
        name="MerchantFolderActivationFailed"
        type="alertmodal">
        Activating this version folder failed with error :

        &apos;[ERROR_CODE]&apos;

        <usetemplate
        name="okbutton"
        yestext="OK"/>
    </notification>

    <notification
        icon="alertmodal.tga"
        name="MerchantForceValidateListing"
        type="alertmodal">
        In order to create your listing, we fixed the hierarchy of your listing contents.
        <tag>confirm</tag>
        <usetemplate
            ignoretext="Warn me that creating a listing fixes the hierarchy of the content"
            name="okignore" 
            yestext="OK"/>
    </notification>

    <notification
        icon="alertmodal.tga"
        name="ConfirmMerchantActiveChange"
        type="alertmodal">
        This action will change the active content of this listing. Do you want to continue?
        <tag>confirm</tag>
        <usetemplate
        ignoretext="Confirm before I change an active listing on the marketplace"
        name="okcancelignore"
        notext="Cancel"
        yestext="OK"/>
    </notification>

    <notification
        icon="alertmodal.tga"
        name="ConfirmMerchantMoveInventory"
        type="alertmodal">
        Items dragged to the Marketplace Listings window are moved from their original locations, not copied. Do you want to continue?
        <tag>confirm</tag>
        <usetemplate
        ignoretext="Confirm before I move an item from the inventory to the marketplace"
        name="okcancelignore"
        notext="Cancel"
        yestext="OK"/>
    </notification>
    
    <notification
        icon="alertmodal.tga"
        name="ConfirmListingCutOrDelete"
        type="alertmodal">
        Moving or deleting a listing folder will delete your Marketplace listing. If you would like to keep the Marketplace listing, move or delete the contents of the version folder you would like to modify. Do you want to continue?
        <tag>confirm</tag>
        <usetemplate
        ignoretext="Confirm before I move or delete a listing from the marketplace"
        name="okcancelignore"
        notext="Cancel"
        yestext="OK"/>
    </notification>
    
    <notification
        icon="alertmodal.tga"
        name="ConfirmCopyToMarketplace"
        type="alertmodal">
        You don't have permission to copy one or more of these items to the Marketplace. You can move them or leave them behind.
        <tag>confirm</tag>
        <usetemplate
        ignoretext="Confirm before I try to copy a selection containing no copy items to the marketplace"
        name="yesnocancelbuttons"
        yestext="Move item(s)"
        notext="Don't move item(s)"
        canceltext="Cancel"/>
    </notification>
    
    <notification
        icon="alertmodal.tga"
        name="ConfirmMerchantUnlist"
        type="alertmodal">
        This action will unlist this listing. Do you want to continue?
        <tag>confirm</tag>
        <usetemplate
        ignoretext="Confirm before I unlist an active listing on the marketplace"
        name="okcancelignore"
        notext="Cancel"
        yestext="OK"/>
    </notification>
    
    <notification
        icon="alertmodal.tga"
        name="ConfirmMerchantClearVersion"
        type="alertmodal">
        This action will deactivate the version folder of the current listing. Do you want to continue?
        <tag>confirm</tag>
        <usetemplate
        ignoretext="Confirm before I deactivate the version folder of a listing on the marketplace"
        name="okcancelignore"
        notext="Cancel"
        yestext="OK"/>
    </notification>

    <notification
        icon="alertmodal.tga"
        name="AlertMerchantListingNotUpdated"
        type="alertmodal">
This listing could not be updated.
[[URL] Click here] to edit it on the Marketplace.
        <usetemplate
        name="okbutton"
        yestext="OK"/>
    </notification>

    <notification
        icon="alertmodal.tga"
        name="AlertMerchantListingCannotWear"
        type="alertmodal">
        You cannot wear clothes or body parts that are in the Marketplace Listings folder.
        <tag>fail</tag>
    </notification>
    
    <notification
        icon="alertmodal.tga"
        name="AlertMerchantListingInvalidID"
        type="alertmodal">
        Invalid listing ID.
        <tag>fail</tag>
    </notification>
    
    <notification
        icon="alertmodal.tga"
        name="AlertMerchantListingActivateRequired"
        type="alertmodal">
        There are several or no version folders in this listing. You will need to select and activate one independently later.
        <tag>confirm</tag>
        <usetemplate
        ignoretext="Alert about version folder activation when I create a listing with several version folders"
        name="okignore"
        yestext="OK"/>
    </notification>

    <notification
        icon="alertmodal.tga"
        name="AlertMerchantStockFolderSplit"
        type="alertmodal">
        We have separated stock items of different types into separate stock folders, so your folder is arranged in a way that we can list it.
        <tag>confirm</tag>
        <usetemplate
        ignoretext="Alert when stock folder is being split before being listed"
        name="okignore"
        yestext="OK"/>
    </notification>
    
    <notification
        icon="alertmodal.tga"
        name="AlertMerchantStockFolderEmpty"
        type="alertmodal">
        We have unlisted your listing because the stock is empty. You need to add more units to the stock folder to list the listing again.
        <tag>confirm</tag>
        <usetemplate
        ignoretext="Alert when a listing is unlisted because stock folder is empty"
        name="okignore"
        yestext="OK"/>
    </notification>

    <notification
        icon="alertmodal.tga"
        name="AlertMerchantVersionFolderEmpty"
        type="alertmodal">
        We have unlisted your listing because the version folder is empty. You need to add items to the version folder to list the listing again.
        <tag>confirm</tag>
        <usetemplate
        ignoretext="Alert when a listing is unlisted because version folder is empty"
        name="okignore"
        yestext="OK"/>
    </notification>

  <notification
   icon="alertmodal.tga"
   name="WriteAnimationFail"
   type="alertmodal">
There was a problem writing animation data.  Please try again later.
    <tag>fail</tag>
  </notification>

  <notification
   icon="alertmodal.tga"
   name="UploadAuctionSnapshotFail"
   type="alertmodal">
There was a problem uploading the auction snapshot due to the following reason: [REASON]
    <tag>fail</tag>
  </notification>

  <notification
   icon="alertmodal.tga"
   name="UnableToViewContentsMoreThanOne"
   type="alertmodal">
Unable to view the contents of more than one item at a time.
Please select only one object and try again.
    <tag>fail</tag>
  </notification>

  <notification
   icon="alertmodal.tga"
   name="SaveClothingBodyChanges"
   type="alertmodal">
Save all changes to clothing/body parts?
<tag>confirm</tag>
<usetemplate
     canceltext="Cancel"
     name="yesnocancelbuttons"
     notext="Don&apos;t Save"
     yestext="Save All"/>
  </notification>

  <notification
   icon="alertmodal.tga"
   name="FriendsAndGroupsOnly"
   type="alertmodal">
    Non-friends won't know that you've chosen to ignore their calls and instant messages.
    <usetemplate
     name="okbutton"
     yestext="OK"/>
  </notification>

  <notification
   icon="alertmodal.tga"
   name="FavoritesOnLogin"
   type="alertmodal">    
    Note: When you turn on this option, anyone who uses this computer can see your list of favorite locations.
    <usetemplate
     name="okbutton"
     yestext="OK"/>
  </notification>

  <notification
   icon="alertmodal.tga"
   name="GrantModifyRights"
   type="alertmodal">
Granting modify rights to another resident allows them to change, delete or take ANY objects you may have in-world. Be VERY careful when handing out this permission.
Do you want to grant modify rights for [NAME]?
<tag>confirm</tag>
    <usetemplate
     name="okcancelbuttons"
     notext="No"
     yestext="Yes"/>
  </notification>

  <notification
   icon="alertmodal.tga"
   name="GrantModifyRightsMultiple"
   type="alertmodal">
Granting modify rights to another Resident allows them to change ANY objects you may have in-world. Be VERY careful when handing out this permission.
Do you want to grant modify rights for the selected Residents?
<tag>confirm</tag>
    <usetemplate
     name="okcancelbuttons"
     notext="No"
     yestext="Yes"/>
  </notification>

  <notification
   icon="alertmodal.tga"
   name="RevokeModifyRights"
   type="alertmodal">
Do you want to revoke modify rights for [NAME]?
<tag>confirm</tag>
    <usetemplate
     name="okcancelbuttons"
     notext="No"
     yestext="Yes"/>
  </notification>

  <notification
   icon="alertmodal.tga"
   name="RevokeModifyRightsMultiple"
   type="alertmodal">
Do you want to revoke modify rights for the selected Residents?
<tag>confirm</tag>
    <usetemplate
     name="okcancelbuttons"
     notext="No"
     yestext="Yes"/>
  </notification>

  <notification
   icon="alertmodal.tga"
   name="UnableToCreateGroup"
   type="alertmodal">
Unable to create group.
[MESSAGE]
    <tag>group</tag>
    <tag>fail</tag>
  <usetemplate
     name="okbutton"
     yestext="OK"/>
  </notification>

  <notification
   icon="alertmodal.tga"
   name="PanelGroupApply"
   type="alertmodal">
[NEEDS_APPLY_MESSAGE]
[WANT_APPLY_MESSAGE]
    <tag>confirm</tag>
    <tag>group</tag>
  <usetemplate
     canceltext="Cancel"
     name="yesnocancelbuttons"
     notext="Ignore Changes"
     yestext="Apply Changes"/>
  </notification>

  <notification
   icon="alertmodal.tga"
   name="MustSpecifyGroupNoticeSubject"
   type="alertmodal">
You must specify a subject to send a group notice.
  <tag>group</tag>
  <tag>fail</tag>
  <usetemplate
     name="okbutton"
     yestext="OK"/>
  </notification>

  <notification
   icon="alertmodal.tga"
   name="AddGroupOwnerWarning"
   type="alertmodal">
You are about to add group members to the role of [ROLE_NAME].
Members cannot be removed from that role.
The members must resign from the role themselves.
Are you sure you want to continue?
    <tag>group</tag>
    <tag>confirm</tag>
    <usetemplate
     ignoretext="Confirm before I add a new group Owner"
     name="okcancelignore"
     notext="No"
     yestext="Yes"/>
  </notification>

  <notification
   icon="alertmodal.tga"
   name="AssignDangerousActionWarning"
   type="alertmodal">
You are about to add the Ability &apos;[ACTION_NAME]&apos; to the Role &apos;[ROLE_NAME]&apos;.

 *WARNING*
 Any Member in a role with this ability can assign themselves -- and any other member -- to roles that have more powers than they  currently have, potentially elevating themselves to near-Owner power. Be sure you know what you are doing before assigning this ability.

Add this ability to &apos;[ROLE_NAME]&apos;?
    <usetemplate
     name="okcancelbuttons"
     notext="No"
     yestext="Yes"/>
  </notification>

  <notification
   icon="alertmodal.tga"
   name="AssignDangerousAbilityWarning"
   type="alertmodal">
You are about to add the ability &apos;[ACTION_NAME]&apos; to the role &apos;[ROLE_NAME]&apos;.

 *WARNING*
 Any Member in a role with this ability can assign themselves -- and any other member -- all abilities, elevating themselves to near-Owner power.

Add this ability to &apos;[ROLE_NAME]&apos;?
    <usetemplate
     name="okcancelbuttons"
     notext="No"
     yestext="Yes"/>
  </notification>

  <notification
    icon="alertmodal.tga"
    name="AssignBanAbilityWarning"
    type="alertmodal">
You are about to add the Ability &apos;[ACTION_NAME]&apos; to the Role &apos;[ROLE_NAME]&apos;.

 *WARNING*
Any Member in a Role with this Ability will also be granted the Abilities &apos;[ACTION_NAME_2]&apos; and &apos;[ACTION_NAME_3]&apos;
    <usetemplate
      name="okbutton"
     yestext="OK"/>
  </notification>

  <notification
  icon="alertmodal.tga"
  name="RemoveBanAbilityWarning"
  type="alertmodal">
You are removing the Ability &apos;[ACTION_NAME]&apos; to the Role &apos;[ROLE_NAME]&apos;.

 *WARNING*
Removing this ability will NOT remove the Abilities &apos;[ACTION_NAME_2]&apos; and &apos;[ACTION_NAME_3]&apos;.
 
If you no longer wish to have these abilities granted to this role, disable them immediately!
    <usetemplate
     name="okbutton"
     yestext="OK"/>
  </notification>

  <notification
    icon="alertmodal.tga"
    name="EjectGroupMemberWarning"
    type="alertmodal">
     You are about to eject [AVATAR_NAME] from the group.
     <tag>group</tag>
     <tag>confirm</tag>
     <usetemplate
      ignoretext="Confirm ejecting a participant from group"
      name="okcancelignore"
      notext="Cancel"
      yestext="Eject"/>
  </notification>
  <notification
    icon="alertmodal.tga"
    name="EjectGroupMembersWarning"
    type="alertmodal">
     You are about to eject [COUNT] members from the group.
     <tag>group</tag>
     <tag>confirm</tag>
     <usetemplate
      ignoretext="Confirm ejecting multiple members from group"
      name="okcancelignore"
      notext="Cancel"
      yestext="Eject"/>
  </notification>
  
  <notification
    icon="alertmodal.tga"
    name="BanGroupMemberWarning"
    type="alertmodal">
     You are about to ban [AVATAR_NAME] from the group.
     <tag>group</tag>
     <tag>confirm</tag>
     <usetemplate
      ignoretext="Confirm banning a participant from group"
      name="okcancelignore"
      notext="Cancel"
      yestext="Ban"/>
  </notification>
  <notification
    icon="alertmodal.tga"
    name="BanGroupMembersWarning"
    type="alertmodal">
     You are about to ban [COUNT] members from group.
     <tag>group</tag>
     <tag>confirm</tag>
     <usetemplate
      ignoretext="Confirm banning multiple members from group"
      name="okcancelignore"
      notext="Cancel"
      yestext="Ban"/>
  </notification>

  <notification
    icon="notify.tga"
    name="GroupBanUserOnBanlist"
    type="notify">
Some residents have not been sent an invite due to being banned from the group.
  </notification>

  <notification
   icon="alertmodal.tga"
   name="AttachmentDrop"
   type="alertmodal">
    You are about to drop your attachment.
    Are you sure you want to continue?
    <tag>confirm</tag>
    <usetemplate
     ignoretext="Confirm before dropping attachments"
     name="okcancelignore"
     notext="No"
     yestext="Yes"/>
  </notification>
  <notification
   icon="alertmodal.tga"
   name="JoinGroupCanAfford"
   type="alertmodal">
Joining this group costs L$[COST].
Do you wish to proceed?
    <tag>confirm</tag>
    <tag>funds</tag>
    <tag>group</tag>
    <usetemplate
     name="okcancelbuttons"
     notext="Cancel"
     yestext="Join"/>
  </notification>

  <notification
   icon="alertmodal.tga"
   name="JoinGroupNoCost"
   type="alertmodal">
You are joining group &lt;nolink&gt;[NAME]&lt;/nolink&gt;.
Do you wish to proceed?
    <tag>group</tag>
    <tag>confirm</tag>
    <usetemplate
     name="okcancelbuttons"
     notext="Cancel"
     yestext="Join"/>
  </notification>


  <notification
   icon="alertmodal.tga"
   name="JoinGroupCannotAfford"
   type="alertmodal">
Joining this group costs L$[COST].
You do not have enough L$ to join this group.
    <tag>group</tag>
    <tag>fail</tag>
    <tag>funds</tag>
  </notification>

  <notification
   icon="alertmodal.tga"
   name="CreateGroupCost"
   type="alertmodal">
Creating this group will cost L$[COST].
Groups need more than one member, or they are deleted forever.
Please invite members within 48 hours.
    <tag>group</tag>
    <tag>funds</tag>
    <usetemplate
     canceltext="Cancel"
     name="okcancelbuttons"
     notext="Cancel"
     yestext="Create group for L$[COST]"/>
  </notification>

  <notification
   icon="alertmodal.tga"
   name="JoinGroupInaccessible"
   type="alertmodal">
This group is not accessible to you.
    <tag>group_id</tag>
    <tag>success</tag>
    <usetemplate
       name="okbutton"
       yestext="OK"/>
  </notification>

  <notification
   icon="alertmodal.tga"
   name="JoinGroupError"
   type="alertmodal">
Error processing your group membership request.
    <tag>group_id</tag>
    <tag>success</tag>
    <usetemplate
       name="okbutton"
       yestext="OK"/>
  </notification>

  <notification
   icon="alertmodal.tga"
   name="JoinGroupErrorReason"
   type="alertmodal">
Unable to join group: [reason]
    <tag>group_id</tag>
    <tag>success</tag>
    <tag>reason</tag>
    <usetemplate
       name="okbutton"
       yestext="OK"/>
  </notification>

  <notification
   icon="alertmodal.tga"
   name="JoinGroupTrialUser"
   type="alertmodal">
Sorry, trial users can't join groups.
    <tag>group_id</tag>
    <tag>success</tag>
    <usetemplate
       name="okbutton"
       yestext="OK"/>
  </notification>

  <notification
   icon="alertmodal.tga"
   name="JoinGroupMaxGroups"
   type="alertmodal">
You cannot join &apos;&lt;nolink&gt;[group_name]&lt;/nolink&gt;&apos;:
You are already a member of [group_count] groups, the maximum number allowed is [max_groups]
    <tag>success</tag>
    <tag>group_id</tag>
    <tag>group_name</tag>
    <tag>group_count</tag>
    <tag>max_groups</tag>
    <usetemplate
       name="okbutton"
       yestext="OK"/>
  </notification>

  <notification
   icon="alertmodal.tga"
   name="JoinGroupClosedEnrollment"
   type="alertmodal">
You cannot join &apos;&lt;nolink&gt;[group_name]&lt;/nolink&gt;&apos;:
The group no longer has open enrollment.
    <tag>group_id</tag>
    <tag>success</tag>
    <usetemplate
       name="okbutton"
       yestext="OK"/>
  </notification>

  <notification
   icon="alertmodal.tga"
   name="JoinGroupSuccess"
   type="alertmodal">
You have been added to the group
    <tag>group_id</tag>
    <tag>success</tag>
    <usetemplate
       name="okbutton"
       yestext="OK"/>
  </notification>
  
  <notification
   icon="alertmodal.tga"
   name="JoinGroupInsufficientFunds"
   type="alertmodal">
Unable to transfer the required L$ [membership_fee] membership fee.
    <tag>group_id</tag>
    <tag>success</tag>
    <usetemplate
       name="okbutton"
       yestext="OK"/>
  </notification>
  
  <notification
   icon="alertmodal.tga"
   name="LandBuyPass"
   type="alertmodal">
   <tag>fail</tag>
For L$[COST] you can enter this land (&apos;[PARCEL_NAME]&apos;) for [TIME] hours.  Buy a pass?
    <tag>funds</tag>
    <tag>confirm</tag>
    <usetemplate
     name="okcancelbuttons"
     notext="Cancel"
     yestext="OK"/>
  </notification>

  <notification
   icon="alertmodal.tga"
   name="SalePriceRestriction"
   type="alertmodal">
Sale price must be set to more than L$0 if selling to anyone.
Please select an individual to sell to if selling for L$0.
  <tag>fail</tag>
  </notification>

  <notification
   icon="alertmodal.tga"
   name="ConfirmLandSaleChange"
   priority="high"
   type="alertmodal">
The selected [LAND_SIZE] m² land is being set for sale.
Your selling price will be L$[SALE_PRICE] and will be authorized for sale to [NAME].
    <tag>confirm</tag>
    <usetemplate
     name="okcancelbuttons"
     notext="Cancel"
     yestext="OK"/>
  </notification>

  <notification
   icon="alertmodal.tga"
   name="ConfirmLandSaleToAnyoneChange"
   type="alertmodal">
ATTENTION: Clicking &apos;Sell to anyone&apos; makes your land available to the entire [CURRENT_GRID] community, even those not in this region.

The selected [LAND_SIZE] m² land is being set for sale.
Your selling price will be L$[SALE_PRICE] and will be authorized for sale to [NAME].
    <tag>confirm</tag>
    <usetemplate
     name="okcancelbuttons"
     notext="Cancel"
     yestext="OK"/>
  </notification>

  <notification
   icon="alertmodal.tga"
   name="ReturnObjectsDeededToGroup"
   type="alertmodal">
Are you sure you want to return all objects shared with the group &apos;&lt;nolink&gt;[NAME]&lt;/nolink&gt;&apos; on this parcel of land back to their previous owner&apos;s inventory?

*WARNING* This will delete the non-transferable objects deeded to the group!

Objects: [N]
    <tag>confirm</tag>
    <tag>group</tag>
    <usetemplate
     name="okcancelbuttons"
     notext="Cancel"
     yestext="OK"/>
  </notification>

  <notification
   icon="alertmodal.tga"
   name="ReturnObjectsOwnedByUser"
   type="alertmodal">
Are you sure you want to return all objects owned by the resident &apos;[NAME]&apos; on this parcel of land back to their inventory?

Objects: [N]
    <tag>confirm</tag>
    <usetemplate
     name="okcancelbuttons"
     notext="Cancel"
     yestext="OK"/>
  </notification>

  <notification
   icon="alertmodal.tga"
   name="ReturnObjectsOwnedBySelf"
   type="alertmodal">
Are you sure you want to return all objects owned by you on this parcel of land back to your inventory?

Objects: [N]
    <tag>confirm</tag>
    <usetemplate
     name="okcancelbuttons"
     notext="Cancel"
     yestext="OK"/>
  </notification>

  <notification
   icon="alertmodal.tga"
   name="ReturnObjectsNotOwnedBySelf"
   type="alertmodal">
Are you sure you want to return all objects *NOT* owned by you on this parcel of land back to their owner&apos;s inventory?
Transferable objects deeded to a group will be returned to their previous owners.

*WARNING* This will delete the non-transferable objects deeded to the group!

Objects: [N]
    <tag>confirm</tag>
    <usetemplate
     name="okcancelbuttons"
     notext="Cancel"
     yestext="OK"/>
  </notification>

  <notification
   icon="alertmodal.tga"
   name="ReturnObjectsNotOwnedByUser"
   type="alertmodal">
Are you sure you want to return all objects *NOT* owned by [NAME] on this parcel of land back to their owner&apos;s inventory?
Transferable objects deeded to a group will be returned to their previous owners.

*WARNING* This will delete the non-transferable objects deeded to the group!

Objects: [N]
    <tag>confirm</tag>
    <usetemplate
     name="okcancelbuttons"
     notext="Cancel"
     yestext="OK"/>
  </notification>

  <notification
   icon="alertmodal.tga"
   name="ReturnAllTopObjects"
   type="alertmodal">
Are you sure you want to return all listed objects back to their owner&apos;s inventory? This will return ALL scripted objects in the region!
    <tag>confirm</tag>
    <usetemplate
     name="okcancelbuttons"
     notext="Cancel"
     yestext="OK"/>
  </notification>

  <notification
   icon="alertmodal.tga"
   name="DisableAllTopObjects"
   type="alertmodal">
Are you sure you want to disable all objects in this region?
    <tag>confirm</tag>
    <usetemplate
     name="okcancelbuttons"
     notext="Cancel"
     yestext="OK"/>
  </notification>

  <notification
   icon="alertmodal.tga"
   name="ReturnObjectsNotOwnedByGroup"
   type="alertmodal">
Return the objects on this parcel of land that are NOT shared with the group &lt;nolink&gt;[NAME]&lt;/nolink&gt; back to their owners?

Objects: [N]
    <tag>confirm</tag>
    <tag>group</tag>
    <usetemplate
     name="okcancelbuttons"
     notext="Cancel"
     yestext="OK"/>
  </notification>

  <notification
   icon="alertmodal.tga"
   name="UnableToDisableOutsideScripts"
   type="alertmodal">
Cannot disable scripts.
This entire region is damage enabled.
Scripts must be allowed to run for weapons to work.
  <tag>fail</tag>
  </notification>

<notification
   icon="alertmodal.tga"
   name="MultipleFacesSelected"
   type="alertmodal">
Multiple faces are currently selected.
If you continue this action, separate instances of media will be set on multiple faces of the object.
To place the media on only one face, choose Select Face and click on the desired face of that object then click &apos;Add&apos;.
    <tag>confirm</tag>
    <usetemplate
      ignoretext="Media will be set on multiple selected faces"
      name="okcancelignore"
      notext="Cancel"
      yestext="OK"/>
  </notification>

  <notification
   icon="alertmodal.tga"
   name="MustBeInParcel"
   type="alertmodal">
You must be standing inside the land parcel to set its landing point.
  <tag>fail</tag>
  </notification>

  <notification
   icon="alertmodal.tga"
   name="PromptRecipientEmail"
   type="alertmodal">
Please enter a valid email address for the recipient(s).
  <tag>fail</tag>
  </notification>

  <notification
   icon="alertmodal.tga"
   name="PromptSelfEmail"
   type="alertmodal">
Please enter your email address.
  <tag>fail</tag>
  </notification>

  <notification
   icon="alertmodal.tga"
   name="PromptMissingSubjMsg"
   type="alertmodal">
Email snapshot with the default subject or message?
    <tag>confirm</tag>
    <usetemplate
     name="okcancelbuttons"
     notext="Cancel"
     yestext="OK"/>
  </notification>

  <notification
   icon="alertmodal.tga"
   name="ErrorProcessingSnapshot"
   type="alertmodal">
Error processing snapshot data.
  <tag>fail</tag>
  </notification>

  <notification
   icon="alertmodal.tga"
   name="ErrorEncodingSnapshot"
   type="alertmodal">
Error encoding snapshot.
  <tag>fail</tag>
  </notification>

  <notification
   icon="alertmodal.tga"
   name="ErrorPhotoCannotAfford"
   type="alertmodal">
    You need L$[COST] to save a photo to your inventory. You may either buy L$ or save the photo to your computer instead.
    <tag>fail</tag>
  </notification>
  
  <notification
   icon="alertmodal.tga"
   name="ErrorTextureCannotAfford"
   type="alertmodal">
    You need L$[COST] to save a texture to your inventory. You may either buy L$ or save the photo to your computer instead.
    <tag>fail</tag>
  </notification>

  <notification
   icon="alertmodal.tga"
   name="ErrorUploadingPostcard"
   type="alertmodal">
There was a problem sending a snapshot due to the following reason: [REASON]
  <tag>fail</tag>
  </notification>

  <notification
   icon="alertmodal.tga"
   name="ErrorUploadingReportScreenshot"
   type="alertmodal">
There was a problem uploading a report screenshot due to the following reason: [REASON]
  <tag>fail</tag>
  </notification>

  <notification
   icon="alertmodal.tga"
   name="MustAgreeToLogIn"
   type="alertmodal">
   <tag>fail</tag>
You must agree to the Terms and Conditions, Privacy Policy, and Terms of Service to continue logging into [CURRENT_GRID].
  </notification>

  <notification
   icon="alertmodal.tga"
   name="CouldNotPutOnOutfit"
   type="alertmodal">
Could not put on outfit.
The outfit folder contains no clothing, body parts, or attachments.
  <tag>fail</tag>
  </notification>

  <notification
   icon="alertmodal.tga"
   name="CannotWearTrash"
   type="alertmodal">
You cannot wear clothes or body parts that are in the trash.
  <tag>fail</tag>
  </notification>

  <notification
   icon="alertmodal.tga"
   name="MaxAttachmentsOnOutfit"
   type="alertmodal">
Could not attach object.
Exceeds the attachments limit of [MAX_ATTACHMENTS] objects. Please detach another object first.
  <tag>fail</tag>
  </notification>

  <notification
   icon="alertmodal.tga"
   name="CannotWearInfoNotComplete"
   type="alertmodal">
You cannot wear this item because it has not yet loaded. Please try again in a minute.
  <tag>fail</tag>
  </notification>

    <notification
   icon="alertmodal.tga"
   name="MustEnterPasswordToLogIn"
   type="alertmodal">
   <tag>fail</tag>
Please enter your Password to log in.
  </notification>
  
  <notification
   icon="alertmodal.tga"
   name="MustHaveAccountToLogIn"
   type="alertmodal">
You need to enter the Username name of your avatar.

You need an account to enter [CURRENT_GRID]. Would you like to create one now?
    <tag>confirm</tag>
    <url
	option="0"
	name="url"
	target = "_external">
		[create_account_url]
    </url>
    <usetemplate
     name="okcancelbuttons"
     notext="Try again"
     yestext="Create a new account"/>
  </notification>

  <notification
   icon="alertmodal.tga"
   name="InvalidCredentialFormat"
   type="alertmodal">
   <tag>fail</tag>
You need to enter either the Username or both the First and Last name of your avatar into the Username field, then login again.
  </notification>
  
  <notification
   icon="alertmodal.tga"
   name="InvalidGrid"
   type="alertmodal">
   <tag>fail</tag>
'[GRID]' is not a valid grid identifier.
  </notification>
  
  <notification
   icon="alertmodal.tga"
   name="InvalidLocationSLURL"
   type="alertmodal">
   <tag>fail</tag>
Your start location did not specify a valid grid.
  </notification>
  
  <notification
   icon="alertmodal.tga"
   name="DeleteClassified"
   type="alertmodal">
Delete classified &apos;[NAME]&apos;?
There is no reimbursement for fees paid.
    <tag>confirm</tag>
    <usetemplate
     name="okcancelbuttons"
     notext="Cancel"
     yestext="OK"/>
  </notification>


<notification
   icon="alertmodal.tga"
   name="DeleteMedia"
   type="alertmodal">
You have selected to delete the media associated with this face.
Are you sure you want to continue?
    <tag>confirm</tag>
    <usetemplate
     ignoretext="Confirm before I delete media from an object"
     name="okcancelignore"
     notext="No"
     yestext="Yes"/>
  </notification>

  <notification
   icon="alertmodal.tga"
   name="ClassifiedSave"
   type="alertmodal">
Save changes to classified [NAME]?
    <tag>confirm</tag>
    <usetemplate
     canceltext="Cancel"
     name="yesnocancelbuttons"
     notext="Don&apos;t Save"
     yestext="Save"/>
  </notification>

  <notification
   icon="alertmodal.tga"
   name="ClassifiedInsufficientFunds"
   type="alertmodal">
Insufficient funds to create classified.
    <tag>fail</tag>
    <usetemplate
     name="okbutton"
     yestext="OK"/>
  </notification>

  <notification
   icon="alertmodal.tga"
   name="DeleteAvatarPick"
   type="alertmodal">
Delete pick &lt;nolink&gt;[PICK]&lt;/nolink&gt;?
    <tag>confirm</tag>
    <usetemplate
     name="okcancelbuttons"
     notext="Cancel"
     yestext="OK"/>
  </notification>

  <notification
   icon="alertmodal.tga"
   name="DeleteOutfits"
   type="alertmodal">
    Delete the selected outfit?
    <tag>confirm</tag>
    <usetemplate
     name="okcancelbuttons"
     notext="Cancel"
     yestext="OK"/>
  </notification>

  <notification
   icon="alertmodal.tga"
   name="DeleteOutfitsWithName"
   type="alertmodal">
    Delete outfit &quot;[NAME]&quot;?
    <tag>confirm</tag>
    <usetemplate
     name="okcancelbuttons"
     notext="Cancel"
     yestext="OK"/>
  </notification>

  <notification
   icon="alertmodal.tga"
   name="PromptGoToEventsPage"
   type="alertmodal">
Go to the [CURRENT_GRID] events web page?
    <tag>confirm</tag>
    <url option="0" name="url">

			http://secondlife.com/events/
    </url>
    <usetemplate
     name="okcancelbuttons"
     notext="Cancel"
     yestext="OK"/>
  </notification>

  <notification
   icon="alertmodal.tga"
   name="SelectProposalToView"
   type="alertmodal">
Please select a proposal to view.
  <tag>fail</tag>
  </notification>

  <notification
   icon="alertmodal.tga"
   name="SelectHistoryItemToView"
   type="alertmodal">
Please select a history item to view.
  <tag>fail</tag>
  </notification>

<!--
  <notification
   icon="alertmodal.tga"
   name="ResetShowNextTimeDialogs"
   type="alertmodal">
Would you like to re-enable all these popups, which you previously indicated &apos;Do not show me again&apos;?
    <usetemplate
     name="okcancelbuttons"
     notext="Cancel"
     yestext="OK"/>
  </notification>

  <notification
   icon="alertmodal.tga"
   name="SkipShowNextTimeDialogs"
   type="alertmodal">
Would you like to disable all popups which can be skipped?
    <usetemplate
     name="okcancelbuttons"
     notext="Cancel"
     yestext="OK"/>
  </notification>
-->

  <notification
   icon="alertmodal.tga"
   name="CacheWillClear"
   type="alertmodal">
Cache will be cleared after restarting [APP_NAME].
  </notification>

  <notification
 icon="alertmodal.tga"
 name="DisableCookiesBreaksSearch"
 type="alertmodal">
If you disable cookies, the search function will not work properly, and you will not be able to use it.
  </notification>

  <notification
 icon="alertmodal.tga"
 name="DisableJavascriptBreaksSearch"
 type="alertmodal">
If you disable Javascript, the search function will not work properly, and you will not be able to use it.
  </notification>
  
  <notification
   icon="alertmodal.tga"
   name="CacheWillBeMoved"
   type="alertmodal">
Cache will be moved after restarting [APP_NAME].
Note: This will also clear the cache.
  </notification>
  
  <notification
   icon="alertmodal.tga"
   name="SoundCacheWillBeMoved"
   type="alertmodal">
Sound cache will be moved after restarting [APP_NAME].
  </notification>

  <notification
   icon="alertmodal.tga"
   name="ChangeConnectionPort"
   type="alertmodal">
Port settings take effect after restarting [APP_NAME].
  </notification>

  <notification
   icon="alertmodal.tga"
   name="ChangeDeferredDebugSetting"
   type="alertmodal">
This debug setting change will take effect after you restart [APP_NAME].
  </notification>

  <notification
   icon="alertmodal.tga"
   name="ChangeSkin"
   type="alertmodal">
The new skin will appear after restarting [APP_NAME].
    <usetemplate
     name="okcancelbuttons"
     notext="OK"
     yestext="Restart"/>
  </notification>

  <notification
   icon="alertmodal.tga"
   name="ChangeLanguage"
   type="alertmodal">
The selected language will be applied after restarting [APP_NAME].
  </notification>

  <notification
   icon="alertmodal.tga"
   name="GoToAuctionPage"
   type="alertmodal">
    Go to the [CURRENT_GRID] web page to see auction details or make a bid?
    <tag>confirm</tag>
    <url option="0" name="url">
			http://secondlife.com/auctions/auction-detail.php?id=[AUCTION_ID]
    </url>
    <usetemplate
     name="okcancelbuttons"
     notext="Cancel"
     yestext="OK"/>
  </notification>

  <notification
   icon="alertmodal.tga"
   name="SaveChanges"
   type="alertmodal">
Save Changes?
    <tag>confirm</tag>
    <usetemplate
     canceltext="Cancel"
     name="yesnocancelbuttons"
     notext="Don&apos;t Save"
     yestext="Save"/>
  </notification>

  <notification
   icon="alertmodal.tga"
   name="DeleteNotecard"
   type="alertmodal">
   <unique/>
Are you sure you want to delete this notecard?
    <tag>confirm</tag>
    <usetemplate
     ignoretext="Confirm notecard deletion"
     name="okcancelignore"
     notext="Cancel"
     yestext="OK"/>
  </notification>
  
  <notification
   icon="alertmodal.tga"
   name="LoadPreviousReportScreenshot"
   type="alertmodal">
   <unique/>
Do you want to use previous screenshot for your report?
    <tag>confirm</tag>
    <usetemplate
     name="okcancelbuttons"
     notext="Cancel"
     yestext="OK"/>
  </notification>
  
  <notification
   icon="alertmodal.tga"
   name="GestureSaveFailedTooManySteps"
   type="alertmodal">
Gesture save failed.
This gesture has too many steps.
Try removing some steps, then save again.
<tag>fail</tag>
  </notification>

  <notification
   icon="alertmodal.tga"
   name="GestureSaveFailedTryAgain"
   type="alertmodal">
Gesture save failed.  Please try again in a minute.
<tag>fail</tag>
  </notification>

  <notification
   icon="alertmodal.tga"
   name="GestureSaveFailedObjectNotFound"
   type="alertmodal">
Could not save gesture because the object or the associated object inventory could not be found.
The object may be out of range or may have been deleted.
<tag>fail</tag>
  </notification>

  <notification
   icon="alertmodal.tga"
   name="GestureSaveFailedReason"
   type="alertmodal">
There was a problem saving a gesture due to the following reason: [REASON].  Please try resaving the gesture later.
<tag>fail</tag>
  </notification>

  <notification
   icon="alertmodal.tga"
   name="SaveNotecardFailObjectNotFound"
   type="alertmodal">
Could not save notecard because the object or the associated object inventory could not be found.
The object may be out of range or may have been deleted.
<tag>fail</tag>
  </notification>

  <notification
   icon="alertmodal.tga"
   name="SaveNotecardFailReason"
   type="alertmodal">
There was a problem saving a notecard due to the following reason: [REASON].  Please try re-saving the notecard later.
<tag>fail</tag>
  </notification>

  <notification
   icon="alertmodal.tga"
   name="ScriptCannotUndo"
   type="alertmodal">
Could not undo all changes in your version of the script.
Would you like to load the server&apos;s last saved version?
(**Warning** This operation cannot be undone.)
    <tag>confirm</tag>
    <usetemplate
     name="okcancelbuttons"
     notext="Cancel"
     yestext="OK"/>
  </notification>

  <notification
   icon="alertmodal.tga"
   name="SaveScriptFailObjectNotFound"
   type="alertmodal">
Could not save the script because the object it is in could not be found.
The object may be out of range or may have been deleted.
<tag>fail</tag>
  </notification>

  <notification
   icon="alertmodal.tga"
   name="StartRegionEmpty"
   type="alertmodal">
Your Start Region is not defined.
Please type the Region name in Start Location box or choose My Last Location or My Home as your Start Location.
<tag>fail</tag>
    <usetemplate
     name="okbutton"
     yestext="OK"/>
  </notification>

  <notification
   icon="alertmodal.tga"
   name="CouldNotStartStopScript"
   type="alertmodal">
Could not start or stop the script because the object it is on could not be found.
The object may be out of range or may have been deleted.
  <tag>fail</tag>
  </notification>

  <notification
   icon="alertmodal.tga"
   name="CannotDownloadFile"
   type="alertmodal">
    Unable to download file
    <tag>fail</tag>
  </notification>

  <notification
  name="MediaFileDownloadUnsupported"
  label=""
  type="alert">
    <unique/>
    <tag>confirm</tag>
    You have requested a file download, which is not supported within [APP_NAME].
    <usetemplate
     ignoretext="Warn about unsupported file downloads"
     name="okignore"
     yestext="OK"/>
  </notification>
  
  <notification
   icon="alertmodal.tga"
   name="CannotWriteFile"
   type="alertmodal">
Unable to write file [[FILE]]
  <tag>fail</tag>
  </notification>

  <notification
   icon="alertmodal.tga"
   name="UnsupportedHardware"
   type="alertmodal">
Just so you know, your computer may not meet [APP_NAME]&apos;s minimum system requirements. You may experience poor performance. Unfortunately, the [SUPPORT_SITE] can't provide technical support for unsupported system configurations.

Visit [_URL] for more information?
    <tag>confirm</tag>
    <url option="0" name="url">

			http://www.secondlife.com/corporate/sysreqs.php
    </url>
    <usetemplate
     ignoretext="My computer hardware is not supported"
     name="okcancelignore"
     notext="No"
     yestext="Yes"/>
  <tag>fail</tag>
  </notification>

  <notification
   icon="alertmodal.tga"
   name="OldGPUDriver"
   type="alertmodal">
     There is likely a newer driver for your graphics chip.  Updating graphics drivers can substantially improve performance.

    Visit [URL] to check for driver updates?
    <tag>confirm</tag>
    <url option="0" name="url">
    [URL]
    </url>
    <usetemplate
     ignoretext="My graphics driver is out of date"
     name="okcancelignore"
     notext="No"
     yestext="Yes"/>
    <tag>fail</tag>
  </notification>

  <notification
   icon="alertmodal.tga"
   name="UnknownGPU"
   type="alertmodal">
Your system contains a graphics card that [APP_NAME] doesn't recognize.
This is often the case with new hardware that has not been tested yet with [APP_NAME].  It will probably be ok, but you may need to adjust your graphics settings.
(Avatar &gt; Preferences &gt; Graphics).
    <form name="form">
      <ignore name="ignore"
       text="My graphics card could not be identified"/>
    </form>
  <tag>fail</tag>
  </notification>

  <notification
   icon="alertmodal.tga"
   name="DisplaySettingsNoShaders"
   type="alertmodal">
[APP_NAME] crashed while initializing graphics drivers.
Graphics Quality will be set to Low to avoid some common driver errors. This will disable some graphics features.
We recommend updating your graphics card drivers.
Graphics Quality can be raised in Preferences &gt; Graphics.
  <tag>fail</tag>
  </notification>

  <notification
   icon="alertmodal.tga"
   name="RegionNoTerraforming"
   type="alertmodal">
The region [REGION] does not allow terraforming.
  <tag>fail</tag>
  </notification>
  
  <notification
   icon="alertmodal.tga"
   name="ParcelNoTerraforming"
   type="notify">
You are not allowed to terraform parcel [PARCEL].
  <tag>fail</tag>
  </notification>

  <notification
   icon="alertmodal.tga"
   name="CannotCopyWarning"
   type="alertmodal">
You do not have permission to copy the following items:
[ITEMS]
and will lose it from your inventory if you give it away. Do you really want to offer these items?
    <tag>confirm</tag>
    <usetemplate
     name="okcancelbuttons"
     notext="No"
     yestext="Yes"/>
  <tag>fail</tag>
  </notification>

  <notification
   icon="alertmodal.tga"
   name="CannotGiveItem"
   type="alertmodal">
Unable to give inventory item.
  <tag>fail</tag>
  </notification>

  <notification
   icon="alertmodal.tga"
   name="TransactionCancelled"
   type="alertmodal">
Transaction canceled.
  </notification>

  <notification
   icon="alertmodal.tga"
   name="TooManyItems"
   type="alertmodal">
Cannot give more than 42 items in a single inventory transfer.
  <tag>fail</tag>
  </notification>

  <notification
   icon="alertmodal.tga"
   name="NoItems"
   type="alertmodal">
You do not have permission to transfer the selected items.
  <tag>fail</tag>
  </notification>

  <notification
   icon="alertmodal.tga"
   name="CannotCopyCountItems"
   type="alertmodal">
You do not have permission to copy [COUNT] of the selected items. You will lose these items from your inventory.
Do you really want to give these items?
    <tag>confirm</tag>
  <tag>fail</tag>
    <usetemplate
     name="okcancelbuttons"
     notext="No"
     yestext="Yes"/>
  </notification>

  <notification
   icon="alertmodal.tga"
   name="CannotGiveCategory"
   type="alertmodal">
You do not have permission to transfer the selected folder.
  <tag>fail</tag>
  </notification>

  <notification
   icon="alertmodal.tga"
   name="FreezeAvatar"
   type="alertmodal">
Freeze this avatar?
He or she will temporarily be unable to move, chat, or interact with the world.
    <tag>confirm</tag>
    <usetemplate
     canceltext="Cancel"
     name="yesnocancelbuttons"
     notext="Unfreeze"
     yestext="Freeze"/>
  </notification>

  <notification
   icon="alertmodal.tga"
   name="FreezeAvatarFullname"
   type="alertmodal">
Freeze [AVATAR_NAME]?
He or she will temporarily be unable to move, chat, or interact with the world.
    <tag>confirm</tag>
    <usetemplate
     canceltext="Cancel"
     name="yesnocancelbuttons"
     notext="Unfreeze"
     yestext="Freeze"/>
  </notification>
  
  <notification
    icon="alertmodal.tga"
    name="FreezeAvatarMultiple"
    type="alertmodal">
 Freeze the following avatars?
 
 [RESIDENTS]
 
 They will temporarily be unable to move, chat, or interact with the world.
     <usetemplate
      canceltext="Cancel"
      name="yesnocancelbuttons"
      notext="Unfreeze"
      yestext="Freeze"/>
  </notification>  

  <notification
   icon="alertmodal.tga"
   name="EjectAvatarFullname"
   type="alertmodal">
Eject [AVATAR_NAME] from your land?
    <tag>confirm</tag>
    <usetemplate
     canceltext="Cancel"
     name="yesnocancelbuttons"
     notext="Eject and Ban"
     yestext="Eject"/>
  </notification>

  <notification
   icon="alertmodal.tga"
   name="EjectAvatarNoBan"
   type="alertmodal">
Eject this avatar from your land?
    <tag>confirm</tag>
    <usetemplate
     name="okcancelbuttons"
     notext="Cancel"
     yestext="Eject"/>
  </notification>

  <notification
   icon="alertmodal.tga"
   name="EjectAvatarFullnameNoBan"
   type="alertmodal">
Eject [AVATAR_NAME] from your land?
    <tag>confirm</tag>
    <usetemplate
     name="okcancelbuttons"
     notext="Cancel"
     yestext="Eject"/>
  </notification>

  <notification
    icon="alertmodal.tga"
    name="EjectAvatarMultiple"
    type="alertmodal">
Eject the following avatars from your land?

[RESIDENTS]
    <usetemplate
     canceltext="Cancel"
     name="yesnocancelbuttons"
     notext="Eject and Ban"
     yestext="Eject"/>
  </notification>

  <notification
   icon="alertmodal.tga"
   name="EjectAvatarMultipleNoBan"
   type="alertmodal">
Eject the following avatars from your land?

[RESIDENTS]
    <usetemplate
     name="okcancelbuttons"
     notext="Cancel"
     yestext="Eject"/>
  </notification>

  <notification
   icon="alertmodal.tga"
   name="EjectAvatarFromGroup"
   persist="true"
   type="notify">
You ejected [AVATAR_NAME] from group &lt;nolink&gt;[GROUP_NAME]&lt;/nolink&gt;.
    <tag>group</tag>
  </notification>

  <notification
   icon="alertmodal.tga"
   name="AcquireErrorTooManyObjects"
   type="alertmodal">
ACQUIRE ERROR: Too many objects selected.
  <tag>fail</tag>
  </notification>

  <notification
   icon="alertmodal.tga"
   name="AcquireErrorObjectSpan"
   type="alertmodal">
ACQUIRE ERROR: Objects span more than one region.
Please move all objects to be acquired onto the same region.
  <tag>fail</tag>
  </notification>

  <notification
   icon="alertmodal.tga"
   name="PromptGoToCurrencyPage"
   type="alertmodal">
[EXTRA]

Go to [_URL] for information on purchasing L$?
    <tag>confirm</tag>
    <url option="0" name="url">

			http://secondlife.com/app/currency/
    </url>
    <usetemplate
     name="okcancelbuttons"
     notext="Cancel"
     yestext="OK"/>
  </notification>
  
  <notification
   icon="alertmodal.tga"
   name="MuteLimitReached"
   persist="false"
   type="notify">
Unable to add new entry to block list because you reached the limit of [MUTE_LIMIT] entries.
  <tag>fail</tag>
  </notification>
  
  <notification
   icon="alertmodal.tga"
   name="UnableToLinkObjects"
   type="alertmodal">
Unable to link these [COUNT] objects.
You can link a maximum of [MAX] objects.
  <tag>fail</tag>
  </notification>

  <notification
   icon="alertmodal.tga"
   name="CannotLinkIncompleteSet"
   type="alertmodal">
You can only link complete sets of objects, and must select more than one object.
  <tag>fail</tag>
  </notification>

  <notification
   icon="alertmodal.tga"
   name="CannotLinkModify"
   type="alertmodal">
Unable to link because you do not have modify permission on all the objects.

Please make sure none are locked, and that you own all of them.
  <tag>fail</tag>
  </notification>

  <notification
   icon="alertmodal.tga"
   name="CannotLinkPermanent"
   type="alertmodal">
    Objects cannot be linked across region boundaries.
    <tag>fail</tag>
  </notification>

  <notification
   icon="alertmodal.tga"
   name="CannotLinkAcrossRegions"
   type="alertmodal">
Objects cannot be linked across region boundaries.
    <tag>fail</tag>
  </notification>

  <notification
   icon="alertmodal.tga"
   name="CannotLinkDifferentOwners"
   type="alertmodal">
Unable to link because not all of the objects have the same owner.

Please make sure you own all of the selected objects.
  <tag>fail</tag>
  </notification>

  <notification
   icon="alertmodal.tga"
   name="NoFileExtension"
   type="alertmodal">
No file extension for the file: &apos;[FILE]&apos;

Please make sure the file has a correct file extension.
  <tag>fail</tag>
  </notification>

  <notification
   icon="alertmodal.tga"
   name="InvalidFileExtension"
   type="alertmodal">
Invalid file extension [EXTENSION].
Expected [VALIDS].
    <usetemplate
     name="okbutton"
     yestext="OK"/>
  <tag>fail</tag>
  </notification>

  <notification
   icon="alertmodal.tga"
   name="CannotUploadSoundFile"
   type="alertmodal">
Could not open uploaded sound file for reading:
[FILE]
  <tag>fail</tag>
  </notification>

  <notification
   icon="alertmodal.tga"
   name="SoundFileNotRIFF"
   type="alertmodal">
File does not appear to be a RIFF WAVE file:
[FILE]
  <tag>fail</tag>
  </notification>

  <notification
   icon="alertmodal.tga"
   name="SoundFileNotPCM"
   type="alertmodal">
File does not appear to be a PCM WAVE audio file:
[FILE]
  <tag>fail</tag>
  </notification>

  <notification
   icon="alertmodal.tga"
   name="SoundFileInvalidChannelCount"
   type="alertmodal">
File has invalid number of channels (must be mono or stereo):
[FILE]
  <tag>fail</tag>
  </notification>

  <notification
   icon="alertmodal.tga"
   name="SoundFileInvalidSampleRate"
   type="alertmodal">
File does not appear to be a supported sample rate (must be 44.1k):
[FILE]
  <tag>fail</tag>
  </notification>

  <notification
   icon="alertmodal.tga"
   name="SoundFileInvalidWordSize"
   type="alertmodal">
File does not appear to be a supported word size (must be 8 or 16 bit):
[FILE]
  <tag>fail</tag>
  </notification>

  <notification
   icon="alertmodal.tga"
   name="SoundFileInvalidHeader"
   type="alertmodal">
Could not find &apos;data&apos; chunk in WAV header:
[FILE]
  <tag>fail</tag>
  </notification>

  <notification
   icon="alertmodal.tga"
   name="SoundFileInvalidChunkSize"
   type="alertmodal">
Wrong chunk size in WAV file:
[FILE]
  <tag>fail</tag>
  </notification>

  <notification
   icon="alertmodal.tga"
   name="SoundFileInvalidTooLong"
   type="alertmodal">
Audio file is too long ([MAX_LENGTH] second maximum):
[FILE]
  <tag>fail</tag>
  </notification>

  <notification
   icon="alertmodal.tga"
   name="ProblemWithFile"
   type="alertmodal">
Problem with file [FILE]:

[REASON]
  <tag>fail</tag>
  </notification>

  <notification
   icon="alertmodal.tga"
   name="CannotOpenTemporarySoundFile"
   type="alertmodal">
Couldn&apos;t open temporary compressed sound file for writing: [FILE]
  <tag>fail</tag>
  </notification>

  <notification
   icon="alertmodal.tga"
   name="UnknownVorbisEncodeFailure"
   type="alertmodal">
Unknown Vorbis encode failure on: [FILE]
  <tag>fail</tag>
  </notification>

  <notification
   icon="alertmodal.tga"
   name="CannotEncodeFile"
   type="alertmodal">
Unable to encode file: [FILE]
  <tag>fail</tag>
  </notification>

  <notification
   icon="alertmodal.tga"
   name="CorruptedProtectedDataStore"
   type="alertmodal">
   We were unable to decode the file storing your saved login credentials. At this point saving or deleting credentials will erase all those that were previously stored.
   This may happen when you change network setup. Restarting the viewer with previous network configuration may help recovering your saved login credentials.
    
  <tag>fail</tag>
    <usetemplate
     name="okbutton"
     yestext="OK"/>
  </notification>
    
  <notification
   icon="alertmodal.tga"
   name="CorruptResourceFile"
   type="alertmodal">
Corrupt resource file: [FILE]
  <tag>fail</tag>
  </notification>

  <notification
   icon="alertmodal.tga"
   name="UnknownResourceFileVersion"
   type="alertmodal">
Unknown Linden resource file version in file: [FILE]
  <tag>fail</tag>
  </notification>

  <notification
   icon="alertmodal.tga"
   name="UnableToCreateOutputFile"
   type="alertmodal">
Unable to create output file: [FILE]
  <tag>fail</tag>
  </notification>

  <notification
   icon="alertmodal.tga"
   name="DoNotSupportBulkAnimationUpload"
   type="alertmodal">
[APP_NAME] does not currently support bulk upload of BVH format animation files.
  <tag>fail</tag>
  </notification>

  <notification
   icon="alertmodal.tga"
   name="CannotUploadReason"
   type="alertmodal">
Unable to upload [FILE] due to the following reason: [REASON]
Please try again later.
  <tag>fail</tag>
  </notification>

  <notification
   icon="notifytip.tga"
   name="LandmarkCreated"
   type="notifytip">
You have added "[LANDMARK_NAME]" to your [FOLDER_NAME] folder.
  </notification>

  <notification
   icon="alert.tga"
   name="LandmarkAlreadyExists"
   type="alert">
You already have a landmark for this location.
    <usetemplate
     name="okbutton"
     yestext="OK"/>
  <tag>fail</tag>
  </notification>

  <notification
   icon="alertmodal.tga"
   name="CannotCreateLandmarkNotOwner"
   type="alertmodal">
You cannot create a landmark here because the owner of the land does not allow it.
  <tag>fail</tag>
  </notification>

  <notification
   icon="alertmodal.tga"
   name="CannotRecompileSelectObjectsNoScripts"
   type="alertmodal">
Not able to perform &apos;recompilation&apos;.
Select an object with a script.
  <tag>fail</tag>
  </notification>

  <notification
   icon="alertmodal.tga"
   name="CannotRecompileSelectObjectsNoPermission"
   type="alertmodal">
Not able to perform &apos;recompilation&apos;.

Select objects with scripts that you have permission to modify.
  <tag>fail</tag>
  </notification>

  <notification
   icon="alertmodal.tga"
   name="CannotResetSelectObjectsNoScripts"
   type="alertmodal">
Not able to perform &apos;reset&apos;.

Select objects with scripts.
  <tag>fail</tag>
  </notification>
  
   <notification
    icon="alertmodal.tga"
    name="CannotdeleteSelectObjectsNoScripts"
    type="alertmodal">
Not able to perform &apos;remove&apos;.

Select objects with scripts.
  <tag>fail</tag>
  </notification>

  <notification
   icon="alertmodal.tga"
   name="CannotResetSelectObjectsNoPermission"
   type="alertmodal">
Not able to perform &apos;reset&apos;.

Select objects with scripts that you have permission to modify.
  <tag>fail</tag>
  </notification>

  <notification
   icon="alertmodal.tga"
   name="CannotOpenScriptObjectNoMod"
   type="alertmodal">
    Unable to open script in object without modify permissions.
  <tag>fail</tag>
  </notification>

  <notification
   icon="alertmodal.tga"
   name="CannotSetRunningSelectObjectsNoScripts"
   type="alertmodal">
Not able to set any scripts to &apos;running&apos;.

Select objects with scripts.
  <tag>fail</tag>
  </notification>

  <notification
   icon="alertmodal.tga"
   name="CannotSetRunningNotSelectObjectsNoScripts"
   type="alertmodal">
Unable to set any scripts to &apos;not running&apos;.

Select objects with scripts.
  <tag>fail</tag>
  </notification>

  <notification
   icon="alertmodal.tga"
   name="NoFrontmostFloater"
   type="alertmodal">
No frontmost floater to save.
  <tag>fail</tag>
  </notification>

  <notification
   icon="notifytip.tga"
   name="SeachFilteredOnShortWords"
   type="notifytip">
Your search query was modified and the words that were too short were removed.

Searched for: [FINALQUERY]
  </notification>

  <notification
   icon="alertmodal.tga"
   name="SeachFilteredOnShortWordsEmpty"
   type="alertmodal">
Your search terms were too short so no search was performed.
  <tag>fail</tag>
  </notification>

  <!-- Generic Teleport failure modes - strings will be inserted from
       teleport_strings.xml if available. -->
  <notification
   icon="alertmodal.tga"
   name="CouldNotTeleportReason"
   type="alertmodal">
Teleport failed.
[REASON]
  <tag>fail</tag>
  </notification>

  <!-- Teleport failure modes not delivered via the generic mechanism
       above (for example, delivered as an AlertMessage on
       region-crossing :( ) - these paths should really be merged
       in the future. -->
  <notification
   icon="alertmodal.tga"
   name="invalid_tport"
   type="alertmodal">
Problem encountered processing your teleport request. You may need to log back in before you can teleport.
If you continue to get this message, please check the [SUPPORT_SITE].
  <tag>fail</tag>
  </notification>
  <notification
   icon="alertmodal.tga"
   name="invalid_region_handoff"
   type="alertmodal">
Problem encountered processing your region crossing. You may need to log back in before you can cross regions.
If you continue to get this message, please check the [SUPPORT_SITE].
  <tag>fail</tag>
  </notification>
  <notification
   icon="alertmodal.tga"
   name="blocked_tport"
   type="alertmodal">
Sorry, teleport is currently blocked. Try again in a moment.  If you still cannot teleport, please log out and log back in to resolve the problem.
  <tag>fail</tag>
  </notification>
  <notification
   icon="alertmodal.tga"
   name="nolandmark_tport"
   type="alertmodal">
Sorry, but system was unable to locate landmark destination.
  <tag>fail</tag>
  </notification>
  <notification
   icon="alertmodal.tga"
   name="timeout_tport"
   type="alertmodal">
   <tag>fail</tag>
Sorry, but system was unable to complete the teleport connection.  Try again in a moment.
  </notification>
  <notification
   icon="alertmodal.tga"
   name="noaccess_tport"
   type="alertmodal">
   <tag>fail</tag>
Sorry, you do not have access to that teleport destination.
  </notification>
  <notification
   icon="alertmodal.tga"
   name="missing_attach_tport"
   type="alertmodal">
   <tag>fail</tag>
Your attachments have not arrived yet. Try waiting for a few more seconds or log out and back in again before attempting to teleport.
  </notification>
  <notification
   icon="alertmodal.tga"
   name="too_many_uploads_tport"
   type="alertmodal">
   <tag>fail</tag>
The asset queue in this region is currently clogged so your teleport request will not be able to succeed in a timely manner. Please try again in a few minutes or go to a less busy area.
  </notification>
  <notification
   icon="alertmodal.tga"
   name="expired_tport"
   type="alertmodal">
   <tag>fail</tag>
Sorry, but the system was unable to complete your teleport request in a timely fashion. Please try again in a few minutes.
  </notification>
  <notification
   icon="alertmodal.tga"
   name="expired_region_handoff"
   type="alertmodal">
   <tag>fail</tag>
Sorry, but the system was unable to complete your region crossing in a timely fashion. Please try again in a few minutes.
  </notification>
  <notification
   icon="alertmodal.tga"
   name="no_host"
   type="alertmodal">
   <tag>fail</tag>
Unable to find teleport destination. The destination may be temporarily unavailable or no longer exists. Please try again in a few minutes.
  </notification>
  <notification
   icon="alertmodal.tga"
   name="no_inventory_host"
   type="alertmodal">
The inventory system is currently unavailable.
  <tag>fail</tag>
  </notification>

  <notification
   icon="alertmodal.tga"
   name="CannotSetLandOwnerNothingSelected"
   type="alertmodal">
Unable to set land owner:
No parcel selected.
  <tag>fail</tag>
  </notification>

  <notification
   icon="alertmodal.tga"
   name="CannotSetLandOwnerMultipleRegions"
   type="alertmodal">
Unable to force land ownership because selection spans multiple regions. Please select a smaller area and try again.
  <tag>fail</tag>
  </notification>

  <notification
   icon="alertmodal.tga"
   name="ForceOwnerAuctionWarning"
   type="alertmodal">
This parcel is up for auction. Forcing ownership will cancel the auction and potentially make some residents unhappy if bidding has begun.
Force ownership?
    <tag>confirm</tag>
    <usetemplate
     name="okcancelbuttons"
     notext="Cancel"
     yestext="OK"/>
  </notification>

  <notification
   icon="alertmodal.tga"
   name="CannotContentifyNothingSelected"
   type="alertmodal">
Unable to contentify:
No parcel selected.
  <tag>fail</tag>
  </notification>

  <notification
   icon="alertmodal.tga"
   name="CannotContentifyNoRegion"
   type="alertmodal">
Unable to contentify:
No region selected.
  <tag>fail</tag>
  </notification>

  <notification
   icon="alertmodal.tga"
   name="CannotReleaseLandNothingSelected"
   type="alertmodal">
Unable to abandon land:
No parcel selected.
  <tag>fail</tag>
  </notification>

  <notification
   icon="alertmodal.tga"
   name="CannotReleaseLandNoRegion"
   type="alertmodal">
Unable to abandon land:
Cannot find region.
  <tag>fail</tag>
  </notification>

  <notification
   icon="alertmodal.tga"
   name="CannotBuyLandNothingSelected"
   type="alertmodal">
Unable to buy land:
No parcel selected.
  <tag>fail</tag>
  </notification>

  <notification
   icon="alertmodal.tga"
   name="CannotBuyLandNoRegion"
   type="alertmodal">
Unable to buy land:
Cannot find the region this land is in.
  <tag>fail</tag>
  </notification>

  <notification
   icon="alertmodal.tga"
   name="CannotCloseFloaterBuyLand"
   type="alertmodal">
You cannot close the Buy Land window until [APP_NAME] estimates the price of this transaction.
  <tag>fail</tag>
  </notification>

  <notification
   icon="alertmodal.tga"
   name="CannotDeedLandNothingSelected"
   type="alertmodal">
Unable to deed land:
No parcel selected.
  <tag>fail</tag>
  </notification>

  <notification
   icon="alertmodal.tga"
   name="CannotDeedLandNoGroup"
   type="alertmodal">
Unable to deed land:
No Group selected.
    <tag>group</tag>
  <tag>fail</tag>
  </notification>

  <notification
   icon="alertmodal.tga"
   name="CannotDeedLandNoRegion"
   type="alertmodal">
Unable to deed land:
Cannot find the region this land is in.
  <tag>fail</tag>
  </notification>

  <notification
   icon="alertmodal.tga"
   name="CannotDeedLandMultipleSelected"
   type="alertmodal">
Unable to deed land:
Multiple parcels selected.

Try selecting a single parcel.
  <tag>fail</tag>
  </notification>

  <notification
   icon="alertmodal.tga"
   name="ParcelCanPlayMedia"
   type="alertmodal">   
This location provides streaming media, which may require more of your network bandwidth.

Play streaming media when available?
(You can change this option later under Preferences &gt; Sound &amp; Media.)
   <form name="form">
    <button
         index="0"
         name="Play Media Now"
         text="Play Media Now"/>
        <button
         index="1"
         name="Always Play Media"  
         text="Always Play Media"/>
        <button
         index="2"   
         name="Do Not Pley Media"
         text="Do Not Play Media"/>
   </form>
  </notification>


  <notification
   icon="alertmodal.tga"
   name="CannotDeedLandWaitingForServer"
   type="alertmodal">
Unable to deed land:
Waiting for server to report ownership.

Please try again.
  <tag>fail</tag>
  </notification>

  <notification
   icon="alertmodal.tga"
   name="CannotDeedLandNoTransfer"
   type="alertmodal">
Unable to deed land:
The region [REGION] does not allow transfer of land.
  <tag>fail</tag>
  </notification>

  <notification
   icon="alertmodal.tga"
   name="CannotReleaseLandWatingForServer"
   type="alertmodal">
Unable to abandon land:
Waiting for server to update parcel information.

Try again in a few seconds.
  <tag>fail</tag>
  </notification>

  <notification
   icon="alertmodal.tga"
   name="CannotReleaseLandSelected"
   type="alertmodal">
Unable to abandon land:
You do not own all the parcels selected.

Please select a single parcel.
  <tag>fail</tag>
  </notification>

  <notification
   icon="alertmodal.tga"
   name="CannotReleaseLandDontOwn"
   type="alertmodal">
Unable to abandon land:
You do not have permission to release this parcel.
Parcels you own appear in green.
  <tag>fail</tag>
  </notification>

  <notification
   icon="alertmodal.tga"
   name="CannotReleaseLandRegionNotFound"
   type="alertmodal">
Unable to abandon land:
Cannot find the region this land is in.
  <tag>fail</tag>
  </notification>

  <notification
   icon="alertmodal.tga"
   name="CannotReleaseLandNoTransfer"
   type="alertmodal">
Unable to abandon land:
The region [REGION] does not allow transfer of land.
  <tag>fail</tag>
  </notification>

  <notification
   icon="alertmodal.tga"
   name="CannotReleaseLandPartialSelection"
   type="alertmodal">
Unable to abandon land:
You must select an entire parcel to release it.

Select an entire parcel, or divide your parcel first.
  <tag>fail</tag>
  </notification>

  <notification
   icon="alertmodal.tga"
   name="ReleaseLandWarning"
   type="alertmodal">
You are about to release [AREA] m² of land.
Releasing this parcel will remove it from your land holdings, but will not grant any L$.

Release this land?
    <tag>confirm</tag>
    <usetemplate
     name="okcancelbuttons"
     notext="Cancel"
     yestext="OK"/>
  </notification>

  <notification
   icon="alertmodal.tga"
   name="CannotDivideLandNothingSelected"
   type="alertmodal">
Unable to divide land:

No parcels selected.
  <tag>fail</tag>
  </notification>

  <notification
   icon="alertmodal.tga"
   name="CannotDivideLandPartialSelection"
   type="alertmodal">
Unable to divide land:

You have an entire parcel selected.
Try selecting a part of the parcel.
  <tag>fail</tag>
  </notification>

  <notification
   icon="alertmodal.tga"
   name="LandDivideWarning"
   type="alertmodal">
Dividing this land will split this parcel into two and each parcel can have its own settings. Some settings will be reset to defaults after the operation.

Divide land?
    <tag>confirm</tag>
    <usetemplate
     name="okcancelbuttons"
     notext="Cancel"
     yestext="OK"/>
  </notification>

  <notification
   icon="alertmodal.tga"
   name="CannotDivideLandNoRegion"
   type="alertmodal">
Unable to divide land:
Cannot find the region this land is in.
  <tag>fail</tag>
  </notification>

  <notification
   icon="alertmodal.tga"
   name="CannotJoinLandNoRegion"
   type="alertmodal">
Unable to join land:
Cannot find the region this land is in.
  <tag>fail</tag>
  </notification>

  <notification
   icon="alertmodal.tga"
   name="CannotJoinLandNothingSelected"
   type="alertmodal">
Unable to join land:
No parcels selected.
  <tag>fail</tag>
  </notification>

  <notification
   icon="alertmodal.tga"
   name="CannotJoinLandEntireParcelSelected"
   type="alertmodal">
Unable to join land:
You only have one parcel selected.

Select land across both parcels.
  <tag>fail</tag>
  </notification>

  <notification
   icon="alertmodal.tga"
   name="CannotJoinLandSelection"
   type="alertmodal">
Unable to join land:
You must select more than one parcel.

Select land across both parcels.
  <tag>fail</tag>
  </notification>

  <notification
   icon="alertmodal.tga"
   name="JoinLandWarning"
   type="alertmodal">
Joining this land will create one large parcel out of all parcels intersecting the selected rectangle.
You will need to reset the name and options of the new parcel.

Join land?
    <tag>confirm</tag>
    <usetemplate
     name="okcancelbuttons"
     notext="Cancel"
     yestext="OK"/>
  </notification>

  <notification
   icon="alertmodal.tga"
   name="ConfirmNotecardSave"
   type="alertmodal">
This notecard needs to be saved before the item can be copied or viewed. Save notecard?
    <tag>confirm</tag>
    <usetemplate
     name="okcancelbuttons"
     notext="Cancel"
     yestext="OK"/>
  </notification>

  <notification
   icon="alertmodal.tga"
   name="ConfirmItemCopy"
   type="alertmodal">
Copy this item to your inventory?
    <tag>confirm</tag>
    <usetemplate
     name="okcancelbuttons"
     notext="Cancel"
     yestext="Copy"/>
  </notification>

  <notification
   icon="alertmodal.tga"
   name="ResolutionSwitchFail"
   type="alertmodal">
Failed to switch resolution to [RESX] by [RESY].
  <tag>fail</tag>
  </notification>

  <notification
   icon="alertmodal.tga"
   name="ErrorUndefinedGrasses"
   type="alertmodal">
Error: Undefined grasses: [SPECIES]
  <tag>fail</tag>
  </notification>

  <notification
   icon="alertmodal.tga"
   name="ErrorUndefinedTrees"
   type="alertmodal">
Error: Undefined trees: [SPECIES]
  <tag>fail</tag>
  </notification>

  <notification
   icon="alertmodal.tga"
   name="CannotSaveWearableOutOfSpace"
   type="alertmodal">
Unable to save &apos;[NAME]&apos; to wearable file.  You will need to free up some space on your computer and save the wearable again.
  <tag>fail</tag>
  </notification>

  <notification
   icon="alertmodal.tga"
   name="CannotSaveToAssetStore"
   type="alertmodal">
Unable to save [NAME] to central asset store.
This is usually a temporary failure. Please customize and save the wearable again in a few minutes.
  <tag>fail</tag>
  </notification>

  <notification
   icon="alertmodal.tga"
   name="YouHaveBeenLoggedOut"
   type="alertmodal">
You have been logged out of [CURRENT_GRID].

[MESSAGE]
    <usetemplate
     name="okcancelbuttons"
     notext="Quit"
     yestext="View IM &amp; Chat"/>
  </notification>

  <notification
   icon="alertmodal.tga"
   name="OnlyOfficerCanBuyLand"
   type="alertmodal">
Unable to buy land for the group:
You do not have permission to buy land for your active group.
    <tag>group</tag>
  <tag>fail</tag>
  </notification>

  <notification
   icon="alertmodal.tga"
   label="Add Friend"
   name="AddFriendWithMessage"
   type="alertmodal">
    <tag>friendship</tag>
Friends can give permissions to track each other on the map and receive online status updates.

Offer friendship to [NAME]?
    <tag>confirm</tag>
    <form name="form">
      <input name="message" type="text" default="true">
Would you be my friend?
      </input>
      <button
       default="true"
       index="0"
       name="Offer"
       text="OK"/>
      <button
       index="1"
       name="Cancel"
       text="Cancel"/>
    </form>
  </notification>

  <notification
   icon="alertmodal.tga"
   label="Add Auto-Replace List"
   name="AddAutoReplaceList"
   type="alertmodal">
    <tag>addlist</tag>
    Name for the new list:
    <tag>confirm</tag>
    <form name="form">
      <input name="listname" type="text"/>
      <button
       default="true"
       index="0"
       name="SetName"
       text="OK"/>
    </form>
  </notification>

  <notification
   icon="alertmodal.tga"
   label="Rename Auto-Replace List"
   name="RenameAutoReplaceList"
   type="alertmodal">
    The name '[DUPNAME]' is in use
    Enter a new unique name:
    <tag>confirm</tag>
    <form name="form">
      <input name="listname" type="text"/>
      <button
       default="false"
       index="0"
       name="ReplaceList"
       text="Replace Current List"/>
      <button
       default="true"
       index="1"
       name="SetName"
       text="Use New Name"/>
    </form>
  </notification>

  <notification
   icon="alertmodal.tga"
   name="InvalidAutoReplaceEntry"
   type="alertmodal">
    The keyword must be a single word, and the replacement may not be empty.
    <tag>fail</tag>
  </notification>

  <notification
   icon="alertmodal.tga"
   name="InvalidAutoReplaceList"
   type="alertmodal">
    That replacement list is not valid.
    <tag>fail</tag>
  </notification>

  <notification
   icon="alertmodal.tga"
   name="SpellingDictImportRequired"
   type="alertmodal">
    You must specify a file, a name, and a language.
    <tag>fail</tag>
  </notification>

  <notification
   icon="alertmodal.tga"
   name="SpellingDictIsSecondary"
   type="alertmodal">
The dictionary [DIC_NAME] does not appear to have an "aff" file; this means that it is a "secondary" dictionary.
It can be used as an additional dictionary, but not as your Main dictionary.

See https://wiki.secondlife.com/wiki/Adding_Spelling_Dictionaries
    <tag>confirm</tag>
  </notification>

  <notification
   icon="alertmodal.tga"
   name="SpellingDictImportFailed"
   type="alertmodal">
    Unable to copy
    [FROM_NAME]
    to
    [TO_NAME]
    <tag>fail</tag>
  </notification>

  <notification
 icon="alertmodal.tga"
 label="Save Outfit"
 name="SaveOutfitAs"
 type="alertmodal">
    <unique/>
    Save what I'm wearing as a new Outfit:
    <tag>confirm</tag>
    <form name="form">
      <input name="message" type="text" default="true">
        [DESC] (new)
      </input>
      <button
       default="true"
       index="0"
       name="OK"
       text="OK"/>
      <button
       index="1"
       name="Cancel"
       text="Cancel"/>
    </form>
  </notification>

  <notification
 icon="alertmodal.tga"
 label="Save Wearable"
 name="SaveWearableAs"
 type="alertmodal">
    Save item to my inventory as:
    <tag>confirm</tag>
    <form name="form">
      <input name="message" type="text" default="true">
        [DESC] (new)
      </input>
      <button
       default="true"
       index="0"
       name="OK"
       text="OK"/>
      <button
       index="1"
       name="Cancel"
       text="Cancel"/>
    </form>
  </notification>


  <notification
   icon="alertmodal.tga"
   label="Rename Outfit"
   name="RenameOutfit"
   type="alertmodal">
    New outfit name:
    <tag>confirm</tag>
    <form name="form">
      <input name="new_name" type="text" width="300" default="true">
        [NAME]
      </input>
      <button
       default="true"
       index="0"
       name="OK"
       text="OK"/>
      <button
       index="1"
       name="Cancel"
       text="Cancel"/>
    </form>
  </notification>

  <notification
   icon="alertmodal.tga"
   name="RemoveFromFriends"
   type="alertmodal">
Are you sure you want to remove [NAME] from your Friends List?
    <tag>friendship</tag>
    <tag>confirm</tag>
    <usetemplate
     name="okcancelbuttons"
     notext="Cancel"
     yestext="OK"/>
  </notification>

  <notification
   icon="alertmodal.tga"
   name="RemoveMultipleFromFriends"
   type="alertmodal">
Are you sure you want to remove multiple friends from your Friends list?
    <tag>friendship</tag>
    <tag>confirm</tag>
    <usetemplate
     name="okcancelbuttons"
     notext="Cancel"
     yestext="OK"/>
  </notification>

  <notification
   icon="alertmodal.tga"
   name="GodDeleteAllScriptedPublicObjectsByUser"
   type="alertmodal">
Are you sure you want to delete all scripted objects owned by
** [AVATAR_NAME] **
on all others land in this region?
    <tag>confirm</tag>
    <usetemplate
     name="okcancelbuttons"
     notext="Cancel"
     yestext="OK"/>
  </notification>

  <notification
   icon="alertmodal.tga"
   name="GodDeleteAllScriptedObjectsByUser"
   type="alertmodal">
Are you sure you want to DELETE ALL scripted objects owned by
** [AVATAR_NAME] **
on ALL LAND in this region?
    <tag>confirm</tag>
    <usetemplate
     name="okcancelbuttons"
     notext="Cancel"
     yestext="OK"/>
  </notification>

  <notification
   icon="alertmodal.tga"
   name="GodDeleteAllObjectsByUser"
   type="alertmodal">
Are you sure you want to DELETE ALL objects (scripted or not) owned by
** [AVATAR_NAME] **
on ALL LAND in this region?
    <tag>confirm</tag>
    <usetemplate
     name="okcancelbuttons"
     notext="Cancel"
     yestext="OK"/>
  </notification>

  <notification
   icon="alertmodal.tga"
   name="BlankClassifiedName"
   type="alertmodal">
You must specify a name for your classified.
  <tag>fail</tag>
  </notification>

  <notification
   icon="alertmodal.tga"
   name="MinClassifiedPrice"
   type="alertmodal">
Price to pay for listing must be at least L$[MIN_PRICE].

Please enter a higher price.
  <tag>fail</tag>
  </notification>

  <notification
   icon="alertmodal.tga"
   name="ConfirmItemDeleteHasLinks"
   type="alertmodal">
At least one of the items you have selected has link items that point to it.  If you delete this item, its links will permanently stop working.  It is strongly advised to delete the links first.

Are you sure you want to delete these items?
    <tag>confirm</tag>
    <usetemplate
     name="okcancelbuttons"
     notext="Cancel"
     yestext="OK"/>
  </notification>

  <notification
   icon="alertmodal.tga"
   name="ConfirmObjectDeleteLock"
   type="alertmodal">
At least one of the items you have selected is locked.

Are you sure you want to delete these items?
    <tag>confirm</tag>
    <usetemplate
     name="okcancelbuttons"
     notext="Cancel"
     yestext="OK"/>
  </notification>

  <notification
   icon="alertmodal.tga"
   name="ConfirmObjectDeleteNoCopy"
   type="alertmodal">
At least one of the items you have selected is not copyable.

Are you sure you want to delete these items?
    <tag>confirm</tag>
    <usetemplate
     name="okcancelbuttons"
     notext="Cancel"
     yestext="OK"/>
  </notification>

  <notification
   icon="alertmodal.tga"
   name="ConfirmObjectDeleteNoOwn"
   type="alertmodal">
You do not own at least one of the items you have selected.

Are you sure you want to delete these items?
    <tag>confirm</tag>
    <usetemplate
     name="okcancelbuttons"
     notext="Cancel"
     yestext="OK"/>
  </notification>

  <notification
   icon="alertmodal.tga"
   name="ConfirmObjectDeleteLockNoCopy"
   type="alertmodal">
At least one object is locked.
At least one object is not copyable.

Are you sure you want to delete these items?
    <tag>confirm</tag>
    <usetemplate
     name="okcancelbuttons"
     notext="Cancel"
     yestext="OK"/>
  </notification>

  <notification
   icon="alertmodal.tga"
   name="ConfirmObjectDeleteLockNoOwn"
   type="alertmodal">
At least one object is locked.
You do not own at least one object.

Are you sure you want to delete these items?
    <tag>confirm</tag>
    <usetemplate
     name="okcancelbuttons"
     notext="Cancel"
     yestext="OK"/>
  </notification>

  <notification
   icon="alertmodal.tga"
   name="ConfirmObjectDeleteNoCopyNoOwn"
   type="alertmodal">
At least one object is not copyable.
You do not own at least one object.

Are you sure you want to delete these items?
    <tag>confirm</tag>
    <usetemplate
     name="okcancelbuttons"
     notext="Cancel"
     yestext="OK"/>
  </notification>

  <notification
   icon="alertmodal.tga"
   name="ConfirmObjectDeleteLockNoCopyNoOwn"
   type="alertmodal">
At least one object is locked.
At least one object is not copyable.
You do not own at least one object.

Are you sure you want to delete these items?
    <tag>confirm</tag>
    <usetemplate
     name="okcancelbuttons"
     notext="Cancel"
     yestext="OK"/>
  </notification>

  <notification
   icon="alertmodal.tga"
   name="ConfirmObjectTakeLock"
   type="alertmodal">
At least one object is locked.

Are you sure you want to take these items?
    <tag>confirm</tag>
    <usetemplate
     name="okcancelbuttons"
     notext="Cancel"
     yestext="OK"/>
  </notification>

  <notification
   icon="alertmodal.tga"
   name="ConfirmObjectTakeNoOwn"
   type="alertmodal">
You do not own all of the objects you are taking.
If you continue, next owner permissions will be applied and possibly restrict your ability to modify or copy them.

Are you sure you want to take these items?
    <tag>confirm</tag>
    <usetemplate
     name="okcancelbuttons"
     notext="Cancel"
     yestext="OK"/>
  </notification>

  <notification
   icon="alertmodal.tga"
   name="ConfirmObjectTakeLockNoOwn"
   type="alertmodal">
At least one object is locked.
You do not own all of the objects you are taking.
If you continue, next owner permissions will be applied and possibly restrict your ability to modify or copy them.
However, you can take the current selection.

Are you sure you want to take these items?
    <tag>confirm</tag>
    <usetemplate
     name="okcancelbuttons"
     notext="Cancel"
     yestext="OK"/>
  </notification>

  <notification
   icon="alertmodal.tga"
   name="CantBuyLandAcrossMultipleRegions"
   type="alertmodal">
Unable to buy land because selection spans multiple regions.

Please select a smaller area and try again.
  <tag>fail</tag>
  </notification>

  <notification
   icon="alertmodal.tga"
   name="DeedLandToGroup"
   type="alertmodal">
By deeding this parcel, the group will be required to have and maintain sufficient land use credits.
The purchase price of the land is not refunded to the owner. If a deeded parcel is sold, the sale price will be divided evenly among group members.

Deed this [AREA] m² of land to the group &apos;&lt;nolink&gt;[GROUP_NAME]&lt;/nolink&gt;&apos;?
    <tag>group</tag>
    <tag>confirm</tag>
    <usetemplate
     name="okcancelbuttons"
     notext="Cancel"
     yestext="OK"/>
  </notification>

  <notification
   icon="alertmodal.tga"
   name="DeedLandToGroupWithContribution"
   type="alertmodal">
By deeding this parcel, the group will be required to have and maintain sufficient land use credits.
The deed will include a simultaneous land contribution to the group from &apos;[NAME]&apos;.
The purchase price of the land is not refunded to the owner. If a deeded parcel is sold, the sale price will be divided evenly among group members.

Deed this [AREA] m² of land to the group &apos;&lt;nolink&gt;[GROUP_NAME]&lt;/nolink&gt;&apos;?
    <tag>group</tag>
    <tag>confirm</tag>
    <usetemplate
     name="okcancelbuttons"
     notext="Cancel"
     yestext="OK"/>
  </notification>

  <notification
   icon="alertmodal.tga"
   name="DisplaySetToSafe"
   type="alertmodal">
Display settings have been set to safe levels because you have specified the -safe option.
  </notification>

  <notification
   icon="alertmodal.tga"
   name="DisplaySetToRecommendedGPUChange"
   type="alertmodal">
Display settings have been set to recommended levels because your graphics card changed
from &apos;[LAST_GPU]&apos;
to &apos;[THIS_GPU]&apos;
  </notification>

  <notification
   icon="alertmodal.tga"
   name="DisplaySetToRecommendedFeatureChange"
   type="alertmodal">
Display settings have been set to recommended levels because of a change to the rendering subsystem.
  </notification>

  <notification
   icon="alertmodal.tga"
   name="ErrorMessage"
   type="alertmodal">
[ERROR_MESSAGE]
  <tag>fail</tag>
    <usetemplate
     name="okbutton"
     yestext="OK"/>
  </notification>

  <notification
   icon="alertmodal.tga"
   name="AvatarMovedDesired"
   type="alertmodal">
   <tag>fail</tag>
Your desired location is not currently available.
You have been moved into a nearby region.
  </notification>

  <notification
   icon="alertmodal.tga"
   name="AvatarMovedLast"
   type="alertmodal">
   <tag>fail</tag>
Your requested location is not currently available.
You have been moved into a nearby region.
  </notification>

  <notification
   icon="alertmodal.tga"
   name="AvatarMovedHome"
   type="alertmodal">
   <tag>fail</tag>
Your home location is not currently available.
You have been moved into a nearby region.
You may want to set a new home location.
  </notification>

  <notification
   icon="alertmodal.tga"
   name="ClothingLoading"
   type="alertmodal">
   <tag>fail</tag>
Your clothing is still downloading.
You can use [APP_NAME] normally and other people will see you correctly.
    <form name="form">
      <ignore name="ignore"
       text="Clothing is taking a long time to download"/>
    </form>
  </notification>

  <notification
   icon = "notifytip.tga"
   name = "AgentComplexityWithVisibility"
   type = "notifytip"
   log_to_chat = "false">
   <unique combine = "cancel_old">
     <context>AgentComplexityNotice</context>
   </unique>
Your [https://community.secondlife.com/t5/English-Knowledge-Base/Avatar-Rendering-Complexity/ta-p/2967838 avatar complexity] is [AGENT_COMPLEXITY].
[OVERLIMIT_MSG]
   <usetemplate
    ignoretext="Warn me if my avatar complexity may be too high"
    name="notifyignore"/>
  </notification>

  <notification
   icon = "notifytip.tga"
   name = "AgentComplexity"
   type = "notifytip"
   log_to_chat = "false">
   <unique combine = "cancel_old">
     <context>AgentComplexityNotice</context>
   </unique>
Your [https://community.secondlife.com/t5/English-Knowledge-Base/Avatar-Rendering-Complexity/ta-p/2967838 avatar complexity] is [AGENT_COMPLEXITY].
    <usetemplate
     ignoretext="Warn me about my avatar complexity changes"
     name="notifyignore"/>
  </notification>

  <notification
   icon = "notifytip.tga"
   name = "HUDComplexityWarning"
   type = "notifytip"
   log_to_chat = "false">
    <unique combine = "cancel_old">
      <context>HUDComplexityWarning</context>
    </unique>
    [HUD_REASON]. It is likely to negatively affect your performance.
    <usetemplate
     ignoretext="Warn me when my HUD complexity is too high"
     name="notifyignore"/>
  </notification>

  <notification
   icon="alertmodal.tga"
   name="FirstRun"
   type="alertmodal">

[APP_NAME] installation is complete.

If this is your first time using [CURRENT_GRID], you will need to create an account before you can log in.
    <tag>confirm</tag>
    <usetemplate
     name="okcancelbuttons"
     notext="Continue"
     yestext="Create Account..."/>
  </notification>

  <notification
   icon="alertmodal.tga"
   name="LoginPacketNeverReceived"
   type="alertmodal">
   <tag>fail</tag>
We&apos;re having trouble connecting. There may be a problem with your Internet connection or the [SECOND_LIFE_GRID].

You can either check your Internet connection and try again in a few minutes, click Help to view the [SUPPORT_SITE], or click Teleport to attempt to teleport home.
    <url option="1" name="url">

			http://secondlife.com/support/
    </url>
    <form name="form">
      <button
       default="true"
       index="0"
       name="OK"
       text="OK"/>
      <button
       index="1"
       name="Help"
       text="Help"/>
      <button
       index="2"
       name="Teleport"
       text="Teleport"/>
    </form>
  </notification>

  <notification
   icon="alertmodal.tga"
   name="WelcomeChooseSex"
   type="alertmodal">
Your character will appear in a moment.

Use arrow keys to walk.
Press the F1 key at any time for help or to learn more about [CURRENT_GRID].
Please choose the male or female avatar. You can change your mind later.
    <usetemplate
     name="okcancelbuttons"
     notext="Female"
     yestext="Male"/>
  </notification>
  <notification icon="alertmodal.tga"
		name="CantTeleportToGrid"
		type="alertmodal">
Could not teleport to [SLURL] as it's on a different grid ([GRID]) than the current grid ([CURRENT_GRID]).  Please close your viewer and try again.
  <tag>fail</tag>
    <usetemplate
     name="okbutton"
     yestext="OK"/>
  </notification>

  <notification icon="alertmodal.tga"
		name="GeneralCertificateError"
		type="alertmodal">
Could not connect to the server.
[REASON]

SubjectName: [SUBJECT_NAME_STRING]
IssuerName: [ISSUER_NAME_STRING]
Valid From: [VALID_FROM]
Valid To: [VALID_TO]
MD5 Fingerprint: [SHA1_DIGEST]
SHA1 Fingerprint: [MD5_DIGEST]
Key Usage: [KEYUSAGE]
Extended Key Usage: [EXTENDEDKEYUSAGE]
Subject Key Identifier: [SUBJECTKEYIDENTIFIER]
  <tag>fail</tag>
    <usetemplate
     name="okbutton"
     yestext="OK"/>
   </notification>

  <notification icon="alertmodal.tga"
		name="TrustCertificateError"
		type="alertmodal">
The certification authority for this server is not known.

Certificate Information:
SubjectName: [SUBJECT_NAME_STRING]
IssuerName: [ISSUER_NAME_STRING]
Valid From: [VALID_FROM]
Valid To: [VALID_TO]
MD5 Fingerprint: [SHA1_DIGEST]
SHA1 Fingerprint: [MD5_DIGEST]
Key Usage: [KEYUSAGE]
Extended Key Usage: [EXTENDEDKEYUSAGE]
Subject Key Identifier: [SUBJECTKEYIDENTIFIER]

Would you like to trust this authority?
    <tag>confirm</tag>
    <usetemplate
     name="okcancelbuttons"
     notext="Cancel"
     yestext="Trust"/>
  </notification>

  <notification
   icon="alertmodal.tga"
   name="NotEnoughCurrency"
   type="alertmodal">
[NAME] L$ [PRICE] You do not have enough L$ to do that.
  <tag>fail</tag>
  <tag>funds</tag>
  </notification>

  <notification
   icon="alertmodal.tga"
   name="GrantedModifyRights"
   persist="true"
   log_to_im="true"   
   type="notify">
[NAME] has given you permission to edit their objects.
  </notification>

  <notification
   icon="alertmodal.tga"
   name="RevokedModifyRights"
   persist="true"
   log_to_im="true"   
   type="notify">
Your privilege to modify [NAME]&apos;s objects has been revoked.
  </notification>

  <notification
   icon="alertmodal.tga"
   name="FlushMapVisibilityCaches"
   type="alertmodal">
This will flush the map caches on this region.
This is really only useful for debugging.
(In production, wait 5 minutes, then everyone&apos;s map will update after they relog.)
    <usetemplate
     name="okcancelbuttons"
     notext="Cancel"
     yestext="OK"/>
  </notification>

  <notification
   icon="alertmodal.tga"
   name="BuyOneObjectOnly"
   type="alertmodal">
Unable to buy more than one object at a time.  Please select only one object and try again.
  <tag>fail</tag>
  </notification>

  <notification
   icon="alertmodal.tga"
   name="OnlyCopyContentsOfSingleItem"
   type="alertmodal">
Unable to copy the contents of more than one item at a time.
Please select only one object and try again.
  <tag>fail</tag>
    <usetemplate
     name="okcancelbuttons"
     notext="Cancel"
     yestext="OK"/>
  </notification>

  <notification
   icon="alertmodal.tga"
   name="KickUsersFromRegion"
   type="alertmodal">
Teleport all residents in this region home?
    <tag>confirm</tag>
    <usetemplate
     name="okcancelbuttons"
     notext="Cancel"
     yestext="OK"/>
  </notification>

  <notification
   icon="alertmodal.tga"
   name="ChangeObjectBonusFactor"
   type="alertmodal">
    Lowering the object bonus after builds have been established in a region may cause objects to be returned or deleted. Are you sure you want to change object bonus?
    <tag>confirm</tag>
    <usetemplate
     ignoretext="Confirm changing object bonus factor"
     name="okcancelignore"
     notext="Cancel"
     yestext="OK"/>
  </notification>

  <notification
   icon="alertmodal.tga"
   name="EstateObjectReturn"
   type="alertmodal">
Are you sure you want to return objects owned by [USER_NAME]?
    <tag>confirm</tag>
    <usetemplate
     name="okcancelbuttons"
     notext="Cancel"
     yestext="OK"/>
  </notification>

  <notification
   icon="alertmodal.tga"
   name="InvalidTerrainBitDepth"
   type="alertmodal">
Could not set region textures:
Terrain texture [TEXTURE_NUM] has an invalid bit depth of [TEXTURE_BIT_DEPTH].

Replace texture [TEXTURE_NUM] with a 24-bit 1024x1024 or smaller image then click &quot;Apply&quot; again.
  <tag>fail</tag>
  </notification>

  <notification
   icon="alertmodal.tga"
   name="InvalidTerrainSize"
   type="alertmodal">
Could not set region textures:
Terrain texture [TEXTURE_NUM] is too large at [TEXTURE_SIZE_X]x[TEXTURE_SIZE_Y].

Replace texture [TEXTURE_NUM] with a 24-bit 1024x1024 or smaller image then click &quot;Apply&quot; again.
  </notification>

  <notification
   icon="alertmodal.tga"
   name="RawUploadStarted"
   type="alertmodal">
Upload started. It may take up to two minutes, depending on your connection speed.
  </notification>

  <notification
   icon="alertmodal.tga"
   name="ConfirmBakeTerrain"
   type="alertmodal">
Do you really want to bake the current terrain, make it the center for terrain raise/lower limits, and the default for the &apos;Revert&apos; tool?
    <tag>confirm</tag>
    <usetemplate
     name="okcancelbuttons"
     notext="Cancel"
     yestext="OK"/>
  </notification>

  <notification
   icon="alertmodal.tga"
   name="ConfirmTextureHeights"
   type="alertmodal">
You're about to use low values greater than high ones for Elevation Ranges. Proceed?
   <tag>confirm</tag>
   <usetemplate
    name="yesnocancelbuttons"
    yestext="Ok"
    notext="Cancel"
    canceltext="Don't ask"/>
  </notification>

  <notification
   icon="alertmodal.tga"
   name="MaxAllowedAgentOnRegion"
   type="alertmodal">
You can only have [MAX_AGENTS] allowed residents.
  </notification>

  <notification
   icon="alertmodal.tga"
   name="MaxBannedAgentsOnRegion"
   type="alertmodal">
You can only have [MAX_BANNED] banned residents.
  </notification>

  <notification
   icon="alertmodal.tga"
   name="MaxAgentOnRegionBatch"
   type="alertmodal">
Failure while attempting to add [NUM_ADDED] agents:
Exceeds the [MAX_AGENTS] [LIST_TYPE] limit by [NUM_EXCESS].
  </notification>

  <notification
   icon="alertmodal.tga"
   name="MaxAllowedGroupsOnRegion"
   type="alertmodal">
You can only have [MAX_GROUPS] groups.
    <tag>group</tag>
    <usetemplate
     name="okcancelbuttons"
     notext="Cancel"
     yestext="Bake"/>
  </notification>

  <notification
   icon="alertmodal.tga"
   name="MaxManagersOnRegion"
   type="alertmodal">
You can only have [MAX_MANAGER] estate managers.
  </notification>

  <notification
   icon="alertmodal.tga"
   name="OwnerCanNotBeDenied"
   type="alertmodal">
Cannot add estate owner to estate &apos;Banned resident&apos; list.
  </notification>

  <notification
   icon="alertmodal.tga"
   name="ProblemAddingEstateManagerBanned"
   type="alertmodal">
Unable to add banned resident to estate manager list.
  </notification>

  <notification
   icon="alertmodal.tga"
   name="CanNotChangeAppearanceUntilLoaded"
   type="alertmodal">
Cannot change appearance until clothing and shape are loaded.
  </notification>

  <notification
   icon="alertmodal.tga"
   name="ClassifiedMustBeAlphanumeric"
   type="alertmodal">
The name of your classified must start with a letter from A to Z or a number.  No punctuation is allowed.
  </notification>

  <notification
   icon="alertmodal.tga"
   name="CantSetBuyObject"
   type="alertmodal">
Cannot set &apos;Buy Object&apos; because the object is not for sale.
Please set the object for sale and try again.
  </notification>

  <notification
   icon="alertmodal.tga"
   name="FinishedRawDownload"
   type="alertmodal">
Finished download of raw terrain file to:
[DOWNLOAD_PATH].
  </notification>

  <notification
   icon="alertmodal.tga"
   name="DownloadWindowsMandatory"
   type="alertmodal">
A new version of [APP_NAME] is available.
[MESSAGE]
You must download this update to use [APP_NAME].
    <tag>confirm</tag>
    <usetemplate
     name="okcancelbuttons"
     notext="Quit"
     yestext="Download"/>
  </notification>

  <notification
   icon="alertmodal.tga"
   name="DownloadWindows"
   type="alertmodal">
An updated version of [APP_NAME] is available.
[MESSAGE]
This update is not required, but we suggest you install it to improve performance and stability.
    <tag>confirm</tag>
    <usetemplate
     name="okcancelbuttons"
     notext="Continue"
     yestext="Download"/>
  </notification>

  <notification
   icon="alertmodal.tga"
   name="DownloadWindowsReleaseForDownload"
   type="alertmodal">
An updated version of [APP_NAME] is available.
[MESSAGE]
This update is not required, but we suggest you install it to improve performance and stability.
    <tag>confirm</tag>
    <usetemplate
     name="okcancelbuttons"
     notext="Continue"
     yestext="Download"/>
  </notification>

  <notification
   icon="alertmodal.tga"
   name="DownloadLinuxMandatory"
   type="alertmodal">
A new version of [APP_NAME] is available.
[MESSAGE]
You must download this update to use [APP_NAME].
    <tag>confirm</tag>
    <usetemplate
     name="okcancelbuttons"
     notext="Quit"
     yestext="Download"/>
  </notification>

  <notification
   icon="alertmodal.tga"
   name="DownloadLinux"
   type="alertmodal">
An updated version of [APP_NAME] is available.
[MESSAGE]
This update is not required, but we suggest you install it to improve performance and stability.
    <tag>confirm</tag>
    <usetemplate
     name="okcancelbuttons"
     notext="Continue"
     yestext="Download"/>
  </notification>

  <notification
   icon="alertmodal.tga"
   name="DownloadLinuxReleaseForDownload"
   type="alertmodal">
An updated version of [APP_NAME] is available.
[MESSAGE]
This update is not required, but we suggest you install it to improve performance and stability.
    <tag>confirm</tag>
    <usetemplate
     name="okcancelbuttons"
     notext="Continue"
     yestext="Download"/>
  </notification>

  <notification
   icon="alertmodal.tga"
   name="DownloadMacMandatory"
   type="alertmodal">
A new version of [APP_NAME] is available.
[MESSAGE]
You must download this update to use [APP_NAME].

Download to your Applications folder?
    <tag>confirm</tag>
    <usetemplate
     name="okcancelbuttons"
     notext="Quit"
     yestext="Download"/>
  </notification>

  <notification
   icon="alertmodal.tga"
   name="DownloadMac"
   type="alertmodal">
An updated version of [APP_NAME] is available.
[MESSAGE]
This update is not required, but we suggest you install it to improve performance and stability.

Download to your Applications folder?
    <tag>confirm</tag>
    <usetemplate
     name="okcancelbuttons"
     notext="Continue"
     yestext="Download"/>
  </notification>

  <notification
   icon="alertmodal.tga"
   name="DownloadMacReleaseForDownload"
   type="alertmodal">
An updated version of [APP_NAME] is available.
[MESSAGE]
This update is not required, but we suggest you install it to improve performance and stability.

Download to your Applications folder?
    <tag>confirm</tag>
    <usetemplate
     name="okcancelbuttons"
     notext="Continue"
     yestext="Download"/>
  </notification>

  <notification
   icon="alertmodal.tga"
   name="FailedUpdateInstall"
   type="alertmodal">
An error occurred installing the viewer update.
Please download and install the latest viewer from
http://secondlife.com/download.
    <usetemplate
     name="okbutton"
     yestext="OK"/>
  </notification>

  <notification
   icon="alertmodal.tga"
   name="FailedRequiredUpdateInstall"
   type="alertmodal">
We were unable to install a required update. 
You will be unable to log in until [APP_NAME] has been updated.

Please download and install the latest viewer from
http://secondlife.com/download.
  <tag>fail</tag>
    <usetemplate
     name="okbutton"
     yestext="Quit"/>
  </notification>

  <notification
   icon="alertmodal.tga"
   name="UpdaterServiceNotRunning"
   type="alertmodal">
There is a required update for your Second Life Installation.

You may download this update from http://www.secondlife.com/downloads
or you can install it now.
    <tag>confirm</tag>
    <usetemplate
     name="okcancelbuttons"
     notext="Quit Second Life"
     yestext="Download and install now"/>
  </notification>

  <notification
   icon="notify.tga"
   name="DownloadBackgroundTip"
   type="notify">
We have downloaded an update to your [APP_NAME] installation.
Version [VERSION] [[INFO_URL] Information about this update]
    <tag>confirm</tag>
    <usetemplate
     name="okcancelbuttons"
     notext="Later..."
     yestext="Install now and restart [APP_NAME]"/>
  </notification>

  <notification
 icon="alertmodal.tga"
 name="DownloadBackgroundDialog"
 type="alertmodal">
We have downloaded an update to your [APP_NAME] installation.
    Version [VERSION] [[INFO_URL] Information about this update]
    <tag>confirm</tag>
    <usetemplate
     name="okcancelbuttons"
     notext="Later..."
     yestext="Install now and restart [APP_NAME]"/>
  </notification>
  
  <notification
   icon="alertmodal.tga"
   name="RequiredUpdateDownloadedVerboseDialog"
   type="alertmodal"
   force_urls_external="true">
We have downloaded a required software update.
Version [VERSION] [[INFO_URL] Information about this update]

We must restart [APP_NAME] to install the update.
    <tag>confirm</tag>
    <usetemplate
     name="okbutton"
     yestext="OK"/>
  </notification>
  
  <notification
   icon="alertmodal.tga"
   name="RequiredUpdateDownloadedDialog"
   type="alertmodal"
   force_urls_external="true">
We must restart [APP_NAME] to install the update.
[[INFO_URL] Information about this update]
    <tag>confirm</tag>
    <usetemplate
     name="okbutton"
     yestext="OK"/>
  </notification>

  <notification
   icon="notify.tga"
   name="OtherChannelDownloadBackgroundTip"
   type="notify">
We have downloaded an update to your [APP_NAME] installation.
Version [VERSION] 
This experimental viewer has been replaced by a [NEW_CHANNEL] viewer;
see [[INFO_URL] for details about this update]
    <tag>confirm</tag>
    <usetemplate
     name="okcancelbuttons"
     notext="Later..."
     yestext="Install now and restart [APP_NAME]"/>
  </notification>

  <notification
 icon="alertmodal.tga"
 name="OtherChannelDownloadBackgroundDialog"
 type="alertmodal">
We have downloaded an update to your [APP_NAME] installation.
Version [VERSION]
This experimental viewer has been replaced by a [NEW_CHANNEL] viewer;
see [[INFO_URL] Information about this update]
    <tag>confirm</tag>
    <usetemplate
     name="okcancelbuttons"
     notext="Later..."
     yestext="Install now and restart [APP_NAME]"/>
  </notification>
  
  <notification
   icon="alertmodal.tga"
   name="OtherChannelRequiredUpdateDownloadedVerboseDialog"
   type="alertmodal"
   force_urls_external="true">
We have downloaded a required software update.
Version [VERSION]
This experimental viewer has been replaced by a [NEW_CHANNEL] viewer;
see [[INFO_URL] Information about this update]

We must restart [APP_NAME] to install the update.
    <tag>confirm</tag>
    <usetemplate
     name="okbutton"
     yestext="OK"/>
  </notification>
  
  <notification
   icon="alertmodal.tga"
   name="OtherChannelRequiredUpdateDownloadedDialog"
   type="alertmodal"
   force_urls_external="true">
We must restart [APP_NAME] to install the update.
This experimental viewer has been replaced by a [NEW_CHANNEL] viewer;
see [[INFO_URL] Information about this update]
    <tag>confirm</tag>
    <usetemplate
     name="okbutton"
     yestext="OK"/>
  </notification>
  
  <notification
 icon="alertmodal.tga"
 name="UpdateDownloadInProgress"
 type="alertmodal">
An update is available!
It's downloading in the background and we will prompt you to restart your viewer to finish installing it as soon as it's ready.
    <tag>confirm</tag>
    <usetemplate
     name="okbutton"
     yestext="OK"/>
  </notification>
  
  <notification
 icon="alertmodal.tga"
 name="UpdateDownloadComplete"
 type="alertmodal">
An update was downloaded. It will be installed during restart.
    <tag>confirm</tag>
    <usetemplate
     name="okbutton"
     yestext="OK"/>
  </notification>

  <notification
 icon="alertmodal.tga"
 name="UpdateCheckError"
 type="alertmodal">
An error occurred while checking for update.
Please try again later.
    <tag>confirm</tag>
    <usetemplate
     name="okbutton"
     yestext="OK"/>
  </notification>

  <notification
 icon="alertmodal.tga"
 name="UpdateViewerUpToDate"
 type="alertmodal">
Your viewer is up to date!
If you can't wait to try out the latest features and fixes, check out the Alternate Viewers page. http://wiki.secondlife.com/wiki/Linden_Lab_Official:Alternate_Viewers.
    <tag>confirm</tag>
    <usetemplate
     name="okbutton"
     yestext="OK"/>
  </notification>

  <notification
   icon="alertmodal.tga"
   name="DeedObjectToGroup"
   type="alertmodal">
Deeding this object will cause the group to:
* Receive L$ paid into the object
    <tag>group</tag>
    <tag>confirm</tag>
    <usetemplate
     ignoretext="Confirm before I deed an object to a group"
     name="okcancelignore"
     notext="Cancel"
     yestext="Deed"/>
  </notification>

  <notification
   icon="alertmodal.tga"
   name="WebLaunchExternalTarget"
   type="alertmodal">
Do you want to open your Web browser to view this content?
Opening webpages from an unknown source may place your computer at risk.
    <tag>confirm</tag>
    <usetemplate
     ignoretext="Launch my browser to view a web page"
     name="okcancelignore"
     notext="Cancel"
     yestext="OK"/>
  </notification>

  <notification
   icon="alertmodal.tga"
   name="SystemUIScaleFactorChanged"
   type="alertmodal">
System UI size factor has changed since last run. Do you want to open UI size adjustment settings page?
    <tag>confirm</tag>
    <usetemplate
     name="okcancelbuttons"
     notext="Cancel"
     yestext="OK"/>
  </notification>

  <notification
   icon="alertmodal.tga"
   name="WebLaunchJoinNow"
   type="alertmodal">
Go to your [http://secondlife.com/account/ Dashboard] to manage your account?
    <tag>confirm</tag>
    <usetemplate
     ignoretext="Launch my browser to manage my account"
     name="okcancelignore"
     notext="Cancel"
     yestext="OK"/>
  </notification>

  <notification
   icon="alertmodal.tga"
   name="WebLaunchSecurityIssues"
   type="alertmodal">
Visit the [CURRENT_GRID] Wiki for details of how to report a security issue.
    <tag>confirm</tag>
    <usetemplate
     ignoretext="Launch my browser to learn how to report a Security Issue"
     name="okcancelignore"
     notext="Cancel"
     yestext="OK"/>
  </notification>

  <notification
   icon="alertmodal.tga"
   name="WebLaunchQAWiki"
   type="alertmodal">
Visit the [CURRENT_GRID] QA Wiki.
    <tag>confirm</tag>
    <usetemplate
     ignoretext="Launch my browser to view the QA Wiki"
     name="okcancelignore"
     notext="Cancel"
     yestext="OK"/>
  </notification>

  <notification
   icon="alertmodal.tga"
   name="WebLaunchPublicIssue"
   type="alertmodal">
Visit the [CURRENT_GRID] Public Issue Tracker, where you can report bugs and other issues.
    <tag>confirm</tag>
    <usetemplate
     ignoretext="Launch my browser to use the Public Issue Tracker"
     name="okcancelignore"
     notext="Cancel"
     yestext="Go to page"/>
  </notification>

  <notification
   icon="alertmodal.tga"
   name="WebLaunchSupportWiki"
   type="alertmodal">
Go to the Official Linden Blog, for the latest news and information.
    <tag>confirm</tag>
    <usetemplate
     ignoretext="Launch my browser to view the blog"
     name="okcancelignore"
     notext="Cancel"
     yestext="OK"/>
  </notification>

  <notification
   icon="alertmodal.tga"
   name="WebLaunchLSLGuide"
   type="alertmodal">
Do you want to open the Scripting Guide for help with scripting?
    <tag>confirm</tag>
    <usetemplate
     ignoretext="Launch my browser to view the Scripting Guide"
     name="okcancelignore"
     notext="Cancel"
     yestext="OK"/>
  </notification>

  <notification
   icon="alertmodal.tga"
   name="WebLaunchLSLWiki"
   type="alertmodal">
Do you want to visit the LSL Portal for help with scripting?
    <tag>confirm</tag>
    <usetemplate
     ignoretext="Launch my browser to view the LSL Portal"
     name="okcancelignore"
     notext="Cancel"
     yestext="Go to page"/>
  </notification>

  <notification
   icon="alertmodal.tga"
   name="ReturnToOwner"
   type="alertmodal">
Are you sure you want to return the selected objects to their owners? Transferable deeded objects will be returned to their previous owners.

*WARNING* No-transfer deeded objects will be deleted!
    <tag>confirm</tag>
    <usetemplate
     ignoretext="Confirm before I return objects to their owners"
     name="okcancelignore"
     notext="Cancel"
     yestext="OK"/>
  </notification>

  <notification
   icon="alert.tga"
   name="GroupLeaveConfirmMember"
   type="alert">
You are currently a member of the group &lt;nolink&gt;[GROUP]&lt;/nolink&gt;.
Leave Group?
    <tag>group</tag>
    <tag>confirm</tag>
    <usetemplate
     name="okcancelbuttons"
     notext="Cancel"
     yestext="OK"/>
  </notification>

  <notification
   icon="notify.tga"
   name="GroupDepart"
   type="notify">
You have left the group &apos;&lt;nolink&gt;[group_name]&lt;/nolink&gt;&apos;.
    <tag>group</tag>
  </notification>

  <notification
   icon="alert.tga"
   name="GroupLeaveConfirmMemberWithFee"
   type="alert">
You are currently a member of the group &lt;nolink&gt;[GROUP]&lt;/nolink&gt;. Joining again will cost L$[AMOUNT].
Leave Group?
    <tag>group</tag>
    <tag>confirm</tag>
    <usetemplate
     name="okcancelbuttons"
     notext="Cancel"
     yestext="OK"/>
  </notification>

  <notification
   icon="alertmodal.tga"
   name="OwnerCannotLeaveGroup"
   type="alertmodal">
    Unable to leave group. You cannot leave the group because you are the last owner of the group. Please assign another member to the owner role first.
    <tag>group</tag>
    <usetemplate
     name="okbutton"
     yestext="OK"/>
  </notification>

  <notification
   icon="alertmodal.tga"
   name="GroupDepartError"
   type="alertmodal">
    Unable to leave group.
    <tag>group</tag>
    <usetemplate
     name="okbutton"
     yestext="OK"/>
  </notification>

  <notification
   icon="alert.tga"
   name="ConfirmKick"
   type="alert">
Do you REALLY want to kick all residents off the grid?
    <tag>confirm</tag>
    <usetemplate
     name="okcancelbuttons"
     notext="Cancel"
     yestext="Kick All Residents"/>
  </notification>

  <notification
   icon="alertmodal.tga"
   name="MuteLinden"
   type="alertmodal">
Sorry, you cannot block a Linden.
  <tag>fail</tag>
    <usetemplate
     name="okbutton"
     yestext="OK"/>
  </notification>

  <notification
   icon="alertmodal.tga"
   name="CannotStartAuctionAlreadyForSale"
   type="alertmodal">
    You cannot start an auction on a parcel which is already set for sale.  Disable the land sale if you are sure you want to start an auction.
    <tag>fail</tag>
  </notification>

  <notification
   icon="alertmodal.tga"
   label="Block object by name failed"
   name="MuteByNameFailed"
   type="alertmodal">
You already have blocked/muted this name.
  <tag>fail</tag>
    <usetemplate
     name="okbutton"
     yestext="OK"/>
  </notification>

  <notification
   icon="alert.tga"
   name="RemoveItemWarn"
   type="alert">
Though permitted, deleting contents may damage the object. Do you want to delete that item?
    <tag>confirm</tag>
    <usetemplate
     name="okcancelbuttons"
     notext="Cancel"
     yestext="OK"/>
  </notification>

  <notification
   icon="alert.tga"
   name="CantOfferCallingCard"
   type="alert">
Cannot offer a calling card at this time. Please try again in a moment.
    <tag>fail</tag>
    <usetemplate
     name="okbutton"
     yestext="OK"/>
  </notification>

  <notification
   icon="alert.tga"
   name="CantOfferFriendship"
   type="alert">
    <tag>friendship</tag>
    <tag>fail</tag>
Cannot offer friendship at this time. Please try again in a moment.
    <usetemplate
     name="okbutton"
     yestext="OK"/>
  </notification>

  <notification
   icon="alert.tga"
   name="DoNotDisturbModeSet"
   type="alert">
Unavailable mode is on.  You will not be notified of incoming communications.

- Other residents will receive your Unavailable mode response (set in Preferences &gt; Privacy &gt; Autoresponse).
- Voice calls will be rejected.
    <usetemplate
     ignoretext="I change my status to unavailable"
     name="okignore"
     yestext="OK"/>
  </notification>
  
    <notification
   icon="alert.tga"
   name="AutorespondModeSet"
   type="alert">
Autorespond mode is on.
Incoming instant messages will now be answered with your configured autoresponse.
    <usetemplate
     ignoretext="I change my status to autorespond mode"
     name="okignore"
     yestext="OK"/>
  </notification>

    <notification
   icon="alert.tga"
   name="AutorespondNonFriendsModeSet"
   type="alert">
Autorespond mode for non-friends is on.
Incoming instant messages from anyone who is not your friend will now be answered with your configured autoresponse.
    <usetemplate
     ignoretext="I change my status to autorespond mode for non-friends"
     name="okignore"
     yestext="OK"/>
  </notification>

    <notification
   icon="alert.tga"
   name="RejectTeleportOffersModeSet"
   type="alert">
Reject all incoming teleport offers and requests mode is on.
Incoming teleport offers and requests from anyone will now be rejected with your configured autoresponse. You will not be notified because of that fact.
    <usetemplate
     ignoretext="I change my status to reject all teleport offers and requests mode"
     name="okignore"
     yestext="OK"/>
  </notification>

    <notification
   icon="alert.tga"
   name="RejectTeleportOffersModeWarning"
   type="alert">
You cannot send a teleport request at the moment, because 'reject all incoming teleport offers and requests' mode is on.
Go to the 'Comm' &gt; 'Online Status' menu if you wish to disable it.
    <usetemplate
     name="okbutton"
     yestext="OK"/>
  </notification>

    <notification
   icon="alert.tga"
   name="RejectFriendshipRequestsModeSet"
   type="alert">
Reject all incoming friendship requests mode is on.
Incoming friendship requests from anyone will now be rejected with your configured autoresponse. You will not be notified because of that fact.
    <usetemplate
     ignoretext="I change my status to reject all friendship requests mode"
     name="okignore"
     yestext="OK"/>
  </notification>

    <notification
   icon="alert.tga"
   name="RejectAllGroupInvitesModeSet"
   type="alert">
Reject all incoming group invites mode is on.
Incoming group invites from anyone will now be rejected automatically. You will not be notified because of that fact.
    <usetemplate
     ignoretext="I change my status to reject all group invites mode"
     name="okignore"
     yestext="OK"/>
  </notification>

  <notification
   icon="alert.tga"
   name="JoinedTooManyGroupsMember"
   type="alert">
You have reached your maximum number of groups. Please leave another group before joining this one, or decline the offer.
[NAME] has invited you to join a group as a member.
    <tag>group</tag>
    <tag>fail</tag>
    <usetemplate
     name="okcancelbuttons"
     notext="Decline"
     yestext="Join"/>
  </notification>

  <notification
   icon="alert.tga"
   name="JoinedTooManyGroups"
   type="alert">
You have reached your maximum number of groups. Please leave some group before joining or creating a new one.
    <tag>group</tag>
    <tag>fail</tag>
    <usetemplate
     name="okbutton"
     yestext="OK"/>
  </notification>

  <notification
   icon="alert.tga"
   name="GroupLimitInfo"
   type="alert">
The group limit for base accounts is [MAX_BASIC], and for [https://secondlife.com/premium/ premium]
accounts is [MAX_PREMIUM].
If you downgraded your account, you will need to get below [MAX_BASIC] group limit before you can join more.

[https://secondlife.com/my/account/membership.php Upgrade today!]
    <tag>group</tag>
    <usetemplate
     name="okbutton"
     yestext="Close"/>
  </notification>

  <notification
   icon="alert.tga"
   name="KickUser"
   type="alert">
   <tag>win</tag>
Kick this Resident with what message?
    <tag>confirm</tag>
    <form name="form">
      <input name="message" type="text" default="true">
An administrator has logged you off.
      </input>
      <button
       default="true"
       index="0"
       name="OK"
       text="OK"/>
      <button
       index="1"
       name="Cancel"
       text="Cancel"/>
    </form>
  </notification>

  <notification
   icon="alert.tga"
   name="KickAllUsers"
   type="alert">
   <tag>win</tag>
Kick everyone currently on the grid with what message?
    <tag>confirm</tag>
    <form name="form">
      <input name="message" type="text" default="true">
An administrator has logged you off.
      </input>
      <button
       default="true"
       index="0"
       name="OK"
       text="OK"/>
      <button
       index="1"
       name="Cancel"
       text="Cancel"/>
    </form>
  </notification>

  <notification
   icon="alert.tga"
   name="FreezeUser"
   type="alert">
    <tag>win</tag>
    <tag>confirm</tag>
Freeze this Resident with what message?
    <form name="form">
      <input name="message" type="text" default="true">
You have been frozen. You cannot move or chat. An administrator will contact you via instant message (IM).
      </input>
      <button
       default="true"
       index="0"
       name="OK"
       text="OK"/>
      <button
       index="1"
       name="Cancel"
       text="Cancel"/>
    </form>
  </notification>

  <notification
   icon="alert.tga"
   name="UnFreezeUser"
   type="alert">
   <tag>win</tag>
    <tag>confirm</tag>
Unfreeze this Resident with what message?
    <form name="form">
      <input name="message" type="text" default="true">
You are no longer frozen.
      </input>
      <button
       default="true"
       index="0"
       name="OK"
       text="OK"/>
      <button
       index="1"
       name="Cancel"
       text="Cancel"/>
    </form>
  </notification>

  <notification
   icon="alertmodal.tga"
   name="SetDisplayNameSuccess"
   type="alert">
Hi [DISPLAY_NAME]!

Just like in real life, it takes a while for everyone to learn about a new name.  Please allow several days for [http://wiki.secondlife.com/wiki/Setting_your_display_name your name to update] in objects, scripts, search, etc.
  </notification>

  <notification
 icon="alertmodal.tga"
 name="SetDisplayNameBlocked"
 type="alert">
Sorry, you cannot change your display name. If you feel this is in error, please contact Linden Lab support.
  <tag>fail</tag>
  </notification>

  <notification
   icon="alertmodal.tga"
   name="SetDisplayNameFailedLength"
   type="alertmodal">
Sorry, that name is too long.  Display names can have a maximum of [LENGTH] characters.

Please try a shorter name.
  <tag>fail</tag>
  </notification>

  <notification
   icon="alertmodal.tga"
   name="SetDisplayNameFailedGeneric"
   type="alertmodal">
    Sorry, we could not set your display name.  Please try again later.
    <tag>fail</tag>
  </notification>

  <notification
   icon="alertmodal.tga"
   name="SetDisplayNameMismatch"
   type="alertmodal">
    The display names you entered do not match. Please re-enter.
    <tag>fail</tag>
  </notification>

  <!-- *NOTE: This should never happen -->
  <notification
   icon="alertmodal.tga"
   name="AgentDisplayNameUpdateThresholdExceeded"
   type="alertmodal">
Sorry, you have to wait longer before you can change your display name.

See http://wiki.secondlife.com/wiki/Setting_your_display_name

Please try again later.
  <tag>fail</tag>
  </notification>

  <notification
   icon="alertmodal.tga"
   name="AgentDisplayNameSetBlocked"
   type="alertmodal">
 Sorry, we could not set your requested name because it contains a banned word.
 
 Please try a different name.
 <tag>fail</tag>
  </notification>

  <notification
   icon="alertmodal.tga"
 name="AgentDisplayNameSetInvalidUnicode"
 type="alertmodal">
    The display name you wish to set contains invalid characters.
    <tag>fail</tag>
  </notification>

  <notification
   icon="alertmodal.tga"
 name="AgentDisplayNameSetOnlyPunctuation"
 type="alertmodal">
    Your display name must contain letters other than punctuation.
    <tag>fail</tag>
  </notification>


  <notification
   icon="notifytip.tga"
   name="DisplayNameUpdate"
   type="notifytip">
    [OLD_NAME] ([SLID]) is now known as [NEW_NAME].
  </notification>

  <notification
icon="notifytip.tga"
name="DisplayNameUpdateRemoveAlias"
type="notify">
    [OLD_NAME] ([SLID]) is now known as [NEW_NAME].
    This agent has a set alias that will replace [NEW_NAME]
    Would you like to remove it?
    <form name="form">
      <button
       index="0"
       name="Yes"
       text="Yes"/>
      <button
       index="1"
       name="No"
       text="No"/>
    </form>
  </notification> 

  <notification
   icon="alertmodal.tga"
   name="OfferTeleport"
   type="alertmodal">
Offer a teleport to your location with the following message?
    <tag>confirm</tag>
    <form name="form">
      <input name="message" type="text" default="true">
Join me in [REGION]
      </input>
			<button
       default="true"
       index="0"
       name="OK"
       text="OK"/>
      <button
       index="1"
       name="Cancel"
       text="Cancel"/>
    </form>
  </notification>

  <notification
   icon="alertmodal.tga"
   name="TeleportRequestPrompt"
   type="alertmodal">
Request a teleport to [NAME] with the following message
    <tag>confirm</tag>
    <form name="form">
      <input name="message" type="text">

      </input>
      <button
       default="true"
       index="0"
       name="OK"
       text="OK"/>
      <button
       index="1"
       name="Cancel"
       text="Cancel"/>
    </form>
  </notification>
  <notification
   icon="alertmodal.tga"
   name="TooManyTeleportOffers"
   type="alertmodal">
You attempted to make [OFFERS] teleport offers
which exceeds the limit of [LIMIT].
    <tag>group</tag>
    <tag>fail</tag>
  <usetemplate
     name="okbutton"
     yestext="OK"/>
  </notification>

  <notification
   icon="alertmodal.tga"
   name="OfferTeleportFromGod"
   type="alertmodal">
God summon this resident to your location?
    <tag>confirm</tag>
    <form name="form">
      <input name="message" type="text" default="true">
Join me in [REGION]
      </input>
      <button
       default="true"
       index="0"
       name="OK"
       text="OK"/>
      <button
       index="1"
       name="Cancel"
       text="Cancel"/>
    </form>
  </notification>

  <notification
   icon="alertmodal.tga"
   name="TeleportFromLandmark"
   type="alertmodal">
Are you sure you want to teleport to &lt;nolink&gt;[LOCATION]&lt;/nolink&gt;?
    <tag>confirm</tag>
    <usetemplate
     ignoretext="Confirm that I want to teleport to a landmark"
     name="okcancelignore"
     notext="Cancel"
     yestext="Teleport"/>
  </notification>
  
  <notification
   icon="alertmodal.tga"
   name="TeleportViaSLAPP"
   type="alertmodal">
Are you sure you want to teleport to &lt;nolink&gt;[LOCATION]&lt;/nolink&gt;?
    <tag>confirm</tag>
    <usetemplate
     ignoretext="Confirm that I want to teleport via SLAPP"
     name="okcancelignore"
     notext="Cancel"
     yestext="Teleport"/>
  </notification>	

  <notification
   icon="alertmodal.tga"
   name="TeleportToPick"
   type="alertmodal">
    Teleport to [PICK]?
    <tag>confirm</tag>
    <usetemplate
     ignoretext="Confirm that I want to teleport to a location in Picks"
     name="okcancelignore"
     notext="Cancel"
     yestext="Teleport"/>
  </notification>

  <notification
   icon="alertmodal.tga"
   name="TeleportToClassified"
   type="alertmodal">
    Teleport to [CLASSIFIED]?
    <tag>confirm</tag>
    <usetemplate
     ignoretext="Confirm that I want to teleport to a location in Classifieds"
     name="okcancelignore"
     notext="Cancel"
     yestext="Teleport"/>
  </notification>

  <notification
   icon="alertmodal.tga"
   name="TeleportToHistoryEntry"
   type="alertmodal">
Teleport to [HISTORY_ENTRY]?
    <tag>confirm</tag>
    <usetemplate
     ignoretext="Confirm that I want to teleport to a history location"
     name="okcancelignore"
     notext="Cancel"
     yestext="Teleport"/>
  </notification>

  <notification
   icon="alert.tga"
   label="Message everyone in your Estate"
   name="MessageEstate"
   type="alert">
Type a short announcement which will be sent to everyone currently in your estate.
    <tag>confirm</tag>
    <form name="form">
      <input name="message" type="text" default="true"/>
      <button
       default="true"
       index="0"
       name="OK"
       text="OK"/>
      <button
       index="1"
       name="Cancel"
       text="Cancel"/>
    </form>
  </notification>

  <notification
   icon="alert.tga"
   label="Change Linden Estate"
   name="ChangeLindenEstate"
   type="alert">
You are about to change a Linden owned estate (mainland, teen grid, orientation, etc.).

This is EXTREMELY DANGEROUS because it can fundamentally affect the resident experience.  On the mainland, it will change thousands of regions and make the spaceserver hiccup.

Proceed?
    <tag>confirm</tag>
    <usetemplate
     name="okcancelbuttons"
     notext="Cancel"
     yestext="OK"/>
  </notification>

  <notification
   icon="alert.tga"
   label="Change Linden Estate Access"
   name="ChangeLindenAccess"
   type="alert">
You are about to change the access list for a Linden owned estate (mainland, teen grid, orientation, etc.).

This is DANGEROUS and should only be done to invoke the hack allowing objects/L$ to be transferred in/out of a grid.
It will change thousands of regions and make the spaceserver hiccup.
    <tag>confirm</tag>
    <usetemplate
     name="okcancelbuttons"
     notext="Cancel"
     yestext="OK"/>
  </notification>

  <notification
   icon="alert.tga"
   label="Select estate"
   name="EstateAllowedAgentAdd"
   type="alert">
Add to allowed list for this estate only or for [ALL_ESTATES]?
    <tag>confirm</tag>
    <usetemplate
     canceltext="Cancel"
     name="yesnocancelbuttons"
     notext="All Estates"
     yestext="This Estate"/>
  </notification>

  <notification
   icon="alert.tga"
   label="Select estate"
   name="EstateAllowedAgentRemove"
   type="alert">
Remove from allowed list for this estate only or for [ALL_ESTATES]?
    <tag>confirm</tag>
    <usetemplate
     canceltext="Cancel"
     name="yesnocancelbuttons"
     notext="All Estates"
     yestext="This Estate"/>
  </notification>

  <notification
   icon="alert.tga"
   label="Select estate"
   name="EstateAllowedGroupAdd"
   type="alert">
Add to group allowed list for this estate only or for [ALL_ESTATES]?
    <tag>group</tag>
    <tag>confirm</tag>
    <usetemplate
     canceltext="Cancel"
     name="yesnocancelbuttons"
     notext="All Estates"
     yestext="This Estate"/>
  </notification>

  <notification
   icon="alert.tga"
   label="Select estate"
   name="EstateAllowedGroupRemove"
   type="alert">
Remove from group allowed list for this estate only or [ALL_ESTATES]?
    <tag>group</tag>
    <tag>confirm</tag>
    <usetemplate
     canceltext="Cancel"
     name="yesnocancelbuttons"
     notext="All Estates"
     yestext="This Estate"/>
  </notification>

  <notification
   icon="alert.tga"
   label="Select estate"
   name="EstateBannedAgentAdd"
   type="alert">
Deny access for this estate only or for [ALL_ESTATES]?
    <tag>confirm</tag>
    <usetemplate
     canceltext="Cancel"
     name="yesnocancelbuttons"
     notext="All Estates"
     yestext="This Estate"/>
  </notification>

  <notification
   icon="alert.tga"
   label="Select estate"
   name="EstateBannedAgentRemove"
   type="alert">
Remove this resident from the ban list for access for this estate only or for [ALL_ESTATES]?
    <tag>confirm</tag>
    <usetemplate
     canceltext="Cancel"
     name="yesnocancelbuttons"
     notext="All Estates"
     yestext="This Estate"/>
  </notification>

  <notification
   icon="alert.tga"
   label="Select estate"
   name="EstateManagerAdd"
   type="alert">
Add estate manager for this estate only or for [ALL_ESTATES]?
    <tag>confirm</tag>
    <usetemplate
     canceltext="Cancel"
     name="yesnocancelbuttons"
     notext="All Estates"
     yestext="This Estate"/>
  </notification>

  <notification
   icon="alert.tga"
   label="Select estate"
   name="EstateManagerRemove"
   type="alert">
Remove estate manager for this estate only or for [ALL_ESTATES]?
    <tag>confirm</tag>
    <usetemplate
     canceltext="Cancel"
     name="yesnocancelbuttons"
     notext="All Estates"
     yestext="This Estate"/>
  </notification>

  <notification
   icon="alert.tga"
   label="Select estate"
   name="EstateAllowedExperienceAdd"
   type="alert">
    Add to allowed list for this estate only or for [ALL_ESTATES]?
    <tag>confirm</tag>
    <usetemplate
     canceltext="Cancel"
     name="yesnocancelbuttons"
     notext="All Estates"
     yestext="This Estate"/>
  </notification>

  <notification
   icon="alert.tga"
   label="Select estate"
   name="EstateAllowedExperienceRemove"
   type="alert">
    Remove from allowed list for this estate only or for [ALL_ESTATES]?
    <tag>confirm</tag>
    <usetemplate
     canceltext="Cancel"
     name="yesnocancelbuttons"
     notext="All Estates"
     yestext="This Estate"/>
  </notification>

  <notification
   icon="alert.tga"
   label="Select estate"
   name="EstateBlockedExperienceAdd"
   type="alert">
    Add to blocked list for this estate only or for [ALL_ESTATES]?
    <tag>confirm</tag>
    <usetemplate
     canceltext="Cancel"
     name="yesnocancelbuttons"
     notext="All Estates"
     yestext="This Estate"/>
  </notification>

  <notification
   icon="alert.tga"
   label="Select estate"
   name="EstateBlockedExperienceRemove"
   type="alert">
    Remove from blocked list for this estate only or for [ALL_ESTATES]?
    <tag>confirm</tag>
    <usetemplate
     canceltext="Cancel"
     name="yesnocancelbuttons"
     notext="All Estates"
     yestext="This Estate"/>
  </notification>

  <notification
   icon="alert.tga"
   label="Select estate"
   name="EstateTrustedExperienceAdd"
   type="alert">
    Add to key list for this estate only or for [ALL_ESTATES]?
    <tag>confirm</tag>
    <usetemplate
     canceltext="Cancel"
     name="yesnocancelbuttons"
     notext="All Estates"
     yestext="This Estate"/>
  </notification>

  <notification
   icon="alert.tga"
   label="Select estate"
   name="EstateTrustedExperienceRemove"
   type="alert">
    Remove from key list for this estate only or for [ALL_ESTATES]?
    <tag>confirm</tag>
    <usetemplate
     canceltext="Cancel"
     name="yesnocancelbuttons"
     notext="All Estates"
     yestext="This Estate"/>
  </notification>  

  <notification
   icon="alert.tga"
   label="Confirm Kick"
   name="EstateKickUser"
   type="alert">
Kick [EVIL_USER] from this estate?
    <tag>confirm</tag>
    <usetemplate
     name="okcancelbuttons"
     notext="Cancel"
     yestext="OK"/>
  </notification>

  <notification
   icon="alert.tga"
   label="Confirm Kick"
   name="EstateKickMultiple"
   type="alert">
Kick the following residents from this estate?

[RESIDENTS]
    <usetemplate
     name="okcancelbuttons"
     notext="Cancel"
     yestext="OK"/>
  </notification>

  <notification
   icon="alert.tga"
   label="Confirm Teleport Home"
   name="EstateTeleportHomeUser"
   type="alert">
Teleport [AVATAR_NAME] home?
    <usetemplate
     name="okcancelbuttons"
     notext="Cancel"
     yestext="OK"/>
  </notification>

  <notification
   icon="alert.tga"
   label="Confirm Teleport Home"
   name="EstateTeleportHomeMultiple"
   type="alert">
Teleport the following residents home?

[RESIDENTS]
    <usetemplate
     name="okcancelbuttons"
     notext="Cancel"
     yestext="OK"/>
  </notification>

  <notification
   icon="alert.tga"
   label="Confirm Ban"
   name="EstateBanUser"
   type="alert">
Deny access for [EVIL_USER] for this estate only or for [ALL_ESTATES]?
    <tag>confirm</tag>
    <usetemplate
     name="yesnocancelbuttons"
     canceltext="Cancel"
     notext="All Estatees"
     yestext="This Estate"/>
  </notification>

  <notification
   icon="alert.tga"
   label="Confirm Ban"
   name="EstateBanUserMultiple"
   type="alert">
Deny access for the following residents this estate only or for [ALL_ESTATES]?

[RESIDENTS]
    <usetemplate
     name="yesnocancelbuttons"
     canceltext="Cancel"
     notext="All Estatees"
     yestext="This Estate"/>
  </notification>

  <notification
   icon="alertmodal.tga"
   name="EstateParcelAccessOverride"
   type="alertmodal">
Unchecking this option may remove restrictions that parcel owners have added to prevent griefing, maintain privacy, or protect underage residents from adult material. Please discuss with your parcel owners as needed.
    <tag>confirm</tag>
    <usetemplate
     name="okbutton"
     yestext="OK"/>
  </notification>

  <notification
   icon="alertmodal.tga"
   name="RegionEntryAccessBlocked"
   type="alertmodal">
   <tag>fail</tag>
    The region you're trying to visit contains content exceeding your current preferences.  You can change your preferences using Avatar &gt; Preferences &gt; General.
    <usetemplate
     name="okbutton"
     yestext="OK"/>
  </notification>

  <notification
   icon="alertmodal.tga"
   name="EstateChangeCovenant"
   type="alertmodal">
Are you sure you want to change the estate covenant?
    <tag>confirm</tag>
    <usetemplate
     name="okcancelbuttons"
     notext="Cancel"
     yestext="OK"/>
  </notification>
  
  <notification
    icon="alertmodal.tga"
    name="SLM_UPDATE_FOLDER"
    type="alertmodal">
    [MESSAGE]
  </notification>

   <notification
   icon="alertmodal.tga"
   name="RegionEntryAccessBlocked_AdultsOnlyContent"
   type="alertmodal">
   <tag>fail</tag>
    <tag>confirm</tag>
    The region you're trying to visit contains [REGIONMATURITY] content, which is accessible to adults only.
    <url option="0" name="url">
		http://wiki.secondlife.com/wiki/Linden_Lab_Official:Maturity_ratings:_an_overview
    </url>
    <usetemplate
     name="okcancelignore"
     yestext="Go to Knowledge Base"
	 notext="Close"
	 ignoretext="Region crossing: The region you&apos;re trying to visit contains content which is accessible to adults only."/>
  </notification>

  <notification
   icon="notifytip.tga"
   name="RegionEntryAccessBlocked_Notify"
   log_to_im="false"
   log_to_chat="true"
   type="notifytip">
   <tag>fail</tag>
The region you're trying to visit contains [REGIONMATURITY] content, but your current preferences are set to exclude [REGIONMATURITY] content.
  </notification>

  <notification
   icon="notifytip.tga"
   name="RegionEntryAccessBlocked_NotifyAdultsOnly"
   log_to_im="false"
   log_to_chat="true"
   type="notifytip">
    <tag>fail</tag>
    The region you're trying to visit contains [REGIONMATURITY] content, which is accessible to adults only.
  </notification>

  <notification
   icon="alertmodal.tga"
   name="RegionEntryAccessBlocked_Change"
   type="alertmodal">
    <tag>fail</tag>
    <tag>confirm</tag>
The region you're trying to visit contains [REGIONMATURITY] content, but your current preferences are set to exclude [REGIONMATURITY] content. We can change your preferences, or you can cancel. After your preferences are changed, you may attempt to enter the region again.
    <form name="form">
      <button
       index="0"
       name="OK"
       text="Change preferences"/>
      <button 
       default="true"
       index="1"
       name="Cancel"
       text="Cancel"/>
      <ignore name="ignore" text="Region crossing: The region you&apos;re trying to visit contains content excluded by your preferences."/>
    </form>
  </notification>

  <notification
   icon="alertmodal.tga"
   name="RegionEntryAccessBlocked_PreferencesOutOfSync"
   type="alertmodal">
    <tag>fail</tag>
    We are having technical difficulties with your region entry because your preferences are out of sync with the server.
    <usetemplate
     name="okbutton"
     yestext="OK"/>
  </notification>

  <notification
   icon="alertmodal.tga"
   name="TeleportEntryAccessBlocked"
   type="alertmodal">
    <tag>fail</tag>
    The region you're trying to visit contains content exceeding your current preferences.  You can change your preferences using Avatar &gt; Preferences &gt; General.
    <usetemplate
     name="okbutton"
     yestext="OK"/>
  </notification>

  <notification
   icon="alertmodal.tga"
   name="TeleportEntryAccessBlocked_AdultsOnlyContent"
   type="alertmodal">
    <unique>
      <context>REGIONMATURITY</context>
    </unique>
    <tag>fail</tag>
    <tag>confirm</tag>
    The region you're trying to visit contains [REGIONMATURITY] content, which is accessible to adults only.
    <url option="0" name="url">
      http://wiki.secondlife.com/wiki/Linden_Lab_Official:Maturity_ratings:_an_overview
    </url>
    <usetemplate
     name="okcancelignore"
     yestext="Go to Knowledge Base"
	 notext="Close"
	 ignoretext="Teleport: The region you&apos;re trying to visit contains content which is accessible to adults only."/>
  </notification>

  <notification
   icon="notifytip.tga"
   name="TeleportEntryAccessBlocked_Notify"
   log_to_im="false"
   log_to_chat="true"
   type="notifytip">
    <unique>
      <context>REGIONMATURITY</context>
    </unique>
    <tag>fail</tag>
    The region you're trying to visit contains [REGIONMATURITY] content, but your current preferences are set to exclude [REGIONMATURITY] content.
  </notification>

  <notification
   icon="notifytip.tga"
   name="TeleportEntryAccessBlocked_NotifyAdultsOnly"
   log_to_im="false"
   log_to_chat="true"
   type="notifytip">
    <unique>
      <context>REGIONMATURITY</context>
    </unique>
    <tag>fail</tag>
    The region you're trying to visit contains [REGIONMATURITY] content, which is accessible to adults only.
  </notification>

  <notification
   icon="alertmodal.tga"
   name="TeleportEntryAccessBlocked_ChangeAndReTeleport"
   type="alertmodal">
    <unique>
      <context>REGIONMATURITY</context>
    </unique>
    <tag>fail</tag>
    <tag>confirm</tag>
    The region you're trying to visit contains [REGIONMATURITY] content, but your current preferences are set to exclude [REGIONMATURITY] content. We can change your preferences and continue with the teleport, or you can cancel this teleport.
    <form name="form">
      <button
       index="0"
       name="OK"
       text="Change and continue"/>
      <button
       default="true"
       index="1"
       name="Cancel"
       text="Cancel"/>
      <ignore name="ignore" text="Teleport (restartable): The region you&apos;re trying to visit contains content excluded by your preferences."/>
    </form>
  </notification>

  <notification
   icon="alertmodal.tga"
   name="TeleportEntryAccessBlocked_Change"
   type="alertmodal">
    <unique>
      <context>REGIONMATURITY</context>
    </unique>
    <tag>fail</tag>
    <tag>confirm</tag>
    The region you're trying to visit contains [REGIONMATURITY] content, but your current preferences are set to exclude [REGIONMATURITY] content. We can change your preferences, or you can cancel the teleport. After your preferences are changed, you will need to attempt the teleport again.
    <form name="form">
      <button
       index="0"
       name="OK"
       text="Change preferences"/>
      <button
       default="true"
       index="1"
       name="Cancel"
       text="Cancel"/>
      <ignore name="ignore" text="Teleport (non-restartable): The region you&apos;re trying to visit contains content excluded by your preferences."/>
    </form>
  </notification>

  <notification
   icon="alertmodal.tga"
   name="TeleportEntryAccessBlocked_PreferencesOutOfSync"
   type="alertmodal">
    <tag>fail</tag>
    We are having technical difficulties with your teleport because your preferences are out of sync with the server.
    <usetemplate
     name="okbutton"
     yestext="OK"/>
  </notification>

  <notification
   icon="alertmodal.tga"
   name="RegionTPSpecialUsageBlocked"
   type="alertmodal">
    <tag>fail</tag>
    Unable to enter region. '[REGION_NAME]' is a Skill Gaming Region, and you must meet certain criteria in order to enter. For details, please review the [http://wiki.secondlife.com/wiki/Linden_Lab_Official:Second_Life_Skill_Gaming_FAQ Skill Gaming FAQ].
    <usetemplate
     name="okbutton"
     yestext="OK"/>
  </notification>

  <notification
   icon="alertmodal.tga"
   name="PreferredMaturityChanged"
   type="alertmodal">
You won't receive any more notifications that you're about to visit a region with [RATING] content.  You may change your content preferences in the future by using Avatar &gt; Preferences &gt; General from the menu bar.
  <tag>confirm</tag>
    <usetemplate
     name="okbutton"
     yestext="OK"/>
  </notification>

  <notification
   icon="alertmodal.tga"
   name="MaturityChangeError"
   type="alertmodal">
    We were unable to change your preferences to view [PREFERRED_MATURITY] content at this time.  Your preferences have been reset to view [ACTUAL_MATURITY] content.  You may attempt to change your preferences again by using Avatar &gt; Preferences &gt; General from the menu bar.
    <tag>confirm</tag>
    <usetemplate
     name="okbutton"
     yestext="OK"/>
  </notification>

  <notification
   icon="alertmodal.tga"
   name="LandClaimAccessBlocked"
   type="alertmodal">
    The land you're trying to claim has a maturity rating exceeding your current preferences.  You can change your preferences using Avatar &gt; Preferences &gt; General.
    <tag>fail</tag>
    <usetemplate
     name="okbutton"
     yestext="OK"/>
  </notification>

  <notification
   icon="alertmodal.tga"
   name="LandClaimAccessBlocked_AdultsOnlyContent"
   type="alertmodal">
    Only adults can claim this land.
    <tag>fail</tag>
    <tag>confirm</tag>
    <url option="0" name="url">
		http://wiki.secondlife.com/wiki/Linden_Lab_Official:Maturity_ratings:_an_overview
    </url>
    <usetemplate
     name="okcancelignore"
     yestext="Go to Knowledge Base"
	 notext="Close"
	 ignoretext="Only adults can claim this land."/>
  </notification>

  <notification
   icon="notifytip.tga"
   name="LandClaimAccessBlocked_Notify"
   log_to_im="false"
   log_to_chat="true"
   type="notifytip">
    The land you're trying to claim contains [REGIONMATURITY] content, but your current preferences are set to exclude [REGIONMATURITY] content.
    <tag>fail</tag>
  </notification>

  <notification
   icon="notifytip.tga"
   name="LandClaimAccessBlocked_NotifyAdultsOnly"
   log_to_im="false"
   log_to_chat="true"
   type="notifytip">
    <tag>fail</tag>
    The land you're trying to claim contains [REGIONMATURITY] content, which is accessible to adults only.
  </notification>

  <notification
   icon="alertmodal.tga"
   name="LandClaimAccessBlocked_Change"
   type="alertmodal">
    The land you're trying to claim contains [REGIONMATURITY] content, but your current preferences are set to exclude [REGIONMATURITY] content. We can change your preferences, then you can try claiming the land again.
    <tag>fail</tag>
    <tag>confirm</tag>
    <form name="form">
      <button
       index="0"
       name="OK"
       text="Change preferences"/>
      <button
       default="true"
       index="1"
       name="Cancel"
       text="Cancel"/>
      <ignore name="ignore" text="The land you&apos;re trying to claim contains content excluded by your preferences."/>
    </form>
  </notification>

  <notification
   icon="alertmodal.tga"
   name="LandBuyAccessBlocked"
   type="alertmodal">
    The land you're trying to buy has a maturity rating exceeding your current preferences.  You can change your preferences using Avatar &gt; Preferences &gt; General.
    <tag>fail</tag>
    <usetemplate
     name="okbutton"
     yestext="OK"/>
  </notification>

  <notification
   icon="alertmodal.tga"
   name="LandBuyAccessBlocked_AdultsOnlyContent"
   type="alertmodal">
    Only adults can buy this land.
    <tag>confirm</tag>
  <tag>fail</tag>
    <url option="0" name="url">
		http://wiki.secondlife.com/wiki/Linden_Lab_Official:Maturity_ratings:_an_overview
    </url>
    <usetemplate
     name="okcancelignore"
     yestext="Go to Knowledge Base"
	 notext="Close"
	 ignoretext="Only adults can buy this land."/>
  </notification>

  <notification
   icon="notifytip.tga"
   name="LandBuyAccessBlocked_Notify"
   log_to_im="false"
   log_to_chat="true"
   type="notifytip">
    The land you're trying to buy contains [REGIONMATURITY] content, but your current preferences are set to exclude [REGIONMATURITY] content.
    <tag>fail</tag>
  </notification>

  <notification
   icon="notifytip.tga"
   name="LandBuyAccessBlocked_NotifyAdultsOnly"
   log_to_im="false"
   log_to_chat="true"
   type="notifytip">
    <tag>fail</tag>
    The land you're trying to buy contains [REGIONMATURITY] content, which is accessible to adults only.
  </notification>

  <notification
   icon="alertmodal.tga"
   name="LandBuyAccessBlocked_Change"
   type="alertmodal">
    The land you're trying to buy contains [REGIONMATURITY] content, but your current preferences are set to exclude [REGIONMATURITY] content. We can change your preferences, then you can try buying the land again.
    <tag>confirm</tag>
    <tag>fail</tag>
    <form name="form">
      <button
       index="0"
       name="OK"
       text="Change preferences"/>
      <button
       default="true"
       index="1"
       name="Cancel"
       text="Cancel"/>
      <ignore name="ignore" text="The land you&apos;re trying to buy contains content excluded by your preferences."/>
    </form>
  </notification>

	<notification
	  icon="alertmodal.tga"
	  name="TooManyPrimsSelected"
	  type="alertmodal">
There are too many prims selected.  Please select [MAX_PRIM_COUNT] or fewer prims and try again.
  <tag>fail</tag>
		<usetemplate
		 name="okbutton"
		 yestext="OK"/>
	</notification>

	<notification
	  icon="alertmodal.tga"
	  name="TooManyScriptsSelected"
	  type="alertmodal">
Too many scripts in the objects selected.  Please select fewer objects and try again
  <tag>fail</tag>
		<usetemplate
		 name="okbutton"
		 yestext="OK"/>
	</notification>

	<notification
   icon="alertmodal.tga"
   name="ProblemImportingEstateCovenant"
   type="alertmodal">
Problem importing estate covenant.
  <tag>fail</tag>
    <usetemplate
     name="okbutton"
     yestext="OK"/>
  </notification>

  <notification
   icon="alertmodal.tga"
   name="ProblemAddingEstateManager"
   type="alertmodal">
Problems adding a new estate manager.  One or more estates may have a full manager list.
  <tag>fail</tag>
  </notification>

  <notification
   icon="alertmodal.tga"
   name="ProblemAddingEstateBanManager"
   type="alertmodal">
Unable to add estate owner or manager to ban list.
    <tag>fail</tag>
  </notification>

  <notification
   icon="alertmodal.tga"
   name="ProblemAddingEstateGeneric"
   type="alertmodal">
Problems adding to this estate list.  One or more estates may have a full list.
  <tag>fail</tag>
  </notification>

  <notification
   icon="alertmodal.tga"
   name="UnableToLoadNotecardAsset"
   type="alertmodal">
Unable to load notecard&apos;s asset at this time.
    <usetemplate
     name="okbutton"
     yestext="OK"/>
    <tag>fail</tag>
  </notification>

  <notification
   icon="alertmodal.tga"
   name="NotAllowedToViewNotecard"
   type="alertmodal">
Insufficient permissions to view notecard associated with asset ID requested.
    <usetemplate
     name="okbutton"
     yestext="OK"/>
    <tag>fail</tag>
  </notification>

  <notification
   icon="alertmodal.tga"
   name="MissingNotecardAssetID"
   type="alertmodal">
Asset ID for notecard is missing from database.
  <tag>fail</tag>
    <usetemplate
     name="okbutton"
     yestext="OK"/>
  </notification>

  <notification
   icon="alert.tga"
   name="PublishClassified"
   type="alert">
Remember: Classified ad fees are non-refundable.

Publish this classified now for L$[AMOUNT]?
    <tag>confirm</tag>
  <tag>funds</tag>
    <usetemplate
     name="okcancelbuttons"
     notext="Cancel"
     yestext="OK"/>
  </notification>

  <notification
   icon="alertmodal.tga"
   name="SetClassifiedMature"
   type="alertmodal">
Does this classified contain Moderate content?
    <tag>confirm</tag>
    <usetemplate
     canceltext="Cancel"
     name="yesnocancelbuttons"
     notext="No"
     yestext="Yes"/>
  </notification>

  <notification
   icon="alertmodal.tga"
   name="SetGroupMature"
   type="alertmodal">
Does this group contain Moderate content?
    <tag>group</tag>
    <tag>confirm</tag>
    <usetemplate
     canceltext="Cancel"
     name="yesnocancelbuttons"
     notext="No"
     yestext="Yes"/>
  </notification>

  <notification
   icon="alert.tga"
   label="Confirm restart"
   name="ConfirmRestart"
   type="alert">
Do you really want to schedule this region to restart?
    <tag>confirm</tag>
    <usetemplate
     name="okcancelbuttons"
     notext="Cancel"
     yestext="OK"/>
  </notification>

  <notification
   icon="alert.tga"
   label="Message everyone in this region"
   name="MessageRegion"
   type="alert">
Type a short announcement which will be sent to everyone in this region.
    <tag>confirm</tag>
    <form name="form">
      <input name="message" type="text" default="true"/>
      <button
       default="true"
       index="0"
       name="OK"
       text="OK"/>
      <button
       index="1"
       name="Cancel"
       text="Cancel"/>
    </form>
  </notification>

  <notification
   icon="alertmodal.tga"
   label="Changed Region Maturity"
   name="RegionMaturityChange"
   type="alertmodal">
The maturity rating for this region has been changed.
It may take some time for this change to be reflected on the map.
    <usetemplate
     name="okbutton"
     yestext="OK"/>
  </notification>

  <notification
   icon="alertmodal.tga"
   label="Voice Version Mismatch"
   name="VoiceVersionMismatch"
   type="alertmodal">
This version of [APP_NAME] is not compatible with the Voice Chat feature in this region. In order for Voice Chat to function correctly you will need to update [APP_NAME].
  <tag>fail</tag>
  <tag>voice</tag>
  </notification>

  <notification
   icon="alertmodal.tga"
   label="Cannot Buy Objects"
   name="BuyObjectOneOwner"
   type="alertmodal">
Cannot buy objects from different owners at the same time.
Please select only one object and try again.
  <tag>fail</tag>
  </notification>

  <notification
   icon="alertmodal.tga"
   label="Cannot Buy Contents"
   name="BuyContentsOneOnly"
   type="alertmodal">
Unable to buy the contents of more than one object at a time.
Please select only one object and try again.
  <tag>fail</tag>
  </notification>

  <notification
   icon="alertmodal.tga"
   label="Cannot Buy Contents"
   name="BuyContentsOneOwner"
   type="alertmodal">
Cannot buy objects from different owners at the same time.
Please select only one object and try again.
  <tag>fail</tag>
  </notification>

  <notification
   icon="alertmodal.tga"
   name="BuyOriginal"
   type="alertmodal">
Buy original object from [OWNER] for L$[PRICE]?
You will become the owner of this object.
You will be able to:
 Modify: [MODIFYPERM]
 Copy: [COPYPERM]
 Resell or Give Away: [RESELLPERM]
  <tag>confirm</tag>
  <tag>funds</tag>
    <usetemplate
     name="okcancelbuttons"
     notext="Cancel"
     yestext="OK"/>
  </notification>

  <notification
   icon="alertmodal.tga"
   name="BuyOriginalNoOwner"
   type="alertmodal">
Buy original object for L$[PRICE]?
You will become the owner of this object.
You will be able to:
 Modify: [MODIFYPERM]
 Copy: [COPYPERM]
 Resell or Give Away: [RESELLPERM]
  <tag>confirm</tag>
  <tag>funds</tag>
    <usetemplate
     name="okcancelbuttons"
     notext="Cancel"
     yestext="OK"/>
  </notification>

  <notification
   icon="alertmodal.tga"
   name="BuyCopy"
   type="alertmodal">
Buy a copy from [OWNER] for L$[PRICE]?
The object will be copied to your inventory.
You will be able to:
 Modify: [MODIFYPERM]
 Copy: [COPYPERM]
 Resell or Give Away: [RESELLPERM]
  <tag>confirm</tag>
  <tag>funds</tag>
    <usetemplate
     name="okcancelbuttons"
     notext="Cancel"
     yestext="OK"/>
  </notification>

  <notification
   icon="alertmodal.tga"
   name="BuyCopyNoOwner"
   type="alertmodal">
Buy a copy for L$[PRICE]?
The object will be copied to your inventory.
You will be able to:
 Modify: [MODIFYPERM]
 Copy: [COPYPERM]
 Resell or Give Away: [RESELLPERM]
  <tag>confirm</tag>
  <tag>funds</tag>
    <usetemplate
     name="okcancelbuttons"
     notext="Cancel"
     yestext="OK"/>
  </notification>

  <notification
   icon="alertmodal.tga"
   name="BuyContents"
   type="alertmodal">
Buy contents from [OWNER] for L$[PRICE]?
They will be copied to your inventory.
  <tag>confirm</tag>
  <tag>funds</tag>
    <usetemplate
     name="okcancelbuttons"
     notext="Cancel"
     yestext="OK"/>
  </notification>

  <notification
   icon="alertmodal.tga"
   name="BuyContentsNoOwner"
   type="alertmodal">
Buy contents for L$[PRICE]?
They will be copied to your inventory.
  <tag>confirm</tag>
  <tag>funds</tag>
    <usetemplate
     name="okcancelbuttons"
     notext="Cancel"
     yestext="OK"/>
  </notification>

  <notification
   icon="alertmodal.tga"
   name="ConfirmPurchase"
   type="alertmodal">
This transaction will:
[ACTION]

Are you sure you want to proceed with this purchase?
    <tag>confirm</tag>
    <tag>funds</tag>
    <usetemplate
     name="okcancelbuttons"
     notext="Cancel"
     yestext="OK"/>
  </notification>

  <notification
   icon="alertmodal.tga"
   name="ConfirmPurchasePassword"
   type="password">
This transaction will:
[ACTION]

Are you sure you want to proceed with this purchase?
Please re-enter your password and click OK.
    <tag>funds</tag>
    <tag>confirm</tag>
    <form name="form">
      <input
       name="message"
       type="password"
       default="true"/>
      <button
       default="true"
       index="0"
       name="ConfirmPurchase"
       text="OK"/>
      <button
       index="1"
       name="Cancel"
       text="Cancel"/>
    </form>
  </notification>

  <notification
   icon="alert.tga"
   name="SetPickLocation"
   type="alert">
Note:
You have updated the location of this pick but the other details will retain their original values.
    <usetemplate
     name="okbutton"
     yestext="OK"/>
  </notification>

  <notification
   icon="alertmodal.tga"
   name="MoveInventoryFromObject"
   type="alertmodal">
You have selected &apos;no copy&apos; inventory items.
These items will be moved to your inventory, not copied.

Move the inventory item(s)?
    <tag>confirm</tag>
    <usetemplate
     ignoretext="Warn me before I move &apos;no-copy&apos; items from an object"
     name="okcancelignore"
     notext="Cancel"
     yestext="OK"/>
  </notification>

  <notification
   icon="alertmodal.tga"
   name="MoveInventoryFromScriptedObject"
   type="alertmodal">
You have selected &apos;no copy&apos; inventory items.  These items will be moved to your inventory, not copied.
Because this object is scripted, moving these items to your inventory may cause the script to malfunction.

Move the inventory item(s)?    
    <tag>confirm</tag>
    <usetemplate
     ignoretext="Warn me before I move &apos;no-copy&apos; items which might break a scripted object"
     name="okcancelignore"
     notext="Cancel"
     yestext="OK"/>
  </notification>

  <notification
   icon="alert.tga"
   name="ClickActionNotPayable"
   type="alert">
Warning: The &apos;Pay object&apos; click action has been set, but it will only work if a script is added with a money() event.
    <form name="form">
      <ignore name="ignore"
       text="I set the action &apos;Pay object&apos; when building an object without a money() script"/>
    </form>
  </notification>

  <notification
   icon="alertmodal.tga"
   name="PayConfirmation"
   type="alertmodal">
    Confirm that you want to pay L$[AMOUNT] to [TARGET].
    <tag>confirm</tag>
    <usetemplate
     name="okcancelbuttons"
     notext="Cancel"
     yestext="Pay"/>
  </notification>

  <notification
   icon="alertmodal.tga"
   name="PayObjectFailed"
   type="alertmodal">
    Payment failed: object was not found.
    <tag>fail</tag>
    <usetemplate
     name="okbutton"
     yestext="OK"/>
  </notification>

  <notification
   icon="alertmodal.tga"
   name="PaymentBlockedButtonMismatch"
   type="alertmodal">
    Payment stopped:  the price paid does not match any of the pay buttons set for this object.
    <tag>fail</tag>
    <usetemplate
     name="okbutton"
     yestext="OK"/>
  </notification>

  <notification
   icon="alertmodal.tga"
   name="OpenObjectCannotCopy"
   type="alertmodal">
There are no items in this object that you are allowed to copy.
  <tag>fail</tag>
  </notification>

  <notification
   icon="alertmodal.tga"
   name="WebLaunchAccountHistory"
   type="alertmodal">
Go to your [http://secondlife.com/account/ Dashboard] to see your account history?
    <tag>confirm</tag>
    <usetemplate
     ignoretext="Launch my browser to see my account history"
     name="okcancelignore"
     notext="Cancel"
     yestext="Go to page"/>
  </notification>

  <notification
   icon="alertmodal.tga"
   name="ConfirmAddingChatParticipants"
   type="alertmodal">
    <unique/>
When you add a person to an existing conversation, a new conversation will be created.  All participants will receive new conversation notifications.
    <tag>confirm</tag>
    <usetemplate
     ignoretext="Confirm adding chat paticipants"
     name="okcancelignore"
     notext="Cancel"
     yestext="OK"/>
  </notification>
 
  <notification
   icon="alertmodal.tga"
   name="ConfirmQuit"
   type="alertmodal">
    <unique/>
Are you sure you want to quit?
    <tag>confirm</tag>
    <usetemplate
     ignoretext="Confirm before I quit"
     name="okcancelignore"
     notext="Do not Quit"
     yestext="Quit"/>
  </notification>

  <notification
   icon="alertmodal.tga"
   name="ConfirmRestoreToybox"
   type="alertmodal">
    <unique/>
This action will restore your default buttons and toolbars.

You cannot undo this action.
    <usetemplate
     name="okcancelbuttons"
     notext="Cancel"
     yestext="OK"/>
  </notification>

  <notification
   icon="alertmodal.tga"
   name="ConfirmClearAllToybox"
   type="alertmodal">
    <unique/>
This action will return all buttons to the toolbox and your toolbars will be empty.
    
You cannot undo this action.
    <usetemplate
     name="okcancelbuttons"
     notext="Cancel"
     yestext="OK"/>
  </notification>

  <notification
   icon="alertmodal.tga"
   name="DeleteItems"
   type="alertmodal">
    <unique/>
    [QUESTION]
    <tag>confirm</tag>
    <form name="form">
     <ignore name="ignore"
      session_only="false"
      text="Confirm before deleting items"/>
      <button
       default="true"
       index="0"
       name="Yes"
       text="OK"/>
      <button
       index="1"
       name="No"
       text="Cancel"/>
    </form>
  </notification>

  <notification
   icon="alertmodal.tga"
   name="DeleteFilteredItems"
   type="alertmodal">
    <unique/>
    Your inventory is currently filtered and not all of the items you're about to delete are currently visible.

Are you sure you want to delete them?
    <tag>confirm</tag>
    <usetemplate
     ignoretext="Confirm before deleting filtered items"
     name="okcancelignore"
     notext="Cancel"
     yestext="OK"/>
  </notification>
  
  <notification
     icon="alertmodal.tga"
     name="ConfirmUnlink"
     type="alertmodal">
    <unique/>
    Do you really want to unlink the selected object?
    <tag>confirm</tag>
    <usetemplate
     name="okcancelbuttons"
     notext="Cancel"
     yestext="Unlink"/>
  </notification>
  
  <notification
   icon="alertmodal.tga"
   name="HelpReportAbuseConfirm"
   type="alertmodal">
   <unique/>
Thank you for taking the time to inform us of this issue. 
We will review your report for possible violations and take the appropriate action.
    <usetemplate
     name="okbutton"
     yestext="OK"/>
  </notification>
  
  <notification
   icon="alertmodal.tga"
   name="HelpReportAbuseSelectCategory"
   type="alertmodal">
Please select a category for this abuse report.
Selecting a category helps us file and process abuse reports.
  <tag>fail</tag>
  </notification>

  <notification
   icon="alertmodal.tga"
   name="HelpReportAbuseAbuserNameEmpty"
   type="alertmodal">
Please enter the name of the abuser.
Entering an accurate value helps us file and process abuse reports.
  <tag>fail</tag>
  </notification>

  <notification
   icon="alertmodal.tga"
   name="HelpReportAbuseAbuserLocationEmpty"
   type="alertmodal">
Please enter the location where the abuse took place.
Entering an accurate value helps us file and process abuse reports.
  <tag>fail</tag>
  </notification>

  <notification
   icon="alertmodal.tga"
   name="HelpReportAbuseSummaryEmpty"
   type="alertmodal">
Please enter a summary of the abuse that took place.
Entering an accurate summary helps us file and process abuse reports.
  <tag>fail</tag>
  </notification>

  <notification
   icon="alertmodal.tga"
   name="HelpReportAbuseDetailsEmpty"
   type="alertmodal">
Please enter a detailed description of the abuse that took place.
Be as specific as you can, including names and the details of the incident you are reporting.
Entering an accurate description helps us file and process abuse reports.
  <tag>fail</tag>
  </notification>

  <notification
   icon="alertmodal.tga"
   name="HelpReportAbuseContainsCopyright"
   type="alertmodal">
Dear Resident,

You appear to be reporting intellectual property infringement. Please make sure you are reporting it correctly:

(1) The Abuse Process. You may submit an abuse report if you believe a resident is exploiting the [CURRENT_GRID] permissions system, for example, by using CopyBot or similar copying tools, to infringe intellectual property rights. The Abuse Team investigates and issues appropriate disciplinary action for behavior that violates the [CURRENT_GRID] [http://secondlife.com/corporate/tos.php Terms of Service] or [http://secondlife.com/corporate/cs.php Community Standards]. However, the Abuse Team does not handle and will not respond to requests to remove content from the [CURRENT_GRID] world.

(2) The DMCA or Content Removal Process. To request removal of content from [CURRENT_GRID], you MUST submit a valid notification of infringement as provided in our [http://secondlife.com/corporate/dmca.php DMCA Policy].

If you still wish to continue with the abuse process, please close this window and finish submitting your report.  You may need to select the specific category &apos;CopyBot or Permissions Exploit&apos;.

Thank you,

Linden Lab
  </notification>

  <notification
   icon="alertmodal.tga"
   name="FailedRequirementsCheck"
   type="alertmodal">
The following required components are missing from [FLOATER]:
[COMPONENTS]
  <tag>fail</tag>
  </notification>

  <notification
   icon="alert.tga"
   label="Replace Existing Attachment"
   name="ReplaceAttachment"
   type="alert">
There is already an object attached to this point on your body.
Do you want to replace it with the selected object?
    <tag>confirm</tag>
    <form name="form">
      <ignore name="ignore"
       save_option="true"
       text="Replace an existing attachment with the selected item"/>
      <button
       default="true"
       ignore="Replace Automatically"
       index="0"
       name="Yes"
       text="OK"/>
      <button
       ignore="Never Replace"
       index="1"
       name="No"
       text="Cancel"/>
    </form>
  </notification>

  <notification
   icon="alertmodal.tga"
   name="TooManyWearables"
   type="alertmodal">
    You can't wear a folder containing more than [AMOUNT] items.  You can change this limit in Advanced &gt; Show Debug Settings &gt; WearFolderLimit.
    <tag>fail</tag>
  </notification>

  <notification
   icon="alert.tga"
   label="Unavailable Mode Warning"
   name="DoNotDisturbModePay"
   type="alert">
You have turned on Unavailable mode. You will not receive any items offered in exchange for this payment.

Would you like to turn off Unavailable mode before completing this transaction?
    <tag>confirm</tag>
    <form name="form">
      <ignore name="ignore"
       save_option="true"
       text="I am about to pay a person or object while I am in Unavailable mode"/>
      <button
       default="true"
       ignore="Always leave Unavailable Mode"
       index="0"
       name="Yes"
       text="OK"/>
      <button
       ignore="Never leave Unavailable Mode"
       index="1"
       name="No"
       text="Cancel"/>
    </form>
  </notification>

  <notification
   icon="alertmodal.tga"
   name="ConfirmDeleteProtectedCategory"
   type="alertmodal">
The folder &apos;[FOLDERNAME]&apos; is a system folder. Deleting system folders can cause instability.  Are you sure you want to delete it?
    <tag>confirm</tag>
    <usetemplate
     ignoretext="Confirm before I delete a system folder"
     name="okcancelignore"
     notext="Cancel"
     yestext="OK"/>
  </notification>

  <notification
   icon="alertmodal.tga"
   name="PurgeSelectedItems"
   type="alertmodal">
[COUNT] item(s) will be permanently deleted. Are you sure you want to permanently delete selected item(s) from your Trash?
    <tag>confirm</tag>
    <usetemplate
     name="okcancelbuttons"
     notext="Cancel"
     yestext="OK"/>
  </notification>

  <notification
   icon="alertmodal.tga"
   name="ConfirmEmptyTrash"
   type="alertmodal">
[COUNT] items will be permanently deleted. Are you sure you want to permanently delete the contents of your Trash?
    <tag>confirm</tag>
    <usetemplate
     name="okcancelbuttons"
     notext="Cancel"
     yestext="OK"/>
  </notification>

  <notification
   icon="alertmodal.tga"
   name="TrashIsFull"
   type="alertmodal">
Your trash is overflowing. This may cause problems logging in.
      <tag>confirm</tag>
        <usetemplate
         name="okcancelbuttons"
         notext="I will empty trash later"
         yestext="Check trash folder"/>
  </notification>

  <notification
   icon="alertmodal.tga"
   name="ConfirmClearBrowserCache"
   type="alertmodal">
Are you sure you want to delete your travel, web, and search history?
    <tag>confirm</tag>
    <usetemplate
     name="okcancelbuttons"
     notext="Cancel"
     yestext="OK"/>
  </notification>
  
  <notification
   icon="alertmodal.tga"
   name="ConfirmClearCache"
   type="alertmodal">
Are you sure you want to clear your viewer cache?
    <tag>confirm</tag>
    <usetemplate
     name="okcancelbuttons"
     notext="Cancel"
     yestext="OK"/>
  </notification>
  
  <notification
   icon="alertmodal.tga"
   name="ConfirmClearInventoryCache"
   type="alertmodal">
Are you sure you want to clear your inventory cache?
    <tag>confirm</tag>
    <usetemplate
     name="okcancelbuttons"
     notext="Cancel"
     yestext="OK"/>
  </notification>
  
  <notification
   icon="alertmodal.tga"
   name="ConfirmClearWebBrowserCache"
   type="alertmodal">
Are you sure you want to clear your web browser cache (Requires Restart)?
    <tag>confirm</tag>
    <usetemplate
     name="okcancelbuttons"
     notext="Cancel"
     yestext="OK"/>
  </notification>

  <notification
   icon="alertmodal.tga"
   name="ConfirmClearCookies"
   type="alertmodal">
Are you sure you want to clear your cookies?
    <tag>confirm</tag>
    <usetemplate
     name="okcancelbuttons"
     notext="Cancel"
     yestext="Yes"/>
  </notification>

  <notification
   icon="alertmodal.tga"
   name="ConfirmClearMediaUrlList"
   type="alertmodal">
Are you sure you want to clear your list of saved URLs?
    <tag>confirm</tag>
    <usetemplate
     name="okcancelbuttons"
     notext="Cancel"
     yestext="Yes"/>
  </notification>

  <notification
   icon="alertmodal.tga"
   name="ConfirmEmptyLostAndFound"
   type="alertmodal">
Are you sure you want to permanently delete the contents of your Lost And Found?
    <tag>confirm</tag>
    <usetemplate
     ignoretext="Confirm before I empty the inventory Lost And Found folder"
     name="okcancelignore"
     notext="No"
     yestext="Yes"/>
  </notification>

  <notification
   icon="alertmodal.tga"
   name="CopySLURL"
   type="alertmodal">
The following SLurl has been copied to your clipboard:
 [SLURL]

Link to this from a web page to give others easy access to this location, or try it out yourself by pasting it into the address bar of any web browser.
    <form name="form">
      <ignore name="ignore"
       text="SLurl is copied to my clipboard"/>
    </form>
  </notification>

  <notification
   icon="alertmodal.tga"
   name="WLSavePresetAlert"
   type="alertmodal">
   <unique/>
Do you wish to overwrite the saved preset?
    <tag>confirm</tag>
    <usetemplate
     name="okcancelbuttons"
     notext="No"
     yestext="Yes"/>
  </notification>

  <notification
   icon="alertmodal.tga"
   name="WLNoEditDefault"
   type="alertmodal">
You cannot edit or delete a default preset.
  <tag>fail</tag>
  </notification>

  <notification
   icon="alertmodal.tga"
   name="WLMissingSky"
   type="alertmodal">
This day cycle file references a missing sky file: [SKY].
  <tag>fail</tag>
  </notification>

  <notification
   icon="alertmodal.tga"
   name="WLRegionApplyFail"
   type="alertmodal">
Sorry, the settings couldn't be applied to the region.  Leaving the region and then returning may help rectify the problem.  The reason given was: [FAIL_REASON]
  </notification>

  <notification
   functor="GenericAcknowledge"
   icon="alertmodal.tga"
   name="EnvCannotDeleteLastDayCycleKey"
   type="alertmodal">
Unable to delete the last key in this day cycle because you cannot have an empty day cycle.  You should modify the last remaining key instead of attempting to delete it and then to create a new one.
    <usetemplate
     name="okbutton"
     yestext="OK"/>
  </notification>

  <notification
   functor="GenericAcknowledge"
   icon="alertmodal.tga"
   name="DayCycleTooManyKeyframes"
   type="alertmodal">
You cannot add any more keyframes to this day cycle.  The maximum number of keyframes for day cycles of [SCOPE] scope is [MAX].
    <usetemplate
     name="okbutton"
     yestext="OK"/>
  </notification>

  <notification
   functor="GenericAcknowledge"
   icon="alertmodal.tga"
   name="EnvUpdateRate"
   type="alertmodal">
    You may only update region environmental settings every [WAIT] seconds.  Wait at least that long and then try again.
    <usetemplate
     name="okbutton"
     yestext="OK"/>
  </notification>

  <notification
   icon="alertmodal.tga"
   name="PPSaveEffectAlert"
   type="alertmodal">
PostProcess Effect exists. Do you still wish overwrite it?
    <usetemplate
     name="okcancelbuttons"
     notext="No"
     yestext="Yes"/>
  </notification>

  <notification
   icon="alertmodal.tga"
   name="ChatterBoxSessionStartError"
   type="alertmodal">
Unable to start a new chat session with [RECIPIENT].
[REASON]
  <tag>fail</tag>
    <usetemplate
     name="okbutton"
     yestext="OK"/>
  </notification>

  <notification
   icon="notifytip.tga"
   name="ChatterBoxSessionEventError"
   type="notifytip">
[EVENT]
<!--[REASON]-->
  <tag>fail</tag>
    <usetemplate
     name="okbutton"
     yestext="OK"/>
  </notification>

  <notification
   icon="alertmodal.tga"
   name="ForceCloseChatterBoxSession"
   type="alertmodal">
Your chat session with [NAME] must close.
[REASON]
    <usetemplate
     name="okbutton"
     yestext="OK"/>
  </notification>

  <notification
   icon="alertmodal.tga"
   name="Cannot_Purchase_an_Attachment"
   type="alertmodal">
You cannot buy an object while it is attached.
  <tag>fail</tag>
  </notification>

  <notification
   icon="alertmodal.tga"
   label="About Requests for the Debit Permission"
   name="DebitPermissionDetails"
   type="alertmodal">
Granting this request gives a script ongoing permission to take Linden dollars (L$) from your account. To revoke this permission, the object owner must delete the object or reset the scripts in the object.
    <usetemplate
     name="okbutton"
     yestext="OK"/>
  </notification>

  <notification
   icon="alertmodal.tga"
   name="AutoWearNewClothing"
   type="alertmodal">
Would you like to automatically wear the clothing you are about to create?
    <tag>confirm</tag>
    <usetemplate
     ignoretext="Wear the clothing I create while editing My Appearance"
     name="okcancelignore"
     notext="No"
     yestext="Yes"/>
  </notification>

  <notification
   icon="alertmodal.tga"
   name="NotAgeVerified"
   type="alertmodal">
    The location you're trying to visit is restricted to residents age 18 and over.
    <tag>fail</tag>
    <usetemplate
     ignoretext="I am not old enough to visit age restricted areas."
     name="okignore"
     yestext="OK"/>
  </notification>

  <notification
   icon="notifytip.tga"
   name="NotAgeVerified_Notify"
   type="notifytip">
    Location restricted to age 18 and over.
    <tag>fail</tag>
  </notification>

  <notification
   icon="alertmodal.tga"
   name="Cannot enter parcel: no payment info on file"
   type="alertmodal">
You must have payment information on file to visit this area.  Do you want to go to the [CURRENT_GRID] website and set this up?

[_URL]
    <tag>confirm</tag>
    <url option="0" name="url">

			https://secondlife.com/account/
    </url>
    <usetemplate
     ignoretext="I lack payment information on file"
     name="okcancelignore"
     notext="No"
     yestext="Yes"/>
  </notification>

  <notification
   icon="alertmodal.tga"
   name="MissingString"
   type="alertmodal">
The string [STRING_NAME] is missing from strings.xml.
  </notification>

  <notification
   icon="alert.tga"  
   name="EnableMediaFilter"
   type="alert"> 
Playing media or music can expose your identity to sites outside Second Life. You can enable a filter that will allow you to select which sites will receive media requests, and give you better control over your privacy.

Enable the media filter?
(You can change this option later under Preferences &gt; Sound &amp; Media.)
   <form name="form">
    <button
         index="0"
         name="Enable"
         text="Enable"/>
        <button
         index="1"
         name="Disable"
         text="Disable"/>
   </form>
  </notification>

  <notification
   icon="alert.tga"  
   name="MediaAlert"
   type="alert"> 
This parcel provides media from:

Domain: [MEDIADOMAIN]
URL: [MEDIAURL]
   <form name="form">
    <button
         index="0"
         name="Allow"
         text="Allow"/>
        <button
         index="1"
         name="Deny"
         text="Deny"/>
   </form>
  </notification>

  <notification
   icon="alert.tga"  
   name="MediaAlert2"
   type="alert"> 
Do you want to remember your choice and [LCONDITION] allow media from this source?

Domain: [MEDIADOMAIN]
URL: [MEDIAURL]
   <form name="form">
    <button
         index="0"
         name="Do Now"
         text="[ACTION] Now"/>
        <button
         index="1"   
         name="RememberDomain"
         text="[CONDITION] Allow This Domain"/>
        <button
         index="2"
         name="RememberURL"
         text="[CONDITION] Allow This URL"/>
   </form>
  </notification>

  <notification
   icon="alert.tga"  
   name="MediaAlertSingle"
   type="alert"> 
This parcel provides media from:

Domain: [MEDIADOMAIN]
URL: [MEDIAURL]
   <form name="form">
		<button
         index="0"
         name="Allow"
         text="Allow"/>
        <button
         index="1"
         name="Deny"
         text="Deny"/>
        <button
         index="2"   
         name="BlacklistDomain"
         text="Blacklist"/>
        <button
         index="3"   
         name="WhitelistDomain"
         text="Whitelist"/>
   </form>
  </notification>

  <notification
   icon="alert.tga"  
   name="AudioAlert"
   type="alert"> 
This parcel provides music from:

Domain: [AUDIODOMAIN]
URL: [AUDIOURL]
   <form name="form">
    <button
         index="0"
         name="Allow"
         text="Allow"/>
        <button
         index="1"
         name="Deny"
         text="Deny"/>
   </form>
  </notification>

  <notification
   icon="alert.tga"  
   name="AudioAlert2"
   type="alert"> 
Do you want to remember your choice and [LCONDITION] allow music from this source?

Domain: [AUDIODOMAIN]
URL: [AUDIOURL]
   <form name="form">
    <button
         index="0"
         name="Do Now"
         text="[ACTION] Now"/>
        <button
         index="1"   
         name="RememberDomain"
         text="[CONDITION] Allow This Domain"/>
        <button
         index="2"
         name="RememberURL"
         text="[CONDITION] Allow This URL"/>
   </form>
  </notification>
  
  <notification
   icon="alert.tga"  
   name="AudioAlertSingle"
   type="alert"> 
Do you want to remember your choice and [LCONDITION] allow music from this source?

Domain: [AUDIODOMAIN]
URL: [AUDIOURL]
   <form name="form">
		<button
         index="0"
         name="Allow"
         text="Allow"/>
        <button
         index="1"
         name="Deny"
         text="Deny"/>
        <button
         index="2"   
         name="BlacklistDomain"
         text="Blacklist"/>
        <button
         index="3"
         name="WhitelistDomain"
         text="Whitelist"/>
   </form>
  </notification>

  <notification
   icon="notifytip.tga"
   name="SystemMessageTip"
   type="notifytip">
[MESSAGE]
  </notification>
  
  <notification
   icon="notifytip.tga"
   name="IMSystemMessageTip"
   log_to_im="true"   
   log_to_chat="false"   
   type="notifytip">
[MESSAGE]
  </notification>

  <notification
   icon="notifytip.tga"
   name="ChatSystemMessageTip"
   type="notifytip"
   log_to_chat="true">
[MESSAGE]
  </notification>

  <notification
   icon="notifytip.tga"
   name="Cancelled"
   type="notifytip">
Cancelled.
  </notification>

  <notification
   icon="notifytip.tga"
   name="CancelledAttach"
   type="notifytip">
Cancelled Attach.
  </notification>

  <notification
   icon="notifytip.tga"
   name="ReplacedMissingWearable"
   type="notifytip">
Replaced missing clothing/body part with default.
  </notification>

  <notification
   icon="groupnotify"
   name="GroupNotice"
   persist="true"
   type="groupnotify">
[SENDER], [GROUP]
Topic: [SUBJECT], Message: [MESSAGE]
    <tag>group</tag>
  </notification>

  <notification
   icon="notifytip.tga"
   name="FriendOnlineOffline"
   log_to_chat="false"
   type="notifytip">
    <tag>friendship</tag>
[NAME] is [STATUS].
    <unique combine="cancel_old">
      <context>NAME</context>
    </unique>
  </notification>

  <notification
   icon="notifytip.tga"
   name="AddSelfFriend"
   type="notifytip">
    <tag>friendship</tag>
Although you&apos;re very nice, you can&apos;t add yourself as a friend.
  </notification>

  <notification
   icon="notifytip.tga"
   name="UploadingAuctionSnapshot"
   type="notifytip">
Uploading in-world and web site snapshots.
(Takes about 5 minutes.)
  </notification>

  <notification
   icon="notify.tga"
   name="UploadPayment"
   persist="true"
   type="notify">
You paid L$[AMOUNT] to upload.
<tag>funds</tag>
  </notification>

  <notification
   icon="notifytip.tga"
   name="UploadWebSnapshotDone"
   type="notifytip">
Web site snapshot upload done.
  </notification>

  <notification
   icon="notifytip.tga"
   name="UploadSnapshotDone"
   type="notifytip">
In-world snapshot upload is done.
  </notification>

  <notification
   icon="notifytip.tga"
   name="TerrainDownloaded"
   type="notifytip">
Terrain.raw downloaded.
  </notification>

  <notification
   icon="notifytip.tga"
   name="GestureMissing"
   type="notifytip">
Gesture [NAME] is missing from the database.
  <tag>fail</tag>
  </notification>

  <notification
   icon="notifytip.tga"
   name="UnableToLoadGesture"
   type="notifytip">
Unable to load gesture [NAME].
  <tag>fail</tag>
  </notification>

  <notification
   icon="notifytip.tga"
   name="LandmarkMissing"
   type="notifytip">
Landmark is missing from the database.
  <tag>fail</tag>
  </notification>

  <notification
   icon="notifytip.tga"
   name="UnableToLoadLandmark"
   type="notifytip">
Unable to load the landmark.  Please try again.
  <tag>fail</tag>
  </notification>

  <notification
   icon="notifytip.tga"
   name="CapsKeyOn"
   type="notifytip">
Your Caps Lock key is on.
This might affect your password.
  </notification>

  <notification
   icon="notifytip.tga"
   name="NotecardMissing"
   type="notifytip">
Notecard is missing from the database.
  <tag>fail</tag>
  </notification>

  <notification
   icon="notifytip.tga"
   name="NotecardNoPermissions"
   type="notifytip">
You do not have permission to view this notecard.
  <tag>fail</tag>
  </notification>

  <notification
   icon="notifytip.tga"
   name="RezItemNoPermissions"
   type="notifytip">
Insufficient permissions to rez the object(s).
  <tag>fail</tag>
  </notification>

  <notification
   icon="notifytip.tga"
   name="IMAcrossParentEstates"
   type="notifytip">
Unable to send IM across parent estates.
  </notification>

  <notification
   icon="notifytip.tga"
   name="TransferInventoryAcrossParentEstates"
   type="notifytip">
Unable to transfer inventory across parent estates.
  </notification>

  <notification
   icon="notifytip.tga"
   name="UnableToLoadNotecard"
   type="notifytip">
Unable to load the notecard.
Please try again.
  <tag>fail</tag>
  </notification>

  <notification
   icon="notifytip.tga"
   name="ScriptMissing"
   type="notifytip">
Script is missing from the database.
  <tag>fail</tag>
  </notification>

  <notification
   icon="notifytip.tga"
   name="ScriptNoPermissions"
   type="notifytip">
Insufficient permissions to view the script.
  <tag>fail</tag>
  </notification>

  <notification
   icon="notifytip.tga"
   name="UnableToLoadScript"
   type="notifytip">
Unable to load the script.  Please try again.
  <tag>fail</tag>
  </notification>

  <notification
   icon="notifytip.tga"
   name="IncompleteInventory"
   type="notifytip">
Some of the contents are you trying to share cannot be given/transferred just yet. Please try offering these items again in a bit.
  <tag>fail</tag>
  </notification>

  <notification
   icon="notifytip.tga"
   name="IncompleteInventoryItem"
   type="notifytip">
The item you are accessing is not yet locally available. Please try again in a minute.
  <tag>fail</tag>
  </notification>

  <notification
   icon="notifytip.tga"
   name="CannotModifyProtectedCategories"
   type="notifytip">
You cannot modify protected categories.
  <tag>fail</tag>
  </notification>

  <notification
   icon="notifytip.tga"
   name="CannotRemoveProtectedCategories"
   type="notifytip">
You cannot remove protected categories.
  <tag>fail</tag>
  </notification>

  <notification
   icon="notifytip.tga"
   name="OfferedCard"
   type="notifytip">
You have offered a calling card to [NAME].
  </notification>

  <notification
   icon="notifytip.tga"
   name="UnableToBuyWhileDownloading"
   type="notifytip">
Unable to buy while downloading object data.
Please try again.
  <tag>fail</tag>
  </notification>

  <notification
   icon="notifytip.tga"
   name="UnableToLinkWhileDownloading"
   type="notifytip">
Unable to link while downloading object data.
Please try again.
  <tag>fail</tag>
  </notification>

  <notification
   icon="notifytip.tga"
   name="CannotBuyObjectsFromDifferentOwners"
   type="notifytip">
You can only buy objects from one owner at a time.
Please select a single object.
  <tag>fail</tag>
  </notification>

  <notification
   icon="notifytip.tga"
   name="ObjectNotForSale"
   type="notifytip">
This object is not for sale.
  <tag>fail</tag>
  </notification>

  <notification
   icon="notifytip.tga"
   name="EnteringGodMode"
   type="notifytip">
Entering god mode, level [LEVEL]
  </notification>

  <notification
   icon="notifytip.tga"
   name="LeavingGodMode"
   type="notifytip">
Now leaving god mode, level [LEVEL]
  </notification>

  <notification
   icon="notifytip.tga"
   name="CopyFailed"
   type="notifytip">
You do not have permission to copy this.
  <tag>fail</tag>
  </notification>

  <notification
   icon="notifytip.tga"
   name="InventoryAccepted"
   log_to_im="true"   
   log_to_chat="false"
   type="notifytip">
[NAME] received your inventory offer.
  </notification>

  <notification
   icon="notifytip.tga"
   name="InventoryDeclined"
   log_to_im="true"   
   log_to_chat="false"
   type="notifytip">
[NAME] declined your inventory offer.
  </notification>

  <notification
   icon="notifytip.tga"
   name="ObjectMessage"
   type="notifytip">
[NAME]: [MESSAGE]
  </notification>

  <notification
   icon="notifytip.tga"
   name="CallingCardAccepted"
   type="notifytip">
Your calling card was accepted.
  </notification>

  <notification
   icon="notifytip.tga"
   name="CallingCardDeclined"
   type="notifytip">
Your calling card was declined.
  </notification>

  <notification
 icon="notifytip.tga"
 name="TeleportToLandmark"
 type="notifytip">
    To teleport to locations like &apos;[NAME]&apos;, click on the &quot;Places&quot; button,
    then select the Landmarks tab in the window that opens. Click on any
    landmark to select it, then click &apos;Teleport&apos; at the bottom of the window.
    (You can also double-click on the landmark, or right-click it and
    choose &apos;Teleport&apos;.)
  </notification>

  <notification
   icon="notifytip.tga"
   name="TeleportToPerson"
   type="notifytip">
    To open a private conversation with someone, right-click on their avatar and choose &apos;IM&apos; from the menu.
  </notification>

  <notification
   icon="notifytip.tga"
   name="CantSelectLandFromMultipleRegions"
   type="notifytip">
Selected land is not all in the same region.
Try selecting a smaller piece of land.
  <tag>fail</tag>
  </notification>

  <notification
   icon="notifytip.tga"
   name="SearchWordBanned"
   type="notifytip">
Some terms in your search query were excluded due to content restrictions as clarified in the Community Standards.
  <tag>fail</tag>
  </notification>

  <notification
   icon="notifytip.tga"
   name="NoContentToSearch"
   type="notifytip">
Please select at least one type of content to search (General, Moderate, or Adult).
  <tag>fail</tag>
  </notification>

  <notification
   icon="notify.tga"
   name="SystemMessage"
   persist="true"
   type="notify">
[MESSAGE]
  </notification>

 <notification
  icon="notify.tga"
  name="FacebookConnect"
  type="notifytip">
[MESSAGE]
 </notification>

  <notification
   icon="notify.tga"
   name="FlickrConnect"
   type="notifytip">
    [MESSAGE]
  </notification>

  <notification
   icon="notify.tga"
   name="TwitterConnect"
   type="notifytip">
    [MESSAGE]
  </notification>

  <notification
   icon="notify.tga"
   name="PaymentReceived"
   log_to_im="true"   
   persist="true"
   type="notify">
    <tag>funds</tag>
[MESSAGE]
  </notification>

  <notification
   icon="notify.tga"
   name="PaymentSent"
   log_to_im="true"   
   persist="true"
   type="notify">
    <tag>funds</tag>
[MESSAGE]
  </notification>

  <notification
   icon="notify.tga"
   name="PaymentFailure"
   persist="true"
   type="notify">
    <tag>funds</tag>
[MESSAGE]
  </notification>

   <!-- EventNotification couldn't be persist since server decide is it necessary to notify 
   user about subscribed event via LLEventNotifier-->
  <notification
   icon="notify.tga"
   name="EventNotification"
   type="notify">
Event Notification:

[NAME]
[DATE]
    <form name="form">
      <button
       index="0"
       name="Details"
       text="Details"/>
      <button
       index="1"
       name="Cancel"
       text="Cancel"/>
    </form>
  </notification>

  <notification
   icon="notify.tga"
   name="TransferObjectsHighlighted"
   persist="true"
   type="notify">
All objects on this parcel that will transfer to the purchaser of this parcel are now highlighted.

* Trees and grasses that will transfer are not highlighted.
    <form name="form">
      <button
       index="0"
       name="Done"
       text="Done"/>
    </form>
  </notification>

  <notification
   icon="notify.tga"
   name="DeactivatedGesturesTrigger"
   persist="true"
   type="notify">
Deactivated gestures with same trigger:
[NAMES]
  </notification>

  <notification
   icon="notify.tga"
   name="NoQuickTime"
   persist="true"
   type="notify">
Apple&apos;s QuickTime software does not appear to be installed on your system.
If you want to view streaming media on parcels that support it you should go to the [http://www.apple.com/quicktime QuickTime site] and install the QuickTime Player.
  <tag>fail</tag>
  </notification>

  <notification
   icon="notify.tga"
   name="NoPlugin"
   persist="true"
   type="notify">
No Media Plugin was found to handle the "[MIME_TYPE]" mime type.  Media of this type will be unavailable.
  <tag>fail</tag>
    <unique>
      <context>MIME_TYPE</context>
    </unique>

  </notification>
  <notification
   icon="alertmodal.tga"
   name="MediaPluginFailed"
   type="alertmodal">
The following Media Plugin has failed:
    [PLUGIN]

Please re-install the plugin or contact the vendor if you continue to experience problems.
  <tag>fail</tag>
    <form name="form">
      <ignore name="ignore"
       text="A Media Plugin fails to run"/>
    </form>
  </notification>
  <notification
   icon="notify.tga"
   name="OwnedObjectsReturned"
   persist="true"
   type="notify">
The objects you own on the selected parcel of land have been returned back to your inventory.
  </notification>

  <notification
   icon="notify.tga"
   name="OtherObjectsReturned"
   persist="true"
   type="notify">
The objects on the selected parcel of land that is owned by [NAME] have been returned to his or her inventory.
  </notification>

  <notification
   icon="notify.tga"
   name="OtherObjectsReturned2"
   persist="true"
   type="notify">
The objects on the selected parcel of land owned by the resident &apos;[NAME]&apos; have been returned to their owner.
  </notification>

  <notification
   icon="notify.tga"
   name="GroupObjectsReturned"
   persist="true"
   type="notify">
The objects on the selected parcel of land shared with the group &lt;nolink&gt;[GROUPNAME]&lt;/nolink&gt; have been returned back to their owner&apos;s inventory.
Transferable deeded objects have been returned to their previous owners.
Non-transferable objects that are deeded to the group have been deleted.
    <tag>group</tag>
  </notification>

  <notification
   icon="notify.tga"
   name="UnOwnedObjectsReturned"
   persist="true"
   type="notify">
The objects on the selected parcel that are *NOT* owned by you have been returned to their owners.
  </notification>

  <notification
   icon="notify.tga"
   name="ServerObjectMessage"
   log_to_im="true"   
   persist="true"
   type="notify">
Message from [NAME]:
&lt;nolink&gt;[MSG]&lt;/nolink&gt;
  </notification>

  <notification
   icon="notify.tga"
   name="NotSafe"
   persist="true"
   type="notify">
    <unique/>
This land has damage enabled.
You can be hurt here. If you die, you will be teleported to your home location.
  </notification>

  <notification
   icon="notify.tga"
   name="NoFly"
   persist="true"
   type="notify">
    <unique/>
   <tag>fail</tag>
This area has flying disabled.
You cannot fly here.
  </notification>

  <notification
   icon="notify.tga"
   name="PushRestricted"
   persist="true"
   type="notify">
    <unique/>    
This area does not allow pushing. You can&apos;t push others here unless you own the land.
  </notification>

  <notification
   icon="notify.tga"
   name="NoVoice"
   persist="true"
   type="notify">
    <unique/>    
This area has voice chat disabled. You will not be able to use voice chat here.
    <tag>voice</tag>
  </notification>

  <notification
   icon="notify.tga"
   name="NoBuild"
   persist="true"
   type="notify">
    <unique/>    
This area has building disabled. You can&apos;t build or rez objects here.
  </notification>

  <notification
     icon="alertmodal.tga"
     name="PathfindingDirty"
     persist="true"
     type="alertmodal">
    <unique/>
The region has pending pathfinding changes.  If you have build rights, you may rebake the region by clicking on the “Rebake” button.
    <usetemplate
     name="okcancelbuttons"
     yestext="Rebake"
     notext="Close" />
  </notification>

  <notification
   icon="notify.tga"
   name="PathfindingDirtyRebake"
   persist="true"
   type="notify">
   <unique/>
   The region has pending pathfinding changes.  If you have build rights, you may rebake the region by clicking on the “Rebake region” button.
   <usetemplate
     name="okbutton"
     yestext="Rebake region"
   />
  </notification>

  <notification
     icon="notify.tga"
     name="DynamicPathfindingDisabled"
     persist="true"
     type="notify">
    <unique/>
    Dynamic pathfinding is not enabled on this region.  Scripted objects using pathfinding LSL calls may not operate as expected on this region.
  </notification>

  <notification
   icon="alertmodal.tga"
   name="PathfindingCannotRebakeNavmesh"
   type="alertmodal">
    <unique/>
    An error occurred.  There may be a network or server problem, or you may not have build rights.  Sometimes logging out and back in will solve this problem.
    <usetemplate
     name="okbutton"
     yestext="OK"
     />
  </notification>

  <notification
   icon="notify.tga"
   name="SeeAvatars"
   persist="true"
   type="notify">
    <unique/>    
This parcel hides avatars and text chat from another parcel.   You can&apos;t see other residents outside the parcel, and those outside are not able to see you.  Regular text chat on channel 0 is also blocked.
  </notification>

  <notification
   icon="notify.tga"
   name="ScriptsStopped"
   persist="true"
   type="notify">
An administrator has temporarily stopped scripts in this region.
  </notification>

  <notification
   icon="notify.tga"
   name="ScriptsNotRunning"
   persist="true"
   type="notify">
This region is not running any scripts.
  </notification>

  <notification
   icon="notify.tga"
   name="NoOutsideScripts"
   persist="true"
   type="notify">
   <tag>fail</tag>
This land has outside scripts disabled.

No scripts will work here except those belonging to the land owner.
  </notification>

  <notification
   icon="notify.tga"
   name="ClaimPublicLand"
   persist="true"
   type="notify">
You can only claim public land that is in the same region as you.
  <tag>fail</tag>
  </notification>

  <notification
   icon="notify.tga"
   name="RegionTPAccessBlocked"
   persist="false"
   type="notify">
   <tag>fail</tag>
    The region you're trying to visit contains content exceeding your current preferences.  You can change your preferences using Avatar &gt; Preferences &gt; General.
  </notification>

  <notification
	icon="notify.tga"
   name="RegionAboutToShutdown"
   persist="false"
   type="notify">
    <tag>fail</tag>
    The region you're trying to enter is about to shut down.
  </notification>
  
  <notification
	icon="notify.tga"
	name="URBannedFromRegion"
   persist="true"
	type="notify">
   <tag>fail</tag>
You are banned from the region.
  </notification>

  <notification
	icon="notify.tga"
	name="NoTeenGridAccess"
   persist="true"
	type="notify">
   <tag>fail</tag>
Your account cannot connect to this teen grid region.
  </notification>

  <notification
	icon="notify.tga"
	name="ImproperPaymentStatus"
   persist="true"
	type="notify">
   <tag>fail</tag>
You do not have proper payment status to enter this region.
  </notification>

  <notification
	icon="notify.tga"
	name="MustGetAgeRegion"
   persist="true"
	type="notify">
   <tag>fail</tag>
You must be age 18 or over to enter this region.
  </notification>

  <notification
	icon="notify.tga"
	name="MustGetAgeParcel"
   persist="true"
	type="notify">
   <tag>fail</tag>
    You must be age 18 or over to enter this parcel.
  </notification>

  <notification
	icon="notify.tga"
	name="NoDestRegion"
   persist="true"
	type="notify">
   <tag>fail</tag>
No destination region found.
  </notification>

  <notification
	icon="notify.tga"
	name="NotAllowedInDest"
   persist="true"
	type="notify">
   <tag>fail</tag>
You are not allowed into the destination.
  </notification>

  <notification
	icon="notify.tga"
	name="RegionParcelBan"
   persist="true"
	type="notify">
   <tag>fail</tag>
Cannot region cross into banned parcel. Try another way.
  </notification>

  <notification
	icon="notify.tga"
	name="TelehubRedirect"
   persist="true"
	type="notify">
   <tag>fail</tag>
You have been redirected to a telehub.
  </notification>

  <notification
	icon="notify.tga"
	name="CouldntTPCloser"
   persist="true"
	type="notify">
   <tag>fail</tag>
Could not teleport closer to destination.
  </notification>

  <notification
	icon="notify.tga"
	name="TPCancelled"
   persist="true"
	type="notify">
Teleport canceled.
  </notification>

  <notification
	icon="notify.tga"
	name="FullRegionTryAgain"
   persist="true"
	type="notify">
   <tag>fail</tag>
The region you are attempting to enter is currently full.
Please try again in a few moments.
  </notification>

  <notification
	icon="notify.tga"
	name="GeneralFailure"
   persist="true"
	type="notify">
   <tag>fail</tag>
General failure.
  </notification>

  <notification
	icon="notify.tga"
	name="RoutedWrongRegion"
   persist="true"
	type="notify">
   <tag>fail</tag>
Routed to wrong region. Please try again.
  </notification>

  <notification
	icon="notify.tga"
	name="NoValidAgentID"
   persist="true"
	type="notify">
   <tag>fail</tag>
No valid agent id.
  </notification>

  <notification
	icon="notify.tga"
	name="NoValidSession"
   persist="true"
	type="notify">
   <tag>fail</tag>
No valid session id.
  </notification>

  <notification
	icon="notify.tga"
	name="NoValidCircuit"
   persist="true"
	type="notify">
   <tag>fail</tag>
No valid circuit code.
  </notification>

  <notification
	icon="notify.tga"
	name="NoPendingConnection"
   persist="true"
	type="notify">
   <tag>fail</tag>
Unable to create pending connection.
  </notification>

  <notification
	icon="notify.tga"
	name="InternalUsherError"
   persist="true"
	type="notify">
   <tag>fail</tag>
Internal error attempting to connect agent usher.
  </notification>

  <notification
	icon="notify.tga"
	name="NoGoodTPDestination"
   persist="true"
	type="notify">
   <tag>fail</tag>
Unable to find a good teleport destination in this region.
  </notification>

  <notification
	icon="notify.tga"
	name="InternalErrorRegionResolver"
   persist="true"
	type="notify">
   <tag>fail</tag>
Internal error attempting to activate region resolver.
  </notification>

  <notification
	icon="notify.tga"
	name="NoValidLanding"
   persist="true"
	type="notify">
   <tag>fail</tag>
A valid landing point could not be found.
  </notification>

  <notification
	icon="notify.tga"
	name="NoValidParcel"
   persist="true"
	type="notify">
   <tag>fail</tag>
No valid parcel could be found.
  </notification>

  <notification
   icon="notify.tga"
   name="ObjectGiveItem"
   type="offer">
An object named &lt;nolink&gt;[OBJECTFROMNAME]&lt;/nolink&gt; owned by [NAME_SLURL] has given you this [OBJECTTYPE]:
&lt;nolink&gt;[ITEM_SLURL]&lt;/nolink&gt;
    <form name="form">
      <button
       index="0"
       name="Keep"
       text="Accept"/>
      <button
       index="1"
       name="Discard"
       text="Discard"/>
      <button
       index="2"
       name="Mute"
       text="Mute Owner"/>
    </form>
  </notification>

  <notification
   icon="notify.tga"
   name="OwnObjectGiveItem"
   type="offer">
Your object named &lt;nolink&gt;[OBJECTFROMNAME]&lt;/nolink&gt; has given you this [OBJECTTYPE]:
&lt;nolink&gt;[ITEM_SLURL]&lt;/nolink&gt;
    <form name="form">
      <button
       index="0"
       name="Keep"
       text="Accept"/>
      <button
       index="1"
       name="Discard"
       text="Discard"/>
    </form>
  </notification>

  <!-- FS:Ansariel: WARNING: Read LLOfferInfo::forceResponse in llviewermessage.cpp before changing the button order!!! -->
  <notification
   icon="notify.tga"
   name="UserGiveItem"
   label="Inventory offer from [NAME_LABEL]"
   log_to_im ="true"
   type="offer"
   sound="UISndInventoryOffer">
[NAME_SLURL] has given you this [OBJECTTYPE]:
[ITEM_SLURL]
Do you want to keep it? "Mute" will block all future offers or messages from [NAME_SLURL].
    <form name="form">
      <button
       index="3"
       name="Show"
       text="Show"/>
      <button
       index="0"
       name="Keep"
       text="Accept"/>
      <button
       index="1"
       name="Discard"
       text="Discard"/>
      <button
       index="2"
       name="Mute"
       text="Mute Sender"/>
    </form>
  </notification>

  <notification
   icon="notify.tga"
   name="UserGiveItemLegacy"
   label="Inventory offer from [NAME_LABEL]"
   log_to_im ="true"
   type="offer"
   sound="UISndInventoryOffer">
[NAME_SLURL] has given you this [OBJECTTYPE]:
[ITEM_SLURL]
Do you want to keep it? "Mute" will block all future offers or messages from [NAME_SLURL].
    <form name="form">
      <button
       index="3"
       name="Show"
       text="Show"/>
      <button
       index="0"
       name="Accept"
       text="Accept"/>
      <button
       index="1"
       name="Discard"
       text="Discard"/>
      <button
       index="6"
       name="ShowSilent"
       text="(Show)"/>
      <button
       index="4"
       name="AcceptSilent"
       text="(Accept)"/>
      <button
       index="5"
       name="DiscardSilent"
       text="(Discard)"/>
      <button
       index="2"
       name="Mute"
       text="Mute Sender"/>
    </form>
  </notification>

  <notification
   icon="notify.tga"
   name="GodMessage"
   persist="true"
   type="notify">
[NAME]

[MESSAGE]
  </notification>

  <notification
   icon="notify.tga"
   name="JoinGroup"
   persist="true"
   type="offer">
    <tag>group</tag>
[MESSAGE]
    <form name="form">
      <button
       index="0"
       name="Join"
       text="Join"/>
      <button
       index="1"
       name="Decline"
       text="Decline"/>
      <button
       index="2"
       name="Info"
       text="Info"/>
    </form>
  </notification>

  <notification
   icon="notify.tga"
   name="TeleportOffered"
   label="Teleport offer from [NAME_LABEL]"
   log_to_im="true"
   log_to_chat="false"
   fade_toast="false"
   type="offer"
   sound="UISndTeleportOffer">
[NAME_SLURL] has offered to teleport you to their location:

[MESSAGE]
&lt;icon&gt;[MATURITY_ICON]&lt;/icon&gt; - [MATURITY_STR]
    <tag>confirm</tag>
    <form name="form">
      <button
       index="0"
       name="Teleport"
       text="Teleport"/>
      <button
       index="1"
       name="Cancel"
       text="Cancel"/>
    </form>
  </notification>

  <notification
   icon="notify.tga"
   name="TeleportOffered_MaturityExceeded"
   log_to_im="true"
   log_to_chat="false"
   type="offer"
   sound="UISndTeleportOffer">
[NAME_SLURL] has offered to teleport you to their location:

[MESSAGE]
&lt;icon&gt;[MATURITY_ICON]&lt;/icon&gt; - [MATURITY_STR]

This region contains [REGION_CONTENT_MATURITY] content, but your current preferences are set to exclude [REGION_CONTENT_MATURITY] content.  We can change your preferences and continue with the teleport, or you can cancel this teleport.
    <tag>confirm</tag>
    <form name="form">
      <button
       index="0"
       name="Teleport"
       text="Change and Continue"/>
      <button
       index="1"
       name="Cancel"
       text="Cancel"/>
    </form>
  </notification>

  <notification
   icon="notify.tga"
   name="TeleportOffered_MaturityBlocked"
   log_to_im="true"
   log_to_chat="false"
   type="notifytip"
   sound="UISndTeleportOffer">
[NAME_SLURL] has offered to teleport you to their location:

[MESSAGE]
&lt;icon&gt;[MATURITY_ICON]&lt;/icon&gt; - [MATURITY_STR]

However, this region contains content accessible to adults only.
    <tag>fail</tag>
  </notification>

  <notification
   icon="notify.tga"
   name="TeleportOffered_SLUrl"
   label="Teleport offer from [NAME_LABEL]"
   log_to_im="true"
   log_to_chat="false"
   type="offer"
   sound="UISndTeleportOffer">
[NAME_SLURL] has offered to teleport you to their location ([POS_SLURL]):

[MESSAGE]
&lt;icon&gt;[MATURITY_ICON]&lt;/icon&gt; - [MATURITY_STR]
    <tag>confirm</tag>
    <form name="form">
      <button
       index="0"
       name="Teleport"
       text="Teleport"/>
      <button
       index="1"
       name="Cancel"
       text="Cancel"/>
    </form>
  </notification>

  <notification
   icon="notify.tga"
   name="TeleportOffered_MaturityExceeded_SLUrl"
   log_to_im="true"
   log_to_chat="false"
   type="offer"
   sound="UISndTeleportOffer">
[NAME_SLURL] has offered to teleport you to their location ([POS_SLURL]):

[MESSAGE]
&lt;icon&gt;[MATURITY_ICON]&lt;/icon&gt; - [MATURITY_STR]

This region contains [REGION_CONTENT_MATURITY] content, but your current preferences are set to exclude [REGION_CONTENT_MATURITY] content.  We can change your preferences and continue with the teleport, or you can cancel this teleport.
    <tag>confirm</tag>
    <form name="form">
      <button
       index="0"
       name="Teleport"
       text="Change and Continue"/>
      <button
       index="1"
       name="Cancel"
       text="Cancel"/>
    </form>
  </notification>

  <notification
   icon="notify.tga"
   name="TeleportOffered_MaturityBlocked_SLUrl"
   log_to_im="true"
   log_to_chat="false"
   type="notifytip"
   sound="UISndTeleportOffer">
[NAME_SLURL] has offered to teleport you to their location ([POS_SLURL]):

[MESSAGE]
&lt;icon&gt;[MATURITY_ICON]&lt;/icon&gt; - [MATURITY_STR]

However, this region contains content accessible to adults only.
    <tag>fail</tag>
  </notification>

  <notification
   icon="notify.tga"
   name="TeleportOfferSent"
   log_to_im="true"
   log_to_chat="false"
   show_toast="false"
   type="notify">
	Teleport offer sent to [TO_NAME]
  </notification>

  <notification
   icon="notify.tga"
   name="TeleportRequest"
   log_to_im="true"
   fade_toast="false"
   type="offer">
[NAME_SLURL] is requesting to be teleported to your location.
[MESSAGE]

Offer a teleport?
    <tag>confirm</tag>
    <form name="form">
      <button
       index="0"
       name="Yes"
       text="Yes"/>
      <button
       index="1"
       name="No"
       text="No"/>
    </form>
  </notification>

  <notification
   icon="notify.tga"
   name="GotoURL"
   persist="true"
   type="notify">
[MESSAGE]
[URL]
    <form name="form">
      <button
       index="0"
       name="Later"
       text="Later"/>
      <button
       index="1"
       name="GoNow..."
       text="Go Now..."/>
    </form>
  </notification>

  <notification
   icon="notify.tga"
   name="OfferFriendship"
   label="Friendship offer from [NAME_LABEL]"
   log_to_im="true"
   type="offer">
    <tag>friendship</tag>
    <tag>confirm</tag>
[NAME_SLURL] is offering friendship.

[MESSAGE]

(By default, you will be able to see each other&apos;s online status.)
    <form name="form">
      <button
       index="0"
       name="Accept"
       text="Accept"/>
      <button
       index="1"
       name="Decline"
       text="Decline"/>
    </form>
  </notification>

  <notification
   icon="notify.tga"
   name="FriendshipOffered"
   log_to_im="true"   
   type="notify">
    <tag>friendship</tag>
	You have offered friendship to [TO_NAME]
  </notification>

  <notification
   icon="notify.tga"
   name="OfferFriendshipNoMessage"
   label="Friendship offer from [NAME_LABEL]"
   persist="true"
   type="notify">
    <tag>friendship</tag>
[NAME_SLURL] is offering friendship.

(By default, you will be able to see each other&apos;s online status.)
    <form name="form">
      <button
       index="0"
       name="Accept"
       text="Accept"/>
      <button
       index="1"
       name="Decline"
       text="Decline"/>
    </form>
  </notification>

  <notification
   icon="notify.tga"
   name="FriendshipAccepted"
   log_to_im="true"   
   type="notify">
    <tag>friendship</tag>
&lt;nolink&gt;[NAME]&lt;/nolink&gt; accepted your friendship offer.
  </notification>

  <notification
   icon="notify.tga"
   name="FriendshipDeclined"
   log_to_im="true"   
   persist="true"
   type="notify">
    <tag>friendship</tag>
&lt;nolink&gt;[NAME]&lt;/nolink&gt; declined your friendship offer.
  </notification>
  
    <notification
   icon="notify.tga"
   name="FriendshipAcceptedByMe"
   log_to_im="true"   
   type="notify">
    <tag>friendship</tag>
Friendship offer accepted.
  </notification>

  <notification
   icon="notify.tga"
   name="FriendshipDeclinedByMe"
   log_to_im="true"   
   type="notify">
    <tag>friendship</tag>
Friendship offer declined.
  </notification>
  
  <notification
   icon="notify.tga"
   name="OfferCallingCard"
   persist="true"
   type="notify">
[NAME] is offering their calling card.
This will add a bookmark in your inventory so you can quickly IM this resident.
    <form name="form">
      <button
       index="0"
       name="Accept"
       text="Accept"/>
      <button
       index="1"
       name="Decline"
       text="Decline"/>
    </form>
  </notification>

  <notification
   icon="notify.tga"
   name="RegionRestartMinutes"
   show_toast="false"
   priority="high"
   type="notify">
The region "[NAME]" will restart in [MINUTES] minutes.
If you stay in this region when it shuts down, you will be logged out.
  </notification>

  <notification
   icon="notify.tga"
   name="RegionRestartSeconds"
   show_toast="false"
   priority="high"
   type="notify">
The region "[NAME]" will restart in [SECONDS] seconds.
If you stay in this region when it shuts down, you will be logged out.
  </notification>

  <notification
   icon="notify.tga"
   name="RegionRestartMinutesToast"
   priority="high"
   type="notify">
The region "[NAME]" will restart in [MINUTES] minutes.
If you stay in this region when it shuts down, you will be logged out.
  </notification>

  <notification
   icon="notify.tga"
   name="RegionRestartSecondsToast"
   priority="high"
   type="notify">
The region "[NAME]" will restart in [SECONDS] seconds.
If you stay in this region when it shuts down, you will be logged out.
  </notification>

  <notification
   icon="notify.tga"
   name="LoadWebPage"
   show_toast="false"
   type="notify">
Load web page [URL] ?

[MESSAGE]

From object: &lt;nolink&gt;[OBJECTNAME]&lt;/nolink&gt;, owner: [NAME_SLURL]
	<tag>confirm</tag>
    <form name="form">
      <button
       index="0"
       name="Gotopage"
       text="Go to page"/>
      <button
       index="1"
       name="Cancel"
       text="Cancel"/>
    </form>
  </notification>

  <notification
   icon="notify.tga"
   name="FailedToFindWearableUnnamed"
   persist="true"
   type="notify">
Failed to find [TYPE] in the database.
  <tag>fail</tag>
  </notification>

  <notification
   icon="notify.tga"
   name="FailedToFindWearable"
   persist="true"
   type="notify">
Failed to find [TYPE] named [DESC] in the database.
  <tag>fail</tag>
  </notification>

  <notification
   icon="notify.tga"
   name="InvalidWearable"
   persist="true"
   type="notify">
The item you are trying to wear uses a feature that your viewer cannot read. Please upgrade your version of [APP_NAME] to wear this item.
  <tag>fail</tag>
  </notification>

  <notification
   icon="notify.tga"
   name="ScriptQuestion"
   persist="true"
   type="notify">
&apos;&lt;nolink&gt;[OBJECTNAME]&lt;/nolink&gt;&apos;, an object owned by &apos;[NAME]&apos;, would like to:

[QUESTIONS]
Is this OK?
  <tag>confirm</tag>
    <form name="form">
      <button
       index="0"
       name="Yes"
       text="Yes"/>
      <button
       index="1"
       name="No"
       text="No"/>
      <button
       index="2"
       name="Mute"
       text="Block"/>
    </form>
  </notification>

  <notification
    icon="alertmodal.tga"
    name="ExperienceAcquireFailed"
    type="alertmodal">
Unable to acquire a new experience:
    [ERROR_MESSAGE]
    <tag>fail</tag>
    <usetemplate
      name="okbutton"
      yestext="OK"/>
  </notification>

  <notification
    icon="notify.tga"
    name="NotInGroupExperienceProfileMessage"
    persist="false"
    type="notify">
    A change to the experience group was ignored because the owner is not a member of the selected group.
  </notification>

  <notification
    icon="notify.tga"
    name="UneditableExperienceProfileMessage"
    persist="false"
    type="notify">
    The uneditable field '[field]' was ignored when updating the experience profile.
  </notification>

  <notification
    icon="notify.tga"
    name="RestrictedToOwnerExperienceProfileMessage"
    persist="false"
    type="notify">
    Ignored changes to the field '[field]' which can only be set by the experience owner.
  </notification>

  <notification
    icon="notify.tga"
    name="MaturityRatingExceedsOwnerExperienceProfileMessage"
    persist="false"
    type="notify">
    You may not set the maturity rating of an experience higher than that of the owner.
  </notification>

  <notification
    icon="notify.tga"
    name="RestrictedTermExperienceProfileMessage"
    persist="false"
    type="notify">
    The following terms prevented the update of the experience profile name and/or description: [extra_info]
  </notification>
  
  <notification
    icon="notify.tga"
    name="TeleportedHomeExperienceRemoved"
    persist="false"
    type="notify">
    You have been teleported from the region [region_name] for removing the experience secondlife:///app/experience/[public_id]/profile and are no longer permitted in the region.
    <form name="form">
      <ignore name="ignore"
              text="Kicked from region for removing an experience"/>
    </form>
  </notification>

  <notification
    icon="notify.tga"
    name="TrustedExperienceEntry"
    persist="false"
    type="notify">
    You have been allowed into the region [region_name] by participating in the key experience secondlife:///app/experience/[public_id]/profile removing this experience may kick you from the region.
    <form name="form">
      <ignore name="ignore"
              text="Allowed into a region by an experience"/>
    </form>
  </notification>

  <notification
    icon="notify.tga"
    name="TrustedExperiencesAvailable"
    persist="false"
    type="notify">
You do not have access to this destination. You may be allowed into the region by Accepting an experience below:

[EXPERIENCE_LIST]

Other Key Experiences may be available.
  </notification>
    

  <notification
    icon="notify.tga"
    name="ExperienceEvent"
    persist="false"
    type="notifytip">
    An object was allowed to [EventType] by the secondlife:///app/experience/[public_id]/profile experience.
    Owner: secondlife:///app/agent/[OwnerID]/inspect
    Object Name: [ObjectName]
    Parcel Name: [ParcelName]
  </notification>

  <notification
    icon="notify.tga"
    name="ExperienceEventAttachment"
    persist="false"
    type="notifytip">
    An attachment was allowed to [EventType] by the secondlife:///app/experience/[public_id]/profile experience.
    Owner: secondlife:///app/agent/[OwnerID]/inspect
  </notification>
  
  <notification
   icon="notify.tga"
   name="ScriptQuestionExperience"
   persist="false"
   fade_toast="false"
   type="notify">
&apos;&lt;nolink&gt;[OBJECTNAME]&lt;/nolink&gt;&apos;, an object owned by &apos;[NAME]&apos;, requests your participation in the [GRID_WIDE] experience:

[EXPERIENCE]

Once permission is granted you will not see this message again for this experience unless it is revoked from the experience profile.

Scripts associated with this experience will be able to do the following on regions where the experience is active: 

[QUESTIONS]Is this OK?

  <unique combine="combine_with_new">
    <context>experience</context>
  </unique>
  <tag>confirm</tag>
    <form name="form">
      <button
       index="3"
       name="BlockExperience"
       text="Block Experience"/>
      <button
        index="2"
        name="Mute"
        text="Block Object"/>
      <button
       index="0"
       name="Yes"
       text="Yes"/>
      <button
       index="1"
       name="No"
       text="No"/>
    </form>
  </notification>

  <notification
   icon="notify.tga"
   name="ScriptQuestionCaution"
   priority="critical"
   persist="true"
   type="notify">
The object &apos;&lt;nolink&gt;[OBJECTNAME]&lt;/nolink&gt;&apos; wants access to take money from your Linden Dollar account. If you allow this, it can take any or all of your money from you at any time, with no further warning or request.
   
Before allowing this access, make sure you know what the object is and why it is making this request, as well as whether you trust the creator. If you're not certain, click Deny.
  <tag>confirm</tag>
    <form name="form">
      <button
       index="0"
       name="Grant"
       text="Allow access"/>
      <button
       default="true"
       index="1"
       name="Deny"
       text="Deny"/>
    </form>
    <footer>
[FOOTERTEXT]
    </footer>
  </notification>

  <notification
   icon="notify.tga"
	 name="UnknownScriptQuestion"
	 persist="false"
	 type="notify">
The runtime script permission requested by &apos;&lt;nolink&gt;[OBJECTNAME]&lt;/nolink&gt;&apos;, an object owned by &apos;[NAME]&apos;, isn&apos;t recognized by the viewer and can&apos;t be granted.

To grant this permission please update your viewer to the latest version from [DOWNLOADURL].
		<tag>confirm</tag>
		<form name="form">
			<button
			 default="true"
			 index="1"
			 name="Deny"
			 text="OK"/>
			<button
			 index="2"
			 name="Mute"
			 text="Block"/>
		</form>
	</notification>

	<notification
   icon="notify.tga"
   name="ScriptDialog"
   show_toast="false"
   type="notify">
[NAME]&apos;s &apos;&lt;nolink&gt;[TITLE]&lt;/nolink&gt;&apos;
[MESSAGE]
    <form name="form">
      <button
       index="-2"
       name="Client_Side_Mute"
       text="Block"/>
      <button
       index="-1"
       name="Client_Side_Ignore"
       text="Ignore"/>
    </form>
  </notification>

  <notification
   icon="notify.tga"
   name="ScriptDialogGroup"
   show_toast="false"
   type="notify">
    <tag>group</tag>
&lt;nolink&gt;[GROUPNAME]&lt;/nolink&gt;&apos;s &apos;&lt;nolink&gt;[TITLE]&lt;/nolink&gt;&apos;
[MESSAGE]
    <form name="form">
      <button
       index="-2"
       name="Client_Side_Mute"
       text="Block"/>
      <button
       index="-1"
       name="Client_Side_Ignore"
       text="Ignore"/>
    </form>
  </notification>

<!--
  <notification
   icon="notify.tga"
   name="FirstBalanceIncrease"
   persist="true"
   type="notify">
   <tag>win</tag>
You just received L$[AMOUNT].
Your L$ balance is shown in the upper-right.
  </notification>

  <notification
   icon="notify.tga"
   name="FirstBalanceDecrease"
   persist="true"
   type="notify">
You just paid L$[AMOUNT].
Your L$ balance is shown in the upper-right.
  </notification>
-->

  <notification
   icon="notify.tga"
   name="BuyLindenDollarSuccess"
   persist="true"
   type="notify">
    <tag>funds</tag>
Thank you for your payment!

Your L$ balance will be updated when processing completes. If processing takes more than 20 mins, your transaction may be canceled. In that case, the purchase amount will be credited to your US$ balance.

The status of your payment can be checked on your Transaction History page on your [http://secondlife.com/account/ Dashboard]
  </notification>

  <notification
   icon="notify.tga"
   name="FirstOverrideKeys"
   persist="true"
   type="notify">
Your movement keys are now being handled by an object.
Try the arrow keys or AWSD to see what they do.
Some objects (like guns) require you to go into mouselook  to use them.
Press &apos;M&apos; to do this.
  </notification>

  <notification
   icon="notify.tga"
   name="FirstSandbox"
   persist="true"
   type="notify">
This is a sandbox area, and is meant to help residents learn how to build.

Things you build here will be deleted after you leave, so do not forget to right-click you items and choose &apos;Take&apos; to move your creation into your inventory.
  </notification>

  <notification
   icon="notifytip.tga"
   name="MaxListSelectMessage"
   type="notifytip">
You may only select up to [MAX_SELECT] items from this list.
  </notification>

  <notification
   icon="notify.tga"
   name="VoiceInviteP2P"
   type="notify">
[NAME] is inviting you to a Voice Chat call.
Click Accept to join the call or Decline to decline the invitation. Click mute to permanently block all messages this caller.
    <tag>confirm</tag>
    <tag>voice</tag>
    <unique>
      <context>NAME</context>
    </unique>
    <form name="form">
      <button
       index="0"
       name="Accept"
       text="Accept"/>
      <button
       index="1"
       name="Decline"
       text="Decline"/>
      <button
       index="2"
       name="Mute"
       text="Mute"/>
    </form>
  </notification>

  <notification
   icon="notify.tga"
   name="AutoUnmuteByIM"
   persist="true"
   type="notify">
[NAME] was sent an instant message and has been automatically unblocked.
  </notification>

  <notification
   icon="notify.tga"
   name="AutoUnmuteByMoney"
   persist="true"
   type="notify">
[NAME] was given money and has been automatically unblocked.
  </notification>

  <notification
   icon="notify.tga"
   name="AutoUnmuteByInventory"
   persist="true"
   type="notify">
[NAME] was offered inventory and has been automatically unblocked.
  </notification>

  <notification
   icon="notify.tga"
   name="VoiceInviteGroup"
   type="notify">
[NAME] has joined a Voice Chat call with the group &lt;nolink&gt;[GROUP]&lt;/nolink&gt;.
Click Accept to join the call or Decline to decline the invitation. Click mute to permanently block all messages from this caller.
    <tag>group</tag>
    <tag>confirm</tag>
    <tag>voice</tag>
    <unique>
      <context>NAME</context>
      <context>GROUP</context>
    </unique>
    <form name="form">
      <button
       index="0"
       name="Accept"
       text="Accept"/>
      <button
       index="1"
       name="Decline"
       text="Decline"/>
      <button
       index="2"
       name="Mute"
       text="Mute"/>
    </form>
  </notification>

  <notification
   icon="notify.tga"
   name="VoiceInviteAdHoc"
   type="notify">
[NAME] has joined a voice chat call with a conference chat.
Click Accept to join the call or Decline to decline the invitation. Click mute to permanently block all message from this caller.
  <tag>confirm</tag>
    <tag>voice</tag>
    <unique>
      <context>NAME</context>
    </unique>
    <form name="form">
      <button
       index="0"
       name="Accept"
       text="Accept"/>
      <button
       index="1"
       name="Decline"
       text="Decline"/>
      <button
       index="2"
       name="Mute"
       text="Mute"/>
    </form>
  </notification>

  <notification
   icon="notify.tga"
   name="InviteAdHoc"
   type="notify">
[NAME] is inviting you to a conference chat.
Click Accept to join the chat or Decline to decline the invitation. Click mute to permanently block all messages this caller.
  <tag>confirm</tag>
    <tag>voice</tag>
    <unique>
      <context>NAME</context>
    </unique>
    <form name="form">
      <button
       index="0"
       name="Accept"
       text="Accept"/>
      <button
       index="1"
       name="Decline"
       text="Decline"/>
      <button
       index="2"
       name="Mute"
       text="Mute"/>
    </form>
  </notification>

  <notification
   icon="notifytip.tga"
   name="VoiceChannelFull"
   type="notifytip">
The voice call you are trying to join, [VOICE_CHANNEL_NAME], has reached maximum capacity. Please try again later.
  <tag>fail</tag>
    <tag>voice</tag>
    <unique>
      <context>VOICE_CHANNEL_NAME</context>
    </unique>
  </notification>

  <notification
   icon="notifytip.tga"
   name="ProximalVoiceChannelFull"
   type="notifytip">
    <unique/>
This area has reached maximum capacity for voice conversations.  Please try to use voice in a different area.
    <tag>fail</tag>
    <tag>voice</tag>
  </notification>

  <notification
   icon="notifytip.tga"
   name="VoiceChannelDisconnected"
   type="notifytip">
You have been disconnected from [VOICE_CHANNEL_NAME].  You will now be reconnected to Nearby Voice Chat.
    <tag>voice</tag>
    <unique>
      <context>VOICE_CHANNEL_NAME</context>
    </unique>
  </notification>

  <notification
   icon="notifytip.tga"
   name="VoiceChannelDisconnectedP2P"
   type="notifytip">
[VOICE_CHANNEL_NAME] has ended the call.  You will now be reconnected to Nearby Voice Chat.
    <tag>voice</tag>
    <unique>
      <context>VOICE_CHANNEL_NAME</context>
    </unique>
  </notification>

  <notification
   icon="notifytip.tga"
   name="P2PCallDeclined"
   type="notifytip">
[VOICE_CHANNEL_NAME] has declined your call.  You will now be reconnected to Nearby Voice Chat.
    <tag>voice</tag>
    <tag>fail</tag>
    <unique>
      <context>VOICE_CHANNEL_NAME</context>
    </unique>
  </notification>

  <notification
   icon="notifytip.tga"
   name="P2PCallNoAnswer"
   type="notifytip">
[VOICE_CHANNEL_NAME] is not available to take your call.  You will now be reconnected to Nearby Voice Chat.
    <tag>fail</tag>
    <tag>voice</tag>
    <unique>
      <context>VOICE_CHANNEL_NAME</context>
    </unique>
  </notification>

  <notification
   icon="notifytip.tga"
   name="VoiceChannelJoinFailed"
   type="notifytip">
Failed to connect to [VOICE_CHANNEL_NAME], please try again later.  You will now be reconnected to Nearby Voice Chat.
    <tag>fail</tag>
    <tag>voice</tag>
    <unique>
      <context>VOICE_CHANNEL_NAME</context>
    </unique>
  </notification>

  <notification
   duration="10"
   icon="notifytip.tga"
   name="VoiceLoginRetry"
   type="notifytip">
    <unique/>    
We are creating a voice channel for you. This may take up to one minute.
  <tag>status</tag>
  <tag>voice</tag>
  </notification>

  <notification
   icon="notify.tga"
   name="VoiceEffectsExpired"
   sound="UISndAlert"
   persist="true"
   type="notify">
    <unique/>    
One or more of your subscribed Voice Morphs has expired.
[[URL] Click here] to renew your subscription.
  <tag>fail</tag>
  <tag>voice</tag>
  </notification>

  <notification
   icon="notify.tga"
   name="VoiceEffectsExpiredInUse"
   sound="UISndAlert"
   persist="true"
   type="notify">
    <unique/>
The active Voice Morph has expired, your normal voice settings have been applied.
[[URL] Click here] to renew your subscription.
    <tag>fail</tag>
    <tag>voice</tag>
  </notification>

  <notification
   icon="notify.tga"
   name="VoiceEffectsWillExpire"
   sound="UISndAlert"
   persist="true"
   type="notify">
    <unique/>    
One or more of your Voice Morphs will expire in less than [INTERVAL] days.
[[URL] Click here] to renew your subscription.
  <tag>fail</tag>
    <tag>voice</tag>
  </notification>

  <notification
   icon="notify.tga"
   name="VoiceEffectsNew"
   sound="UISndAlert"
   persist="true"
   type="notify">
    <unique/>    
New Voice Morphs are available!
   <tag>voice</tag>
  </notification>

  <notification
   icon="notifytip.tga"
   name="Cannot enter parcel: not a group member"
   type="notifytip">
   <tag>fail</tag>
    <tag>group</tag>
Only members of a certain group can visit this area.
  </notification>

  <notification
   icon="notifytip.tga"
   name="Cannot enter parcel: banned"
   type="notifytip">
   <tag>fail</tag>
Cannot enter parcel, you have been banned.
  </notification>

  <notification
   icon="notifytip.tga"
   name="Cannot enter parcel: not on access list"
   type="notifytip">
   <tag>fail</tag>
Cannot enter parcel, you are not on the access list.
  </notification>

  <notification
   icon="notifytip.tga"
   name="VoiceNotAllowed"
   type="notifytip">
You do not have permission to connect to voice chat for [VOICE_CHANNEL_NAME].
  <tag>fail</tag>
    <tag>voice</tag>
    <unique>
      <context>VOICE_CHANNEL_NAME</context>
    </unique>
  </notification>

  <notification
   icon="notifytip.tga"
   name="VoiceCallGenericError"
   type="notifytip">
An error has occurred while trying to connect to voice chat for [VOICE_CHANNEL_NAME].  Please try again later.
  <tag>fail</tag>
    <tag>voice</tag>
    <unique>
      <context>VOICE_CHANNEL_NAME</context>
    </unique>
  </notification>

  <notification
   icon="notifytip.tga"
   name="UnsupportedCommandSLURL"
   priority="high"
   type="notifytip">
The SLurl you clicked on is not supported.
  <tag>fail</tag>
  </notification>

  <notification
   icon="notifytip.tga"
   name="BlockedSLURL"
   priority="high"
   type="notifytip">
   <tag>security</tag>
A SLurl was received from an untrusted browser and has been blocked for your security.
  </notification>

  <notification
   icon="notifytip.tga"
   name="ThrottledSLURL"
   priority="high"
   type="notifytip">
   <tag>security</tag>
Multiple SLurls were received from an untrusted browser within a short period.
They will be blocked for a few seconds for your security.
  </notification>

  <notification name="IMToast" type="notifytoast">
[MESSAGE]
    <form name="form">
      <button index="0" name="respondbutton" text="Respond"/>
    </form>
  </notification>

  <notification
   icon="alert.tga"
   name="ConfirmCloseAll"
   type="alertmodal">
Are you sure you want to close all IMs?
  <tag>confirm</tag>
    <usetemplate
     name="okcancelignore"
     notext="Cancel"
     yestext="OK"
     ignoretext="Confirm before I close all IMs"/>
  </notification>

  <notification icon="notifytip.tga"
		name="AttachmentSaved" type="notifytip">
Attachment has been saved.
  </notification>
  
  <notification icon="notify.tga" persist="true"
		name="AppearanceToXMLSaved" type="notify">
Appearance has been saved to XML to [PATH]
  </notification>
  
    <notification icon="notifytip.tga"
		name="AppearanceToXMLFailed" type="notifytip">
Failed to save appearance to XML.
  </notification>

  <notification icon="notifytip.tga"
    name="SnapshotToComputerFailed" type="notifytip">
Failed to save snapshot to [PATH]: Disk is full. [NEED_MEMORY]KB is required but only [FREE_MEMORY]KB is free.
  </notification>

  <notification
    icon="notifytip.tga"
    name="PresetNotSaved"
    type="notifytip">
Error saving preset [NAME].
  </notification>

  <notification
    icon="notifytip.tga"
    name="PresetNotDeleted"
    type="notifytip">
Error deleting preset [NAME].
  </notification>

  <notification
    icon="alertmodal.tga"
    name="UnableToFindHelpTopic"
    type="alertmodal">
Unable to find the help topic for this element.
  <tag>fail</tag>
  </notification>

     <notification
 icon="alertmodal.tga"
 name="ObjectMediaFailure"
 type="alertmodal">
Server Error: Media update or get failed.
&apos;[ERROR]&apos;
  <tag>fail</tag>
        <usetemplate
         name="okbutton"
         yestext="OK"/>
    </notification>

    <notification
 icon="alertmodal.tga"
 name="TextChatIsMutedByModerator"
 type="alertmodal">
Your text chat has been muted by a moderator.
        <usetemplate
         name="okbutton"
         yestext="OK"/>
    </notification>

    <notification
 icon="alertmodal.tga"
 name="VoiceIsMutedByModerator"
 type="alertmodal">
Your voice has been muted by a moderator.
    <tag>voice</tag>
        <usetemplate
         name="okbutton"
         yestext="OK"/>
    </notification>
  
   <notification
    icon="alertmodal.tga"
    name="UploadCostConfirmation"
    type="alertmodal">
This upload will cost L$[PRICE], do you wish to continue with the upload?
    <usetemplate
     name="okcancelbuttons"
     notext="Cancel"
     yestext="Upload"/>
  </notification>

  <notification
   icon="alertmodal.tga"
   name="ConfirmClearTeleportHistory"
   type="alertmodal">
Are you sure you want to delete your teleport history?
  <tag>confirm</tag>
    <usetemplate
     name="okcancelbuttons"
     notext="Cancel"
     yestext="OK"/>
  </notification>

  <notification
   icon="alert.tga"
   name="BottomTrayButtonCanNotBeShown"
   type="alert">
Selected button cannot be shown right now.
The button will be shown when there is enough space for it.
  <tag>fail</tag>
  </notification>

  <notification
   icon="notifytip.tga"
   name="ShareNotification"
   type="notifytip">
Select residents to share with.
  </notification>

  <notification
    name="MeshUploadErrorDetails"
    icon="alert.tga"
    type="alert">
      [LABEL] failed to upload: [MESSAGE]
[DETAILS] See Firestorm.log for details
  </notification>

  <notification
    name="MeshUploadError"
    icon="alert.tga"
    type="alert">
      [LABEL] failed to upload: [MESSAGE]

See Firestorm.log for details
  </notification>
   
  <notification
    name="MeshUploadPermError"
    icon="alert.tga"
    type="alert">
    Error while requesting mesh upload permissons.
  </notification>
  
  <notification
    name="RegionCapabilityRequestError"
    icon="alert.tga"
    type="alert">
    Could not get region capability &apos;[CAPABILITY]&apos;.
  </notification>
   
  <notification
   icon="notifytip.tga"
   name="ShareItemsConfirmation"
   type="alertmodal">
Are you sure you want to share the following items:

&lt;nolink&gt;[ITEMS]&lt;/nolink&gt;

With the following residents:

&lt;nolink&gt;[RESIDENTS]&lt;/nolink&gt;
  <tag>confirm</tag>
	<usetemplate
     ignoretext="Confirm before I share an item"
     name="okcancelignore"
     notext="Cancel"
     yestext="OK"/>
  </notification>
  
  <notification
   icon="notifytip.tga"
   name="ShareFolderConfirmation"
   type="alertmodal">
Only one folder at a time can be shared.

Are you sure you want to share the following items:

&lt;nolink&gt;[ITEMS]&lt;/nolink&gt;

With the following Residents:

&lt;nolink&gt;[RESIDENTS]&lt;/nolink&gt;
  <tag>confirm</tag>
	<usetemplate
     name="okcancelbuttons"
     notext="Cancel"
     yestext="OK"/>
  </notification>
  
  <notification
   icon="notifytip.tga"
   name="ItemsShared"
   type="notifytip">
Items successfully shared.
  </notification>
  
  <notification
   icon="notifytip.tga"
   name="DeedToGroupFail"
   type="notifytip">
Deed to group failed.
    <tag>group</tag>
  <tag>fail</tag>
  </notification>

  <notification
   icon="notifytip.tga"
   name="ReleaseLandThrottled"
   type="notifytip">
The parcel [PARCEL_NAME] can not be abandoned at this time.
   <tag>fail</tag>
  </notification>
	
  <notification
   icon="notifytip.tga"
   name="ReleasedLandWithReclaim"
   type="notifytip">
The [AREA] m² parcel &apos;[PARCEL_NAME]&apos; has been released.

You will have [RECLAIM_PERIOD] hours to reclaim for L$0 before it is set for sale to anyone.
   <tag>fail</tag>
  </notification>
	
  <notification
   icon="notifytip.tga"
   name="ReleasedLandNoReclaim"
   type="notifytip">
The [AREA] m² parcel &apos;[PARCEL_NAME]&apos; has been released.

It is now available for purchase by anyone.
   <tag>fail</tag>
  </notification>

  <notification
   icon="notifytip.tga"
   name="AvatarRezNotification"
   type="notifytip">
( [EXISTENCE] seconds alive )
Avatar '[NAME]' declouded after [TIME] seconds.
  </notification>

  <notification
   icon="notifytip.tga"
   name="AvatarRezSelfBakedDoneNotification"
   type="notifytip">
( [EXISTENCE] seconds alive )
You finished baking your outfit after [TIME] seconds.
  </notification>

  <notification
   icon="notifytip.tga"
   name="AvatarRezSelfBakedUpdateNotification"
   type="notifytip">
( [EXISTENCE] seconds alive )
You sent out an update of your appearance after [TIME] seconds.
[STATUS]
  </notification>

  <notification
   icon="notifytip.tga"
   name="AvatarRezCloudNotification"
   type="notifytip">
( [EXISTENCE] seconds alive )
Avatar '[NAME]' became cloud.
  </notification>

  <notification
   icon="notifytip.tga"
   name="AvatarRezArrivedNotification"
   type="notifytip">
( [EXISTENCE] seconds alive )
Avatar '[NAME]' appeared.
  </notification>

  <notification
   icon="notifytip.tga"
   name="AvatarRezLeftCloudNotification"
   type="notifytip">
( [EXISTENCE] seconds alive )
Avatar '[NAME]' left after [TIME] seconds as cloud.
  </notification>

  <notification
   icon="notifytip.tga"
   name="AvatarRezEnteredAppearanceNotification"
   type="notifytip">
( [EXISTENCE] seconds alive )
Avatar '[NAME]' entered appearance mode.
  </notification>

  <notification
   icon="notifytip.tga"
   name="AvatarRezLeftAppearanceNotification"
   type="notifytip">
( [EXISTENCE] seconds alive )
Avatar '[NAME]' left appearance mode.
  </notification>

  <notification
   icon="alertmodal.tga"
   name="NoConnect"
   type="alertmodal">
We're having trouble connecting using [PROTOCOL] &lt;nolink&gt;[HOSTID]&lt;/nolink&gt;.
Please check your network and firewall setup.
  <tag>fail</tag>
    <usetemplate
     name="okbutton"
     yestext="OK"/>
  </notification>

  <notification
   icon="alertmodal.tga"
   name="NoVoiceConnect"
   type="alertmodal">
We're having trouble connecting to your voice server:

&lt;nolink&gt;[HOSTID]&lt;/nolink&gt;

Voice communications will not be available.
Please check your network and firewall setup.
    <tag>voice</tag>
  <tag>fail</tag>
    <usetemplate
     ignoretext="Warn me when the viewer can't connect to the voice server"
     name="okignore"
     yestext="OK" />
  </notification>

  <notification
   icon="notifytip.tga"
   name="AvatarRezLeftNotification"
   type="notifytip">
( [EXISTENCE] seconds alive )
Avatar '[NAME]' left as fully loaded.
  </notification>

  <notification
   icon="notifytip.tga"
   name="AvatarRezSelfBakedTextureUploadNotification"
   type="notifytip">
( [EXISTENCE] seconds alive )
You uploaded a [RESOLUTION] baked texture for '[BODYREGION]' after [TIME] seconds.
  </notification>

  <notification
   icon="notifytip.tga"
   name="AvatarRezSelfBakedTextureUpdateNotification"
   type="notifytip">
( [EXISTENCE] seconds alive )
You locally updated a [RESOLUTION] baked texture for '[BODYREGION]' after [TIME] seconds.
  </notification>
	
  <notification
   icon="alertmodal.tga"
   name="CannotUploadTexture"
   type="alertmodal">
Unable to upload texture.
[REASON]   
  <tag>fail</tag>  
  </notification>
  
  <notification
   icon="alertmodal.tga"
   name="LivePreviewUnavailable"
   type="alert">
We cannot display a preview of this texture because it is no-copy and/or no-transfer.
  <usetemplate
    ignoretext="Warn me that Live Preview mode is not available for no-copy and/or no-transfer textures"
    name="okignore"
    yestext="OK"/>
  </notification>

  <notification
   icon="alertmodal.tga"
   name="ConfirmLeaveCall"
   type="alertmodal">
Are you sure you want to leave this call?
    <tag>confirm</tag>
    <tag>voice</tag>
    <usetemplate
     ignoretext="Confirm before I leave call"
     name="okcancelignore"
     notext="No"
     yestext="Yes">
      <unique/>
    </usetemplate>
  </notification>

  <notification
   icon="alertmodal.tga"
   name="ConfirmMuteAll"
   type="alert">
You have selected to mute all participants in a group call.
This will also cause all residents that later join the call to be
muted, even after you have left the call.

Mute everyone?
    <tag>group</tag>
    <tag>confirm</tag>
    <tag>voice</tag>
    <usetemplate
     ignoretext="Confirm before I mute all participants in a group call"
     name="okcancelignore"
     yestext="OK"
     notext="Cancel">
      <unique/>
    </usetemplate>
  </notification>
  <notification
  name="HintChat"
  label="Chat"
  type="hint">
    <unique/>
    To join the conversation, type into the chat field below.
  </notification>

  <notification
  name="HintSit"
  label="Stand"
  type="hint">
    <unique/>
    To stand up and exit the sitting position, click the Stand button.
  </notification>

  <notification
  name="HintSpeak"
  label="Speak"
  type="hint">
    <unique/>    
Click the Speak button to turn your microphone on and off.

Click on the up arrow to see the voice control panel.

Hiding the Speak button will disable the voice feature.
  </notification>

  <notification
  name="HintDestinationGuide"
  label="Explore the World"
  type="hint">
    <unique/>
    The Destination Guide contains thousands of new places to discover. Select a location and choose Teleport to start exploring.
  </notification>

  <notification
    name="HintSidePanel"
    label="Side Panel"
    type="hint">
    <unique/>
    Get quick access to your inventory, outfits, profiles and more in the side panel.
  </notification>

  <notification
  name="HintMove"
  label="Move"
  type="hint">
    <unique/>
    To walk or run, open the Move Panel and use the directional arrows to navigate. You can also use the directional keys on your keyboard.
  </notification>

  <notification
  name="HintMoveClick"
  label=""
  type="hint">
    <unique/>    
1. Click to Walk
Click anywhere on the ground to walk to that spot.

2. Click and Drag to Rotate View
Click and drag anywhere on the world to rotate your view
    <tag>custom_skin</tag>
  </notification>

  <notification
  name="HintDisplayName"
  label="Display Name"
  type="hint">
    <unique/>
    Set your customizable display name here. This is in addition to your unique username, which can't be changed. You can change how you see other people's names in your preferences.
  </notification>


  <notification
  name="HintView"
  label="View"
  type="hint">
    <unique/>
    To change your camera view, use the Orbit and Pan controls. Reset your view by pressing Escape or walking.
    <tag>custom_skin</tag>
  </notification>

  <notification
  name="HintInventory"
  label="Inventory"
  type="hint">
    <unique/>
    Check your inventory to find items. Newest items can be easily found in the Recent tab.
  </notification>

  <notification
  name="HintLindenDollar"
  label="You've got Linden Dollars!"
  type="hint">
    <unique/>
    Here's your current balance of L$. Click Buy L$ to purchase more Linden Dollars.
    <tag>funds</tag>
  </notification>

   <notification
   icon="alertmodal.tga"
   name="LowMemory"
   type="alertmodal">
    Your memory pool is low. Some functions of SL are disabled to avoid crash. Please close other applications. Restart SL if this persists.
  </notification>

  <notification
     icon="alertmodal.tga"
     name="ForceQuitDueToLowMemory"
     type="alertmodal">
    SL will quit in 30 seconds due to out of memory.
  </notification>

  <notification
   icon="alertmodal.tga"
   name="SOCKS_NOT_PERMITTED"
   type="alertmodal">
	The SOCKS 5 proxy "[HOST]:[PORT]" refused the connection, not allowed by rule set.
	<tag>fail</tag>
   <usetemplate
     name="okbutton"
     yestext="OK"/>
  </notification>

  <notification
   icon="alertmodal.tga"
   name="SOCKS_CONNECT_ERROR"
   type="alertmodal">
	The SOCKS 5 proxy "[HOST]:[PORT]" refused the connection, could not open TCP channel.
	<tag>fail</tag>
   <usetemplate
     name="okbutton"
     yestext="OK"/>	 
  </notification>

  <notification
   icon="alertmodal.tga"
   name="SOCKS_NOT_ACCEPTABLE"
   type="alertmodal">
	The SOCKS 5 proxy "[HOST]:[PORT]" refused the selected authentication system.
	<tag>fail</tag>
   <usetemplate
     name="okbutton"
     yestext="OK"/>
  </notification>

  <notification
   icon="alertmodal.tga"
   name="SOCKS_AUTH_FAIL"
   type="alertmodal">
	The SOCKS 5 proxy "[HOST]:[PORT]" reported your credentials are invalid.
	<tag>fail</tag>
   <usetemplate
     name="okbutton"
     yestext="OK"/>
  </notification>

  <notification
   icon="alertmodal.tga"
   name="SOCKS_UDP_FWD_NOT_GRANTED"
   type="alertmodal">
	The SOCKS 5 proxy "[HOST]:[PORT]" refused the UDP associate request.
	<tag>fail</tag>
   <usetemplate
     name="okbutton"
     yestext="OK"/>
  </notification>

  <notification
   icon="alertmodal.tga"
   name="SOCKS_HOST_CONNECT_FAILED"
   type="alertmodal">
	Could not connect to SOCKS 5 proxy server "[HOST]:[PORT]".
	<tag>fail</tag>
   <usetemplate
     name="okbutton"
     yestext="OK"/>
  </notification>
  
  <notification
   icon="alertmodal.tga"
   name="SOCKS_UNKNOWN_STATUS"
   type="alertmodal">
	Unknown proxy error with server "[HOST]:[PORT]".
	<tag>fail</tag>
   <usetemplate
     name="okbutton"
     yestext="OK"/>
  </notification>
  
  <notification
   icon="alertmodal.tga"
   name="SOCKS_INVALID_HOST"
   type="alertmodal">
	Invalid SOCKS proxy address or port "[HOST]:[PORT]".
	<tag>fail</tag>
   <usetemplate
     name="okbutton"
     yestext="OK"/>
  </notification>
  
  <notification
   icon="alertmodal.tga"
   name="SOCKS_BAD_CREDS"
   type="alertmodal">
	Invalid SOCKS 5 username or password.
	<tag>fail</tag>
   <usetemplate
     name="okbutton"
     yestext="OK"/>
  </notification>
  
  <notification
   icon="alertmodal.tga"
   name="PROXY_INVALID_HTTP_HOST"
   type="alertmodal">
    Invalid HTTP proxy address or port "[HOST]:[PORT]".
	<tag>fail</tag>
   <usetemplate
     name="okbutton"
     yestext="OK"/>
  </notification>

  <notification
   icon="alertmodal.tga"
   name="PROXY_INVALID_SOCKS_HOST"
   type="alertmodal">
	Invalid SOCKS proxy address or port "[HOST]:[PORT]".
	<tag>fail</tag>
   <usetemplate
     name="okbutton"
     yestext="OK"/>
  </notification>

  <notification
   icon="alertmodal.tga"
   name="ChangeProxySettings"
   type="alert">
	Proxy settings take effect after you restart [APP_NAME].
	<tag>fail</tag>
   <usetemplate
     name="okbutton"
     yestext="OK"/>
  </notification>

  <notification
  name="AuthRequest"
  type="browser">
The site at &apos;&lt;nolink&gt;[HOST_NAME]&lt;/nolink&gt;&apos; in realm &apos;[REALM]&apos; requires a user name and password.
    <tag>confirm</tag>
    <form name="form">
      <input name="username" type="text" text="User Name" default="true"/>
      <input name="password" type="password" text="Password    "/>
      <button default="true"
              index="0"
              name="ok"
              text="Submit"/>
      <button index="1"
              name="cancel"
              text="Cancel"/>
    </form>
  </notification>

   <notification
	name="ModeChange"
	label=""
	type="alertmodal">
    <unique/>
Changing modes requires you to quit and restart.

Change mode and quit?
    <tag>confirm</tag>
    <usetemplate
   name="okcancelbuttons"
   yestext="OK"
   notext="Cancel"/>
    </notification>

  <notification

 name="NoClassifieds"
 label=""
 type="alertmodal">
    <unique/>
    <tag>fail</tag>
    <tag>confirm</tag>
    Creation and editing of Classifieds is only available in Advanced mode. Would you like to quit and change modes? The mode selector can be found on the login screen.
    <usetemplate
   name="okcancelbuttons"
   yestext="Quit"
   notext="Don't Quit"/>
    </notification>

  <notification
 name="NoGroupInfo"
 label=""
 type="alertmodal">
    <unique/>
    <tag>fail</tag>
    <tag>confirm</tag>
    Creation and editing of Groups is only available in Advanced mode. Would you like to quit and change modes? The mode selector can be found on the login screen.
    <usetemplate
   name="okcancelbuttons"
   yestext="Quit"
   notext="Don't Quit"/>
  </notification>

 <notification
 name="NoPlaceInfo"
 label=""
 type="alertmodal">
    <unique/>
    <tag>fail</tag>
    <tag>confirm</tag>
    Viewing place profile is only available in Advanced mode. Would you like to quit and change modes? The mode selector can be found on the login screen.
    <usetemplate
   name="okcancelbuttons"
   yestext="Quit"
   notext="Don't Quit"/>
</notification>

  <notification
 name="NoPicks"
 label=""
 type="alertmodal">
    <unique/>
    <tag>fail</tag>
    <tag>confirm</tag>
    Creation and editing of Picks is only available in Advanced mode. Would you like to quit and change modes? The mode selector can be found on the login screen.
    <usetemplate
   name="okcancelbuttons"
   yestext="Quit"
   notext="Don't Quit"/>
  </notification>

  <notification
 name="NoWorldMap"
 label=""
 type="alertmodal">
    <unique/>
    <tag>fail</tag>
    <tag>confirm</tag>
    Viewing of the world map is only available in Advanced mode. Would you like to quit and change modes? The mode selector can be found on the login screen.
    <usetemplate
   name="okcancelbuttons"
   yestext="Quit"
   notext="Don't Quit"/>
  </notification>

  <notification
 name="NoVoiceCall"
 label=""
 type="alertmodal">
    <unique/>
    <tag>fail</tag>
    <tag>confirm</tag>
    Voice calls are only available in Advanced mode. Would you like to logout and change modes?
    <usetemplate
   name="okcancelbuttons"
   yestext="Quit"
   notext="Don't Quit"/>
  </notification>

  <notification
 name="NoAvatarShare"
 label=""
 type="alertmodal">
    <unique/>
    <tag>fail</tag>
    <tag>confirm</tag>
    Sharing is only available in Advanced mode. Would you like to logout and change modes?
    <usetemplate
   name="okcancelbuttons"
   yestext="Quit"
   notext="Don't Quit"/>
  </notification>
  
  <notification
 name="NoAvatarPay"
 label=""
 type="alertmodal">
    <unique/>
    <tag>fail</tag>
    <tag>confirm</tag>
	  Paying other residents is only available in Advanced mode. Would you like to logout and change modes?
	  <usetemplate
   name="okcancelbuttons"
   yestext="Quit"
   notext="Don't Quit"/>
  </notification>

  <notification
 name="NoInventory"
 label=""
 type="alertmodal">
    <unique/>
    <tag>fail</tag>
    <tag>confirm</tag>
    Viewing inventory is only available in Advanced mode. Would you like to logout and change modes?
    <usetemplate
   name="okcancelbuttons"
   yestext="Quit"
   notext="Don't Quit"/>
  </notification>

  <notification
 name="NoAppearance"
 label=""
 type="alertmodal">
    <unique/>
    <tag>fail</tag>
    <tag>confirm</tag>
    The appearance editor is only available in Advanced mode. Would you like to logout and change modes?
    <usetemplate
   name="okcancelbuttons"
   yestext="Quit"
   notext="Don't Quit"/>
  </notification>

  <notification
 name="NoSearch"
 label=""
 type="alertmodal">
    <unique/>
    <tag>fail</tag>
    <tag>confirm</tag>
    Search is only available in Advanced mode. Would you like to logout and change modes?
    <usetemplate
   name="okcancelbuttons"
   yestext="Quit"
   notext="Don't Quit"/>
  </notification>

  <notification
    name="ConfirmHideUI"
    label=""
    type="alertmodal">
    <unique/>
    <tag>confirm</tag>
    This action will hide all menu items and buttons. To get them back, click [SHORTCUT] again.
    <usetemplate
      name="okcancelignore"
      yestext="OK"
      notext="Cancel"
      ignoretext="Confirm before hiding UI"/>
  </notification>

  <notification
   icon="alertmodal.tga"
   name="PathfindingLinksets_WarnOnPhantom"
   type="alertmodal">
Some selected linksets will have the Phantom flag toggled.

Do you wish to continue?
    <tag>confirm</tag>
    <usetemplate
     ignoretext="Some selected linksets phantom flag will be toggled."
     name="okcancelignore"
     notext="Cancel"
     yestext="OK"/>
  </notification>

  <notification
   icon="alertmodal.tga"
   name="PathfindingLinksets_MismatchOnRestricted"
   type="alertmodal">
Some selected linksets cannot be set to be '[REQUESTED_TYPE]' because of permission restrictions on the linkset.  These linksets will be set to be '[RESTRICTED_TYPE]' instead.

Do you wish to continue?
    <tag>confirm</tag>
    <usetemplate
     ignoretext="Some selected linksets cannot be set because of permission restrictions on the linkset."
     name="okcancelignore"
     notext="Cancel"
     yestext="OK"/>
  </notification>

  <notification
   icon="alertmodal.tga"
   name="PathfindingLinksets_MismatchOnVolume"
   type="alertmodal">
Some selected linksets cannot be set to be '[REQUESTED_TYPE]' because the shape is non-convex.

Do you wish to continue?
    <tag>confirm</tag>
    <usetemplate
     ignoretext="Some selected linksets cannot be set because the shape is non-convex"
     name="okcancelignore"
     notext="Cancel"
     yestext="OK"/>
  </notification>

  <notification
   icon="alertmodal.tga"
   name="PathfindingLinksets_WarnOnPhantom_MismatchOnRestricted"
   type="alertmodal">
Some selected linksets will have the Phantom flag toggled.

Some selected linksets cannot be set to be '[REQUESTED_TYPE]' because of permission restrictions on the linkset.  These linksets will be set to be '[RESTRICTED_TYPE]' instead.

Do you wish to continue?
    <tag>confirm</tag>
    <usetemplate
     ignoretext="Some selected linksets phantom flag will be toggled and others cannot be set because of permission restrictions on the linkset."
     name="okcancelignore"
     notext="Cancel"
     yestext="OK"/>
  </notification>

  <notification
   icon="alertmodal.tga"
   name="PathfindingLinksets_WarnOnPhantom_MismatchOnVolume"
   type="alertmodal">
Some selected linksets will have the Phantom flag toggled.

Some selected linksets cannot be set to be '[REQUESTED_TYPE]' because the shape is non-convex.

Do you wish to continue?
    <tag>confirm</tag>
    <usetemplate
     ignoretext="Some selected linksets phantom flag will be toggled and others cannot be set because the shape is non-convex"
     name="okcancelignore"
     notext="Cancel"
     yestext="OK"/>
  </notification>

  <notification
   icon="alertmodal.tga"
   name="PathfindingLinksets_MismatchOnRestricted_MismatchOnVolume"
   type="alertmodal">
Some selected linksets cannot be set to be '[REQUESTED_TYPE]' because of permission restrictions on the linkset.  These linksets will be set to be '[RESTRICTED_TYPE]' instead.

Some selected linksets cannot be set to be '[REQUESTED_TYPE]' because the shape is non-convex. These linksets&apos; use types will not change.

Do you wish to continue?
    <tag>confirm</tag>
    <usetemplate
     ignoretext="Some selected linksets cannot be set because of permission restrictions on the linkset and because the shape is non-convex."
     name="okcancelignore"
     notext="Cancel"
     yestext="OK"/>
  </notification>

  <notification
   icon="alertmodal.tga"
   name="PathfindingLinksets_WarnOnPhantom_MismatchOnRestricted_MismatchOnVolume"
   type="alertmodal">
Some selected linksets will have the Phantom flag toggled.

Some selected linksets cannot be set to be '[REQUESTED_TYPE]' because of permission restrictions on the linkset.  These linksets will be set to be '[RESTRICTED_TYPE]' instead.

Some selected linksets cannot be set to be '[REQUESTED_TYPE]' because the shape is non-convex. These linksets&apos; use types will not change.

Do you wish to continue?
    <tag>confirm</tag>
    <usetemplate
     ignoretext="Some selected linksets phantom flag will be toggled and others cannot be set because of permission restrictions on the linkset and because the shape is non-convex."
     name="okcancelignore"
     notext="Cancel"
     yestext="OK"/>
  </notification>

  <notification
   icon="alertmodal.tga"
   name="PathfindingLinksets_ChangeToFlexiblePath"
   type="alertmodal">
    The selected object affects the navmesh.  Changing it to a Flexible Path will remove it from the navmesh.
    <tag>confirm</tag>
    <usetemplate
     ignoretext="The selected object affects the navmesh.  Changing it to a Flexible Path will remove it from the navmesh."
     name="okcancelignore"
     notext="Cancel"
     yestext="OK"/>
  </notification>

  <global name="UnsupportedGLRequirements">
You do not appear to have the proper hardware requirements for [APP_NAME]. [APP_NAME] requires an OpenGL graphics card that has multitexture support. If this is the case, you may want to make sure that you have the latest drivers for your graphics card, and service packs and patches for your operating system.

If you continue to have problems, please visit the [SUPPORT_SITE].
  </global>

  <global name="UnsupportedCPUAmount">
796
  </global>

  <global name="UnsupportedRAMAmount">
510
  </global>

  <global name="UnsupportedGPU">
- Your graphics card does not meet the minimum requirements.
  </global>

  <global name="UnsupportedRAM">
- Your system memory does not meet the minimum requirements.
  </global>

<!-- these are alert strings from server. the name needs to match entire the server string, and needs to be changed
	whenever the server string changes -->
   <global name="You can only set your 'Home Location' on your land or at a mainland Infohub.">
If you own a piece of land, you can make it your home location.
Otherwise, you can look at the Map and find places marked &quot;Infohub&quot;.
  </global>
  <global name="You died and have been teleported to your home location">
You died and have been teleported to your home location.
  </global>
<!-- <FS:AW>  opensim search support-->
  <notification
   icon="alertmodal.tga"
   name="ConfirmClearDebugSearchURL"
   type="alertmodal">
Are you sure you want to clear the debug search url?
    <tag>confirm</tag>
    <usetemplate
     ignoretext="Confirm clearing debug search url"
     name="okcancelignore"
     notext="Cancel"
     yestext="OK"/>
  </notification>
  <notification
   icon="alertmodal.tga"
   name="ConfirmPickDebugSearchURL"
   type="alertmodal">
Are you sure you want to pick the current search url as debug search url?
    <tag>confirm</tag>
    <usetemplate
     ignoretext="Confirm picking debug search url"
     name="okcancelignore"
     notext="Cancel"
     yestext="OK"/>
  </notification>
<!-- </FS:AW>  opensim search support-->
<!-- <FS:AW  grid management-->
  <notification
   icon="alertmodal.tga"
   name="ConfirmRemoveGrid"
   type="alertmodal">
Are you sure you want to remove [REMOVE_GRID] from the grid list?
    <tag>confirm</tag>
    <usetemplate
     ignoretext="Confirm removing grids"
     name="okcancelignore"
     notext="Cancel"
     yestext="OK"/>
  </notification>
  <notification
   icon="alertmodal.tga"
   name="CanNotRemoveConnectedGrid"
   type="alertmodal">
You can not remove [REMOVE_GRID] while being connected to it.
    <tag>confirm</tag>
    <usetemplate
     ignoretext="Warn that the grid connected to can not be removed."
     name="okcancelignore"
     notext="Cancel"
     yestext="OK"/>
  </notification>
<!-- </FS:AW  grid management-->

  <notification
   icon="notify.tga"
   label="Apply Windlight settings"
   name="FSWL"
   type="notify">
&apos;[PARCEL_NAME]&apos;, owned by [OWNER_NAME], would like to change your Windlight visual environment settings.
    <form name="form">
      <button
       index="0"
       name="Allow"
       text="Allow"/>
      <button
       index="1"
       name="Ignore"
       text="Ignore"/>
    </form>
  </notification>
  
  <notification
   icon="notify.tga"
   label="Reset Windlight settings"
   name="FSWLClear"
   type="notify">
Reset WL settings for &apos;[PARCEL_NAME]&apos; to region default?
    <usetemplate
     name="okcancelbuttons"
     notext="Cancel"
     yestext="Yes"/>
  </notification>

<!-- ## Zi: Animation Overrider -->
  <notification
   icon="alertmodal.tga"
   name="NewAOSet"
   type="alertmodal">
Specify a name for the new AO set:
(The name may contain any ASCII character, except for ":" or "|")
    <form name="form">
      <input name="message" type="text" default="true">
New AO Set
      </input>
      <button
       default="true"
       index="0"
       name="OK"
       text="OK"/>
      <button
       index="1"
       name="Cancel"
       text="Cancel"/>
    </form>
  </notification>

  <notification
   icon="alertmodal.tga"
   name="NewAOCantContainNonASCII"
   type="alertmodal">
Could not create new AO set "[AO_SET_NAME]".
The name may only contain ASCII characters, excluding ":" and "|".
    <usetemplate
     name="okbutton"
     yestext="OK"/>
  </notification>

  <notification
   icon="alertmodal.tga"
   name="RenameAOMustBeASCII"
   type="alertmodal">
Could not rename AO set "[AO_SET_NAME]".
The name may only contain ASCII characters, excluding ":" and "|".
    <usetemplate
     name="okbutton"
     yestext="OK"/>
  </notification>

<notification
   icon="alertmodal.tga"
   name="RemoveAOSet"
   type="alertmodal">
Remove AO set "[AO_SET_NAME]" from the list?
    <usetemplate
     name="okcancelbuttons"
     notext="Cancel"
     yestext="Remove"/>
  </notification>

  <notification
   icon="notifytip.tga"
   name="AOForeignItemsFound"
   type="alertmodal">
The animation overrider found at least one item that did not belong in the configuration. Please check your &quot;Lost and Found&quot; folder for items that were moved out of the animation overrider configuration.
  </notification>

  <notification
   icon="notifytip.tga"
   name="AOImportSetAlreadyExists"
   type="notifytip">
An animation set with this name already exists.
  </notification>

  <notification
   icon="notifytip.tga"
   name="AOImportPermissionDenied"
   type="notifytip">
Insufficient permissions to read notecard.
  </notification>

  <notification
   icon="notifytip.tga"
   name="AOImportCreateSetFailed"
   type="notifytip">
Error while creating import set.
  </notification>

  <notification
   icon="notifytip.tga"
   name="AOImportDownloadFailed"
   type="notifytip">
Could not download notecard.
  </notification>

  <notification
   icon="notifytip.tga"
   name="AOImportNoText"
   type="notifytip">
Notecard is empty or unreadable.
  </notification>

  <notification
   icon="notifytip.tga"
   name="AOImportNoFolder"
   type="notifytip">
Couldn't find folder to read the animations.
  </notification>

  <notification
   icon="notifytip.tga"
   name="AOImportNoStatePrefix"
   type="notifytip">
Notecard line [LINE] has no valid [ state prefix.
  </notification>

  <notification
   icon="notifytip.tga"
   name="AOImportNoValidDelimiter"
   type="notifytip">
Notecard line [LINE] has no valid ] delimiter.
  </notification>

  <notification
   icon="notifytip.tga"
   name="AOImportStateNameNotFound"
   type="notifytip">
State name [NAME] not found.
  </notification>

  <notification
   icon="notifytip.tga"
   name="AOImportAnimationNotFound"
   type="notifytip">
Couldn't find animation [NAME]. Please make sure it's present in the same folder as the import notecard.
  </notification>

  <notification
   icon="notifytip.tga"
   name="AOImportInvalid"
   type="notifytip">
Notecard didn't contain any usable data. Aborting import.
  </notification>

  <notification
   icon="notifytip.tga"
   name="AOImportRetryCreateSet"
   type="notifytip">
Could not create import folder for animation set [NAME]. Retrying ...
  </notification>

  <notification
   icon="notifytip.tga"
   name="AOImportAbortCreateSet"
   type="notifytip">
Could not create import folder for animation set [NAME]. Giving up.
  </notification>

  <notification
   icon="notifytip.tga"
   name="AOImportLinkFailed"
   type="notifytip">
Creating animation link for animation "[NAME]" failed!
  </notification>

<!-- ## Zi: Animation Overrider -->

<notification
   icon="alertmodal.tga"
   name="SendSysinfoToIM"
   type="alertmodal">
This will send the following information to the current IM session:

[SYSINFO]
    <usetemplate
     name="okcancelbuttons"
     yestext="Send"
     notext="Cancel" />
  </notification>

<!-- fsdata -->
  <notification
   icon="alertmodal.tga"
   name="BlockLoginInfo"
   type="alertmodal">
    [REASON]
    <usetemplate
     name="okbutton"
     yestext="OK"/>
  </notification>

  <notification
   icon="alertmodal.tga"
   name="TestversionExpired"
   type="alertmodal">
    This test version of [APP_NAME] has expired and cannot be used any further.
    <usetemplate
     name="okbutton"
     yestext="OK"/>
  </notification>

  <notification
   icon="alertmodal.tga"
   name="FireStormReqInfo"
   type="alertmodal">
    [NAME] is requesting that you send them information about your [APP_NAME] setup.
(This is the same information that can be found by going to Help->About [APP_NAME])
[REASON]
Would you like to send them this information?
    <form name="form">
      <button
       index="0"
       name="Yes"
       text="Yes"/>
      <button
       index="1"
       name="No"
       text="No"/>
    </form>
  </notification>

<!-- Firestorm Phantom -->

  <notification
   icon="notifytip.tga"
   name="PhantomOn"
   type="notifytip">
Phantom mode on.
  </notification>

  <notification
   icon="notifytip.tga"
   name="PhantomOff"
   type="notifytip">
Phantom mode off.
  </notification>

<!-- Firestorm Phantom -->

<!-- Firestorm Reset Settings -->
  <notification
    icon="alertmodal.tga"
    label="Reset all settings"
    name="FirestormClearSettingsPrompt"
    type="alertmodal">
    Resetting all settings may be helpful if you are experiencing problems; however, you will need to redo any customizations you have made to the default configuration. 

    Are you sure you want to reset all settings?
    <usetemplate
      name="okcancelbuttons"
      notext="Cancel"
      yestext="OK"/>
  </notification>

  <notification
    icon="alertmodal.tga"
    name="SettingsWillClear"
    type="alertmodal">
    Settings will be cleared after restarting [APP_NAME].
  </notification>
<!-- Firestorm Reset Settings -->

<!-- AW: opensim -->
  <notification icon="alertmodal.tga"
		name="CantAddGrid"
		type="alertmodal">
Could not add [GRID] to the grid list.
[REASON] contact support of [GRID].
    <usetemplate
     name="okbutton"
     yestext="OK"/>
  </notification>
<!-- AW: opensim -->

  <!-- ## Zi: Particle Editor -->
  <notification
   icon="alertmodal.tga"
   name="ParticleScriptFindFolderFailed"
   type="alertmodal">
Could not find a folder for the new script in inventory.
  </notification>

  <notification
   icon="alertmodal.tga"
   name="ParticleScriptCreationFailed"
   type="alertmodal">
Could not create new script for this particle system.
  </notification>

  <notification
   icon="alertmodal.tga"
   name="ParticleScriptNotFound"
   type="alertmodal">
Could not find the newly created script for this particle system.
  </notification>

  <notification
   icon="alertmodal.tga"
   name="ParticleScriptCreateTempFileFailed"
   type="alertmodal">
Could not create temporary file for script upload.
  </notification>

  <notification
   icon="notify.tga"
   name="ParticleScriptInjected"
   type="alertmodal">
Particle script was injected successfully.
   <form name="form">
      <ignore name="ignore"
       text="A particle script was injected to an object."/>
    </form>
  </notification>

  <notification
   icon="alertmodal.tga"
   name="ParticleScriptCapsFailed"
   type="alertmodal">
Failed to inject script into object. Request for capabilities returned an empty address.
  </notification>

  <notification
   icon="notify.tga"
   name="ParticleScriptCopiedToClipboard"
   type="alertmodal">
The LSL script to create this particle system has been copied to your clipboard. You can now paste it into a new script to use it.
   <form name="form">
      <ignore name="ignore"
       text="A particle script was copied to my clipboard"/>
    </form>
  </notification>
  <!-- ## Zi: Particle Editor -->

  <!-- ## Zi: Debug Settings Editor -->
  <notification
   icon="notify.tga"
   name="DebugSettingsWarning"
   type="alertmodal">
Warning! The use of the Debug Settings window is unsupported! Changing debug settings can severely impact your experience and might lead to loss of data, functionality or even access to the service. Please do not change any values without knowing exactly what you are doing.
   <form name="form">
      <ignore name="ignore"
       text="Debug Settings warning message"/>
    </form>
  </notification>

  <notification
   icon="notify.tga"
   name="ControlNameCopiedToClipboard"
   type="alertmodal">
This debug setting's name has been copied to your clipboard. You can now paste it somewhere else to use it.
   <form name="form">
      <ignore name="ignore"
       text="A debug setting's name was copied to my clipboard"/>
    </form>
  </notification>

  <notification
   icon="notify.tga"
   name="SanityCheck"
   type="alertmodal">
[APP_NAME] has detected a possible issue with your settings:

[SANITY_MESSAGE]

Reason: [SANITY_COMMENT]

Current setting: [CURRENT_VALUE]
   <form name="form">
      <ignore name="ignore"
       text="A settings control has failed the sanity check."/>
    </form>
  </notification>
  <!-- ## Zi: Debug Settings Editor -->

  <notification
   icon="alertmodal.tga"
   name="TeleportToAvatarNotPossible"
   type="alertmodal">
Teleport to this avatar not possible, because the exact position is unknown.
  <tag>fail</tag>
  </notification>

  <notification
   icon="alertmodal.tga"
   name="ZoomToAvatarNotPossible"
   type="alertmodal">
Cannot zoom to this avatar, because it is out of reach.
  <tag>fail</tag>
  </notification>

  <notification
   icon="alertmodal.tga"
   name="TrackAvatarNotPossible"
   type="alertmodal">
Cannot track this avatar, because it is beyond radar range.
  <tag>fail</tag>
  </notification>

  <notification
   icon="alertmodal.tga"
   name="CacheEmpty"
   type="alertmodal">
Your viewer cache is currently empty. Please be aware that you may experience slow framerates and inventory loading for a short time while new content downloads.
  </notification>

  <!-- <FS:Zi> Viewer version popup -->
  <notification
   icon="alertmodal.tga"
   name="FirstJoinSupportGroup"
   type="alertmodal">
Welcome to the Phoenix/Firestorm Viewer Support Group!

To make support easier, it is recommended to announce your viewer's version to the group. You can choose to display your viewer's version in front of any chat you send to the group. Our support members can give you more meaningful advice right away if they know the viewer version you are on.

You can enable and disable this function at any time using the checkbox in the group chat floater.

Do you want to enable the automatic viewer version display?

    <form name="form">
      <button
       index="0"
       name="OK_okcancelignore"
       text="Yes"/>
      <button
       default="true"
       index="1"
       name="Cancel_okcancelignore"
       text="No"/>
      <ignore
	   name="ignore"
       text="The Phoenix/Firestorm Support Group was joined"
       save_option="true" />
    </form>

  </notification>
  <!-- <FS:Zi> Viewer version popup -->
  <notification
     icon="alertmodal.tga"
     name="ConfirmScriptModify"
    type="alertmodal">
    Are you sure you want to modify scripts in selected objects?
    <tag>confirm</tag>
    <usetemplate
    ignoretext="Confirm before I modify scripts in selection"
     name="okcancelignore"
     notext="Cancel"
     yestext="OK"/>
  </notification>

  <notification
   icon="alertmodal.tga"
   name="LocalBitmapsUpdateFileNotFound"
   persist="true"
   type="notify">
[FNAME] could not be updated because the file could no longer be found.
Disabling future updates for this file.
  </notification>

  <notification
   icon="alertmodal.tga"
   name="LocalBitmapsUpdateFailedFinal"
   persist="true"
   type="notify">
[FNAME] could not be opened or decoded for [NRETRIES] attempts, and is now considered broken.
Disabling future updates for this file.
  </notification>

  <notification
   icon="alertmodal.tga"
   name="LocalBitmapsVerifyFail"
   persist="true"
   type="notify">
Attempted to add an invalid or unreadable image file [FNAME] which could not be opened or decoded.
Attempt canceled.
  </notification>

  <notification
   icon="alertmodal.tga"
   name="PathfindingReturnMultipleItems"
   type="alertmodal">
    You are returning [NUM_ITEMS] items.  Are you sure you want to continue?
    <tag>confirm</tag>
    <usetemplate
     ignoretext="Are you sure you want to return multiple items?"
     name="okcancelignore"
     notext="No"
     yestext="Yes"/>
  </notification>

  <notification
   icon="alertmodal.tga"
   name="PathfindingDeleteMultipleItems"
   type="alertmodal">
    You are deleting [NUM_ITEMS] items.  Are you sure you want to continue?
    <tag>confirm</tag>
    <usetemplate
     ignoretext="Are you sure you want to delete multiple items?"
     name="okcancelignore"
     notext="No"
     yestext="Yes"/>
  </notification>


  <notification
   icon="alertmodal.tga"
   name="AvatarFrozen"
   type="notify">
   <tag>fail</tag>
[AV_FREEZER] has frozen you. You cannot move or interact with the world.
  </notification>

  <notification
   icon="alertmodal.tga"
   name="AvatarFrozenDuration"
   type="notify">
   <tag>fail</tag>
[AV_FREEZER] has frozen you for [AV_FREEZE_TIME] seconds. You cannot move or interact with the world.
  </notification>

  <notification
   icon="alertmodal.tga"
   name="YouFrozeAvatar"
   type="notify">
   <tag>fail</tag>
Avatar frozen.
  </notification>

  <notification
   icon="alertmodal.tga"
   name="AvatarHasUnFrozenYou"
   type="notify">
   <tag>fail</tag>
[AV_FREEZER] has unfrozen you.
  </notification>

  <notification
   icon="alertmodal.tga"
   name="AvatarUnFrozen"
   type="notify">
   <tag>fail</tag>
Avatar unfrozen.
  </notification>

  <notification
   icon="alertmodal.tga"
   name="AvatarFreezeFailure"
   type="notify">
   <tag>fail</tag>
Freeze failed because you don't have admin permission for that parcel.
  </notification>

  <notification
   icon="alertmodal.tga"
   name="AvatarFreezeThaw"
   type="notify">
   <tag>fail</tag>
Your freeze expired, go about your business.
  </notification>

  <notification
   icon="alertmodal.tga"
   name="AvatarCantFreeze"
   type="notify">
   <tag>fail</tag>
Sorry, can't freeze that user.
  </notification>

  <notification
   icon="alertmodal.tga"
   name="NowOwnObject"
   type="notify">
   <tag>fail</tag>
You are now the owner of object [OBJECT_NAME]
  </notification>

  <notification
   icon="alertmodal.tga"
   name="CantRezOnLand"
   type="notify">
   <tag>fail</tag>
Can't rez object at [OBJECT_POS] because the owner of this land does not allow it.  Use the land tool to see land ownership.
  </notification>

  <notification
   icon="alertmodal.tga"
   name="RezFailTooManyRequests"
   type="notify">
   <tag>fail</tag>
Object can not be rezzed because there are too many requests.
  </notification>
 
  <notification
   icon="alertmodal.tga"
   name="SitFailCantMove"
   type="notify">
   <tag>fail</tag>
You cannot sit because you cannot move at this time.
  </notification>

  <notification
   icon="alertmodal.tga"
   name="SitFailNotAllowedOnLand"
   type="notify">
   <tag>fail</tag>
You cannot sit because you are not allowed on that land.
  </notification>
 
  <notification
   icon="alertmodal.tga"
   name="SitFailNotSameRegion"
   type="notify">
   <tag>fail</tag>
Try moving closer.  Can't sit on object because
it is not in the same region as you.
  </notification>
  
  <notification
   icon="alert.tga"
   name="ChatHistoryIsBusyAlert"
   type="alertmodal">
   Chat history file is busy with previous operation. Please try again in a few minutes or choose chat with another person.
    <usetemplate
     name="okbutton"
     yestext="OK"/>
  </notification>
  
  <notification
   icon="alertmodal.tga"
   name="NoNewObjectRegionFull"
   type="notify">
   <tag>fail</tag>
Unable to create new object. The region is full.
  </notification>

  <notification
   icon="alertmodal.tga"
   name="FailedToPlaceObject"
   type="notify">
   <tag>fail</tag>
Failed to place object at specified location.  Please try again.
  </notification>

  <notification
   icon="alertmodal.tga"
   name="NoOwnNoGardening"
   type="notify">
   <tag>fail</tag>
You can't create trees and grass on land you don't own.
  </notification>

  <notification
   icon="alertmodal.tga"
   name="NoCopyPermsNoObject"
   type="notify">
   <tag>fail</tag>
Copy failed because you lack permission to copy the object '[OBJ_NAME]'.
  </notification>

  <notification
   icon="alertmodal.tga"
   name="NoTransPermsNoObject"
   type="notify">
   <tag>fail</tag>
Copy failed because the object '[OBJ_NAME]' cannot be transferred to you.
  </notification>

  <notification
   icon="alertmodal.tga"
   name="AddToNavMeshNoCopy"
   type="notify">
   <tag>fail</tag>
Copy failed because the object '[OBJ_NAME]' contributes to navmesh.
  </notification>

  <notification
   icon="alertmodal.tga"
   name="DupeWithNoRootsSelected"
   type="notify">
   <tag>fail</tag>
Duplicate with no root objects selected.
  </notification>

  <notification
   icon="alertmodal.tga"
   name="CantDupeCuzRegionIsFull"
   type="notify">
   <tag>fail</tag>
Can't duplicate objects because the region is full.
  </notification>

  <notification
   icon="alertmodal.tga"
   name="CantDupeCuzParcelNotFound"
   type="notify">
   <tag>fail</tag>
Can't duplicate objects - Can't find the parcel they are on.
  </notification>

  <notification
   icon="alertmodal.tga"
   name="CantCreateCuzParcelFull"
   type="notify">
   <tag>fail</tag>
Can't create object because 
the parcel is full.
  </notification>

  <notification
   icon="alertmodal.tga"
   name="RezAttemptFailed"
   type="notify">
   <tag>fail</tag>
Attempt to rez an object failed.
  </notification>

  <notification
   icon="alertmodal.tga"
   name="ToxicInvRezAttemptFailed"
   type="notify">
   <tag>fail</tag>
Unable to create item that has caused problems on this region.
  </notification>

  <notification
   icon="alertmodal.tga"
   name="InvItemIsBlacklisted"
   type="notify">
   <tag>fail</tag>
That inventory item has been blacklisted.
  </notification>

  <notification
   icon="alertmodal.tga"
   name="NoCanRezObjects"
   type="notify">
   <tag>fail</tag>
You are not currently allowed to create objects.
  </notification>
 
  <notification
   icon="alertmodal.tga"
   name="LandSearchBlocked"
   type="notify">
   <tag>fail</tag>
Land Search Blocked.
You have performed too many land searches too quickly.
Please try again in a minute.
  </notification>

  <notification
   icon="alertmodal.tga"
   name="NotEnoughResourcesToAttach"
   type="notify">
   <tag>fail</tag>
Not enough script resources available to attach object!
  </notification>

  <notification
   icon="notifytip.tga"
   name="YouDiedAndGotTPHome"
   type="notifytip">
   <tag>fail</tag>
You died and have been teleported to your home location
  </notification>

  <notification
   icon="alertmodal.tga"
   name="EjectComingSoon"
   type="notify">
   <tag>fail</tag>
You are no longer allowed here and have [EJECT_TIME] seconds to leave.
  </notification>

  <notification
   icon="alertmodal.tga"
   name="NoEnterRegionMaybeFull"
   type="notify">
   <tag>fail</tag>
You can't enter region "[NAME]".
It may be full or restarting soon.
  </notification>

  <notification
   icon="alertmodal.tga"
   name="SaveBackToInvDisabled"
   type="notify">
   <tag>fail</tag>
Save Back To Inventory has been disabled.
  </notification>

  <notification
   icon="alertmodal.tga"
   name="NoExistNoSaveToContents"
   type="notify">
   <tag>fail</tag>
Cannot save '[OBJ_NAME]' to object contents because the object it was rezzed from no longer exists.
  </notification>

  <notification
   icon="alertmodal.tga"
   name="NoModNoSaveToContents"
   type="notify">
   <tag>fail</tag>
Cannot save '[OBJ_NAME]' to object contents because you do not have permission to modify the object '[DEST_NAME]'.
  </notification>

  <notification
   icon="alertmodal.tga"
   name="NoSaveBackToInvDisabled"
   type="notify">
   <tag>fail</tag>
Cannot save '[OBJ_NAME]' back to inventory -- this operation has been disabled.
  </notification>

  <notification
   icon="alertmodal.tga"
   name="NoCopyNoSelCopy"
   type="notify">
   <tag>fail</tag>
You cannot copy your selection because you do not have permission to copy the object '[OBJ_NAME]'.
  </notification>

  <notification
   icon="alertmodal.tga"
   name="NoTransNoSelCopy"
   type="notify">
   <tag>fail</tag>
You cannot copy your selection because the object '[OBJ_NAME]' is not transferable.
  </notification>

  <notification
   icon="alertmodal.tga"
   name="NoTransNoCopy"
   type="notify">
   <tag>fail</tag>
You cannot copy your selection because the object '[OBJ_NAME]' is not transferable.
  </notification>

  <notification
   icon="alertmodal.tga"
   name="NoPermsNoRemoval"
   type="notify">
   <tag>fail</tag>
Removal of the object '[OBJ_NAME]' from the simulator is disallowed by the permissions system.
  </notification>

  <notification
   icon="alertmodal.tga"
   name="NoModNoSaveSelection"
   type="notify">
   <tag>fail</tag>
Cannot save your selection because you do not have permission to modify the object '[OBJ_NAME]'.
  </notification>

  <notification
   icon="alertmodal.tga"
   name="NoCopyNoSaveSelection"
   type="notify">
   <tag>fail</tag>
Cannot save your selection because the object '[OBJ_NAME]' is not copyable.
  </notification>

  <notification
   icon="alertmodal.tga"
   name="NoModNoTaking"
   type="notify">
   <tag>fail</tag>
You cannot take your selection because you do not have permission to modify the object '[OBJ_NAME]'.
  </notification>

  <notification
   icon="alertmodal.tga"
   name="RezDestInternalError"
   type="notify">
   <tag>fail</tag>
Internal Error: Unknown destination type.
  </notification>

  <notification
   icon="alertmodal.tga"
   name="DeleteFailObjNotFound"
   type="notify">
   <tag>fail</tag>
Delete failed because object not found
  </notification>

  <notification
   icon="alertmodal.tga"
   name="SorryCantEjectUser"
   type="notify">
   <tag>fail</tag>
Sorry, can't eject that user.
  </notification>

  <notification
   icon="alertmodal.tga"
   name="RegionSezNotAHome"
   type="notify">
   <tag>fail</tag>
This region does not allow you to set your home location here.
  </notification>

  <notification
   icon="alertmodal.tga"
   name="HomeLocationLimits"
   type="notify">
   <tag>fail</tag>
You can only set your 'Home Location' on your land or at a mainland Infohub.
   </notification>

  <notification
   icon="alertmodal.tga"
   name="HomePositionSet"
   type="notify">
   <tag>fail</tag>
Home position set.
  </notification>

  <notification
   icon="notifytip.tga"
   name="AvatarEjected"
   type="notifytip">
   <tag>fail</tag>
Avatar ejected.
  </notification>

  <notification
   icon="alertmodal.tga"
   name="AvatarEjectFailed"
   type="notify">
   <tag>fail</tag>
Eject failed because you don't have admin permission for that parcel.
  </notification>

  <notification
   icon="alertmodal.tga"
   name="CMOParcelFull"
   type="notify">
   <tag>fail</tag>
Can't move object '[O]' to
[P] in region [R] because the parcel is full.
  </notification>

  <notification
   icon="alertmodal.tga"
   name="CMOParcelPerms"
   type="notify">
   <tag>fail</tag>
Can't move object '[O]' to
[P] in region [R] because your objects are not allowed on this parcel.
  </notification>

  <notification
   icon="alertmodal.tga"
   name="CMOParcelResources"
   type="notify">
   <tag>fail</tag>
Can't move object '[O]' to
[P] in region [R] because there are not enough resources for this object on this parcel.
  </notification>

  <notification
   icon="alertmodal.tga"
   name="NoParcelPermsNoObject"
   type="notify">
   <tag>fail</tag>
Copy failed because you lack access to that parcel.
  </notification>

  <notification
   icon="alertmodal.tga"
   name="CMORegionVersion"
   type="notify">
    <tag>fail</tag>
    Can't move object '[O]' to
    [P] in region [R] because the other region is running an older version which does not support receiving this object via region crossing.
  </notification>

  <notification
   icon="alertmodal.tga"
   name="CMONavMesh"
   type="notify">
   <tag>fail</tag>
Can't move object '[O]' to
[P] in region [R] because you cannot modify the navmesh across region boundaries.
  </notification>

  <notification
   icon="alertmodal.tga"
   name="CMOWTF"
   type="notify">
   <tag>fail</tag>
Can't move object '[O]' to
[P] in region [R] because of an unknown reason. ([F])
  </notification>

  <notification
   icon="alertmodal.tga"
   name="NoPermModifyObject"
   type="notify">
   <tag>fail</tag>
You don't have permission to modify that object
  </notification>

  <notification
   icon="alertmodal.tga"
   name="TooMuchObjectInventorySelected"
   type="alertmodal">
    <tag>fail</tag>
    Too many objects with large inventory are selected. Please select fewer objects and try again.
    <usetemplate
     name="okbutton"
     yestext="OK"/>
  </notification>

  <notification
   icon="alertmodal.tga"
   name="CantEnablePhysObjContributesToNav"
   type="notify">
   <tag>fail</tag>
Can't enable physics for an object that contributes to the navmesh.
  </notification>

  <notification
   icon="alertmodal.tga"
   name="CantEnablePhysKeyframedObj"
   type="notify">
   <tag>fail</tag>
Can't enable physics for keyframed objects.
  </notification>

  <notification
   icon="alertmodal.tga"
   name="CantEnablePhysNotEnoughLandResources"
   type="notify">
   <tag>fail</tag>
Can't enable physics for object -- insufficient land resources.
  </notification>

  <notification
   icon="alertmodal.tga"
   name="CantEnablePhysCostTooGreat"
   persist="true"
   type="notify">
   <tag>fail</tag>
Can't enable physics for object with physics resource cost greater than [MAX_OBJECTS]
  </notification>

  <notification
   icon="alertmodal.tga"
   name="PhantomWithConcavePiece"
   type="notify">
   <tag>fail</tag>
This object cannot have a concave piece because it is phantom and contributes to the navmesh.
  </notification>

  <notification
   icon="alertmodal.tga"
   name="UnableAddItem"
   type="notify">
   <tag>fail</tag>
Unable to add item!
  </notification>

  <notification
   icon="alertmodal.tga"
   name="UnableEditItem"
   type="notify">
   <tag>fail</tag>
Unable to edit this!
  </notification>

  <notification
   icon="alertmodal.tga"
   name="NoPermToEdit"
   type="notify">
   <tag>fail</tag>
Not permitted to edit this.
  </notification>

  <notification
   icon="alertmodal.tga"
   name="NoPermToCopyInventory"
   type="notify">
   <tag>fail</tag>
Not permitted to copy that inventory.
  </notification>

  <notification
   icon="alertmodal.tga"
   name="CantSaveItemDoesntExist"
   type="notify">
   <tag>fail</tag>
Cannot save to object contents: Item no longer exists.
  </notification>

  <notification
   icon="alertmodal.tga"
   name="CantSaveItemAlreadyExists"
   type="notify">
   <tag>fail</tag>
Cannot save to object contents: Item with that name already exists in inventory
  </notification>

  <notification
   icon="alertmodal.tga"
   name="CantSaveModifyAttachment"
   type="notify">
   <tag>fail</tag>
Cannot save to object contents: This would modify the attachment permissions.
  </notification>

  <notification
   icon="alertmodal.tga"
   name="AttachmentHasTooMuchInventory"
   type="notify">
   <tag>fail</tag>
Your attachments contain too much inventory to add more.
  </notification>

  <!--<notification
   icon="alertmodal.tga"
   name="IllegalAttachment"
   type="notify">
   <tag>fail</tag>
The attachment has requested a nonexistent point on the avatar. It has been attached to the chest instead.
  </notification>-->

  <notification
   icon="alertmodal.tga"
   name="TooManyScripts"
   type="notify">
   <tag>fail</tag>
Too many scripts.
  </notification>

  <notification
   icon="alertmodal.tga"
   name="UnableAddScript"
   type="notify">
   <tag>fail</tag>
Unable to add script!
  </notification>

  <notification
   icon="alertmodal.tga"
   name="AssetServerTimeoutObjReturn"
   type="notify">
   <tag>fail</tag>
Asset server didn't respond in a timely fashion.  Object returned to sim.
  </notification>

  <notification
   icon="alertmodal.tga"
   name="RegionDisablePhysicsShapes"
   type="notify">
   <tag>fail</tag>
This region does not have physics shapes enabled.
  </notification>

<<<<<<< HEAD
=======
  <notification
   icon="alertmodal.tga"
   name="NoPermsLinkAnimatedObjectTooLarge"
   type="notify">
   <tag>fail</tag>
Can't link these objects because the resulting animated object would exceed the size limit.
  </notification>

  <notification
   icon="alertmodal.tga"
   name="NoPermsSetFlagAnimatedObjectTooLarge"
   type="notify">
   <tag>fail</tag>
Can't make this object into an animated object because it would exceed the size limit.
  </notification>

  <notification
   icon="alertmodal.tga"
   name="ErrorNoMeshData"
   type="notify">
   <tag>fail</tag>
Server error: cannot complete this operation because mesh data is not loaded.
  </notification>

>>>>>>> aae13d19
  <notification
   icon="alertmodal.tga"
   name="NoModNavmeshAcrossRegions"
   type="notify">
   <tag>fail</tag>
You cannot modify the navmesh across region boundaries.
  </notification>

  <notification
   icon="alertmodal.tga"
   name="NoSetPhysicsPropertiesOnObjectType"
   type="notify">
   <tag>fail</tag>
Cannot set physics properties on that object type.
  </notification>

  <notification
   icon="alertmodal.tga"
   name="NoSetRootPrimWithNoShape"
   type="notify">
   <tag>fail</tag>
Cannot set root prim to have no shape.
  </notification>

  <notification
   icon="alertmodal.tga"
   name="NoRegionSupportPhysMats"
   type="notify">
   <tag>fail</tag>
This region does not have physics materials enabled.
  </notification>

  <notification
   icon="alertmodal.tga"
   name="OnlyRootPrimPhysMats"
   type="notify">
   <tag>fail</tag>
Only root prims may have their physics materials adjusted.
  </notification>

  <notification
   icon="alertmodal.tga"
   name="NoSupportCharacterPhysMats"
   type="notify">
   <tag>fail</tag>
Setting physics materials on characters is not yet supported.
  </notification>

  <notification
   icon="alertmodal.tga"
   name="InvalidPhysMatProperty"
   type="notify">
   <tag>fail</tag>
One or more of the specified physics material properties was invalid.
  </notification>

  <notification
   icon="alertmodal.tga"
   name="NoPermsAlterStitchingMeshObj"
   type="notify">
   <tag>fail</tag>
You may not alter the stitching type of a mesh object.
  </notification>

  <notification
   icon="alertmodal.tga"
   name="NoPermsAlterShapeMeshObj"
   type="notify">
   <tag>fail</tag>
You may not alter the shape of a mesh object
  </notification>

  <notification
   icon="alertmodal.tga"
   name="FullRegionCantEnter"
   type="notify">
   <tag>fail</tag>
You can't enter this region because \nthe region is full.
  </notification>

  <notification
   icon="alertmodal.tga"
   name="LinkFailedOwnersDiffer"
   type="notify">
   <tag>fail</tag>
Link failed -- owners differ
  </notification>

  <notification
   icon="alertmodal.tga"
   name="LinkFailedNoModNavmeshAcrossRegions"
   type="notify">
   <tag>fail</tag>
Link failed -- cannot modify the navmesh across region boundaries.
  </notification>

  <notification
   icon="alertmodal.tga"
   name="LinkFailedNoPermToEdit"
   type="notify">
   <tag>fail</tag>
Link failed because you do not have edit permission.
  </notification>

  <notification
   icon="alertmodal.tga"
   name="LinkFailedTooManyPrims"
   type="notify">
   <tag>fail</tag>
Link failed -- too many primitives
  </notification>

  <notification
   icon="alertmodal.tga"
   name="LinkFailedCantLinkNoCopyNoTrans"
   type="notify">
   <tag>fail</tag>
Link failed -- cannot link no-copy with no-transfer
  </notification>

  <notification
   icon="alertmodal.tga"
   name="LinkFailedNothingLinkable"
   type="notify">
   <tag>fail</tag>
Link failed -- nothing linkable.
  </notification>

  <notification
   icon="alertmodal.tga"
   name="LinkFailedTooManyPathfindingChars"
   type="notify">
   <tag>fail</tag>
Link failed -- too many pathfinding characters
  </notification>

  <notification
   icon="alertmodal.tga"
   name="LinkFailedInsufficientLand"
   type="notify">
   <tag>fail</tag>
Link failed -- insufficient land resources
  </notification>

  <notification
   icon="alertmodal.tga"
   name="LinkFailedTooMuchPhysics"
   type="notify">
   <tag>fail</tag>
Object uses too many physics resources -- its dynamics have been disabled.
  </notification>

  <notification
   icon="alertmodal.tga"
   name="EstateManagerFailedllTeleportHome"
   persist="false"
   type="notify">
    <tag>fail</tag>
The object '[OBJECT_NAME]' at [SLURL] cannot teleport estate managers home.
  </notification>

  <notification
   icon="alertmodal.tga"
   name="TeleportedHomeByObjectOnParcel"
   persist="false"
   type="notify">
   <tag>fail</tag>
You have been teleported home by the object '[OBJECT_NAME]' on the parcel '[PARCEL_NAME]'
  </notification>

  <notification
   icon="alertmodal.tga"
   name="TeleportedHomeByObject"
   persist="false"
   type="notify">
   <tag>fail</tag>
You have been teleported home by the object '[OBJECT_NAME]'
  </notification>

  <notification
   icon="alertmodal.tga"
   name="TeleportedByAttachment"
   type="notify">
   <tag>fail</tag>
You have been teleported by an attachment on [ITEM_ID]
   <usetemplate
    ignoretext="Teleport: You have been teleported by an attachment"
    name="notifyignore"/>
  </notification>

  <notification
   icon="alertmodal.tga"
   name="TeleportedByObjectOnParcel"
   type="notify">
   <tag>fail</tag>
You have been teleported by the object '[OBJECT_NAME]' on the parcel '[PARCEL_NAME]'
   <usetemplate
    ignoretext="Teleport: You have been teleported by an object on a parcel"
    name="notifyignore"/>
  </notification>

  <notification
   icon="alertmodal.tga"
   name="TeleportedByObjectOwnedBy"
   type="notify">
   <tag>fail</tag>
You have been teleported by the object '[OBJECT_NAME]' owned by [OWNER_ID]
  </notification>

  <notification
   icon="alertmodal.tga"
   name="TeleportedByObjectUnknownUser"
   type="notify">
   <tag>fail</tag>
You have been teleported by the object '[OBJECT_NAME]' owned by an unknown user.
  </notification>

  <notification
   icon="alertmodal.tga"
   name="StandDeniedByObject"
   type="notify">
    <tag>fail</tag>
'[OBJECT_NAME]' will not allow you to stand at this time.
  </notification>

  <notification
   icon="alertmodal.tga"
   name="ResitDeniedByObject"
   type="notify">
    <tag>fail</tag>
'[OBJECT_NAME]' will not allow you to change your seat at this time.
  </notification>

  <notification
   icon="alertmodal.tga"
   name="CantCreateObjectRegionFull"
   type="notify">
   <tag>fail</tag>
Unable to create requested object. The region is full.
  </notification>

  <notification
   icon="alertmodal.tga"
   name="CantAttackMultipleObjOneSpot"
   type="notify">
   <tag>fail</tag>
You can't attach multiple objects to one spot.
  </notification>

  <notification
   icon="alertmodal.tga"
   name="CantCreateMultipleObjAtLoc"
   type="notify">
   <tag>fail</tag>
You can't create multiple objects here.
  </notification>

  <notification
   icon="alertmodal.tga"
   name="UnableToCreateObjTimeOut"
   type="notify">
   <tag>fail</tag>
Unable to create requested object. Object is missing from database.
  </notification>

  <notification
   icon="alertmodal.tga"
   name="UnableToCreateObjUnknown"
   type="notify">
   <tag>fail</tag>
Unable to create requested object. The request timed out. Please try again.
  </notification>

  <notification
   icon="alertmodal.tga"
   name="UnableToCreateObjMissingFromDB"
   type="notify">
   <tag>fail</tag>
Unable to create requested object. Please try again.
  </notification>

  <notification
   icon="alertmodal.tga"
   name="RezFailureTookTooLong"
   type="notify">
   <tag>fail</tag>
Rez failed, requested object took too long to load.
  </notification>

  <notification
   icon="alertmodal.tga"
   name="FailedToPlaceObjAtLoc"
   type="notify">
   <tag>fail</tag>
Failed to place object at specified location.  Please try again.
  </notification>

  <notification
   icon="alertmodal.tga"
   name="CantCreatePlantsOnLand"
   type="notify">
   <tag>fail</tag>
You cannot create plants on this land.
  </notification>

  <notification
   icon="alertmodal.tga"
   name="CantRestoreObjectNoWorldPos"
   type="notify">
   <tag>fail</tag>
Cannot restore object. No world position found.
  </notification>

  <notification
   icon="alertmodal.tga"
   name="CantRezObjectInvalidMeshData"
   type="notify">
   <tag>fail</tag>
Unable to rez object because its mesh data is invalid.
  </notification>

  <notification
   icon="alertmodal.tga"
   name="CantRezObjectTooManyScripts"
   type="notify">
   <tag>fail</tag>
Unable to rez object because there are already too many scripts in this region.
  </notification>

  <notification
   icon="alertmodal.tga"
   name="CantCreateObjectNoAccess"
   type="notify">
   <tag>fail</tag>
Your access privileges don't allow you to create objects there.
  </notification>

  <notification
   icon="alertmodal.tga"
   name="CantCreateObject"
   type="notify">
   <tag>fail</tag>
You are not currently allowed to create objects.
  </notification>

  <notification
   icon="alertmodal.tga"
   name="InvalidObjectParams"
   type="notify">
   <tag>fail</tag>
Invalid object parameters
  </notification>

  <notification
   icon="alertmodal.tga"
   name="CantDuplicateObjectNoAcess"
   type="notify">
   <tag>fail</tag>
Your access privileges don't allow you to duplicate objects here.
  </notification>

  <notification
   icon="alertmodal.tga"
   name="CantChangeShape"
   type="notify">
   <tag>fail</tag>
You are not allowed to change this shape.
  </notification>

  <notification
   icon="alertmodal.tga"
   name="NoPermsTooManyAttachedAnimatedObjects"
   type="notify">
   <tag>fail</tag>
Operation would cause the number of attached animated objects to exceed the limit.
  </notification>


  <notification
   icon="alertmodal.tga"
   name="NoAccessToClaimObjects"
   type="notify">
   <tag>fail</tag>
Your access privileges don't allow you to claim objects here.
  </notification>

  <notification
   icon="alertmodal.tga"
   name="DeedFailedNoPermToDeedForGroup"
   type="notify">
   <tag>fail</tag>
Deed failed because you do not have permission to deed objects for your group.
  </notification>

  <notification
   icon="alertmodal.tga"
   name="NoPrivsToBuyObject"
   type="notify">
   <tag>fail</tag>
Your access privileges don't allow you to buy objects here.
  </notification>

  <notification
   icon="alertmodal.tga"
   name="CantAttachObjectAvatarSittingOnIt"
   type="notify">
   <tag>fail</tag>
Cannot attach object because an avatar is sitting on it.
  </notification>

  <notification
   icon="alertmodal.tga"
   name="WhyAreYouTryingToWearShrubbery"
   type="notify">
   <tag>fail</tag>
Trees and grasses cannot be worn as attachments.
  </notification>

  <notification
   icon="alertmodal.tga"
   name="CantAttachGroupOwnedObjs"
   type="notify">
   <tag>fail</tag>
Cannot attach group-owned objects.
  </notification>

  <notification
   icon="alertmodal.tga"
   name="CantAttachObjectsNotOwned"
   type="notify">
   <tag>fail</tag>
Cannot attach objects that you don't own.
  </notification>

  <notification
   icon="alertmodal.tga"
   name="CantAttachNavmeshObjects"
   type="notify">
   <tag>fail</tag>
Cannot attach objects that contribute to navmesh.
  </notification>

  <notification
   icon="alertmodal.tga"
   name="CantAttachObjectNoMovePermissions"
   type="notify">
   <tag>fail</tag>
Cannot attach object because you do not have permission to move it.
  </notification>

  <notification
   icon="alertmodal.tga"
   name="CantAttachNotEnoughScriptResources"
   type="notify">
   <tag>fail</tag>
Not enough script resources available to attach object!
  </notification>

  <notification
   icon="alertmodal.tga"
   name="CantAttachObjectBeingRemoved"
   type="notify">
    <tag>fail</tag>
    Cannot attach object because it is already being removed.
  </notification>

  <notification
  icon="alertmodal.tga"
  name="IllegalAttachment"
  type="notify">
   <tag>fail</tag>
   The attachment has requested a nonexistent point on the avatar. It has been attached to the chest instead.
  </notification>

  <notification
   icon="alertmodal.tga"
   name="CantDropItemTrialUser"
   type="notify">
   <tag>fail</tag>
You can't drop objects here; try the Free Trial area.
  </notification>

  <notification
   icon="alertmodal.tga"
   name="CantDropMeshAttachment"
   type="notify">
   <tag>fail</tag>
You can't drop mesh attachments. Detach to inventory and then rez in world.
  </notification>

  <notification
   icon="alertmodal.tga"
   name="CantDropAttachmentNoPermission"
   type="notify">
   <tag>fail</tag>
Failed to drop attachment: you don't have permission to drop there.
  </notification>

  <notification
   icon="alertmodal.tga"
   name="CantDropAttachmentInsufficientLandResources"
   type="notify">
   <tag>fail</tag>
Failed to drop attachment: insufficient available land resource.
  </notification>

  <notification
   icon="alertmodal.tga"
   name="CantDropAttachmentInsufficientResources"
   type="notify">
   <tag>fail</tag>
Failed to drop attachments: insufficient available resources.
  </notification>

  <notification
   icon="alertmodal.tga"
   name="CantDropObjectFullParcel"
   type="notify">
   <tag>fail</tag>
Cannot drop object here.  Parcel is full.
  </notification>

  <notification
   icon="alertmodal.tga"
   name="CantTouchObjectBannedFromParcel"
   type="notify">
   <tag>fail</tag>
Can't touch/grab this object because you are banned from the land parcel.
  </notification>

  <notification
   icon="alertmodal.tga"
   name="PlzNarrowDeleteParams"
   type="notify">
   <tag>fail</tag>
Please narrow your delete parameters.
  </notification>

  <notification
   icon="alertmodal.tga"
   name="UnableToUploadAsset"
   type="notify">
   <tag>fail</tag>
Unable to upload asset.
  </notification>

  <notification
   icon="alertmodal.tga"
   name="CantTeleportCouldNotFindUser"
   type="notify">
   <tag>fail</tag>
Could not find user to teleport home
  </notification>

  <notification
   icon="alertmodal.tga"
   name="GodlikeRequestFailed"
   type="notify">
   <tag>fail</tag>
godlike request failed
  </notification>

  <notification
   icon="alertmodal.tga"
   name="GenericRequestFailed"
   type="notify">
   <tag>fail</tag>
generic request failed
  </notification>

  <notification
   icon="alertmodal.tga"
   name="CantUploadPostcard"
   type="notify">
   <tag>fail</tag>
Unable to upload postcard.  Try again later.
  </notification>

  <notification
   icon="alertmodal.tga"
   name="CantFetchInventoryForGroupNotice"
   type="notify">
   <tag>fail</tag>
Unable to fetch inventory details for the group notice.
  </notification>

  <notification
   icon="alertmodal.tga"
   name="CantSendGroupNoticeNotPermitted"
   type="notify">
   <tag>fail</tag>
Unable to send group notice -- not permitted.
  </notification>

  <notification
   icon="alertmodal.tga"
   name="CantSendGroupNoticeCantConstructInventory"
   type="notify">
   <tag>fail</tag>
Unable to send group notice -- could not construct inventory.
  </notification>

  <notification
   icon="alertmodal.tga"
   name="CantParceInventoryInNotice"
   type="notify">
   <tag>fail</tag>
Unable to parse inventory in notice.
  </notification>

  <notification
   icon="alertmodal.tga"
   name="TerrainUploadFailed"
   type="notify">
   <tag>fail</tag>
Terrain upload failed.
  </notification>

  <notification
   icon="alertmodal.tga"
   name="TerrainFileWritten"
   type="notify">
   <tag>fail</tag>
Terrain file written.
  </notification>

  <notification
   icon="alertmodal.tga"
   name="TerrainFileWrittenStartingDownload"
   type="notify">
   <tag>fail</tag>
Terrain file written, starting download...
  </notification>

  <notification
   icon="alertmodal.tga"
   name="TerrainBaked"
   type="notify">
   <tag>fail</tag>
Terrain baked.
  </notification>

  <notification
   icon="alertmodal.tga"
   name="TenObjectsDisabledPlzRefresh"
   type="notify">
   <tag>fail</tag>
Only the first 10 selected objects have been disabled. Refresh and make additional selections if required.
  </notification>

  <notification
   icon="alertmodal.tga"
   name="UpdateViewerBuyParcel"
   type="notify">
   <tag>fail</tag>
You need to update your viewer to buy this parcel.
  </notification>  

  <notification
   icon="alertmodal.tga"
   name="CantBuyParcelNotForSale"
   type="notify">
   <tag>fail</tag>
Unable to buy, this parcel is not for sale.
  </notification>

  <notification
   icon="alertmodal.tga"
   name="CantBuySalePriceOrLandAreaChanged"
   type="notify">
   <tag>fail</tag>
Unable to buy, the sale price or land area has changed.
  </notification>

  <notification
   icon="alertmodal.tga"
   name="CantBuyParcelNotAuthorized"
   type="notify">
   <tag>fail</tag>
You are not the authorized buyer for this parcel.
  </notification>

  <notification
   icon="alertmodal.tga"
   name="CantBuyParcelAwaitingPurchaseAuth"
   type="notify">
   <tag>fail</tag>
You cannot purchase this parcel because it is already awaiting purchase aut
  </notification>

  <notification
   icon="alertmodal.tga"
   name="CantBuildOverflowParcel"
   type="notify">
   <tag>fail</tag>
You cannot build objects here because doing so would overflow the parcel.
  </notification>

  <notification
   icon="alertmodal.tga"
   name="SelectedMultipleOwnedLand"
   type="notify">
   <tag>fail</tag>
You selected land with different owners. Please select a smaller area and try again.
  </notification>

  <notification
   icon="alertmodal.tga"
   name="CantJoinTooFewLeasedParcels"
   type="notify">
   <tag>fail</tag>
Not enough leased parcels in selection to join.
  </notification>

  <notification
   icon="alertmodal.tga"
   name="CantDivideLandMultipleParcelsSelected"
   type="notify">
   <tag>fail</tag>
Can't divide land.
There is more than one parcel selected.
Try selecting a smaller piece of land.
  </notification>

  <notification
   icon="alertmodal.tga"
   name="CantDivideLandCantFindParcel"
   type="notify">
   <tag>fail</tag>
Can't divide land.
Can't find the parcel.
Please report with Help -> Report Bug...
  </notification>

  <notification
   icon="alertmodal.tga"
   name="CantDivideLandWholeParcelSelected"
   type="notify">
   <tag>fail</tag>
Can't divide land. Whole parcel is selected.
Try selecting a smaller piece of land.
  </notification>

  <notification
   icon="alertmodal.tga"
   name="LandHasBeenDivided"
   type="notify">
   <tag>fail</tag>
Land has been divided.
  </notification>

  <notification
   icon="alertmodal.tga"
   name="PassPurchased"
   type="notify">
   <tag>fail</tag>
You purchased a pass.
  </notification>

  <notification
   icon="alertmodal.tga"
   name="RegionDisallowsClassifieds"
   type="notify">
   <tag>fail</tag>
Region does not allow classified advertisements.
  </notification>

  <notification
   icon="alertmodal.tga"
   name="LandPassExpireSoon"
   type="notify">
   <tag>fail</tag>
Your pass to this land is about to expire.
  </notification>

  <notification
   icon="alertmodal.tga"
   name="CantSitNoSuitableSurface"
   type="notify">
   <tag>fail</tag>
There is no suitable surface to sit on, try another spot.
  </notification>

  <notification
   icon="alertmodal.tga"
   name="CantSitNoRoom"
   type="notify">
   <tag>fail</tag>
No room to sit here, try another spot.
  </notification>

  <notification
   icon="alertmodal.tga"
   name="ClaimObjectFailedNoPermission"
   type="notify">
   <tag>fail</tag>
Claim object failed because you don't have permission
  </notification>

  <notification
   icon="alertmodal.tga"
   name="ClaimObjectFailedNoMoney"
   type="notify">
   <tag>fail</tag>
Claim object failed because you don't have enough L$.
  </notification>

  <notification
   icon="alertmodal.tga"
   name="CantDeedGroupLand"
   type="notify">
   <tag>fail</tag>
Cannot deed group-owned land.
  </notification>

  <notification
   icon="alertmodal.tga"
   name="BuyObjectFailedNoMoney"
   type="notify">
   <tag>fail</tag>
Buy object failed because you don't have enough L$.
  </notification>

  <notification
   icon="alertmodal.tga"
   name="BuyInventoryFailedNoMoney"
   type="notify">
   <tag>fail</tag>
Buy inventory failed because you do not have enough L$
  </notification>

  <notification
   icon="alertmodal.tga"
   name="BuyPassFailedNoMoney"
   type="notify">
   <tag>fail</tag>
You don't have enough L$ to buy a pass to this land.
  </notification>

  <notification
   icon="alertmodal.tga"
   name="CantBuyPassTryAgain"
   type="notify">
   <tag>fail</tag>
Unable to buy pass right now.  Try again later.
  </notification>

  <notification
   icon="alertmodal.tga"
   name="CantCreateObjectParcelFull"
   type="notify">
   <tag>fail</tag>
Can't create object because \nthe parcel is full.
  </notification>

  <notification
   icon="alertmodal.tga"
   name="FailedPlacingObject"
   type="notify">
   <tag>fail</tag>
Failed to place object at specified location.  Please try again.
  </notification>

  <notification
   icon="alertmodal.tga"
   name="CantCreateLandmarkForEvent"
   type="notify">
   <tag>fail</tag>
Unable to create landmark for event.
  </notification>

  <notification
   icon="alertmodal.tga"
   name="GodBeatsFreeze"
   type="notify">
   <tag>fail</tag>
Your godlike powers break the freeze!
  </notification>

  <notification
   icon="alertmodal.tga"
   name="SpecialPowersRequestFailedLogged"
   type="notify">
   <tag>fail</tag>
Request for special powers failed. This request has been logged.
  </notification>

  <notification
   icon="alertmodal.tga"
   name="ExpireExplanation"
   type="notify">
   <tag>fail</tag>
The system is currently unable to process your request. The request timed out.
  </notification>

  <notification
   icon="alertmodal.tga"
   name="DieExplanation"
   type="notify">
   <tag>fail</tag>
The system is unable to process your request.
  </notification>

  <notification
   icon="alertmodal.tga"
   name="AddPrimitiveFailure"
   type="notify">
   <tag>fail</tag>
Insufficient funds to create primitve.
  </notification>

  <notification
   icon="alertmodal.tga"
   name="RezObjectFailure"
   type="notify">
   <tag>fail</tag>
Insufficient funds to create object.
  </notification>

  <notification
   icon="alertmodal.tga"
   name="ResetHomePositionNotLegal"
   type="notify">
   <tag>fail</tag>
Reset Home position since Home wasn't legal.
  </notification>

  <notification
   icon="alertmodal.tga"
   name="CantInviteRegionFull"
   type="notify">
   <tag>fail</tag>
You cannot currently invite anyone to your location because the region is full. Try again later.
  </notification>

  <notification
   icon="alertmodal.tga"
   name="CantSetHomeAtRegion"
   type="notify">
   <tag>fail</tag>
This region does not allow you to set your home location here.
  </notification>

  <notification
   icon="alertmodal.tga"
   name="ListValidHomeLocations"
   type="notify">
   <tag>fail</tag>
You can only set your 'Home Location' on your land or at a mainland Infohub.
  </notification>

  <notification
   icon="alertmodal.tga"
   name="SetHomePosition"
   type="notify">
   <tag>fail</tag>
Home position set.
  </notification>

  <notification
   icon="alertmodal.tga"
   name="CantDerezInventoryError"
   type="notify">
   <tag>fail</tag>
Cannot derez object due to inventory fault.
  </notification>

  <notification
   icon="alertmodal.tga"
   name="CantCreateRequestedInv"
   type="notify">
   <tag>fail</tag>
Cannot create requested inventory.
  </notification>

  <notification
   icon="alertmodal.tga"
   name="CantCreateRequestedInvFolder"
   type="notify">
   <tag>fail</tag>
Cannot create requested inventory folder.
  </notification>

  <notification
   icon="alertmodal.tga"
   name="CantCreateInventory"
   type="notify">
   <tag>fail</tag>
Cannot create that inventory.
  </notification>

  <notification
   icon="alertmodal.tga"
   name="CantCreateLandmark"
   type="notify">
   <tag>fail</tag>
Cannot create landmark.
  </notification>

  <notification
   icon="alertmodal.tga"
   name="CantCreateOutfit"
   type="notify">
   <tag>fail</tag>
Cannot create outfit right now. Try again in a minute.
  </notification>

  <notification
   icon="alertmodal.tga"
   name="InventoryNotForSale"
   type="notify">
   <tag>fail</tag>
Inventory is not for sale.
  </notification>

  <notification
   icon="alertmodal.tga"
   name="CantFindInvItem"
   type="notify">
   <tag>fail</tag>
Unable to find inventory item.
  </notification>

  <notification
   icon="alertmodal.tga"
   name="CantFindObject"
   type="notify">
   <tag>fail</tag>
Unable to find object.
  </notification>

  <notification
   icon="alertmodal.tga"
   name="CantTransfterMoneyRegionDisabled"
   type="notify">
   <tag>fail</tag>
Money transfers to objects are currently disabled in this region.
  </notification>

  <notification
   icon="alertmodal.tga"
   name="DroppedMoneyTransferRequest"
   type="notify">
   <tag>fail</tag>
Unable to make payment due to system load.
  </notification>

  <notification
   icon="alertmodal.tga"
   name="CantPayNoAgent"
   type="notify">
   <tag>fail</tag>
Could not figure out who to pay.
  </notification>

  <notification
   icon="alertmodal.tga"
   name="CantDonateToPublicObjects"
   type="notify">
   <tag>fail</tag>
You cannot give L$ to public objects.
  </notification>

  <notification
   icon="alertmodal.tga"
   name="InventoryCreationInWorldObjectFailed"
   type="notify">
   <tag>fail</tag>
Inventory creation on in-world object failed.
  </notification>

  <notification
   icon="alertmodal.tga"
   name="UserBalanceOrLandUsageError"
   type="notify">
   <tag>fail</tag>
An internal error prevented us from properly updating your viewer.  The L$ balance or parcel holdings displayed in your viewer may not reflect your actual balance on the servers.
  </notification>

  <notification
   icon="alertmodal.tga"
   name="LargePrimAgentIntersect"
   type="notify">
   <tag>fail</tag>
Cannot create large prims that intersect other players.  Please re-try when other players have moved.
  </notification>

  <notification
   icon="alertmodal.tga"
   name="RLVaChangeStrings"
   type="alertmodal">
Changes won't take effect until after you restart [APP_NAME].
  </notification>

  <notification
   icon="notify.tga"
   name="RLVaListRequested"
   label="Restriction request from [NAME_LABEL]"
   log_to_im="true"
   log_to_chat="false"
   type="offer">
[NAME_SLURL] has requested to be sent a list of your currently active RLV restrictions.
    <tag>confirm</tag>
    <form name="form">
      <button
       index="0"
       name="Allow"
       text="Allow"/>
      <button
       index="1"
       name="Deny"
       text="Deny"/>
    </form>
  </notification>

  <notification
   icon="alertmodal.tga"
   name="PreferenceChatClearLog"
   type="alertmodal">
    This will delete the logs of previous conversations, and any backups of that file.
    <tag>confirm</tag>
    <usetemplate
     ignoretext="Confirm before I delete the log of previous conversations."
     name="okcancelignore"
     notext="Cancel"
     yestext="OK"/>
  </notification>
    
  <notification
   icon="alertmodal.tga"
   name="PreferenceChatDeleteTranscripts"
   type="alertmodal">
    This will delete the transcripts for all previous conversations. The list of past conversations will not be affected. All files with the suffixes .txt and txt.backup in the folder [FOLDER] will be deleted.
    <tag>confirm</tag>
    <usetemplate
     ignoretext="Confirm before I delete transcripts."
     name="okcancelignore"
     notext="Cancel"
     yestext="OK"/>
  </notification>

  <notification
   icon="alert.tga"
   name="PreferenceChatPathChanged"
   type="alert">
   Unable to move files. Restored previous path.
    <usetemplate
     ignoretext="Unable to move files. Restored previous path."
     name="okignore"
     yestext="OK"/>
  </notification>

  <notification
   icon="alertmodal.tga"
   name="DefaultObjectPermissions"
   type="alert">
	There was a problem saving the default object permissions: [REASON].  Please try setting the default permissions later.
	<tag>fail</tag>
   <usetemplate
     name="okbutton"
     yestext="OK"/>
  </notification>
  
  <notification
   icon="alert.tga"
   name="OutfitPhotoLoadError"
   type="alertmodal">
    [REASON]
    <tag>fail</tag>
    <usetemplate
     name="okbutton"
     yestext="OK"/>
  </notification>
  
<!-- <FS:Zi> Add float LSL color entry widgets -->
  <notification
   icon="notify.tga"
   name="LSLColorCopiedToClipboard"
   type="alertmodal">
The LSL color string has been copied to your clipboard. You can now paste it into your script to use it.
   <form name="form">
      <ignore name="ignore"
       text="An LSL color string was copied to my clipboard"/>
    </form>
  </notification>
  <!-- <FS:Zi> Add float LSL color entry widgets -->

  <!-- <FS:HG> FIRE-6340, FIRE-6567 - Setting Bandwidth issues-->
  <!-- <FS:TS> FIRE-6795: Remove warning at every login -->
  <notification
   icon="alertmodal.tga"
   name="FSBWTooHigh"
   type="alertmodal">
We strongly recommend that you not set the bandwidth above 1500 KBPS. This is unlikely to work well and will almost certainly not improve your performance.
    <usetemplate
     name="okbutton"
     yestext="OK"/>
  </notification>
  <!-- </FS:TS> FIRE-6795 -->
  <!-- </FS:HG> FIRE-6340, FIRE-6567 - Setting Bandwidth issues-->

  <notification
   icon="alertmodal.tga"
   name="FirstUseFlyOverride"
   type="alertmodal">
Caution: Use the Fly Override responsibly! Using the Fly Override without the land owner's permission may result in your avatar being banned from the parcel in which you are flying.
    <usetemplate
     name="okbutton"
     yestext="OK"/>
  </notification>

  <notification
   icon="notifytip.tga" 
   name="ServerVersionChanged"
   type="notifytip">
The region you have entered is running a different simulator version.
Current simulator: [NEWVERSION]
Previous simulator: [OLDVERSION]
  </notification>
  
  <notification
   icon="alertmodal.tga"
   name="CannotSaveSnapshot"
   type="alertmodal">
Unable to save snapshot.
  <tag>fail</tag>
  </notification>
  
  <notification
   icon="alertmodal.tga"
   name="RegExFail"
   type="alertmodal">
Error in the regular expression:
[EWHAT]
  <tag>fail</tag>
  </notification>
	
  <notification
    icon="alertmodal.tga"
	name="NoHavok"
	type="alertmodal">
	Some functions like [FEATURE] are not included in [APP_NAME] for OpenSimulator. If you would like to use [FEATURE], please download [APP_NAME] for Second Life from
[DOWNLOAD_URL]
	<form name="form">
		<ignore name="ignore"
		text="No Havok Warning"/>
	</form>
	</notification>

	<notification
		icon="notify.tga"
		name="StreamListExportSuccess"
		type="notify">
		Successfully exported stream list to XML to [FILENAME].
	</notification>
	
	<notification
		icon="notify.tga"
		name="StreamListImportSuccess"
		type="notify">
		Successfully imported stream list from XML.
	</notification>
	
    <notification
        icon="notifytip.tga"
        name="StreamMetadata"
		log_to_chat="false"
        type="notifytip">
        <tag>StreamMetadata</tag>
♫ Now Playing:
  [TITLE]
  [ARTIST] ♫
    </notification>
    <notification
        icon="notifytip.tga"
        name="StreamMetadataNoArtist"
		log_to_chat="false"
        type="notifytip">
        <tag>StreamMetadata</tag>
♫ Now Playing:
  [TITLE] ♫
    </notification>
    
    <notification
        icon="notifytip.tga"
        name="RadarAlert"
		log_to_chat="false"
        type="notifytip">
		[NAME] [MESSAGE]
	</notification>

	
   <!-- <FS:Zi> Backup Settings -->
  <notification
   icon="alertmodal.tga"
   name="BackupFinished"
   type="alertmodal">
Your settings have been backed up.
  </notification>

  <notification
   icon="alertmodal.tga"
   name="BackupPathEmpty"
   type="alertmodal">
The backup path is empty. Please provide a location to back up and restore your settings first.
  </notification>

  <notification
   icon="alertmodal.tga"
   name="BackupPathDoesNotExistOrCreateFailed"
   type="alertmodal">
The backup path could not be found or created.
  </notification>

  <notification
   icon="alertmodal.tga"
   name="BackupPathDoesNotExist"
   type="alertmodal">
The backup path could not be found.
  </notification>

  <notification
   icon="alertmodal.tga"
   name="SettingsRestoreNeedsLogout"
   type="alertmodal">
Settings restore requires a viewer restart. Do you want to restore your settings and quit the viewer now?
    <usetemplate
     name="okcancelbuttons"
     notext="Cancel"
     yestext="Restore and Quit"/>
  </notification>

  <notification
   icon="alertmodal.tga"
   name="RestoreFinished"
   type="alertmodal">
Restore complete! Please restart your viewer now.
    <usetemplate
     name="okbutton"
     yestext="Quit"/>
  </notification>
  <!-- </FS:Zi> -->

  <notification
   icon="alertmodal.tga"
   name="ConfirmRestoreQuickPrefsDefaults"
   type="alertmodal">
    <tag>confirm</tag>
This action will immediately restore your quick preferences to their default settings.

You cannot undo this action.
    <usetemplate
     ignoretext="Confirm restore quick prefs defaults"
     name="okcancelignore"
     notext="Cancel"
     yestext="OK"/>
    </notification>

    <notification
     icon="alertmodal.tga"
     name="QuickPrefsDuplicateControl"
     type="alertmodal">
     <tag>fail</tag>
Setting has already been added. Please select a different one.
    <usetemplate
     name="okbutton"
     yestext="OK"/>
    </notification>
    
    <notification
     icon="alertmodal.tga"
     name="ExportFinished"
     type="notify">
      <tag>Export</tag>
Export finished and saved to [FILENAME].
    </notification>
    
    <notification
     icon="alertmodal.tga"
     name="ExportFailed"
     type="notify">
      <tag>Export</tag>
Export failed unexpectedly. Please see the log for details.
    </notification>
    
    <notification
     icon="alertmodal.tga"
     name="ExportColladaSuccess"
     type="notify">
      <tag>Export</tag>
		Successfully saved [OBJECT] to [FILENAME].
    </notification>

    <notification
     icon="alertmodal.tga"
     name="ExportColladaFailure"
     type="notify">
      <tag>Export</tag>
		Export of [OBJECT] to [FILENAME] failed.
    </notification>

    <notification
     icon="alertmodal.tga"
     name="MeshMaxConcurrentReqTooHigh"
     type="alertmodal">
The value you set, [VALUE], for the number of concurrent requests to load mesh objects (debug setting [DEBUGNAME]) is higher than the maximum of [MAX]. It has been reset to the default of [DEFAULT].
    <tag>fail</tag>
    </notification>
	
    <notification
     icon="alertmodal.tga"
     name="ImportSuccess"
     type="notify">
        <tag>Export</tag>
        Successfully imported [COUNT] [OBJECT].
    </notification>
    
    <notification
      icon="notifytip.tga"
      name="AntiSpamBlocked"
      log_to_chat="true"
      type="notifytip">
AntiSpam: Blocked [SOURCE] for spamming a [QUEUE] ([COUNT]) times in [PERIOD] seconds.
    </notification>

    <notification
      icon="notifytip.tga"
      name="AntiSpamImNewLineFloodBlocked"
      log_to_chat="true"
      type="notifytip">
AntiSpam: Blocked [SOURCE] for sending an instant message with more than [COUNT] lines.
    </notification>

    <notification
      icon="notifytip.tga"
      name="AntiSpamChatNewLineFloodBlocked"
      log_to_chat="true"
      type="notifytip">
AntiSpam: Blocked [SOURCE] for sending a chat message with more than [COUNT] lines.
    </notification>

  <!-- <FS:Zi> Notification template for changed settings when selecting certain skins -->
  <!--         The actual texts for the messages are in strings.xml -->
  <notification
   icon="notify.tga"
   name="SkinDefaultsChangeSettings"
   type="alertmodal">
[MESSAGE]
   <form name="form">
      <ignore name="ignore"
       text="A preferences setting was changed to the skin's default value."/>
    </form>
  </notification>
  <!-- <FS:Zi> Notification template for changed settings when selecting certain skins -->

  <notification
   icon="alertmodal.tga"
   name="AddNewContactSet"
   type="alertmodal">
    <tag>contact set</tag>
Create new contact set with the name:
    <tag>confirm</tag>
    <form name="form">
      <input name="message" type="text" default="true">
      New Contact Set
      </input>
      <button
       default="true"
       index="0"
       name="Create"
       text="Create"/>
      <button
       index="1"
       name="Cancel"
       text="Cancel"/>
    </form>
  </notification>

  <notification
   icon="alertmodal.tga"
   name="RemoveContactSet"
   type="alertmodal">
Are you sure you want to remove [SET_NAME]? You won&apos;t be able to restore it.
    <tag>contact set</tag>
    <tag>confirm</tag>
    <usetemplate
     ignoretext="Confirm before removing a contact set"
     name="okcancelignore"
     notext="Cancel"
     yestext="OK"/>
  </notification>

  <notification
   icon="alertmodal.tga"
   name="RemoveContactFromSet"
   type="alertmodal">
Are you sure you want to remove [TARGET] from [SET_NAME]?
    <tag>contact set</tag>
    <tag>confirm</tag>
    <usetemplate
     ignoretext="Confirm before removing someone from a contact set"
     name="okcancelignore"
     notext="Cancel"
     yestext="OK"/>
  </notification>

  <notification
   icon="alertmodal.tga"
   name="RemoveContactsFromSet"
   type="alertmodal">
Are you sure you want to remove these [TARGET] avatars from [SET_NAME]?
    <tag>contact set</tag>
    <tag>confirm</tag>
    <usetemplate
     ignoretext="Confirm before removing multiple avatars from a contact set"
     name="okcancelignore"
     notext="Cancel"
     yestext="OK"/>
  </notification>

  <notification
   icon="alertmodal.tga"
   name="AddToContactSetSingleSuccess"
   type="notify">
    <tag>contact set</tag>
[NAME] was added to [SET].
  </notification>

  <notification
   icon="alertmodal.tga"
   name="AddToContactSetMultipleSuccess"
   type="notify">
    <tag>contact set</tag>
[COUNT] avatars were added to [SET].
  </notification>

  <notification
   icon="alertmodal.tga"
   name="SetAvatarPseudonym"
   type="alertmodal">
    <tag>contact set</tag>
Enter an alias for [AVATAR]:
    <tag>confirm</tag>
    <form name="form">
      <input name="message" type="text" default="true" />
      <button
       default="true"
       index="0"
       name="Create"
       text="Create"/>
      <button
       index="1"
       name="Cancel"
       text="Cancel"/>
    </form>
  </notification>

  <notification
   icon="alertmodal.tga"
   name="RenameContactSetFailure"
   type="alertmodal">
    <tag>contact set</tag>
Could not rename set &apos;[SET]&apos; to &apos;[NEW_NAME]&apos; because a set with the same name already exists or the new name is invalid.
  </notification>

  <notification
   icon="notifytip.tga"
   name="ShapeImportGenericFail"
   type="notifytip">
    <tag>fail</tag>
There was a problem importing [FILENAME]. Please see the log for more details.
  </notification>
  <notification
   icon="notifytip.tga"
   name="ShapeImportVersionFail"
   type="notifytip">
    <tag>fail</tag>
Shape import failed. Are you sure [FILENAME] is an avatar file?
  </notification>

  <notification
   icon="alertmodal.tga"
   name="AddToMediaList"
   type="alertmodal">
Enter a domain name to be added to the [LIST]:
    <tag>confirm</tag>
    <form name="form">
      <input name="url" type="text" default="true" />
      <button
       default="true"
       index="0"
       name="Add"
       text="Add"/>
      <button
       index="1"
       name="Cancel"
       text="Cancel"/>
    </form>
  </notification>

   <!-- <FS:Zi> Do not allow "Restore To Last Position" for no-copy items -->
  <notification
   icon="alertmodal.tga"
   name="CantRestoreToWorldNoCopy"
   type="alertmodal">
Restore to Last Position is not allowed for no copy items to prevent possible content loss.
  </notification>
  <!-- <FS:Zi> Do not allow "Restore To Last Position" for no-copy items -->

  <notification
   icon="alertmodal.tga"
   name="ConfirmRemoveCredential"
   type="alertmodal">
Delete saved login for &lt;nolink&gt;[NAME]&lt;/nolink&gt;?
    <tag>confirm</tag>
    <form name="form">
      <button
       index="0"
       name="OK"
       text="OK"/>
      <button
       default="true"
       index="1"
       name="Cancel"
       text="Cancel"/>
    </form>
  </notification>

  <!-- <FS:TS> FIRE-5453: Flickr upload support (from Exodus) -->
  <notification
   icon="alertmodal.tga"
   name="ExodusFlickrVerificationExplanation"
   type="alertmodal">
To use the Flickr upload feature you must authorize [APP_NAME] to access your account. If you proceed, your web browser will open Flickr's website, where you will be prompted to log in and authorize [APP_NAME]. You will then be given a code to copy back into [APP_NAME].

Would you like to authorize [APP_NAME] to post to your Flickr account?
    <tag>fail</tag>
    <usetemplate
     name="okcancelbuttons"
     notext="No"
     yestext="Yes"/>
  </notification>

  <notification
   icon="alertmodal.tga"
   name="ExodusFlickrVerificationPrompt"
   type="alertmodal">
Please authorize [APP_NAME] to post to your Flickr account in your web browser, then type the code given by the website below:
    <tag>confirm</tag>
    <form name="form">
      <input name="oauth_verifier" type="text" default="true"/>
      <button
       index="0"
       name="OK"
       text="OK"/>
      <button
       index="1"
       name="Cancel"
       text="Cancel"/>
    </form>
  </notification>

  <notification
   icon="alertmodal.tga"
   name="ExodusFlickrVerificationFailed"
   type="alertmodal">
Flickr verification failed. Please try again, and be sure to double check the verification code.
    <tag>fail</tag>
    <usetemplate
     name="okbutton"
     yestext="OK"/>
  </notification>

  <notification
   icon="notifytip.tga"
   name="ExodusFlickrUploadComplete"
   type="notifytip">
Your snapshot can now be viewed [http://www.flickr.com/photos/upload/edit/?ids=[ID] here].
  </notification>
  <!-- </FS:TS> FIRE-5453 -->

  <notification
   icon="alert.tga"
   name="RegionTrackerAdd"
   type="alert">
What label would you like to use for
the region &quot;[REGION]&quot;?
    <tag>confirm</tag>
    <form name="form">
      <input name="label" type="text">[LABEL]</input>
      <button
       default="true"
       index="0"
       name="OK"
       text="OK"/>
      <button
       index="1"
       name="Cancel"
       text="Cancel"/>
    </form>
  </notification>

   <notification
    icon="alertmodal.tga"
    name="SnoozeDuration"
    type="alertmodal">
    <unique/>
    Time in seconds to snooze group chat:
    <tag>confirm</tag>
    <form name="form">
      <input name="duration" type="text" default="true">
        [DURATION]
      </input>
      <button
       default="true"
       index="0"
       name="OK"
       text="OK"/>
      <button
       index="1"
       name="Cancel"
       text="Cancel"/>
    </form>
   </notification>
   <notification
    icon="alertmodal.tga"
    name="SnoozeDurationInvalidInput"
    type="alertmodal">
    Please enter a valid number for the snooze duration!
    <tag>fail</tag>
    <usetemplate
     name="okbutton"
     yestext="OK"/>
  </notification>
  <notification
   name="PickLimitReached"
   label=""
   type="alertmodal">
    <unique/>
    <tag>fail</tag>
    <tag>confirm</tag>
    Can't create another pick because the maximum number of picks have been created already.
    <usetemplate
     name="okbutton"
     yestext="OK"/>
  </notification>
  <notification
   icon="alertmodal.tga"
   name="GlobalOnlineStatusToggle"
   type="alertmodal">
Due to server load, mass toggling online status visibility can take a while to become effective. Please be patient.
    <usetemplate
     ignoretext="Inform me that toggling online status visibility may take a while"
     name="okignore"
     yestext="OK"/>
  </notification>
</notifications><|MERGE_RESOLUTION|>--- conflicted
+++ resolved
@@ -11436,33 +11436,6 @@
 This region does not have physics shapes enabled.
   </notification>
 
-<<<<<<< HEAD
-=======
-  <notification
-   icon="alertmodal.tga"
-   name="NoPermsLinkAnimatedObjectTooLarge"
-   type="notify">
-   <tag>fail</tag>
-Can't link these objects because the resulting animated object would exceed the size limit.
-  </notification>
-
-  <notification
-   icon="alertmodal.tga"
-   name="NoPermsSetFlagAnimatedObjectTooLarge"
-   type="notify">
-   <tag>fail</tag>
-Can't make this object into an animated object because it would exceed the size limit.
-  </notification>
-
-  <notification
-   icon="alertmodal.tga"
-   name="ErrorNoMeshData"
-   type="notify">
-   <tag>fail</tag>
-Server error: cannot complete this operation because mesh data is not loaded.
-  </notification>
-
->>>>>>> aae13d19
   <notification
    icon="alertmodal.tga"
    name="NoModNavmeshAcrossRegions"
@@ -11840,6 +11813,29 @@
 Operation would cause the number of attached animated objects to exceed the limit.
   </notification>
 
+  <notification
+   icon="alertmodal.tga"
+   name="NoPermsLinkAnimatedObjectTooLarge"
+   type="notify">
+   <tag>fail</tag>
+Can't link these objects because the resulting animated object would exceed the size limit.
+  </notification>
+
+  <notification
+   icon="alertmodal.tga"
+   name="NoPermsSetFlagAnimatedObjectTooLarge"
+   type="notify">
+   <tag>fail</tag>
+Can't make this object into an animated object because it would exceed the size limit.
+  </notification>
+
+  <notification
+   icon="alertmodal.tga"
+   name="ErrorNoMeshData"
+   type="notify">
+   <tag>fail</tag>
+Server error: cannot complete this operation because mesh data is not loaded.
+  </notification>
 
   <notification
    icon="alertmodal.tga"
