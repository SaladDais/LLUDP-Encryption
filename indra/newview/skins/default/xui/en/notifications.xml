--- conflicted
+++ resolved
@@ -8406,31 +8406,6 @@
     </footer>
   </notification>
 
-<<<<<<< HEAD
-  <notification
-   icon="notify.tga"
-	 name="UnknownScriptQuestion"
-	 persist="false"
-	 type="notify">
-The runtime script permission requested by &apos;&lt;nolink&gt;[OBJECTNAME]&lt;/nolink&gt;&apos;, an object owned by &apos;[NAME]&apos;, isn&apos;t recognized by the viewer and can&apos;t be granted.
-
-To grant this permission please update your viewer to the latest version from [DOWNLOADURL].
-		<tag>confirm</tag>
-		<form name="form">
-			<button
-			 default="true"
-			 index="1"
-			 name="Deny"
-			 text="OK"/>
-			<button
-			 index="2"
-			 name="Mute"
-			 text="Block"/>
-		</form>
-	</notification>
-
-=======
->>>>>>> ffc64187
 	<notification
    icon="notify.tga"
    name="ScriptDialog"
