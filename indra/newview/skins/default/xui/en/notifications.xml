<?xml version="1.0" ?>
<notifications>
    <global name="skipnexttime">

		Do not show me this again
  </global>

  <global name="alwayschoose">

		Always choose this option
  </global>

  <global name="implicitclosebutton">
		Close
  </global>

  <template name="okbutton">
    <form>
      <button
       default="true"
       index="0"
       name="OK_okbutton"
       text="$yestext"/>
    </form>
  </template>

  <template name="okignore">
    <form>
      <button
       default="true"
       index="0"
       name="OK_okignore"
       text="$yestext"/>
      <ignore text="$ignoretext"/>
    </form>
  </template>

  <template name="notifyignore">
    <form>
      <ignore text="$ignoretext"/>
    </form>
  </template>

  <template name="okcancelbuttons">
    <form>
      <button
       default="true"
       index="0"
       name="OK_okcancelbuttons"
       text="$yestext"/>
      <button
       index="1"
       name="Cancel_okcancelbuttons"
       text="$notext"/>
    </form>
  </template>

  <template name="okcancelignore">
    <form>
      <button
       default="true"
       index="0"
       name="OK_okcancelignore"
       text="$yestext"/>
      <button
       index="1"
       name="Cancel_okcancelignore"
       text="$notext"/>
      <ignore text="$ignoretext"/>
    </form>
  </template>

  <template name="okhelpbuttons">
    <form>
      <button
       default="true"
       index="0"
       name="OK_okhelpbuttons"
       text="$yestext"/>
      <button
       index="1"
       name="Help"
       text="$helptext"/>
    </form>
  </template>

  <template name="okhelpignore">
    <form>
      <button
       default="true"
       index="0"
       name="OK_okhelpignore"
       text="$yestext"/>
      <button
       index="1"
       name="Help_okhelpignore"
       text="$helptext"/>
      <ignore text="$ignoretext"/>
    </form>
  </template>

  <template name="yesnocancelbuttons">
    <form>
      <button
       default="true"
       index="0"
       name="Yes"
       text="$yestext"/>
      <button
       index="1"
       name="No"
       text="$notext"/>
      <button
       index="2"
       name="Cancel_yesnocancelbuttons"
       text="$canceltext"/>
    </form>
  </template>

  <notification
 functor="GenericAcknowledge"
   icon="notify.tga"
   name="MissingAlert"
   label="Unknown Notification Message"
   type="notify">
Your version of [APP_NAME] does not know how to display the notification it just received.  Please verify that you have the latest version of [APP_NAME] installed.

Error details: The notification called &apos;[_NAME]&apos; was not found in notifications.xml.
    <tag>fail</tag>
    <usetemplate
     name="okbutton"
     yestext="OK"/>
  </notification>

  <notification
   icon="alertmodal.tga"
   name="FloaterNotFound"
   type="alertmodal">
Floater error: Could not find the following controls:

[CONTROLS]
    <tag>fail</tag>
    <usetemplate
     name="okbutton"
     yestext="OK"/>
  </notification>

  <notification
   icon="alertmodal.tga"
   name="TutorialNotFound"
   type="alertmodal">
No tutorial is currently available.
    <tag>fail</tag>
    <usetemplate
     name="okbutton"
     yestext="OK"/>
  </notification>

  <notification
   icon="alertmodal.tga"
   name="GenericAlert"
   type="alertmodal">
[MESSAGE]
  </notification>

  <notification
   icon="alertmodal.tga"
   name="GenericAlertYesCancel"
   type="alertmodal">
[MESSAGE]
    <usetemplate
     name="okcancelbuttons"
     notext="Cancel"
     yestext="Yes"/>
  </notification>

  <notification
   icon="alertmodal.tga"
   name="GenericAlertOK"
   type="alertmodal">
[MESSAGE]
    <usetemplate
     name="okbutton"
     yestext="OK"/>
  </notification>

  <notification
   icon="alertmodal.tga"
   name="BadInstallation"
   type="alertmodal">
 An error occurred while updating [APP_NAME].  Please [http://get.secondlife.com download the latest version] of the Viewer.
    <tag>fail</tag>
    <usetemplate
     name="okbutton"
     yestext="OK"/>
  </notification>

  <notification
   icon="alertmodal.tga"
   name="LoginFailedNoNetwork"
   type="alertmodal">
    <tag>fail</tag>
    Could not connect to the [SECOND_LIFE_GRID].
    &apos;[DIAGNOSTIC]&apos;
Make sure your Internet connection is working properly.
	<usetemplate
     name="okbutton"
     yestext="OK"/>
  </notification>

  <notification
   icon="alertmodal.tga"
   name="MessageTemplateNotFound"
   type="alertmodal">
Message Template [PATH] not found.
   <tag>fail</tag>
	<usetemplate
     name="okbutton"
     yestext="OK"/>
  </notification>

  <notification
   icon="alertmodal.tga"
   name="WearableSave"
   type="alertmodal">
Save changes to current clothing/body part?
    <usetemplate
     canceltext="Cancel"
     name="yesnocancelbuttons"
     notext="Don&apos;t Save"
     yestext="Save"/>
  </notification>

  <notification
   icon="alertmodal.tga"
     name="ConfirmNoCopyToOutbox"
     type="alertmodal">
You don't have permission to copy one or more of these items to the Merchant Outbox.  You can move them or leave them behind.
    <usetemplate
     name="okcancelbuttons"
     notext="Don't move item(s)"
     yestext="Move item(s)"/>
  </notification>

  <notification
   icon="OutboxStatus_Success"
   name="OutboxFolderCreated"
   type="outbox">
    <unique/>
A new folder has been created for each item you have transferred into the top level of your Merchant Outbox.

    <usetemplate
     ignoretext="A new folder was created in the Merchant Outbox"
     name="okignore"
     yestext="OK"/>
  </notification>

  <notification
   icon="OutboxStatus_Success"
   name="OutboxImportComplete"
   type="outbox">
Success

All folders were successfully sent to the Marketplace.

        <usetemplate
         ignoretext="All folders sent to the Marketplace"
         name="okignore"
         yestext="OK"/>
  </notification>

  <notification
   icon="OutboxStatus_Warning"
   name="OutboxImportHadErrors"
   type="outbox">
Some folders did not transfer

Errors occurred when some folders were sent to the Marketplace.  Those folders are still in your Merchant Outbox.

See the [[MARKETPLACE_IMPORTS_URL] error log] for more information.

        <usetemplate
         name="okbutton"
         yestext="OK"/>
  </notification>

  <notification
   icon="OutboxStatus_Error"
   name="OutboxImportFailed"
   type="outbox">
Transfer failed with error &apos;[ERROR_CODE]&apos;

No folders were sent to the Marketplace because of a system or network error.  Try again later.

        <usetemplate
         name="okbutton"
         yestext="OK"/>
  </notification>

  <notification
   icon="OutboxStatus_Error"
   name="OutboxInitFailed"
   type="outbox">
Marketplace initialization failed with error &apos;[ERROR_CODE]&apos;

Initialization with the Marketplace failed because of a system or network error.  Try again later.

        <usetemplate
         name="okbutton"
         yestext="OK"/>
  </notification>
    

    <notification
   icon="alertmodal.tga"
   name="CompileQueueSaveText"
   type="alertmodal">
There was a problem uploading the text for a script due to the following reason: [REASON]. Please try again later.
    <tag>fail</tag>
  </notification>

  <notification
   icon="alertmodal.tga"
   name="CompileQueueSaveBytecode"
   type="alertmodal">
There was a problem uploading the compiled script due to the following reason: [REASON]. Please try again later.
    <tag>fail</tag>
  </notification>

  <notification
   icon="alertmodal.tga"
   name="WriteAnimationFail"
   type="alertmodal">
There was a problem writing animation data.  Please try again later.
    <tag>fail</tag>
  </notification>

  <notification
   icon="alertmodal.tga"
   name="UploadAuctionSnapshotFail"
   type="alertmodal">
There was a problem uploading the auction snapshot due to the following reason: [REASON]
    <tag>fail</tag>
  </notification>

  <notification
   icon="alertmodal.tga"
   name="UnableToViewContentsMoreThanOne"
   type="alertmodal">
Unable to view the contents of more than one item at a time.
Please select only one object and try again.
    <tag>fail</tag>
  </notification>

  <notification
   icon="alertmodal.tga"
   name="SaveClothingBodyChanges"
   type="alertmodal">
Save all changes to clothing/body parts?
<tag>confirm</tag>
<usetemplate
     canceltext="Cancel"
     name="yesnocancelbuttons"
     notext="Don&apos;t Save"
     yestext="Save All"/>
  </notification>

  <notification
   icon="alertmodal.tga"
   name="FriendsAndGroupsOnly"
   type="alertmodal">
    Non-friends won't know that you've chosen to ignore their calls and instant messages.
    <usetemplate
     name="okbutton"
     yestext="OK"/>
  </notification>

  <notification
   icon="alertmodal.tga"
   name="FavoritesOnLogin"
   type="alertmodal">    
    Note: When you turn on this option, anyone who uses this computer can see your list of favorite locations.
    <usetemplate
     name="okbutton"
     yestext="OK"/>
  </notification>

  <notification
   icon="alertmodal.tga"
   name="GrantModifyRights"
   type="alertmodal">
Granting modify rights to another resident allows them to change, delete or take ANY objects you may have in-world. Be VERY careful when handing out this permission.
Do you want to grant modify rights for [NAME]?
<tag>confirm</tag>
    <usetemplate
     name="okcancelbuttons"
     notext="No"
     yestext="Yes"/>
  </notification>

  <notification
   icon="alertmodal.tga"
   name="GrantModifyRightsMultiple"
   type="alertmodal">
Granting modify rights to another Resident allows them to change ANY objects you may have in-world. Be VERY careful when handing out this permission.
Do you want to grant modify rights for the selected Residents?
<tag>confirm</tag>
    <usetemplate
     name="okcancelbuttons"
     notext="No"
     yestext="Yes"/>
  </notification>

  <notification
   icon="alertmodal.tga"
   name="RevokeModifyRights"
   type="alertmodal">
Do you want to revoke modify rights for [NAME]?
<tag>confirm</tag>
    <usetemplate
     name="okcancelbuttons"
     notext="No"
     yestext="Yes"/>
  </notification>

  <notification
   icon="alertmodal.tga"
   name="RevokeModifyRightsMultiple"
   type="alertmodal">
Do you want to revoke modify rights for the selected Residents?
<tag>confirm</tag>
    <usetemplate
     name="okcancelbuttons"
     notext="No"
     yestext="Yes"/>
  </notification>

  <notification
   icon="alertmodal.tga"
   name="UnableToCreateGroup"
   type="alertmodal">
Unable to create group.
[MESSAGE]
    <tag>group</tag>
    <tag>fail</tag>
  <usetemplate
     name="okbutton"
     yestext="OK"/>
  </notification>

  <notification
   icon="alertmodal.tga"
   name="PanelGroupApply"
   type="alertmodal">
[NEEDS_APPLY_MESSAGE]
[WANT_APPLY_MESSAGE]
    <tag>confirm</tag>
    <tag>group</tag>
  <usetemplate
     canceltext="Cancel"
     name="yesnocancelbuttons"
     notext="Ignore Changes"
     yestext="Apply Changes"/>
  </notification>

  <notification
   icon="alertmodal.tga"
   name="MustSpecifyGroupNoticeSubject"
   type="alertmodal">
You must specify a subject to send a group notice.
  <tag>group</tag>
  <tag>fail</tag>
  <usetemplate
     name="okbutton"
     yestext="OK"/>
  </notification>

  <notification
   icon="alertmodal.tga"
   name="AddGroupOwnerWarning"
   type="alertmodal">
You are about to add group members to the role of [ROLE_NAME].
Members cannot be removed from that role.
The members must resign from the role themselves.
Are you sure you want to continue?
    <tag>group</tag>
    <tag>confirm</tag>
    <usetemplate
     ignoretext="Confirm before I add a new group Owner"
     name="okcancelignore"
     notext="No"
     yestext="Yes"/>
  </notification>

  <notification
   icon="alertmodal.tga"
   name="AssignDangerousActionWarning"
   type="alertmodal">
You are about to add the Ability &apos;[ACTION_NAME]&apos; to the Role &apos;[ROLE_NAME]&apos;.

 *WARNING*
 Any Member in a role with this ability can assign themselves -- and any other member -- to roles that have more powers than they  currently have, potentially elevating themselves to near-Owner power. Be sure you know what you are doing before assigning this ability.

Add this ability to &apos;[ROLE_NAME]&apos;?
    <usetemplate
     name="okcancelbuttons"
     notext="No"
     yestext="Yes"/>
  </notification>

  <notification
   icon="alertmodal.tga"
   name="AssignDangerousAbilityWarning"
   type="alertmodal">
You are about to add the ability &apos;[ACTION_NAME]&apos; to the role &apos;[ROLE_NAME]&apos;.

 *WARNING*
 Any Member in a role with this ability can assign themselves -- and any other member -- all abilities, elevating themselves to near-Owner power.

Add this ability to &apos;[ROLE_NAME]&apos;?
    <usetemplate
     name="okcancelbuttons"
     notext="No"
     yestext="Yes"/>
  </notification>

  <notification
    icon="alertmodal.tga"
    name="AssignBanAbilityWarning"
    type="alertmodal">
You are about to add the Ability &apos;[ACTION_NAME]&apos; to the Role &apos;[ROLE_NAME]&apos;.

 *WARNING*
Any Member in a Role with this Ability will also be granted the Abilities &apos;[ACTION_NAME_2]&apos; and &apos;[ACTION_NAME_3]&apos;
    <usetemplate
      name="okbutton"
     yestext="OK"/>
  </notification>

  <notification
  icon="alertmodal.tga"
  name="RemoveBanAbilityWarning"
  type="alertmodal">
You are removing the Ability &apos;[ACTION_NAME]&apos; to the Role &apos;[ROLE_NAME]&apos;.

 *WARNING*
Removing this ability will NOT remove the Abilities &apos;[ACTION_NAME_2]&apos; and &apos;[ACTION_NAME_3]&apos;.
 
If you no longer wish to have these abilities granted to this role, disable them immediately!
    <usetemplate
     name="okbutton"
     yestext="OK"/>
  </notification>

  <notification
    icon="alertmodal.tga"
    name="EjectGroupMemberWarning"
    type="alertmodal">
     You are about to eject [AVATAR_NAME] from the group.
     <tag>group</tag>
     <tag>confirm</tag>
     <usetemplate
      ignoretext="Confirm ejecting a participant from group"
      name="okcancelignore"
      notext="Cancel"
      yestext="Eject"/>
  </notification>
  <notification
    icon="alertmodal.tga"
    name="EjectGroupMembersWarning"
    type="alertmodal">
     You are about to eject [COUNT] members from the group.
     <tag>group</tag>
     <tag>confirm</tag>
     <usetemplate
      ignoretext="Confirm ejecting multiple members from group"
      name="okcancelignore"
      notext="Cancel"
      yestext="Eject"/>
  </notification>

  <notification
   icon="alertmodal.tga"
   name="AttachmentDrop"
   type="alertmodal">
    You are about to drop your attachment.
    Are you sure you want to continue?
    <tag>confirm</tag>
    <usetemplate
     ignoretext="Confirm before dropping attachments"
     name="okcancelignore"
     notext="No"
     yestext="Yes"/>
  </notification>
  <notification
   icon="alertmodal.tga"
   name="JoinGroupCanAfford"
   type="alertmodal">
Joining this group costs L$[COST].
Do you wish to proceed?
    <tag>confirm</tag>
    <tag>funds</tag>
    <tag>group</tag>
    <usetemplate
     name="okcancelbuttons"
     notext="Cancel"
     yestext="Join"/>
  </notification>

  <notification
   icon="alertmodal.tga"
   name="JoinGroupNoCost"
   type="alertmodal">
You are joining group [NAME].
Do you wish to proceed?
    <tag>group</tag>
    <tag>confirm</tag>
    <usetemplate
     name="okcancelbuttons"
     notext="Cancel"
     yestext="Join"/>
  </notification>


  <notification
   icon="alertmodal.tga"
   name="JoinGroupCannotAfford"
   type="alertmodal">
Joining this group costs L$[COST].
You do not have enough L$ to join this group.
    <tag>group</tag>
    <tag>fail</tag>
    <tag>funds</tag>
  </notification>

  <notification
   icon="alertmodal.tga"
   name="CreateGroupCost"
   type="alertmodal">
Creating this group will cost L$[COST].
Groups need more than one member, or they are deleted forever.
Please invite members within 48 hours.
    <tag>group</tag>
    <tag>funds</tag>
    <usetemplate
     canceltext="Cancel"
     name="okcancelbuttons"
     notext="Cancel"
     yestext="Create group for L$[COST]"/>
  </notification>

  <notification
   icon="alertmodal.tga"
   name="LandBuyPass"
   type="alertmodal">
   <tag>fail</tag>
For L$[COST] you can enter this land (&apos;[PARCEL_NAME]&apos;) for [TIME] hours.  Buy a pass?
    <tag>funds</tag>
    <tag>confirm</tag>
    <usetemplate
     name="okcancelbuttons"
     notext="Cancel"
     yestext="OK"/>
  </notification>

  <notification
   icon="alertmodal.tga"
   name="SalePriceRestriction"
   type="alertmodal">
Sale price must be set to more than L$0 if selling to anyone.
Please select an individual to sell to if selling for L$0.
  <tag>fail</tag>
  </notification>

  <notification
   icon="alertmodal.tga"
   name="ConfirmLandSaleChange"
   priority="high"
   type="alertmodal">
The selected [LAND_SIZE] m² land is being set for sale.
Your selling price will be L$[SALE_PRICE] and will be authorized for sale to [NAME].
    <tag>confirm</tag>
    <usetemplate
     name="okcancelbuttons"
     notext="Cancel"
     yestext="OK"/>
  </notification>

  <notification
   icon="alertmodal.tga"
   name="ConfirmLandSaleToAnyoneChange"
   type="alertmodal">
ATTENTION: Clicking &apos;Sell to anyone&apos; makes your land available to the entire [CURRENT_GRID] community, even those not in this region.

The selected [LAND_SIZE] m² land is being set for sale.
Your selling price will be L$[SALE_PRICE] and will be authorized for sale to [NAME].
    <tag>confirm</tag>
    <usetemplate
     name="okcancelbuttons"
     notext="Cancel"
     yestext="OK"/>
  </notification>

  <notification
   icon="alertmodal.tga"
   name="ReturnObjectsDeededToGroup"
   type="alertmodal">
Are you sure you want to return all objects shared with the group &apos;[NAME]&apos; on this parcel of land back to their previous owner&apos;s inventory?

*WARNING* This will delete the non-transferable objects deeded to the group!

Objects: [N]
    <tag>confirm</tag>
    <tag>group</tag>
    <usetemplate
     name="okcancelbuttons"
     notext="Cancel"
     yestext="OK"/>
  </notification>

  <notification
   icon="alertmodal.tga"
   name="ReturnObjectsOwnedByUser"
   type="alertmodal">
Are you sure you want to return all objects owned by the resident &apos;[NAME]&apos; on this parcel of land back to their inventory?

Objects: [N]
    <tag>confirm</tag>
    <usetemplate
     name="okcancelbuttons"
     notext="Cancel"
     yestext="OK"/>
  </notification>

  <notification
   icon="alertmodal.tga"
   name="ReturnObjectsOwnedBySelf"
   type="alertmodal">
Are you sure you want to return all objects owned by you on this parcel of land back to your inventory?

Objects: [N]
    <tag>confirm</tag>
    <usetemplate
     name="okcancelbuttons"
     notext="Cancel"
     yestext="OK"/>
  </notification>

  <notification
   icon="alertmodal.tga"
   name="ReturnObjectsNotOwnedBySelf"
   type="alertmodal">
Are you sure you want to return all objects *NOT* owned by you on this parcel of land back to their owner&apos;s inventory?
Transferable objects deeded to a group will be returned to their previous owners.

*WARNING* This will delete the non-transferable objects deeded to the group!

Objects: [N]
    <tag>confirm</tag>
    <usetemplate
     name="okcancelbuttons"
     notext="Cancel"
     yestext="OK"/>
  </notification>

  <notification
   icon="alertmodal.tga"
   name="ReturnObjectsNotOwnedByUser"
   type="alertmodal">
Are you sure you want to return all objects *NOT* owned by [NAME] on this parcel of land back to their owner&apos;s inventory?
Transferable objects deeded to a group will be returned to their previous owners.

*WARNING* This will delete the non-transferable objects deeded to the group!

Objects: [N]
    <tag>confirm</tag>
    <usetemplate
     name="okcancelbuttons"
     notext="Cancel"
     yestext="OK"/>
  </notification>

  <notification
   icon="alertmodal.tga"
   name="ReturnAllTopObjects"
   type="alertmodal">
Are you sure you want to return all listed objects back to their owner&apos;s inventory? This will return ALL scripted objects in the region!
    <tag>confirm</tag>
    <usetemplate
     name="okcancelbuttons"
     notext="Cancel"
     yestext="OK"/>
  </notification>

  <notification
   icon="alertmodal.tga"
   name="DisableAllTopObjects"
   type="alertmodal">
Are you sure you want to disable all objects in this region?
    <tag>confirm</tag>
    <usetemplate
     name="okcancelbuttons"
     notext="Cancel"
     yestext="OK"/>
  </notification>

  <notification
   icon="alertmodal.tga"
   name="ReturnObjectsNotOwnedByGroup"
   type="alertmodal">
Return the objects on this parcel of land that are *NOT* shared with the group [NAME] back to their owners?

Objects: [N]
    <tag>confirm</tag>
    <tag>group</tag>
    <usetemplate
     name="okcancelbuttons"
     notext="Cancel"
     yestext="OK"/>
  </notification>

  <notification
   icon="alertmodal.tga"
   name="UnableToDisableOutsideScripts"
   type="alertmodal">
Cannot disable scripts.
This entire region is damage enabled.
Scripts must be allowed to run for weapons to work.
  <tag>fail</tag>
  </notification>

<notification
   icon="alertmodal.tga"
   name="MultipleFacesSelected"
   type="alertmodal">
Multiple faces are currently selected.
If you continue this action, separate instances of media will be set on multiple faces of the object.
To place the media on only one face, choose Select Face and click on the desired face of that object then click &apos;Add&apos;.
    <tag>confirm</tag>
    <usetemplate
      ignoretext="Media will be set on multiple selected faces"
      name="okcancelignore"
      notext="Cancel"
      yestext="OK"/>
  </notification>

  <notification
   icon="alertmodal.tga"
   name="MustBeInParcel"
   type="alertmodal">
You must be standing inside the land parcel to set its landing point.
  <tag>fail</tag>
  </notification>

  <notification
   icon="alertmodal.tga"
   name="PromptRecipientEmail"
   type="alertmodal">
Please enter a valid email address for the recipient(s).
  <tag>fail</tag>
  </notification>

  <notification
   icon="alertmodal.tga"
   name="PromptSelfEmail"
   type="alertmodal">
Please enter your email address.
  <tag>fail</tag>
  </notification>

  <notification
   icon="alertmodal.tga"
   name="PromptMissingSubjMsg"
   type="alertmodal">
Email snapshot with the default subject or message?
    <tag>confirm</tag>
    <usetemplate
     name="okcancelbuttons"
     notext="Cancel"
     yestext="OK"/>
  </notification>

  <notification
   icon="alertmodal.tga"
   name="ErrorProcessingSnapshot"
   type="alertmodal">
Error processing snapshot data.
  <tag>fail</tag>
  </notification>

  <notification
   icon="alertmodal.tga"
   name="ErrorEncodingSnapshot"
   type="alertmodal">
Error encoding snapshot.
  <tag>fail</tag>
  </notification>

  <notification
   icon="alertmodal.tga"
   name="ErrorUploadingPostcard"
   type="alertmodal">
There was a problem sending a snapshot due to the following reason: [REASON]
  <tag>fail</tag>
  </notification>

  <notification
   icon="alertmodal.tga"
   name="ErrorUploadingReportScreenshot"
   type="alertmodal">
There was a problem uploading a report screenshot due to the following reason: [REASON]
  <tag>fail</tag>
  </notification>

  <notification
   icon="alertmodal.tga"
   name="MustAgreeToLogIn"
   type="alertmodal">
   <tag>fail</tag>
You must agree to the Terms of Service to continue logging into [CURRENT_GRID].
  </notification>

  <notification
   icon="alertmodal.tga"
   name="CouldNotPutOnOutfit"
   type="alertmodal">
Could not put on outfit.
The outfit folder contains no clothing, body parts, or attachments.
  <tag>fail</tag>
  </notification>

  <notification
   icon="alertmodal.tga"
   name="CannotWearTrash"
   type="alertmodal">
You cannot wear clothes or body parts that are in the trash.
  <tag>fail</tag>
  </notification>

  <notification
   icon="alertmodal.tga"
   name="MaxAttachmentsOnOutfit"
   type="alertmodal">
Could not attach object.
Exceeds the attachments limit of [MAX_ATTACHMENTS] objects. Please detach another object first.
  <tag>fail</tag>
  </notification>

  <notification
   icon="alertmodal.tga"
   name="CannotWearInfoNotComplete"
   type="alertmodal">
You cannot wear this item because it has not yet loaded. Please try again in a minute.
  <tag>fail</tag>
  </notification>

  <notification
   icon="alertmodal.tga"
   name="MustHaveAccountToLogIn"
   type="alertmodal">
You need to enter the Username name of your avatar.

You need an account to enter [CURRENT_GRID]. Would you like to create one now?
    <tag>confirm</tag>
    <url
	option="0"
	name="url"
	target = "_external">
		[create_account_url]
    </url>
    <usetemplate
     name="okcancelbuttons"
     notext="Try again"
     yestext="Create a new account"/>
  </notification>

  <notification
   icon="alertmodal.tga"
   name="InvalidCredentialFormat"
   type="alertmodal">
   <tag>fail</tag>
You need to enter either the Username or both the First and Last name of your avatar into the Username field, then login again.
  </notification>
  
  <notification
   icon="alertmodal.tga"
   name="InvalidGrid"
   type="alertmodal">
   <tag>fail</tag>
'[GRID]' is not a valid grid identifier.
  </notification>
  
  <notification
   icon="alertmodal.tga"
   name="InvalidLocationSLURL"
   type="alertmodal">
   <tag>fail</tag>
Your start location did not specify a valid grid.
  </notification>
  
  <notification
   icon="alertmodal.tga"
   name="DeleteClassified"
   type="alertmodal">
Delete classified &apos;[NAME]&apos;?
There is no reimbursement for fees paid.
    <tag>confirm</tag>
    <usetemplate
     name="okcancelbuttons"
     notext="Cancel"
     yestext="OK"/>
  </notification>


<notification
   icon="alertmodal.tga"
   name="DeleteMedia"
   type="alertmodal">
You have selected to delete the media associated with this face.
Are you sure you want to continue?
    <tag>confirm</tag>
    <usetemplate
     ignoretext="Confirm before I delete media from an object"
     name="okcancelignore"
     notext="No"
     yestext="Yes"/>
  </notification>

  <notification
   icon="alertmodal.tga"
   name="ClassifiedSave"
   type="alertmodal">
Save changes to classified [NAME]?
    <tag>confirm</tag>
    <usetemplate
     canceltext="Cancel"
     name="yesnocancelbuttons"
     notext="Don&apos;t Save"
     yestext="Save"/>
  </notification>

  <notification
   icon="alertmodal.tga"
   name="ClassifiedInsufficientFunds"
   type="alertmodal">
Insufficient funds to create classified.
    <tag>fail</tag>
    <usetemplate
     name="okbutton"
     yestext="OK"/>
  </notification>

  <notification
   icon="alertmodal.tga"
   name="DeleteAvatarPick"
   type="alertmodal">
Delete pick &lt;nolink&gt;[PICK]&lt;/nolink&gt;?
    <tag>confirm</tag>
    <usetemplate
     name="okcancelbuttons"
     notext="Cancel"
     yestext="OK"/>
  </notification>

  <notification
   icon="alertmodal.tga"
   name="DeleteOutfits"
   type="alertmodal">
    Delete the selected outfit?
    <tag>confirm</tag>
    <usetemplate
     name="okcancelbuttons"
     notext="Cancel"
     yestext="OK"/>
  </notification>

  <notification
   icon="alertmodal.tga"
   name="DeleteOutfitsWithName"
   type="alertmodal">
    Delete outfit &quot;[NAME]&quot;?
    <tag>confirm</tag>
    <usetemplate
     name="okcancelbuttons"
     notext="Cancel"
     yestext="OK"/>
  </notification>

  <notification
   icon="alertmodal.tga"
   name="PromptGoToEventsPage"
   type="alertmodal">
Go to the [CURRENT_GRID] events web page?
    <tag>confirm</tag>
    <url option="0" name="url">

			http://secondlife.com/events/
    </url>
    <usetemplate
     name="okcancelbuttons"
     notext="Cancel"
     yestext="OK"/>
  </notification>

  <notification
   icon="alertmodal.tga"
   name="SelectProposalToView"
   type="alertmodal">
Please select a proposal to view.
  <tag>fail</tag>
  </notification>

  <notification
   icon="alertmodal.tga"
   name="SelectHistoryItemToView"
   type="alertmodal">
Please select a history item to view.
  <tag>fail</tag>
  </notification>

<!--
  <notification
   icon="alertmodal.tga"
   name="ResetShowNextTimeDialogs"
   type="alertmodal">
Would you like to re-enable all these popups, which you previously indicated &apos;Do not show me again&apos;?
    <usetemplate
     name="okcancelbuttons"
     notext="Cancel"
     yestext="OK"/>
  </notification>

  <notification
   icon="alertmodal.tga"
   name="SkipShowNextTimeDialogs"
   type="alertmodal">
Would you like to disable all popups which can be skipped?
    <usetemplate
     name="okcancelbuttons"
     notext="Cancel"
     yestext="OK"/>
  </notification>
-->

  <notification
   icon="alertmodal.tga"
   name="CacheWillClear"
   type="alertmodal">
Cache will be cleared after restarting [APP_NAME].
  </notification>

  <notification
 icon="alertmodal.tga"
 name="DisableCookiesBreaksSearch"
 type="alertmodal">
If you disable cookies, the search function will not work properly, and you will not be able to use it.
  </notification>

  <notification
 icon="alertmodal.tga"
 name="DisableJavascriptBreaksSearch"
 type="alertmodal">
If you disable Javascript, the search function will not work properly, and you will not be able to use it.
  </notification>
  
  <notification
   icon="alertmodal.tga"
   name="CacheWillBeMoved"
   type="alertmodal">
Cache will be moved after restarting [APP_NAME].
Note: This will also clear the cache.
  </notification>
  
  <notification
   icon="alertmodal.tga"
   name="SoundCacheWillBeMoved"
   type="alertmodal">
Sound cache will be moved after restarting [APP_NAME].
  </notification>

  <notification
   icon="alertmodal.tga"
   name="ChangeConnectionPort"
   type="alertmodal">
Port settings take effect after restarting [APP_NAME].
  </notification>

  <notification
   icon="alertmodal.tga"
   name="ChangeSkin"
   type="alertmodal">
The new skin will appear after restarting [APP_NAME].
    <usetemplate
     name="okcancelbuttons"
     notext="Ok"
     yestext="Restart"/>
  </notification>

  <notification
   icon="alertmodal.tga"
   name="ChangeLanguage"
   type="alertmodal">
The selected language will be applied after restarting [APP_NAME].
  </notification>

  <notification
   icon="alertmodal.tga"
   name="GoToAuctionPage"
   type="alertmodal">
    Go to the [CURRENT_GRID] web page to see auction details or make a bid?
    <tag>confirm</tag>
    <url option="0" name="url">
			http://secondlife.com/auctions/auction-detail.php?id=[AUCTION_ID]
    </url>
    <usetemplate
     name="okcancelbuttons"
     notext="Cancel"
     yestext="OK"/>
  </notification>

  <notification
   icon="alertmodal.tga"
   name="SaveChanges"
   type="alertmodal">
Save Changes?
    <tag>confirm</tag>
    <usetemplate
     canceltext="Cancel"
     name="yesnocancelbuttons"
     notext="Don&apos;t Save"
     yestext="Save"/>
  </notification>

  <notification
   icon="alertmodal.tga"
   name="DeleteNotecard"
   type="alertmodal">
Are you sure you want to delete this notecard?
    <tag>confirm</tag>
    <usetemplate
     ignoretext="Confirm notecard deletion"
     name="okcancelignore"
     notext="Cancel"
     yestext="Ok"/>
  </notification>

  <notification
   icon="alertmodal.tga"
   name="GestureSaveFailedTooManySteps"
   type="alertmodal">
Gesture save failed.
This gesture has too many steps.
Try removing some steps, then save again.
<tag>fail</tag>
  </notification>

  <notification
   icon="alertmodal.tga"
   name="GestureSaveFailedTryAgain"
   type="alertmodal">
Gesture save failed.  Please try again in a minute.
<tag>fail</tag>
  </notification>

  <notification
   icon="alertmodal.tga"
   name="GestureSaveFailedObjectNotFound"
   type="alertmodal">
Could not save gesture because the object or the associated object inventory could not be found.
The object may be out of range or may have been deleted.
<tag>fail</tag>
  </notification>

  <notification
   icon="alertmodal.tga"
   name="GestureSaveFailedReason"
   type="alertmodal">
There was a problem saving a gesture due to the following reason: [REASON].  Please try resaving the gesture later.
<tag>fail</tag>
  </notification>

  <notification
   icon="alertmodal.tga"
   name="SaveNotecardFailObjectNotFound"
   type="alertmodal">
Could not save notecard because the object or the associated object inventory could not be found.
The object may be out of range or may have been deleted.
<tag>fail</tag>
  </notification>

  <notification
   icon="alertmodal.tga"
   name="SaveNotecardFailReason"
   type="alertmodal">
There was a problem saving a notecard due to the following reason: [REASON].  Please try re-saving the notecard later.
<tag>fail</tag>
  </notification>

  <notification
   icon="alertmodal.tga"
   name="ScriptCannotUndo"
   type="alertmodal">
Could not undo all changes in your version of the script.
Would you like to load the server&apos;s last saved version?
(**Warning** This operation cannot be undone.)
    <tag>confirm</tag>
    <usetemplate
     name="okcancelbuttons"
     notext="Cancel"
     yestext="OK"/>
  </notification>

  <notification
   icon="alertmodal.tga"
   name="SaveScriptFailReason"
   type="alertmodal">
There was a problem saving a script due to the following reason: [REASON].  Please try re-saving the script later.
<tag>fail</tag>
  </notification>

  <notification
   icon="alertmodal.tga"
   name="SaveScriptFailObjectNotFound"
   type="alertmodal">
Could not save the script because the object it is in could not be found.
The object may be out of range or may have been deleted.
<tag>fail</tag>
  </notification>

  <notification
   icon="alertmodal.tga"
   name="SaveBytecodeFailReason"
   type="alertmodal">
There was a problem saving a compiled script due to the following reason: [REASON].  Please try re-saving the script later.
<tag>fail</tag>
  </notification>

  <notification
   icon="alertmodal.tga"
   name="StartRegionEmpty"
   type="alertmodal">
Your Start Region is not defined.
Please type the Region name in Start Location box or choose My Last Location or My Home as your Start Location.
<tag>fail</tag>
    <usetemplate
     name="okbutton"
     yestext="OK"/>
  </notification>

  <notification
   icon="alertmodal.tga"
   name="CouldNotStartStopScript"
   type="alertmodal">
Could not start or stop the script because the object it is on could not be found.
The object may be out of range or may have been deleted.
  <tag>fail</tag>
  </notification>

  <notification
   icon="alertmodal.tga"
   name="CannotDownloadFile"
   type="alertmodal">
Unable to download file
  <tag>fail</tag>
  </notification>

  <notification
   icon="alertmodal.tga"
   name="CannotWriteFile"
   type="alertmodal">
Unable to write file [[FILE]]
  <tag>fail</tag>
  </notification>

  <notification
   icon="alertmodal.tga"
   name="UnsupportedHardware"
   type="alertmodal">
Just so you know, your computer may not meet [APP_NAME]&apos;s minimum system requirements. You may experience poor performance. Unfortunately, the [SUPPORT_SITE] can't provide technical support for unsupported system configurations.

Visit [_URL] for more information?
    <tag>confirm</tag>
    <url option="0" name="url">

			http://www.secondlife.com/corporate/sysreqs.php
    </url>
    <usetemplate
     ignoretext="My computer hardware is not supported"
     name="okcancelignore"
     notext="No"
     yestext="Yes"/>
  <tag>fail</tag>
  </notification>

  <notification
   icon="alertmodal.tga"
   name="IntelOldDriver"
   type="alertmodal">
     There is likely a newer driver for your graphics chip.  Updating graphics drivers can substantially improve performance.

    Visit [_URL] to check for driver updates?
    <tag>confirm</tag>
    <url option="0" name="url">
      http://www.intel.com/p/en_US/support/detect/graphics
    </url>
    <usetemplate
     ignoretext="My graphics driver is out of date"
     name="okcancelignore"
     notext="No"
     yestext="Yes"/>
    <tag>fail</tag>
  </notification>

  <notification
   icon="alertmodal.tga"
   name="AMDOldDriver"
   type="alertmodal">
    There is likely a newer driver for your graphics chip.  Updating graphics drivers can substantially improve performance.

    Visit [_URL] to check for driver updates?
    <tag>confirm</tag>
    <url option="0" name="url">
      http://support.amd.com/us/Pages/AMDSupportHub.aspx
    </url>
    <usetemplate
     ignoretext="My graphics driver is out of date"
     name="okcancelignore"
     notext="No"
     yestext="Yes"/>
    <tag>fail</tag>
  </notification>

  <notification
 icon="alertmodal.tga"
 name="NVIDIAOldDriver"
 type="alertmodal">
    There is likely a newer driver for your graphics chip.  Updating graphics drivers can substantially improve performance.

    Visit [_URL] to check for driver updates?
    <tag>confirm</tag>
    <url option="0" name="url">
      http://www.nvidia.com/Download/index.aspx?lang=en-us
    </url>
    <usetemplate
     ignoretext="My graphics driver is out of date"
     name="okcancelignore"
     notext="No"
     yestext="Yes"/>
    <tag>fail</tag>
  </notification>


  <notification
   icon="alertmodal.tga"
   name="UnknownGPU"
   type="alertmodal">
Your system contains a graphics card that [APP_NAME] doesn't recognize.
This is often the case with new hardware that has not been tested yet with [APP_NAME].  It will probably be ok, but you may need to adjust your graphics settings.
(Avatar &gt; Preferences &gt; Graphics).
    <form name="form">
      <ignore name="ignore"
       text="My graphics card could not be identified"/>
    </form>
  <tag>fail</tag>
  </notification>

  <notification
   icon="alertmodal.tga"
   name="DisplaySettingsNoShaders"
   type="alertmodal">
[APP_NAME] crashed while initializing graphics drivers.
Graphics Quality will be set to Low to avoid some common driver errors. This will disable some graphics features.
We recommend updating your graphics card drivers.
Graphics Quality can be raised in Preferences &gt; Graphics.
  <tag>fail</tag>
  </notification>

  <notification
   icon="alertmodal.tga"
   name="RegionNoTerraforming"
   type="alertmodal">
The region [REGION] does not allow terraforming.
  <tag>fail</tag>
  </notification>
  
  <notification
   icon="alertmodal.tga"
   name="ParcelNoTerraforming"
   type="notify">
You are not allowed to terraform parcel [PARCEL].
  <tag>fail</tag>
  </notification>

  <notification
   icon="alertmodal.tga"
   name="CannotCopyWarning"
   type="alertmodal">
You do not have permission to copy the following items:
[ITEMS]
and will lose it from your inventory if you give it away. Do you really want to offer these items?
    <tag>confirm</tag>
    <usetemplate
     name="okcancelbuttons"
     notext="No"
     yestext="Yes"/>
  <tag>fail</tag>
  </notification>

  <notification
   icon="alertmodal.tga"
   name="CannotGiveItem"
   type="alertmodal">
Unable to give inventory item.
  <tag>fail</tag>
  </notification>

  <notification
   icon="alertmodal.tga"
   name="TransactionCancelled"
   type="alertmodal">
Transaction canceled.
  </notification>

  <notification
   icon="alertmodal.tga"
   name="TooManyItems"
   type="alertmodal">
Cannot give more than 42 items in a single inventory transfer.
  <tag>fail</tag>
  </notification>

  <notification
   icon="alertmodal.tga"
   name="NoItems"
   type="alertmodal">
You do not have permission to transfer the selected items.
  <tag>fail</tag>
  </notification>

  <notification
   icon="alertmodal.tga"
   name="CannotCopyCountItems"
   type="alertmodal">
You do not have permission to copy [COUNT] of the selected items. You will lose these items from your inventory.
Do you really want to give these items?
    <tag>confirm</tag>
  <tag>fail</tag>
    <usetemplate
     name="okcancelbuttons"
     notext="No"
     yestext="Yes"/>
  </notification>

  <notification
   icon="alertmodal.tga"
   name="CannotGiveCategory"
   type="alertmodal">
You do not have permission to transfer the selected folder.
  <tag>fail</tag>
  </notification>

  <notification
   icon="alertmodal.tga"
   name="FreezeAvatar"
   type="alertmodal">
Freeze this avatar?
He or she will temporarily be unable to move, chat, or interact with the world.
    <tag>confirm</tag>
    <usetemplate
     canceltext="Cancel"
     name="yesnocancelbuttons"
     notext="Unfreeze"
     yestext="Freeze"/>
  </notification>

  <notification
   icon="alertmodal.tga"
   name="FreezeAvatarFullname"
   type="alertmodal">
Freeze [AVATAR_NAME]?
He or she will temporarily be unable to move, chat, or interact with the world.
    <tag>confirm</tag>
    <usetemplate
     canceltext="Cancel"
     name="yesnocancelbuttons"
     notext="Unfreeze"
     yestext="Freeze"/>
  </notification>
  
  <notification
    icon="alertmodal.tga"
    name="FreezeAvatarMultiple"
    type="alertmodal">
 Freeze the following avatars?
 
 [RESIDENTS]
 
 They will temporarily be unable to move, chat, or interact with the world.
     <usetemplate
      canceltext="Cancel"
      name="yesnocancelbuttons"
      notext="Unfreeze"
      yestext="Freeze"/>
  </notification>  

  <notification
   icon="alertmodal.tga"
   name="EjectAvatarFullname"
   type="alertmodal">
Eject [AVATAR_NAME] from your land?
    <tag>confirm</tag>
    <usetemplate
     canceltext="Cancel"
     name="yesnocancelbuttons"
     notext="Eject and Ban"
     yestext="Eject"/>
  </notification>

  <notification
   icon="alertmodal.tga"
   name="EjectAvatarNoBan"
   type="alertmodal">
Eject this avatar from your land?
    <tag>confirm</tag>
    <usetemplate
     name="okcancelbuttons"
     notext="Cancel"
     yestext="Eject"/>
  </notification>

  <notification
   icon="alertmodal.tga"
   name="EjectAvatarFullnameNoBan"
   type="alertmodal">
Eject [AVATAR_NAME] from your land?
    <tag>confirm</tag>
    <usetemplate
     name="okcancelbuttons"
     notext="Cancel"
     yestext="Eject"/>
  </notification>

  <notification
    icon="alertmodal.tga"
    name="EjectAvatarMultiple"
    type="alertmodal">
Eject the following avatars from your land?

[RESIDENTS]
    <usetemplate
     canceltext="Cancel"
     name="yesnocancelbuttons"
     notext="Eject and Ban"
     yestext="Eject"/>
  </notification>

  <notification
   icon="alertmodal.tga"
   name="EjectAvatarMultipleNoBan"
   type="alertmodal">
Eject the following avatars from your land?

[RESIDENTS]
    <usetemplate
     name="okcancelbuttons"
     notext="Cancel"
     yestext="Eject"/>
  </notification>

  <notification
   icon="alertmodal.tga"
   name="EjectAvatarFromGroup"
   persist="true"
   type="notify">
You ejected [AVATAR_NAME] from group [GROUP_NAME].
    <tag>group</tag>
  </notification>

  <notification
   icon="alertmodal.tga"
   name="AcquireErrorTooManyObjects"
   type="alertmodal">
ACQUIRE ERROR: Too many objects selected.
  <tag>fail</tag>
  </notification>

  <notification
   icon="alertmodal.tga"
   name="AcquireErrorObjectSpan"
   type="alertmodal">
ACQUIRE ERROR: Objects span more than one region.
Please move all objects to be acquired onto the same region.
  <tag>fail</tag>
  </notification>

  <notification
   icon="alertmodal.tga"
   name="PromptGoToCurrencyPage"
   type="alertmodal">
[EXTRA]

Go to [_URL] for information on purchasing L$?
    <tag>confirm</tag>
    <url option="0" name="url">

			http://secondlife.com/app/currency/
    </url>
    <usetemplate
     name="okcancelbuttons"
     notext="Cancel"
     yestext="OK"/>
  </notification>

  <notification
   icon="alertmodal.tga"
   name="UnableToLinkObjects"
   type="alertmodal">
Unable to link these [COUNT] objects.
You can link a maximum of [MAX] objects.
  <tag>fail</tag>
  </notification>

  <notification
   icon="alertmodal.tga"
   name="CannotLinkIncompleteSet"
   type="alertmodal">
You can only link complete sets of objects, and must select more than one object.
  <tag>fail</tag>
  </notification>

  <notification
   icon="alertmodal.tga"
   name="CannotLinkModify"
   type="alertmodal">
Unable to link because you do not have modify permission on all the objects.

Please make sure none are locked, and that you own all of them.
  <tag>fail</tag>
  </notification>

  <notification
   icon="alertmodal.tga"
   name="CannotLinkPermanent"
   type="alertmodal">
    Objects cannot be linked across region boundaries.
    <tag>fail</tag>
  </notification>

  <notification
   icon="alertmodal.tga"
   name="CannotLinkDifferentOwners"
   type="alertmodal">
Unable to link because not all of the objects have the same owner.

Please make sure you own all of the selected objects.
  <tag>fail</tag>
  </notification>

  <notification
   icon="alertmodal.tga"
   name="NoFileExtension"
   type="alertmodal">
No file extension for the file: &apos;[FILE]&apos;

Please make sure the file has a correct file extension.
  <tag>fail</tag>
  </notification>

  <notification
   icon="alertmodal.tga"
   name="InvalidFileExtension"
   type="alertmodal">
Invalid file extension [EXTENSION].
Expected [VALIDS].
    <usetemplate
     name="okbutton"
     yestext="OK"/>
  <tag>fail</tag>
  </notification>

  <notification
   icon="alertmodal.tga"
   name="CannotUploadSoundFile"
   type="alertmodal">
Could not open uploaded sound file for reading:
[FILE]
  <tag>fail</tag>
  </notification>

  <notification
   icon="alertmodal.tga"
   name="SoundFileNotRIFF"
   type="alertmodal">
File does not appear to be a RIFF WAVE file:
[FILE]
  <tag>fail</tag>
  </notification>

  <notification
   icon="alertmodal.tga"
   name="SoundFileNotPCM"
   type="alertmodal">
File does not appear to be a PCM WAVE audio file:
[FILE]
  <tag>fail</tag>
  </notification>

  <notification
   icon="alertmodal.tga"
   name="SoundFileInvalidChannelCount"
   type="alertmodal">
File has invalid number of channels (must be mono or stereo):
[FILE]
  <tag>fail</tag>
  </notification>

  <notification
   icon="alertmodal.tga"
   name="SoundFileInvalidSampleRate"
   type="alertmodal">
File does not appear to be a supported sample rate (must be 44.1k):
[FILE]
  <tag>fail</tag>
  </notification>

  <notification
   icon="alertmodal.tga"
   name="SoundFileInvalidWordSize"
   type="alertmodal">
File does not appear to be a supported word size (must be 8 or 16 bit):
[FILE]
  <tag>fail</tag>
  </notification>

  <notification
   icon="alertmodal.tga"
   name="SoundFileInvalidHeader"
   type="alertmodal">
Could not find &apos;data&apos; chunk in WAV header:
[FILE]
  <tag>fail</tag>
  </notification>

  <notification
   icon="alertmodal.tga"
   name="SoundFileInvalidChunkSize"
   type="alertmodal">
Wrong chunk size in WAV file:
[FILE]
  <tag>fail</tag>
  </notification>

  <notification
   icon="alertmodal.tga"
   name="SoundFileInvalidTooLong"
   type="alertmodal">
Audio file is too long (10 second maximum):
[FILE]
  <tag>fail</tag>
  </notification>

  <notification
   icon="alertmodal.tga"
   name="ProblemWithFile"
   type="alertmodal">
Problem with file [FILE]:

[ERROR]
  <tag>fail</tag>
  </notification>

  <notification
   icon="alertmodal.tga"
   name="CannotOpenTemporarySoundFile"
   type="alertmodal">
Couldn&apos;t open temporary compressed sound file for writing: [FILE]
  <tag>fail</tag>
  </notification>

  <notification
   icon="alertmodal.tga"
   name="UnknownVorbisEncodeFailure"
   type="alertmodal">
Unknown Vorbis encode failure on: [FILE]
  <tag>fail</tag>
  </notification>

  <notification
   icon="alertmodal.tga"
   name="CannotEncodeFile"
   type="alertmodal">
Unable to encode file: [FILE]
  <tag>fail</tag>
  </notification>

  <notification
   icon="alertmodal.tga"
   name="CorruptedProtectedDataStore"
   type="alertmodal">
   We were unable to decode the file storing your saved login credentials. At this point saving or deleting credentials will erase all those that were previously stored.
   This may happen when you change network setup. Restarting the viewer with previous network configuration may help recovering your saved login credentials.
    
  <tag>fail</tag>
    <usetemplate
     name="okbutton"
     yestext="OK"/>
  </notification>
    
  <notification
   icon="alertmodal.tga"
   name="CorruptResourceFile"
   type="alertmodal">
Corrupt resource file: [FILE]
  <tag>fail</tag>
  </notification>

  <notification
   icon="alertmodal.tga"
   name="UnknownResourceFileVersion"
   type="alertmodal">
Unknown Linden resource file version in file: [FILE]
  <tag>fail</tag>
  </notification>

  <notification
   icon="alertmodal.tga"
   name="UnableToCreateOutputFile"
   type="alertmodal">
Unable to create output file: [FILE]
  <tag>fail</tag>
  </notification>

  <notification
   icon="alertmodal.tga"
   name="DoNotSupportBulkAnimationUpload"
   type="alertmodal">
[APP_NAME] does not currently support bulk upload of BVH format animation files.
  <tag>fail</tag>
  </notification>

  <notification
   icon="alertmodal.tga"
   name="CannotUploadReason"
   type="alertmodal">
Unable to upload [FILE] due to the following reason: [REASON]
Please try again later.
  <tag>fail</tag>
  </notification>

  <notification
   icon="notifytip.tga"
   name="LandmarkCreated"
   type="notifytip">
You have added "[LANDMARK_NAME]" to your [FOLDER_NAME] folder.
  </notification>

  <notification
   icon="alert.tga"
   name="LandmarkAlreadyExists"
   type="alert">
You already have a landmark for this location.
    <usetemplate
     name="okbutton"
     yestext="OK"/>
  <tag>fail</tag>
  </notification>

  <notification
   icon="alertmodal.tga"
   name="CannotCreateLandmarkNotOwner"
   type="alertmodal">
You cannot create a landmark here because the owner of the land does not allow it.
  <tag>fail</tag>
  </notification>

  <notification
   icon="alertmodal.tga"
   name="CannotRecompileSelectObjectsNoScripts"
   type="alertmodal">
Not able to perform &apos;recompilation&apos;.
Select an object with a script.
  <tag>fail</tag>
  </notification>

  <notification
   icon="alertmodal.tga"
   name="CannotRecompileSelectObjectsNoPermission"
   type="alertmodal">
Not able to perform &apos;recompilation&apos;.

Select objects with scripts that you have permission to modify.
  <tag>fail</tag>
  </notification>

  <notification
   icon="alertmodal.tga"
   name="CannotResetSelectObjectsNoScripts"
   type="alertmodal">
Not able to perform &apos;reset&apos;.

Select objects with scripts.
  <tag>fail</tag>
  </notification>
  
   <notification
    icon="alertmodal.tga"
    name="CannotdeleteSelectObjectsNoScripts"
    type="alertmodal">
Not able to perform &apos;remove&apos;.

Select objects with scripts.
  <tag>fail</tag>
  </notification>

  <notification
   icon="alertmodal.tga"
   name="CannotResetSelectObjectsNoPermission"
   type="alertmodal">
Not able to perform &apos;reset&apos;.

Select objects with scripts that you have permission to modify.
  <tag>fail</tag>
  </notification>

  <notification
   icon="alertmodal.tga"
   name="CannotOpenScriptObjectNoMod"
   type="alertmodal">
    Unable to open script in object without modify permissions.
  <tag>fail</tag>
  </notification>

  <notification
   icon="alertmodal.tga"
   name="CannotSetRunningSelectObjectsNoScripts"
   type="alertmodal">
Not able to set any scripts to &apos;running&apos;.

Select objects with scripts.
  <tag>fail</tag>
  </notification>

  <notification
   icon="alertmodal.tga"
   name="CannotSetRunningNotSelectObjectsNoScripts"
   type="alertmodal">
Unable to set any scripts to &apos;not running&apos;.

Select objects with scripts.
  <tag>fail</tag>
  </notification>

  <notification
   icon="alertmodal.tga"
   name="NoFrontmostFloater"
   type="alertmodal">
No frontmost floater to save.
  <tag>fail</tag>
  </notification>

  <notification
   icon="notifytip.tga"
   name="SeachFilteredOnShortWords"
   type="notifytip">
Your search query was modified and the words that were too short were removed.

Searched for: [FINALQUERY]
  </notification>

  <notification
   icon="alertmodal.tga"
   name="SeachFilteredOnShortWordsEmpty"
   type="alertmodal">
Your search terms were too short so no search was performed.
  <tag>fail</tag>
  </notification>

  <!-- Generic Teleport failure modes - strings will be inserted from
       teleport_strings.xml if available. -->
  <notification
   icon="alertmodal.tga"
   name="CouldNotTeleportReason"
   type="alertmodal">
Teleport failed.
[REASON]
  <tag>fail</tag>
  </notification>

  <!-- Teleport failure modes not delivered via the generic mechanism
       above (for example, delivered as an AlertMessage on
       region-crossing :( ) - these paths should really be merged
       in the future. -->
  <notification
   icon="alertmodal.tga"
   name="invalid_tport"
   type="alertmodal">
Problem encountered processing your teleport request. You may need to log back in before you can teleport.
If you continue to get this message, please check the [SUPPORT_SITE].
  <tag>fail</tag>
  </notification>
  <notification
   icon="alertmodal.tga"
   name="invalid_region_handoff"
   type="alertmodal">
Problem encountered processing your region crossing. You may need to log back in before you can cross regions.
If you continue to get this message, please check the [SUPPORT_SITE].
  <tag>fail</tag>
  </notification>
  <notification
   icon="alertmodal.tga"
   name="blocked_tport"
   type="alertmodal">
Sorry, teleport is currently blocked. Try again in a moment.  If you still cannot teleport, please log out and log back in to resolve the problem.
  <tag>fail</tag>
  </notification>
  <notification
   icon="alertmodal.tga"
   name="nolandmark_tport"
   type="alertmodal">
Sorry, but system was unable to locate landmark destination.
  <tag>fail</tag>
  </notification>
  <notification
   icon="alertmodal.tga"
   name="timeout_tport"
   type="alertmodal">
   <tag>fail</tag>
Sorry, but system was unable to complete the teleport connection.  Try again in a moment.
  </notification>
  <notification
   icon="alertmodal.tga"
   name="noaccess_tport"
   type="alertmodal">
   <tag>fail</tag>
Sorry, you do not have access to that teleport destination.
  </notification>
  <notification
   icon="alertmodal.tga"
   name="missing_attach_tport"
   type="alertmodal">
   <tag>fail</tag>
Your attachments have not arrived yet. Try waiting for a few more seconds or log out and back in again before attempting to teleport.
  </notification>
  <notification
   icon="alertmodal.tga"
   name="too_many_uploads_tport"
   type="alertmodal">
   <tag>fail</tag>
The asset queue in this region is currently clogged so your teleport request will not be able to succeed in a timely manner. Please try again in a few minutes or go to a less busy area.
  </notification>
  <notification
   icon="alertmodal.tga"
   name="expired_tport"
   type="alertmodal">
   <tag>fail</tag>
Sorry, but the system was unable to complete your teleport request in a timely fashion. Please try again in a few minutes.
  </notification>
  <notification
   icon="alertmodal.tga"
   name="expired_region_handoff"
   type="alertmodal">
   <tag>fail</tag>
Sorry, but the system was unable to complete your region crossing in a timely fashion. Please try again in a few minutes.
  </notification>
  <notification
   icon="alertmodal.tga"
   name="no_host"
   type="alertmodal">
   <tag>fail</tag>
Unable to find teleport destination. The destination may be temporarily unavailable or no longer exists. Please try again in a few minutes.
  </notification>
  <notification
   icon="alertmodal.tga"
   name="no_inventory_host"
   type="alertmodal">
The inventory system is currently unavailable.
  <tag>fail</tag>
  </notification>

  <notification
   icon="alertmodal.tga"
   name="CannotSetLandOwnerNothingSelected"
   type="alertmodal">
Unable to set land owner:
No parcel selected.
  <tag>fail</tag>
  </notification>

  <notification
   icon="alertmodal.tga"
   name="CannotSetLandOwnerMultipleRegions"
   type="alertmodal">
Unable to force land ownership because selection spans multiple regions. Please select a smaller area and try again.
  <tag>fail</tag>
  </notification>

  <notification
   icon="alertmodal.tga"
   name="ForceOwnerAuctionWarning"
   type="alertmodal">
This parcel is up for auction. Forcing ownership will cancel the auction and potentially make some residents unhappy if bidding has begun.
Force ownership?
    <tag>confirm</tag>
    <usetemplate
     name="okcancelbuttons"
     notext="Cancel"
     yestext="OK"/>
  </notification>

  <notification
   icon="alertmodal.tga"
   name="CannotContentifyNothingSelected"
   type="alertmodal">
Unable to contentify:
No parcel selected.
  <tag>fail</tag>
  </notification>

  <notification
   icon="alertmodal.tga"
   name="CannotContentifyNoRegion"
   type="alertmodal">
Unable to contentify:
No region selected.
  <tag>fail</tag>
  </notification>

  <notification
   icon="alertmodal.tga"
   name="CannotReleaseLandNothingSelected"
   type="alertmodal">
Unable to abandon land:
No parcel selected.
  <tag>fail</tag>
  </notification>

  <notification
   icon="alertmodal.tga"
   name="CannotReleaseLandNoRegion"
   type="alertmodal">
Unable to abandon land:
Cannot find region.
  <tag>fail</tag>
  </notification>

  <notification
   icon="alertmodal.tga"
   name="CannotBuyLandNothingSelected"
   type="alertmodal">
Unable to buy land:
No parcel selected.
  <tag>fail</tag>
  </notification>

  <notification
   icon="alertmodal.tga"
   name="CannotBuyLandNoRegion"
   type="alertmodal">
Unable to buy land:
Cannot find the region this land is in.
  <tag>fail</tag>
  </notification>

  <notification
   icon="alertmodal.tga"
   name="CannotCloseFloaterBuyLand"
   type="alertmodal">
You cannot close the Buy Land window until [APP_NAME] estimates the price of this transaction.
  <tag>fail</tag>
  </notification>

  <notification
   icon="alertmodal.tga"
   name="CannotDeedLandNothingSelected"
   type="alertmodal">
Unable to deed land:
No parcel selected.
  <tag>fail</tag>
  </notification>

  <notification
   icon="alertmodal.tga"
   name="CannotDeedLandNoGroup"
   type="alertmodal">
Unable to deed land:
No Group selected.
    <tag>group</tag>
  <tag>fail</tag>
  </notification>

  <notification
   icon="alertmodal.tga"
   name="CannotDeedLandNoRegion"
   type="alertmodal">
Unable to deed land:
Cannot find the region this land is in.
  <tag>fail</tag>
  </notification>

  <notification
   icon="alertmodal.tga"
   name="CannotDeedLandMultipleSelected"
   type="alertmodal">
Unable to deed land:
Multiple parcels selected.

Try selecting a single parcel.
  <tag>fail</tag>
  </notification>

  <notification
   icon="alertmodal.tga"
   name="ParcelCanPlayMedia"
   type="alertmodal">   
This location provides streaming media, which may require more of your network bandwidth.

Play streaming media when available?
(You can change this option later under Preferences &gt; Sound &amp; Media.)
   <form name="form">
    <button
         index="0"
         name="Play Media Now"
         text="Play Media Now"/>
        <button
         index="1"
         name="Always Play Media"  
         text="Always Play Media"/>
        <button
         index="2"   
         name="Do Not Pley Media"
         text="Do Not Play Media"/>
   </form>
  </notification>


  <notification
   icon="alertmodal.tga"
   name="CannotDeedLandWaitingForServer"
   type="alertmodal">
Unable to deed land:
Waiting for server to report ownership.

Please try again.
  <tag>fail</tag>
  </notification>

  <notification
   icon="alertmodal.tga"
   name="CannotDeedLandNoTransfer"
   type="alertmodal">
Unable to deed land:
The region [REGION] does not allow transfer of land.
  <tag>fail</tag>
  </notification>

  <notification
   icon="alertmodal.tga"
   name="CannotReleaseLandWatingForServer"
   type="alertmodal">
Unable to abandon land:
Waiting for server to update parcel information.

Try again in a few seconds.
  <tag>fail</tag>
  </notification>

  <notification
   icon="alertmodal.tga"
   name="CannotReleaseLandSelected"
   type="alertmodal">
Unable to abandon land:
You do not own all the parcels selected.

Please select a single parcel.
  <tag>fail</tag>
  </notification>

  <notification
   icon="alertmodal.tga"
   name="CannotReleaseLandDontOwn"
   type="alertmodal">
Unable to abandon land:
You do not have permission to release this parcel.
Parcels you own appear in green.
  <tag>fail</tag>
  </notification>

  <notification
   icon="alertmodal.tga"
   name="CannotReleaseLandRegionNotFound"
   type="alertmodal">
Unable to abandon land:
Cannot find the region this land is in.
  <tag>fail</tag>
  </notification>

  <notification
   icon="alertmodal.tga"
   name="CannotReleaseLandNoTransfer"
   type="alertmodal">
Unable to abandon land:
The region [REGION] does not allow transfer of land.
  <tag>fail</tag>
  </notification>

  <notification
   icon="alertmodal.tga"
   name="CannotReleaseLandPartialSelection"
   type="alertmodal">
Unable to abandon land:
You must select an entire parcel to release it.

Select an entire parcel, or divide your parcel first.
  <tag>fail</tag>
  </notification>

  <notification
   icon="alertmodal.tga"
   name="ReleaseLandWarning"
   type="alertmodal">
You are about to release [AREA] m² of land.
Releasing this parcel will remove it from your land holdings, but will not grant any L$.

Release this land?
    <tag>confirm</tag>
    <usetemplate
     name="okcancelbuttons"
     notext="Cancel"
     yestext="OK"/>
  </notification>

  <notification
   icon="alertmodal.tga"
   name="CannotDivideLandNothingSelected"
   type="alertmodal">
Unable to divide land:

No parcels selected.
  <tag>fail</tag>
  </notification>

  <notification
   icon="alertmodal.tga"
   name="CannotDivideLandPartialSelection"
   type="alertmodal">
Unable to divide land:

You have an entire parcel selected.
Try selecting a part of the parcel.
  <tag>fail</tag>
  </notification>

  <notification
   icon="alertmodal.tga"
   name="LandDivideWarning"
   type="alertmodal">
Dividing this land will split this parcel into two and each parcel can have its own settings. Some settings will be reset to defaults after the operation.

Divide land?
    <tag>confirm</tag>
    <usetemplate
     name="okcancelbuttons"
     notext="Cancel"
     yestext="OK"/>
  </notification>

  <notification
   icon="alertmodal.tga"
   name="CannotDivideLandNoRegion"
   type="alertmodal">
Unable to divide land:
Cannot find the region this land is in.
  <tag>fail</tag>
  </notification>

  <notification
   icon="alertmodal.tga"
   name="CannotJoinLandNoRegion"
   type="alertmodal">
Unable to join land:
Cannot find the region this land is in.
  <tag>fail</tag>
  </notification>

  <notification
   icon="alertmodal.tga"
   name="CannotJoinLandNothingSelected"
   type="alertmodal">
Unable to join land:
No parcels selected.
  <tag>fail</tag>
  </notification>

  <notification
   icon="alertmodal.tga"
   name="CannotJoinLandEntireParcelSelected"
   type="alertmodal">
Unable to join land:
You only have one parcel selected.

Select land across both parcels.
  <tag>fail</tag>
  </notification>

  <notification
   icon="alertmodal.tga"
   name="CannotJoinLandSelection"
   type="alertmodal">
Unable to join land:
You must select more than one parcel.

Select land across both parcels.
  <tag>fail</tag>
  </notification>

  <notification
   icon="alertmodal.tga"
   name="JoinLandWarning"
   type="alertmodal">
Joining this land will create one large parcel out of all parcels intersecting the selected rectangle.
You will need to reset the name and options of the new parcel.

Join land?
    <tag>confirm</tag>
    <usetemplate
     name="okcancelbuttons"
     notext="Cancel"
     yestext="OK"/>
  </notification>

  <notification
   icon="alertmodal.tga"
   name="ConfirmNotecardSave"
   type="alertmodal">
This notecard needs to be saved before the item can be copied or viewed. Save notecard?
    <tag>confirm</tag>
    <usetemplate
     name="okcancelbuttons"
     notext="Cancel"
     yestext="OK"/>
  </notification>

  <notification
   icon="alertmodal.tga"
   name="ConfirmItemCopy"
   type="alertmodal">
Copy this item to your inventory?
    <tag>confirm</tag>
    <usetemplate
     name="okcancelbuttons"
     notext="Cancel"
     yestext="Copy"/>
  </notification>

  <notification
   icon="alertmodal.tga"
   name="ResolutionSwitchFail"
   type="alertmodal">
Failed to switch resolution to [RESX] by [RESY].
  <tag>fail</tag>
  </notification>

  <notification
   icon="alertmodal.tga"
   name="ErrorUndefinedGrasses"
   type="alertmodal">
Error: Undefined grasses: [SPECIES]
  <tag>fail</tag>
  </notification>

  <notification
   icon="alertmodal.tga"
   name="ErrorUndefinedTrees"
   type="alertmodal">
Error: Undefined trees: [SPECIES]
  <tag>fail</tag>
  </notification>

  <notification
   icon="alertmodal.tga"
   name="CannotSaveWearableOutOfSpace"
   type="alertmodal">
Unable to save &apos;[NAME]&apos; to wearable file.  You will need to free up some space on your computer and save the wearable again.
  <tag>fail</tag>
  </notification>

  <notification
   icon="alertmodal.tga"
   name="CannotSaveToAssetStore"
   type="alertmodal">
Unable to save [NAME] to central asset store.
This is usually a temporary failure. Please customize and save the wearable again in a few minutes.
  <tag>fail</tag>
  </notification>

  <notification
   icon="alertmodal.tga"
   name="YouHaveBeenLoggedOut"
   type="alertmodal">
You have been logged out of [CURRENT_GRID].
            [MESSAGE]
    <usetemplate
     name="okcancelbuttons"
     notext="Quit"
     yestext="View IM &amp; Chat"/>
  </notification>

  <notification
   icon="alertmodal.tga"
   name="OnlyOfficerCanBuyLand"
   type="alertmodal">
Unable to buy land for the group:
You do not have permission to buy land for your active group.
    <tag>group</tag>
  <tag>fail</tag>
  </notification>

  <notification
   icon="alertmodal.tga"
   label="Add Friend"
   name="AddFriendWithMessage"
   type="alertmodal">
    <tag>friendship</tag>
Friends can give permissions to track each other on the map and receive online status updates.

Offer friendship to [NAME]?
    <tag>confirm</tag>
    <form name="form">
      <input name="message" type="text" default="true">
Would you be my friend?
      </input>
      <button
       default="true"
       index="0"
       name="Offer"
       text="OK"/>
      <button
       index="1"
       name="Cancel"
       text="Cancel"/>
    </form>
  </notification>

  <notification
   icon="alertmodal.tga"
   label="Add Auto-Replace List"
   name="AddAutoReplaceList"
   type="alertmodal">
    <tag>addlist</tag>
    Name for the new list:
    <tag>confirm</tag>
    <form name="form">
      <input name="listname" type="text"/>
      <button
       default="true"
       index="0"
       name="SetName"
       text="OK"/>
    </form>
  </notification>

  <notification
   icon="alertmodal.tga"
   label="Rename Auto-Replace List"
   name="RenameAutoReplaceList"
   type="alertmodal">
    The name '[DUPNAME]' is in use
    Enter a new unique name:
    <tag>confirm</tag>
    <form name="form">
      <input name="listname" type="text"/>
      <button
       default="false"
       index="0"
       name="ReplaceList"
       text="Replace Current List"/>
      <button
       default="true"
       index="1"
       name="SetName"
       text="Use New Name"/>
    </form>
  </notification>

  <notification
   icon="alertmodal.tga"
   name="InvalidAutoReplaceEntry"
   type="alertmodal">
    The keyword must be a single word, and the replacement may not be empty.
    <tag>fail</tag>
  </notification>

  <notification
   icon="alertmodal.tga"
   name="InvalidAutoReplaceList"
   type="alertmodal">
    That replacement list is not valid.
    <tag>fail</tag>
  </notification>

  <notification
   icon="alertmodal.tga"
   name="SpellingDictImportRequired"
   type="alertmodal">
    You must specify a file, a name, and a language.
    <tag>fail</tag>
  </notification>

  <notification
   icon="alertmodal.tga"
   name="SpellingDictIsSecondary"
   type="alertmodal">
The dictionary [DIC_NAME] does not appear to have an "aff" file; this means that it is a "secondary" dictionary.
It can be used as an additional dictionary, but not as your Main dictionary.

See https://wiki.secondlife.com/wiki/Adding_Spelling_Dictionaries
    <tag>confirm</tag>
  </notification>

  <notification
   icon="alertmodal.tga"
   name="SpellingDictImportFailed"
   type="alertmodal">
    Unable to copy
    [FROM_NAME]
    to
    [TO_NAME]
    <tag>fail</tag>
  </notification>

  <notification
 icon="alertmodal.tga"
 label="Save Outfit"
 name="SaveOutfitAs"
 type="alertmodal">
    <unique/>
    Save what I'm wearing as a new Outfit:
    <tag>confirm</tag>
    <form name="form">
      <input name="message" type="text" default="true">
        [DESC] (new)
      </input>
      <button
       default="true"
       index="0"
       name="OK"
       text="OK"/>
      <button
       index="1"
       name="Cancel"
       text="Cancel"/>
    </form>
  </notification>

  <notification
 icon="alertmodal.tga"
 label="Save Wearable"
 name="SaveWearableAs"
 type="alertmodal">
    Save item to my inventory as:
    <tag>confirm</tag>
    <form name="form">
      <input name="message" type="text" default="true">
        [DESC] (new)
      </input>
      <button
       default="true"
       index="0"
       name="OK"
       text="OK"/>
      <button
       index="1"
       name="Cancel"
       text="Cancel"/>
    </form>
  </notification>


  <notification
   icon="alertmodal.tga"
   label="Rename Outfit"
   name="RenameOutfit"
   type="alertmodal">
    New outfit name:
    <tag>confirm</tag>
    <form name="form">
      <input name="new_name" type="text" width="300" default="true">
        [NAME]
      </input>
      <button
       default="true"
       index="0"
       name="OK"
       text="OK"/>
      <button
       index="1"
       name="Cancel"
       text="Cancel"/>
    </form>
  </notification>

  <notification
   icon="alertmodal.tga"
   name="RemoveFromFriends"
   type="alertmodal">
Are you sure you want to remove [NAME] from your Friends List?
    <tag>friendship</tag>
    <tag>confirm</tag>
    <usetemplate
     name="okcancelbuttons"
     notext="Cancel"
     yestext="OK"/>
  </notification>

  <notification
   icon="alertmodal.tga"
   name="RemoveMultipleFromFriends"
   type="alertmodal">
Are you sure you want to remove multiple friends from your Friends list?
    <tag>friendship</tag>
    <tag>confirm</tag>
    <usetemplate
     name="okcancelbuttons"
     notext="Cancel"
     yestext="OK"/>
  </notification>

  <notification
   icon="alertmodal.tga"
   name="GodDeleteAllScriptedPublicObjectsByUser"
   type="alertmodal">
Are you sure you want to delete all scripted objects owned by
** [AVATAR_NAME] **
on all others land in this region?
    <tag>confirm</tag>
    <usetemplate
     name="okcancelbuttons"
     notext="Cancel"
     yestext="OK"/>
  </notification>

  <notification
   icon="alertmodal.tga"
   name="GodDeleteAllScriptedObjectsByUser"
   type="alertmodal">
Are you sure you want to DELETE ALL scripted objects owned by
** [AVATAR_NAME] **
on ALL LAND in this region?
    <tag>confirm</tag>
    <usetemplate
     name="okcancelbuttons"
     notext="Cancel"
     yestext="OK"/>
  </notification>

  <notification
   icon="alertmodal.tga"
   name="GodDeleteAllObjectsByUser"
   type="alertmodal">
Are you sure you want to DELETE ALL objects (scripted or not) owned by
** [AVATAR_NAME] **
on ALL LAND in this region?
    <tag>confirm</tag>
    <usetemplate
     name="okcancelbuttons"
     notext="Cancel"
     yestext="OK"/>
  </notification>

  <notification
   icon="alertmodal.tga"
   name="BlankClassifiedName"
   type="alertmodal">
You must specify a name for your classified.
  <tag>fail</tag>
  </notification>

  <notification
   icon="alertmodal.tga"
   name="MinClassifiedPrice"
   type="alertmodal">
Price to pay for listing must be at least L$[MIN_PRICE].

Please enter a higher price.
  <tag>fail</tag>
  </notification>

  <notification
   icon="alertmodal.tga"
   name="ConfirmItemDeleteHasLinks"
   type="alertmodal">
At least one of the items you have selected has link items that point to it.  If you delete this item, its links will permanently stop working.  It is strongly advised to delete the links first.

Are you sure you want to delete these items?
    <tag>confirm</tag>
    <usetemplate
     name="okcancelbuttons"
     notext="Cancel"
     yestext="OK"/>
  </notification>

  <notification
   icon="alertmodal.tga"
   name="ConfirmObjectDeleteLock"
   type="alertmodal">
At least one of the items you have selected is locked.

Are you sure you want to delete these items?
    <tag>confirm</tag>
    <usetemplate
     name="okcancelbuttons"
     notext="Cancel"
     yestext="OK"/>
  </notification>

  <notification
   icon="alertmodal.tga"
   name="ConfirmObjectDeleteNoCopy"
   type="alertmodal">
At least one of the items you have selected is not copyable.

Are you sure you want to delete these items?
    <tag>confirm</tag>
    <usetemplate
     name="okcancelbuttons"
     notext="Cancel"
     yestext="OK"/>
  </notification>

  <notification
   icon="alertmodal.tga"
   name="ConfirmObjectDeleteNoOwn"
   type="alertmodal">
You do not own at least one of the items you have selected.

Are you sure you want to delete these items?
    <tag>confirm</tag>
    <usetemplate
     name="okcancelbuttons"
     notext="Cancel"
     yestext="OK"/>
  </notification>

  <notification
   icon="alertmodal.tga"
   name="ConfirmObjectDeleteLockNoCopy"
   type="alertmodal">
At least one object is locked.
At least one object is not copyable.

Are you sure you want to delete these items?
    <tag>confirm</tag>
    <usetemplate
     name="okcancelbuttons"
     notext="Cancel"
     yestext="OK"/>
  </notification>

  <notification
   icon="alertmodal.tga"
   name="ConfirmObjectDeleteLockNoOwn"
   type="alertmodal">
At least one object is locked.
You do not own at least one object.

Are you sure you want to delete these items?
    <tag>confirm</tag>
    <usetemplate
     name="okcancelbuttons"
     notext="Cancel"
     yestext="OK"/>
  </notification>

  <notification
   icon="alertmodal.tga"
   name="ConfirmObjectDeleteNoCopyNoOwn"
   type="alertmodal">
At least one object is not copyable.
You do not own at least one object.

Are you sure you want to delete these items?
    <tag>confirm</tag>
    <usetemplate
     name="okcancelbuttons"
     notext="Cancel"
     yestext="OK"/>
  </notification>

  <notification
   icon="alertmodal.tga"
   name="ConfirmObjectDeleteLockNoCopyNoOwn"
   type="alertmodal">
At least one object is locked.
At least one object is not copyable.
You do not own at least one object.

Are you sure you want to delete these items?
    <tag>confirm</tag>
    <usetemplate
     name="okcancelbuttons"
     notext="Cancel"
     yestext="OK"/>
  </notification>

  <notification
   icon="alertmodal.tga"
   name="ConfirmObjectTakeLock"
   type="alertmodal">
At least one object is locked.

Are you sure you want to take these items?
    <tag>confirm</tag>
    <usetemplate
     name="okcancelbuttons"
     notext="Cancel"
     yestext="OK"/>
  </notification>

  <notification
   icon="alertmodal.tga"
   name="ConfirmObjectTakeNoOwn"
   type="alertmodal">
You do not own all of the objects you are taking.
If you continue, next owner permissions will be applied and possibly restrict your ability to modify or copy them.

Are you sure you want to take these items?
    <tag>confirm</tag>
    <usetemplate
     name="okcancelbuttons"
     notext="Cancel"
     yestext="OK"/>
  </notification>

  <notification
   icon="alertmodal.tga"
   name="ConfirmObjectTakeLockNoOwn"
   type="alertmodal">
At least one object is locked.
You do not own all of the objects you are taking.
If you continue, next owner permissions will be applied and possibly restrict your ability to modify or copy them.
However, you can take the current selection.

Are you sure you want to take these items?
    <tag>confirm</tag>
    <usetemplate
     name="okcancelbuttons"
     notext="Cancel"
     yestext="OK"/>
  </notification>

  <notification
   icon="alertmodal.tga"
   name="CantBuyLandAcrossMultipleRegions"
   type="alertmodal">
Unable to buy land because selection spans multiple regions.

Please select a smaller area and try again.
  <tag>fail</tag>
  </notification>

  <notification
   icon="alertmodal.tga"
   name="DeedLandToGroup"
   type="alertmodal">
By deeding this parcel, the group will be required to have and maintain sufficient land use credits.
The purchase price of the land is not refunded to the owner. If a deeded parcel is sold, the sale price will be divided evenly among group members.

Deed this [AREA] m² of land to the group &apos;[GROUP_NAME]&apos;?
    <tag>group</tag>
    <tag>confirm</tag>
    <usetemplate
     name="okcancelbuttons"
     notext="Cancel"
     yestext="OK"/>
  </notification>

  <notification
   icon="alertmodal.tga"
   name="DeedLandToGroupWithContribution"
   type="alertmodal">
By deeding this parcel, the group will be required to have and maintain sufficient land use credits.
The deed will include a simultaneous land contribution to the group from &apos;[NAME]&apos;.
The purchase price of the land is not refunded to the owner. If a deeded parcel is sold, the sale price will be divided evenly among group members.

Deed this [AREA] m² of land to the group &apos;[GROUP_NAME]&apos;?
    <tag>group</tag>
    <tag>confirm</tag>
    <usetemplate
     name="okcancelbuttons"
     notext="Cancel"
     yestext="OK"/>
  </notification>

  <notification
   icon="alertmodal.tga"
   name="DisplaySetToSafe"
   type="alertmodal">
Display settings have been set to safe levels because you have specified the -safe option.
  </notification>

  <notification
   icon="alertmodal.tga"
   name="DisplaySetToRecommendedGPUChange"
   type="alertmodal">
Display settings have been set to recommended levels because your graphics card changed
from &apos;[LAST_GPU]&apos;
to &apos;[THIS_GPU]&apos;
  </notification>

  <notification
   icon="alertmodal.tga"
   name="DisplaySetToRecommendedFeatureChange"
   type="alertmodal">
Display settings have been set to recommended levels because of a change to the rendering subsystem.
  </notification>

  <notification
   icon="alertmodal.tga"
   name="ErrorMessage"
   type="alertmodal">
[ERROR_MESSAGE]
  <tag>fail</tag>
    <usetemplate
     name="okbutton"
     yestext="OK"/>
  </notification>

  <notification
   icon="alertmodal.tga"
   name="AvatarMovedDesired"
   type="alertmodal">
   <tag>fail</tag>
Your desired location is not currently available.
You have been moved into a nearby region.
  </notification>

  <notification
   icon="alertmodal.tga"
   name="AvatarMovedLast"
   type="alertmodal">
   <tag>fail</tag>
Your requested location is not currently available.
You have been moved into a nearby region.
  </notification>

  <notification
   icon="alertmodal.tga"
   name="AvatarMovedHome"
   type="alertmodal">
   <tag>fail</tag>
Your home location is not currently available.
You have been moved into a nearby region.
You may want to set a new home location.
  </notification>

  <notification
   icon="alertmodal.tga"
   name="ClothingLoading"
   type="alertmodal">
   <tag>fail</tag>
Your clothing is still downloading.
You can use [APP_NAME] normally and other people will see you correctly.
    <form name="form">
      <ignore name="ignore"
       text="Clothing is taking a long time to download"/>
    </form>
  </notification>

  <notification
   icon="alertmodal.tga"
   name="FirstRun"
   type="alertmodal">

[APP_NAME] installation is complete.

If this is your first time using [CURRENT_GRID], you will need to create an account before you can log in.
    <tag>confirm</tag>
    <usetemplate
     name="okcancelbuttons"
     notext="Continue"
     yestext="Create Account..."/>
  </notification>

  <notification
   icon="alertmodal.tga"
   name="LoginPacketNeverReceived"
   type="alertmodal">
   <tag>fail</tag>
We&apos;re having trouble connecting. There may be a problem with your Internet connection or the [SECOND_LIFE_GRID].

You can either check your Internet connection and try again in a few minutes, click Help to view the [SUPPORT_SITE], or click Teleport to attempt to teleport home.
    <url option="1" name="url">

			http://secondlife.com/support/
    </url>
    <form name="form">
      <button
       default="true"
       index="0"
       name="OK"
       text="OK"/>
      <button
       index="1"
       name="Help"
       text="Help"/>
      <button
       index="2"
       name="Teleport"
       text="Teleport"/>
    </form>
  </notification>

  <notification
   icon="alertmodal.tga"
   name="WelcomeChooseSex"
   type="alertmodal">
Your character will appear in a moment.

Use arrow keys to walk.
Press the F1 key at any time for help or to learn more about [CURRENT_GRID].
Please choose the male or female avatar. You can change your mind later.
    <usetemplate
     name="okcancelbuttons"
     notext="Female"
     yestext="Male"/>
  </notification>
  <notification icon="alertmodal.tga"
		name="CantTeleportToGrid"
		type="alertmodal">
Could not teleport to [SLURL] as it's on a different grid ([GRID]) than the current grid ([CURRENT_GRID]).  Please close your viewer and try again.
  <tag>fail</tag>
    <usetemplate
     name="okbutton"
     yestext="OK"/>
  </notification>

  <notification icon="alertmodal.tga"
		name="GeneralCertificateError"
		type="alertmodal">
Could not connect to the server.
[REASON]

SubjectName: [SUBJECT_NAME_STRING]
IssuerName: [ISSUER_NAME_STRING]
Valid From: [VALID_FROM]
Valid To: [VALID_TO]
MD5 Fingerprint: [SHA1_DIGEST]
SHA1 Fingerprint: [MD5_DIGEST]
Key Usage: [KEYUSAGE]
Extended Key Usage: [EXTENDEDKEYUSAGE]
Subject Key Identifier: [SUBJECTKEYIDENTIFIER]
  <tag>fail</tag>
    <usetemplate
     name="okbutton"
     yestext="OK"/>
   </notification>

  <notification icon="alertmodal.tga"
		name="TrustCertificateError"
		type="alertmodal">
The certification authority for this server is not known.

Certificate Information:
SubjectName: [SUBJECT_NAME_STRING]
IssuerName: [ISSUER_NAME_STRING]
Valid From: [VALID_FROM]
Valid To: [VALID_TO]
MD5 Fingerprint: [SHA1_DIGEST]
SHA1 Fingerprint: [MD5_DIGEST]
Key Usage: [KEYUSAGE]
Extended Key Usage: [EXTENDEDKEYUSAGE]
Subject Key Identifier: [SUBJECTKEYIDENTIFIER]

Would you like to trust this authority?
    <tag>confirm</tag>
    <usetemplate
     name="okcancelbuttons"
     notext="Cancel"
     yestext="Trust"/>
  </notification>

  <notification
   icon="alertmodal.tga"
   name="NotEnoughCurrency"
   type="alertmodal">
[NAME] L$ [PRICE] You do not have enough L$ to do that.
  <tag>fail</tag>
  <tag>funds</tag>
  </notification>

  <notification
   icon="alertmodal.tga"
   name="GrantedModifyRights"
   persist="true"
   log_to_im="true"   
   type="notify">
[NAME] has given you permission to edit their objects.
  </notification>

  <notification
   icon="alertmodal.tga"
   name="RevokedModifyRights"
   persist="true"
   log_to_im="true"   
   type="notify">
Your privilege to modify [NAME]&apos;s objects has been revoked.
  </notification>

  <notification
   icon="alertmodal.tga"
   name="FlushMapVisibilityCaches"
   type="alertmodal">
This will flush the map caches on this region.
This is really only useful for debugging.
(In production, wait 5 minutes, then everyone&apos;s map will update after they relog.)
    <usetemplate
     name="okcancelbuttons"
     notext="Cancel"
     yestext="OK"/>
  </notification>

  <notification
   icon="alertmodal.tga"
   name="BuyOneObjectOnly"
   type="alertmodal">
Unable to buy more than one object at a time.  Please select only one object and try again.
  <tag>fail</tag>
  </notification>

  <notification
   icon="alertmodal.tga"
   name="OnlyCopyContentsOfSingleItem"
   type="alertmodal">
Unable to copy the contents of more than one item at a time.
Please select only one object and try again.
  <tag>fail</tag>
    <usetemplate
     name="okcancelbuttons"
     notext="Cancel"
     yestext="OK"/>
  </notification>

  <notification
   icon="alertmodal.tga"
   name="KickUsersFromRegion"
   type="alertmodal">
Teleport all residents in this region home?
    <tag>confirm</tag>
    <usetemplate
     name="okcancelbuttons"
     notext="Cancel"
     yestext="OK"/>
  </notification>

  <notification
   icon="alertmodal.tga"
   name="EstateObjectReturn"
   type="alertmodal">
Are you sure you want to return objects owned by [USER_NAME]?
    <tag>confirm</tag>
    <usetemplate
     name="okcancelbuttons"
     notext="Cancel"
     yestext="OK"/>
  </notification>

  <notification
   icon="alertmodal.tga"
   name="InvalidTerrainBitDepth"
   type="alertmodal">
Could not set region textures:
Terrain texture [TEXTURE_NUM] has an invalid bit depth of [TEXTURE_BIT_DEPTH].

Replace texture [TEXTURE_NUM] with a 24-bit 1024x1024 or smaller image then click &quot;Apply&quot; again.
  <tag>fail</tag>
  </notification>

  <notification
   icon="alertmodal.tga"
   name="InvalidTerrainSize"
   type="alertmodal">
Could not set region textures:
Terrain texture [TEXTURE_NUM] is too large at [TEXTURE_SIZE_X]x[TEXTURE_SIZE_Y].

Replace texture [TEXTURE_NUM] with a 24-bit 1024x1024 or smaller image then click &quot;Apply&quot; again.
  </notification>

  <notification
   icon="alertmodal.tga"
   name="RawUploadStarted"
   type="alertmodal">
Upload started. It may take up to two minutes, depending on your connection speed.
  </notification>

  <notification
   icon="alertmodal.tga"
   name="ConfirmBakeTerrain"
   type="alertmodal">
Do you really want to bake the current terrain, make it the center for terrain raise/lower limits, and the default for the &apos;Revert&apos; tool?
    <tag>confirm</tag>
    <usetemplate
     name="okcancelbuttons"
     notext="Cancel"
     yestext="OK"/>
  </notification>

  <notification
   icon="alertmodal.tga"
   name="MaxAllowedAgentOnRegion"
   type="alertmodal">
You can only have [MAX_AGENTS] allowed residents.
  </notification>

  <notification
   icon="alertmodal.tga"
   name="MaxBannedAgentsOnRegion"
   type="alertmodal">
You can only have [MAX_BANNED] banned residents.
  </notification>

  <notification
   icon="alertmodal.tga"
   name="MaxAgentOnRegionBatch"
   type="alertmodal">
Failure while attempting to add [NUM_ADDED] agents:
Exceeds the [MAX_AGENTS] [LIST_TYPE] limit by [NUM_EXCESS].
  </notification>

  <notification
   icon="alertmodal.tga"
   name="MaxAllowedGroupsOnRegion"
   type="alertmodal">
You can only have [MAX_GROUPS] groups.
    <tag>group</tag>
    <usetemplate
     name="okcancelbuttons"
     notext="Cancel"
     yestext="Bake"/>
  </notification>

  <notification
   icon="alertmodal.tga"
   name="MaxManagersOnRegion"
   type="alertmodal">
You can only have [MAX_MANAGER] estate managers.
  </notification>

  <notification
   icon="alertmodal.tga"
   name="OwnerCanNotBeDenied"
   type="alertmodal">
Cannot add estate owner to estate &apos;Banned resident&apos; list.
  </notification>

  <notification
   icon="alertmodal.tga"
   name="CanNotChangeAppearanceUntilLoaded"
   type="alertmodal">
Cannot change appearance until clothing and shape are loaded.
  </notification>

  <notification
   icon="alertmodal.tga"
   name="ClassifiedMustBeAlphanumeric"
   type="alertmodal">
The name of your classified must start with a letter from A to Z or a number.  No punctuation is allowed.
  </notification>

  <notification
   icon="alertmodal.tga"
   name="CantSetBuyObject"
   type="alertmodal">
Cannot set &apos;Buy Object&apos; because the object is not for sale.
Please set the object for sale and try again.
  </notification>

  <notification
   icon="alertmodal.tga"
   name="FinishedRawDownload"
   type="alertmodal">
Finished download of raw terrain file to:
[DOWNLOAD_PATH].
  </notification>

  <notification
   icon="alertmodal.tga"
   name="DownloadWindowsMandatory"
   type="alertmodal">
A new version of [APP_NAME] is available.
[MESSAGE]
You must download this update to use [APP_NAME].
    <tag>confirm</tag>
    <usetemplate
     name="okcancelbuttons"
     notext="Quit"
     yestext="Download"/>
  </notification>

  <notification
   icon="alertmodal.tga"
   name="DownloadWindows"
   type="alertmodal">
An updated version of [APP_NAME] is available.
[MESSAGE]
This update is not required, but we suggest you install it to improve performance and stability.
    <tag>confirm</tag>
    <usetemplate
     name="okcancelbuttons"
     notext="Continue"
     yestext="Download"/>
  </notification>

  <notification
   icon="alertmodal.tga"
   name="DownloadWindowsReleaseForDownload"
   type="alertmodal">
An updated version of [APP_NAME] is available.
[MESSAGE]
This update is not required, but we suggest you install it to improve performance and stability.
    <tag>confirm</tag>
    <usetemplate
     name="okcancelbuttons"
     notext="Continue"
     yestext="Download"/>
  </notification>

  <notification
   icon="alertmodal.tga"
   name="DownloadLinuxMandatory"
   type="alertmodal">
A new version of [APP_NAME] is available.
[MESSAGE]
You must download this update to use [APP_NAME].
    <tag>confirm</tag>
    <usetemplate
     name="okcancelbuttons"
     notext="Quit"
     yestext="Download"/>
  </notification>

  <notification
   icon="alertmodal.tga"
   name="DownloadLinux"
   type="alertmodal">
An updated version of [APP_NAME] is available.
[MESSAGE]
This update is not required, but we suggest you install it to improve performance and stability.
    <tag>confirm</tag>
    <usetemplate
     name="okcancelbuttons"
     notext="Continue"
     yestext="Download"/>
  </notification>

  <notification
   icon="alertmodal.tga"
   name="DownloadLinuxReleaseForDownload"
   type="alertmodal">
An updated version of [APP_NAME] is available.
[MESSAGE]
This update is not required, but we suggest you install it to improve performance and stability.
    <tag>confirm</tag>
    <usetemplate
     name="okcancelbuttons"
     notext="Continue"
     yestext="Download"/>
  </notification>

  <notification
   icon="alertmodal.tga"
   name="DownloadMacMandatory"
   type="alertmodal">
A new version of [APP_NAME] is available.
[MESSAGE]
You must download this update to use [APP_NAME].

Download to your Applications folder?
    <tag>confirm</tag>
    <usetemplate
     name="okcancelbuttons"
     notext="Quit"
     yestext="Download"/>
  </notification>

  <notification
   icon="alertmodal.tga"
   name="DownloadMac"
   type="alertmodal">
An updated version of [APP_NAME] is available.
[MESSAGE]
This update is not required, but we suggest you install it to improve performance and stability.

Download to your Applications folder?
    <tag>confirm</tag>
    <usetemplate
     name="okcancelbuttons"
     notext="Continue"
     yestext="Download"/>
  </notification>

  <notification
   icon="alertmodal.tga"
   name="DownloadMacReleaseForDownload"
   type="alertmodal">
An updated version of [APP_NAME] is available.
[MESSAGE]
This update is not required, but we suggest you install it to improve performance and stability.

Download to your Applications folder?
    <tag>confirm</tag>
    <usetemplate
     name="okcancelbuttons"
     notext="Continue"
     yestext="Download"/>
  </notification>

  <notification
   icon="alertmodal.tga"
   name="FailedUpdateInstall"
   type="alertmodal">
An error occurred installing the viewer update.
Please download and install the latest viewer from
http://secondlife.com/download.
    <usetemplate
     name="okbutton"
     yestext="OK"/>
  </notification>

  <notification
   icon="alertmodal.tga"
   name="FailedRequiredUpdateInstall"
   type="alertmodal">
We were unable to install a required update. 
You will be unable to log in until [APP_NAME] has been updated.

Please download and install the latest viewer from
http://secondlife.com/download.
  <tag>fail</tag>
    <usetemplate
     name="okbutton"
     yestext="Quit"/>
  </notification>

  <notification
   icon="alertmodal.tga"
   name="UpdaterServiceNotRunning"
   type="alertmodal">
There is a required update for your Second Life Installation.

You may download this update from http://www.secondlife.com/downloads
or you can install it now.
    <tag>confirm</tag>
    <usetemplate
     name="okcancelbuttons"
     notext="Quit Second Life"
     yestext="Download and install now"/>
  </notification>

  <notification
   icon="notify.tga"
   name="DownloadBackgroundTip"
   type="notify">
We have downloaded an update to your [APP_NAME] installation.
Version [VERSION] [[INFO_URL] Information about this update]
    <tag>confirm</tag>
    <usetemplate
     name="okcancelbuttons"
     notext="Later..."
     yestext="Install now and restart [APP_NAME]"/>
  </notification>

  <notification
 icon="alertmodal.tga"
 name="DownloadBackgroundDialog"
 type="alertmodal">
We have downloaded an update to your [APP_NAME] installation.
    Version [VERSION] [[INFO_URL] Information about this update]
    <tag>confirm</tag>
    <usetemplate
     name="okcancelbuttons"
     notext="Later..."
     yestext="Install now and restart [APP_NAME]"/>
  </notification>
  
  <notification
 icon="alertmodal.tga"
 name="RequiredUpdateDownloadedVerboseDialog"
 type="alertmodal">
We have downloaded a required software update.
Version [VERSION] [[INFO_URL] Information about this update]

We must restart [APP_NAME] to install the update.
    <tag>confirm</tag>
    <usetemplate
     name="okbutton"
     yestext="OK"/>
  </notification>
  
  <notification
 icon="alertmodal.tga"
 name="RequiredUpdateDownloadedDialog"
 type="alertmodal">
We must restart [APP_NAME] to install the update.
[[INFO_URL] Information about this update]
    <tag>confirm</tag>
    <usetemplate
     name="okbutton"
     yestext="OK"/>
  </notification>

  <notification
   icon="notify.tga"
   name="OtherChannelDownloadBackgroundTip"
   type="notify">
We have downloaded an update to your [APP_NAME] installation.
Version [VERSION] 
This experimental viewer has been replaced by a [NEW_CHANNEL] viewer;
see [[INFO_URL] for details about this update]
    <tag>confirm</tag>
    <usetemplate
     name="okcancelbuttons"
     notext="Later..."
     yestext="Install now and restart [APP_NAME]"/>
  </notification>

  <notification
 icon="alertmodal.tga"
 name="OtherChannelDownloadBackgroundDialog"
 type="alertmodal">
We have downloaded an update to your [APP_NAME] installation.
Version [VERSION]
This experimental viewer has been replaced by a [NEW_CHANNEL] viewer;
see [[INFO_URL] Information about this update]
    <tag>confirm</tag>
    <usetemplate
     name="okcancelbuttons"
     notext="Later..."
     yestext="Install now and restart [APP_NAME]"/>
  </notification>
  
  <notification
 icon="alertmodal.tga"
 name="OtherChannelRequiredUpdateDownloadedVerboseDialog"
 type="alertmodal">
We have downloaded a required software update.
Version [VERSION]
This experimental viewer has been replaced by a [NEW_CHANNEL] viewer;
see [[INFO_URL] Information about this update]

We must restart [APP_NAME] to install the update.
    <tag>confirm</tag>
    <usetemplate
     name="okbutton"
     yestext="OK"/>
  </notification>
  
  <notification
 icon="alertmodal.tga"
 name="OtherChannelRequiredUpdateDownloadedDialog"
 type="alertmodal">
We must restart [APP_NAME] to install the update.
This experimental viewer has been replaced by a [NEW_CHANNEL] viewer;
see [[INFO_URL] Information about this update]
    <tag>confirm</tag>
    <usetemplate
     name="okbutton"
     yestext="OK"/>
  </notification>

  <notification
   icon="alertmodal.tga"
   name="DeedObjectToGroup"
   type="alertmodal">
Deeding this object will cause the group to:
* Receive L$ paid into the object
    <tag>group</tag>
    <tag>confirm</tag>
    <usetemplate
     ignoretext="Confirm before I deed an object to a group"
     name="okcancelignore"
     notext="Cancel"
     yestext="Deed"/>
  </notification>

  <notification
   icon="alertmodal.tga"
   name="WebLaunchExternalTarget"
   type="alertmodal">
Do you want to open your Web browser to view this content?
Opening webpages from an unknown source may place your computer at risk.
    <tag>confirm</tag>
    <usetemplate
     ignoretext="Launch my browser to view a web page"
     name="okcancelignore"
     notext="Cancel"
     yestext="OK"/>
  </notification>

  <notification
   icon="alertmodal.tga"
   name="WebLaunchJoinNow"
   type="alertmodal">
Go to your [http://secondlife.com/account/ Dashboard] to manage your account?
    <tag>confirm</tag>
    <usetemplate
     ignoretext="Launch my browser to manage my account"
     name="okcancelignore"
     notext="Cancel"
     yestext="OK"/>
  </notification>

  <notification
   icon="alertmodal.tga"
   name="WebLaunchSecurityIssues"
   type="alertmodal">
Visit the [CURRENT_GRID] Wiki for details of how to report a security issue.
    <tag>confirm</tag>
    <usetemplate
     ignoretext="Launch my browser to learn how to report a Security Issue"
     name="okcancelignore"
     notext="Cancel"
     yestext="OK"/>
  </notification>

  <notification
   icon="alertmodal.tga"
   name="WebLaunchQAWiki"
   type="alertmodal">
Visit the [CURRENT_GRID] QA Wiki.
    <tag>confirm</tag>
    <usetemplate
     ignoretext="Launch my browser to view the QA Wiki"
     name="okcancelignore"
     notext="Cancel"
     yestext="OK"/>
  </notification>

  <notification
   icon="alertmodal.tga"
   name="WebLaunchPublicIssue"
   type="alertmodal">
Visit the [CURRENT_GRID] Public Issue Tracker, where you can report bugs and other issues.
    <tag>confirm</tag>
    <usetemplate
     ignoretext="Launch my browser to use the Public Issue Tracker"
     name="okcancelignore"
     notext="Cancel"
     yestext="Go to page"/>
  </notification>

  <notification
   icon="alertmodal.tga"
   name="WebLaunchSupportWiki"
   type="alertmodal">
Go to the Official Linden Blog, for the latest news and information.
    <tag>confirm</tag>
    <usetemplate
     ignoretext="Launch my browser to view the blog"
     name="okcancelignore"
     notext="Cancel"
     yestext="OK"/>
  </notification>

  <notification
   icon="alertmodal.tga"
   name="WebLaunchLSLGuide"
   type="alertmodal">
Do you want to open the Scripting Guide for help with scripting?
    <tag>confirm</tag>
    <usetemplate
     ignoretext="Launch my browser to view the Scripting Guide"
     name="okcancelignore"
     notext="Cancel"
     yestext="OK"/>
  </notification>

  <notification
   icon="alertmodal.tga"
   name="WebLaunchLSLWiki"
   type="alertmodal">
Do you want to visit the LSL Portal for help with scripting?
    <tag>confirm</tag>
    <usetemplate
     ignoretext="Launch my browser to view the LSL Portal"
     name="okcancelignore"
     notext="Cancel"
     yestext="Go to page"/>
  </notification>

  <notification
   icon="alertmodal.tga"
   name="ReturnToOwner"
   type="alertmodal">
Are you sure you want to return the selected objects to their owners? Transferable deeded objects will be returned to their previous owners.

*WARNING* No-transfer deeded objects will be deleted!
    <tag>confirm</tag>
    <usetemplate
     ignoretext="Confirm before I return objects to their owners"
     name="okcancelignore"
     notext="Cancel"
     yestext="OK"/>
  </notification>

  <notification
   icon="alert.tga"
   name="GroupLeaveConfirmMember"
   type="alert">
You are currently a member of the group &lt;nolink&gt;[GROUP]&lt;/nolink&gt;.
Leave Group?
    <tag>group</tag>
    <tag>confirm</tag>
    <usetemplate
     name="okcancelbuttons"
     notext="Cancel"
     yestext="OK"/>
  </notification>

  <notification
   icon="alertmodal.tga"
   name="OwnerCannotLeaveGroup"
   type="alertmodal">
    Unable to leave group. You cannot leave the group because you are the last owner of the group. Please assign another member to the owner role first.
    <tag>group</tag>
    <usetemplate
     name="okbutton"
     yestext="OK"/>
  </notification>

  <notification
   icon="aler.tga"
   name="GroupDepartError"
   type="alert">
Unable to leave group: [reason].
      <tag>reason</tag>
      <usetemplate
       name="okbutton"
       yestext="OK"/>
  </notification>

  <notification
   icon="alert.tga"
   name="GroupDepart"
   type="alert">
You have left the group [group_name].
      <tag>group_name</tag>
      <usetemplate
       name="okbutton"
       yestext="OK"/>
  </notification>

  <notification
   icon="alert.tga"
   name="ConfirmKick"
   type="alert">
Do you REALLY want to kick all residents off the grid?
    <tag>confirm</tag>
    <usetemplate
     name="okcancelbuttons"
     notext="Cancel"
     yestext="Kick All Residents"/>
  </notification>

  <notification
   icon="alertmodal.tga"
   name="MuteLinden"
   type="alertmodal">
Sorry, you cannot block a Linden.
  <tag>fail</tag>
    <usetemplate
     name="okbutton"
     yestext="OK"/>
  </notification>

  <notification
   icon="alertmodal.tga"
   name="CannotStartAuctionAlreadyForSale"
   type="alertmodal">
    You cannot start an auction on a parcel which is already set for sale.  Disable the land sale if you are sure you want to start an auction.
    <tag>fail</tag>
  </notification>

  <notification
   icon="alertmodal.tga"
   label="Block object by name failed"
   name="MuteByNameFailed"
   type="alertmodal">
You already have blocked/muted this name.
  <tag>fail</tag>
    <usetemplate
     name="okbutton"
     yestext="OK"/>
  </notification>

  <notification
   icon="alert.tga"
   name="RemoveItemWarn"
   type="alert">
Though permitted, deleting contents may damage the object. Do you want to delete that item?
    <tag>confirm</tag>
    <usetemplate
     name="okcancelbuttons"
     notext="Cancel"
     yestext="OK"/>
  </notification>

  <notification
   icon="alert.tga"
   name="CantOfferCallingCard"
   type="alert">
Cannot offer a calling card at this time. Please try again in a moment.
    <tag>fail</tag>
    <usetemplate
     name="okbutton"
     yestext="OK"/>
  </notification>

  <notification
   icon="alert.tga"
   name="CantOfferFriendship"
   type="alert">
    <tag>friendship</tag>
    <tag>fail</tag>
Cannot offer friendship at this time. Please try again in a moment.
    <usetemplate
     name="okbutton"
     yestext="OK"/>
  </notification>

  <notification
   icon="alert.tga"
   name="DoNotDisturbModeSet"
   type="alert">
Unavailable mode is on.  You will not be notified of incoming communications.

- Other residents will receive your Unavailable mode response (set in Preferences &gt; Privacy &gt; Autoresponse).
- Teleportation offers will be declined.
- Voice calls will be rejected.
    <usetemplate
     ignoretext="I change my status to unavailable"
     name="okignore"
     yestext="OK"/>
  </notification>
  
    <notification
   icon="alert.tga"
   name="AutorespondModeSet"
   type="alert">
Autorespond mode is on.
Incoming instant messages will now be answered with your configured autoresponse.
    <usetemplate
     ignoretext="I change my status to autorespond mode"
     name="okignore"
     yestext="OK"/>
  </notification>

    <notification
   icon="alert.tga"
   name="AutorespondNonFriendsModeSet"
   type="alert">
Autorespond mode for non-friends is on.
Incoming instant messages from anyone who is not your friend will now be answered with your configured autoresponse.
    <usetemplate
     ignoretext="I change my status to autorespond mode for non-friends"
     name="okignore"
     yestext="OK"/>
  </notification>

    <notification
   icon="alert.tga"
   name="RejectTeleportOffersModeSet"
   type="alert">
Reject all incoming teleport offers and requests mode is on.
Incoming teleport offers and requests from anyone will now be rejected with your configured autoresponse. You will not be notified because of that fact.
    <usetemplate
     ignoretext="I change my status to reject all teleport offers and requests mode"
     name="okignore"
     yestext="OK"/>
  </notification>

    <notification
   icon="alert.tga"
   name="RejectTeleportOffersModeWarning"
   type="alert">
You cannot send a teleport request at the moment, because 'reject all incoming teleport offers and requests' mode is on.
Go to the 'Comm' &gt; 'Online Status' menu if you wish to disable it.
    <usetemplate
     name="okbutton"
     yestext="OK"/>
  </notification>

  <notification
   icon="alert.tga"
   name="JoinedTooManyGroupsMember"
   type="alert">
You have reached your maximum number of groups. Please leave another group before joining this one, or decline the offer.
[NAME] has invited you to join a group as a member.
    <tag>group</tag>
    <tag>fail</tag>
    <usetemplate
     name="okcancelbuttons"
     notext="Decline"
     yestext="Join"/>
  </notification>

  <notification
   icon="alert.tga"
   name="JoinedTooManyGroups"
   type="alert">
You have reached your maximum number of groups. Please leave some group before joining or creating a new one.
    <tag>group</tag>
    <tag>fail</tag>
    <usetemplate
     name="okbutton"
     yestext="OK"/>
  </notification>

  <notification
   icon="alert.tga"
   name="KickUser"
   type="alert">
   <tag>win</tag>
Kick this Resident with what message?
    <tag>confirm</tag>
    <form name="form">
      <input name="message" type="text" default="true">
An administrator has logged you off.
      </input>
      <button
       default="true"
       index="0"
       name="OK"
       text="OK"/>
      <button
       index="1"
       name="Cancel"
       text="Cancel"/>
    </form>
  </notification>

  <notification
   icon="alert.tga"
   name="KickAllUsers"
   type="alert">
   <tag>win</tag>
Kick everyone currently on the grid with what message?
    <tag>confirm</tag>
    <form name="form">
      <input name="message" type="text" default="true">
An administrator has logged you off.
      </input>
      <button
       default="true"
       index="0"
       name="OK"
       text="OK"/>
      <button
       index="1"
       name="Cancel"
       text="Cancel"/>
    </form>
  </notification>

  <notification
   icon="alert.tga"
   name="FreezeUser"
   type="alert">
    <tag>win</tag>
    <tag>confirm</tag>
Freeze this Resident with what message?
    <form name="form">
      <input name="message" type="text" default="true">
You have been frozen. You cannot move or chat. An administrator will contact you via instant message (IM).
      </input>
      <button
       default="true"
       index="0"
       name="OK"
       text="OK"/>
      <button
       index="1"
       name="Cancel"
       text="Cancel"/>
    </form>
  </notification>

  <notification
   icon="alert.tga"
   name="UnFreezeUser"
   type="alert">
   <tag>win</tag>
    <tag>confirm</tag>
Unfreeze this Resident with what message?
    <form name="form">
      <input name="message" type="text" default="true">
You are no longer frozen.
      </input>
      <button
       default="true"
       index="0"
       name="OK"
       text="OK"/>
      <button
       index="1"
       name="Cancel"
       text="Cancel"/>
    </form>
  </notification>

  <notification
   icon="alertmodal.tga"
   name="SetDisplayNameSuccess"
   type="alert">
Hi [DISPLAY_NAME]!

Just like in real life, it takes a while for everyone to learn about a new name.  Please allow several days for [http://wiki.secondlife.com/wiki/Setting_your_display_name your name to update] in objects, scripts, search, etc.
  </notification>

  <notification
 icon="alertmodal.tga"
 name="SetDisplayNameBlocked"
 type="alert">
Sorry, you cannot change your display name. If you feel this is in error, please contact Linden Lab support.
  <tag>fail</tag>
  </notification>

  <notification
   icon="alertmodal.tga"
   name="SetDisplayNameFailedLength"
   type="alertmodal">
Sorry, that name is too long.  Display names can have a maximum of [LENGTH] characters.

Please try a shorter name.
  <tag>fail</tag>
  </notification>

  <notification
   icon="alertmodal.tga"
   name="SetDisplayNameFailedGeneric"
   type="alertmodal">
    Sorry, we could not set your display name.  Please try again later.
    <tag>fail</tag>
  </notification>

  <notification
   icon="alertmodal.tga"
   name="SetDisplayNameMismatch"
   type="alertmodal">
    The display names you entered do not match. Please re-enter.
    <tag>fail</tag>
  </notification>

  <!-- *NOTE: This should never happen -->
  <notification
   icon="alertmodal.tga"
   name="AgentDisplayNameUpdateThresholdExceeded"
   type="alertmodal">
Sorry, you have to wait longer before you can change your display name.

See http://wiki.secondlife.com/wiki/Setting_your_display_name

Please try again later.
  <tag>fail</tag>
  </notification>

  <notification
   icon="alertmodal.tga"
   name="AgentDisplayNameSetBlocked"
   type="alertmodal">
 Sorry, we could not set your requested name because it contains a banned word.
 
 Please try a different name.
 <tag>fail</tag>
  </notification>

  <notification
   icon="alertmodal.tga"
 name="AgentDisplayNameSetInvalidUnicode"
 type="alertmodal">
    The display name you wish to set contains invalid characters.
    <tag>fail</tag>
  </notification>

  <notification
   icon="alertmodal.tga"
 name="AgentDisplayNameSetOnlyPunctuation"
 type="alertmodal">
    Your display name must contain letters other than punctuation.
    <tag>fail</tag>
  </notification>


  <notification
   icon="notifytip.tga"
   name="DisplayNameUpdate"
   type="notifytip">
    [OLD_NAME] ([SLID]) is now known as [NEW_NAME].
  </notification>

  <notification
icon="notifytip.tga"
name="DisplayNameUpdateRemoveAlias"
type="notify">
    [OLD_NAME] ([SLID]) is now known as [NEW_NAME].
    This agent has a set alias that will replace [NEW_NAME]
    Would you like to remove it?
    <form name="form">
      <button
       index="0"
       name="Yes"
       text="Yes"/>
      <button
       index="1"
       name="No"
       text="No"/>
    </form>
  </notification> 

  <notification
   icon="alertmodal.tga"
   name="OfferTeleport"
   type="alertmodal">
Offer a teleport to your location with the following message?
    <tag>confirm</tag>
    <form name="form">
      <input name="message" type="text" default="true">
Join me in [REGION]
      </input>
			<button
       default="true"
       index="0"
       name="OK"
       text="OK"/>
      <button
       index="1"
       name="Cancel"
       text="Cancel"/>
    </form>
  </notification>

  <notification
   icon="alertmodal.tga"
   name="TeleportRequestPrompt"
   type="alertmodal">
Request a teleport to [NAME] with the following message
    <tag>confirm</tag>
    <form name="form">
      <input name="message" type="text">

      </input>
      <button
       default="true"
       index="0"
       name="OK"
       text="OK"/>
      <button
       index="1"
       name="Cancel"
       text="Cancel"/>
    </form>
  </notification>
  <notification
   icon="alertmodal.tga"
   name="TooManyTeleportOffers"
   type="alertmodal">
You attempted to make [OFFERS] teleport offers
which exceeds the limit of [LIMIT].
    <tag>group</tag>
    <tag>fail</tag>
  <usetemplate
     name="okbutton"
     yestext="OK"/>
  </notification>

  <notification
   icon="alertmodal.tga"
   name="OfferTeleportFromGod"
   type="alertmodal">
God summon this resident to your location?
    <tag>confirm</tag>
    <form name="form">
      <input name="message" type="text" default="true">
Join me in [REGION]
      </input>
      <button
       default="true"
       index="0"
       name="OK"
       text="OK"/>
      <button
       index="1"
       name="Cancel"
       text="Cancel"/>
    </form>
  </notification>

  <notification
   icon="alertmodal.tga"
   name="TeleportFromLandmark"
   type="alertmodal">
Are you sure you want to teleport to &lt;nolink&gt;[LOCATION]&lt;/nolink&gt;?
    <tag>confirm</tag>
    <usetemplate
     ignoretext="Confirm that I want to teleport to a landmark"
     name="okcancelignore"
     notext="Cancel"
     yestext="Teleport"/>
  </notification>
  
  <notification
   icon="alertmodal.tga"
   name="TeleportViaSLAPP"
   type="alertmodal">
Are you sure you want to teleport to &lt;nolink&gt;[LOCATION]&lt;/nolink&gt;?
    <tag>confirm</tag>
    <usetemplate
     ignoretext="Confirm that I want to teleport via SLAPP"
     name="okcancelignore"
     notext="Cancel"
     yestext="Teleport"/>
  </notification>	

  <notification
   icon="alertmodal.tga"
   name="TeleportToPick"
   type="alertmodal">
    Teleport to [PICK]?
    <tag>confirm</tag>
    <usetemplate
     ignoretext="Confirm that I want to teleport to a location in Picks"
     name="okcancelignore"
     notext="Cancel"
     yestext="Teleport"/>
  </notification>

  <notification
   icon="alertmodal.tga"
   name="TeleportToClassified"
   type="alertmodal">
    Teleport to [CLASSIFIED]?
    <tag>confirm</tag>
    <usetemplate
     ignoretext="Confirm that I want to teleport to a location in Classifieds"
     name="okcancelignore"
     notext="Cancel"
     yestext="Teleport"/>
  </notification>

  <notification
   icon="alertmodal.tga"
   name="TeleportToHistoryEntry"
   type="alertmodal">
Teleport to [HISTORY_ENTRY]?
    <tag>confirm</tag>
    <usetemplate
     ignoretext="Confirm that I want to teleport to a history location"
     name="okcancelignore"
     notext="Cancel"
     yestext="Teleport"/>
  </notification>

  <notification
   icon="alert.tga"
   label="Message everyone in your Estate"
   name="MessageEstate"
   type="alert">
Type a short announcement which will be sent to everyone currently in your estate.
    <tag>confirm</tag>
    <form name="form">
      <input name="message" type="text" default="true"/>
      <button
       default="true"
       index="0"
       name="OK"
       text="OK"/>
      <button
       index="1"
       name="Cancel"
       text="Cancel"/>
    </form>
  </notification>

  <notification
   icon="alert.tga"
   label="Change Linden Estate"
   name="ChangeLindenEstate"
   type="alert">
You are about to change a Linden owned estate (mainland, teen grid, orientation, etc.).

This is EXTREMELY DANGEROUS because it can fundamentally affect the resident experience.  On the mainland, it will change thousands of regions and make the spaceserver hiccup.

Proceed?
    <tag>confirm</tag>
    <usetemplate
     name="okcancelbuttons"
     notext="Cancel"
     yestext="OK"/>
  </notification>

  <notification
   icon="alert.tga"
   label="Change Linden Estate Access"
   name="ChangeLindenAccess"
   type="alert">
You are about to change the access list for a Linden owned estate (mainland, teen grid, orientation, etc.).

This is DANGEROUS and should only be done to invoke the hack allowing objects/L$ to be transferred in/out of a grid.
It will change thousands of regions and make the spaceserver hiccup.
    <tag>confirm</tag>
    <usetemplate
     name="okcancelbuttons"
     notext="Cancel"
     yestext="OK"/>
  </notification>

  <notification
   icon="alert.tga"
   label="Select estate"
   name="EstateAllowedAgentAdd"
   type="alert">
Add to allowed list for this estate only or for [ALL_ESTATES]?
    <tag>confirm</tag>
    <usetemplate
     canceltext="Cancel"
     name="yesnocancelbuttons"
     notext="All Estates"
     yestext="This Estate"/>
  </notification>

  <notification
   icon="alert.tga"
   label="Select estate"
   name="EstateAllowedAgentRemove"
   type="alert">
Remove from allowed list for this estate only or for [ALL_ESTATES]?
    <tag>confirm</tag>
    <usetemplate
     canceltext="Cancel"
     name="yesnocancelbuttons"
     notext="All Estates"
     yestext="This Estate"/>
  </notification>

  <notification
   icon="alert.tga"
   label="Select estate"
   name="EstateAllowedGroupAdd"
   type="alert">
Add to group allowed list for this estate only or for [ALL_ESTATES]?
    <tag>group</tag>
    <tag>confirm</tag>
    <usetemplate
     canceltext="Cancel"
     name="yesnocancelbuttons"
     notext="All Estates"
     yestext="This Estate"/>
  </notification>

  <notification
   icon="alert.tga"
   label="Select estate"
   name="EstateAllowedGroupRemove"
   type="alert">
Remove from group allowed list for this estate only or [ALL_ESTATES]?
    <tag>group</tag>
    <tag>confirm</tag>
    <usetemplate
     canceltext="Cancel"
     name="yesnocancelbuttons"
     notext="All Estates"
     yestext="This Estate"/>
  </notification>

  <notification
   icon="alert.tga"
   label="Select estate"
   name="EstateBannedAgentAdd"
   type="alert">
Deny access for this estate only or for [ALL_ESTATES]?
    <tag>confirm</tag>
    <usetemplate
     canceltext="Cancel"
     name="yesnocancelbuttons"
     notext="All Estates"
     yestext="This Estate"/>
  </notification>

  <notification
   icon="alert.tga"
   label="Select estate"
   name="EstateBannedAgentRemove"
   type="alert">
Remove this resident from the ban list for access for this estate only or for [ALL_ESTATES]?
    <tag>confirm</tag>
    <usetemplate
     canceltext="Cancel"
     name="yesnocancelbuttons"
     notext="All Estates"
     yestext="This Estate"/>
  </notification>

  <notification
   icon="alert.tga"
   label="Select estate"
   name="EstateManagerAdd"
   type="alert">
Add estate manager for this estate only or for [ALL_ESTATES]?
    <tag>confirm</tag>
    <usetemplate
     canceltext="Cancel"
     name="yesnocancelbuttons"
     notext="All Estates"
     yestext="This Estate"/>
  </notification>

  <notification
   icon="alert.tga"
   label="Select estate"
   name="EstateManagerRemove"
   type="alert">
Remove estate manager for this estate only or for [ALL_ESTATES]?
    <tag>confirm</tag>
    <usetemplate
     canceltext="Cancel"
     name="yesnocancelbuttons"
     notext="All Estates"
     yestext="This Estate"/>
  </notification>

  <notification
   icon="alert.tga"
   label="Select estate"
   name="EstateAllowedExperienceAdd"
   type="alert">
    Add to allowed list for this estate only or for [ALL_ESTATES]?
    <tag>confirm</tag>
    <usetemplate
     canceltext="Cancel"
     name="yesnocancelbuttons"
     notext="All Estates"
     yestext="This Estate"/>
  </notification>

  <notification
   icon="alert.tga"
   label="Select estate"
   name="EstateAllowedExperienceRemove"
   type="alert">
    Remove from allowed list for this estate only or for [ALL_ESTATES]?
    <tag>confirm</tag>
    <usetemplate
     canceltext="Cancel"
     name="yesnocancelbuttons"
     notext="All Estates"
     yestext="This Estate"/>
  </notification>

  <notification
   icon="alert.tga"
   label="Select estate"
   name="EstateBlockedExperienceAdd"
   type="alert">
    Add to blocked list for this estate only or for [ALL_ESTATES]?
    <tag>confirm</tag>
    <usetemplate
     canceltext="Cancel"
     name="yesnocancelbuttons"
     notext="All Estates"
     yestext="This Estate"/>
  </notification>

  <notification
   icon="alert.tga"
   label="Select estate"
   name="EstateBlockedExperienceRemove"
   type="alert">
    Remove from blocked list for this estate only or for [ALL_ESTATES]?
    <tag>confirm</tag>
    <usetemplate
     canceltext="Cancel"
     name="yesnocancelbuttons"
     notext="All Estates"
     yestext="This Estate"/>
  </notification>

  <notification
   icon="alert.tga"
   label="Select estate"
   name="EstateTrustedExperienceAdd"
   type="alert">
    Add to key list for this estate only or for [ALL_ESTATES]?
    <tag>confirm</tag>
    <usetemplate
     canceltext="Cancel"
     name="yesnocancelbuttons"
     notext="All Estates"
     yestext="This Estate"/>
  </notification>

  <notification
   icon="alert.tga"
   label="Select estate"
   name="EstateTrustedExperienceRemove"
   type="alert">
    Remove from key list for this estate only or for [ALL_ESTATES]?
    <tag>confirm</tag>
    <usetemplate
     canceltext="Cancel"
     name="yesnocancelbuttons"
     notext="All Estates"
     yestext="This Estate"/>
  </notification>  

  <notification
   icon="alert.tga"
   label="Confirm Kick"
   name="EstateKickUser"
   type="alert">
Kick [EVIL_USER] from this estate?
    <tag>confirm</tag>
    <usetemplate
     name="okcancelbuttons"
     notext="Cancel"
     yestext="OK"/>
  </notification>

  <notification
   icon="alert.tga"
   label="Confirm Kick"
   name="EstateKickMultiple"
   type="alert">
Kick the following residents from this estate?

[RESIDENTS]
    <usetemplate
     name="okcancelbuttons"
     notext="Cancel"
     yestext="OK"/>
  </notification>

  <notification
   icon="alert.tga"
   label="Confirm Teleport Home"
   name="EstateTeleportHomeUser"
   type="alert">
Teleport [AVATAR_NAME] home?
    <usetemplate
     name="okcancelbuttons"
     notext="Cancel"
     yestext="OK"/>
  </notification>

  <notification
   icon="alert.tga"
   label="Confirm Teleport Home"
   name="EstateTeleportHomeMultiple"
   type="alert">
Teleport the following residents home?

[RESIDENTS]
    <usetemplate
     name="okcancelbuttons"
     notext="Cancel"
     yestext="OK"/>
  </notification>

  <notification
   icon="alert.tga"
   label="Confirm Ban"
   name="EstateBanUser"
   type="alert">
Deny access for [EVIL_USER] for this estate only or for [ALL_ESTATES]?
    <tag>confirm</tag>
    <usetemplate
     name="yesnocancelbuttons"
     canceltext="Cancel"
     notext="All Estatees"
     yestext="This Estate"/>
  </notification>

  <notification
   icon="alert.tga"
   label="Confirm Ban"
   name="EstateBanUserMultiple"
   type="alert">
Deny access for the following residents this estate only or for [ALL_ESTATES]?

[RESIDENTS]
    <usetemplate
     name="yesnocancelbuttons"
     canceltext="Cancel"
     notext="All Estatees"
     yestext="This Estate"/>
  </notification>

  <notification
   icon="alertmodal.tga"
   name="RegionEntryAccessBlocked"
   type="alertmodal">
   <tag>fail</tag>
    The region you're trying to visit contains content exceeding your current preferences.  You can change your preferences using Avatar &gt; Preferences &gt; General.
    <usetemplate
     name="okbutton"
     yestext="OK"/>
  </notification>

  <notification
   icon="alertmodal.tga"
   name="EstateChangeCovenant"
   type="alertmodal">
Are you sure you want to change the estate covenant?
    <tag>confirm</tag>
    <usetemplate
     name="okcancelbuttons"
     notext="Cancel"
     yestext="OK"/>
  </notification>
  
  <notification
   icon="alertmodal.tga"
   name="RegionEntryAccessBlocked_AdultsOnlyContent"
   type="alertmodal">
   <tag>fail</tag>
    <tag>confirm</tag>
    The region you're trying to visit contains [REGIONMATURITY] content, which is accessible to adults only.
    <url option="0" name="url">
		http://wiki.secondlife.com/wiki/Linden_Lab_Official:Maturity_ratings:_an_overview
    </url>
    <usetemplate
     name="okcancelignore"
     yestext="Go to Knowledge Base"
	 notext="Close"
	 ignoretext="Region crossing: The region you&apos;re trying to visit contains content which is accessible to adults only."/>
  </notification>

  <notification
   icon="notifytip.tga"
   name="RegionEntryAccessBlocked_Notify"
   log_to_im="false"
   log_to_chat="true"
   type="notifytip">
   <tag>fail</tag>
The region you're trying to visit contains [REGIONMATURITY] content, but your current preferences are set to exclude [REGIONMATURITY] content.
  </notification>

  <notification
   icon="notifytip.tga"
   name="RegionEntryAccessBlocked_NotifyAdultsOnly"
   log_to_im="false"
   log_to_chat="true"
   type="notifytip">
    <tag>fail</tag>
    The region you're trying to visit contains [REGIONMATURITY] content, which is accessible to adults only.
  </notification>

  <notification
   icon="alertmodal.tga"
   name="RegionEntryAccessBlocked_Change"
   type="alertmodal">
    <tag>fail</tag>
    <tag>confirm</tag>
The region you're trying to visit contains [REGIONMATURITY] content, but your current preferences are set to exclude [REGIONMATURITY] content. We can change your preferences, or you can cancel. After your preferences are changed, you may attempt to enter the region again.
    <form name="form">
      <button
       index="0"
       name="OK"
       text="Change preferences"/>
      <button 
       default="true"
       index="1"
       name="Cancel"
       text="Cancel"/>
      <ignore name="ignore" text="Region crossing: The region you&apos;re trying to visit contains content excluded by your preferences."/>
    </form>
  </notification>

  <notification
   icon="alertmodal.tga"
   name="RegionEntryAccessBlocked_PreferencesOutOfSync"
   type="alertmodal">
    <tag>fail</tag>
    We are having technical difficulties with your region entry because your preferences are out of sync with the server.
    <usetemplate
     name="okbutton"
     yestext="OK"/>
  </notification>

  <notification
   icon="alertmodal.tga"
   name="TeleportEntryAccessBlocked"
   type="alertmodal">
    <tag>fail</tag>
    The region you're trying to visit contains content exceeding your current preferences.  You can change your preferences using Avatar &gt; Preferences &gt; General.
    <usetemplate
     name="okbutton"
     yestext="OK"/>
  </notification>

  <notification
   icon="alertmodal.tga"
   name="TeleportEntryAccessBlocked_AdultsOnlyContent"
   type="alertmodal">
    <unique>
      <context>REGIONMATURITY</context>
    </unique>
    <tag>fail</tag>
    <tag>confirm</tag>
    The region you're trying to visit contains [REGIONMATURITY] content, which is accessible to adults only.
    <url option="0" name="url">
      http://wiki.secondlife.com/wiki/Linden_Lab_Official:Maturity_ratings:_an_overview
    </url>
    <usetemplate
     name="okcancelignore"
     yestext="Go to Knowledge Base"
	 notext="Close"
	 ignoretext="Teleport: The region you&apos;re trying to visit contains content which is accessible to adults only."/>
  </notification>

  <notification
   icon="notifytip.tga"
   name="TeleportEntryAccessBlocked_Notify"
   log_to_im="false"
   log_to_chat="true"
   type="notifytip">
    <unique>
      <context>REGIONMATURITY</context>
    </unique>
    <tag>fail</tag>
    The region you're trying to visit contains [REGIONMATURITY] content, but your current preferences are set to exclude [REGIONMATURITY] content.
  </notification>

  <notification
   icon="notifytip.tga"
   name="TeleportEntryAccessBlocked_NotifyAdultsOnly"
   log_to_im="false"
   log_to_chat="true"
   type="notifytip">
    <unique>
      <context>REGIONMATURITY</context>
    </unique>
    <tag>fail</tag>
    The region you're trying to visit contains [REGIONMATURITY] content, which is accessible to adults only.
  </notification>

  <notification
   icon="alertmodal.tga"
   name="TeleportEntryAccessBlocked_ChangeAndReTeleport"
   type="alertmodal">
    <unique>
      <context>REGIONMATURITY</context>
    </unique>
    <tag>fail</tag>
    <tag>confirm</tag>
    The region you're trying to visit contains [REGIONMATURITY] content, but your current preferences are set to exclude [REGIONMATURITY] content. We can change your preferences and continue with the teleport, or you can cancel this teleport.
    <form name="form">
      <button
       index="0"
       name="OK"
       text="Change and continue"/>
      <button
       default="true"
       index="1"
       name="Cancel"
       text="Cancel"/>
      <ignore name="ignore" text="Teleport (restartable): The region you&apos;re trying to visit contains content excluded by your preferences."/>
    </form>
  </notification>

  <notification
   icon="alertmodal.tga"
   name="TeleportEntryAccessBlocked_Change"
   type="alertmodal">
    <unique>
      <context>REGIONMATURITY</context>
    </unique>
    <tag>fail</tag>
    <tag>confirm</tag>
    The region you're trying to visit contains [REGIONMATURITY] content, but your current preferences are set to exclude [REGIONMATURITY] content. We can change your preferences, or you can cancel the teleport. After your preferences are changed, you will need to attempt the teleport again.
    <form name="form">
      <button
       index="0"
       name="OK"
       text="Change preferences"/>
      <button
       default="true"
       index="1"
       name="Cancel"
       text="Cancel"/>
      <ignore name="ignore" text="Teleport (non-restartable): The region you&apos;re trying to visit contains content excluded by your preferences."/>
    </form>
  </notification>

  <notification
   icon="alertmodal.tga"
   name="TeleportEntryAccessBlocked_PreferencesOutOfSync"
   type="alertmodal">
    <tag>fail</tag>
    We are having technical difficulties with your teleport because your preferences are out of sync with the server.
    <usetemplate
     name="okbutton"
     yestext="OK"/>
  </notification>

  <notification
   icon="alertmodal.tga"
   name="RegionTPSpecialUsageBlocked"
   type="alertmodal">
    <tag>fail</tag>
    Unable to enter region. '[REGION_NAME]' is a Skill Gaming Region, and you must meet certain criteria in order to enter. For details, please review the [http://wiki.secondlife.com/wiki/Linden_Lab_Official:Second_Life_Skill_Gaming_FAQ Skill Gaming FAQ].
    <usetemplate
     name="okbutton"
     yestext="OK"/>
  </notification>

  <notification
   icon="alertmodal.tga"
   name="PreferredMaturityChanged"
   type="alertmodal">
You won't receive any more notifications that you're about to visit a region with [RATING] content.  You may change your content preferences in the future by using Avatar &gt; Preferences &gt; General from the menu bar.
  <tag>confirm</tag>
    <usetemplate
     name="okbutton"
     yestext="OK"/>
  </notification>

  <notification
   icon="alertmodal.tga"
   name="MaturityChangeError"
   type="alertmodal">
    We were unable to change your preferences to view [PREFERRED_MATURITY] content at this time.  Your preferences have been reset to view [ACTUAL_MATURITY] content.  You may attempt to change your preferences again by using Avatar &gt; Preferences &gt; General from the menu bar.
    <tag>confirm</tag>
    <usetemplate
     name="okbutton"
     yestext="OK"/>
  </notification>

  <notification
   icon="alertmodal.tga"
   name="LandClaimAccessBlocked"
   type="alertmodal">
    The land you're trying to claim has a maturity rating exceeding your current preferences.  You can change your preferences using Avatar &gt; Preferences &gt; General.
    <tag>fail</tag>
    <usetemplate
     name="okbutton"
     yestext="OK"/>
  </notification>

  <notification
   icon="alertmodal.tga"
   name="LandClaimAccessBlocked_AdultsOnlyContent"
   type="alertmodal">
    Only adults can claim this land.
    <tag>fail</tag>
    <tag>confirm</tag>
    <url option="0" name="url">
		http://wiki.secondlife.com/wiki/Linden_Lab_Official:Maturity_ratings:_an_overview
    </url>
    <usetemplate
     name="okcancelignore"
     yestext="Go to Knowledge Base"
	 notext="Close"
	 ignoretext="Only adults can claim this land."/>
  </notification>

  <notification
   icon="notifytip.tga"
   name="LandClaimAccessBlocked_Notify"
   log_to_im="false"
   log_to_chat="true"
   type="notifytip">
    The land you're trying to claim contains [REGIONMATURITY] content, but your current preferences are set to exclude [REGIONMATURITY] content.
    <tag>fail</tag>
  </notification>

  <notification
   icon="notifytip.tga"
   name="LandClaimAccessBlocked_NotifyAdultsOnly"
   log_to_im="false"
   log_to_chat="true"
   type="notifytip">
    <tag>fail</tag>
    The land you're trying to claim contains [REGIONMATURITY] content, which is accessible to adults only.
  </notification>

  <notification
   icon="alertmodal.tga"
   name="LandClaimAccessBlocked_Change"
   type="alertmodal">
    The land you're trying to claim contains [REGIONMATURITY] content, but your current preferences are set to exclude [REGIONMATURITY] content. We can change your preferences, then you can try claiming the land again.
    <tag>fail</tag>
    <tag>confirm</tag>
    <form name="form">
      <button
       index="0"
       name="OK"
       text="Change preferences"/>
      <button
       default="true"
       index="1"
       name="Cancel"
       text="Cancel"/>
      <ignore name="ignore" text="The land you&apos;re trying to claim contains content excluded by your preferences."/>
    </form>
  </notification>

  <notification
   icon="alertmodal.tga"
   name="LandBuyAccessBlocked"
   type="alertmodal">
    The land you're trying to buy has a maturity rating exceeding your current preferences.  You can change your preferences using Avatar &gt; Preferences &gt; General.
    <tag>fail</tag>
    <usetemplate
     name="okbutton"
     yestext="OK"/>
  </notification>

  <notification
   icon="alertmodal.tga"
   name="LandBuyAccessBlocked_AdultsOnlyContent"
   type="alertmodal">
    Only adults can buy this land.
    <tag>confirm</tag>
  <tag>fail</tag>
    <url option="0" name="url">
		http://wiki.secondlife.com/wiki/Linden_Lab_Official:Maturity_ratings:_an_overview
    </url>
    <usetemplate
     name="okcancelignore"
     yestext="Go to Knowledge Base"
	 notext="Close"
	 ignoretext="Only adults can buy this land."/>
  </notification>

  <notification
   icon="notifytip.tga"
   name="LandBuyAccessBlocked_Notify"
   log_to_im="false"
   log_to_chat="true"
   type="notifytip">
    The land you're trying to buy contains [REGIONMATURITY] content, but your current preferences are set to exclude [REGIONMATURITY] content.
    <tag>fail</tag>
  </notification>

  <notification
   icon="notifytip.tga"
   name="LandBuyAccessBlocked_NotifyAdultsOnly"
   log_to_im="false"
   log_to_chat="true"
   type="notifytip">
    <tag>fail</tag>
    The land you're trying to buy contains [REGIONMATURITY] content, which is accessible to adults only.
  </notification>

  <notification
   icon="alertmodal.tga"
   name="LandBuyAccessBlocked_Change"
   type="alertmodal">
    The land you're trying to buy contains [REGIONMATURITY] content, but your current preferences are set to exclude [REGIONMATURITY] content. We can change your preferences, then you can try buying the land again.
    <tag>confirm</tag>
    <tag>fail</tag>
    <form name="form">
      <button
       index="0"
       name="OK"
       text="Change preferences"/>
      <button
       default="true"
       index="1"
       name="Cancel"
       text="Cancel"/>
      <ignore name="ignore" text="The land you&apos;re trying to buy contains content excluded by your preferences."/>
    </form>
  </notification>

	<notification
	  icon="alertmodal.tga"
	  name="TooManyPrimsSelected"
	  type="alertmodal">
There are too many prims selected.  Please select [MAX_PRIM_COUNT] or fewer prims and try again.
  <tag>fail</tag>
		<usetemplate
		 name="okbutton"
		 yestext="OK"/>
	</notification>

	<notification
   icon="alertmodal.tga"
   name="ProblemImportingEstateCovenant"
   type="alertmodal">
Problem importing estate covenant.
  <tag>fail</tag>
    <usetemplate
     name="okbutton"
     yestext="OK"/>
  </notification>

  <notification
   icon="alertmodal.tga"
   name="ProblemAddingEstateManager"
   type="alertmodal">
Problems adding a new estate manager.  One or more estates may have a full manager list.
  <tag>fail</tag>
  </notification>

  <notification
   icon="alertmodal.tga"
   name="ProblemAddingEstateBanManager"
   type="alertmodal">
Unable to add estate owner or manager to ban list.
    <tag>fail</tag>
  </notification>

  <notification
   icon="alertmodal.tga"
   name="ProblemAddingEstateGeneric"
   type="alertmodal">
Problems adding to this estate list.  One or more estates may have a full list.
  <tag>fail</tag>
  </notification>

  <notification
   icon="alertmodal.tga"
   name="UnableToLoadNotecardAsset"
   type="alertmodal">
Unable to load notecard&apos;s asset at this time.
    <usetemplate
     name="okbutton"
     yestext="OK"/>
    <tag>fail</tag>
  </notification>

  <notification
   icon="alertmodal.tga"
   name="NotAllowedToViewNotecard"
   type="alertmodal">
Insufficient permissions to view notecard associated with asset ID requested.
    <usetemplate
     name="okbutton"
     yestext="OK"/>
    <tag>fail</tag>
  </notification>

  <notification
   icon="alertmodal.tga"
   name="MissingNotecardAssetID"
   type="alertmodal">
Asset ID for notecard is missing from database.
  <tag>fail</tag>
    <usetemplate
     name="okbutton"
     yestext="OK"/>
  </notification>

  <notification
   icon="alert.tga"
   name="PublishClassified"
   type="alert">
Remember: Classified ad fees are non-refundable.

Publish this classified now for L$[AMOUNT]?
    <tag>confirm</tag>
  <tag>funds</tag>
    <usetemplate
     name="okcancelbuttons"
     notext="Cancel"
     yestext="OK"/>
  </notification>

  <notification
   icon="alertmodal.tga"
   name="SetClassifiedMature"
   type="alertmodal">
Does this classified contain Moderate content?
    <tag>confirm</tag>
    <usetemplate
     canceltext="Cancel"
     name="yesnocancelbuttons"
     notext="No"
     yestext="Yes"/>
  </notification>

  <notification
   icon="alertmodal.tga"
   name="SetGroupMature"
   type="alertmodal">
Does this group contain Moderate content?
    <tag>group</tag>
    <tag>confirm</tag>
    <usetemplate
     canceltext="Cancel"
     name="yesnocancelbuttons"
     notext="No"
     yestext="Yes"/>
  </notification>

  <notification
   icon="alert.tga"
   label="Confirm restart"
   name="ConfirmRestart"
   type="alert">
Do you really want to schedule this region to restart?
    <tag>confirm</tag>
    <usetemplate
     name="okcancelbuttons"
     notext="Cancel"
     yestext="OK"/>
  </notification>

  <notification
   icon="alert.tga"
   label="Message everyone in this region"
   name="MessageRegion"
   type="alert">
Type a short announcement which will be sent to everyone in this region.
    <tag>confirm</tag>
    <form name="form">
      <input name="message" type="text" default="true"/>
      <button
       default="true"
       index="0"
       name="OK"
       text="OK"/>
      <button
       index="1"
       name="Cancel"
       text="Cancel"/>
    </form>
  </notification>

  <notification
   icon="alertmodal.tga"
   label="Changed Region Maturity"
   name="RegionMaturityChange"
   type="alertmodal">
The maturity rating for this region has been changed.
It may take some time for this change to be reflected on the map.
    <usetemplate
     name="okbutton"
     yestext="OK"/>
  </notification>

  <notification
   icon="alertmodal.tga"
   label="Voice Version Mismatch"
   name="VoiceVersionMismatch"
   type="alertmodal">
This version of [APP_NAME] is not compatible with the Voice Chat feature in this region. In order for Voice Chat to function correctly you will need to update [APP_NAME].
  <tag>fail</tag>
  <tag>voice</tag>
  </notification>

  <notification
   icon="alertmodal.tga"
   label="Cannot Buy Objects"
   name="BuyObjectOneOwner"
   type="alertmodal">
Cannot buy objects from different owners at the same time.
Please select only one object and try again.
  <tag>fail</tag>
  </notification>

  <notification
   icon="alertmodal.tga"
   label="Cannot Buy Contents"
   name="BuyContentsOneOnly"
   type="alertmodal">
Unable to buy the contents of more than one object at a time.
Please select only one object and try again.
  <tag>fail</tag>
  </notification>

  <notification
   icon="alertmodal.tga"
   label="Cannot Buy Contents"
   name="BuyContentsOneOwner"
   type="alertmodal">
Cannot buy objects from different owners at the same time.
Please select only one object and try again.
  <tag>fail</tag>
  </notification>

  <notification
   icon="alertmodal.tga"
   name="BuyOriginal"
   type="alertmodal">
Buy original object from [OWNER] for L$[PRICE]?
You will become the owner of this object.
You will be able to:
 Modify: [MODIFYPERM]
 Copy: [COPYPERM]
 Resell or Give Away: [RESELLPERM]
  <tag>confirm</tag>
  <tag>funds</tag>
    <usetemplate
     name="okcancelbuttons"
     notext="Cancel"
     yestext="OK"/>
  </notification>

  <notification
   icon="alertmodal.tga"
   name="BuyOriginalNoOwner"
   type="alertmodal">
Buy original object for L$[PRICE]?
You will become the owner of this object.
You will be able to:
 Modify: [MODIFYPERM]
 Copy: [COPYPERM]
 Resell or Give Away: [RESELLPERM]
  <tag>confirm</tag>
  <tag>funds</tag>
    <usetemplate
     name="okcancelbuttons"
     notext="Cancel"
     yestext="OK"/>
  </notification>

  <notification
   icon="alertmodal.tga"
   name="BuyCopy"
   type="alertmodal">
Buy a copy from [OWNER] for L$[PRICE]?
The object will be copied to your inventory.
You will be able to:
 Modify: [MODIFYPERM]
 Copy: [COPYPERM]
 Resell or Give Away: [RESELLPERM]
  <tag>confirm</tag>
  <tag>funds</tag>
    <usetemplate
     name="okcancelbuttons"
     notext="Cancel"
     yestext="OK"/>
  </notification>

  <notification
   icon="alertmodal.tga"
   name="BuyCopyNoOwner"
   type="alertmodal">
Buy a copy for L$[PRICE]?
The object will be copied to your inventory.
You will be able to:
 Modify: [MODIFYPERM]
 Copy: [COPYPERM]
 Resell or Give Away: [RESELLPERM]
  <tag>confirm</tag>
  <tag>funds</tag>
    <usetemplate
     name="okcancelbuttons"
     notext="Cancel"
     yestext="OK"/>
  </notification>

  <notification
   icon="alertmodal.tga"
   name="BuyContents"
   type="alertmodal">
Buy contents from [OWNER] for L$[PRICE]?
They will be copied to your inventory.
  <tag>confirm</tag>
  <tag>funds</tag>
    <usetemplate
     name="okcancelbuttons"
     notext="Cancel"
     yestext="OK"/>
  </notification>

  <notification
   icon="alertmodal.tga"
   name="BuyContentsNoOwner"
   type="alertmodal">
Buy contents for L$[PRICE]?
They will be copied to your inventory.
  <tag>confirm</tag>
  <tag>funds</tag>
    <usetemplate
     name="okcancelbuttons"
     notext="Cancel"
     yestext="OK"/>
  </notification>

  <notification
   icon="alertmodal.tga"
   name="ConfirmPurchase"
   type="alertmodal">
This transaction will:
[ACTION]

Are you sure you want to proceed with this purchase?
    <tag>confirm</tag>
    <tag>funds</tag>
    <usetemplate
     name="okcancelbuttons"
     notext="Cancel"
     yestext="OK"/>
  </notification>

  <notification
   icon="alertmodal.tga"
   name="ConfirmPurchasePassword"
   type="password">
This transaction will:
[ACTION]

Are you sure you want to proceed with this purchase?
Please re-enter your password and click OK.
    <tag>funds</tag>
    <tag>confirm</tag>
    <form name="form">
      <input
       name="message"
       type="password"
       default="true"/>
      <button
       default="true"
       index="0"
       name="ConfirmPurchase"
       text="OK"/>
      <button
       index="1"
       name="Cancel"
       text="Cancel"/>
    </form>
  </notification>

  <notification
   icon="alert.tga"
   name="SetPickLocation"
   type="alert">
Note:
You have updated the location of this pick but the other details will retain their original values.
    <usetemplate
     name="okbutton"
     yestext="OK"/>
  </notification>

  <notification
   icon="alertmodal.tga"
   name="MoveInventoryFromObject"
   type="alertmodal">
You have selected &apos;no copy&apos; inventory items.
These items will be moved to your inventory, not copied.

Move the inventory item(s)?
    <tag>confirm</tag>
    <usetemplate
     ignoretext="Warn me before I move &apos;no-copy&apos; items from an object"
     name="okcancelignore"
     notext="Cancel"
     yestext="OK"/>
  </notification>

  <notification
   icon="alertmodal.tga"
   name="MoveInventoryFromScriptedObject"
   type="alertmodal">
You have selected &apos;no copy&apos; inventory items.  These items will be moved to your inventory, not copied.
Because this object is scripted, moving these items to your inventory may cause the script to malfunction.

Move the inventory item(s)?    
    <tag>confirm</tag>
    <usetemplate
     ignoretext="Warn me before I move &apos;no-copy&apos; items which might break a scripted object"
     name="okcancelignore"
     notext="Cancel"
     yestext="OK"/>
  </notification>

  <notification
   icon="alert.tga"
   name="ClickActionNotPayable"
   type="alert">
Warning: The &apos;Pay object&apos; click action has been set, but it will only work if a script is added with a money() event.
    <form name="form">
      <ignore name="ignore"
       text="I set the action &apos;Pay object&apos; when building an object without a money() script"/>
    </form>
  </notification>

  <notification
   icon="alertmodal.tga"
   name="PayConfirmation"
   type="alertmodal">
    Confirm that you want to pay L$[AMOUNT] to [TARGET].
    <tag>confirm</tag>
    <usetemplate
     ignoretext="Confirm before paying (sums over L$200)"
     name="okcancelignore"
     notext="Cancel"
     yestext="Pay"/>
  </notification>

  <notification
   icon="alertmodal.tga"
   name="PayObjectFailed"
   type="alertmodal">
    Payment failed: object was not found.
    <tag>fail</tag>
    <usetemplate
     name="okbutton"
     yestext="OK"/>
  </notification>

  <notification
   icon="alertmodal.tga"
   name="OpenObjectCannotCopy"
   type="alertmodal">
There are no items in this object that you are allowed to copy.
  <tag>fail</tag>
  </notification>

  <notification
   icon="alertmodal.tga"
   name="WebLaunchAccountHistory"
   type="alertmodal">
Go to your [http://secondlife.com/account/ Dashboard] to see your account history?
    <tag>confirm</tag>
    <usetemplate
     ignoretext="Launch my browser to see my account history"
     name="okcancelignore"
     notext="Cancel"
     yestext="Go to page"/>
  </notification>

  <notification
   icon="alertmodal.tga"
   name="ConfirmAddingChatParticipants"
   type="alertmodal">
    <unique/>
When you add a person to an existing conversation, a new conversation will be created.  All participants will receive new conversation notifications.
    <tag>confirm</tag>
    <usetemplate
     ignoretext="Confirm adding chat paticipants"
     name="okcancelignore"
     notext="Cancel"
     yestext="Ok"/>
  </notification>
 
  <notification
   icon="alertmodal.tga"
   name="ConfirmQuit"
   type="alertmodal">
    <unique/>
Are you sure you want to quit?
    <tag>confirm</tag>
    <usetemplate
     ignoretext="Confirm before I quit"
     name="okcancelignore"
     notext="Do not Quit"
     yestext="Quit"/>
  </notification>

  <notification
   icon="alertmodal.tga"
   name="ConfirmRestoreToybox"
   type="alertmodal">
    <unique/>
This action will restore your default buttons and toolbars.

You cannot undo this action.
    <usetemplate
     name="okcancelbuttons"
     notext="Cancel"
     yestext="OK"/>
  </notification>

  <notification
   icon="alertmodal.tga"
   name="ConfirmClearAllToybox"
   type="alertmodal">
    <unique/>
This action will return all buttons to the toolbox and your toolbars will be empty.
    
You cannot undo this action.
    <usetemplate
     name="okcancelbuttons"
     notext="Cancel"
     yestext="OK"/>
  </notification>

  <notification
   icon="alertmodal.tga"
   name="DeleteItems"
   type="alertmodal">
    <unique/>
    [QUESTION]
    <tag>confirm</tag>
    <usetemplate
     ignoretext="Confirm before deleting items"
     name="okcancelignore"
     notext="Cancel"
     yestext="OK"/>
  </notification>
  
  <notification
     icon="alertmodal.tga"
     name="ConfirmUnlink"
     type="alertmodal">
    <unique/>
    Do you really want to unlink the selected object?
    <tag>confirm</tag>
    <usetemplate
     ignoretext="Confirm when unlinking a linkset"
     name="okcancelignore"
     notext="Cancel"
     yestext="Unlink"/>
  </notification>
  
  <notification
   icon="alertmodal.tga"
   name="HelpReportAbuseSelectCategory"
   type="alertmodal">
Please select a category for this abuse report.
Selecting a category helps us file and process abuse reports.
  <tag>fail</tag>
  </notification>

  <notification
   icon="alertmodal.tga"
   name="HelpReportAbuseAbuserNameEmpty"
   type="alertmodal">
Please enter the name of the abuser.
Entering an accurate value helps us file and process abuse reports.
  <tag>fail</tag>
  </notification>

  <notification
   icon="alertmodal.tga"
   name="HelpReportAbuseAbuserLocationEmpty"
   type="alertmodal">
Please enter the location where the abuse took place.
Entering an accurate value helps us file and process abuse reports.
  <tag>fail</tag>
  </notification>

  <notification
   icon="alertmodal.tga"
   name="HelpReportAbuseSummaryEmpty"
   type="alertmodal">
Please enter a summary of the abuse that took place.
Entering an accurate summary helps us file and process abuse reports.
  <tag>fail</tag>
  </notification>

  <notification
   icon="alertmodal.tga"
   name="HelpReportAbuseDetailsEmpty"
   type="alertmodal">
Please enter a detailed description of the abuse that took place.
Be as specific as you can, including names and the details of the incident you are reporting.
Entering an accurate description helps us file and process abuse reports.
  <tag>fail</tag>
  </notification>

  <notification
   icon="alertmodal.tga"
   name="HelpReportAbuseContainsCopyright"
   type="alertmodal">
Dear Resident,

You appear to be reporting intellectual property infringement. Please make sure you are reporting it correctly:

(1) The Abuse Process. You may submit an abuse report if you believe a resident is exploiting the [CURRENT_GRID] permissions system, for example, by using CopyBot or similar copying tools, to infringe intellectual property rights. The Abuse Team investigates and issues appropriate disciplinary action for behavior that violates the [CURRENT_GRID] [http://secondlife.com/corporate/tos.php Terms of Service] or [http://secondlife.com/corporate/cs.php Community Standards]. However, the Abuse Team does not handle and will not respond to requests to remove content from the [CURRENT_GRID] world.

(2) The DMCA or Content Removal Process. To request removal of content from [CURRENT_GRID], you MUST submit a valid notification of infringement as provided in our [http://secondlife.com/corporate/dmca.php DMCA Policy].

If you still wish to continue with the abuse process, please close this window and finish submitting your report.  You may need to select the specific category &apos;CopyBot or Permissions Exploit&apos;.

Thank you,

Linden Lab
  </notification>

  <notification
   icon="alertmodal.tga"
   name="FailedRequirementsCheck"
   type="alertmodal">
The following required components are missing from [FLOATER]:
[COMPONENTS]
  <tag>fail</tag>
  </notification>

  <notification
   icon="alert.tga"
   label="Replace Existing Attachment"
   name="ReplaceAttachment"
   type="alert">
There is already an object attached to this point on your body.
Do you want to replace it with the selected object?
    <tag>confirm</tag>
    <form name="form">
      <ignore name="ignore"
       save_option="true"
       text="Replace an existing attachment with the selected item"/>
      <button
       default="true"
       ignore="Replace Automatically"
       index="0"
       name="Yes"
       text="OK"/>
      <button
       ignore="Never Replace"
       index="1"
       name="No"
       text="Cancel"/>
    </form>
  </notification>

  <notification
   icon="alertmodal.tga"
   name="TooManyWearables"
   type="alertmodal">
    You can't wear a folder containing more than [AMOUNT] items.  You can change this limit in Advanced &gt; Show Debug Settings &gt; WearFolderLimit.
    <tag>fail</tag>
  </notification>

  <notification
   icon="alert.tga"
   label="Unavailable Mode Warning"
   name="DoNotDisturbModePay"
   type="alert">
You have turned on Unavailable mode. You will not receive any items offered in exchange for this payment.

Would you like to turn off Unavailable mode before completing this transaction?
    <tag>confirm</tag>
    <form name="form">
      <ignore name="ignore"
       save_option="true"
       text="I am about to pay a person or object while I am in Unavailable mode"/>
      <button
       default="true"
       ignore="Always leave Unavailable Mode"
       index="0"
       name="Yes"
       text="OK"/>
      <button
       ignore="Never leave Unavailable Mode"
       index="1"
       name="No"
       text="Cancel"/>
    </form>
  </notification>

  <notification
   icon="alertmodal.tga"
   name="ConfirmDeleteProtectedCategory"
   type="alertmodal">
The folder &apos;[FOLDERNAME]&apos; is a system folder. Deleting system folders can cause instability.  Are you sure you want to delete it?
    <tag>confirm</tag>
    <usetemplate
     ignoretext="Confirm before I delete a system folder"
     name="okcancelignore"
     notext="Cancel"
     yestext="OK"/>
  </notification>

  <notification
   icon="alertmodal.tga"
   name="ConfirmEmptyTrash"
   type="alertmodal">
Are you sure you want to permanently delete the contents of your Trash?
    <tag>confirm</tag>
    <usetemplate
     ignoretext="Confirm before I empty the inventory Trash folder"
     name="okcancelignore"
     notext="Cancel"
     yestext="OK"/>
  </notification>

  <notification
   icon="alertmodal.tga"
   name="ConfirmClearBrowserCache"
   type="alertmodal">
Are you sure you want to delete your travel, web, and search history?
    <tag>confirm</tag>
    <usetemplate
     name="okcancelbuttons"
     notext="Cancel"
     yestext="OK"/>
  </notification>
  
  <notification
   icon="alertmodal.tga"
   name="ConfirmClearCache"
   type="alertmodal">
Are you sure you want to clear your viewer cache?
    <tag>confirm</tag>
    <usetemplate
     name="okcancelbuttons"
     notext="Cancel"
     yestext="OK"/>
  </notification>
  
  <notification
   icon="alertmodal.tga"
   name="ConfirmClearInventoryCache"
   type="alertmodal">
Are you sure you want to clear your inventory cache?
    <tag>confirm</tag>
    <usetemplate
     name="okcancelbuttons"
     notext="Cancel"
     yestext="OK"/>
  </notification>
  
  <notification
   icon="alertmodal.tga"
   name="ConfirmClearWebBrowserCache"
   type="alertmodal">
Are you sure you want to clear your web browser cache?
    <tag>confirm</tag>
    <usetemplate
     name="okcancelbuttons"
     notext="Cancel"
     yestext="OK"/>
  </notification>

  <notification
   icon="alertmodal.tga"
   name="ConfirmClearCookies"
   type="alertmodal">
Are you sure you want to clear your cookies?
    <tag>confirm</tag>
    <usetemplate
     name="okcancelbuttons"
     notext="Cancel"
     yestext="Yes"/>
  </notification>

  <notification
   icon="alertmodal.tga"
   name="ConfirmClearMediaUrlList"
   type="alertmodal">
Are you sure you want to clear your list of saved URLs?
    <tag>confirm</tag>
    <usetemplate
     name="okcancelbuttons"
     notext="Cancel"
     yestext="Yes"/>
  </notification>

  <notification
   icon="alertmodal.tga"
   name="ConfirmEmptyLostAndFound"
   type="alertmodal">
Are you sure you want to permanently delete the contents of your Lost And Found?
    <tag>confirm</tag>
    <usetemplate
     ignoretext="Confirm before I empty the inventory Lost And Found folder"
     name="okcancelignore"
     notext="No"
     yestext="Yes"/>
  </notification>

  <notification
   icon="alertmodal.tga"
   name="CopySLURL"
   type="alertmodal">
The following SLurl has been copied to your clipboard:
 [SLURL]

Link to this from a web page to give others easy access to this location, or try it out yourself by pasting it into the address bar of any web browser.
    <form name="form">
      <ignore name="ignore"
       text="SLurl is copied to my clipboard"/>
    </form>
  </notification>

  <notification
   icon="alertmodal.tga"
   name="WLSavePresetAlert"
   type="alertmodal">
Do you wish to overwrite the saved preset?
    <tag>confirm</tag>
    <usetemplate
     name="okcancelbuttons"
     notext="No"
     yestext="Yes"/>
  </notification>

  <notification
   icon="alertmodal.tga"
   name="WLNoEditDefault"
   type="alertmodal">
You cannot edit or delete a default preset.
  <tag>fail</tag>
  </notification>

  <notification
   icon="alertmodal.tga"
   name="WLMissingSky"
   type="alertmodal">
This day cycle file references a missing sky file: [SKY].
  <tag>fail</tag>
  </notification>

  <notification
   icon="alertmodal.tga"
   name="WLRegionApplyFail"
   type="alertmodal">
Sorry, the settings couldn't be applied to the region.  Leaving the region and then returning may help rectify the problem.  The reason given was: [FAIL_REASON]
  </notification>

  <notification
   functor="GenericAcknowledge"
   icon="alertmodal.tga"
   name="EnvCannotDeleteLastDayCycleKey"
   type="alertmodal">
Unable to delete the last key in this day cycle because you cannot have an empty day cycle.  You should modify the last remaining key instead of attempting to delete it and then to create a new one.
    <usetemplate
     name="okbutton"
     yestext="OK"/>
  </notification>

  <notification
   functor="GenericAcknowledge"
   icon="alertmodal.tga"
   name="DayCycleTooManyKeyframes"
   type="alertmodal">
You cannot add any more keyframes to this day cycle.  The maximum number of keyframes for day cycles of [SCOPE] scope is [MAX].
    <usetemplate
     name="okbutton"
     yestext="OK"/>
  </notification>

  <notification
   functor="GenericAcknowledge"
   icon="alertmodal.tga"
   name="EnvUpdateRate"
   type="alertmodal">
    You may only update region environmental settings every [WAIT] seconds.  Wait at least that long and then try again.
    <usetemplate
     name="okbutton"
     yestext="OK"/>
  </notification>

  <notification
   icon="alertmodal.tga"
   name="PPSaveEffectAlert"
   type="alertmodal">
PostProcess Effect exists. Do you still wish overwrite it?
    <usetemplate
     name="okcancelbuttons"
     notext="No"
     yestext="Yes"/>
  </notification>

  <notification
   icon="alertmodal.tga"
   name="ChatterBoxSessionStartError"
   type="alertmodal">
Unable to start a new chat session with [RECIPIENT].
[REASON]
  <tag>fail</tag>
    <usetemplate
     name="okbutton"
     yestext="OK"/>
  </notification>

  <notification
   icon="notifytip.tga"
   name="ChatterBoxSessionEventError"
   type="notifytip">
[EVENT]
<!--[REASON]-->
  <tag>fail</tag>
    <usetemplate
     name="okbutton"
     yestext="OK"/>
  </notification>

  <notification
   icon="alertmodal.tga"
   name="ForceCloseChatterBoxSession"
   type="alertmodal">
Your chat session with [NAME] must close.
[REASON]
    <usetemplate
     name="okbutton"
     yestext="OK"/>
  </notification>

  <notification
   icon="alertmodal.tga"
   name="Cannot_Purchase_an_Attachment"
   type="alertmodal">
You cannot buy an object while it is attached.
  <tag>fail</tag>
  </notification>

  <notification
   icon="alertmodal.tga"
   label="About Requests for the Debit Permission"
   name="DebitPermissionDetails"
   type="alertmodal">
Granting this request gives a script ongoing permission to take Linden dollars (L$) from your account. To revoke this permission, the object owner must delete the object or reset the scripts in the object.
    <usetemplate
     name="okbutton"
     yestext="OK"/>
  </notification>

  <notification
   icon="alertmodal.tga"
   name="AutoWearNewClothing"
   type="alertmodal">
Would you like to automatically wear the clothing you are about to create?
    <tag>confirm</tag>
    <usetemplate
     ignoretext="Wear the clothing I create while editing My Appearance"
     name="okcancelignore"
     notext="No"
     yestext="Yes"/>
  </notification>

  <notification
   icon="alertmodal.tga"
   name="NotAgeVerified"
   type="alertmodal">
    The location you're trying to visit is restricted to residents age 18 and over.
    <tag>fail</tag>
    <usetemplate
     ignoretext="I am not old enough to visit age restricted areas."
     name="okignore"
     yestext="OK"/>
  </notification>

  <notification
   icon="notifytip.tga"
   name="NotAgeVerified_Notify"
   type="notifytip">
    Location restricted to age 18 and over.
    <tag>fail</tag>
  </notification>

  <notification
   icon="alertmodal.tga"
   name="Cannot enter parcel: no payment info on file"
   type="alertmodal">
You must have payment information on file to visit this area.  Do you want to go to the [CURRENT_GRID] website and set this up?

[_URL]
    <tag>confirm</tag>
    <url option="0" name="url">

			https://secondlife.com/account/
    </url>
    <usetemplate
     ignoretext="I lack payment information on file"
     name="okcancelignore"
     notext="No"
     yestext="Yes"/>
  </notification>

  <notification
   icon="alertmodal.tga"
   name="MissingString"
   type="alertmodal">
The string [STRING_NAME] is missing from strings.xml.
  </notification>

  <notification
   icon="alert.tga"  
   name="EnableMediaFilter"
   type="alert"> 
Playing media or music can expose your identity to sites outside Second Life. You can enable a filter that will allow you to select which sites will receive media requests, and give you better control over your privacy.

Enable the media filter?
(You can change this option later under Preferences &gt; Sound &amp; Media.)
   <form name="form">
    <button
         index="0"
         name="Enable"
         text="Enable"/>
        <button
         index="1"
         name="Disable"
         text="Disable"/>
   </form>
  </notification>

  <notification
   icon="alert.tga"  
   name="MediaAlert"
   type="alert"> 
This parcel provides media from:

Domain: [MEDIADOMAIN]
URL: [MEDIAURL]
   <form name="form">
    <button
         index="0"
         name="Allow"
         text="Allow"/>
        <button
         index="1"
         name="Deny"
         text="Deny"/>
   </form>
  </notification>

  <notification
   icon="alert.tga"  
   name="MediaAlert2"
   type="alert"> 
Do you want to remember your choice and [LCONDITION] allow media from this source?

Domain: [MEDIADOMAIN]
URL: [MEDIAURL]
   <form name="form">
    <button
         index="0"
         name="Do Now"
         text="[ACTION] Now"/>
        <button
         index="1"   
         name="RememberDomain"
         text="[CONDITION] Allow This Domain"/>
        <button
         index="2"
         name="RememberURL"
         text="[CONDITION] Allow This URL"/>
   </form>
  </notification>

  <notification
   icon="alert.tga"  
   name="MediaAlertSingle"
   type="alert"> 
This parcel provides media from:

Domain: [MEDIADOMAIN]
URL: [MEDIAURL]
   <form name="form">
		<button
         index="0"
         name="Allow"
         text="Allow"/>
        <button
         index="1"
         name="Deny"
         text="Deny"/>
        <button
         index="2"   
         name="BlacklistDomain"
         text="Blacklist"/>
        <button
         index="3"   
         name="WhitelistDomain"
         text="Whitelist"/>
   </form>
  </notification>

  <notification
   icon="alert.tga"  
   name="AudioAlert"
   type="alert"> 
This parcel provides music from:

Domain: [AUDIODOMAIN]
URL: [AUDIOURL]
   <form name="form">
    <button
         index="0"
         name="Allow"
         text="Allow"/>
        <button
         index="1"
         name="Deny"
         text="Deny"/>
   </form>
  </notification>

  <notification
   icon="alert.tga"  
   name="AudioAlert2"
   type="alert"> 
Do you want to remember your choice and [LCONDITION] allow music from this source?

Domain: [AUDIODOMAIN]
URL: [AUDIOURL]
   <form name="form">
    <button
         index="0"
         name="Do Now"
         text="[ACTION] Now"/>
        <button
         index="1"   
         name="RememberDomain"
         text="[CONDITION] Allow This Domain"/>
        <button
         index="2"
         name="RememberURL"
         text="[CONDITION] Allow This URL"/>
   </form>
  </notification>
  
  <notification
   icon="alert.tga"  
   name="AudioAlertSingle"
   type="alert"> 
Do you want to remember your choice and [LCONDITION] allow music from this source?

Domain: [AUDIODOMAIN]
URL: [AUDIOURL]
   <form name="form">
		<button
         index="0"
         name="Allow"
         text="Allow"/>
        <button
         index="1"
         name="Deny"
         text="Deny"/>
        <button
         index="2"   
         name="BlacklistDomain"
         text="Blacklist"/>
        <button
         index="3"
         name="WhitelistDomain"
         text="Whitelist"/>
   </form>
  </notification>

  <notification
   icon="alert.tga"  
   name="MOAPAlert"
   type="alert"> 
An object provides shared media from:

Domain: [MOAPDOMAIN]
URL: [MOAPURL]
   <form name="form">
    <button
         index="0"
         name="Allow"
         text="Allow"/>
        <button
         index="1"
         name="Deny"
         text="Deny"/>
   </form>
  </notification>

  <notification
   icon="alert.tga"  
   name="MOAPAlert2"
   type="alert"> 
Do you want to remember your choice and [LCONDITION] allow shared media from this source?

Domain: [MOAPDOMAIN]
URL: [MOAPURL]
   <form name="form">
    <button
         index="0"
         name="Do Now"
         text="[ACTION] Now"/>
        <button
         index="1"   
         name="RememberDomain"
         text="[CONDITION] Allow This Domain"/>
        <button
         index="2"
         name="RememberURL"
         text="[CONDITION] Allow This URL"/>
   </form>
  </notification>

  <notification
   icon="notifytip.tga"
   name="SystemMessageTip"
   type="notifytip">
[MESSAGE]
  </notification>
  
  <notification
   icon="notifytip.tga"
   name="IMSystemMessageTip"
   log_to_im="true"   
   log_to_chat="false"   
   type="notifytip">
[MESSAGE]
  </notification>

  <notification
   icon="notifytip.tga"
   name="ChatSystemMessageTip"
   type="notifytip"
   log_to_chat="true">
[MESSAGE]
  </notification>

  <notification
   icon="notifytip.tga"
   name="Cancelled"
   type="notifytip">
Cancelled.
  </notification>

  <notification
   icon="notifytip.tga"
   name="CancelledSit"
   type="notifytip">
Cancelled Sit.
  </notification>

  <notification
   icon="notifytip.tga"
   name="CancelledAttach"
   type="notifytip">
Cancelled Attach.
  </notification>

  <notification
   icon="notifytip.tga"
   name="ReplacedMissingWearable"
   type="notifytip">
Replaced missing clothing/body part with default.
  </notification>

  <notification
   icon="groupnotify"
   name="GroupNotice"
   persist="true"
   type="groupnotify">
[SENDER], [GROUP]
Topic: [SUBJECT], Message: [MESSAGE]
    <tag>group</tag>
  </notification>

  <notification
   icon="notifytip.tga"
   name="FriendOnlineOffline"
   log_to_chat="false"
   type="notifytip">
    <tag>friendship</tag>
[NAME] is [STATUS].
    <unique combine="cancel_old">
      <context>NAME</context>
    </unique>
  </notification>

  <notification
   icon="notifytip.tga"
   name="AddSelfFriend"
   type="notifytip">
    <tag>friendship</tag>
Although you&apos;re very nice, you can&apos;t add yourself as a friend.
  </notification>

  <notification
   icon="notifytip.tga"
   name="UploadingAuctionSnapshot"
   type="notifytip">
Uploading in-world and web site snapshots.
(Takes about 5 minutes.)
  </notification>

  <notification
   icon="notify.tga"
   name="UploadPayment"
   persist="true"
   type="notify">
You paid L$[AMOUNT] to upload.
<tag>funds</tag>
  </notification>

  <notification
   icon="notifytip.tga"
   name="UploadWebSnapshotDone"
   type="notifytip">
Web site snapshot upload done.
  </notification>

  <notification
   icon="notifytip.tga"
   name="UploadSnapshotDone"
   type="notifytip">
In-world snapshot upload is done.
  </notification>

  <notification
   icon="notifytip.tga"
   name="TerrainDownloaded"
   type="notifytip">
Terrain.raw downloaded.
  </notification>

  <notification
   icon="notifytip.tga"
   name="GestureMissing"
   type="notifytip">
Gesture [NAME] is missing from the database.
  <tag>fail</tag>
  </notification>

  <notification
   icon="notifytip.tga"
   name="UnableToLoadGesture"
   type="notifytip">
Unable to load gesture [NAME].
  <tag>fail</tag>
  </notification>

  <notification
   icon="notifytip.tga"
   name="LandmarkMissing"
   type="notifytip">
Landmark is missing from the database.
  <tag>fail</tag>
  </notification>

  <notification
   icon="notifytip.tga"
   name="UnableToLoadLandmark"
   type="notifytip">
Unable to load the landmark.  Please try again.
  <tag>fail</tag>
  </notification>

  <notification
   icon="notifytip.tga"
   name="CapsKeyOn"
   type="notifytip">
Your Caps Lock key is on.
This might affect your password.
  </notification>

  <notification
   icon="notifytip.tga"
   name="NotecardMissing"
   type="notifytip">
Notecard is missing from the database.
  <tag>fail</tag>
  </notification>

  <notification
   icon="notifytip.tga"
   name="NotecardNoPermissions"
   type="notifytip">
You do not have permission to view this notecard.
  <tag>fail</tag>
  </notification>

  <notification
   icon="notifytip.tga"
   name="RezItemNoPermissions"
   type="notifytip">
Insufficient permissions to rez the object(s).
  <tag>fail</tag>
  </notification>

  <notification
   icon="notifytip.tga"
   name="IMAcrossParentEstates"
   type="notifytip">
Unable to send IM across parent estates.
  </notification>

  <notification
   icon="notifytip.tga"
   name="TransferInventoryAcrossParentEstates"
   type="notifytip">
Unable to transfer inventory across parent estates.
  </notification>

  <notification
   icon="notifytip.tga"
   name="UnableToLoadNotecard"
   type="notifytip">
Unable to load the notecard.
Please try again.
  <tag>fail</tag>
  </notification>

  <notification
   icon="notifytip.tga"
   name="ScriptMissing"
   type="notifytip">
Script is missing from the database.
  <tag>fail</tag>
  </notification>

  <notification
   icon="notifytip.tga"
   name="ScriptNoPermissions"
   type="notifytip">
Insufficient permissions to view the script.
  <tag>fail</tag>
  </notification>

  <notification
   icon="notifytip.tga"
   name="UnableToLoadScript"
   type="notifytip">
Unable to load the script.  Please try again.
  <tag>fail</tag>
  </notification>

  <notification
   icon="notifytip.tga"
   name="IncompleteInventory"
   type="notifytip">
Some of the contents are you trying to share cannot be given/transferred just yet. Please try offering these items again in a bit.
  <tag>fail</tag>
  </notification>

  <notification
   icon="notifytip.tga"
   name="IncompleteInventoryItem"
   type="notifytip">
The item you are accessing is not yet locally available. Please try again in a minute.
  <tag>fail</tag>
  </notification>

  <notification
   icon="notifytip.tga"
   name="CannotModifyProtectedCategories"
   type="notifytip">
You cannot modify protected categories.
  <tag>fail</tag>
  </notification>

  <notification
   icon="notifytip.tga"
   name="CannotRemoveProtectedCategories"
   type="notifytip">
You cannot remove protected categories.
  <tag>fail</tag>
  </notification>

  <notification
   icon="notifytip.tga"
   name="OfferedCard"
   type="notifytip">
You have offered a calling card to [NAME].
  </notification>

  <notification
   icon="notifytip.tga"
   name="UnableToBuyWhileDownloading"
   type="notifytip">
Unable to buy while downloading object data.
Please try again.
  <tag>fail</tag>
  </notification>

  <notification
   icon="notifytip.tga"
   name="UnableToLinkWhileDownloading"
   type="notifytip">
Unable to link while downloading object data.
Please try again.
  <tag>fail</tag>
  </notification>

  <notification
   icon="notifytip.tga"
   name="CannotBuyObjectsFromDifferentOwners"
   type="notifytip">
You can only buy objects from one owner at a time.
Please select a single object.
  <tag>fail</tag>
  </notification>

  <notification
   icon="notifytip.tga"
   name="ObjectNotForSale"
   type="notifytip">
This object is not for sale.
  <tag>fail</tag>
  </notification>

  <notification
   icon="notifytip.tga"
   name="EnteringGodMode"
   type="notifytip">
Entering god mode, level [LEVEL]
  </notification>

  <notification
   icon="notifytip.tga"
   name="LeavingGodMode"
   type="notifytip">
Now leaving god mode, level [LEVEL]
  </notification>

  <notification
   icon="notifytip.tga"
   name="CopyFailed"
   type="notifytip">
You do not have permission to copy this.
  <tag>fail</tag>
  </notification>

  <notification
   icon="notifytip.tga"
   name="InventoryAccepted"
   log_to_im="true"   
   log_to_chat="false"
   type="notifytip">
[NAME] received your inventory offer.
  </notification>

  <notification
   icon="notifytip.tga"
   name="InventoryDeclined"
   log_to_im="true"   
   log_to_chat="false"
   type="notifytip">
[NAME] declined your inventory offer.
  </notification>

  <notification
   icon="notifytip.tga"
   name="ObjectMessage"
   type="notifytip">
[NAME]: [MESSAGE]
  </notification>

  <notification
   icon="notifytip.tga"
   name="CallingCardAccepted"
   type="notifytip">
Your calling card was accepted.
  </notification>

  <notification
   icon="notifytip.tga"
   name="CallingCardDeclined"
   type="notifytip">
Your calling card was declined.
  </notification>

  <notification
 icon="notifytip.tga"
 name="TeleportToLandmark"
 type="notifytip">
    To teleport to locations like &apos;[NAME]&apos;, click on the &quot;Places&quot; button,
    then select the Landmarks tab in the window that opens. Click on any
    landmark to select it, then click &apos;Teleport&apos; at the bottom of the window.
    (You can also double-click on the landmark, or right-click it and
    choose &apos;Teleport&apos;.)
  </notification>

  <notification
   icon="notifytip.tga"
   name="TeleportToPerson"
   type="notifytip">
    To open a private conversation with someone, right-click on their avatar and choose &apos;IM&apos; from the menu.
  </notification>

  <notification
   icon="notifytip.tga"
   name="CantSelectLandFromMultipleRegions"
   type="notifytip">
Selected land is not all in the same region.
Try selecting a smaller piece of land.
  <tag>fail</tag>
  </notification>

  <notification
   icon="notifytip.tga"
   name="SearchWordBanned"
   type="notifytip">
Some terms in your search query were excluded due to content restrictions as clarified in the Community Standards.
  <tag>fail</tag>
  </notification>

  <notification
   icon="notifytip.tga"
   name="NoContentToSearch"
   type="notifytip">
Please select at least one type of content to search (General, Moderate, or Adult).
  <tag>fail</tag>
  </notification>

  <notification
   icon="notify.tga"
   name="SystemMessage"
   persist="true"
   type="notify">
[MESSAGE]
  </notification>

 <notification
  icon="notify.tga"
  name="FacebookConnect"
  type="notifytip">
[MESSAGE]
 </notification>

  <notification
   icon="notify.tga"
   name="FlickrConnect"
   type="notifytip">
    [MESSAGE]
  </notification>

  <notification
   icon="notify.tga"
   name="TwitterConnect"
   type="notifytip">
    [MESSAGE]
  </notification>

  <notification
   icon="notify.tga"
   name="PaymentReceived"
   log_to_im="true"   
   persist="true"
   type="notify">
    <tag>funds</tag>
[MESSAGE]
  </notification>

  <notification
   icon="notify.tga"
   name="PaymentSent"
   log_to_im="true"   
   persist="true"
   type="notify">
    <tag>funds</tag>
[MESSAGE]
  </notification>

  <notification
   icon="notify.tga"
   name="PaymentFailure"
   persist="true"
   type="notify">
    <tag>funds</tag>
[MESSAGE]
  </notification>

   <!-- EventNotification couldn't be persist since server decide is it necessary to notify 
   user about subscribed event via LLEventNotifier-->
  <notification
   icon="notify.tga"
   name="EventNotification"
   type="notify">
Event Notification:

[NAME]
[DATE]
    <form name="form">
      <button
       index="0"
       name="Details"
       text="Details"/>
      <button
       index="1"
       name="Cancel"
       text="Cancel"/>
    </form>
  </notification>

  <notification
   icon="notify.tga"
   name="TransferObjectsHighlighted"
   persist="true"
   type="notify">
All objects on this parcel that will transfer to the purchaser of this parcel are now highlighted.

* Trees and grasses that will transfer are not highlighted.
    <form name="form">
      <button
       index="0"
       name="Done"
       text="Done"/>
    </form>
  </notification>

  <notification
   icon="notify.tga"
   name="DeactivatedGesturesTrigger"
   persist="true"
   type="notify">
Deactivated gestures with same trigger:
[NAMES]
  </notification>

  <notification
   icon="notify.tga"
   name="NoQuickTime"
   persist="true"
   type="notify">
Apple&apos;s QuickTime software does not appear to be installed on your system.
If you want to view streaming media on parcels that support it you should go to the [http://www.apple.com/quicktime QuickTime site] and install the QuickTime Player.
  <tag>fail</tag>
  </notification>

  <notification
   icon="notify.tga"
   name="NoPlugin"
   persist="true"
   type="notify">
No Media Plugin was found to handle the "[MIME_TYPE]" mime type.  Media of this type will be unavailable.
  <tag>fail</tag>
    <unique>
      <context>MIME_TYPE</context>
    </unique>

  </notification>
  <notification
   icon="alertmodal.tga"
   name="MediaPluginFailed"
   type="alertmodal">
The following Media Plugin has failed:
    [PLUGIN]

Please re-install the plugin or contact the vendor if you continue to experience problems.
  <tag>fail</tag>
    <form name="form">
      <ignore name="ignore"
       text="A Media Plugin fails to run"/>
    </form>
  </notification>
  <notification
   icon="notify.tga"
   name="OwnedObjectsReturned"
   persist="true"
   type="notify">
The objects you own on the selected parcel of land have been returned back to your inventory.
  </notification>

  <notification
   icon="notify.tga"
   name="OtherObjectsReturned"
   persist="true"
   type="notify">
The objects on the selected parcel of land that is owned by [NAME] have been returned to his or her inventory.
  </notification>

  <notification
   icon="notify.tga"
   name="OtherObjectsReturned2"
   persist="true"
   type="notify">
The objects on the selected parcel of land owned by the resident &apos;[NAME]&apos; have been returned to their owner.
  </notification>

  <notification
   icon="notify.tga"
   name="GroupObjectsReturned"
   persist="true"
   type="notify">
The objects on the selected parcel of land shared with the group [GROUPNAME] have been returned back to their owner&apos;s inventory.
Transferable deeded objects have been returned to their previous owners.
Non-transferable objects that are deeded to the group have been deleted.
    <tag>group</tag>
  </notification>

  <notification
   icon="notify.tga"
   name="UnOwnedObjectsReturned"
   persist="true"
   type="notify">
The objects on the selected parcel that are *NOT* owned by you have been returned to their owners.
  </notification>

  <notification
   icon="notify.tga"
   name="ServerObjectMessage"
   log_to_im="true"   
   persist="true"
   type="notify">
Message from [NAME]:
&lt;nolink&gt;[MSG]&lt;/nolink&gt;
  </notification>

  <notification
   icon="notify.tga"
   name="NotSafe"
   persist="true"
   type="notify">
    <unique/>
This land has damage enabled.
You can be hurt here. If you die, you will be teleported to your home location.
  </notification>

  <notification
   icon="notify.tga"
   name="NoFly"
   persist="true"
   type="notify">
    <unique/>
   <tag>fail</tag>
This area has flying disabled.
You cannot fly here.
  </notification>

  <notification
   icon="notify.tga"
   name="PushRestricted"
   persist="true"
   type="notify">
    <unique/>    
This area does not allow pushing. You can&apos;t push others here unless you own the land.
  </notification>

  <notification
   icon="notify.tga"
   name="NoVoice"
   persist="true"
   type="notify">
    <unique/>    
This area has voice chat disabled. You will not be able to use voice chat here.
    <tag>voice</tag>
  </notification>

  <notification
   icon="notify.tga"
   name="NoBuild"
   persist="true"
   type="notify">
    <unique/>    
This area has building disabled. You can&apos;t build or rez objects here.
  </notification>

  <notification
     icon="alertmodal.tga"
     name="PathfindingDirty"
     persist="true"
     type="alertmodal">
    <unique/>
The region has pending pathfinding changes.  If you have build rights, you may rebake the region by clicking on the “Rebake” button.
    <usetemplate
     name="okcancelbuttons"
     yestext="Rebake"
     notext="Close" />
  </notification>

  <notification
     icon="notify.tga"
     name="DynamicPathfindingDisabled"
     persist="true"
     type="notify">
    <unique/>
    Dynamic pathfinding is not enabled on this region.  Scripted objects using pathfinding LSL calls may not operate as expected on this region.
  </notification>

  <notification
   icon="alertmodal.tga"
   name="PathfindingCannotRebakeNavmesh"
   type="alertmodal">
    <unique/>
    An error occurred.  There may be a network or server problem, or you may not have build rights.  Sometimes logging out and back in will solve this problem.
    <usetemplate
     name="okbutton"
     yestext="OK"
     />
  </notification>

  <notification
   icon="notify.tga"
   name="SeeAvatars"
   persist="true"
   type="notify">
    <unique/>    
This parcel hides avatars and text chat from another parcel.   You can&apos;t see other residents outside the parcel, and those outside are not able to see you.  Regular text chat on channel 0 is also blocked.
  </notification>

  <notification
   icon="notify.tga"
   name="ScriptsStopped"
   persist="true"
   type="notify">
An administrator has temporarily stopped scripts in this region.
  </notification>

  <notification
   icon="notify.tga"
   name="ScriptsNotRunning"
   persist="true"
   type="notify">
This region is not running any scripts.
  </notification>

  <notification
   icon="notify.tga"
   name="NoOutsideScripts"
   persist="true"
   type="notify">
   <tag>fail</tag>
This land has outside scripts disabled.

No scripts will work here except those belonging to the land owner.
  </notification>

  <notification
   icon="notify.tga"
   name="ClaimPublicLand"
   persist="true"
   type="notify">
You can only claim public land that is in the same region as you.
  <tag>fail</tag>
  </notification>

  <notification
   icon="notify.tga"
   name="RegionTPAccessBlocked"
   persist="false"
   type="notify">
   <tag>fail</tag>
    The region you're trying to visit contains content exceeding your current preferences.  You can change your preferences using Avatar &gt; Preferences &gt; General.
  </notification>

  <notification
	icon="notify.tga"
   name="RegionAboutToShutdown"
   persist="false"
   type="notify">
    <tag>fail</tag>
    The region you're trying to enter is about to shut down.
  </notification>
  
  <notification
	icon="notify.tga"
	name="URBannedFromRegion"
   persist="true"
	type="notify">
   <tag>fail</tag>
You are banned from the region.
  </notification>

  <notification
	icon="notify.tga"
	name="NoTeenGridAccess"
   persist="true"
	type="notify">
   <tag>fail</tag>
Your account cannot connect to this teen grid region.
  </notification>

  <notification
	icon="notify.tga"
	name="ImproperPaymentStatus"
   persist="true"
	type="notify">
   <tag>fail</tag>
You do not have proper payment status to enter this region.
  </notification>

  <notification
	icon="notify.tga"
	name="MustGetAgeRegion"
   persist="true"
	type="notify">
   <tag>fail</tag>
You must be age 18 or over to enter this region.
  </notification>

  <notification
	icon="notify.tga"
	name="MustGetAgeParcel"
   persist="true"
	type="notify">
   <tag>fail</tag>
    You must be age 18 or over to enter this parcel.
  </notification>

  <notification
	icon="notify.tga"
	name="NoDestRegion"
   persist="true"
	type="notify">
   <tag>fail</tag>
No destination region found.
  </notification>

  <notification
	icon="notify.tga"
	name="NotAllowedInDest"
   persist="true"
	type="notify">
   <tag>fail</tag>
You are not allowed into the destination.
  </notification>

  <notification
	icon="notify.tga"
	name="RegionParcelBan"
   persist="true"
	type="notify">
   <tag>fail</tag>
Cannot region cross into banned parcel. Try another way.
  </notification>

  <notification
	icon="notify.tga"
	name="TelehubRedirect"
   persist="true"
	type="notify">
   <tag>fail</tag>
You have been redirected to a telehub.
  </notification>

  <notification
	icon="notify.tga"
	name="CouldntTPCloser"
   persist="true"
	type="notify">
   <tag>fail</tag>
Could not teleport closer to destination.
  </notification>

  <notification
	icon="notify.tga"
	name="TPCancelled"
   persist="true"
	type="notify">
Teleport canceled.
  </notification>

  <notification
	icon="notify.tga"
	name="FullRegionTryAgain"
   persist="true"
	type="notify">
   <tag>fail</tag>
The region you are attempting to enter is currently full.
Please try again in a few moments.
  </notification>

  <notification
	icon="notify.tga"
	name="GeneralFailure"
   persist="true"
	type="notify">
   <tag>fail</tag>
General failure.
  </notification>

  <notification
	icon="notify.tga"
	name="RoutedWrongRegion"
   persist="true"
	type="notify">
   <tag>fail</tag>
Routed to wrong region. Please try again.
  </notification>

  <notification
	icon="notify.tga"
	name="NoValidAgentID"
   persist="true"
	type="notify">
   <tag>fail</tag>
No valid agent id.
  </notification>

  <notification
	icon="notify.tga"
	name="NoValidSession"
   persist="true"
	type="notify">
   <tag>fail</tag>
No valid session id.
  </notification>

  <notification
	icon="notify.tga"
	name="NoValidCircuit"
   persist="true"
	type="notify">
   <tag>fail</tag>
No valid circuit code.
  </notification>

  <notification
	icon="notify.tga"
	name="NoValidTimestamp"
   persist="true"
	type="notify">
   <tag>fail</tag>
No valid timestamp.
  </notification>

  <notification
	icon="notify.tga"
	name="NoPendingConnection"
   persist="true"
	type="notify">
   <tag>fail</tag>
Unable to create pending connection.
  </notification>

  <notification
	icon="notify.tga"
	name="InternalUsherError"
   persist="true"
	type="notify">
   <tag>fail</tag>
Internal error attempting to connect agent usher.
  </notification>

  <notification
	icon="notify.tga"
	name="NoGoodTPDestination"
   persist="true"
	type="notify">
   <tag>fail</tag>
Unable to find a good teleport destination in this region.
  </notification>

  <notification
	icon="notify.tga"
	name="InternalErrorRegionResolver"
   persist="true"
	type="notify">
   <tag>fail</tag>
Internal error attempting to activate region resolver.
  </notification>

  <notification
	icon="notify.tga"
	name="NoValidLanding"
   persist="true"
	type="notify">
   <tag>fail</tag>
A valid landing point could not be found.
  </notification>

  <notification
	icon="notify.tga"
	name="NoValidParcel"
   persist="true"
	type="notify">
   <tag>fail</tag>
No valid parcel could be found.
  </notification>

  <notification
   icon="notify.tga"
   name="ObjectGiveItem"
   type="offer">
An object named &lt;nolink&gt;[OBJECTFROMNAME]&lt;/nolink&gt; owned by [NAME_SLURL] has given you this [OBJECTTYPE]:
&lt;nolink&gt;[ITEM_SLURL]&lt;/nolink&gt;
    <form name="form">
      <button
       index="0"
       name="Keep"
       text="Accept"/>
      <button
       index="1"
       name="Discard"
       text="Discard"/>
      <button
       index="2"
       name="Mute"
       text="Mute Owner"/>
    </form>
  </notification>

  <notification
   icon="notify.tga"
   name="OwnObjectGiveItem"
   type="offer">
Your object named &lt;nolink&gt;[OBJECTFROMNAME]&lt;/nolink&gt; has given you this [OBJECTTYPE]:
&lt;nolink&gt;[ITEM_SLURL]&lt;/nolink&gt;
    <form name="form">
      <button
       index="0"
       name="Keep"
       text="Accept"/>
      <button
       index="1"
       name="Discard"
       text="Discard"/>
    </form>
  </notification>

  <!-- FS:Ansariel: WARNING: Read LLOfferInfo::forceResponse in llviewermessage.cpp before changing the button order!!! -->
  <notification
   icon="notify.tga"
   name="UserGiveItem"
   label="Inventory offer from [NAME_LABEL]"
   log_to_im ="true"
   type="offer"
   sound="UISndInventoryOffer">
[NAME_SLURL] has given you this [OBJECTTYPE]:
[ITEM_SLURL]
Do you want to keep it? "Mute" will block all future offers or messages from [NAME_SLURL].
    <form name="form">
      <button
       index="3"
       name="Show"
       text="Show"/>
      <button
       index="0"
       name="Keep"
       text="Accept"/>
      <button
       index="1"
       name="Discard"
       text="Discard"/>
      <button
       index="2"
       name="Mute"
       text="Mute Sender"/>
    </form>
  </notification>

  <notification
   icon="notify.tga"
   name="UserGiveItemLegacy"
   label="Inventory offer from [NAME_LABEL]"
   log_to_im ="true"
   type="offer"
   sound="UISndInventoryOffer">
[NAME_SLURL] has given you this [OBJECTTYPE]:
[ITEM_SLURL]
Do you want to keep it? "Mute" will block all future offers or messages from [NAME_SLURL].
    <form name="form">
      <button
       index="3"
       name="Show"
       text="Show"/>
      <button
       index="0"
       name="Accept"
       text="Accept"/>
      <button
       index="1"
       name="Discard"
       text="Discard"/>
      <button
       index="6"
       name="ShowSilent"
       text="(Show)"/>
      <button
       index="4"
       name="AcceptSilent"
       text="(Accept)"/>
      <button
       index="5"
       name="DiscardSilent"
       text="(Discard)"/>
      <button
       index="2"
       name="Mute"
       text="Mute Sender"/>
    </form>
  </notification>

  <notification
   icon="notify.tga"
   name="GodMessage"
   persist="true"
   type="notify">
[NAME]

[MESSAGE]
  </notification>

  <notification
   icon="notify.tga"
   name="JoinGroup"
   persist="true"
   type="offer">
    <tag>group</tag>
[MESSAGE]
    <form name="form">
      <button
       index="0"
       name="Join"
       text="Join"/>
      <button
       index="1"
       name="Decline"
       text="Decline"/>
      <button
       index="2"
       name="Info"
       text="Info"/>
    </form>
  </notification>

  <notification
   icon="notify.tga"
   name="JoinGroupProtectionNotice"
   persist="true"
   type="notify">
    <tag>group</tag>
    <tag>fail</tag>
Joining this group costs a fee and the invitation cannot be accepted because of your settings. If you want to change this, go to Preferences &gt; Firestorm &gt; Protection.

[MESSAGE]
    <form name="form">
      <button
       index="2"
       name="Info"
       text="Info"/>
    </form>
  </notification>

  <notification
   icon="notify.tga"
   name="TeleportOffered"
   label="Teleport offer from [NAME_LABEL]"
   log_to_im="true"
   log_to_chat="false"
   type="offer"
   sound="UISndTeleportOffer">
[NAME_SLURL] has offered to teleport you to their location:

[MESSAGE]
&lt;icon&gt;[MATURITY_ICON]&lt;/icon&gt; - [MATURITY_STR]
    <tag>confirm</tag>
    <form name="form">
      <button
       index="0"
       name="Teleport"
       text="Teleport"/>
      <button
       index="1"
       name="Cancel"
       text="Cancel"/>
    </form>
  </notification>

  <notification
   icon="notify.tga"
   name="TeleportOffered_MaturityExceeded"
   log_to_im="true"
   log_to_chat="false"
   type="offer">
[NAME_SLURL] has offered to teleport you to their location:

[MESSAGE]
&lt;icon&gt;[MATURITY_ICON]&lt;/icon&gt; - [MATURITY_STR]

This region contains [REGION_CONTENT_MATURITY] content, but your current preferences are set to exclude [REGION_CONTENT_MATURITY] content.  We can change your preferences and continue with the teleport, or you can cancel this teleport.
    <tag>confirm</tag>
    <form name="form">
      <button
       index="0"
       name="Teleport"
       text="Change and Continue"/>
      <button
       index="1"
       name="Cancel"
       text="Cancel"/>
    </form>
  </notification>

  <notification
   icon="notify.tga"
   name="TeleportOffered_MaturityBlocked"
   log_to_im="true"
   log_to_chat="false"
   type="notifytip">
[NAME_SLURL] has offered to teleport you to their location:

[MESSAGE]
&lt;icon&gt;[MATURITY_ICON]&lt;/icon&gt; - [MATURITY_STR]

However, this region contains content accessible to adults only.
    <tag>fail</tag>
  </notification>

  <notification
   icon="notify.tga"
   name="TeleportOfferSent"
   log_to_im="true"
   log_to_chat="false"
   show_toast="false"
   type="notify">
	Teleport offer sent to [TO_NAME]
  </notification>

  <notification
   icon="notify.tga"
   name="TeleportRequest"
   log_to_im="true"
   type="offer">
[NAME_SLURL] is requesting to be teleported to your location.
[MESSAGE]

Offer a teleport?
    <tag>confirm</tag>
    <form name="form">
      <button
       index="0"
       name="Yes"
       text="Yes"/>
      <button
       index="1"
       name="No"
       text="No"/>
    </form>
  </notification>

  <notification
   icon="notify.tga"
   name="GotoURL"
   persist="true"
   type="notify">
[MESSAGE]
[URL]
    <form name="form">
      <button
       index="0"
       name="Later"
       text="Later"/>
      <button
       index="1"
       name="GoNow..."
       text="Go Now..."/>
    </form>
  </notification>

  <notification
   icon="notify.tga"
   name="OfferFriendship"
   label="Friendship offer from [NAME_LABEL]"
   log_to_im="true"
   type="offer">
    <tag>friendship</tag>
    <tag>confirm</tag>
[NAME_SLURL] is offering friendship.

[MESSAGE]

(By default, you will be able to see each other&apos;s online status.)
    <form name="form">
      <button
       index="0"
       name="Accept"
       text="Accept"/>
      <button
       index="1"
       name="Decline"
       text="Decline"/>
    </form>
  </notification>

  <notification
   icon="notify.tga"
   name="FriendshipOffered"
   log_to_im="true"   
   type="notify">
    <tag>friendship</tag>
	You have offered friendship to [TO_NAME]
  </notification>

  <notification
   icon="notify.tga"
   name="OfferFriendshipNoMessage"
   label="Friendship offer from [NAME_LABEL]"
   persist="true"
   type="notify">
    <tag>friendship</tag>
[NAME_SLURL] is offering friendship.

(By default, you will be able to see each other&apos;s online status.)
    <form name="form">
      <button
       index="0"
       name="Accept"
       text="Accept"/>
      <button
       index="1"
       name="Decline"
       text="Decline"/>
    </form>
  </notification>

  <notification
   icon="notify.tga"
   name="FriendshipAccepted"
   log_to_im="true"   
   type="notify">
    <tag>friendship</tag>
&lt;nolink&gt;[NAME]&lt;/nolink&gt; accepted your friendship offer.
  </notification>

  <notification
   icon="notify.tga"
   name="FriendshipDeclined"
   log_to_im="true"   
   persist="true"
   type="notify">
    <tag>friendship</tag>
&lt;nolink&gt;[NAME]&lt;/nolink&gt; declined your friendship offer.
  </notification>
  
    <notification
   icon="notify.tga"
   name="FriendshipAcceptedByMe"
   log_to_im="true"   
   type="notify">
    <tag>friendship</tag>
Friendship offer accepted.
  </notification>

  <notification
   icon="notify.tga"
   name="FriendshipDeclinedByMe"
   log_to_im="true"   
   type="notify">
    <tag>friendship</tag>
Friendship offer declined.
  </notification>
  
  <notification
   icon="notify.tga"
   name="OfferCallingCard"
   persist="true"
   type="notify">
[NAME] is offering their calling card.
This will add a bookmark in your inventory so you can quickly IM this resident.
    <form name="form">
      <button
       index="0"
       name="Accept"
       text="Accept"/>
      <button
       index="1"
       name="Decline"
       text="Decline"/>
    </form>
  </notification>

  <notification
   icon="notify.tga"
   name="RegionRestartMinutes"
   show_toast="false"
   priority="high"
   type="notify">
The region "[NAME]" will restart in [MINUTES] minutes.
If you stay in this region when it shuts down, you will be logged out.
  </notification>

  <notification
   icon="notify.tga"
   name="RegionRestartSeconds"
   show_toast="false"
   priority="high"
   type="notify">
The region "[NAME]" will restart in [SECONDS] seconds.
If you stay in this region when it shuts down, you will be logged out.
  </notification>

  <notification
   icon="notify.tga"
   name="RegionRestartMinutesToast"
   priority="high"
   type="notify">
The region "[NAME]" will restart in [MINUTES] minutes.
If you stay in this region when it shuts down, you will be logged out.
  </notification>

  <notification
   icon="notify.tga"
   name="RegionRestartSecondsToast"
   priority="high"
   type="notify">
The region "[NAME]" will restart in [SECONDS] seconds.
If you stay in this region when it shuts down, you will be logged out.
  </notification>

  <notification
   icon="notify.tga"
   name="LoadWebPage"
   show_toast="false"
   type="notify">
Load web page [URL] ?

[MESSAGE]

From object: &lt;nolink&gt;[OBJECTNAME]&lt;/nolink&gt;, owner: [NAME]
    <tag>confirm</tag>
    <form name="form">
      <button
       index="0"
       name="Gotopage"
       text="Go to page"/>
      <button
       index="1"
       name="Cancel"
       text="Cancel"/>
    </form>
  </notification>

  <notification
   icon="notify.tga"
   name="FailedToFindWearableUnnamed"
   persist="true"
   type="notify">
Failed to find [TYPE] in the database.
  <tag>fail</tag>
  </notification>

  <notification
   icon="notify.tga"
   name="FailedToFindWearable"
   persist="true"
   type="notify">
Failed to find [TYPE] named [DESC] in the database.
  <tag>fail</tag>
  </notification>

  <notification
   icon="notify.tga"
   name="InvalidWearable"
   persist="true"
   type="notify">
The item you are trying to wear uses a feature that your viewer cannot read. Please upgrade your version of [APP_NAME] to wear this item.
  <tag>fail</tag>
  </notification>

  <notification
   icon="notify.tga"
   name="ScriptQuestion"
   persist="true"
   type="notify">
&apos;&lt;nolink&gt;[OBJECTNAME]&lt;/nolink&gt;&apos;, an object owned by &apos;[NAME]&apos;, would like to:

[QUESTIONS]
Is this OK?
  <tag>confirm</tag>
    <form name="form">
      <button
       index="0"
       name="Yes"
       text="Yes"/>
      <button
       index="1"
       name="No"
       text="No"/>
      <button
       index="2"
       name="Mute"
       text="Block"/>
    </form>
  </notification>

  <notification
    icon="alertmodal.tga"
    name="ExperienceAcquireFailed"
    type="alertmodal">
Unable to acquire a new experience:
    [ERROR_MESSAGE]
    <tag>fail</tag>
    <usetemplate
      name="okbutton"
      yestext="OK"/>
  </notification>

  <notification
    icon="notify.tga"
    name="NotInGroupExperienceProfileMessage"
    persist="false"
    type="notify">
    A change to the experience group was ignored because the owner is not a member of the selected group.
  </notification>

  <notification
    icon="notify.tga"
    name="UneditableExperienceProfileMessage"
    persist="false"
    type="notify">
    The uneditable field '[field]' was ignored when updating the experience profile.
  </notification>

  <notification
    icon="notify.tga"
    name="RestrictedToOwnerExperienceProfileMessage"
    persist="false"
    type="notify">
    Ignored changes to the field '[field]' which can only be set by the experience owner.
  </notification>

  <notification
    icon="notify.tga"
    name="MaturityRatingExceedsOwnerExperienceProfileMessage"
    persist="false"
    type="notify">
    You may not set the maturity rating of an experience higher than that of the owner.
  </notification>

  <notification
    icon="notify.tga"
    name="RestrictedTermExperienceProfileMessage"
    persist="false"
    type="notify">
    The following terms prevented the update of the experience profile name and/or description: [extra_info]
  </notification>
  
  <notification
    icon="notify.tga"
    name="TeleportedHomeExperienceRemoved"
    persist="false"
    type="notify">
    You have been teleported from the region [region_name] for removing the experience secondlife:///app/experience/[public_id]/profile and are no longer permitted in the region.
    <form name="form">
      <ignore name="ignore"
              text="Kicked from region for removing an experience"/>
    </form>
  </notification>

  <notification
    icon="notify.tga"
    name="TrustedExperienceEntry"
    persist="false"
    type="notify">
    You have been allowed into the region [region_name] by participating in the key experience secondlife:///app/experience/[public_id]/profile removing this experience may kick you from the region.
    <form name="form">
      <ignore name="ignore"
              text="Allowed into a region by an experience"/>
    </form>
  </notification>

  <notification
    icon="notify.tga"
    name="TrustedExperiencesAvailable"
    persist="false"
    type="notify">
You do not have access to this destination. You may be allowed into the region by Accepting an experience below:

[EXPERIENCE_LIST]

Other Key Experiences may be available.
  </notification>
    

  <notification
    icon="notify.tga"
    name="ExperienceEvent"
    persist="false"
    type="notifytip">
    An object was allowed to [EventType] by the secondlife:///app/experience/[public_id]/profile experience.
    Owner: secondlife:///app/agent/[OwnerID]/inspect
    Object Name: [ObjectName]
    Parcel Name: [ParcelName]
  </notification>

  <notification
    icon="notify.tga"
    name="ExperienceEventAttachment"
    persist="false"
    type="notifytip">
    An attachment was allowed to [EventType] by the secondlife:///app/experience/[public_id]/profile experience.
    Owner: secondlife:///app/agent/[OwnerID]/inspect
  </notification>
  
  <notification
   icon="notify.tga"
   name="ScriptQuestionExperience"
   persist="false"
   type="notify">
&apos;&lt;nolink&gt;[OBJECTNAME]&lt;/nolink&gt;&apos;, an object owned by &apos;[NAME]&apos;, requests your participation in the [GRID_WIDE] experience:

[EXPERIENCE]

Once permission is granted you will not see this message again for this experience unless it is revoked from the experience profile.

Scripts associated with this experience will be able to do the following on regions where the experience is active: 

[QUESTIONS]Is this OK?

  <unique combine="combine_with_new">
    <context>experience</context>
  </unique>
  <tag>confirm</tag>
    <form name="form">
      <button
       index="3"
       name="BlockExperience"
       text="Block Experience"/>
      <button
        index="2"
        name="Mute"
        text="Block Object"/>
      <button
       index="0"
       name="Yes"
       text="Yes"/>
      <button
       index="1"
       name="No"
       text="No"/>
    </form>
  </notification>

  <notification
   icon="notify.tga"
   name="ScriptQuestionCaution"
   priority="critical"
   persist="true"
   type="notify">
The object &apos;&lt;nolink&gt;[OBJECTNAME]&lt;/nolink&gt;&apos; wants access to take money from your Linden Dollar account. If you allow this, it can take any or all of your money from you at any time, with no further warning or request.
   
Before allowing this access, make sure you know what the object is and why it is making this request, as well as whether you trust the creator. If you're not certain, click Deny.
  <tag>confirm</tag>
    <form name="form">
      <button
       index="0"
       name="Grant"
       text="Allow access"/>
      <button
       default="true"
       index="1"
       name="Deny"
       text="Deny"/>
    </form>
    <footer>
[FOOTERTEXT]
    </footer>
  </notification>

  <notification
   icon="notify.tga"
	 name="UnknownScriptQuestion"
	 persist="false"
	 type="notify">
The runtime script permission requested by &apos;&lt;nolink&gt;[OBJECTNAME]&lt;/nolink&gt;&apos;, an object owned by &apos;[NAME]&apos;, isn&apos;t recognized by the viewer and can&apos;t be granted.

To grant this permission please update your viewer to the latest version from [DOWNLOADURL].
		<tag>confirm</tag>
		<form name="form">
			<button
			 default="true"
			 index="1"
			 name="Deny"
			 text="Ok"/>
			<button
			 index="2"
			 name="Mute"
			 text="Block"/>
		</form>
	</notification>

	<notification
   icon="notify.tga"
   name="ScriptDialog"
   show_toast="false"
   type="notify">
[NAME]&apos;s &apos;&lt;nolink&gt;[TITLE]&lt;/nolink&gt;&apos;
[MESSAGE]
    <form name="form">
      <button
       index="-2"
       name="Client_Side_Mute"
       text="Block"/>
      <button
       index="-1"
       name="Client_Side_Ignore"
       text="Ignore"/>
    </form>
  </notification>

  <notification
   icon="notify.tga"
   name="ScriptDialogGroup"
   show_toast="false"
   type="notify">
    <tag>group</tag>
[GROUPNAME]&apos;s &apos;&lt;nolink&gt;[TITLE]&lt;/nolink&gt;&apos;
[MESSAGE]
    <form name="form">
      <button
       index="-2"
       name="Client_Side_Mute"
       text="Block"/>
      <button
       index="-1"
       name="Client_Side_Ignore"
       text="Ignore"/>
    </form>
  </notification>

<!--
  <notification
   icon="notify.tga"
   name="FirstBalanceIncrease"
   persist="true"
   type="notify">
   <tag>win</tag>
You just received L$[AMOUNT].
Your L$ balance is shown in the upper-right.
  </notification>

  <notification
   icon="notify.tga"
   name="FirstBalanceDecrease"
   persist="true"
   type="notify">
You just paid L$[AMOUNT].
Your L$ balance is shown in the upper-right.
  </notification>
-->

  <notification
   icon="notify.tga"
   name="BuyLindenDollarSuccess"
   persist="true"
   type="notify">
    <tag>funds</tag>
Thank you for your payment!

Your L$ balance will be updated when processing completes. If processing takes more than 20 mins, your transaction may be canceled. In that case, the purchase amount will be credited to your US$ balance.

The status of your payment can be checked on your Transaction History page on your [http://secondlife.com/account/ Dashboard]
  </notification>

  <notification
   icon="notify.tga"
   name="FirstOverrideKeys"
   persist="true"
   type="notify">
Your movement keys are now being handled by an object.
Try the arrow keys or AWSD to see what they do.
Some objects (like guns) require you to go into mouselook  to use them.
Press &apos;M&apos; to do this.
  </notification>

  <notification
   icon="notify.tga"
   name="FirstSandbox"
   persist="true"
   type="notify">
This is a sandbox area, and is meant to help residents learn how to build.

Things you build here will be deleted after you leave, so do not forget to right-click you items and choose &apos;Take&apos; to move your creation into your inventory.
  </notification>

  <notification
   icon="notifytip.tga"
   name="MaxListSelectMessage"
   type="notifytip">
You may only select up to [MAX_SELECT] items from this list.
  </notification>

  <notification
   icon="notify.tga"
   name="VoiceInviteP2P"
   type="notify">
[NAME] is inviting you to a Voice Chat call.
Click Accept to join the call or Decline to decline the invitation. Click mute to permanently block all messages this caller.
    <tag>confirm</tag>
    <tag>voice</tag>
    <unique>
      <context>NAME</context>
    </unique>
    <form name="form">
      <button
       index="0"
       name="Accept"
       text="Accept"/>
      <button
       index="1"
       name="Decline"
       text="Decline"/>
      <button
       index="2"
       name="Mute"
       text="Mute"/>
    </form>
  </notification>

  <notification
   icon="notify.tga"
   name="AutoUnmuteByIM"
   persist="true"
   type="notify">
[NAME] was sent an instant message and has been automatically unblocked.
  </notification>

  <notification
   icon="notify.tga"
   name="AutoUnmuteByMoney"
   persist="true"
   type="notify">
[NAME] was given money and has been automatically unblocked.
  </notification>

  <notification
   icon="notify.tga"
   name="AutoUnmuteByInventory"
   persist="true"
   type="notify">
[NAME] was offered inventory and has been automatically unblocked.
  </notification>

  <notification
   icon="notify.tga"
   name="VoiceInviteGroup"
   type="notify">
[NAME] has joined a Voice Chat call with the group [GROUP].
Click Accept to join the call or Decline to decline the invitation. Click mute to permanently block all messages from this caller.
    <tag>group</tag>
    <tag>confirm</tag>
    <tag>voice</tag>
    <unique>
      <context>NAME</context>
      <context>GROUP</context>
    </unique>
    <form name="form">
      <button
       index="0"
       name="Accept"
       text="Accept"/>
      <button
       index="1"
       name="Decline"
       text="Decline"/>
      <button
       index="2"
       name="Mute"
       text="Mute"/>
    </form>
  </notification>

  <notification
   icon="notify.tga"
   name="VoiceInviteAdHoc"
   type="notify">
[NAME] has joined a voice chat call with a conference chat.
Click Accept to join the call or Decline to decline the invitation. Click mute to permanently block all message from this caller.
  <tag>confirm</tag>
    <tag>voice</tag>
    <unique>
      <context>NAME</context>
    </unique>
    <form name="form">
      <button
       index="0"
       name="Accept"
       text="Accept"/>
      <button
       index="1"
       name="Decline"
       text="Decline"/>
      <button
       index="2"
       name="Mute"
       text="Mute"/>
    </form>
  </notification>

  <notification
   icon="notify.tga"
   name="InviteAdHoc"
   type="notify">
[NAME] is inviting you to a conference chat.
Click Accept to join the chat or Decline to decline the invitation. Click mute to permanently block all messages this caller.
  <tag>confirm</tag>
    <tag>voice</tag>
    <unique>
      <context>NAME</context>
    </unique>
    <form name="form">
      <button
       index="0"
       name="Accept"
       text="Accept"/>
      <button
       index="1"
       name="Decline"
       text="Decline"/>
      <button
       index="2"
       name="Mute"
       text="Mute"/>
    </form>
  </notification>

  <notification
   icon="notifytip.tga"
   name="VoiceChannelFull"
   type="notifytip">
The voice call you are trying to join, [VOICE_CHANNEL_NAME], has reached maximum capacity. Please try again later.
  <tag>fail</tag>
    <tag>voice</tag>
    <unique>
      <context>VOICE_CHANNEL_NAME</context>
    </unique>
  </notification>

  <notification
   icon="notifytip.tga"
   name="ProximalVoiceChannelFull"
   type="notifytip">
    <unique/>
This area has reached maximum capacity for voice conversations.  Please try to use voice in a different area.
    <tag>fail</tag>
    <tag>voice</tag>
  </notification>

  <notification
   icon="notifytip.tga"
   name="VoiceChannelDisconnected"
   type="notifytip">
You have been disconnected from [VOICE_CHANNEL_NAME].  You will now be reconnected to Nearby Voice Chat.
    <tag>voice</tag>
    <unique>
      <context>VOICE_CHANNEL_NAME</context>
    </unique>
  </notification>

  <notification
   icon="notifytip.tga"
   name="VoiceChannelDisconnectedP2P"
   type="notifytip">
[VOICE_CHANNEL_NAME] has ended the call.  You will now be reconnected to Nearby Voice Chat.
    <tag>voice</tag>
    <unique>
      <context>VOICE_CHANNEL_NAME</context>
    </unique>
  </notification>

  <notification
   icon="notifytip.tga"
   name="P2PCallDeclined"
   type="notifytip">
[VOICE_CHANNEL_NAME] has declined your call.  You will now be reconnected to Nearby Voice Chat.
    <tag>voice</tag>
    <tag>fail</tag>
    <unique>
      <context>VOICE_CHANNEL_NAME</context>
    </unique>
  </notification>

  <notification
   icon="notifytip.tga"
   name="P2PCallNoAnswer"
   type="notifytip">
[VOICE_CHANNEL_NAME] is not available to take your call.  You will now be reconnected to Nearby Voice Chat.
    <tag>fail</tag>
    <tag>voice</tag>
    <unique>
      <context>VOICE_CHANNEL_NAME</context>
    </unique>
  </notification>

  <notification
   icon="notifytip.tga"
   name="VoiceChannelJoinFailed"
   type="notifytip">
Failed to connect to [VOICE_CHANNEL_NAME], please try again later.  You will now be reconnected to Nearby Voice Chat.
    <tag>fail</tag>
    <tag>voice</tag>
    <unique>
      <context>VOICE_CHANNEL_NAME</context>
    </unique>
  </notification>

  <notification
   duration="10"
   icon="notifytip.tga"
   name="VoiceLoginRetry"
   type="notifytip">
    <unique/>    
We are creating a voice channel for you. This may take up to one minute.
  <tag>status</tag>
  <tag>voice</tag>
  </notification>

  <notification
   icon="notify.tga"
   name="VoiceEffectsExpired"
   sound="UISndAlert"
   persist="true"
   type="notify">
    <unique/>    
One or more of your subscribed Voice Morphs has expired.
[[URL] Click here] to renew your subscription.
  <tag>fail</tag>
  <tag>voice</tag>
  </notification>

  <notification
   icon="notify.tga"
   name="VoiceEffectsExpiredInUse"
   sound="UISndAlert"
   persist="true"
   type="notify">
    <unique/>
The active Voice Morph has expired, your normal voice settings have been applied.
[[URL] Click here] to renew your subscription.
    <tag>fail</tag>
    <tag>voice</tag>
  </notification>

  <notification
   icon="notify.tga"
   name="VoiceEffectsWillExpire"
   sound="UISndAlert"
   persist="true"
   type="notify">
    <unique/>    
One or more of your Voice Morphs will expire in less than [INTERVAL] days.
[[URL] Click here] to renew your subscription.
  <tag>fail</tag>
    <tag>voice</tag>
  </notification>

  <notification
   icon="notify.tga"
   name="VoiceEffectsNew"
   sound="UISndAlert"
   persist="true"
   type="notify">
    <unique/>    
New Voice Morphs are available!
   <tag>voice</tag>
  </notification>

  <notification
   icon="notifytip.tga"
   name="Cannot enter parcel: not a group member"
   type="notifytip">
   <tag>fail</tag>
    <tag>group</tag>
Only members of a certain group can visit this area.
  </notification>

  <notification
   icon="notifytip.tga"
   name="Cannot enter parcel: banned"
   type="notifytip">
   <tag>fail</tag>
Cannot enter parcel, you have been banned.
  </notification>

  <notification
   icon="notifytip.tga"
   name="Cannot enter parcel: not on access list"
   type="notifytip">
   <tag>fail</tag>
Cannot enter parcel, you are not on the access list.
  </notification>

  <notification
   icon="notifytip.tga"
   name="VoiceNotAllowed"
   type="notifytip">
You do not have permission to connect to voice chat for [VOICE_CHANNEL_NAME].
  <tag>fail</tag>
    <tag>voice</tag>
    <unique>
      <context>VOICE_CHANNEL_NAME</context>
    </unique>
  </notification>

  <notification
   icon="notifytip.tga"
   name="VoiceCallGenericError"
   type="notifytip">
An error has occurred while trying to connect to voice chat for [VOICE_CHANNEL_NAME].  Please try again later.
  <tag>fail</tag>
    <tag>voice</tag>
    <unique>
      <context>VOICE_CHANNEL_NAME</context>
    </unique>
  </notification>

  <notification
   icon="notifytip.tga"
   name="UnsupportedCommandSLURL"
   priority="high"
   type="notifytip">
The SLurl you clicked on is not supported.
  <tag>fail</tag>
  </notification>

  <notification
   icon="notifytip.tga"
   name="BlockedSLURL"
   priority="high"
   type="notifytip">
   <tag>security</tag>
A SLurl was received from an untrusted browser and has been blocked for your security.
  </notification>

  <notification
   icon="notifytip.tga"
   name="ThrottledSLURL"
   priority="high"
   type="notifytip">
   <tag>security</tag>
Multiple SLurls were received from an untrusted browser within a short period.
They will be blocked for a few seconds for your security.
  </notification>

  <notification name="IMToast" type="notifytoast">
[MESSAGE]
    <form name="form">
      <button index="0" name="respondbutton" text="Respond"/>
    </form>
  </notification>

  <notification
   icon="alert.tga"
   name="ConfirmCloseAll"
   type="alertmodal">
Are you sure you want to close all IMs?
  <tag>confirm</tag>
    <usetemplate
     name="okcancelignore"
     notext="Cancel"
     yestext="OK"
     ignoretext="Confirm before I close all IMs"/>
  </notification>

  <notification icon="notifytip.tga"
		name="AttachmentSaved" type="notifytip">
Attachment has been saved.
  </notification>

  <notification
    icon="alertmodal.tga"
    name="UnableToFindHelpTopic"
    type="alertmodal">
Unable to find the help topic for this element.
  <tag>fail</tag>
  </notification>

     <notification
 icon="alertmodal.tga"
 name="ObjectMediaFailure"
 type="alertmodal">
Server Error: Media update or get failed.
&apos;[ERROR]&apos;
  <tag>fail</tag>
        <usetemplate
         name="okbutton"
         yestext="OK"/>
    </notification>

    <notification
 icon="alertmodal.tga"
 name="TextChatIsMutedByModerator"
 type="alertmodal">
Your text chat has been muted by a moderator.
        <usetemplate
         name="okbutton"
         yestext="OK"/>
    </notification>

    <notification
 icon="alertmodal.tga"
 name="VoiceIsMutedByModerator"
 type="alertmodal">
Your voice has been muted by a moderator.
    <tag>voice</tag>
        <usetemplate
         name="okbutton"
         yestext="OK"/>
    </notification>
  
   <notification
    icon="alertmodal.tga"
    name="UploadCostConfirmation"
    type="alertmodal">
This upload will cost L$[PRICE], do you wish to continue with the upload?
    <usetemplate
     name="okcancelbuttons"
     notext="Cancel"
     yestext="Upload"/>
  </notification>

  <notification
   icon="alertmodal.tga"
   name="ConfirmClearTeleportHistory"
   type="alertmodal">
Are you sure you want to delete your teleport history?
  <tag>confirm</tag>
    <usetemplate
     name="okcancelbuttons"
     notext="Cancel"
     yestext="OK"/>
  </notification>

  <notification
   icon="alert.tga"
   name="BottomTrayButtonCanNotBeShown"
   type="alert">
Selected button cannot be shown right now.
The button will be shown when there is enough space for it.
  <tag>fail</tag>
  </notification>

  <notification
   icon="notifytip.tga"
   name="ShareNotification"
   type="notifytip">
Select residents to share with.
  </notification>

  <notification
    name="MeshUploadError"
    icon="alert.tga"
    type="alert">
      [LABEL] failed to upload: [MESSAGE] [IDENTIFIER]
[DETAILS] See Firestorm.log for details
  </notification>
   
  <notification
    name="MeshUploadPermError"
    icon="alert.tga"
    type="alert">
    Error while requesting mesh upload permissons.
  </notification>
  
  <notification
    name="RegionCapabilityRequestError"
    icon="alert.tga"
    type="alert">
    Could not get region capability &apos;[CAPABILITY]&apos;.
  </notification>
   
  <notification
   icon="notifytip.tga"
   name="ShareItemsConfirmation"
   type="alertmodal">
Are you sure you want to share the following items:

&lt;nolink&gt;[ITEMS]&lt;/nolink&gt;

With the following residents:

&lt;nolink&gt;[RESIDENTS]&lt;/nolink&gt;
  <tag>confirm</tag>
	<usetemplate
     ignoretext="Confirm before I share an item"
     name="okcancelignore"
     notext="Cancel"
     yestext="OK"/>
  </notification>
  
  <notification
   icon="notifytip.tga"
   name="ShareFolderConfirmation"
   type="alertmodal">
Only one folder at a time can be shared.

Are you sure you want to share the following items:

&lt;nolink&gt;[ITEMS]&lt;/nolink&gt;

With the following Residents:

&lt;nolink&gt;[RESIDENTS]&lt;/nolink&gt;
  <tag>confirm</tag>
	<usetemplate
     name="okcancelbuttons"
     notext="Cancel"
     yestext="Ok"/>
  </notification>
  
  <notification
   icon="notifytip.tga"
   name="ItemsShared"
   type="notifytip">
Items successfully shared.
  </notification>
  
  <notification
   icon="notifytip.tga"
   name="DeedToGroupFail"
   type="notifytip">
Deed to group failed.
    <tag>group</tag>
  <tag>fail</tag>
  </notification>

  <notification
   icon="notifytip.tga"
   name="ReleaseLandThrottled"
   type="notifytip">
The parcel [PARCEL_NAME] can not be abandoned at this time.
   <tag>fail</tag>
  </notification>
	
  <notification
   icon="notifytip.tga"
   name="ReleasedLandWithReclaim"
   type="notifytip">
The [AREA] m² parcel &apos;[PARCEL_NAME]&apos; has been released.

You will have [RECLAIM_PERIOD] hours to reclaim for L$0 before it is set for sale to anyone.
   <tag>fail</tag>
  </notification>
	
  <notification
   icon="notifytip.tga"
   name="ReleasedLandNoReclaim"
   type="notifytip">
The [AREA] m² parcel &apos;[PARCEL_NAME]&apos; has been released.

It is now available for purchase by anyone.
   <tag>fail</tag>
  </notification>

  <notification
   icon="notifytip.tga"
   name="AvatarRezNotification"
   type="notifytip">
( [EXISTENCE] seconds alive )
Avatar '[NAME]' declouded after [TIME] seconds.
  </notification>

  <notification
   icon="notifytip.tga"
   name="AvatarRezSelfBakedDoneNotification"
   type="notifytip">
( [EXISTENCE] seconds alive )
You finished baking your outfit after [TIME] seconds.
  </notification>

  <notification
   icon="notifytip.tga"
   name="AvatarRezSelfBakedUpdateNotification"
   type="notifytip">
( [EXISTENCE] seconds alive )
You sent out an update of your appearance after [TIME] seconds.
[STATUS]
  </notification>

  <notification
   icon="notifytip.tga"
   name="AvatarRezCloudNotification"
   type="notifytip">
( [EXISTENCE] seconds alive )
Avatar '[NAME]' became cloud.
  </notification>

  <notification
   icon="notifytip.tga"
   name="AvatarRezArrivedNotification"
   type="notifytip">
( [EXISTENCE] seconds alive )
Avatar '[NAME]' appeared.
  </notification>

  <notification
   icon="notifytip.tga"
   name="AvatarRezLeftCloudNotification"
   type="notifytip">
( [EXISTENCE] seconds alive )
Avatar '[NAME]' left after [TIME] seconds as cloud.
  </notification>

  <notification
   icon="notifytip.tga"
   name="AvatarRezEnteredAppearanceNotification"
   type="notifytip">
( [EXISTENCE] seconds alive )
Avatar '[NAME]' entered appearance mode.
  </notification>

  <notification
   icon="notifytip.tga"
   name="AvatarRezLeftAppearanceNotification"
   type="notifytip">
( [EXISTENCE] seconds alive )
Avatar '[NAME]' left appearance mode.
  </notification>

  <notification
   icon="alertmodal.tga"
   name="NoConnect"
   type="alertmodal">
We're having trouble connecting using [PROTOCOL] [HOSTID].
Please check your network and firewall setup.
  <tag>fail</tag>
    <usetemplate
     name="okbutton"
     yestext="OK"/>
  </notification>

  <notification
   icon="alertmodal.tga"
   name="NoVoiceConnect"
   type="alertmodal">
We're having trouble connecting to your voice server:

[HOSTID]

Voice communications will not be available.
Please check your network and firewall setup.
    <tag>voice</tag>
  <tag>fail</tag>
    <usetemplate
     ignoretext="Warn me when the viewer can't connect to the voice server"
     name="okignore"
     yestext="OK" />
  </notification>

  <notification
   icon="notifytip.tga"
   name="AvatarRezLeftNotification"
   type="notifytip">
( [EXISTENCE] seconds alive )
Avatar '[NAME]' left as fully loaded.
  </notification>

  <notification
   icon="notifytip.tga"
   name="AvatarRezSelfBakedTextureUploadNotification"
   type="notifytip">
( [EXISTENCE] seconds alive )
You uploaded a [RESOLUTION] baked texture for '[BODYREGION]' after [TIME] seconds.
  </notification>

  <notification
   icon="notifytip.tga"
   name="AvatarRezSelfBakedTextureUpdateNotification"
   type="notifytip">
( [EXISTENCE] seconds alive )
You locally updated a [RESOLUTION] baked texture for '[BODYREGION]' after [TIME] seconds.
  </notification>
	
  <notification
   icon="alertmodal.tga"
   name="CannotUploadTexture"
   type="alertmodal">
Unable to upload texture.
[REASON]   
  <tag>fail</tag>  
  </notification>
  
  <notification
   icon="alertmodal.tga"
   name="LivePreviewUnavailable"
   type="alert">
We cannot display a preview of this texture because it is no-copy and/or no-transfer.
  <usetemplate
    ignoretext="Warn me that Live Preview mode is not available for no-copy and/or no-transfer textures"
    name="okignore"
    yestext="OK"/>
  </notification>

  <notification
   icon="alertmodal.tga"
   name="ConfirmLeaveCall"
   type="alertmodal">
Are you sure you want to leave this call?
    <tag>confirm</tag>
    <tag>voice</tag>
    <usetemplate
     ignoretext="Confirm before I leave call"
     name="okcancelignore"
     notext="No"
     yestext="Yes">
      <unique/>
    </usetemplate>
  </notification>

  <notification
   icon="alertmodal.tga"
   name="ConfirmMuteAll"
   type="alert">
You have selected to mute all participants in a group call.
This will also cause all residents that later join the call to be
muted, even after you have left the call.

Mute everyone?
    <tag>group</tag>
    <tag>confirm</tag>
    <tag>voice</tag>
    <usetemplate
     ignoretext="Confirm before I mute all participants in a group call"
     name="okcancelignore"
     yestext="OK"
     notext="Cancel">
      <unique/>
    </usetemplate>
  </notification>
  <notification
  name="HintChat"
  label="Chat"
  type="hint">
    <unique/>
    To join the conversation, type into the chat field below.
  </notification>

  <notification
  name="HintSit"
  label="Stand"
  type="hint">
    <unique/>
    To stand up and exit the sitting position, click the Stand button.
  </notification>

  <notification
  name="HintSpeak"
  label="Speak"
  type="hint">
    <unique/>    
Click the Speak button to turn your microphone on and off.

Click on the up arrow to see the voice control panel.

Hiding the Speak button will disable the voice feature.
  </notification>

  <notification
  name="HintDestinationGuide"
  label="Explore the World"
  type="hint">
    <unique/>
    The Destination Guide contains thousands of new places to discover. Select a location and choose Teleport to start exploring.
  </notification>

  <notification
    name="HintSidePanel"
    label="Side Panel"
    type="hint">
    <unique/>
    Get quick access to your inventory, outfits, profiles and more in the side panel.
  </notification>

  <notification
  name="HintMove"
  label="Move"
  type="hint">
    <unique/>
    To walk or run, open the Move Panel and use the directional arrows to navigate. You can also use the directional keys on your keyboard.
  </notification>

  <notification
  name="HintMoveClick"
  label=""
  type="hint">
    <unique/>    
1. Click to Walk
Click anywhere on the ground to walk to that spot.

2. Click and Drag to Rotate View
Click and drag anywhere on the world to rotate your view
    <tag>custom_skin</tag>
  </notification>

  <notification
  name="HintDisplayName"
  label="Display Name"
  type="hint">
    <unique/>
    Set your customizable display name here. This is in addition to your unique username, which can't be changed. You can change how you see other people's names in your preferences.
  </notification>


  <notification
  name="HintView"
  label="View"
  type="hint">
    <unique/>
    To change your camera view, use the Orbit and Pan controls. Reset your view by pressing Escape or walking.
    <tag>custom_skin</tag>
  </notification>

  <notification
  name="HintInventory"
  label="Inventory"
  type="hint">
    <unique/>
    Check your inventory to find items. Newest items can be easily found in the Recent tab.
  </notification>

  <notification
  name="HintLindenDollar"
  label="You've got Linden Dollars!"
  type="hint">
    <unique/>
    Here's your current balance of L$. Click Buy L$ to purchase more Linden Dollars.
    <tag>funds</tag>
  </notification>

   <notification
   icon="alertmodal.tga"
   name="LowMemory"
   type="alertmodal">
    Your memory pool is low. Some functions of SL are disabled to avoid crash. Please close other applications. Restart SL if this persists.
  </notification>

  <notification
     icon="alertmodal.tga"
     name="ForceQuitDueToLowMemory"
     type="alertmodal">
    SL will quit in 30 seconds due to out of memory.
  </notification>

  <notification
  name="PopupAttempt"
  icon="Popup_Caution"
  type="browser">
    A pop-up was prevented from opening.
    <form name="form">
      <ignore name="ignore"
              control="MediaEnablePopups"
              invert_control="true"
              text="Enable all pop-ups"/>
      <button default="true"
              index="0"
              name="open"
              text="Open pop-up window"/>
    </form>
  </notification>

  <notification
   icon="alertmodal.tga"
   name="SOCKS_NOT_PERMITTED"
   type="alertmodal">
	The SOCKS 5 proxy "[HOST]:[PORT]" refused the connection, not allowed by rule set.
	<tag>fail</tag>
   <usetemplate
     name="okbutton"
     yestext="OK"/>
  </notification>

  <notification
   icon="alertmodal.tga"
   name="SOCKS_CONNECT_ERROR"
   type="alertmodal">
	The SOCKS 5 proxy "[HOST]:[PORT]" refused the connection, could not open TCP channel.
	<tag>fail</tag>
   <usetemplate
     name="okbutton"
     yestext="OK"/>	 
  </notification>

  <notification
   icon="alertmodal.tga"
   name="SOCKS_NOT_ACCEPTABLE"
   type="alertmodal">
	The SOCKS 5 proxy "[HOST]:[PORT]" refused the selected authentication system.
	<tag>fail</tag>
   <usetemplate
     name="okbutton"
     yestext="OK"/>
  </notification>

  <notification
   icon="alertmodal.tga"
   name="SOCKS_AUTH_FAIL"
   type="alertmodal">
	The SOCKS 5 proxy "[HOST]:[PORT]" reported your credentials are invalid.
	<tag>fail</tag>
   <usetemplate
     name="okbutton"
     yestext="OK"/>
  </notification>

  <notification
   icon="alertmodal.tga"
   name="SOCKS_UDP_FWD_NOT_GRANTED"
   type="alertmodal">
	The SOCKS 5 proxy "[HOST]:[PORT]" refused the UDP associate request.
	<tag>fail</tag>
   <usetemplate
     name="okbutton"
     yestext="OK"/>
  </notification>

  <notification
   icon="alertmodal.tga"
   name="SOCKS_HOST_CONNECT_FAILED"
   type="alertmodal">
	Could not connect to SOCKS 5 proxy server "[HOST]:[PORT]".
	<tag>fail</tag>
   <usetemplate
     name="okbutton"
     yestext="OK"/>
  </notification>
  
  <notification
   icon="alertmodal.tga"
   name="SOCKS_UNKNOWN_STATUS"
   type="alertmodal">
	Unknown proxy error with server "[HOST]:[PORT]".
	<tag>fail</tag>
   <usetemplate
     name="okbutton"
     yestext="OK"/>
  </notification>
  
  <notification
   icon="alertmodal.tga"
   name="SOCKS_INVALID_HOST"
   type="alertmodal">
	Invalid SOCKS proxy address or port "[HOST]:[PORT]".
	<tag>fail</tag>
   <usetemplate
     name="okbutton"
     yestext="OK"/>
  </notification>
  
  <notification
   icon="alertmodal.tga"
   name="SOCKS_BAD_CREDS"
   type="alertmodal">
	Invalid SOCKS 5 username or password.
	<tag>fail</tag>
   <usetemplate
     name="okbutton"
     yestext="OK"/>
  </notification>
  
  <notification
   icon="alertmodal.tga"
   name="PROXY_INVALID_HTTP_HOST"
   type="alertmodal">
    Invalid HTTP proxy address or port "[HOST]:[PORT]".
	<tag>fail</tag>
   <usetemplate
     name="okbutton"
     yestext="OK"/>
  </notification>

  <notification
   icon="alertmodal.tga"
   name="PROXY_INVALID_SOCKS_HOST"
   type="alertmodal">
	Invalid SOCKS proxy address or port "[HOST]:[PORT]".
	<tag>fail</tag>
   <usetemplate
     name="okbutton"
     yestext="OK"/>
  </notification>

  <notification
   icon="alertmodal.tga"
   name="ChangeProxySettings"
   type="alert">
	Proxy settings take effect after you restart [APP_NAME].
	<tag>fail</tag>
   <usetemplate
     name="okbutton"
     yestext="OK"/>
  </notification>

  <notification
  name="AuthRequest"
  type="browser">
The site at &apos;&lt;nolink&gt;[HOST_NAME]&lt;/nolink&gt;&apos; in realm &apos;[REALM]&apos; requires a user name and password.
    <tag>confirm</tag>
    <form name="form">
      <input name="username" type="text" text="User Name" default="true"/>
      <input name="password" type="password" text="Password    "/>
      <button default="true"
              index="0"
              name="ok"
              text="Submit"/>
      <button index="1"
              name="cancel"
              text="Cancel"/>
    </form>
  </notification>

   <notification
	name="ModeChange"
	label=""
	type="alertmodal">
    <unique/>
Changing modes requires you to quit and restart.
    <tag>confirm</tag>
    <usetemplate
   name="okcancelbuttons"
   yestext="Quit"
   notext="Don't Quit"/>
    </notification>

  <notification

 name="NoClassifieds"
 label=""
 type="alertmodal">
    <unique/>
    <tag>fail</tag>
    <tag>confirm</tag>
    Creation and editing of Classifieds is only available in Advanced mode. Would you like to quit and change modes? The mode selector can be found on the login screen.
    <usetemplate
   name="okcancelbuttons"
   yestext="Quit"
   notext="Don't Quit"/>
    </notification>

  <notification
 name="NoGroupInfo"
 label=""
 type="alertmodal">
    <unique/>
    <tag>fail</tag>
    <tag>confirm</tag>
    Creation and editing of Groups is only available in Advanced mode. Would you like to quit and change modes? The mode selector can be found on the login screen.
    <usetemplate
   name="okcancelbuttons"
   yestext="Quit"
   notext="Don't Quit"/>
  </notification>

 <notification
 name="NoPlaceInfo"
 label=""
 type="alertmodal">
    <unique/>
    <tag>fail</tag>
    <tag>confirm</tag>
    Viewing place profile is only available in Advanced mode. Would you like to quit and change modes? The mode selector can be found on the login screen.
    <usetemplate
   name="okcancelbuttons"
   yestext="Quit"
   notext="Don't Quit"/>
</notification>

  <notification
 name="NoPicks"
 label=""
 type="alertmodal">
    <unique/>
    <tag>fail</tag>
    <tag>confirm</tag>
    Creation and editing of Picks is only available in Advanced mode. Would you like to quit and change modes? The mode selector can be found on the login screen.
    <usetemplate
   name="okcancelbuttons"
   yestext="Quit"
   notext="Don't Quit"/>
  </notification>

  <notification
 name="NoWorldMap"
 label=""
 type="alertmodal">
    <unique/>
    <tag>fail</tag>
    <tag>confirm</tag>
    Viewing of the world map is only available in Advanced mode. Would you like to quit and change modes? The mode selector can be found on the login screen.
    <usetemplate
   name="okcancelbuttons"
   yestext="Quit"
   notext="Don't Quit"/>
  </notification>

  <notification
 name="NoVoiceCall"
 label=""
 type="alertmodal">
    <unique/>
    <tag>fail</tag>
    <tag>confirm</tag>
    Voice calls are only available in Advanced mode. Would you like to logout and change modes?
    <usetemplate
   name="okcancelbuttons"
   yestext="Quit"
   notext="Don't Quit"/>
  </notification>

  <notification
 name="NoAvatarShare"
 label=""
 type="alertmodal">
    <unique/>
    <tag>fail</tag>
    <tag>confirm</tag>
    Sharing is only available in Advanced mode. Would you like to logout and change modes?
    <usetemplate
   name="okcancelbuttons"
   yestext="Quit"
   notext="Don't Quit"/>
  </notification>
  
  <notification
 name="NoAvatarPay"
 label=""
 type="alertmodal">
    <unique/>
    <tag>fail</tag>
    <tag>confirm</tag>
	  Paying other residents is only available in Advanced mode. Would you like to logout and change modes?
	  <usetemplate
   name="okcancelbuttons"
   yestext="Quit"
   notext="Don't Quit"/>
  </notification>

  <notification
 name="NoInventory"
 label=""
 type="alertmodal">
    <unique/>
    <tag>fail</tag>
    <tag>confirm</tag>
    Viewing inventory is only available in Advanced mode. Would you like to logout and change modes?
    <usetemplate
   name="okcancelbuttons"
   yestext="Quit"
   notext="Don't Quit"/>
  </notification>

  <notification
 name="NoAppearance"
 label=""
 type="alertmodal">
    <unique/>
    <tag>fail</tag>
    <tag>confirm</tag>
    The appearance editor is only available in Advanced mode. Would you like to logout and change modes?
    <usetemplate
   name="okcancelbuttons"
   yestext="Quit"
   notext="Don't Quit"/>
  </notification>

  <notification
 name="NoSearch"
 label=""
 type="alertmodal">
    <unique/>
    <tag>fail</tag>
    <tag>confirm</tag>
    Search is only available in Advanced mode. Would you like to logout and change modes?
    <usetemplate
   name="okcancelbuttons"
   yestext="Quit"
   notext="Don't Quit"/>
  </notification>

  <notification
    name="ConfirmHideUI"
    label=""
    type="alertmodal">
    <unique/>
    <tag>confirm</tag>
    This action will hide all menu items and buttons. To get them back, click [SHORTCUT] again.
    <usetemplate
      name="okcancelignore"
      yestext="OK"
      notext="Cancel"
      ignoretext="Confirm before hiding UI"/>
  </notification>

  <notification
   icon="alertmodal.tga"
   name="PathfindingLinksets_WarnOnPhantom"
   type="alertmodal">
Some selected linksets will have the Phantom flag toggled.

Do you wish to continue?
    <tag>confirm</tag>
    <usetemplate
     ignoretext="Some selected linksets phantom flag will be toggled."
     name="okcancelignore"
     notext="Cancel"
     yestext="OK"/>
  </notification>

  <notification
   icon="alertmodal.tga"
   name="PathfindingLinksets_MismatchOnRestricted"
   type="alertmodal">
Some selected linksets cannot be set to be '[REQUESTED_TYPE]' because of permission restrictions on the linkset.  These linksets will be set to be '[RESTRICTED_TYPE]' instead.

Do you wish to continue?
    <tag>confirm</tag>
    <usetemplate
     ignoretext="Some selected linksets cannot be set because of permission restrictions on the linkset."
     name="okcancelignore"
     notext="Cancel"
     yestext="OK"/>
  </notification>

  <notification
   icon="alertmodal.tga"
   name="PathfindingLinksets_MismatchOnVolume"
   type="alertmodal">
Some selected linksets cannot be set to be '[REQUESTED_TYPE]' because the shape is non-convex.

Do you wish to continue?
    <tag>confirm</tag>
    <usetemplate
     ignoretext="Some selected linksets cannot be set because the shape is non-convex"
     name="okcancelignore"
     notext="Cancel"
     yestext="OK"/>
  </notification>

  <notification
   icon="alertmodal.tga"
   name="PathfindingLinksets_WarnOnPhantom_MismatchOnRestricted"
   type="alertmodal">
Some selected linksets will have the Phantom flag toggled.

Some selected linksets cannot be set to be '[REQUESTED_TYPE]' because of permission restrictions on the linkset.  These linksets will be set to be '[RESTRICTED_TYPE]' instead.

Do you wish to continue?
    <tag>confirm</tag>
    <usetemplate
     ignoretext="Some selected linksets phantom flag will be toggled and others cannot be set because of permission restrictions on the linkset."
     name="okcancelignore"
     notext="Cancel"
     yestext="OK"/>
  </notification>

  <notification
   icon="alertmodal.tga"
   name="PathfindingLinksets_WarnOnPhantom_MismatchOnVolume"
   type="alertmodal">
Some selected linksets will have the Phantom flag toggled.

Some selected linksets cannot be set to be '[REQUESTED_TYPE]' because the shape is non-convex.

Do you wish to continue?
    <tag>confirm</tag>
    <usetemplate
     ignoretext="Some selected linksets phantom flag will be toggled and others cannot be set because the shape is non-convex"
     name="okcancelignore"
     notext="Cancel"
     yestext="OK"/>
  </notification>

  <notification
   icon="alertmodal.tga"
   name="PathfindingLinksets_MismatchOnRestricted_MismatchOnVolume"
   type="alertmodal">
Some selected linksets cannot be set to be '[REQUESTED_TYPE]' because of permission restrictions on the linkset.  These linksets will be set to be '[RESTRICTED_TYPE]' instead.

Some selected linksets cannot be set to be '[REQUESTED_TYPE]' because the shape is non-convex. These linksets&apos; use types will not change.

Do you wish to continue?
    <tag>confirm</tag>
    <usetemplate
     ignoretext="Some selected linksets cannot be set because of permission restrictions on the linkset and because the shape is non-convex."
     name="okcancelignore"
     notext="Cancel"
     yestext="OK"/>
  </notification>

  <notification
   icon="alertmodal.tga"
   name="PathfindingLinksets_WarnOnPhantom_MismatchOnRestricted_MismatchOnVolume"
   type="alertmodal">
Some selected linksets will have the Phantom flag toggled.

Some selected linksets cannot be set to be '[REQUESTED_TYPE]' because of permission restrictions on the linkset.  These linksets will be set to be '[RESTRICTED_TYPE]' instead.

Some selected linksets cannot be set to be '[REQUESTED_TYPE]' because the shape is non-convex. These linksets&apos; use types will not change.

Do you wish to continue?
    <tag>confirm</tag>
    <usetemplate
     ignoretext="Some selected linksets phantom flag will be toggled and others cannot be set because of permission restrictions on the linkset and because the shape is non-convex."
     name="okcancelignore"
     notext="Cancel"
     yestext="OK"/>
  </notification>

  <notification
   icon="alertmodal.tga"
   name="PathfindingLinksets_ChangeToFlexiblePath"
   type="alertmodal">
    The selected object affects the navmesh.  Changing it to a Flexible Path will remove it from the navmesh.
    <tag>confirm</tag>
    <usetemplate
     ignoretext="The selected object affects the navmesh.  Changing it to a Flexible Path will remove it from the navmesh."
     name="okcancelignore"
     notext="Cancel"
     yestext="OK"/>
  </notification>

  <global name="UnsupportedGLRequirements">
You do not appear to have the proper hardware requirements for [APP_NAME]. [APP_NAME] requires an OpenGL graphics card that has multitexture support. If this is the case, you may want to make sure that you have the latest drivers for your graphics card, and service packs and patches for your operating system.

If you continue to have problems, please visit the [SUPPORT_SITE].
  </global>

  <global name="UnsupportedCPUAmount">
796
  </global>

  <global name="UnsupportedRAMAmount">
510
  </global>

  <global name="UnsupportedGPU">
- Your graphics card does not meet the minimum requirements.
  </global>

  <global name="UnsupportedRAM">
- Your system memory does not meet the minimum requirements.
  </global>

<!-- these are alert strings from server. the name needs to match entire the server string, and needs to be changed
	whenever the server string changes -->
   <global name="You can only set your 'Home Location' on your land or at a mainland Infohub.">
If you own a piece of land, you can make it your home location.
Otherwise, you can look at the Map and find places marked &quot;Infohub&quot;.
  </global>
  <global name="You died and have been teleported to your home location">
You died and have been teleported to your home location.
  </global>
<!-- <FS:AW>  opensim search support-->
  <notification
   icon="alertmodal.tga"
   name="ConfirmClearDebugSearchURL"
   type="alertmodal">
Are you sure you want to clear the debug search url?
    <tag>confirm</tag>
    <usetemplate
     ignoretext="Confirm clearing debug search url"
     name="okcancelignore"
     notext="Cancel"
     yestext="OK"/>
  </notification>
  <notification
   icon="alertmodal.tga"
   name="ConfirmPickDebugSearchURL"
   type="alertmodal">
Are you sure you want to pick the current search url as debug search url?
    <tag>confirm</tag>
    <usetemplate
     ignoretext="Confirm picking debug search url"
     name="okcancelignore"
     notext="Cancel"
     yestext="OK"/>
  </notification>
<!-- </FS:AW>  opensim search support-->
<!-- <FS:AW  grid management-->
  <notification
   icon="alertmodal.tga"
   name="ConfirmRemoveGrid"
   type="alertmodal">
Are you sure you want to remove [REMOVE_GRID] from the grid list?
    <tag>confirm</tag>
    <usetemplate
     ignoretext="Confirm removing grids"
     name="okcancelignore"
     notext="Cancel"
     yestext="OK"/>
  </notification>
  <notification
   icon="alertmodal.tga"
   name="CanNotRemoveConnectedGrid"
   type="alertmodal">
You can not remove [REMOVE_GRID] while being connected to it.
    <tag>confirm</tag>
    <usetemplate
     ignoretext="Warn that the grid connected to can not be removed."
     name="okcancelignore"
     notext="Cancel"
     yestext="OK"/>
  </notification>
<!-- </FS:AW  grid management-->

  <notification
   icon="notify.tga"
   label="Apply Windlight settings"
   name="FSWL"
   type="notify">
&apos;[PARCEL_NAME]&apos;, owned by [OWNER_NAME], would like to change your Windlight visual environment settings.
    <form name="form">
      <button
       index="0"
       name="Allow"
       text="Allow"/>
      <button
       index="1"
       name="Ignore"
       text="Ignore"/>
    </form>
  </notification>
  
  <notification
   icon="notify.tga"
   label="Reset Windlight settings"
   name="FSWLClear"
   type="notify">
Reset WL settings for &apos;[PARCEL_NAME]&apos; to region default?
    <usetemplate
     name="okcancelbuttons"
     notext="Cancel"
     yestext="Yes"/>
  </notification>

<!-- ## Zi: Animation Overrider -->
  <notification
   icon="alertmodal.tga"
   name="NewAOSet"
   type="alertmodal">
Specify a name for the new AO set:
(The name may contain any ASCII character, except for ":" or "|")
    <form name="form">
      <input name="message" type="text" default="true">
New AO Set
      </input>
      <button
       default="true"
       index="0"
       name="OK"
       text="OK"/>
      <button
       index="1"
       name="Cancel"
       text="Cancel"/>
    </form>
  </notification>

  <notification
   icon="alertmodal.tga"
   name="NewAOCantContainNonASCII"
   type="alertmodal">
Could not create new AO set "[AO_SET_NAME]".
The name may only contain ASCII characters, excluding ":" and "|".
    <usetemplate
     name="okbutton"
     yestext="OK"/>
  </notification>

  <notification
   icon="alertmodal.tga"
   name="RenameAOMustBeASCII"
   type="alertmodal">
Could not rename AO set "[AO_SET_NAME]".
The name may only contain ASCII characters, excluding ":" and "|".
    <usetemplate
     name="okbutton"
     yestext="OK"/>
  </notification>

<notification
   icon="alertmodal.tga"
   name="RemoveAOSet"
   type="alertmodal">
Remove AO set "[AO_SET_NAME]" from the list?
    <usetemplate
     name="okcancelbuttons"
     notext="Cancel"
     yestext="Remove"/>
  </notification>

  <notification
   icon="notifytip.tga"
   name="AOForeignItemsFound"
   type="alertmodal">
The animation overrider found at least one item that did not belong in the configuration. Please check your &quot;Lost and Found&quot; folder for items that were moved out of the animation overrider configuration.
  </notification>

  <notification
   icon="notifytip.tga"
   name="AOImportSetAlreadyExists"
   type="notifytip">
An animation set with this name already exists.
  </notification>

  <notification
   icon="notifytip.tga"
   name="AOImportPermissionDenied"
   type="notifytip">
Insufficient permissions to read notecard.
  </notification>

  <notification
   icon="notifytip.tga"
   name="AOImportCreateSetFailed"
   type="notifytip">
Error while creating import set.
  </notification>

  <notification
   icon="notifytip.tga"
   name="AOImportDownloadFailed"
   type="notifytip">
Could not download notecard.
  </notification>

  <notification
   icon="notifytip.tga"
   name="AOImportNoText"
   type="notifytip">
Notecard is empty or unreadable.
  </notification>

  <notification
   icon="notifytip.tga"
   name="AOImportNoFolder"
   type="notifytip">
Couldn't find folder to read the animations.
  </notification>

  <notification
   icon="notifytip.tga"
   name="AOImportNoStatePrefix"
   type="notifytip">
Notecard line [LINE] has no valid [ state prefix.
  </notification>

  <notification
   icon="notifytip.tga"
   name="AOImportNoValidDelimiter"
   type="notifytip">
Notecard line [LINE] has no valid ] delimiter.
  </notification>

  <notification
   icon="notifytip.tga"
   name="AOImportStateNameNotFound"
   type="notifytip">
State name [NAME] not found.
  </notification>

  <notification
   icon="notifytip.tga"
   name="AOImportAnimationNotFound"
   type="notifytip">
Couldn't find animation [NAME]. Please make sure it's present in the same folder as the import notecard.
  </notification>

  <notification
   icon="notifytip.tga"
   name="AOImportInvalid"
   type="notifytip">
Notecard didn't contain any usable data. Aborting import.
  </notification>

  <notification
   icon="notifytip.tga"
   name="AOImportRetryCreateSet"
   type="notifytip">
Could not create import folder for animation set [NAME]. Retrying ...
  </notification>

  <notification
   icon="notifytip.tga"
   name="AOImportAbortCreateSet"
   type="notifytip">
Could not create import folder for animation set [NAME]. Giving up.
  </notification>

  <notification
   icon="notifytip.tga"
   name="AOImportLinkFailed"
   type="notifytip">
Creating animation link for animation "[NAME]" failed!
  </notification>

<!-- ## Zi: Animation Overrider -->

<notification
   icon="alertmodal.tga"
   name="SendSysinfoToIM"
   type="alertmodal">
This will send the following information to the current IM session:

[SYSINFO]
    <usetemplate
     name="okcancelbuttons"
     yestext="Send"
     notext="Cancel" />
  </notification>

<!-- fsdata -->
  <notification
   icon="alertmodal.tga"
   name="BlockLoginInfo"
   type="alertmodal">
    [REASON]
    <usetemplate
     name="okbutton"
     yestext="OK"/>
  </notification>

  <notification
   icon="alertmodal.tga"
   name="FireStormReqInfo"
   type="alertmodal">
    [NAME] is requesting that you send them information about your Firestorm setup.
    (This is the same information that can be found by going to Help->ABOUT Firestorm)    
    [REASON]
    Would you like to send them this information?
    <form name="form">
      <button
       index="0"
       name="Yes"
       text="Yes"/>
      <button
       index="1"
       name="No"
       text="No"/>
    </form>
  </notification>

<!-- Firestorm Phantom -->

  <notification
   icon="notifytip.tga"
   name="PhantomOn"
   type="notifytip">
Phantom mode on.
  </notification>

  <notification
   icon="notifytip.tga"
   name="PhantomOff"
   type="notifytip">
Phantom mode off.
  </notification>

<!-- Firestorm Phantom -->

<!-- Firestorm Reset Settings -->
  <notification
    icon="alertmodal.tga"
    label="Reset all settings"
    name="FirestormClearSettingsPrompt"
    type="alertmodal">
    Resetting all settings may be helpful if you are experiencing problems; however, you will need to redo any customizations you have made to the default configuration. 

    Are you sure you want to reset all settings?
    <usetemplate
      name="okcancelbuttons"
      notext="Cancel"
      yestext="OK"/>
  </notification>

  <notification
    icon="alertmodal.tga"
    name="SettingsWillClear"
    type="alertmodal">
    Settings will be cleared after restarting [APP_NAME].
  </notification>
<!-- Firestorm Reset Settings -->

<!-- AW: opensim -->
  <notification icon="alertmodal.tga"
		name="CantAddGrid"
		type="alertmodal">
Could not add [GRID] to the grid list.
[REASON] contact support of [GRID].
    <usetemplate
     name="okbutton"
     yestext="OK"/>
  </notification>
<!-- AW: opensim -->

  <!-- ## Zi: Particle Editor -->
  <notification
   icon="alertmodal.tga"
   name="ParticleScriptFindFolderFailed"
   type="alertmodal">
Could not find a folder for the new script in inventory.
  </notification>

  <notification
   icon="alertmodal.tga"
   name="ParticleScriptCreationFailed"
   type="alertmodal">
Could not create new script for this particle system.
  </notification>

  <notification
   icon="alertmodal.tga"
   name="ParticleScriptNotFound"
   type="alertmodal">
Could not find the newly created script for this particle system.
  </notification>

  <notification
   icon="alertmodal.tga"
   name="ParticleScriptCreateTempFileFailed"
   type="alertmodal">
Could not create temporary file for script upload.
  </notification>

  <notification
   icon="notify.tga"
   name="ParticleScriptInjected"
   type="alertmodal">
Particle script was injected successfully.
   <form name="form">
      <ignore name="ignore"
       text="A particle script was injected to an object."/>
    </form>
  </notification>

  <notification
   icon="alertmodal.tga"
   name="ParticleScriptCapsFailed"
   type="alertmodal">
Failed to inject script into object. Request for capabilities returned an empty address.
  </notification>

  <notification
   icon="notify.tga"
   name="ParticleScriptCopiedToClipboard"
   type="alertmodal">
The LSL script to create this particle system has been copied to your clipboard. You can now paste it into a new script to use it.
   <form name="form">
      <ignore name="ignore"
       text="A particle script was copied to my clipboard"/>
    </form>
  </notification>
  <!-- ## Zi: Particle Editor -->

  <!-- ## Zi: Debug Settings Editor -->
  <notification
   icon="notify.tga"
   name="DebugSettingsWarning"
   type="alertmodal">
Warning! The use of the Debug Settings window is unsupported! Changing debug settings can severely impact your experience and might lead to loss of data, functionality or even access to the service. Please do not change any values without knowing exactly what you are doing.
   <form name="form">
      <ignore name="ignore"
       text="Debug Settings warning message"/>
    </form>
  </notification>

  <notification
   icon="notify.tga"
   name="ControlNameCopiedToClipboard"
   type="alertmodal">
This debug setting's name has been copied to your clipboard. You can now paste it somewhere else to use it.
   <form name="form">
      <ignore name="ignore"
       text="A debug setting's name was copied to my clipboard"/>
    </form>
  </notification>

  <notification
   icon="notify.tga"
   name="SanityCheck"
   type="alertmodal">
[APP_NAME] has detected a possible issue with your settings:

[SANITY_MESSAGE]

Reason: [SANITY_COMMENT]

Current setting: [CURRENT_VALUE]
   <form name="form">
      <ignore name="ignore"
       text="A settings control has failed the sanity check."/>
    </form>
  </notification>
  <!-- ## Zi: Debug Settings Editor -->

  <notification
   icon="alertmodal.tga"
   name="TeleportToAvatarNotPossible"
   type="alertmodal">
Teleport to this avatar not possible, because the exact position is unknown.
  <tag>fail</tag>
  </notification>

  <notification
   icon="alertmodal.tga"
   name="ZoomToAvatarNotPossible"
   type="alertmodal">
Cannot zoom to this avatar, because it is out of reach.
  <tag>fail</tag>
  </notification>

  <notification
   icon="alertmodal.tga"
   name="TrackAvatarNotPossible"
   type="alertmodal">
Cannot track this avatar, because it is beyond radar range.
  <tag>fail</tag>
  </notification>

  <notification
   icon="alertmodal.tga"
   name="CacheEmpty"
   type="alertmodal">
Your viewer cache is currently empty. Please be aware that you may experience slow framerates and inventory loading for a short time while new content downloads.
  </notification>

  <!-- <FS:Zi> Viewer version popup -->
  <notification
   icon="alertmodal.tga"
   name="FirstJoinSupportGroup"
   type="alertmodal">
Welcome to the Phoenix/Firestorm Viewer Support Group!

To make support easier, it is recommended to announce your viewer's version to the group. You can choose to display your viewer's version in front of any chat you send to the group. Our support members can give you more meaningful advice right away if they know the viewer version you are on.

You can enable and disable this function at any time using the checkbox in the group chat floater.

Do you want to enable the automatic viewer version display?

    <form name="form">
      <button
       index="0"
       name="OK_okcancelignore"
       text="Yes"/>
      <button
       default="true"
       index="1"
       name="Cancel_okcancelignore"
       text="No"/>
      <ignore
	   name="ignore"
       text="The Phoenix/Firestorm Support Group was joined"
       save_option="true" />
    </form>

  </notification>
  <!-- <FS:Zi> Viewer version popup -->
  <notification
     icon="alertmodal.tga"
     name="ConfirmScriptModify"
    type="alertmodal">
    Are you sure you want to modify scripts in selected objects?
    <tag>confirm</tag>
    <usetemplate
    ignoretext="Confirm before I modify scripts in selection"
     name="okcancelignore"
     notext="Cancel"
     yestext="OK"/>
  </notification>

  <notification
   icon="alertmodal.tga"
   name="LocalBitmapsUpdateFileNotFound"
   persist="true"
   type="notify">
[FNAME] could not be updated because the file could no longer be found.
Disabling future updates for this file.
  </notification>

  <notification
   icon="alertmodal.tga"
   name="LocalBitmapsUpdateFailedFinal"
   persist="true"
   type="notify">
[FNAME] could not be opened or decoded for [NRETRIES] attempts, and is now considered broken.
Disabling future updates for this file.
  </notification>

  <notification
   icon="alertmodal.tga"
   name="LocalBitmapsVerifyFail"
   persist="true"
   type="notify">
Attempted to add an invalid or unreadable image file [FNAME] which could not be opened or decoded.
Attempt canceled.
  </notification>

  <notification
   icon="alertmodal.tga"
   name="PathfindingReturnMultipleItems"
   type="alertmodal">
    You are returning [NUM_ITEMS] items.  Are you sure you want to continue?
    <tag>confirm</tag>
    <usetemplate
     ignoretext="Are you sure you want to return multiple items?"
     name="okcancelignore"
     notext="No"
     yestext="Yes"/>
  </notification>

  <notification
   icon="alertmodal.tga"
   name="PathfindingDeleteMultipleItems"
   type="alertmodal">
    You are deleting [NUM_ITEMS] items.  Are you sure you want to continue?
    <tag>confirm</tag>
    <usetemplate
     ignoretext="Are you sure you want to delete multiple items?"
     name="okcancelignore"
     notext="No"
     yestext="Yes"/>
  </notification>


  <notification
   icon="alertmodal.tga"
   name="AvatarFrozen"
   type="notify">
   <tag>fail</tag>
[AV_FREEZER] has frozen you. You cannot move or interact with the world.
  </notification>

  <notification
   icon="alertmodal.tga"
   name="AvatarFrozenDuration"
   type="notify">
   <tag>fail</tag>
[AV_FREEZER] has frozen you for [AV_FREEZE_TIME] seconds. You cannot move or interact with the world.
  </notification>

  <notification
   icon="alertmodal.tga"
   name="YouFrozeAvatar"
   type="notify">
   <tag>fail</tag>
Avatar frozen.
  </notification>

  <notification
   icon="alertmodal.tga"
   name="AvatarHasUnFrozenYou"
   type="notify">
   <tag>fail</tag>
[AV_FREEZER] has unfrozen you.
  </notification>

  <notification
   icon="alertmodal.tga"
   name="AvatarUnFrozen"
   type="notify">
   <tag>fail</tag>
Avatar unfrozen.
  </notification>

  <notification
   icon="alertmodal.tga"
   name="AvatarFreezeFailure"
   type="notify">
   <tag>fail</tag>
Freeze failed because you don't have admin permission for that parcel.
  </notification>

  <notification
   icon="alertmodal.tga"
   name="AvatarFreezeThaw"
   type="notify">
   <tag>fail</tag>
Your freeze expired, go about your business.
  </notification>

  <notification
   icon="alertmodal.tga"
   name="AvatarCantFreeze"
   type="notify">
   <tag>fail</tag>
Sorry, can't freeze that user.
  </notification>

  <notification
   icon="alertmodal.tga"
   name="NowOwnObject"
   type="notify">
   <tag>fail</tag>
You are now the owner of object [OBJECT_NAME]
  </notification>

  <notification
   icon="alertmodal.tga"
   name="CantRezOnLand"
   type="notify">
   <tag>fail</tag>
Can't rez object at [OBJECT_POS] because the owner of this land does not allow it.  Use the land tool to see land ownership.
  </notification>

  <notification
   icon="alertmodal.tga"
   name="RezFailTooManyRequests"
   type="notify">
   <tag>fail</tag>
Object can not be rezzed because there are too many requests.
  </notification>
 
  <notification
   icon="alertmodal.tga"
   name="SitFailCantMove"
   type="notify">
   <tag>fail</tag>
You cannot sit because you cannot move at this time.
  </notification>

  <notification
   icon="alertmodal.tga"
   name="SitFailNotAllowedOnLand"
   type="notify">
   <tag>fail</tag>
You cannot sit because you are not allowed on that land.
  </notification>
 
  <notification
   icon="alertmodal.tga"
   name="SitFailNotSameRegion"
   type="notify">
   <tag>fail</tag>
Try moving closer.  Can't sit on object because
it is not in the same region as you.
  </notification>
  
  <notification
   icon="alert.tga"
   name="ChatHistoryIsBusyAlert"
   type="alertmodal">
   Chat history file is busy with previous operation. Please try again in a few minutes or choose chat with another person.
    <usetemplate
     name="okbutton"
     yestext="OK"/>
  </notification>
  
  <notification
   icon="alertmodal.tga"
   name="NoNewObjectRegionFull"
   type="notify">
   <tag>fail</tag>
Unable to create new object. The region is full.
  </notification>

  <notification
   icon="alertmodal.tga"
   name="FailedToPlaceObject"
   type="notify">
   <tag>fail</tag>
Failed to place object at specified location.  Please try again.
  </notification>

  <notification
   icon="alertmodal.tga"
   name="NoOwnNoGardening"
   type="notify">
   <tag>fail</tag>
You can't create trees and grass on land you don't own.
  </notification>

  <notification
   icon="alertmodal.tga"
   name="NoCopyPermsNoObject"
   type="notify">
   <tag>fail</tag>
Copy failed because you lack permission to copy the object '[OBJ_NAME]'.
  </notification>

  <notification
   icon="alertmodal.tga"
   name="NoTransPermsNoObject"
   type="notify">
   <tag>fail</tag>
Copy failed because the object '[OBJ_NAME]' cannot be transferred to you.
  </notification>

  <notification
   icon="alertmodal.tga"
   name="AddToNavMeshNoCopy"
   type="notify">
   <tag>fail</tag>
Copy failed because the object '[OBJ_NAME]' contributes to navmesh.
  </notification>

  <notification
   icon="alertmodal.tga"
   name="DupeWithNoRootsSelected"
   type="notify">
   <tag>fail</tag>
Duplicate with no root objects selected.
  </notification>

  <notification
   icon="alertmodal.tga"
   name="CantDupeCuzRegionIsFull"
   type="notify">
   <tag>fail</tag>
Can't duplicate objects because the region is full.
  </notification>

  <notification
   icon="alertmodal.tga"
   name="CantDupeCuzParcelNotFound"
   type="notify">
   <tag>fail</tag>
Can't duplicate objects - Can't find the parcel they are on.
  </notification>

  <notification
   icon="alertmodal.tga"
   name="CantCreateCuzParcelFull"
   type="notify">
   <tag>fail</tag>
Can't create object because 
the parcel is full.
  </notification>

  <notification
   icon="alertmodal.tga"
   name="RezAttemptFailed"
   type="notify">
   <tag>fail</tag>
Attempt to rez an object failed.
  </notification>

  <notification
   icon="alertmodal.tga"
   name="ToxicInvRezAttemptFailed"
   type="notify">
   <tag>fail</tag>
Unable to create item that has caused problems on this region.
  </notification>

  <notification
   icon="alertmodal.tga"
   name="InvItemIsBlacklisted"
   type="notify">
   <tag>fail</tag>
That inventory item has been blacklisted.
  </notification>

  <notification
   icon="alertmodal.tga"
   name="NoCanRezObjects"
   type="notify">
   <tag>fail</tag>
You are not currently allowed to create objects.
  </notification>
 
  <notification
   icon="alertmodal.tga"
   name="LandSearchBlocked"
   type="notify">
   <tag>fail</tag>
Land Search Blocked.
You have performed too many land searches too quickly.
Please try again in a minute.
  </notification>

  <notification
   icon="alertmodal.tga"
   name="NotEnoughResourcesToAttach"
   type="notify">
   <tag>fail</tag>
Not enough script resources available to attach object!
  </notification>

  <notification
   icon="notifytip.tga"
   name="YouDiedAndGotTPHome"
   type="notifytip">
   <tag>fail</tag>
You died and have been teleported to your home location
  </notification>

  <notification
   icon="alertmodal.tga"
   name="EjectComingSoon"
   type="notify">
   <tag>fail</tag>
You are no longer allowed here and have [EJECT_TIME] seconds to leave.
  </notification>

  <notification
   icon="alertmodal.tga"
   name="NoEnterRegionMaybeFull"
   type="notify">
   <tag>fail</tag>
You can't enter region "[NAME]".
It may be full or restarting soon.
  </notification>

  <notification
   icon="alertmodal.tga"
   name="SaveBackToInvDisabled"
   type="notify">
   <tag>fail</tag>
Save Back To Inventory has been disabled.
  </notification>

  <notification
   icon="alertmodal.tga"
   name="NoExistNoSaveToContents"
   type="notify">
   <tag>fail</tag>
Cannot save '[OBJ_NAME]' to object contents because the object it was rezzed from no longer exists.
  </notification>

  <notification
   icon="alertmodal.tga"
   name="NoModNoSaveToContents"
   type="notify">
   <tag>fail</tag>
Cannot save '[OBJ_NAME]' to object contents because you do not have permission to modify the object '[DEST_NAME]'.
  </notification>

  <notification
   icon="alertmodal.tga"
   name="NoSaveBackToInvDisabled"
   type="notify">
   <tag>fail</tag>
Cannot save '[OBJ_NAME]' back to inventory -- this operation has been disabled.
  </notification>

  <notification
   icon="alertmodal.tga"
   name="NoCopyNoSelCopy"
   type="notify">
   <tag>fail</tag>
You cannot copy your selection because you do not have permission to copy the object '[OBJ_NAME]'.
  </notification>

  <notification
   icon="alertmodal.tga"
   name="NoTransNoSelCopy"
   type="notify">
   <tag>fail</tag>
You cannot copy your selection because the object '[OBJ_NAME]' is not transferable.
  </notification>

  <notification
   icon="alertmodal.tga"
   name="NoTransNoCopy"
   type="notify">
   <tag>fail</tag>
You cannot copy your selection because the object '[OBJ_NAME]' is not transferable.
  </notification>

  <notification
   icon="alertmodal.tga"
   name="NoPermsNoRemoval"
   type="notify">
   <tag>fail</tag>
Removal of the object '[OBJ_NAME]' from the simulator is disallowed by the permissions system.
  </notification>

  <notification
   icon="alertmodal.tga"
   name="NoModNoSaveSelection"
   type="notify">
   <tag>fail</tag>
Cannot save your selection because you do not have permission to modify the object '[OBJ_NAME]'.
  </notification>

  <notification
   icon="alertmodal.tga"
   name="NoCopyNoSaveSelection"
   type="notify">
   <tag>fail</tag>
Cannot save your selection because the object '[OBJ_NAME]' is not copyable.
  </notification>

  <notification
   icon="alertmodal.tga"
   name="NoModNoTaking"
   type="notify">
   <tag>fail</tag>
You cannot take your selection because you do not have permission to modify the object '[OBJ_NAME]'.
  </notification>

  <notification
   icon="alertmodal.tga"
   name="RezDestInternalError"
   type="notify">
   <tag>fail</tag>
Internal Error: Unknown destination type.
  </notification>

  <notification
   icon="alertmodal.tga"
   name="DeleteFailObjNotFound"
   type="notify">
   <tag>fail</tag>
Delete failed because object not found
  </notification>

  <notification
   icon="alertmodal.tga"
   name="SorryCantEjectUser"
   type="notify">
   <tag>fail</tag>
Sorry, can't eject that user.
  </notification>

  <notification
   icon="alertmodal.tga"
   name="RegionSezNotAHome"
   type="notify">
   <tag>fail</tag>
This region does not allow you to set your home location here.
  </notification>

  <notification
   icon="alertmodal.tga"
   name="HomeLocationLimits"
   type="notify">
   <tag>fail</tag>
You can only set your 'Home Location' on your land or at a mainland Infohub.
   </notification>

  <notification
   icon="alertmodal.tga"
   name="HomePositionSet"
   type="notify">
   <tag>fail</tag>
Home position set.
  </notification>

  <notification
   icon="notifytip.tga"
   name="AvatarEjected"
   type="notifytip">
   <tag>fail</tag>
Avatar ejected.
  </notification>

  <notification
   icon="alertmodal.tga"
   name="AvatarEjectFailed"
   type="notify">
   <tag>fail</tag>
Eject failed because you don't have admin permission for that parcel.
  </notification>

  <notification
   icon="alertmodal.tga"
   name="CantMoveObjectParcelFull"
   type="notify">
   <tag>fail</tag>
Can't move object '[OBJECT_NAME]' to
[OBJ_POSITION] in region [REGION_NAME] because the parcel is full.
  </notification>

  <notification
   icon="alertmodal.tga"
   name="CantMoveObjectParcelPerms"
   type="notify">
   <tag>fail</tag>
Can't move object '[OBJECT_NAME]' to
[OBJ_POSITION] in region [REGION_NAME] because your objects are not allowed on this parcel.
  </notification>

  <notification
   icon="alertmodal.tga"
   name="CantMoveObjectParcelResources"
   type="notify">
   <tag>fail</tag>
Can't move object '[OBJECT_NAME]' to
[OBJ_POSITION] in region [REGION_NAME] because there are not enough resources for this object on this parcel.
  </notification>

  <notification
   icon="alertmodal.tga"
   name="CantMoveObjectRegionVersion"
   type="notify">
   <tag>fail</tag>
Can't move object '[OBJECT_NAME]' to
[OBJ_POSITION] in region [REGION_NAME] because the other region is running an older version which does not support receiving this object via region crossing.
  </notification>

  <notification
   icon="alertmodal.tga"
   name="CantMoveObjectNavMesh"
   type="notify">
   <tag>fail</tag>
Can't move object '[OBJECT_NAME]' to
[OBJ_POSITION] in region [REGION_NAME] because you cannot modify the navmesh across region boundaries.
  </notification>

  <notification
   icon="alertmodal.tga"
   name="CantMoveObjectWTF"
   type="notify">
   <tag>fail</tag>
Can't move object '[OBJECT_NAME]' to
[OBJ_POSITION] in region [REGION_NAME] because of an unknown reason. ([FAILURE_TYPE])
  </notification>

  <notification
   icon="alertmodal.tga"
   name="NoPermModifyObject"
   type="notify">
   <tag>fail</tag>
You don't have permission to modify that object
  </notification>

  <notification
   icon="alertmodal.tga"
   name="CantEnablePhysObjContributesToNav"
   type="notify">
   <tag>fail</tag>
Can't enable physics for an object that contributes to the navmesh.
  </notification>

  <notification
   icon="alertmodal.tga"
   name="CantEnablePhysKeyframedObj"
   type="notify">
   <tag>fail</tag>
Can't enable physics for keyframed objects.
  </notification>

  <notification
   icon="alertmodal.tga"
   name="CantEnablePhysNotEnoughLandResources"
   type="notify">
   <tag>fail</tag>
Can't enable physics for object -- insufficient land resources.
  </notification>

  <notification
   icon="alertmodal.tga"
   name="CantEnablePhysCostTooGreat"
   persist="true"
   type="notify">
   <tag>fail</tag>
Can't enable physics for object with physics resource cost greater than [MAX_OBJECTS]
  </notification>

  <notification
   icon="alertmodal.tga"
   name="PhantomWithConcavePiece"
   type="notify">
   <tag>fail</tag>
This object cannot have a concave piece because it is phantom and contributes to the navmesh.
  </notification>

  <notification
   icon="alertmodal.tga"
   name="UnableAddItem"
   type="notify">
   <tag>fail</tag>
Unable to add item!
  </notification>

  <notification
   icon="alertmodal.tga"
   name="UnableEditItem"
   type="notify">
   <tag>fail</tag>
Unable to edit this!
  </notification>

  <notification
   icon="alertmodal.tga"
   name="NoPermToEdit"
   type="notify">
   <tag>fail</tag>
Not permitted to edit this.
  </notification>

  <notification
   icon="alertmodal.tga"
   name="NoPermToCopyInventory"
   type="notify">
   <tag>fail</tag>
Not permitted to copy that inventory.
  </notification>

  <notification
   icon="alertmodal.tga"
   name="CantSaveItemDoesntExist"
   type="notify">
   <tag>fail</tag>
Cannot save to object contents: Item no longer exists.
  </notification>

  <notification
   icon="alertmodal.tga"
   name="CantSaveItemAlreadyExists"
   type="notify">
   <tag>fail</tag>
Cannot save to object contents: Item with that name already exists in inventory
  </notification>

  <notification
   icon="alertmodal.tga"
   name="CantSaveModifyAttachment"
   type="notify">
   <tag>fail</tag>
Cannot save to object contents: This would modify the attachment permissions.
  </notification>

  <notification
   icon="alertmodal.tga"
   name="TooManyScripts"
   type="notify">
   <tag>fail</tag>
Too many scripts.
  </notification>

  <notification
   icon="alertmodal.tga"
   name="UnableAddScript"
   type="notify">
   <tag>fail</tag>
Unable to add script!
  </notification>

  <notification
   icon="alertmodal.tga"
   name="AssetServerTimeoutObjReturn"
   type="notify">
   <tag>fail</tag>
Asset server didn't respond in a timely fashion.  Object returned to sim.
  </notification>

  <notification
   icon="alertmodal.tga"
   name="RegionDisablePhysicsShapes"
   type="notify">
   <tag>fail</tag>
This region does not have physics shapes enabled.
  </notification>

  <notification
   icon="alertmodal.tga"
   name="NoModNavmeshAcrossRegions"
   type="notify">
   <tag>fail</tag>
You cannot modify the navmesh across region boundaries.
  </notification>

  <notification
   icon="alertmodal.tga"
   name="NoSetPhysicsPropertiesOnObjectType"
   type="notify">
   <tag>fail</tag>
Cannot set physics properties on that object type.
  </notification>

  <notification
   icon="alertmodal.tga"
   name="NoSetRootPrimWithNoShape"
   type="notify">
   <tag>fail</tag>
Cannot set root prim to have no shape.
  </notification>

  <notification
   icon="alertmodal.tga"
   name="NoRegionSupportPhysMats"
   type="notify">
   <tag>fail</tag>
This region does not have physics materials enabled.
  </notification>

  <notification
   icon="alertmodal.tga"
   name="OnlyRootPrimPhysMats"
   type="notify">
   <tag>fail</tag>
Only root prims may have their physics materials adjusted.
  </notification>

  <notification
   icon="alertmodal.tga"
   name="NoSupportCharacterPhysMats"
   type="notify">
   <tag>fail</tag>
Setting physics materials on characters is not yet supported.
  </notification>

  <notification
   icon="alertmodal.tga"
   name="InvalidPhysMatProperty"
   type="notify">
   <tag>fail</tag>
One or more of the specified physics material properties was invalid.
  </notification>

  <notification
   icon="alertmodal.tga"
   name="NoPermsAlterStitchingMeshObj"
   type="notify">
   <tag>fail</tag>
You may not alter the stitching type of a mesh object.
  </notification>

  <notification
   icon="alertmodal.tga"
   name="NoPermsAlterShapeMeshObj"
   type="notify">
   <tag>fail</tag>
You may not alter the shape of a mesh object
  </notification>

  <notification
   icon="alertmodal.tga"
   name="FullRegionCantEnter"
   type="notify">
   <tag>fail</tag>
You can't enter this region because \nthe region is full.
  </notification>

  <notification
   icon="alertmodal.tga"
   name="LinkFailedOwnersDiffer"
   type="notify">
   <tag>fail</tag>
Link failed -- owners differ
  </notification>

  <notification
   icon="alertmodal.tga"
   name="LinkFailedNoModNavmeshAcrossRegions"
   type="notify">
   <tag>fail</tag>
Link failed -- cannot modify the navmesh across region boundaries.
  </notification>

  <notification
   icon="alertmodal.tga"
   name="LinkFailedNoPermToEdit"
   type="notify">
   <tag>fail</tag>
Link failed because you do not have edit permission.
  </notification>

  <notification
   icon="alertmodal.tga"
   name="LinkFailedTooManyPrims"
   type="notify">
   <tag>fail</tag>
Link failed -- too many primitives
  </notification>

  <notification
   icon="alertmodal.tga"
   name="LinkFailedCantLinkNoCopyNoTrans"
   type="notify">
   <tag>fail</tag>
Link failed -- cannot link no-copy with no-transfer
  </notification>

  <notification
   icon="alertmodal.tga"
   name="LinkFailedNothingLinkable"
   type="notify">
   <tag>fail</tag>
Link failed -- nothing linkable.
  </notification>

  <notification
   icon="alertmodal.tga"
   name="LinkFailedTooManyPathfindingChars"
   type="notify">
   <tag>fail</tag>
Link failed -- too many pathfinding characters
  </notification>

  <notification
   icon="alertmodal.tga"
   name="LinkFailedInsufficientLand"
   type="notify">
   <tag>fail</tag>
Link failed -- insufficient land resources
  </notification>

  <notification
   icon="alertmodal.tga"
   name="LinkFailedTooMuchPhysics"
   type="notify">
   <tag>fail</tag>
Object uses too many physics resources -- its dynamics have been disabled.
  </notification>

  <notification
   icon="alertmodal.tga"
   name="EstateManagerFailedllTeleportHome"
   persist="false"
   type="notify">
    <tag>fail</tag>
The object '[OBJECT_NAME]' at [SLURL] cannot teleport estate managers home.
  </notification>

  <notification
   icon="alertmodal.tga"
   name="TeleportedHomeByObjectOnParcel"
   persist="false"
   type="notify">
   <tag>fail</tag>
You have been teleported home by the object '[OBJECT_NAME]' on the parcel '[PARCEL_NAME]'
  </notification>

  <notification
   icon="alertmodal.tga"
   name="TeleportedHomeByObject"
   persist="false"
   type="notify">
   <tag>fail</tag>
You have been teleported home by the object '[OBJECT_NAME]'
  </notification>

  <notification
   icon="alertmodal.tga"
   name="TeleportedByAttachment"
   type="notify">
   <tag>fail</tag>
You have been teleported by an attachment on [ITEM_ID]
   <usetemplate
    ignoretext="Teleport: You have been teleported by an attachment"
    name="notifyignore"/>
  </notification>

  <notification
   icon="alertmodal.tga"
   name="TeleportedByObjectOnParcel"
   type="notify">
   <tag>fail</tag>
You have been teleported by the object '[OBJECT_NAME]' on the parcel '[PARCEL_NAME]'
   <usetemplate
    ignoretext="Teleport: You have been teleported by an object on a parcel"
    name="notifyignore"/>
  </notification>

  <notification
   icon="alertmodal.tga"
   name="TeleportedByObjectOwnedBy"
   type="notify">
   <tag>fail</tag>
You have been teleported by the object '[OBJECT_NAME]' owned by [OWNER_ID]
  </notification>

  <notification
   icon="alertmodal.tga"
   name="TeleportedByObjectUnknownUser"
   type="notify">
   <tag>fail</tag>
You have been teleported by the object '[OBJECT_NAME]' owned by an unknown user.
  </notification>

  <notification
   icon="alertmodal.tga"
   name="CantCreateObjectRegionFull"
   type="notify">
   <tag>fail</tag>
Unable to create requested object. The region is full.
  </notification>

  <notification
   icon="alertmodal.tga"
   name="CantAttackMultipleObjOneSpot"
   type="notify">
   <tag>fail</tag>
You can't attach multiple objects to one spot.
  </notification>

  <notification
   icon="alertmodal.tga"
   name="CantCreateMultipleObjAtLoc"
   type="notify">
   <tag>fail</tag>
You can't create multiple objects here.
  </notification>

  <notification
   icon="alertmodal.tga"
   name="UnableToCreateObjTimeOut"
   type="notify">
   <tag>fail</tag>
Unable to create requested object. Object is missing from database.
  </notification>

  <notification
   icon="alertmodal.tga"
   name="UnableToCreateObjUnknown"
   type="notify">
   <tag>fail</tag>
Unable to create requested object. The request timed out. Please try again.
  </notification>

  <notification
   icon="alertmodal.tga"
   name="UnableToCreateObjMissingFromDB"
   type="notify">
   <tag>fail</tag>
Unable to create requested object. Please try again.
  </notification>

  <notification
   icon="alertmodal.tga"
   name="RezFailureTookTooLong"
   type="notify">
   <tag>fail</tag>
Rez failed, requested object took too long to load.
  </notification>

  <notification
   icon="alertmodal.tga"
   name="FailedToPlaceObjAtLoc"
   type="notify">
   <tag>fail</tag>
Failed to place object at specified location.  Please try again.
  </notification>

  <notification
   icon="alertmodal.tga"
   name="CantCreatePlantsOnLand"
   type="notify">
   <tag>fail</tag>
You cannot create plants on this land.
  </notification>

  <notification
   icon="alertmodal.tga"
   name="CantRestoreObjectNoWorldPos"
   type="notify">
   <tag>fail</tag>
Cannot restore object. No world position found.
  </notification>

  <notification
   icon="alertmodal.tga"
   name="CantRezObjectInvalidMeshData"
   type="notify">
   <tag>fail</tag>
Unable to rez object because its mesh data is invalid.
  </notification>

  <notification
   icon="alertmodal.tga"
   name="CantRezObjectTooManyScripts"
   type="notify">
   <tag>fail</tag>
Unable to rez object because there are already too many scripts in this region.
  </notification>

  <notification
   icon="alertmodal.tga"
   name="CantCreateObjectNoAccess"
   type="notify">
   <tag>fail</tag>
Your access privileges don't allow you to create objects there.
  </notification>

  <notification
   icon="alertmodal.tga"
   name="CantCreateObject"
   type="notify">
   <tag>fail</tag>
You are not currently allowed to create objects.
  </notification>

  <notification
   icon="alertmodal.tga"
   name="InvalidObjectParams"
   type="notify">
   <tag>fail</tag>
Invalid object parameters
  </notification>

  <notification
   icon="alertmodal.tga"
   name="CantDuplicateObjectNoAcess"
   type="notify">
   <tag>fail</tag>
Your access privileges don't allow you to duplicate objects here.
  </notification>

  <notification
   icon="alertmodal.tga"
   name="CantChangeShape"
   type="notify">
   <tag>fail</tag>
You are not allowed to change this shape.
  </notification>

  <notification
   icon="alertmodal.tga"
   name="NoAccessToClaimObjects"
   type="notify">
   <tag>fail</tag>
Your access privileges don't allow you to claim objects here.
  </notification>

  <notification
   icon="alertmodal.tga"
   name="DeedFailedNoPermToDeedForGroup"
   type="notify">
   <tag>fail</tag>
Deed failed because you do not have permission to deed objects for your group.
  </notification>

  <notification
   icon="alertmodal.tga"
   name="NoPrivsToBuyObject"
   type="notify">
   <tag>fail</tag>
Your access privileges don't allow you to buy objects here.
  </notification>

  <notification
   icon="alertmodal.tga"
   name="CantAttachObjectAvatarSittingOnIt"
   type="notify">
   <tag>fail</tag>
Cannot attach object because an avatar is sitting on it.
  </notification>

  <notification
   icon="alertmodal.tga"
   name="WhyAreYouTryingToWearShrubbery"
   type="notify">
   <tag>fail</tag>
Trees and grasses cannot be worn as attachments.
  </notification>

  <notification
   icon="alertmodal.tga"
   name="CantAttachGroupOwnedObjs"
   type="notify">
   <tag>fail</tag>
Cannot attach group-owned objects.
  </notification>

  <notification
   icon="alertmodal.tga"
   name="CantAttachObjectsNotOwned"
   type="notify">
   <tag>fail</tag>
Cannot attach objects that you don't own.
  </notification>

  <notification
   icon="alertmodal.tga"
   name="CantAttachNavmeshObjects"
   type="notify">
   <tag>fail</tag>
Cannot attach objects that contribute to navmesh.
  </notification>

  <notification
   icon="alertmodal.tga"
   name="CantAttachObjectNoMovePermissions"
   type="notify">
   <tag>fail</tag>
Cannot attach object because you do not have permission to move it.
  </notification>

  <notification
   icon="alertmodal.tga"
   name="CantAttachNotEnoughScriptResources"
   type="notify">
   <tag>fail</tag>
Not enough script resources available to attach object!
  </notification>

  <notification
   icon="alertmodal.tga"
   name="CantAttachObjectBeingRemoved"
   type="notify">
    <tag>fail</tag>
    Cannot attach object because it is already being removed.
  </notification>

  <notification
   icon="alertmodal.tga"
   name="CantDropItemTrialUser"
   type="notify">
   <tag>fail</tag>
You can't drop objects here; try the Free Trial area.
  </notification>

  <notification
   icon="alertmodal.tga"
   name="CantDropMeshAttachment"
   type="notify">
   <tag>fail</tag>
You can't drop mesh attachments. Detach to inventory and then rez in world.
  </notification>

  <notification
   icon="alertmodal.tga"
   name="CantDropAttachmentNoPermission"
   type="notify">
   <tag>fail</tag>
Failed to drop attachment: you don't have permission to drop there.
  </notification>

  <notification
   icon="alertmodal.tga"
   name="CantDropAttachmentInsufficientLandResources"
   type="notify">
   <tag>fail</tag>
Failed to drop attachment: insufficient available land resource.
  </notification>

  <notification
   icon="alertmodal.tga"
   name="CantDropAttachmentInsufficientResources"
   type="notify">
   <tag>fail</tag>
Failed to drop attachments: insufficient available resources.
  </notification>

  <notification
   icon="alertmodal.tga"
   name="CantDropObjectFullParcel"
   type="notify">
   <tag>fail</tag>
Cannot drop object here.  Parcel is full.
  </notification>

  <notification
   icon="alertmodal.tga"
   name="CantTouchObjectBannedFromParcel"
   type="notify">
   <tag>fail</tag>
Can't touch/grab this object because you are banned from the land parcel.
  </notification>

  <notification
   icon="alertmodal.tga"
   name="PlzNarrowDeleteParams"
   type="notify">
   <tag>fail</tag>
Please narrow your delete parameters.
  </notification>

  <notification
   icon="alertmodal.tga"
   name="UnableToUploadAsset"
   type="notify">
   <tag>fail</tag>
Unable to upload asset.
  </notification>

  <notification
   icon="alertmodal.tga"
   name="CantTeleportCouldNotFindUser"
   type="notify">
   <tag>fail</tag>
Could not find user to teleport home
  </notification>

  <notification
   icon="alertmodal.tga"
   name="GodlikeRequestFailed"
   type="notify">
   <tag>fail</tag>
godlike request failed
  </notification>

  <notification
   icon="alertmodal.tga"
   name="GenericRequestFailed"
   type="notify">
   <tag>fail</tag>
generic request failed
  </notification>

  <notification
   icon="alertmodal.tga"
   name="CantUploadPostcard"
   type="notify">
   <tag>fail</tag>
Unable to upload postcard.  Try again later.
  </notification>

  <notification
   icon="alertmodal.tga"
   name="CantFetchInventoryForGroupNotice"
   type="notify">
   <tag>fail</tag>
Unable to fetch inventory details for the group notice.
  </notification>

  <notification
   icon="alertmodal.tga"
   name="CantSendGroupNoticeNotPermitted"
   type="notify">
   <tag>fail</tag>
Unable to send group notice -- not permitted.
  </notification>

  <notification
   icon="alertmodal.tga"
   name="CantSendGroupNoticeCantConstructInventory"
   type="notify">
   <tag>fail</tag>
Unable to send group notice -- could not construct inventory.
  </notification>

  <notification
   icon="alertmodal.tga"
   name="CantParceInventoryInNotice"
   type="notify">
   <tag>fail</tag>
Unable to parse inventory in notice.
  </notification>

  <notification
   icon="alertmodal.tga"
   name="TerrainUploadFailed"
   type="notify">
   <tag>fail</tag>
Terrain upload failed.
  </notification>

  <notification
   icon="alertmodal.tga"
   name="TerrainFileWritten"
   type="notify">
   <tag>fail</tag>
Terrain file written.
  </notification>

  <notification
   icon="alertmodal.tga"
   name="TerrainFileWrittenStartingDownload"
   type="notify">
   <tag>fail</tag>
Terrain file written, starting download...
  </notification>

  <notification
   icon="alertmodal.tga"
   name="TerrainBaked"
   type="notify">
   <tag>fail</tag>
Terrain baked.
  </notification>

  <notification
   icon="alertmodal.tga"
   name="TenObjectsDisabledPlzRefresh"
   type="notify">
   <tag>fail</tag>
Only the first 10 selected objects have been disabled. Refresh and make additional selections if required.
  </notification>

  <notification
   icon="alertmodal.tga"
   name="UpdateViewerBuyParcel"
   type="notify">
   <tag>fail</tag>
You need to update your viewer to buy this parcel.
  </notification>  

  <notification
   icon="alertmodal.tga"
   name="CantBuyParcelNotForSale"
   type="notify">
   <tag>fail</tag>
Unable to buy, this parcel is not for sale.
  </notification>

  <notification
   icon="alertmodal.tga"
   name="CantBuySalePriceOrLandAreaChanged"
   type="notify">
   <tag>fail</tag>
Unable to buy, the sale price or land area has changed.
  </notification>

  <notification
   icon="alertmodal.tga"
   name="CantBuyParcelNotAuthorized"
   type="notify">
   <tag>fail</tag>
You are not the authorized buyer for this parcel.
  </notification>

  <notification
   icon="alertmodal.tga"
   name="CantBuyParcelAwaitingPurchaseAuth"
   type="notify">
   <tag>fail</tag>
You cannot purchase this parcel because it is already awaiting purchase aut
  </notification>

  <notification
   icon="alertmodal.tga"
   name="CantBuildOverflowParcel"
   type="notify">
   <tag>fail</tag>
You cannot build objects here because doing so would overflow the parcel.
  </notification>

  <notification
   icon="alertmodal.tga"
   name="SelectedMultipleOwnedLand"
   type="notify">
   <tag>fail</tag>
You selected land with different owners. Please select a smaller area and try again.
  </notification>

  <notification
   icon="alertmodal.tga"
   name="CantJoinTooFewLeasedParcels"
   type="notify">
   <tag>fail</tag>
Not enough leased parcels in selection to join.
  </notification>

  <notification
   icon="alertmodal.tga"
   name="CantDivideLandMultipleParcelsSelected"
   type="notify">
   <tag>fail</tag>
Can't divide land.
There is more than one parcel selected.
Try selecting a smaller piece of land.
  </notification>

  <notification
   icon="alertmodal.tga"
   name="CantDivideLandCantFindParcel"
   type="notify">
   <tag>fail</tag>
Can't divide land.
Can't find the parcel.
Please report with Help -> Report Bug...
  </notification>

  <notification
   icon="alertmodal.tga"
   name="CantDivideLandWholeParcelSelected"
   type="notify">
   <tag>fail</tag>
Can't divide land. Whole parcel is selected.
Try selecting a smaller piece of land.
  </notification>

  <notification
   icon="alertmodal.tga"
   name="LandHasBeenDivided"
   type="notify">
   <tag>fail</tag>
Land has been divided.
  </notification>

  <notification
   icon="alertmodal.tga"
   name="PassPurchased"
   type="notify">
   <tag>fail</tag>
You purchased a pass.
  </notification>

  <notification
   icon="alertmodal.tga"
   name="RegionDisallowsClassifieds"
   type="notify">
   <tag>fail</tag>
Region does not allow classified advertisements.
  </notification>

  <notification
   icon="alertmodal.tga"
   name="LandPassExpireSoon"
   type="notify">
   <tag>fail</tag>
Your pass to this land is about to expire.
  </notification>

  <notification
   icon="alertmodal.tga"
   name="CantSitNoSuitableSurface"
   type="notify">
   <tag>fail</tag>
There is no suitable surface to sit on, try another spot.
  </notification>

  <notification
   icon="alertmodal.tga"
   name="CantSitNoRoom"
   type="notify">
   <tag>fail</tag>
No room to sit here, try another spot.
  </notification>

  <notification
   icon="alertmodal.tga"
   name="ClaimObjectFailedNoPermission"
   type="notify">
   <tag>fail</tag>
Claim object failed because you don't have permission
  </notification>

  <notification
   icon="alertmodal.tga"
   name="ClaimObjectFailedNoMoney"
   type="notify">
   <tag>fail</tag>
Claim object failed because you don't have enough L$.
  </notification>

  <notification
   icon="alertmodal.tga"
   name="CantDeedGroupLand"
   type="notify">
   <tag>fail</tag>
Cannot deed group-owned land.
  </notification>

  <notification
   icon="alertmodal.tga"
   name="BuyObjectFailedNoMoney"
   type="notify">
   <tag>fail</tag>
Buy object failed because you don't have enough L$.
  </notification>

  <notification
   icon="alertmodal.tga"
   name="BuyInventoryFailedNoMoney"
   type="notify">
   <tag>fail</tag>
Buy inventory failed because you do not have enough L$
  </notification>

  <notification
   icon="alertmodal.tga"
   name="BuyPassFailedNoMoney"
   type="notify">
   <tag>fail</tag>
You don't have enough L$ to buy a pass to this land.
  </notification>

  <notification
   icon="alertmodal.tga"
   name="CantBuyPassTryAgain"
   type="notify">
   <tag>fail</tag>
Unable to buy pass right now.  Try again later.
  </notification>

  <notification
   icon="alertmodal.tga"
   name="CantCreateObjectParcelFull"
   type="notify">
   <tag>fail</tag>
Can't create object because \nthe parcel is full.
  </notification>

  <notification
   icon="alertmodal.tga"
   name="FailedPlacingObject"
   type="notify">
   <tag>fail</tag>
Failed to place object at specified location.  Please try again.
  </notification>

  <notification
   icon="alertmodal.tga"
   name="CantCreateLandmarkForEvent"
   type="notify">
   <tag>fail</tag>
Unable to create landmark for event.
  </notification>

  <notification
   icon="alertmodal.tga"
   name="GodBeatsFreeze"
   type="notify">
   <tag>fail</tag>
Your godlike powers break the freeze!
  </notification>

  <notification
   icon="alertmodal.tga"
   name="SpecialPowersRequestFailedLogged"
   type="notify">
   <tag>fail</tag>
Request for special powers failed. This request has been logged.
  </notification>

  <notification
   icon="alertmodal.tga"
   name="ExpireExplanation"
   type="notify">
   <tag>fail</tag>
The system is currently unable to process your request. The request timed out.
  </notification>

  <notification
   icon="alertmodal.tga"
   name="DieExplanation"
   type="notify">
   <tag>fail</tag>
The system is unable to process your request.
  </notification>

  <notification
   icon="alertmodal.tga"
   name="AddPrimitiveFailure"
   type="notify">
   <tag>fail</tag>
Insufficient funds to create primitve.
  </notification>

  <notification
   icon="alertmodal.tga"
   name="RezObjectFailure"
   type="notify">
   <tag>fail</tag>
Insufficient funds to create object.
  </notification>

  <notification
   icon="alertmodal.tga"
   name="ResetHomePositionNotLegal"
   type="notify">
   <tag>fail</tag>
Reset Home position since Home wasn't legal.
  </notification>

  <notification
   icon="alertmodal.tga"
   name="CantInviteRegionFull"
   type="notify">
   <tag>fail</tag>
You cannot currently invite anyone to your location because the region is full. Try again later.
  </notification>

  <notification
   icon="alertmodal.tga"
   name="CantSetHomeAtRegion"
   type="notify">
   <tag>fail</tag>
This region does not allow you to set your home location here.
  </notification>

  <notification
   icon="alertmodal.tga"
   name="ListValidHomeLocations"
   type="notify">
   <tag>fail</tag>
You can only set your 'Home Location' on your land or at a mainland Infohub.
  </notification>

  <notification
   icon="alertmodal.tga"
   name="SetHomePosition"
   type="notify">
   <tag>fail</tag>
Home position set.
  </notification>

  <notification
   icon="alertmodal.tga"
   name="CantDerezInventoryError"
   type="notify">
   <tag>fail</tag>
Cannot derez object due to inventory fault.
  </notification>

  <notification
   icon="alertmodal.tga"
   name="CantCreateRequestedInv"
   type="notify">
   <tag>fail</tag>
Cannot create requested inventory.
  </notification>

  <notification
   icon="alertmodal.tga"
   name="CantCreateRequestedInvFolder"
   type="notify">
   <tag>fail</tag>
Cannot create requested inventory folder.
  </notification>

  <notification
   icon="alertmodal.tga"
   name="CantCreateInventory"
   type="notify">
   <tag>fail</tag>
Cannot create that inventory.
  </notification>

  <notification
   icon="alertmodal.tga"
   name="CantCreateLandmark"
   type="notify">
   <tag>fail</tag>
Cannot create landmark.
  </notification>

  <notification
   icon="alertmodal.tga"
   name="CantCreateOutfit"
   type="notify">
   <tag>fail</tag>
Cannot create outfit right now. Try again in a minute.
  </notification>

  <notification
   icon="alertmodal.tga"
   name="InventoryNotForSale"
   type="notify">
   <tag>fail</tag>
Inventory is not for sale.
  </notification>

  <notification
   icon="alertmodal.tga"
   name="CantFindInvItem"
   type="notify">
   <tag>fail</tag>
Unable to find inventory item.
  </notification>

  <notification
   icon="alertmodal.tga"
   name="CantFindObject"
   type="notify">
   <tag>fail</tag>
Unable to find object.
  </notification>

  <notification
   icon="alertmodal.tga"
   name="CantTransfterMoneyRegionDisabled"
   type="notify">
   <tag>fail</tag>
Money transfers to objects are currently disabled in this region.
  </notification>

  <notification
   icon="alertmodal.tga"
   name="CantPayNoAgent"
   type="notify">
   <tag>fail</tag>
Could not figure out who to pay.
  </notification>

  <notification
   icon="alertmodal.tga"
   name="CantDonateToPublicObjects"
   type="notify">
   <tag>fail</tag>
You cannot give L$ to public objects.
  </notification>

  <notification
   icon="alertmodal.tga"
   name="InventoryCreationInWorldObjectFailed"
   type="notify">
   <tag>fail</tag>
Inventory creation on in-world object failed.
  </notification>

  <notification
   icon="alertmodal.tga"
   name="UserBalanceOrLandUsageError"
   type="notify">
   <tag>fail</tag>
An internal error prevented us from properly updating your viewer.  The L$ balance or parcel holdings displayed in your viewer may not reflect your actual balance on the servers.
  </notification>

  <notification
   icon="alertmodal.tga"
   name="LargePrimAgentIntersect"
   type="notify">
   <tag>fail</tag>
Cannot create large prims that intersect other players.  Please re-try when other players have moved.
  </notification>

  <notification
   icon="alertmodal.tga"
   name="RLVChangeStrings"
   type="alertmodal">
Changes won't take effect until after you restart [APP_NAME].
  </notification>
  
  <notification
   icon="alertmodal.tga"
   name="PreferenceChatClearLog"
   type="alertmodal">
    This will delete the logs of previous conversations, and any backups of that file.
    <tag>confirm</tag>
    <usetemplate
     ignoretext="Confirm before I delete the log of previous conversations."
     name="okcancelignore"
     notext="Cancel"
     yestext="OK"/>
  </notification>
    
  <notification
   icon="alertmodal.tga"
   name="PreferenceChatDeleteTranscripts"
   type="alertmodal">
    This will delete the transcripts for all previous conversations. The list of past conversations will not be affected. All files with the suffixes .txt and txt.backup in the folder [FOLDER] will be deleted.
    <tag>confirm</tag>
    <usetemplate
     ignoretext="Confirm before I delete transcripts."
     name="okcancelignore"
     notext="Cancel"
     yestext="OK"/>
  </notification>

  <notification
   icon="alert.tga"
   name="PreferenceChatPathChanged"
   type="alert">
   Unable to move files. Restored previous path.
    <usetemplate
     ignoretext="Unable to move files. Restored previous path."
     name="okignore"
     yestext="OK"/>
  </notification>

  <notification
   icon="alertmodal.tga"
   name="DefaultObjectPermissions"
   type="alert">
	There was a problem saving the default object permissions: [REASON].  Please try setting the default permissions later.
	<tag>fail</tag>
   <usetemplate
     name="okbutton"
     yestext="OK"/>
  </notification>
  
<!-- <FS:Zi> Add float LSL color entry widgets -->
  <notification
   icon="notify.tga"
   name="LSLColorCopiedToClipboard"
   type="alertmodal">
The LSL color string has been copied to your clipboard. You can now paste it into your script to use it.
   <form name="form">
      <ignore name="ignore"
       text="An LSL color string was copied to my clipboard"/>
    </form>
  </notification>
  <!-- <FS:Zi> Add float LSL color entry widgets -->

  <!-- <FS:HG> FIRE-6340, FIRE-6567 - Setting Bandwidth issues-->
  <!-- <FS:TS> FIRE-6795: Remove warning at every login -->
  <notification
   icon="alertmodal.tga"
   name="FSBWTooHigh"
   type="alertmodal">
We strongly recommend that you not set the bandwidth above 1500 KBPS. This is unlikely to work well and will almost certainly not improve your performance.
    <usetemplate
     name="okbutton"
     yestext="OK"/>
  </notification>
  <!-- </FS:TS> FIRE-6795 -->
  <!-- </FS:HG> FIRE-6340, FIRE-6567 - Setting Bandwidth issues-->

  <notification
   icon="alertmodal.tga"
   name="FirstUseFlyOverride"
   type="alertmodal">
Caution: Use the Fly Override responsibly! Using the Fly Override without the land owner's permission may result in your avatar being banned from the parcel in which you are flying.
    <usetemplate
     name="okbutton"
     yestext="OK"/>
  </notification>

  <notification
   icon="notifytip.tga" 
   name="ServerVersionChanged"
   type="notifytip">
The region you have entered is running a different simulator version.
Current simulator: [NEWVERSION]
Previous simulator: [OLDVERSION]
  </notification>
  
  <notification
   icon="alertmodal.tga"
   name="CannotSaveSnapshot"
   type="alertmodal">
Unable to save snapshot.
  <tag>fail</tag>
  </notification>
  
  <notification
   icon="alertmodal.tga"
   name="RegExFail"
   type="alertmodal">
Error in the regular expression:
[EWHAT]
  <tag>fail</tag>
  </notification>
	
  <notification
    icon="alertmodal.tga"
	name="NoHavok"
	type="alertmodal">
	Some functions like [FEATURE] are not included in [APP_NAME] for OpenSimulator. If you would like to use [FEATURE], please download [APP_NAME] for Second Life from
[DOWNLOAD_URL]
	<form name="form">
		<ignore name="ignore"
		text="No Havok Warning"/>
	</form>
	</notification>

	<notification
		icon="notify.tga"
		name="DumpArchetypeSuccess"
		type="notify">
		Successfully saved appearance to XML to [FILENAME].
	</notification>
	
	<notification
		icon="notify.tga"
		name="StreamListExportSuccess"
		type="notify">
		Successfully exported stream list to XML to [FILENAME].
	</notification>
	
	<notification
		icon="notify.tga"
		name="StreamListImportSuccess"
		type="notify">
		Successfully imported stream list from XML.
	</notification>
	
    <notification
        icon="notifytip.tga"
        name="StreamMetadata"
		log_to_chat="false"
        type="notifytip">
        <tag>StreamMetadata</tag>
♫ Now Playing:
  [TITLE]
  [ARTIST] ♫
    </notification>
    <notification
        icon="notifytip.tga"
        name="StreamMetadataNoArtist"
		log_to_chat="false"
        type="notifytip">
        <tag>StreamMetadata</tag>
♫ Now Playing:
  [TITLE] ♫
    </notification>
    
    <notification
        icon="notifytip.tga"
        name="RadarAlert"
		log_to_chat="false"
        type="notifytip">
		[NAME] [MESSAGE]
	</notification>

	
   <!-- <FS:Zi> Backup Settings -->
  <notification
   icon="alertmodal.tga"
   name="BackupFinished"
   type="alertmodal">
Your settings have been backed up.
  </notification>

  <notification
   icon="alertmodal.tga"
   name="BackupPathEmpty"
   type="alertmodal">
The backup path is empty. Please provide a location to back up and restore your settings first.
  </notification>

  <notification
   icon="alertmodal.tga"
   name="BackupPathDoesNotExistOrCreateFailed"
   type="alertmodal">
The backup path could not be found or created.
  </notification>

  <notification
   icon="alertmodal.tga"
   name="BackupPathDoesNotExist"
   type="alertmodal">
The backup path could not be found.
  </notification>

  <notification
   icon="alertmodal.tga"
   name="SettingsRestoreNeedsLogout"
   type="alertmodal">
Settings restore requires a viewer restart. Do you want to restore your settings and quit the viewer now?
    <usetemplate
     name="okcancelbuttons"
     notext="Cancel"
     yestext="Restore and Quit"/>
  </notification>

  <notification
   icon="alertmodal.tga"
   name="RestoreFinished"
   type="alertmodal">
Restore complete! Please restart your viewer now.
    <usetemplate
     name="okbutton"
     yestext="Quit"/>
  </notification>
  <!-- </FS:Zi> -->

  <notification
   icon="alertmodal.tga"
   name="ConfirmRestoreQuickPrefsDefaults"
   type="alertmodal">
    <tag>confirm</tag>
This action will immediately restore your quick preferences to their default settings.

You cannot undo this action.
    <usetemplate
     ignoretext="Confirm restore quick prefs defaults"
     name="okcancelignore"
     notext="Cancel"
     yestext="OK"/>
    </notification>
    
    <notification
     icon="alertmodal.tga"
     name="ExportFinished"
     type="notify">
      <tag>Export</tag>
Export finished and saved to [FILENAME].
    </notification>
    
    <notification
     icon="alertmodal.tga"
     name="ExportFailed"
     type="notify">
      <tag>Export</tag>
Export failed unexpectedly. Please see the log for details.
    </notification>
    
    <notification
     icon="alertmodal.tga"
     name="ExportColladaSuccess"
     type="notify">
      <tag>Export</tag>
		Successfully saved [OBJECT] to [FILENAME].
    </notification>

    <notification
     icon="alertmodal.tga"
     name="ExportColladaFailure"
     type="notify">
      <tag>Export</tag>
		Export of [OBJECT] to [FILENAME] failed.
    </notification>

    <notification
     icon="alertmodal.tga"
     name="MeshMaxConcurrentReqTooHigh"
     type="alertmodal">
The value you set, [VALUE], for the number of concurrent requests to load mesh objects (debug setting [DEBUGNAME]) is higher than the maximum of [MAX]. It has been reset to the default of [DEFAULT].
    <tag>fail</tag>
    </notification>
	
    <notification
     icon="alertmodal.tga"
     name="ImportSuccess"
     type="notify">
        <tag>Export</tag>
        Successfully imported [COUNT] [OBJECT].
    </notification>
    
    <notification
      icon="notifytip.tga"
      name="AntiSpamBlocked"
      log_to_chat="true"
      type="notifytip">
AntiSpam: Blocked [SOURCE] for spamming a [QUEUE] ([COUNT]) times in [PERIOD] seconds.
    </notification>

    <notification
      icon="notifytip.tga"
      name="AntiSpamImNewLineFloodBlocked"
      log_to_chat="true"
      type="notifytip">
AntiSpam: Blocked [SOURCE] for sending an instant message with more than [COUNT] lines.
    </notification>

    <notification
      icon="notifytip.tga"
      name="AntiSpamChatNewLineFloodBlocked"
      log_to_chat="true"
      type="notifytip">
AntiSpam: Blocked [SOURCE] for sending a chat message with more than [COUNT] lines.
    </notification>

  <!-- <FS:Zi> Notification template for changed settings when selecting certain skins -->
  <!--         The actual texts for the messages are in strings.xml -->
  <notification
   icon="notify.tga"
   name="SkinDefaultsChangeSettings"
   type="alertmodal">
[MESSAGE]
   <form name="form">
      <ignore name="ignore"
       text="A preferences setting was changed to the skin's default value."/>
    </form>
  </notification>
  <!-- <FS:Zi> Notification template for changed settings when selecting certain skins -->

  <notification
   icon="alertmodal.tga"
   name="AddNewContactSet"
   type="alertmodal">
    <tag>contact set</tag>
Create new contact set with the name:
    <tag>confirm</tag>
    <form name="form">
      <input name="message" type="text" default="true">
      New Contact Set
      </input>
      <button
       default="true"
       index="0"
       name="Create"
       text="Create"/>
      <button
       index="1"
       name="Cancel"
       text="Cancel"/>
    </form>
  </notification>

  <notification
   icon="alertmodal.tga"
   name="RemoveContactSet"
   type="alertmodal">
Are you sure you want to remove [SET_NAME]? You won&apos;t be able to restore it.
    <tag>contact set</tag>
    <tag>confirm</tag>
    <usetemplate
     ignoretext="Confirm before removing a contact set"
     name="okcancelignore"
     notext="Cancel"
     yestext="Ok"/>
  </notification>

  <notification
   icon="alertmodal.tga"
   name="RemoveContactFromSet"
   type="alertmodal">
Are you sure you want to remove [TARGET] from [SET_NAME]?
    <tag>contact set</tag>
    <tag>confirm</tag>
    <usetemplate
     ignoretext="Confirm before removing someone from a contact set"
     name="okcancelignore"
     notext="Cancel"
     yestext="Ok"/>
  </notification>

  <notification
   icon="alertmodal.tga"
   name="RemoveContactsFromSet"
   type="alertmodal">
Are you sure you want to remove these [TARGET] avatars from [SET_NAME]?
    <tag>contact set</tag>
    <tag>confirm</tag>
    <usetemplate
     ignoretext="Confirm before removing multiple avatars from a contact set"
     name="okcancelignore"
     notext="Cancel"
     yestext="Ok"/>
  </notification>

  <notification
   icon="alertmodal.tga"
   name="AddToContactSetSingleSuccess"
   type="notify">
    <tag>contact set</tag>
[NAME] was added to [SET].
  </notification>

  <notification
   icon="alertmodal.tga"
   name="AddToContactSetMultipleSuccess"
   type="notify">
    <tag>contact set</tag>
[COUNT] avatars were added to [SET].
  </notification>

  <notification
   icon="alertmodal.tga"
   name="SetAvatarPseudonym"
   type="alertmodal">
    <tag>contact set</tag>
Enter an alias for [AVATAR]:
    <tag>confirm</tag>
    <form name="form">
      <input name="message" type="text" default="true" />
      <button
       default="true"
       index="0"
       name="Create"
       text="Create"/>
      <button
       index="1"
       name="Cancel"
       text="Cancel"/>
    </form>
  </notification>

  <notification
   icon="alertmodal.tga"
   name="RenameContactSetFailure"
   type="alertmodal">
    <tag>contact set</tag>
Could not rename set &apos;[SET]&apos; to &apos;[NEW_NAME]&apos; because a set with the same name already exists or the new name is invalid.
  </notification>

  <notification
   icon="notifytip.tga"
   name="ShapeImportGenericFail"
   type="notifytip">
    <tag>fail</tag>
There was a problem importing [FILENAME]. Please see the log for more details.
  </notification>
  <notification
   icon="notifytip.tga"
   name="ShapeImportVersionFail"
   type="notifytip">
    <tag>fail</tag>
Shape import failed. Are you sure [FILENAME] is an avatar file?
  </notification>

  <notification
   icon="alertmodal.tga"
   name="AddToMediaList"
   type="alertmodal">
Enter a domain name to be added to the [LIST]:
    <tag>confirm</tag>
    <form name="form">
      <input name="url" type="text" default="true" />
      <button
       default="true"
       index="0"
       name="Add"
       text="Add"/>
      <button
       index="1"
       name="Cancel"
       text="Cancel"/>
    </form>
  </notification>

   <!-- <FS:Zi> Do not allow "Restore To Last Position" for no-copy items -->
  <notification
   icon="alertmodal.tga"
   name="CantRestoreToWorldNoCopy"
   type="alertmodal">
Restore to Last Position is not allowed for no copy items to prevent possible content loss.
  </notification>
  <!-- <FS:Zi> Do not allow "Restore To Last Position" for no-copy items -->

  <notification
   icon="alertmodal.tga"
   name="ConfirmRemoveCredential"
   type="alertmodal">
Delete saved login for &lt;nolink&gt;[NAME]&lt;/nolink&gt;?
    <tag>confirm</tag>
    <form name="form">
      <button
       index="0"
       name="OK"
       text="OK"/>
      <button
       default="true"
       index="1"
       name="Cancel"
       text="Cancel"/>
    </form>
  </notification>

  <!-- <FS:TS> FIRE-5453: Flickr upload support (from Exodus) -->
  <notification
   icon="alertmodal.tga"
   name="ExodusFlickrVerificationExplanation"
   type="alertmodal">
To use the Flickr upload feature you must authorize [APP_NAME] to access your account. If you proceed, your web browser will open Flickr's website, where you will be prompted to log in and authorize [APP_NAME]. You will then be given a code to copy back into [APP_NAME].

Would you like to authorize [APP_NAME] to post to your Flickr account?
    <tag>fail</tag>
    <usetemplate
     name="okcancelbuttons"
     notext="No"
     yestext="Yes"/>
  </notification>

  <notification
   icon="alertmodal.tga"
   name="ExodusFlickrVerificationPrompt"
   type="alertmodal">
Please authorize [APP_NAME] to post to your Flickr account in your web browser, then type the code given by the website below:
    <tag>confirm</tag>
    <form name="form">
      <input name="oauth_verifier" type="text" default="true"/>
      <button
       index="0"
       name="OK"
       text="OK"/>
      <button
       index="1"
       name="Cancel"
       text="Cancel"/>
    </form>
  </notification>

  <notification
   icon="alertmodal.tga"
   name="ExodusFlickrVerificationFailed"
   type="alertmodal">
Flickr verification failed. Please try again, and be sure to double check the verification code.
    <tag>fail</tag>
    <usetemplate
     name="okbutton"
     yestext="OK"/>
  </notification>

  <notification
   icon="notifytip.tga"
   name="ExodusFlickrUploadComplete"
   type="notifytip">
Your snapshot can now be viewed [http://www.flickr.com/photos/upload/edit/?ids=[ID] here].
  </notification>
  <!-- </FS:TS> FIRE-5453 -->

  <notification
   icon="alert.tga"
   name="RegionTrackerAdd"
   type="alert">
What label would you like to use for
the region &quot;[REGION]&quot;?
    <tag>confirm</tag>
    <form name="form">
      <input name="label" type="text">[LABEL]</input>
      <button
       default="true"
       index="0"
       name="OK"
       text="OK"/>
      <button
       index="1"
       name="Cancel"
       text="Cancel"/>
    </form>
  </notification>
<<<<<<< HEAD
=======

  <notification
   icon="alertmodal.tga"
   name="ConfirmUnlinkObjects"
   type="alertmodal">
Do you really want to unlink the selected object?
    <tag>confirm</tag>
    <usetemplate
     ignoretext="Confirm before I unlink an object"
     name="okcancelignore"
     notext="Cancel"
     yestext="Unlink"/>
  </notification>

   <notification
    icon="alertmodal.tga"
    name="SnoozeDuration"
    type="alertmodal">
    <unique/>
    Time in seconds to snooze group chat:
    <tag>confirm</tag>
    <form name="form">
      <input name="duration" type="text" default="true">
        [DURATION]
      </input>
      <button
       default="true"
       index="0"
       name="OK"
       text="OK"/>
      <button
       index="1"
       name="Cancel"
       text="Cancel"/>
    </form>
   </notification>
   <notification
    icon="alertmodal.tga"
    name="SnoozeDurationInvalidInput"
    type="alertmodal">
    Please enter a valid number for the snooze duration!
    <tag>fail</tag>
    <usetemplate
     name="okbutton"
     yestext="OK"/>
  </notification>
  <notification
   name="PickLimitReached"
   label=""
   type="alertmodal">
    <unique/>
    <tag>fail</tag>
    <tag>confirm</tag>
    Can't create another pick because the maximum number of picks have been created already.
    <usetemplate
     name="okbutton"
     yestext="OK"/>
  </notification>
>>>>>>> 0b05b071
</notifications><|MERGE_RESOLUTION|>--- conflicted
+++ resolved
@@ -12311,20 +12311,6 @@
        text="Cancel"/>
     </form>
   </notification>
-<<<<<<< HEAD
-=======
-
-  <notification
-   icon="alertmodal.tga"
-   name="ConfirmUnlinkObjects"
-   type="alertmodal">
-Do you really want to unlink the selected object?
-    <tag>confirm</tag>
-    <usetemplate
-     ignoretext="Confirm before I unlink an object"
-     name="okcancelignore"
-     notext="Cancel"
-     yestext="Unlink"/>
   </notification>
 
    <notification
@@ -12370,6 +12356,4 @@
     <usetemplate
      name="okbutton"
      yestext="OK"/>
-  </notification>
->>>>>>> 0b05b071
 </notifications>