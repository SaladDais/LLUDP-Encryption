<?xml version="1.0" encoding="utf-8" standalone="yes" ?>
<menu
 height="201"
 layout="topleft"
 left="100"
 mouse_opaque="false"
 name="hide_navbar_menu"
 top="624"
 visible="false"
 width="128">
    <menu_item_check
         label="Show Navigation &amp; Favorites Bar"
         layout="topleft"
         name="ShowNavbarNavigationPanel">
           <on_click
             function="ToggleControl"
             parameter="ShowNavbarNavigationPanel" /> 
             <on_check
             function="CheckControl"
             parameter="ShowNavbarNavigationPanel" />
    </menu_item_check>
    <menu_item_check
<<<<<<< HEAD
         label="Show Favorites Bar"
         layout="topleft"
         name="ShowNavbarFavoritesPanel">
           <on_click
             function="ToggleControl"
             parameter="ShowNavbarFavoritesPanel" /> 
             <on_check
             function="CheckControl"
             parameter="ShowNavbarFavoritesPanel" />
    </menu_item_check>
	<menu_item_check
		 label="Show Search Bar"
		 layout="topleft"
		 name="ShowSearchTopBar">
		   <on_click
			 function="ToggleControl"
			 parameter="ShowSearchTopBar" /> 
			 <on_check
			 function="CheckControl"
			 parameter="ShowSearchTopBar" />
    </menu_item_check>
    <!-- AO - remove this option, problematic
		<menu_item_check
			 label="Show Mini-Location Bar"
			 layout="topleft"
			 name="ShowMiniLocationPanel">
			   <on_click
				 function="ToggleControl"
				 parameter="ShowMiniLocationPanel" />
				 <on_check
				 function="CheckControl"
				 parameter="ShowMiniLocationPanel" />
		</menu_item_check>
	-->
    <menu_item_check
         label="Show Location in Top Menu"
=======
         label="Show Mini-Location Bar"
>>>>>>> f6b8bfd3
         layout="topleft"
         name="ShowMenuBarLocation">
           <on_click
             function="ToggleControl"
             parameter="ShowMenuBarLocation" /> 
             <on_check
             function="CheckControl"
             parameter="ShowMenuBarLocation" />
    </menu_item_check>
</menu><|MERGE_RESOLUTION|>--- conflicted
+++ resolved
@@ -18,18 +18,6 @@
              <on_check
              function="CheckControl"
              parameter="ShowNavbarNavigationPanel" />
-    </menu_item_check>
-    <menu_item_check
-<<<<<<< HEAD
-         label="Show Favorites Bar"
-         layout="topleft"
-         name="ShowNavbarFavoritesPanel">
-           <on_click
-             function="ToggleControl"
-             parameter="ShowNavbarFavoritesPanel" /> 
-             <on_check
-             function="CheckControl"
-             parameter="ShowNavbarFavoritesPanel" />
     </menu_item_check>
 	<menu_item_check
 		 label="Show Search Bar"
@@ -57,9 +45,6 @@
 	-->
     <menu_item_check
          label="Show Location in Top Menu"
-=======
-         label="Show Mini-Location Bar"
->>>>>>> f6b8bfd3
          layout="topleft"
          name="ShowMenuBarLocation">
            <on_click
