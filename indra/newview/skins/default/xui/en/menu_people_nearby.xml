<?xml version="1.0" encoding="utf-8" standalone="yes" ?>
<context_menu
 layout="topleft"
 name="Nearby People Context Menu">
    <menu_item_call
     label="View Profile"
     layout="topleft"
     name="view_profile">
        <menu_item_call.on_click
         function="Avatar.Profile" />
    </menu_item_call>
    <menu_item_call
     label="IM"
     layout="topleft"
     name="im">
        <menu_item_call.on_click
         function="Avatar.IM" />
        <menu_item_call.on_enable
      	 function="Avatar.EnableItem"
         parameter="can_im"/> 
    </menu_item_call>
    <menu_item_call
    label="Offer Teleport"
    name="offer_teleport">
      <menu_item_call.on_click
       function="Avatar.OfferTeleport"/>
      <menu_item_call.on_enable
      function="Avatar.EnableItem"
      parameter="can_offer_teleport"/>
    </menu_item_call>
    <menu_item_call
     label="Voice call"
     layout="topleft"
     name="voice_call">
        <menu_item_call.on_click
         function="Avatar.Call" />
        <menu_item_call.on_enable
         function="Avatar.EnableItem"
         parameter="can_call" />
    </menu_item_call>
    <menu_item_separator />
    <menu_item_call
     label="View chat history..."
     layout="topleft"
     name="chat_history">
        <menu_item_call.on_click
         function="Avatar.Calllog" />
        <menu_item_call.on_enable
      	 function="Avatar.EnableItem"
         parameter="can_callog"/>
    </menu_item_call>
    <menu_item_separator name="separator_chat_history"/>
    <menu_item_call
     label="Add Friend"
     layout="topleft"
     name="add_friend">
        <menu_item_call.on_click
         function="Avatar.AddFriend" />
        <menu_item_call.on_visible
         function="Avatar.EnableItem"
         parameter="can_add" />
    </menu_item_call>
    <menu_item_call
     label="Remove Friend"
     layout="topleft"
     name="remove_friend">
        <menu_item_call.on_click
         function="Avatar.RemoveFriend" />
        <menu_item_call.on_enable
         function="Avatar.EnableItem"
         parameter="can_delete" />
    </menu_item_call>
    <menu_item_call
     label="Invite to group..."
     layout="topleft"
     name="invite_to_group">
        <menu_item_call.on_click
         function="Avatar.InviteToGroup" />
        <menu_item_call.on_enable
      	 function="Avatar.EnableItem"
         parameter="can_invite"/>
    </menu_item_call>
    <menu_item_separator name="separator_invite_to_group"/>
    <menu_item_call
     label="Zoom In"
     layout="topleft"
     name="zoom_in">
      <menu_item_call.on_click
       function="Avatar.ZoomIn" />
      <menu_item_call.on_enable
       function="Avatar.EnableItem"
       parameter="can_zoom_in"/>
    </menu_item_call>
    <menu_item_call
     label="Map"
     layout="topleft"
     name="map">
        <menu_item_call.on_click
         function="Avatar.ShowOnMap" />
        <menu_item_call.on_enable
         function="Avatar.EnableItem"
         parameter="can_show_on_map" />
    </menu_item_call>
    <menu_item_call
     label="Share"
     layout="topleft"
     name="share">
        <menu_item_call.on_click
         function="Avatar.Share" />
        <menu_item_call.on_enable
<<<<<<< HEAD
         function="Avatar.EnableItem"
         parameter="can_open_inventory" />
=======
      	 function="Avatar.EnableItem"
         parameter="can_share"/>
>>>>>>> fe8b4bf1
    </menu_item_call>
    <menu_item_call
     label="Pay"
     layout="topleft"
     name="pay">
        <menu_item_call.on_click
         function="Avatar.Pay" />
        <menu_item_call.on_enable
      	 function="Avatar.EnableItem"
         parameter="can_pay"/> 
    </menu_item_call>
    <menu_item_check
     label="Block/Unblock"
     layout="topleft"
     name="block_unblock">
        <menu_item_check.on_click
         function="Avatar.BlockUnblock" />
        <menu_item_check.on_check
         function="Avatar.CheckItem"
         parameter="is_blocked" />
        <menu_item_check.on_enable
         function="Avatar.EnableItem"
         parameter="can_block" />
    </menu_item_check>
<<<<<<< HEAD
    <menu_item_call
    label="Offer Teleport"
    name="teleport">
      <menu_item_call.on_click
       function="Avatar.OfferTeleport"/>
    </menu_item_call>
    <menu_item_call
     label="Invite To Group"
     name="GroupInvite">
        <menu_item_call.on_click
         function="Avatar.GroupInvite" />
    </menu_item_call>
=======
    <menu_item_separator />
>>>>>>> fe8b4bf1
</context_menu><|MERGE_RESOLUTION|>--- conflicted
+++ resolved
@@ -108,13 +108,8 @@
         <menu_item_call.on_click
          function="Avatar.Share" />
         <menu_item_call.on_enable
-<<<<<<< HEAD
-         function="Avatar.EnableItem"
-         parameter="can_open_inventory" />
-=======
       	 function="Avatar.EnableItem"
          parameter="can_share"/>
->>>>>>> fe8b4bf1
     </menu_item_call>
     <menu_item_call
      label="Pay"
@@ -139,20 +134,12 @@
          function="Avatar.EnableItem"
          parameter="can_block" />
     </menu_item_check>
-<<<<<<< HEAD
-    <menu_item_call
-    label="Offer Teleport"
-    name="teleport">
-      <menu_item_call.on_click
-       function="Avatar.OfferTeleport"/>
-    </menu_item_call>
+    <menu_item_separator />
+
     <menu_item_call
      label="Invite To Group"
      name="GroupInvite">
         <menu_item_call.on_click
          function="Avatar.GroupInvite" />
     </menu_item_call>
-=======
-    <menu_item_separator />
->>>>>>> fe8b4bf1
 </context_menu>