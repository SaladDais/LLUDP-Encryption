--- conflicted
+++ resolved
@@ -199,11 +199,7 @@
 			 height="10"
 			 layout="topleft"
 			 left="10"
-<<<<<<< HEAD
-			 name="Cache location"
-=======
 			 name="Model types"
->>>>>>> d2af1ae8
 			 width="320">
 				Second Life supports COLLADA (.dae) files
 			</text>
