--- conflicted
+++ resolved
@@ -4,15 +4,9 @@
  name="im_p2p_chiclet"
  show_speaker="false"
  width="25">
-<<<<<<< HEAD
-    <chiclet_im_p2p.chiclet_button 
-     height="23"
-     image_selected="PushButton_Selected"
-=======
     <chiclet_im_p2p.chiclet_button
      height="25"
      image_selected="PushButton_On"
->>>>>>> 76a044fa
      image_unselected="PushButton_Off"
      name="chiclet_button"
      tab_stop="false"
@@ -26,15 +20,6 @@
      visible="false"
      width="20" />
     <chiclet_im_p2p.avatar_icon
-<<<<<<< HEAD
-     bottom="2"
-     follows="left|top|bottom"
-     height="18"
-     left="3"
-     mouse_opaque="false"
-     name="avatar_icon"
-     width="19" />
-=======
      bottom="3"
      follows="left|top|bottom"
      height="20"
@@ -42,7 +27,6 @@
      mouse_opaque="false"
      name="avatar_icon"
      width="21" />
->>>>>>> 76a044fa
     <chiclet_im_p2p.unread_notifications
      height="23"
      halign="center"
