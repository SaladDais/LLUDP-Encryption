<?xml version="1.0" encoding="utf-8" standalone="yes" ?>
<panel
 width="470"
 height="420"
 label="Members &amp; Roles"
 layout="topleft"
 left="0"
 top="0"
 follows="all"
 name="roles_tab">

    <panel.string
     name="default_needs_apply_text">
        There are unsaved changes
    </panel.string>
    <panel.string
     name="want_apply_text">
        Do you want to save your changes?
    </panel.string>
    <panel.string
     name="help_text" />

    <!-- separates the tab panel from the options underneath -->

    <tab_container
     name="roles_tab_container"
     left="0"
     top="0"
     right="-1"
     height="188"
     halign="center"
     tab_position="top"
     follows="top|left|right"
     layout="topleft">

<!-- MEMBERS sub tab -->

        <panel
         name="members_sub_tab"
         label="Members"
         tool_tip="Members"
         help_topic="roles_members_tab"
         left="0"
         top="0"
         right="-1"
         height="188"
         class="panel_group_members_subtab"
         follows="all"
         layout="topleft">

            <panel.string
             name="help_text">
                You can add or remove Roles assigned to Members.
Select multiple Members by holding the Ctrl key and
clicking on their names.
            </panel.string>
            <panel.string
             name="donation_area">
                [AREA] m²
            </panel.string>
            <panel.string
             name="power_folder_icon" translate="false">
                Inv_FolderClosed
            </panel.string>
            <panel.string
             name="power_all_have_icon" translate="false">
                Checkbox_On
            </panel.string>
            <panel.string
             name="power_partial_icon" translate="false">
                Checkbox_Off
            </panel.string>

            <filter_editor
             layout="topleft"
             top="5"
             left="5"
             right="-5"
             height="22"
             search_button_visible="false"
             follows="left|top|right"
             label="Filter Members"
             name="filter_input" />

            <name_list
             name="member_list"
             left="1"
             top_pad="5"
             right="-1"
             height="129"
             column_padding="2"
             draw_heading="true"
             multi_select="true"
             short_names="false"
             follows="all"
             layout="topleft">

                <name_list.columns
                 label="Member"
                 name="name"
                 relative_width="0.50" />
                <name_list.columns
                 label="Donation"
                 name="donated"
                 relative_width="0.15" />
                <name_list.columns
                 label="Status"
                 name="online"
                 relative_width="0.18" />
                <name_list.columns
                 label="Title"
                 name="title"
                 relative_width="0.18" />
            </name_list>

            <button
             name="member_invite"
             label="Invite"
             left="3"
             top_pad="4"
             width="100"
             height="23"
             follows="bottom|left"
             layout="topleft" />

            <button
             name="member_eject"
             label="Eject"
             left_pad="4"
             width="100"
             height="23"
             follows="bottom|left"
             layout="topleft" />

            <button
             height="23"
             label="Ban Member(s)"
             follows="bottom|left"
             left_pad="4"
             name="member_ban"
             width="100"
             layout="topleft" />

            <button
             name="export_list"
             label="Export List"
             left_pad="4"
             width="100"
             height="23"
             follows="bottom|left"
             layout="topleft" />
        </panel>

<!-- ROLES sub tab -->

        <panel
         name="roles_sub_tab"
         label="Roles"
         tool_tip="Roles"
         help_topic="roles_roles_tab"
         left="0"
         top="0"
         right="-1"
         height="188"
         class="panel_group_roles_subtab"
         follows="all"
         layout="topleft">
           <!-- <button
             enabled="false"
             height="20"
             label="Show All"
             layout="topleft"
             top="-65"
             right="-5"
             name="show_all_button"
             width="100" />-->
<<<<<<< HEAD
            <panel.string
             name="help_text">
            Roles have a title and an allowed list of Abilities
that Members can perform. Members can belong to
one or more Roles. A group can have up to 10 Roles,
including the Everyone and Owner Roles.
            </panel.string>
            <panel.string
             name="cant_delete_role">
            The &apos;Everyone&apos; and &apos;Owners&apos; Roles are special and can't be deleted.
            </panel.string>
            <panel.string
             name="power_folder_icon" translate="false">
            Inv_FolderClosed
            </panel.string>
            <panel.string
             name="power_all_have_icon" translate="false">
            Checkbox_On
            </panel.string>
            <panel.string
             name="power_partial_icon" translate="false">
            Checkbox_Off
            </panel.string>

            <filter_editor
             layout="topleft"
             top="5"
             left="5"
             right="-5"
             height="22"
             search_button_visible="false"
             follows="left|top|right"
             label="Filter Roles"
             name="filter_input" />

            <scroll_list
             name="role_list"
             left="3"
             top_pad="5"
             right="-1"
             height="129"
             column_padding="0"
             draw_heading="true"
             draw_stripes="false"
             heading_height="23"
             search_column="1"
             follows="all"
             layout="topleft">

                <scroll_list.columns
                 label="Role"
                 name="name"
               relative_width="0.45"  />
                <scroll_list.columns
                 label="Title"
                 name="title"
               relative_width="0.45"  />
                <scroll_list.columns
                 label="#"
                 name="members"
               relative_width="0.15"  />
            </scroll_list>

            <button
             name="role_create"
             label="New Role"
             left="3"
             top_pad="4"
             width="100"
             height="23"
             follows="bottom|left"
             layout="topleft" />

            <button
             name="role_delete"
             label="Delete Role"
             left_pad="4"
             width="100"
             height="23"
             follows="bottom|left"
             layout="topleft" />
        </panel>

<!-- ABILITIES sub tab -->

        <panel
         name="actions_sub_tab"
         label="Abilities"
         tool_tip="You can view an Ability&apos;s Description and which Roles and Members can execute the Ability."
         help_topic="roles_actions_tab"
         left="0"
         top="0"
         right="-1"
         height="188"
         class="panel_group_actions_subtab"
         follows="all"
         layout="topleft">

            <panel.string
             name="help_text">
                Abilities allow Members in Roles to do specific
things in this group. There&apos;s a broad variety of Abilities.
            </panel.string>
            <panel.string
             name="power_folder_icon" translate="false">
                Inv_FolderClosed
            </panel.string>
            <panel.string
             name="power_all_have_icon" translate="false">
                Checkbox_On
            </panel.string>
            <panel.string
             name="power_partial_icon" translate="false">
                Checkbox_Off
            </panel.string>

         <filter_editor
         layout="topleft"
         top="5"
         left="5"
         right="-5"
         height="22"
         search_button_visible="false"
         follows="left|top|right"
         label="Filter Abilities"
         name="filter_input" />

        <scroll_list
         name="action_list"
         tool_tip="Select an Ability to view more details"
         left="0"
         top_pad="5"
         right="-1"
         height="161"
         column_padding="0"
         draw_stripes="true"
         search_column="2"
         follows="all"
         layout="topleft">



            <scroll_list.columns
             label=""
             name="icon"
             width="2" />
            <scroll_list.columns
             label=""
             name="checkbox"
             width="20" />
            <scroll_list.columns
             label=""
             name="action"/>

        </scroll_list>
        </panel>

=======
      <panel.string
       name="help_text">
        Roles have a title and an allowed list of Abilities
        that Members can perform. Members can belong to
        one or more Roles. A group can have up to 10 Roles,
        including the Everyone and Owner Roles.
      </panel.string>
      <panel.string
       name="cant_delete_role">
        The &apos;Everyone&apos; and &apos;Owners&apos; Roles are special and can't be deleted.
      </panel.string>
      <panel.string
       name="power_folder_icon" translate="false">
        Inv_FolderClosed
      </panel.string>
      <panel.string
       name="power_all_have_icon" translate="false">
        Checkbox_On
      </panel.string>
      <panel.string
       name="power_partial_icon" translate="false">
        Checkbox_Off
      </panel.string>
      <filter_editor
      layout="topleft"
      top="5"
      left="5"
      right="-5"
      height="22"
      search_button_visible="false"
      follows="left|top|right"
      label="Filter Roles"
      name="filter_input" />
      <scroll_list
       column_padding="0"
       draw_heading="true"
       draw_stripes="false"
       heading_height="23"
       height="132"
       layout="topleft"
       search_column="1"
       left="0"
       follows="left|top|right"
       right="-1"
       name="role_list"
       top_pad="2"
       width="310">
        <scroll_list.columns
         label="Role"
         name="name"
       relative_width="0.45"  />
        <scroll_list.columns
         label="Title"
         name="title"
       relative_width="0.45"  />
        <scroll_list.columns
         label="#"
         name="members"
       relative_width="0.15"  />
      </scroll_list>
      <button
      follows="top|left"
       height="23"
       label="New Role"
       layout="topleft"
       left="0"
       name="role_create"
       width="100" />
      <button
       follows="top|left"
       height="23"
       label="Copy Role"
       layout="topleft"
       left_pad="10"
       name="role_copy"
       width="100" />
      <button
       height="23"
       follows="top|left"
       label="Delete Role"
       layout="topleft"
       left_pad="10"
       name="role_delete"
       width="100" />
    </panel>
    <panel
     border="false"
     height="303"
     label="ABILITIES"
     layout="topleft"
     left="0"
     right="-1"
     help_topic="roles_actions_tab"
     name="actions_sub_tab"
     class="panel_group_actions_subtab"
     tool_tip="You can view an Ability&apos;s Description and which Roles and Members can execute the Ability."
     width="310">
      <panel.string
       name="help_text">
        Abilities allow Members in Roles to do specific
        things in this group. There&apos;s a broad variety of Abilities.
      </panel.string>
      <panel.string
       name="power_folder_icon" translate="false">
        Inv_FolderClosed
      </panel.string>
      <panel.string
       name="power_all_have_icon" translate="false">
        Checkbox_On
      </panel.string>
      <panel.string
       name="power_partial_icon" translate="false">
        Checkbox_Off
      </panel.string>
      <filter_editor
      layout="topleft"
      top="5"
      left="5"
      right="-5"
      height="22"
      search_button_visible="false"
      follows="left|top|right"
      label="Filter Abilities"
      name="filter_input" />
      <scroll_list
       column_padding="0"
       draw_stripes="true"
       height="200"
       follows="left|top|right"
       layout="topleft"
       left="0"
       right="-1"
       name="action_list"
       search_column="2"
       tool_tip="Select an Ability to view more details"
       top_pad="5"
       width="300">
        <scroll_list.columns
         label=""
         name="icon"
         width="2" />
        <scroll_list.columns
         label=""
         name="checkbox"
         width="20" />
        <scroll_list.columns
         label=""
         name="action" />
      </scroll_list>
    </panel>
>>>>>>> 6700f290
    <panel
     border="false"
     height="303"
     label="Banned Residents"
     layout="topleft"
     left="0"
     right="-1"
     help_topic="roles_banlist_tab"
     name="banlist_sub_tab"
     class="panel_group_banlist_subtab"
     tool_tip="View the banned residents from this group."
     width="310">
      <panel.string
       name="help_text">
        Any resident on the ban list will be unable to join the group.
      </panel.string>
      <panel.string
       name="ban_count_template">
        Ban count: [COUNT]/[LIMIT]
      </panel.string>
      <name_list
           column_padding="0"
           draw_heading="true"
           height="136"
           follows="left|top|right"
           layout="topleft"
           left="0"
           right="-1"
           multi_select="true"
           name="ban_list"
           short_names="false"
           sort_column="0"
           name_column="name"
           top_pad="5">
        <name_list.columns
         label="Resident"
         name="name"
         font.name="SANSSERIF_SMALL"
         font.style="NORMAL"
         relative_width="0.7" />
        <name_list.columns
         label="Date Banned"
         name="ban_date"
         relative_width="0.3" />
      </name_list>
      <button
        follows="top|left"
        height="23"
        label="Ban Resident(s)"
        layout="topleft"
        left="3"
        name="ban_create"
        tool_tip="Ban residents from your group"
        width="120" />
      <button
        follows="top|left"
        height="23"
        label="Remove Ban(s)"
        layout="topleft"
        left_pad="5"
        name="ban_delete"
        tool_tip="Unban selected residents from your group"
        width="120" />
      <button
        follows="top|left"
        height="23"
        width="23"
        image_overlay="Refresh_Off"
        layout="topleft"
        left_pad="5"
        name="ban_refresh"
        tool_tip="Refresh the ban list"
        />
      <text
        type="string"
        height="18"
        left_pad="5"
        follows="top|left|right"
        layout="topleft"
        name="ban_count"
        use_ellipses="true"
        right="-1">
      </text>
    </panel>
  </tab_container>

<!--    </layout_panel> -->

    <!-- UI elements that get hidden or shown, depending on the currently selected tab -->
    <!-- currently commented out due to a bug or misbehavior of <scroll_list> and <name_list> in conjunction with <layout_stack> and follows="all" -->
<!--
    <layout_panel
     height="100"
     min_height="50"
     right="-1"
     name="group_members_roles_layout_panel"
     user_resize="true"
     follows="all"
     layout="topleft">
-->
<!-- MEMBERS footer -->

    <panel
     name="members_footer"
     top="192"
     left="4"
     right="-2"
     height="224"
     background_visible="false"
     bg_alpha_color="FloaterUnfocusBorderColor"
     follows="all"
     visible="false"
     layout="topleft">

    <!-- currently commented out due to a bug or misbehavior of <scroll_list> and <name_list> in conjunction with <layout_stack> and follows="all" -->

<!--
    <layout_stack
     name="group_members_footer_layout_stack"
     top_pad="4"
     right="-1"
     height="100"
     orientation="horizontal"
     follows="all"
     layout="topleft">

    <layout_panel
     right="-1"
     name="group_roles_layout_panel"
     user_resize="true"
     follows="all"
     layout="topleft">

//-->

        <text
         name="assigned_roles_label"
         left="0"
         right="-1"
         top_pad="4"
         height="16"
         type="string"
         text_color="EmphasisColor"
         follows="left|top|right"
         layout="topleft">
        Assigned Roles
        </text>

        <scroll_list
         name="member_assigned_roles"
         top_pad="0"
         right="-1"
         height="93"
         draw_stripes="true"
         follows="top|left|right"
         layout="topleft">
            <scroll_list.columns
             label=""
             name="checkbox"
             width="20" />
            <scroll_list.columns
             label=""
             name="role"
             width="135" />
        </scroll_list>

<!--

    </layout_panel>

    <layout_panel
     right="-1"
     min_height="94"
     name="group_members_tab_layout_panel"
     user_resize="true"
     layout="topleft">

//-->
        <text
         type="string"
         top_pad="4"
         right="-1"
         height="16"
         follows="left|top|right"
         text_color="EmphasisColor"
         name="static2"
         layout="topleft">
        Allowed Abilities
        </text>

        <scroll_list
         tool_tip="For details of each allowed ability see the abilities tab"
         right="-1"
         top_pad="0"
         height="93"
         draw_stripes="true"
         name="member_allowed_actions"
         search_column="2"
         follows="all"
         layout="topleft">
            <scroll_list.columns
             label=""
             name="icon"
             width="2" />
            <scroll_list.columns
             label=""
             name="checkbox"
             width="20" />
            <scroll_list.columns
             label=""
             name="action"/>
        </scroll_list>
<!--
    </layout_panel>
    </layout_stack>
//-->
    </panel>

<!-- ROLES footer -->

    <panel
     name="roles_footer"
     top="192"
     left="0"
     right="-1"
     height="226"
     background_visible="false"
     bg_alpha_color="FloaterUnfocusBorderColor"
     mouse_opaque="false"
     visible="false"
     follows="all"
     layout="topleft">

        <text
         name="role_name_label"
         left="5"
         top_pad="3"
         width="70"
         height="16"
         type="string"
         follows="left|top"
         layout="topleft">
        Role Name
        </text>

        <line_editor
         name="role_name"
         left_pad="4"
         right="-1"
         height="20"
         type="string"
         layout="topleft"
         follows="left|top|right"
         max_length_bytes="20">
        </line_editor>

        <text
         name="role_title_label"
         top_pad="4"
         left="5"
         width="70"
         height="16"
         type="string"
         follows="left|top"
         layout="topleft">
        Role Title
        </text>

        <line_editor
         name="role_title"
         left_pad="4"
         right="-1"
         height="20"
         type="string"
         follows="left|top|right"
         max_length_bytes="20"
         layout="topleft">
        </line_editor>

        <check_box
         top_pad="4"
         height="16"
         label="Reveal members"
         right="-140"
         layout="topleft"
         name="role_visible_in_list"
         tool_tip="Sets whether members of this role are visible in the General tab to people outside of the group."
         width="16"
         follows="top|right"/>

        <text
         name="description_label"
         top_delta="0"
         left="5"
         right="-1"
         height="16"
         type="string"
         follows="left|top"
         layout="topleft">
        Description
        </text>

        <text_editor
         type="string"
         layout="topleft"
         follows="left|top|right"
         right="-1"
         max_length="295"
         height="37"
         name="role_description"
         top_pad="0"
         left="5"
         width="300"
         word_wrap="true">
        </text_editor>

<!--
    <layout_stack
     name="role_members_abilities_layout_stack"
     top_pad="4"
     right="-1"
     height="55"
     orientation="horizontal"
     follows="all"
     layout="topleft">

    <layout_panel
     right="-1"
     name="role_members_layout_panel"
     user_resize="true"
     follows="all"
     layout="topleft">

     we need to use <panel> for now
//-->
    <panel
     name="group_roles_layout_panel"
     left="5"
     top_pad="4"
     right="-1"
     height="85"
     follows="top|left|right"
     layout="topleft">

        <text
         name="assigned_members_label"
         left="0"
         top_pad="0"
         right="-1"
         height="16"
         type="string"
         follows="left|top|right"
         text_color="EmphasisColor"
         layout="topleft">
        Assigned Members
        </text>

        <name_list
         name="role_assigned_members"
         left="0"
         top_pad="0"
         right="-1"
         height="69"
         draw_stripes="true"
         follows="all"
         layout="topleft" />

    </panel>

<!--
    </layout_panel>

    <layout_panel
     right="-1"
     name="role_members_layout_panel"
     user_resize="true"
     follows="all"
     layout="topleft">
//-->
    <panel
     name="group_roles_layout_panel2"
     top_pad="4"
     right="-1"
     height="36"
     follows="all"
     layout="topleft">

        <text
         name="allowed_abilities_label"
         left="0"
         top_pad="0"
         right="-1"
         height="16"
         type="string"
         text_color="EmphasisColor"
         follows="left|top|right"
         layout="topleft">
        Allowed Abilities
        </text>

        <scroll_list
         name="role_allowed_actions"
         tool_tip="For details of each allowed ability see the abilities tab"
         top_pad="0"
         right="-1"
         height="20"
         draw_stripes="true"
         search_column="2"
         follows="all"
         layout="topleft">

            <scroll_list.columns
             label=""
             name="icon"
             width="2" />
            <scroll_list.columns
             label=""
             name="checkbox"
             width="20" />
            <scroll_list.columns
             label=""
             name="action"/>
        </scroll_list>
<!--
    </layout_panel>
    </layout_stack>
//-->

    </panel>
    </panel>

<!-- ABILITIES footer -->

    <panel
     name="actions_footer"
     top="192"
     left="4"
     right="-4"
     height="226"
     background_visible="false"
     bg_alpha_color="FloaterUnfocusBorderColor"
     mouse_opaque="false"
     visible="false"
     follows="all"
     layout="topleft">

        <panel
         top="0"
         left="0"
         right="-1"
         height="60"
         border="true"
         bevel_style="in"
         follows="left|top|right"
         layout="topleft"
	 name="action_description_panel">

        <text_editor
         name="action_description"
         top="0"
         left="0"
         right="-1"
         height="60"
         halign="left"
         bg_readonly_color="Transparent"
         font="SansSerifSmall"
         type="string"
         enabled="false"
         max_length="512"
         word_wrap="true"
         follows="left|top|right"
         layout="topleft">
        This Ability is &apos;Eject Members from this Group&apos;. Only an Owner can eject another Owner.
        </text_editor>

    </panel>
<!--
        <layout_stack
         name="abilities_members_actions_layout_stack"
         top_pad="4"
         right="-1"
         height="116"
         orientation="horizontal"
         follows="top"
         layout="topleft">

        <layout_panel
         right="-1"
         name="abilities_members_layout_panel"
         user_resize="true"
         follows="top"
         layout="topleft">
//-->

        <text
         name="action_roles_label"
         left="0"
         top_pad="0"
         right="-1"
         height="16"
         type="string"
         text_color="EmphasisColor"
         follows="left|top|right"
         layout="topleft">
        Roles with this ability
        </text>

        <scroll_list
         name="action_roles"
         top_pad="0"
         right="-1"
         height="90"
         follows="left|top|right"
         layout="topleft" />
<!--
        </layout_panel>
        <layout_panel
         right="-1"
         name="abilities_actions_layout_panel"
         user_resize="true"
         follows="top"
         layout="topleft">
//-->

        <text
         name="action_members_label"
         top_pad="0"
         right="-1"
         height="16"
         type="string"
         text_color="EmphasisColor"
         follows="top|left|right"
         layout="topleft">
        Members with this ability
        </text>

        <name_list
         name="action_members"
         left="0"
         top_pad="0"
         right="-1"
         height="46"
         follows="all"
         layout="topleft" />
<!--
        </layout_panel>
        </layout_stack>
//-->
    </panel>
<!--
	</layout_panel>
    </layout_stack>
//-->
</panel><|MERGE_RESOLUTION|>--- conflicted
+++ resolved
@@ -174,7 +174,6 @@
              right="-5"
              name="show_all_button"
              width="100" />-->
-<<<<<<< HEAD
             <panel.string
              name="help_text">
             Roles have a title and an allowed list of Abilities
@@ -249,6 +248,15 @@
              layout="topleft" />
 
             <button
+             follows="bottom|left"
+             height="23"
+             label="Copy Role"
+             layout="topleft"
+             left_pad="4"
+             name="role_copy"
+             width="100" />
+
+            <button
              name="role_delete"
              label="Delete Role"
              left_pad="4"
@@ -332,158 +340,6 @@
         </scroll_list>
         </panel>
 
-=======
-      <panel.string
-       name="help_text">
-        Roles have a title and an allowed list of Abilities
-        that Members can perform. Members can belong to
-        one or more Roles. A group can have up to 10 Roles,
-        including the Everyone and Owner Roles.
-      </panel.string>
-      <panel.string
-       name="cant_delete_role">
-        The &apos;Everyone&apos; and &apos;Owners&apos; Roles are special and can't be deleted.
-      </panel.string>
-      <panel.string
-       name="power_folder_icon" translate="false">
-        Inv_FolderClosed
-      </panel.string>
-      <panel.string
-       name="power_all_have_icon" translate="false">
-        Checkbox_On
-      </panel.string>
-      <panel.string
-       name="power_partial_icon" translate="false">
-        Checkbox_Off
-      </panel.string>
-      <filter_editor
-      layout="topleft"
-      top="5"
-      left="5"
-      right="-5"
-      height="22"
-      search_button_visible="false"
-      follows="left|top|right"
-      label="Filter Roles"
-      name="filter_input" />
-      <scroll_list
-       column_padding="0"
-       draw_heading="true"
-       draw_stripes="false"
-       heading_height="23"
-       height="132"
-       layout="topleft"
-       search_column="1"
-       left="0"
-       follows="left|top|right"
-       right="-1"
-       name="role_list"
-       top_pad="2"
-       width="310">
-        <scroll_list.columns
-         label="Role"
-         name="name"
-       relative_width="0.45"  />
-        <scroll_list.columns
-         label="Title"
-         name="title"
-       relative_width="0.45"  />
-        <scroll_list.columns
-         label="#"
-         name="members"
-       relative_width="0.15"  />
-      </scroll_list>
-      <button
-      follows="top|left"
-       height="23"
-       label="New Role"
-       layout="topleft"
-       left="0"
-       name="role_create"
-       width="100" />
-      <button
-       follows="top|left"
-       height="23"
-       label="Copy Role"
-       layout="topleft"
-       left_pad="10"
-       name="role_copy"
-       width="100" />
-      <button
-       height="23"
-       follows="top|left"
-       label="Delete Role"
-       layout="topleft"
-       left_pad="10"
-       name="role_delete"
-       width="100" />
-    </panel>
-    <panel
-     border="false"
-     height="303"
-     label="ABILITIES"
-     layout="topleft"
-     left="0"
-     right="-1"
-     help_topic="roles_actions_tab"
-     name="actions_sub_tab"
-     class="panel_group_actions_subtab"
-     tool_tip="You can view an Ability&apos;s Description and which Roles and Members can execute the Ability."
-     width="310">
-      <panel.string
-       name="help_text">
-        Abilities allow Members in Roles to do specific
-        things in this group. There&apos;s a broad variety of Abilities.
-      </panel.string>
-      <panel.string
-       name="power_folder_icon" translate="false">
-        Inv_FolderClosed
-      </panel.string>
-      <panel.string
-       name="power_all_have_icon" translate="false">
-        Checkbox_On
-      </panel.string>
-      <panel.string
-       name="power_partial_icon" translate="false">
-        Checkbox_Off
-      </panel.string>
-      <filter_editor
-      layout="topleft"
-      top="5"
-      left="5"
-      right="-5"
-      height="22"
-      search_button_visible="false"
-      follows="left|top|right"
-      label="Filter Abilities"
-      name="filter_input" />
-      <scroll_list
-       column_padding="0"
-       draw_stripes="true"
-       height="200"
-       follows="left|top|right"
-       layout="topleft"
-       left="0"
-       right="-1"
-       name="action_list"
-       search_column="2"
-       tool_tip="Select an Ability to view more details"
-       top_pad="5"
-       width="300">
-        <scroll_list.columns
-         label=""
-         name="icon"
-         width="2" />
-        <scroll_list.columns
-         label=""
-         name="checkbox"
-         width="20" />
-        <scroll_list.columns
-         label=""
-         name="action" />
-      </scroll_list>
-    </panel>
->>>>>>> 6700f290
     <panel
      border="false"
      height="303"
