--- conflicted
+++ resolved
@@ -2,24 +2,20 @@
 <floater
  legacy_header_height="18"
  can_minimize="false"
-<<<<<<< HEAD
- height="410"
-=======
  height="440"
->>>>>>> ef9bee50
  layout="topleft"
  name="Inventory Finder"
  help_topic="inventory_finder"
  title="INVENTORY_RECENT_ITEMS"
- width="154">
+ width="280">
     <icon
      height="16"
      image_name="Inv_Animation"
      layout="topleft"
-     left="4"
+     left="8"
      mouse_opaque="true"
      name="icon_animation"
-     top="24"
+     top="22"
      width="16" />
     <check_box
      height="16"
@@ -33,10 +29,10 @@
      height="16"
      image_name="Inv_CallingCard"
      layout="topleft"
-     left="4"
+     left="8"
      mouse_opaque="true"
      name="icon_calling_card"
-     top_pad="2"
+     top="42"
      width="16" />
     <check_box
      height="16"
@@ -50,10 +46,10 @@
      height="16"
      image_name="Inv_Shirt"
      layout="topleft"
-     left="4"
+     left="8"
      mouse_opaque="true"
      name="icon_clothing"
-     top_pad="2"
+     top="62"
      width="16" />
     <check_box
      height="16"
@@ -67,10 +63,10 @@
      height="16"
      image_name="Inv_Gesture"
      layout="topleft"
-     left="4"
+     left="8"
      mouse_opaque="true"
      name="icon_gesture"
-     top_pad="2"
+     top="82"
      width="16" />
     <check_box
      height="16"
@@ -84,10 +80,10 @@
      height="16"
      image_name="Inv_Landmark"
      layout="topleft"
-     left="4"
+     left="8"
      mouse_opaque="true"
      name="icon_landmark"
-     top_pad="2"
+     top="102"
      width="16" />
     <check_box
      height="16"
@@ -101,15 +97,10 @@
      height="16"
      image_name="Inv_Notecard"
      layout="topleft"
-     left="4"
-     mouse_opaque="true"
-<<<<<<< HEAD
-     name="icon_mesh"
-     top_pad="2"
-=======
+     left="8"
+     mouse_opaque="true"
      name="icon_notecard"
      top="122"
->>>>>>> ef9bee50
      width="16" />
     <check_box
      height="16"
@@ -123,15 +114,10 @@
      height="16"
      image_name="Inv_Mesh"
      layout="topleft"
-     left="4"
-     mouse_opaque="true"
-<<<<<<< HEAD
-     name="icon_notecard"
-     top_pad="2"
-=======
+     left="8"
+     mouse_opaque="true"
      name="icon_mesh"
      top="142"
->>>>>>> ef9bee50
      width="16" />
     <check_box
      height="16"
@@ -145,10 +131,10 @@
      height="16"
      image_name="Inv_Object"
      layout="topleft"
-     left="4"
+     left="8"
      mouse_opaque="true"
      name="icon_object"
-     top_pad="2"
+     top="162"
      width="16" />
     <check_box
      height="16"
@@ -162,10 +148,10 @@
      height="16"
      image_name="Inv_Script"
      layout="topleft"
-     left="4"
+     left="8"
      mouse_opaque="true"
      name="icon_script"
-     top_pad="2"
+     top="182"
      width="16" />
     <check_box
      height="16"
@@ -179,10 +165,10 @@
      height="16"
      image_name="Inv_Sound"
      layout="topleft"
-     left="4"
+     left="8"
      mouse_opaque="true"
      name="icon_sound"
-     top_pad="2"
+     top="202"
      width="16" />
     <check_box
      height="16"
@@ -196,10 +182,10 @@
      height="16"
      image_name="Inv_Texture"
      layout="topleft"
-     left="4"
+     left="8"
      mouse_opaque="true"
      name="icon_texture"
-     top_pad="2"
+     top="222"
      width="16" />
     <check_box
      height="16"
@@ -213,10 +199,10 @@
      height="16"
      image_name="Inv_Snapshot"
      layout="topleft"
-     left="4"
+     left="8"
      mouse_opaque="true"
      name="icon_snapshot"
-     top_pad="2"
+     top="242"
      width="16" />
     <check_box
      height="16"
@@ -232,9 +218,9 @@
      label="All"
      label_selected="All"
      layout="topleft"
-     left="4"
+     left="8"
      name="All"
-     top_pad="4"
+     top="262"
      width="100" />
     <button
      height="20"
@@ -348,18 +334,13 @@
         Days
     </text>
     <button
-     follows="top|left"
+     follows="top|right"
      height="20"
      label="Close"
      label_selected="Close"
      layout="topleft"
      name="Close"
-<<<<<<< HEAD
-     left_pad="-76"
-     top_pad="10"
-=======
      right="-6"
      top="406"
->>>>>>> ef9bee50
      width="76" />
 </floater>