--- conflicted
+++ resolved
@@ -2,11 +2,7 @@
 <floater
  legacy_header_height="18"
  can_minimize="false"
-<<<<<<< HEAD
- height="528"
-=======
- height="448"
->>>>>>> 85b431d5
+ height="508"
  layout="topleft"
  name="Inventory Finder"
  help_topic="inventory_finder"
@@ -250,10 +246,6 @@
      width="144" />
     <check_box
      height="16"
-<<<<<<< HEAD
-=======
-     top="332"
->>>>>>> 85b431d5
      label="Since Logoff"
      layout="topleft"
      left_delta="0"
@@ -269,11 +261,7 @@
      layout="topleft"
      left_delta="0"
      name="- OR -"
-<<<<<<< HEAD
      top_pad="0"
-=======
-     top="350"
->>>>>>> 85b431d5
      width="144">
         - OR -
     </text>
@@ -281,11 +269,7 @@
      height="23"
      layout="topleft"
      name="date_search_direction"
-<<<<<<< HEAD
      top_pad="0"
-=======
-     top="368"
->>>>>>> 85b431d5
      left="8"
      width="270">
      <radio_item
@@ -365,12 +349,6 @@
      label_selected="Close"
      layout="topleft"
      name="Close"
-<<<<<<< HEAD
      top_delta="0"
      width="72" />
-=======
-     right="-6"
-     top="414"
-     width="76" />
->>>>>>> 85b431d5
 </floater>