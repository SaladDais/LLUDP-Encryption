--- conflicted
+++ resolved
@@ -35,13 +35,8 @@
     </panel.string>
   <panel
     height="18"
-<<<<<<< HEAD
-    left="-355"
-    width="95"
-=======
     left="-370"
     width="160"
->>>>>>> d2af1ae8
     top="1"
     follows="right|top" 
     name="balance_bg" 
@@ -101,30 +96,7 @@
      top="0"
      width="65" />
   </panel>
-<<<<<<< HEAD
-  <combo_box
-    follows="right|top"   
-    drop_down_button.pad_left="10" 
-    left_pad="5"
-    top="0"
-    width="120"
-    height="20"
-    name="mode_combo"
-    tool_tip="Select your mode. Choose Basic for fast, easy exploration and chat. Choose Advanced to access more features."
-    >
-    <combo_box.item
-      label="Basic Mode"
-      name="Basic"
-      value="settings_minimal.xml" />
-    <combo_box.item
-      label="Advanced Mode"
-      name="Advanced"
-      value="" />
-  </combo_box>
-=======
->>>>>>> d2af1ae8
     <text
-      left_pad="5"
      type="string"
      font="SansSerifSmall"
      text_readonly_color="TimeTextColor"
@@ -133,16 +105,10 @@
      height="16"
      top="5"
      layout="topleft"
-<<<<<<< HEAD
-     name="TimeText"
-     tool_tip="Current time (Pacific)"
-     width="75">
-=======
      left_pad="0"
      name="TimeText"
      tool_tip="Current time (Pacific)"
      width="145">
->>>>>>> d2af1ae8
         24:00 AM PST
     </text>
     <button
