--- conflicted
+++ resolved
@@ -18,13 +18,8 @@
  single_instance="true" 
  width="320">
   <string name="nudge_parabuild">Nudge 1</string>
-<<<<<<< HEAD
-  <string name="test_the_vlt">This string CHANGE is extracted.</string>
+  <string name="test_the_vlt">This string CHANGE2 is extracted.</string>
   <string name="testing_eli">Just a test. change here.</string>
-=======
-  <string name="test_the_vlt">This string CHANGE2 is extracted.</string>
-  <string name="testing_eli">Just a test.</string>
->>>>>>> b897406e
   <chat_history
    allow_html="true"
    bg_readonly_color="ChatHistoryBgColor"
