--- conflicted
+++ resolved
@@ -1,11 +1,7 @@
 <?xml version="1.0" encoding="utf-8" standalone="yes" ?>
 <floater
  legacy_header_height="18"
-<<<<<<< HEAD
- height="267"
-=======
- height="310"
->>>>>>> 9475a593
+ height="332"
  layout="topleft"
  name="beacons"
  help_topic="beacons"
@@ -16,11 +12,7 @@
  width="240">
     <panel
      follows="left|top|right|bottom"
-<<<<<<< HEAD
-     height="262"
-=======
-     height="305"
->>>>>>> 9475a593
+     height="327"
      layout="topleft"
      left="10"
      name="beacons_panel"
