--- conflicted
+++ resolved
@@ -12,11 +12,7 @@
       <file>ArialUni.ttf</file>
       <file>msyh.ttc</file>
       <file load_collection="true">Cambria.ttc</file>
-<<<<<<< HEAD
-=======
-      <file>malgun.ttf</file>
       <file>micross.ttf</file>
->>>>>>> 3053f624
     </os>
     <os name="Mac">
       <file>ヒラギノ角ゴシック W3.ttc</file>  
