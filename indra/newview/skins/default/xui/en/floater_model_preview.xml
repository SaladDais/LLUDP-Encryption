<?xml version="1.0" encoding="utf-8" standalone="yes" ?>
<floater can_close="true" can_drag_on_left="false" can_minimize="false"
     can_resize="true" height="550" min_height="550" min_width="620"
     name="Model Preview" title="Upload Model" width="620">

  <string name="status_idle">Idle</string>
  <string name="status_reading_file">Loading...</string>
  <string name="status_generating_meshes">Generating Meshes...</string>
  <string name="high">High</string>
  <string name="medium">Medium</string>
  <string name="low">Low</string>
  <string name="lowest">Lowest</string>
  <string name="mesh_status_good">Ship it!</string>
  <string name="mesh_status_na">N/A</string>
  <string name="mesh_status_none">None</string>
  <string name="mesh_status_submesh_mismatch">Levels of detail have a different number of textureable faces.</string>
  <string name="mesh_status_mesh_mismatch">Levels of detail have a different number of mesh instances.</string>
  <string name="mesh_status_too_many_vertices">Level of detail has too many vertices.</string>
  <string name="mesh_status_missing_lod">Missing required level of detail.</string>
  <string name="layer_all">All</string> <!-- Text to display in physics layer combo box for "all layers" -->

  <text left="15" bottom="25" follows="top|left" height="15" name="name_label">
    Name:
  </text>
  <line_editor bottom_delta="20" follows="top|left|right" height="19" 
	     name="description_form" width="290" />
  
  <text bottom_delta="20" left="15" follows="left|top" height="15" name="lod_label">
    Preview:
  </text>
  <combo_box bottom_delta="20" follows="left|top" height="18"
	     name="preview_lod_combo" width="240" tool_tip="LOD to view in preview render">
    <combo_item name="lowest">
      Level of Detail: Lowest
    </combo_item>
    <combo_item name="low">
      Level of Detail: Low
    </combo_item>
    <combo_item name="medium">
      Level of Detail: Medium
    </combo_item>
    <combo_item name="high">
      Level of Detail: High
    </combo_item>
  </combo_box>

    <menu_button follows="top|left" 
         image_hover_unselected="Toolbar_Left_Over"
         image_overlay="OptionsMenu_Off"
         image_selected="Toolbar_Left_Selected"
         image_unselected="Toolbar_Left_Off"
         layout="topleft"
         left_pad="5"
         name="options_gear_btn"
         width="31"
         height="25"/>
  <!-- Placeholder panel for 3D preview render -->
  <panel
    name="preview_panel"
    left="15"
    width="290"
    height="290"
    follows="all"/>

  <text bottom_delta="25" left="25" width="100" follows="bottom|left">Upload Details</text>
  <panel top_pad="5" border="true" left="15" width="290" height="70" follows="bottom|left"
          bevel_style="in" bg_alpha_color="0 0 0 0" bg_opaque_color="0 0 0 0.3">
    <text left="25" follows="bottom|left" width="140" height="15" name="streaming cost">
      Resource Cost: [COST]
    </text>
    <text left="25" top_pad="5" width="140" follows="bottom|left" height="15" name="physics cost">
      Physics Cost: Unknown
    </text>
    <text left="25" top_pad="5" follows="bottom|left" height="15" name="upload fee">
      Upload Fee: N/A
    </text>
  </panel>

  <text left="10" bottom="540" width="290" height="15" follows="bottom|left|right" name="status">[STATUS]</text>

  
  <button bottom="540" left="430"  follows="bottom|right" height="20" label="Upload"
	     width="80" name="ok_btn" tool_tip="Upload to simulator"/>
  <button left_pad="10" follows="right|bottom" height="20" width="80" label="Cancel" name="cancel_btn"/>

  <tab_container
    follows="right|top|bottom"
    top="15"
    left="310"
    height="470"
    width="300"
    name="import_tab"
    border="true"
    tab_position="top">

<<<<<<< HEAD
    <!-- MODIFIERS PANEL -->
    <panel
      border="true"
      label="Modifiers"
      name="modifiers_panel"
      left="330"
      width="280"
      height="450">

      <text left="10" width="90" bottom="30" follows="top|left" height="15">
        Scale:
      </text>
      <text left_pad="5" width="140" follows="top|left" height="15">
        Dimensions:
      </text>

      <spinner left="10" height="20" follows="top|left" width="80" top_pad="5" value="1.0" min_val="0.01" max_val="64.0" name="import_scale"/>

      <text left_pad="20" height="15" name="import_dimensions" follows="top|left">
        [X] x [Y] x [Z] m
      </text>

      <text left="10" top_pad="20" follows="top|left" height="15">
        Include:
      </text>

      <check_box top_pad="5" name="upload_textures" height="15" follows="top|left" label="Textures"/>
      <check_box top_pad="5" name="upload_skin" height="15" follows="top|left" label="Skin weight"/>
      <check_box top_pad="5" left="20" name="upload_joints" height="15" follows="top|left" label="Joint positions"/>
    </panel>


=======
>>>>>>> 8e5f15a3
    <!-- LOD PANEL -->
    <panel
      border="true"
      label="Level of Detail"
      name="lod_panel">

      <text left="10" width="240" bottom="20" height="15" follows="left|top" name="lod_table_header">
        Select Level of Detail:
      </text>
     
      <text valign="center" halign="center" bg_visible="true" bottom_delta="16" left="75" width="65" height="18" follows="left|top" value="Triangles"/>
      <text valign="center" halign="center" bg_visible="true" left_pad="0" width="65" height="18" follows="left|top" value="Vertices"/>
      <text valign="center" halign="center" left_pad="0" width="65" bg_visible="true" height="18" follows="left|top" value="Status"/>
      
      <text valign="center" halign="center" bg_visible="true" name="high_label" left="10" top_pad="0" width="65" height="18" follows="left|top" value="High"/>
      <text valign="center" halign="center" bg_visible="true" name="high_triangles" left_pad="0" width="65" height="18" follows="left|top" value="0"/>
      <text valign="center" halign="center" bg_visible="true" name="high_vertices" left_pad="0" width="65" height="18" follows="left|top" value="0"/>
      <text valign="center" halign="center" bg_visible="true" name="high_status" left_pad="0" width="65" height="18" follows="left|top" value=""/>
      <icon height="16" width="16" image_name="lag_status_critical.tga" mouse_opaque="true" name="status_icon_high" left_delta="20" top_delta="0" />

      <text valign="center" halign="center" bg_visible="true" name="medium_label" left="10" top_pad="0" width="65" height="18" follows="left|top" value="Medium"/>
      <text valign="center" halign="center" bg_visible="true" name="medium_triangles" left_pad="0" width="65" height="18" follows="left|top" value="0"/>
      <text valign="center" halign="center" bg_visible="true" name="medium_vertices" left_pad="0" width="65" height="18" follows="left|top" value="0"/>
      <text valign="center" halign="center" bg_visible="true" name="medium_status" left_pad="0" width="65" height="18" follows="left|top" value=""/>
      <icon height="16" width="16" image_name="lag_status_critical.tga" mouse_opaque="true" name="status_icon_medium" left_delta="20" top_delta="0" />

      <text valign="center" halign="center" bg_visible="true" name="low_label" left="10" top_pad="0" width="65" height="18" follows="left|top" value="Low"/>
      <text valign="center" halign="center" bg_visible="true" name="low_triangles" left_pad="0" width="65" height="18" follows="left|top" value="0"/>
      <text valign="center" halign="center" bg_visible="true" name="low_vertices" left_pad="0" width="65" height="18" follows="left|top" value="0"/>
      <text valign="center" halign="center" bg_visible="true" name="low_status" left_pad="0" width="65" height="18" follows="left|top" value=""/>
      <icon height="16" width="16" image_name="lag_status_critical.tga" mouse_opaque="true" name="status_icon_low" left_delta="20" top_delta="0" />

      <text valign="center" halign="center" bg_visible="true" name="lowest_label" left="10" top_pad="0" width="65" height="18" follows="left|top" value="Lowest"/>
      <text valign="center" halign="center" bg_visible="true" name="lowest_triangles" left_pad="0" width="65" height="18" follows="left|top" value="0"/>
      <text valign="center" halign="center" bg_visible="true" name="lowest_vertices" left_pad="0" width="65" height="18" follows="left|top" value="0"/>
      <text valign="center" halign="center" bg_visible="true" name="lowest_status" left_pad="0" width="65" height="18" follows="left|top" value=""/>
      <icon height="16" width="16" image_name="lag_status_critical.tga" mouse_opaque="true" name="status_icon_lowest" left_delta="20" top_delta="0" />
      
      <text left="10" width="240" height="15" top_pad="15" follows="left|top" name="lod_table_footer">
        Level of Detail: [DETAIL]
      </text>

      <icon height="16" width="16" left="20" follows="left|top" name="lod_status_message_icon"/>
      <text left_pad="5" width="200" height="15" follows="left|top" name="lod_status_message_text"/>
        
      <text top_pad="10" left="10" height="15" follows="left|top">
        Mesh
      </text>

      <radio_group follows="top|left" height="210" left="30" name="lod_file_or_limit" width="240" value="lod_from_file">
        <radio_item bottom="195" label="Load from file" name="lod_from_file"/>
        <radio_item bottom="150" label="Auto generate" name="lod_auto_generate"/>
        <radio_item bottom="0" label="None" name="lod_none"/>
      </radio_group>

      <line_editor follows="left|top" bottom_delta="-170" width="140" left="45" value="" name="lod_file" height="20"/>
      <button bottom_delta="3" name="lod_browse" label="Browse..." left_pad="5" follows="left|top" width="70" height="25"/>

      <combo_box follows="top|left" name="lod_mode" top_pad="22" width="100" left="45" height="20">
        <combo_item name="triangle_limit">
          Triangle Limit
        </combo_item>
        <combo_item name="error_threshold">
          Error Threshold
        </combo_item>
      </combo_box>
      <spinner follows="top|left" name="lod_triangle_limit" left_pad="5" height="20" width="100" decimal_digits="0" enabled="true"/>
      <spinner left_delta="0" bottom_delta="0"  follows="top|left" name="lod_error_threshold" min_val="0" max_val="100" height="20" width="100" decimal_digits="3" visible="false" enabled="true"/>

      <text follows="top|left" name="build_operator_text" left="45" top_pad="10" width="100" height="15">
        Build Operator:  
      </text>
      <text follows="top|left" name="queue_mode_text" left_pad="5" width="100" height="15">
        Queue Mode:
      </text>
      <combo_box follows="top|left" name="build_operator" top_pad="5" left="45" width="100" height="20">
        <combo_item name="half_edge_collapse">
          Half Edge Collapse
        </combo_item>
        <combo_item name="edge_collapse">
          Edge Collapse
        </combo_item>
      </combo_box>

      <combo_box follows="top|left" name="queue_mode" left_pad="5" width="100" height="20">
        <combo_item name="greedy">
          Greedy
        </combo_item>
        <combo_item name="lazy">
          Lazy
        </combo_item>
        <combo_item name="independent">
          Independent
        </combo_item>
      </combo_box>

      <text top_pad="10" name="border_mode_text" left="45" follows="left|top" width="100" height="15">
        Border Mode:
      </text>

      <text left_pad="5" name="share_tolderance_text"  follows="left|top" width="100" height="15">
        Share Tolerance:
      </text>

      <combo_box follows="left|top" left="45" height="20" name="border_mode" width="100">
        <combo_item name="border_unlock">
          Unlock
        </combo_item>
        <combo_item name="border_lock">
          Lock
        </combo_item>
      </combo_box>
      <spinner follows="left|top" name="share_tolerance" left_pad="5" width="100" height="20"/>
             
      <text left="10" top_pad="35" follows="top|left" width="240" height="15">
        Generate Normals
      </text>
      <text left="35" top_pad="5" follows="top|left" width="100" height="15">
        Crease Angle:
      </text>
      <spinner follows="top|left" left_pad="5" min_val="0" max_val="180" value="75" width="60" height="20" name="crease_angle"/>  
    </panel>

    <!--  PANEL -->
    <panel
      border="true"
      label="Physics"
      name="physics_panel">

      <!-- PHYSICS STEP ONE-->
      <panel
        follows="top|left"
        name="physics step 1"
        left="0"
        top="0"
        width="260"
        height="450"
        visible="true">

        <text follows="left|top" bottom="40" height="30" left="10" font="SansSerifBig">
          Step 1: Geometry
        </text>

        <radio_group follows="top|left" top_pad="5" width="240" height="70" name="physics_load_radio" value="physics_load_from_file">
          <radio_item bottom="50" name="physics_load_from_file" label="Load from file"/>
          <radio_item bottom="0" name="physics_use_lod" label="Use Level of Detail"/>
        </radio_group>

        <line_editor follows="left|top" bottom_delta="-25" width="140" left="30" value="" name="physics_file" height="20"/>
        <button bottom_delta="3" name="physics_browse" label="Browse..." left_pad="5" follows="left|top" width="70" height="25"/>

        <combo_box left="30" bottom_delta="40" follows="left|top" height="18"
	        name="physics_lod_combo" width="90" tool_tip="LOD to use for physics shape">
          <combo_item name="physics_lowest">
            Lowest
          </combo_item>
          <combo_item name="physics_low">
            Low
          </combo_item>
          <combo_item name="physics_medium">
            Medium
          </combo_item>
          <combo_item name="physics_high">
            High
          </combo_item>
        </combo_box>

        <!--
        <text follows="top|left" name="physics_triangles" top_pad="15" height="15" left="10">
          Triangles:  [TRIANGLES]
        </text>
        <text follows="top|left" name="physics_hulls" top_pad="5" height="15">
          Hulls:      [HULLS]
        </text>
        <text follows="top|left" name="physics_points" top_pad="5" height="15">
          Points:     [POINTS]
        </text>

        <text follows="top|left" left="140" width="100"  bottom_delta="-40" height="15">
          Layer:
        </text>
        <combo_box name="physics_layer" follows="top|left" width="100" height="20" top_pad="5"/>
         -->

        <button bottom="440" left="180" width="80" follows="bottom|right" label="Optimize" name="physics_optimize" height="20"/>
        
      </panel>


      <!-- PHYSICS STEP 2-->
      <panel
       follows="top|left"
       name="physics step 2"
       left="0"
       top="0"
       width="260"
       height="450"
       visible="false">

        <text follows="left|top" bottom="40" height="30" left="10" font="SansSerifBig">
          Step 2: Decompose
        </text>
        
        <text top_pad="100" follows="top|left" height="15">
          Decompose Method:
        </text>
        <combo_box name="Method" follows="top|left" top_pad="5" height="20" width="100"/>
        <text top_pad="10" follows="top|left" height="15">
          Quality:
        </text>
        <combo_box name="Decompose Quality" follows="top|left" top_pad="5" height="20" width="100"/>

        <check_box name="Simplify Coplanar" follows="top|left" top_pad="10" height="15" label="Simplify Coplaner"/>
        <check_box name="Close Holes (Slow)" follows="top|left" top_pad="10" height="15" label="Close Holes (slow)"/>
        <slider name="Cosine%" width="240" follows="top|left" top_pad="10" height="20" label="Cosine %"/>

        <text follows="top|left" top_pad="20" height="30" width="260">
          "Note: Only models that have been Decomposed"
          "can be made Physical or used as Vehicles."
        </text>

        <button bottom="440" left="90" width="80" follows="bottom|right" label="&lt;&lt; Back" name="decompose_back" height="20"/>
        <button left_pad="5" width="90" follows="bottom|right" label="Decompose" name="Decompose" height="20"/>
      </panel>
      

      <!-- PHYSICS STEP 3 -->
      <panel
       follows="top|left"
       name="physics step 3"
       left="0"
       top="0"
       width="260"
       height="450"
       visible="false">

        <text follows="left|top" bottom="40" height="30" left="10" font="SansSerifBig">
          Step 3: Simplify
        </text>

        <text left="10" top_pad="100" height="15" width="240" follows="top|left">
          Simplify Method:
        </text>
        
        <combo_box top_pad="5" height="20" width="100" follows="top|left" name="Simplify Method"/>

        <slider name="Combine Quality" label="Combine Quality:" label_width="100" width="260" follows="top|left" top_pad="10" height="20"/>
        <slider name="Detail Scale" label="Detail Scale:" label_width="100" width="260" follows="top|left" top_pad="10" height="20"/>
        <slider name="Retain%" label="Retain %:" label_width="100" width="260" follows="top|left" top_pad="10" height="20"/>
        
        <button bottom="440" left="90" width="80" follows="bottom|right" label="&lt;&lt; Back" name="simplify_back" height="20"/>
        <button left_pad="5" width="90" follows="bottom|right" label="Simplify" name="Simplify" height="20"/>
        
      </panel>

      <!-- INFO PANEL -->
      <panel
        left="0"
        top="35"
        width="260"
        height="100"
        follows="left|top"
        name="physics info"
        visible="false">

        <text follows="top|left" name="physics_triangles" top_pad="15" height="15" left="10">
          Triangles:  [TRIANGLES]
        </text>
        <text follows="top|left" name="physics_hulls" top_pad="5" height="15">
          Hulls:      [HULLS]
        </text>
        <text follows="top|left" name="physics_points" top_pad="5" height="15">
          Points:     [POINTS]
        </text>

        <text follows="top|left" left="140" width="100"  bottom_delta="-40" height="15">
          Layer:
        </text>
        <combo_box name="physics_layer" follows="top|left" width="100" height="20" top_pad="5"/>

        <slider name="physics_explode" follows="top|left" top_pad="25" left="10" label="Explode" min_val="0.0" max_val="3.0" height="20" width="240"/>
      </panel>
    </panel>

    <!-- MODIFIERS PANEL -->
    <panel
      border="true"
      label="Modifiers"
      name="modifiers_panel">
      <text left="10" width="90" bottom="30" follows="top|left" height="15">
        Scale:
      </text>
      <text left_pad="5" width="140" follows="top|left" height="15">
        Dimensions:
      </text>

      <spinner left="10" height="20" follows="top|left" width="80" top_pad="5" value="1.0" min_val="0.01" max_val="64.0" name="import_scale"/>

      <text left_pad="20" height="15" name="import_dimensions" follows="top|left">
        [X] x [Y] x [Z] m
      </text>

      <text left="10" top_pad="20" follows="top|left" height="15">
        Include:
      </text>

      <check_box top_pad="5" name="upload_textures" height="15" follows="top|left" label="Textures"/>
      <check_box top_pad="5" name="upload_skin" height="15" follows="top|left" label="Skin weight"/>
      <check_box top_pad="5" left="20" name="upload_joints" height="15" follows="top|left" label="Joint positions"/>
    </panel>
  </tab_container>
  
  <!--
  <button bottom_delta="0" left="10" width="120" name="auto fill" label="Generate LOD" tool_tip="Automatically generate levels of detail"/>
  <button bottom_delta="0" left="140" width="120" name="smooth normals" label="Generate Normals" tool_tip="Regenerate normals based on mesh shape"/>
  <button bottom_delta="0" left="260" width="120" name="consolidate" label="Consolidate" tool_tip="Combine similar submeshes (reduces number of submeshes)"/>
  <button bottom_delta="30" left="260" width="120" name="scrub materials" label="Scrub Materials" tool_tip="Remove all material information (clear textures, set all colors to white)."/>
  
  <spinner bottom_delta="0" left="140" width="120" height="16" initial_value="75" label_width="60" name="edge threshold" decimal_digits="0" min_val="0" max_val="180" increment="5" label="Hard Angle" tool_tip="Maximum angle that will be smoothed between triangles when using Generate Normals"/>

  <text bottom_delta="30" follows="top|left" height="15" left="10" name="high_lod_label">
    High LOD:
  </text>
  <combo_box bottom_delta="0" left="97" follows="left|top" height="18" 
             name="high detail combo" width="100" tool_tip="Specify mesh for this level of detail">
    <combo_item name="high none" value="none">
      None
    </combo_item>
    <combo_item name="high choose file" value="file">
      Choose File...
    </combo_item>
    <combo_item name="high triangle limit" value="limit">
      Triangle Limit
    </combo_item>
  </combo_box>
  <spinner bottom_delta="-5" left="200" width="120"  name="high limit" decimal_digits="0" increment="1" min_val="0" max_val="100" tool_tip="Triangle budget for this LOD"/>
  <text bottom_delta="25" follows="top|left" height="15" left="10" name="high info" width="300">
    [TRIANGLES] Triangles, [VERTICES] Vertices, [SUBMESHES] Submeshes.  
    [MESSAGE]
  </text>

  <text bottom_delta="35" follows="top|left" height="15" left="10" name="medium_lod_label">
    Medium LOD:
  </text>
  <combo_box bottom_delta="0" left="97" follows="left|top" height="18"
             name="medium detail combo" width="100" tool_tip="Specify mesh for this level of detail">
    <combo_item name="medium none" value="none">
      None
    </combo_item>
    <combo_item name="medium choose file" value="file">
      Choose File...
    </combo_item>
    <combo_item name="medium triangle limit" value="limit">
      Triangle Limit
    </combo_item>
  </combo_box>
  <spinner bottom_delta="-5" left="200" width="120"  name="medium limit" decimal_digits="0" increment="1" min_val="0" max_val="100" tool_tip="Triangle budget for this LOD"/>
  <text bottom_delta="25" follows="top|left" height="15" left="10" name="medium info" width="300">
    [TRIANGLES] Triangles, [VERTICES] Vertices, [SUBMESHES] Submeshes.  
    [MESSAGE]
  </text>

  <text bottom_delta="35" follows="top|left" height="15" left="10" name="low_lod_label">
    Low LOD:
  </text>
  <combo_box bottom_delta="0" left="97" follows="left|top" height="18" 
             name="low detail combo" width="100" tool_tip="Specify mesh for this level of detail">
    <combo_item name="low none" value="none">
      None
    </combo_item>
    <combo_item name="low choose file" value="file">
      Choose File...
    </combo_item>
    <combo_item name="low triangle limit" value="limit">
      Triangle Limit
    </combo_item>
  </combo_box>
  <spinner bottom_delta="-5" left="200" width="120"  name="low limit" decimal_digits="0" increment="1" min_val="0" max_val="100" tool_tip="Triangle budget for this LOD"/>
  <text bottom_delta="25" follows="top|left" height="15" left="10" name="low info" width="300">
    [TRIANGLES] Triangles, [VERTICES] Vertices, [SUBMESHES] Submeshes
    [MESSAGE]
  </text>

  <text bottom_delta="35" follows="top|left" height="15" left="10" name="lowest_lod_label">
    Lowest LOD:
  </text>
  <combo_box bottom_delta="0" left="97" follows="left|top" height="18" 
             name="lowest detail combo" width="100" tool_tip="Specify mesh for this level of detail">
    <combo_item name="lowest none" value="none">
      None
    </combo_item>
    <combo_item name="lowest choose file" value="file">
      Choose File...
    </combo_item>
    <combo_item name="lowest triangle limit" value="limit">
      Triangle Limit
    </combo_item>
  </combo_box>
  <spinner bottom_delta="-5" left="200" width="120"  name="lowest limit" decimal_digits="0" increment="1" min_val="0" max_val="100" tool_tip="Triangle budget for this LOD"/>
  <text bottom_delta="25" follows="top|left" height="15" left="10" name="lowest info" width="300">
    [TRIANGLES] Triangles, [VERTICES] Vertices, [SUBMESHES] Submeshes
    [MESSAGE]
  </text>

  <text bottom_delta="35" follows="top|left" height="15" left="10" name="physics_lod_label">
    Physical Shape:
  </text>
  <combo_box bottom_delta="0" left="97" follows="left|top" height="18"
             name="physics detail combo" width="100">
    <combo_item name="physics none" value="none">
      None
    </combo_item>
    <combo_item name="physics choose file" value="file">
      Choose File...
    </combo_item>
    <combo_item name="physics triangle limit" value="limit">
      Triangle Limit...
    </combo_item>
  </combo_box>
  <spinner bottom_delta="-5" left="200" width="90"  name="physics limit" decimal_digits="0" increment="1" min_val="0" max_val="100" tool_tip="Triangle budget for this LOD"/>
  <button bottom_delta="0" left="290" width="30" follows="left|top" height="20" label=">>" 
          name="decompose_btn" tool_tip="Create convex decomposition."/>
  <text bottom_delta="25" follows="top|left" height="15" left="10" name="physics info" width="300">
    [TRIANGLES] Triangles, [HULLS] Hulls, [POINTS] Points
  </text>

  <text bottom_delta="25" follows="top|left" height="15" left="10" name="include label" width="300">
    Include:
  </text>

  <check_box bottom_delta="20" follow="bottom|left" height="20" label="Textures"
             left="15" width="125" name="upload_textures" tool_tip="Upload associated textures "/>

  <check_box bottom_delta="20" follow="bottom|left" height="20" label="Skin Weights"
             left="15" width="125" name="upload_skin" tool_tip="Upload vertex skin weighting information."/>

  <check_box bottom_delta="20" follow="bottom|left" height="20" label="Joint Positions"
             left="15" width="125" name="upload_joints" tool_tip="Upload joint position information (will override avatar joint positions when mesh is worn)."/>

  
	<button bottom_delta="25" follows="bottom|left" height="20" label="Upload"
	     left="15" name="ok_btn" width="125" tool_tip="Upload to simulator"/>

  <text bottom_delta="20" left="15" width="280" follows="top|left" height="15" name="description_label" text_color="1 0.82 0.46 1">
	  (No charge for upload during First Look)
	</text>
  <text bottom_delta="20" left="15" width="280" follows="top|left" height="15" name="upload_message">
    [MESSAGE]
  </text>
  
  <spinner bottom_delta="20" label="Scale" left="15" width="120"  name="debug scale" decimal_digits="3" increment="0.1" min_val="0" max_val="64" initial_value="1" tool_tip="Multiplier for incoming object scale.  If incoming dimensions are very small or very large, modify this value to get dimensions into an acceptable range."/>
  <text bottom_delta="30" left="15" width="280" follows="top|left" height="15" name="dimensions">
    Model Dimensions: [X]m x [Y]m x [Z]m
  </text>
  -->
</floater><|MERGE_RESOLUTION|>--- conflicted
+++ resolved
@@ -93,41 +93,6 @@
     border="true"
     tab_position="top">
 
-<<<<<<< HEAD
-    <!-- MODIFIERS PANEL -->
-    <panel
-      border="true"
-      label="Modifiers"
-      name="modifiers_panel"
-      left="330"
-      width="280"
-      height="450">
-
-      <text left="10" width="90" bottom="30" follows="top|left" height="15">
-        Scale:
-      </text>
-      <text left_pad="5" width="140" follows="top|left" height="15">
-        Dimensions:
-      </text>
-
-      <spinner left="10" height="20" follows="top|left" width="80" top_pad="5" value="1.0" min_val="0.01" max_val="64.0" name="import_scale"/>
-
-      <text left_pad="20" height="15" name="import_dimensions" follows="top|left">
-        [X] x [Y] x [Z] m
-      </text>
-
-      <text left="10" top_pad="20" follows="top|left" height="15">
-        Include:
-      </text>
-
-      <check_box top_pad="5" name="upload_textures" height="15" follows="top|left" label="Textures"/>
-      <check_box top_pad="5" name="upload_skin" height="15" follows="top|left" label="Skin weight"/>
-      <check_box top_pad="5" left="20" name="upload_joints" height="15" follows="top|left" label="Joint positions"/>
-    </panel>
-
-
-=======
->>>>>>> 8e5f15a3
     <!-- LOD PANEL -->
     <panel
       border="true"
