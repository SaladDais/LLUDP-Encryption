<?xml version="1.0" encoding="utf-8" standalone="yes" ?>
<floater
 positioning="centered"
 legacy_header_height="18"
 height="600"
 layout="topleft"
 name="floater_about"
 help_topic="floater_about"
 save_rect="true"
 title="About [APP_NAME]"
<<<<<<< HEAD
 width="470">
=======
 width="500">
>>>>>>> 65a3b74b
  
  <tab_container
    follows="all" 
    top="20"
    left="7"
    height="572" 
<<<<<<< HEAD
    width="456" 
=======
    width="486" 
>>>>>>> 65a3b74b
    name="about_tab"
    tab_position="top">
    <panel
      border="true" 
      label="Info"
      help_topic="about_support_tab"
      name="support_panel">
      <text
        follows="top|left|right"
        font="SansSerif"
        height="30"
        layout="topleft"
        left="11"
        name="support_intro"
        top="16"
        width="434"
        wrap="true">
For the latest information about Firestorm, visit 
http://www.firestormviewer.org
      </text>
      <text_editor
        parse_urls="true"
        follows="top|left"
        font="SansSerif"
        height="468"
        bg_readonly_color="Transparent"
        left="5"
        max_length="65536"
        name="support_editor"
        top_pad="5"
<<<<<<< HEAD
        width="444"
=======
        width="474"
>>>>>>> 65a3b74b
        word_wrap="true" />
      <button
        follows="left|top" 
        label="Copy to Clipboard"
        name="copy_btn"
        left="5"
        top_pad="5"
        height="25"
        width="180" />
    </panel>
    <panel
      border="true"
      label="Linden Lab Credits"
      help_topic="about_credits_tab"
      name="credits_panel">
      <text
        follows="top|left|right"
        height="70"
        layout="topleft"
        left="4"
        name="linden_intro"
        top="16"
<<<<<<< HEAD
        width="444"
=======
        width="474"
>>>>>>> 65a3b74b
        wrap="true">
Firestorm would not be possible without the decision from Linden Lab to make their Second Life viewer source code available.

Second Life is brought to you by the Lindens, 
with open source contributions from:
      </text>
      <text_editor
       enabled="false"
       follows="top|left"
       height="458"
       bg_readonly_color="Transparent"
       text_color="LtGray"
       max_length="65536"
       name="contrib_names"
       top_pad="5"
<<<<<<< HEAD
       width="446"
=======
       width="476"
>>>>>>> 65a3b74b
       word_wrap="true">
Dummy Name replaced at run time
      </text_editor>
    </panel>
    <panel
      height="855"
      border="true"
      label="Firestorm Credits"
      help_topic="about_fscredits_tab"
      name="fs_credits_panel">
        <scroll_container
         follows="all"
         layout="topleft"
         left="0"
         name="fs_credits_scroll_container"
         reserve_scroll_corner="false"
         top="16"
         bottom="-1"
         right="-4">
            <panel
             name="fs_credits_scroll_container_content_panel"
             follows="left|top"
             layout="topleft"
             min_height="300"
             top="0"
             background_visible="false"
             left="0"
             right="-15"
             bottom="-1">
                <text
                 follows="top|left|right"
                 height="102"
                 layout="topleft"
                 left="5"
                 name="firestorm_intro"
                 top="0"
<<<<<<< HEAD
                 width="420"
=======
                 width="450"
>>>>>>> 65a3b74b
                 wrap="true">
Firestorm is a community development project to improve the SecondLife(tm) Viewer experience.  We package contributions from various community developers along with code from Linden Lab and ourselves to bring you a quality, feature-rich viewer experience backed up by a large volunteer support team.  Firestorm is brought to you by The Phoenix Firestorm Project, Inc., a non-profit organization.

The Firestorm Development Team:
                </text>
                <text
                 enabled="false"
                 follows="top|left"
                 height="70"
                 bg_readonly_color="Transparent"
                 left="5"
                 text_color="LtGray"
                 max_length="65536"
                 name="firestorm_names"
                 top_pad="4"
<<<<<<< HEAD
                 width="420"
=======
                 width="450"
>>>>>>> 65a3b74b
                 wrap="true">
Ansariel Hiller, ArminWeatherHax, Arrehn Oberlander, Beq Janus, Cinder Roxley, Holy Gavenkrantz, Jessica Lyon, Kadah Coba, Kitty Barnett, Liny Odell, LordGregGreg Back, Mobius Ryba, Nicky Dasmijn, PanteraPolnocy, Selo Jacobus, Tankmaster Finesmith, Techwolf Lupindo, Tonya Souther, Tozh Taurog, Vortex Saito, WoLf Loonie, Wolfspirit Magic and Zi Ree.
                </text>
                <text
                 follows="top|left"
                 height="10"
                 layout="topleft"
                 left="5"
                 name="fs_contrib_intro"
                 top_pad="8"
<<<<<<< HEAD
                 width="420"
=======
                 width="450"
>>>>>>> 65a3b74b
                 wrap="true">
Additional code generously contributed to Firestorm by:
                </text>
                <text
                 enabled="false"
                 follows="top|left"
                 height="185"
                 bg_readonly_color="Transparent"
                 left="5"
                 text_color="LtGray"
                 max_length="65536"
                 name="fs_contrib_names"
                 top_pad="4"
<<<<<<< HEAD
                 width="420"
=======
                 width="450"
>>>>>>> 65a3b74b
                 wrap="true">
Albatroz Hird, Alexie Birman, Andromeda Rage, Armin Weatherwax, Beq Janus, Casper Warden, Chalice Yao, Cron Stardust, Damian Zhaoying, Dan Threebeards, Dawa Gurbux, Drake Arconis, Felyza Wishbringer, f0rbidden, Fractured Crystal, Geenz Spad, Gibson Firehawk, Hitomi Tiponi, Inusaito Sayori, Katharine Berry, Kittin Ninetails, Kool Koolhoven, Lance Corrimal, Latif Khalifa, Magne Metaverse LLC, Magus Freston, Manami Hokkigai, MartinRJ Fayray, McCabe Maxstead, Melancholy Lemon, Melysmile, Mimika Oh, Mister Acacia, Mysty Saunders, Nagi Michinaga, Name Short, nhede Core, NiranV Dean, Nogardrevlis Lectar, Paladin Forzane, paperwork, Peyton Menges, programmtest, Qwerty Venom, Revolution Smythe, Sahkolihaa Contepomi, sal Kaligawa, Samm Florian, Satomi Ahn, Sei Lisa, Sempervirens Oddfellow, Shin Wasp, Shyotl Kuhr, Sione Lomu, Skills Hak, StarlightShining, Sunset Faulkes, Thickbrick Sleaford, Vaalith Jinn, Vincent Sylvester, Whirly Fizzle, Xenhat Liamano, Zwagoth Klaar and others.
                </text>
                <text
                 follows="top|left"
                 height="25"
                 layout="topleft"
                 left="5"
                 name="fs_support_intro"
                 top_pad="8"
<<<<<<< HEAD
                 width="420"
=======
                 width="450"
>>>>>>> 65a3b74b
                 wrap="true">
Special thanks to our Firestorm Support Team, wiki editors, educators, and translators:
                </text>
                <text
                 enabled="false"
                 follows="top|left"
                 height="275"
                 bg_readonly_color="Transparent"
                 left="5"
                 text_color="LtGray"
                 max_length="65536"
                 name="fs_trans_names"
                 top_pad="4"
<<<<<<< HEAD
                 width="420"
=======
                 width="450"
>>>>>>> 65a3b74b
                 word_wrap="true">
Afrika Burton, Albatroz Hird, Alexru Resident, alison Seesaw, AnaLucia Loon, Angell Airy, Annuccia Resident, Annuccia Vuckovic, Anubi Alter, Atthosz Amiot, Ayelin Ethaniel, Basement Desade, Bia Scribe, Bluezy Bleac, Clarke2, Christy Mansbridge, Chymy India, Cordoba Cluny, Damian Zhaoying, DARK Mirabella, Emmanuella Checchinato, Ed Merryman, Eressea Karsin, Erick Gregan, F0RBIDDEN, Fabry String, Fetish3d, Flandria Connolly, Foksy, Franklyn Watanabe, FreeSpirit Simmering, Gee McAuley, Greatfox Snowpaw, Gweneth Lange, Hatake Kohime, Hiroshi Kumaki, Hope Dreier, Jodi Nikolaidis, JogiTE Clip, Kool Koolhoven, Kosmox Voom, Lachrimo Skytower, Lalwende Leakey, Landaree Levee, Lassie, Lette Ponnier, Lina Pussycat, Lyn Mimistrobell, Marianne Qunhua, Marybeth Oceanlane, Mel Hinarada, Mickeala Praga, Miller Thor, Miro Collas, Mister Acacia, Morgause Whiteberry, Mysty Saunders, Nano Bouscario, narcisssia McMahon, Natem Andel, Nicoletta Schnute, Nisa Maverick, NogarDrevlis Lectar, Norton Burns, PanteraPolnocy, Peewee Musytari, Pisano Smit, PixelProphet Lane, Pol Xaron, Poledra Behemoth, Programmtest, Rander Teskat, Ricky Munz, Riku Highfield, RINOBIT Footman, Robert0 Siamendes, Roth Grut, Sabah Back, SaHaRa Connor, Selene Gregoire, Selo Jacobus, silvanaf Demina, Sniper Siemans, Spartaco Zemenis, Spino Forcella, Srilania Svoboda, Sunset Faulkes, Tanja Levenque, TankMaster Finesmith, Tarlyn Dagger, Thea Brianna, Toy Wylie, Whirly Fizzle, Willow Wilder, Wolfspirit Magic and XLR8RRICK Hudson.
                </text>
                <text
                 follows="top|left"
                 height="78"
                 layout="topleft"
                 left="5"
                 name="fs_art_intro"
                 top_pad="8"
<<<<<<< HEAD
                 width="420"
=======
                 width="450"
>>>>>>> 65a3b74b
                 wrap="true">
Firestorm includes Starlight, modified for Firestorm.  It is provided by residents for residents, with the intention of providing an alternative, brighter, and hopefully easier to use interface.  For further details see &lt;nolink&gt;https://wiki.secondlife.com/wiki/Viewer_Skins/Starlight&lt;/nolink&gt;.

UI Artists and Designers:
                </text>
                <text
                 enabled="false"
                 follows="top|left"
                 height="75"
                 bg_readonly_color="Transparent"
                 left="5"
                 text_color="LtGray"
                 max_length="65536"
                 name="fs_artists_names"
                 top_pad="4"
<<<<<<< HEAD
                 width="420"
=======
                 width="450"
>>>>>>> 65a3b74b
                 wrap="true">
Adam Frisby, Alexandrea Fride, DarkAgent Baphomet, David Rowe, Digital Scribe, Hitomi Tiponi, Hugh Helendale, KirstenLee Cinquetti, Mobius Ryba, Nadin, Naomah Beaumont, Paladin Forzane, psi Merlin, samm florian, Sammie Benoir, Tommi Waydelich and Vincent Nacon.
                </text>
            </panel>
        </scroll_container>
    </panel>
    <panel
      border="true"
      label="Licenses"
      help_topic="about_licenses_tab"
      name="licenses_panel">
      <text_editor
       enabled="false"
       follows="left|top"
       height="532"
       bg_readonly_color="Transparent"
       left="4"
       text_color="LtGray"
       max_length="65536"
       name="licenses_editor"
       top="16"
<<<<<<< HEAD
       width="444"
=======
       width="474"
>>>>>>> 65a3b74b
       word_wrap="true">
3Dconnexion SDK Copyright (C) 1992-2009 3Dconnexion
APR Copyright (C) 2011 The Apache Software Foundation
Collada DOM Copyright 2006 Sony Computer Entertainment Inc.
cURL Copyright (C) 1996-2010, Daniel Stenberg, (daniel@haxx.se)
DBus/dbus-glib Copyright (C) 2002, 2003  CodeFactory AB / Copyright (C) 2003, 2004 Red Hat, Inc.
expat Copyright (C) 1998, 1999, 2000 Thai Open Source Software Center Ltd.
FMOD Sound System, Copyright (C) Firelight Technologies Pty, Ltd., 1994-2013
FreeType Copyright (C) 1996-2002, 2006 David Turner, Robert Wilhelm, and Werner Lemberg.
GL Copyright (C) 1999-2004 Brian Paul.
GLOD Copyright (C) 2003-04 Jonathan Cohen, Nat Duca, Chris Niski, Johns Hopkins University and David Luebke, Brenden Schubert, University of Virginia.
google-perftools Copyright (c) 2005, Google Inc.
Havok.com(TM) Copyright (C) 1999-2001, Telekinesys Research Limited.
HACD Copyright (C) 2011, Khaled Mamou (kmamou@gmail.com)
jpeg2000 Copyright (C) 2001, David Taubman, The University of New South Wales (UNSW)
jpeglib Copyright (C) 1991-1998, Thomas G. Lane.
ogg/vorbis Copyright (C) 2002, Xiphophorus
OpenSSL Copyright (C) 1998-2008 The OpenSSL Project.
PCRE Copyright (c) 1997-2012 University of Cambridge
SDL Copyright (C) 1997, 1998, 1999, 2000, 2001, 2002 Sam Lantinga
SSLeay Copyright (C) 1995-1998 Eric Young (eay@cryptsoft.com)
xmlrpc-epi Copyright (C) 2000 Epinions, Inc.
zlib Copyright (C) 1995-2012 Jean-loup Gailly and Mark Adler.
Some icons by Joseph Wain / glyphish.com

Second Life Viewer uses Havok (TM) Physics. (c)Copyright 1999-2010 Havok.com Inc. (and its Licensors). All Rights Reserved. See www.havok.com for details.

This software contains source code provided by NVIDIA Corporation.

All rights reserved.  See licenses.txt for details.

Voice chat Audio coding: Polycom(R) Siren14(TM) (ITU-T Rec. G.722.1 Annex C)
      </text_editor>
      </panel>
    </tab_container>
</floater><|MERGE_RESOLUTION|>--- conflicted
+++ resolved
@@ -8,22 +8,14 @@
  help_topic="floater_about"
  save_rect="true"
  title="About [APP_NAME]"
-<<<<<<< HEAD
- width="470">
-=======
  width="500">
->>>>>>> 65a3b74b
   
   <tab_container
     follows="all" 
     top="20"
     left="7"
     height="572" 
-<<<<<<< HEAD
-    width="456" 
-=======
     width="486" 
->>>>>>> 65a3b74b
     name="about_tab"
     tab_position="top">
     <panel
@@ -54,11 +46,7 @@
         max_length="65536"
         name="support_editor"
         top_pad="5"
-<<<<<<< HEAD
-        width="444"
-=======
         width="474"
->>>>>>> 65a3b74b
         word_wrap="true" />
       <button
         follows="left|top" 
@@ -81,11 +69,7 @@
         left="4"
         name="linden_intro"
         top="16"
-<<<<<<< HEAD
-        width="444"
-=======
         width="474"
->>>>>>> 65a3b74b
         wrap="true">
 Firestorm would not be possible without the decision from Linden Lab to make their Second Life viewer source code available.
 
@@ -101,11 +85,7 @@
        max_length="65536"
        name="contrib_names"
        top_pad="5"
-<<<<<<< HEAD
-       width="446"
-=======
        width="476"
->>>>>>> 65a3b74b
        word_wrap="true">
 Dummy Name replaced at run time
       </text_editor>
@@ -142,11 +122,7 @@
                  left="5"
                  name="firestorm_intro"
                  top="0"
-<<<<<<< HEAD
-                 width="420"
-=======
-                 width="450"
->>>>>>> 65a3b74b
+                 width="450"
                  wrap="true">
 Firestorm is a community development project to improve the SecondLife(tm) Viewer experience.  We package contributions from various community developers along with code from Linden Lab and ourselves to bring you a quality, feature-rich viewer experience backed up by a large volunteer support team.  Firestorm is brought to you by The Phoenix Firestorm Project, Inc., a non-profit organization.
 
@@ -162,11 +138,7 @@
                  max_length="65536"
                  name="firestorm_names"
                  top_pad="4"
-<<<<<<< HEAD
-                 width="420"
-=======
-                 width="450"
->>>>>>> 65a3b74b
+                 width="450"
                  wrap="true">
 Ansariel Hiller, ArminWeatherHax, Arrehn Oberlander, Beq Janus, Cinder Roxley, Holy Gavenkrantz, Jessica Lyon, Kadah Coba, Kitty Barnett, Liny Odell, LordGregGreg Back, Mobius Ryba, Nicky Dasmijn, PanteraPolnocy, Selo Jacobus, Tankmaster Finesmith, Techwolf Lupindo, Tonya Souther, Tozh Taurog, Vortex Saito, WoLf Loonie, Wolfspirit Magic and Zi Ree.
                 </text>
@@ -177,11 +149,7 @@
                  left="5"
                  name="fs_contrib_intro"
                  top_pad="8"
-<<<<<<< HEAD
-                 width="420"
-=======
-                 width="450"
->>>>>>> 65a3b74b
+                 width="450"
                  wrap="true">
 Additional code generously contributed to Firestorm by:
                 </text>
@@ -195,11 +163,7 @@
                  max_length="65536"
                  name="fs_contrib_names"
                  top_pad="4"
-<<<<<<< HEAD
-                 width="420"
-=======
-                 width="450"
->>>>>>> 65a3b74b
+                 width="450"
                  wrap="true">
 Albatroz Hird, Alexie Birman, Andromeda Rage, Armin Weatherwax, Beq Janus, Casper Warden, Chalice Yao, Cron Stardust, Damian Zhaoying, Dan Threebeards, Dawa Gurbux, Drake Arconis, Felyza Wishbringer, f0rbidden, Fractured Crystal, Geenz Spad, Gibson Firehawk, Hitomi Tiponi, Inusaito Sayori, Katharine Berry, Kittin Ninetails, Kool Koolhoven, Lance Corrimal, Latif Khalifa, Magne Metaverse LLC, Magus Freston, Manami Hokkigai, MartinRJ Fayray, McCabe Maxstead, Melancholy Lemon, Melysmile, Mimika Oh, Mister Acacia, Mysty Saunders, Nagi Michinaga, Name Short, nhede Core, NiranV Dean, Nogardrevlis Lectar, Paladin Forzane, paperwork, Peyton Menges, programmtest, Qwerty Venom, Revolution Smythe, Sahkolihaa Contepomi, sal Kaligawa, Samm Florian, Satomi Ahn, Sei Lisa, Sempervirens Oddfellow, Shin Wasp, Shyotl Kuhr, Sione Lomu, Skills Hak, StarlightShining, Sunset Faulkes, Thickbrick Sleaford, Vaalith Jinn, Vincent Sylvester, Whirly Fizzle, Xenhat Liamano, Zwagoth Klaar and others.
                 </text>
@@ -210,11 +174,7 @@
                  left="5"
                  name="fs_support_intro"
                  top_pad="8"
-<<<<<<< HEAD
-                 width="420"
-=======
-                 width="450"
->>>>>>> 65a3b74b
+                 width="450"
                  wrap="true">
 Special thanks to our Firestorm Support Team, wiki editors, educators, and translators:
                 </text>
@@ -228,11 +188,7 @@
                  max_length="65536"
                  name="fs_trans_names"
                  top_pad="4"
-<<<<<<< HEAD
-                 width="420"
-=======
-                 width="450"
->>>>>>> 65a3b74b
+                 width="450"
                  word_wrap="true">
 Afrika Burton, Albatroz Hird, Alexru Resident, alison Seesaw, AnaLucia Loon, Angell Airy, Annuccia Resident, Annuccia Vuckovic, Anubi Alter, Atthosz Amiot, Ayelin Ethaniel, Basement Desade, Bia Scribe, Bluezy Bleac, Clarke2, Christy Mansbridge, Chymy India, Cordoba Cluny, Damian Zhaoying, DARK Mirabella, Emmanuella Checchinato, Ed Merryman, Eressea Karsin, Erick Gregan, F0RBIDDEN, Fabry String, Fetish3d, Flandria Connolly, Foksy, Franklyn Watanabe, FreeSpirit Simmering, Gee McAuley, Greatfox Snowpaw, Gweneth Lange, Hatake Kohime, Hiroshi Kumaki, Hope Dreier, Jodi Nikolaidis, JogiTE Clip, Kool Koolhoven, Kosmox Voom, Lachrimo Skytower, Lalwende Leakey, Landaree Levee, Lassie, Lette Ponnier, Lina Pussycat, Lyn Mimistrobell, Marianne Qunhua, Marybeth Oceanlane, Mel Hinarada, Mickeala Praga, Miller Thor, Miro Collas, Mister Acacia, Morgause Whiteberry, Mysty Saunders, Nano Bouscario, narcisssia McMahon, Natem Andel, Nicoletta Schnute, Nisa Maverick, NogarDrevlis Lectar, Norton Burns, PanteraPolnocy, Peewee Musytari, Pisano Smit, PixelProphet Lane, Pol Xaron, Poledra Behemoth, Programmtest, Rander Teskat, Ricky Munz, Riku Highfield, RINOBIT Footman, Robert0 Siamendes, Roth Grut, Sabah Back, SaHaRa Connor, Selene Gregoire, Selo Jacobus, silvanaf Demina, Sniper Siemans, Spartaco Zemenis, Spino Forcella, Srilania Svoboda, Sunset Faulkes, Tanja Levenque, TankMaster Finesmith, Tarlyn Dagger, Thea Brianna, Toy Wylie, Whirly Fizzle, Willow Wilder, Wolfspirit Magic and XLR8RRICK Hudson.
                 </text>
@@ -243,11 +199,7 @@
                  left="5"
                  name="fs_art_intro"
                  top_pad="8"
-<<<<<<< HEAD
-                 width="420"
-=======
-                 width="450"
->>>>>>> 65a3b74b
+                 width="450"
                  wrap="true">
 Firestorm includes Starlight, modified for Firestorm.  It is provided by residents for residents, with the intention of providing an alternative, brighter, and hopefully easier to use interface.  For further details see &lt;nolink&gt;https://wiki.secondlife.com/wiki/Viewer_Skins/Starlight&lt;/nolink&gt;.
 
@@ -263,11 +215,7 @@
                  max_length="65536"
                  name="fs_artists_names"
                  top_pad="4"
-<<<<<<< HEAD
-                 width="420"
-=======
-                 width="450"
->>>>>>> 65a3b74b
+                 width="450"
                  wrap="true">
 Adam Frisby, Alexandrea Fride, DarkAgent Baphomet, David Rowe, Digital Scribe, Hitomi Tiponi, Hugh Helendale, KirstenLee Cinquetti, Mobius Ryba, Nadin, Naomah Beaumont, Paladin Forzane, psi Merlin, samm florian, Sammie Benoir, Tommi Waydelich and Vincent Nacon.
                 </text>
@@ -289,11 +237,7 @@
        max_length="65536"
        name="licenses_editor"
        top="16"
-<<<<<<< HEAD
-       width="444"
-=======
        width="474"
->>>>>>> 65a3b74b
        word_wrap="true">
 3Dconnexion SDK Copyright (C) 1992-2009 3Dconnexion
 APR Copyright (C) 2011 The Apache Software Foundation
