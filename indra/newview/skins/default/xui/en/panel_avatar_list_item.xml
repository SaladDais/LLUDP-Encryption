<?xml version="1.0" encoding="utf-8" standalone="yes" ?>
<panel
 follows="top|right|left"
 height="24"
 layout="topleft"
 left="0"
 name="avatar_list_item"
 top="0"
 width="360">
    <!-- 
    Strings used to localize last interaction time.
    See last_interaction textbox below.
    -->
    <string name="FormatSeconds">[COUNT]s</string>
    <string name="FormatMinutes">[COUNT]m</string>
    <string name="FormatHours">[COUNT]h</string>
    <string name="FormatDays">[COUNT]d</string>
    <string name="FormatWeeks">[COUNT]w</string>
    <string name="FormatMonths">[COUNT]mon</string>
    <string name="FormatYears">[COUNT]y</string>
 
    <!--
    *NOTE: llavatarlistitem.cpp lays these controls out depending on which
           ones are visible. Trying to change their order here will break it
           ... which kinda sucks.
    -->
    <icon
     follows="top|right|left"
     height="24"
     image_name="ListItem_Over"
     layout="topleft"
     left="0"
     name="hovered_icon"
     top="0"
     visible="false"
     width="360" />
    <icon
     height="24"
     follows="top|right|left"
     image_name="ListItem_Select"
     layout="topleft"
     left="0"
     name="selected_icon"
     top="0"
     visible="false"
     width="360" />
    <avatar_icon
     follows="top|left"
     height="20"
     default_icon_name="Generic_Person"
     layout="topleft"
     left="5"
     mouse_opaque="true"
     top="0"
     width="20" />
    <text
     follows="left|right"
     font="SansSerifSmall"
     height="15"
     layout="topleft"
     left_pad="5"
     name="avatar_name"
<<<<<<< HEAD
     top="5"
     clip_partial="false"
=======
     parse_urls="false"
     top="6"
>>>>>>> 89c28185
     use_ellipses="true"
     value="(loading)"
     width="50" />
    <icon
     height="16"
     follows="right"
     image_name="payment_info_used.tga"
     layout="topleft"
     right="-154"
     name="payment_info"
     tool_tip="Payment info on file"
     top="0"
     width="16" />  
    <text
     follows="right"
     font="SansSerifSmall"
     height="15"
     top="5"
     layout="topleft"
     left_pad="5"
     right="-110"
     name="avatar_age"
     text_color="LtGray_50"
     value="0000"
     width="40" />  
    <text
     follows="right"
     font="SansSerifSmall"
     height="15"
     top="5"
     layout="topleft"
     left_pad="5"
     right="-50"
     name="first_seen"
     text_color="LtGray_50"
     value="0000"
     width="60" />  
    <text
     follows="right"
     font="SansSerifSmall"
     height="15"
     top="5"
     layout="topleft"
     left_pad="5"
     right="-24"
     name="radar_range"
     text_color="LtGray_50"
     value="12345678901234567890W"
     width="30" />
    <text
     follows="right"
     font="SansSerifSmall"
     height="15"
     layout="topleft"
     left_pad="5"
     right="-164"
     name="last_interaction"
     text_color="LtGray_50"
     value="0s"
     width="35" />
    <icon
     height="16"
     follows="right"
     image_name="Permission_Edit_Objects_Theirs"
     layout="topleft"
     left_pad="3"
     right="-129"
     name="permission_edit_theirs_icon"
     tool_tip="You can edit this friend&apos;s objects"
     top="4"
     width="16" />
    <button
     height="16"
     follows="right"
     image_pressed="Permission_Edit_Objects_Mine"
     image_unselected="Permission_Edit_Objects_Mine"
     layout="topleft"
     left_pad="3"
     right="-110"
     name="permission_edit_mine_btn"
     tool_tip="This friend can edit, delete or take your objects"
     top_delta="0"
     width="16" />
    <button
     height="16"
     follows="right"
     image_pressed="Permission_Visible_Map"
     image_unselected="Permission_Visible_Map"
     layout="topleft"
     left_pad="3"
     tool_tip="This friend can locate you on the map"
     right="-91"
     name="permission_map_btn"
     top_delta="0"
     width="16" />
    <button
     height="16"
     follows="right"
     image_pressed="Permission_Visible_Online"
     image_unselected="Permission_Visible_Online"
     layout="topleft"
     left_pad="3"
     right="-72"
     name="permission_online_btn"
     tool_tip="This friend can see when you&apos;re online"
     top_delta="0"
     width="16" />
    <slider
     visible="false"
     enabled="true"
     follows="right"
     height="16"
     increment="0.01"
     left_pad="3"
     right="-10"
     max_val="0.95"
     min_val="0.05"
     name="volume_slider"
     show_text="false"
     tool_tip="Voice volume"
     value="0.5"
     width="90"/>
    <button
     follows="right"
     height="16"
     image_pressed="Info_Press"
     image_unselected="Info_Over"
     layout="topleft"
     left_pad="3"
     right="-53"
     name="info_btn"
     tab_stop="false"
     top_delta="0"
     width="16" />
    <button
     follows="right"
     height="20"
     image_overlay="Web_Profile_Off"
     layout="topleft"
     left_pad="5"
     right="-28"
     name="profile_btn"
     tab_stop="false"
     tool_tip="View profile"
     top_delta="-2"
     width="20" />
    <output_monitor
     auto_update="true"
     follows="right"
     draw_border="false"
     height="16"
     layout="topleft"
     left_pad="5"
     right="-3"
     mouse_opaque="true"
     name="speaking_indicator"
     visible="true"
     width="20" />
</panel><|MERGE_RESOLUTION|>--- conflicted
+++ resolved
@@ -60,13 +60,9 @@
      layout="topleft"
      left_pad="5"
      name="avatar_name"
-<<<<<<< HEAD
      top="5"
      clip_partial="false"
-=======
      parse_urls="false"
-     top="6"
->>>>>>> 89c28185
      use_ellipses="true"
      value="(loading)"
      width="50" />
