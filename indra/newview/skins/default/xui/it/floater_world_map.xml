<<<<<<< HEAD
<?xml version="1.0" encoding="utf-8" standalone="yes"?>
<floater name="worldmap" title="Mappa">
	<tab_container name="maptab">
		<panel label="Oggetti" name="objects_mapview"/>
		<panel label="Terreno" name="terrain_mapview"/>
	</tab_container>
	<text name="land_for_sale_label">
		Terreno in vendita
	</text>
	<text name="auction_label">
		Asta
	</text>
	<text name="you_label">
		Tu
	</text>
	<text name="home_label">
		Casa
	</text>
	<button label="Vai a Casa" label_selected="Vai a Casa" name="Go Home" tool_tip="Teletrasportati a casa"/>
	<text name="person_label">
		Persona
	</text>
	<text name="infohub_label">
		Punto d&apos;informazione
	</text>
	<text name="telehub_label">
		Snodo di teleport
	</text>
	<text name="land_for_sale_label2">
		Terreno in vendita
	</text>
	<text name="events_label">
		Eventi
	</text>

	<combo_box label="Amici Online" name="friend combo" tool_tip="Amici da mostrare sulla mappa">
		<combo_box.item name="none_selected" label="Amici Online"/>
	</combo_box>
	<combo_box label="Landmark" name="landmark combo" tool_tip="Landmarks da mostrare sulla mappa">
		<combo_box.item name="none_selected" label="Landmark"/>
	</combo_box>
	<line_editor label="Cerca per nome di regione" name="location" tool_tip="Scrivi il nome di una regione"/>
	<button label="Cerca" name="DoSearch" tool_tip="Cerca regione"/>
	<text name="search_label">
		Cerca tra i risultati:
	</text>
	<text name="location_label">
		Luogo:
	</text>
	<spinner name="spin x" tool_tip="Coordinata X del luogo da mostrare sulla mappa"/>
	<spinner name="spin y" tool_tip="Coordinata Y del luogo da mostrare sulla mappa"/>
	<spinner name="spin z" tool_tip="Coordinata Z del luogo da mostrare sulla mappa"/>
	<button label="Teletrasporto" label_selected="Teletrasporto" name="Teleport" tool_tip="Teletrasporto al luogo prescelto"/>
	<button label="Mostra destinazione" label_selected="Mostra destinazione" name="Show Destination" tool_tip="Centra la mappa sul luogo prescelto"/>
	<button label="Pulisci" label_selected="Pulisci" name="Clear" tool_tip="Togli traccia"/>
	<button label="Mostra la mia posizione" label_selected="Mostra la mia posizione" name="Show My Location" tool_tip="Centra la mappa alla posizione del tuo avatar"/>
	<button label="Copia lo SLURL negli appunti" name="copy_slurl" tool_tip="Copia l&apos;attuale posizione quale SLURL utilizzabile nel web."/>
	<slider label="Zoom" name="zoom slider"/>
</floater>
=======
<?xml version="1.0" encoding="utf-8" standalone="yes"?>
<floater name="worldmap" title="Mappa">
	<tab_container name="maptab">
		<panel label="Oggetti" name="objects_mapview"/>
		<panel label="Terreno" name="terrain_mapview"/>
	</tab_container>
	<text name="you_label">
		Tu
	</text>
	<text name="home_label">
		Casa
	</text>
	<text name="auction_label">
		Asta
	</text>
	<text name="land_for_sale_label">
		Terreno in vendita
	</text>
	<button label="Vai a Casa" label_selected="Vai a Casa" name="Go Home" tool_tip="Teletrasportati a casa"/>
	<check_box label="Residenti" name="people_chk"/>
	<check_box label="Punto informativo" name="infohub_chk"/>
	<check_box label="Punto di snodo &#10;di teletrasporto" name="telehubchk"/>
	<icon bottom="-170" name="landforsale" />
	<check_box label="Terra in vendita" name="land_for_sale_chk" bottom="-170"/>
	<text name="events_label">
		Eventi:
	</text>
	<check_box label="PG" name="event_chk"/>
	<check_box label="Mature" name="event_mature_chk"/>
	<check_box label="Adult" name="event_adult_chk"/>
	<icon bottom="-200" name="avatar_icon" />
	<combo_box label="Amici Online" name="friend combo" tool_tip="Amici da mostrare sulla mappa">
		<combo_box.item name="none_selected" label="Amici Online"/>
	</combo_box>
	<combo_box label="Landmark" name="landmark combo" tool_tip="Landmarks da mostrare sulla mappa">
		<combo_box.item name="none_selected" label="Landmark"/>
	</combo_box>
	<line_editor label="Cerca per nome di regione" name="location" tool_tip="Scrivi il nome di una regione"/>
	<button label="Cerca" name="DoSearch" tool_tip="Cerca regione"/>
	<text name="search_label">
		Cerca tra i risultati:
	</text>
	<scroll_list name="search_results" bottom_delta="-310" height="304" >
		<column label="" name="icon"/>
		<column label="" name="sim_name"/>
	</scroll_list>
	<text name="location_label">
		Luogo:
	</text>
	<spinner name="spin x" tool_tip="Coordinata X del luogo da mostrare sulla mappa"/>
	<spinner name="spin y" tool_tip="Coordinata Y del luogo da mostrare sulla mappa"/>
	<spinner name="spin z" tool_tip="Coordinata Z del luogo da mostrare sulla mappa"/>
	<button font="SansSerifSmall" label="Teletrasporto" label_selected="Teletrasporto" name="Teleport" tool_tip="Teletrasporto al luogo prescelto"/>
	<button font="SansSerifSmall" left_delta="91" width="135" label="Mostra destinazione" label_selected="Mostra destinazione" name="Show Destination" tool_tip="Centra la mappa sul luogo prescelto"/>
	<button font="SansSerifSmall" label="Pulisci" label_selected="Pulisci" name="Clear" tool_tip="Togli traccia"/>
	<button font="SansSerifSmall" left_delta="91" width="135" label="Mostra la mia posizione" label_selected="Mostra la mia posizione" name="Show My Location" tool_tip="Centra la mappa alla posizione del tuo avatar"/>
	<button font="SansSerifSmall" label="Copia lo SLURL negli appunti" name="copy_slurl" tool_tip="Copia l&apos;attuale posizione quale SLURL utilizzabile nel web."/>
	<slider label="Zoom" name="zoom slider"/>
</floater>
>>>>>>> fcaa1ad4
<|MERGE_RESOLUTION|>--- conflicted
+++ resolved
@@ -1,64 +1,3 @@
-<<<<<<< HEAD
-<?xml version="1.0" encoding="utf-8" standalone="yes"?>
-<floater name="worldmap" title="Mappa">
-	<tab_container name="maptab">
-		<panel label="Oggetti" name="objects_mapview"/>
-		<panel label="Terreno" name="terrain_mapview"/>
-	</tab_container>
-	<text name="land_for_sale_label">
-		Terreno in vendita
-	</text>
-	<text name="auction_label">
-		Asta
-	</text>
-	<text name="you_label">
-		Tu
-	</text>
-	<text name="home_label">
-		Casa
-	</text>
-	<button label="Vai a Casa" label_selected="Vai a Casa" name="Go Home" tool_tip="Teletrasportati a casa"/>
-	<text name="person_label">
-		Persona
-	</text>
-	<text name="infohub_label">
-		Punto d&apos;informazione
-	</text>
-	<text name="telehub_label">
-		Snodo di teleport
-	</text>
-	<text name="land_for_sale_label2">
-		Terreno in vendita
-	</text>
-	<text name="events_label">
-		Eventi
-	</text>
-
-	<combo_box label="Amici Online" name="friend combo" tool_tip="Amici da mostrare sulla mappa">
-		<combo_box.item name="none_selected" label="Amici Online"/>
-	</combo_box>
-	<combo_box label="Landmark" name="landmark combo" tool_tip="Landmarks da mostrare sulla mappa">
-		<combo_box.item name="none_selected" label="Landmark"/>
-	</combo_box>
-	<line_editor label="Cerca per nome di regione" name="location" tool_tip="Scrivi il nome di una regione"/>
-	<button label="Cerca" name="DoSearch" tool_tip="Cerca regione"/>
-	<text name="search_label">
-		Cerca tra i risultati:
-	</text>
-	<text name="location_label">
-		Luogo:
-	</text>
-	<spinner name="spin x" tool_tip="Coordinata X del luogo da mostrare sulla mappa"/>
-	<spinner name="spin y" tool_tip="Coordinata Y del luogo da mostrare sulla mappa"/>
-	<spinner name="spin z" tool_tip="Coordinata Z del luogo da mostrare sulla mappa"/>
-	<button label="Teletrasporto" label_selected="Teletrasporto" name="Teleport" tool_tip="Teletrasporto al luogo prescelto"/>
-	<button label="Mostra destinazione" label_selected="Mostra destinazione" name="Show Destination" tool_tip="Centra la mappa sul luogo prescelto"/>
-	<button label="Pulisci" label_selected="Pulisci" name="Clear" tool_tip="Togli traccia"/>
-	<button label="Mostra la mia posizione" label_selected="Mostra la mia posizione" name="Show My Location" tool_tip="Centra la mappa alla posizione del tuo avatar"/>
-	<button label="Copia lo SLURL negli appunti" name="copy_slurl" tool_tip="Copia l&apos;attuale posizione quale SLURL utilizzabile nel web."/>
-	<slider label="Zoom" name="zoom slider"/>
-</floater>
-=======
 <?xml version="1.0" encoding="utf-8" standalone="yes"?>
 <floater name="worldmap" title="Mappa">
 	<tab_container name="maptab">
@@ -117,5 +56,4 @@
 	<button font="SansSerifSmall" left_delta="91" width="135" label="Mostra la mia posizione" label_selected="Mostra la mia posizione" name="Show My Location" tool_tip="Centra la mappa alla posizione del tuo avatar"/>
 	<button font="SansSerifSmall" label="Copia lo SLURL negli appunti" name="copy_slurl" tool_tip="Copia l&apos;attuale posizione quale SLURL utilizzabile nel web."/>
 	<slider label="Zoom" name="zoom slider"/>
-</floater>
->>>>>>> fcaa1ad4
+</floater>