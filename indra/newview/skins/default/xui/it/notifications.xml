<?xml version="1.0" encoding="utf-8"?>
<notifications>
	<global name="skipnexttime">
		Non mostrare più la prossima volta
	</global>
	<global name="alwayschoose">
		Scegli sempre questa opzione
	</global>
	<global name="implicitclosebutton">
		Chiudi
	</global>
	<template name="okbutton">
		<form>
			<button name="OK_okbutton" text="$yestext"/>
		</form>
	</template>
	<template name="okignore">
		<form>
			<button name="OK_okignore" text="$yestext"/>
		</form>
	</template>
	<template name="okcancelbuttons">
		<form>
			<button name="OK_okcancelbuttons" text="$yestext"/>
			<button name="Cancel_okcancelbuttons" text="$notext"/>
		</form>
	</template>
	<template name="okcancelignore">
		<form>
			<button name="OK_okcancelignore" text="$yestext"/>
			<button name="Cancel_okcancelignore" text="$notext"/>
		</form>
	</template>
	<template name="okhelpbuttons">
		<form>
			<button name="OK_okhelpbuttons" text="$yestext"/>
			<button name="Help" text="$helptext"/>
		</form>
	</template>
	<template name="okhelpignore">
		<form>
			<button name="OK_okhelpignore" text="$yestext"/>
			<button name="Help_okhelpignore" text="$helptext"/>
		</form>
	</template>
	<template name="yesnocancelbuttons">
		<form>
			<button name="Yes" text="$yestext"/>
			<button name="No" text="$notext"/>
			<button name="Cancel_yesnocancelbuttons" text="$canceltext"/>
		</form>
	</template>
	<notification functor="GenericAcknowledge" label="Messaggio di notifica sconosciuto" name="MissingAlert">
		La versione di [APP_NAME] non riesce a visualizzare la notifica appena ricevuta.  Verifica di avere l&apos;ultima versione del Viewer installata.

Dettagli errore: La notifica denominata &apos;[_NAME]&apos; non è stata trovata in notifications.xml.
		<usetemplate name="okbutton" yestext="OK"/>
	</notification>
	<notification name="FloaterNotFound">
		Errore visualizzazione finestra: Non trovati i seguenti controlli:

[CONTROLS]
		<usetemplate name="okbutton" yestext="OK"/>
	</notification>
	<notification name="TutorialNotFound">
		Nessun tutorial disponibile al momento.
		<usetemplate name="okbutton" yestext="OK"/>
	</notification>
	<notification name="GenericAlert">
		[MESSAGE]
	</notification>
	<notification name="GenericAlertYesCancel">
		[MESSAGE]
		<usetemplate name="okcancelbuttons" notext="Annulla" yestext="Si"/>
	</notification>
	<notification name="GenericAlertOK">
		[MESSAGE]
		<usetemplate name="okbutton" yestext="OK"/>
	</notification>
	<notification name="BadInstallation">
		Il programma [APP_NAME] ha riscontrato un&apos;errore durante il tentativo di aggiornamento.  [http://get.secondlife.com Scarica l&apos;ultima versione] del Viewer.
		<usetemplate name="okbutton" yestext="OK"/>
	</notification>
	<notification name="LoginFailedNoNetwork">
		Non è possibile collegarsi alla [SECOND_LIFE_GRID].
    &apos;[DIAGNOSTIC]&apos;
Accertati che la tua connessione Internet stia funzionando correttamente.
		<usetemplate name="okbutton" yestext="OK"/>
	</notification>
	<notification name="MessageTemplateNotFound">
		Il modello di messaggio [PATH] non è stato trovato.
		<usetemplate name="okbutton" yestext="OK"/>
	</notification>
	<notification name="WearableSave">
		Salva i cambiamenti all&apos;attuale parte del corpo/abito?
		<usetemplate canceltext="Annulla" name="yesnocancelbuttons" notext="Non salvare" yestext="Salva"/>
	</notification>
	<notification name="ConfirmNoCopyToOutbox">
		Non hai l&apos;autorizzazione necessaria per copiare almeno uno di questi elementi nella casella in uscita del rivenditore.  Puoi spostarli o lasciarli indietro.
		<usetemplate name="okcancelbuttons" notext="Non spostare gli oggetti" yestext="Sposta oggetti"/>
	</notification>
	<notification name="OutboxFolderCreated">
		Una nuova cartella è stata creata per ciascun elemento trasferito nel livello superiore della casella in uscita del rivenditore.
		<usetemplate ignoretext="Una nuova cartella è stata creata nella casella in uscita del rivenditore" name="okignore" yestext="OK"/>
	</notification>
	<notification name="OutboxImportComplete">
		Successo

Tutte le cartelle sono state inviate a Marketplace correttamente.
		<usetemplate ignoretext="Tutte le cartelle inviate a Marketplace" name="okignore" yestext="OK"/>
	</notification>
	<notification name="OutboxImportHadErrors">
		Alcune cartelle non sono state trasferite

Si sono verificati degli errori durante l&apos;invio di alcune cartelle a Marketplace.  Tali cartelle sono ancora nella casella in uscita del rivenditore.

Per ulteriori informazioni consulta il [[MARKETPLACE_IMPORTS_URL] registro errori].
		<usetemplate name="okbutton" yestext="OK"/>
	</notification>
	<notification name="OutboxImportFailed">
		Trasferimento non riuscito, errore &apos;[ERROR_CODE]&apos;

Nessuna cartella è stata inviata a Marketplace, a causa di un errore di sistema o di rete.  Riprova più tardi.
		<usetemplate name="okbutton" yestext="OK"/>
	</notification>
	<notification name="OutboxInitFailed">
		Inizializzazione Marketplace non riuscita, errore &apos;[ERROR_CODE]&apos;

L&apos;inizializzazione con il Marketplace non ha avuto successo a causa di un errore di sistema o di rete.  Riprova più tardi.
		<usetemplate name="okbutton" yestext="OK"/>
	</notification>
	<notification name="StockPasteFailed">
		Impossibile copiare o spostare la cartella di magazzino a causa dell&apos;errore seguente:
        
        &apos;[ERROR_CODE]&apos;
		<usetemplate name="okbutton" yestext="OK"/>
	</notification>
	<notification name="MerchantPasteFailed">
		Impossibile copiare o spostare gli annunci Marketplace a causa dell&apos;errore seguente:
        
        &apos;[ERROR_CODE]&apos;
		<usetemplate name="okbutton" yestext="OK"/>
	</notification>
	<notification name="MerchantTransactionFailed">
		La transazione in Marketplace non è riuscita a causa dell&apos;errore seguente:
        
        Motivo: &apos;[ERROR_REASON]&apos;
        [ERROR_DESCRIPTION]
		<usetemplate name="okbutton" yestext="OK"/>
	</notification>
	<notification name="MerchantUnprocessableEntity">
		Non siamo in grado di creare un annuncio per questo prodotto o di attivare la cartella di versione. Di solito la causa è la mancanza di informazioni nel modulo di descrizione dell&apos;annuncio, ma potrebbero esserci errori nella struttura delle cartelle. Modifica l&apos;annuncio oppure verifica che non ci siano problemi legati alla cartella dell&apos;annuncio.
		<usetemplate name="okbutton" yestext="OK"/>
	</notification>
	<notification name="MerchantListingFailed">
		Aggiunta annuncio a Marketplace non riuscita a causa dell&apos;errore seguente:
        
        &apos;[ERROR_CODE]&apos;
		<usetemplate name="okbutton" yestext="OK"/>
	</notification>
	<notification name="MerchantFolderActivationFailed">
		L&apos;attivazione di questa cartella di versione non è riuscita a causa dell&apos;errore:

        &apos;[ERROR_CODE]&apos;
		<usetemplate name="okbutton" yestext="OK"/>
	</notification>
	<notification name="ConfirmMerchantActiveChange">
		Questa azione cambierà il contenuto attivo di questo annuncio. Vuoi continuare?
		<usetemplate ignoretext="Conferma prima di modificare un annuncio attivo su Marketplace" name="okcancelignore" notext="Annulla" yestext="OK"/>
	</notification>
	<notification name="ConfirmMerchantMoveInventory">
		Gli articoli trascinati nella finestra degli annunci di Marketplace vengono spostati dalle posizioni iniziali e non vengono copiati. Vuoi continuare?
		<usetemplate ignoretext="Conferma prima di spostare un articolo dall&apos;inventario a Marketplace" name="okcancelignore" notext="Annulla" yestext="OK"/>
	</notification>
	<notification name="ConfirmListingCutOrDelete">
		Se sposti o elimini la cartella dell&apos;annuncio, l&apos;annuncio su Marketplace verrà eliminato. Per mantenere l&apos;annuncio su Marketplace, sposta o elimina i contenuti della cartella di versione da modificare. Vuoi continuare?
		<usetemplate ignoretext="Conferma prima di spostare o eliminare un annuncio da Marketplace" name="okcancelignore" notext="Annulla" yestext="OK"/>
	</notification>
	<notification name="ConfirmCopyToMarketplace">
		Non hai l&apos;autorizzazione necessaria per copiare uno o più di questi articoli su Marketplace. Puoi spostarli o lasciarli dove si trovano.
		<usetemplate canceltext="Annulla" ignoretext="Conferma prima di copiare nel Marketplace una selezione che contiene articoli per i quali non è consentita la copia" name="yesnocancelbuttons" notext="Non spostare gli articoli" yestext="Sposta articoli"/>
	</notification>
	<notification name="ConfirmMerchantUnlist">
		Questa azione causa la rimozione dell&apos;annuncio. Vuoi continuare?
		<usetemplate ignoretext="Conferma prima di rimuovere un annuncio attivo da Marketplace" name="okcancelignore" notext="Annulla" yestext="OK"/>
	</notification>
	<notification name="ConfirmMerchantClearVersion">
		Questa azione disattiverà la cartella di versione per l&apos;annuncio corrente. Vuoi continuare?
		<usetemplate ignoretext="Conferma prima di disattivare la cartella di versione di un annuncio su Marketplace" name="okcancelignore" notext="Annulla" yestext="OK"/>
	</notification>
	<notification name="AlertMerchantListingNotUpdated">
		Impossibile aggiornare l&apos;annuncio.
[[URL] Fai clic qui] per modificarlo in Marketplace.
		<usetemplate name="okbutton" yestext="OK"/>
	</notification>
	<notification name="AlertMerchantListingCannotWear">
		Non puoi indossare vestiario o parti del corpo che sono nella cartella degli annunci di Marketplace.
	</notification>
	<notification name="AlertMerchantListingInvalidID">
		ID annuncio non valido.
	</notification>
	<notification name="AlertMerchantListingActivateRequired">
		Ci sono svariate cartelle di versione oppure nessuna cartella di versione in questo annuncio. In seguito dovrai selezionarne e attivarne una separatamente.
		<usetemplate ignoretext="Avvisa riguardo all&apos;attivazione della cartella di versione quando creo un annuncio con varie cartelle di versione" name="okignore" yestext="OK"/>
	</notification>
	<notification name="AlertMerchantStockFolderSplit">
		Abbiamo diviso gli articoli in magazzino di tipo diverso in cartelle di magazzino separate. In questo modo la tua cartella è ordinata per la pubblicazione nell&apos;annuncio.
		<usetemplate ignoretext="Avverti quando la cartella di magazzino viene suddivisa prima della pubblicazione dell&apos;annuncio" name="okignore" yestext="OK"/>
	</notification>
	<notification name="AlertMerchantStockFolderEmpty">
		L&apos;annuncio è stato rimosso perché il magazzino è esaurito. Aggiungi altre unità alla cartella di magazzino prima di pubblicare nuovamente l&apos;annuncio.
		<usetemplate ignoretext="Avverti quando un annuncio viene rimosso perché la cartella di magazzino è vuota" name="okignore" yestext="OK"/>
	</notification>
<<<<<<< HEAD
	<notification name="CompileQueueSaveText">
		C&apos;è stato un problema importando il testo di uno script per la seguente ragione: [REASON]. Riprova più tardi.
	</notification>
	<notification name="CompileQueueSaveBytecode">
		C&apos;è stato un problema importando lo script compilato per la seguente ragione: [REASON]. Riprova più tardi.
=======
	<notification name="AlertMerchantVersionFolderEmpty">
		L&apos;annuncio è stato rimosso perché la cartella della versione è vuota. Aggiungi elementi alla cartella della versione prima di pubblicare nuovamente l&apos;annuncio.
		<usetemplate ignoretext="Avverti quando un annuncio non è elencato perché la cartella della versione è vuota" name="okignore" yestext="OK"/>
>>>>>>> 3f7c999c
	</notification>
	<notification name="WriteAnimationFail">
		C&apos;è stato un problema di scrittura dati dell&apos;animazione.  Riprova più tardi.
	</notification>
	<notification name="UploadAuctionSnapshotFail">
		C&apos;è stato un problema importando la fotografia dell&apos;asta per la seguente ragione: [REASON]
	</notification>
	<notification name="UnableToViewContentsMoreThanOne">
		Non è possibile vedere il contenuto di più di un elemento per volta.
Scegli solo un oggetto e riprova.
	</notification>
	<notification name="SaveClothingBodyChanges">
		Salva tutte le modifiche alle parti del corpo/abiti?
		<usetemplate canceltext="Annulla" name="yesnocancelbuttons" notext="Non Salvare" yestext="Salva Tutto"/>
	</notification>
	<notification name="FriendsAndGroupsOnly">
		Chi non è tuo amico non saprà che hai scelto di ignorare le loro chiamate e IM.
		<usetemplate name="okbutton" yestext="OK"/>
	</notification>
	<notification name="FavoritesOnLogin">
		Nota: Se attivi questa opzione, chiunque usa questo computer può vedere l&apos;elenco di luoghi preferiti.
		<usetemplate name="okbutton" yestext="OK"/>
	</notification>
	<notification name="GrantModifyRights">
		Quando concedi i diritti di modifica ad un altro residente, gli permetti di modificare, eliminare o prendere QUALSIASI oggetto che possiedi in Second Life. Pertanto ti consigliamo di essere ben sicuro quando concedi questo diritto.
Vuoi concedere i diritti di modifica a [NAME]?
		<usetemplate name="okcancelbuttons" notext="No" yestext="Si"/>
	</notification>
	<notification name="GrantModifyRightsMultiple">
		Quando concedi i diritti di modifica ad un altro residente, gli permetti di modificare QUALSIASI oggetto che possiedi in Second Life. Pertanto ti consigliamo di essere ben sicuro quando concedi questo diritto.
Vuoi concedere i diritti di modifica ai residenti selezionati?
		<usetemplate name="okcancelbuttons" notext="No" yestext="Si"/>
	</notification>
	<notification name="RevokeModifyRights">
		Vuoi revocare i diritti di modifica dati a [NAME]?
		<usetemplate name="okcancelbuttons" notext="No" yestext="Si"/>
	</notification>
	<notification name="RevokeModifyRightsMultiple">
		Vuoi revocare i permessi di modifica dati ai residenti selezionati?
		<usetemplate name="okcancelbuttons" notext="No" yestext="Si"/>
	</notification>
	<notification name="UnableToCreateGroup">
		Non è possibile creare il gruppo.
[MESSAGE]
		<usetemplate name="okbutton" yestext="OK"/>
	</notification>
	<notification name="PanelGroupApply">
		[NEEDS_APPLY_MESSAGE]
[WANT_APPLY_MESSAGE]
		<usetemplate canceltext="Annulla" name="yesnocancelbuttons" notext="Ignora le modifiche" yestext="Applica le modifiche"/>
	</notification>
	<notification name="MustSpecifyGroupNoticeSubject">
		Devi specificare un oggetto per mandare una notice al gruppo.
		<usetemplate name="okbutton" yestext="OK"/>
	</notification>
	<notification name="AddGroupOwnerWarning">
		Stai per aggiungere dei membri al ruolo [ROLE_NAME].
Non si possono rimuovere membri da quel ruolo.
I membri devono dimettersi volontariamente dal ruolo.
Confermi l&apos;operazione?
		<usetemplate ignoretext="Conferma prima di aggiungere un nuovo proprietario del gruppo" name="okcancelignore" notext="No" yestext="Si"/>
	</notification>
	<notification name="AssignDangerousActionWarning">
		Stai per aggiungere il potere &apos;[ACTION_NAME]&apos; al ruolo &apos;[ROLE_NAME]&apos;.

  *ATTENZIONE*
 Ogni membro di un ruolo con questo potere può assegnare a sè stesso -- e a qualunque altro membro -- ruoli che hanno più poteri di quelli che hanno correntemente, potenzialmente consentendogli di avere quasi i poteri del proprietario.  Accertati di sapere quello che stai facendo prima di assegnare questo potere.

Aggiungi questo potere a &apos;[ROLE_NAME]&apos;?
		<usetemplate name="okcancelbuttons" notext="No" yestext="Si"/>
	</notification>
	<notification name="AssignDangerousAbilityWarning">
		Stai per aggiungere il potere &apos;[ACTION_NAME]&apos; al ruolo &apos;[ROLE_NAME]&apos;.

 *ATTENZIONE*
 Ogni membro di un ruolo con questo potere può assegnare a sè stesso -- e a qualunque altro membro -- tutti i poteri, elevandosi al livello di quasi proprietario.

Aggiungi questo potere a &apos;[ROLE_NAME]&apos;?
		<usetemplate name="okcancelbuttons" notext="No" yestext="Si"/>
	</notification>
	<notification name="AssignBanAbilityWarning">
		Stai per aggiungere l&apos;abilità &apos;[ACTION_NAME]&apos; al ruolo &apos;[ROLE_NAME]&apos;.

 *AVVISO*
A tutti i membri che in un ruolo hanno questa abilità verranno concesse anche le abilità &apos;[ACTION_NAME_2]&apos; e &apos;[ACTION_NAME_3]&apos;
		<usetemplate name="okbutton" yestext="OK"/>
	</notification>
	<notification name="RemoveBanAbilityWarning">
		Stai rimuovendo l&apos;abilità &apos;[ACTION_NAME]&apos; dal ruolo &apos;[ROLE_NAME]&apos;.

 *AVVISO*
Rimuovendo questa abilità, NON rimuovi le abilità &apos;[ACTION_NAME_2]&apos; e &apos;[ACTION_NAME_3]&apos;.
 
Se non desideri che queste abilità siano assegnate a questo ruolo, disattivale immediatamente.
		<usetemplate name="okbutton" yestext="OK"/>
	</notification>
	<notification name="EjectGroupMemberWarning">
		Stai per espellere [AVATAR_NAME] dal gruppo.
		<usetemplate ignoretext="Conferma l&apos;espulsione di un partecipante dal gruppo" name="okcancelignore" notext="Annulla" yestext="Espelli"/>
	</notification>
	<notification name="EjectGroupMembersWarning">
		Stai per espellere [COUNT] membri dal gruppo.
		<usetemplate ignoretext="Conferma l&apos;espulsione di vari partecipanti dal gruppo" name="okcancelignore" notext="Annulla" yestext="Espelli"/>
	</notification>
	<notification name="AttachmentDrop">
		Stai per abbandonare il tuo accessorio.
    Vuoi continuare?
		<usetemplate ignoretext="Conferma prima di distaccare gli accessori" name="okcancelignore" notext="No" yestext="Sì"/>
	</notification>
	<notification name="JoinGroupCanAfford">
		Iscriversi a questo gruppo costa [COST]L$.
Vuoi proseguire?
		<usetemplate name="okcancelbuttons" notext="Annulla" yestext="Iscriviti"/>
	</notification>
	<notification name="JoinGroupNoCost">
		Aderisci al gruppo [NAME].
Continuare?
		<usetemplate name="okcancelbuttons" notext="Annulla" yestext="Iscriviti"/>
	</notification>
	<notification name="JoinGroupCannotAfford">
		Iscriversi a questo gruppo costa [COST]L$.
Non hai abbastanza L$ per iscriverti a questo gruppo.
	</notification>
	<notification name="CreateGroupCost">
		La creazione di questo gruppo costerà L$ [COST].
I gruppi devono avere più di un partecipante, o saranno eliminati definitivamente.
Invita altri partecipanti entro le prossime 48 ore.
		<usetemplate canceltext="Annulla" name="okcancelbuttons" notext="Annulla" yestext="Crea un gruppo per L$ [COST]"/>
	</notification>
	<notification name="LandBuyPass">
		Pagando [COST]L$ puoi entrare in questa terra (&apos;[PARCEL_NAME]&apos;) per [TIME] ore.  Compri un pass?
		<usetemplate name="okcancelbuttons" notext="Annulla" yestext="OK"/>
	</notification>
	<notification name="SalePriceRestriction">
		Il prezzo di vendita deve essere superiore a 0L$ se vendi a tutti.
Seleziona una vendita individuale per vendere a 0L$.
	</notification>
	<notification name="ConfirmLandSaleChange">
		Il terreno selezionato di [LAND_SIZE] m² sta per essere messo in vendita.
Il tuo prezzo di vendità è [SALE_PRICE]L$ ed è autorizzato alla vendita a [NAME].
		<usetemplate name="okcancelbuttons" notext="Annulla" yestext="OK"/>
	</notification>
	<notification name="ConfirmLandSaleToAnyoneChange">
		ATTENZIONE: Quando selezioni &apos;vendi a tutti&apos;, rendi questo terreno disponibile all&apos;intera comunità di [CURRENT_GRID], anche alle persone che non si trovano in questa regione.

Il terrendo selezionato di [LAND_SIZE] m² sta per essere messo in vendita.
Il prezzo di vendità sarà [SALE_PRICE]L$ e [NAME] viene autorizzato alla vendita.
		<usetemplate name="okcancelbuttons" notext="Annulla" yestext="OK"/>
	</notification>
	<notification name="ReturnObjectsDeededToGroup">
		Confermi di volere restituire tutti gli oggetti condivisi con il gruppo &apos;[NAME]&apos; di questo terreno agli inventari dei proprietari precedenti?

*ATTENZIONE* Questo cancellerà gli oggetti non trasferibili ceduti al gruppo!

Oggetti: [N]
		<usetemplate name="okcancelbuttons" notext="Annulla" yestext="OK"/>
	</notification>
	<notification name="ReturnObjectsOwnedByUser">
		Confermi di volere restituire tutti gli oggetti posseduti dal residente &apos;[NAME]&apos; in questo terreno al suo inventario?

Oggetti: [N]
		<usetemplate name="okcancelbuttons" notext="Annulla" yestext="OK"/>
	</notification>
	<notification name="ReturnObjectsOwnedBySelf">
		Confermi di volere restituire tutti gli oggetti posseduti da te in questo terreno, di nuovo nel tuo inventario?

Oggetti: [N]
		<usetemplate name="okcancelbuttons" notext="Annulla" yestext="OK"/>
	</notification>
	<notification name="ReturnObjectsNotOwnedBySelf">
		Confermi di volere restituire tutti gli oggetti di cui NON sei proprietario in questo terreno all&apos;inventario dei rispettivi proprietari?
Gli oggetti trasferibili ceduti al gruppo verranno restituiti ai loro proprietari precedenti.

*ATTENZIONE* Questo cancellerà gli oggetti non trasferibili ceduti al gruppo!

Oggetti: [N]
		<usetemplate name="okcancelbuttons" notext="Annulla" yestext="OK"/>
	</notification>
	<notification name="ReturnObjectsNotOwnedByUser">
		Confermi di volere restituire tutti gli oggetti NON posseduti da [NAME] in questo terreno nell&apos;inventario dei loro proprietari?
Gli oggetti trasferibili ceduti al gruppo verranno restituiti ai loro proprietari precedenti.

*ATTENZIONE* Questo cancellerà gli oggetti non trasferibili ceduti al gruppo!

Oggetti: [N]
		<usetemplate name="okcancelbuttons" notext="Annulla" yestext="OK"/>
	</notification>
	<notification name="ReturnAllTopObjects">
		Confermi di volere restituire tutti gli oggetti elencati nell&apos;inventario dei loro proprietari?
		<usetemplate name="okcancelbuttons" notext="Annulla" yestext="OK"/>
	</notification>
	<notification name="DisableAllTopObjects">
		Confermi di volere disabilitare tutti gli oggetti in questa regione?
		<usetemplate name="okcancelbuttons" notext="Annulla" yestext="OK"/>
	</notification>
	<notification name="ReturnObjectsNotOwnedByGroup">
		Restituisci gli oggetti in questo terreno che NON sono condivisi con il gruppo [NAME] ai loro proprietari?

Oggetti: [N]
		<usetemplate name="okcancelbuttons" notext="Annulla" yestext="OK"/>
	</notification>
	<notification name="UnableToDisableOutsideScripts">
		Non è possibile disabilitare gli script.
L&apos;intera regione ha l&apos;abilitazione danni.
Gli script devono essere autorizzati all&apos;esecuzione affinchè le armi funzionino.
	</notification>
	<notification name="MultipleFacesSelected">
		Sono state selezionate più facce.
Se prosegui con questa azione, sulle diverse facce dell&apos;oggetto verranno definite sessioni multimediali distinte.
Per collocare il media su una sola faccia, scegli Seleziona faccia, clicca su una faccia e clicca su Aggiungi.
		<usetemplate ignoretext="Il canale multimediale sarà impostato su più facce selezionate" name="okcancelignore" notext="Annulla" yestext="OK"/>
	</notification>
	<notification name="MustBeInParcel">
		Devi essere dentro il terreno per impostare il suo Punto di Atterraggio.
	</notification>
	<notification name="PromptRecipientEmail">
		Introduci un indirizzo email per il destinatario/i.
	</notification>
	<notification name="PromptSelfEmail">
		Introduci il tuo indirizzo email.
	</notification>
	<notification name="PromptMissingSubjMsg">
		Invia la foto via email con soggetto o messaggio predefinito?
		<usetemplate name="okcancelbuttons" notext="Annulla" yestext="OK"/>
	</notification>
	<notification name="ErrorProcessingSnapshot">
		Errore nell&apos;elaborazione della fotografia.
	</notification>
	<notification name="ErrorEncodingSnapshot">
		Errore nella codifica della fotografia.
	</notification>
	<notification name="ErrorUploadingPostcard">
		C&apos;è stato un problema inviando la fotografia per il seguente motivo: [REASON]
	</notification>
	<notification name="ErrorUploadingReportScreenshot">
		C&apos;è stato un problema importando la foto del rapporto per il seguente motivo: [REASON]
	</notification>
	<notification name="MustAgreeToLogIn">
		Devi accettare i Termini di Servizio prima di proseguire il collegamento con [CURRENT_GRID].
	</notification>
	<notification name="CouldNotPutOnOutfit">
		Non è stato possibile indossare un equipaggiamento.
La cartella equipaggiamento non contiene abbigliamento, parti del corpo o attachment.
	</notification>
	<notification name="CannotWearTrash">
		Non puoi indossare abiti e parti del corpo che sono nel cestino
	</notification>
	<notification name="MaxAttachmentsOnOutfit">
		L&apos;oggetto non può essere collegato.
Superato il limite di oggetti collegati [MAX_ATTACHMENTS]. Per favore prima stacca un altro oggetto.
	</notification>
	<notification name="CannotWearInfoNotComplete">
		Non puoi indossare quell&apos;elemento perchè non è ancora stato caricato. Riprova fra un minuto.
	</notification>
	<notification name="MustHaveAccountToLogIn">
		Spiacenti. Un campo è vuoto.
Inserisci il Nome utente del tuo avatar.

Devi avere un account per entrare in [CURRENT_GRID]. Vuoi crearne uno adesso?
		<url name="url">
			[create_account_url]
		</url>
		<usetemplate name="okcancelbuttons" notext="Riprova" yestext="Crea un nuovo account"/>
	</notification>
	<notification name="InvalidCredentialFormat">
		Immetti il nome utente oppure sia il nome che il cognome del tuo avatar nel campo del nome utente, quindi effettua nuovamente l&apos;accesso.
	</notification>
	<notification name="InvalidGrid">
		&apos;[GRID]&apos; non è un identificatore di griglia valido.
	</notification>
	<notification name="InvalidLocationSLURL">
		La tua posizione iniziale non ha specificato una griglia valida.
	</notification>
	<notification name="DeleteClassified">
		Cancella annuncio &apos;[NAME]&apos;?
Non ci sono rimborsi per la tariffa pagata.
		<usetemplate name="okcancelbuttons" notext="Annulla" yestext="OK"/>
	</notification>
	<notification name="DeleteMedia">
		Hai selezionato la cancellazione del media associato a questa faccia.
Vuoi continuare?
		<usetemplate ignoretext="Conferma prima di eliminare elementi multimediali dall&apos;oggetto" name="okcancelignore" notext="No" yestext="Sì"/>
	</notification>
	<notification name="ClassifiedSave">
		Salva le modifiche all&apos;annuncio [NAME]?
		<usetemplate canceltext="Annulla" name="yesnocancelbuttons" notext="Non salvare" yestext="Salva"/>
	</notification>
	<notification name="ClassifiedInsufficientFunds">
		Denaro insufficiente per creare un&apos;inserzione.
		<usetemplate name="okbutton" yestext="OK"/>
	</notification>
	<notification name="DeleteAvatarPick">
		Elimina preferito &lt;nolink&gt;[PICK]&lt;/nolink&gt;?
		<usetemplate name="okcancelbuttons" notext="Annulla" yestext="OK"/>
	</notification>
	<notification name="DeleteOutfits">
		Elimina il vestiario selezionato?
		<usetemplate name="okcancelbuttons" notext="Annulla" yestext="OK"/>
	</notification>
	<notification name="PromptGoToEventsPage">
		Vai alla pagina degli eventi di [CURRENT_GRID]?
		<url name="url">
			http://secondlife.com/events/?lang=it-IT
		</url>
		<usetemplate name="okcancelbuttons" notext="Annulla" yestext="OK"/>
	</notification>
	<notification name="SelectProposalToView">
		Scegli una proposta da vedere.
	</notification>
	<notification name="SelectHistoryItemToView">
		Scegli un item storico da vedere.
	</notification>
	<notification name="CacheWillClear">
		La cache verrà cancellata dopo il riavvio di [APP_NAME].
	</notification>
	<notification name="CacheWillBeMoved">
		La cache verrà spostata dopo il riavvio di [APP_NAME].
Nota: questa operazione cancellerà la cache.
	</notification>
	<notification name="ChangeConnectionPort">
		Le impostazioni della porta avranno effetto dopo il riavvio di [APP_NAME].
	</notification>
	<notification name="ChangeSkin">
		La nuova pelle comparirà dopo il riavvio di [APP_NAME].
	</notification>
	<notification name="ChangeLanguage">
		La modifica della lingua avrà effetto dopo il riavvio di [APP_NAME].
	</notification>
	<notification name="GoToAuctionPage">
		Vai alla pagina web [CURRENT_GRID] per vedere i dettagli dell&apos;asta oppure fai un&apos;offerta?
		<usetemplate name="okcancelbuttons" notext="Annulla" yestext="OK"/>
	</notification>
	<notification name="SaveChanges">
		Salva le modifiche?
		<usetemplate canceltext="Annulla" name="yesnocancelbuttons" notext="Non salvare" yestext="Salva"/>
	</notification>
	<notification name="DeleteNotecard">
		Vuoi eliminare il biglietto?
		<usetemplate name="okcancelbuttons" notext="Annulla" yestext="OK"/>
	</notification>
	<notification name="GestureSaveFailedTooManySteps">
		Il salvataggio della Gesture è fallito.
La gesture ha troppi passi.
Prova a togliere qualche passo e quindi risalva.
	</notification>
	<notification name="GestureSaveFailedTryAgain">
		Il salvataggio della gesture è fallito.  Riprova fra un minuto.
	</notification>
	<notification name="GestureSaveFailedObjectNotFound">
		Non è possibile salvare la gesture perchè non è stato trovato l&apos;oggetto o l&apos;inventario associato.
L&apos;oggetto potrebbe essere troppo lontano oppure essere stato cancellato.
	</notification>
	<notification name="GestureSaveFailedReason">
		C&apos;è stato un problema salvando la gesture a causa del seguente motivo: [REASON].  Riprova a salvare la gesture più tardi.
	</notification>
	<notification name="SaveNotecardFailObjectNotFound">
		Non è possibile salvare la notecard perchè non è stato trovato l&apos;oggetto o l&apos;inventario associato.
L&apos;oggetto potrebbe essere troppo lontano oppure essere stato cancellato.
	</notification>
	<notification name="SaveNotecardFailReason">
		C&apos;è stato un problema salvando la notecard a causa del seguente motivo: [REASON].  Riprova a salvare la notecard più tardi.
	</notification>
	<notification name="ScriptCannotUndo">
		Non è stato possibile annullare tutti i cambiamenti nella tua versione dello script.
Vuoi ripristinare l&apos;ultima versione salvata sul server?
(**Attenzione** Questa operazione non è reversibile)
		<usetemplate name="okcancelbuttons" notext="Annulla" yestext="OK"/>
	</notification>
	<notification name="SaveScriptFailObjectNotFound">
		Non è stato possibile salvare lo script perchè l&apos;oggetto che lo contiene non è stato trovato.
L&apos;oggetto potrebbe essere troppo lontano oppure essere stato cancellato.
	</notification>
	<notification name="StartRegionEmpty">
		La tua Regione di inizio non è stata definita.
Per scegliere il luogo dove vuoi trovarti all&apos;accesso, digita il nome della regione nel campo del luogo di partenza oppure scegli La mia ultima Ubicazione o Casa mia.
		<usetemplate name="okbutton" yestext="OK"/>
	</notification>
	<notification name="CouldNotStartStopScript">
		Non è stato possibile lanciare o fermare lo script perchè l&apos;oggetto che lo contiene non è stato trovato.
L&apos;oggetto potrebbe essere troppo lontano oppure essere stato cancellato.
	</notification>
	<notification name="CannotDownloadFile">
		Non è stato possibile scaricare il file
	</notification>
	<notification name="CannotWriteFile">
		Non è stato possibile scrivere il file [[FILE]]
	</notification>
	<notification name="UnsupportedHardware">
		Ti informiamo che il tuo computer non dispone dei requisiti minimi di sistema per [APP_NAME]. Il funzionamento può pertanto risultare ridotto. Purtroppo la pagina [SUPPORT_SITE] non può fornire assistenza tecnica in caso di problemi dovuti a configurazioni di sistema non compatibili.

Visitare [_URL] per ulteriori informazioni?
		<url name="url" option="0">
			http://secondlife.com/support/sysreqs.php?lang=it
		</url>
		<usetemplate ignoretext="L&apos;hardware di questo computer non è compatibile" name="okcancelignore" notext="No" yestext="Si"/>
	</notification>
	<notification name="IntelOldDriver">
		È probabile che ci sia un driver aggiornato per il processore grafico.  L&apos;aggiornamento dei driver della grafica può migliorare le prestazioni in maniera significativa.

    Visitare [_URL] per cercare un aggiornamento del driver?
		<url name="url">
			http://www.intel.com/p/it_IT/support/detect/graphics
		</url>
		<usetemplate ignoretext="Driver grafica obsoleto" name="okcancelignore" notext="No" yestext="Sì"/>
	</notification>
	<notification name="AMDOldDriver">
		È probabile che ci sia un driver aggiornato per il processore grafico.  L&apos;aggiornamento dei driver della grafica può migliorare le prestazioni in maniera significativa.

    Visitare [_URL] per cercare un aggiornamento del driver?
		<url name="url">
			http://support.amd.com/it/Pages/AMDSupportHub.aspx
		</url>
		<usetemplate ignoretext="Driver grafica obsoleto" name="okcancelignore" notext="No" yestext="Sì"/>
	</notification>
	<notification name="NVIDIAOldDriver">
		È probabile che ci sia un driver aggiornato per il processore grafico.  L&apos;aggiornamento dei driver della grafica può migliorare le prestazioni in maniera significativa.

    Visitare [_URL] per cercare un aggiornamento del driver?
		<url name="url">
			http://www.nvidia.it/Download/index.aspx?lang=it
		</url>
		<usetemplate ignoretext="Driver grafica obsoleto" name="okcancelignore" notext="No" yestext="Sì"/>
	</notification>
	<notification name="UnknownGPU">
		Il tuo sistema utilizza una scheda grafica che [APP_NAME] non riconosce.
Questo succede spesso con un nuovo hardware che non è stato ancora testato con [APP_NAME].  Probabilmente tutto andrà bene, ma devi riconfigurare le tue impostazioni grafiche.
(Io &gt; Preferenze &gt; Grafica).
		<form name="form">
			<ignore name="ignore" text="La tua scheda grafica non è stata riconosciuta"/>
		</form>
	</notification>
	<notification name="DisplaySettingsNoShaders">
		L&apos;esecuzione di [APP_NAME] si è interrotta durante l&apos;inizializzazione dei driver grafici.
La qualità grafica verrà impostata a livello basso per evitare alcuni errori comuni di driver. Alcune funzionalità grafiche saranno disattivate.
Si consiglia di aggiornare i driver della scheda grafica.
La qualità grafica può essere aumentata in Preferenze &gt; Grafica.
	</notification>
	<notification name="RegionNoTerraforming">
		La regione [REGION] non consente di terraformare.
	</notification>
	<notification name="ParcelNoTerraforming">
		Non ti è consentito terraformare il lotto [PARCEL].
	</notification>
	<notification name="CannotCopyWarning">
		Non hai l&apos;autorizzazione a copiare i seguenti oggetti:
[ITEMS]
e se li dai via, verranno eliminati dal tuo inventario. Sicuro di volere offrire questi oggetti?
		<usetemplate name="okcancelbuttons" notext="No" yestext="Si"/>
	</notification>
	<notification name="CannotGiveItem">
		Impossibile consegnare l&apos;elemento dell&apos;inventario.
	</notification>
	<notification name="TransactionCancelled">
		La transazione è stata annullata.
	</notification>
	<notification name="TooManyItems">
		Non è possibile dare più di 42 elementi in un singolo trasferimento di inventario.
	</notification>
	<notification name="NoItems">
		Non hai i permessi di trasferimento per gli elementi selezionati.
	</notification>
	<notification name="CannotCopyCountItems">
		Non hai i permessi di copia per copiare [COUNT]
degli elementi selezionati. Perderai questi elementi dal tuo inventario.
Vuoi veramente perdere questi elementi?
		<usetemplate name="okcancelbuttons" notext="No" yestext="Si"/>
	</notification>
	<notification name="CannotGiveCategory">
		Non hai i permessi per trasferire la cartella selezionata.
	</notification>
	<notification name="FreezeAvatar">
		Immobilizza questo avatar?
Non potrà temporaneamente muoversi, chiacchierare in chat, o interagire con il mondo.
		<usetemplate canceltext="Annulla" name="yesnocancelbuttons" notext="Smobilizza" yestext="Immobilizza"/>
	</notification>
	<notification name="FreezeAvatarFullname">
		Immobilizza [AVATAR_NAME]?
Non potrà temporaneamente muoversi, chiacchierare in chat, o interagire con il mondo.
		<usetemplate canceltext="Annulla" name="yesnocancelbuttons" notext="Smobilizza" yestext="Immobilizza"/>
	</notification>
	<notification name="EjectAvatarFullname">
		Espelli [AVATAR_NAME] dal tuo terreno?
		<usetemplate canceltext="Annulla" name="yesnocancelbuttons" notext="Espelli e blocca" yestext="Espelli"/>
	</notification>
	<notification name="EjectAvatarNoBan">
		Espelli questo avatar dal tuo terreno?
		<usetemplate name="okcancelbuttons" notext="Annulla" yestext="Espelli"/>
	</notification>
	<notification name="EjectAvatarFullnameNoBan">
		Espelli [AVATAR_NAME] dal tuo terreno?
		<usetemplate name="okcancelbuttons" notext="Annulla" yestext="Espelli"/>
	</notification>
	<notification name="EjectAvatarFromGroup">
		Hai espulso [AVATAR_NAME] dal gruppo [GROUP_NAME]
	</notification>
	<notification name="AcquireErrorTooManyObjects">
		ERRORE DI ACQUISIZIONE: hai selezionato troppi oggetti.
	</notification>
	<notification name="AcquireErrorObjectSpan">
		ERRORE DI ACQUISIZIONE: Gli oggetti sono a cavallo di più di una regione.
Sposta tutti gli oggetti che vuoi acquisire su una sola regione.
	</notification>
	<notification name="PromptGoToCurrencyPage">
		[EXTRA]

Vai su [_URL] per informazioni sull&apos;acquisto di L$?
		<url name="url">
			http://secondlife.com/app/currency/?lang=it-IT
		</url>
		<usetemplate name="okcancelbuttons" notext="Annulla" yestext="OK"/>
	</notification>
	<notification name="UnableToLinkObjects">
		Impossibile unire questi [COUNT] oggetti.
Puoi unire al massimo [MAX] oggetti.
	</notification>
	<notification name="CannotLinkIncompleteSet">
		Puoi unire soltanto un insieme completo di oggetti, e devi selezionare più di un oggetto.
	</notification>
	<notification name="CannotLinkModify">
		Impossibile unire perchè non hai il diritto di modifica su tutti gli oggetti.

Accertati che nessuno sia bloccato e che li possiedi tutti.
	</notification>
	<notification name="CannotLinkPermanent">
		Gli oggetti non possono essere collegati attraverso i confini.
	</notification>
	<notification name="CannotLinkDifferentOwners">
		Impossibile unire perche non tutti gli oggetti hanno lo stesso proprietario.

Accertati di possedere tutti gli oggetti selezionati.
	</notification>
	<notification name="NoFileExtension">
		Manca l&apos;estensione per il file: &apos;[FILE]&apos;

Accertati che il file abbia una estensione corretta.
	</notification>
	<notification name="InvalidFileExtension">
		L&apos;estensione [EXTENSION] del file non è valida
Attese [VALIDS]
		<usetemplate name="okbutton" yestext="OK"/>
	</notification>
	<notification name="CannotUploadSoundFile">
		Impossibile aprire in lettura il file di suono importato:
[FILE]
	</notification>
	<notification name="SoundFileNotRIFF">
		Il file audio non sembra essere di tipo RIFF WAVE:
[FILE]
	</notification>
	<notification name="SoundFileNotPCM">
		Il file audio non sembra essere di tipo PCM WAVE:
[FILE]
	</notification>
	<notification name="SoundFileInvalidChannelCount">
		Il file ha un numero sbagliato di canali (deve essere mono oppure stereo):
[FILE]
	</notification>
	<notification name="SoundFileInvalidSampleRate">
		Il file non sembra essere della frequenza di campionamento supportata (deve essere 44.1k):
[FILE]
	</notification>
	<notification name="SoundFileInvalidWordSize">
		Il file non sembra avere una dimensione della parola supportata (deve essere a 8 o a 16 bit):
[FILE]
	</notification>
	<notification name="SoundFileInvalidHeader">
		Impossibile trovare il frammento &apos;data&apos; nell&apos;intestazione WAV:
[FILE]
	</notification>
	<notification name="SoundFileInvalidChunkSize">
		Dimensione chunk nel file WAV:
[FILE]
	</notification>
	<notification name="SoundFileInvalidTooLong">
		Il file audio è troppo lungo (deve essere al massimo 10 secondi):
[FILE]
	</notification>
	<notification name="ProblemWithFile">
		Problemi con il file [FILE]:

[ERROR]
	</notification>
	<notification name="CannotOpenTemporarySoundFile">
		Impossibile aprire in scrittura il file temporaneamente compresso: [FILE]
	</notification>
	<notification name="UnknownVorbisEncodeFailure">
		Errore di codifica Vorbis sconosciuta per: [FILE]
	</notification>
	<notification name="CannotEncodeFile">
		Impossibile codificare il file: [FILE]
	</notification>
	<notification name="CorruptedProtectedDataStore">
		Impossibile inserire nome utente e password.  Ciò può succedere alla modifica delle impostazioni di rete.
		<usetemplate name="okbutton" yestext="OK"/>
	</notification>
	<notification name="CorruptResourceFile">
		File risorsa corrotto: [FILE]
	</notification>
	<notification name="UnknownResourceFileVersion">
		Versione di risorsa Linden sconosciuta nel file: [FILE]
	</notification>
	<notification name="UnableToCreateOutputFile">
		Impossibile creare il file in uscita: [FILE]
	</notification>
	<notification name="DoNotSupportBulkAnimationUpload">
		[APP_NAME] non supporta ancora il caricamento in blocco di file di animazione in formato BVH.
	</notification>
	<notification name="CannotUploadReason">
		Impossibile importare il file [FILE] a causa del seguente motivo: [REASON]
Riprova più tardi.
	</notification>
	<notification name="LandmarkCreated">
		Hai aggiunto &quot;[LANDMARK_NAME]&quot; alla tua cartella [FOLDER_NAME].
	</notification>
	<notification name="LandmarkAlreadyExists">
		Hai già il punto di riferimento di questo luogo.
		<usetemplate name="okbutton" yestext="OK"/>
	</notification>
	<notification name="CannotCreateLandmarkNotOwner">
		Non puoi creare qui un landmark perchè il proprietario di questo terreno non lo consente.
	</notification>
	<notification name="CannotRecompileSelectObjectsNoScripts">
		Impossibile fare la &apos;ricompilazione&apos;.
Seleziona un oggetto con uno script.
	</notification>
	<notification name="CannotRecompileSelectObjectsNoPermission">
		Impossibile fare la &apos;ricompilazione&apos;.

Seleziona oggetti con script su cui hai i permessi di modifica.
	</notification>
	<notification name="CannotResetSelectObjectsNoScripts">
		Impossibile fare &apos;ripristino&apos;.

Seleziona oggetti con degli script.
	</notification>
	<notification name="CannotResetSelectObjectsNoPermission">
		Impossibile fare &apos;ripristino&apos;.

Seleziona oggetti con script su cui hai i permessi di modifica.
	</notification>
	<notification name="CannotOpenScriptObjectNoMod">
		Impossibile aprire la script dell&apos;oggetto senza i diritti di modifica.
	</notification>
	<notification name="CannotSetRunningSelectObjectsNoScripts">
		Impossibile mettere &apos;in esecuzione&apos; gli script.

Seleziona oggetti con script.
	</notification>
	<notification name="CannotSetRunningNotSelectObjectsNoScripts">
		Impossibile impostare script a &apos;non in esecuzione&apos;.

Seleziona oggetti con script.
	</notification>
	<notification name="NoFrontmostFloater">
		Non c&apos;è nessuna finestra in evidenza (in primo piano) da salvare.
	</notification>
	<notification name="SeachFilteredOnShortWords">
		La tua ricerca è stata modificata.
Le parole troppo corte sono state rimosse.

Ho cercato: [FINALQUERY]
	</notification>
	<notification name="SeachFilteredOnShortWordsEmpty">
		Le parole che hai usato per la ricerca sono troppo corte e non è stato possibile iniziare la ricerca.
	</notification>
	<notification name="CouldNotTeleportReason">
		Teleport non riuscito.
[REASON]
	</notification>
	<notification name="invalid_tport">
		C&apos;è stato un problema nell&apos;elaborare la tua richiesta di teleport. Potresti dover effettuare nuovamente l&apos;accesso prima di poter usare il teleport.
Se si continua a visualizzare questo messaggio, consulta la pagina [SUPPORT_SITE].
	</notification>
	<notification name="invalid_region_handoff">
		Si è verificato un problema nel tentativo di attraversare regioni. È possibile che per potere attraversare le regioni, tu debba effettuare nuovamente l&apos;accesso.
Se si continua a visualizzare questo messaggio, consulta la pagina [SUPPORT_SITE].
	</notification>
	<notification name="blocked_tport">
		Spiacenti, il teletrasporto è bloccato al momento. Prova di nuovo tra pochi istanti. Se ancora non potrai teletrasportarti, per favore scollegati e ricollegati per risolvere il problema.
	</notification>
	<notification name="nolandmark_tport">
		Spiacenti, ma il sistema non riesce a localizzare la destinazione del landmark
	</notification>
	<notification name="timeout_tport">
		Spiacenti, il sistema non riesce a completare il teletrasporto. Riprova tra un attimo.
	</notification>
	<notification name="noaccess_tport">
		Spiacenti, ma non hai accesso nel luogo di destinazione richiesto.
	</notification>
	<notification name="missing_attach_tport">
		Gli oggetti da te indossati non sono ancoa arrivati. Attendi ancora qualche secondo o scollegati e ricollegati prima di provare a teleportarti.
	</notification>
	<notification name="too_many_uploads_tport">
		Il server della regione è al momento occupato e la tua richiesta di teletrasporto non può essere soddisfatta entro breve tempo. Per favore prova di nuovo tra qualche minuto o spostati in un&apos;area meno affollata.
	</notification>
	<notification name="expired_tport">
		Spiacenti, il sistema non riesce a soddisfare la tua richiesta di teletrasporto entro un tempo ragionevole. Riprova tra qualche minuto.
	</notification>
	<notification name="expired_region_handoff">
		Spiacenti, il sistema non riesce a completare il cambio di regione entro un tempo ragionevole. Riprova tra qualche minuto.
	</notification>
	<notification name="no_host">
		Impossibile trovare la destinazione del teletrasporto; potrebbe essere temporaneamente non accessibile o non esistere più. Riprovaci tra qualche minuto.
	</notification>
	<notification name="no_inventory_host">
		L&apos;inventario è temporaneamente inaccessibile.
	</notification>
	<notification name="CannotSetLandOwnerNothingSelected">
		Impossibile impostare il proprietario del terreno:
Nessun terreno selezionato.
	</notification>
	<notification name="CannotSetLandOwnerMultipleRegions">
		Impossibile forzare la proprietà del terreno perchè la selezione si estende su diverse regioni. Seleziona una area più piccola e riprova.
	</notification>
	<notification name="ForceOwnerAuctionWarning">
		Questo lotto è all&apos;asta. La designazione di un proprietario determinerà l&apos;annullamento automatico dell&apos;asta e probabilmente può scontentare qualche residente se l&apos;asta è già iniziata.
Vuoi designare un proprietario?
		<usetemplate name="okcancelbuttons" notext="Annulla" yestext="OK"/>
	</notification>
	<notification name="CannotContentifyNothingSelected">
		Impossibile fare la contentificazione:
Nessun terreno selezionato.
	</notification>
	<notification name="CannotContentifyNoRegion">
		Impossibile fare la contentificazione:
Nessuna regione selezionata.
	</notification>
	<notification name="CannotReleaseLandNothingSelected">
		Impossibile abbandonare il terreno:
Nessun terreno selezionato.
	</notification>
	<notification name="CannotReleaseLandNoRegion">
		Impossibile abbandonare il terreno:
Non riesco a trovare la regione.
	</notification>
	<notification name="CannotBuyLandNothingSelected">
		Impossibile comprare il terreno:
Nessun terreno selezionato.
	</notification>
	<notification name="CannotBuyLandNoRegion">
		Impossibile comprare il terreno:
Non riesco a trovare la regione dove è situato il terreno.
	</notification>
	<notification name="CannotCloseFloaterBuyLand">
		Non puoi chiudere la finestra Acquista terreno finché [APP_NAME] non finisce di stimare il prezzo di questa transazione.
	</notification>
	<notification name="CannotDeedLandNothingSelected">
		Impossibile cedere il terreno:
Nessun terreno selezionato.
	</notification>
	<notification name="CannotDeedLandNoGroup">
		Impossibile cedere il terreno:
Nessun gruppo selezionato.
	</notification>
	<notification name="CannotDeedLandNoRegion">
		Non è possibile effettuare la cessione del terreno:
Impossibile trovare la regione in cui si trova il terreno.
	</notification>
	<notification name="CannotDeedLandMultipleSelected">
		Impossibile cedere il terreno:
Hai selezionato più di un terreno.

Prova a selezionare un solo terreno.
	</notification>
	<notification name="CannotDeedLandWaitingForServer">
		Impossibile cedere il terreno:
Sto aspettando il server per segnalare la proprietà.

Riprova di nuovo.
	</notification>
	<notification name="CannotDeedLandNoTransfer">
		Impossibile cedere il terreno:
La regione [REGION] non consente il trasferimento di terreni.
	</notification>
	<notification name="CannotReleaseLandWatingForServer">
		Impossibile abbandonare il terreno:
Sto aspettando il server per aggiornare le informazioni del terreno.

Riprova fra poco.
	</notification>
	<notification name="CannotReleaseLandSelected">
		Impossibile abbandonare il terreno:
Non possiedi tutti i terreni selezionati.

Seleziona un solo terreno.
	</notification>
	<notification name="CannotReleaseLandDontOwn">
		Impossibile abbandonare il terreno:
Non hai i permessi per rilasciare questo terreno.
I terreni di tua proprietà vengono visualizzati in verde.
	</notification>
	<notification name="CannotReleaseLandRegionNotFound">
		Non è possibile abbandonare il terreno:
Impossibile trovare la regione in cui si trova il terreno.
	</notification>
	<notification name="CannotReleaseLandNoTransfer">
		Impossibile abbandonare il terreno:
La regione [REGION] non consente il trasferimento di terreni.
	</notification>
	<notification name="CannotReleaseLandPartialSelection">
		Impossibile abbandonare il terreno:
Devi selezionare un terreno intero per rilasciarla.

Seleziona un terreno intero, oppure dividi prima il tuo terreno.
	</notification>
	<notification name="ReleaseLandWarning">
		Stai per rilasciare [AREA] m² di terreno.
Rilasciare questo appezzamento di terreno lo toglierà dalle tue proprietà, ma non ti verranno dati L$.

Rilasciare questo terreno?
		<usetemplate name="okcancelbuttons" notext="Annulla" yestext="OK"/>
	</notification>
	<notification name="CannotDivideLandNothingSelected">
		Impossibile dividere il terreno:

Non sono stati selezionati terreni.
	</notification>
	<notification name="CannotDivideLandPartialSelection">
		Impossibile dividere il terreno:

Hai selezionato unintero terreno.
Prova a selezionare unappezzamento di terreno.
	</notification>
	<notification name="LandDivideWarning">
		La suddivisione di questo terreno lo dividerà in due parti ed ognuna potrà avere le sue impostazioni. Alcune impostazioni verranno reimpostate ai valori iniziali dopo l&apos;operazione.

Dividi il terreno?
		<usetemplate name="okcancelbuttons" notext="Annulla" yestext="OK"/>
	</notification>
	<notification name="CannotDivideLandNoRegion">
		Non è possibile suddividere il terreno:
Impossibile trovare la regione in cui si trova il terreno.
	</notification>
	<notification name="CannotJoinLandNoRegion">
		Non è possibile unire il terreno:
Impossibile trovare la regione in cui si trova il terreno.
	</notification>
	<notification name="CannotJoinLandNothingSelected">
		Impossibile unire il terreno:
Non hai selezionato terreno.
	</notification>
	<notification name="CannotJoinLandEntireParcelSelected">
		Impossibile unire il terreno:
Hai selezionato un solo terreno.

Devi selezionare il terreno  comprendendo entrambi gli appezzamenti.
	</notification>
	<notification name="CannotJoinLandSelection">
		Impossibile unire il terreno:
Devi selezionare più di un terreno.

Devi selezionare il terreno  comprendendo entrambi gli appezzamenti.
	</notification>
	<notification name="JoinLandWarning">
		Unire questi appezzamenti creerà un terreno più grande a partire da tutti gli appezzamenti che si intersecano nel rettangolo selezionato.
Dovrai reimpostare il nome e le opzioni del nuovo terreno.

Unisci il terreno?
		<usetemplate name="okcancelbuttons" notext="Annulla" yestext="OK"/>
	</notification>
	<notification name="ConfirmNotecardSave">
		Questa notecard deve essere salvata prima che l&apos;elemento possa essere copiato o visualizzato. Salva la notecard?
		<usetemplate name="okcancelbuttons" notext="Annulla" yestext="OK"/>
	</notification>
	<notification name="ConfirmItemCopy">
		Copia questo elemento nel tuo inventario?
		<usetemplate name="okcancelbuttons" notext="Annulla" yestext="Copia"/>
	</notification>
	<notification name="ResolutionSwitchFail">
		Non sono riuscito a cambiare la risoluzione al valore [RESX] x [RESY]
	</notification>
	<notification name="ErrorUndefinedGrasses">
		Errore: Erba sconosciuta: [SPECIES]
	</notification>
	<notification name="ErrorUndefinedTrees">
		Errore: Alberi sconosciuti: [SPECIES]
	</notification>
	<notification name="CannotSaveWearableOutOfSpace">
		Impossibile salvare &apos;[NAME]&apos; nel file di oggetti indossabili.  Dovrai liberare dello spazio sul tuo computer e salvare di nuovo.
	</notification>
	<notification name="CannotSaveToAssetStore">
		Non è possibile salvare [NAME] nel database centrale degli asset.
In genere si tratta di un problema temporaneo. Attendi alcuni minuti per modificare e salvare nuovamente gli elementi indossabili.
	</notification>
	<notification name="YouHaveBeenLoggedOut">
		Sei stato scollegato da [CURRENT_GRID].
            [MESSAGE]
		<usetemplate name="okcancelbuttons" notext="Esci" yestext="Vedi IM &amp; Chat"/>
	</notification>
	<notification name="OnlyOfficerCanBuyLand">
		Impossibile comprare terreno per il gruppo:
Non hai i permessi per comprare il terreno per il tuo gruppo attivo.
	</notification>
	<notification label="Aggiungi Amico" name="AddFriendWithMessage">
		Gli amici possono autorizzarsi a vedersi l&apos;un l&apos;altro sulla mappa e sapere quando sono collegati.

Offri l&apos;amicizia a [NAME]?
		<form name="form">
			<input name="message">
				Vorresti essere mio amico?
			</input>
			<button name="Offer" text="OK"/>
			<button name="Cancel" text="Annulla"/>
		</form>
	</notification>
	<notification label="Aggiungi lista di sostituzione automatica" name="AddAutoReplaceList">
		Nome per la nuova lista:
		<form name="form">
			<button name="SetName" text="OK"/>
		</form>
	</notification>
	<notification label="Rinomina lista di sostituzione automatica" name="RenameAutoReplaceList">
		Il nome &apos;[DUPNAME]&apos; è già in uso
    Inserisci un nuovo nome univoco:
		<form name="form">
			<button name="ReplaceList" text="Sostituisci lista corrente"/>
			<button name="SetName" text="Usa nuovo nome"/>
		</form>
	</notification>
	<notification name="InvalidAutoReplaceEntry">
		La parola chiave deve essere una sola parola e la sostituzione non può essere vuota.
	</notification>
	<notification name="InvalidAutoReplaceList">
		L&apos;elenco di sostituzione non è valido.
	</notification>
	<notification name="SpellingDictImportRequired">
		Devi specificare un file, un nome e una lingua.
	</notification>
	<notification name="SpellingDictIsSecondary">
		Sembra che il dizionario [DIC_NAME] non includa un file &quot;aff&quot;; ciò indica che di tratta di un dizionario &quot;secondario&quot;.
Può essere usato come dizionario aggiuntivo, ma non come dizionario principale.

Vedi https://wiki.secondlife.com/wiki/Adding_Spelling_Dictionaries
	</notification>
	<notification name="SpellingDictImportFailed">
		Copia non eseguita da
    [FROM_NAME]
    a
    [TO_NAME]
	</notification>
	<notification label="Salva vestiario" name="SaveOutfitAs">
		Salva gli abiti che indosso come nuovo vestiario:
		<form name="form">
			<input name="message">
				[DESC] (nuovo)
			</input>
			<button name="OK" text="OK"/>
			<button name="Cancel" text="Annulla"/>
		</form>
	</notification>
	<notification label="Salva capo da indossare" name="SaveWearableAs">
		Salva oggetto nel mio inventario come:
		<form name="form">
			<input name="message">
				[DESC] (nuovo)
			</input>
			<button name="OK" text="OK"/>
			<button name="Cancel" text="Annulla"/>
		</form>
	</notification>
	<notification label="Cambia nome del vestiario" name="RenameOutfit">
		Nuovo nome per il vestiario:
		<form name="form">
			<input name="new_name">
				[NAME]
			</input>
			<button name="OK" text="OK"/>
			<button name="Cancel" text="Annulla"/>
		</form>
	</notification>
	<notification name="RemoveFromFriends">
		Vuoi rimuovere &lt;nolink&gt;[NAME]&lt;/nolink&gt; dalla lista dei tuoi amici?
		<usetemplate name="okcancelbuttons" notext="Annulla" yestext="OK"/>
	</notification>
	<notification name="RemoveMultipleFromFriends">
		Vuoi rimuovere gli amici selezionati dalla lista dei tuoi amici?
		<usetemplate name="okcancelbuttons" notext="Annulla" yestext="OK"/>
	</notification>
	<notification name="GodDeleteAllScriptedPublicObjectsByUser">
		Confermi di volere cancellare tutti gli oggetti scriptati della proprietà di
** [AVATAR_NAME] **
su tutti gli altri terreni di questa sim?
		<usetemplate name="okcancelbuttons" notext="Annulla" yestext="OK"/>
	</notification>
	<notification name="GodDeleteAllScriptedObjectsByUser">
		Confermi la CANCELLAZIONE di TUTTI gli oggetti scriptati posseduti da
** [AVATAR_NAME] **
su TUTTI I TERRENI di questa sim?
		<usetemplate name="okcancelbuttons" notext="Annulla" yestext="OK"/>
	</notification>
	<notification name="GodDeleteAllObjectsByUser">
		Confermi la CANCELLAZIONE di TUTTI gli oggetti (scriptati o no) posseduti da
** [AVATAR_NAME] **
su TUTTI I TERRENI di questa sim?
		<usetemplate name="okcancelbuttons" notext="Annulla" yestext="OK"/>
	</notification>
	<notification name="BlankClassifiedName">
		Devi specificare un nome per il tuo annuncio.
	</notification>
	<notification name="MinClassifiedPrice">
		Il prezzo da pagare per essere messo in lista deve essere almeno [MIN_PRICE]L$.

Introduci un prezzo più alto.
	</notification>
	<notification name="ConfirmItemDeleteHasLinks">
		Almeno uno degli oggetti è collegato tramite link ad altri oggetti.  Se elimini l&apos;oggetto, i relativi link non funzioneranno più.  Si consiglia vivamente di eliminare prima i link.

Sei sicuro di volere eliminare gli oggetti?
		<usetemplate name="okcancelbuttons" notext="Annulla" yestext="OK"/>
	</notification>
	<notification name="ConfirmObjectDeleteLock">
		Almeno uno degli elementi selezionati è bloccato.

Confermi di voler cancellare questi elementi?
		<usetemplate name="okcancelbuttons" notext="Annulla" yestext="OK"/>
	</notification>
	<notification name="ConfirmObjectDeleteNoCopy">
		Almeno uno degli elementi selezionati non è copiabile.

Confermi di voler cancellare questi elementi?
		<usetemplate name="okcancelbuttons" notext="Annulla" yestext="OK"/>
	</notification>
	<notification name="ConfirmObjectDeleteNoOwn">
		Non possiedi almeno uno degli oggetti selezionati.

Sei sicuro di volere eliminare gli oggetti?
		<usetemplate name="okcancelbuttons" notext="Annulla" yestext="OK"/>
	</notification>
	<notification name="ConfirmObjectDeleteLockNoCopy">
		Almeno un oggetto è bloccato.
Almeno un oggetto è non copiabile.

Confermi di voler cancellare questi elementi?
		<usetemplate name="okcancelbuttons" notext="Annulla" yestext="OK"/>
	</notification>
	<notification name="ConfirmObjectDeleteLockNoOwn">
		Almeno un oggetto è bloccato.
Non possiedi almeno uno degli oggetti.

Sei sicuro di volere eliminare gli oggetti?
		<usetemplate name="okcancelbuttons" notext="Cancella" yestext="OK"/>
	</notification>
	<notification name="ConfirmObjectDeleteNoCopyNoOwn">
		Almeno un oggetto non può essere copiato.
Non possiedi almeno uno degli oggetti.

Sei sicuro di volere eliminare gli oggetti?
		<usetemplate name="okcancelbuttons" notext="Annulla" yestext="OK"/>
	</notification>
	<notification name="ConfirmObjectDeleteLockNoCopyNoOwn">
		Almeno un oggetto è bloccato.
Almeno un oggetto non può essere copiato.
Non possiedi almeno uno degli oggetti.

Sei sicuro di volere eliminare gli oggetti?
		<usetemplate name="okcancelbuttons" notext="Annulla" yestext="OK"/>
	</notification>
	<notification name="ConfirmObjectTakeLock">
		Almeno un oggetto è bloccato.

Confermi di voler prendere questi elementi?
		<usetemplate name="okcancelbuttons" notext="Annulla" yestext="OK"/>
	</notification>
	<notification name="ConfirmObjectTakeNoOwn">
		Non possiedi tutti gli oggetti che stai prendendo.
Se continui, verranno applicate i permessi per il prossimo proprietario e di conseguenza potrebbero venire ristrette le tue possibilità di modificarli o di copiarli.

Confermi di voler prendere questi elementi?
		<usetemplate name="okcancelbuttons" notext="Annulla" yestext="OK"/>
	</notification>
	<notification name="ConfirmObjectTakeLockNoOwn">
		Almeno un oggetto è bloccato.
Non possiedi tutti gli oggetti che stai prendendo.
Se continui, verranno applicate i permessi per il prossimo proprietario e di conseguenza potrebbero venire ristrette le tue possibilità di modificarli o di copiarli.
Puoi comunque prendere gli oggetti selezionati.

Confermi di voler prendere questi elementi?
		<usetemplate name="okcancelbuttons" notext="Annulla" yestext="OK"/>
	</notification>
	<notification name="CantBuyLandAcrossMultipleRegions">
		Impossibile comprare il terreno perchè la selezione comprende più regioni.

Seleziona un&apos;area più piccola e riprova.
	</notification>
	<notification name="DeedLandToGroup">
		Cedendo questo terreno al gruppo sara richiesto ai componenti di avere e di mantenere il terreno con un credito sufficiente.
Il prezzo di acquisto del terreno non è rifondibile al proprietario.
Se una terreno ceduto al gruppo viene venduto, il prezzo di vendita verrà diviso in parti uguali fra i membri del gruppo.

Cedi questo terreno di [AREA] m² al gruppo &apos;[GROUP_NAME]&apos;?
		<usetemplate name="okcancelbuttons" notext="Annulla" yestext="OK"/>
	</notification>
	<notification name="DeedLandToGroupWithContribution">
		Cedendo questo terreno al gruppo sara richiesto hai componenti di avere e di mantenere il terreno con un credito sufficiente.
La cessione include un contributo simultaneo di terreno al gruppo da &apos;[NAME]&apos;.
Il prezzo di acquisto del terreno non è rifondibile al proprietario.
Se una terreno ceduto al gruppo viene venduto, il prezzo di vendita viene diviso in parti uguali fra i membri del gruppo.

Cedere questi [AREA] m² di terreno al gruppo &apos;[GROUP_NAME]&apos;?
		<usetemplate name="okcancelbuttons" notext="Annulla" yestext="OK"/>
	</notification>
	<notification name="DisplaySetToSafe">
		Le impostazioni dello schermo sono state impostate a valori di sicurezza perchè hai specificato l&apos;opzione -safe.
	</notification>
	<notification name="DisplaySetToRecommendedGPUChange">
		Le impostazioni di visualizzazione sono ai livelli consigliati a causa di un cambiamento nella scheda grafica
da &apos;[LAST_GPU]&apos;
a &apos;[THIS_GPU]&apos;
	</notification>
	<notification name="DisplaySetToRecommendedFeatureChange">
		Le impostazioni di visualizzazione sono ai livelli consigliati a causa di un cambiamento nel sottosistema di rendering.
	</notification>
	<notification name="ErrorMessage">
		[ERROR_MESSAGE]
		<usetemplate name="okbutton" yestext="OK"/>
	</notification>
	<notification name="AvatarMovedDesired">
		L&apos;ubicazione prescelta non è attualmente disponibile.
Sei stato trasferito in una regione vicina.
	</notification>
	<notification name="AvatarMovedLast">
		La posizione richiesta non è al momento disponibile.
Sei stato trasferito in una regione vicina.
	</notification>
	<notification name="AvatarMovedHome">
		L&apos;ubicazione di casa tua non è al momento disponibile.
Sei stato trasferito in una regione vicina.
Ti consigliamo di impostare una nuova posizione iniziale.
	</notification>
	<notification name="ClothingLoading">
		Gli abiti sono in corso di scaricamento.
Puoi comunque usare [CURRENT_GRID] normalmente e gli altri residenti ti vedranno correttamente.
		<form name="form">
			<ignore name="ignore" text="Lo scaricamento sta richiedendo parecchio tempo"/>
		</form>
	</notification>
	<notification name="FirstRun">
		L&apos;installazione di [APP_NAME] è terminata.

Se questa è la prima volta che usi [CURRENT_GRID], devi creare un account prima che tu possa effettuare l&apos;accesso.
		<usetemplate name="okcancelbuttons" notext="Continua" yestext="Crea account..."/>
	</notification>
	<notification name="LoginPacketNeverReceived">
		Ci sono problemi di connessione. È possibile che ci siano problemi con la tua connessione Internet oppure sulla [SECOND_LIFE_GRID].

Controlla la tua connessione Internet e riprova fra qualche minuto, oppure clicca su Aiuto per visualizzare la pagina [SUPPORT_SITE], oppure clicca su Teleport per tentare il teleport a casa tua.
		<url name="url">
			http://it.secondlife.com/support/
		</url>
		<form name="form">
			<button name="OK" text="OK"/>
			<button name="Help" text="Aiuto"/>
			<button name="Teleport" text="Teleportati"/>
		</form>
	</notification>
	<notification name="WelcomeChooseSex">
		Il tuo avatar apparirà fra un attimo.

Usa le frecce per muoverti.
Premi F1 in qualunque momento per la guida o per apprendere altre cose di [CURRENT_GRID].
Scegli un avatar maschile o femminile. Puoi sempre cambiare idea più tardi.
		<usetemplate name="okcancelbuttons" notext="Femminile" yestext="Maschile"/>
	</notification>
	<notification name="CantTeleportToGrid">
		Impossibile effettuare il teleport su [SLURL], in quanto si trova su una griglia ([GRID]) diversa da quella attuale ([CURRENT_GRID]).  Chiudi il viewer e prova nuovamente.
		<usetemplate name="okbutton" yestext="OK"/>
	</notification>
	<notification name="GeneralCertificateError">
		Impossibile collegarsi al server.
[REASON]

Nome oggetto: [SUBJECT_NAME_STRING]
Nome emittente: [ISSUER_NAME_STRING]
Valido da: [VALID_FROM]
Valido fino a: [VALID_TO]
Impronta MD5: [SHA1_DIGEST]
Impronta SHA1: [MD5_DIGEST]
Uso chiave: [KEYUSAGE]
Uso chiave estesa: [EXTENDEDKEYUSAGE]
Identificatore chiave oggetto: [SUBJECTKEYIDENTIFIER]
		<usetemplate name="okbutton" yestext="OK"/>
	</notification>
	<notification name="TrustCertificateError">
		Autorità di certificazione di questo server sconosciuta.

Informazioni sul certificato:
Nome oggetto: [SUBJECT_NAME_STRING]
Nome emittente: [ISSUER_NAME_STRING]
Valido da: [VALID_FROM]
Valido fino a: [VALID_TO]
Impronta MD5: [SHA1_DIGEST]
Impronta SHA1: [MD5_DIGEST]
Uso chiave: [KEYUSAGE]
Uso chiave estesa: [EXTENDEDKEYUSAGE]
Identificatore chiave oggetto: [SUBJECTKEYIDENTIFIER]

Accettare questa autorità?
		<usetemplate name="okcancelbuttons" notext="Annulla" yestext="Accetta"/>
	</notification>
	<notification name="NotEnoughCurrency">
		[NAME] [PRICE]L$ Non hai abbastanza L$ per farlo.
	</notification>
	<notification name="GrantedModifyRights">
		[NAME] ti ha dato il permesso di modificare i suoi oggetti.
	</notification>
	<notification name="RevokedModifyRights">
		Non sei più autorizzato a modificare gli oggetti di [NAME]
	</notification>
	<notification name="FlushMapVisibilityCaches">
		Questo reinizializzerà la cache della mappa di questa regione.
Funzione usata solo per il debug.
(Per la produzione, attendere 5 minuti, dopo di che tutte le mappe di ognuno si aggiorneranno dopo la loro riconnessione)
		<usetemplate name="okcancelbuttons" notext="Annulla" yestext="OK"/>
	</notification>
	<notification name="BuyOneObjectOnly">
		Non è possibile acquistare più di un oggetto alla volta. Riprova selezionando un solo oggetto.
	</notification>
	<notification name="OnlyCopyContentsOfSingleItem">
		Impossibile copiare il contenuto di più di un elemento alla volta.
Scegli solo un oggetto e riprova.
		<usetemplate name="okcancelbuttons" notext="Annulla" yestext="OK"/>
	</notification>
	<notification name="KickUsersFromRegion">
		Teleporta a casa tutti i residenti in questa regione?
		<usetemplate name="okcancelbuttons" notext="Annulla" yestext="OK"/>
	</notification>
	<notification name="EstateObjectReturn">
		Confermi di voler restituire gli oggetti di proprietà di [USER_NAME] ?
		<usetemplate name="okcancelbuttons" notext="Annulla" yestext="OK"/>
	</notification>
	<notification name="InvalidTerrainBitDepth">
		Impossibile impostare le texture della regione:
La texture del terreno [TEXTURE_NUM] ha una profondità di bit pari a [TEXTURE_BIT_DEPTH] non corretta.

Sostituisci la texture [TEXTURE_NUM] con una a 24-bit 1024x1024 o una immagine più piccola e quindi clicca nuovamente su &apos;Applica&apos;.
	</notification>
	<notification name="InvalidTerrainSize">
		Impossibile impostare le texture di regione:
La texture del terreno [TEXTURE_NUM] è troppo grande se a [TEXTURE_SIZE_X]x[TEXTURE_SIZE_Y].

Sostituisci la texture [TEXTURE_NUM] con una a 24-bit 1024x1024 oppure con una immagine più piccola e quindi clicca di nuovo &apos;Applica&apos;.
	</notification>
	<notification name="RawUploadStarted">
		Importazione iniziata. Può impiegare fino a due minuti, a seconda della velocità della tua connessione.
	</notification>
	<notification name="ConfirmBakeTerrain">
		Vuoi veramente impostare come base il terreno corrente, impostarlo come riferimento per i limiti dei rialzi/abbassamenti di tutto il territorio ed il suo valore impostato come base per lo strumento &apos;Ripristina&apos;?
		<usetemplate name="okcancelbuttons" notext="Annulla" yestext="OK"/>
	</notification>
	<notification name="MaxAllowedAgentOnRegion">
		Puoi avere al massimo [MAX_AGENTS] residenti consentiti.
	</notification>
	<notification name="MaxBannedAgentsOnRegion">
		Puoi avere al massimo [MAX_BANNED] residenti bloccati.
	</notification>
	<notification name="MaxAgentOnRegionBatch">
		E&apos; fallito il tentativo di aggiungere [NUM_ADDED] avatar:
Eccede il [MAX_AGENTS] [LIST_TYPE] limite di [NUM_EXCESS].
	</notification>
	<notification name="MaxAllowedGroupsOnRegion">
		Puoi avere al massimo [MAX_GROUPS] gruppi.
		<usetemplate name="okcancelbuttons" notext="Annulla" yestext="Imposta come predefinito"/>
	</notification>
	<notification name="MaxManagersOnRegion">
		Puoi avere al massimo [MAX_MANAGER] manager della proprietà immobiliare.
	</notification>
	<notification name="OwnerCanNotBeDenied">
		Impossibile aggiungere i proprietari della proprietà immobiliare alla lista dei residenti bloccati.
	</notification>
	<notification name="CanNotChangeAppearanceUntilLoaded">
		Impossibile cambiare l&apos;aspetto fisico finchè gli abiti e i vestiti non sono caricati.
	</notification>
	<notification name="ClassifiedMustBeAlphanumeric">
		Il nome del tuo annuncio deve iniziare con una lettera da A a Z oppure con un numero.
Non sono consentiti caratteri di punteggiatura.
	</notification>
	<notification name="CantSetBuyObject">
		Impossibile impostare &apos;Compra l&apos;oggetto&apos;, perchè l&apos;oggetto non è in vendita.
Imposta l&apos;oggetto per la vendita e riprova.
	</notification>
	<notification name="FinishedRawDownload">
		Hai terminato di scaricare il file del terreno nella cartella:
[DOWNLOAD_PATH].
	</notification>
	<notification name="DownloadWindowsMandatory">
		È disponibile una nuova versione di [APP_NAME].
[MESSAGE]
Devi scaricare questo aggiornamento per utilizzare [APP_NAME].
		<usetemplate name="okcancelbuttons" notext="Esci" yestext="Scarica l&apos;aggiornamento"/>
	</notification>
	<notification name="DownloadWindows">
		È disponibile una versione aggiornata di [APP_NAME].
[MESSAGE]
Questo aggiornamento non è necessario, ma ti consigliamo di installarlo per migliorare il rendimento e la stabilità.
		<usetemplate name="okcancelbuttons" notext="Continua" yestext="Scarica l&apos;aggiornamento"/>
	</notification>
	<notification name="DownloadWindowsReleaseForDownload">
		È disponibile una versione aggiornata di [APP_NAME].
[MESSAGE]
Questo aggiornamento non è necessario, ma ti consigliamo di installarlo per migliorare il rendimento e la stabilità.
		<usetemplate name="okcancelbuttons" notext="Continua" yestext="Scarica l&apos;aggiornamento"/>
	</notification>
	<notification name="DownloadLinuxMandatory">
		È disponibile una nuova versione di [APP_NAME].
[MESSAGE]
Devi scaricare questo aggiornamento per utilizzare [APP_NAME].
		<usetemplate name="okcancelbuttons" notext="Esci" yestext="Scarica"/>
	</notification>
	<notification name="DownloadLinux">
		È disponibile una versione aggiornata di [APP_NAME].
[MESSAGE]
Questo aggiornamento non è necessario, ma ti consigliamo di installarlo per migliorare il rendimento e la stabilità.
		<usetemplate name="okcancelbuttons" notext="Continua" yestext="Scarica"/>
	</notification>
	<notification name="DownloadLinuxReleaseForDownload">
		È disponibile una versione aggiornata di [APP_NAME].
[MESSAGE]
Questo aggiornamento non è necessario, ma ti consigliamo di installarlo per migliorare il rendimento e la stabilità.
		<usetemplate name="okcancelbuttons" notext="Continua" yestext="Scarica"/>
	</notification>
	<notification name="DownloadMacMandatory">
		È disponibile una nuova versione di [APP_NAME].
[MESSAGE]
Devi scaricare questo aggiornamento per utilizzare [APP_NAME].

Scaricare nella cartella Applicazioni?
		<usetemplate name="okcancelbuttons" notext="Esci" yestext="Scarica l&apos;aggiornamento"/>
	</notification>
	<notification name="DownloadMac">
		È disponibile una versione aggiornata di [APP_NAME].
[MESSAGE]
Questo aggiornamento non è necessario, ma ti consigliamo di installarlo per migliorare il rendimento e la stabilità.

Scaricare nella cartella Applicazioni?
		<usetemplate name="okcancelbuttons" notext="Continua" yestext="Scarica l&apos;aggiornamento"/>
	</notification>
	<notification name="DownloadMacReleaseForDownload">
		È disponibile una versione aggiornata di [APP_NAME].
[MESSAGE]
Questo aggiornamento non è necessario, ma ti consigliamo di installarlo per migliorare il rendimento e la stabilità.

Scaricare nella cartella Applicazioni?
		<usetemplate name="okcancelbuttons" notext="Continua" yestext="Scarica l&apos;aggiornamento"/>
	</notification>
	<notification name="FailedUpdateInstall">
		Si è verificato un errore durante l&apos;aggiornamento del viewer.
Scarica e installa la versione più recente del viewer da
http://secondlife.com/download.
		<usetemplate name="okbutton" yestext="OK"/>
	</notification>
	<notification name="FailedRequiredUpdateInstall">
		Non è stato possibile installare un aggiornamento richiesto. 
Non potrai accedere fino a quando non verrà aggiornato [APP_NAME].

Scarica e installa la versione più recente del viewer da
http://secondlife.com/download.
		<usetemplate name="okbutton" yestext="Esci"/>
	</notification>
	<notification name="UpdaterServiceNotRunning">
		È disponibile un aggiornamento obbligatorio per l&apos;installazione di Second Life.

Puoi scaricare questo aggiornamento da http://www.secondlife.com/downloads
oppure puoi installarlo adesso.
		<usetemplate name="okcancelbuttons" notext="Esci da Second Life" yestext="Scarica e aggiorna adesso"/>
	</notification>
	<notification name="DownloadBackgroundTip">
		È stato scaricato un aggiornamento dell&apos;installazione di [APP_NAME].
Versione [VERSION] [[RELEASE_NOTES_FULL_URL] Informazioni su questo aggiornamento]
		<usetemplate name="okcancelbuttons" notext="Più tardi..." yestext="Installa ora e riavvia [APP_NAME]"/>
	</notification>
	<notification name="DownloadBackgroundDialog">
		È stato scaricato un aggiornamento dell&apos;installazione di [APP_NAME].
Versione [VERSION] [[RELEASE_NOTES_FULL_URL] Informazioni su questo aggiornamento]
		<usetemplate name="okcancelbuttons" notext="Più tardi..." yestext="Installa ora e riavvia [APP_NAME]"/>
	</notification>
	<notification name="RequiredUpdateDownloadedVerboseDialog">
		È stato scaricato un aggiornamento obbligatorio del software.
Versione [VERSION] [[INFO_URL] Informazioni su questo aggiornamento]

Per installare l&apos;aggiornamento è necessario riavviare [APP_NAME].
		<usetemplate name="okbutton" yestext="OK"/>
	</notification>
	<notification name="RequiredUpdateDownloadedDialog">
		Per installare l&apos;aggiornamento è necessario riavviare [APP_NAME].
[[INFO_URL] Informazioni su questo aggiornamento]
		<usetemplate name="okbutton" yestext="OK"/>
	</notification>
	<notification name="OtherChannelDownloadBackgroundTip">
		È stato scaricato un aggiornamento dell&apos;installazione di [APP_NAME].
Versione [VERSION] 
Questo viewer sperimentale è stato sostituito con un viewer [NEW_CHANNEL];
vedi [[INFO_URL] per informazioni su queesto aggiornamento]
		<usetemplate name="okcancelbuttons" notext="Più tardi..." yestext="Installa ora e riavvia [APP_NAME]"/>
	</notification>
	<notification name="OtherChannelDownloadBackgroundDialog">
		È stato scaricato un aggiornamento dell&apos;installazione di [APP_NAME].
Versione [VERSION]
Questo viewer sperimentale è stato sostituito con un viewer [NEW_CHANNEL];
vedi [[INFO_URL] Informazioni su questo aggiornamento]
		<usetemplate name="okcancelbuttons" notext="Più tardi..." yestext="Installa ora e riavvia [APP_NAME]"/>
	</notification>
	<notification name="OtherChannelRequiredUpdateDownloadedVerboseDialog">
		È stato scaricato un aggiornamento obbligatorio del software.
Versione [VERSION]
Questo viewer sperimentale è stato sostituito con un viewer [NEW_CHANNEL];
vedi [[INFO_URL] Informazioni su questo aggiornamento]

Per installare l&apos;aggiornamento è necessario riavviare [APP_NAME].
		<usetemplate name="okbutton" yestext="OK"/>
	</notification>
	<notification name="OtherChannelRequiredUpdateDownloadedDialog">
		Per installare l&apos;aggiornamento è necessario riavviare [APP_NAME].
Questo viewer sperimentale è stato sostituito con un viewer [NEW_CHANNEL];
vedi [[INFO_URL] Informazioni su questo aggiornamento]
		<usetemplate name="okbutton" yestext="OK"/>
	</notification>
	<notification name="DeedObjectToGroup">
		La cessione di questo oggetto farà in modo che il gruppo:
* Riceva i L$ pagati all&apos;oggetto
		<usetemplate ignoretext="Conferma la cessione di un oggetto al gruppo" name="okcancelignore" notext="Annulla" yestext="Cedi"/>
	</notification>
	<notification name="WebLaunchExternalTarget">
		Vuoi aprire il browser per vedere questi contenuti?
		<usetemplate ignoretext="Lancia il browser per consultare una pagina web" name="okcancelignore" notext="Annulla" yestext="OK"/>
	</notification>
	<notification name="WebLaunchJoinNow">
		Vuoi andare su [http://secondlife.com/account/ Dashboard] per gestire il tuo account?
		<usetemplate ignoretext="Lancia il browser per gestire il mio account" name="okcancelignore" notext="Annulla" yestext="OK"/>
	</notification>
	<notification name="WebLaunchSecurityIssues">
		Visita la Wiki di [CURRENT_GRID] per i dettagli su come segnalare un problema di sicurezza.
		<usetemplate ignoretext="Lancia il browser per imparare a segnalare un problema di sicurezza" name="okcancelignore" notext="Annulla" yestext="OK"/>
	</notification>
	<notification name="WebLaunchQAWiki">
		Visita il controllo di qualità Wiki [CURRENT_GRID].
		<usetemplate ignoretext="Lancia il browser per vedere la pagina Wiki sul controllo di qualità" name="okcancelignore" notext="Annulla" yestext="OK"/>
	</notification>
	<notification name="WebLaunchPublicIssue">
		Visita il registro pubblico dei problemi di [CURRENT_GRID], dove puoi segnalare bug ed altri problemi.
		<usetemplate ignoretext="Lancia il browser per vedere il registro pubblico di monitoraggio dei problemi" name="okcancelignore" notext="Annulla" yestext="Vai alla pagina"/>
	</notification>
	<notification name="WebLaunchSupportWiki">
		Vai al blog ufficiale Linden, per le ultime notizie ed informazioni.
		<usetemplate ignoretext="Lancia il browser per vedere il blog" name="okcancelignore" notext="Annulla" yestext="OK"/>
	</notification>
	<notification name="WebLaunchLSLGuide">
		Vuoi aprire la Guida per lo scripting per avere aiuto con lo scripting?
		<usetemplate ignoretext="Lancia il browser per vedere la Guida per lo scripting" name="okcancelignore" notext="Annulla" yestext="OK"/>
	</notification>
	<notification name="WebLaunchLSLWiki">
		Vuoi visitare il Portale LSL per avere aiuto con lo scripting?
		<usetemplate ignoretext="Lancia il browser per vedere il Portale LSL" name="okcancelignore" notext="Annulla" yestext="Vai alla pagina"/>
	</notification>
	<notification name="ReturnToOwner">
		Confermi di voler restituire gli oggetti selezionati ai loro proprietari? Gli oggetti trasferibili ceduti al gruppo, verranno restituiti ai proprietari precedenti.

*ATTENZIONE* Gli oggetti ceduti non trasferibili verranno cancellati!
		<usetemplate ignoretext="Conferma prima di restituire gli oggetti ai relativi proprietari" name="okcancelignore" notext="Annulla" yestext="OK"/>
	</notification>
	<notification name="GroupLeaveConfirmMember">
		Attualmente sei un membro del gruppo &lt;nolink&gt;[GROUP]&lt;/nolink&gt;.
Lasciare il gruppo?
		<usetemplate name="okcancelbuttons" notext="Annulla" yestext="OK"/>
	</notification>
	<notification name="OwnerCannotLeaveGroup">
		Impossibile abbandonare il gruppo. Non puoi abbandonare il gruppo perché sei l&apos;ultimo proprietario del gruppo. Devi prima assegnare a un altro membro il ruolo di proprietario.
		<usetemplate name="okbutton" yestext="OK"/>
	</notification>
	<notification name="GroupDepartError">
		Impossibile abbandonare il gruppo: [reason].
		<usetemplate name="okbutton" yestext="OK"/>
	</notification>
	<notification name="GroupDepart">
		Hai abbandonato il gruppo [group_name].
		<usetemplate name="okbutton" yestext="OK"/>
	</notification>
	<notification name="ConfirmKick">
		Vuoi veramente espellere tutti i residenti dalla griglia?
		<usetemplate name="okcancelbuttons" notext="Annulla" yestext="Espelli tutti i residenti"/>
	</notification>
	<notification name="MuteLinden">
		Spiacenti, non puoi bloccare un Linden.
		<usetemplate name="okbutton" yestext="OK"/>
	</notification>
	<notification name="CannotStartAuctionAlreadyForSale">
		Non è possibile mettere in vendita all&apos;asta un terreno che è già impostato per la vendita. Disabilita la vendita del terreno, se sei certo di voler avviare una vendita all&apos;asta.
	</notification>
	<notification label="Il blocco dell&apos;oggetto in base al nome non è riuscito," name="MuteByNameFailed">
		hai già bloccato questo nome.
		<usetemplate name="okbutton" yestext="OK"/>
	</notification>
	<notification name="RemoveItemWarn">
		Sebbene consentita, la cancellazione di contenuti può danneggiare l&apos;oggetto.
Vuoi cancellare quell&apos;elemento?
		<usetemplate name="okcancelbuttons" notext="Annulla" yestext="OK"/>
	</notification>
	<notification name="CantOfferCallingCard">
		Impossibile offrire un biglietto da visita in questo momento. Riprova fra poco.
		<usetemplate name="okbutton" yestext="OK"/>
	</notification>
	<notification name="CantOfferFriendship">
		Impossibile offrire l&apos;amicizia in questo momento. Riprova fra poco.
		<usetemplate name="okbutton" yestext="OK"/>
	</notification>
	<notification name="DoNotDisturbModeSet">
		Non disturbare è attivo.  Non riceverai la notifica delle comunicazioni in arrivo.

- Gli altri residenti riceveranno la tua risposta Non disturbare (impostata in Preferenze &gt; Generali).
- Le offerte di teleport verranno rifiutate.
- Le chiamate voce verranno rifiutate.
		<usetemplate ignoretext="Io cambio il mio stato alla modalità Non disturbare." name="okignore" yestext="OK"/>
	</notification>
	<notification name="JoinedTooManyGroupsMember">
		Hai raggiunto il numero massimo di gruppi. Per favore abbandona almeno un gruppo prima di aderire a questo, oppure declina l&apos;offerta.
[NAME] ti invita ad aderire ad un gruppo.
		<usetemplate name="okcancelbuttons" notext="Declino" yestext="Unisciti"/>
	</notification>
	<notification name="JoinedTooManyGroups">
		Hai raggiunto il numero massimo di gruppi. Per favore abbandona almeno un gruppo prima di aderire o crearne uno nuovo.
		<usetemplate name="okbutton" yestext="OK"/>
	</notification>
	<notification name="KickUser">
		Espelli questo residente con quale messaggio?
		<form name="form">
			<input name="message">
				Un amministratore ti ha disconnesso.
			</input>
			<button name="OK" text="OK"/>
			<button name="Cancel" text="Annulla"/>
		</form>
	</notification>
	<notification name="KickAllUsers">
		Espelli tutti quelli che sono sulla griglia con quale messaggio?
		<form name="form">
			<input name="message">
				Un amministratore ti ha disconnesso.
			</input>
			<button name="OK" text="OK"/>
			<button name="Cancel" text="Annulla"/>
		</form>
	</notification>
	<notification name="FreezeUser">
		Congela questo residente con quale messaggio?
		<form name="form">
			<input name="message">
				Sei stato immobilizzato. Non puoi muoverti o usare la chat. Un amministratore ti contatterà con un messaggio (IM).
			</input>
			<button name="OK" text="OK"/>
			<button name="Cancel" text="Annulla"/>
		</form>
	</notification>
	<notification name="UnFreezeUser">
		Scongela questo residente con quale messaggio?
		<form name="form">
			<input name="message">
				Non sei più immobilizzato.
			</input>
			<button name="OK" text="OK"/>
			<button name="Cancel" text="Annulla"/>
		</form>
	</notification>
	<notification name="SetDisplayNameSuccess">
		Ciao [DISPLAY_NAME]!

Come nel modo reale, prima che tutti conoscano il tuo nuovo nome ci vorrà del tempo.  Saranno necessari alcuni giorni per [http://wiki.secondlife.com/wiki/Setting_your_display_name l&apos;aggiornamento del nome] in oggetti, script, ricerca, ecc.
	</notification>
	<notification name="SetDisplayNameBlocked">
		Non puoi cambiare il tuo nome visualizzato. Se ritieni che si tratta di un errore, contatta l&apos;assistenza.
	</notification>
	<notification name="SetDisplayNameFailedLength">
		Il nome è troppo lungo.  La lunghezza massima dei nomi visualizzati è di [LENGTH] caratteri.

Riprova con un nome più corto.
	</notification>
	<notification name="SetDisplayNameFailedGeneric">
		Non è possibile impostare il tuo nome visualizzato.  Riprova più tardi.
	</notification>
	<notification name="SetDisplayNameMismatch">
		I nomi visualizzati inseriti non corrispondono. Inseriscili nuovamente.
	</notification>
	<notification name="AgentDisplayNameUpdateThresholdExceeded">
		Devi aspettare prima di cambiare il nome visualizzato.

Vedi http://wiki.secondlife.com/wiki/Setting_your_display_name

Riprova più tardi.
	</notification>
	<notification name="AgentDisplayNameSetBlocked">
		Non è possibile impostare il nome richiesto perché contiene una parola vietata.
 
 Riprova con un altro nome.
	</notification>
	<notification name="AgentDisplayNameSetInvalidUnicode">
		Il nome visualizzato scelto contiene caratteri non validi.
	</notification>
	<notification name="AgentDisplayNameSetOnlyPunctuation">
		Il nome visualizzato deve contenere lettere, non solo segni di punteggiatura.
	</notification>
	<notification name="DisplayNameUpdate">
		[OLD_NAME] ([SLID]) ha il nuovo nome [NEW_NAME].
	</notification>
	<notification name="OfferTeleport">
		Offri un teleport nel posto dove sei con il seguente messaggio?
		<form name="form">
			<input name="message">
				Raggiungimi a [REGION]
			</input>
			<button name="OK" text="OK"/>
			<button name="Cancel" text="Annulla"/>
		</form>
	</notification>
	<notification name="TooManyTeleportOffers">
		Hai cercato di fare [OFFERS] offerte di teleport,
più del limite [LIMIT].
		<usetemplate name="okbutton" yestext="OK"/>
	</notification>
	<notification name="OfferTeleportFromGod">
		Chiedere, in qualità di Admin, al residente di raggiungerti?
		<form name="form">
			<input name="message">
				Raggiungimi in [REGION]
			</input>
			<button name="OK" text="OK"/>
			<button name="Cancel" text="Annulla"/>
		</form>
	</notification>
	<notification name="TeleportFromLandmark">
		Sei sicuro di volere il teleport a &lt;nolink&gt;[LOCATION]&lt;/nolink&gt;?
		<usetemplate ignoretext="Conferma il teleport verso un punto di riferimento" name="okcancelignore" notext="Annulla" yestext="Teleportati"/>
	</notification>
	<notification name="TeleportViaSLAPP">
		Sei sicuro di volere il teleport a &lt;nolink&gt;[LOCATION]&lt;/nolink&gt;?
		<usetemplate ignoretext="Confermo di voler usare il teleport tramite SLAPP" name="okcancelignore" notext="Annulla" yestext="Teleport"/>
	</notification>
	<notification name="TeleportToPick">
		Teleport a [PICK]?
		<usetemplate ignoretext="Conferma che voglio il teleport verso l&apos;ubicazione nei Luoghi preferiti" name="okcancelignore" notext="Annulla" yestext="Teleport"/>
	</notification>
	<notification name="TeleportToClassified">
		Teleport a [CLASSIFIED]?
		<usetemplate ignoretext="Conferma il teleport verso questa posizione negli annunci" name="okcancelignore" notext="Annulla" yestext="Teleport"/>
	</notification>
	<notification name="TeleportToHistoryEntry">
		Teleport a [HISTORY_ENTRY]?
		<usetemplate ignoretext="Conferma il teleport verso un luogo che compare nella cronologia" name="okcancelignore" notext="Annulla" yestext="Teleport"/>
	</notification>
	<notification label="Manda un messaggio a tutti nella tua proprietà" name="MessageEstate">
		Scrivi un annuncio breve che verrà mandato a tutti quelli che sono in questo momento nella tua proprietà.
		<form name="form">
			<input name="message"/>
			<button name="OK" text="OK"/>
			<button name="Cancel" text="Annulla"/>
		</form>
	</notification>
	<notification label="Cambia la tipologia della proprietà Linden" name="ChangeLindenEstate">
		Stai per apportare modifiche ad una proprietà che appartiene a Linden (continente, teen grid, orientamento e così via).

Questa è un&apos;operazione da effettuare con molta cautela, in quanto può incidere profondamente sulla vita dei residenti in Second Life.  Sul continente, l&apos;azione modificherà migliaia di regioni e creerà un grosso carico sul server.

Vuoi procedere?
		<usetemplate name="okcancelbuttons" notext="Annulla" yestext="OK"/>
	</notification>
	<notification label="Cambia la tipologia Linden di accesso alla proprietà" name="ChangeLindenAccess">
		Stai per cambiare la lista di accesso per una proprietà Linden (mainland, griglia minorenni, orientamento, ecc.).

Questo è PERICOLOSO e dovrebbe essere fatto soltanto per poter lanciare il programma che consente agli oggetti/L$ di essere trasferiti fra griglie diverse.
Cambierà migliaia di regioni e produrrà seri problemi ai vari server.
		<usetemplate name="okcancelbuttons" notext="Annulla" yestext="OK"/>
	</notification>
	<notification label="Seleziona la proprietà" name="EstateAllowedAgentAdd">
		Aggiungi alla lista di accesso solo per questa proprietà oppure per [ALL_ESTATES]?
		<usetemplate canceltext="Annulla" name="yesnocancelbuttons" notext="Tutte le proprietà" yestext="Questa proprietà"/>
	</notification>
	<notification label="Seleziona la proprietà" name="EstateAllowedAgentRemove">
		Rimuovi dalla lista di accesso solo per questa proprietà oppure per [ALL_ESTATES]?
		<usetemplate canceltext="Annulla" name="yesnocancelbuttons" notext="Tutte le proprietà" yestext="Questa proprietà"/>
	</notification>
	<notification label="Seleziona la proprietà" name="EstateAllowedGroupAdd">
		Aggiungi al gruppo di accesso solo per questa proprietà oppure per  [ALL_ESTATES]?
		<usetemplate canceltext="Annulla" name="yesnocancelbuttons" notext="Tutte le proprietà" yestext="Questa proprietà"/>
	</notification>
	<notification label="Seleziona la proprietà" name="EstateAllowedGroupRemove">
		Rimuovi dal gruppo di accesso solo per questa proprietà oppure per [ALL_ESTATES]?
		<usetemplate canceltext="Annulla" name="yesnocancelbuttons" notext="Tutte le proprietà" yestext="Questa proprietà"/>
	</notification>
	<notification label="Seleziona la proprietà" name="EstateBannedAgentAdd">
		Rifiuta l&apos;accesso solo a questa proprietà oppure per [ALL_ESTATES]?
		<usetemplate canceltext="Annulla" name="yesnocancelbuttons" notext="Tutte le proprietà" yestext="Questa proprietà"/>
	</notification>
	<notification label="Seleziona la proprietà" name="EstateBannedAgentRemove">
		Rimuovi questo residente dalla lista dei residenti bloccati nell&apos;accesso solo a questa proprietà oppure per [ALL_ESTATES]?
		<usetemplate canceltext="Annulla" name="yesnocancelbuttons" notext="Tutte le proprietà" yestext="Questa proprietà"/>
	</notification>
	<notification label="Seleziona la proprietà" name="EstateManagerAdd">
		Aggiungi come gestore della proprietà solo a questa proprietà oppure per [ALL_ESTATES]?
		<usetemplate canceltext="Annulla" name="yesnocancelbuttons" notext="Tutte le proprietà" yestext="Questa proprietà"/>
	</notification>
	<notification label="Seleziona la proprietà" name="EstateManagerRemove">
		Rimuovi come gestore della proprietà solo per questa proprietà oppure per  [ALL_ESTATES]?
		<usetemplate canceltext="Annulla" name="yesnocancelbuttons" notext="Tutte le proprietà" yestext="Questa proprietà"/>
	</notification>
	<notification label="Seleziona proprietà immobiliare" name="EstateAllowedExperienceAdd">
		Aggiungi all&apos;elenco di elementi consentiti per questa proprietà immobiliare oppure per [ALL_ESTATES]?
		<usetemplate canceltext="Annulla" name="yesnocancelbuttons" notext="Tutte le proprietà immobiliari" yestext="Questa proprietà immobiliare"/>
	</notification>
	<notification label="Seleziona proprietà immobiliare" name="EstateAllowedExperienceRemove">
		Rimuovi dall&apos;elenco di elementi consentiti per questa proprietà immobiliare oppure per [ALL_ESTATES]?
		<usetemplate canceltext="Annulla" name="yesnocancelbuttons" notext="Tutte le proprietà immobiliari" yestext="Questa proprietà immobiliare"/>
	</notification>
	<notification label="Seleziona proprietà immobiliare" name="EstateBlockedExperienceAdd">
		Aggiungi all&apos;elenco di elementi bloccati per questa proprietà immobiliare oppure per [ALL_ESTATES]?
		<usetemplate canceltext="Annulla" name="yesnocancelbuttons" notext="Tutte le proprietà immobiliari" yestext="Questa proprietà immobiliare"/>
	</notification>
	<notification label="Seleziona proprietà immobiliare" name="EstateBlockedExperienceRemove">
		Rimuovi dall&apos;elenco di elementi bloccati per questa proprietà immobiliare oppure per [ALL_ESTATES]?
		<usetemplate canceltext="Annulla" name="yesnocancelbuttons" notext="Tutte le proprietà immobiliari" yestext="Questa proprietà immobiliare"/>
	</notification>
	<notification label="Seleziona proprietà immobiliare" name="EstateTrustedExperienceAdd">
		Aggiungi all&apos;elenco di elementi chiave per questa proprietà immobiliare oppure per [ALL_ESTATES]?
		<usetemplate canceltext="Annulla" name="yesnocancelbuttons" notext="Tutte le proprietà immobiliari" yestext="Questa proprietà immobiliare"/>
	</notification>
	<notification label="Seleziona proprietà immobiliare" name="EstateTrustedExperienceRemove">
		Rimuovi dall&apos;elenco di elementi chiave per questa proprietà immobiliare oppure per [ALL_ESTATES]?
		<usetemplate canceltext="Annulla" name="yesnocancelbuttons" notext="Tutte le proprietà immobiliari" yestext="Questa proprietà immobiliare"/>
	</notification>
	<notification label="Conferma espulsione" name="EstateKickUser">
		Espelli [EVIL_USER] da questa proprietà?
		<usetemplate name="okcancelbuttons" notext="Annulla" yestext="OK"/>
	</notification>
	<notification name="EstateChangeCovenant">
		Confermi di voler cambiare il Regolamento della proprietà?
		<usetemplate name="okcancelbuttons" notext="Annulla" yestext="OK"/>
	</notification>
	<notification name="RegionEntryAccessBlocked">
		La regione che cerchi di visitare include contenuti che non corripondono al livello selezionato nelle preferenze.  Per cambiare le preferenze seleziona Io &gt; Preferenze &gt; Generale.
		<usetemplate name="okbutton" yestext="OK"/>
	</notification>
	<notification name="SLM_UPDATE_FOLDER">
		[MESSAGE]
	</notification>
	<notification name="RegionEntryAccessBlocked_AdultsOnlyContent">
		La regione che cerchi di visitare include contenuti [REGIONMATURITY] accessibili solo ad adulti.
		<url name="url">
			http://wiki.secondlife.com/wiki/Linden_Lab_Official:Maturity_ratings:_an_overview
		</url>
		<usetemplate ignoretext="Attraversamento regione: la regione che cerchi di visitare include contenuti accessibili solo ad adulti." name="okcancelignore" notext="Chiudi" yestext="Passa alla Base conoscenze"/>
	</notification>
	<notification name="RegionEntryAccessBlocked_Notify">
		La regione che cerchi di visitare include contenuti [REGIONMATURITY], ma le tue preferenze attuali escludono i contenuti [REGIONMATURITY].
	</notification>
	<notification name="RegionEntryAccessBlocked_NotifyAdultsOnly">
		La regione che cerchi di visitare include contenuti [REGIONMATURITY] accessibili solo ad adulti.
	</notification>
	<notification name="RegionEntryAccessBlocked_Change">
		La regione che cerchi di visitare include contenuti [REGIONMATURITY], ma le tue preferenze attuali escludono i contenuti [REGIONMATURITY]. Puoi modificare le tue preferenze o annullare. Dopo aver modificato le preferenze, prova nuovamente ad entrare nella regione.
		<form name="form">
			<button name="OK" text="Modifica preferenze"/>
			<button default="true" name="Cancel" text="Annulla"/>
			<ignore name="ignore" text="Attraversamento regione: La regione che cerchi di visitare include contenuti esclusi nelle preferenze."/>
		</form>
	</notification>
	<notification name="RegionEntryAccessBlocked_PreferencesOutOfSync">
		Si è verificato un problema con il teleport a causa di un errore di sincronizzazione delle preferenze con il server.
		<usetemplate name="okbutton" yestext="OK"/>
	</notification>
	<notification name="TeleportEntryAccessBlocked">
		La regione che cerchi di visitare include contenuti che non corripondono al livello selezionato nelle preferenze.  Per cambiare le preferenze seleziona Io &gt; Preferenze &gt; Generale.
		<usetemplate name="okbutton" yestext="OK"/>
	</notification>
	<notification name="TeleportEntryAccessBlocked_AdultsOnlyContent">
		La regione che cerchi di visitare include contenuti [REGIONMATURITY] accessibili solo ad adulti.
		<url name="url">
			http://wiki.secondlife.com/wiki/Linden_Lab_Official:Maturity_ratings:_an_overview
		</url>
		<usetemplate ignoretext="Teleport: la regione che cerchi di visitare include contenuti accessibili solo ad adulti." name="okcancelignore" notext="Chiudi" yestext="Passa alla Base conoscenze"/>
	</notification>
	<notification name="TeleportEntryAccessBlocked_Notify">
		La regione che cerchi di visitare include contenuti [REGIONMATURITY], ma le tue preferenze attuali escludono i contenuti [REGIONMATURITY].
	</notification>
	<notification name="TeleportEntryAccessBlocked_NotifyAdultsOnly">
		La regione che cerchi di visitare include contenuti [REGIONMATURITY] accessibili solo ad adulti.
	</notification>
	<notification name="TeleportEntryAccessBlocked_ChangeAndReTeleport">
		La regione che cerchi di visitare include contenuti [REGIONMATURITY], ma le tue preferenze attuali escludono i contenuti [REGIONMATURITY]. Puoi modificare le preferenze e continuare con il teleport oppure annullarlo.
		<form name="form">
			<button name="OK" text="Modifica e continua"/>
			<button name="Cancel" text="Annulla"/>
			<ignore name="ignore" text="Teleport (riavviabile): La regione che cerchi di visitare include contenuti esclusi nelle preferenze."/>
		</form>
	</notification>
	<notification name="TeleportEntryAccessBlocked_Change">
		La regione che cerchi di visitare include contenuti [REGIONMATURITY], ma le tue preferenze attuali escludono i contenuti [REGIONMATURITY]. Puoi modificare le tue preferenze o annullare il teleport. Dopo aver modificato le preferenze, prova nuovamente a teletrasportarti nella regione.
		<form name="form">
			<button name="OK" text="Modifica preferenze"/>
			<button name="Cancel" text="Annulla"/>
			<ignore name="ignore" text="Teleport (non riavviabile): La regione che cerchi di visitare include contenuti esclusi nelle preferenze."/>
		</form>
	</notification>
	<notification name="TeleportEntryAccessBlocked_PreferencesOutOfSync">
		Si è verificato un problema con il teleport a causa di un errore di sincronizzazione delle preferenze con il server.
		<usetemplate name="okbutton" yestext="OK"/>
	</notification>
	<notification name="RegionTPSpecialUsageBlocked">
		Impossibile entrare nella regione. &apos;[REGION_NAME]&apos; è una regione per giochi di abilità e per entrare è necessario soddisfare alcuni requisiti. Per dettagli, leggi le [http://wiki.secondlife.com/wiki/Linden_Lab_Official:Skill_Gaming_in_Second_Life domande frequenti sui giochi di abilità].
		<usetemplate name="okbutton" yestext="OK"/>
	</notification>
	<notification name="PreferredMaturityChanged">
		Non riceverai più notifiche se stai per visitare una regione con contenuti [RATING].   In futuro potrai modificare le preferenze relative ai contenuti selezionando Io &gt; Preferenze &gt; Generale nella barra del menu.
		<usetemplate name="okbutton" yestext="OK"/>
	</notification>
	<notification name="MaturityChangeError">
		Non è stato possibile modificare le preferenze per visualizzare contenuti [PREFERRED_MATURITY].  le preferenze sono state ripristinate per consentire la visualizzazione di contenuti [ACTUAL_MATURITY].  Puoi cercare di modificare nuovamente le preferenze selezionando Io &gt; Preferenze &gt; Generale nella barra del menu.
		<usetemplate name="okbutton" yestext="OK"/>
	</notification>
	<notification name="LandClaimAccessBlocked">
		Il terreno che desideri richiedere ha una categoria di accesso maggiore di quella indicata nelle preferenze.   Per cambiare le preferenze seleziona Io &gt; Preferenze &gt; Generale.
		<usetemplate name="okbutton" yestext="OK"/>
	</notification>
	<notification name="LandClaimAccessBlocked_AdultsOnlyContent">
		Solo gli adulti possono richiedere questo terreno.
		<url name="url">
			http://wiki.secondlife.com/wiki/Linden_Lab_Official:Maturity_ratings:_an_overview
		</url>
		<usetemplate ignoretext="Solo gli adulti possono richiedere questo terreno." name="okcancelignore" notext="Chiudi" yestext="Passa alla Base conoscenze"/>
	</notification>
	<notification name="LandClaimAccessBlocked_Notify">
		Il terreno che desideri richiedere include contenuti [REGIONMATURITY], ma le tue preferenze attuali escludono i contenuti [REGIONMATURITY].
	</notification>
	<notification name="LandClaimAccessBlocked_NotifyAdultsOnly">
		Il terreno che cerchi di richiedere include contenuti [REGIONMATURITY], accessibili solo ad adulti.
	</notification>
	<notification name="LandClaimAccessBlocked_Change">
		Il terreno che desideri richiedere include contenuti [REGIONMATURITY], ma le tue preferenze attuali escludono i contenuti [REGIONMATURITY]. Puoi modificare le preferenze e quindi cercare di richiedere nuovamente il terreno.
		<form name="form">
			<button name="OK" text="Modifica preferenze"/>
			<button name="Cancel" text="Annulla"/>
			<ignore name="ignore" text="Il terreno che cerchi di richiedere include contenuti esclusi nelle preferenze."/>
		</form>
	</notification>
	<notification name="LandBuyAccessBlocked">
		Il terreno che desideri acquistare ha una categoria di accesso maggiore di quella indicata nelle preferenze.   Per cambiare le preferenze seleziona Io &gt; Preferenze &gt; Generale.
		<usetemplate name="okbutton" yestext="OK"/>
	</notification>
	<notification name="LandBuyAccessBlocked_AdultsOnlyContent">
		Solo gli adulti possono acquistare questo terreno.
		<url name="url">
			http://wiki.secondlife.com/wiki/Linden_Lab_Official:Maturity_ratings:_an_overview
		</url>
		<usetemplate ignoretext="Solo gli adulti possono acquistare questo terreno." name="okcancelignore" notext="Chiudi" yestext="Passa alla Base conoscenze"/>
	</notification>
	<notification name="LandBuyAccessBlocked_Notify">
		Il terreno che cerchi di acquistare include contenuti [REGIONMATURITY], ma le tue preferenze attuali escludono i contenuti [REGIONMATURITY].
	</notification>
	<notification name="LandBuyAccessBlocked_NotifyAdultsOnly">
		Il terreno che cerchi di acquistare include contenuti [REGIONMATURITY], accessibili solo ad adulti.
	</notification>
	<notification name="LandBuyAccessBlocked_Change">
		Il terreno che cerchi di acquistare include contenuti [REGIONMATURITY], ma le tue preferenze attuali escludono i contenuti [REGIONMATURITY]. Puoi modificare le preferenze e quindi cercare di acquistare nuovamente il terreno.
		<form name="form">
			<button name="OK" text="Modifica preferenze"/>
			<button name="Cancel" text="Annulla"/>
			<ignore name="ignore" text="Il terreno che cerchi di acquistare include contenuti esclusi nelle preferenze."/>
		</form>
	</notification>
	<notification name="TooManyPrimsSelected">
		Hai selezionato troppi prim.  Seleziona non più di [MAX_PRIM_COUNT] prim e riprova
		<usetemplate name="okbutton" yestext="OK"/>
	</notification>
	<notification name="ProblemImportingEstateCovenant">
		Problemi nell&apos;importazione del regolamento della proprietà.
		<usetemplate name="okbutton" yestext="OK"/>
	</notification>
	<notification name="ProblemAddingEstateManager">
		Si sono riscontrati problemi nell&apos;aggiungere un nuovo manager della proprietà. Una o più proprietà potrebbero avere la lista dei manager piena.
	</notification>
	<notification name="ProblemAddingEstateBanManager">
		Impossibile aggiungere il gestore o il proprietario della proprietà alla lista degli espulsi.
	</notification>
	<notification name="ProblemAddingEstateGeneric">
		Si sono riscontrati problemi nell&apos;aggiunta a questo elenco della proprietà.  Una o più proprietà potrebbe avere una lista piena.
	</notification>
	<notification name="UnableToLoadNotecardAsset">
		Impossibile caricare la risorsa della notecard in questo momento.
		<usetemplate name="okbutton" yestext="OK"/>
	</notification>
	<notification name="NotAllowedToViewNotecard">
		Permessi insufficienti per vedere la notecard associata con l&apos;asset ID richiesto.
		<usetemplate name="okbutton" yestext="OK"/>
	</notification>
	<notification name="MissingNotecardAssetID">
		L&apos;asset ID della notecard è mancante dal database.
		<usetemplate name="okbutton" yestext="OK"/>
	</notification>
	<notification name="PublishClassified">
		Ricorda: le tariffe per gli annunci non sono rimborsabili.

Pubblica questo annuncio adesso per [AMOUNT]L$?
		<usetemplate name="okcancelbuttons" notext="Annulla" yestext="OK"/>
	</notification>
	<notification name="SetClassifiedMature">
		Queste inserzioni includono contenuti di tipo Moderato?
		<usetemplate canceltext="Annulla" name="yesnocancelbuttons" notext="No" yestext="Si"/>
	</notification>
	<notification name="SetGroupMature">
		Questo gruppo include contenuti di tipo Moderato?
		<usetemplate canceltext="Annulla" name="yesnocancelbuttons" notext="No" yestext="Si"/>
	</notification>
	<notification label="Conferma il riavvio" name="ConfirmRestart">
		Vuoi veramente far ripartire la regione?
		<usetemplate name="okcancelbuttons" notext="Annulla" yestext="OK"/>
	</notification>
	<notification label="Manda un messaggio a tutti in questa regione" name="MessageRegion">
		Scrivi un breve annuncio che verrà mandato a tutti in questa regione.
		<form name="form">
			<input name="message"/>
			<button name="OK" text="OK"/>
			<button name="Cancel" text="Annulla"/>
		</form>
	</notification>
	<notification label="Cambiato il contenuto Moderato" name="RegionMaturityChange">
		La classificazione di questa regione è stata modificata.
Prima che questa modifica venga integrata nella mappa potrebbe essere necessario un po&apos; di tempo.
		<usetemplate name="okbutton" yestext="OK"/>
	</notification>
	<notification label="Versione voice non compatibile" name="VoiceVersionMismatch">
		Questa versione di [APP_NAME] non è compatibile con la funzionalità di chat vocale in questa regione. Affinché la chat vocale funzioni correttamente, dovrai aggiornare [APP_NAME].
	</notification>
	<notification label="Impossibile comprare oggetti" name="BuyObjectOneOwner">
		Impossibile comprare oggetti da proprietari diversi nello stesso momento.
Seleziona solo un oggetto e riprova.
	</notification>
	<notification label="Impossibile comprare il contenuto" name="BuyContentsOneOnly">
		Impossibile comprare il contenuto di più di un oggetto per volta.
Seleziona solo un oggetto e riprova.
	</notification>
	<notification label="Impossibile comprare il contenuto" name="BuyContentsOneOwner">
		Impossibile comprare oggetti da proprietari differenti nello stesso momento.
Scegli un solo oggetto e riprova.
	</notification>
	<notification name="BuyOriginal">
		Compra l&apos;oggetto originale da [OWNER] per [PRICE]L$?
Diventerai proprietario di questo oggetto.
Sarai in grado di:
 Modificare: [MODIFYPERM]
 Copiare: [COPYPERM]
 Rivendere o regalare: [RESELLPERM]
		<usetemplate name="okcancelbuttons" notext="Annulla" yestext="OK"/>
	</notification>
	<notification name="BuyOriginalNoOwner">
		Compra l&apos;oggetto originale per [PRICE]L$?
Diventerai proprietario di questo oggetto.
Sarai in grado di:
 Modificare: [MODIFYPERM]
 Copiare: [COPYPERM]
 Rivendere o regalare: [RESELLPERM]
		<usetemplate name="okcancelbuttons" notext="Annulla" yestext="OK"/>
	</notification>
	<notification name="BuyCopy">
		Compra una copia da [OWNER] per [PRICE]L$?
L&apos;oggetto verrà copiato nel tuo inventario.
Sarai in grado di:
 Modificare: [MODIFYPERM]
 Copiare: [COPYPERM]
 Rivendere o regalare: [RESELLPERM]
		<usetemplate name="okcancelbuttons" notext="Annulla" yestext="OK"/>
	</notification>
	<notification name="BuyCopyNoOwner">
		Compra una copia per [PRICE]L$?
L&apos;oggetto verrà copiato nel tuo inventario.
Sarai in grado di:
 Modificare: [MODIFYPERM]
 Copiare: [COPYPERM]
 Rivendere o regalare: [RESELLPERM]
		<usetemplate name="okcancelbuttons" notext="Annulla" yestext="OK"/>
	</notification>
	<notification name="BuyContents">
		Compra il contenuto da [OWNER] per [PRICE]L$?
Il contenuto verrà copiato nel tuo inventario.
		<usetemplate name="okcancelbuttons" notext="Annulla" yestext="OK"/>
	</notification>
	<notification name="BuyContentsNoOwner">
		Compra il contenuto per [PRICE]L$?
Il contenuto verrà copiato nel tuo inventario.
		<usetemplate name="okcancelbuttons" notext="Annulla" yestext="OK"/>
	</notification>
	<notification name="ConfirmPurchase">
		Questa transazione ti permetterà di:
[ACTION]

Confermi di voler procedere all&apos;acquisto?
		<usetemplate name="okcancelbuttons" notext="Annulla" yestext="OK"/>
	</notification>
	<notification name="ConfirmPurchasePassword">
		Questa transazione farà:
[ACTION]

Confermi di voler procedere all&apos;acquisto?
Ridigita la tua password e premi OK.
		<form name="form">
			<input name="message"/>
			<button name="ConfirmPurchase" text="OK"/>
			<button name="Cancel" text="Annulla"/>
		</form>
	</notification>
	<notification name="SetPickLocation">
		Nota:
Hai aggiornato l&apos;ubicazione di questo preferito ma gli altri dettagli conserveranno il loro valore originale.
		<usetemplate name="okbutton" yestext="OK"/>
	</notification>
	<notification name="MoveInventoryFromObject">
		Hai selezionato elementi dall&apos;inventario &apos;non copiabili&apos;.
Questi elementi verranno trasferiti nel tuo inventario, ma non copiati.

Trasferisci gli elementi nell&apos;inventario?
		<usetemplate ignoretext="Avvertimi quando tento di rimuovore elementi per i quali non è consentita la copia da un oggetto" name="okcancelignore" notext="Annulla" yestext="OK"/>
	</notification>
	<notification name="MoveInventoryFromScriptedObject">
		Hai selezionato elementi dell&apos;inventario non copiabili.  Questi elementi verranno trasferiti nel tuo inventario, non verranno copiati.
Dato che questo oggetto è scriptato, il trasferimento di questi elementi nel tuo inventario potrebbe causare un malfunzionamento degli script.

Trasferisci gli elementi nell&apos;inventario?
		<usetemplate ignoretext="Avvertimi se tento di rimuovore di elementi per i quali non è consentita la copia e che potrebbero danneggiare un oggetto scriptato" name="okcancelignore" notext="Annulla" yestext="OK"/>
	</notification>
	<notification name="ClickActionNotPayable">
		Attenzione: l&apos;azione Paga oggetto è stata impostata, ma funzionerà soltanto se inserisci uno script con un evento money().
		<form name="form">
			<ignore name="ignore" text="Ho impostato l&apos;azione Paga oggetto costruendo un oggetto senza uno script money()"/>
		</form>
	</notification>
	<notification name="PayConfirmation">
		Conferma che desideri pagare [AMOUNT] L$ a [TARGET].
		<usetemplate name="okcancelbuttons" notext="Annulla" yestext="Paga"/>
	</notification>
	<notification name="OpenObjectCannotCopy">
		Non ci sono elementi in questo oggetto che tu possa copiare.
	</notification>
	<notification name="WebLaunchAccountHistory">
		Vai al [http://secondlife.com/account/ Dashboard] per vedere la cronologia del tuo account?
		<usetemplate ignoretext="Lancia il browser per vedere la cronologia del mio account" name="okcancelignore" notext="Annulla" yestext="Vai alla pagina"/>
	</notification>
	<notification name="ConfirmAddingChatParticipants">
		Quando aggiungi una persona a una conversazione esistente, viene creata una nuova conversazione.  Tutti i partecipanti riceveranno notifiche per la nuova conversazione.
		<usetemplate ignoretext="Conferma l&apos;aggiunta dei partecipanti alla chat" name="okcancelignore" notext="Annulla" yestext="Ok"/>
	</notification>
	<notification name="ConfirmQuit">
		Confermi di voler uscire?
		<usetemplate ignoretext="Conferma prima di uscire" name="okcancelignore" notext="Non uscire" yestext="Esci"/>
	</notification>
	<notification name="ConfirmRestoreToybox">
		Questa azione ripristina pulsanti e barre degli strumenti predefinite.

Questa azione non può essere ripristinata
		<usetemplate name="okcancelbuttons" notext="Annulla" yestext="OK"/>
	</notification>
	<notification name="ConfirmClearAllToybox">
		Questa azione riporterà tutti i pulsanti nella casella strumenti. Le barre degli strumenti saranno vuote.
    
Questa azione non può essere ripristinata
		<usetemplate name="okcancelbuttons" notext="Annulla" yestext="OK"/>
	</notification>
	<notification name="DeleteItems">
		[QUESTION]
		<usetemplate ignoretext="Conferma prima di cancellare gli elementi" name="okcancelignore" notext="Annulla" yestext="OK"/>
	</notification>
	<notification name="HelpReportAbuseEmailLL">
		Usa questo strumento per segnalare violazioni a [http://secondlife.com/corporate/tos.php Terms of Service] e [http://secondlife.com/corporate/cs.php Community Standards].

Ogni abuso segnalato verrà esaminato e risolto.
	</notification>
	<notification name="HelpReportAbuseSelectCategory">
		Scegli una categoria per questa segnalazione di abuso.
Scegliere una categoria, ci aiuta a gestire ed elaborare le segnalazioni di abuso.
	</notification>
	<notification name="HelpReportAbuseAbuserNameEmpty">
		Introduci il nome di chi abusa.
Introducendo un valore accurato, ci aiuti a gestire ed elaborare le segnalazioni di abuso.
	</notification>
	<notification name="HelpReportAbuseAbuserLocationEmpty">
		Inserisci il luogo dove l&apos;abuso è avvenuto.
Introducendo un valore accurato, ci aiuti a gestire ed elaborare le segnalazioni di abuso.
	</notification>
	<notification name="HelpReportAbuseSummaryEmpty">
		Inserisci un yiyolo descrittivo dell&apos;abuso che è avvenuto.
Introducendo un titolo descrittivo accurato, ci aiuti a gestire ed elaborare le segnalazioni di abuso.
	</notification>
	<notification name="HelpReportAbuseDetailsEmpty">
		Inserisci una descrizione dettagliata dell&apos;abuso che è avvenuto.
Devi essere il più specifico possibile, includendo i nomi e i dettagli dell&apos;incidente che stai segnalando.
Inserendo una descrizione accurata ci aiuti a gestire ed elaborare le segnalazioni di abuso.
	</notification>
	<notification name="HelpReportAbuseContainsCopyright">
		Gentile residente,

Ci risulta che tu stia segnalando una violazione di proprietà intellettuale. Per segnalare correttamente la violazione:

(1) Definizione di abuso. Puoi inviare una segnalazione di abuso se ritieni che un residente stia sfruttando il sistema di permessi di [CURRENT_GRID], per esempio usando CopyBot o simili strumenti di copia, per rubare i diritti di proprietà intellettuale. L&apos;Ufficio abusi investigherà e deciderà adeguate azioni disciplinari per comportamenti che violano i [http://secondlife.com/corporate/tos.php Termini del servizio] di  [CURRENT_GRID] oppure gli  [http://secondlife.com/corporate/cs.php Standard della comunità]. Tieni comunque presente che l&apos;Ufficio abusi non gestisce e non risponde alle richieste di rimozione di contenuti da [CURRENT_GRID].

(2) DMCA o rimozione di contenuti. Per richiedere la rimozione di contenuti da [CURRENT_GRID], devi compilare una denuncia valida di violazione come definito nelle nostra  [http://secondlife.com/corporate/dmca.php Regole DMCA] (leggi sul copyright).

Per continuare con il procedimento di abuso, chiudi questa finestra e completa la compilazione della segnalazione.  È possibile che dovrai specificare la categoria CopyBot o Sfruttamento dei diritti.

Grazie,

Linden Lab
	</notification>
	<notification name="FailedRequirementsCheck">
		I seguenti componenti obbligatori sono mancanti da [FLOATER]:
[COMPONENTS]
	</notification>
	<notification label="Sostituisci gli oggetti indossati" name="ReplaceAttachment">
		C&apos;è già un oggetto indossato in questo punto del corpo.
Vuoi sostituirlo con l&apos;oggetto selezionato?
		<form name="form">
			<ignore name="ignore" save_option="true" text="Sostituisci un pezzo collegato con l&apos;elemento selezionato"/>
			<button ignore="Replace Automatically" name="Yes" text="OK"/>
			<button ignore="Never Replace" name="No" text="Annulla"/>
		</form>
	</notification>
	<notification name="TooManyWearables">
		Non puoi indossare una cartella che contiene più di [AMOUNT] elementi. Per modificare questo limite, accedi ad Avanzate &gt; Mostra impostazioni di debug &gt; WearFolderLimit.
	</notification>
	<notification label="Avviso modalità Non disturbare" name="DoNotDisturbModePay">
		Hai attivato la modalità Non disturbare. Non riceverai alcun oggetto offerto in cambio di questo pagamento.

Vuoi disattivare la modalità Non disturbare prima di completare questa transazione?
		<form name="form">
			<ignore name="ignore" text="Sto per pagare una persona o un oggetto mentre sono in modalità Non disturbare"/>
			<button ignore="Lascia sempre la modalità Non disturbare" name="Yes" text="OK"/>
			<button ignore="Non lasciare mai la modalità Non disturbare" name="No" text="Annulla"/>
		</form>
	</notification>
	<notification name="ConfirmDeleteProtectedCategory">
		La cartella &apos;[FOLDERNAME]&apos; è una cartella di sistema. L&apos;eliminazione di cartelle di sistema può creare instabilità.  Sei sicuro di volerla eliminare?
		<usetemplate ignoretext="Chiedi conferma prima di eliminare una cartella di sistema" name="okcancelignore" notext="Annulla" yestext="OK"/>
	</notification>
	<notification name="ConfirmEmptyTrash">
		Vuoi veramente eliminare in modo permanente il contenuto del tuo Cestino?
		<usetemplate ignoretext="Conferma prima di svuotare la cartella del Cestino inventario" name="okcancelignore" notext="Annulla" yestext="OK"/>
	</notification>
	<notification name="ConfirmClearBrowserCache">
		Vuoi veramente eliminare la cronologia viaggi, web e ricerche fatte?
		<usetemplate name="okcancelbuttons" notext="Annulla" yestext="OK"/>
	</notification>
	<notification name="ConfirmClearCache">
		Sei sicuro di volere cancellare la cache del viewer?
		<usetemplate name="okcancelbuttons" notext="Annulla" yestext="OK"/>
	</notification>
	<notification name="ConfirmClearCookies">
		Confermi di volere cancellare i tuoi cookie?
		<usetemplate name="okcancelbuttons" notext="Annulla" yestext="Si"/>
	</notification>
	<notification name="ConfirmClearMediaUrlList">
		Confermi di voler cancellare la lista degli URL salvati?
		<usetemplate name="okcancelbuttons" notext="Annulla" yestext="Si"/>
	</notification>
	<notification name="ConfirmEmptyLostAndFound">
		Vuoi veramente eliminare in modo definitivo il contenuto dei tuoi Oggetti smarriti?
		<usetemplate ignoretext="Conferma prima di svuotare della cartella Oggetti smarriti" name="okcancelignore" notext="No" yestext="Si"/>
	</notification>
	<notification name="CopySLURL">
		Lo SLurl seguente è stato copiato negli Appunti:
 [SLURL]

Inseriscilo in una pagina web per dare ad altri un accesso facile a questa ubicazione, o provala incollandola nella barra degli indirizzi di un browser web.
		<form name="form">
			<ignore name="ignore" text="Lo SLurl è stato copiato negli Appunti"/>
		</form>
	</notification>
	<notification name="WLSavePresetAlert">
		Vuoi sovrascrivere le preimpostazioni salvate?
		<usetemplate name="okcancelbuttons" notext="No" yestext="Si"/>
	</notification>
	<notification name="WLNoEditDefault">
		Non puoi modificare o cancellare una preimpostazione di fabbrica.
	</notification>
	<notification name="WLMissingSky">
		Questo file di ciclo giornaliero fa riferimento ad un file di cielo mancante: [SKY].
	</notification>
	<notification name="WLRegionApplyFail">
		Queste impostazioni non possono essere applicare alla regione.  Uscendo dalla regione e ritornandoci potrebbe risolvere il problema.  Il motivo fornito: [FAIL_REASON]
	</notification>
	<notification name="EnvCannotDeleteLastDayCycleKey">
		Impossibile cancellare l&apos;ultima chiave in questo ciclo giornata. Il ciclo giornata non può essere vuoto.  Invece di cancellare la chiave restante, modificala e quindi creane una nuova.
		<usetemplate name="okbutton" yestext="OK"/>
	</notification>
	<notification name="DayCycleTooManyKeyframes">
		Non puoi aggiungere altri frame chiave a questo ciclo giornata.  Il numero massimo di frame chiave per i cicli giornata nell&apos;ambito [SCOPE] è [MAX].
		<usetemplate name="okbutton" yestext="OK"/>
	</notification>
	<notification name="EnvUpdateRate">
		Puoi aggiornare le impostazioni dell&apos;ambiente della regione ogni [WAIT] secondi.  Attendi e riprova.
		<usetemplate name="okbutton" yestext="OK"/>
	</notification>
	<notification name="PPSaveEffectAlert">
		Effetto di post elaborazione già presente. Vuoi sovrascrivere?
		<usetemplate name="okcancelbuttons" notext="No" yestext="Si"/>
	</notification>
	<notification name="ChatterBoxSessionStartError">
		Impossibile iniziare una nuova sessione di chat con [RECIPIENT].
[REASON]
		<usetemplate name="okbutton" yestext="OK"/>
	</notification>
	<notification name="ChatterBoxSessionEventError">
		[EVENT]
[REASON]
		<usetemplate name="okbutton" yestext="OK"/>
	</notification>
	<notification name="ForceCloseChatterBoxSession">
		La sessione chat con [NAME] deve chiudere.
[REASON]
		<usetemplate name="okbutton" yestext="OK"/>
	</notification>
	<notification name="Cannot_Purchase_an_Attachment">
		Non puoi comprare un oggetto mentre è unito.
	</notification>
	<notification label="Informazioni sulle richieste per il permesso di addebito" name="DebitPermissionDetails">
		Accettare questa richiesta da allo script il permesso continuativo di prendere Linden dollar (L$) dal tuo account. Per revocare questo permesso, il proprietario dell&apos;oggetto deve cancellare l&apos;oggetto oppure reimpostare gli script nell&apos;oggetto.
		<usetemplate name="okbutton" yestext="OK"/>
	</notification>
	<notification name="AutoWearNewClothing">
		Vuoi indossare automaticamente gli indumenti che stai per creare?
		<usetemplate ignoretext="Indossare gli abiti che creo mentre modifico il mio aspetto" name="okcancelignore" notext="No" yestext="Si"/>
	</notification>
	<notification name="NotAgeVerified">
		Il luogo che desideri visitare è limitato a persone di almeno 18 anni di età.
		<usetemplate ignoretext="Non ho l&apos;età necessaria per visitare aree limitate." name="okignore" yestext="OK"/>
	</notification>
	<notification name="NotAgeVerified_Notify">
		Posizione limitata a persone maggiori di 18 anni di età.
	</notification>
	<notification name="Cannot enter parcel: no payment info on file">
		Per poter visitare questa zona devi avere devi aver fornito informazioni di pagamento a Linden Lab.  Vuoi andare sul sito di [CURRENT_GRID] ed impostarle?

[_URL]
		<url name="url" option="0">
			https://secondlife.com/account/index.php?lang=it
		</url>
		<usetemplate ignoretext="Manca la registrazione delle informazioni di pagamento" name="okcancelignore" notext="No" yestext="Si"/>
	</notification>
	<notification name="MissingString">
		La stringa [STRING_NAME] non è presente in strings.xml
	</notification>
	<notification name="SystemMessageTip">
		[MESSAGE]
	</notification>
	<notification name="IMSystemMessageTip">
		[MESSAGE]
	</notification>
	<notification name="Cancelled">
		Annullato
	</notification>
	<notification name="CancelledSit">
		Seduta annullata
	</notification>
	<notification name="CancelledAttach">
		Attaccamento annullato
	</notification>
	<notification name="ReplacedMissingWearable">
		Gli abiti/parti del corpo mancanti sono stati sostituiti con quelli di default .
	</notification>
	<notification name="GroupNotice">
		[SENDER], [GROUP]
Oggetto: [SUBJECT], Messaggio: [MESSAGE]
	</notification>
	<notification name="FriendOnlineOffline">
		[NAME] è [STATUS]
	</notification>
	<notification name="AddSelfFriend">
		Anche se sei molto simpatico, non puoi aggiungere te stesso all&apos;elenco degli amici.
	</notification>
	<notification name="UploadingAuctionSnapshot">
		Sto importando le fotografie per l&apos;uso inworld e per il web...
(Durata circa 5 minuti.)
	</notification>
	<notification name="UploadPayment">
		Hai pagato [AMOUNT]L$ per il caricamento.
	</notification>
	<notification name="UploadWebSnapshotDone">
		Il caricamento della fotografia nel sito web è andato a buon fine.
	</notification>
	<notification name="UploadSnapshotDone">
		Il caricamento della fotografia inworld è andato a buon fine.
	</notification>
	<notification name="TerrainDownloaded">
		Terrain.raw caricato
	</notification>
	<notification name="GestureMissing">
		Manca la gesture [NAME] dal database.
	</notification>
	<notification name="UnableToLoadGesture">
		Impossibile caricare la gesture [NAME].
	</notification>
	<notification name="LandmarkMissing">
		Landmark non trovato nel database.
	</notification>
	<notification name="UnableToLoadLandmark">
		Impossibile caricare il Landmark di riferimento. Riprova.
	</notification>
	<notification name="CapsKeyOn">
		Hai il blocco delle maiuscole attivato.
Questo potrebbe incidere sulla tua password.
	</notification>
	<notification name="NotecardMissing">
		Notecard non trovata nel database.
	</notification>
	<notification name="NotecardNoPermissions">
		Non hai il permesso di vedere questo biglietto.
	</notification>
	<notification name="RezItemNoPermissions">
		Permessi insufficienti per creare un oggetto.
	</notification>
	<notification name="IMAcrossParentEstates">
		Impossibile inviare IM tra proprietà principali diverse.
	</notification>
	<notification name="TransferInventoryAcrossParentEstates">
		Impossibile trasferire l&apos;inventario tra proprietà principali diverse.
	</notification>
	<notification name="UnableToLoadNotecard">
		Impossibile caricare la notecard in questo momento.
	</notification>
	<notification name="ScriptMissing">
		Script non trovato nel database.
	</notification>
	<notification name="ScriptNoPermissions">
		Permessi insufficenti per visualizzare lo script.
	</notification>
	<notification name="UnableToLoadScript">
		Impossibile caricare lo script. Riprova.
	</notification>
	<notification name="IncompleteInventory">
		Il contenuto che stai offrendo per il momento non è localmente disponibile. Prova a rioffrire gli oggetti fra un minuto.
	</notification>
	<notification name="CannotModifyProtectedCategories">
		Non è possibile modificare le categorie protette.
	</notification>
	<notification name="CannotRemoveProtectedCategories">
		Non è possibile rimuovere le categorie protette.
	</notification>
	<notification name="UnableToBuyWhileDownloading">
		Impossibile acquistare l&apos;oggetto durante il download dei dati.
Riprova.
	</notification>
	<notification name="UnableToLinkWhileDownloading">
		Impossibile collegare l&apos;oggetto durante il download dei dati.
Riprova.
	</notification>
	<notification name="CannotBuyObjectsFromDifferentOwners">
		Puoi acquistare oggetti soltanto da un proprietario per volta.
Seleziona solo un oggetto.
	</notification>
	<notification name="ObjectNotForSale">
		Questo oggetto non è in vendita.
	</notification>
	<notification name="EnteringGodMode">
		Entra in modalità divina, livello [LEVEL]
	</notification>
	<notification name="LeavingGodMode">
		Esci dalla modalità divina, livello [LEVEL]
	</notification>
	<notification name="CopyFailed">
		Non hai l&apos;autorizzazione a copiare.
	</notification>
	<notification name="InventoryAccepted">
		[NAME] ha ricevuto la tua offerta di inventario.
	</notification>
	<notification name="InventoryDeclined">
		[NAME] non ha accettato la tua offerta dall&apos;inventario.
	</notification>
	<notification name="ObjectMessage">
		[NAME]: [MESSAGE]
	</notification>
	<notification name="CallingCardAccepted">
		Il tuo biglietto da visita è stato accettato.
	</notification>
	<notification name="CallingCardDeclined">
		Il tuo biglietto da visita non è stato accettato.
	</notification>
	<notification name="TeleportToLandmark">
		Per teleportarti a luoghi come &apos;[NAME]&apos;, clicca sul pulsante &quot;Luoghi&quot;,
    quindi seleziona la scheda Punti di riferimento nel pannello che viene aperto. Clicca su qualsiasi
    unto di riferimento per selezionarlo, quindi clicca su Teleport sul lato inferiore del pannello.
    (Puoi anche fare doppio clic sul punto di riferimento oppure cliccare su di esso con il tasto destro del mouse e 
    scegliere Teleport.)
	</notification>
	<notification name="TeleportToPerson">
		Per avviare una conversazione privata con un&apos;altra persona, fai clic con il tasto destro sull&apos;avatar e seleziona &apos;IM&apos; dal menu.
	</notification>
	<notification name="CantSelectLandFromMultipleRegions">
		Non è possibile selezionare il terreno attraverso i confini del server.
Prova a selezionare una parte di terreno più piccola.
	</notification>
	<notification name="SearchWordBanned">
		Alcuni termini della ricerca sono stati esclusi a causa delle restrizioni di contenuto come esposto negli Standard della comunità.
	</notification>
	<notification name="NoContentToSearch">
		Seleziona almeno un tipo di contenuto per la ricerca (Generale, Moderato o Adulti).
	</notification>
	<notification name="SystemMessage">
		[MESSAGE]
	</notification>
	<notification name="FlickrConnect">
		[MESSAGE]
	</notification>
	<notification name="TwitterConnect">
		[MESSAGE]
	</notification>
	<notification name="PaymentReceived">
		[MESSAGE]
	</notification>
	<notification name="PaymentSent">
		[MESSAGE]
	</notification>
	<notification name="PaymentFailure">
		[MESSAGE]
	</notification>
	<notification name="EventNotification">
		Notifica eventi:

[NAME]
[DATE]
		<form name="form">
			<button name="Details" text="Dettagli"/>
			<button name="Cancel" text="Cancella"/>
		</form>
	</notification>
	<notification name="TransferObjectsHighlighted">
		Tutti gli oggetti presenti sul terreno, che saranno trasferiti al compratore di questa terra, saranno ora evidenziati.

* Gli alberi e l&apos;erba che cederai non saranno evidenziati.
		<form name="form">
			<button name="Done" text="Fatto"/>
		</form>
	</notification>
	<notification name="DeactivatedGesturesTrigger">
		Usa lo stesso tasto per disattivare la gesture:
[NAMES]
	</notification>
	<notification name="NoQuickTime">
		Il software QuickTime di Apple sembra non essere installato sul tuo computer.
Se vuoi vedere contenuto multimediale in streaming sui lotti che lo supportano, vai alla pagina [http://www.apple.com/quicktime QuickTime] e installa il Player QuickTime.
	</notification>
	<notification name="NoPlugin">
		Non è stato trovato alcun plugin multimediale per gestire il tipo mime [MIME_TYPE].  Il media di questo tipo non è disponibile.
	</notification>
	<notification name="MediaPluginFailed">
		Questo plugin multimediale non funziona:
    [PLUGIN]

Reinstalla il plugin o contatta il venditore se continui ad avere questi problemi.
		<form name="form">
			<ignore name="ignore" text="Mancato funzionamento del plugin multimediale"/>
		</form>
	</notification>
	<notification name="OwnedObjectsReturned">
		Gli oggetti che possiedi sul terreno selezionato ti sono stati restituiti nell&apos;inventario.
	</notification>
	<notification name="OtherObjectsReturned">
		Sono stati restituiti all&apos;inventario di &apos;[NAME]&apos; gli oggetti sul lotto di terreno selezionato di sua proprietà.
	</notification>
	<notification name="OtherObjectsReturned2">
		Sono stati restituiti al proprietario gli oggetti selezionati sul lotto nella terra di proprietà del residente &apos;[NAME]&apos;.
	</notification>
	<notification name="GroupObjectsReturned">
		Gli oggetti selezionati sul terreno e condivisi con il gruppo [GROUPNAME] sono stati restituiti nell&apos;inventario dei propietari.
Gli oggetti trasferibili ceduti sono stati restituiti ai proprietari precedenti.
Gli oggetti non trasferibili che erano stati ceduti al gruppo sono stati cancellati.
	</notification>
	<notification name="UnOwnedObjectsReturned">
		Gli oggetti selezionati sul terreno che non sono di tua proprietà sono stati restituiti ai loro proprietari.
	</notification>
	<notification name="ServerObjectMessage">
		Messaggio da [NAME]:
&lt;nolink&gt;[MSG]&lt;/nolink&gt;
	</notification>
	<notification name="NotSafe">
		Su questo terreno sono abilitati i danni.
Qui potresti essere ferito. Se dovessi morire verrai teleportato a casa tua.
	</notification>
	<notification name="NoFly">
		In questa zona è proibito il volo.
Qui non puoi volare.
	</notification>
	<notification name="PushRestricted">
		Questa zona non consente le spinte. Non puoi spingere gli altri a meno che tu non sia il proprietario del terreno.
	</notification>
	<notification name="NoVoice">
		Questa zona ha la chat vocale disattivata. Non puoi sentire nessuno parlare.
	</notification>
	<notification name="NoBuild">
		In questa zona è proibita la costruzione. Qui non puoi costruire né rezzare oggetti.
	</notification>
	<notification name="PathfindingDirty">
		La regione ha modifiche di pathfinding in sospeso.  Se hai le autorizzazioni necessarie per la costruzione puoi eseguire il rebake facendo clic sul pulsante “Rebake regione”.
	</notification>
	<notification name="DynamicPathfindingDisabled">
		Il pathfinding dinamico non è attivato in questa regione.  Gli oggetti scriptati che usano chiamate LSL di pathfinding potrebbero non funzionare come previsto in questa regione.
	</notification>
	<notification name="PathfindingCannotRebakeNavmesh">
		Si è verificato un errore.  Potrebbe trattarsi di un problema di rete o del server, oppure potresti non avere le autorizzazioni necessarie per la costruzione.  A volte il problema viene risolto uscendo ed eseguendo nuovamente l&apos;accesso.
		<usetemplate name="okbutton" yestext="OK"/>
	</notification>
	<notification name="SeeAvatars">
		In questo lotto non si possono vedere avatar e chat di testo presenti in altri lotti.   Non puoi vedere altri residenti fuori dal lotto e loro non possono vederti.  Viene bloccata anche la normale chat di testo sul canale 0.
	</notification>
	<notification name="ScriptsStopped">
		Un amministratore ha temporaneamente disabilitato gli script in questa regione.
	</notification>
	<notification name="ScriptsNotRunning">
		In questa terra nessuno script è attivo.
	</notification>
	<notification name="NoOutsideScripts">
		Questo terreno non consente script esterni.

Qui funzionano soltanto gli script del proprietario del terreno.
	</notification>
	<notification name="ClaimPublicLand">
		Puoi solo richiedere terreni pubblici nella regione in cui sei posizionato.
	</notification>
	<notification name="RegionTPAccessBlocked">
		La regione che cerchi di visitare include contenuti che non corripondono al livello selezionato nelle preferenze.  Per cambiare le preferenze seleziona Io &gt; Preferenze &gt; Generale.
	</notification>
	<notification name="URBannedFromRegion">
		Tu hai l&apos;accesso bloccato a questa regione.
	</notification>
	<notification name="NoTeenGridAccess">
		Il tuo account non può connettersi a questa regione della griglia per Teenager.
	</notification>
	<notification name="ImproperPaymentStatus">
		Non hai una impostazioni di pagamento corrette per entrare in questa regione.
	</notification>
	<notification name="MustGetAgeRegion">
		Per poter entrare in questa regione devi avere almeno 18 anni.
	</notification>
	<notification name="MustGetAgeParcel">
		Per poter entrare in questo lotto devi avere almeno 18 anni.
	</notification>
	<notification name="NoDestRegion">
		Non è stata trovata nessuna regione di destinazione.
	</notification>
	<notification name="NotAllowedInDest">
		Non hai il permesso di accedere alla regione di destinazione.
	</notification>
	<notification name="RegionParcelBan">
		Non puoi attraversare la regione passando su un terreno ad accesso interdetto. Prova in un altro modo.
	</notification>
	<notification name="TelehubRedirect">
		Sei stato rediretto ad un punto di snodo di teletrasporto.
	</notification>
	<notification name="CouldntTPCloser">
		Non è stato possibile teleportarti più vicino al luogo di destinazione.
	</notification>
	<notification name="TPCancelled">
		Teletrasporto annullato.
	</notification>
	<notification name="FullRegionTryAgain">
		La regione in cui stai tentando di accedere è attualmente piena.
Riprova tra qualche istante.
	</notification>
	<notification name="GeneralFailure">
		Fallimento generale.
	</notification>
	<notification name="RoutedWrongRegion">
		Sei stato instradato verso la regione sbagliata. Riprova.
	</notification>
	<notification name="NoValidAgentID">
		Nessun ID valido.
	</notification>
	<notification name="NoValidSession">
		Nessun ID valido.
	</notification>
	<notification name="NoValidCircuit">
		Nessun codice circuito valido.
	</notification>
	<notification name="NoPendingConnection">
		Impossibile creare la connessione in sospeso.
	</notification>
	<notification name="InternalUsherError">
		Si è verificato un errore interno durante il tentativo di trasportarti alla destinazione. Potrebbero esserci problemi in [CURRENT_GRID] al momento.
	</notification>
	<notification name="NoGoodTPDestination">
		Impossibile trovare una buona destinazione per il teletrasporto in questa regione.
	</notification>
	<notification name="InternalErrorRegionResolver">
		Si è verificato un errore interno durante il tentativo di risolvere le coordinate per la richiesta di teletrasporto. Può darsi che ci siano problemi in [CURRENT_GRID] al momento.
	</notification>
	<notification name="NoValidLanding">
		Non è stato trovato un punto di atterraggio valido.
	</notification>
	<notification name="NoValidParcel">
		Non è stato trovato nessun territorio valido.
	</notification>
	<notification name="ObjectGiveItem">
		Un oggetto denominato &lt;nolink&gt;[OBJECTFROMNAME]&lt;/nolink&gt; di proprietà di [NAME_SLURL] ti ha dato questo [OBJECTTYPE]:
&lt;nolink&gt;[ITEM_SLURL]&lt;/nolink&gt;
		<form name="form">
			<button name="Keep" text="Prendi"/>
			<button name="Discard" text="Rifiuta"/>
			<button name="Mute" text="Blocca Proprietario"/>
		</form>
	</notification>
	<notification name="OwnObjectGiveItem">
		L&apos;oggetto denominato &lt;nolink&gt;[OBJECTFROMNAME]&lt;/nolink&gt; ti ha dato questo [OBJECTTYPE]:
&lt;nolink&gt;[ITEM_SLURL]&lt;/nolink&gt;
		<form name="form">
			<button name="Keep" text="Mantieni"/>
			<button name="Discard" text="Elimina"/>
		</form>
	</notification>
	<notification name="UserGiveItem">
		[NAME_SLURL] ti ha dato questo [OBJECTTYPE]:
[ITEM_SLURL]
		<form name="form">
			<button name="Show" text="Mostra"/>
			<button name="Keep" text="Mantieni"/>
			<button name="Discard" text="Rifiuta"/>
			<button name="Mute" text="Blocca"/>
		</form>
	</notification>
	<notification name="UserGiveItemLegacy">
		[NAME_SLURL] ti ha dato questo [OBJECTTYPE]:
[ITEM_SLURL]
		<form name="form">
			<button name="Show" text="Mostra"/>
			<button name="Accept" text="Mantieni"/>
			<button name="Discard" text="Rifiuta"/>
			<button name="ShowSilent" text="(Mostra)"/>
			<button name="AcceptSilent" text="(Mantieni)"/>
			<button name="DiscardSilent" text="(Rifiuta)"/>
			<button name="Mute" text="Blocca"/>
		</form>
	</notification>
	<notification name="GodMessage">
		[NAME]

[MESSAGE]
	</notification>
	<notification name="JoinGroup">
		[MESSAGE]
		<form name="form">
			<button name="Join" text="Iscriviti"/>
			<button name="Decline" text="Rifiuta"/>
			<button name="Info" text="Info"/>
		</form>
	</notification>
	<notification name="TeleportOffered">
		[NAME_SLURL] ti ha offerto il teleport alla sua ubicazione: ([POS_SLURL])

“[MESSAGE]”
&lt;icon&gt;[MATURITY_ICON]&lt;/icon&gt; - [MATURITY_STR]
		<form name="form">
			<button name="Teleport" text="Teleport"/>
			<button name="Cancel" text="Cancella"/>
		</form>
	</notification>
	<notification name="TeleportOffered_MaturityExceeded">
		[NAME_SLURL] ti ha offerto il teleport alla sua ubicazione ([POS_SLURL]):

“[MESSAGE]”
&lt;icon&gt;[MATURITY_ICON]&lt;/icon&gt; - [MATURITY_STR]

Questa regione include contenuti [REGION_CONTENT_MATURITY], ma le tue preferenze attuali escludono i contenuti  [REGION_CONTENT_MATURITY].  Puoi modificare le preferenze e continuare con il teleport oppure annullarlo.
		<form name="form">
			<button name="Teleport" text="Modifica e continua"/>
			<button name="Cancel" text="Annulla"/>
		</form>
	</notification>
	<notification name="TeleportOffered_MaturityBlocked">
		[NAME_SLURL] ti ha offerto il teleport alla sua ubicazione ([POS_SLURL]):

“[MESSAGE]”
&lt;icon&gt;[MATURITY_ICON]&lt;/icon&gt; - [MATURITY_STR]

Questa regione include però contenuti accessibili solo agli adulti.
	</notification>
	<notification name="TeleportOfferSent">
		Offerta di Teleport inviata a [TO_NAME]
	</notification>
	<notification name="GotoURL">
		[MESSAGE]
[URL]
		<form name="form">
			<button name="Later" text="Successivo"/>
			<button name="GoNow..." text="Vai ora..."/>
		</form>
	</notification>
	<notification name="OfferFriendship">
		[NAME_SLURL] ti ha offerto di diventare amici.

[MESSAGE]

(L&apos;impostazione predefinita consente a ciascuno di vedere se l&apos;altro è online.)
		<form name="form">
			<button name="Accept" text="Accetta"/>
			<button name="Decline" text="Rifiuta"/>
		</form>
	</notification>
	<notification name="FriendshipOffered">
		Hai offerto l&apos;amicizia a [TO_NAME]
	</notification>
	<notification name="OfferFriendshipNoMessage">
		[NAME_SLURL] ti ha offerto di diventare amici.

(L&apos;impostazione predefinita consente a ciascuno di vedere se l&apos;altro è online.)
		<form name="form">
			<button name="Accept" text="Accetta"/>
			<button name="Decline" text="Rifiuta"/>
		</form>
	</notification>
	<notification name="FriendshipAccepted">
		&lt;nolink&gt;[NAME]&lt;/nolink&gt; ha accettato la tua richiesta di amicizia.
	</notification>
	<notification name="FriendshipDeclined">
		&lt;nolink&gt;[NAME]&lt;/nolink&gt; ha rifiutato la tua richiesta di amicizia.
	</notification>
	<notification name="FriendshipAcceptedByMe">
		Offerta di amicizia accettata.
	</notification>
	<notification name="FriendshipDeclinedByMe">
		Offerta di amicizia rifiutata.
	</notification>
	<notification name="OfferCallingCard">
		[NOME] ti offre il suo biglietto da visita.
Questo sarà aggiunto nel tuo inventario come segnalibro per consentirti di inviare rapidamente messaggi IM a questo residente.
		<form name="form">
			<button name="Accept" text="Accetta"/>
			<button name="Decline" text="Rifiuta"/>
		</form>
	</notification>
	<notification name="RegionRestartMinutes">
		Questa regione verrà riavviata fra [MINUTES] minuti.
Se rimani qui verrai scollegato da Second Life.
	</notification>
	<notification name="RegionRestartSeconds">
		Questa regione verrà riavviata fra [SECONDS] secondi.
Se rimani qui verrai scollegato da Second Life.
	</notification>
	<notification name="LoadWebPage">
		Caricare la pagina Web [URL] ?

[MESSAGE]

Dall&apos;oggetto: &lt;nolink&gt;[OBJECTNAME]&lt;/nolink&gt;, proprietario: [NAME_SLURL]
		<form name="form">
			<button name="Gotopage" text="Caricare"/>
			<button name="Cancel" text="Annulla"/>
		</form>
	</notification>
	<notification name="FailedToFindWearableUnnamed">
		Impossibile trovare [TYPE] nel database.
	</notification>
	<notification name="FailedToFindWearable">
		Impossibile trovare [TYPE] chiamato [DESC] nel database.
	</notification>
	<notification name="InvalidWearable">
		L&apos;elemento che stai tentando di indossare usa delle caratteristiche che il tuo viewer non può leggere. Aggiorna la versione di [APP_NAME] per poterlo indossare.
	</notification>
	<notification name="ScriptQuestion">
		&apos;&lt;nolink&gt;[OBJECTNAME]&lt;/nolink&gt;&apos;, un oggetto posseduto da  &apos;[NAME]&apos; vorrebbe:

[QUESTIONS]
OK?
		<form name="form">
			<button name="Yes" text="Si"/>
			<button name="No" text="No"/>
			<button name="Mute" text="Blocca"/>
		</form>
	</notification>
	<notification name="ExperienceAcquireFailed">
		Impossibile acquisire una nuova esperienza:
    [ERROR_MESSAGE]
		<usetemplate name="okbutton" yestext="OK"/>
	</notification>
	<notification name="NotInGroupExperienceProfileMessage">
		Una modifica apportata al gruppo esperienza è stata ignorata perché il proprietario non è un membro del gruppo selezionato.
	</notification>
	<notification name="UneditableExperienceProfileMessage">
		Il campo non modificabile &apos;[field]&apos; è stato ignorato durante l&apos;aggiornamento del profilo esperienza.
	</notification>
	<notification name="RestrictedToOwnerExperienceProfileMessage">
		Ignorate le modifiche apportate al campo &apos;[field]&apos;, che può essere impostato solo dal proprietario dell&apos;esperienza.
	</notification>
	<notification name="MaturityRatingExceedsOwnerExperienceProfileMessage">
		Non puoi impostare la categoria di accesso di un&apos;esperienza a un livello maggiore di quello del proprietario.
	</notification>
	<notification name="RestrictedTermExperienceProfileMessage">
		I termini seguenti hanno impedito l&apos;aggiornamento del nome o della descrizione del profilo dell&apos;esperienza: [extra_info]
	</notification>
	<notification name="TeleportedHomeExperienceRemoved">
		Sei stato teleportato dalla regione [region_name] per aver rimosso l&apos;esperienza secondlife:///app/experience/[public_id]/profile e non puoi più accedere alla regione.
		<form name="form">
			<ignore name="ignore" text="Espulso dalla regione per aver rimosso un&apos;esperienza"/>
		</form>
	</notification>
	<notification name="TrustedExperienceEntry">
		Ti è stato consentito l&apos;accesso alla regione [region_name] grazie alla partecipazione all&apos;esperienza chiave secondlife:///app/experience/[public_id]/profile. Se rimuovi l&apos;esperienza, sarai passibile di espulsione dalla regione.
		<form name="form">
			<ignore name="ignore" text="Può accedere a una regione grazie a un&apos;esperienza"/>
		</form>
	</notification>
	<notification name="TrustedExperiencesAvailable">
		Non puoi accedere a questa destinazione. Potresti accedere alla regione accettando un&apos;esperienza nell&apos;elenco seguente:

[EXPERIENCE_LIST]

Potrebbero essere disponibili altre esperienze chiave.
	</notification>
	<notification name="ExperienceEvent">
		L&apos;esperienza secondlife:///app/experience/[public_id]/profile ha consentito un oggetto la seguente azione: [EventType].
    Proprietario: secondlife:///app/agent/[OwnerID]/inspect
    Nome oggetto: [ObjectName]
    Nome lotto: [ParcelName]
	</notification>
	<notification name="ExperienceEventAttachment">
		L&apos;esperienza secondlife:///app/experience/[public_id]/profile ha consentito un elemento collegato la seguente azione: [EventType].
    Proprietario: secondlife:///app/agent/[OwnerID]/inspect
	</notification>
	<notification name="ScriptQuestionExperience">
		&apos;&lt;nolink&gt;[OBJECTNAME]&lt;/nolink&gt;&apos;, un oggetto posseduto da &apos;[NAME]&apos;, richiede la tua partecipazione all&apos;esperienza [GRID_WIDE]:

[EXPERIENCE]

Una volta concessa l&apos;autorizzazione, questo messaggio non verrà più visualizzato per questa esperienza, a meno che l&apos;autorizzazione non venga revocata nel profilo dell&apos;esperienza.

Gli script associati a questa esperienza potranno fare quanto segue nelle regioni in cui è attiva l&apos;esperienza: 

[QUESTIONS]OK?
		<form name="form">
			<button name="BlockExperience" text="Blocca esperienza"/>
			<button name="Mute" text="Blocca oggetto"/>
			<button name="Yes" text="Sì"/>
			<button name="No" text="No"/>
		</form>
	</notification>
	<notification name="ScriptQuestionCaution">
		Avviso: L&apos;oggetto &apos;&lt;nolink&gt;[OBJECTNAME]&lt;/nolink&gt;&apos; ha richiesto accesso completo al tuo account in Dollari Linden. Se consenti l&apos;accesso, potrà rimuovere fondi dal tuo account in qualunque momento e anche svuotare completamente l&apos;account, per un periodo illimitato e senza ulteriori avvisi.
  
Non consentire l&apos;accesso se non comprendi perfettamente il motivo per cui desidera accedere al tuo account.
		<form name="form">
			<button name="Grant" text="Consenti accesso totale"/>
			<button name="Deny" text="Nega"/>
		</form>
	</notification>
	<notification name="UnknownScriptQuestion">
		L&apos;autorizzazione per script runtime richiesta da &apos;&lt;nolink&gt;[OBJECTNAME]&lt;/nolink&gt;&apos;, un oggetto di proprietà di &apos;[NAME]&apos;, non è stata riconosciuta nel viewer e non può essere concessa.

Per concedere questa autorizzazione è necessario che il viewer venga aggiornato alla versione più recente da [DOWNLOADURL].
		<form name="form">
			<button name="Deny" text="Ok"/>
			<button name="Mute" text="Blocca"/>
		</form>
	</notification>
	<notification name="ScriptDialog">
		&apos;&lt;nolink&gt;[TITLE]&lt;/nolink&gt;&apos; di [NAME]
[MESSAGE]
		<form name="form">
			<button name="Client_Side_Mute" text="Blocca"/>
			<button name="Client_Side_Ignore" text="Ignora"/>
		</form>
	</notification>
	<notification name="ScriptDialogGroup">
		&apos;&lt;nolink&gt;[TITLE]&lt;/nolink&gt;&apos; di [GROUPNAME]
[MESSAGE]
		<form name="form">
			<button name="Client_Side_Mute" text="Blocca"/>
			<button name="Client_Side_Ignore" text="Ignora"/>
		</form>
	</notification>
	<notification name="BuyLindenDollarSuccess">
		Grazie per aver inviato il pagamento.

Il tuo saldo in L$ sarà aggiornato al termine dell&apos;elaborazione. Se l&apos;elaborazione dovesse impiegare più di 20 minuti, la transazione verrà annullata. In quel caso l&apos;ammontare dell&apos;acquisto verrà accreditato sul tuo saldo in US$.

Potrai controllare lo stato del pagamento nella pagina della cronologia delle transazioni nel tuo [http://secondlife.com/account/ Dashboard]
	</notification>
	<notification name="FirstOverrideKeys">
		I tuoi movimenti della tastiera vengono ora gestiti da un oggetto.
Prova i tasti freccia o AWSD per vedere quello che fanno.
Alcuni oggetti (come pistole) richiedono di andare in mouselook per il loro utilizzo.
Premi &apos;M&apos; per farlo.
	</notification>
	<notification name="FirstSandbox">
		Questa è una Sandbox, serve ai residenti per imparare a costruire.

Gli oggetti che costruisci qui verranno eliminati dopo che te ne sei andato, perciò non dimenticare di cliccare sulle tue creazioni col tasto destro del mouse e scegliere Prendi per trasferirle nel tuo Inventario.
	</notification>
	<notification name="MaxListSelectMessage">
		È possibile selezionare solo fino a [MAX_SELECT] oggetti da questa lista.
	</notification>
	<notification name="VoiceInviteP2P">
		[NAME] ti sta invitando ad una chiamata in chat vocale.
Clicca su Accetta per unirti alla chiamata oppure su Declina to declinare l&apos;invito. Clicca su Blocca per bloccare questo chiamante.
		<form name="form">
			<button name="Accept" text="Accetta"/>
			<button name="Decline" text="Rifiuta"/>
			<button name="Mute" text="Blocca"/>
		</form>
	</notification>
	<notification name="AutoUnmuteByIM">
		[NAME] ha ricevuto un IM ed è stato automaticamente sbloccato.
	</notification>
	<notification name="AutoUnmuteByMoney">
		[NAME] ha ricevuto del denaro ed è stato automaticamente sbloccato.
	</notification>
	<notification name="AutoUnmuteByInventory">
		[NAME] ha ricevuto un&apos;offerta di inventario ed è stato automaticamente sbloccato.
	</notification>
	<notification name="VoiceInviteGroup">
		[NAME] si è aggiunto alla chiamata in chat vocale con il gruppo [GROUP].
Clicca su Accetta per unirti alla chiamata oppure su Declina to declinare l&apos;invito. Clicca su Blocca per bloccare questo chiamante.
		<form name="form">
			<button name="Accept" text="Accetta"/>
			<button name="Decline" text="Rifiuta"/>
			<button name="Mute" text="Blocca"/>
		</form>
	</notification>
	<notification name="VoiceInviteAdHoc">
		[NAME] si è aggiunto alla chiamata in chat vocale con una conferenza.
Clicca su Accetta per unirti alla chiamata oppure su Declina to declinare l&apos;invito. Clicca su Blocca per bloccare questo chiamante.
		<form name="form">
			<button name="Accept" text="Accetta"/>
			<button name="Decline" text="Rifiuta"/>
			<button name="Mute" text="Blocca"/>
		</form>
	</notification>
	<notification name="InviteAdHoc">
		[NAME] ti sta invitando ad una conferenza in chat.
Clicca su Accetta per unirti alla chat oppure su Declina per declinare l&apos;invito. Clicca su Blocca per bloccare questo chiamante.
		<form name="form">
			<button name="Accept" text="Accetta"/>
			<button name="Decline" text="Rifiuta"/>
			<button name="Mute" text="Blocca"/>
		</form>
	</notification>
	<notification name="VoiceChannelFull">
		La chiamata vocale a cui si sta cercando di unirsi, [VOICE_CHANNEL_NAME], ha raggiunto la capacità massima. Si prega di riprovare più tardi.
	</notification>
	<notification name="ProximalVoiceChannelFull">
		Siamo spiacenti.  Questa area ha raggiunto la capacità massima per le chiamate voice.  Si prega di provare ad usare il voice in un&apos;altra area.
	</notification>
	<notification name="VoiceChannelDisconnected">
		Sei stato scollegato da [VOICE_CHANNEL_NAME].  Verrai ora ricollegato alla chat vocale nei dintorni.
	</notification>
	<notification name="VoiceChannelDisconnectedP2P">
		[VOICE_CHANNEL_NAME] ha chiuso la chiamata.  Verrai ora ricollegato alla chat vocale nei dintorni.
	</notification>
	<notification name="P2PCallDeclined">
		[VOICE_CHANNEL_NAME] ha declinato la tua chiamata.  Verrai ora ricollegato alla chat vocale nei dintorni.
	</notification>
	<notification name="P2PCallNoAnswer">
		[VOICE_CHANNEL_NAME] non è disponibile per la tua chiamata.  Verrai ora ricollegato alla chat vocale nei dintorni.
	</notification>
	<notification name="VoiceChannelJoinFailed">
		Collegamento a [VOICE_CHANNEL_NAME] non riuscito, riprova più tardi.  Verrai ora ricollegato alla chat vocale nei dintorni.
	</notification>
	<notification name="VoiceLoginRetry">
		Stiamo creando una canale voice per te. Questo può richiedere fino a un minuto.
	</notification>
	<notification name="VoiceEffectsExpired">
		Almeno una delle manipolazioni vocali alle quali sei iscritto è scaduta.
[[URL] Fai clic qui] per rinnovare l&apos;abbonamento.
	</notification>
	<notification name="VoiceEffectsExpiredInUse">
		Poiché la manipolazione vocale attiva è scaduta, sono state applicate le tue impostazioni normali.
[[URL] Fai clic qui] per rinnovare l&apos;abbonamento.
	</notification>
	<notification name="VoiceEffectsWillExpire">
		Almeno una delle tue manipolazioni vocali scadrà tra meno di [INTERVAL] giorni.
[[URL] Fai clic qui] per rinnovare l&apos;abbonamento.
	</notification>
	<notification name="VoiceEffectsNew">
		Sono disponibili nuove manipolazioni vocali.
	</notification>
	<notification name="Cannot enter parcel: not a group member">
		Soltanto i membri di un determinato gruppo possono visitare questa zona.
	</notification>
	<notification name="Cannot enter parcel: banned">
		Non puoi entrare nel terreno, sei stato bloccato.
	</notification>
	<notification name="Cannot enter parcel: not on access list">
		Non puoi entrare nel terreno, non fai parte della lista di accesso.
	</notification>
	<notification name="VoiceNotAllowed">
		Non hai il permesso di collegarti ad una voice chat con [VOICE_CHANNEL_NAME].
	</notification>
	<notification name="VoiceCallGenericError">
		Si è verificato un errore durante il tentativo di collegarti a una voice chat con [VOICE_CHANNEL_NAME].  Riprova più tardi.
	</notification>
	<notification name="UnsupportedCommandSLURL">
		Lo SLurl su cui hai cliccato non è valido.
	</notification>
	<notification name="BlockedSLURL">
		Uno SLurl è stato ricevuto da un browser sconosciuto o non sicuro e, per sicurezza, è stato bloccato.
	</notification>
	<notification name="ThrottledSLURL">
		Sono stati ricevuti più SLurl da un browser sconosciuto o non sicuro in un breve periodo di tempo.
Per sicurezza, verranno bloccati per alcuni secondi.
	</notification>
	<notification name="IMToast">
		[MESSAGE]
		<form name="form">
			<button name="respondbutton" text="Rispondi"/>
		</form>
	</notification>
	<notification name="ConfirmCloseAll">
		Sicuro di voler chiudere tutti gli IM?
		<usetemplate ignoretext="Conferma prima della chiusura di tutti gli IM" name="okcancelignore" notext="Annulla" yestext="OK"/>
	</notification>
	<notification name="AttachmentSaved">
		L&apos;elemento da collegare è stato salvato.
	</notification>
	<notification name="UnableToFindHelpTopic">
		Impossibile trovare l&apos;argomento nell&apos;aiuto per questo elemento.
	</notification>
	<notification name="ObjectMediaFailure">
		Errore del server: mancato aggiornamento o ottenimento del media.
&apos;[ERROR]&apos;
		<usetemplate name="okbutton" yestext="OK"/>
	</notification>
	<notification name="TextChatIsMutedByModerator">
		La tua chat di testo è stata interrotta dal moderatore.
		<usetemplate name="okbutton" yestext="OK"/>
	</notification>
	<notification name="VoiceIsMutedByModerator">
		La tua voce è stata interrotta dal moderatore.
		<usetemplate name="okbutton" yestext="OK"/>
	</notification>
	<notification name="UploadCostConfirmation">
		Questo caricamento costerà L$[PRICE]. Continuare con il caricamento?
		<usetemplate name="okcancelbuttons" notext="Annulla" yestext="Carica"/>
	</notification>
	<notification name="ConfirmClearTeleportHistory">
		Sei sicuro di volere cancellare la cronologia dei tuoi teleport?
		<usetemplate name="okcancelbuttons" notext="Annulla" yestext="OK"/>
	</notification>
	<notification name="BottomTrayButtonCanNotBeShown">
		Il pulsante selezionato non può essere visualizzato in questo momento.
Il pulsante verrà visualizzato quando lo spazio sarà sufficiente.
	</notification>
	<notification name="ShareNotification">
		Scegli i residenti con i quali condividere.
	</notification>
	<notification name="MeshUploadError">
		[LABEL] non è stato caricato: [MESSAGE] [IDENTIFIER] 

Per informazioni dettagliate, vedi il file del registro.
	</notification>
	<notification name="MeshUploadPermError">
		Errore durante la richiesta di autorizzazione al caricamento del reticolo.
	</notification>
	<notification name="RegionCapabilityRequestError">
		Non è stata ottenuta la capacità della regione &apos;[CAPABILITY]&apos;.
	</notification>
	<notification name="ShareItemsConfirmation">
		Sei sicuro di volere condividere gli oggetti seguenti:

&lt;nolink&gt;[ITEMS]&lt;/nolink&gt;

Con i seguenti residenti:

&lt;nolink&gt;[RESIDENTS]&lt;/nolink&gt;
		<usetemplate name="okcancelbuttons" notext="Annulla" yestext="OK"/>
	</notification>
	<notification name="ShareFolderConfirmation">
		Si può condividere solo una cartella alla volta.

Sei sicuro di volere condividere gli oggetti seguenti:

&lt;nolink&gt;[ITEMS]&lt;/nolink&gt;

Con i seguenti residenti:

&lt;nolink&gt;[RESIDENTS]&lt;/nolink&gt;
		<usetemplate name="okcancelbuttons" notext="Annulla" yestext="Ok"/>
	</notification>
	<notification name="ItemsShared">
		Gli oggetti sono stati condivisi.
	</notification>
	<notification name="DeedToGroupFail">
		Cessione al gruppo non riuscita.
	</notification>
	<notification name="ReleaseLandThrottled">
		Il lotto [PARCEL_NAME] non può essere abbandonato in questo momento.
	</notification>
	<notification name="ReleasedLandWithReclaim">
		Il lotto di [AREA] m² &apos;[PARCEL_NAME]&apos; è stato rilasciato.

Hai [RECLAIM_PERIOD] ore per riprendere possesso per L$0 prima che venga messo in vendita a chiunque altro.
	</notification>
	<notification name="ReleasedLandNoReclaim">
		Il lotto di [AREA] m² &apos;[PARCEL_NAME]&apos; è stato rilasciato.

Ora è disponibile per l&apos;acquisto da parte di chiunque.
	</notification>
	<notification name="AvatarRezNotification">
		( in esistenza da [EXISTENCE] secondi )
Nuvola avatar &apos;[NAME]&apos; dileguata dopo [TIME] secondi.
	</notification>
	<notification name="AvatarRezSelfBakedDoneNotification">
		( in esistenza da [EXISTENCE] secondi )
Baking dei vestiti terminato dopo [TIME] secondi.
	</notification>
	<notification name="AvatarRezSelfBakedUpdateNotification">
		( in esistenza da [EXISTENCE] secondi )
Hai inviato un aggiornamento al tuo aspetto dopo [TIME] secondi.
[STATUS]
	</notification>
	<notification name="AvatarRezCloudNotification">
		( presente da [EXISTENCE] secondi )
Avatar &apos;[NAME]&apos; trasformato in nuvola.
	</notification>
	<notification name="AvatarRezArrivedNotification">
		( presente da [EXISTENCE] secondi )
È comparso l&apos;avatar &apos;[NAME]&apos;.
	</notification>
	<notification name="AvatarRezLeftCloudNotification">
		( presente da [EXISTENCE] secondi )
Avatar &apos;[NAME]&apos; partito dopo [TIME] secondi sotto forma di nuvola.
	</notification>
	<notification name="AvatarRezEnteredAppearanceNotification">
		( presente da [EXISTENCE] secondi )
Avatar &apos;[NAME]&apos; è entrato nella modalità aspetto.
	</notification>
	<notification name="AvatarRezLeftAppearanceNotification">
		( presente da [EXISTENCE] secondi )
Avatar &apos;[NAME]&apos; ha lasciato la modalità aspetto.
	</notification>
	<notification name="NoConnect">
		Ci sono problemi di connessione tramite [PROTOCOL] [HOSTID].
Ti consigliamo di controllare le tue impostazioni di rete e della firewall.
		<usetemplate name="okbutton" yestext="OK"/>
	</notification>
	<notification name="NoVoiceConnect">
		A causa di problemi di connessione al server vocale

[HOSTID]

le comunicazioni tramite voce non saranno disponibili.
Ti consigliamo di controllare le tue impostazioni di rete e della firewall.
		<usetemplate name="okbutton" yestext="OK"/>
	</notification>
	<notification name="AvatarRezLeftNotification">
		( presente da [EXISTENCE] secondi )
Avatar &apos;[NAME]&apos; è partito completamente caricato.
	</notification>
	<notification name="AvatarRezSelfBakedTextureUploadNotification">
		( In esistenza da [EXISTENCE] secondi)
Hai caricato una texture [RESOLUTION] completata per &apos;[BODYREGION]&apos; dopo [TIME] secondi.
	</notification>
	<notification name="AvatarRezSelfBakedTextureUpdateNotification">
		( In esistenza da [EXISTENCE] secondi)
Hai aggiornato localmente una texture [RESOLUTION] completata per &apos;[BODYREGION]&apos; dopo [TIME] secondi.
	</notification>
	<notification name="CannotUploadTexture">
		Impossibile caricare la texture.
[REASON]
	</notification>
	<notification name="LivePreviewUnavailable">
		Non possiamo mostrare un&apos;anteprima di questa texture perché non ne è consentita la copia e/o il trasferimento.
		<usetemplate ignoretext="Avvisami se la modalità Anteprima dal vivo non è disponibile per texture per cui non è consentita la copia e/o il trasferimento." name="okignore" yestext="OK"/>
	</notification>
	<notification name="ConfirmLeaveCall">
		Sei sicuro di volere uscire dalla chiamata?
		<usetemplate ignoretext="Conferma prima di uscire dalla chiamata" name="okcancelignore" notext="No" yestext="Sì"/>
	</notification>
	<notification name="ConfirmMuteAll">
		Hai scelto di disattivare l&apos;audio di tutti i partecipanti alla chiamata di gruppo.
In questo modo verrà disattivato l&apos;audio anche di tutti i residenti che si
uniscono alla chiamata in un secondo momento, anche dopo che tu ti fossi scollegato.

Disattiva audio di tutti?
		<usetemplate ignoretext="Conferma prima di disattivare l&apos;audio di tutti i partecipanti alla chiamata di gruppo" name="okcancelignore" notext="Annulla" yestext="OK"/>
	</notification>
	<notification label="Chat" name="HintChat">
		Per partecipare alla conversazione, digita nel campo chat in basso.
	</notification>
	<notification label="Alzati" name="HintSit">
		Per alzarti ed uscire dalla posizione seduta, clicca sul pulsante Alzati.
	</notification>
	<notification label="Parla" name="HintSpeak">
		Clicca sul pulsante Parla per attivare o disattivare il microfono.

Clicca sul tasto freccia su per visualizzare il pannello di controllo voce.

Se nascondi il tasto Parla viene disattivata la funzione voce.
	</notification>
	<notification label="Esplora il mondo" name="HintDestinationGuide">
		La Guida alle destinazioni contiene migliaia di nuovi luoghi da scoprire. Seleziona una destinazione e scegli Teleport per iniziare a esplorare.
	</notification>
	<notification label="Pannello laterale" name="HintSidePanel">
		Nel pannello laterale puoi acccedere rapidamente all&apos;inventario, ai vestiti, ai profili e ad altro ancora.
	</notification>
	<notification label="Movimento" name="HintMove">
		Per camminare o correre, apri il pannello Sposta e usa le frecce direzionali per spostarti. Puoi anche usare le frecce direzionali sulla tastiera del computer.
	</notification>
	<notification label="" name="HintMoveClick">
		1. Clicca per camminare
Clicca dovunque sul terreno per camminare verso quella posizione.

2. Clicca e trascina per ruotare la visuale
Clicca e trascina dovunque nel mondo per ruotare la visuale
	</notification>
	<notification label="Nome visualizzato" name="HintDisplayName">
		Imposta qui il tuo nome visualizzato personalizzabile. È in aggiunta al tuo nome utente, che non può essere cambiato. Nelle preferenze puoi anche cambiare il modo in cui vedi i nomi degli altri.
	</notification>
	<notification label="Visuale" name="HintView">
		Per cambiare la visuale della fotocamera, usa i controlli Ruota visuale e Panoramica. Ripristina la visuale premendo il tasto Esc o camminando.
	</notification>
	<notification label="Inventario" name="HintInventory">
		Trova oggetti nel tuo inventario. I più recenti si trovano nella scheda Elementi recenti.
	</notification>
	<notification label="Hai dollari Linden!" name="HintLindenDollar">
		Ecco il saldo attuale in L$. Clicca su Acquista L$ per acquistare altri dollari Linden.
	</notification>
	<notification name="LowMemory">
		L&apos;allocazione di memoria è quasi esaurita. Alcune funzioni di SL sono state disattivate per evitare un crash. Chiudi le altre applicazioni. Se il problema persiste, riavvia SL.
	</notification>
	<notification name="ForceQuitDueToLowMemory">
		SL verrà interrotto tra 30 secondi a causa di spazio di memoria insufficiente.
	</notification>
	<notification name="PopupAttempt">
		Non è stato possibile aprire una finestra pop-up.
		<form name="form">
			<ignore name="ignore" text="Attiva tutti i pop-up"/>
			<button name="open" text="Apri finestra pop-up"/>
		</form>
	</notification>
	<notification name="SOCKS_NOT_PERMITTED">
		Il proxy SOCKS 5 &quot;[HOST]:[PORT]&quot; ha rifiutato il collegamento, che non è consentito dalle regole.
		<usetemplate name="okbutton" yestext="OK"/>
	</notification>
	<notification name="SOCKS_CONNECT_ERROR">
		Il proxy SOCKS 5 &quot;[HOST]:[PORT]&quot; ha rifiutato il collegamento. Non è stato possibile aprire il canale TCP.
		<usetemplate name="okbutton" yestext="OK"/>
	</notification>
	<notification name="SOCKS_NOT_ACCEPTABLE">
		Il proxy SOCKS 5 &quot;[HOST]:[PORT]&quot; ha rifiutato il sistema di autenticazione selezionato.
		<usetemplate name="okbutton" yestext="OK"/>
	</notification>
	<notification name="SOCKS_AUTH_FAIL">
		Il proxy SOCKS 5 &quot;[HOST]:[PORT]&quot; ha indicato che le credenziali non sono valide.
		<usetemplate name="okbutton" yestext="OK"/>
	</notification>
	<notification name="SOCKS_UDP_FWD_NOT_GRANTED">
		Il proxy SOCKS 5 &quot;[HOST]:[PORT]&quot; ha rifiutato la richiesta associata UDP.
		<usetemplate name="okbutton" yestext="OK"/>
	</notification>
	<notification name="SOCKS_HOST_CONNECT_FAILED">
		Collegamento non riuscito al server proxy SOCKS 5 &quot;[HOST]:[PORT]&quot;.
		<usetemplate name="okbutton" yestext="OK"/>
	</notification>
	<notification name="SOCKS_UNKNOWN_STATUS">
		Errore proxy sconosciuto per il server &quot;[HOST]:[PORT]&quot;.
		<usetemplate name="okbutton" yestext="OK"/>
	</notification>
	<notification name="SOCKS_INVALID_HOST">
		Indirizzo proxy SOCKS o porta &quot;[HOST]:[PORT]&quot; non validi.
		<usetemplate name="okbutton" yestext="OK"/>
	</notification>
	<notification name="SOCKS_BAD_CREDS">
		Nome utente o password SOCKS 5 non validi.
		<usetemplate name="okbutton" yestext="OK"/>
	</notification>
	<notification name="PROXY_INVALID_HTTP_HOST">
		Indirizzo proxy HTTP o porta &quot;[HOST]:[PORT]&quot; non validi.
		<usetemplate name="okbutton" yestext="OK"/>
	</notification>
	<notification name="PROXY_INVALID_SOCKS_HOST">
		Indirizzo proxy SOCKS o porta &quot;[HOST]:[PORT]&quot; non validi.
		<usetemplate name="okbutton" yestext="OK"/>
	</notification>
	<notification name="ChangeProxySettings">
		Le impostazioni proxy avranno effetto dopo il riavvio di [APP_NAME].
		<usetemplate name="okbutton" yestext="OK"/>
	</notification>
	<notification name="AuthRequest">
		Il sito &apos;&lt;nolink&gt;[HOST_NAME]&lt;/nolink&gt;&apos; nel reame &apos;[REALM]&apos; richiede un nome utente e una password.
		<form name="form">
			<input name="username" text="Nome utente"/>
			<input name="password" text="Password"/>
			<button name="ok" text="Invia"/>
			<button name="cancel" text="Annulla"/>
		</form>
	</notification>
	<notification label="" name="NoClassifieds">
		La creazione e la modifica degli annunci sono disponibili solo in modalità Avanzata. Uscire e cambiare la modalità? Sulla schermata di accesso si può selezionare la modalità.
		<usetemplate name="okcancelbuttons" notext="Non uscire" yestext="Esci"/>
	</notification>
	<notification label="" name="NoGroupInfo">
		La creazione e la modifica dei gruppi sono disponibili solo in modalità Avanzata. Uscire e cambiare la modalità? Sulla schermata di accesso si può selezionare la modalità.
		<usetemplate name="okcancelbuttons" notext="Non uscire" yestext="Esci"/>
	</notification>
	<notification label="" name="NoPlaceInfo">
		La visualizzazione del profilo del luogo è disponibile solo in modalità Avanzata. Uscire e cambiare la modalità? Sulla schermata di accesso si può selezionare la modalità.
		<usetemplate name="okcancelbuttons" notext="Non uscire" yestext="Esci"/>
	</notification>
	<notification label="" name="NoPicks">
		La creazione e la modifica dei luoghi preferiti sono disponibili solo in modalità Avanzata. Uscire e cambiare la modalità? Sulla schermata di accesso si può selezionare la modalità.
		<usetemplate name="okcancelbuttons" notext="Non uscire" yestext="Esci"/>
	</notification>
	<notification label="" name="NoWorldMap">
		La visualizzazione della mappa del mondo è disponibile solo in modalità Avanzata. Uscire e cambiare la modalità? Sulla schermata di accesso si può selezionare la modalità.
		<usetemplate name="okcancelbuttons" notext="Non uscire" yestext="Esci"/>
	</notification>
	<notification label="" name="NoVoiceCall">
		Le chiamate Voce sono disponibili solo in modalità Avanzata. Eseguire il logout e cambiare la modalità?
		<usetemplate name="okcancelbuttons" notext="Non uscire" yestext="Esci"/>
	</notification>
	<notification label="" name="NoAvatarShare">
		La condivisione è disponibile solo in modalità Avanzata. Eseguire il logout e cambiare la modalità?
		<usetemplate name="okcancelbuttons" notext="Non uscire" yestext="Esci"/>
	</notification>
	<notification label="" name="NoAvatarPay">
		Il pagamento ad altri residenti è disponibile solo in modalità Avanzata. Eseguire il logout e cambiare la modalità?
		<usetemplate name="okcancelbuttons" notext="Non uscire" yestext="Esci"/>
	</notification>
	<notification label="" name="NoInventory">
		La visualizzazione dell&apos;inventario è disponibile solo in modalità Avanzata. Eseguire il logout e cambiare la modalità?
		<usetemplate name="okcancelbuttons" notext="Non uscire" yestext="Esci"/>
	</notification>
	<notification label="" name="NoAppearance">
		L&apos;editor dell&apos;aspetto è disponibile solo in modalità Avanzata. Eseguire il logout e cambiare la modalità?
		<usetemplate name="okcancelbuttons" notext="Non uscire" yestext="Esci"/>
	</notification>
	<notification label="" name="NoSearch">
		La ricerca è disponibile solo in modalità Avanzata. Eseguire il logout e cambiare la modalità?
		<usetemplate name="okcancelbuttons" notext="Non uscire" yestext="Esci"/>
	</notification>
	<notification label="" name="ConfirmHideUI">
		Questa azione cancellerà tutte le voci di menu e i pulsanti. Per visualizzarli nuovamente cliccare ancora [SHORTCUT].
		<usetemplate ignoretext="Conferma prima di nascondere l&apos;interfaccia" name="okcancelignore" notext="Annulla" yestext="OK"/>
	</notification>
	<notification name="PathfindingLinksets_WarnOnPhantom">
		L&apos;indicatore oggetto fantasma di alcuni set collegati verrà commutato.

Vuoi continuare?
		<usetemplate ignoretext="L&apos;indicatore oggetto fantasma di alcuni set collegati verrà commutato." name="okcancelignore" notext="Annulla" yestext="OK"/>
	</notification>
	<notification name="PathfindingLinksets_MismatchOnRestricted">
		Alcuni set collegati selezionati non possono essere impostati su &apos;[REQUESTED_TYPE]&apos; a causa di limitazioni nelle autorizzazioni per i set collegati.  Questi set collegati verranno invece impostati su &apos;[RESTRICTED_TYPE]&apos;.

Vuoi continuare?
		<usetemplate ignoretext="Alcuni set collegati selezionati non possono essere impostati a causa di limitazioni nelle autorizzazioni per i set collegati." name="okcancelignore" notext="Annulla" yestext="OK"/>
	</notification>
	<notification name="PathfindingLinksets_MismatchOnVolume">
		Alcuni set collegati selezionati non possono essere impostati a &apos;[REQUESTED_TYPE]&apos; perché la forma è non-convessa.

Vuoi continuare?
		<usetemplate ignoretext="Alcuni set collegati selezionati non possono essere impostati perché la forma è non-convessa." name="okcancelignore" notext="Annulla" yestext="OK"/>
	</notification>
	<notification name="PathfindingLinksets_WarnOnPhantom_MismatchOnRestricted">
		L&apos;indicatore oggetto fantasma di alcuni set collegati verrà commutato.

Alcuni set collegati selezionati non possono essere impostati su &apos;[REQUESTED_TYPE]&apos; a causa di limitazioni nelle autorizzazioni per i set collegati.  Questi set collegati verranno invece impostati su &apos;[RESTRICTED_TYPE]&apos;.

Vuoi continuare?
		<usetemplate ignoretext="L&apos;indicatore oggetto fantasma per alcuni set collegati selezionati verrà commutato, mentre quello degli altri non può essere impostato a causa di limitazioni nelle autorizzazioni per i set collegati." name="okcancelignore" notext="Annulla" yestext="OK"/>
	</notification>
	<notification name="PathfindingLinksets_WarnOnPhantom_MismatchOnVolume">
		L&apos;indicatore oggetto fantasma di alcuni set collegati verrà commutato.

Alcuni set collegati selezionati non possono essere impostati a &apos;[REQUESTED_TYPE]&apos; perché la forma è non-convessa.

Vuoi continuare?
		<usetemplate ignoretext="L&apos;indicatore oggetto fantasma per alcuni set collegati selezionati verrà commutato, mentre quello degli altri non può essere impostato perché la forma è non-convessa." name="okcancelignore" notext="Annulla" yestext="OK"/>
	</notification>
	<notification name="PathfindingLinksets_MismatchOnRestricted_MismatchOnVolume">
		Alcuni set collegati selezionati non possono essere impostati su &apos;[REQUESTED_TYPE]&apos; a causa di limitazioni nelle autorizzazioni per i set collegati.  Questi set collegati verranno invece impostati su &apos;[RESTRICTED_TYPE]&apos;.

Alcuni set collegati selezionati non possono essere impostati a &apos;[REQUESTED_TYPE]&apos; perché la forma è non-convessa. Il tipo di utilizzo di questi set collegati non cambierà.

Vuoi continuare?
		<usetemplate ignoretext="Alcuni set collegati selezionati non possono essere impostati a causa delle limitazioni nelle autorizzazioni per il set collegato e perché la forma è non-convessa." name="okcancelignore" notext="Annulla" yestext="OK"/>
	</notification>
	<notification name="PathfindingLinksets_WarnOnPhantom_MismatchOnRestricted_MismatchOnVolume">
		L&apos;indicatore oggetto fantasma di alcuni set collegati verrà commutato.

Alcuni set collegati selezionati non possono essere impostati su &apos;[REQUESTED_TYPE]&apos; a causa di limitazioni nelle autorizzazioni per i set collegati.  Questi set collegati verranno invece impostati su &apos;[RESTRICTED_TYPE]&apos;.

Alcuni set collegati selezionati non possono essere impostati a &apos;[REQUESTED_TYPE]&apos; perché la forma è non-convessa. Il tipo di utilizzo di questi set collegati non cambierà.

Vuoi continuare?
		<usetemplate ignoretext="L&apos;indicatore oggetto fantasma per alcuni set collegati selezionati verrà commutato, mentre quello degli altri non può essere impostato a causa delle limitazioni nelle autorizzazioni per il set collegato e perché la forma è non-convessa." name="okcancelignore" notext="Annulla" yestext="OK"/>
	</notification>
	<notification name="PathfindingLinksets_ChangeToFlexiblePath">
		L&apos;oggetto selezionato influenza il navmesh.  Se lo si trasforma in un percorso flessibile verrà rimosso dal navmesh.
		<usetemplate ignoretext="L&apos;oggetto selezionato influenza il navmesh.  Se lo si trasforma in un percorso flessibile verrà rimosso dal navmesh." name="okcancelignore" notext="Annulla" yestext="OK"/>
	</notification>
	<global name="UnsupportedGLRequirements">
		Non sembra che tu abbia i requisiti hardware adeguati per [APP_NAME]. [APP_NAME] richiede una scheda grafica OpenGL con supporto multitexture. Se ne hai una in dotazione, accertati di avere i driver, i service pack e i patch più recenti per la scheda grafica e per il sistema operativo.

Se continui ad avere problemi, visita la pagina [SUPPORT_SITE].
	</global>
	<global name="UnsupportedCPUAmount">
		796
	</global>
	<global name="UnsupportedRAMAmount">
		510
	</global>
	<global name="UnsupportedGPU">
		- La tua scheda grafica non soddisfa i requisiti minimi.
	</global>
	<global name="UnsupportedRAM">
		- La memoria del tuo sistema non soddisfa i requisiti minimi.
	</global>
	<global name="You can only set your &apos;Home Location&apos; on your land or at a mainland Infohub.">
		Se sei proprietario di un appezzamento di terreno, puoi definirlo come la tua posizione iniziale.
In alternativa, puoi guardare sulla mappa e trovare luoghi segnalati come &quot;Infohub&quot;.
	</global>
	<global name="You died and have been teleported to your home location">
		Sei deceduto e sei stato teleportato a casa tua.
	</global>
	<notification name="LocalBitmapsUpdateFileNotFound">
		[FNAME] non è stato aggiornato perché il file non è stato più trovato.
Gli aggiornamenti futuri per questo file sono disattivati.
	</notification>
	<notification name="LocalBitmapsUpdateFailedFinal">
		[FNAME] non è stato aperto o decodificato dopo [NRETRIES] tentativi, viene considerato danneggiato.
Gli aggiornamenti futuri per questo file sono disattivati.
	</notification>
	<notification name="LocalBitmapsVerifyFail">
		Tentativo di aggiungere un file immagine [FNAME] non valido o non leggibile che non è stato possibile aprire o decodificare.
Tentativo annullato.
	</notification>
	<notification name="PathfindingReturnMultipleItems">
		Stai per restituire [NUM_ITEMS] elementi.  Vuoi continuare?
		<usetemplate ignoretext="Sei sicuro di volere restituire più oggetti?" name="okcancelignore" notext="No" yestext="Sì"/>
	</notification>
	<notification name="PathfindingDeleteMultipleItems">
		Stai per cancellare [NUM_ITEMS] elementi.  Vuoi continuare?
		<usetemplate ignoretext="Sei sicuro di volere eliminare più oggetti?" name="okcancelignore" notext="No" yestext="Sì"/>
	</notification>
	<notification name="AvatarFrozen">
		[AV_FREEZER] ti ha congelato. Non ti puoi muovere o interagire con il mondo.
	</notification>
	<notification name="AvatarFrozenDuration">
		[AV_FREEZER] ti ha congelato per [AV_FREEZE_TIME] secondi. Non ti puoi muovere o interagire con il mondo.
	</notification>
	<notification name="YouFrozeAvatar">
		Avatar congelato.
	</notification>
	<notification name="AvatarHasUnFrozenYou">
		[AV_FREEZER] ti ha scongelato.
	</notification>
	<notification name="AvatarUnFrozen">
		Avatar scongelato.
	</notification>
	<notification name="AvatarFreezeFailure">
		La congelazione non ha avuto successo perché non hai le autorizzazioni dell&apos;amministratore per quel lotto.
	</notification>
	<notification name="AvatarFreezeThaw">
		Non sei più congelato, puoi continuare.
	</notification>
	<notification name="AvatarCantFreeze">
		Non puoi congelare quell&apos;utente.
	</notification>
	<notification name="NowOwnObject">
		Sei ora il proprietario dell&apos;oggetto [OBJECT_NAME]
	</notification>
	<notification name="CantRezOnLand">
		Non puoi rezzare l&apos;oggetto a [OBJECT_POS] perché non è consentito dal proprietario del terreno.  Usa lo strumento terreno per visualizzare a chi appartiene il terreno.
	</notification>
	<notification name="RezFailTooManyRequests">
		Oggetto non razzato perché ci sono troppe richieste.
	</notification>
	<notification name="SitFailCantMove">
		Non puoi sederti perché al momento non puoi muoverti.
	</notification>
	<notification name="SitFailNotAllowedOnLand">
		Non puoi sederti perché non ti è consentito entrare in quel terreno.
	</notification>
	<notification name="SitFailNotSameRegion">
		Proba ad avvicinarti.  Non puoi sederti su un oggetto perché
non è nella stessa regione in cui ti trovi.
	</notification>
	<notification name="NoNewObjectRegionFull">
		Impossibile creare il nuovo oggetto. La regione è piena.
	</notification>
	<notification name="FailedToPlaceObject">
		Il posizionamento dell&apos;oggetto nella posizione specificata non è riuscito.  Riprova.
	</notification>
	<notification name="NoOwnNoGardening">
		Non puoi creare alberi ed erba su terreni che non sono di tua proprietà.
	</notification>
	<notification name="NoCopyPermsNoObject">
		Copia non riuscita perché non hai l&apos;autorizzazione necessaria per copiare l&apos;oggetto &apos;[OBJ_NAME]&apos;.
	</notification>
	<notification name="NoTransPermsNoObject">
		La copia non è riuscita perché &apos;[OBJ_NAME]&apos; non può essere trasferito a te.
	</notification>
	<notification name="AddToNavMeshNoCopy">
		La copia non è riuscita perché &apos;[OBJ_NAME]&apos; contribuisce al navmesh.
	</notification>
	<notification name="DupeWithNoRootsSelected">
		Duplicato senza oggetto principale selezionato.
	</notification>
	<notification name="CantDupeCuzRegionIsFull">
		Impossibile duplicare gli oggetti perché la regione è piena.
	</notification>
	<notification name="CantDupeCuzParcelNotFound">
		Impossibile duplicare gli oggetti - Impossibile trovare i lotti in cui si trovano.
	</notification>
	<notification name="CantCreateCuzParcelFull">
		Impossibile creare l&apos;oggetto perché 
il lotto è pieno.
	</notification>
	<notification name="RezAttemptFailed">
		Tentativo di rezzare un oggetto non riuscito.
	</notification>
	<notification name="ToxicInvRezAttemptFailed">
		Impossibile creare un oggetto che ha causato problemi in questa regione.
	</notification>
	<notification name="InvItemIsBlacklisted">
		L&apos;oggetto dell&apos;inventario è stato aggiunto alla blacklist.
	</notification>
	<notification name="NoCanRezObjects">
		Al momento non ti è consentito creare oggetti.
	</notification>
	<notification name="LandSearchBlocked">
		Ricerca terreno bloccata.
Hai eseguito troppe ricerche terreno in un breve tempo.
Riprova tra un minuto.
	</notification>
	<notification name="NotEnoughResourcesToAttach">
		Risorse di script non sufficienti per collegare l&apos;oggetto.
	</notification>
	<notification name="YouDiedAndGotTPHome">
		Sei deceduto e sei stato teleportato alla tua posizione iniziale
	</notification>
	<notification name="EjectComingSoon">
		Non sei più benvenuto qui e hai [EJECT_TIME] secondi per andartene.
	</notification>
	<notification name="SaveBackToInvDisabled">
		Opzione Salva nell&apos;inventario disattivata
	</notification>
	<notification name="NoExistNoSaveToContents">
		Impossibile salvare &apos;[OBJ_NAME]&apos; nei contenuti dell&apos;oggetto perché l&apos;oggetto da cui è stato razzato non esiste più.
	</notification>
	<notification name="NoModNoSaveToContents">
		Impossibile salvare &apos;[OBJ_NAME]&apos; nei contenuti dell&apos;oggetto perché non hai l&apos;autorizzazione necessaria per modificare l&apos;oggetto &apos;[DEST_NAME]&apos;.
	</notification>
	<notification name="NoSaveBackToInvDisabled">
		Impossibile riportare &apos;[OBJ_NAME]&apos; nell&apos;inventario -- questa operazione è stata disattivata.
	</notification>
	<notification name="NoCopyNoSelCopy">
		Non puoi copiare l&apos;elemento selezionato perché non hai l&apos;autorizzazione necessaria per copiare l&apos;oggetto &apos;[OBJ_NAME]&apos;.
	</notification>
	<notification name="NoTransNoSelCopy">
		Non puoi copiare la selezione perché l&apos;oggetto &apos;[OBJ_NAME]&apos; non può essere trasferito.
	</notification>
	<notification name="NoTransNoCopy">
		Non puoi copiare la selezione perché l&apos;oggetto &apos;[OBJ_NAME]&apos; non può essere trasferito.
	</notification>
	<notification name="NoPermsNoRemoval">
		La rimozione dell&apos;oggetto &apos;[OBJ_NAME]&apos; dal simulatore non è consentita dal sistema delle autorizzazioni.
	</notification>
	<notification name="NoModNoSaveSelection">
		Non puoi salvare l&apos;elemento selezionato perché non hai l&apos;autorizzazione necessaria per modificare l&apos;oggetto &apos;[OBJ_NAME]&apos;.
	</notification>
	<notification name="NoCopyNoSaveSelection">
		Non puoi salvare la selezione perché l&apos;oggetto &apos;[OBJ_NAME]&apos; non può essere copiato.
	</notification>
	<notification name="NoModNoTaking">
		Non puoi prendere l&apos;elemento selezionato perché non hai l&apos;autorizzazione necessaria per modificare l&apos;oggetto &apos;[OBJ_NAME]&apos;.
	</notification>
	<notification name="RezDestInternalError">
		Errore interno: Tipo di destinazione sconosciuto.
	</notification>
	<notification name="DeleteFailObjNotFound">
		Cancellazione non riuscita perché l&apos;oggetto non è stato trovato.
	</notification>
	<notification name="SorryCantEjectUser">
		Non puoi espellere quell&apos;utente.
	</notification>
	<notification name="RegionSezNotAHome">
		Questa regione non ti consente di impostare qui la tua posizione iniziale.
	</notification>
	<notification name="HomeLocationLimits">
		Puoi impostare la tua posizione iniziale nel tuo terreno o in un Infohub sulla terraferma.
	</notification>
	<notification name="HomePositionSet">
		Posizione di base impostata.
	</notification>
	<notification name="AvatarEjected">
		Avatar espulso.
	</notification>
	<notification name="AvatarEjectFailed">
		L&apos;espulsione non ha avuto successo perché non hai l&apos;autorizzazione dell&apos;amministratore del lotto.
	</notification>
	<notification name="CantMoveObjectParcelFull">
		Impossibile muovere l&apos;oggetto &apos;[OBJECT_NAME]&apos; a
[OBJ_POSITION] nella regione [REGION_NAME] perché il lotto è pieno.
	</notification>
	<notification name="CantMoveObjectParcelPerms">
		Impossibile muovere l&apos;oggetto &apos;[OBJECT_NAME]&apos; a
[OBJ_POSITION] nella regione [REGION_NAME] perché i tuoi oggetti non sono ammessi su questo lotto.
	</notification>
	<notification name="CantMoveObjectParcelResources">
		Impossibile muovere l&apos;oggetto &apos;[OBJECT_NAME]&apos; a
[OBJ_POSITION] nella regione [REGION_NAME] perché non ci sono risorse sufficienti per l&apos;oggetto su questo lotto.
	</notification>
	<notification name="CantMoveObjectRegionVersion">
		Impossibile muovere l&apos;oggetto &apos;[OBJECT_NAME]&apos; a
[OBJ_POSITION] nella regione [REGION_NAME] perché nell&apos;altra regione è in esecuzione una versione precedente che non consente la ricezione di questo oggetto attraverso i confini tra regioni.
	</notification>
	<notification name="CantMoveObjectNavMesh">
		Impossibile muovere l&apos;oggetto &apos;[OBJECT_NAME]&apos; a
[OBJ_POSITION] nella regione [REGION_NAME] perché non puoi modificare il navmesh attraverso il confine tra regioni.
	</notification>
	<notification name="CantMoveObjectWTF">
		Impossibile muovere l&apos;oggetto &apos;[OBJECT_NAME]&apos; a
[OBJ_POSITION] nella regione [REGION_NAME] per un motivo sconosciuto. ([FAILURE_TYPE])
	</notification>
	<notification name="NoPermModifyObject">
		Non hai l&apos;autorizzazione necessaria per modificare questa immagine
	</notification>
	<notification name="CantEnablePhysObjContributesToNav">
		Non è possibile attivare la fisica per un oggetto che contribuisce al navmesh.
	</notification>
	<notification name="CantEnablePhysKeyframedObj">
		Impossibile attivare la fisica per oggetti keyframe.
	</notification>
	<notification name="CantEnablePhysNotEnoughLandResources">
		Impossibile attivare la fisica per l&apos;oggetto -- risorse di terreno insufficienti.
	</notification>
	<notification name="CantEnablePhysCostTooGreat">
		Impossibile attivare la fisica per un oggetto con un costo delle risorse della fisica maggiore di [MAX_OBJECTS]
	</notification>
	<notification name="PhantomWithConcavePiece">
		Questo oggetto non può avere un pezzo concavo perché è un oggetto fantasma e contribuisce al navmesh.
	</notification>
	<notification name="UnableAddItem">
		Aggiunta elemento non riuscita
	</notification>
	<notification name="UnableEditItem">
		Impossibile modificare questo elemento.
	</notification>
	<notification name="NoPermToEdit">
		Non sei autorizzato a modificare questo elemento.
	</notification>
	<notification name="NoPermToCopyInventory">
		Non ti è permesso copiare quell&apos;inventario.
	</notification>
	<notification name="CantSaveItemDoesntExist">
		Impossibile salvare i contenuti dell&apos;oggetto: L&apos;elemento non esiste più.
	</notification>
	<notification name="CantSaveItemAlreadyExists">
		Impossibile salvare i contenuti dell&apos;oggetto: Nell&apos;inventario esiste già un elemento con quel nome.
	</notification>
	<notification name="CantSaveModifyAttachment">
		Impossibile salvare i contenuti dell&apos;oggetto: Verrebbero modificate le autorizzazioni per il collegamento.
	</notification>
	<notification name="TooManyScripts">
		Troppi script.
	</notification>
	<notification name="UnableAddScript">
		Aggiunta script non riuscita.
	</notification>
	<notification name="AssetServerTimeoutObjReturn">
		Il server degli asset non ha inviato una risposta entro il tempo massimo.  Oggetto restituito al sim.
	</notification>
	<notification name="RegionDisablePhysicsShapes">
		In questa regione non sono attivate le forme per la fisica.
	</notification>
	<notification name="NoModNavmeshAcrossRegions">
		Non puoi modificare il navmesh attraverso il confine tra le regioni.
	</notification>
	<notification name="NoSetPhysicsPropertiesOnObjectType">
		Impossibile impostare le proprietà della fisica per quel tipo di oggetto.
	</notification>
	<notification name="NoSetRootPrimWithNoShape">
		impossibile impostare un prim principale senza forma.
	</notification>
	<notification name="NoRegionSupportPhysMats">
		In questa regione non sono attivati i materiali per la fisica.
	</notification>
	<notification name="OnlyRootPrimPhysMats">
		I materiali per la fisica possono essere modificati solo i prim principali.
	</notification>
	<notification name="NoSupportCharacterPhysMats">
		L&apos;impostazione dei materiali per la fisica nei caratteri non è ancora supportata.
	</notification>
	<notification name="InvalidPhysMatProperty">
		Almeno una delle proprietà dei materiali per la fisica non è valida.
	</notification>
	<notification name="NoPermsAlterStitchingMeshObj">
		Non puoi alterare il tipo di punto di un oggetto con reticolo
	</notification>
	<notification name="NoPermsAlterShapeMeshObj">
		Non puoi alterare la forma di un oggetto con reticolo
	</notification>
	<notification name="FullRegionCantEnter">
		Non puoi entrare in questa regione perché è piena.
	</notification>
	<notification name="LinkFailedOwnersDiffer">
		Collegamento non riuscito -- i proprietari non corrispondono
	</notification>
	<notification name="LinkFailedNoModNavmeshAcrossRegions">
		Collegamento non riuscito -- non puoi modificare il navmesh attraverso il confine tra le regioni.
	</notification>
	<notification name="LinkFailedNoPermToEdit">
		Collegamento non riuscito perché non hai le autorizzazioni necessarie per la modifica.
	</notification>
	<notification name="LinkFailedTooManyPrims">
		Collegamento non riuscito -- troppe primitive.
	</notification>
	<notification name="LinkFailedCantLinkNoCopyNoTrans">
		Collegamento non riuscito -- impossibile collegare elementi senza copia ed elementi senza trasferimento
	</notification>
	<notification name="LinkFailedNothingLinkable">
		Collegamento non riuscito -- niente di collegabile.
	</notification>
	<notification name="LinkFailedTooManyPathfindingChars">
		Collegamento non riuscito -- troppi personaggi con pathfinding
	</notification>
	<notification name="LinkFailedInsufficientLand">
		Collegamento non riuscito -- risorse terreno non sufficienti
	</notification>
	<notification name="LinkFailedTooMuchPhysics">
		L&apos;oggetto usa troppe risorse per la fisica -- le sue dinamiche sono state disattivate.
	</notification>
	<notification name="EstateManagerFailedllTeleportHome">
		L&apos;oggetto &apos;[OBJECT_NAME]&apos; a [SLURL] non può eseguire il teleport del gestore della proprietà alla sua casa.
	</notification>
	<notification name="TeleportedHomeByObjectOnParcel">
		Sei stato teleportato nella posizione iniziale dall&apos;oggetto &apos;[OBJECT_NAME]&apos; del lotto &apos;[PARCEL_NAME]&apos;
	</notification>
	<notification name="TeleportedHomeByObject">
		Sei stato teleportato nella tua posizione iniziale dall&apos;oggetto &apos;[OBJECT_NAME]&apos;
	</notification>
	<notification name="TeleportedByAttachment">
		Sei stato teletrasportato da un elemento collegato a [ITEM_ID]
		<usetemplate ignoretext="Teleport: sei stato teleportato da un elemento accessorio" name="notifyignore"/>
	</notification>
	<notification name="TeleportedByObjectOnParcel">
		Sei stato teleportato dall&apos;oggetto &apos;[OBJECT_NAME]&apos; sul lotto &apos;[PARCEL_NAME]&apos;
		<usetemplate ignoretext="Teleport: sei stato teleportato su un lotto da un oggetto" name="notifyignore"/>
	</notification>
	<notification name="TeleportedByObjectOwnedBy">
		Sei stato teleportato dall&apos;oggetto &apos;[OBJECT_NAME]&apos; di proprietà di [OWNER_ID]
	</notification>
	<notification name="TeleportedByObjectUnknownUser">
		Sei stato teleportato dall&apos;oggetto &apos;[OBJECT_NAME]&apos; di proprietà di un utente sconosciuto.
	</notification>
	<notification name="CantCreateObjectRegionFull">
		Impossibile creare l&apos;oggetto richiesto. La regione è piena.
	</notification>
	<notification name="CantAttackMultipleObjOneSpot">
		Non puoi collegare più oggetti a un singolo luogo.
	</notification>
	<notification name="CantCreateMultipleObjAtLoc">
		Non puoi creare oggetti multipli in questa posizione.
	</notification>
	<notification name="UnableToCreateObjTimeOut">
		Impossibile creare l&apos;oggetto richiesto. L&apos;oggetto non è presente nel database.
	</notification>
	<notification name="UnableToCreateObjUnknown">
		Impossibile creare l&apos;oggetto richiesto. Tempo scaduto per la richiesta. Riprova.
	</notification>
	<notification name="UnableToCreateObjMissingFromDB">
		Impossibile creare l&apos;oggetto richiesto. Riprova.
	</notification>
	<notification name="RezFailureTookTooLong">
		Rezzing non riuscito. Il caricamento dell&apos;oggetto richiesto è durato troppo a lungo.
	</notification>
	<notification name="FailedToPlaceObjAtLoc">
		Il posizionamento dell&apos;oggetto nella posizione specificata non è riuscito.  Riprova.
	</notification>
	<notification name="CantCreatePlantsOnLand">
		Non puoi creare piante su questo terreno.
	</notification>
	<notification name="CantRestoreObjectNoWorldPos">
		Impossibile ripristinare l&apos;oggetto. Nessuna posizione trovata nel mondo virtuale.
	</notification>
	<notification name="CantRezObjectInvalidMeshData">
		Impossibile rezzare l&apos;oggetto perché i dati del reticolo non sono validi.
	</notification>
	<notification name="CantRezObjectTooManyScripts">
		Impossibile rezzare l&apos;oggetto perché ci sono già troppi script in questa regione.
	</notification>
	<notification name="CantCreateObjectNoAccess">
		Le tue autorizzazioni di accesso non ti permettono di creare oggetti in quella posizione.
	</notification>
	<notification name="CantCreateObject">
		Al momento non ti è consentito creare oggetti.
	</notification>
	<notification name="InvalidObjectParams">
		Parametri oggetto non validi
	</notification>
	<notification name="CantDuplicateObjectNoAcess">
		Le tue autorizzazioni di accesso non ti permettono di duplicare oggetti in questa posizione.
	</notification>
	<notification name="CantChangeShape">
		Non ti è consentito modificare questa forma.
	</notification>
	<notification name="NoAccessToClaimObjects">
		Le tue autorizzazioni di accesso non ti permettono di richiedere oggetti in questa posizione.
	</notification>
	<notification name="DeedFailedNoPermToDeedForGroup">
		Assegnazione non riuscita perché non hai l&apos;autorizzazione necessaria per assegnare oggetti per il tuo gruppo.
	</notification>
	<notification name="NoPrivsToBuyObject">
		Le tue autorizzazioni di accesso non ti permettono di acquistare oggetti in questa posizione.
	</notification>
	<notification name="CantAttachObjectAvatarSittingOnIt">
		Impossibile collegare l&apos;oggetto perché un avatar è seduto sopra.
	</notification>
	<notification name="WhyAreYouTryingToWearShrubbery">
		Alberi ed erba non possono essere indossati come collegati.
	</notification>
	<notification name="CantAttachGroupOwnedObjs">
		Impossibile collegare oggetti di proprietà di un gruppo.
	</notification>
	<notification name="CantAttachObjectsNotOwned">
		Non puoi collegare oggetti che non sono di tua proprietà.
	</notification>
	<notification name="CantAttachNavmeshObjects">
		Impossibile collegare oggetti che contribuiscono a navmesh.
	</notification>
	<notification name="CantAttachObjectNoMovePermissions">
		L&apos;oggetto non può essere collegato perché non sei autorizzato a muoverlo.
	</notification>
	<notification name="CantAttachNotEnoughScriptResources">
		Risorse di script non sufficienti per collegare l&apos;oggetto.
	</notification>
	<notification name="CantDropItemTrialUser">
		Non puoi lasciare oggetti qui, prova la zona Prova gratuita.
	</notification>
	<notification name="CantDropMeshAttachment">
		Non puoi lasciare elementi collegati con reticolo. Separa nell&apos;inventario e quindi rezza nel mondo virtuale.
	</notification>
	<notification name="CantDropAttachmentNoPermission">
		Impossibile rimuovere l&apos;elemento collegato: non hai l&apos;autorizzazione necessaria per rimuoverlo qui.
	</notification>
	<notification name="CantDropAttachmentInsufficientLandResources">
		Impossibile rimuovere l&apos;elemento collegato: risorse terreno disponibili non sufficienti.
	</notification>
	<notification name="CantDropAttachmentInsufficientResources">
		Impossibile rimuovere gli elementi collegati: risorse disponibili non sufficienti.
	</notification>
	<notification name="CantDropObjectFullParcel">
		Non puoi lasciare l&apos;oggetto qui.  Il lotto è pieno.
	</notification>
	<notification name="CantTouchObjectBannedFromParcel">
		Non puoi toccare/afferrare questo oggetto perché sei stato bandito dal lotto di terreno.
	</notification>
	<notification name="PlzNarrowDeleteParams">
		Limita i parametri per la cancellazione.
	</notification>
	<notification name="UnableToUploadAsset">
		Impossibile caricare l&apos;asset.
	</notification>
	<notification name="CantTeleportCouldNotFindUser">
		Utente da teleportare alla posizione iniziale non trovato
	</notification>
	<notification name="GodlikeRequestFailed">
		richiesta superpoteri non riuscita
	</notification>
	<notification name="GenericRequestFailed">
		richiesta generica non riuscita
	</notification>
	<notification name="CantUploadPostcard">
		Impossibile caricare la cartolina.  Riprova più tardi.
	</notification>
	<notification name="CantFetchInventoryForGroupNotice">
		I dettagli dell&apos;inventario per la notifica di gruppo non sono stati trovati.
	</notification>
	<notification name="CantSendGroupNoticeNotPermitted">
		Impossibile inviare la notifica di gruppo -- non consentita.
	</notification>
	<notification name="CantSendGroupNoticeCantConstructInventory">
		Impossibile inviare la notifica di gruppo -- impossibile costruire l&apos;inventario.
	</notification>
	<notification name="CantParceInventoryInNotice">
		Impossibile analizzare l&apos;inventario nella notifica.
	</notification>
	<notification name="TerrainUploadFailed">
		Caricamento terreno non riuscito.
	</notification>
	<notification name="TerrainFileWritten">
		File terreno scritto.
	</notification>
	<notification name="TerrainFileWrittenStartingDownload">
		File terreno generato, avvio del download...
	</notification>
	<notification name="TerrainBaked">
		Baking terreno completata.
	</notification>
	<notification name="TenObjectsDisabledPlzRefresh">
		Sono stati disattivati solo i primi 10 oggetti. Se necessario, aggiorna e seleziona nuovamente.
	</notification>
	<notification name="UpdateViewerBuyParcel">
		Devi aggiornare il Viewer per poter acquistare questo lotto.
	</notification>
	<notification name="CantBuyParcelNotForSale">
		Impossibile acquistare, questo lotto non è in vendita.
	</notification>
	<notification name="CantBuySalePriceOrLandAreaChanged">
		Impossibile acquistare. Il prezzo o l&apos;area del terreno sono stati cambiati.
	</notification>
	<notification name="CantBuyParcelNotAuthorized">
		Non sei l&apos;acquirente autorizzato di questo lotto.
	</notification>
	<notification name="CantBuyParcelAwaitingPurchaseAuth">
		Non puoi acquistare questo lotto perché è in attesa di autorizzazione all&apos;acquisto
	</notification>
	<notification name="CantBuildOverflowParcel">
		Non puoi costruire oggetti qui perché si supererebbe il limite per il lotto.
	</notification>
	<notification name="SelectedMultipleOwnedLand">
		hai selezionato terreni con proprietari diversi. Seleziona un&apos;area più piccola e riprova.
	</notification>
	<notification name="CantJoinTooFewLeasedParcels">
		Non sono stati selezionati abbastanza lotti affittati da collegare.
	</notification>
	<notification name="CantDivideLandMultipleParcelsSelected">
		Impossibile suddividere il terreno.
È stato selezionato più di un lotto.
Prova a selezionare un pezzo di terreno più piccolo.
	</notification>
	<notification name="CantDivideLandCantFindParcel">
		Impossibile suddividere il terreno.
Lotto non trovato.
Invia una segnalazione con Aiuto -&gt; Segnala Bug...
	</notification>
	<notification name="CantDivideLandWholeParcelSelected">
		Impossibile suddividere il terreno. È stato selezionato un intero lotto.
Prova a selezionare un pezzo di terreno più piccolo.
	</notification>
	<notification name="LandHasBeenDivided">
		Il terreno è stato diviso.
	</notification>
	<notification name="PassPurchased">
		Hai acquistato un pass.
	</notification>
	<notification name="RegionDisallowsClassifieds">
		Nella regione non sono permessi gli annunci pubblicitari.
	</notification>
	<notification name="LandPassExpireSoon">
		Il tuo pass per questo terreno è quasi scaduto.
	</notification>
	<notification name="CantSitNoSuitableSurface">
		Nessuna superficie adatta a sedersi, prova un altro luogo.
	</notification>
	<notification name="CantSitNoRoom">
		Non c&apos;è posto per sedersi, prova un altro luogo.
	</notification>
	<notification name="ClaimObjectFailedNoPermission">
		La richiesta dell&apos;oggetto non ha avuto successo perché non hai l&apos;autorizzazione necessaria.
	</notification>
	<notification name="ClaimObjectFailedNoMoney">
		La richiesta dell&apos;oggetto non ha avuto successo perché non hai L$ sufficienti.
	</notification>
	<notification name="CantDeedGroupLand">
		Non puoi assegnare terreno di proprietà di un gruppo.
	</notification>
	<notification name="BuyObjectFailedNoMoney">
		L&apos;acquisto dell&apos;oggetto non ha avuto successo perché non hai L$ sufficienti.
	</notification>
	<notification name="BuyInventoryFailedNoMoney">
		L&apos;acquisto dell&apos;inventario non ha avuto successo perché non hai L$ sufficienti.
	</notification>
	<notification name="BuyPassFailedNoMoney">
		Non hai abbastanza L$ per acquistare un pass per questo terreno.
	</notification>
	<notification name="CantBuyPassTryAgain">
		Al momento non puoi acquistare un pass.  Riprova più tardi.
	</notification>
	<notification name="CantCreateObjectParcelFull">
		Impossibile creare l&apos;oggetto perché il lotto è pieno.
	</notification>
	<notification name="FailedPlacingObject">
		Il posizionamento dell&apos;oggetto nella posizione specificata non è riuscito.  Riprova.
	</notification>
	<notification name="CantCreateLandmarkForEvent">
		Impossibile creare il punto di riferimento per l&apos;evento.
	</notification>
	<notification name="GodBeatsFreeze">
		I tuoi superpoteri hanno interrotto la congelazione.
	</notification>
	<notification name="SpecialPowersRequestFailedLogged">
		Richiesta di poteri speciali non riuscita. La richiesta è stata registrata.
	</notification>
	<notification name="ExpireExplanation">
		Al momento il sistema non è in grado di elaborare la tua richiesta. Tempo scaduto per la richiesta.
	</notification>
	<notification name="DieExplanation">
		Il sistema non è in grado di elaborare la tua richiesta.
	</notification>
	<notification name="AddPrimitiveFailure">
		Denaro insufficiente per creare una primitiva.
	</notification>
	<notification name="RezObjectFailure">
		Denaro insufficiente per creare un oggetto.
	</notification>
	<notification name="ResetHomePositionNotLegal">
		Posizione iniziale ripristinata perché non era valida.
	</notification>
	<notification name="CantInviteRegionFull">
		Al momento non puoi invitare nessuno alla tua posizione perché la regione è piena. Riprova più tardi.
	</notification>
	<notification name="CantSetHomeAtRegion">
		Questa regione non ti consente di impostare qui la tua posizione iniziale.
	</notification>
	<notification name="ListValidHomeLocations">
		Puoi impostare la tua posizione iniziale nel tuo terreno o in un Infohub sulla terraferma.
	</notification>
	<notification name="SetHomePosition">
		Posizione di base impostata.
	</notification>
	<notification name="CantDerezInventoryError">
		Impossibile derazzare l&apos;oggetto a causa di un errore nell&apos;inventario.
	</notification>
	<notification name="CantCreateRequestedInv">
		Impossibile creare l&apos;inventario richiesto.
	</notification>
	<notification name="CantCreateRequestedInvFolder">
		Impossibile creare la cartella dell&apos;inventario richiesta.
	</notification>
	<notification name="CantCreateInventory">
		Impossibile creare quell&apos;inventario.
	</notification>
	<notification name="CantCreateLandmark">
		Impossibile creare il punto di riferimento.
	</notification>
	<notification name="CantCreateOutfit">
		Il vestiario non può essere creato in questo momento. Riprova tra un minuto.
	</notification>
	<notification name="InventoryNotForSale">
		L&apos;inventario non è in vendita.
	</notification>
	<notification name="CantFindInvItem">
		Impossibile trovare l&apos;elemento nell&apos;inventario.
	</notification>
	<notification name="CantFindObject">
		Impossibile trovare l&apos;oggetto.
	</notification>
	<notification name="CantTransfterMoneyRegionDisabled">
		Il trasferimento di denaro agli oggetti è attualmente disattivato in questa regione.
	</notification>
	<notification name="CantPayNoAgent">
		Non si capisce chi deve essere pagato.
	</notification>
	<notification name="CantDonateToPublicObjects">
		Non puoi dare L$ a oggetti pubblici.
	</notification>
	<notification name="InventoryCreationInWorldObjectFailed">
		Creazione inventario non riuscito per un oggetto nel mondo virtuale.
	</notification>
	<notification name="UserBalanceOrLandUsageError">
		Un errore interno ha impedito l&apos;aggiornamento del Viewer.  Il saldo in L$ o i lotti posseduti mostrati nel Viewer potrebbero non corrispondere ai valori correnti sui server.
	</notification>
	<notification name="LargePrimAgentIntersect">
		Non puoi creare prim grandi che intersecano altri giocatori.  Riprova quando gli altri giocatori si sono spostati.
	</notification>
	<notification name="PreferenceChatClearLog">
		Verranno cancellati i registri delle conversazioni precedenti e tutti gli eventuali backup di quel file.
		<usetemplate ignoretext="Conferma prima di cancellare il registro delle conversazioni precedenti." name="okcancelignore" notext="Annulla" yestext="OK"/>
	</notification>
	<notification name="PreferenceChatDeleteTranscripts">
		Verranno cancellate le trascrizioni di tutte le conversazioni precedenti. L&apos;elenco delle conversazioni passate non cambierà. Tutti i file con i suffissi .txt e txt.backup nella cartella [FOLDER] verranno cancellati.
		<usetemplate ignoretext="Conferma prima di cancellare le trascrizioni." name="okcancelignore" notext="Annulla" yestext="OK"/>
	</notification>
	<notification name="PreferenceChatPathChanged">
		Impossibile spostare i file. Il percorso precedente è stato ripristinato.
		<usetemplate ignoretext="Impossibile spostare i file. Il percorso precedente è stato ripristinato." name="okignore" yestext="OK"/>
	</notification>
	<notification name="DefaultObjectPermissions">
		Si è verificato un problema nel salvare le autorizzazioni predefinite dell&apos;oggetto: [REASON].  Riprova più tardi.
		<usetemplate name="okbutton" yestext="OK"/>
	</notification>
	<notification name="ChatHistoryIsBusyAlert">
		Il file della cronologia del file sta ancora eseguendo l&apos;operazione precedente. Riprova nuovamente tra qualche minuto oppure chatta con un&apos;altra persona.
		<usetemplate name="okbutton" yestext="OK"/>
	</notification>
</notifications><|MERGE_RESOLUTION|>--- conflicted
+++ resolved
@@ -164,6 +164,10 @@
         &apos;[ERROR_CODE]&apos;
 		<usetemplate name="okbutton" yestext="OK"/>
 	</notification>
+	<notification name="MerchantForceValidateListing">
+		Per creare l&apos;annuncio, abbiamo corretto la gerarchia dei contenuti dell&apos;annuncio.
+		<usetemplate ignoretext="Avvisami se la gerarchia del contenuto viene corretta per creare un annuncio" name="okignore" yestext="OK"/>
+	</notification>
 	<notification name="ConfirmMerchantActiveChange">
 		Questa azione cambierà il contenuto attivo di questo annuncio. Vuoi continuare?
 		<usetemplate ignoretext="Conferma prima di modificare un annuncio attivo su Marketplace" name="okcancelignore" notext="Annulla" yestext="OK"/>
@@ -210,18 +214,6 @@
 	<notification name="AlertMerchantStockFolderEmpty">
 		L&apos;annuncio è stato rimosso perché il magazzino è esaurito. Aggiungi altre unità alla cartella di magazzino prima di pubblicare nuovamente l&apos;annuncio.
 		<usetemplate ignoretext="Avverti quando un annuncio viene rimosso perché la cartella di magazzino è vuota" name="okignore" yestext="OK"/>
-	</notification>
-<<<<<<< HEAD
-	<notification name="CompileQueueSaveText">
-		C&apos;è stato un problema importando il testo di uno script per la seguente ragione: [REASON]. Riprova più tardi.
-	</notification>
-	<notification name="CompileQueueSaveBytecode">
-		C&apos;è stato un problema importando lo script compilato per la seguente ragione: [REASON]. Riprova più tardi.
-=======
-	<notification name="AlertMerchantVersionFolderEmpty">
-		L&apos;annuncio è stato rimosso perché la cartella della versione è vuota. Aggiungi elementi alla cartella della versione prima di pubblicare nuovamente l&apos;annuncio.
-		<usetemplate ignoretext="Avverti quando un annuncio non è elencato perché la cartella della versione è vuota" name="okignore" yestext="OK"/>
->>>>>>> 3f7c999c
 	</notification>
 	<notification name="WriteAnimationFail">
 		C&apos;è stato un problema di scrittura dati dell&apos;animazione.  Riprova più tardi.
