--- conflicted
+++ resolved
@@ -2395,13 +2395,8 @@
 		<usetemplate ignoretext="Chiedi conferma prima di eliminare una cartella di sistema" name="okcancelignore" notext="Annulla" yestext="OK"/>
 	</notification>
 	<notification name="ConfirmEmptyTrash">
-<<<<<<< HEAD
-		Vuoi veramente eliminare in modo permanente il contenuto del tuo Cestino?
+		[COUNT] oggetti e cartelle verranno eliminati definitivamente. Vuoi veramente eliminare in modo permanente il contenuto del tuo Cestino?
 		<usetemplate ignoretext="Conferma prima di svuotare la cartella del Cestino inventario" name="okcancelignore" notext="Annulla" yestext="OK"/>
-=======
-		[COUNT] oggetti e cartelle verranno eliminati definitivamente. Vuoi veramente eliminare in modo permanente il contenuto del tuo Cestino?
-		<usetemplate name="okcancelbuttons" notext="Annulla" yestext="OK"/>
->>>>>>> b5d72cf6
 	</notification>
 	<notification name="TrashIsFull">
 		Il cestino è troppo pieno. Ciò potrebbe causare problemi durante l&apos;accesso.
