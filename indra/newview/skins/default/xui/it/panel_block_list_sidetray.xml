<?xml version="1.0" encoding="utf-8" standalone="yes"?>
<panel name="block_list_panel">
<<<<<<< HEAD
	<layout_stack name="block_list_sidetray_main">
		<layout_panel name="back_button_container">
	<text name="title_text">
		Blocca lista
	</text>
		</layout_panel>
		<layout_panel name="block_list_blocklaypanels">
	<scroll_list name="blocked" tool_tip="Lista degli attuali residenti bloccati"/>
	<button label="Blocca il residente..." label_selected="Blocca il residente..." name="Block resident..." tool_tip="Scegli un residente da bloccare"/>
	<button label="Blocca l&apos;oggetto per nome..." label_selected="Blocca l&apos;oggetto per nome..." name="Block object by name..."/>
	<button label="Sblocca" label_selected="Sblocca" name="Unblock" tool_tip="Rimuovi un residente o un oggetto dalla lista bloccati"/>
		</layout_panel>
	</layout_stack>
=======
	<panel label="bottom_panel" name="blocked_buttons_panel">
		<filter_editor label="Filtro" name="blocked_filter_input"/>
		<menu_button name="blocked_gear_btn" tool_tip="Azioni sulla persona o oggetto selezionato"/>
		<menu_button name="view_btn" tool_tip="Opzioni Ordina"/>
		<menu_button name="plus_btn" tool_tip="Seleziona un residente o un oggetto da bloccare"/>
		<button name="unblock_btn" tool_tip="Rimuovi un residente o un oggetto dalla lista bloccati"/>
	</panel>
	<block_list name="blocked" tool_tip="Lista degli attuali residenti bloccati"/>
>>>>>>> f6282b17
</panel><|MERGE_RESOLUTION|>--- conflicted
+++ resolved
@@ -1,6 +1,5 @@
 <?xml version="1.0" encoding="utf-8" standalone="yes"?>
 <panel name="block_list_panel">
-<<<<<<< HEAD
 	<layout_stack name="block_list_sidetray_main">
 		<layout_panel name="back_button_container">
 	<text name="title_text">
@@ -14,14 +13,4 @@
 	<button label="Sblocca" label_selected="Sblocca" name="Unblock" tool_tip="Rimuovi un residente o un oggetto dalla lista bloccati"/>
 		</layout_panel>
 	</layout_stack>
-=======
-	<panel label="bottom_panel" name="blocked_buttons_panel">
-		<filter_editor label="Filtro" name="blocked_filter_input"/>
-		<menu_button name="blocked_gear_btn" tool_tip="Azioni sulla persona o oggetto selezionato"/>
-		<menu_button name="view_btn" tool_tip="Opzioni Ordina"/>
-		<menu_button name="plus_btn" tool_tip="Seleziona un residente o un oggetto da bloccare"/>
-		<button name="unblock_btn" tool_tip="Rimuovi un residente o un oggetto dalla lista bloccati"/>
-	</panel>
-	<block_list name="blocked" tool_tip="Lista degli attuali residenti bloccati"/>
->>>>>>> f6282b17
 </panel>