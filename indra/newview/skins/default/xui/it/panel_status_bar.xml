--- conflicted
+++ resolved
@@ -18,17 +18,13 @@
 	<panel name="menu_search_panel">
 		<search_editor label="Ricerca nei menu" name="search_menu_edit" tool_tip="Scrivi qui i termini da cercare. Verranno visualizzate anche corrispondenze parziali con le voci di menu." />
 	</panel>
-<<<<<<< HEAD
-	<panel name="balance_bg" left="-308">
-=======
 	<panel name="parcel_info_panel">
 		<button name="buy_land_btn" tool_tip="Il lotto è in vendita"/>
 		<button name="status_wl_btn" tool_tip="Il lotto ha impostazioni ambiente"/>
 		<button name="status_lightshare_btn" tool_tip="Impostazioni Lightshare"/>
 		<text tool_tip="Nome del lotto su cui ti trovi. Clic per aprire le informazioni sul lotto." name="parcel_info_text" value="(caricamento...)"/>
 	</panel>
-	<panel name="balance_bg">
->>>>>>> d34e4e85
+	<panel name="balance_bg" left="-308">
 		<text name="balance" tool_tip="Clicca per aggiornare il tuo saldo in L$" value="L$ ??"/>
 		<button label="Compra L$" name="buyL" tool_tip="Clicca per acquistare più L$"/>
 	</panel>
