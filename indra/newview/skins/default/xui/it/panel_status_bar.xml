--- conflicted
+++ resolved
@@ -1,12 +1,5 @@
 <?xml version="1.0" encoding="utf-8" standalone="yes"?>
 <panel name="status">
-<<<<<<< HEAD
-	<panel name="parcel_info_panel">
-		<button name="buy_land_btn" tool_tip="Il lotto è in vendita"/>
-		<text tool_tip="Nome del lotto su cui ti trovi. Clic per aprire le informazioni sul lotto." name="parcel_info_text" value="(caricamento...)"/>
-	</panel>
-=======
->>>>>>> a75582f8
 	<panel.string name="packet_loss_tooltip">
 		Perdita di pacchetti
 	</panel.string>
