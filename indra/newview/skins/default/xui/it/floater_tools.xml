--- conflicted
+++ resolved
@@ -57,17 +57,13 @@
 	<check_box label="Modifica parti collegate" name="checkbox edit linked parts"/>
 	<button label="Collegamento" name="link_btn"/>
 	<button label="Scollega" name="unlink_btn"/>
-<<<<<<< HEAD
 	<text name="RenderingCost" tool_tip="Mostra il costo di rendering calcolato per questo oggetto">
 		þ: [COUNT]
 	</text>
-	<check_box label="Stendi ambedue lati" name="checkbox uniform"/>
-=======
-	<check_box label="" name="checkbox uniform"/>
 	<text label="Allunga entrambi i lati" name="checkbox uniform label">
 		Allunga entrambi i lati
 	</text>
->>>>>>> 89c28185
+	<check_box label="Stendi ambedue lati" name="checkbox uniform"/>
 	<check_box initial_value="true" label="Ridimensiona le texture" name="checkbox stretch textures"/>
 	<check_box initial_value="true" label="Scatto" name="checkbox snap to grid"/>
 	<button label="Opzioni..." label_selected="Opzioni..." name="Options..." tool_tip="Vedi più opzioni della griglia"/>
