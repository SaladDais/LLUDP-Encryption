<?xml version="1.0" encoding="utf-8" standalone="yes"?>
<floater name="toolbox floater" short_title="Strumenti di costruzione">
	<floater.string name="status_rotate">
		Sposta le fasce colorate per ruotare l&apos;oggetto
	</floater.string>
	<floater.string name="status_scale">
		Clic e trascina per ridimensionare il lato selezionato
	</floater.string>
	<floater.string name="status_move">
		Trascina per spostare, maiusc+trascina per copiare
	</floater.string>
	<floater.string name="status_modifyland">
		Clic e tieni premuto per modificare il terreno
	</floater.string>
	<floater.string name="status_camera">
		Clic e trascina per spostare la camera
	</floater.string>
	<floater.string name="status_grab">
		Trascina per spostare, Ctrl per alzare, Ctrl+Maiusc per ruotare
	</floater.string>
	<floater.string name="status_place">
		Clic inworld per costruire
	</floater.string>
	<floater.string name="status_selectland">
		Clic e trascina per selezionare il terreno
	</floater.string>
	<floater.string name="status_selectcount">
		[OBJ_COUNT] oggetti selezionati, impatto terreno [LAND_IMPACT]
	</floater.string>
	<floater.string name="status_remaining_capacity">
		Capacità restante [LAND_CAPACITY].
	</floater.string>
	<floater.string name="link_number">
		Numero link:
	</floater.string>
	<floater.string name="selected_faces">
		Facce:
	</floater.string>
	<floater.string name="grid_screen_text">
		Schermo
	</floater.string>
	<floater.string name="grid_local_text">
		Locale
	</floater.string>
	<floater.string name="grid_world_text">
		Mondo
	</floater.string>
	<floater.string name="grid_reference_text">
		Riferimento
	</floater.string>
	<floater.string name="grid_attachment_text">
		Allegato
	</floater.string>
	<button name="button focus" tool_tip="Ingrandisci"/>
	<button name="button move" tool_tip="Sposta"/>
	<button name="button edit" tool_tip="Modifica"/>
	<button name="button create" tool_tip="Crea"/>
	<button name="button land" tool_tip="Terreno"/>
	<text name="text status">
		Trascina per muovere, Maiusc+trascina per copiare
	</text>
	<radio_group name="focus_radio_group">
		<radio_item label="Zoom" name="radio zoom"/>
		<radio_item label="Guarda ruotando (Ctrl)" name="radio orbit"/>
		<radio_item label="Panoramica (Ctrl+Maiusc)" name="radio pan"/>
	</radio_group>
	<radio_group name="move_radio_group">
		<radio_item label="Muovi" name="radio move"/>
		<radio_item label="Alza (Ctrl)" name="radio lift"/>
		<radio_item label="Gira (Ctrl+Maiusc)" name="radio spin"/>
	</radio_group>
	<radio_group name="edit_radio_group">
		<radio_item label="Sposta" name="radio position"/>
		<radio_item label="Ruota (Ctrl)" name="radio rotate"/>
		<radio_item label="Allunga (Ctrl+Maiusc)" name="radio stretch"/>
		<radio_item label="Seleziona faccia" name="radio select face"/>
		<radio_item label="Allinea" name="radio align" />
	</radio_group>
	<check_box label="Modifica parti collegate" name="checkbox edit linked parts"/>
	<button name="prev_part_btn" tool_tip="Seleziona faccia o parte collegata precedente"/>
	<button name="next_part_btn" tool_tip="Seleziona faccia o parte collegata successiva"/>
	<button label="Collega" name="link_btn"/>
	<button label="Scollega" name="unlink_btn"/>
	<combo_box name="combobox grid mode" tool_tip="Scegli il tipo di griglia per posizionare l&apos;oggetto">
		<combo_box.item label="Mondo" name="World"/>
		<combo_box.item label="Locale" name="Local"/>
		<combo_box.item label="Riferimento" name="Reference"/>
	</combo_box>
	<check_box label="Allunga ambo i lati" name="checkbox uniform"/>
	<check_box label="Ridimensiona texture" name="checkbox stretch textures"/>
	<check_box label="Griglia" name="checkbox snap to grid"/>
	<check_box label="Metti assi al centro" name="checkbox actual root"/>
	<check_box label="Evidenzia" name="checkbox show highlight" />
	<button label="" label_selected="Opzioni..." name="Options..." tool_tip="Vedi più opzioni della griglia"/>
	<button name="ToolCube" tool_tip="Cubo"/>
	<button name="ToolPrism" tool_tip="Prisma"/>
	<button name="ToolPyramid" tool_tip="Piramide"/>
	<button name="ToolTetrahedron" tool_tip="Tetraedro"/>
	<button name="ToolCylinder" tool_tip="Cilindro"/>
	<button name="ToolHemiCylinder" tool_tip="Semicilindro"/>
	<button name="ToolCone" tool_tip="Cono"/>
	<button name="ToolHemiCone" tool_tip="Semicono"/>
	<button name="ToolSphere" tool_tip="Sfera"/>
	<button name="ToolHemiSphere" tool_tip="Semisfera"/>
	<button name="ToolTorus" tool_tip="Toro"/>
	<button name="ToolTube" tool_tip="Tubo"/>
	<button name="ToolRing" tool_tip="Anello"/>
	<button name="ToolTree" tool_tip="Albero"/>
	<button name="ToolGrass" tool_tip="Erba"/>
	<check_box label="Mantieni selezionato" name="checkbox sticky"/>
	<check_box label="Copia selezione" name="checkbox copy selection"/>
	<check_box label="Centra copia" name="checkbox copy centers"/>
	<check_box label="Ruota copia" name="checkbox copy rotates"/>
	<radio_group name="land_radio_group">
		<radio_item label="Seleziona terreno" name="radio select land"/>
		<radio_item label="Appiattisci" name="radio flatten"/>
		<radio_item label="Eleva" name="radio raise"/>
		<radio_item label="Abbassa" name="radio lower"/>
		<radio_item label="Uniforma" name="radio smooth"/>
		<radio_item label="Ondula" name="radio noise"/>
		<radio_item label="Ripristina" name="radio revert"/>
	</radio_group>
	<text name="Bulldozer:">
		Escavatore:
	</text>
	<text name="Dozer Size:" width="70">
		Grandezza
	</text>
	<slider_bar name="slider brush size"/>
	<text name="Strength:" width="70">
		Potenza
	</text>
	<button label="Applica" label_selected="Applica" name="button apply to selection" tool_tip="Modifica il terreno selezionato"/>
	<text name="link_num_obj_count" tool_tip="Il numero link potrebbe non essere corretto.">
		[DESC] [NUM]
	</text>
	<text name="selection_empty">
		Nessuna selezione.
	</text>
	<text name="remaining_capacity">
		[CAPACITY_STRING] [secondlife:///app/openfloater/object_weights Maggiori informazioni]
	</text>
	<tab_container name="Object Info Tabs">
		<panel label="Generale" name="General">
			<panel.string name="text deed continued">
				Cedi
			</panel.string>
			<panel.string name="text deed">
				Cedi
			</panel.string>
			<panel.string name="text modify info 1">
				Puoi modificare questo oggetto
			</panel.string>
			<panel.string name="text modify info 2">
				Puoi modificare questi oggetti
			</panel.string>
			<panel.string name="text modify info 3">
				Non puoi modificare questo oggetto
			</panel.string>
			<panel.string name="text modify info 4">
				Non puoi modificare questi oggetti
			</panel.string>
			<panel.string name="text modify info 5">
				Questo oggetto non può essere modificato oltre il confine di una regione
			</panel.string>
			<panel.string name="text modify info 6">
				Questi oggetti non possono essere modificati oltre il confine di una regione
			</panel.string>
			<panel.string name="text modify warning">
				Selezionare tutto l&apos;oggetto per impostare i permessi
			</panel.string>
			<panel.string name="Cost Default">
				Prezzo: L$
			</panel.string>
			<panel.string name="Cost Total">
				Prezzo totale: L$
			</panel.string>
			<panel.string name="Cost Per Unit">
				Prezzo per: L$
			</panel.string>
			<panel.string name="Cost Mixed">
				Prezzo misto
			</panel.string>
			<panel.string name="Sale Mixed">
				Vendita mista
			</panel.string>
			<text name="Name:">
				Nome:
			</text>
			<line_editor name="Object Name" tool_tip="Il nome è limitato a 63 caratteri. Prim con nomi più lunghi verranno accorciati. I nomi possono avere solamente caratteri stampabili facenti parte del codice ASCII-7 (non esteso), con l&apos;eccezione della barra verticale &apos;|&apos;."/>
			<text name="Description:">
				Descrizione:
			</text>
			<line_editor name="Object Description" tool_tip="Quando la dicitura &quot;Vedi suggerimenti su tutti gli oggetti&quot; è selezionata nelle impostazioni del Viewer, passando il mouse sopra un oggetto si vedrà la sua descrizione. La descrizione dei Prim è limitata a 127 bytes. Se più lunga, verrá troncata."/>
			<text name="Creator:">
				Creatore:
			</text>
			<text name="Owner:">
				Proprietario:
			</text>
			<text name="Last Owner:">
				Precedente:
			</text>
			<text name="Group:">
				Gruppo:
			</text>
			<button name="button set group" tool_tip="Scegli un gruppo con cui condividere i diritti relativi all&apos;oggetto"/>
			<check_box label="Condividi" name="checkbox share with group" tool_tip="Consenti a tutti i membri del gruppo selezionato di condividere i tuoi diritti di modifica di questo oggetto. Per attivare le restrizioni per ruolo devi prima effettuare la cessione."/>
			<button label="Cedi" label_selected="Cedi" name="button deed" tool_tip="Con una cessione si trasferisce il bene con i diritti al proprietario successivo. Gli oggetti in proprietà condivisa di gruppo possono essere ceduti soltanto da un funzionario del gruppo."/>
			<text name="label click action">
				Effetto del clic:
			</text>
			<combo_box name="clickaction" tool_tip="Con l&apos;azione &quot;clic singolo&quot; puoi interagire con un oggetto semplicemente cliccandolo una volta. Ogni azione &quot;clic singolo&quot; ha un cursore speciale che indica il suo effetto. Alcune azioni &quot;clic singolo&quot; hanno dei requisiti per funzionare. Ad esempio per il comando &quot;Touch and Pay&quot; sono necessari degli script.">
				<combo_box.item label="Tocca (predefinito)" name="Touch/grab(default)"/>
				<combo_box.item label="Siedi sull&apos;oggetto" name="Sitonobject"/>
				<combo_box.item label="Compra oggetto" name="Buyobject"/>
				<combo_box.item label="Paga oggetto" name="Payobject"/>
				<combo_box.item label="Apri" name="Open"/>
				<combo_box.item label="Inquadra" name="Zoom"/>
				<combo_box.item label="Nessuna" name="None"/>
			</combo_box>
<<<<<<< HEAD
			<check_box label="In vendita:" name="checkbox for sale"/>
			<combo_box name="sale type">
=======
			<check_box label="In vendita:" name="checkbox for sale" tool_tip="Permette alla gente di comprare questo oggetto, il suo contenuto o la sua copia virtuale ad un prezzo stabilito."/>
			<spinner label="L$" name="Edit Cost" tool_tip="Costo oggetto."/>
			<combo_box name="sale type" tool_tip="Decidi se vuoi che il compratore riceva una copia, una copia del contenuto o l&apos;oggetto stesso.">
>>>>>>> db6d4a3c
				<combo_box.item label="Copia" name="Copy"/>
				<combo_box.item label="Contenuto" name="Contents"/>
				<combo_box.item label="Originale" name="Original"/>
			</combo_box>
			<spinner label="Prezzo: L$" name="Edit Cost"/>
			<button label="Applica" name="button mark for sale" tool_tip="Applica impostazioni vendita."/>
			<button label="Copia UUID" name="btnCopyKeys" tool_tip="Copia la chiave UUID dell&apos;oggetto principale nella clipboard. Con Maiuscolo copia tutte le chiavi dell&apos;oggetto."/>
			<check_box label="Mostra nella ricerca" name="search_check" tool_tip="Permetti che l&apos;oggetto sia visibile nella ricerca"/>
			<panel name="perms_build">
				<text name="perm_modify">
					Puoi modificare questo oggetto
				</text>
				<text name="Anyone can:">
					Chiunque:
				</text>
<<<<<<< HEAD
				<check_box label="Spostare" name="checkbox allow everyone move"/>
				<check_box label="Copiare" name="checkbox allow everyone copy"/>
				<check_box label="Esportare" name="checkbox allow export"/>
				<text name="Next owner can:">
					Proprietario successivo:
				</text>
				<check_box label="Modificare" name="checkbox next owner can modify"/>
				<check_box label="Copiare" name="checkbox next owner can copy"/>
				<check_box label="Trasferire" name="checkbox next owner can transfer" tool_tip="Il prossimo proprietario può regalare o rivendere questo oggetto"/>
				</panel>
=======
				<check_box label="Sposta" name="checkbox allow everyone move" tool_tip="Chiunque può muovere l&apos;oggetto."/>
				<check_box label="Copia" name="checkbox allow everyone copy" tool_tip="Chiunque può prendere una copia di questo oggetto. L&apos;oggetto e tutti i suoi contenuti devono avere il permesso di copia e trasferimento."/>
				<text name="Next owner can:">
					Proprietario successivo:
				</text>
				<check_box label="Modificare" name="checkbox next owner can modify" tool_tip="Il prossimo proprietario può modificare le proprietà dell&apos;oggetto come il nome o la scala."/>
				<check_box label="Copiare" name="checkbox next owner can copy" tool_tip="Il proprietario successivo può prendere infinite copie di questo oggetto. Le copie mantengono le informazioni sul creatore, e non possono avere permessi maggiori di quelli posseduti dall&apos;oggetto copiato."/>
				<check_box label="Trasferisci" name="checkbox next owner can transfer" tool_tip="Il prossimo proprietario può regalare o rivendere questo oggetto."/>
				<text name="B:">
					B:
				</text>
				<text name="O:">
					O:
				</text>
				<text name="G:">
					G:
				</text>
				<text name="E:">
					E:
				</text>
				<text name="N:">
					N:
				</text>
				<text name="F:">
					F:
				</text>
			</panel>
>>>>>>> db6d4a3c
			<panel name="pathfinding_attrs_panel">
				<text name="pathfinding_attributes_label">
					Attributi pathfinding:
				</text>
			</panel>
		</panel>
		<panel label="Oggetto" name="Object">
			<panel.string name="Paste Position">
				Posiz. incolla
[VALUE]
			</panel.string>
			<panel.string name="Paste Size">
				Dimens. incolla
[VALUE]
			</panel.string>
			<panel.string name="Paste Rotation">
				Rotaz. incolla
[VALUE]
			</panel.string>
			<check_box label="Bloccato" name="checkbox locked" tool_tip="Previene lo spostamento o la cancellazione dell&apos;oggetto. Spesso utile mentre si costruisce per evitare involontarie modifiche."/>
			<check_box label="Fisico" name="Physical Checkbox Ctrl" tool_tip="Permette all&apos;oggetto di essere spostato e di subire gli effetti della gravità"/>
			<check_box label="Temporaneo" name="Temporary Checkbox Ctrl" tool_tip="Determina la cancellazione dell&apos;oggetto 1 minuto dopo la sua creazione"/>
			<check_box label="Fantasma" name="Phantom Checkbox Ctrl" tool_tip="Rende l&apos;oggetto penetrabile dagli altri oggetti e dagli avatar"/>
			<text name="label position">
				Posizione (metri)
			</text>
			<button name="copypos" tool_tip="Copia posizione"/>
			<button name="pastepos" tool_tip="Incolla posizione"/>
			<button name="pasteposclip" tool_tip="Incolla pos da appunti"/>
			<text name="label size">
				Dimensioni (metri)
			</text>
			<button name="copysize" tool_tip="Copia dimensioni"/>
			<button name="pastesize" tool_tip="Incolla dimensioni"/>
			<button name="pastesizeclip" tool_tip="Incolla dim da appunti"/>
			<text name="label rotation">
				Rotazione (gradi)
			</text>
			<text name="edit_object">
				Parametri oggetto:
			</text>
			<button label="Copia" name="copyparams" tool_tip="Copia i parametri dell'&apos;oggetto negli appunti"/>
			<button label="Incolla" name="pasteparams" tool_tip="Incolla i parametri dagli appunti"/>
			<combo_box name="comboBaseType">
				<combo_box.item label="Cubo" name="Box"/>
				<combo_box.item label="Cilindro" name="Cylinder"/>
				<combo_box.item label="Prisma" name="Prism"/>
				<combo_box.item label="Sfera" name="Sphere"/>
				<combo_box.item label="Toro" name="Torus"/>
				<combo_box.item label="Tubo" name="Tube"/>
				<combo_box.item label="Anello" name="Ring"/>
				<combo_box.item label="Sculpted" name="Sculpted"/>
				<combo_item name="PathLineProfileHalfCircle" label="Linea->Semicerchio"/>
				<combo_item name="PathCircleProfileHalfCircle" label="Cerchio->Semicerchio"/>
				<combo_item name="PathCircle2ProfileSquare" label="Cerchio2->Quadrato"/>
				<combo_item name="PathCircle2ProfileTriangle" label="Cerchio2->Triangolo"/>
				<combo_item name="PathCircle2ProfileCircle" label="Cerchio2->Cerchio"/>
				<combo_item name="PathCircle2ProfileHalfCircle" label="Cerchio2->Semicerchio"/>
				<combo_item name="PathTestProfileSquare" label="Test->Quadrato"/>
				<combo_item name="PathTestProfileTriangle" label="Test->Triangolo"/>
				<combo_item name="PathTestProfileCircle" label="Test->Cerchio"/>
				<combo_item name="PathTestProfileHalfCircle" label="Test->Semicerchio"/>
				<combo_item name="Path33Profile0" label="33->Cerchio"/>
				<combo_item name="Path33Profile1" label="33->Quadrato"/>
				<combo_item name="Path33Profile2" label="33->Triangolo"/>
				<combo_item name="Path33Profile5" label="33->Semicerchio"/>
			</combo_box>
			<text left_delta="-10" name="text cut" width="170">
				Riduci sezione (inizio/fine)
			</text>
			<spinner label="I" name="cut begin"/>
			<spinner label="F" name="cut end"/>
			<text name="text hollow">
				Foro
			</text>
			<text name="text skew">
				Asimmetria
			</text>
			<text name="Hollow Shape">
				Forma del foro
			</text>
			<combo_box name="hole">
				<combo_box.item label="Predef." name="Default"/>
				<combo_box.item label="Rotondo" name="Circle"/>
				<combo_box.item label="Quadrato" name="Square"/>
				<combo_box.item label="Triangolare" name="Triangle"/>
			</combo_box>
			<text name="text twist">
				Attorciglia (inizio/fine)
			</text>
			<spinner label="I" name="Twist Begin"/>
			<spinner label="F" name="Twist End"/>
			<text name="scale_taper">
				Avvicina lati
			</text>
			<text name="scale_hole">
				Grandezza del foro
			</text>
			<text name="text topshear">
				Inclinazione
			</text>
			<text name="advanced_cut">
				Riduci bordo (inizio/fine)
			</text>
			<text name="advanced_dimple">
				Scava (inizio/fine)
			</text>
			<text name="advanced_slice">
				Taglia (inizio/fine)
			</text>
			<spinner label="I" name="Path Limit Begin"/>
			<spinner label="F" name="Path Limit End"/>
			<text name="text taper2" tool_tip="Non funziona con tutti i tipi di prim.">
				Avvicina
			</text>
			<text name="text radius delta">
				Raggio
			</text>
			<text name="text revolutions">
				Rivoluzioni
			</text>
			<texture_picker label="Texture sculpt" name="sculpt texture control" tool_tip="Clic per scegliere un&apos;immagine"/>
			<check_box label="Rifletti" name="sculpt mirror control" tool_tip="Rovescia il prim sculpted lungo l&apos;asse X"/>
			<check_box label="Rovescia" name="sculpt invert control" tool_tip="Inverte le normali del prim sculpted, facendolo apparire rovesciato"/>
			<text name="label sculpt type">
				Tipo di congiunzione
			</text>
			<combo_box name="sculpt type control" tool_tip="L&apos;opzione &quot;Nessuna&quot; è stata rimossa perché identica a &quot;Piana&quot;.">
				<combo_box.item label="Sferica" name="Sphere"/>
				<combo_box.item label="Toroidale" name="Torus"/>
				<combo_box.item label="Piana / Nessuna" name="Plane"/>
				<combo_box.item label="Cilindrica" name="Cylinder"/>
			</combo_box>
			<text name="mesh_info_label" width="120">
                Informazioni mesh:
        	</text>
        	<text name="lod_num_tris" value="N. triangoli"/>
        	<text name="mesh_lod_label">
Alto:
Medio:
Basso:
Min:
        </text>
        <combo_box name="LOD_show_combo">
          <combo_box.item label="Predef" name="Default"/>
          <combo_box.item label="Alto" name="High"/>
          <combo_box.item label="Medio" name="Medium"/>
          <combo_box.item label="Basso" name="Low"/>
          <combo_box.item label="Minimo" name="Lowest/Imposter"/>
        </combo_box>
        <text name="ObjectLODbehaviourLabel" value="Comportamento LOD oggetto:"/>
        <text name="object_radius" value="Raggio oggetto:" width="90"/>
        <text name="LOD_swap_factors_label" value="Fattori LOD"/>
        <text name="LOD_swap_defaults_label" value="Predef" tool_tip="Il fattore LOD che verrà applicato dalla maggioranza dei viewer."/>
        <text name="LOD_swap_usr_label" tool_tip="L&apos;impostazione attuale, presa da RenderVolumeLODFactor" value="Attuale" width="38"/>
        <text name="LOD_swap_label" value="Soglia"/>
        <string name="ll_lod_tooltip_msg">Predefinito per Linden Lab Second Life Viewer ([FACTOR])</string>
        <string name="fs_lod_tooltip_msg">Predefinito per [APP_NAME] Viewer ([FACTOR])</string>
        <text name="LOD_swap_usr_current" tool_tip="Your current LOD Factor"/>
        <text name="LOD_swap_LOD_Change_label">
Alt ↔ Med
Med ↔ Bas
Bas ↔ Min         
        </text>
        <text name="LODSwapTableDscriptionsText" tool_tip="Per i migliori risultati, i creatori dovrebbero cercare una buona resa dei LOD con le impostazioni predefinite per tutti i viewer.">
         	La tabella mostra i limiti di cambio dei LOD, espressi in metri di distanza dalla camera.
        </text>
		</panel>
		<panel label="Caratteristiche" name="Features">
			<panel.string name="None">
				Nessuno
			</panel.string>
			<panel.string name="Prim">
				Prim
			</panel.string>
			<panel.string name="Convex Hull">
				Inviluppo convesso
			</panel.string>
			<text name="select_single">
				Selezionare un solo prim per modificare le caratteristiche.
			</text>
			<text name="edit_object">
				Modifica caratteristiche oggetto:
			</text>
			<check_box label="Mesh animato" name="Animated Mesh Checkbox Ctrl" tool_tip="Permetti agli oggetti mesh con rig di essere animati in modo indipendente"/>
			<check_box label="Flessibilità" name="Flexible1D Checkbox Ctrl" tool_tip="Consenti all&apos;oggetto di flettersi lungo l&apos;asse Z (solo lato client)"/>
			<spinner label="Morbidezza" name="FlexNumSections"/>
			<spinner label="Gravità" name="FlexGravity"/>
			<spinner label="Elasticità" name="FlexFriction"/>
			<spinner label="Sventolio" name="FlexWind"/>
			<spinner label="Tensione" name="FlexTension"/>
			<spinner label="Forza X" name="FlexForceX"/>
			<spinner label="Forza Y" name="FlexForceY"/>
			<spinner label="Forza Z" name="FlexForceZ"/>
			<check_box label="Luce" name="Light Checkbox Ctrl" tool_tip="Imposta l&apos;oggetto come sorgente di luce"/>
			<color_swatch label="" name="colorswatch" tool_tip="Clic per aprire il selettore dei colori"/>
			<texture_picker label="" name="light texture control" tool_tip="Clic per scegliere un&apos;immagine da proiettare (funziona solo con il rendering differito attivato)"/>
			<spinner label="Intensità" name="Light Intensity"/>
			<spinner label="Angolo di vista" name="Light FOV"/>
			<spinner label="Raggio" name="Light Radius"/>
			<spinner label="Centro focale" name="Light Focus"/>
			<spinner label="Attenuazione" name="Light Falloff"/>
			<spinner label="Atmosfera" name="Light Ambiance"/>
			<text name="label physicsshapetype">
				Tipo di forma fisica:
			</text>
			<combo_box name="Physics Shape Type Combo Ctrl" tool_tip="Selezionare il tipo di forma fisica"/>
			<combo_box name="material">
				<combo_box.item label="Pietra" name="Stone"/>
				<combo_box.item label="Metallo" name="Metal"/>
				<combo_box.item label="Vetro" name="Glass"/>
				<combo_box.item label="Legno" name="Wood"/>
				<combo_box.item label="Carne" name="Flesh"/>
				<combo_box.item label="Plastica" name="Plastic"/>
				<combo_box.item label="Gomma" name="Rubber"/>
			</combo_box>
			<spinner label="Gravità" name="Physics Gravity"/>
			<spinner label="Frizione" name="Physics Friction"/>
			<spinner label="Densità in kg/m^3" name="Physics Density"/>
			<spinner label="Restituzione" name="Physics Restitution"/>
		</panel>
		<panel label="Texture" name="Texture"/>
		<panel label="Contenuto" name="Contents">
			<button label="Nuovo script" label_selected="Nuovo script" name="button new script"/>
			<button label="Permessi" name="button permissions"/>
			<button label="Ricarica" name="button refresh"/>
			<button label="Ripristina script" name="button reset scripts"/>
		</panel>
	</tab_container>
	<panel name="land info panel">
		<text name="label_parcel_info">
			Informazioni sul terreno
		</text>
		<text name="label_area_price">
			Prezzo: L$ [PRICE] per [AREA] m²
		</text>
		<text name="label_area">
			Zona: [AREA] m²
		</text>
		<button label="Info sui terreni" label_selected="Informazioni sui terreni" name="button about land"/>
		<check_box label="Mostra proprietari" name="checkbox show owners" tool_tip="Colora i terreni in base ai loro proprietari:   Verde = il tuo terreno  Acqua = la terra del tuo gruppo  Rosso = posseduta da altri  Giallo = in vendita  Viola = in asta  Grigia = pubblica"/>
		<text name="label_parcel_modify">
			Modifica il terreno
		</text>
		<button label="Suddividi" label_selected="Suddividi" name="button subdivide land"/>
		<button label="Unisci" label_selected="Unisci" name="button join land"/>
		<text name="label_parcel_trans">
			Transazioni terreno
		</text>
		<button label="Acquista terreno" label_selected="Acquista terreno" name="button buy land"/>
		<button label="Abbandona terreno" label_selected="Abbandona terreno" name="button abandon land"/>
	</panel>
</floater><|MERGE_RESOLUTION|>--- conflicted
+++ resolved
@@ -219,19 +219,13 @@
 				<combo_box.item label="Inquadra" name="Zoom"/>
 				<combo_box.item label="Nessuna" name="None"/>
 			</combo_box>
-<<<<<<< HEAD
-			<check_box label="In vendita:" name="checkbox for sale"/>
-			<combo_box name="sale type">
-=======
 			<check_box label="In vendita:" name="checkbox for sale" tool_tip="Permette alla gente di comprare questo oggetto, il suo contenuto o la sua copia virtuale ad un prezzo stabilito."/>
 			<spinner label="L$" name="Edit Cost" tool_tip="Costo oggetto."/>
 			<combo_box name="sale type" tool_tip="Decidi se vuoi che il compratore riceva una copia, una copia del contenuto o l&apos;oggetto stesso.">
->>>>>>> db6d4a3c
 				<combo_box.item label="Copia" name="Copy"/>
 				<combo_box.item label="Contenuto" name="Contents"/>
 				<combo_box.item label="Originale" name="Original"/>
 			</combo_box>
-			<spinner label="Prezzo: L$" name="Edit Cost"/>
 			<button label="Applica" name="button mark for sale" tool_tip="Applica impostazioni vendita."/>
 			<button label="Copia UUID" name="btnCopyKeys" tool_tip="Copia la chiave UUID dell&apos;oggetto principale nella clipboard. Con Maiuscolo copia tutte le chiavi dell&apos;oggetto."/>
 			<check_box label="Mostra nella ricerca" name="search_check" tool_tip="Permetti che l&apos;oggetto sia visibile nella ricerca"/>
@@ -242,20 +236,9 @@
 				<text name="Anyone can:">
 					Chiunque:
 				</text>
-<<<<<<< HEAD
-				<check_box label="Spostare" name="checkbox allow everyone move"/>
-				<check_box label="Copiare" name="checkbox allow everyone copy"/>
-				<check_box label="Esportare" name="checkbox allow export"/>
-				<text name="Next owner can:">
-					Proprietario successivo:
-				</text>
-				<check_box label="Modificare" name="checkbox next owner can modify"/>
-				<check_box label="Copiare" name="checkbox next owner can copy"/>
-				<check_box label="Trasferire" name="checkbox next owner can transfer" tool_tip="Il prossimo proprietario può regalare o rivendere questo oggetto"/>
-				</panel>
-=======
 				<check_box label="Sposta" name="checkbox allow everyone move" tool_tip="Chiunque può muovere l&apos;oggetto."/>
 				<check_box label="Copia" name="checkbox allow everyone copy" tool_tip="Chiunque può prendere una copia di questo oggetto. L&apos;oggetto e tutti i suoi contenuti devono avere il permesso di copia e trasferimento."/>
+				<check_box label="Esportare" name="checkbox allow export"/>
 				<text name="Next owner can:">
 					Proprietario successivo:
 				</text>
@@ -281,7 +264,6 @@
 					F:
 				</text>
 			</panel>
->>>>>>> db6d4a3c
 			<panel name="pathfinding_attrs_panel">
 				<text name="pathfinding_attributes_label">
 					Attributi pathfinding:
