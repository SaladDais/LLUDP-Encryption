<?xml version="1.0" encoding="utf-8" standalone="yes"?>
<toggleable_menu name="Gear Outfit">
	<menu_item_call label="Indossa - Sostituisci abito attuale" name="wear"/>
	<menu_item_call label="Indossa - Aggiungi all&apos;abito attuale" name="wear_add"/>
	<menu_item_call label="Togli - Rimuovi dall&apos;abito attuale" name="take_off"/>
	<menu_item_call label="Carica foto ([UPLOAD_COST] L$)" name="upload_photo"/>
	<menu_item_call label="Seleziona foto" name="select_photo"/>
	<menu_item_call label="Scatta foto" name="take_snapshot"/>
	<menu_item_call label="Rimuovi foto" name="remove_photo"/>
	<context_menu label="Nuovi vestiti" name="New Clothes">
		<menu_item_call label="Nuova camicia" name="New Shirt"/>
		<menu_item_call label="Nuovi pantaloni" name="New Pants"/>
		<menu_item_call label="Nuove scarpe" name="New Shoes"/>
		<menu_item_call label="Nuove calze" name="New Socks"/>
		<menu_item_call label="Nuova giacca" name="New Jacket"/>
		<menu_item_call label="Nuova gonna" name="New Skirt"/>
		<menu_item_call label="Nuovi guanti" name="New Gloves"/>
		<menu_item_call label="Nuova canottiera" name="New Undershirt"/>
		<menu_item_call label="Nuovi slip" name="New Underpants"/>
		<menu_item_call label="Nuovo alfa (trasparenza)" name="New Alpha"/>
		<menu_item_call label="Nuova fisica" name="New Physics"/>
		<menu_item_call label="Nuovo tatuaggio" name="New Tattoo"/>
<<<<<<< HEAD
	</context_menu>
	<context_menu label="Nuove parti del corpo" name="New Body Parts">
		<menu_item_call label="Nuovo corpo" name="New Shape"/>
=======
		<menu_item_call label="Nuovo Universale" name="New Universal"/>
	</menu>
	<menu label="Nuove parti del corpo" name="New Body Parts">
		<menu_item_call label="Nuova figura corporea" name="New Shape"/>
>>>>>>> 3191a5dd
		<menu_item_call label="Nuova pelle" name="New Skin"/>
		<menu_item_call label="Nuovi capelli" name="New Hair"/>
		<menu_item_call label="Nuovi occhi" name="New Eyes"/>
	</context_menu>
	<menu_item_call label="Apri tutte le cartelle" name="expand"/>
	<menu_item_call label="Chiudi tutte le cartelle" name="collapse"/>
	<menu_item_call label="Cambia nome dell&apos;abito" name="rename"/>
	<menu_item_call label="Elimina vestito" name="delete_outfit"/>
</toggleable_menu><|MERGE_RESOLUTION|>--- conflicted
+++ resolved
@@ -20,16 +20,10 @@
 		<menu_item_call label="Nuovo alfa (trasparenza)" name="New Alpha"/>
 		<menu_item_call label="Nuova fisica" name="New Physics"/>
 		<menu_item_call label="Nuovo tatuaggio" name="New Tattoo"/>
-<<<<<<< HEAD
+		<menu_item_call label="Nuovo Universale" name="New Universal"/>
 	</context_menu>
 	<context_menu label="Nuove parti del corpo" name="New Body Parts">
 		<menu_item_call label="Nuovo corpo" name="New Shape"/>
-=======
-		<menu_item_call label="Nuovo Universale" name="New Universal"/>
-	</menu>
-	<menu label="Nuove parti del corpo" name="New Body Parts">
-		<menu_item_call label="Nuova figura corporea" name="New Shape"/>
->>>>>>> 3191a5dd
 		<menu_item_call label="Nuova pelle" name="New Skin"/>
 		<menu_item_call label="Nuovi capelli" name="New Hair"/>
 		<menu_item_call label="Nuovi occhi" name="New Eyes"/>
