--- conflicted
+++ resolved
@@ -1,19 +1,28 @@
 <?xml version="1.0" encoding="utf-8" standalone="yes"?>
-<floater name="prefs_graphics_advanced" title="Preferenze grafica avanzate">
+<floater name="prefs_graphics_advanced" title="PREFERENZE AVANZATE GRAFICA">
 	<text name="GeneralText">
 		Generali
 	</text>
-	<slider label="Distanza disegno:" name="DrawDistance"/>
+	<slider label="Distanza visualizzazione:" name="DrawDistance"/>
+	<text name="DrawDistanceMeterText2">
+		m
+	</text>
 	<slider label="Numero massimo particelle:" name="MaxParticleCount"/>
-	<slider label="Qualità post-produzione:" name="RenderPostProcess"/>
+	<slider label="Qualità dopo l&apos;elaborazione:" name="RenderPostProcess"/>
 	<text name="PostProcessText">
 		Basso
 	</text>
 	<text name="AvatarText">
 		Avatar
 	</text>
-	<slider label="Complessità massima:" name="IndirectMaxComplexity" tool_tip="Definisce da che livello in poi un avatar dall&apos;aspetto complesso viene visualizzato come pupazzo (JellyDoll)"/>
-	<slider label="N. max avatar completi:" name="IndirectMaxNonImpostors"/>
+	<slider label="Complessità massima:" name="IndirectMaxComplexity" tool_tip="Definisce il punto in cui un avatar dall&apos;aspetto complesso viene visualizzato come JellyDoll"/>
+	<text name="IndirectMaxComplexityText">
+		0
+	</text>
+	<slider label="N. max di non impostori:" name="IndirectMaxNonImpostors"/>
+	<text name="IndirectMaxNonImpostorsText">
+		0
+	</text>
 	<slider label="Dettagli:" name="AvatarMeshDetail"/>
 	<text name="AvatarMeshDetailText">
 		Basso
@@ -22,32 +31,36 @@
 	<text name="AvatarPhysicsDetailText">
 		Basso
 	</text>
-	<text name="ShadersText">
+	<text name="HardwareText">
 		Hardware
 	</text>
 	<slider label="Memoria texture (MB):" name="GraphicsCardTextureMemory" tool_tip="Spazio di memoria da assegnare alle texture. Utilizza la memoria della scheda video come impostazione predefinita. La riduzione di questa impostazione potrebbe migliorare il rendimento ma potrebbe anche rendere le texture poco definite."/>
-	<slider label="Distanza della nebbia:" name="fog"/>
+	<slider label="Rapporto distanza nebbia:" name="fog"/>
 	<slider label="Gamma:" name="gamma"/>
 	<text name="(brightness, lower is brighter)">
-		(0 = predefinito, più basso = più luminoso)
+		(0 = luminosità predefinita, più basso = più luminoso)
 	</text>
-	<check_box label="Filtro anisotropico (rallenta se attivo)" name="ani"/>
-	<check_box label="Attiva OpenGL Vertex Buffer sugli oggetti" name="vbo" tool_tip="Se si attiva questa impostazione su hardware più recente si migliorano le prestazioni. Con la funzione attiva, l&apos;hardware meno recente potrebbe implementare VBO in maniera errata, causando blocchi."/>
-	<check_box label="Attiva compressione texture (richiede riavvio)" name="texture compression" tool_tip="Comprime le texture nella memoria video, consentendo il caricamento di texture a risoluzione maggiore al prezzo di una perdita di qualità del colore."/>
+	<check_box label="Filtro anisotropico (rallenta quando è attivato)" name="ani"/>
+	<check_box initial_value="true" label="Attiva oggetti buffer vertici OpenGL" name="vbo" tool_tip="Se si attiva questa impostazione su hardware più recente si migliorano le prestazioni. Con la funzione attiva, l&apos;hardware meno recente potrebbe implementare VBO in maniera errata, causando interruzioni."/>
+	<check_box initial_value="true" label="Attiva compressione texture (richiede riavvio)" name="texture compression" tool_tip="Comprime le texture nella memoria video, consentendo il caricamento di texture a risoluzione maggiore al prezzo di una perdita di qualità del colore."/>
 	<check_box initial_value="true" label="Abilita assistenza per display HiDPI (riavvio necessario)" name="use HiDPI" tool_tip="Abilita OpenGL per disegni ad alta risoluzione."/>
 	<text name="antialiasing label">
 		Antialiasing:
 	</text>
 	<combo_box label="Antialiasing" name="fsaa">
 		<combo_box.item label="Disattivato" name="FSAADisabled"/>
+		<combo_box.item label="2x" name="2x"/>
+		<combo_box.item label="4x" name="4x"/>
+		<combo_box.item label="8x" name="8x"/>
+		<combo_box.item label="16x" name="16x"/>
 	</combo_box>
 	<text name="antialiasing restart">
-		(richiede riavvio)
+		(richiede il riavvio)
 	</text>
-	<text name="AvatarText">
-		Rilievo
+	<text name="MeshText">
+		Mesh
 	</text>
-	<slider label="Dettagli rilievo terreno:" name="TerrainMeshDetail"/>
+	<slider label="Dettagli mesh terreno:" name="TerrainMeshDetail"/>
 	<text name="TerrainMeshDetailText">
 		Basso
 	</text>
@@ -64,24 +77,17 @@
 		Basso
 	</text>
 	<text name="ShadersText">
-		Effetti grafici
+		Shader
 	</text>
-<<<<<<< HEAD
-	<check_box label="Trasparenza acqua" name="TransparentWater"/>
-	<check_box label="Piccoli rilievi e scintillii" name="BumpShiny"/>
-	<check_box label="Luci locali" name="LocalLights"/>
-	<check_box label="Effetti grafici base" name="BasicShaders" tool_tip="Se si disattiva questa opzione, si possono evitare blocchi nei driver di alcune schede grafiche"/>
-=======
 	<check_box initial_value="true" label="Acqua trasparente" name="TransparentWater"/>
 	<check_box initial_value="true" label="Mappatura urti e brillantezza" name="BumpShiny"/>
 	<check_box initial_value="true" label="Luci locali" name="LocalLights"/>
->>>>>>> 701e8515
 	<slider label="Dettagli terreno:" name="TerrainDetail"/>
 	<text name="TerrainDetailText">
 		Basso
 	</text>
-	<check_box label="Aspetto hardware avatar" name="AvatarVertexProgram"/>
-	<check_box label="Abiti avatar" name="AvatarCloth"/>
+	<check_box initial_value="true" label="Hardware skinning avatar" name="AvatarVertexProgram"/>
+	<check_box initial_value="true" label="Stoffa avatar" name="AvatarCloth"/>
 	<text name="ReflectionsText">
 		Riflessi nell’acqua:
 	</text>
@@ -92,22 +98,25 @@
 		<combo_box.item label="Tutti gli avatar e gli oggetti" name="3"/>
 		<combo_box.item label="Tutto" name="4"/>
 	</combo_box>
-	<check_box label="Ombre atmosfera" name="WindLightUseAtmosShaders"/>
+	<check_box initial_value="true" label="Shader atmosfera" name="WindLightUseAtmosShaders"/>
 	<slider label="Cielo:" name="SkyMeshDetail"/>
 	<text name="SkyMeshDetailText">
 		Basso
 	</text>
-	<check_box label="Luci e ombre" name="UseLightShaders"/>
-	<check_box label="Ombre ambiente" name="UseSSAO"/>
-	<check_box label="Profondità di campo" name="UseDoF"/>
+	<check_box initial_value="true" label="Modello illuminazione avanzato" name="UseLightShaders"/>
+	<check_box initial_value="true" label="Occlusione ambientale" name="UseSSAO"/>
+	<check_box initial_value="true" label="Profondità di campo" name="UseDoF"/>
 	<text name="RenderShadowDetailText">
 		Ombre:
 	</text>
 	<combo_box name="ShadowDetail">
-		<combo_box.item label="Nessuna" name="0"/>
+		<combo_box.item label="Nessuno" name="0"/>
 		<combo_box.item label="Sole/Luna" name="1"/>
-		<combo_box.item label="Sole/Luna + proiettori" name="2"/>
+		<combo_box.item label="Sole/Luna + Proiettori" name="2"/>
 	</combo_box>
 	<button label="Ripristina impostazioni consigliate" name="Defaults"/>
+	<button label="OK" label_selected="OK" name="OK"/>
 	<button label="Annulla" label_selected="Annulla" name="Cancel"/>
+	<check_box label="RenderAvatarMaxComplexity" name="RenderAvatarMaxComplexity"/>
+	<check_box label="RenderAvatarMaxNonImpostors" name="RenderAvatarMaxNonImpostors"/>
 </floater>