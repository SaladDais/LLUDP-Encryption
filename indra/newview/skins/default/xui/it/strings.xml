--- conflicted
+++ resolved
@@ -1263,12 +1263,9 @@
 	</string>
 	<string name="Marketplace Error Internal Import">
 		Errore: problema con questo elemento. Riprova più tardi.
-<<<<<<< HEAD
-=======
 	</string>
 	<string name="Open landmarks">
 		Apri luoghi di riferimento
->>>>>>> d2af1ae8
 	</string>
 	<string name="no_transfer" value="(nessun trasferimento)"/>
 	<string name="no_modify" value="(nessuna modifica)"/>
@@ -4167,7 +4164,7 @@
 	<string name="Female - Wow">
 		Femmina - Accipicchia
 	</string>
-	<string name="/bow1">
+	<string name="/bow">
 		/inchino
 	</string>
 	<string name="/clap">
