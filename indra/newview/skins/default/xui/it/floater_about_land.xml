<?xml version="1.0" encoding="utf-8" standalone="yes"?>
<floater name="floaterland" title="INFORMAZIONI SUL TERRENO">
	<floater.string name="maturity_icon_general">
		&quot;Parcel_PG_Dark&quot;
	</floater.string>
	<floater.string name="maturity_icon_moderate">
		&quot;Parcel_M_Dark&quot;
	</floater.string>
	<floater.string name="maturity_icon_adult">
		&quot;Parcel_R_Dark&quot;
	</floater.string>
	<floater.string name="Minutes">
		[MINUTES] minuti
	</floater.string>
	<floater.string name="Minute">
		minuto
	</floater.string>
	<floater.string name="Seconds">
		[SECONDS] secondi
	</floater.string>
	<floater.string name="Remaining">
		rimanenti
	</floater.string>
	<tab_container name="landtab">
		<panel label="GENERALE" name="land_general_panel">
			<panel.string name="new users only">
				Soltanto nuovi residenti
			</panel.string>
			<panel.string name="anyone">
				A chiunque
			</panel.string>
			<panel.string name="area_text">
				Area
			</panel.string>
			<panel.string name="area_size_text">
				[AREA] m²
			</panel.string>
			<panel.string name="auction_id_text">
				Asta n.: [ID]
			</panel.string>
			<panel.string name="need_tier_to_modify">
				Devi confermare l&apos;acquisto prima di poter modificare il terreno.
			</panel.string>
			<panel.string name="group_owned_text">
				(Posseduta dal gruppo)
			</panel.string>
			<panel.string name="profile_text">
				Profilo...
			</panel.string>
			<panel.string name="info_text">
				Info...
			</panel.string>
			<panel.string name="public_text">
				(pubblica)
			</panel.string>
			<panel.string name="none_text">
				(nessuno)
			</panel.string>
			<panel.string name="sale_pending_text">
				(vendita in corso)
			</panel.string>
			<panel.string name="no_selection_text">
				Nessun appezzamento selezionato.
Vai al menu Mondo &gt; Informazioni sul terreno oppure seleziona un altro appezzamento per vederne i dettagli.
			</panel.string>
			<panel.string name="time_stamp_template">
				[wkday,datetime,local] [day,datetime,local] [mth,datetime,local] [hour,datetime,local]:[min,datetime,local]:[second,datetime,local] [year,datetime,local]
			</panel.string>
			<text name="Name:">
				Nome:
			</text>
			<text name="Description:">
				Descrizione:
			</text>
			<text name="LandType">
				Tipo:
			</text>
			<text name="LandTypeText">
				Mainland / Homestead
			</text>
			<text name="ContentRating" width="115">
				Categoria di accesso:
			</text>
			<text name="ContentRatingText">
				Adulti
			</text>
			<text name="Owner:">
				Proprietario:
			</text>
			<text name="OwnerText" width="227">
				Loading...
			</text>
			<text name="Group:">
				Gruppo:
			</text>
			<text name="GroupText" width="227">
				Loading...
			</text>
			<button label="Imposta" name="Set..."/>
			<check_box label="Permetti cessione al gruppo" name="check deed" tool_tip="Un funzionario del gruppo può cedere questa terra al gruppo stesso cosicchè essa sarà  supportata  dalle terre del gruppo."/>
			<button label="Cedi" name="Deed..." tool_tip="Puoi solo offrire terra se sei un funzionario del gruppo selezionato."/>
			<check_box label="Il proprietario fa un contributo con la cessione" name="check contrib" tool_tip="Quando la terra è ceduta al gruppo, il proprietario precedente contribuisce con abbastanza allocazione di terra per supportarlo."/>
			<text name="For Sale:">
				In vendita:
			</text>
			<text name="Not for sale.">
				Non in vendita.
			</text>
			<text name="For Sale: Price L$[PRICE].">
				Prezzo: [PRICE]L$ ([PRICE_PER_SQM]L$/m²).
			</text>
			<text name="SalePending" width="321"/>
			<button bottom="-242" label="Vendi la terra..." label_selected="Vendi la terra..." name="Sell Land..."/>
			<text name="For sale to">
				In vendita a: [BUYER]
			</text>
			<text name="Sell with landowners objects in parcel.">
				Gli oggetti sono inclusi nella vendita.
			</text>
			<text name="Selling with no objects in parcel.">
				Gli oggetti non sono inclusi nella vendita.
			</text>
			<button font="SansSerifSmall" label="Annulla la vendita del terreno" label_selected="Annulla la vendita del terreno" name="Cancel Land Sale"/>
			<text name="Claimed:" width="115">
				Presa in possesso il:
			</text>
			<text name="DateClaimText">
				Tue Aug 15 13:47:25 2006
			</text>
			<text name="PriceLabel">
				Area:
			</text>
			<text name="PriceText" width="140">
				4048 m²
			</text>
			<text name="Traffic:">
				Traffico:
			</text>
			<text name="DwellText" width="140">
				Caricamento in corso...
			</text>
			<button label="Acquista il terreno..." label_selected="Acquista il terreno..." left="130" name="Buy Land..." width="125"/>
			<button label="Vendita Linden" name="Linden Sale..." tool_tip="La terra deve essere di proprietà, con contenuto impostato, e non già messa all&apos;asta."/>
			<button label="Informazioni script" name="Scripts..."/>
			<button label="Acquista per il gruppo" name="Buy For Group..."/>
			<button label="Compra Pass..." label_selected="Compra Pass..." left="130" name="Buy Pass..." tool_tip="Un pass ti da un accesso temporaneo in questo territorio." width="125"/>
			<button label="Abbandona la terra" name="Abandon Land..."/>
			<button label="Reclama la terra" name="Reclaim Land..."/>
		</panel>
		<panel label="REGOLAMENTO" name="land_covenant_panel">
			<panel.string name="can_resell">
				La terra acquistata in questa regione può essere rivenduta.
			</panel.string>
			<panel.string name="can_not_resell">
				La terra acquistata in questa regione non può essere rivenduta.
			</panel.string>
			<panel.string name="can_change">
				La terra acquistata in questa regione può essere unita
o suddivisa.
			</panel.string>
			<panel.string name="can_not_change">
				La terra acquistata in questa regione non può essere unita
o suddivisa.
			</panel.string>
			<text name="estate_section_lbl">
				Proprietà:
			</text>
			<text name="estate_name_text">
				Continente
			</text>
			<text name="estate_owner_lbl">
				Proprietario:
			</text>
			<text name="estate_owner_text">
				(nessuno)
			</text>
			<text_editor name="covenant_editor">
				Non c&apos;è nessun regolamento imposto in questa regione.
			</text_editor>
			<text name="covenant_timestamp_text">
				Ultima modifica Wed Dec 31 16:00:00 1969
			</text>
			<text name="region_section_lbl">
				Regione:
			</text>
			<text left="125" name="region_name_text">
				leyla
			</text>
			<text name="region_landtype_lbl">
				Tipo:
			</text>
			<text left="125" name="region_landtype_text">
				Mainland / Homestead
			</text>
			<text name="region_maturity_lbl" width="115">
				Categoria di accesso:
			</text>
			<text left="125" name="region_maturity_text">
				Adulti
			</text>
			<text name="resellable_lbl">
				Rivendita:
			</text>
			<text name="resellable_clause">
				La terra in questa regione non può essere rivenduta.
			</text>
			<text name="changeable_lbl">
				Suddividi:
			</text>
			<text name="changeable_clause">
				La terra in questa regione non può essere unita/suddivisa.
			</text>
		</panel>
		<panel label="OGGETTI" name="land_objects_panel">
			<panel.string name="objects_available_text">
				[COUNT] dei [MAX] ([AVAILABLE] disponibili)
			</panel.string>
			<panel.string name="objects_deleted_text">
				[COUNT] dei [MAX] ([DELETED] saranno cancellati)
			</panel.string>
			<text name="parcel_object_bonus">
				Fattore bonus degli oggetti della regione: [BONUS]
			</text>
			<text name="Simulator primitive usage:">
				Capacità regione:
			</text>
			<text name="objects_available">
				[COUNT] dei [MAX] ([AVAILABLE] dsponibili)
			</text>
			<text name="Primitives parcel supports:">
				Capacità lotto di terreno:
			</text>
			<text name="object_contrib_text">
				[COUNT]
			</text>
			<text name="Primitives on parcel:">
				Impatto lotto di terreno:
			</text>
			<text name="total_objects_text">
				[COUNT]
			</text>
			<text name="Owned by parcel owner:">
				Posseduti dal proprietario:
			</text>
			<text name="owner_objects_text">
				[COUNT]
			</text>
			<button label="Mostra" label_selected="Mostra" name="ShowOwner"/>
			<button label="Restituisci" name="ReturnOwner..." tool_tip="Restituisci gli oggetti ai loro proprietari."/>
			<text name="Set to group:">
				Imposta al gruppo:
			</text>
			<text name="group_objects_text">
				[COUNT]
			</text>
			<button label="Mostra" label_selected="Mostra" name="ShowGroup"/>
			<button label="Restituisci" name="ReturnGroup..." tool_tip="Restituisci gli oggetti ai loro proprietari."/>
			<text name="Owned by others:">
				Posseduti da altri:
			</text>
			<text name="other_objects_text">
				[COUNT]
			</text>
			<button label="Mostra" label_selected="Mostra" name="ShowOther"/>
			<button label="Restituisci" name="ReturnOther..." tool_tip="Restituisci gli oggetti ai loro proprietari."/>
			<text name="Selected / sat upon:">
				Selezionati / sui quali sei sopra:
			</text>
			<text name="selected_objects_text">
				[COUNT]
			</text>
			<text name="Autoreturn">
				Restituzione automatica degli oggetti di altri residenti (minuti, 0 per disattivarla):
			</text>
			<line_editor name="clean other time"/>
			<text name="Object Owners:" width="180">
				Proprietari degli oggetti:
			</text>
			<button label="Aggiorna Elenco" label_selected="Aggiorna Elenco" name="Refresh List" tool_tip="Refresh Object List"/>
			<button label="Restituisci oggetti..." label_selected="Restituisci oggetti..." name="Return objects..."/>
			<name_list name="owner list">
				<name_list.columns label="Tipo" name="type"/>
				<name_list.columns label="Nome" name="name"/>
				<name_list.columns label="Conta" name="count"/>
				<name_list.columns label="Più recenti" name="mostrecent"/>
			</name_list>
		</panel>
		<panel label="OPZIONI" name="land_options_panel">
			<panel.string name="search_enabled_tooltip">
				Fai in modo che la gente trovi questo terreno nei risultati della ricerca.
			</panel.string>
			<panel.string name="search_disabled_small_tooltip">
				Questa opzione è disabilitata perchè questo terreno ha un&apos;area di 128 m² o inferiore.
Solamente terreni più grandi possono essere abilitati nella ricerca.
			</panel.string>
			<panel.string name="search_disabled_permissions_tooltip">
				Questa opzione è disabilitata perchè tu non puoi modificare le opzioni di questo terreno.
			</panel.string>
			<panel.string name="mature_check_mature">
				Contenuto Moderato
			</panel.string>
			<panel.string name="mature_check_adult">
				Contenuto Adulti
			</panel.string>
			<panel.string name="mature_check_mature_tooltip">
				Il contenuto o le informazioni del tuo terreno sono considerate di tipo Moderato.
			</panel.string>
			<panel.string name="mature_check_adult_tooltip">
				Il contenuto o le informazioni del tuo terreno sono considerate di tipo per Adulti.
			</panel.string>
			<panel.string name="landing_point_none">
				(nessuno)
			</panel.string>
			<panel.string name="push_restrict_text">
				Nessuna spinta
			</panel.string>
			<panel.string name="push_restrict_region_text">
				Nessuna spinta (Impostazione regionale)
			</panel.string>
			<text name="allow_label">
				Permetti ad altri residenti di:
			</text>
			<text name="allow_label0">
				Vola:
			</text>
			<check_box label="Tutti" name="check fly" tool_tip="Se spuntato, gli altri residenti potranno volare sul tuo terreno. Se non spuntato, potranno solamente arrivare in volo o sorvolare il terreno."/>
			<text name="allow_label2">
				Creare oggetti:
			</text>
			<check_box label="Tutti i residenti" name="edit objects check"/>
			<check_box label="Gruppo" name="edit group objects check"/>
			<text name="allow_label3">
				Immissione oggetti:
			</text>
			<check_box label="Tutti i residenti" name="all object entry check"/>
			<check_box label="Gruppo" name="group object entry check"/>
			<text name="allow_label4">
				Avere script attivi:
			</text>
			<check_box label="Tutti i residenti" name="check other scripts"/>
			<check_box label="Gruppo" name="check group scripts"/>
			<check_box label="Sicuro (senza danno)" name="check safe" tool_tip="Se spuntato, imposta il terreno su &apos;sicuro&apos;, disabilitando i danni da combattimento. Se non spuntato, viene abilitato il combattimento con danni."/>
			<check_box label="Nessuna spinta" name="PushRestrictCheck" tool_tip="Previeni i colpi. Selezionare questa opzione può essere utile per prevenire comportamenti dannosi sul tuo terreno."/>
<<<<<<< HEAD
			<check_box label="Mostra luogo nella ricerca (30 L$/sett)" name="ShowDirectoryCheck" tool_tip="Consenti che il lotto sia visto nei risultati di ricerca"/>
			<combo_box name="land category with adult">
				<combo_box.item label="Tutte le categorie" name="item0"/>
				<combo_box.item label="Luogo dei Linden" name="item1"/>
				<combo_box.item label="Adulti" name="item2"/>
				<combo_box.item label="Arte e cultura" name="item3"/>
				<combo_box.item label="Affari" name="item4"/>
				<combo_box.item label="Istruzione" name="item5"/>
				<combo_box.item label="Gioco" name="item6"/>
				<combo_box.item label="Divertimento" name="item7"/>
				<combo_box.item label="Accoglienza nuovi residenti" name="item8"/>
				<combo_box.item label="Parchi &amp; Natura" name="item9"/>
				<combo_box.item label="Residenziale" name="item10"/>
				<combo_box.item label="Shopping" name="item11"/>
				<combo_box.item label="Affitto" name="item13"/>
				<combo_box.item label="Altro" name="item12"/>
			</combo_box>
=======
			<check_box label="Mostra luogo nella ricerca (30 L$/settimana)" name="ShowDirectoryCheck" tool_tip="Consenti che il lotto sia visto nei risultati di ricerca"/>
>>>>>>> 3aeb346b
			<combo_box name="land category">
				<combo_box.item label="Tutte le categorie" name="item0"/>
				<combo_box.item label="Luogo dei Linden" name="item1"/>
				<combo_box.item label="Arte &amp; Cultura" name="item3"/>
				<combo_box.item label="Affari" name="item4"/>
				<combo_box.item label="Educazione" name="item5"/>
				<combo_box.item label="Gioco" name="item6"/>
				<combo_box.item label="Divertimento" name="item7"/>
				<combo_box.item label="Accoglienza nuovi residenti" name="item8"/>
				<combo_box.item label="Parchi &amp; Natura" name="item9"/>
				<combo_box.item label="Residenziale" name="item10"/>
				<combo_box.item label="Shopping" name="item11"/>
				<combo_box.item label="Affitto" name="item13"/>
				<combo_box.item label="Altro" name="item12"/>
			</combo_box>
			<check_box label="Contenuti di tipo Moderato" name="MatureCheck" tool_tip=" "/>
			<text name="Snapshot:">
				Fotografia:
			</text>
			<texture_picker label="" name="snapshot_ctrl" tool_tip="Clicca per scegliere una immagine"/>
			<text name="allow_label5">
				Mostra Avatar nel lotto e consenti chat da altri lotti
			</text>
			<check_box label="Vedi avatar" name="SeeAvatarsCheck" tool_tip="Consente ad avatar in altri lotti di vedere e chattare con avatar in questo lotto e viceversa."/>
			<text name="landing_point">
				Punto di atterraggio: [LANDING]
			</text>
			<button label="Imposta" label_selected="Imposta" name="Set" tool_tip="Imposta il punto di atterraggio dove arrivano i visitatori. Impostalo nel punto dove si trova il tuo avatar in questo terreno." width="60"/>
			<button label="Elimina" label_selected="Elimina" left="301" name="Clear" tool_tip="Elimina punto di atterraggio." width="60"/>
			<text name="Teleport Routing: ">
				Rotte dei teleport:
			</text>
			<combo_box name="landing type" tool_tip="Rotte dei teleport -- seleziona come vuoi organizzare i teleport nella tua terra." width="140">
				<combo_box.item label="Bloccati" name="Blocked"/>
				<combo_box.item label="Punto di atterraggio" name="LandingPoint"/>
				<combo_box.item label="Ovunque" name="Anywhere"/>
			</combo_box>
		</panel>
		<panel label="MEDIA" name="land_media_panel">
			<text name="with media:" width="85">
				Tipo di Media:
			</text>
			<combo_box left="97" name="media type" tool_tip="Specifica se l&apos;Url è un video, una pagina web, o un altro tipo di media"/>
			<text name="at URL:" width="85">
				Home Page:
			</text>
			<line_editor left="97" name="media_url"/>
			<button label="Imposta" name="set_media_url"/>
			<text name="Description:">
				Descrizione:
			</text>
			<line_editor left="97" name="url_description" tool_tip="Testo che appare vicino al bottone play/carica"/>
			<text name="Media texture:">
				Cambia
Texture:
			</text>
			<texture_picker label="" left="97" name="media texture" tool_tip="Clicca per scegliere un&apos;immagine"/>
			<text name="replace_texture_help" width="285">
				Gli oggetti che utilizzano questa texture mostreranno il video o la pagina web dopo aver cliccato sulla freccia di riproduzione.  Seleziona la miniatura per scegliere una texture diversa.
			</text>
			<check_box label="Auto ridimensiona" left="94" name="media_auto_scale" tool_tip="Spuntando questa opzione, nell&apos;appezzamento il contenuto media si ridimensionerà automaticamente. Potrebbe darsi che appaia un po&apos; più lento e che diminuisca la qualità visiva ma nessun altro riadattamento o allineamento della texture sarà necessario."/>
			<text left="99" name="media_size" tool_tip="Aumenta grandezza per far vedere meglio i media web, lascia a 0 per impostare il default." width="120">
				Grandezza Media:
			</text>
			<spinner left_delta="104" name="media_size_width" tool_tip="Aumenta larghezza per far vedere meglio i media web, lascia a 0 per impostare il default."/>
			<spinner name="media_size_height" tool_tip="Aumenta altezza per far vedere meglio i media web, lascia a 0 per impostare il default."/>
			<text name="pixels">
				pixel
			</text>
			<text name="Options:">
				Opzioni
Media:
			</text>
			<check_box label="Fai ripetere il video" left="265" name="media_loop" tool_tip="Fai ripetere il video continuamente. Quando il video è finito, reinizierà dal principio."/>
		</panel>
		<panel label="SUONO" name="land_audio_panel">
			<text name="MusicURL:">
				URL musica:
			</text>
			<text name="Sound:">
				Audio:
			</text>
			<check_box label="Limita l&apos;audio per oggetti e gesture a questo lotto" name="check sound local"/>
			<text name="Avatar Sounds:">
				Suoni avatar:
			</text>
			<check_box label="Tutti" name="all av sound check"/>
			<check_box label="Gruppo" name="group av sound check"/>
			<text name="Voice settings:">
				Voce:
			</text>
			<check_box label="Attiva voce" name="parcel_enable_voice_channel"/>
			<check_box label="Attiva voce (stabilito dalla proprietà)" name="parcel_enable_voice_channel_is_estate_disabled"/>
			<check_box label="Limita il chat vocale a questo lotto" name="parcel_enable_voice_channel_local"/>
		</panel>
		<panel label="ACCESSO" name="land_access_panel">
			<panel.string name="access_estate_defined">
				(Definito dalla proprietà)
			</panel.string>
			<panel.string name="estate_override">
				Una o più di queste impostazioni sono già impostate a livello regionale
			</panel.string>
			<check_box label="Consenti l&apos;accesso pubblico (se si rimuove la selezione vengono create linee di espulsione)" name="public_access"/>
			<text name="Only Allow">
				Consenti l&apos;accesso solo ai Residenti che:
			</text>
			<check_box label="Hanno informazioni di pagamento in archivio [ESTATE_PAYMENT_LIMIT]" name="limit_payment" tool_tip="Per poter visitare questo lotto i Residenti devono aver fornito informazioni di pagamento a Linden Lab.  Vedi [SUPPORT_SITE] per maggiori informazioni."/>
			<check_box label="Hanno almeno 18 anni [ESTATE_AGE_LIMIT]" name="limit_age_verified" tool_tip="Per poter visitare questo lotto i Residenti devono avere almeno 18 anni. Vedi [SUPPORT_SITE] per maggiori informazioni."/>
			<check_box label="Permetti accesso al gruppo: [GROUP]" name="GroupCheck" tool_tip="Imposta il gruppo nel pannello generale."/>
			<check_box label="Vendi pass a:" name="PassCheck" tool_tip="Permetti in questo terreno l&apos;accesso temporaneo"/>
			<combo_box name="pass_combo">
				<combo_box.item label="Chiunque" name="Anyone"/>
				<combo_box.item label="Gruppo" name="Group"/>
			</combo_box>
			<spinner label="Prezzo in L$:" name="PriceSpin"/>
			<spinner label="Ore di accesso:" name="HoursSpin"/>
			<panel name="Allowed_layout_panel">
				<text label="Consenti sempre" name="AllowedText">
					Residenti consentiti ([LISTED]/[MAX])
				</text>
				<name_list name="AccessList" tool_tip="([LISTED] in lista, [MAX] max)"/>
				<button label="Aggiungi" name="add_allowed"/>
				<button label="Rimuovi" label_selected="Rimuovi" name="remove_allowed"/>
			</panel>
			<panel name="Banned_layout_panel">
				<text label="Espelli" name="BanCheck">
					Residenti con divieto ([LISTED]/[MAX])
				</text>
				<name_list name="BannedList" tool_tip="([LISTED] in lista, [MAX] max)"/>
				<button label="Aggiungi" name="add_banned"/>
				<button label="Rimuovi" label_selected="Rimuovi" name="remove_banned"/>
			</panel>
		</panel>
		<panel label="ESPERIENZE" name="land_experiences_panel"/>
	</tab_container>
</floater><|MERGE_RESOLUTION|>--- conflicted
+++ resolved
@@ -341,27 +341,7 @@
 			<check_box label="Gruppo" name="check group scripts"/>
 			<check_box label="Sicuro (senza danno)" name="check safe" tool_tip="Se spuntato, imposta il terreno su &apos;sicuro&apos;, disabilitando i danni da combattimento. Se non spuntato, viene abilitato il combattimento con danni."/>
 			<check_box label="Nessuna spinta" name="PushRestrictCheck" tool_tip="Previeni i colpi. Selezionare questa opzione può essere utile per prevenire comportamenti dannosi sul tuo terreno."/>
-<<<<<<< HEAD
 			<check_box label="Mostra luogo nella ricerca (30 L$/sett)" name="ShowDirectoryCheck" tool_tip="Consenti che il lotto sia visto nei risultati di ricerca"/>
-			<combo_box name="land category with adult">
-				<combo_box.item label="Tutte le categorie" name="item0"/>
-				<combo_box.item label="Luogo dei Linden" name="item1"/>
-				<combo_box.item label="Adulti" name="item2"/>
-				<combo_box.item label="Arte e cultura" name="item3"/>
-				<combo_box.item label="Affari" name="item4"/>
-				<combo_box.item label="Istruzione" name="item5"/>
-				<combo_box.item label="Gioco" name="item6"/>
-				<combo_box.item label="Divertimento" name="item7"/>
-				<combo_box.item label="Accoglienza nuovi residenti" name="item8"/>
-				<combo_box.item label="Parchi &amp; Natura" name="item9"/>
-				<combo_box.item label="Residenziale" name="item10"/>
-				<combo_box.item label="Shopping" name="item11"/>
-				<combo_box.item label="Affitto" name="item13"/>
-				<combo_box.item label="Altro" name="item12"/>
-			</combo_box>
-=======
-			<check_box label="Mostra luogo nella ricerca (30 L$/settimana)" name="ShowDirectoryCheck" tool_tip="Consenti che il lotto sia visto nei risultati di ricerca"/>
->>>>>>> 3aeb346b
 			<combo_box name="land category">
 				<combo_box.item label="Tutte le categorie" name="item0"/>
 				<combo_box.item label="Luogo dei Linden" name="item1"/>
