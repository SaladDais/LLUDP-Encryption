<?xml version="1.0" encoding="utf-8" standalone="yes"?>
<floater name="modal container" title="">
	<button label="Continua" label_selected="Continua" name="Continue"/>
	<button label="Annulla" label_selected="Annulla" name="Cancel"/>
	<check_box label="Accetto i Termini di Servizio" name="agree_chk"/>
	<text name="tos_heading">
<<<<<<< HEAD
		Leggi attentamente i seguenti Termini di Servizio. Per continuare ad entrare in Second Life,
=======
		Leggi attentamente i seguenti Termini di Servizio. Per continuare ad entrare in [SECOND_LIFE],
>>>>>>> 3ac3a4b2
devi accettare l&apos;accordo.
	</text>
	<text_editor name="tos_text">
		TOS_TEXT
	</text_editor>
	<string name="real_url">
		http://secondlife.com/app/tos/
	</string>
</floater><|MERGE_RESOLUTION|>--- conflicted
+++ resolved
@@ -4,11 +4,7 @@
 	<button label="Annulla" label_selected="Annulla" name="Cancel"/>
 	<check_box label="Accetto i Termini di Servizio" name="agree_chk"/>
 	<text name="tos_heading">
-<<<<<<< HEAD
-		Leggi attentamente i seguenti Termini di Servizio. Per continuare ad entrare in Second Life,
-=======
 		Leggi attentamente i seguenti Termini di Servizio. Per continuare ad entrare in [SECOND_LIFE],
->>>>>>> 3ac3a4b2
 devi accettare l&apos;accordo.
 	</text>
 	<text_editor name="tos_text">
