--- conflicted
+++ resolved
@@ -23,12 +23,8 @@
 			<menu_item_check label="Vola" name="Fly"/>
 			<menu_item_check label="Corri sempre" name="Always Run"/>
 			<menu_item_call label="Ferma animazione" name="Stop Animating My Avatar"/>
-<<<<<<< HEAD
 			<menu_item_check label="Siedi a terra" name="Force Toggle Sitting"/>
 			<menu_item_check label="Salto rapido" name="Avatar Ignore Prejump"/>
-=======
-			<menu_item_call label="Cammina / corri / vola..." name="WalkRunFly"/>
->>>>>>> 0bbb1722
 		</menu>
 		<menu label="Stato" name="Status">
 			<menu_item_check label="Assente" name="Away"/>
