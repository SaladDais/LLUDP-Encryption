--- conflicted
+++ resolved
@@ -1,7 +1,6 @@
 <?xml version="1.0" encoding="utf-8" standalone="yes"?>
 <menu_bar name="Main Menu">
 	<menu label="Io" name="Me">
-<<<<<<< HEAD
 		<menu_item_call label="Account" name="Manage Account"/>
 		<menu_item_call label="Elenchi marketplace..." name="MarketplaceListings"/>
 		<menu_item_call label="Compra L$" name="Buy and Sell L$"/>
@@ -10,25 +9,12 @@
 		<menu_item_check label="Abiti preferiti" name="WearableFavorites"/>
 		<menu_item_call label="Preferiti" name="Picks"/>
 		<menu_item_call label="Esperienze" name="Experiences"/>
+		<menu_item_call label="I miei Script..." name="MyScripts"/>
 		<menu_item_call label="Profilo" name="Profile"/>
 		<menu_item_check label="Aspetto" name="ChangeOutfit"/>
 		<menu_item_call label="Scelta avatar" name="Avatar Picker"/>
 		<menu label="Movimento" name="Movement">
 			<menu_item_call label="Siediti" name="Sit Down Here"/>
-=======
-		<menu_item_call label="Profilo..." name="Profile"/>
-		<menu_item_call label="Aspetto fisico..." name="ChangeOutfit"/>
-		<menu_item_call label="Scegli un avatar..." name="Avatar Picker"/>
-		<menu_item_check label="Inventario..." name="Inventory"/>
-		<menu_item_call label="Nuova finestra inventario" name="NewInventoryWindow"/>
-		<menu_item_call label="Luoghi..." name="Places"/>
-		<menu_item_call label="Preferiti..." name="Picks"/>
-		<menu_item_call label="Esperienze..." name="Experiences"/>
-		<menu_item_call label="I miei Script..." name="MyScripts"/>
-		<menu_item_call label="Controlli fotocamera..." name="Camera Controls"/>
-		<menu label="Spostamento" name="Movement">
-			<menu_item_call label="Siedi" name="Sit Down Here"/>
->>>>>>> db6d4a3c
 			<menu_item_check label="Vola" name="Fly"/>
 			<menu_item_call label="Ferma il volo" name="Stop flying"/>
 			<menu_item_check label="Corri sempre" name="Always Run"/>
