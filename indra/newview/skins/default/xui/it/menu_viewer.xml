--- conflicted
+++ resolved
@@ -21,10 +21,7 @@
 			<menu_item_call label="Non disponibile" name="Set Busy"/>
 		</menu>
 		<menu_item_call label="Acquista L$..." name="Buy and Sell L$"/>
-<<<<<<< HEAD
-=======
 		<menu_item_call label="Casella venditore in uscita..." name="MerchantOutbox"/>
->>>>>>> b2b446ae
 		<menu_item_call label="Dashboard dell&apos;account..." name="Manage My Account">
 			<menu_item_call.on_click name="ManageMyAccount_url" parameter="WebLaunchJoinNow,http://secondlife.com/account/index.php?lang=it"/>
 		</menu_item_call>
@@ -340,9 +337,6 @@
 		<menu_item_check label="Inventario HTTP" name="HTTP Inventory"/>
 		<menu_item_call label="Attiva Visual Leak Detector" name="Enable Visual Leak Detector"/>
 		<menu_item_check label="Finestra Console al prossimo lancio" name="Console Window"/>
-<<<<<<< HEAD
-		<menu label="Imposta livello di registrazione" name="Set Logging Level"/>
-=======
 		<menu label="Imposta livello di registrazione" name="Set Logging Level">
 			<menu_item_check label="Debug" name="Debug"/>
 			<menu_item_check label="Informazioni" name="Info"/>
@@ -350,7 +344,6 @@
 			<menu_item_check label="Errore" name="Error"/>
 			<menu_item_check label="Nessuno" name="None"/>
 		</menu>
->>>>>>> b2b446ae
 		<menu_item_call label="Richiedi diritti Admin" name="Request Admin Options"/>
 		<menu_item_call label="Lascia stato Admin" name="Leave Admin Options"/>
 		<menu_item_check label="Mostra menu Admin" name="View Admin Options"/>
