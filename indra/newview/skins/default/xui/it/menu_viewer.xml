<?xml version="1.0" encoding="utf-8" standalone="yes"?>
<menu_bar name="Main Menu">
<!--IO-->
	<menu label="Io" name="Me">
		<menu_item_call label="Preferenze" name="Preferences"/>
		<menu_item_call label="Il mio Dashboard" name="Manage My Account">
			<menu_item_call.on_click name="ManageMyAccount_url" parameter="WebLaunchJoinNow,http://secondlife.com/account/index.php?lang=it"/>
		</menu_item_call>
		<!--<menu_item_call label="??" name="MerchantOutbox"/>-->
		<menu_item_call label="Compra L$" name="Buy and Sell L$"/>
		<menu_item_call label="Il mio profilo" name="Profile"/>
		<menu_item_call label="Il mio aspetto" name="ChangeOutfit"/>
		<menu_item_call label="Foto istantanea" name="Take Snapshot"/>
		<menu_item_check label="Il mio inventario" name="Inventory"/>
		<menu_item_check label="Il mio inventario" name="ShowSidetrayInventory"/>
		<menu_item_check label="Le mie gesture" name="Gestures"/>
		<menu_item_check label="La mia voce" name="ShowVoice"/>
		<menu_item_check label="Contolli Movimento" name="Movement Controls"/>
		<menu label="Spostamento" name="Movement">
			<menu_item_call label="Siedi" name="Sit Down Here"/>
			<menu_item_check label="Vola" name="Fly"/>
			<menu_item_check label="Corri sempre" name="Always Run"/>
			<menu_item_call label="Ferma animazione" name="Stop Animating My Avatar"/>
			<menu_item_check label="Siedi a terra" name="Force Toggle Sitting"/>
			<menu_item_check label="Salto rapido" name="Avatar Ignore Prejump"/>
		</menu>
		<menu_item_check label="Contolli Camera" name="Camera Controls"/>
		<menu label="Ripara Avatar" name="avhealth">
			<menu_item_call label="Ferma tutte le animazioni" name="Stop Animating My Avatar"/>
			<menu_item_call label="Forza caricamento apparence (rebake)" name="Rebake Texture"/>
			<menu_item_call label="Ripristina avatar ad avatar maschio (Character Test)" name="ResetDefaultAvM"/>
			<menu_item_call label="Ripristina avatar ad avatar femmina (Character Test)" name="ResetDefaultAvF"/>
			<menu_item_check label="Mostra peso dell'avatar (Avatar Rendering Cost)" name="Avatar Rendering Cost"/>
			<menu_item_call label="Ricrea LSL Bridge" name="Recreate LSL Bridge"/>
		</menu>
<<<<<<< HEAD
		<menu label="Carica sul server" name="Upload">
			<menu_item_call label="Immagine ([COST])..." name="Upload Image"/>
			<menu_item_call label="Suono ([COST])..." name="Upload Sound"/>
			<menu_item_call label="Animazione ([COST])..." name="Upload Animation"/>
			<menu_item_call label="Modello..." name="Upload Model"/>
			<menu_item_call label="Caricamento multiplo..." name="Bulk Upload"/>
			<menu_item_call label="Definisci diritti di caricamento predefiniti" name="perm prefs"/>
		</menu>
		<!--<menu_item_call label="Richiedi diritti Admin" name="Request Admin Options"/>
		<menu_item_call label="Lascia stato Admin" name="Leave Admin Options"/>
		<menu_item_call label="Compra [CUR]" name="Buy and Sell L$"/>
=======
		<menu label="Stato" name="Status">
			<menu_item_check label="Assente" name="Away"/>
			<menu_item_check label="Non disturbare" name="Do Not Disturb"/>
		</menu>
		<menu_item_call label="Acquista L$..." name="Buy and Sell L$"/>
		<menu_item_call label="Casella venditore in uscita..." name="MerchantOutbox"/>
>>>>>>> 33e70236
		<menu_item_call label="Dashboard dell&apos;account..." name="Manage My Account">
			<menu_item_call.on_click name="ManageMyAccount_url" parameter="WebLaunchJoinNow,http://secondlife.com/account/index.php?lang=it"/>
		</menu_item_call>
		<menu_item_call label="Preferenze..." name="Preferences"/>
		<menu_item_call label="Pulsanti barra strumenti..." name="Toolbars"/>
		<menu_item_call label="Nascondi tutti i controlli" name="Hide UI"/>-->
		<menu_item_check label="Mostra elementi HUD" name="Show HUD Attachments"/>
		<menu_item_call label="Esci da [APP_NAME]" name="Quit"/>
	</menu>
<!--Comunica-->
	<menu label="Comunica" name="Communicate">
		<menu label="Stato online" name="Status">
			<menu_item_check label="Autorisposta" name="Set Autorespond"/>
			<menu_item_check label="Autorisposta ai non amici" name="Set Autorespond to non-friends"/>
			<menu_item_check label="Occupato (Busy)" name="Set Busy"/>
		</menu>
		<menu_item_check label="Contatti" name="Contacts"/>
		<menu_item_check label="Persone" name="People"/>
		<!--<menu_item_call label="Cronologia teleport" name="Teleport History"/>-->
		<menu_item_check label="Luoghi" name="Places"/>
		<menu_item_check label="Conversazioni" name="Conversations"/>
		<menu_item_check label="Chat..." name="Nearby Chat"/>
		<menu_item_check label="Parla" name="Speak"/>
		<menu_item_check label="Registro conversazioni..." name="Conversation Log..."/>
		<menu label="Manipolazione voce" name="VoiceMorphing">
			<menu_item_check label="Nessuna manipolazione voce" name="NoVoiceMorphing"/>
			<menu_item_check label="Anteprima..." name="Preview"/>
			<menu_item_call label="Abbonati..." name="Subscribe"/>
		</menu>
		<menu_item_check label="Gesture..." name="Gestures"/>
		<menu_item_check label="Amici" name="My Friends"/>
		<menu_item_check label="Gruppi" name="My Groups"/>
		<menu_item_check label="Persone vicine" name="Active Speakers"/>
		<menu_item_call label="Blocca lista" name="Block List"/>
		<menu_item_check label="Non disturbare" name="Do Not Disturb"/>
	</menu>
<!--Mondo-->
	<menu label="Mondo" name="World">
		<menu_item_call label="Avatar nelle Vicinanze" name="Active Speakers" />
		<menu_item_call label="Cronologia teleport" name="Teleport History"/>
		<menu_item_check label="Cronologia teleport" name="Places"/>
		<menu_item_call label="Crea punto di riferimento per questo luogo" name="Create Landmark Here"/>
		<menu_item_call label="Destinazioni..." name="Destinations"/>
		<menu_item_check label="Mappamondo" name="World Map"/>
		<menu_item_check label="Mini mappa" name="Mini-Map"/>
		<menu_item_check label="Cerca" name="Search"/>
		<menu_item_call label="Teleport a Casa" name="Teleport Home"/>
		<menu_item_call label="Imposta come Casa mia" name="Set Home to Here"/>
		<menu_item_call label="Istantanea" name="Take Snapshot"/>
		<menu_item_call label="Profilo del luogo" name="Place Profile"/>
		<menu_item_call label="Informazioni sul terreno" name="About Land"/>
		<menu_item_call label="Regione/proprietà immobiliare" name="Region/Estate"/>
		<menu_item_call label="Terreni posseduti..." name="My Land"/>
		<menu_item_call label="Acquista questo terreno" name="Buy Land"/>
		<menu label="Mostra" name="LandShow">
			<menu_item_check label="Linee di divieto" name="Ban Lines"/>
			<menu_item_check label="Marcatori" name="beacons"/>
			<menu_item_check label="Linee di confine" name="Property Lines"/>
			<menu_item_check label="Proprietari di terreno" name="Land Owners"/>
			<menu_item_check label="Coordinate" name="Coordinates"/>
			<menu_item_check label="Proprietà del lotto" name="Parcel Properties"/>
			<menu_item_check label="Menu Avanzato" name="Show Advanced Menu"/>
		</menu>
		<menu label="Sole" name="Environment Settings">
			<menu_item_call label="Alba" name="Sunrise"/>
			<menu_item_call label="Mezzogiorno" name="Noon"/>
			<menu_item_call label="Tramonto" name="Sunset"/>
			<menu_item_call label="Mezzanotte" name="Midnight"/>
			<menu_item_call label="Usa impostazioni regione" name="Use Region Settings"/>
			<menu_item_call label="Imposta come da Default" name="Revert to Region Default"/>
		</menu>
		<menu label="Editor ambiente" name="Environment Editor">
			<menu_item_call label="Impostazioni ambiente..." name="Environment Settings"/>
			<menu label="Valori predefiniti acqua" name="Water Presets">
				<menu_item_call label="Nuovo valore predefinito..." name="new_water_preset"/>
				<menu_item_call label="Modifica valore predefinito..." name="edit_water_preset"/>
				<menu_item_call label="Cancella valore predefinito..." name="delete_water_preset"/>
			</menu>
			<menu label="Valori predefiniti cielo" name="Sky Presets">
				<menu_item_call label="Nuovo valore predefinito..." name="new_sky_preset"/>
				<menu_item_call label="Modifica valore predefinito..." name="edit_sky_preset"/>
				<menu_item_call label="Cancella valore predefinito..." name="delete_sky_preset"/>
			</menu>
			<menu label="Valori predefiniti giorno" name="Day Presets">
				<menu_item_call label="Nuovo valore predefinito..." name="new_day_preset"/>
				<menu_item_call label="Modifica valore predefinito..." name="edit_day_preset"/>
				<menu_item_call label="Cancella valore predefinito..." name="delete_day_preset"/>
			</menu>
		</menu>
		<menu_item_call label="Lista Suoni" name="Sound Explorer"/>
     	<menu_item_call label="Asset Blacklist" name="asset_blacklist"/>
	</menu>
<!--Costruisci-->
	<menu label="Costruisci" name="BuildTools">
		<menu_item_check label="Costruisci" name="Show Build Tools"/>
		<menu label="Seleziona strumento di costruzione" name="Select Tool">
			<menu_item_call label="Strumento Ingrandisci" name="Focus"/>
			<menu_item_call label="Strumento Movimento" name="Move"/>
			<menu_item_call label="Strumento Modifica" name="Edit"/>
			<menu_item_call label="Strumento Crea" name="Create"/>
			<menu_item_call label="Strumento Terreno" name="Land"/>
		</menu>
		<menu_item_call label="Collegamento" name="Link"/>
		<menu_item_call label="Scollega" name="Unlink"/>
		<menu_item_check label="Modifica le parti collegate" name="Edit Linked Parts"/>
		<menu label="Seleziona parti collegate" name="Select Linked Parts">
			<menu_item_call label="Seleziona parte successiva" name="Select Next Part"/>
			<menu_item_call label="Seleziona parte precedente" name="Select Previous Part"/>
			<menu_item_call label="Includi parte successiva" name="Include Next Part"/>
			<menu_item_call label="Includi parte precedente" name="Include Previous Part"/>
		</menu>
		<menu_item_call label="Set collegati..." name="pathfinding_linkset_menu_item"/>
		<menu_item_call label="Ingrandisci selezione" name="Focus on Selection"/>
		<menu_item_call label="Zoom sulla selezione" name="Zoom to Selection"/>
		<menu label="Oggetto" name="Object">
			<menu_item_call label="Acquista" name="Menu Object Buy"/>
			<menu_item_call label="Prendi" name="Menu Object Take"/>
			<menu_item_call label="Prendi copia" name="Take Copy"/>
			<menu_item_call label="Salva nei contenuti oggetto" name="Save Object Back to Object Contents"/>
			<menu_item_call label="Restituisci oggetto" name="Return Object back to Owner"/>
		</menu>
		<menu label="Script" name="Scripts">
			<menu_item_call label="Ricompila script (Mono)" name="Mono"/>
			<menu_item_call label="Ricompila gli script (LSL)" name="LSL"/>
			<menu_item_call label="Reimposta script" name="Reset Scripts"/>
			<menu_item_call label="Imposta gli script come in esecuzione" name="Set Scripts to Running"/>
			<menu_item_call label="Imposta script come non in esecuzione" name="Set Scripts to Not Running"/>
			<menu_item_call label="Rimuovi script dalla selezione" name="Remove Scripts From Selection"/>
			<menu_item_call label="Script Info (N.Script)" name="Script Info"/>
		</menu>
		<menu label="Pathfinding" name="Pathfinding">
			<menu_item_call label="Set collegati..." name="pathfinding_linksets_menu_item"/>
			<menu_item_call label="Personaggi..." name="pathfinding_characters_menu_item"/>
			<menu_item_call label="Visualizza / test..." name="pathfinding_console_menu_item"/>
			<menu_item_call label="Rebake regione" name="pathfinding_rebake_navmesh_item"/>
		</menu>
		<menu label="Opzioni" name="Options">
			<menu_item_check label="Mostra autorizzazioni avanzate" name="DebugPermissions"/>
			<menu_item_check label="Seleziona solo i miei oggetti" name="Select Only My Objects"/>
			<menu_item_check label="Seleziona solo gli oggetti spostabili" name="Select Only Movable Objects"/>
			<menu_item_check label="Seleziona circostante" name="Select By Surrounding"/>
			<menu_item_check label="Mostra contorni selezione" name="Show Selection Outlines"/>
			<menu_item_check label="Seleziona mostra nascosti" name="Show Hidden Selection"/>
			<menu_item_check label="Seleziona mostra il raggio luminoso per la selezione" name="Show Light Radius for Selection"/>
			<menu_item_check label="Mostra il raggio indicatore" name="Show Selection Beam"/>
			<menu_item_check label="Posiziona nella griglia" name="Snap to Grid"/>
			<menu_item_call label="Posiziona coordinate XY dell&apos;oggetto sulla griglia" name="Snap Object XY to Grid"/>
			<menu_item_call label="Usa la selezione per la griglia" name="Use Selection for Grid"/>
			<menu_item_call label="Opzioni della griglia" name="Grid Options"/>
		</menu>
		<menu label="Carica sul server" name="Upload">
			<menu_item_call label="Immagine ([COST])..." name="Upload Image"/>
			<menu_item_call label="Suono ([COST])..." name="Upload Sound"/>
			<menu_item_call label="Animazione ([COST])..." name="Upload Animation"/>
			<menu_item_call label="Modella..." name="Upload Model"/>
			<menu_item_call label="In blocco ([COST] per file)..." name="Bulk Upload"/>
			<menu_item_call label="Definisci diritti di caricamento predefiniti" name="perm prefs"/>
		</menu>
		<menu_item_call label="Texture caricate localmente" name="Local Bitmap Browser"/>
		<menu_item_call label="Annulla" name="Undo"/>
		<menu_item_call label="Ripeti" name="Redo"/>
	</menu>
<!--Contenuto-->
	<menu label="Contenuto" name="Content">
		<menu_item_check label="Cerca" name="Search"/>
		<menu_item_call label="Bibleoteca Script" name="Script Library"/>
	</menu>
<!--Aiuto-->
	<menu label="Aiuto" name="Help">
		<menu_item_call label="Aiuto di [CURRENT_GRID]" name="current_grid_help"/>
		<menu_item_check label="Attiva suggerimenti" name="Enable Hints"/>
		<menu_item_call label="Controlla stato Grid [CURRENT_GRID]" name="current_grid_about"/>
		<menu_item_call label="Segnala abuso" name="Report Abuse"/>
		<menu_item_call label="Segnala bug" name="Report Bug"/>
        <menu_item_call label="Urti, spinte e contatti" name="Bumps, Pushes &amp;amp; Hits"/>
		<menu_item_check label="Abilita tasto informazioni di sistema" name="Enable Sysinfo Button"/>
		<menu_item_call label="Informazioni su [APP_NAME]" name="About Second Life"/>
	</menu>
<!--Avanzate-->
	<menu label="Avanzate" name="Advanced">
		<menu_item_call label="Ridisegna le texture" name="Rebake Texture"/>
		<menu_item_call label="Imposta dimensioni dell&apos;interfaccia sui valori predefiniti" name="Set UI Size to Default"/>
		<menu_item_call label="Imposta dimensioni della finestra..." name="Set Window Size..."/>
		<menu_item_check label="Limita distanza di selezione" name="Limit Select Distance"/>
		<menu_item_check label="Disabilita vincoli fotocamera" name="Disable Camera Distance"/>
		<menu_item_check label="Foto ad alta risoluzione" name="HighResSnapshot"/>
		<menu_item_check label="Manda foto su disco senza avvisi" name="QuietSnapshotsToDisk"/>
		<menu label="Strumenti di performance" name="Performance Tools">
			<menu_item_call label="Misuratore lag" name="Lag Meter"/>
			<menu_item_check label="Barra statistiche" name="Statistics Bar"/>
			<menu_item_check label="Mostra peso visualizzazione per avatar" name="Avatar Rendering Cost"/>
		</menu>
		<menu label="Evidenziazione e visibilità" name="Highlighting and Visibility">
			<menu_item_check label="Effetto marcatore lampeggiante" name="Cheesy Beacon"/>
			<menu_item_check label="Nascondi particelle" name="Hide Particles"/>
			<menu_item_check label="Nascondi selezionati" name="Hide Selected"/>
			<menu_item_check label="Evidenzia trasparenza" name="Highlight Transparent"/>
			<menu_item_check label="Mostra mirino visuale soggettiva" name="ShowCrosshairs"/>
		</menu>
		<menu label="Modalità di rendering" name="Rendering Types">
			<menu_item_check label="Semplice" name="Simple"/>
			<menu_item_check label="Alpha (Trasparenza)" name="Alpha"/>
			<menu_item_check label="Albero" name="Tree"/>
			<menu_item_check label="Avatar" name="Character"/>
			<menu_item_check label="Superficie chiusa" name="Surface Patch"/>
			<menu_item_check label="Cielo" name="Sky"/>
			<menu_item_check label="Acqua" name="Water"/>
			<menu_item_check label="Suolo" name="Ground"/>
			<menu_item_check label="Volume" name="Volume"/>
			<menu_item_check label="Erba" name="Grass"/>
			<menu_item_check label="Nuvole" name="Clouds"/>
			<menu_item_check label="Particelle" name="Particles"/>
			<menu_item_check label="Urti" name="Bump"/>
		</menu>
		<menu label="Caratteristiche di rendering" name="Rendering Features">
			<menu_item_check label="Interfaccia utente" name="UI"/>
			<menu_item_check label="Selezionati" name="Selected"/>
			<menu_item_check label="Evidenziato" name="Highlighted"/>
			<menu_item_check label="Texture dinamiche" name="Dynamic Textures"/>
			<menu_item_check label="Ombre dei piedi" name="Foot Shadows"/>
			<menu_item_check label="Nebbia" name="Fog"/>
			<menu_item_check label="Oggetti flessibili" name="Flexible Objects"/>
		</menu>
		<menu_item_check label="Usa thread lettura plugin" name="Use Plugin Read Thread"/>
		<menu_item_call label="Pulisci cache di gruppo" name="ClearGroupCache"/>
		<menu_item_check label="Fluidità mouse" name="Mouse Smoothing"/>
		<menu_item_call label="Rilascia tasti" name="Release Keys"/>
		<menu label="Scorciatoie" name="Shortcuts">
			<menu_item_call label="Immagine ([COST])..." name="Upload Image"/>
			<menu_item_check label="Cerca" name="Search"/>
			<menu_item_check label="Mostra menu Avanzato - tasti di scelta rapida esistenti" name="Show Advanced Menu - legacy shortcut"/>
			<menu_item_call label="Chiudi finestra" name="Close Window"/>
			<menu_item_call label="Chiudi tutte le finestre" name="Close All Windows"/>
			<menu_item_call label="Foto su disco" name="Snapshot to Disk"/>
			<menu_item_call label="Soggettiva" name="Mouselook"/>
			<menu_item_check label="Joystick Flycam" name="Joystick Flycam"/>
			<menu_item_call label="Reimposta vista" name="Reset View"/>
			<menu_item_call label="Guarda l&apos;ultima conversazione" name="Look at Last Chatter"/>
			<menu label="Seleziona strumento di costruzione" name="Select Tool">
				<menu_item_call label="Strumento Ingrandisci" name="Focus"/>
				<menu_item_call label="Strumento Movimento" name="Move"/>
				<menu_item_call label="Strumento Modifica" name="Edit"/>
				<menu_item_call label="Strumento Crea" name="Create"/>
				<menu_item_call label="Strumento Terreno" name="Land"/>
			</menu>
			<menu_item_call label="Zoom avanti" name="Zoom In"/>
			<menu_item_call label="Zoom predefinito" name="Zoom Default"/>
			<menu_item_call label="Zoom indietro" name="Zoom Out"/>
		</menu>
		<menu_item_check label="Vola ovunque" name="Fly Override"/>
		<menu_item_call label="Mostra impostazioni di debug" name="Debug Settings"/>
		<menu_item_check label="Mostra menu sviluppo" name="Debug Mode"/>
	</menu>
<!--Sviluppo-->
	<menu label="Sviluppo" name="Develop">
		<menu label="Console" name="Consoles">
			<menu_item_check label="Console texture" name="Texture Console"/>
			<menu_item_check label="Console di Debug" name="Debug Console"/>
			<menu_item_call label="Console notifiche" name="Notifications"/>
			<menu_item_check label="Timer veloci" name="Fast Timers"/>
			<menu_item_check label="Memoria" name="Memory"/>
			<menu_item_check label="Statistiche scena" name="Scene Statistics"/>
			<menu_item_call label="Console di debug recupero texture" name="Texture Fetch Debug Console"/>
			<menu_item_call label="Informazioni regione sulla console di debug" name="Region Info to Debug Console"/>
			<menu_item_check label="Fotocamera" name="Camera"/>
			<menu_item_check label="Vento" name="Wind"/>
			<menu_item_check label="Badge" name="Badge"/>
		</menu>
		<menu label="Mostra informazioni" name="Display Info">
			<menu_item_check label="Mostra orario" name="Show Time"/>
			<menu_item_check label="Mostra costo di caricamento" name="Show Upload Cost"/>
			<menu_item_check label="Mostra informazioni di rendering" name="Show Render Info"/>
			<menu_item_check label="Mostra info sulla texture" name="Show Texture Info"/>
			<menu_item_check label="Mostra colore sotto il cursore" name="Show Color Under Cursor"/>
			<menu_item_check label="Mostra memoria" name="Show Memory"/>
			<menu_item_check label="Mostra info mem privata" name="Show Private Mem Info"/>
			<menu_item_check label="Mostra aggiornamenti agli oggetti" name="Show Updates"/>
		</menu>
		<menu label="Forza un errore" name="Force Errors">
			<menu_item_call label="Forza punto di rottura" name="Force Breakpoint"/>
			<menu_item_call label="Forza LLError e Crash" name="Force LLError And Crash"/>
			<menu_item_call label="Forza accesso non valido alla memoria" name="Force Bad Memory Access"/>
			<menu_item_call label="Forza ciclo infinito" name="Force Infinite Loop"/>
			<menu_item_call label="Forza il crash del driver" name="Force Driver Carsh"/>
			<menu_item_call label="Forza eccezione software" name="Force Software Exception"/>
			<menu_item_call label="Forza scollegamento viewer" name="Force Disconnect Viewer"/>
			<menu_item_call label="Simula fuga di memoria" name="Memory Leaking Simulation"/>
		</menu>
		<menu label="Prove di rendering" name="Render Tests">
			<menu_item_check label="Spostamento fotocamera" name="Camera Offset"/>
			<menu_item_check label="Veloc. di visualizzazione casuale" name="Randomize Framerate"/>
			<menu_item_check label="Test frame" name="Frame Test"/>
			<menu_item_call label="Profilo frame" name="Frame Profile"/>
		</menu>
		<menu label="Render Metadata" name="Render Metadata">
			<menu_item_check label="Normali" name="Normals"/>
			<menu_item_check label="Forme fisica" name="Physics Shapes"/>
			<menu_item_check label="Aggiorna tipo" name="Update Type"/>
			<menu_item_check label="Info livello dettaglio" name="LOD Info"/>
			<menu_item_check label="Crea coda" name="Build Queue"/>
			<menu_item_check label="Vettori vento" name="Wind Vectors"/>
			<menu_item_check label="Complessità rendering" name="rendercomplexity"/>
			<menu_item_check label="Scolpisci" name="Sculpt"/>
			<menu label="Densità texture" name="Texture Density">
				<menu_item_check label="Nessuna" name="None"/>
				<menu_item_check label="Attuale" name="Current"/>
				<menu_item_check label="Desiderata" name="Desired"/>
				<menu_item_check label="Completa" name="Full"/>
			</menu>
		</menu>
		<menu label="Rendering" name="Rendering">
			<menu_item_check label="Assi" name="Axes"/>
			<menu_item_call label="Info materiale selezionato" name="Selected Material Info"/>
			<menu_item_check label="Wireframe" name="Wireframe"/>
			<menu_item_check label="Modello illuminazione avanzato" name="Advanced Lighting Model"/>
			<menu_item_check label="Ombra dal sole, dalla luna e dai proiettori" name="Shadows from Sun/Moon/Projectors"/>
			<menu_item_check label="SSAO e ombre fluide" name="SSAO and Shadow Smoothing"/>
			<menu_item_check label="Maschera alfa automatica (differita)" name="Automatic Alpha Masks (deferred)"/>
			<menu_item_check label="Maschera alfa automatica (non differita)" name="Automatic Alpha Masks (non-deferred)"/>
			<menu_item_check label="Texture delle animazioni" name="Animation Textures"/>
			<menu_item_check label="Disabilita texture" name="Disable Textures"/>
			<menu_item_check label="Rendering delle luci unite" name="Render Attached Lights"/>
			<menu_item_check label="Rendering particelle unite" name="Render Attached Particles"/>
			<menu_item_check label="Gli oggetti brillano quando sono sotto il cursore" name="Hover Glow Objects"/>
		</menu>
		<menu label="Rete" name="Network">
			<menu_item_check label="Metti in pausa" name="AgentPause"/>
			<menu_item_call label="Lascia un pacchetto" name="Drop a Packet"/>
		</menu>
		<menu label="Mondo" name="World">
			<menu_item_check label="Esclusione al sole della regione" name="Sim Sun Override"/>
			<menu_item_check label="Effetto marcatore lampeggiante" name="Cheesy Beacon"/>
			<menu_item_check label="Clima fisso" name="Fixed Weather"/>
			<menu_item_call label="Dump della cache oggetti regione" name="Dump Region Object Cache"/>
		</menu>
		<menu label="Interfaccia utente" name="UI">
			<menu_item_call label="Test browser multimedia" name="Web Browser Test"/>
			<menu_item_call label="Browser contenuto Web" name="Web Content Browser"/>
			<menu_item_call label="Stampa informazioni oggetto selezionato" name="Print Selected Object Info"/>
			<menu_item_check label="Console di debug regione" name="Region Debug Console"/>
			<menu_item_check label="Debug clic" name="Debug Clicks"/>
			<menu_item_check label="Debug eventi mouse" name="Debug Mouse Events"/>
		</menu>
		<menu label="XUI" name="XUI">
			<menu_item_call label="Ricarica impostazioni colori" name="Reload Color Settings"/>
			<menu_item_call label="Test Mostra Font" name="Show Font Test"/>
			<menu_item_check label="Mostra nomi XUI" name="Show XUI Names"/>
			<menu_item_call label="Manda IM di prova" name="Send Test IMs"/>
			<menu_item_call label="Svuota cache nomi" name="Flush Names Caches"/>
		</menu>
		<menu label="Avatar" name="Character">
			<menu label="Grab Baked Texture" name="Grab Baked Texture">
				<menu_item_call label="Iride" name="Iris"/>
				<menu_item_call label="Testa" name="Head"/>
				<menu_item_call label="Parte superiore del corpo" name="Upper Body"/>
				<menu_item_call label="Parte inferiore del corpo" name="Lower Body"/>
				<menu_item_call label="Gonna" name="Skirt"/>
			</menu>
			<menu label="Test personaggio" name="Character Tests">
				<menu_item_call label="Alterna la geometria dei personaggi" name="Toggle Character Geometry"/>
				<menu_item_check label="Consenti selezione avatar" name="Allow Select Avatar"/>
			</menu>
			<menu label="Velocità animazione" name="Animation Speed">
				<menu_item_call label="Accelera tutte le animazioni del 10%" name="All Animations 10 Faster"/>
				<menu_item_call label="Rallenta tutte le animazioni del 10%" name="All Animations 10 Slower"/>
				<menu_item_call label="Ripristina la velocità di tutte le animazioni" name="Reset All Animation Speed"/>
				<menu_item_check label="Animazioni lente" name="Slow Motion Animations"/>
			</menu>
			<menu_item_call label="Forza i parametri sui valori predefiniti" name="Force Params to Default"/>
			<menu_item_check label="Informazioni sull&apos;animazione" name="Animation Info"/>
			<menu_item_check label="Disabilita livello di dettaglio" name="Disable LOD"/>
			<menu_item_check label="Mostra schemi collisione" name="Show Collision Skeleton"/>
			<menu_item_check label="Mostra bersaglio" name="Display Agent Target"/>
			<menu_item_call label="Debug texture dell&apos;avatar" name="Debug Avatar Textures"/>
		</menu>
		<menu_item_check label="Texture HTTP" name="HTTP Textures"/>
		<menu_item_check label="Inventario HTTP" name="HTTP Inventory"/>
		<menu_item_check label="Finestra Console al prossimo lancio" name="Console Window"/>
		<menu_item_call label="Richiedi diritti Admin" name="Request Admin Options"/>
		<menu_item_call label="Lascia stato Admin" name="Leave Admin Options"/>
		<menu_item_check label="Mostra menu Admin" name="View Admin Options"/>
	</menu>
<!--Admin-->
	<menu label="Admin" name="Admin">
		<menu label="Object">
			<menu_item_call label="Prendi copia" name="Take Copy"/>
			<menu_item_call label="Rendimi proprietario" name="Force Owner To Me"/>
			<menu_item_call label="Forza permesso proprietario" name="Force Owner Permissive"/>
			<menu_item_call label="Elimina" name="Delete"/>
			<menu_item_call label="Blocca" name="Lock"/>
		</menu>
		<menu label="Lotto" name="Parcel">
			<menu_item_call label="Rendimi proprietario" name="Owner To Me"/>
			<menu_item_call label="Imposta sul contenuto Linden" name="Set to Linden Content"/>
			<menu_item_call label="Rivendica terreno pubblico" name="Claim Public Land"/>
		</menu>
		<menu label="Regione" name="Region">
			<menu_item_call label="Dump di dati temporanei degli asset" name="Dump Temp Asset Data"/>
			<menu_item_call label="Salva stato regione" name="Save Region State"/>
		</menu>
		<menu_item_call label="Strumenti Admin" name="God Tools"/>
	</menu>
	<menu label="Admin" name="Deprecated">
		<menu label="Take Off Clothing" name="Take Off Clothing">
			<menu_item_call label="Fisica" name="Physics"/>
		</menu>
	</menu>
</menu_bar><|MERGE_RESOLUTION|>--- conflicted
+++ resolved
@@ -24,6 +24,10 @@
 			<menu_item_check label="Siedi a terra" name="Force Toggle Sitting"/>
 			<menu_item_check label="Salto rapido" name="Avatar Ignore Prejump"/>
 		</menu>
+		<menu label="Stato" name="Status">
+			<menu_item_check label="Assente" name="Away"/>
+			<menu_item_check label="Non disturbare" name="Do Not Disturb"/>
+		</menu>
 		<menu_item_check label="Contolli Camera" name="Camera Controls"/>
 		<menu label="Ripara Avatar" name="avhealth">
 			<menu_item_call label="Ferma tutte le animazioni" name="Stop Animating My Avatar"/>
@@ -33,7 +37,6 @@
 			<menu_item_check label="Mostra peso dell'avatar (Avatar Rendering Cost)" name="Avatar Rendering Cost"/>
 			<menu_item_call label="Ricrea LSL Bridge" name="Recreate LSL Bridge"/>
 		</menu>
-<<<<<<< HEAD
 		<menu label="Carica sul server" name="Upload">
 			<menu_item_call label="Immagine ([COST])..." name="Upload Image"/>
 			<menu_item_call label="Suono ([COST])..." name="Upload Sound"/>
@@ -45,14 +48,6 @@
 		<!--<menu_item_call label="Richiedi diritti Admin" name="Request Admin Options"/>
 		<menu_item_call label="Lascia stato Admin" name="Leave Admin Options"/>
 		<menu_item_call label="Compra [CUR]" name="Buy and Sell L$"/>
-=======
-		<menu label="Stato" name="Status">
-			<menu_item_check label="Assente" name="Away"/>
-			<menu_item_check label="Non disturbare" name="Do Not Disturb"/>
-		</menu>
-		<menu_item_call label="Acquista L$..." name="Buy and Sell L$"/>
-		<menu_item_call label="Casella venditore in uscita..." name="MerchantOutbox"/>
->>>>>>> 33e70236
 		<menu_item_call label="Dashboard dell&apos;account..." name="Manage My Account">
 			<menu_item_call.on_click name="ManageMyAccount_url" parameter="WebLaunchJoinNow,http://secondlife.com/account/index.php?lang=it"/>
 		</menu_item_call>
