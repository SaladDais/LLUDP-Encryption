<?xml version="1.0" encoding="utf-8" standalone="yes"?>
<menu_bar name="Main Menu">
	<menu label="Io" name="Me">
		<menu_item_call label="Account" name="Manage Account"/>
		<menu_item_call label="Elenchi marketplace..." name="MarketplaceListings"/>
		<menu_item_call label="Compra L$" name="Buy and Sell L$"/>
		<menu_item_check label="Inventario" name="Inventory"/>
		<menu_item_check label="Inventario" name="ShowSidetrayInventory"/>
		<menu_item_check label="Abiti preferiti" name="WearableFavorites"/>
		<menu_item_call label="Preferiti" name="Picks"/>
		<menu_item_call label="Esperienze" name="Experiences"/>
		<menu_item_call label="I miei Script..." name="MyScripts"/>
		<menu_item_call label="Profilo" name="Profile"/>
		<menu_item_check label="Aspetto" name="ChangeOutfit"/>
		<menu_item_call label="Scelta avatar" name="Avatar Picker"/>
		<menu label="Movimento" name="Movement">
			<menu_item_call label="Siediti" name="Sit Down Here"/>
			<menu_item_check label="Vola" name="Fly"/>
			<menu_item_call label="Ferma il volo" name="Stop flying"/>
			<menu_item_check label="Corri sempre" name="Always Run"/>
			<menu_item_check label="Siedi a terra" name="Force Toggle Sitting"/>
			<menu_item_call label="Alzati" name="Stand up"/>
			<menu_item_check label="Blocca movimento" name="Move Lock"/>
			<menu_item_check label="Salto immediato" name="Avatar Ignore Prejump"/>
		</menu>
		<menu_item_check label="Controlli movimento" name="Movement Controls"/>
		<menu_item_check label="Controlli camera" name="Camera Controls"/>
		<menu label="Salute avatar" name="avhealth">
			<menu_item_call label="Ferma animazioni" name="Stop Animating My Avatar"/>
			<menu_item_call label="Ferma animazioni &amp; revoca permessi" name="Stop Animating My Avatar With Revoke"/>
			<menu_item_call label="Undeform Avatar" name="undeform_avatar"/>
			<menu_item_call label="Ricarica texture (Rebake)" name="Rebake Texture"/>
			<menu_item_call label="Ricarica accessori" name="Refresh Attachments"/>
			<menu_item_call label="Ripristina avatar maschio (Character Test)" name="ResetDefaultAvM"/>
			<menu_item_call label="Ripristina avatar femmina (Character Test)" name="ResetDefaultAvF"/>
			<menu_item_check label="Mostra info complessità" name="Avatar Draw Info"/>
			<menu_item_call label="Misura lag" name="Lag Meter"/>
			<menu_item_call label="Ricrea LSL Bridge" name="Recreate LSL Bridge"/>
		</menu>
		<menu_item_call label="Scatta foto" name="Take Snapshot"/>
		<menu_item_call label="Transazioni" name="money_tracker"/>
		<menu_item_call label="Posa in piedi..." name="pose_stand"/>
		<menu_item_call label="Preferenze" name="Preferences"/>
		<menu_item_call label="Bottoni toolbar" name="Toolbar Buttons"/>
		<menu_item_check label="Mostra accessori HUD" name="Show HUD Attachments"/>
		<menu_item_check label="Mostra interfaccia" name="Show User Interface"/>
		<menu_item_call label="Richiedi stato Admin" name="Request Admin Options"/>
		<menu_item_call label="Esci da stato Admin" name="Leave Admin Options"/>
		<menu_item_call label="Esci da [APP_NAME]" name="Quit"/>
	</menu>
	<menu label="Comunica" name="Communicate">
		<menu label="Status" name="Status">
			<menu_item_check name="Away" label="Assente"/>
			<menu_item_check name="Do Not Disturb" label="Non disturbare"/>
			<menu_item_check label="Autorisposta" name="Set Autorespond"/>
			<menu_item_check label="Autorisposta ai non amici" name="Set Autorespond to non-friends"/>
			<menu_item_check label="Respingi offerte e richieste teleport" name="Automatically reject teleport offers"/>
			<menu_item_check label="Respingi inviti a gruppi" name="Reject all group invites"/>
			<menu_item_check label="Respingi offerte di amicizia" name="Reject all friendship requests"/>
		</menu>
		<menu_item_call label="Amici" name="My Friends"/>
		<menu_item_check label="Contatti" name="Contacts"/>
		<menu_item_call label="Set di contatti" name="Contact Sets"/>
		<menu_item_call label="Gruppi" name="My Groups"/>
		<menu_item_check label="Chat..." name="Nearby Chat"/>
		<menu_item_check label="Persone" name="People"/>
		<menu_item_check label="Conversazioni" name="Conversations"/>
		<menu_item_check label="Gesti" name="Gestures"/>
		<menu_item_call label="Facebook..." name="Facebook"/>
		<menu_item_call label="Twitter..." name="Twitter"/>
		<menu_item_call label="Flickr..." name="Flickr"/>
		<menu label="Modifica voce" name="VoiceMorphing">
			<menu_item_check label="Nessuna modifica" name="NoVoiceMorphing"/>
			<menu_item_check label="Anteprima..." name="Preview"/>
			<menu_item_call label="Iscrizione..." name="Subscribe"/>
			<menu_item_call label="Offerta Premium..." name="PremiumPerk"/>
		</menu>
		<menu_item_check label="Registro conversazioni..." name="Conversation Log..."/>
		<menu_item_check label="Voce nelle vicinanze" name="Nearby Voice"/>
		<menu_item_call label="Lista bloccati" name="Block List"/>
	</menu>
	<menu label="Mondo" name="World">
		<menu_item_call label="Risinc animazioni" name="Resync Animations"/>
		<menu_item_call label="Avatar vicini" name="Active Speakers"/>
		<menu_item_check label="Radar" name="Radar"/>
		<menu_item_call label="Cronologia teleport" name="Teleport History"/>
		<menu_item_check label="Luoghi" name="Places"/>
		<menu_item_call label="Destinazioni" name="Destinations"/>
		<menu_item_call label="Eventi" name="Events"/>
		<menu_item_check label="Mini mappa" name="Mini-Map"/>
		<menu_item_check label="Mappa" name="World Map"/>
		<menu_item_check label="Traccia regione" name="Region Tracker"/>
		<menu_item_call label="Crea segnaposto qui" name="Create Landmark Here"/>
		<menu_item_call label="Profilo del luogo" name="Place Profile"/>
		<menu_item_call label="Dettagli terreno" name="About Land"/>
		<menu_item_call label="Dettagli regione" name="RegionEstate"/>
		<menu_item_call label="Compra questo terreno" name="Buy Land"/>
		<menu_item_call label="Mostra terreni posseduti" name="My Land"/>
		<menu label="Mostra altro" name="LandShow">
			<menu_item_check label="Linee divieto" name="Ban Lines"/>
			<menu_item_check label="Marcatori" name="beacons"/>
			<menu_item_check label="Linee proprietà" name="Property Lines"/>
			<menu_item_check label="Proprietari terreno" name="Land Owners"/>
			<menu_item_check label="Coordinate" name="Coordinates"/>
			<menu_item_check label="Permessi del lotto" name="Parcel Properties"/>
			<menu_item_separator />
			<menu_item_check label="Mostra menu Avanzato" name="Show Advanced Menu"/>
		</menu>
		<menu_item_call label="Teleport a casa" name="Teleport Home"/>
		<menu_item_call label="Fissa casa qui" name="Set Home to Here"/>
		<menu label="Posizione del sole" name="Environment Settings">
			<menu_item_check label="Alba" name="Sunrise"/>
			<menu_item_check label="Mezzogiorno" name="Noon"/>
			<menu_item_check label="Tramonto" name="Sunset"/>
			<menu_item_check label="Mezzanotte" name="Midnight"/>
			<menu_item_check label="Usa impostazioni regione" name="Revert to Region Default"/>
		</menu>
		<menu label="Editor ambiente" name="Environment Editor">
			<menu_item_call label="Impostazioni ambiente..."	 name="Environment Settings"/>
			<menu name="Water Presets" label="Preset acqua">
				<menu_item_call	 label="Nuovo preset..." name="new_water_preset"/>
				<menu_item_call	 label="Modifica preset..."	 name="edit_water_preset"/>
				<menu_item_call	 label="Cancella preset..." name="delete_water_preset"/>
			</menu>
			<menu name="Sky Presets" label="Preset cielo">
				<menu_item_call label="Nuovo preset..." name="new_sky_preset"/>
				<menu_item_call label="Modifica preset..." name="edit_sky_preset"/>
				<menu_item_call label="Cancella preset..." name="delete_sky_preset"/>
			 </menu>
			<menu name="Day Presets" label="Preset giorno">
				<menu_item_call label="Nuovo preset..." name="new_day_preset"/>
				<menu_item_call label="Modifica preset..." name="edit_day_preset"/>
				<menu_item_call label="Cancella preset..." name="delete_day_preset"/>
			</menu>
		</menu>
		<menu name="photo_and_video" label="Foto e video">
			<menu_item_call label="Phototools" name="phototools_item_call"/>
			<menu_item_call label="Cameratools"	name="cameratools_item_call"/>
		</menu>
		<menu_item_call label="Cerca area" name="area_search"/>
		<menu_item_call label="Esplora suoni" name="Sound Explorer"/>
		<menu_item_call label="Esplora animazioni" name="Animation Explorer"/>
		<menu_item_call label="Lista nera asset" name="asset_blacklist"/>
		<menu_item_call label="Impostazioni resa avatar" name="Avatar Render Settings"/>
		<menu_item_check label="Mostra amici sempre normali" name="Always show Friends normally"/>
		<menu_item_check label="Mostra solo amici" name="Render Friends Only"/>
	</menu>
	<menu label="Costruisci" name="BuildTools">
		<menu_item_check label="Costruisci" name="Show Build Tools"/>
		<menu label="Scegli strumento" name="Select Tool">
			<menu_item_call label="Ingrandisci" name="Focus"/>
			<menu_item_call label="Sposta" name="Move"/>
			<menu_item_call	label="Modifica" name="Edit"/>
			<menu_item_call label="Crea" name="Create"/>
			<menu_item_call label="Terreno" name="Land"/>
		</menu>
		<menu_item_call label="Collega" name="Link"/>
		<menu_item_call label="Scollega" name="Unlink"/>
		<menu_item_check label="Modifica parti collegate" name="Edit Linked Parts"/>
		<menu label="Scegli parti" name="Select Elements">
			<menu_item_call label="Seleziona prossima parte o faccia" name="Select Next Part or Face"/>
			<menu_item_call label="Seleziona parte o faccia precedente" name="Select Previous Part or Face"/>
			<menu_item_call label="Aggiungi prossima parte o faccia" name="Include Next Part or Face"/>
			<menu_item_call label="Aggiungi parte o faccia precedente" name="Include Previous Part or Face"/>
		</menu>
		<menu_item_call label="Inquadra selezione" name="Focus on Selection"/>
		<menu_item_call label="Zoom alla selezione" name="Zoom to Selection"/>
		<menu label="Oggetto" name="Object">
			<menu_item_call label="Compra" name="Menu Object Buy"/>
			<menu_item_call label="Prendi" name="Menu Object Take"/>
			<menu_item_call label="Prendi copia" name="Take Copy"/>
			<menu_item_call label="Duplica" name="Duplicate"/>
			<menu_item_call label="Modifica particelle" name="Menu Object Edit Particles"/>
			<menu_item_call label="Risalva nei contenuti" name="Save Object Back to Object Contents"/>
			<menu_item_call label="Restituisci" name="Return Object back to Owner"/>
			<menu label="Esporta" name="Export Menu">
				<menu_item_call label="Backup" name="Backup"/>
				<menu_item_call label="Collada" name="Collada"/>
			</menu>
		</menu>
		<menu label="Script" name="Scripts">
			<menu_item_call label="Mostra avvisi/errori" name="Script Debug"/>
			<menu_item_call label="Info script (conteggio)" name="Script Info"/>
			<menu_item_call label="Ricompila (Mono)" name="Mono"/>
			<menu_item_call label="Ricompila (LSL)" name="LSL"/>
			<menu_item_call label="Resetta script" name="Reset Scripts"/>
			<menu_item_call label="Imposta in esecuzione" name="Set Scripts to Running"/>
			<menu_item_call label="Imposta non in esecuzione" name="Set Scripts to Not Running"/>
			<menu_item_call label="Rimuovi script dalla selezione" name="Remove Scripts From Selection"/>
		</menu>
		<menu label="Pathfinding" name="Pathfinding">
			<menu_item_call label="Region Objects" name="pathfinding_linksets_menu_item"/>
			<menu_item_call label="Characters..." name="pathfinding_characters_menu_item"/>
			<menu_item_call label="View / test..." name="pathfinding_console_menu_item"/>
			<menu_item_call label="Rebake region" name="pathfinding_rebake_navmesh_item"/>
		</menu>
		<menu label="Opzioni" name="Options">
			<menu_item_check label="Mostra permessi avanzati" name="DebugPermissions"/>
			<menu_item_check label="Seleziona solo miei oggetti" name="Select Only My Objects"/>
			<menu_item_check label="Seleziona solo oggetti spostabili" name="Select Only Movable Objects"/>
			<menu_item_check label="Seleziona solo oggetti bloccati" name="Select Only Locked Objects"/>
			<menu_item_check label="Seleziona solo oggetti copiabili" name="Select Only Copyable Objects"/>
			<menu_item_check label="Seleziona circondando" name="Select By Surrounding"/>
			<menu_item_check label="Includi oggetti del gruppo" name="Include Group-Owned Objects"/>
			<menu_item_check label="Mostra sagoma fisica in modifica" name="Show Physics Shape"/>
			<menu_item_check label="Mostra contorni selezione" name="Show Selection Outlines"/>
<<<<<<< HEAD
			<menu_item_check label="Mostra selezione nascosta" name="Show Hidden Selection"/>
			<menu_item_check label="Mostra raggio per selezione" name="Show Light Radius for Selection"/>
			<menu_item_check label="Mostra faro per selezione" name="Show Selection Beam"/>
			<menu_item_check label="Fissa alla griglia" name="Snap to Grid"/>
			<menu_item_call label="Fissa XY alla griglia" name="Snap Object XY to Grid"/>
			<menu_item_call label="Usa selezione per griglia" name="Use Selection for Grid"/>
			<menu_item_call label="Opzioni griglia..." name="Grid Options"/>
			<menu_item_call label="Imposta permessi predefiniti..." name="Set default permissions"/>
		</menu>
		<menu label="Carica" name="Upload">
			<menu_item_call label="Immagine ([COST])..." name="Upload Image"/>
			<menu_item_call label="Suono ([COST])..." name="Upload Sound"/>
			<menu_item_call label="Animazione ([COST])..." name="Upload Animation"/>
			<menu_item_call label="Modello..." name="Upload Model"/>
			<menu_item_call label="In blocco ([COST] per file)..." name="Bulk Upload"/>
			<menu_item_call label="Importa linkset..." name="import linkset"/>
=======
			<menu_item_check label="Seleziona mostra nascosti" name="Show Hidden Selection"/>
			<menu_item_check label="Seleziona mostra il raggio luminoso per la selezione" name="Show Light Radius for Selection"/>
			<menu_item_check label="Mostra il raggio indicatore" name="Show Selection Beam"/>
			<menu_item_check label="Posiziona nella griglia" name="Snap to Grid"/>
			<menu_item_call label="Posiziona coordinate XY dell&apos;oggetto sulla griglia" name="Snap Object XY to Grid"/>
			<menu_item_call label="Usa la selezione per la griglia" name="Use Selection for Grid"/>
			<menu_item_call label="Opzioni della griglia..." name="Grid Options"/>
			<menu_item_call label="Imposta diritti predefiniti..." name="Set default permissions"/>
		</menu>
		<menu label="Carica sul server" name="Upload">
			<menu_item_call label="Immagine ([COST] L$)..." name="Upload Image"/>
			<menu_item_call label="Suono ([COST] L$)..." name="Upload Sound"/>
			<menu_item_call label="Animazione ([COST] L$)..." name="Upload Animation"/>
			<menu_item_call label="Modella..." name="Upload Model"/>
			<menu_item_call label="In blocco..." name="Bulk Upload"/>
>>>>>>> 31adfd75
		</menu>
		<menu_item_call label="Annulla" name="Undo"/>
		<menu_item_call label="Rifai" name="Redo"/>
	</menu>
	<menu label="Contenuti" name="Content">
		<menu_item_check label="Cerca" name="Search"/>
		<menu_item_call label="SL Marketplace" name="SL Marketplace"/>
		<menu_item_call label="L$ Market Data" name="LindenXchange"/>
		<menu_item_call label="Biblioteca script" name="Script Library"/>
		<menu_item_call label="Firestorm Blog" name="Firestorm Blog"/>
		<menu_item_call label="Firestorm Flickr" name="Firestorm Flickr"/>
		<menu_item_call label="Firestorm YouTube" name="Firestorm YouTube"/>
		<menu_item_call label="Firestorm Twitter" name="Firestorm Twitter"/>
		<menu_item_call label="Firestorm Plurk" name="Firestorm Plurk"/>
		<menu_item_call label="Messaggio del giorno" name="Firestorm MoTD"/>
	</menu>
	<menu label="Aiuto" name="Help">
		<menu_item_check label="Abilita suggerimenti interfaccia" name="Enable Hints"/>
		<menu_item_call label="Wiki di Firestorm" name="Firestorm Wiki"/>
		<menu_item_call label="Soluzione problemi" name="Troubleshooting"/>
		<menu_item_call label="Iscriviti a Firestorm Support Group" name="firestorm_support_group"/>
		<menu_item_call label="Calendario lezioni su Firestorm" name="Firestorm Classes Schedule"/>
		<menu_item_call label="Calendario eventi Firestorm" name="Firestorm Events Calendar"/>
		<menu_item_call label="Aiuto su [CURRENT_GRID]" name="current_grid_help"/>
		<menu_item_call label="A proposito di [CURRENT_GRID]" name="current_grid_about"/>
		<menu_item_check label="Controlla stato grid" name="Grid Status"/>
		<menu_item_call label="Segnala abusi" name="Report Abuse"/>
		<menu_item_call label="Segnala bug" name="Report Bug"/>
		<menu_item_call label="Urti, spinte, contatti" name="Bumps, Pushes &amp;amp; Hits"/>
		<menu_item_check label="Abilita tasto info sistema" name="Enable Sysinfo Button"/>
		<menu_item_call label="A proposito di [APP_NAME]" name="About Second Life"/>
	</menu>
	<menu label="RLVa" name="RLVa Main" >
		<menu label="Debug" name="Debug">
			<menu_item_check label="Mostra menu principale RLVa" name="Show Top-level RLVa Menu"/>
			<menu_item_check label="Mostra messaggi Debug" name="Show Debug Messages"/>
			<menu_item_check label="Nascondi messaggi non impostati o duplicati" name="Hide Unset or Duplicate Messages"/>
			<menu_item_check label="Mostra Assertion Failures" name="Show Assertion Failures"/>
			<menu_item_check label="Nascondi livelli bloccati" name="Hide Locked Layers"/>
			<menu_item_check label="Nascondi attachments bloccati" name="Hide Locked Attachments"/>
			<menu_item_check label="Permetti Legacy Naming" name="Enable Legacy Naming"/>
			<menu_item_check label="Permetti indossa condiviso" name="Enable Shared Wear"/>
			<menu_item_check label="Rinomina oggetti condivisi quando indossati" name="Rename Shared Items on Wear"/>
			<menu_item_check label="Blocchi..." name="Locks"/>
		</menu>
		<menu_item_check label="Permetti chat OOC" name="Allow OOC Chat"/>
		<menu_item_check label="Permetti attachments temporanei" name="Allow Temporary Attachments"/>
		<menu_item_check label="Vieta Give to #RLV" name="Forbid Give to #RLV"/>
		<menu_item_check label="Mostra chat filtrata" name="Show Filtered Chat"/>
		<menu_item_check label="Indossa sostituisce sbloccati" name="Wear Replaces Unlocked"/>
		<menu_item_check label="Console..." name="Console"/>
		<menu_item_check label="Restrizioni..." name="Restrictions"/>
		<menu_item_check label="Stringhe..." name="Strings"/>
	</menu>
	<menu label="Avanzato" name="Advanced">
		<menu_item_call label="Ricarica texture" name="Rebake Texture"/>
		<menu_item_call label="Ricarica attachments" name="Refresh Attachments"/>
		<menu_item_call label="Imposta interfaccia predefinita" name="Set UI Size to Default"/>
		<menu_item_call label="Dimensione finestra..." name="Set Window Size..."/>
		<menu_item_check label="Limita distanza selezione" name="Limit Select Distance"/>
		<menu_item_check label="Disabilita limiti camera" name="Disable Camera Distance"/>
		<menu_item_check label="Foto alta definizione" name="HighResSnapshot"/>
		<menu_item_check label="Scatta foto senza avvisi" name="QuietSnapshotsToDisk"/>
		<menu label="Prestazioni" name="Performance Tools">
			<menu_item_call label="Misura lag" name="Lag Meter"/>
			<menu_item_check label="Barra statistiche" name="Statistics Bar"/>
			<menu_item_check label="Statistiche caricamento scena" name="Scene Load Statistics"/>
			<menu_item_check label="Mostra complessità avatar" name="Avatar Draw Info"/>
		</menu>
		<menu label="Evidenzia e visibilità" name="Highlighting and Visibility">
			<menu_item_check label="Raggio lampeggiante" name="Cheesy Beacon" />
			<menu_item_check label="Nascondi particelle" name="Hide Particles" />
			<menu_item_check label="Nascondi selezione" name="Hide Selected" />
			<menu_item_check label="Evidenzia trasparenti" name="Highlight Transparent"/>
			<menu_item_check label="Mostra crocino Mouselook" name="ShowCrosshairs"/>
			<menu label="Suggerimenti al passaggio" name="Hover Tips">
				<menu_item_check label="Mostra" name="Show Tips" />
				<menu_item_check label="Mostra sui terreni" name="Land Tips"/>
				<menu_item_check label="Mostra su tutti gli oggetti" name="Tips On All Objects"/>
			</menu>
		</menu>
		<menu label="Tipi resa" name="Rendering Types">
			<menu_item_check label="Semplice" name="Rendering Type Simple"/>
			<menu_item_check label="Trasparenza" name="Rendering Type Alpha"/>
			<menu_item_check label="Alberi" name="Rendering Type Tree"/>
			<menu_item_check label="Avatar" name="Rendering Type Character"/>
			<menu_item_check label="Copertura superfici" name="Rendering Type Surface Patch"/>
			<menu_item_check label="Cielo" name="Rendering Type Sky"/>
			<menu_item_check label="Acqua" name="Rendering Type Water"/>
			<menu_item_check label="Terreno" name="Rendering Type Ground"/>
			<menu_item_check label="Volume" name="Rendering Type Volume"/>
			<menu_item_check label="Erba" name="Rendering Type Grass"/>
			<menu_item_check label="Nuvole" name="Rendering Type Clouds"/>
			<menu_item_check label="Particelle" name="Rendering Type Particles"/>
			<menu_item_check label="Irregolarità" name="Rendering Type Bump"/>
		</menu>
		<menu label="Caratteristiche resa" name="Rendering Features">
			<menu_item_check label="Interfaccia" name="ToggleUI"/>
			<menu_item_check label="Selezione" name="Selected"/>
			<menu_item_check label="Evidenziato" name="Highlighted"/>
			<menu_item_check label="Texture dinamiche" name="Dynamic Textures"/>
			<menu_item_check label="Ombre piedi" name="Foot Shadows"/>
			<menu_item_check label="Nebbia" name="Fog"/>
			<menu_item_check label="Test FRInfo" name="Test FRInfo"/>
			<menu_item_check label="Oggetti flessibili" name="Flexible Objects"/>
		</menu>
		<menu label="RLVa" name="RLVa Embedded"/>
		<menu label="Backup stream media" name="media_stream_import_export">
			<menu_item_call label="Importa lista stream XML..." name="media_stream_import"/>
			<menu_item_call	label="Esporta lista stream XML..." name="media_stream_export"/>
		</menu>
		<menu_item_check label="Use Plugin Read Thread" name="Use Plugin Read Thread"/>
		<menu_item_call label="Vuota cache gruppo" name="ClearGroupCache"/>
		<menu_item_check label="Mouse fluido" name="Mouse Smoothing"/>
		<menu_item_call label="Rilascia tasti" name="Release Keys"/>
		<menu label="Scorciatoie" name="Shortcuts">
			<menu_item_check  label="Cerca" name="Search"/>
			<menu_item_check label="Mostra menu Avanzato - scorciatoia secondaria" name="Show Advanced Menu - legacy shortcut"/>
			<menu_item_check label="Teleport doppio clic" name="DoubleClick Teleport"/>
			<menu_item_check label="Corri sempre" name="Always Run"/>
			<menu_item_check label="Vola" name="Fly"/>
			<menu_item_call label="Chiudi finestra" name="Close Window"/>
			<menu_item_call label="Chiudi tutte le finestre" name="Close All Windows"/>
			<menu_item_call label="Salva foto su disco" name="Snapshot to Disk"/>
			<menu_item_call label="Mouselook" name="Mouselook"/>
			<menu_item_check label="Joystick Flycam" name="Joystick Flycam"/>
			<menu_item_call label="Ripristina vista" name="Reset View"/>
			<menu_item_call label="Ripristina inclinazioni camera" name="Reset Camera Angles" />
			<menu_item_call label="Vedi ultima chat" name="Look at Last Chatter"/>
			<menu_item_call label="Zoom avanti" name="Zoom In"/>
			<menu_item_call label="Zoom normale" name="Zoom Default"/>
			<menu_item_call label="Zoom indietro" name="Zoom Out"/>
		</menu>
		<menu_item_check label="Sblocca volo" name="Fly Override"/>
		<menu_item_check label="API RestrainedLove" name="RLV API"/>
		<menu_item_call label="Mostra impostazioni Debug" name="Debug Settings"/>
		<menu_item_check label="Mostra menu Sviluppo" name="Debug Mode"/>
	</menu>
	<menu label="Sviluppo" name="Develop">
		<menu label="Console" name="Consoles">
			<menu_item_check label="Console texture" name="Texture Console"/>
			<menu_item_check label="Console debug" name="Debug Console"/>
			<menu_item_call label="Console notifiche" name="Notifications"/>
			<menu_item_check label="Fast Timers" name="Fast Timers"/>
			<menu_item_check label="Memoria" name="Memory"/>
			<menu_item_check label="Statistiche scena" name="Scene Statistics"/>
			<menu_item_check label="Monitor caricamento scena" name="Scene Loading Monitor"/>
			<menu_item_call label="Texture Fetch Debug Console" name="Texture Fetch Debug Console"/>
			<menu_item_check label="Console debug regione" name="Region Debug Console"/>
			<menu_item_call label="Region Info to Debug Console" name="Region Info to Debug Console"/>
			<menu_item_call label="Group Info to Debug Console" name="Group Info to Debug Console"/>
			<menu_item_call label="Capabilities Info to Debug Console" name="Capabilities Info to Debug Console"/>
			<menu_item_check label="Camera" name="Camera"/>
			<menu_item_check label="Vento" name="Wind"/>
			<menu_item_check label="FOV" name="FOV"/>
			<menu_item_check label="Badge" name="Badge"/>
			<menu_item_check label="Cookie" name="Cookies"/>
		</menu>
		<menu label="Mostra info" name="Display Info">
			<menu_item_check label="Mostra Time" name="Show Time"/>
			<menu_item_check label="Mostra Upload Transaction" name="Show Upload Transaction"/>
			<menu_item_check label="Mostra Texture Info" name="Show Texture Info"/>
			<menu_item_call label="Uso VRAM per oggetto" name="VRAM usage per object"/>
			<menu_item_check label="Mostra Avatar Render Info" name="Show Avatar Render Info"/>
			<menu_item_check label="Mostra Render Info" name="Show Render Info"/>
			<menu_item_check label="Mostra Matrices" name="Show Matrices"/>
			<menu_item_check label="Mostra colore sotto cursore" name="Show Color Under Cursor"/>
			<menu_item_check label="Mostra Memory" name="Show Memory"/>
			<menu_item_check label="Mostra Updates to Objects" name="Show Updates"/>
		</menu>
		<menu label="Forza un errore" name="Force Errors">
			<menu_item_call label="Forza Breakpoint" name="Force Breakpoint"/>
			<menu_item_call label="Forza LLError e Crash" name="Force LLError And Crash"/>
			<menu_item_call label="Forza Bad Memory Access" name="Force Bad Memory Access"/>
			<menu_item_call label="Forza Infinite Loop" name="Force Infinite Loop"/>
			<menu_item_call label="Forza Driver Crash" name="Force Driver Carsh"/>
			<menu_item_call label="Forza Software Exception" name="Force Software Exception"/>
			<menu_item_call label="Forza Disconnetti viewer" name="Force Disconnect Viewer"/>
			<menu_item_call label="Simula Memory Leak" name="Memory Leaking Simulation"/>
		</menu>
		<menu label="Test resa" name="Render Tests">
			<menu_item_check label="Camera Offset" name="Camera Offset"/>
			<menu_item_check label="Randomize Framerate" name="Randomize Framerate"/>
			<menu_item_check label="Periodic Slow Frame" name="Periodic Slow Frame"/>
			<menu_item_check label="Frame Test" name="Frame Test"/>
			<menu_item_call label="Frame Profile" name="Frame Profile"/>
			<menu_item_call label="Benchmark" name="Benchmark"/>
		</menu>
		<menu label="Metadati resa" name="Render Metadata">
			<menu_item_check label="Bounding Boxes" name="Bounding Boxes"/>
			<menu_item_check label="Avatar Hitboxes" name="Avatar Hitboxes"/>
			<menu_item_check label="Normals" name="Normals"/>
			<menu_item_check label="Octree" name="Octree"/>
			<menu_item_check label="Shadow Frusta" name="Shadow Frusta"/>
			<menu_item_check label="Physics Shapes" name="Physics Shapes"/>
			<menu_item_check label="Occlusion" name="Occlusion"/>
			<menu_item_check label="Render Batches" name="Render Batches"/>
			<menu_item_check label="Update Type" name="Update Type"/>
			<menu_item_check label="Texture Anim" name="Texture Anim"/>
			<menu_item_check label="Texture Priority" name="Texture Priority"/>
			<menu_item_check label="Texture Area" name="Texture Area"/>
			<menu_item_check label="Face Area" name="Face Area"/>
			<menu_item_check label="LOD Info" name="LOD Info"/>
			<menu_item_check label="Conteggio triangolo" name="Triangle Count"/>
			<menu_item_check label="Build Queue" name="Build Queue"/>
			<menu_item_check label="Lights" name="Lights"/>
			<menu_item_check label="Particles" name="Particles"/>
			<menu_item_check label="Collision Skeleton" name="Collision Skeleton"/>
			<menu_item_check label="Joints" name="Joints"/>
			<menu_item_check label="Raycast" name="Raycast"/>
			<menu_item_check label="Wind Vectors" name="Wind Vectors"/>
			<menu_item_check label="Sculpt" name="Sculpt"/>
			<menu_item_check label="Dimens texture" name="Texture Size"/>
			<menu label="Densità texture" name="Texture Density">
				<menu_item_check label="Nessuna" name="None"/>
				<menu_item_check label="Attuale" name="Current"/>
				<menu_item_check label="Desiderata" name="Desired"/>
				<menu_item_check label="Piena" name="Full"/>
			</menu>
		</menu>
		<menu label="Resa" name="Rendering">
			<menu_item_check label="Assi" name="Axes"/>
			<menu_item_check label="Tangent Basis" name="Tangent Basis"/>
			<menu_item_call label="Selected Texture Info Basis" name="Selected Texture Info Basis"/>
			<menu_item_call label="Info materiale selezionato" name="Selected Material Info"/>
			<menu_item_check label="Wireframe" name="Wireframe"/>
			<menu_item_check label="Occlusione oggetto-oggetto" name="Object-Object Occlusion"/>
			<menu_item_check label="Advanced Lighting Model" name="Advanced Lighting Model"/>
			<menu_item_check label="   Shadows from Sun/Moon/Projectors" name="Shadows from Sun/Moon/Projectors"/>
			<menu_item_check label="   SSAO and Shadow Smoothing" name="SSAO and Shadow Smoothing"/>
			<menu_item_check label="Debug GL" name="Debug GL"/>
			<menu_item_check label="Debug Pipeline" name="Debug Pipeline"/>
			<menu_item_check label="Automatic Alpha Masks (deferred)" name="Automatic Alpha Masks (deferred)"/>
			<menu_item_check label="Automatic Alpha Masks (non-deferred)" name="Automatic Alpha Masks (non-deferred)"/>
			<menu_item_check label="Animation Textures" name="Animation Textures"/>
			<menu_item_check label="Disabilita texture" name="Disable Textures"/>
			<menu_item_check label="Full Res Textures (dangerous)" name="Full Res Textures"/>
			<menu_item_check label="Render Attached Lights" name="Render Attached Lights"/>
			<menu_item_check label="Render Attached Particles" name="Render Attached Particles"/>
			<menu_item_check label="Hover Glow Objects" name="Hover Glow Objects"/>
		</menu>
		<menu label="Rete" name="Network">
			<menu_item_check label="Pausa agente" name="AgentPause"/>
			<menu_item_call label="Abilita log messaggi" name="Enable Message Log"/>
			<menu_item_call label="Disabilita log messaggi" name="Disable Message Log"/>
			<menu_item_check label="Velocity Interpolate Objects" name="Velocity Interpolate Objects"/>
			<menu_item_check label="Ping Interpolate Object Positions" name="Ping Interpolate Object Positions"/>
			<menu_item_call label="Drop a Packet" name="Drop a Packet"/>
		</menu>
		<menu_item_call label="Scarica Scripted Camera" name="Dump Scripted Camera"/>
		<menu label="Registra" name="Recorder">
			<menu_item_call label="Avvia registraz eventi" name="Start event recording"/>
			<menu_item_call label="Ferma registraz eventi" name="Stop event recording"/>
			<menu_item_call label="Esegui registrazione eventi" name="Playback event recording"/>
			<menu_item_call label="Avvia esecuzione" name="Start Playback"/>
			<menu_item_call label="Ferma esecuzione" name="Stop Playback"/>
			<menu_item_check label="Esegui ciclico" name="Loop Playback"/>
			<menu_item_call label="Avvia registraz" name="Start Record"/>
			<menu_item_call label="Ferma registraz" name="Stop Record"/>
		</menu>
		<menu label="Mondo" name="DevelopWorld">
			<menu_item_check label="Sim Sun Override" name="Sim Sun Override"/>
			<menu_item_check label="Fixed Weather" name="Fixed Weather"/>
			<menu_item_call label="Scarica Region Object Cache" name="Dump Region Object Cache"/>
			<menu_item_call label="Scarica Simulator Features to Nearby Chat" name="DumpSimFeaturesToChat"/>
		</menu>
		<menu label="UI" name="UI">
			<menu_item_call label="Test Media browser" name="Web Browser Test"/>
			<menu_item_check label="Test riavvio regione..." name="Region Restart Test"/>
			<menu_item_call label="Web Content Browser" name="Web Content Browser"/>
			<menu_item_call label="Test connessione FB" name="FB Connect Test"/>
			<menu_item_call label="Scarica SelectMgr" name="Dump SelectMgr"/>
			<menu_item_call label="Scarica Inventario" name="Dump Inventory"/>
			<menu_item_call label="Scarica Timers" name="Dump Timers"/>
			<menu_item_call label="Scarica Focus Holder" name="Dump Focus Holder"/>
			<menu_item_call label="Stampa info oggetto selezionato" name="Print Selected Object Info"/>
			<menu_item_call label="Stampa info agente" name="Print Agent Info"/>
			<menu_item_check label="Doppio clic Auto-Pilota" name="Double-ClickAuto-Pilot"/>
			<menu_item_check label="Doppio clic Teleport" name="DoubleClick Teleport"/>
			<menu_item_check label="Debug SelectMgr" name="Debug SelectMgr"/>
			<menu_item_check label="Debug clic" name="Debug Clicks"/>
			<menu_item_check label="Debug viste" name="Debug Views"/>
			<menu_item_check label="Debug Name Tooltips" name="Debug Name Tooltips"/>
			<menu_item_check label="Debug eventi mouse" name="Debug Mouse Events"/>
			<menu_item_check label="Debug tasti" name="Debug Keys"/>
			<menu_item_check label="Debug Window Process" name="Debug WindowProc"/>
		</menu>
		<menu label="XUI" name="XUI">
			<menu_item_call label="Ricarica impostazioni colori" name="Reload Color Settings"/>
			<menu_item_call label="Mostra Font Test" name="Show Font Test"/>
			<menu_item_call label="Carica da XML" name="Load from XML"/>
			<menu_item_call label="Salva su XML" name="Save to XML"/>
			<menu_item_check label="Mostra nomi XUI" name="Show XUI Names"/>
			<menu_item_check label="Mostra debugging info for views" name="DebugViews"/>
			<menu_item_call label="XUI Preview Tool" name="UI Preview Tool"/>
			<menu_item_call label="Manda IM test" name="Send Test IMs"/>
			<menu_item_call label="Vuota cache nomi" name="Flush Names Caches"/>
		</menu>
		<menu label="Avatar" name="Character">
			<menu label="Cattura texture combinate" name="Grab Baked Texture">
				<menu_item_call label="Iride" name="Grab Iris"/>
				<menu_item_call label="Testa" name="Grab Head"/>
				<menu_item_call label="Corpo sopra" name="Grab Upper Body"/>
				<menu_item_call label="Corpo sotto" name="Grab Lower Body"/>
				<menu_item_call label="Gonna" name="Grab Skirt"/>
			</menu>
			<menu label="Test avatar" name="Character Tests">
				<menu_item_call label="Aspetto a XML" name="Appearance To XML"/>
				<menu_item_call label="Commuta Character Geometry" name="Toggle Character Geometry"/>
				<menu_item_call label="Test maschio" name="Test Male"/>
				<menu_item_call label="Test femmina" name="Test Female"/>
				<menu_item_check label="Allow Select Avatar" name="Allow Select Avatar"/>
			</menu>
			<menu label="Velocità animazioni" name="Animation Speed">
				<menu_item_call label="Tutte 10% più veloci" name="All Animations 10 Faster"/>
				<menu_item_call label="Tutte 10% più lente" name="All Animations 10 Slower"/>
				<menu_item_call label="Reset velocità" name="Reset All Animation Speed"/>
				<menu_item_check label="Animazioni slow motion" name="Slow Motion Animations"/>
			</menu>
			<menu_item_call label="Forza param all'originale" name="Force Params to Default"/>
			<menu_item_check label="Info animazione" name="Animation Info"/>
			<menu_item_check label="Mostra sguardo" name="Show Look At"/>
			<menu_item_check label="Mostra selezione" name="Show Point At"/>
			<menu_item_check label="Debug Joint Updates" name="Debug Joint Updates"/>
			<menu_item_check label="Disabilita LOD" name="Disable LOD"/>
			<menu_item_check label="Debug Character Vis" name="Debug Character Vis"/>
			<menu_item_check label="Mostra Collision Skeleton" name="Show Collision Skeleton"/>
			<menu_item_check label="Mostra scheletro" name="Show Bones"/>
			<menu_item_check label="Mostra Agent Target" name="Display Agent Target"/>
			<menu_item_check label="Mostra Impostor Extents" name="Show Impostor Extents"/>
			<menu_item_call label="Scarica Attachments" name="Dump Attachments"/>
			<menu_item_call label="Debug Texture avatar" name="Debug Avatar Textures"/>
			<menu_item_call label="Scarica Texture locali" name="Dump Local Textures"/>
			<menu_item_call label="Ricarica Avatar Cloud Particle" name="Reload Avatar Cloud Particle"/>
		</menu>
		<menu_item_check label="Texture HTTP" name="HTTP Textures"/>
		<menu_item_check label="Inventario HTTP" name="HTTP Inventory"/>
		<menu_item_call label="Comprimi immagini" name="Compress Images"/>
		<menu_item_call label="Abilita Visual Leak Detector" name="Enable Visual Leak Detector"/>
		<menu_item_check label="Output Debug Minidump" name="Output Debug Minidump"/>
		<menu_item_check label="Finestra terminale (prossimo login)" name="Console Window"/>
		<menu label="Imposta livello log" name="Set Logging Level">
			<menu_item_check name="Debug" label="Debug"/>
			<menu_item_check name="Info" label="Info"/>
			<menu_item_check name="Warning" label="Avvisi"/>
			<menu_item_check name="Error" label="Errori"/>
			<menu_item_check name="None" label="Nessuno"/>
		</menu>
		<menu_item_call label="Chiedi stato Admin" name="Request Admin Options"/>
		<menu_item_call label="Esci da stato Admin" name="Leave Admin Options"/>
		<menu_item_check label="Mostra menu Admin" name="View Admin Options"/>
	</menu>
	<menu label="Admin" name="Admin">
		<menu label="Oggetto" name="AdminObject">
			<menu_item_call label="Prendi copia" name="Admin Take Copy"/>
			<menu_item_call label="Forza proprietario a me" name="Force Owner To Me"/>
			<menu_item_call label="Forza permessi proprietario" name="Force Owner Permissive"/>
			<menu_item_call label="Cancella" name="Delete"/>
			<menu_item_call label="Blocca" name="Lock"/>
			<menu_item_call label="Cattura ID Assets" name="Get Assets IDs"/>
		</menu>
		<menu label="Lotto" name="Parcel">
			<menu_item_call label="Forza proprietario a me" name="Owner To Me"/>
			<menu_item_call label="Imposta a Linden Content" name="Set to Linden Content"/>
			<menu_item_call label="Reclama terreno pubblico" name="Claim Public Land"/>
		</menu>
		<menu label="Regione" name="Region">
			<menu_item_call label="Scarica Dati temp asset" name="Dump Temp Asset Data"/>
			<menu_item_call label="Salva Region state" name="Save Region State"/>
		</menu>
		<menu_item_call label="God Tools" name="God Tools"/>
	</menu>
	<menu label="Admin" name="Deprecated">
		<menu label="Attacca oggetto" name="Attach Object"/>
		<menu label="Stacca oggetto" name="Detach Object"/>
		<menu label="Togli abito" name="Take Off Clothing">
			<menu_item_call label="Camicia" name="Shirt"/>
			<menu_item_call label="Pantaloni" name="Pants"/>
			<menu_item_call label="Scarpe" name="Shoes"/>
			<menu_item_call label="Calze" name="Socks"/>
			<menu_item_call label="Giacca" name="Jacket"/>
			<menu_item_call label="Guanti" name="Gloves"/>
			<menu_item_call label="Canottiera" name="Menu Undershirt"/>
			<menu_item_call label="Slip" name="Menu Underpants"/>
			<menu_item_call label="Gonna" name="Skirt"/>
			<menu_item_call label="Alfa" name="Alpha"/>
			<menu_item_call label="Tatuaggio" name="Tattoo"/>
			<menu_item_call label="Fisica" name="Physics"/>
			<menu_item_call label="Tutto" name="All Clothes"/>
		</menu>
		<menu label="Aiuto" name="DeprecatedHelp">
			<menu_item_call label="Blog ufficiale Linden" name="Official Linden Blog"/>
			<menu_item_call label="Portale Scripting" name="Scripting Portal"/>
			<menu label="Bug Reporting" name="Bug Reporting">
				<menu_item_call label="Public Issue Tracker" name="Public Issue Tracker"/>
				<menu_item_call label="Public Issue Tracker Help" name="Publc Issue Tracker Help"/>
				<menu_item_call label="Bug Reporting 101" name="Bug Reporing 101"/>
				<menu_item_call label="Problemi sicurezza" name="Security Issues"/>
				<menu_item_call label="Wiki domande e risposte" name="QA Wiki"/>
			</menu>
		</menu>
	</menu>
</menu_bar><|MERGE_RESOLUTION|>--- conflicted
+++ resolved
@@ -204,7 +204,6 @@
 			<menu_item_check label="Includi oggetti del gruppo" name="Include Group-Owned Objects"/>
 			<menu_item_check label="Mostra sagoma fisica in modifica" name="Show Physics Shape"/>
 			<menu_item_check label="Mostra contorni selezione" name="Show Selection Outlines"/>
-<<<<<<< HEAD
 			<menu_item_check label="Mostra selezione nascosta" name="Show Hidden Selection"/>
 			<menu_item_check label="Mostra raggio per selezione" name="Show Light Radius for Selection"/>
 			<menu_item_check label="Mostra faro per selezione" name="Show Selection Beam"/>
@@ -219,25 +218,8 @@
 			<menu_item_call label="Suono ([COST])..." name="Upload Sound"/>
 			<menu_item_call label="Animazione ([COST])..." name="Upload Animation"/>
 			<menu_item_call label="Modello..." name="Upload Model"/>
-			<menu_item_call label="In blocco ([COST] per file)..." name="Bulk Upload"/>
+			<menu_item_call label="In blocco..." name="Bulk Upload"/>
 			<menu_item_call label="Importa linkset..." name="import linkset"/>
-=======
-			<menu_item_check label="Seleziona mostra nascosti" name="Show Hidden Selection"/>
-			<menu_item_check label="Seleziona mostra il raggio luminoso per la selezione" name="Show Light Radius for Selection"/>
-			<menu_item_check label="Mostra il raggio indicatore" name="Show Selection Beam"/>
-			<menu_item_check label="Posiziona nella griglia" name="Snap to Grid"/>
-			<menu_item_call label="Posiziona coordinate XY dell&apos;oggetto sulla griglia" name="Snap Object XY to Grid"/>
-			<menu_item_call label="Usa la selezione per la griglia" name="Use Selection for Grid"/>
-			<menu_item_call label="Opzioni della griglia..." name="Grid Options"/>
-			<menu_item_call label="Imposta diritti predefiniti..." name="Set default permissions"/>
-		</menu>
-		<menu label="Carica sul server" name="Upload">
-			<menu_item_call label="Immagine ([COST] L$)..." name="Upload Image"/>
-			<menu_item_call label="Suono ([COST] L$)..." name="Upload Sound"/>
-			<menu_item_call label="Animazione ([COST] L$)..." name="Upload Animation"/>
-			<menu_item_call label="Modella..." name="Upload Model"/>
-			<menu_item_call label="In blocco..." name="Bulk Upload"/>
->>>>>>> 31adfd75
 		</menu>
 		<menu_item_call label="Annulla" name="Undo"/>
 		<menu_item_call label="Rifai" name="Redo"/>
