--- conflicted
+++ resolved
@@ -1,42 +1,3 @@
-<<<<<<< HEAD
-<?xml version="1.0" encoding="utf-8" standalone="yes"?>
-<panel name="panel_login">
-	<string name="real_url">
-		http://secondlife.com/app/login/
-	</string>
-	<string name="forgot_password_url">
-		http://secondlife.com/account/request.php
-	</string>
-	<text name="first_name_text">
-		Nome:
-	</text>
-	<text name="last_name_text">
-		Cognome:
-	</text>
-	<text name="password_text">
-		Password:
-	</text>
-	<text name="start_location_text">
-		Luogo di partenza:
-	</text>
-	<combo_box name="start_location_combo">
-		<combo_box.item name="MyHome" label="Casa Mia"/>
-		<combo_box.item name="MyLastLocation" label="Ultimo luogo dove sono stato"/>
-		<combo_box.item name="Typeregionname" label="lt;Scrivi la regione di partenza&gt;"/>
-	</combo_box>
-	<check_box label="Ricorda password" name="remember_check"/>
-	<button label="Log In" label_selected="Log In" name="connect_btn"/>
-	<text name="create_new_account_text">
-		Registra un account
-	</text>
-	<text name="forgot_password_text">
-		Hai dimenticato il tuo nome o la password?
-	</text>
-	<text name="channel_text">
-		[VERSION]
-	</text>
-</panel>
-=======
 <?xml version="1.0" encoding="utf-8" standalone="yes"?>
 <panel name="panel_login">
 	<string name="real_url">
@@ -81,5 +42,4 @@
 	<text name="channel_text">
 		[VERSION]
 	</text>
-</panel>
->>>>>>> fcaa1ad4
+</panel>