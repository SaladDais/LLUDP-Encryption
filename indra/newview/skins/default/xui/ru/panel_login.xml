<?xml version="1.0" encoding="utf-8" standalone="yes" ?>
<panel name="panel_login">
<<<<<<< HEAD
	<layout_stack name="ui_stack">
		<layout_panel name="ui_container">
			<combo_box label="Имя пользователя:" tool_tip="Имя пользователя выбирается при регистрации, например bobsmith12 или Steller Sunshine" name="username_combo" />
			<line_editor name="password_edit" label="Пароль" />
			<check_box label="Запомнить пароль" name="remember_check" />
			<text name="forgot_password_text">
				Забыли имя пользователя или пароль?
			</text>
			<button label="Войти" name="connect_btn" />
			<text name="At_My_Last_Location_Label">
				в локацию
			</text>
			<combo_box label="Мои любимые места" name="start_location_combo">
				<combo_box.item label="Мой дом" name="MyHome" />
			</combo_box>
			<button label="Войти" name="connect_favorite_btn" />
			<line_editor name="location_edit" label="Написать локацию" />
			<button label="Войти" name="connect_location_btn" />
			<combo_box label="Выберите сетку" name="server_combo" />
=======
	<panel.string name="forgot_password_url">http://secondlife.com/account/request.php</panel.string>
	<layout_stack name="ui_stack">
		<layout_panel name="ui_container">
			<combo_box label="Имя пользователя" name="username_combo" tool_tip="Имя пользователя, которое вы выбрали при регистрации, например, «bobsmith12» или «Steller Sunshine»"/>
			<line_editor label="Пароль" name="password_edit"/>
			<combo_box label="Мои любимые места" name="start_location_combo">
				<combo_box.item label="Последнее местоположение" name="MyLastLocation"/>
				<combo_box.item label="Мой дом" name="MyHome"/>
			</combo_box>
			<button label="Войти" name="connect_btn"/>
			<check_box label="Запомнить меня" name="remember_check"/>
			<text name="forgot_password_text">Забыли пароль?</text>
			<combo_box label="Выберите сетку" name="server_combo"/>
>>>>>>> f155f400
		</layout_panel>
	</layout_stack>
</panel><|MERGE_RESOLUTION|>--- conflicted
+++ resolved
@@ -1,26 +1,5 @@
-<?xml version="1.0" encoding="utf-8" standalone="yes" ?>
+<?xml version="1.0" encoding="utf-8"?>
 <panel name="panel_login">
-<<<<<<< HEAD
-	<layout_stack name="ui_stack">
-		<layout_panel name="ui_container">
-			<combo_box label="Имя пользователя:" tool_tip="Имя пользователя выбирается при регистрации, например bobsmith12 или Steller Sunshine" name="username_combo" />
-			<line_editor name="password_edit" label="Пароль" />
-			<check_box label="Запомнить пароль" name="remember_check" />
-			<text name="forgot_password_text">
-				Забыли имя пользователя или пароль?
-			</text>
-			<button label="Войти" name="connect_btn" />
-			<text name="At_My_Last_Location_Label">
-				в локацию
-			</text>
-			<combo_box label="Мои любимые места" name="start_location_combo">
-				<combo_box.item label="Мой дом" name="MyHome" />
-			</combo_box>
-			<button label="Войти" name="connect_favorite_btn" />
-			<line_editor name="location_edit" label="Написать локацию" />
-			<button label="Войти" name="connect_location_btn" />
-			<combo_box label="Выберите сетку" name="server_combo" />
-=======
 	<panel.string name="forgot_password_url">http://secondlife.com/account/request.php</panel.string>
 	<layout_stack name="ui_stack">
 		<layout_panel name="ui_container">
@@ -34,7 +13,6 @@
 			<check_box label="Запомнить меня" name="remember_check"/>
 			<text name="forgot_password_text">Забыли пароль?</text>
 			<combo_box label="Выберите сетку" name="server_combo"/>
->>>>>>> f155f400
 		</layout_panel>
 	</layout_stack>
 </panel>