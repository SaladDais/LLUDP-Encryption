--- conflicted
+++ resolved
@@ -7,17 +7,15 @@
 		<menu_item_call label="Настройки" name="Preferences"/>
 		<menu_item_call label="Кнопки панели инструментов" name="Toolbar Buttons"/>
 		<menu_item_call label="Профиль" name="Profile"/>
-		<menu_item_call label="Места" name="Picks"/>
+		<menu_item_call label="Места..." name="Picks"/>
 		<menu_item_call label="Внешность" name="ChangeOutfit"/>
-		<menu_item_call label="Выберите аватар" name="Avatar Picker"/>
-		<menu_item_call label="Приключения" name="Experiences"/>
+		<menu_item_call label="Приключения..." name="Experiences"/>
 		<menu_item_call label="Снимок" name="Take Snapshot"/>
 		<menu_item_check label="Инвентарь" name="Inventory"/>
 		<menu_item_check label="Инвентарь" name="ShowSidetrayInventory"/>
 		<menu_item_check label="Управление движением" name="Movement Controls"/>
 		<menu label="Движение" name="Movement">
 			<menu_item_call label="Сесть" name="Sit Down Here"/>
-<<<<<<< HEAD
 			<menu_item_check label="Летать" name="Fly"/>
 			<menu_item_call label="Прекратить летать" name="Stop flying"/>
 			<menu_item_check label="Всегда бежать" name="Always Run"/>
@@ -51,25 +49,6 @@
 		<menu_item_call label="Запрос статуса 'Администратор'" name="Request Admin Options"/>
 		<menu_item_call label="Выход из статуса 'Администратор'" name="Leave Admin Options"/>
 		<menu_item_check label="Показывать присоединенные HUD" name="Show HUD Attachments"/>
-=======
-			<menu_item_check label="Полет" name="Fly"/>
-			<menu_item_check label="Всегда бегать" name="Always Run"/>
-			<menu_item_call label="Остановить анимацию" name="Stop Animating My Avatar"/>
-			<menu_item_call label="Ходьба / бег / полет..." name="Walk / run / fly"/>
-		</menu>
-		<menu label="Статус" name="Status">
-			<menu_item_check label="Нет на месте" name="Away"/>
-			<menu_item_check label="Не беспокоить" name="Do Not Disturb"/>
-		</menu>
-		<menu_item_call label="Купить L$..." name="Buy and Sell L$"/>
-		<menu_item_call label="Торговые исходящие..." name="MerchantOutbox"/>
-		<menu_item_call label="Списки товаров торгового центра..." name="MarketplaceListings"/>
-		<menu_item_call label="Информационная панель аккаунта..." name="Manage My Account"/>
-		<menu_item_call label="Настройки..." name="Preferences"/>
-		<menu_item_call label="Кнопки панели инструментов..." name="Toolbars"/>
-		<menu_item_call label="Скрыть все элементы управления" name="Hide UI"/>
-		<menu_item_check label="Показывать присоединения HUD" name="Show HUD Attachments"/>
->>>>>>> f155f400
 		<menu_item_call label="Выход из [APP_NAME]" name="Quit"/>
 	</menu>
 	<menu label="Общение" name="Communicate">
@@ -103,7 +82,6 @@
 		<menu_item_check label="Радар" name="Radar"/>
 		<menu_item_call label="История телепортаций" name="Teleport History"/>
 		<menu_item_check label="Места" name="Places"/>
-		<menu_item_call label="Пункты" name="Destinations"/>
 		<menu_item_check label="Мини карта" name="Mini-Map"/>
 		<menu_item_check label="Карта мира" name="World Map"/>
 		<menu_item_check label="Отслеживание региона" name="Region Tracker"/>
@@ -486,7 +464,6 @@
 			<menu_item_call label="Включить журнал сообщений" name="Enable Message Log"/>
 			<menu_item_call label="Отключить журнал сообщений" name="Disable Message Log"/>
 			<menu_item_check label="Скорость интерполяции объектов" name="Velocity Interpolate Objects"/>
-<<<<<<< HEAD
 			<menu_item_check label="Время ответа интерполяции позиции объекта" name="Ping Interpolate Object Positions"/>
 			<menu_item_call label="Снижение пакета" name="Drop a Packet" shortcut=""/>
 		</menu>
@@ -495,13 +472,6 @@
 			<menu_item_call label="Старт записи события" name="Start event recording"/>
 			<menu_item_call label="Конец записи события" name="Stop event recording"/>
 			<menu_item_call label="Воспроизведение записи события" name="Playback event recording"/>
-=======
-			<menu_item_check label="Прикрепить объекты для интерполяции" name="Ping Interpolate Object Positions"/>
-			<menu_item_call label="Опустить пакет" name="Drop a Packet"/>
-		</menu>
-		<menu_item_call label="Дамп камеры со скриптами" name="Dump Scripted Camera"/>
-		<menu label="Диктофон" name="Recorder">
->>>>>>> f155f400
 			<menu_item_call label="Начать воспроизведение" name="Start Playback"/>
 			<menu_item_call label="Остановить воспроизведение" name="Stop Playback"/>
 			<menu_item_call label="Зациклить воспроизведение" name="Loop Playback"/>
