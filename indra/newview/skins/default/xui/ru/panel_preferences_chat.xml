--- conflicted
+++ resolved
@@ -30,11 +30,7 @@
 	<spinner label="Время отображения всплывающих реплик:" name="nearby_toasts_lifetime"/>
 	<spinner label="Время затухания всплывающих реплик:" name="nearby_toasts_fadingtime"/>
 	<text name="translate_chb_label">
-<<<<<<< HEAD
-		Использовать машинный перевод во время общения
-=======
 		Использовать машинный перевод при общении
->>>>>>> ecf766e7
 	</text>
 	<text name="translate_language_text">
 		Переводить чат на:
