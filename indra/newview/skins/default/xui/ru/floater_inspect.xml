<?xml version="1.0" encoding="utf-8" standalone="yes" ?>
<floater name="inspect" title="Инспектирование объектов">
<<<<<<< HEAD
	<floater.string name="timeStamp">
		[wkday,datetime,slt], [day,datetime,slt] [mth,datetime,slt] [year,datetime,slt] [hour,datetime,slt]:[min,datetime,slt]:[second,datetime,slt]
	</floater.string>
	<scroll_list name="object_list" tool_tip="Выбор объекта из этого списка приведет к его подсветке">
		<scroll_list.columns label="Название объекта" name="object_name"/>
		<scroll_list.columns label="Имя владельца" name="owner_name"/>
		<scroll_list.columns label="Имя создателя" name="creator_name"/>
		<scroll_list.columns label="Дата создания" name="creation_date"/>
	</scroll_list>
	<button label="Профиль владельца..." name="button owner" tool_tip="Показывает профиль владельца подсвеченного объекта"/>
	<button label="Профиль создателя..." name="button creator" tool_tip="Показывает профиль создателя подсвеченного объекта"/>
=======
    <floater.string name="Group">
        (Группа)
    </floater.string>
    <floater.string name="stats_list">
        Общая статистика:

[NUM_OBJECTS] объектов, [NUM_PRIMS] примов

Граней: [NUM_FACES]
Вершин: [NUM_VERTICES]
Треуг.: [NUM_TRIANGLES]
Сложн.: [COMPLEXITY]

Текстур: [NUM_TEXTURES]
TMem: [TEXTURE_MEMORY] KB
VRAM: [VRAM_USAGE] KB
    </floater.string>
    <text_editor name="linksetstats_text" value="(загрузка...)"/>
    <scroll_list name="object_list" tool_tip="Выбор объекта из этого списка приведет к его подсветке">
        <scroll_list.columns label="Имя Объекта" name="object_name" />
        <scroll_list.columns label="Описание" name="description" />
        <scroll_list.columns label="Имя Владельца" name="owner_name" />
        <scroll_list.columns label="Имя Создателя" name="creator_name" />
        <scroll_list.columns label="Грани" name="facecount"/>
        <scroll_list.columns label="Вершины" name="vertexcount" />
        <scroll_list.columns label="Треугольники" name="trianglecount"/>
        <scroll_list.columns label="TMem" name="tramcount"/>
        <scroll_list.columns label="VRAM" name="vramcount"/>
        <scroll_list.columns label="Дата Создания" name="creation_date"/>
    </scroll_list>
    <button label="Профиль владельца..." name="button owner"
     tool_tip="Показывает профиль владельца подсвеченного объекта"/>
    <button label="Профиль создателя..." name="button creator" tool_tip="Показывает профиль создателя подсвеченного объекта"/>
    <menu_button name="options_btn" tool_tip="Опции"/>
>>>>>>> 9b6ea36a
</floater><|MERGE_RESOLUTION|>--- conflicted
+++ resolved
@@ -1,18 +1,5 @@
 <?xml version="1.0" encoding="utf-8" standalone="yes" ?>
 <floater name="inspect" title="Инспектирование объектов">
-<<<<<<< HEAD
-	<floater.string name="timeStamp">
-		[wkday,datetime,slt], [day,datetime,slt] [mth,datetime,slt] [year,datetime,slt] [hour,datetime,slt]:[min,datetime,slt]:[second,datetime,slt]
-	</floater.string>
-	<scroll_list name="object_list" tool_tip="Выбор объекта из этого списка приведет к его подсветке">
-		<scroll_list.columns label="Название объекта" name="object_name"/>
-		<scroll_list.columns label="Имя владельца" name="owner_name"/>
-		<scroll_list.columns label="Имя создателя" name="creator_name"/>
-		<scroll_list.columns label="Дата создания" name="creation_date"/>
-	</scroll_list>
-	<button label="Профиль владельца..." name="button owner" tool_tip="Показывает профиль владельца подсвеченного объекта"/>
-	<button label="Профиль создателя..." name="button creator" tool_tip="Показывает профиль создателя подсвеченного объекта"/>
-=======
     <floater.string name="Group">
         (Группа)
     </floater.string>
@@ -47,5 +34,4 @@
      tool_tip="Показывает профиль владельца подсвеченного объекта"/>
     <button label="Профиль создателя..." name="button creator" tool_tip="Показывает профиль создателя подсвеченного объекта"/>
     <menu_button name="options_btn" tool_tip="Опции"/>
->>>>>>> 9b6ea36a
 </floater>