--- conflicted
+++ resolved
@@ -2481,13 +2481,8 @@
 		<usetemplate ignoretext="Подтверждать перед удалением системной папки" name="okcancelignore" notext="Отмена" yestext="OK"/>
 	</notification>
 	<notification name="ConfirmEmptyTrash">
-<<<<<<< HEAD
-		Вы действительно хотите необратимо удалить содержимое корзины?
+		[COUNT] предметов(а) и папки будут окончательно удалены. Вы действительно хотите удалить содержимое корзины без возможности восстановления?
 		<usetemplate ignoretext="Подтверждать перед опорожнением корзины инвентаря" name="okcancelignore" notext="Отмена" yestext="OK"/>
-=======
-		[COUNT] предметов(а) и папки будут окончательно удалены. Вы действительно хотите удалить содержимое корзины без возможности восстановления?
-		<usetemplate name="okcancelbuttons" notext="Отмена" yestext="OK"/>
->>>>>>> b5d72cf6
 	</notification>
 	<notification name="TrashIsFull">
 		Ваша корзина переполнена. Это может вызвать проблемы при входе.
@@ -3654,25 +3649,11 @@
 	<notification name="NoVoiceConnect">
 		Нет связи с речевым сервером: порты 
 
-<<<<<<< HEAD
 &lt;nolink&gt;[HOSTID]&lt;/nolink&gt;
 
 Голосовая связь будет недоступна.
 Проверьте настройки сети и брандмауэра.
 		<usetemplate ignoretext="Возникли проблемы соединения с голосовым сервером" name="okignore" yestext="OK"/>
-=======
-[HOSTID],
-
-выделенные для голосового соединения: 
-:TCP: 80, 443
-:UDP: 3478, 3479, 5060, 5062, 6250, 12000-32000
-
-Проверьте настройки сети и брандмауэра. 
-Отключите любую функцию SIP ALG в маршрутизаторе. 
-
-Голосовое общение будет недоступно.
-		<usetemplate name="okbutton" yestext="OK"/>
->>>>>>> b5d72cf6
 	</notification>
 	<notification name="AvatarRezLeftNotification">
 		( [EXISTENCE] сек. жизни )
