--- conflicted
+++ resolved
@@ -1608,38 +1608,22 @@
 [DOWNLOAD_PATH].
 	</notification>
 	<notification name="RequiredUpdate">
-<<<<<<< HEAD
 		Для входа необходима версия [VERSION]. 
-=======
-		Для входа необходима версия \[VERSION].
->>>>>>> 67694827
 Скачайте обновление с веб-сайта https://secondlife.com/support/downloads/
 		<usetemplate name="okbutton" yestext="OK"/>
 	</notification>
 	<notification name="PauseForUpdate">
-<<<<<<< HEAD
 		Для входа необходима версия [VERSION]. 
-=======
-		Для входа необходима версия \[VERSION].
->>>>>>> 67694827
 Нажмите OK для загрузки и установки.
 		<usetemplate name="okbutton" yestext="OK"/>
 	</notification>
 	<notification name="OptionalUpdateReady">
-<<<<<<< HEAD
 		Версия [VERSION] загружена и готова к установке. 
-=======
-		Версия \[VERSION] загружена и готова к установке.
->>>>>>> 67694827
 Нажмите OK для установки.
 		<usetemplate name="okbutton" yestext="OK"/>
 	</notification>
 	<notification name="PromptOptionalUpdate">
-<<<<<<< HEAD
 		Версия [VERSION] загружена и готова к установке. 
-=======
-		Версия \[VERSION] загружена и готова к установке.
->>>>>>> 67694827
 Продолжить?
 		<usetemplate canceltext="Не сейчас" name="yesnocancelbuttons" notext="Пропустить" yestext="Установить"/>
 	</notification>
