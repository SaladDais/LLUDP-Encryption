--- conflicted
+++ resolved
@@ -15,15 +15,9 @@
 	<panel.string name="buycurrencylabel">
 		[CUR] [AMT]
 	</panel.string>
-<<<<<<< HEAD
-	<panel name="balance_bg">
+	<panel left="-450" name="balance_bg" width="240">
 		<text name="balance" tool_tip="Щелкните для обновления вашего баланса [CUR]" value="[CUR]20"/>
 		<button label="Купить [CUR]" name="buyL" tool_tip="Щелкните для покупки [CUR]"/>
-=======
-	<panel left="-450" name="balance_bg" width="240">
-		<text name="balance" tool_tip="Щелкните для обновления вашего баланса L$" value="L$20"/>
-		<button label="Купить L$" name="buyL" tool_tip="Щелкните для покупки L$"/>
->>>>>>> a519e34f
 		<button label="Торговый центр" name="goShop" tool_tip="Открыть торговый центр Second Life" width="121"/>
 	</panel>
 	<text name="TimeText" tool_tip="Текущее время (тихоокеанское)">
