--- conflicted
+++ resolved
@@ -242,7 +242,6 @@
              <button name="Refresh List" tool_tip="Обновить список объектов"/>
             <button label="Вернуть объекты" name="Return objects..."/>
 			<name_list name="owner list">
-<<<<<<< HEAD
                 <name_list.columns label="Тип" name="type" />
                 <name_list.columns label="Имя" name="name" />
                 <name_list.columns label="Штук" name="count"/>
@@ -366,117 +365,6 @@
             <text name="at URL:">
                 URL:
             </text>
-=======
-				<name_list.columns label="Тип" name="type"/>
-				<name_list.columns label="Название" name="name"/>
-				<name_list.columns label="Кол-во" name="count"/>
-				<name_list.columns label="Последний объект" name="mostrecent"/>
-			</name_list>
-		</panel>
-		<panel label="НАСТРОЙКИ" name="land_options_panel">
-			<panel.string name="search_enabled_tooltip">
-				Позволить людям видеть участок в результатах поиска
-			</panel.string>
-			<panel.string name="search_disabled_small_tooltip">
-				Этот параметр недоступен, потому площадь участка не превышает 128 м².
-Только большие участки могут быть показаны в поиске.
-			</panel.string>
-			<panel.string name="search_disabled_permissions_tooltip">
-				Этот параметр недоступен, потому что вы не можете изменять его на этом участке.
-			</panel.string>
-			<panel.string name="mature_check_mature">
-				Умеренный контент
-			</panel.string>
-			<panel.string name="mature_check_adult">
-				Контент для взрослых
-			</panel.string>
-			<panel.string name="mature_check_mature_tooltip">
-				Информация или содержимое вашего участка расценивается как moderate.
-			</panel.string>
-			<panel.string name="mature_check_adult_tooltip">
-				Информация или содержимое вашего участка расценивается как adult.
-			</panel.string>
-			<panel.string name="landing_point_none">
-				(нет)
-			</panel.string>
-			<panel.string name="push_restrict_text">
-				Не толкать
-			</panel.string>
-			<panel.string name="push_restrict_region_text">
-				Не толкать (настройки региона)
-			</panel.string>
-			<text name="allow_label">
-				Позволить другим жителям:
-			</text>
-			<text name="allow_label0">
-				Полет:
-			</text>
-			<check_box label="Все" name="check fly" tool_tip="Если отмечено, жители смогут летать над вашей землей. Если не отметить, они смогут только прилетать и пролетать мимо земли."/>
-			<text name="allow_label2">
-				Строительство:
-			</text>
-			<check_box label="Все" name="edit objects check"/>
-			<check_box label="Группа" name="edit group objects check"/>
-			<text name="allow_label3">
-				Проникновение объектов:
-			</text>
-			<check_box label="Все" name="all object entry check"/>
-			<check_box label="Группа" name="group object entry check"/>
-			<text name="allow_label4">
-				Запускать скрипты:
-			</text>
-			<check_box label="Все" name="check other scripts"/>
-			<check_box label="Группа" name="check group scripts"/>
-			<check_box label="Безопасно (нет повреждений)" name="check safe" tool_tip="Если отмечено, то земля считается безопасной, отключены боевые повреждения. Если не отмечено, то боевые повреждения включены."/>
-			<check_box label="Не толкать" name="PushRestrictCheck" tool_tip="Запрещает скриптам функцию толкания. Этот параметр может оказаться полезным для предотвращения нежелательного поведения на вашей земле."/>
-			<check_box label="Показать место в поиске (L$30/неделя)" name="ShowDirectoryCheck" tool_tip="Позволить людям видеть участок в результатах поиска"/>
-			<combo_box name="land category">
-				<combo_box.item label="Любая категория" name="item0"/>
-				<combo_box.item label="Место Linden" name="item1"/>
-				<combo_box.item label="Искусство и культура" name="item3"/>
-				<combo_box.item label="Бизнес" name="item4"/>
-				<combo_box.item label="Образование" name="item5"/>
-				<combo_box.item label="Игры" name="item6"/>
-				<combo_box.item label="Места встреч" name="item7"/>
-				<combo_box.item label="Для новичков" name="item8"/>
-				<combo_box.item label="Парки и природа" name="item9"/>
-				<combo_box.item label="Проживание" name="item10"/>
-				<combo_box.item label="Покупки" name="item11"/>
-				<combo_box.item label="Аренда" name="item13"/>
-				<combo_box.item label="Другое" name="item12"/>
-			</combo_box>
-			<check_box label="Умеренный контент" name="MatureCheck" tool_tip=" "/>
-			<text name="Snapshot:">
-				Снимок:
-			</text>
-			<texture_picker name="snapshot_ctrl" tool_tip="Щелкните для выбора изображения"/>
-			<text name="allow_label5">
-				Аватары с других участков могут видеть аватары на этом участке и общаться с ними
-			</text>
-			<check_box label="Видны аватары" name="SeeAvatarsCheck" tool_tip="Аватары с других участков смогут видеть аватары на этом участке и общаться с ними в чате, а вы также сможете видеть их и общаться с ними."/>
-			<text name="landing_point">
-				В точку телепортации: [LANDING]
-			</text>
-			<button label="Задать" label_selected="Задать" name="Set" tool_tip="Установить точку телепортации, в которую будут прибывать посетители, Ставится в месте вашего аватара на этом участке."/>
-			<button label="Чисто" label_selected="Чисто" name="Clear" tool_tip="Удалить данные о точке телепортации"/>
-			<text name="Teleport Routing: ">
-				Вариант телепортации:
-			</text>
-			<combo_box name="landing type" tool_tip="Вариант телепортации – выберите, каким образом будет производиться телепортация на вашу землю">
-				<combo_box.item label="В черном списке" name="Blocked"/>
-				<combo_box.item label="В точку телепортации" name="LandingPoint"/>
-				<combo_box.item label="В любое место" name="Anywhere"/>
-			</combo_box>
-		</panel>
-		<panel label="МЕДИА" name="land_media_panel">
-			<text name="with media:">
-				Тип:
-			</text>
-			<combo_box name="media type" tool_tip="Укажите, чем является ссылка – видео, веб-страница или другое медиа"/>
-			<text name="at URL:">
-				Дом. страница:
-			</text>
->>>>>>> 3aeb346b
 			<button label="Задать" name="set_media_url"/>
             <text name="Description:">
                 Описание:
@@ -549,7 +437,6 @@
             <spinner label="Стоимость в L$:" name="PriceSpin"/>
             <spinner label="Часов доступа:" name="HoursSpin" />
 			<panel name="Allowed_layout_panel">
-<<<<<<< HEAD
             <text name="AllowedText">
                 Разрешенные жители ([LISTED]/[MAX])
             </text>
@@ -566,25 +453,6 @@
             <button label="Удалить" label_selected="Удалить"  name="remove_banned" />
              </panel>
         </panel>
+		<panel label="ПРИКЛЮЧЕНИЯ" name="land_experiences_panel"/>
     </tab_container>
-=======
-				<text label="Всегда разрешено" name="AllowedText">
-					Допущенные жители
-				</text>
-				<name_list name="AccessList" tool_tip="([LISTED] в списке, [MAX] максимум)"/>
-				<button label="Добавить" name="add_allowed"/>
-				<button label="Удалить" label_selected="Удалить" name="remove_allowed"/>
-			</panel>
-			<panel name="Banned_layout_panel">
-				<text label="Бан" name="BanCheck">
-					Забаненные жители
-				</text>
-				<name_list name="BannedList" tool_tip="([LISTED] в списке, [MAX] максимум)"/>
-				<button label="Добавить" name="add_banned"/>
-				<button label="Удалить" label_selected="Удалить" name="remove_banned"/>
-			</panel>
-		</panel>
-		<panel label="ПРИКЛЮЧЕНИЯ" name="land_experiences_panel"/>
-	</tab_container>
->>>>>>> 3aeb346b
 </floater>