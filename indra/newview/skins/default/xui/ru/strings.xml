--- conflicted
+++ resolved
@@ -41,11 +41,7 @@
 		Инициализация графики не удалась. Пожалуйста, обновите драйвер видеокарты!
 	</string>
 	<string name="AboutHeader">
-<<<<<<< HEAD
 		[APP_NAME] [VIEWER_VERSION_0].[VIEWER_VERSION_1].[VIEWER_VERSION_2] ([VIEWER_VERSION_3]) [BUILD_DATE] [BUILD_TIME] ([ADDRESS_SIZE]bit) ([CHANNEL]) [BUILD_TYPE]
-=======
-		[CHANNEL] [VIEWER_VERSION_0].[VIEWER_VERSION_1].[VIEWER_VERSION_2].[VIEWER_VERSION_3] ([ADDRESS_SIZE]bit) 
->>>>>>> 9ce455f8
 [[VIEWER_RELEASE_NOTES_URL] [ReleaseNotes]]
 	</string>
 	<string name="BuildConfig">
@@ -75,21 +71,13 @@
 		Версия OpenGL: [OPENGL_VERSION]
 	</string>
 	<string name="AboutLibs">
-<<<<<<< HEAD
 Контроль скриптами (RLVa): [RLV_VERSION]
 Версия libcurl: [LIBCURL_VERSION]
 Версия декодера J2C: [J2C_VERSION]
-Версия драйвера звука: [AUDIO_DRIVER_VERSION]
-Версия CEF: [LIBCEF_VERSION]
-Версия LibVLC: [LIBVLC_VERSION]
-Версия голосового сервера: [VOICE_VERSION]
-=======
-		Версия декодера J2C: [J2C_VERSION] 
 Версия аудиодрайвера: [AUDIO_DRIVER_VERSION] 
 [LIBCEF_VERSION] 
 Версия LibVLC: [LIBVLC_VERSION] 
 Версия речевого сервера: [VOICE_VERSION]
->>>>>>> 9ce455f8
 	</string>
 	<string name="AboutSettings">
 		Режим настроек: [MODE]
