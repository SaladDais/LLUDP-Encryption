<?xml version="1.0" encoding="utf-8" standalone="yes"?>
<!-- This file contains strings that used to be hardcoded in the source.
     It is only for those strings which do not belong in a floater.
     For example, the strings used in avatar chat bubbles, and strings
     that are returned from one component and may appear in many places-->
<strings>
	<string name="SECOND_LIFE">
		Second Life
	</string>
	<string name="APP_NAME">
		Second Life
	</string>
	<string name="CAPITALIZED_APP_NAME">
		SECOND LIFE
	</string>
	<string name="SECOND_LIFE_GRID">
		Сетка Second Life
	</string>
	<string name="SUPPORT_SITE">
		Портал поддержки Second Life
	</string>
	<string name="StartupDetectingHardware">
		Проверка оборудования...
	</string>
	<string name="StartupLoading">
		Загружается [APP_NAME]...
	</string>
	<string name="StartupClearingCache">
		Очистка кэша...
	</string>
	<string name="StartupInitializingTextureCache">
		Инициализация кэша текстур...
	</string>
	<string name="StartupInitializingVFS">
		Инициализация виртуальной файловой системы...
	</string>
	<string name="StartupRequireDriverUpdate">
		Ошибка инициализации графики. Обновите графический драйвер!
	</string>
	<string name="ProgressRestoring">
		Восстановление...
	</string>
	<string name="ProgressChangingResolution">
		Изменение разрешения...
	</string>
	<string name="Fullbright">
		Собственная яркость (устаревший параметр)
	</string>
	<string name="LoginInProgress">
		Вход... Может показаться, что программа [APP_NAME] зависла.  Ожидайте.
	</string>
	<string name="LoginInProgressNoFrozen">
		Вход...
	</string>
	<string name="LoginAuthenticating">
		Аутентификация
	</string>
	<string name="LoginMaintenance">
		Идет обслуживание аккаунта...
	</string>
	<string name="LoginAttempt">
		Предыдущая попытка входа была неудачной. Вход: попытка № [NUMBER]
	</string>
	<string name="LoginPrecaching">
		Загрузка мира...
	</string>
	<string name="LoginInitializingBrowser">
		Инициализация встроенного веб-браузера...
	</string>
	<string name="LoginInitializingMultimedia">
		Инициализация мультимедиа...
	</string>
	<string name="LoginInitializingFonts">
		Загрузка шрифтов...
	</string>
	<string name="LoginVerifyingCache">
		Проверка файлов кэша (может занять 60-90 с)...
	</string>
	<string name="LoginProcessingResponse">
		Обработка ответа...
	</string>
	<string name="LoginInitializingWorld">
		Инициализация мира...
	</string>
	<string name="LoginDecodingImages">
		Декодирование изображений...
	</string>
	<string name="LoginInitializingQuicktime">
		Инициализация QuickTime...
	</string>
	<string name="LoginQuicktimeNotFound">
		QuickTime не найден – ошибка инициализации.
	</string>
	<string name="LoginQuicktimeOK">
		Успешная инициализация QuickTime.
	</string>
	<string name="LoginRequestSeedCapGrant">
		Запрос возможностей региона...
	</string>
	<string name="LoginRetrySeedCapGrant">
		Запрос возможностей региона, попытка [NUMBER]...
	</string>
	<string name="LoginWaitingForRegionHandshake">
		Устанавливается связь с регионом...
	</string>
	<string name="LoginConnectingToRegion">
		Подключение к региону...
	</string>
	<string name="LoginDownloadingClothing">
		Загрузка одежды...
	</string>
	<string name="InvalidCertificate">
		Сервер возвратил недействительный или поврежденный сертификат. Обратитесь к администратору сетки.
	</string>
	<string name="CertInvalidHostname">
		Для доступа к серверу использовалось недействительное имя узла. Проверьте URL-адрес SL или имя узла в сетке.
	</string>
	<string name="CertExpired">
		Судя по всему, истек срок действия сертификата, возвращенного сеткой.  Проверьте время, установленное в системе, или обратитесь к администратору сетки.
	</string>
	<string name="CertKeyUsage">
		Не удалось использовать в протоколе SSL сертификат, возвращенный сервером.  Обратитесь к администратору сетки.
	</string>
	<string name="CertBasicConstraints">
		В цепочке сертификатов серверов слишком много сертификатов.  Обратитесь к администратору сетки.
	</string>
	<string name="CertInvalidSignature">
		Не удалось проверить подпись сертификата, возвращенного сервером сетки.  Обратитесь к администратору сетки.
	</string>
	<string name="LoginFailedNoNetwork">
		Ошибка сети: не удалось установить соединение. Проверьте подключение к сети.
	</string>
	<string name="LoginFailed">
		Ошибка входа.
	</string>
	<string name="Quit">
		Выйти
	</string>
	<string name="create_account_url">
		http://join.secondlife.com/
	</string>
	<string name="LoginFailedViewerNotPermitted">
		У клиента, которым вы пользуетесь, больше нет доступа к игре Second Life. Загрузить новую версию клиента можно по адресу
http://secondlife.com/download

Дополнительные сведения см. в разделе вопросов и ответов по адресу
http://secondlife.com/viewer-access-faq
	</string>
	<string name="LoginIntermediateOptionalUpdateAvailable">
		Доступно необязательное обновление клиента: [VERSION]
	</string>
	<string name="LoginFailedRequiredUpdate">
		Необходимо обновить клиент: [VERSION]
	</string>
	<string name="LoginFailedAlreadyLoggedIn">
		С этого клиента уже выполнен вход.
	</string>
	<string name="LoginFailedAuthenticationFailed">
		Извините! Не удается обеспечить ваш вход.
Убедитесь, что вы правильно ввели:
    * имя пользователя (например, bobsmith12 или steller.sunshine)
    * пароль
Кроме того, убедитесь, что режим Caps Lock отключен.
	</string>
	<string name="LoginFailedPasswordChanged">
		В качестве меры предосторожности ваш пароль изменен.
Перейдите на страницу своего аккаунта по адресу http://secondlife.com/password
и ответьте на контрольный вопрос, чтобы восстановить свой пароль
Приносим извинения за неудобство.
	</string>
	<string name="LoginFailedPasswordReset">
		В нашу систему внесены изменения, поэтому вам следует восстановить свой пароль.
Перейдите на страницу своего аккаунта по адресу http://secondlife.com/password
и ответьте на контрольный вопрос, чтобы восстановить свой пароль
Приносим извинения за неудобство.
	</string>
	<string name="LoginFailedEmployeesOnly">
		Сайт Second Life временно закрыт на техническое обслуживание.
В данное время входить могут только сотрудники.
Обновление состояния см. на веб-странице www.secondlife.com/status.
	</string>
	<string name="LoginFailedPremiumOnly">
		Вход в Second Life временно ограничен, чтобы сохранить наивысшее качество игрового мира для текущих пользователей.

В это время у пользователей с бесплатными аккаунтами не будет доступа к Second Life, чтобы у тех, кто заплатил, было больше места.
	</string>
	<string name="LoginFailedComputerProhibited">
		Нельзя входить в игру Second Life на этом компьютере.
Если вы считаете, что это ошибка, отправьте сообщение по адресу
support@secondlife.com.
	</string>
	<string name="LoginFailedAcountSuspended">
		Ваш аккаунт не будет доступен до
[TIME] по тихоокеанскому времени.
	</string>
	<string name="LoginFailedAccountDisabled">
		В данное время нам не удается выполнить ваш запрос.
Обратитесь за помощью в службу поддержки Second Life по адресу http://secondlife.com/support.
Если вам не удается изменить свой пароль, позвоните по телефону (866) 476-9763.
	</string>
	<string name="LoginFailedTransformError">
		При входе обнаружена несогласованность данных.
Напишите сообщения по адресу support@secondlife.com.
	</string>
	<string name="LoginFailedAccountMaintenance">
		Выполняется небольшое обслуживание вашего аккаунта.
Ваш аккаунт не будет доступен до
[TIME] по тихоокеанскому времени.
Если вы считаете, что это ошибка, отправьте сообщение по адресу support@secondlife.com.
	</string>
	<string name="LoginFailedPendingLogoutFault">
		В ответ на запрос выхода симулятор возвратил сообщение о сбое.
	</string>
	<string name="LoginFailedPendingLogout">
		В системе выполняется выход для вашего аккаунта.
Она будет недоступна до
[TIME] по тихоокеанскому времени.
	</string>
	<string name="LoginFailedUnableToCreateSession">
		Не удается создать допустимый сеанс.
	</string>
	<string name="LoginFailedUnableToConnectToSimulator">
		Не удается подключиться к симулятору.
	</string>
	<string name="LoginFailedRestrictedHours">
		Вы можете входить в Second Life только
от [START] до [END] по тихоокеанскому времени.
Заходите в это время.
Если вы считаете, что это ошибка, отправьте сообщение по адресу support@secondlife.com.
	</string>
	<string name="LoginFailedIncorrectParameters">
		Неправильные параметры.
Если вы считаете, что это ошибка, отправьте сообщение по адресу support@secondlife.com.
	</string>
	<string name="LoginFailedFirstNameNotAlphanumeric">
		Имя должно состоять только из букв и цифр.
Если вы считаете, что это ошибка, отправьте сообщение по адресу support@secondlife.com.
	</string>
	<string name="LoginFailedLastNameNotAlphanumeric">
		Фамилия должна состоять только из букв и цифр.
Если вы считаете, что это ошибка, отправьте сообщение по адресу support@secondlife.com.
	</string>
	<string name="LogoutFailedRegionGoingOffline">
		Регион переходит в автономный режим.
Попробуйте повторно войти через минуту.
	</string>
	<string name="LogoutFailedAgentNotInRegion">
		Агент отсутствует в регионе.
Попробуйте повторно войти через минуту.
	</string>
	<string name="LogoutFailedPendingLogin">
		Вход в регион выполнен в другом сеансе.
Попробуйте повторно войти через минуту.
	</string>
	<string name="LogoutFailedLoggingOut">
		Для региона выполнен выход в предыдущем сеансе.
Попробуйте повторно войти через минуту.
	</string>
	<string name="LogoutFailedStillLoggingOut">
		Для региона все еще выполняется выход в предыдущем сеансе.
Попробуйте повторно войти через минуту.
	</string>
	<string name="LogoutSucceeded">
		В последнем сеансе для региона выполнен выход.
Попробуйте повторно войти через минуту.
	</string>
	<string name="LogoutFailedLogoutBegun">
		Для региона начат процесс выхода.
Попробуйте повторно войти через минуту.
	</string>
	<string name="LoginFailedLoggingOutSession">
		Во время вашего последнего сеанса система начала процедуру выхода.
Попробуйте повторно войти через минуту.
	</string>
	<string name="AgentLostConnection">
		Возможно, в этом регионе возникли проблемы.  Проверьте подключение к Интернету.
	</string>
	<string name="SavingSettings">
		Сохранение настроек...
	</string>
	<string name="LoggingOut">
		Выполняется выход...
	</string>
	<string name="ShuttingDown">
		Игра закрывается...
	</string>
	<string name="YouHaveBeenDisconnected">
		Произошло отключение от региона, в котором вы находились.
	</string>
	<string name="SentToInvalidRegion">
		Вы отправлены в недействительный регион.
	</string>
	<string name="TestingDisconnect">
		Тестирование отключения клиента
	</string>
	<string name="TooltipPerson">
		Человек
	</string>
	<string name="TooltipNoName">
		(нет имени)
	</string>
	<string name="TooltipOwner">
		Владелец:
	</string>
	<string name="TooltipPublic">
		Общедоступно
	</string>
	<string name="TooltipIsGroup">
		(группа)
	</string>
	<string name="TooltipForSaleL$">
		Продается: L$[AMOUNT]
	</string>
	<string name="TooltipFlagGroupBuild">
		Стройка в составе группы
	</string>
	<string name="TooltipFlagNoBuild">
		Стройка запрещена
	</string>
	<string name="TooltipFlagNoEdit">
		Стройка в составе группы
	</string>
	<string name="TooltipFlagNotSafe">
		Небезопасно
	</string>
	<string name="TooltipFlagNoFly">
		Полеты запрещены
	</string>
	<string name="TooltipFlagGroupScripts">
		Скрипты для группы
	</string>
	<string name="TooltipFlagNoScripts">
		Скрипты запрещены
	</string>
	<string name="TooltipLand">
		Земля:
	</string>
	<string name="TooltipMustSingleDrop">
		Сюда можно перетащить только одну вещь
	</string>
	<string name="TooltipPrice" value="L$[AMOUNT]:"/>
	<string name="TooltipOutboxDragToWorld">
		Нельзя выложить предметы из папке «Торговые исходящие»
	</string>
	<string name="TooltipOutboxNoTransfer">
		Часть этих объектов нельзя продать или передать.
	</string>
	<string name="TooltipOutboxNotInInventory">
		Ваша папка «Торговые исходящие» может получать вещи только непосредственно из вашего инвентаря
	</string>
	<string name="TooltipOutboxWorn">
		Носимые предметы нельзя поместить в папку «Торговые исходящие»
	</string>
	<string name="TooltipOutboxCallingCard">
		Визитки нельзя поместить в папку «Торговые исходящие»
	</string>
	<string name="TooltipOutboxFolderLevels">
		Глубина вложения папок превышает 3
	</string>
	<string name="TooltipOutboxTooManyFolders">
		В папке верхнего уровня более 20 подпапок
	</string>
	<string name="TooltipOutboxTooManyObjects">
		В папке верхнего уровня более 200 предметов
	</string>
	<string name="TooltipDragOntoOwnChild">
		Папку нельзя переместить в ее подпапку
	</string>
	<string name="TooltipDragOntoSelf">
		Папку нельзя переместить саму в себя
	</string>
	<string name="TooltipHttpUrl">
		Щелкните, чтобы просмотреть эту веб-страницу
	</string>
	<string name="TooltipSLURL">
		Щелкните, чтобы просмотреть информацию об этом месте
	</string>
	<string name="TooltipAgentUrl">
		Щелкните, чтобы просмотреть профиль этого жителя
	</string>
	<string name="TooltipAgentInspect">
		Узнать больше об этом жителе
	</string>
	<string name="TooltipAgentMute">
		Щелкните, чтобы не слышать этого жителя
	</string>
	<string name="TooltipAgentUnmute">
		Щелкните, чтобы слышать этого жителя
	</string>
	<string name="TooltipAgentIM">
		Щелкните, чтобы открыть личный чат с этим жителем
	</string>
	<string name="TooltipAgentPay">
		Щелкните, чтобы заплатить жителю
	</string>
	<string name="TooltipAgentOfferTeleport">
		Щелкните, чтобы предложить этому жителю телепортацию
	</string>
	<string name="TooltipAgentRequestFriend">
		Щелкните, чтобы предложить этому жителю дружбу
	</string>
	<string name="TooltipGroupUrl">
		Щелкните, чтобы просмотреть описание группы
	</string>
	<string name="TooltipEventUrl">
		Щелкните, чтобы просмотреть описание события
	</string>
	<string name="TooltipClassifiedUrl">
		Щелкните, чтобы просмотреть эту рекламу
	</string>
	<string name="TooltipParcelUrl">
		Щелкните, чтобы посмотреть описание участка
	</string>
	<string name="TooltipTeleportUrl">
		Щелкните, чтобы телепортироваться в это место
	</string>
	<string name="TooltipObjectIMUrl">
		Щелкните, открыть описание этого объекта
	</string>
	<string name="TooltipMapUrl">
		Щелкните, чтобы посмотреть это место на карте
	</string>
	<string name="TooltipSLAPP">
		Щелкните, чтобы выполнить команду secondlife://
	</string>
	<string name="CurrentURL" value="Текущий URL-адрес: [CurrentURL]"/>
	<string name="SLurlLabelTeleport">
		Телепортироваться в
	</string>
	<string name="SLurlLabelShowOnMap">
		Показать карту для
	</string>
	<string name="SLappAgentMute">
		Откл. звук
	</string>
	<string name="SLappAgentUnmute">
		Вкл. звук
	</string>
	<string name="SLappAgentIM">
		IM
	</string>
	<string name="SLappAgentPay">
		Заплатить
	</string>
	<string name="SLappAgentOfferTeleport">
		Предложить телепортацию в
	</string>
	<string name="SLappAgentRequestFriend">
		Предложить дружбу
	</string>
	<string name="BUTTON_CLOSE_DARWIN">
		Закрыть (⌘W)
	</string>
	<string name="BUTTON_CLOSE_WIN">
		Закрыть (Ctrl+W)
	</string>
	<string name="BUTTON_CLOSE_CHROME">
		Закрыть
	</string>
	<string name="BUTTON_RESTORE">
		Развернуть
	</string>
	<string name="BUTTON_MINIMIZE">
		Свернуть
	</string>
	<string name="BUTTON_TEAR_OFF">
		Отделить
	</string>
	<string name="BUTTON_DOCK">
		Присоединить
	</string>
	<string name="BUTTON_HELP">
		Показать справку
	</string>
	<string name="Searching">
		Поиск...
	</string>
	<string name="NoneFound">
		Ничего не найдено.
	</string>
	<string name="RetrievingData">
		Получение...
	</string>
	<string name="ReleaseNotes">
		Заметки о выпуске
	</string>
	<string name="LoadingData">
		Загрузка...
	</string>
	<string name="AvatarNameNobody">
		(без имени)
	</string>
	<string name="AvatarNameWaiting">
		(ожидание)
	</string>
	<string name="AvatarNameMultiple">
		(несколько)
	</string>
	<string name="GroupNameNone">
		(нет)
	</string>
	<string name="AvalineCaller">
		[ORDER] абонента Avaline
	</string>
	<string name="AssetErrorNone">
		Ошибок нет
	</string>
	<string name="AssetErrorRequestFailed">
		Запрос актива: сбой
	</string>
	<string name="AssetErrorNonexistentFile">
		Запрос актива: файл не существует
	</string>
	<string name="AssetErrorNotInDatabase">
		Запрос актива: актив не найден в базе данных
	</string>
	<string name="AssetErrorEOF">
		Конец файла
	</string>
	<string name="AssetErrorCannotOpenFile">
		Не удается открыть файл
	</string>
	<string name="AssetErrorFileNotFound">
		Файл не найден
	</string>
	<string name="AssetErrorTCPTimeout">
		Вышло время передачи файла
	</string>
	<string name="AssetErrorCircuitGone">
		Обрыв в канале
	</string>
	<string name="AssetErrorPriceMismatch">
		Не достигнута договоренность по цене между клиентом и сервером
	</string>
	<string name="AssetErrorUnknownStatus">
		Неизвестный статус
	</string>
	<string name="texture">
		текстуру
	</string>
	<string name="sound">
		звук
	</string>
	<string name="calling card">
		визитку
	</string>
	<string name="landmark">
		закладку
	</string>
	<string name="legacy script">
		старый скрипт
	</string>
	<string name="clothing">
		одежду
	</string>
	<string name="object">
		объект
	</string>
	<string name="note card">
		заметку
	</string>
	<string name="folder">
		папку
	</string>
	<string name="root">
		корневой каталог
	</string>
	<string name="lsl2 script">
		скрипт LSL2
	</string>
	<string name="lsl bytecode">
		байт-код LSL
	</string>
	<string name="tga texture">
		текстуру TGA
	</string>
	<string name="body part">
		часть тела
	</string>
	<string name="snapshot">
		снимок
	</string>
	<string name="lost and found">
		найденные вещи
	</string>
	<string name="targa image">
		изображение TGA
	</string>
	<string name="trash">
		содержимое корзины
	</string>
	<string name="jpeg image">
		изображение JPEG
	</string>
	<string name="animation">
		анимацию
	</string>
	<string name="gesture">
		жест
	</string>
	<string name="simstate">
		состояние симуляции
	</string>
	<string name="favorite">
		избранное
	</string>
	<string name="symbolic link">
		ссылку
	</string>
	<string name="symbolic folder link">
		ссылку на папку
	</string>
	<string name="mesh">
		сетка
	</string>
	<string name="AvatarEditingAppearance">
		(внешний вид редактируется)
	</string>
	<string name="AvatarAway">
		Нет на месте
	</string>
	<string name="AvatarBusy">
		Не беспокоить
	</string>
	<string name="AvatarMuted">
		В черном списке
	</string>
	<string name="anim_express_afraid">
		Страх
	</string>
	<string name="anim_express_anger">
		Гнев
	</string>
	<string name="anim_away">
		Нет на месте
	</string>
	<string name="anim_backflip">
		Сальто назад
	</string>
	<string name="anim_express_laugh">
		Хохот
	</string>
	<string name="anim_express_toothsmile">
		Широкая улыбка
	</string>
	<string name="anim_blowkiss">
		Воздушный поцелуй
	</string>
	<string name="anim_express_bored">
		Скука
	</string>
	<string name="anim_bow">
		Поклон
	</string>
	<string name="anim_clap">
		Хлопок
	</string>
	<string name="anim_courtbow">
		Учтивый поклон
	</string>
	<string name="anim_express_cry">
		Плач
	</string>
	<string name="anim_dance1">
		Танец 1
	</string>
	<string name="anim_dance2">
		Танец 2
	</string>
	<string name="anim_dance3">
		Танец 3
	</string>
	<string name="anim_dance4">
		Танец 4
	</string>
	<string name="anim_dance5">
		Танец 5
	</string>
	<string name="anim_dance6">
		Танец 6
	</string>
	<string name="anim_dance7">
		Танец 7
	</string>
	<string name="anim_dance8">
		Танец 8
	</string>
	<string name="anim_express_disdain">
		Презрение
	</string>
	<string name="anim_drink">
		Питьё
	</string>
	<string name="anim_express_embarrased">
		Смущение
	</string>
	<string name="anim_angry_fingerwag">
		Погрозить пальцем
	</string>
	<string name="anim_fist_pump">
		Поднимание кулака
	</string>
	<string name="anim_yoga_float">
		Парящий Будда
	</string>
	<string name="anim_express_frown">
		Хмурость
	</string>
	<string name="anim_impatient">
		Нетерпение
	</string>
	<string name="anim_jumpforjoy">
		Прыжок радости
	</string>
	<string name="anim_kissmybutt">
		Поцелуй в зад
	</string>
	<string name="anim_express_kiss">
		Поцелуй
	</string>
	<string name="anim_laugh_short">
		Смех
	</string>
	<string name="anim_musclebeach">
		Демонстрация мускулов
	</string>
	<string name="anim_no_unhappy">
		Грустный отказ
	</string>
	<string name="anim_no_head">
		Отказ
	</string>
	<string name="anim_nyanya">
		Ня-ня-ня
	</string>
	<string name="anim_punch_onetwo">
		Двойка руками
	</string>
	<string name="anim_express_open_mouth">
		Открывание рта
	</string>
	<string name="anim_peace">
		Дружелюбие
	</string>
	<string name="anim_point_you">
		Указывание на кого-то
	</string>
	<string name="anim_point_me">
		Указывание на себя
	</string>
	<string name="anim_punch_l">
		Удар левой рукой
	</string>
	<string name="anim_punch_r">
		Удар правой рукой
	</string>
	<string name="anim_rps_countdown">
		Счет в КНБ
	</string>
	<string name="anim_rps_paper">
		КНБ – бумага
	</string>
	<string name="anim_rps_rock">
		КНБ – камень
	</string>
	<string name="anim_rps_scissors">
		КНБ – ножницы
	</string>
	<string name="anim_express_repulsed">
		Отказ
	</string>
	<string name="anim_kick_roundhouse_r">
		«Вертушка»
	</string>
	<string name="anim_express_sad">
		Грусть
	</string>
	<string name="anim_salute">
		Приветствие
	</string>
	<string name="anim_shout">
		Крик
	</string>
	<string name="anim_express_shrug">
		Пожимание плечами
	</string>
	<string name="anim_express_smile">
		Улыбка
	</string>
	<string name="anim_smoke_idle">
		Курение не в затяжку
	</string>
	<string name="anim_smoke_inhale">
		Курение в затяжку
	</string>
	<string name="anim_smoke_throw_down">
		Бросить сигарету
	</string>
	<string name="anim_express_surprise">
		Удивление
	</string>
	<string name="anim_sword_strike_r">
		Удар мечом
	</string>
	<string name="anim_angry_tantrum">
		Вспышка гнева
	</string>
	<string name="anim_express_tongue_out">
		Показ языка
	</string>
	<string name="anim_hello">
		Приветствие рукой
	</string>
	<string name="anim_whisper">
		Шепот
	</string>
	<string name="anim_whistle">
		Свист
	</string>
	<string name="anim_express_wink">
		Подмигивание
	</string>
	<string name="anim_wink_hollywood">
		Подмигивание по-голливудски
	</string>
	<string name="anim_express_worry">
		Беспокойство
	</string>
	<string name="anim_yes_happy">
		Радостное согласие
	</string>
	<string name="anim_yes_head">
		Согласие
	</string>
	<string name="multiple_textures">
		Несколько
	</string>
	<string name="texture_loading">
		Загрузка...
	</string>
	<string name="worldmap_offline">
		Не в сети
	</string>
	<string name="worldmap_item_tooltip_format">
		[AREA] м² L$[PRICE]
	</string>
	<string name="worldmap_results_none_found">
		Ничего не найдено.
	</string>
	<string name="Ok">
		ОК
	</string>
	<string name="Premature end of file">
		Преждевременный конец файла
	</string>
	<string name="ST_NO_JOINT">
		Не удается найти объект ROOT или JOINT.
	</string>
	<string name="whisper">
		шепчет:
	</string>
	<string name="shout">
		кричит:
	</string>
	<string name="ringing">
		Подключение к голосовому чату...
	</string>
	<string name="connected">
		Подключение установлено
	</string>
	<string name="unavailable">
		В этом месте голосовая связь недоступна
	</string>
	<string name="hang_up">
		Отключение от общего голосового чата
	</string>
	<string name="reconnect_nearby">
		Будет установлено подключение к локальному голосовому чату
	</string>
	<string name="ScriptQuestionCautionChatGranted">
		Объекту «[OBJECTNAME]», который принадлежит пользователю «[OWNERNAME]» и находится в [REGIONPOS] в регионе «[REGIONNAME]», предоставлено разрешение: [PERMISSIONS].
	</string>
	<string name="ScriptQuestionCautionChatDenied">
		Объекту «[OBJECTNAME]», который принадлежит пользователю «[OWNERNAME]» и находится в [REGIONPOS] в регионе «[REGIONNAME]», отказано в разрешении: [PERMISSIONS].
	</string>
	<string name="ScriptTakeMoney">
		У вас берут Linden-деньги
	</string>
	<string name="ActOnControlInputs">
		Действия при активации элементов управления
	</string>
	<string name="RemapControlInputs">
		Новое сопоставление элементов управления
	</string>
	<string name="AnimateYourAvatar">
		Анимировать ваш аватар
	</string>
	<string name="AttachToYourAvatar">
		Прикрепить к аватару
	</string>
	<string name="ReleaseOwnership">
		Отказаться от владения, сделать всеобщим
	</string>
	<string name="LinkAndDelink">
		Связать или отменить связь с другими объектами
	</string>
	<string name="AddAndRemoveJoints">
		Добавление и удаление связей с другими объектами
	</string>
	<string name="ChangePermissions">
		Изменить разрешения
	</string>
	<string name="TrackYourCamera">
		Следить за камерой
	</string>
	<string name="ControlYourCamera">
		Управлять камерой
	</string>
	<string name="NotConnected">
		Нет подключения
	</string>
	<string name="SIM_ACCESS_PG">
		Общий
	</string>
	<string name="SIM_ACCESS_MATURE">
		Умеренный
	</string>
	<string name="SIM_ACCESS_ADULT">
		Для взрослых
	</string>
	<string name="SIM_ACCESS_DOWN">
		Не в сети
	</string>
	<string name="SIM_ACCESS_MIN">
		Неизвестно
	</string>
	<string name="land_type_unknown">
		(неизвестно)
	</string>
	<string name="Estate / Full Region">
		Землевладение/весь регион
	</string>
	<string name="Estate / Homestead">
		Землевладение/поместье
	</string>
	<string name="Mainland / Homestead">
		Материк/поместье
	</string>
	<string name="Mainland / Full Region">
		Материк/весь регион
	</string>
	<string name="all_files">
		Все файлы
	</string>
	<string name="sound_files">
		Звуки
	</string>
	<string name="animation_files">
		Анимация
	</string>
	<string name="image_files">
		Изображения
	</string>
	<string name="save_file_verb">
		Сохранить
	</string>
	<string name="load_file_verb">
		Загрузить
	</string>
	<string name="targa_image_files">
		Изображения TGA
	</string>
	<string name="bitmap_image_files">
		Изображения BMP
	</string>
	<string name="avi_movie_file">
		Видео AVI
	</string>
	<string name="xaf_animation_file">
		Анимация XAF
	</string>
	<string name="xml_file">
		XML-файл
	</string>
	<string name="raw_file">
		RAW-файл
	</string>
	<string name="compressed_image_files">
		Несжатые изображения
	</string>
	<string name="load_files">
		Загрузить файлы
	</string>
	<string name="choose_the_directory">
		Выбрать каталог
	</string>
	<string name="script_files">
		Скрипты
	</string>
	<string name="AvatarSetNotAway">
		На месте
	</string>
	<string name="AvatarSetAway">
		Нет на месте
	</string>
	<string name="AvatarSetNotBusy">
		Не занят(а)
	</string>
	<string name="AvatarSetBusy">
		Не беспокоить
	</string>
	<string name="shape">
		Фигура
	</string>
	<string name="skin">
		Кожа
	</string>
	<string name="hair">
		Волосы
	</string>
	<string name="eyes">
		Глаза
	</string>
	<string name="shirt">
		Рубашка
	</string>
	<string name="pants">
		Брюки
	</string>
	<string name="shoes">
		Обувь
	</string>
	<string name="socks">
		Носки
	</string>
	<string name="jacket">
		Пиджак
	</string>
	<string name="gloves">
		Перчатки
	</string>
	<string name="undershirt">
		Майка
	</string>
	<string name="underpants">
		Трусы
	</string>
	<string name="skirt">
		Юбка
	</string>
	<string name="alpha">
		Альфа-маска
	</string>
	<string name="tattoo">
		Тату
	</string>
	<string name="physics">
		Физические данные
	</string>
	<string name="invalid">
		ошибка
	</string>
	<string name="none">
		нет
	</string>
	<string name="shirt_not_worn">
		Рубашка не надета
	</string>
	<string name="pants_not_worn">
		Брюки не надеты
	</string>
	<string name="shoes_not_worn">
		Обувь не надета
	</string>
	<string name="socks_not_worn">
		Носки не надеты
	</string>
	<string name="jacket_not_worn">
		Пиджак не надет
	</string>
	<string name="gloves_not_worn">
		Перчатки не надеты
	</string>
	<string name="undershirt_not_worn">
		Майка не надета
	</string>
	<string name="underpants_not_worn">
		Трусы не надеты
	</string>
	<string name="skirt_not_worn">
		Юбка не надета
	</string>
	<string name="alpha_not_worn">
		Альфа-маска не надета
	</string>
	<string name="tattoo_not_worn">
		Тату не надето
	</string>
	<string name="physics_not_worn">
		Физика не учитывается
	</string>
	<string name="invalid_not_worn">
		ошибка
	</string>
	<string name="create_new_shape">
		Создать фигуру
	</string>
	<string name="create_new_skin">
		Создать кожу
	</string>
	<string name="create_new_hair">
		Создать волосы
	</string>
	<string name="create_new_eyes">
		Создать глаза
	</string>
	<string name="create_new_shirt">
		Создать рубашку
	</string>
	<string name="create_new_pants">
		Создать брюки
	</string>
	<string name="create_new_shoes">
		Создать обувь
	</string>
	<string name="create_new_socks">
		Создать носки
	</string>
	<string name="create_new_jacket">
		Создать пиджак
	</string>
	<string name="create_new_gloves">
		Создать перчатки
	</string>
	<string name="create_new_undershirt">
		Создать майку
	</string>
	<string name="create_new_underpants">
		Создать трусы
	</string>
	<string name="create_new_skirt">
		Создать юбку
	</string>
	<string name="create_new_alpha">
		Создать альфа-маску
	</string>
	<string name="create_new_tattoo">
		Создать тату
	</string>
	<string name="create_new_physics">
		Создать физику
	</string>
	<string name="create_new_invalid">
		ошибка
	</string>
	<string name="NewWearable">
		Создать [WEARABLE_ITEM]
	</string>
	<string name="next">
		Далее
	</string>
	<string name="ok">
		ОК
	</string>
	<string name="GroupNotifyGroupNotice">
		Групповое уведомление
	</string>
	<string name="GroupNotifyGroupNotices">
		Групповые уведомления
	</string>
	<string name="GroupNotifySentBy">
		Отправитель
	</string>
	<string name="GroupNotifyAttached">
		Вложение:
	</string>
	<string name="GroupNotifyViewPastNotices">
		Здесь можно просмотреть последние уведомления или отказаться от их получения.
	</string>
	<string name="GroupNotifyOpenAttachment">
		Открыть вложение
	</string>
	<string name="GroupNotifySaveAttachment">
		Сохранить вложение
	</string>
	<string name="TeleportOffer">
		Предложена телепортация
	</string>
	<string name="StartUpNotifications">
		Пока вы отсутствовали, пришли новые уведомления.
	</string>
	<string name="OverflowInfoChannelString">
		Других уведомлений: %d
	</string>
	<string name="BodyPartsRightArm">
		Правая рука
	</string>
	<string name="BodyPartsHead">
		Голова
	</string>
	<string name="BodyPartsLeftArm">
		Левая рука
	</string>
	<string name="BodyPartsLeftLeg">
		Левая нога
	</string>
	<string name="BodyPartsTorso">
		Торс
	</string>
	<string name="BodyPartsRightLeg">
		Правая нога
	</string>
	<string name="GraphicsQualityLow">
		низкая
	</string>
	<string name="GraphicsQualityMid">
		средняя
	</string>
	<string name="GraphicsQualityHigh">
		высокая
	</string>
	<string name="LeaveMouselook">
		Нажмите ESC, чтобы вернуться к обычному обзору
	</string>
	<string name="InventoryNoMatchingItems">
		Не нашли того, что вам нужно? Воспользуйтесь [secondlife:///app/search/all/[SEARCH_TERM] поиском].
	</string>
	<string name="PlacesNoMatchingItems">
		Не нашли того, что вам нужно? Воспользуйтесь [secondlife:///app/search/places/[SEARCH_TERM] поиском].
	</string>
	<string name="FavoritesNoMatchingItems">
		Перетащите сюда закладку, чтобы добавить ее в список избранного.
	</string>
	<string name="InventoryNoTexture">
		В вашем инвентаре нет копии этой текстуры
	</string>
	<string name="InventoryInboxNoItems">
<<<<<<< HEAD
		Здесь будут появляться полученные вами предметы, например подарки.  Их можно будет перетащить в ваш инвентарь.
=======
		Здесь будут показаны ваши покупки из торгового центра. Их можно будет перетащить в ваш инвентарь для использования.
>>>>>>> b2b446ae
	</string>
	<string name="MarketplaceURL">
		https://marketplace.[MARKETPLACE_DOMAIN_NAME]/
	</string>
	<string name="MarketplaceURL_CreateStore">
		http://community.secondlife.com/t5/English-Knowledge-Base/Selling-in-the-Marketplace/ta-p/700193#Section_.4
	</string>
	<string name="MarketplaceURL_Dashboard">
		https://marketplace.[MARKETPLACE_DOMAIN_NAME]/merchants/store/dashboard
	</string>
	<string name="MarketplaceURL_Imports">
		https://marketplace.[MARKETPLACE_DOMAIN_NAME]/merchants/store/imports
	</string>
	<string name="MarketplaceURL_LearnMore">
		https://marketplace.[MARKETPLACE_DOMAIN_NAME]/learn_more
	</string>
	<string name="InventoryOutboxNotMerchantTitle">
		Продавать вещи в торговом центре может кто угодно.
	</string>
	<string name="InventoryOutboxNotMerchantTooltip"/>
	<string name="InventoryOutboxNotMerchant">
		Если вы хотите стать торговцем, [[MARKETPLACE_CREATE_STORE_URL] создайте магазин].
	</string>
	<string name="InventoryOutboxNoItemsTitle">
		Ваша папка «Исходящие» пуста.
	</string>
	<string name="InventoryOutboxNoItemsTooltip"/>
	<string name="InventoryOutboxNoItems">
		Перетащите папки в эту область и щелкните «Отправить в торговый центр», чтобы выставить их на продажу в [[MARKETPLACE_DASHBOARD_URL] Торговом центре].
	</string>
	<string name="Marketplace Error None">
		Ошибок нет
	</string>
	<string name="Marketplace Error Not Merchant">
		Ошибка. Прежде чем отправлять вещи в магазин, необходимо зарегистрироваться как торговец (бесплатно).
	</string>
	<string name="Marketplace Error Empty Folder">
		Ошибка. В этой папке нет контента.
	</string>
	<string name="Marketplace Error Unassociated Products">
		Ошибка. Не удается передать эту вещь, поскольку в вашем торговом аккаунте слишком много вещей, не связанных с продуктами.  Чтобы исправить эту ошибку, войдите на веб-сайт торгового центра и уменьшите число своих вещей, которые ни с чем не связаны.
	</string>
	<string name="Marketplace Error Object Limit">
		Ошибка. Эта вещь содержит слишком много объектов.  Исправьте эту ошибку, сложив объекты в коробки и уменьшив их общее число (должно быть меньше 200).
	</string>
	<string name="Marketplace Error Folder Depth">
		Ошибка. Эта вещь содержит слишком много уровней вложенных папок.  Измените структуру так, чтобы уровней вложенных папок было не более 3.
	</string>
	<string name="Marketplace Error Unsellable Item">
		Ошибка. Эту вещь нельзя продать в магазине.
	</string>
	<string name="Marketplace Error Internal Import">
		Ошибка. Эта вещь создает проблему.  Повторите попытку позже.
	</string>
	<string name="Open landmarks">
		Открыть закладки
	</string>
	<string name="no_transfer" value="(не передается)"/>
	<string name="no_modify" value="(не изменяется)"/>
	<string name="no_copy" value="(не копируется)"/>
	<string name="worn" value="(носится)"/>
	<string name="link" value="(ссылка)"/>
	<string name="broken_link" value="(broken_link)"/>
	<string name="LoadingContents">
		Загрузка содержимого...
	</string>
	<string name="NoContents">
		Нет контента
	</string>
	<string name="WornOnAttachmentPoint" value="(где носится: [ATTACHMENT_POINT])"/>
	<string name="ActiveGesture" value="[GESLABEL] (активно)"/>
	<string name="PermYes">
		Да
	</string>
	<string name="PermNo">
		Нет
	</string>
	<string name="Chat Message" value="Чат:"/>
	<string name="Sound" value="Звук:"/>
	<string name="Wait" value="--- Ждите:"/>
	<string name="AnimFlagStop" value="Остановить анимацию:"/>
	<string name="AnimFlagStart" value="Начать анимацию:"/>
	<string name="Wave" value="Приветствие рукой"/>
	<string name="GestureActionNone" value="Нет"/>
	<string name="HelloAvatar" value="Привет, аватар!"/>
	<string name="ViewAllGestures" value="Просмотреть все &gt;&gt;"/>
	<string name="GetMoreGestures" value="Дополнительно &gt;&gt;"/>
	<string name="Animations" value="Анимация,"/>
	<string name="Calling Cards" value="Визитки,"/>
	<string name="Clothing" value="Одежда,"/>
	<string name="Gestures" value="Жесты,"/>
	<string name="Landmarks" value="Закладки,"/>
	<string name="Notecards" value="Заметки,"/>
	<string name="Objects" value="Объекты,"/>
	<string name="Scripts" value="Скрипты,"/>
	<string name="Sounds" value="Звуки,"/>
	<string name="Textures" value="Текстуры,"/>
	<string name="Snapshots" value="Снимки,"/>
	<string name="No Filters" value="Нет"/>
	<string name="Since Logoff" value="- С момента выхода"/>
	<string name="InvFolder My Inventory">
		Мой инвентарь
	</string>
	<string name="InvFolder Library">
		Библиотека
	</string>
	<string name="InvFolder Textures">
		Текстуры
	</string>
	<string name="InvFolder Sounds">
		Звуки
	</string>
	<string name="InvFolder Calling Cards">
		Визитки
	</string>
	<string name="InvFolder Landmarks">
		Закладки
	</string>
	<string name="InvFolder Scripts">
		Скрипты
	</string>
	<string name="InvFolder Clothing">
		Одежда
	</string>
	<string name="InvFolder Objects">
		Объекты
	</string>
	<string name="InvFolder Notecards">
		Заметки
	</string>
	<string name="InvFolder New Folder">
		Новая папка
	</string>
	<string name="InvFolder Inventory">
		Инвентарь
	</string>
	<string name="InvFolder Uncompressed Images">
		Несжатые изображения
	</string>
	<string name="InvFolder Body Parts">
		Части тела
	</string>
	<string name="InvFolder Trash">
		Корзина
	</string>
	<string name="InvFolder Photo Album">
		Фотоальбом
	</string>
	<string name="InvFolder Lost And Found">
		Бюро находок
	</string>
	<string name="InvFolder Uncompressed Sounds">
		Несжатые звуки
	</string>
	<string name="InvFolder Animations">
		Анимация
	</string>
	<string name="InvFolder Gestures">
		Жесты
	</string>
	<string name="InvFolder Favorite">
		Мое избранное
	</string>
	<string name="InvFolder favorite">
		Мое избранное
	</string>
	<string name="InvFolder Current Outfit">
		Текущий костюм
	</string>
	<string name="InvFolder Initial Outfits">
		Начальные костюмы
	</string>
	<string name="InvFolder My Outfits">
		Мои костюмы
	</string>
	<string name="InvFolder Accessories">
		Аксессуары
	</string>
	<string name="InvFolder Meshes">
		Меши
	</string>
	<string name="InvFolder Friends">
		Друзья
	</string>
	<string name="InvFolder All">
		Все
	</string>
	<string name="no_attachments">
		Нет прикрепленных объектов
	</string>
	<string name="Attachments remain">
		Присоединения (осталось гнезд: [COUNT])
	</string>
	<string name="Buy">
		Купить
	</string>
	<string name="BuyforL$">
		Купить за L$
	</string>
	<string name="Stone">
		Камень
	</string>
	<string name="Metal">
		Металл
	</string>
	<string name="Glass">
		Стекло
	</string>
	<string name="Wood">
		Дерево
	</string>
	<string name="Flesh">
		Плоть
	</string>
	<string name="Plastic">
		Пластик
	</string>
	<string name="Rubber">
		Резина
	</string>
	<string name="Light">
		Светлый
	</string>
	<string name="KBShift">
		SHIFT
	</string>
	<string name="KBCtrl">
		CTRL
	</string>
	<string name="Chest">
		Грудь
	</string>
	<string name="Skull">
		Череп
	</string>
	<string name="Left Shoulder">
		Левое плечо
	</string>
	<string name="Right Shoulder">
		Правое плечо
	</string>
	<string name="Left Hand">
		Левая кисть
	</string>
	<string name="Right Hand">
		Правая кисть
	</string>
	<string name="Left Foot">
		Левая ступня
	</string>
	<string name="Right Foot">
		Правая ступня
	</string>
	<string name="Spine">
		Позвоночник
	</string>
	<string name="Pelvis">
		Таз
	</string>
	<string name="Mouth">
		Рот
	</string>
	<string name="Chin">
		Подбородок
	</string>
	<string name="Left Ear">
		Левое ухо
	</string>
	<string name="Right Ear">
		Правое ухо
	</string>
	<string name="Left Eyeball">
		Левый глаз
	</string>
	<string name="Right Eyeball">
		Правый глаз
	</string>
	<string name="Nose">
		Нос
	</string>
	<string name="R Upper Arm">
		Правое плечо
	</string>
	<string name="R Forearm">
		Правое предплечье
	</string>
	<string name="L Upper Arm">
		Левое плечо
	</string>
	<string name="L Forearm">
		Левое предплечье
	</string>
	<string name="Right Hip">
		Правое бедро
	</string>
	<string name="R Upper Leg">
		Правое колено
	</string>
	<string name="R Lower Leg">
		Правая голень
	</string>
	<string name="Left Hip">
		Левое бедро
	</string>
	<string name="L Upper Leg">
		Левое колено
	</string>
	<string name="L Lower Leg">
		Левая голень
	</string>
	<string name="Stomach">
		Живот
	</string>
	<string name="Left Pec">
		Левая грудь
	</string>
	<string name="Right Pec">
		Правая грудь
	</string>
	<string name="Neck">
		Шея
	</string>
	<string name="Avatar Center">
		Центр аватара
	</string>
	<string name="Invalid Attachment">
		Неверная точка присоединения
	</string>
	<string name="YearsMonthsOld">
		[AGEYEARS] [AGEMONTHS]
	</string>
	<string name="YearsOld">
		[AGEYEARS]
	</string>
	<string name="MonthsOld">
		[AGEMONTHS]
	</string>
	<string name="WeeksOld">
		[AGEWEEKS]
	</string>
	<string name="DaysOld">
		[AGEDAYS]
	</string>
	<string name="TodayOld">
		Сегодня
	</string>
	<string name="AgeYearsA">
		[COUNT] год
	</string>
	<string name="AgeYearsB">
		[COUNT] года
	</string>
	<string name="AgeYearsC">
		[COUNT] лет
	</string>
	<string name="AgeMonthsA">
		[COUNT] месяц
	</string>
	<string name="AgeMonthsB">
		[COUNT] месяца
	</string>
	<string name="AgeMonthsC">
		[COUNT] месяцев
	</string>
	<string name="AgeWeeksA">
		[COUNT] неделя
	</string>
	<string name="AgeWeeksB">
		[COUNT] недели
	</string>
	<string name="AgeWeeksC">
		[COUNT] недель
	</string>
	<string name="AgeDaysA">
		[COUNT] день
	</string>
	<string name="AgeDaysB">
		[COUNT] дня
	</string>
	<string name="AgeDaysC">
		[COUNT] дней
	</string>
	<string name="GroupMembersA">
		[COUNT] участник
	</string>
	<string name="GroupMembersB">
		[COUNT] участника
	</string>
	<string name="GroupMembersC">
		[COUNT] участников
	</string>
	<string name="AcctTypeResident">
		Житель
	</string>
	<string name="AcctTypeTrial">
		Гость
	</string>
	<string name="AcctTypeCharterMember">
		Учредитель
	</string>
	<string name="AcctTypeEmployee">
		Сотрудник Linden Lab
	</string>
	<string name="PaymentInfoUsed">
		Есть информация о платежах
	</string>
	<string name="PaymentInfoOnFile">
		Есть зарегистрир. информация о платежах
	</string>
	<string name="NoPaymentInfoOnFile">
		Нет информации о платежах
	</string>
	<string name="AgeVerified">
		Возраст проверен
	</string>
	<string name="NotAgeVerified">
		Возраст не проверен
	</string>
	<string name="Center 2">
		В центре 2
	</string>
	<string name="Top Right">
		Вверху справа
	</string>
	<string name="Top">
		Вверху
	</string>
	<string name="Top Left">
		Вверху слева
	</string>
	<string name="Center">
		В центре
	</string>
	<string name="Bottom Left">
		Внизу слева
	</string>
	<string name="Bottom">
		Внизу
	</string>
	<string name="Bottom Right">
		Внизу справа
	</string>
	<string name="CompileQueueDownloadedCompiling">
		Загружено, компилируется
	</string>
	<string name="CompileQueueScriptNotFound">
		Скрипт не найден на сервере.
	</string>
	<string name="CompileQueueProblemDownloading">
		Проблема при загрузке
	</string>
	<string name="CompileQueueInsufficientPermDownload">
		Недостаточно разрешений для загрузки скрипта.
	</string>
	<string name="CompileQueueInsufficientPermFor">
		Недостаточно разрешений для
	</string>
	<string name="CompileQueueUnknownFailure">
		Неизвестный сбой загрузки
	</string>
	<string name="CompileQueueTitle">
		Ход повторной компиляции
	</string>
	<string name="CompileQueueStart">
		скомпилировать повторно
	</string>
	<string name="ResetQueueTitle">
		Ход сброса
	</string>
	<string name="ResetQueueStart">
		сброс
	</string>
	<string name="RunQueueTitle">
		Ход запуска
	</string>
	<string name="RunQueueStart">
		запустить
	</string>
	<string name="NotRunQueueTitle">
		Ход остановки выполнения
	</string>
	<string name="NotRunQueueStart">
		прекратить выполнение
	</string>
	<string name="CompileSuccessful">
		Компиляция успешно выполнена!
	</string>
	<string name="CompileSuccessfulSaving">
		Компиляция успешно выполнена, сохраняется...
	</string>
	<string name="SaveComplete">
		Сохранение завершено.
	</string>
	<string name="ObjectOutOfRange">
		Скрипт (объект вне области)
	</string>
	<string name="GodToolsObjectOwnedBy">
		Объект [OBJECT] пользователя [OWNER]
	</string>
	<string name="GroupsNone">
		нет
	</string>
	<string name="Group" value="(группа)"/>
	<string name="Unknown">
		(Неизвестно)
	</string>
	<string name="SummaryForTheWeek" value="Сводка за неделю, начиная с"/>
	<string name="NextStipendDay" value="Дата очередного жалования:"/>
	<string name="GroupPlanningDate">
		[day,datetime,utc].[mthnum,datetime,utc].[year,datetime,utc]
	</string>
	<string name="GroupIndividualShare" value="Для группы       Персонально Совместно"/>
	<string name="GroupColumn" value="Группа"/>
	<string name="Balance">
		Баланс
	</string>
	<string name="Credits">
		Расход
	</string>
	<string name="Debits">
		Приход
	</string>
	<string name="Total">
		Итого
	</string>
	<string name="NoGroupDataFound">
		Не найдены данные для группы
	</string>
	<string name="IMParentEstate">
		родовое землевладение
	</string>
	<string name="IMMainland">
		материк
	</string>
	<string name="IMTeen">
		подростковый
	</string>
	<string name="Anyone">
		все
	</string>
	<string name="RegionInfoError">
		ошибка
	</string>
	<string name="RegionInfoAllEstatesOwnedBy">
		все землевладения пользователя [OWNER]
	</string>
	<string name="RegionInfoAllEstatesYouOwn">
		все ваши землевладения
	</string>
	<string name="RegionInfoAllEstatesYouManage">
		все землевладения пользователя [OWNER], которыми вы управляете
	</string>
	<string name="RegionInfoAllowedResidents">
		Допущенные жители: ([ALLOWEDAGENTS], не более [MAXACCESS])
	</string>
	<string name="RegionInfoAllowedGroups">
		Допущенные группы: ([ALLOWEDGROUPS], не более [MAXACCESS])
	</string>
	<string name="ScriptLimitsParcelScriptMemory">
		Память под скрипты на участке
	</string>
	<string name="ScriptLimitsParcelsOwned">
		Участков в списке: [PARCELS]
	</string>
	<string name="ScriptLimitsMemoryUsed">
		Используется памяти: [COUNT] КБ из [MAX] КБ; доступно: [AVAILABLE] КБ
	</string>
	<string name="ScriptLimitsMemoryUsedSimple">
		Используется памяти: [COUNT] КБ
	</string>
	<string name="ScriptLimitsParcelScriptURLs">
		URL-адреса скрипта участков
	</string>
	<string name="ScriptLimitsURLsUsed">
		Используется URL-адресов: [COUNT] из [MAX] (доступно: [AVAILABLE])
	</string>
	<string name="ScriptLimitsURLsUsedSimple">
		Используется URL-адресов: [COUNT]
	</string>
	<string name="ScriptLimitsRequestError">
		Ошибка при запросе данных
	</string>
	<string name="ScriptLimitsRequestNoParcelSelected">
		Участок не выбран
	</string>
	<string name="ScriptLimitsRequestWrongRegion">
		Ошибка. Сведения о скрипте доступны только в текущем регионе
	</string>
	<string name="ScriptLimitsRequestWaiting">
		Получение данных...
	</string>
	<string name="ScriptLimitsRequestDontOwnParcel">
		У вас нет прав для исследования этого участка
	</string>
	<string name="SITTING_ON">
		Сидит на
	</string>
	<string name="ATTACH_CHEST">
		Грудь
	</string>
	<string name="ATTACH_HEAD">
		Голова
	</string>
	<string name="ATTACH_LSHOULDER">
		Левое плечо
	</string>
	<string name="ATTACH_RSHOULDER">
		Правое плечо
	</string>
	<string name="ATTACH_LHAND">
		Левая кисть
	</string>
	<string name="ATTACH_RHAND">
		Правая кисть
	</string>
	<string name="ATTACH_LFOOT">
		Левая ступня
	</string>
	<string name="ATTACH_RFOOT">
		Правая ступня
	</string>
	<string name="ATTACH_BACK">
		Спина
	</string>
	<string name="ATTACH_PELVIS">
		Таз
	</string>
	<string name="ATTACH_MOUTH">
		Рот
	</string>
	<string name="ATTACH_CHIN">
		Подбородок
	</string>
	<string name="ATTACH_LEAR">
		Левое ухо
	</string>
	<string name="ATTACH_REAR">
		Правое ухо
	</string>
	<string name="ATTACH_LEYE">
		Левый глаз
	</string>
	<string name="ATTACH_REYE">
		Правый глаз
	</string>
	<string name="ATTACH_NOSE">
		Нос
	</string>
	<string name="ATTACH_RUARM">
		Правое плечо
	</string>
	<string name="ATTACH_RLARM">
		Правое предплечье
	</string>
	<string name="ATTACH_LUARM">
		Левое плечо
	</string>
	<string name="ATTACH_LLARM">
		Левое предплечье
	</string>
	<string name="ATTACH_RHIP">
		Правое бедро
	</string>
	<string name="ATTACH_RULEG">
		Правое колено
	</string>
	<string name="ATTACH_RLLEG">
		Правая голень
	</string>
	<string name="ATTACH_LHIP">
		Левое бедро
	</string>
	<string name="ATTACH_LULEG">
		Левое колено
	</string>
	<string name="ATTACH_LLLEG">
		Левая голень
	</string>
	<string name="ATTACH_BELLY">
		Живот
	</string>
	<string name="ATTACH_RPEC">
		Правая грудь
	</string>
	<string name="ATTACH_LPEC">
		Левая грудь
	</string>
	<string name="ATTACH_HUD_CENTER_2">
		Данные в игре в центре 2
	</string>
	<string name="ATTACH_HUD_TOP_RIGHT">
		Данные в игре вверху справа
	</string>
	<string name="ATTACH_HUD_TOP_CENTER">
		Данные в игре вверху в центре
	</string>
	<string name="ATTACH_HUD_TOP_LEFT">
		Данные в игре вверху слева
	</string>
	<string name="ATTACH_HUD_CENTER_1">
		Данные в игре в центре 1
	</string>
	<string name="ATTACH_HUD_BOTTOM_LEFT">
		Данные в игре внизу слева
	</string>
	<string name="ATTACH_HUD_BOTTOM">
		Данные в игре внизу
	</string>
	<string name="ATTACH_HUD_BOTTOM_RIGHT">
		Данные в игре внизу справа
	</string>
	<string name="CursorPos">
		Строка [LINE], столбец [COLUMN]
	</string>
	<string name="PanelDirCountFound">
		Найдено: [COUNT]
	</string>
	<string name="PanelDirTimeStr">
		[hour,datetime,slt]:[min,datetime,slt]
	</string>
	<string name="PanelDirEventsDateText">
		[day,datetime,slt].[mthnum,datetime,slt]
	</string>
	<string name="PanelContentsTooltip">
		Подключение к объекту
	</string>
	<string name="PanelContentsNewScript">
		Новый скрипт
	</string>
	<string name="BusyModeResponseDefault">
		У адресата вашего сообщения задан статус «Не беспокоить».  Ваше сообщение все равно будет отображено на панели IM для просмотра позже.
	</string>
	<string name="MuteByName">
		(по имени)
	</string>
	<string name="MuteAgent">
		(для жителя)
	</string>
	<string name="MuteObject">
		(для объекта)
	</string>
	<string name="MuteGroup">
		(для группы)
	</string>
	<string name="MuteExternal">
		(внешний)
	</string>
	<string name="RegionNoCovenant">
		Нет соглашения для этого землевладения.
	</string>
	<string name="RegionNoCovenantOtherOwner">
		Нет соглашения для этого землевладения. Земля в этом землевладении продается его владельцем, а не компанией Linden Lab.  Чтобы узнать подробности о продаже, обратитесь к землевладельцу.
	</string>
	<string name="covenant_last_modified" value="Дата последнего изменения:"/>
	<string name="none_text" value="(нет)"/>
	<string name="never_text" value="(никогда)"/>
	<string name="GroupOwned">
		Собственность группы
	</string>
	<string name="Public">
		Общая собственность
	</string>
	<string name="LocalSettings">
		Локальные настройки
	</string>
	<string name="RegionSettings">
		Региональные настройки
	</string>
	<string name="ClassifiedClicksTxt">
		Щелчки: телепорт [TELEPORT], карта [MAP], профиль [PROFILE]
	</string>
	<string name="ClassifiedUpdateAfterPublish">
		(будет обновлено после публикации)
	</string>
	<string name="NoPicksClassifiedsText">
		Вы не создали подборки или рекламы. Нажмите кнопку со знаком «плюс» ниже, чтобы создать подборку или рекламу
	</string>
	<string name="NoAvatarPicksClassifiedsText">
		У жителя нет подборки или рекламы
	</string>
	<string name="PicksClassifiedsLoadingText">
		Загрузка...
	</string>
	<string name="MultiPreviewTitle">
		Предварительный просмотр
	</string>
	<string name="MultiPropertiesTitle">
		Свойства
	</string>
	<string name="InvOfferAnObjectNamed">
		Объект с именем
	</string>
	<string name="InvOfferOwnedByGroup">
		принадлежит группе
	</string>
	<string name="InvOfferOwnedByUnknownGroup">
		принадлежит известной группе
	</string>
	<string name="InvOfferOwnedBy">
		принадлежит
	</string>
	<string name="InvOfferOwnedByUnknownUser">
		принадлежит неизвестному пользователю
	</string>
	<string name="InvOfferGaveYou">
		дал(а) вам
	</string>
	<string name="InvOfferDecline">
		Вы не приняли [DESC] от жителя &lt;nolink&gt;[NAME]&lt;/nolink&gt;.
	</string>
	<string name="GroupMoneyTotal">
		Итого
	</string>
	<string name="GroupMoneyBought">
		куплено
	</string>
	<string name="GroupMoneyPaidYou">
		уплачено вам
	</string>
	<string name="GroupMoneyPaidInto">
		уплачено в
	</string>
	<string name="GroupMoneyBoughtPassTo">
		куплен пропуск в
	</string>
	<string name="GroupMoneyPaidFeeForEvent">
		уплачено за событие
	</string>
	<string name="GroupMoneyPaidPrizeForEvent">
		выплачено призовых за событие
	</string>
	<string name="GroupMoneyBalance">
		Баланс
	</string>
	<string name="GroupMoneyCredits">
		Расход
	</string>
	<string name="GroupMoneyDebits">
		Приход
	</string>
	<string name="GroupMoneyDate">
		[weekday,datetime,utc], [day,datetime,utc] [mth,datetime,utc] [year,datetime,utc]
	</string>
	<string name="ViewerObjectContents">
		Контент
	</string>
	<string name="AcquiredItems">
		Купленные вещи
	</string>
	<string name="Cancel">
		Отмена
	</string>
	<string name="UploadingCosts">
		Передача [NAME] стоит L$[AMOUNT]
	</string>
	<string name="BuyingCosts">
		Стоимость покупки: L$[AMOUNT]
	</string>
	<string name="UnknownFileExtension">
		Неизвестное расширение файла .%s
Ожидаются расширения: WAV, TGA, BMP, JPG, JPEG или BVH
	</string>
	<string name="MuteObject2">
		Заблокировать
	</string>
	<string name="MuteAvatar">
		Заблокировать
	</string>
	<string name="UnmuteObject">
		Разблокировать
	</string>
	<string name="UnmuteAvatar">
		Разблокировать
	</string>
	<string name="AddLandmarkNavBarMenu">
		Добавить в мои закладки...
	</string>
	<string name="EditLandmarkNavBarMenu">
		Изменить мою закладку...
	</string>
	<string name="accel-mac-control">
		⌃
	</string>
	<string name="accel-mac-command">
		⌘
	</string>
	<string name="accel-mac-option">
		⌥
	</string>
	<string name="accel-mac-shift">
		⇧
	</string>
	<string name="accel-win-control">
		CTRL+
	</string>
	<string name="accel-win-alt">
		ALT+
	</string>
	<string name="accel-win-shift">
		SHIFT+
	</string>
	<string name="FileSaved">
		Файл сохранен
	</string>
	<string name="Receiving">
		Получение
	</string>
	<string name="AM">
		до полудня
	</string>
	<string name="PM">
		после полудня
	</string>
	<string name="PST">
		Тихоокеанское время
	</string>
	<string name="PDT">
		Летнее тихоокеанское время
	</string>
	<string name="Direction_Forward">
		Вперед
	</string>
	<string name="Direction_Left">
		Влево
	</string>
	<string name="Direction_Right">
		Вправо
	</string>
	<string name="Direction_Back">
		Назад
	</string>
	<string name="Direction_North">
		Север
	</string>
	<string name="Direction_South">
		Юг
	</string>
	<string name="Direction_West">
		Запад
	</string>
	<string name="Direction_East">
		Восток
	</string>
	<string name="Direction_Up">
		Вверх
	</string>
	<string name="Direction_Down">
		Вниз
	</string>
	<string name="Any Category">
		Все категории
	</string>
	<string name="Shopping">
		Покупки
	</string>
	<string name="Land Rental">
		Земельная рента
	</string>
	<string name="Property Rental">
		Аренда имущества
	</string>
	<string name="Special Attraction">
		Особое событие
	</string>
	<string name="New Products">
		Новые продукты
	</string>
	<string name="Employment">
		Род занятий
	</string>
	<string name="Wanted">
		Хочу найти
	</string>
	<string name="Service">
		Услуги
	</string>
	<string name="Personal">
		Личное сообщение
	</string>
	<string name="None">
		Нет
	</string>
	<string name="Linden Location">
		Место Linden
	</string>
	<string name="Adult">
		Для взрослых
	</string>
	<string name="Arts&amp;Culture">
		Искусство и культура
	</string>
	<string name="Business">
		Бизнес
	</string>
	<string name="Educational">
		Образование
	</string>
	<string name="Gaming">
		Игры
	</string>
	<string name="Hangout">
		Места встреч
	</string>
	<string name="Newcomer Friendly">
		Для новичков
	</string>
	<string name="Parks&amp;Nature">
		Парки и природа
	</string>
	<string name="Residential">
		Проживание
	</string>
	<string name="Stage">
		Стадия
	</string>
	<string name="Other">
		Другое
	</string>
	<string name="Rental">
		Аренда
	</string>
	<string name="Any">
		Все
	</string>
	<string name="You">
		Вы
	</string>
	<string name=":">
		:
	</string>
	<string name=",">
		,
	</string>
	<string name="...">
		...
	</string>
	<string name="***">
		***
	</string>
	<string name="(">
		(
	</string>
	<string name=")">
		)
	</string>
	<string name=".">
		.
	</string>
	<string name="&apos;">
		&apos;
	</string>
	<string name="---">
		---
	</string>
	<string name="Multiple Media">
		Несколько источников мультимедиа
	</string>
	<string name="Play Media">
		Мультимедиа – воспроизведение/пауза
	</string>
	<string name="MBCmdLineError">
		Ошибка при анализе командной строки.
См.: http://wiki.secondlife.com/wiki/Client_parameters
Ошибка:
	</string>
	<string name="MBCmdLineUsg">
		Использование командной строки [APP_NAME]:
	</string>
	<string name="MBUnableToAccessFile">
		Приложению [APP_NAME] не удается получить доступ к нужному файлу.
Возможно, выполняется несколько копий или в системе неправильно открыт файл.
Если это сообщение по-прежнему будет отображаться, перезагрузите компьютер и повторите попытку.
Если и это не поможет, возможно, придется повторно установить приложение [APP_NAME].
	</string>
	<string name="MBFatalError">
		Неустранимая ошибка
	</string>
	<string name="MBRequiresAltiVec">
		Для работы [APP_NAME] необходим процессор с поддержкой AltiVec (версии G4 или более поздней).
	</string>
	<string name="MBAlreadyRunning">
		[APP_NAME] уже выполняется.
Поищите значок программы на панели задач.
Если это сообщение по-прежнему будет отображаться, перезагрузите компьютер.
	</string>
	<string name="MBFrozenCrashed">
		По-видимому, при предыдущем запуске приложения [APP_NAME] оно зависло или в нем возник сбой.
Отправить отчет о сбое?
	</string>
	<string name="MBAlert">
		Уведомление
	</string>
	<string name="MBNoDirectX">
		Приложению [APP_NAME] не удается обнаружить DirectX 9.0b или более поздних версий.
В приложении [APP_NAME] используется DirectX для проверки оборудования и выявления устаревших драйверов, из-за которых может снизиться стабильность работы и быстродействие, а также возникнуть сбои.  Настоятельно рекомендуется установить DirectX 9.0b, хотя приложение [APP_NAME] работает и без этого компонента.
Продолжить?
	</string>
	<string name="MBWarning">
		Внимание!
	</string>
	<string name="MBNoAutoUpdate">
		В ОС Linux автоматическое обновление еще не реализовано.
Загрузите новую версию на сайте www.secondlife.com.
	</string>
	<string name="MBRegClassFailed">
		Ошибка RegisterClass
	</string>
	<string name="MBError">
		Ошибка
	</string>
	<string name="MBFullScreenErr">
		Невозможна работа в полноэкранном режиме на экране [WIDTH] x [HEIGHT].
Запущено в окне.
	</string>
	<string name="MBDestroyWinFailed">
		Ошибка завершения работы при удалении окна (сбой функции DestroyWindow())
	</string>
	<string name="MBShutdownErr">
		Ошибка завершения работы
	</string>
	<string name="MBDevContextErr">
		Не удается создать контекст устройства GL
	</string>
	<string name="MBPixelFmtErr">
		Не удается найти подходящий формат пикселей
	</string>
	<string name="MBPixelFmtDescErr">
		Не удается получить описание формата пикселей
	</string>
	<string name="MBTrueColorWindow">
		Для работы [APP_NAME] необходим режим True Color (32 бита).
Задайте в настройках дисплея 32-битный режим цвета.
	</string>
	<string name="MBAlpha">
		Не удается запустить [APP_NAME] из-за отсутствия доступа к 8-битному альфа-каналу.  Обычно эта проблема возникает из-за неполадок с драйвером видеокарты.
Установите новые драйверы видеокарты.
Также задайте для монитора 32-битный режим True Color (Панель управления &gt; Экран &gt; Параметры).
Если это сообщение продолжает отображаться, обратитесь на сайт [SUPPORT_SITE].
	</string>
	<string name="MBPixelFmtSetErr">
		Не удается задать формат пикселей
	</string>
	<string name="MBGLContextErr">
		Не удается создать контекст визуализации GL
	</string>
	<string name="MBGLContextActErr">
		Не удается активировать контекст визуализации GL
	</string>
	<string name="MBVideoDrvErr">
		Не удается запустить приложение [APP_NAME], поскольку драйверы видеокарты неправильно установлены, устарели или предназначены для оборудования, которое не поддерживается. Установите или переустановите последние драйверы видеокарты.
Если это сообщение продолжает отображаться, обратитесь на сайт [SUPPORT_SITE].
	</string>
	<string name="5 O&apos;Clock Shadow">
		Жидкие
	</string>
	<string name="All White">
		Полностью белые
	</string>
	<string name="Anime Eyes">
		Глаза как в аниме
	</string>
	<string name="Arced">
		Дугой
	</string>
	<string name="Arm Length">
		Длина рук
	</string>
	<string name="Attached">
		Прикреплено
	</string>
	<string name="Attached Earlobes">
		Приросшие мочки
	</string>
	<string name="Back Fringe">
		Затылок
	</string>
	<string name="Baggy">
		С мешками
	</string>
	<string name="Bangs">
		Челки
	</string>
	<string name="Beady Eyes">
		Бусинки
	</string>
	<string name="Belly Size">
		Размер живота
	</string>
	<string name="Big">
		Большой
	</string>
	<string name="Big Butt">
		Большой зад
	</string>
	<string name="Big Hair Back">
		Пышные волосы: сзади
	</string>
	<string name="Big Hair Front">
		Пышные волосы: спереди
	</string>
	<string name="Big Hair Top">
		Пышные волосы: сверху
	</string>
	<string name="Big Head">
		Большая голова
	</string>
	<string name="Big Pectorals">
		Выпуклая грудь
	</string>
	<string name="Big Spikes">
		Большие «шипы»
	</string>
	<string name="Black">
		Черный
	</string>
	<string name="Blonde">
		Светлый
	</string>
	<string name="Blonde Hair">
		Светлые волосы
	</string>
	<string name="Blush">
		Румяна
	</string>
	<string name="Blush Color">
		Цвет румян
	</string>
	<string name="Blush Opacity">
		Прозрачность румян
	</string>
	<string name="Body Definition">
		Тип тела
	</string>
	<string name="Body Fat">
		Жировая прослойка
	</string>
	<string name="Body Freckles">
		Веснушки
	</string>
	<string name="Body Thick">
		Полное тело
	</string>
	<string name="Body Thickness">
		Полнота
	</string>
	<string name="Body Thin">
		Худое тело
	</string>
	<string name="Bow Legged">
		Ноги колесом
	</string>
	<string name="Breast Buoyancy">
		Высота груди
	</string>
	<string name="Breast Cleavage">
		Ложбинка между грудей
	</string>
	<string name="Breast Size">
		Размер груди
	</string>
	<string name="Bridge Width">
		Ширина переносицы
	</string>
	<string name="Broad">
		Широкая
	</string>
	<string name="Brow Size">
		Размер надбровных дуг
	</string>
	<string name="Bug Eyes">
		Выпученные глаза
	</string>
	<string name="Bugged Eyes">
		Выпученные глаза
	</string>
	<string name="Bulbous">
		Картошкой
	</string>
	<string name="Bulbous Nose">
		Нос картошкой
	</string>
	<string name="Breast Physics Mass">
		Масса груди
	</string>
	<string name="Breast Physics Smoothing">
		Гладкость груди
	</string>
	<string name="Breast Physics Gravity">
		Обвислость груди
	</string>
	<string name="Breast Physics Drag">
		Аэродинамика груди
	</string>
	<string name="Breast Physics InOut Max Effect">
		Верхняя граница
	</string>
	<string name="Breast Physics InOut Spring">
		Упругость
	</string>
	<string name="Breast Physics InOut Gain">
		Отклик
	</string>
	<string name="Breast Physics InOut Damping">
		Затухание
	</string>
	<string name="Breast Physics UpDown Max Effect">
		Верхняя граница
	</string>
	<string name="Breast Physics UpDown Spring">
		Упругость
	</string>
	<string name="Breast Physics UpDown Gain">
		Отклик
	</string>
	<string name="Breast Physics UpDown Damping">
		Затухание
	</string>
	<string name="Breast Physics LeftRight Max Effect">
		Верхняя граница
	</string>
	<string name="Breast Physics LeftRight Spring">
		Упругость
	</string>
	<string name="Breast Physics LeftRight Gain">
		Отклик
	</string>
	<string name="Breast Physics LeftRight Damping">
		Затухание
	</string>
	<string name="Belly Physics Mass">
		Масса живота
	</string>
	<string name="Belly Physics Smoothing">
		Гладкость живота
	</string>
	<string name="Belly Physics Gravity">
		Обвислость живота
	</string>
	<string name="Belly Physics Drag">
		Инертность живота
	</string>
	<string name="Belly Physics UpDown Max Effect">
		Верхняя граница
	</string>
	<string name="Belly Physics UpDown Spring">
		Упругость
	</string>
	<string name="Belly Physics UpDown Gain">
		Отклик
	</string>
	<string name="Belly Physics UpDown Damping">
		Затухание
	</string>
	<string name="Butt Physics Mass">
		Масса зада
	</string>
	<string name="Butt Physics Smoothing">
		Гладкость зада
	</string>
	<string name="Butt Physics Gravity">
		Обвислость зада
	</string>
	<string name="Butt Physics Drag">
		Инертность зада
	</string>
	<string name="Butt Physics UpDown Max Effect">
		Верхняя граница
	</string>
	<string name="Butt Physics UpDown Spring">
		Упругость
	</string>
	<string name="Butt Physics UpDown Gain">
		Отклик
	</string>
	<string name="Butt Physics UpDown Damping">
		Затухание
	</string>
	<string name="Butt Physics LeftRight Max Effect">
		Верхняя граница
	</string>
	<string name="Butt Physics LeftRight Spring">
		Упругость
	</string>
	<string name="Butt Physics LeftRight Gain">
		Отклик
	</string>
	<string name="Butt Physics LeftRight Damping">
		Затухание
	</string>
	<string name="Bushy Eyebrows">
		Кустистые брови
	</string>
	<string name="Bushy Hair">
		Пышные
	</string>
	<string name="Butt Size">
		Размер зада
	</string>
	<string name="Butt Gravity">
		Обвислость зада
	</string>
	<string name="bustle skirt">
		Турнюр
	</string>
	<string name="no bustle">
		Без турнюра
	</string>
	<string name="more bustle">
		Большой турнюр
	</string>
	<string name="Chaplin">
		«Чарли Чаплин»
	</string>
	<string name="Cheek Bones">
		Скулы
	</string>
	<string name="Chest Size">
		Размер грудной клетки
	</string>
	<string name="Chin Angle">
		Угол подбородка
	</string>
	<string name="Chin Cleft">
		Ямка на подбородке
	</string>
	<string name="Chin Curtains">
		Шкиперская бородка
	</string>
	<string name="Chin Depth">
		Толщина подбородка
	</string>
	<string name="Chin Heavy">
		Мощный подбородок
	</string>
	<string name="Chin In">
		Подбородок внутрь
	</string>
	<string name="Chin Out">
		Подбородок наружу
	</string>
	<string name="Chin-Neck">
		Переход от подбородка к шее
	</string>
	<string name="Clear">
		Чистый
	</string>
	<string name="Cleft">
		Ямка
	</string>
	<string name="Close Set Eyes">
		Близко посаженные
	</string>
	<string name="Closed">
		Закрыто
	</string>
	<string name="Closed Back">
		Закрыто сзади
	</string>
	<string name="Closed Front">
		Закрыто спереди
	</string>
	<string name="Closed Left">
		Закрыто слева
	</string>
	<string name="Closed Right">
		Закрыто справа
	</string>
	<string name="Coin Purse">
		Кошелек для мелочи
	</string>
	<string name="Collar Back">
		Вырез сзади
	</string>
	<string name="Collar Front">
		Вырез спереди
	</string>
	<string name="Corner Down">
		Уголки опущены
	</string>
	<string name="Corner Up">
		Уголки подняты
	</string>
	<string name="Creased">
		Измятый
	</string>
	<string name="Crooked Nose">
		Искривленный нос
	</string>
	<string name="Cuff Flare">
		Манжеты
	</string>
	<string name="Dark">
		Темный
	</string>
	<string name="Dark Green">
		Темно-зеленый
	</string>
	<string name="Darker">
		Темнее
	</string>
	<string name="Deep">
		Глубоко
	</string>
	<string name="Default Heels">
		Стандартные каблуки
	</string>
	<string name="Dense">
		Густые
	</string>
	<string name="Double Chin">
		Двойной подбородок
	</string>
	<string name="Downturned">
		Вниз
	</string>
	<string name="Duffle Bag">
		Больше
	</string>
	<string name="Ear Angle">
		Оттопыренность ушей
	</string>
	<string name="Ear Size">
		Размер ушей
	</string>
	<string name="Ear Tips">
		Кончики ушей
	</string>
	<string name="Egg Head">
		Яйцеголовость
	</string>
	<string name="Eye Bags">
		Мешки под глазами
	</string>
	<string name="Eye Color">
		Цвет глаз
	</string>
	<string name="Eye Depth">
		Глубина глаз
	</string>
	<string name="Eye Lightness">
		Светлость глаз
	</string>
	<string name="Eye Opening">
		Открытость глаз
	</string>
	<string name="Eye Pop">
		Вытаращить глаз
	</string>
	<string name="Eye Size">
		Размер глаз
	</string>
	<string name="Eye Spacing">
		Расстояние между глазами
	</string>
	<string name="Eyebrow Arc">
		Линия бровей
	</string>
	<string name="Eyebrow Density">
		Густота бровей
	</string>
	<string name="Eyebrow Height">
		Высота бровей
	</string>
	<string name="Eyebrow Points">
		Кончики бровей
	</string>
	<string name="Eyebrow Size">
		Размер бровей
	</string>
	<string name="Eyelash Length">
		Длина ресниц
	</string>
	<string name="Eyeliner">
		Подводка
	</string>
	<string name="Eyeliner Color">
		Цвет подводки
	</string>
	<string name="Eyes Bugged">
		Выпученные глаза
	</string>
	<string name="Face Shear">
		Перекос лица
	</string>
	<string name="Facial Definition">
		Черты лица
	</string>
	<string name="Far Set Eyes">
		Широко расставленные глаза
	</string>
	<string name="Fat Lips">
		Толстые губы
	</string>
	<string name="Female">
		Женщина
	</string>
	<string name="Fingerless">
		Без пальцев
	</string>
	<string name="Fingers">
		С пальцами
	</string>
	<string name="Flared Cuffs">
		С манжетами
	</string>
	<string name="Flat">
		Плоские
	</string>
	<string name="Flat Butt">
		Плоский зад
	</string>
	<string name="Flat Head">
		Плоская голова
	</string>
	<string name="Flat Toe">
		Плоский носок
	</string>
	<string name="Foot Size">
		Размер ступни
	</string>
	<string name="Forehead Angle">
		Наклон лба
	</string>
	<string name="Forehead Heavy">
		Мощный лоб
	</string>
	<string name="Freckles">
		Веснушки
	</string>
	<string name="Front Fringe">
		Челка спереди
	</string>
	<string name="Full Back">
		Полностью назад
	</string>
	<string name="Full Eyeliner">
		Подводка полностью
	</string>
	<string name="Full Front">
		Полностью наперед
	</string>
	<string name="Full Hair Sides">
		Волосы по бокам
	</string>
	<string name="Full Sides">
		По бокам
	</string>
	<string name="Glossy">
		Блестящие
	</string>
	<string name="Glove Fingers">
		Пальцы перчаток
	</string>
	<string name="Glove Length">
		Длина перчаток
	</string>
	<string name="Hair">
		Волосы
	</string>
	<string name="Hair Back">
		Волосы: сзади
	</string>
	<string name="Hair Front">
		Волосы: спереди
	</string>
	<string name="Hair Sides">
		Волосы: по бокам
	</string>
	<string name="Hair Sweep">
		Волосы на глаза
	</string>
	<string name="Hair Thickess">
		Толщина волос
	</string>
	<string name="Hair Thickness">
		Толщина волос
	</string>
	<string name="Hair Tilt">
		Зачес
	</string>
	<string name="Hair Tilted Left">
		Зачес назад
	</string>
	<string name="Hair Tilted Right">
		Зачес вправо
	</string>
	<string name="Hair Volume">
		Волосы: объем
	</string>
	<string name="Hand Size">
		Размер кисти
	</string>
	<string name="Handlebars">
		Длинные усы
	</string>
	<string name="Head Length">
		Длина головы
	</string>
	<string name="Head Shape">
		Форма головы
	</string>
	<string name="Head Size">
		Размер головы
	</string>
	<string name="Head Stretch">
		Вытянутость головы
	</string>
	<string name="Heel Height">
		Высота каблука
	</string>
	<string name="Heel Shape">
		Форма каблука
	</string>
	<string name="Height">
		Рост
	</string>
	<string name="High">
		Высокие
	</string>
	<string name="High Heels">
		Высокий каблук
	</string>
	<string name="High Jaw">
		Челюсть высоко
	</string>
	<string name="High Platforms">
		Высокая платформа
	</string>
	<string name="High and Tight">
		Высокий и плотный
	</string>
	<string name="Higher">
		Выше
	</string>
	<string name="Hip Length">
		Длина бедер
	</string>
	<string name="Hip Width">
		Ширина бедер
	</string>
	<string name="In">
		Внутрь
	</string>
	<string name="In Shdw Color">
		Цвет внутренних теней
	</string>
	<string name="In Shdw Opacity">
		Прозрачность внутр. теней
	</string>
	<string name="Inner Eye Corner">
		Внутренние уголки глаз
	</string>
	<string name="Inner Eye Shadow">
		Тени на внутренних уголках
	</string>
	<string name="Inner Shadow">
		Внутренние тени
	</string>
	<string name="Jacket Length">
		Длина пиджака
	</string>
	<string name="Jacket Wrinkles">
		Смятый пиджак
	</string>
	<string name="Jaw Angle">
		Угол челюсти
	</string>
	<string name="Jaw Jut">
		Выступание челюсти
	</string>
	<string name="Jaw Shape">
		Форма челюсти
	</string>
	<string name="Join">
		Прикрепить
	</string>
	<string name="Jowls">
		Щеки
	</string>
	<string name="Knee Angle">
		Угол колен
	</string>
	<string name="Knock Kneed">
		Колченогие
	</string>
	<string name="Large">
		Больше
	</string>
	<string name="Large Hands">
		Большие кисти
	</string>
	<string name="Left Part">
		Левый пробор
	</string>
	<string name="Leg Length">
		Длина ног
	</string>
	<string name="Leg Muscles">
		Мышцы на ногах
	</string>
	<string name="Less">
		Меньше
	</string>
	<string name="Less Body Fat">
		Меньше жира
	</string>
	<string name="Less Curtains">
		Меньше борода
	</string>
	<string name="Less Freckles">
		Меньше веснушек
	</string>
	<string name="Less Full">
		Менее полное
	</string>
	<string name="Less Gravity">
		Меньше притяжения
	</string>
	<string name="Less Love">
		Меньше
	</string>
	<string name="Less Muscles">
		Меньше мышц
	</string>
	<string name="Less Muscular">
		Меньше мышц
	</string>
	<string name="Less Rosy">
		Меньше румян
	</string>
	<string name="Less Round">
		Меньше округлости
	</string>
	<string name="Less Saddle">
		Меньше
	</string>
	<string name="Less Square">
		Меньше угловатости
	</string>
	<string name="Less Volume">
		Меньше объема
	</string>
	<string name="Less soul">
		Меньше
	</string>
	<string name="Lighter">
		Светлее
	</string>
	<string name="Lip Cleft">
		Ямка между губ
	</string>
	<string name="Lip Cleft Depth">
		Глубина ямки
	</string>
	<string name="Lip Fullness">
		Полнота губ
	</string>
	<string name="Lip Pinkness">
		Розоватость губ
	</string>
	<string name="Lip Ratio">
		Пропорция губ
	</string>
	<string name="Lip Thickness">
		Толщина губ
	</string>
	<string name="Lip Width">
		Ширина губ
	</string>
	<string name="Lipgloss">
		Блеск губ
	</string>
	<string name="Lipstick">
		Губная помада
	</string>
	<string name="Lipstick Color">
		Цвет помады
	</string>
	<string name="Long">
		Длиннее
	</string>
	<string name="Long Head">
		Длинная голова
	</string>
	<string name="Long Hips">
		Длинные бедра
	</string>
	<string name="Long Legs">
		Длинные ноги
	</string>
	<string name="Long Neck">
		Длинная шея
	</string>
	<string name="Long Pigtails">
		Длинные хвосты по бокам
	</string>
	<string name="Long Ponytail">
		Длинный хвост сзади
	</string>
	<string name="Long Torso">
		Длинный торс
	</string>
	<string name="Long arms">
		Длинные руки
	</string>
	<string name="Loose Pants">
		Свободные брюки
	</string>
	<string name="Loose Shirt">
		Свободная рубашка
	</string>
	<string name="Loose Sleeves">
		Свободные рукава
	</string>
	<string name="Love Handles">
		Отложения на талии
	</string>
	<string name="Low">
		Низкие
	</string>
	<string name="Low Heels">
		Низкий каблук
	</string>
	<string name="Low Jaw">
		Челюсть низко
	</string>
	<string name="Low Platforms">
		Низкая платформа
	</string>
	<string name="Low and Loose">
		Низкий и свободный
	</string>
	<string name="Lower">
		Ниже
	</string>
	<string name="Lower Bridge">
		Спинка носа
	</string>
	<string name="Lower Cheeks">
		Щеки ниже
	</string>
	<string name="Male">
		Мужчина
	</string>
	<string name="Middle Part">
		Пробор по центру
	</string>
	<string name="More">
		Больше
	</string>
	<string name="More Blush">
		Больше румян
	</string>
	<string name="More Body Fat">
		Больше жира
	</string>
	<string name="More Curtains">
		Больше борода
	</string>
	<string name="More Eyeshadow">
		Больше теней
	</string>
	<string name="More Freckles">
		Больше веснушек
	</string>
	<string name="More Full">
		Более полное
	</string>
	<string name="More Gravity">
		Большее притяжение
	</string>
	<string name="More Lipstick">
		Больше помады
	</string>
	<string name="More Love">
		Больше
	</string>
	<string name="More Lower Lip">
		Больше нижняя губа
	</string>
	<string name="More Muscles">
		Больше мышц
	</string>
	<string name="More Muscular">
		Больше мышц
	</string>
	<string name="More Rosy">
		Больше румянца
	</string>
	<string name="More Round">
		Больше округлости
	</string>
	<string name="More Saddle">
		Больше
	</string>
	<string name="More Sloped">
		Более наклонный
	</string>
	<string name="More Square">
		Более квадратная
	</string>
	<string name="More Upper Lip">
		Больше верхняя губа
	</string>
	<string name="More Vertical">
		Более вертикальный
	</string>
	<string name="More Volume">
		Больше объема
	</string>
	<string name="More soul">
		Больше
	</string>
	<string name="Moustache">
		Усы
	</string>
	<string name="Mouth Corner">
		Угол рта
	</string>
	<string name="Mouth Position">
		Положение рта
	</string>
	<string name="Mowhawk">
		Ирокез
	</string>
	<string name="Muscular">
		Мускулистое
	</string>
	<string name="Mutton Chops">
		Бакенбарды
	</string>
	<string name="Nail Polish">
		Лак для ногтей
	</string>
	<string name="Nail Polish Color">
		Цвет лака
	</string>
	<string name="Narrow">
		Узко
	</string>
	<string name="Narrow Back">
		Узко сзади
	</string>
	<string name="Narrow Front">
		Узкий перед
	</string>
	<string name="Narrow Lips">
		Узкие губы
	</string>
	<string name="Natural">
		Естественный
	</string>
	<string name="Neck Length">
		Длина шеи
	</string>
	<string name="Neck Thickness">
		Толщина шеи
	</string>
	<string name="No Blush">
		Без румян
	</string>
	<string name="No Eyeliner">
		Без подводки
	</string>
	<string name="No Eyeshadow">
		Без теней
	</string>
	<string name="No Lipgloss">
		Без блеска
	</string>
	<string name="No Lipstick">
		Без помады
	</string>
	<string name="No Part">
		Без пробора
	</string>
	<string name="No Polish">
		Без лака
	</string>
	<string name="No Red">
		Не красные
	</string>
	<string name="No Spikes">
		Без «шипов»
	</string>
	<string name="No White">
		Нет белого
	</string>
	<string name="No Wrinkles">
		Без морщин
	</string>
	<string name="Normal Lower">
		Ниже обычного
	</string>
	<string name="Normal Upper">
		Выше обычного
	</string>
	<string name="Nose Left">
		Нос влево
	</string>
	<string name="Nose Right">
		Нос вправо
	</string>
	<string name="Nose Size">
		Размер носа
	</string>
	<string name="Nose Thickness">
		Толщина носа
	</string>
	<string name="Nose Tip Angle">
		Загнутость кончика носа
	</string>
	<string name="Nose Tip Shape">
		Форма кончика носа
	</string>
	<string name="Nose Width">
		Ширина носа
	</string>
	<string name="Nostril Division">
		Перегородка
	</string>
	<string name="Nostril Width">
		Ширина ноздрей
	</string>
	<string name="Opaque">
		Непрозрачный
	</string>
	<string name="Open">
		Открыто
	</string>
	<string name="Open Back">
		Открыто сзади
	</string>
	<string name="Open Front">
		Открыто спереди
	</string>
	<string name="Open Left">
		Открыто слева
	</string>
	<string name="Open Right">
		Открыто справа
	</string>
	<string name="Orange">
		Оранжевый
	</string>
	<string name="Out">
		Наружу
	</string>
	<string name="Out Shdw Color">
		Цвет внешних теней
	</string>
	<string name="Out Shdw Opacity">
		Прозрачность внеш. теней
	</string>
	<string name="Outer Eye Corner">
		Внешние уголки глаз
	</string>
	<string name="Outer Eye Shadow">
		Тени во внешних уголках
	</string>
	<string name="Outer Shadow">
		Внешние тени
	</string>
	<string name="Overbite">
		Глубокий прикус
	</string>
	<string name="Package">
		Гульфик
	</string>
	<string name="Painted Nails">
		Покрашенные
	</string>
	<string name="Pale">
		Бледный
	</string>
	<string name="Pants Crotch">
		Шаг
	</string>
	<string name="Pants Fit">
		Облегающие брюки
	</string>
	<string name="Pants Length">
		Длина
	</string>
	<string name="Pants Waist">
		Талия брюк
	</string>
	<string name="Pants Wrinkles">
		Смятость брюк
	</string>
	<string name="Part">
		Пробор
	</string>
	<string name="Part Bangs">
		Челка с пробором
	</string>
	<string name="Pectorals">
		Грудные мышцы
	</string>
	<string name="Pigment">
		Пигментация
	</string>
	<string name="Pigtails">
		Хвосты по бокам
	</string>
	<string name="Pink">
		Розовый
	</string>
	<string name="Pinker">
		Розовее
	</string>
	<string name="Platform Height">
		Высота платформы
	</string>
	<string name="Platform Width">
		Ширина платформы
	</string>
	<string name="Pointy">
		Острые
	</string>
	<string name="Pointy Heels">
		Острый каблук
	</string>
	<string name="Ponytail">
		Хвост сзади
	</string>
	<string name="Poofy Skirt">
		Пышная юбка
	</string>
	<string name="Pop Left Eye">
		Левый глаз
	</string>
	<string name="Pop Right Eye">
		Правый глаз
	</string>
	<string name="Puffy">
		Пухлые
	</string>
	<string name="Puffy Eyelids">
		Припухлость век
	</string>
	<string name="Rainbow Color">
		Цвета радуги
	</string>
	<string name="Red Hair">
		Рыжие волосы
	</string>
	<string name="Regular">
		Обычное
	</string>
	<string name="Right Part">
		Правый пробор
	</string>
	<string name="Rosy Complexion">
		Розовое лицо
	</string>
	<string name="Round">
		Круглое
	</string>
	<string name="Ruddiness">
		Румянец
	</string>
	<string name="Ruddy">
		Румяный
	</string>
	<string name="Rumpled Hair">
		Взъерошенные
	</string>
	<string name="Saddle Bags">
		Галифе
	</string>
	<string name="Scrawny Leg">
		Сухопарая нога
	</string>
	<string name="Separate">
		Разделить
	</string>
	<string name="Shallow">
		Мелко
	</string>
	<string name="Shear Back">
		Скос сзади
	</string>
	<string name="Shear Face">
		Перекос лица
	</string>
	<string name="Shear Front">
		Скос спереди
	</string>
	<string name="Shear Left Up">
		Скос влево вверх
	</string>
	<string name="Shear Right Up">
		Скос вправо вверх
	</string>
	<string name="Sheared Back">
		Уменьшено сзади
	</string>
	<string name="Sheared Front">
		Уменьшено спереди
	</string>
	<string name="Shift Left">
		Сдвинуть влево
	</string>
	<string name="Shift Mouth">
		Сдвинуть рот
	</string>
	<string name="Shift Right">
		Сдвинуть вправо
	</string>
	<string name="Shirt Bottom">
		Низ рубашки
	</string>
	<string name="Shirt Fit">
		Облегание рубашки
	</string>
	<string name="Shirt Wrinkles">
		Помятость рубашки
	</string>
	<string name="Shoe Height">
		Высота обуви
	</string>
	<string name="Short">
		Ниже
	</string>
	<string name="Short Arms">
		Короткие руки
	</string>
	<string name="Short Legs">
		Короткие ноги
	</string>
	<string name="Short Neck">
		Короткая шея
	</string>
	<string name="Short Pigtails">
		Короткие хвосты по бокам
	</string>
	<string name="Short Ponytail">
		Короткий хвост сзади
	</string>
	<string name="Short Sideburns">
		Короткие баки
	</string>
	<string name="Short Torso">
		Короткий торс
	</string>
	<string name="Short hips">
		Короткие бедра
	</string>
	<string name="Shoulders">
		Плечи
	</string>
	<string name="Side Fringe">
		Челка набок
	</string>
	<string name="Sideburns">
		Бакенбарды
	</string>
	<string name="Sides Hair">
		Волосы по бокам
	</string>
	<string name="Sides Hair Down">
		Волосы по бокам внизу
	</string>
	<string name="Sides Hair Up">
		Волосы по бокам вверху
	</string>
	<string name="Skinny Neck">
		Худая шея
	</string>
	<string name="Skirt Fit">
		Облегающая юбка
	</string>
	<string name="Skirt Length">
		Длина юбки
	</string>
	<string name="Slanted Forehead">
		Наклонный лоб
	</string>
	<string name="Sleeve Length">
		Длина рукавов
	</string>
	<string name="Sleeve Looseness">
		Ширина рукавов
	</string>
	<string name="Slit Back">
		Разрез: сзади
	</string>
	<string name="Slit Front">
		Разрез: спереди
	</string>
	<string name="Slit Left">
		Разрез: слева
	</string>
	<string name="Slit Right">
		Разрез: справа
	</string>
	<string name="Small">
		Меньше
	</string>
	<string name="Small Hands">
		Маленькие кисти
	</string>
	<string name="Small Head">
		Маленькая голова
	</string>
	<string name="Smooth">
		Гладко
	</string>
	<string name="Smooth Hair">
		Приглаженные
	</string>
	<string name="Socks Length">
		Длина носков
	</string>
	<string name="Soulpatch">
		Эспаньолка
	</string>
	<string name="Sparse">
		Жидкие
	</string>
	<string name="Spiked Hair">
		Прическа «шипами»
	</string>
	<string name="Square">
		Квадратный
	</string>
	<string name="Square Toe">
		Квадратный носок
	</string>
	<string name="Squash Head">
		Голова-тыква
	</string>
	<string name="Stretch Head">
		Вытянутость головы
	</string>
	<string name="Sunken">
		Впалые
	</string>
	<string name="Sunken Chest">
		Впалая грудь
	</string>
	<string name="Sunken Eyes">
		Впалые глаза
	</string>
	<string name="Sweep Back">
		Зачесанные назад
	</string>
	<string name="Sweep Forward">
		Зачесанные вперед
	</string>
	<string name="Tall">
		Выше
	</string>
	<string name="Taper Back">
		Конус сзади
	</string>
	<string name="Taper Front">
		Конус спереди
	</string>
	<string name="Thick Heels">
		Широкий каблук
	</string>
	<string name="Thick Neck">
		Толстая шея
	</string>
	<string name="Thick Toe">
		Толстый носок
	</string>
	<string name="Thin">
		Тонкий
	</string>
	<string name="Thin Eyebrows">
		Тонкие брови
	</string>
	<string name="Thin Lips">
		Тонкие губы
	</string>
	<string name="Thin Nose">
		Тонкий нос
	</string>
	<string name="Tight Chin">
		Тонкий подбородок
	</string>
	<string name="Tight Cuffs">
		Манжеты на резинке
	</string>
	<string name="Tight Pants">
		Облегающие брюки
	</string>
	<string name="Tight Shirt">
		Облегающая рубашка
	</string>
	<string name="Tight Skirt">
		Облегающая юбка
	</string>
	<string name="Tight Sleeves">
		Облегающие рукава
	</string>
	<string name="Toe Shape">
		Форма носка
	</string>
	<string name="Toe Thickness">
		Толщина носка
	</string>
	<string name="Torso Length">
		Длина торса
	</string>
	<string name="Torso Muscles">
		Мускулистость торса
	</string>
	<string name="Torso Scrawny">
		Сухопарость торса
	</string>
	<string name="Unattached">
		Не прикреплено
	</string>
	<string name="Uncreased">
		Без складок
	</string>
	<string name="Underbite">
		Мезиальный прикус
	</string>
	<string name="Unnatural">
		Неестественный
	</string>
	<string name="Upper Bridge">
		Переносица
	</string>
	<string name="Upper Cheeks">
		Щеки выше
	</string>
	<string name="Upper Chin Cleft">
		Ямка на подбородке выше
	</string>
	<string name="Upper Eyelid Fold">
		Складка верхнего века
	</string>
	<string name="Upturned">
		Вверх
	</string>
	<string name="Very Red">
		Очень красные
	</string>
	<string name="Waist Height">
		Высота талии
	</string>
	<string name="Well-Fed">
		Упитанные
	</string>
	<string name="White Hair">
		Белые волосы
	</string>
	<string name="Wide">
		Широко
	</string>
	<string name="Wide Back">
		Широко сзади
	</string>
	<string name="Wide Front">
		Широкий перед
	</string>
	<string name="Wide Lips">
		Широкие губы
	</string>
	<string name="Wild">
		Безумный
	</string>
	<string name="Wrinkles">
		Складки
	</string>
	<string name="LocationCtrlAddLandmarkTooltip">
		Добавить в закладки
	</string>
	<string name="LocationCtrlEditLandmarkTooltip">
		Изменить закладку
	</string>
	<string name="LocationCtrlInfoBtnTooltip">
		Посмотреть подробную информацию о текущем месте
	</string>
	<string name="LocationCtrlComboBtnTooltip">
		Моя история посещений
	</string>
	<string name="LocationCtrlForSaleTooltip">
		Купить эту землю
	</string>
	<string name="LocationCtrlVoiceTooltip">
		Голосовое общение здесь недоступно
	</string>
	<string name="LocationCtrlFlyTooltip">
		Полеты запрещены
	</string>
	<string name="LocationCtrlPushTooltip">
		Нельзя толкаться
	</string>
	<string name="LocationCtrlBuildTooltip">
		Строительство/выкладывание объектов не разрешено
	</string>
	<string name="LocationCtrlScriptsTooltip">
		Запускать скрипты запрещено
	</string>
	<string name="LocationCtrlDamageTooltip">
		Здоровье
	</string>
	<string name="LocationCtrlAdultIconTooltip">
		Область для взрослых
	</string>
	<string name="LocationCtrlModerateIconTooltip">
		Область умеренной дозволенности
	</string>
	<string name="LocationCtrlGeneralIconTooltip">
		Область общей дозволенности
	</string>
	<string name="LocationCtrlSeeAVsTooltip">
		Все жители с других участков могут видеть аватары и общаться в чате
	</string>
	<string name="UpdaterWindowTitle">
		Обновление [APP_NAME]
	</string>
	<string name="UpdaterNowUpdating">
		Обновляется [APP_NAME]...
	</string>
	<string name="UpdaterNowInstalling">
		Устанавливается [APP_NAME]...
	</string>
	<string name="UpdaterUpdatingDescriptive">
		Клиент [APP_NAME] обновляется до последнего выпуска.  Это может занять какое-то время. Проявите терпение.
	</string>
	<string name="UpdaterProgressBarTextWithEllipses">
		Загрузка обновления...
	</string>
	<string name="UpdaterProgressBarText">
		Загружается обновление
	</string>
	<string name="UpdaterFailDownloadTitle">
		Не удалось загрузить обновление
	</string>
	<string name="UpdaterFailUpdateDescriptive">
		При обновлении приложения [APP_NAME] возникла ошибка. Загрузите новую версию на сайте www.secondlife.com.
	</string>
	<string name="UpdaterFailInstallTitle">
		Не удалось установить обновление
	</string>
	<string name="UpdaterFailStartTitle">
		Не удалось запустить клиент
	</string>
	<string name="ItemsComingInTooFastFrom">
		[APP_NAME]: Из-за слишком быстрого поступления элементов с [FROM_NAME] автоматический просмотр отключен на [TIME] с
	</string>
	<string name="ItemsComingInTooFast">
		[APP_NAME]: из-за слишком быстрого поступления элементов автоматический просмотр отключен на [TIME] с
	</string>
	<string name="IM_logging_string">
		-- Включена регистрация сообщений IM --
	</string>
	<string name="IM_typing_start_string">
		[NAME] вводит текст...
	</string>
	<string name="Unnamed">
		(Без имени)
	</string>
	<string name="IM_moderated_chat_label">
		(Модерируется: голоса по умолчанию отключены)
	</string>
	<string name="IM_unavailable_text_label">
		Во время этого звонка текстовый чат недоступен.
	</string>
	<string name="IM_muted_text_label">
		Ваш текстовый чат отключен модератором группы.
	</string>
	<string name="IM_default_text_label">
		Щелкните здесь, чтобы создать IM-сообщение.
	</string>
	<string name="IM_to_label">
		Кому
	</string>
	<string name="IM_moderator_label">
		(Модератор)
	</string>
	<string name="Saved_message">
		(Сохранено [LONG_TIMESTAMP])
	</string>
	<string name="IM_unblock_only_groups_friends">
		Для просмотра этого сообщения снимите флажок «Только друзья и группы могут звонить мне и отправлять IM» в окне «Настройки/Приватность».
	</string>
	<string name="answered_call">
		На ваш звонок ответили
	</string>
	<string name="you_started_call">
		Вы начали голосовую беседу
	</string>
	<string name="you_joined_call">
		Вы присоединились к голосовой беседе
	</string>
	<string name="name_started_call">
		Житель [NAME] начал голосовую беседу
	</string>
	<string name="ringing-im">
		Присоединение к голосовой беседе...
	</string>
	<string name="connected-im">
		Соединение установлено. Выберите команду «Прервать звонок», чтобы повесить трубку
	</string>
	<string name="hang_up-im">
		Голосовой звонок прерван
	</string>
	<string name="answering-im">
		Соединяется...
	</string>
	<string name="conference-title">
		Спонтанная конференция
	</string>
	<string name="conference-title-incoming">
		Конференция с жителем [AGENT_NAME]
	</string>
	<string name="inventory_item_offered-im">
		Предложено пополнить инвентарь
	</string>
	<string name="share_alert">
		Перетаскивайте вещи из инвентаря сюда
	</string>
	<string name="no_session_message">
		(Сеанс IM не существует)
	</string>
	<string name="only_user_message">
		Вы – единственный пользователь в этом сеансе.
	</string>
	<string name="offline_message">
		[NAME] не в сети.
	</string>
	<string name="invite_message">
		Нажмите кнопку [BUTTON NAME], чтобы участвовать в этом голосовом чате.
	</string>
	<string name="muted_message">
		Вы заблокировали этого жителя. Если отправить ему сообщение, блок автоматически снимется.
	</string>
	<string name="generic">
		Ошибка при запросе. Повторите попытку.
	</string>
	<string name="generic_request_error">
		Ошибка при запросе. Повторите попытку.
	</string>
	<string name="insufficient_perms_error">
		У вас недостаточно разрешений.
	</string>
	<string name="session_does_not_exist_error">
		Сеанс больше не существует
	</string>
	<string name="no_ability_error">
		У вас нет этой способности.
	</string>
	<string name="no_ability">
		У вас нет этой способности.
	</string>
	<string name="not_a_mod_error">
		Вы – не модератор сеанса.
	</string>
	<string name="muted">
		Модератор группы отключил для вас текстовый чат.
	</string>
	<string name="muted_error">
		Модератор группы отключил для вас текстовый чат.
	</string>
	<string name="add_session_event">
		Не удается добавить пользователей в сеанс чата с жителем [RECIPIENT].
	</string>
	<string name="message">
		Не удается отправить ваше сообщение в сеанс чата с жителем [RECIPIENT].
	</string>
	<string name="message_session_event">
		Не удается отправить ваше сообщение в сеанс чата с жителем [RECIPIENT].
	</string>
	<string name="mute">
		Ошибка при модерировании.
	</string>
	<string name="removed">
		Вы исключены из группы.
	</string>
	<string name="removed_from_group">
		Вы исключены из группы.
	</string>
	<string name="close_on_no_ability">
		У вас больше нет возможности участвовать в сеансе чата.
	</string>
	<string name="unread_chat_single">
		[SOURCES] сказал что-то новое
	</string>
	<string name="unread_chat_multiple">
		[SOURCES] сказал что-то новое
	</string>
	<string name="session_initialization_timed_out_error">
		Истекло время ожидания инициализации сеанса
	</string>
	<string name="Home position set.">
		Задано положение дома.
	</string>
	<string name="voice_morphing_url">
		http://secondlife.com/landing/voicemorphing
	</string>
	<string name="paid_you_ldollars">
		Житель [NAME] заплатил вам L$[AMOUNT] за [REASON].
	</string>
	<string name="paid_you_ldollars_no_reason">
		Житель [NAME] заплатил вам L$[AMOUNT].
	</string>
	<string name="you_paid_ldollars">
		Вы заплатили жителю [NAME] L$[AMOUNT] за [REASON].
	</string>
	<string name="you_paid_ldollars_no_info">
		Вы заплатили L$[AMOUNT].
	</string>
	<string name="you_paid_ldollars_no_reason">
		Вы заплатили жителю [NAME] L$[AMOUNT].
	</string>
	<string name="you_paid_ldollars_no_name">
		Вы заплатили L$[AMOUNT] за [REASON].
	</string>
	<string name="you_paid_failure_ldollars">
		Вы не смогли заплатить пользователю [NAME] L$[AMOUNT]: [REASON].
	</string>
	<string name="you_paid_failure_ldollars_no_info">
		Вы не смогли заплатить L$[AMOUNT]
	</string>
	<string name="you_paid_failure_ldollars_no_reason">
		Вы не смогли заплатить пользователю [NAME] L$[AMOUNT]
	</string>
	<string name="you_paid_failure_ldollars_no_name">
		Вы не смогли заплатить L$[AMOUNT]: [REASON].
	</string>
	<string name="for item">
		за [ITEM]
	</string>
	<string name="for a parcel of land">
		за земельный участок
	</string>
	<string name="for a land access pass">
		за пропуск на землю
	</string>
	<string name="for deeding land">
		за передачу земли
	</string>
	<string name="to create a group">
		за создание группы
	</string>
	<string name="to join a group">
		за вступление в группу
	</string>
	<string name="to upload">
		за передачу по сети
	</string>
	<string name="to publish a classified ad">
		за публикацию рекламы
	</string>
	<string name="giving">
		Уплата L$[AMOUNT]
	</string>
	<string name="uploading_costs">
		Передача стоит L$[AMOUNT]
	</string>
	<string name="this_costs">
		Это стоит L$[AMOUNT]
	</string>
	<string name="buying_selected_land">
		Покупка выбранной земли за L$[AMOUNT]
	</string>
	<string name="this_object_costs">
		Этот объект стоит L$[AMOUNT]
	</string>
	<string name="group_role_everyone">
		Все
	</string>
	<string name="group_role_officers">
		Должностные лица
	</string>
	<string name="group_role_owners">
		Владельцы
	</string>
	<string name="group_member_status_online">
		В сети
	</string>
	<string name="uploading_abuse_report">
		Загружается...

Жалоба
	</string>
	<string name="New Shape">
		Новая фигура
	</string>
	<string name="New Skin">
		Новая кожа
	</string>
	<string name="New Hair">
		Новые волосы
	</string>
	<string name="New Eyes">
		Новые глаза
	</string>
	<string name="New Shirt">
		Новая рубашка
	</string>
	<string name="New Pants">
		Новые брюки
	</string>
	<string name="New Shoes">
		Новая обувь
	</string>
	<string name="New Socks">
		Новые носки
	</string>
	<string name="New Jacket">
		Новый пиджак
	</string>
	<string name="New Gloves">
		Новые перчатки
	</string>
	<string name="New Undershirt">
		Новая майка
	</string>
	<string name="New Underpants">
		Новые трусы
	</string>
	<string name="New Skirt">
		Новая юбка
	</string>
	<string name="New Alpha">
		Новая альфа-маска
	</string>
	<string name="New Tattoo">
		Новое тату
	</string>
	<string name="New Physics">
		Новая физика
	</string>
	<string name="Invalid Wearable">
		Нельзя носить
	</string>
	<string name="New Gesture">
		Новый жест
	</string>
	<string name="New Script">
		Новый скрипт
	</string>
	<string name="New Note">
		Новая заметка
	</string>
	<string name="New Folder">
		Новая папка
	</string>
	<string name="Contents">
		Контент
	</string>
	<string name="Gesture">
		Жест
	</string>
	<string name="Male Gestures">
		Мужские жесты
	</string>
	<string name="Female Gestures">
		Женские жесты
	</string>
	<string name="Other Gestures">
		Прочие жесты
	</string>
	<string name="Speech Gestures">
		Жесты в разговорах
	</string>
	<string name="Common Gestures">
		Стандартные жесты
	</string>
	<string name="Male - Excuse me">
		Мужчина – извинение
	</string>
	<string name="Male - Get lost">
		Мужчина – скройтесь
	</string>
	<string name="Male - Blow kiss">
		Мужчина – воздушный поцелуй
	</string>
	<string name="Male - Boo">
		Мужчина – фу!
	</string>
	<string name="Male - Bored">
		Мужчина – скука
	</string>
	<string name="Male - Hey">
		Мужчина – эй!
	</string>
	<string name="Male - Laugh">
		Мужчина – смех
	</string>
	<string name="Male - Repulsed">
		Мужчина – неприятие
	</string>
	<string name="Male - Shrug">
		Мужчина – пожимает плечами
	</string>
	<string name="Male - Stick tougue out">
		Мужчина – показывает язык
	</string>
	<string name="Male - Wow">
		Мужчина – ух ты!
	</string>
	<string name="Female - Chuckle">
		Женщина – смешок
	</string>
	<string name="Female - Cry">
		Женщина – плач
	</string>
	<string name="Female - Embarrassed">
		Женщина – смущение
	</string>
	<string name="Female - Excuse me">
		Женщина – извинение
	</string>
	<string name="Female - Get lost">
		Женщина – скройтесь
	</string>
	<string name="Female - Blow kiss">
		Женщина – воздушный поцелуй
	</string>
	<string name="Female - Boo">
		Женщина – фу!
	</string>
	<string name="Female - Bored">
		Женщина – скука
	</string>
	<string name="Female - Hey">
		Женщина – эй!
	</string>
	<string name="Female - Hey baby">
		Женщина – эй, бейби!
	</string>
	<string name="Female - Laugh">
		Женщина – смех
	</string>
	<string name="Female - Looking good">
		Женщина – хорошо выглядишь
	</string>
	<string name="Female - Over here">
		Женщина – сюда!
	</string>
	<string name="Female - Please">
		Женщина – просьба
	</string>
	<string name="Female - Repulsed">
		Женщина – неприятие
	</string>
	<string name="Female - Shrug">
		Женщина – пожимает плечами
	</string>
	<string name="Female - Stick tougue out">
		Женщина – показывает язык
	</string>
	<string name="Female - Wow">
		Женщина – ух ты!
	</string>
	<string name="/bow">
		/поклониться
	</string>
	<string name="/clap">
		/хлопнуть
	</string>
	<string name="/count">
		/счет
	</string>
	<string name="/extinguish">
		/затушить
	</string>
	<string name="/kmb">
		/поцелуй меня в зад
	</string>
	<string name="/muscle">
		/силач
	</string>
	<string name="/no">
		/нет
	</string>
	<string name="/no!">
		/нет!
	</string>
	<string name="/paper">
		/бумага
	</string>
	<string name="/pointme">
		/показать на себя
	</string>
	<string name="/pointyou">
		/показать на другого
	</string>
	<string name="/rock">
		/камень
	</string>
	<string name="/scissor">
		/ножницы
	</string>
	<string name="/smoke">
		/курить
	</string>
	<string name="/stretch">
		/потянуться
	</string>
	<string name="/whistle">
		/свистнуть
	</string>
	<string name="/yes">
		/да
	</string>
	<string name="/yes!">
		/о да!
	</string>
	<string name="afk">
		отошел
	</string>
	<string name="dance1">
		танец1
	</string>
	<string name="dance2">
		танец2
	</string>
	<string name="dance3">
		танец3
	</string>
	<string name="dance4">
		танец4
	</string>
	<string name="dance5">
		танец5
	</string>
	<string name="dance6">
		танец6
	</string>
	<string name="dance7">
		танец7
	</string>
	<string name="dance8">
		танец8
	</string>
	<string name="AvatarBirthDateFormat">
		[day,datetime,slt].[mthnum,datetime,slt].[year,datetime,slt]
	</string>
	<string name="DefaultMimeType">
		нет/нет
	</string>
	<string name="texture_load_dimensions_error">
		Нельзя загружать изображения, размер которых превышает [WIDTH]*[HEIGHT]
	</string>
	<string name="words_separator" value=","/>
	<string name="server_is_down">
		Несмотря на наши усилия, что-то неожиданно пошло не так.

	Ознакомьтесь с описанием известных проблем в работе этой службы на сайте status.secondlifegrid.net.
        Если проблемы продолжаются, то проверьте подключение к сети и настройки брандмауэра.
	</string>
	<string name="dateTimeWeekdaysNames">
		Воскресенье:Понедельник:Вторник:Среда:Четверг:Пятница:Суббота
	</string>
	<string name="dateTimeWeekdaysShortNames">
		Вс:Пн:Вт:Ср:Чт:Пт:Сб
	</string>
	<string name="dateTimeMonthNames">
		Январь:Февраль:Март:Апрель:Май:Июнь:Июль:Август:Сентябрь:Октябрь:Ноябрь:Декабрь
	</string>
	<string name="dateTimeMonthShortNames">
		Янв:Фев:Мар:Апр:Май:Июн:Июл:Авг:Сен:Окт:Ноя:Дек
	</string>
	<string name="dateTimeDayFormat">
		[MDAY]
	</string>
	<string name="dateTimeAM">
		до полудня
	</string>
	<string name="dateTimePM">
		после полудня
	</string>
	<string name="LocalEstimateUSD">
		[AMOUNT] US$
	</string>
	<string name="Membership">
		Членство
	</string>
	<string name="Roles">
		Роли
	</string>
	<string name="Group Identity">
		Удостоверение группы
	</string>
	<string name="Parcel Management">
		Управление участком
	</string>
	<string name="Parcel Identity">
		Удостоверение участка
	</string>
	<string name="Parcel Settings">
		Параметры участка
	</string>
	<string name="Parcel Powers">
		Способности для участка
	</string>
	<string name="Parcel Access">
		Доступ к участку
	</string>
	<string name="Parcel Content">
		Содержимое на участке
	</string>
	<string name="Object Management">
		Управление объектами
	</string>
	<string name="Accounting">
		Бухгалтерия
	</string>
	<string name="Notices">
		Уведомления
	</string>
	<string name="Chat">
		Чат
	</string>
	<string name="DeleteItems">
		Удалить выбранные объекты?
	</string>
	<string name="DeleteItem">
		Удалить выбранный объект?
	</string>
	<string name="EmptyOutfitText">
		Для этого костюма нет вещей
	</string>
	<string name="ExternalEditorNotSet">
		Выберите редактор, используя параметр ExternalEditor.
	</string>
	<string name="ExternalEditorNotFound">
		Не удается найти указанный внешний редактор.
Попробуйте взять путь к редактору в двойные кавычки
(например &quot;/path to my/editor&quot; &quot;%s&quot;)
	</string>
	<string name="ExternalEditorCommandParseError">
		Ошибка анализа командной строки для внешнего редактора.
	</string>
	<string name="ExternalEditorFailedToRun">
		Не удалось запустить внешний редактор.
	</string>
	<string name="TranslationFailed">
		Ошибка телепортации: [REASON]
	</string>
	<string name="TranslationResponseParseError">
		Ошибка при анализе ответа переводчика.
	</string>
	<string name="Esc">
		ESC
	</string>
	<string name="Space">
		ПРОБЕЛ
	</string>
	<string name="Enter">
		ВВОД
	</string>
	<string name="Tab">
		TAB
	</string>
	<string name="Ins">
		INS
	</string>
	<string name="Del">
		DEL
	</string>
	<string name="Backsp">
		BACKSP
	</string>
	<string name="Shift">
		SHIFT
	</string>
	<string name="Ctrl">
		CTRL
	</string>
	<string name="Alt">
		ALT
	</string>
	<string name="CapsLock">
		CAPSLOCK
	</string>
	<string name="Left">
		Стрелка влево
	</string>
	<string name="Right">
		Стрелка вправо
	</string>
	<string name="Up">
		Стрелка вверх
	</string>
	<string name="Down">
		Стрелка вниз
	</string>
	<string name="Home">
		HOME
	</string>
	<string name="End">
		END
	</string>
	<string name="PgUp">
		PgUp
	</string>
	<string name="PgDn">
		PgDn
	</string>
	<string name="F1">
		F1
	</string>
	<string name="F2">
		F2
	</string>
	<string name="F3">
		F3
	</string>
	<string name="F4">
		F4
	</string>
	<string name="F5">
		F5
	</string>
	<string name="F6">
		F6
	</string>
	<string name="F7">
		F7
	</string>
	<string name="F8">
		F8
	</string>
	<string name="F9">
		F9
	</string>
	<string name="F10">
		F10
	</string>
	<string name="F11">
		F11
	</string>
	<string name="F12">
		F12
	</string>
	<string name="Add">
		+
	</string>
	<string name="Subtract">
		-
	</string>
	<string name="Multiply">
		*
	</string>
	<string name="Divide">
		/
	</string>
	<string name="PAD_DIVIDE">
		PAD_DIVIDE
	</string>
	<string name="PAD_LEFT">
		PAD_LEFT
	</string>
	<string name="PAD_RIGHT">
		PAD_RIGHT
	</string>
	<string name="PAD_DOWN">
		PAD_DOWN
	</string>
	<string name="PAD_UP">
		PAD_UP
	</string>
	<string name="PAD_HOME">
		PAD_HOME
	</string>
	<string name="PAD_END">
		PAD_END
	</string>
	<string name="PAD_PGUP">
		PAD_PGUP
	</string>
	<string name="PAD_PGDN">
		PAD_PGDN
	</string>
	<string name="PAD_CENTER">
		PAD_CENTER
	</string>
	<string name="PAD_INS">
		PAD_INS
	</string>
	<string name="PAD_DEL">
		PAD_DEL
	</string>
	<string name="PAD_Enter">
		PAD_Enter
	</string>
	<string name="PAD_BUTTON0">
		PAD_BUTTON0
	</string>
	<string name="PAD_BUTTON1">
		PAD_BUTTON1
	</string>
	<string name="PAD_BUTTON2">
		PAD_BUTTON2
	</string>
	<string name="PAD_BUTTON3">
		PAD_BUTTON3
	</string>
	<string name="PAD_BUTTON4">
		PAD_BUTTON4
	</string>
	<string name="PAD_BUTTON5">
		PAD_BUTTON5
	</string>
	<string name="PAD_BUTTON6">
		PAD_BUTTON6
	</string>
	<string name="PAD_BUTTON7">
		PAD_BUTTON7
	</string>
	<string name="PAD_BUTTON8">
		PAD_BUTTON8
	</string>
	<string name="PAD_BUTTON9">
		PAD_BUTTON9
	</string>
	<string name="PAD_BUTTON10">
		PAD_BUTTON10
	</string>
	<string name="PAD_BUTTON11">
		PAD_BUTTON11
	</string>
	<string name="PAD_BUTTON12">
		PAD_BUTTON12
	</string>
	<string name="PAD_BUTTON13">
		PAD_BUTTON13
	</string>
	<string name="PAD_BUTTON14">
		PAD_BUTTON14
	</string>
	<string name="PAD_BUTTON15">
		PAD_BUTTON15
	</string>
	<string name="-">
		-
	</string>
	<string name="=">
		=
	</string>
	<string name="`">
		`
	</string>
	<string name=";">
		;
	</string>
	<string name="[">
		[
	</string>
	<string name="]">
		]
	</string>
	<string name="\">
		\
	</string>
	<string name="0">
		0
	</string>
	<string name="1">
		1
	</string>
	<string name="2">
		2
	</string>
	<string name="3">
		3
	</string>
	<string name="4">
		4
	</string>
	<string name="5">
		5
	</string>
	<string name="6">
		6
	</string>
	<string name="7">
		7
	</string>
	<string name="8">
		8
	</string>
	<string name="9">
		9
	</string>
	<string name="A">
		A
	</string>
	<string name="B">
		B
	</string>
	<string name="C">
		C
	</string>
	<string name="D">
		D
	</string>
	<string name="E">
		E
	</string>
	<string name="F">
		F
	</string>
	<string name="G">
		G
	</string>
	<string name="H">
		H
	</string>
	<string name="I">
		I
	</string>
	<string name="J">
		J
	</string>
	<string name="K">
		K
	</string>
	<string name="L">
		L
	</string>
	<string name="M">
		M
	</string>
	<string name="N">
		N
	</string>
	<string name="O">
		O
	</string>
	<string name="P">
		P
	</string>
	<string name="Q">
		Q
	</string>
	<string name="R">
		R
	</string>
	<string name="S">
		S
	</string>
	<string name="T">
		T
	</string>
	<string name="U">
		U
	</string>
	<string name="V">
		V
	</string>
	<string name="W">
		W
	</string>
	<string name="X">
		X
	</string>
	<string name="Y">
		Y
	</string>
	<string name="Z">
		Z
	</string>
	<string name="BeaconParticle">
		Просмотр меток участков (синие)
	</string>
	<string name="BeaconPhysical">
		Просмотр меток физических объектов (зеленые)
	</string>
	<string name="BeaconScripted">
		Просмотр меток объектов со скриптами (красные)
	</string>
	<string name="BeaconScriptedTouch">
		Просмотр меток объектов со скриптами и функцией касания (красные)
	</string>
	<string name="BeaconSound">
		Просмотр звуковых меток (желтые)
	</string>
	<string name="BeaconMedia">
		Просмотр медийных меток (белые)
	</string>
	<string name="ParticleHiding">
		Частицы скрыты
	</string>
	<string name="Command_AboutLand_Label">
		О земле
	</string>
	<string name="Command_Appearance_Label">
		Внешность
	</string>
	<string name="Command_Avatar_Label">
		Аватар
	</string>
	<string name="Command_Build_Label">
		Строительство
	</string>
	<string name="Command_Chat_Label">
		Чат
	</string>
	<string name="Command_Compass_Label">
		Компас
	</string>
	<string name="Command_Destinations_Label">
		Пункты
	</string>
	<string name="Command_Gestures_Label">
		Жесты
	</string>
	<string name="Command_HowTo_Label">
		Инструкции
	</string>
	<string name="Command_Inventory_Label">
		Инвентарь
	</string>
	<string name="Command_Map_Label">
		Карта
	</string>
	<string name="Command_Marketplace_Label">
		Торговый центр
	</string>
	<string name="Command_MiniMap_Label">
		Миникарта
	</string>
	<string name="Command_Move_Label">
		Ходьба / бег / полет
	</string>
	<string name="Command_Outbox_Label">
		Торговые исходящие
	</string>
	<string name="Command_People_Label">
		Люди
	</string>
	<string name="Command_Picks_Label">
		Подборка
	</string>
	<string name="Command_Places_Label">
		Места
	</string>
	<string name="Command_Preferences_Label">
		Настройки
	</string>
	<string name="Command_Profile_Label">
		Профиль
	</string>
	<string name="Command_Search_Label">
		Поиск
	</string>
	<string name="Command_Snapshot_Label">
		Снимок
	</string>
	<string name="Command_Speak_Label">
		Говорить
	</string>
	<string name="Command_View_Label">
		Управление камерой
	</string>
	<string name="Command_Voice_Label">
		Настройки голоса
	</string>
	<string name="Command_AboutLand_Tooltip">
		Информация о посещаемой вами земле
	</string>
	<string name="Command_Appearance_Tooltip">
		Изменить аватар
	</string>
	<string name="Command_Avatar_Tooltip">
		Выбор аватара
	</string>
	<string name="Command_Build_Tooltip">
		Построение объектов и формирование ландшафта
	</string>
	<string name="Command_Chat_Tooltip">
		Обменивайтесь текстовыми репликами с людьми вокруг вас
	</string>
	<string name="Command_Compass_Tooltip">
		Компас
	</string>
	<string name="Command_Destinations_Tooltip">
		Интересные места
	</string>
	<string name="Command_Gestures_Tooltip">
		Жесты для аватара
	</string>
	<string name="Command_HowTo_Tooltip">
		Выполнение типичных задач
	</string>
	<string name="Command_Inventory_Tooltip">
		Просмотр и использование вашего имущества
	</string>
	<string name="Command_Map_Tooltip">
		Карта мира
	</string>
	<string name="Command_Marketplace_Tooltip">
		Покупки
	</string>
	<string name="Command_MiniMap_Tooltip">
		Показать людей поблизости
	</string>
	<string name="Command_Move_Tooltip">
		Перемещение аватара
	</string>
	<string name="Command_Outbox_Tooltip">
		Перенести предметы в торговый центр для продажи
	</string>
	<string name="Command_People_Tooltip">
		Друзья, группы и люди поблизости
	</string>
	<string name="Command_Picks_Tooltip">
		Места, которые будут показаны в вашем профиле как избранное
	</string>
	<string name="Command_Places_Tooltip">
		Сохраненные вами места
	</string>
	<string name="Command_Preferences_Tooltip">
		Настройки
	</string>
	<string name="Command_Profile_Tooltip">
		Редактирование или просмотр вашего профиля
	</string>
	<string name="Command_Search_Tooltip">
		Поиск мест, событий, людей
	</string>
	<string name="Command_Snapshot_Tooltip">
		Сделать снимок
	</string>
	<string name="Command_Speak_Tooltip">
		Говорите с людьми вокруг вас с помощью микрофона
	</string>
	<string name="Command_View_Tooltip">
		Изменение угла камеры
	</string>
	<string name="Command_Voice_Tooltip">
		Регулировка громкости вызовов и разговоров с людьми около вас
	</string>
	<string name="Toolbar_Bottom_Tooltip">
		сейчас на нижней панели инструментов
	</string>
	<string name="Toolbar_Left_Tooltip">
		сейчас на левой панели инструментов
	</string>
	<string name="Toolbar_Right_Tooltip">
		сейчас на правой панели инструментов
	</string>
	<string name="Retain%">
		Остаток%
	</string>
	<string name="Detail">
		Детализация
	</string>
	<string name="Better Detail">
		Более детально
	</string>
	<string name="Surface">
		Поверхность
	</string>
	<string name="Solid">
		Сплошной
	</string>
	<string name="Wrap">
		Оболочка
	</string>
	<string name="Preview">
		Предварительный просмотр
	</string>
	<string name="Normal">
		Нормальный
	</string>
	<string name="snapshot_quality_very_low">
		Очень низкий
	</string>
	<string name="snapshot_quality_low">
		Низкий
	</string>
	<string name="snapshot_quality_medium">
		Средний
	</string>
	<string name="snapshot_quality_high">
		Высокий
	</string>
	<string name="snapshot_quality_very_high">
		Очень высокий
	</string>
</strings><|MERGE_RESOLUTION|>--- conflicted
+++ resolved
@@ -1235,11 +1235,7 @@
 		В вашем инвентаре нет копии этой текстуры
 	</string>
 	<string name="InventoryInboxNoItems">
-<<<<<<< HEAD
-		Здесь будут появляться полученные вами предметы, например подарки.  Их можно будет перетащить в ваш инвентарь.
-=======
 		Здесь будут показаны ваши покупки из торгового центра. Их можно будет перетащить в ваш инвентарь для использования.
->>>>>>> b2b446ae
 	</string>
 	<string name="MarketplaceURL">
 		https://marketplace.[MARKETPLACE_DOMAIN_NAME]/
