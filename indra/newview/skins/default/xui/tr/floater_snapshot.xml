--- conflicted
+++ resolved
@@ -39,18 +39,8 @@
 	<string name="local_failed_str">
 		Bilgisayara kaydedilemedi.
 	</string>
-<<<<<<< HEAD
-	<button name="advanced_options_btn" tool_tip="Gelişmiş seçenekler"/>
-	<text name="image_res_text">
-		[WIDTH] x [HEIGHT] px
-	</text>
-	<text name="file_size_label">
-		[SIZE] KB
-	</text>
+	<button label="YENİLE" name="new_snapshot_btn"/>
 	<panel name="controls_container">
-=======
-	<button label="YENİLE" name="new_snapshot_btn"/>
->>>>>>> 3aeb346b
 	<panel name="advanced_options_panel">
 		<text name="layer_type_label">
 			Yakala:
@@ -70,14 +60,11 @@
 			<combo_box.item label="Filtre Yok" name="NoFilter"/>
 		</combo_box>
 	</panel>
-<<<<<<< HEAD
 	</panel>
-=======
 	<text name="image_res_text">
 		[WIDTH] px (genişlik) x [HEIGHT] px (yükseklik)
 	</text>
 	<text name="file_size_label">
 		[SIZE] KB
 	</text>
->>>>>>> 3aeb346b
 </floater>