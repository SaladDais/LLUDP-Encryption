<?xml version="1.0" encoding="utf-8" standalone="yes"?>
<!-- This file contains strings that used to be hardcoded in the source.
     It is only for those strings which do not belong in a floater.
     For example, the strings used in avatar chat bubbles, and strings
     that are returned from one component and may appear in many places-->
<strings>
	<string name="SECOND_LIFE">
		Second Life
	</string>
	<string name="APP_NAME">
		Second Life
	</string>
	<string name="CAPITALIZED_APP_NAME">
		SECOND LIFE
	</string>
	<string name="SECOND_LIFE_GRID">
		Second Life Ağı
	</string>
	<string name="SUPPORT_SITE">
		Second Life Destek Portalı
	</string>
	<string name="StartupDetectingHardware">
		Donanım saptanıyor...
	</string>
	<string name="StartupLoading">
		[APP_NAME] yükleniyor...
	</string>
	<string name="StartupClearingCache">
		Önbellek temizleniyor...
	</string>
	<string name="StartupInitializingTextureCache">
		Doku önbelleği başlatılıyor...
	</string>
	<string name="StartupInitializingVFS">
		VFS Başlatılıyor...
	</string>
	<string name="StartupRequireDriverUpdate">
		Grafik başlatma başarılamadı. Lütfen grafik sürücünüzü güncelleştirin!
	</string>
	<string name="AboutHeader">
		[APP_NAME] [VIEWER_VERSION_0].[VIEWER_VERSION_1].[VIEWER_VERSION_2].[VIEWER_VERSION_3] ([ADDRESS_SIZE]bit) ([CHANNEL])
[[VIEWER_RELEASE_NOTES_URL] [ReleaseNotes]]
	</string>
	<string name="BuildConfig">
		Yapı Konfigürasyonu [BUILD_CONFIG]
	</string>
	<string name="AboutCompiler">
		[COMPILER] [COMPILER_VERSION] sürümü ile oluşturuldu
	</string>
	<string name="AboutPosition">
		&lt;nolink&gt;[HOSTNAME]&lt;/nolink&gt; ([HOSTIP]) üzerinde bulunan [REGION] içerisinde [POSITION_LOCAL_0,number,1], [POSITION_LOCAL_1,number,1], [POSITION_LOCAL_2,number,1] konumundasınız
SLURL: &lt;nolink&gt;[SLURL]&lt;/nolink&gt;
(küresel koordinatlar [POSITION_0,number,1], [POSITION_1,number,1], [POSITION_2,number,1])
[SERVER_VERSION]
[SERVER_RELEASE_NOTES_URL]
	</string>
	<string name="AboutSystem">
		CPU: [CPU]
Bellek: [MEMORY_MB] MB
İşl. Sis. Sürümü: [OS_VERSION]
Grafik Kartı Üreticisi: [GRAPHICS_CARD_VENDOR]
Grafik Kartı: [GRAPHICS_CARD]
	</string>
	<string name="AboutDriver">
		Windows Grafik Sürücüsü Sürümü: [GRAPHICS_DRIVER_VERSION]
	</string>
	<string name="AboutOGL">
		OpenGL Sürümü [OPENGL_VERSION]
	</string>
	<string name="AboutOSXHiDPI">
		HiDPI görüntü modu: [HIDPI]
	</string>
	<string name="AboutLibs">
libcurl Sürümü: [LIBCURL_VERSION]
J2C Kod Çözücü Sürümü: [J2C_VERSION]
Ses Sürücüsü Sürümü: [AUDIO_DRIVER_VERSION] 
[LIBCEF_VERSION] 
LibVLC Sürümü: [LIBVLC_VERSION] 
Ses Sunucusu Sürümü: [VOICE_VERSION]
	</string>
	<string name="AboutTraffic">
		Kaybolan Paketler: [PACKETS_LOST,number,0]/[PACKETS_IN,number,0] ([PACKETS_PCT,number,1]%)
	</string>
	<string name="AboutTime">
		[month, datetime, slt] [day, datetime, slt] [year, datetime, slt] [hour, datetime, slt]:[min, datetime, slt]:[second,datetime,slt]
	</string>
	<string name="ErrorFetchingServerReleaseNotesURL">
		Sunucu sürümü notları URL&apos;si alınırken hata oluştu.
	</string>
	<string name="BuildConfiguration">
		Yapı Konfigürasyonu
	</string>
	<string name="ProgressRestoring">
		Geri yükleniyor...
	</string>
	<string name="ProgressChangingResolution">
		Çözünürlük değiştiriliyor...
	</string>
	<string name="Fullbright">
		Tam parlak (eski)
	</string>
	<string name="LoginInProgress">
		Oturum açılıyor. [APP_NAME] kilitlenmiş görünebilir.  Lütfen bekleyin.
	</string>
	<string name="LoginInProgressNoFrozen">
		Oturum açılıyor...
	</string>
	<string name="LoginAuthenticating">
		Kimlik doğrulaması yapılıyor
	</string>
	<string name="LoginMaintenance">
		Hesap bakımı yapılıyor...
	</string>
	<string name="LoginAttempt">
		Önceki oturum açma girişimi başarılamadı. Oturum açılıyor, [NUMBER]. girişim.
	</string>
	<string name="LoginPrecaching">
		Dünya yükleniyor...
	</string>
	<string name="LoginInitializingBrowser">
		Katıştırılmış web tarayıcısı başlatılıyor...
	</string>
	<string name="LoginInitializingMultimedia">
		Multimedya başlatılıyor...
	</string>
	<string name="LoginInitializingFonts">
		Fontlar yükleniyor...
	</string>
	<string name="LoginVerifyingCache">
		Önbellek dosyaları doğrulanıyor (60-90 saniye zaman alabilir)...
	</string>
	<string name="LoginProcessingResponse">
		Yanıt işleniyor...
	</string>
	<string name="LoginInitializingWorld">
		Dünya başlatılıyor...
	</string>
	<string name="LoginDecodingImages">
		Görüntülerin kodu çözülüyor...
	</string>
	<string name="LoginInitializingQuicktime">
		QuickTime Başlatılıyor...
	</string>
	<string name="LoginQuicktimeNotFound">
		QuickTime bulunamadı - başlatılamadı.
	</string>
	<string name="LoginQuicktimeOK">
		QuickTime başarıyla başlatıldı.
	</string>
	<string name="LoginRequestSeedCapGrant">
		Bölge özellikleri talep ediliyor...
	</string>
	<string name="LoginRetrySeedCapGrant">
		Bölge özellikleri talep ediliyor: [NUMBER]. girişim...
	</string>
	<string name="LoginWaitingForRegionHandshake">
		Bölge el sıkışması bekleniyor...
	</string>
	<string name="LoginConnectingToRegion">
		Bölgeye bağlanılıyor...
	</string>
	<string name="LoginDownloadingClothing">
		Giysiler karşıdan yükleniyor...
	</string>
	<string name="InvalidCertificate">
		Sunucu geçersiz veya bozuk bir sertifika döndürdü. Lütfen Ağ yöneticisine başvurun.
	</string>
	<string name="CertInvalidHostname">
		Sunucuya erişmek için geçersiz bir ana bilgisayar adı kullanıldı, lütfen SLURL veya Ağ ana bilgisayar adınızı kontrol edin.
	</string>
	<string name="CertExpired">
		Ağ tarafından döndürülen sertifikanın süresi sona ermiş görünüyor.  Lütfen sistem saatinizi kontrol edin veya Ağ yöneticinize başvurun.
	</string>
	<string name="CertKeyUsage">
		Sunucu tarafından döndürülen sertifika SSL için kullanılamadı.  Lütfen Ağ yöneticinize başvurun.
	</string>
	<string name="CertBasicConstraints">
		Sunucunun Sertifika zincirinde çok fazla sertifika vardı.  Lütfen Ağ yöneticinize başvurun.
	</string>
	<string name="CertInvalidSignature">
		Ağ sunucusu tarafından döndürülen sertifika imzası doğrulanamadı.  Lütfen Ağ yöneticinize başvurun.
	</string>
	<string name="LoginFailedNoNetwork">
		Ağ hatası: Bağlantı kurulamadı, lütfen ağ bağlantınızı kontrol edin.
	</string>
	<string name="LoginFailed">
		Oturum açılamadı.
	</string>
	<string name="Quit">
		Çık
	</string>
	<string name="create_account_url">
		http://join.secondlife.com/?sourceid=[sourceid]
	</string>
	<string name="AgniGridLabel">
		Second Life Ana Ağı (Agni)
	</string>
	<string name="AditiGridLabel">
		Second Life Beta Test Ağı (Aditi)
	</string>
	<string name="ViewerDownloadURL">
		http://secondlife.com/download
	</string>
	<string name="LoginFailedViewerNotPermitted">
		Kullandığınız görüntüleyici ile artık Second Life&apos;a erişemezsiniz. Yeni bir görüntüleyiciyi karşıdan yüklemek için lütfen şu sayfayı ziyaret edin:
http://secondlife.com/download

Daha fazla bilgi edinmek için asağıdaki SSS sayfamızı ziyaret edin:
http://secondlife.com/viewer-access-faq
	</string>
	<string name="LoginIntermediateOptionalUpdateAvailable">
		Opsiyonel görüntüleyici güncelleştirmesi mevcut: [VERSION]
	</string>
	<string name="LoginFailedRequiredUpdate">
		Gerekli görüntüleyici güncelleştirmesi: [VERSION]
	</string>
	<string name="LoginFailedAlreadyLoggedIn">
		Bu aracı zaten oturum açmış durumda.
	</string>
	<string name="LoginFailedAuthenticationFailed">
		Üzgünüz! Oturumunuzu açamadık.
Lütfen şunları doğru girdiğinizi kontrol edin:
    * Kullanıcı adı (mustafayalcin12 veya faruk.gungoren gibi)
    * Parola:
Ayrıca lütfen Caps Lock tuşuna basmadığınıza emin olun.
	</string>
	<string name="LoginFailedPasswordChanged">
		Güvenlik önlemi olarak parolanız değiştirildi.
Lütfen hesap sayfanıza gidin: http://secondlife.com/password
ve parolanızı sıfırlamak için güvenlik sorusunu yanıtlayın.
Bu sorun için özür dileriz.
	</string>
	<string name="LoginFailedPasswordReset">
		Sistemimizde bazı değişiklikler yaptık, parolanızı sıfırlamanız gerekecek.
Lütfen hesap sayfanıza gidin: http://secondlife.com/password
ve parolanızı sıfırlamak için güvenlik sorusunu yanıtlayın.
Bu sorun için özür dileriz.
	</string>
	<string name="LoginFailedEmployeesOnly">
		Second Life bakım amacıyla geçici olarak kapatıldı.
Şu anda sadece çalışanlar oturum açabilir.
Güncelleştirmeler için www.secondlife.com/status adresini kontrol edin.
	</string>
	<string name="LoginFailedPremiumOnly">
		Second Life üzerindeki aktif kullanıcıların olası en iyi deneyimi yaşamasını sağlamak için, oturum açılması geçici olarak kısıtlanmıştır.

Second Life için ödeme yapmış olan kişilere öncelik tanımak amacıyla, ücretsiz hesaplara sahip kişiler bu süre içerisinde Second Life&apos;a erişemeyecekler.
	</string>
	<string name="LoginFailedComputerProhibited">
		Second Life&apos;a bu bilgisayardan erişemezsiniz.
Bunun bir hata olduğunu düşünüyorsanız, lütfen şu adrese başvurun:
support@secondlife.com.
	</string>
	<string name="LoginFailedAcountSuspended">
		Hesabınıza şu zamana kadar erişemeyeceksiniz:
Pasifik Saati ile [TIME].
	</string>
	<string name="LoginFailedAccountDisabled">
		Talebinizi şu anda tamamlayamıyoruz. 
Lütfen yardım almak için http://support.secondlife.com adresinden Second Life destek bölümüyle iletişime geçin.
	</string>
	<string name="LoginFailedTransformError">
		Oturum açılması sırasında veri tutarsızlığı saptandı.
Lütfen şu adrese başvurun: support@secondlife.com
	</string>
	<string name="LoginFailedAccountMaintenance">
		Hesabınızda küçük çaplı bir bakım işlemi sürüyor.
Hesabınıza şu zamana kadar erişemeyeceksiniz:
Pasifik Saati ile [TIME].
Bunun bir hata olduğunu düşünüyorsanız, lütfen şu adrese başvurun: support@secondlife.com
	</string>
	<string name="LoginFailedPendingLogoutFault">
		Oturum kapatma talebi simülatörden bir hata yanıtı gelmesine neden oldu.
	</string>
	<string name="LoginFailedPendingLogout">
		Sistem şu anda oturumunuzu kapatıyor. 
Lütfen yeniden oturum açmayı denemeden önce bir dakika bekleyin.
	</string>
	<string name="LoginFailedUnableToCreateSession">
		Geçerli bir oturum oluşturulamadı.
	</string>
	<string name="LoginFailedUnableToConnectToSimulator">
		Bir simülatöre bağlanılamadı.
	</string>
	<string name="LoginFailedRestrictedHours">
		Hesabınız Second Life&apos;a sadece
Pasifik Saati ile [START] ve [END] arasında erişebilir.
Lütfen bu saatler arasında tekrar uğrayın.
Bunun bir hata olduğunu düşünüyorsanız, lütfen şu adrese başvurun: support@secondlife.com
	</string>
	<string name="LoginFailedIncorrectParameters">
		Yanlış parametreler.
Bunun bir hata olduğunu düşünüyorsanız, lütfen şu adrese başvurun: support@secondlife.com
	</string>
	<string name="LoginFailedFirstNameNotAlphanumeric">
		Ad parametresi alfasayısal olmalıdır.
Bunun bir hata olduğunu düşünüyorsanız, lütfen şu adrese başvurun: support@secondlife.com
	</string>
	<string name="LoginFailedLastNameNotAlphanumeric">
		Soyadı parametresi alfasayısal olmalıdır.
Bunun bir hata olduğunu düşünüyorsanız, lütfen şu adrese başvurun: support@secondlife.com
	</string>
	<string name="LogoutFailedRegionGoingOffline">
		Bölge şu anda çevrimdışı oluyor.
Lütfen bir dakika içerisinde tekrar oturum açmayı deneyin.
	</string>
	<string name="LogoutFailedAgentNotInRegion">
		Aracı bölgede değil.
Lütfen bir dakika içerisinde tekrar oturum açmayı deneyin.
	</string>
	<string name="LogoutFailedPendingLogin">
		Bu bölge başka bir oturum açmaktaydı.
Lütfen bir dakika içerisinde tekrar oturum açmayı deneyin.
	</string>
	<string name="LogoutFailedLoggingOut">
		Bu bölge önceki oturumu sonlandırmaktaydı.
Lütfen bir dakika içerisinde tekrar oturum açmayı deneyin.
	</string>
	<string name="LogoutFailedStillLoggingOut">
		Bu bölge hala bir önceki oturumu sonlandırma işlemini sürdürüyor.
Lütfen bir dakika içerisinde tekrar oturum açmayı deneyin.
	</string>
	<string name="LogoutSucceeded">
		Bu bölge son oturumu sonlandırdı.
Lütfen bir dakika içerisinde tekrar oturum açmayı deneyin.
	</string>
	<string name="LogoutFailedLogoutBegun">
		Bölge oturumu sonlandırma işlemini başlattı.
Lütfen bir dakika içerisinde tekrar oturum açmayı deneyin.
	</string>
	<string name="LoginFailedLoggingOutSession">
		Sistem son oturumunuzu sonlandırma işlemini başlattı.
Lütfen bir dakika içerisinde tekrar oturum açmayı deneyin.
	</string>
	<string name="AgentLostConnection">
		Bu bölgede sorun yaşanıyor olabilir.  Lütfen İnternet bağlantınızı kontrol edin.
	</string>
	<string name="SavingSettings">
		Ayarlarınız kaydediliyor...
	</string>
	<string name="LoggingOut">
		Oturum kapatılıyor...
	</string>
	<string name="ShuttingDown">
		Kapatılıyor...
	</string>
	<string name="YouHaveBeenDisconnected">
		Bulunduğunuz bölgeyle bağlantınız kesildi.
	</string>
	<string name="SentToInvalidRegion">
		Geçersiz bir bölgeye gönderildiniz.
	</string>
	<string name="TestingDisconnect">
		Görüntüleyici bağlantısının kesilmesi test ediliyor
	</string>
	<string name="SocialFlickrConnecting">
		Flickr bağlantısı kuruluyor...
	</string>
	<string name="SocialFlickrPosting">
		Yayınlanıyor...
	</string>
	<string name="SocialFlickrDisconnecting">
		Flickr bağlantısı kesiliyor...
	</string>
	<string name="SocialFlickrErrorConnecting">
		Flickr bağlantısı kurulurken sorun çıktı
	</string>
	<string name="SocialFlickrErrorPosting">
		Flickr&apos;da yayınlarken sorun çıktı
	</string>
	<string name="SocialFlickrErrorDisconnecting">
		Flickr bağlantısı kesilirken sorun çıktı
	</string>
	<string name="SocialTwitterConnecting">
		Twitter bağlantısı kuruluyor...
	</string>
	<string name="SocialTwitterPosting">
		Yayınlanıyor...
	</string>
	<string name="SocialTwitterDisconnecting">
		Twitter bağlantısı kesiliyor...
	</string>
	<string name="SocialTwitterErrorConnecting">
		Twitter bağlantısı kurulurken sorun çıktı
	</string>
	<string name="SocialTwitterErrorPosting">
		Twitter&apos;da yayınlarken sorun çıktı
	</string>
	<string name="SocialTwitterErrorDisconnecting">
		Twitter bağlantısı kesilirken sorun çıktı
	</string>
	<string name="BlackAndWhite">
		Siyah Beyaz
	</string>
	<string name="Colors1970">
		70&apos;lerin Renkleri
	</string>
	<string name="Intense">
		Yoğun
	</string>
	<string name="Newspaper">
		Gazete Baskısı
	</string>
	<string name="Sepia">
		Sepya
	</string>
	<string name="Spotlight">
		Spot Işıkları
	</string>
	<string name="Video">
		Video
	</string>
	<string name="Autocontrast">
		Otomatik Kontrast
	</string>
	<string name="LensFlare">
		Mercek Parlaması
	</string>
	<string name="Miniature">
		Minyatür
	</string>
	<string name="Toycamera">
		Eğlence Kamerası
	</string>
	<string name="TooltipPerson">
		Kişi
	</string>
	<string name="TooltipNoName">
		(adsız)
	</string>
	<string name="TooltipOwner">
		Sahip:
	</string>
	<string name="TooltipPublic">
		Kamuya Açık
	</string>
	<string name="TooltipIsGroup">
		(Grup)
	</string>
	<string name="TooltipForSaleL$">
		Satılık: L$[AMOUNT]
	</string>
	<string name="TooltipFlagGroupBuild">
		Grup İnşası
	</string>
	<string name="TooltipFlagNoBuild">
		İnşa Edilemez
	</string>
	<string name="TooltipFlagNoEdit">
		Grup İnşası
	</string>
	<string name="TooltipFlagNotSafe">
		Güvenli Değil
	</string>
	<string name="TooltipFlagNoFly">
		Uçamaz
	</string>
	<string name="TooltipFlagGroupScripts">
		Grup Komut Dosyaları
	</string>
	<string name="TooltipFlagNoScripts">
		Komut Dosyası Yok
	</string>
	<string name="TooltipLand">
		Arazi:
	</string>
	<string name="TooltipMustSingleDrop">
		Buraya sadece bir öğe sürüklenebilir.
	</string>
	<string name="TooltipTooManyWearables">
		[AMOUNT] öğeden fazlasını içeren bir klasörü kullanamazsınız.  Bu limiti Gelişmiş &gt; Hata Ayıklama Ayarlarını Göster &gt; KullanılabilirKlasörLimiti öğesinden değiştirebilirsiniz.
	</string>
	<string name="TooltipPrice" value="L$[AMOUNT]:"/>
	<string name="TooltipSLIcon">
		Bu bağlantı, resmi SecondLife.com ya da LindenLab.com etki alanındaki bir sayfaya gider.
	</string>
	<string name="TooltipOutboxDragToWorld">
		Pazaryeri İlanları klasöründen öğe oluşturamazsınız
	</string>
	<string name="TooltipOutboxWorn">
		Üzerinizde bulunan öğeleri Pazaryeri İlanları klasörüne koyamazsınız
	</string>
	<string name="TooltipOutboxFolderLevels">
		İç içe geçmiş klasörlerin derinliği [AMOUNT] değerini geçiyor. İç içe geçmiş klasörlerin derinliğini azaltın; gerekirse öğeleri kutu içine alın.
	</string>
	<string name="TooltipOutboxTooManyFolders">
		Alt klasör sayısı [AMOUNT] değerini geçiyor. İlanınızdaki klasör sayısını azaltın; gerekirse öğeleri kutu içine alın.
	</string>
	<string name="TooltipOutboxTooManyObjects">
		Öğe sayısı [AMOUNT] değerini geçiyor. Bir ilanda [AMOUNT] öğeden fazlasını satmak için bazılarını kutu içine almalısınız.
	</string>
	<string name="TooltipOutboxTooManyStockItems">
		Stok öğelerinin sayısı [AMOUNT] değerini geçiyor.
	</string>
	<string name="TooltipOutboxCannotDropOnRoot">
		Öğeleri veya klasörleri sadece TÜMÜ ya da İLİŞKİLENDİRİLMEMİŞ sekmesine bırakabilirsiniz. Lütfen bu sekmelerden birini seçin ve öğelerinizi ya da klasörlerinizi taşıyın.
	</string>
	<string name="TooltipOutboxNoTransfer">
		Bu nesnelerden bir veya daha fazlası satılamaz veya aktarılamaz
	</string>
	<string name="TooltipOutboxNotInInventory">
		Pazaryerine sadece envanterinizdeki öğelerden koyabilirsiniz
	</string>
	<string name="TooltipOutboxLinked">
		Bağlı öğeleri veya klasörleri Pazaryerine koyamazsınız
	</string>
	<string name="TooltipOutboxCallingCard">
		Arama kartlarını Pazaryerine koyamazsınız
	</string>
	<string name="TooltipOutboxDragActive">
		Listeye alınmış bir ilanı taşıyamazsınız
	</string>
	<string name="TooltipOutboxCannotMoveRoot">
		Pazaryeri ilanları kök klasörünü taşıyamazsınız
	</string>
	<string name="TooltipOutboxMixedStock">
		Bir stok klasöründeki tüm öğelerin tipi ve izni aynı olmalıdır
	</string>
	<string name="TooltipDragOntoOwnChild">
		Bir klasörü alt klasörüne taşıyamazsınız
	</string>
	<string name="TooltipDragOntoSelf">
		Bir klasörü kendi içine taşıyamazsınız
	</string>
	<string name="TooltipHttpUrl">
		Bu web sayfasını görmek için tıklayın
	</string>
	<string name="TooltipSLURL">
		Bu konumun bilgisini görmek için tıklayın
	</string>
	<string name="TooltipAgentUrl">
		Bu Sakinin profilini görmek için tıklayın
	</string>
	<string name="TooltipAgentInspect">
		Bu Sakin hakkında daha fazla bilgi öğrenin
	</string>
	<string name="TooltipAgentMute">
		Bu Sakini engellemek için tıklayın
	</string>
	<string name="TooltipAgentUnmute">
		Bu Sakinin engellemesini kaldırmak için tıklayın
	</string>
	<string name="TooltipAgentIM">
		Bu Sakine Aİ göndermek için tıklayın
	</string>
	<string name="TooltipAgentPay">
		Bu Sakine ödeme yapmak için tıklayın
	</string>
	<string name="TooltipAgentOfferTeleport">
		Bu Sakine bir ışınlama talebi teklif etmek için tıklayın
	</string>
	<string name="TooltipAgentRequestFriend">
		Bu Sakine bir arkadaşlık talebi teklif etmek için tıklayın
	</string>
	<string name="TooltipGroupUrl">
		Bu grubun açıklamasını görmek için tıklayın
	</string>
	<string name="TooltipEventUrl">
		Bu etkinliğin açıklamasını görmek için tıklayın
	</string>
	<string name="TooltipClassifiedUrl">
		Bu ilanı görmek için tıklayın
	</string>
	<string name="TooltipParcelUrl">
		Bu parselin açıklamasını görmek için tıklayın
	</string>
	<string name="TooltipTeleportUrl">
		Bu konuma ışınlama yapmak için tıklayın
	</string>
	<string name="TooltipObjectIMUrl">
		Bu nesnenin açıklamasını görmek için tıklayın
	</string>
	<string name="TooltipMapUrl">
		Bu konumu bir haritada görmek için tıklayın
	</string>
	<string name="TooltipSLAPP">
		secondlife:// komutunu çalıştırmak için tıklayın
	</string>
	<string name="CurrentURL" value="Geçerli URL: [CurrentURL]"/>
	<string name="TooltipEmail">
		Bir e-posta oluşturmak için tıklayın
	</string>
	<string name="SLurlLabelTeleport">
		Şuraya ışınla:
	</string>
	<string name="SLurlLabelShowOnMap">
		Şunun için Harita göster:
	</string>
	<string name="SLappAgentMute">
		Engelle
	</string>
	<string name="SLappAgentUnmute">
		Engellemeyi kaldır
	</string>
	<string name="SLappAgentIM">
		Aİ
	</string>
	<string name="SLappAgentPay">
		Öde
	</string>
	<string name="SLappAgentOfferTeleport">
		Şuraya Işınlama Teklif Et:
	</string>
	<string name="SLappAgentRequestFriend">
		Arkadaşlık Talebi
	</string>
	<string name="SLappAgentRemoveFriend">
		Arkadaşların Çıkarılması
	</string>
	<string name="BUTTON_CLOSE_DARWIN">
		Kapat (⌘W)
	</string>
	<string name="BUTTON_CLOSE_WIN">
		Kapat (Ctrl+W)
	</string>
	<string name="BUTTON_CLOSE_CHROME">
		Kapat
	</string>
	<string name="BUTTON_RESTORE">
		Geri Yükle
	</string>
	<string name="BUTTON_MINIMIZE">
		Simge Durumuna Küçült
	</string>
	<string name="BUTTON_TEAR_OFF">
		Böl
	</string>
	<string name="BUTTON_DOCK">
		Yerleştir
	</string>
	<string name="BUTTON_HELP">
		Yardımı Göster
	</string>
	<string name="TooltipNotecardNotAllowedTypeDrop">
		Bu türe ait öğeler bu bölgedeki 
not kartlarına eklenemez.
	</string>
	<string name="TooltipNotecardOwnerRestrictedDrop">
		Sadece kısıtlamasız &apos;sonraki sahip&apos; 
izinlerini içeren öğeler not 
kartlarına eklenebilir.
	</string>
	<string name="Searching">
		Arıyor...
	</string>
	<string name="NoneFound">
		Hiçbiri bulunamadı.
	</string>
	<string name="RetrievingData">
		Alınıyor...
	</string>
	<string name="ReleaseNotes">
		Sürüm Notları
	</string>
	<string name="LoadingData">
		Yükleniyor...
	</string>
	<string name="AvatarNameNobody">
		(hiçbiri)
	</string>
	<string name="AvatarNameWaiting">
		(Yükleniyor...)
	</string>
	<string name="AvatarNameMultiple">
		(birden çok)
	</string>
	<string name="GroupNameNone">
		(hiçbiri)
	</string>
	<string name="AvalineCaller">
		Avaline Arayanı [ORDER]
	</string>
	<string name="AssetErrorNone">
		Hata yok
	</string>
	<string name="AssetErrorRequestFailed">
		Varlık talebi: başarısız oldu
	</string>
	<string name="AssetErrorNonexistentFile">
		Varlık talebi: var olmayan dosya
	</string>
	<string name="AssetErrorNotInDatabase">
		Varlık talebi: veri tabanında varlık bulunamadı
	</string>
	<string name="AssetErrorEOF">
		Dosya sonu
	</string>
	<string name="AssetErrorCannotOpenFile">
		Dosya açılamadı
	</string>
	<string name="AssetErrorFileNotFound">
		Dosya bulunamadı
	</string>
	<string name="AssetErrorTCPTimeout">
		Dosya aktarımı zaman aşımı
	</string>
	<string name="AssetErrorCircuitGone">
		Devre yok
	</string>
	<string name="AssetErrorPriceMismatch">
		Görüntüleyici ile sunucu fiyatta anlaşmadı
	</string>
	<string name="AssetErrorUnknownStatus">
		Bilinmeyen durum
	</string>
	<string name="AssetUploadServerUnreacheble">
		Hizmet ulaşılamaz.
	</string>
	<string name="AssetUploadServerDifficulties">
		Sunucu beklenmeyen zorluklar yaşıyor.
	</string>
	<string name="AssetUploadServerUnavaliable">
		Hizmet kullanılabilir değil veya karşıya yükleme zaman aşımına ulaşıldı.
	</string>
	<string name="AssetUploadRequestInvalid">
		Karşıya yükleme talebinde hata. Bu sorunu çözmek için lütfen 
http://secondlife.com/support adresini ziyaret edin.
	</string>
	<string name="SettingValidationError">
		[NAME] ayarlarının içeri aktarılması için doğrulama başarısız oldu
	</string>
	<string name="SettingImportFileError">
		[FILE] dosyası açılamadı
	</string>
	<string name="SettingParseFileError">
		[FILE] dosyası açılamadı
	</string>
	<string name="SettingTranslateError">
		Eski Windlight [NAME] çevrilemedi
	</string>
	<string name="texture">
		doku
	</string>
	<string name="sound">
		ses
	</string>
	<string name="calling card">
		arama kartı
	</string>
	<string name="landmark">
		yer imi
	</string>
	<string name="legacy script">
		eski komut dosyası
	</string>
	<string name="clothing">
		giysi
	</string>
	<string name="object">
		nesne
	</string>
	<string name="note card">
		not kartı
	</string>
	<string name="folder">
		klasör
	</string>
	<string name="root">
		kök
	</string>
	<string name="lsl2 script">
		LSL2 komut dosyası
	</string>
	<string name="lsl bytecode">
		LSL bayt kodu
	</string>
	<string name="tga texture">
		tga dokusu
	</string>
	<string name="body part">
		vücut bölümü
	</string>
	<string name="snapshot">
		anlık görüntü
	</string>
	<string name="lost and found">
		Kaybedip Bulduklarım
	</string>
	<string name="targa image">
		targa görüntüsü
	</string>
	<string name="trash">
		Çöp
	</string>
	<string name="jpeg image">
		jpeg görüntüsü
	</string>
	<string name="animation">
		animasyon
	</string>
	<string name="gesture">
		mimik
	</string>
	<string name="simstate">
		sim durumu
	</string>
	<string name="favorite">
		favori
	</string>
	<string name="symbolic link">
		bağlantı
	</string>
	<string name="symbolic folder link">
		klasör bağlantısı
	</string>
	<string name="settings blob">
		ayarlar
	</string>
	<string name="mesh">
		örgü
	</string>
	<string name="AvatarEditingAppearance">
		(Görünümü Düzenliyor)
	</string>
	<string name="AvatarAway">
		Uzakta
	</string>
	<string name="AvatarDoNotDisturb">
		Rahatsız Etme
	</string>
	<string name="AvatarMuted">
		Engellenmiş
	</string>
	<string name="anim_express_afraid">
		Korkmuş
	</string>
	<string name="anim_express_anger">
		Kızgın
	</string>
	<string name="anim_away">
		Uzakta
	</string>
	<string name="anim_backflip">
		Geriye salto
	</string>
	<string name="anim_express_laugh">
		İçten Kahkaha
	</string>
	<string name="anim_express_toothsmile">
		Büyük Gülümseme
	</string>
	<string name="anim_blowkiss">
		Öpücük Atma
	</string>
	<string name="anim_express_bored">
		Canı Sıkılmış
	</string>
	<string name="anim_bow">
		Selamlama
	</string>
	<string name="anim_clap">
		Alkış
	</string>
	<string name="anim_courtbow">
		Reverans
	</string>
	<string name="anim_express_cry">
		Ağlama
	</string>
	<string name="anim_dance1">
		Dans 1
	</string>
	<string name="anim_dance2">
		Dans 2
	</string>
	<string name="anim_dance3">
		Dans 3
	</string>
	<string name="anim_dance4">
		Dans 4
	</string>
	<string name="anim_dance5">
		Dans 5
	</string>
	<string name="anim_dance6">
		Dans 6
	</string>
	<string name="anim_dance7">
		Dans 7
	</string>
	<string name="anim_dance8">
		Dans 8
	</string>
	<string name="anim_express_disdain">
		Dudak Bükme
	</string>
	<string name="anim_drink">
		İçme
	</string>
	<string name="anim_express_embarrased">
		Utanmış
	</string>
	<string name="anim_angry_fingerwag">
		İşaret Etme
	</string>
	<string name="anim_fist_pump">
		Yumruk Sallama
	</string>
	<string name="anim_yoga_float">
		Uçan Yoga
	</string>
	<string name="anim_express_frown">
		Kaş Çatma
	</string>
	<string name="anim_impatient">
		Sabırsız
	</string>
	<string name="anim_jumpforjoy">
		Sevinçten Zıplama
	</string>
	<string name="anim_kissmybutt">
		Kıçımı Öp
	</string>
	<string name="anim_express_kiss">
		Öpücük
	</string>
	<string name="anim_laugh_short">
		Gülme
	</string>
	<string name="anim_musclebeach">
		Muscle Beach
	</string>
	<string name="anim_no_unhappy">
		Hayır (Mutsuz)
	</string>
	<string name="anim_no_head">
		Hayır
	</string>
	<string name="anim_nyanya">
		Ha-ha-ha
	</string>
	<string name="anim_punch_onetwo">
		Peşpeşe İki Yumruk
	</string>
	<string name="anim_express_open_mouth">
		Ağız Açık
	</string>
	<string name="anim_peace">
		Barış
	</string>
	<string name="anim_point_you">
		Diğerini Göster
	</string>
	<string name="anim_point_me">
		Kendini Göster
	</string>
	<string name="anim_punch_l">
		Sola Yumruk At
	</string>
	<string name="anim_punch_r">
		Sağa Yumruk At
	</string>
	<string name="anim_rps_countdown">
		RPS sayımı
	</string>
	<string name="anim_rps_paper">
		RPS kağıdı
	</string>
	<string name="anim_rps_rock">
		RPS kayası
	</string>
	<string name="anim_rps_scissors">
		RPS makası
	</string>
	<string name="anim_express_repulsed">
		Tiksinmiş
	</string>
	<string name="anim_kick_roundhouse_r">
		Döner Tekme
	</string>
	<string name="anim_express_sad">
		Üzgün
	</string>
	<string name="anim_salute">
		Selam
	</string>
	<string name="anim_shout">
		Bağırma
	</string>
	<string name="anim_express_shrug">
		Omuz Silkme
	</string>
	<string name="anim_express_smile">
		Gülümseme
	</string>
	<string name="anim_smoke_idle">
		Duman Tüttürme
	</string>
	<string name="anim_smoke_inhale">
		Duman Çekme
	</string>
	<string name="anim_smoke_throw_down">
		Yere İzmarit Atma
	</string>
	<string name="anim_express_surprise">
		Sürpriz
	</string>
	<string name="anim_sword_strike_r">
		Kılıç Darbesi
	</string>
	<string name="anim_angry_tantrum">
		Öfke Nöbeti
	</string>
	<string name="anim_express_tongue_out">
		Dil Çıkarma
	</string>
	<string name="anim_hello">
		El Sallama
	</string>
	<string name="anim_whisper">
		Fısıldama
	</string>
	<string name="anim_whistle">
		Islık Çalma
	</string>
	<string name="anim_express_wink">
		Göz Kırpma
	</string>
	<string name="anim_wink_hollywood">
		Göz Kırpma (Hollywood)
	</string>
	<string name="anim_express_worry">
		Endişelenme
	</string>
	<string name="anim_yes_happy">
		Evet (Mutlu)
	</string>
	<string name="anim_yes_head">
		Evet
	</string>
	<string name="multiple_textures">
		Birden Çok
	</string>
	<string name="use_texture">
		Dokuyu kullan
	</string>
	<string name="manip_hint1">
		Fare imlecini cetvelin üzerine getirerek
	</string>
	<string name="manip_hint2">
		ağa uydur
	</string>
	<string name="texture_loading">
		Yükleniyor...
	</string>
	<string name="worldmap_offline">
		Çevrimdışı
	</string>
	<string name="worldmap_item_tooltip_format">
		[AREA] m² L$[PRICE]
	</string>
	<string name="worldmap_results_none_found">
		Hiçbiri bulunamadı.
	</string>
	<string name="Ok">
		Tamam
	</string>
	<string name="Premature end of file">
		Dosyanın zamanından önce sonu
	</string>
	<string name="ST_NO_JOINT">
		KÖK veya EKLEM bulunamıyor.
	</string>
	<string name="NearbyChatTitle">
		Yakındaki sohbet
	</string>
	<string name="NearbyChatLabel">
		(Yakındaki sohbet)
	</string>
	<string name="whisper">
		fısıldar:
	</string>
	<string name="shout">
		bağırır:
	</string>
	<string name="ringing">
		SL dünyası içindeki Sesli Sohbete bağlanılıyor...
	</string>
	<string name="connected">
		Bağlı
	</string>
	<string name="unavailable">
		Geçerli konumunuzda ses mevcut değil
	</string>
	<string name="hang_up">
		SL dünyası içindeki Sesli Sohbet ile bağlantı kesildi
	</string>
	<string name="reconnect_nearby">
		Şimdi Yakındaki bir Sesli Sohbete yeniden bağlanılacaksınız.
	</string>
	<string name="ScriptQuestionCautionChatGranted">
		&apos;[OWNERNAME]&apos; adlı kişiye ait, [REGIONPOS] üzerinde [REGIONNAME] içerisinde bulunan &apos;[OBJECTNAME]&apos; nesnesine şunu yapma izni verildi: [PERMISSIONS].
	</string>
	<string name="ScriptQuestionCautionChatDenied">
		&apos;[OWNERNAME]&apos; adlı kişiye ait, [REGIONPOS] üzerinde [REGIONNAME] içerisinde bulunan &apos;[OBJECTNAME]&apos; nesnesine şunu yapma izni verilmedi: [PERMISSIONS].
	</string>
	<string name="AdditionalPermissionsRequestHeader">
		Eğer hesabınıza erişime izin verirseniz, bu nesneye aynı zamanda şunun için izin vermiş olacaksınız:
	</string>
	<string name="ScriptTakeMoney">
		Sizden Linden dolar (L$) almak
	</string>
	<string name="ActOnControlInputs">
		Denetim girişlerinizle ilgili eylem gerçekleştirmek
	</string>
	<string name="RemapControlInputs">
		Denetim girişleriniz için yeniden eşleme yapmak
	</string>
	<string name="AnimateYourAvatar">
		Avatarınızı canlandırmak
	</string>
	<string name="AttachToYourAvatar">
		Avatarınıza eklemek
	</string>
	<string name="ReleaseOwnership">
		Mülkiyeti bırakmak ve kamuya açık hale gelmek
	</string>
	<string name="LinkAndDelink">
		Başka nesnelerle bağlantı kurmak veya koparmak
	</string>
	<string name="AddAndRemoveJoints">
		Başka nesnelerle eklem eklemek ve kaldırmak
	</string>
	<string name="ChangePermissions">
		İzinlerini değiştirmek
	</string>
	<string name="TrackYourCamera">
		Kameranızı takip etmek
	</string>
	<string name="ControlYourCamera">
		Kameranızı kontrol etmek
	</string>
	<string name="TeleportYourAgent">
		Sizi ışınlama
	</string>
	<string name="ForceSitAvatar">
		Avatarınızı oturmaya zorlayın
	</string>
	<string name="ChangeEnvSettings">
		Ortam ayarlarınızı değiştirin
	</string>
	<string name="NotConnected">
		Bağlı Değil
	</string>
	<string name="AgentNameSubst">
		(Siz)
	</string>
	<string name="JoinAnExperience"/>
	<string name="SilentlyManageEstateAccess">
		Gayri menkul erişim listelerini yönetirken uyarıları bastır
	</string>
	<string name="OverrideYourAnimations">
		Varsayılan animasyonlarınızı değiştirin
	</string>
	<string name="ScriptReturnObjects">
		Kendi adınıza nesneler iade edin
	</string>
	<string name="UnknownScriptPermission">
		(bilinmiyor)!
	</string>
	<string name="SIM_ACCESS_PG">
		Genel
	</string>
	<string name="SIM_ACCESS_MATURE">
		Orta
	</string>
	<string name="SIM_ACCESS_ADULT">
		Yetişkin
	</string>
	<string name="SIM_ACCESS_DOWN">
		Çevrimdışı
	</string>
	<string name="SIM_ACCESS_MIN">
		Bilinmiyor
	</string>
	<string name="land_type_unknown">
		(bilinmiyor)
	</string>
	<string name="Estate / Full Region">
		Gayrimenkul / Tam Bölge
	</string>
	<string name="Estate / Homestead">
		Gayrimenkul / Banliyö
	</string>
	<string name="Mainland / Homestead">
		Anakara / Banliyö
	</string>
	<string name="Mainland / Full Region">
		Anakara / Tam Bölge
	</string>
	<string name="all_files">
		Tüm Dosyalar
	</string>
	<string name="sound_files">
		Sesler
	</string>
	<string name="animation_files">
		Animasyonlar
	</string>
	<string name="image_files">
		Görüntüler
	</string>
	<string name="save_file_verb">
		Kaydet
	</string>
	<string name="load_file_verb">
		Yükle
	</string>
	<string name="targa_image_files">
		Targa Görüntüleri
	</string>
	<string name="bitmap_image_files">
		Bitmap Görüntüler
	</string>
	<string name="png_image_files">
		PNG Görüntüleri
	</string>
	<string name="save_texture_image_files">
		Targa veya PNG Görüntüleri
	</string>
	<string name="avi_movie_file">
		AVI Film Dosyası
	</string>
	<string name="xaf_animation_file">
		XAF Animasyon Dosyası
	</string>
	<string name="xml_file">
		XML Dosyası
	</string>
	<string name="raw_file">
		Ham Dosya
	</string>
	<string name="compressed_image_files">
		Sıkıştırılmış Görüntüler
	</string>
	<string name="load_files">
		Dosyalar Yükle
	</string>
	<string name="choose_the_directory">
		Dizin Seç
	</string>
	<string name="script_files">
		Komut Dosyaları
	</string>
	<string name="dictionary_files">
		Sözlükler
	</string>
	<string name="shape">
		Şekil
	</string>
	<string name="skin">
		Dış Katman
	</string>
	<string name="hair">
		Saç
	</string>
	<string name="eyes">
		Gözler
	</string>
	<string name="shirt">
		Gömlek
	</string>
	<string name="pants">
		Pantolon
	</string>
	<string name="shoes">
		Ayakkabılar
	</string>
	<string name="socks">
		Çoraplar
	</string>
	<string name="jacket">
		Ceket
	</string>
	<string name="gloves">
		Eldivenler
	</string>
	<string name="undershirt">
		Fanila
	</string>
	<string name="underpants">
		Külot
	</string>
	<string name="skirt">
		Etek
	</string>
	<string name="alpha">
		Alfa
	</string>
	<string name="tattoo">
		Dövme
	</string>
	<string name="universal">
		Evrensel
	</string>
	<string name="physics">
		Fizik
	</string>
	<string name="invalid">
		geçersiz
	</string>
	<string name="none">
		hiçbiri
	</string>
	<string name="shirt_not_worn">
		Giyilmemiş gömlek
	</string>
	<string name="pants_not_worn">
		Giyilmemiş pantolon
	</string>
	<string name="shoes_not_worn">
		Giyilmemiş ayakkabılar
	</string>
	<string name="socks_not_worn">
		Giyilmemiş çoraplar
	</string>
	<string name="jacket_not_worn">
		Giyilmemiş ceket
	</string>
	<string name="gloves_not_worn">
		Giyilmemiş eldivenler
	</string>
	<string name="undershirt_not_worn">
		Giyilmemiş fanila
	</string>
	<string name="underpants_not_worn">
		Giyilmemiş külot
	</string>
	<string name="skirt_not_worn">
		Giyilmemiş etek
	</string>
	<string name="alpha_not_worn">
		Giyilmemiş alfa
	</string>
	<string name="tattoo_not_worn">
		Giyilmemiş dövme
	</string>
	<string name="universal_not_worn">
		Evrensel giyilmiyor
	</string>
	<string name="physics_not_worn">
		Giyilmemiş fizik
	</string>
	<string name="invalid_not_worn">
		geçersiz
	</string>
	<string name="create_new_shape">
		Yeni şekil oluştur
	</string>
	<string name="create_new_skin">
		Yeni dış katman oluştur
	</string>
	<string name="create_new_hair">
		Yeni saç oluştur
	</string>
	<string name="create_new_eyes">
		Yeni gözler oluştur
	</string>
	<string name="create_new_shirt">
		Yeni gömlek oluştur
	</string>
	<string name="create_new_pants">
		Yeni pantolon oluştur
	</string>
	<string name="create_new_shoes">
		Yeni ayakkabılar oluştur
	</string>
	<string name="create_new_socks">
		Yeni çoraplar oluştur
	</string>
	<string name="create_new_jacket">
		Yeni ceket oluştur
	</string>
	<string name="create_new_gloves">
		Yeni eldivenler oluştur
	</string>
	<string name="create_new_undershirt">
		Yeni fanila oluştur
	</string>
	<string name="create_new_underpants">
		Yeni külot oluştur
	</string>
	<string name="create_new_skirt">
		Yeni etek oluştur
	</string>
	<string name="create_new_alpha">
		Yeni alfa oluştur
	</string>
	<string name="create_new_tattoo">
		Yeni dövme oluştur
	</string>
	<string name="create_new_universal">
		Yeni evrensel oluştur
	</string>
	<string name="create_new_physics">
		Yeni fizik oluştur
	</string>
	<string name="create_new_invalid">
		geçersiz
	</string>
	<string name="NewWearable">
		Yeni [WEARABLE_ITEM]
	</string>
	<string name="next">
		Sonraki
	</string>
	<string name="ok">
		Tamam
	</string>
	<string name="GroupNotifyGroupNotice">
		Grup Bildirimi
	</string>
	<string name="GroupNotifyGroupNotices">
		Grup Bildirimleri
	</string>
	<string name="GroupNotifySentBy">
		Gönderen:
	</string>
	<string name="GroupNotifyAttached">
		Eklenmiş:
	</string>
	<string name="GroupNotifyViewPastNotices">
		Burada eski bildirimleri görüntüleyin veya bu iletilerin alınmasını iptal edin.
	</string>
	<string name="GroupNotifyOpenAttachment">
		Aksesuarı Aç
	</string>
	<string name="GroupNotifySaveAttachment">
		Aksesuarı Kaydet
	</string>
	<string name="TeleportOffer">
		Işınlama teklifi
	</string>
	<string name="StartUpNotifications">
		Siz yokken yeni bildirimler geldi.
	</string>
	<string name="OverflowInfoChannelString">
		%d ilave bildiriminiz var
	</string>
	<string name="BodyPartsRightArm">
		Sağ Kol
	</string>
	<string name="BodyPartsHead">
		Baş
	</string>
	<string name="BodyPartsLeftArm">
		Sol Kol
	</string>
	<string name="BodyPartsLeftLeg">
		Sol Bacak
	</string>
	<string name="BodyPartsTorso">
		Gövde
	</string>
	<string name="BodyPartsRightLeg">
		Sağ Bacak
	</string>
	<string name="BodyPartsEnhancedSkeleton">
		Gelişmiş İskelet
	</string>
	<string name="GraphicsQualityLow">
		Düşük
	</string>
	<string name="GraphicsQualityMid">
		Orta
	</string>
	<string name="GraphicsQualityHigh">
		Yüksek
	</string>
	<string name="LeaveMouselook">
		Dünya Görünümüne dönmek için ESC&apos;e basın
	</string>
	<string name="InventoryNoMatchingItems">
		Aradığınızı bulamadınız mı? [secondlife:///app/search/all/[SEARCH_TERM] Arama] ile bulmayı deneyin.
	</string>
	<string name="InventoryNoMatchingRecentItems">
		Aradığınızı bulamadınız mı? [secondlife:///app/inventory/filters Show filters] seçeneğini deneyin.
	</string>
	<string name="PlacesNoMatchingItems">
		Aradığınızı bulamadınız mı? [secondlife:///app/search/places/[SEARCH_TERM] Arama] ile bulmayı deneyin.
	</string>
	<string name="FavoritesNoMatchingItems">
		Bir yer imini favorilerinize eklemek için buraya sürükleyin.
	</string>
	<string name="MarketplaceNoMatchingItems">
		Öğe bulunamadı. Arama dizenizin yazımını kontrol edin ve yeniden deneyin.
	</string>
	<string name="InventoryNoTexture">
		Envanterinizde bu dokunun kopyası yok
	</string>
	<string name="InventoryInboxNoItems">
		Pazaryerinda satın aldıklarınız burada görünecektir. Bunları kullanmak için envanterinize sürükleyebilirsiniz.
	</string>
	<string name="MarketplaceURL">
		https://marketplace.[MARKETPLACE_DOMAIN_NAME]/
	</string>
	<string name="MarketplaceURL_CreateStore">
		http://community.secondlife.com/t5/English-Knowledge-Base/Selling-in-the-Marketplace/ta-p/700193#Section_.3
	</string>
	<string name="MarketplaceURL_Dashboard">
		https://marketplace.[MARKETPLACE_DOMAIN_NAME]/merchants/store/dashboard
	</string>
	<string name="MarketplaceURL_Imports">
		https://marketplace.[MARKETPLACE_DOMAIN_NAME]/merchants/store/imports
	</string>
	<string name="MarketplaceURL_LearnMore">
		https://marketplace.[MARKETPLACE_DOMAIN_NAME]/learn_more
	</string>
	<string name="InventoryPlayAnimationTooltip">
		Pencereyi Oyun seçenekleri ile birlikte açın.
	</string>
	<string name="InventoryPlayGestureTooltip">
		Seçilen mimiği SL dünyasında uygulayın.
	</string>
	<string name="InventoryPlaySoundTooltip">
		Pencereyi Oyun seçenekleri ile birlikte açın.
	</string>
	<string name="InventoryOutboxNotMerchantTitle">
		Pazaryerinde herkes öğe satabilir.
	</string>
	<string name="InventoryOutboxNotMerchantTooltip"/>
	<string name="InventoryOutboxNotMerchant">
		Eğer bir satıcı olmak istiyorsanız, [Pazaryerinde [MARKETPLACE_CREATE_STORE_URL] bir mağaza açmanız gerekir].
	</string>
	<string name="InventoryOutboxNoItemsTitle">
		Giden kutunuz boş.
	</string>
	<string name="InventoryOutboxNoItemsTooltip"/>
	<string name="InventoryOutboxNoItems">
		Bu alana klasörleri sürükleyin ve bunları [[MARKETPLACE_DASHBOARD_URL] Pazaryerinde] satılık olarak duyurmak için &quot;Pazaryerine Gönder&quot; üzerine tıklayın.
	</string>
	<string name="InventoryOutboxInitializingTitle">
		Pazaryeri Başlatılıyor.
	</string>
	<string name="InventoryOutboxInitializing">
		[[MARKETPLACE_CREATE_STORE_URL] Mağazası] üzerindeki hesabınıza erişiyoruz.
	</string>
	<string name="InventoryOutboxErrorTitle">
		Pazaryeri Hataları
	</string>
	<string name="InventoryOutboxError">
		[[MARKETPLACE_CREATE_STORE_URL] Mağazası] hata döndürüyor.
	</string>
	<string name="InventoryMarketplaceError">
		Pazaryeri İlanları açılırken bir hata meydana geldi.
Bu mesaj size gelmeye devam ederse lütfen http://support.secondlife.com adresinden Second Life destek ekibine başvurun.
	</string>
	<string name="InventoryMarketplaceListingsNoItemsTitle">
		Pazaryeri İlanları klasörünüz boş.
	</string>
	<string name="InventoryMarketplaceListingsNoItems">
		Klasörleri [[MARKETPLACE_DASHBOARD_URL] Pazaryerinde] satılık olarak listelemek için bu alana sürükleyin.
	</string>
	<string name="InventoryItemsCount">
		( [ITEMS]/[CATEGORIES] Öğe )
	</string>
	<string name="Marketplace Validation Warning Stock">
		stok klasörü bir sürüm klasöründe bulunmalıdır
	</string>
	<string name="Marketplace Validation Error Mixed Stock">
		: Hata: Bir stok klasöründeki tüm öğeler aynı tipte ve kopyalanamaz olmalıdır
	</string>
	<string name="Marketplace Validation Error Subfolder In Stock">
		: Hata: stok klasörü alt klasörler içeremez
	</string>
	<string name="Marketplace Validation Warning Empty">
		: Uyarı: Klasör hiçbir öğe içermiyor
	</string>
	<string name="Marketplace Validation Warning Create Stock">
		: Uyarı: stok klasörü oluşturuluyor
	</string>
	<string name="Marketplace Validation Warning Create Version">
		: Uyarı: sürüm klasörü oluşturuluyor
	</string>
	<string name="Marketplace Validation Warning Move">
		: Uyarı: Öğeler taşınıyor
	</string>
	<string name="Marketplace Validation Warning Delete">
		: Uyarı: klasör içeriği stok klasörüne aktarıldı, boş klasör kaldırılıyor
	</string>
	<string name="Marketplace Validation Error Stock Item">
		: Hata: Kopyalanamaz öğeler stok klasöründe saklanmalıdır
	</string>
	<string name="Marketplace Validation Warning Unwrapped Item">
		: Uyarı: Öğeler bir sürüm klasöründe bulunmalıdır
	</string>
	<string name="Marketplace Validation Error">
		: Hata:
	</string>
	<string name="Marketplace Validation Warning">
		: Uyarı:
	</string>
	<string name="Marketplace Validation Error Empty Version">
		: Uyarı: sürüm klasörü en az 1 öğe içermelidir
	</string>
	<string name="Marketplace Validation Error Empty Stock">
		: Uyarı: Stok klasörü en az 1 öğe içermelidir
	</string>
	<string name="Marketplace Validation No Error">
		Raporlanacak hiçbir hata ya da uyarı yok
	</string>
	<string name="Marketplace Error None">
		Hata yok
	</string>
	<string name="Marketplace Error Prefix">
		Hata:
	</string>
	<string name="Marketplace Error Not Merchant">
		Öğeleri Pazaryerine göndermeden önce kendinizi bir satıcı olarak belirtmeniz gerekir (ücretsizdir).
	</string>
	<string name="Marketplace Error Not Accepted">
		Öğe bu klasöre taşınamıyor.
	</string>
	<string name="Marketplace Error Unsellable Item">
		Bu öğe Pazaryerinde satılamaz.
	</string>
	<string name="MarketplaceNoID">
		no Mkt ID
	</string>
	<string name="MarketplaceLive">
		listelenmiş
	</string>
	<string name="MarketplaceActive">
		etkin
	</string>
	<string name="MarketplaceMax">
		maks.
	</string>
	<string name="MarketplaceStock">
		stok
	</string>
	<string name="MarketplaceNoStock">
		stokta kalmadı
	</string>
	<string name="MarketplaceUpdating">
		güncelleniyor...
	</string>
	<string name="Open landmarks">
		Açık yer imleri
	</string>
	<string name="Unconstrained">
		Kısıtsız
	</string>
	<string name="no_transfer" value="(aktarım yok)"/>
	<string name="no_modify" value="(değiştirme yok)"/>
	<string name="no_copy" value="(kopya yok)"/>
	<string name="worn" value="(giyilmiş)"/>
	<string name="link" value="(bağlantı)"/>
	<string name="broken_link" value="(broken_link)"/>
	<string name="LoadingContents">
		İçerik yükleniyor...
	</string>
	<string name="NoContents">
		İçerik yok
	</string>
	<string name="WornOnAttachmentPoint" value="([ATTACHMENT_POINT] üzerinde giyilmiş)"/>
	<string name="AttachmentErrorMessage" value="([ATTACHMENT_ERROR])"/>
	<string name="ActiveGesture" value="[GESLABEL] (etkin)"/>
	<string name="PermYes">
		Evet
	</string>
	<string name="PermNo">
		Hayır
	</string>
	<string name="Chat Message" value="Sohbet:"/>
	<string name="Sound" value="Ses:"/>
	<string name="Wait" value="--- Bekleyin:"/>
	<string name="AnimFlagStop" value="Animasyonu Durdur:"/>
	<string name="AnimFlagStart" value="Animasyonu Başlat:"/>
	<string name="Wave" value="El Sallama"/>
	<string name="GestureActionNone" value="Hiçbiri"/>
	<string name="HelloAvatar" value="Merhaba avatar!"/>
	<string name="ViewAllGestures" value="Tümünü Göster &gt;&gt;"/>
	<string name="GetMoreGestures" value="İlave Al &gt;&gt;"/>
	<string name="Animations" value="Animasyonlar,"/>
	<string name="Calling Cards" value="Arama Kartları,"/>
	<string name="Clothing" value="Giysiler,"/>
	<string name="Gestures" value="Mimikler,"/>
	<string name="Landmarks" value="Yer İmleri,"/>
	<string name="Notecards" value="Not Kartları,"/>
	<string name="Objects" value="Nesneler,"/>
	<string name="Scripts" value="Komut Dosyaları,"/>
	<string name="Sounds" value="Sesler,"/>
	<string name="Textures" value="Dokular,"/>
	<string name="Snapshots" value="Anlık Görüntüler,"/>
	<string name="No Filters" value="Hayır"/>
	<string name="Since Logoff" value="- Oturum Kapandıktan Beri"/>
	<string name="InvFolder My Inventory">
		Envanterim
	</string>
	<string name="InvFolder Library">
		Kütüphane
	</string>
	<string name="InvFolder Textures">
		Dokular
	</string>
	<string name="InvFolder Sounds">
		Sesler
	</string>
	<string name="InvFolder Calling Cards">
		Arama Kartları
	</string>
	<string name="InvFolder Landmarks">
		Yer İmleri
	</string>
	<string name="InvFolder Scripts">
		Komut Dosyaları
	</string>
	<string name="InvFolder Clothing">
		Giysiler
	</string>
	<string name="InvFolder Objects">
		Nesneler
	</string>
	<string name="InvFolder Notecards">
		Not Kartları
	</string>
	<string name="InvFolder New Folder">
		Yeni Klasör
	</string>
	<string name="InvFolder Inventory">
		Envanter
	</string>
	<string name="InvFolder Uncompressed Images">
		Sıkıştırılmamış Görüntüler
	</string>
	<string name="InvFolder Body Parts">
		Vücut Bölümleri
	</string>
	<string name="InvFolder Trash">
		Çöp
	</string>
	<string name="InvFolder Photo Album">
		Fotoğraf Albümü
	</string>
	<string name="InvFolder Lost And Found">
		Kaybedip Bulduklarım
	</string>
	<string name="InvFolder Uncompressed Sounds">
		Sıkıştırılmamış Sesler
	</string>
	<string name="InvFolder Animations">
		Animasyonlar
	</string>
	<string name="InvFolder Gestures">
		Mimikler
	</string>
	<string name="InvFolder Favorites">
		Favorilerim
	</string>
	<string name="InvFolder favorite">
		Favorilerim
	</string>
	<string name="InvFolder Favorites">
		Sık Kullanılanlarım
	</string>
	<string name="InvFolder favorites">
		Sık Kullanılanlarım
	</string>
	<string name="InvFolder Current Outfit">
		Mevcut Dış Görünüm
	</string>
	<string name="InvFolder Initial Outfits">
		Başlangıçtakı Dış Görünümler
	</string>
	<string name="InvFolder My Outfits">
		Benim Dış Görünümlerim
	</string>
	<string name="InvFolder Accessories">
		Aksesuarlar
	</string>
	<string name="InvFolder Meshes">
		Örgüler
	</string>
	<string name="InvFolder Received Items">
		Alınan Öğeler
	</string>
	<string name="InvFolder Merchant Outbox">
		Satıcı Giden Kutusu
	</string>
	<string name="InvFolder Friends">
		Arkadaşlar
	</string>
	<string name="InvFolder All">
		Tümü
	</string>
	<string name="no_attachments">
		Giyilen aksesuar yok
	</string>
	<string name="Attachments remain">
		Aksesuarlar ([COUNT] yuva mevcut)
	</string>
	<string name="Buy">
		Satın Al
	</string>
	<string name="BuyforL$">
		L$&apos;a Satın Al
	</string>
	<string name="Stone">
		Taş
	</string>
	<string name="Metal">
		Metal
	</string>
	<string name="Glass">
		Cam
	</string>
	<string name="Wood">
		Ahşap
	</string>
	<string name="Flesh">
		Et
	</string>
	<string name="Plastic">
		Plastik
	</string>
	<string name="Rubber">
		Lastik
	</string>
	<string name="Light">
		Işık
	</string>
	<string name="KBShift">
		Shift
	</string>
	<string name="KBCtrl">
		Ctrl
	</string>
	<string name="Chest">
		Göğüs
	</string>
	<string name="Skull">
		Kafatası
	</string>
	<string name="Left Shoulder">
		Sol Omuz
	</string>
	<string name="Right Shoulder">
		Sağ Omuz
	</string>
	<string name="Left Hand">
		Sol El
	</string>
	<string name="Right Hand">
		Sağ El
	</string>
	<string name="Left Foot">
		Sol Ayak
	</string>
	<string name="Right Foot">
		Sağ Ayak
	</string>
	<string name="Spine">
		Omurga
	</string>
	<string name="Pelvis">
		Leğen Kemiği
	</string>
	<string name="Mouth">
		Ağız
	</string>
	<string name="Chin">
		Çene
	</string>
	<string name="Left Ear">
		Sol Kulak
	</string>
	<string name="Right Ear">
		Sağ Kulak
	</string>
	<string name="Left Eyeball">
		Sol Göz Küresi
	</string>
	<string name="Right Eyeball">
		Sağ Göz Küresi
	</string>
	<string name="Nose">
		Burun
	</string>
	<string name="R Upper Arm">
		Sağ Üst Kol
	</string>
	<string name="R Forearm">
		Sağ Ön Kol
	</string>
	<string name="L Upper Arm">
		Sol Üst Kol
	</string>
	<string name="L Forearm">
		Sol Ön Kol
	</string>
	<string name="Right Hip">
		Sağ Kalça
	</string>
	<string name="R Upper Leg">
		Sağ Üst Bacak
	</string>
	<string name="R Lower Leg">
		Sağ Alt Bacak
	</string>
	<string name="Left Hip">
		Sol Kalça
	</string>
	<string name="L Upper Leg">
		Sol Üst Bacak
	</string>
	<string name="L Lower Leg">
		Sol Alt Bacak
	</string>
	<string name="Stomach">
		Karın
	</string>
	<string name="Left Pec">
		Sol Göğüs
	</string>
	<string name="Right Pec">
		Sağ Göğüs
	</string>
	<string name="Neck">
		Boyun
	</string>
	<string name="Avatar Center">
		Avatar Merkezi
	</string>
	<string name="Left Ring Finger">
		Sol Yüzük Parmağı
	</string>
	<string name="Right Ring Finger">
		Sağ Yüzük Parmağı
	</string>
	<string name="Tail Base">
		Kuyruk Tabanı
	</string>
	<string name="Tail Tip">
		Kuyruk Ucu
	</string>
	<string name="Left Wing">
		Sol Kanat
	</string>
	<string name="Right Wing">
		Sağ Kanat
	</string>
	<string name="Jaw">
		Pençe
	</string>
	<string name="Alt Left Ear">
		Altrntf Sol Kulak
	</string>
	<string name="Alt Right Ear">
		Altrntf Sağ Kulak
	</string>
	<string name="Alt Left Eye">
		Altrntf Sol Göz
	</string>
	<string name="Alt Right Eye">
		Altrntf Sağ Göz
	</string>
	<string name="Tongue">
		Dil
	</string>
	<string name="Groin">
		Kasık
	</string>
	<string name="Left Hind Foot">
		Sol Arka Ayak
	</string>
	<string name="Right Hind Foot">
		Sağ Arka Ayak
	</string>
	<string name="Invalid Attachment">
		Geçersiz Aksesuar Noktası
	</string>
	<string name="ATTACHMENT_MISSING_ITEM">
		Hata: eksik öğe
	</string>
	<string name="ATTACHMENT_MISSING_BASE_ITEM">
		Hata: Eksik temel öğe
	</string>
	<string name="ATTACHMENT_NOT_ATTACHED">
		Hata: Nesne mevcut dış görünüme dahil ama eklenmemiş
	</string>
	<string name="YearsMonthsOld">
		[AGEYEARS] [AGEMONTHS]&apos;lık
	</string>
	<string name="YearsOld">
		[AGEYEARS] yaşında
	</string>
	<string name="MonthsOld">
		[AGEMONTHS]&apos;lık
	</string>
	<string name="WeeksOld">
		[AGEWEEKS]&apos;lık
	</string>
	<string name="DaysOld">
		[AGEDAYS]&apos;lük
	</string>
	<string name="TodayOld">
		Bugün katıldı
	</string>
	<string name="av_render_everyone_now">
		Artık herkes sizi görebilir.
	</string>
	<string name="av_render_not_everyone">
		Çevrenizdeki herkes sizi işleyemeyebilir.
	</string>
	<string name="av_render_over_half">
		Çevrenizdeki kişilerin yarıdan fazlası sizi işleyemeyebilir.
	</string>
	<string name="av_render_most_of">
		Çevrenizdeki çoğu kişi sizi işleyemeyebilir.
	</string>
	<string name="av_render_anyone">
		Çevrenizdeki kimse sizi işleyemeyebilir.
	</string>
	<string name="hud_description_total">
		BÜG&apos;niz
	</string>
	<string name="hud_name_with_joint">
		[OBJ_NAME] ([JNT_NAME] üzerinde)
	</string>
	<string name="hud_render_memory_warning">
		[HUD_DETAILS] yüksek miktarda doku belleği kullanıyor
	</string>
	<string name="hud_render_cost_warning">
		[HUD_DETAILS] çok sayıda pahalı nesne ve doku içeriyor
	</string>
	<string name="hud_render_heavy_textures_warning">
		[HUD_DETAILS] çok sayıda büyük doku içeriyor
	</string>
	<string name="hud_render_cramped_warning">
		[HUD_DETAILS] çok fazla nesne içeriyor
	</string>
	<string name="hud_render_textures_warning">
		[HUD_DETAILS] çok fazla doku içeriyor
	</string>
	<string name="AgeYearsA">
		[COUNT] yıl
	</string>
	<string name="AgeYearsB">
		[COUNT] yıl
	</string>
	<string name="AgeYearsC">
		[COUNT] yıl
	</string>
	<string name="AgeMonthsA">
		[COUNT] ay
	</string>
	<string name="AgeMonthsB">
		[COUNT] ay
	</string>
	<string name="AgeMonthsC">
		[COUNT] ay
	</string>
	<string name="AgeWeeksA">
		[COUNT] hafta
	</string>
	<string name="AgeWeeksB">
		[COUNT] hafta
	</string>
	<string name="AgeWeeksC">
		[COUNT] hafta
	</string>
	<string name="AgeDaysA">
		[COUNT] gün
	</string>
	<string name="AgeDaysB">
		[COUNT] gün
	</string>
	<string name="AgeDaysC">
		[COUNT] gün
	</string>
	<string name="GroupMembersA">
		[COUNT] üye
	</string>
	<string name="GroupMembersB">
		[COUNT] üye
	</string>
	<string name="GroupMembersC">
		[COUNT] üye
	</string>
	<string name="AcctTypeResident">
		Sakin
	</string>
	<string name="AcctTypeTrial">
		Deneme
	</string>
	<string name="AcctTypeCharterMember">
		Ayrıcalıklı Üye
	</string>
	<string name="AcctTypeEmployee">
		Linden Lab Çalışanı
	</string>
	<string name="PaymentInfoUsed">
		Kullanılan Ödeme Bilgisi
	</string>
	<string name="PaymentInfoOnFile">
		Dosyadaki Ödeme Bilgisi
	</string>
	<string name="NoPaymentInfoOnFile">
		Dosyada Ödeme Bilgisi Yok
	</string>
	<string name="AgeVerified">
		Yaşı Doğrulanmış
	</string>
	<string name="NotAgeVerified">
		Yaşı Doğrulanmamış
	</string>
	<string name="Center 2">
		2. Merkez
	</string>
	<string name="Top Right">
		Sağ Üst
	</string>
	<string name="Top">
		Üst
	</string>
	<string name="Top Left">
		Sol Üst
	</string>
	<string name="Center">
		Merkez
	</string>
	<string name="Bottom Left">
		Sol Alt
	</string>
	<string name="Bottom">
		Alt
	</string>
	<string name="Bottom Right">
		Sağ Alt
	</string>
	<string name="CompileQueueDownloadedCompiling">
		Karşıdan yüklendi, şimdi derleniyor
	</string>
	<string name="CompileQueueServiceUnavailable">
		Komut dosyası derleme hizmeti kullanılamıyor
	</string>
	<string name="CompileQueueScriptNotFound">
		Komut dosyası sunucuda bulunamadı.
	</string>
	<string name="CompileQueueProblemDownloading">
		Karşıdan yüklenirken sorun oluştu
	</string>
	<string name="CompileQueueInsufficientPermDownload">
		Komut dosyasını karşıdan yüklemek için yeterli izin yok.
	</string>
	<string name="CompileQueueInsufficientPermFor">
		Şunun için yeterli izin yok:
	</string>
	<string name="CompileQueueUnknownFailure">
		Karşıdan yüklerken bilinmeyen hata
	</string>
	<string name="CompileNoExperiencePerm">
		[SCRIPT] komut dizisi [EXPERIENCE] deneyimiyle atlanıyor.
	</string>
	<string name="CompileQueueTitle">
		Tekrar Derleme İlerlemesi
	</string>
	<string name="CompileQueueStart">
		tekrar derle
	</string>
	<string name="ResetQueueTitle">
		Sıfırlama İlerlemesi
	</string>
	<string name="ResetQueueStart">
		sıfırla
	</string>
	<string name="RunQueueTitle">
		Çalışan Süreçlerin İlerlemesini Ayarla
	</string>
	<string name="RunQueueStart">
		çalıştırmayı ayarla
	</string>
	<string name="NotRunQueueTitle">
		Çalışmayan Süreçlerin İlerlemesini Ayarla
	</string>
	<string name="NotRunQueueStart">
		çalıştırmamayı ayarla
	</string>
	<string name="CompileSuccessful">
		Derleme başarılı oldu!
	</string>
	<string name="CompileSuccessfulSaving">
		Derleme başarılı, kaydediliyor...
	</string>
	<string name="SaveComplete">
		Kaydetme tamamlandı.
	</string>
	<string name="UploadFailed">
		Dosya karşıya yüklenemedi:
	</string>
	<string name="ObjectOutOfRange">
		Komut dosyası (nesne kapsam dışı)
	</string>
	<string name="ScriptWasDeleted">
		Komut Dosyası (envanterden silindi)
	</string>
	<string name="GodToolsObjectOwnedBy">
		[OWNER] mülkiyetindeki [OBJECT] nesnesi
	</string>
	<string name="GroupsNone">
		hiçbiri
	</string>
	<string name="Group" value="(grup)"/>
	<string name="Unknown">
		(Bilinmiyor)
	</string>
	<string name="SummaryForTheWeek" value="Bu haftanın özeti, şu tarihten itibaren:"/>
	<string name="NextStipendDay" value="Sonraki ödeme günü şudur:"/>
	<string name="GroupPlanningDate">
		[mthnum,datetime,utc]/[day,datetime,utc]/[year,datetime,utc]
	</string>
	<string name="GroupIndividualShare" value="Grup       Bireysel Pay"/>
	<string name="GroupColumn" value="Grup"/>
	<string name="Balance">
		Bakiye
	</string>
	<string name="Credits">
		Katkıda Bulunanlar
	</string>
	<string name="Debits">
		Borçlar
	</string>
	<string name="Total">
		Toplam
	</string>
	<string name="NoGroupDataFound">
		Bu grup için grup verisi bulunamadı
	</string>
	<string name="IMParentEstate">
		ana gayrimenkul
	</string>
	<string name="IMMainland">
		anakara
	</string>
	<string name="IMTeen">
		on sekiz yaş altı
	</string>
	<string name="Anyone">
		herkes
	</string>
	<string name="RegionInfoError">
		hata
	</string>
	<string name="RegionInfoAllEstatesOwnedBy">
		[OWNER] mülkiyetindeki tüm gayrimenkuller
	</string>
	<string name="RegionInfoAllEstatesYouOwn">
		sahip olduğunuz tüm gayrimenkuller
	</string>
	<string name="RegionInfoAllEstatesYouManage">
		[OWNER] adına yönettiğiniz tüm gayrimenkuller
	</string>
	<string name="RegionInfoAllowedResidents">
		Her zaman izin verilen: ([ALLOWEDAGENTS], maks [MAXACCESS])
	</string>
	<string name="RegionInfoAllowedGroups">
		Her zaman izin verilen gruplar: ([ALLOWEDGROUPS], maks [MAXACCESS])
	</string>
	<string name="RegionInfoBannedResidents">
		Her zaman engellenen: ([BANNEDAGENTS], maks [MAXBANNED])
	</string>
	<string name="RegionInfoListTypeAllowedAgents">
		Her zaman izin verilen
	</string>
	<string name="RegionInfoListTypeBannedAgents">
		Her zaman engellenen
	</string>
	<string name="RegionInfoAllEstates">
		tüm gayrimenkuller
	</string>
	<string name="RegionInfoManagedEstates">
		yönetilen gayrimenkuller
	</string>
	<string name="RegionInfoThisEstate">
		bu gayrimenkul
	</string>
	<string name="AndNMore">
		ve [EXTRA_COUNT] tane daha
	</string>
	<string name="ScriptLimitsParcelScriptMemory">
		Parsel Komut Dosyası Belleği
	</string>
	<string name="ScriptLimitsParcelsOwned">
		Listelenen Parseller: [PARCELS]
	</string>
	<string name="ScriptLimitsMemoryUsed">
		Kullanılan bellek: [COUNT] kb / [MAX] kb içerisinden; [AVAILABLE] kb serbest
	</string>
	<string name="ScriptLimitsMemoryUsedSimple">
		Kullanılan bellek: [COUNT] kb
	</string>
	<string name="ScriptLimitsParcelScriptURLs">
		Parsel Komut Dosyası URL&apos;leri
	</string>
	<string name="ScriptLimitsURLsUsed">
		Kullanılan URL&apos;ler: [COUNT] / [MAX] içerisinden; [AVAILABLE] serbest
	</string>
	<string name="ScriptLimitsURLsUsedSimple">
		Kullanılan URL&apos;ler: [COUNT]
	</string>
	<string name="ScriptLimitsRequestError">
		Bilgi talep edilirken hata oluştu
	</string>
	<string name="ScriptLimitsRequestNoParcelSelected">
		Seçili Parsel Yok
	</string>
	<string name="ScriptLimitsRequestWrongRegion">
		Hata: Komut dosyası bilgisi sadece mevcut bölgenizde geçerli
	</string>
	<string name="ScriptLimitsRequestWaiting">
		Bilgiler alınıyor...
	</string>
	<string name="ScriptLimitsRequestDontOwnParcel">
		Bu parseli inceleme izniniz yok
	</string>
	<string name="SITTING_ON">
		Üzerinde Oturuyor
	</string>
	<string name="ATTACH_CHEST">
		Göğüs
	</string>
	<string name="ATTACH_HEAD">
		Kafatası
	</string>
	<string name="ATTACH_LSHOULDER">
		Sol Omuz
	</string>
	<string name="ATTACH_RSHOULDER">
		Sağ Omuz
	</string>
	<string name="ATTACH_LHAND">
		Sol El
	</string>
	<string name="ATTACH_RHAND">
		Sağ El
	</string>
	<string name="ATTACH_LFOOT">
		Sol Ayak
	</string>
	<string name="ATTACH_RFOOT">
		Sağ Ayak
	</string>
	<string name="ATTACH_BACK">
		Omurga
	</string>
	<string name="ATTACH_PELVIS">
		Leğen Kemiği
	</string>
	<string name="ATTACH_MOUTH">
		Ağız
	</string>
	<string name="ATTACH_CHIN">
		Çene
	</string>
	<string name="ATTACH_LEAR">
		Sol Kulak
	</string>
	<string name="ATTACH_REAR">
		Sağ Kulak
	</string>
	<string name="ATTACH_LEYE">
		Sol Göz
	</string>
	<string name="ATTACH_REYE">
		Sağ Göz
	</string>
	<string name="ATTACH_NOSE">
		Burun
	</string>
	<string name="ATTACH_RUARM">
		Sol Üst Kol
	</string>
	<string name="ATTACH_RLARM">
		Sağ Ön Kol
	</string>
	<string name="ATTACH_LUARM">
		Sol Üst Kol
	</string>
	<string name="ATTACH_LLARM">
		Sol Ön Kol
	</string>
	<string name="ATTACH_RHIP">
		Sağ Kalça
	</string>
	<string name="ATTACH_RULEG">
		Sağ Üst Bacak
	</string>
	<string name="ATTACH_RLLEG">
		Sağ Alt Bacak
	</string>
	<string name="ATTACH_LHIP">
		Sol Kalça
	</string>
	<string name="ATTACH_LULEG">
		Sol Üst Bacak
	</string>
	<string name="ATTACH_LLLEG">
		Sol Alt Bacak
	</string>
	<string name="ATTACH_BELLY">
		Karın
	</string>
	<string name="ATTACH_LEFT_PEC">
		Sol Göğüs
	</string>
	<string name="ATTACH_RIGHT_PEC">
		Sağ Göğüs
	</string>
	<string name="ATTACH_HUD_CENTER_2">
		BÜG 2. Merkez
	</string>
	<string name="ATTACH_HUD_TOP_RIGHT">
		BÜG Sağ Üst
	</string>
	<string name="ATTACH_HUD_TOP_CENTER">
		BÜG Merkez Üst
	</string>
	<string name="ATTACH_HUD_TOP_LEFT">
		BÜG Sol Üst
	</string>
	<string name="ATTACH_HUD_CENTER_1">
		BÜG 1. Merkez
	</string>
	<string name="ATTACH_HUD_BOTTOM_LEFT">
		BÜG Sol Alt
	</string>
	<string name="ATTACH_HUD_BOTTOM">
		BÜG Alt
	</string>
	<string name="ATTACH_HUD_BOTTOM_RIGHT">
		BÜG Sağ Alt
	</string>
	<string name="ATTACH_NECK">
		Boyun
	</string>
	<string name="ATTACH_AVATAR_CENTER">
		Avatar Merkezi
	</string>
	<string name="ATTACH_LHAND_RING1">
		Sol Yüzük Parmağı
	</string>
	<string name="ATTACH_RHAND_RING1">
		Sağ Yüzük Parmağı
	</string>
	<string name="ATTACH_TAIL_BASE">
		Kuyruk Tabanı
	</string>
	<string name="ATTACH_TAIL_TIP">
		Kuyruk Ucu
	</string>
	<string name="ATTACH_LWING">
		Sol Kanat
	</string>
	<string name="ATTACH_RWING">
		Sağ Kanat
	</string>
	<string name="ATTACH_FACE_JAW">
		Pençe
	</string>
	<string name="ATTACH_FACE_LEAR">
		Altrntf Sol Kulak
	</string>
	<string name="ATTACH_FACE_REAR">
		Altrntf Sağ Kulak
	</string>
	<string name="ATTACH_FACE_LEYE">
		Altrntf Sol Göz
	</string>
	<string name="ATTACH_FACE_REYE">
		Altrntf Sağ Göz
	</string>
	<string name="ATTACH_FACE_TONGUE">
		Dil
	</string>
	<string name="ATTACH_GROIN">
		Kasık
	</string>
	<string name="ATTACH_HIND_LFOOT">
		Sol Arka Ayak
	</string>
	<string name="ATTACH_HIND_RFOOT">
		Sağ Arka Ayak
	</string>
	<string name="CursorPos">
		Satır [LINE], Sütun [COLUMN]
	</string>
	<string name="PanelDirCountFound">
		[COUNT] bulundu
	</string>
	<string name="PanelDirTimeStr">
		[hour,datetime,slt]:[min,datetime,slt]
	</string>
	<string name="PanelDirEventsDateText">
		[mthnum,datetime,slt]/[day,datetime,slt]
	</string>
	<string name="PanelContentsTooltip">
		Nesnenin içeriği
	</string>
	<string name="PanelContentsNewScript">
		Yeni Komut Dosyası
	</string>
	<string name="DoNotDisturbModeResponseDefault">
		Bu sakin &quot;Rahatsız Etme&quot; seçeneğini devreye almış, mesajınızı sonra görecek.
	</string>
	<string name="MuteByName">
		(Adına göre)
	</string>
	<string name="MuteAgent">
		(Sakin)
	</string>
	<string name="MuteObject">
		(Nesne)
	</string>
	<string name="MuteGroup">
		(Grup)
	</string>
	<string name="MuteExternal">
		(Harici)
	</string>
	<string name="RegionNoCovenant">
		Bu Gayrimenkul için Sözleşmesi yok.
	</string>
	<string name="RegionNoCovenantOtherOwner">
		Bu Gayrimenkul için Sözleşmesi yok. Gayrimenkul sahibi tarafından satılmaktadır.  Satış ayrıntılarını öğrenmek için lütfen Gayrimenkul Sahibiyle bağlantıya geçin.
	</string>
	<string name="covenant_last_modified" value="Son Değiştirildiği Tarih:"/>
	<string name="none_text" value="(hiçbiri)"/>
	<string name="never_text" value="(asla)"/>
	<string name="GroupOwned">
		Sahibi Olunan Grup
	</string>
	<string name="Public">
		Kamuya Açık
	</string>
	<string name="LocalSettings">
		Yerel Ayarlar
	</string>
	<string name="RegionSettings">
		Bölge Ayarları
	</string>
	<string name="NoEnvironmentSettings">
		Bu Bölge ortam ayarlarını desteklemiyor.
	</string>
	<string name="EnvironmentSun">
		Güneş
	</string>
	<string name="EnvironmentMoon">
		Ay
	</string>
	<string name="EnvironmentBloom">
		Bahar
	</string>
	<string name="EnvironmentCloudNoise">
		Bulut Gürültüsü
	</string>
	<string name="EnvironmentNormalMap">
		Normal Harita
	</string>
	<string name="EnvironmentTransparent">
		Saydam
	</string>
	<string name="ClassifiedClicksTxt">
		Tıklamalar: [TELEPORT] ışınlama, [MAP] harita, [PROFILE] profil
	</string>
	<string name="ClassifiedUpdateAfterPublish">
		(yayınlandıktan sonra güncelleştirilir)
	</string>
	<string name="NoPicksClassifiedsText">
		Herhangi bir Seçme veya İlan oluşturmadınız. Bir Seçme veya İlan oluşturmak için aşağıdaki Artı düğmesine tıklayın.
	</string>
	<string name="NoAvatarPicksClassifiedsText">
		Kullanıcının herhangi bir seçmesi veya ilanı yok
	</string>
	<string name="PicksClassifiedsLoadingText">
		Yükleniyor...
	</string>
	<string name="MultiPreviewTitle">
		Önizleme
	</string>
	<string name="MultiPropertiesTitle">
		Özellikler
	</string>
	<string name="InvOfferAnObjectNamed">
		Şu ada sahip bir nesne:
	</string>
	<string name="InvOfferOwnedByGroup">
		grubun sahip olduğu:
	</string>
	<string name="InvOfferOwnedByUnknownGroup">
		bilinmeyen grubun sahip olduğu:
	</string>
	<string name="InvOfferOwnedBy">
		sahibi:
	</string>
	<string name="InvOfferOwnedByUnknownUser">
		bilinmeyen bir kullanıcının sahip olduğu:
	</string>
	<string name="InvOfferGaveYou">
		size verdi:
	</string>
	<string name="InvOfferDecline">
		[NAME] tarafından gönderilen [DESC]&apos;i reddettiniz.
	</string>
	<string name="GroupMoneyTotal">
		Toplam
	</string>
	<string name="GroupMoneyBought">
		alınan:
	</string>
	<string name="GroupMoneyPaidYou">
		size ödenen:
	</string>
	<string name="GroupMoneyPaidInto">
		şuraya ödenen:
	</string>
	<string name="GroupMoneyBoughtPassTo">
		şuraya geçiş hakkı alınan:
	</string>
	<string name="GroupMoneyPaidFeeForEvent">
		etkinlik için ödenen ücret:
	</string>
	<string name="GroupMoneyPaidPrizeForEvent">
		etkinlik için verilen ödül:
	</string>
	<string name="GroupMoneyBalance">
		Bakiye
	</string>
	<string name="GroupMoneyCredits">
		Katkıda Bulunanlar
	</string>
	<string name="GroupMoneyDebits">
		Borçlar
	</string>
	<string name="GroupMoneyDate">
		[weekday,datetime,utc] [mth,datetime,utc] [day,datetime,utc], [year,datetime,utc]
	</string>
	<string name="AcquiredItems">
		Alınan Öğeler
	</string>
	<string name="Cancel">
		İptal
	</string>
	<string name="UploadingCosts">
		[NAME] için karşıya yükleme maliyeti: L$ [AMOUNT]
	</string>
	<string name="BuyingCosts">
		Bunu satın almanın maliyeti: L$ [AMOUNT]
	</string>
	<string name="UnknownFileExtension">
		Bilinmeyen dosya uzantısı .%s
.wav, .tga, .bmp, .jpg, .jpeg veya .bvh bekleniyordu
	</string>
	<string name="MuteObject2">
		Engelle
	</string>
	<string name="MuteAvatar">
		Engelle
	</string>
	<string name="UnmuteObject">
		Engellemeyi Kaldır
	</string>
	<string name="UnmuteAvatar">
		Engellemeyi Kaldır
	</string>
	<string name="AddLandmarkNavBarMenu">
		Yer İmlerime Ekle...
	</string>
	<string name="EditLandmarkNavBarMenu">
		Yer İmimi Düzenle...
	</string>
	<string name="accel-mac-control">
		⌃
	</string>
	<string name="accel-mac-command">
		⌘
	</string>
	<string name="accel-mac-option">
		⌥
	</string>
	<string name="accel-mac-shift">
		⇧
	</string>
	<string name="accel-win-control">
		Ctrl+
	</string>
	<string name="accel-win-alt">
		Alt+
	</string>
	<string name="accel-win-shift">
		Shift+
	</string>
	<string name="FileSaved">
		Dosya Kaydedildi
	</string>
	<string name="Receiving">
		Alınıyor
	</string>
	<string name="AM">
		ÖÖ
	</string>
	<string name="PM">
		ÖS
	</string>
	<string name="PST">
		PST
	</string>
	<string name="PDT">
		PDT
	</string>
	<string name="Direction_Forward">
		İleri
	</string>
	<string name="Direction_Left">
		Sol
	</string>
	<string name="Direction_Right">
		Sağ
	</string>
	<string name="Direction_Back">
		Geri
	</string>
	<string name="Direction_North">
		Kuzey
	</string>
	<string name="Direction_South">
		Güney
	</string>
	<string name="Direction_West">
		Batı
	</string>
	<string name="Direction_East">
		Doğu
	</string>
	<string name="Direction_Up">
		Yukarı
	</string>
	<string name="Direction_Down">
		Aşağı
	</string>
	<string name="Any Category">
		Herh. Bir Kategori
	</string>
	<string name="Shopping">
		Alışveriş
	</string>
	<string name="Land Rental">
		Arazi Kiralama
	</string>
	<string name="Property Rental">
		Mülk Kiralama
	</string>
	<string name="Special Attraction">
		Özel Atraksiyon
	</string>
	<string name="New Products">
		Yeni Ürünler
	</string>
	<string name="Employment">
		İstihdam
	</string>
	<string name="Wanted">
		Arananlar
	</string>
	<string name="Service">
		Hizmet
	</string>
	<string name="Personal">
		Kişisel
	</string>
	<string name="None">
		Renksiz
	</string>
	<string name="Linden Location">
		Linden Konumu
	</string>
	<string name="Adult">
		Yetişkin
	</string>
	<!-- FS:Ansariel: Fixed to match PARCEL_CATEGORY_UI_STRING array -->
	<string name="Arts and Culture">
		Sanat ve Kültür
	</string>
	<string name="Business">
		İş
	</string>
	<string name="Educational">
		Eğitim
	</string>
	<string name="Gaming">
		Oyun
	</string>
	<string name="Hangout">
		Uğrak Mekan
	</string>
	<string name="Newcomer Friendly">
		Yeni Gelenlere Yardım Sunan
	</string>
	<!-- FS:Ansariel: Fixed to match PARCEL_CATEGORY_UI_STRING array -->
	<string name="Parks and Nature">
		Park ve Doğa
	</string>
	<string name="Residential">
		Yerleşim
	</string>
	<string name="Stage">
		Sahne
	</string>
	<string name="Other">
		Diğer
	</string>
	<string name="Rental">
		Kiralık
	</string>
	<string name="Any">
		Herhangi
	</string>
	<string name="You">
		Siz
	</string>
	<string name=":">
		:
	</string>
	<string name=",">
		,
	</string>
	<string name="...">
		...
	</string>
	<string name="***">
		***
	</string>
	<string name="(">
		(
	</string>
	<string name=")">
		)
	</string>
	<string name=".">
		.
	</string>
	<string name="&apos;">
		&apos;
	</string>
	<string name="---">
		---
	</string>
	<string name="Multiple Media">
		Birden Çok Ortam
	</string>
	<string name="Play Media">
		Ortamı Oynat/Durdur
	</string>
	<string name="IntelDriverPage">
		http://www.intel.com/p/en_US/support/detect/graphics
	</string>
	<string name="NvidiaDriverPage">
		http://www.nvidia.com/Download/index.aspx?lang=en-us
	</string>
	<string name="AMDDriverPage">
		http://support.amd.com/us/Pages/AMDSupportHub.aspx
	</string>
	<string name="MBCmdLineError">
		Komut satırı ayrıştırılırken bir hata oluştu.
Lütfen bakınız: http://wiki.secondlife.com/wiki/Client_parameters
Hata:
	</string>
	<string name="MBCmdLineUsg">
		[APP_NAME] Komut satırı kullanımı:
	</string>
	<string name="MBUnableToAccessFile">
		[APP_NAME] ihtiyaç duyduğu bir dosyaya erişemiyor.

Bunun nedeni bir şekilde birden fazla kopyanın çalışıyor olması veya sisteminizin, bir dosyanın açık olduğunu sanması olabilir.
Bu iletiyi görmeye devam ederseniz, bilgisayarınızı yeniden başlatın ve tekrar deneyin.
Sorun devam ederse [APP_NAME] uygulamasını tümüyle kaldırmanız ve tekrar yüklemeniz gerekebilir.
	</string>
	<string name="MBFatalError">
		Önemli Hata
	</string>
	<string name="MBRequiresAltiVec">
		[APP_NAME], AltiVec (G4 veya üzeri) bir işlemciye ihtiyaç duyuyor.
	</string>
	<string name="MBAlreadyRunning">
		[APP_NAME] zaten çalışıyor.
Programın simge durumuna küçültülmüş bir kopyası için görev çubuğunuza bakın.
Bu iletiyi görmeye devam ederseniz, bilgisayarınızı tekrar başlatın.
	</string>
	<string name="MBFrozenCrashed">
		[APP_NAME] uygulaması bir önceki çalıştırmada kilitlenmiş görünüyor.
Bir kilitlenme raporu göndermek ister misiniz?
	</string>
	<string name="MBAlert">
		Bildirim
	</string>
	<string name="MBNoDirectX">
		[APP_NAME], DirectX 9.0b veya üzerini saptayamıyor.
[APP_NAME], kararlılık problemleri, kötü performans ve çökmelere neden olabilecek donanım ve/veya süresi geçmiş sürücüleri saptamak için DirectX kullanır.  [APP_NAME] uygulamasını bu olmadan da çalıştırmanız mümkündür, ancak DirectX 9.0b ile çalıştırmanızı kuvvetle tavsiye ederiz.

Devam etmek istiyor musunuz?
	</string>
	<string name="MBWarning">
		Uyarı
	</string>
	<string name="MBNoAutoUpdate">
		Linux için henüz otomatik güncelleştirme uygulanmamıştır.
Lütfen www.secondlife.com adresinden son sürümü karşıdan yükleyin.
	</string>
	<string name="MBRegClassFailed">
		RegisterClass başarısız oldu
	</string>
	<string name="MBError">
		Hata
	</string>
	<string name="MBFullScreenErr">
		[WIDTH] x [HEIGHT] çözünürlüğünde tam ekran çalıştırma yapılamıyor.
Pencerede çalışıyor.
	</string>
	<string name="MBDestroyWinFailed">
		Pencere yok edilirken Kapatma Hatası oluştu (DestroyWindow() başarısız oldu)
	</string>
	<string name="MBShutdownErr">
		Kapatma Hatası
	</string>
	<string name="MBDevContextErr">
		GL cihazı içeriği oluşturulamıyor
	</string>
	<string name="MBPixelFmtErr">
		Uygun piksel formatı bulunamadı
	</string>
	<string name="MBPixelFmtDescErr">
		Piksel formatı açıklaması alınamıyor
	</string>
	<string name="MBTrueColorWindow">
		[APP_NAME] uygulamasının çalışması için Gerçek Renk (32 bit) gerekiyor.
Lütfen bilgisayarınızın ekran ayarlarına gidin ve renk modunu 32 bit olarak ayarlayın.
	</string>
	<string name="MBAlpha">
		[APP_NAME] çalışamıyor çünkü 8 bit bir alfa kanalı alamıyor.  Bunun nedeni genellikle video kartı sürücü sorunlarıdır.
Lütfen en yeni video sürücülerinin yüklü olduğuna emin olun.
Ayrıca Denetim Masaları &gt; Ekran &gt; Ayarlar içerisinde ekranınız için Gerçek Renk (32 bit) ayarı yapıldığına emin olun.
Bu iletiyi almaya devam ederseniz, lütfen [SUPPORT_SITE] bölümüne başvurun.
	</string>
	<string name="MBPixelFmtSetErr">
		Piksel formatı ayarlanamıyor
	</string>
	<string name="MBGLContextErr">
		GL işlemi bağlamı oluşturulamıyor
	</string>
	<string name="MBGLContextActErr">
		GL işlemi bağlamı etkinleştirilemiyor
	</string>
	<string name="MBVideoDrvErr">
		[APP_NAME] çalışamıyor çünkü video kartı sürücüleriniz düzgün yüklenemedi, süresi geçmiş durumda veya desteklenmeyen donanımlar için geliştirilmiş. Lütfen en yeni video kartı sürücülerine sahip olduğunuza emin olun; en yeni sürücüler mevcutsa da bunları tekrar yüklemeyi deneyin.

Bu iletiyi almaya devam ederseniz, lütfen [SUPPORT_SITE] bölümüne başvurun.
	</string>
	<string name="5 O&apos;Clock Shadow">
		Bir Günlük Sakal
	</string>
	<string name="All White">
		Tümü Beyaz
	</string>
	<string name="Anime Eyes">
		Anime Gözler
	</string>
	<string name="Arced">
		Yay Şeklinde
	</string>
	<string name="Arm Length">
		Kol Uzunluğu
	</string>
	<string name="Attached">
		Bitişik
	</string>
	<string name="Attached Earlobes">
		Kafaya Bitişik Kulak Memeleri
	</string>
	<string name="Back Fringe">
		Arka Perçem
	</string>
	<string name="Baggy">
		Torbalı
	</string>
	<string name="Bangs">
		Kahküller
	</string>
	<string name="Beady Eyes">
		Boncuk Gözler
	</string>
	<string name="Belly Size">
		Göbek Büyüklüğü
	</string>
	<string name="Big">
		Büyük
	</string>
	<string name="Big Butt">
		Büyük Kıç
	</string>
	<string name="Big Hair Back">
		Kabarık Saç: Arkada
	</string>
	<string name="Big Hair Front">
		Kabarık Saç: Önde
	</string>
	<string name="Big Hair Top">
		Kabarık Saç: Tepede
	</string>
	<string name="Big Head">
		Büyük Kafa
	</string>
	<string name="Big Pectorals">
		Büyük Göğüs Kasları
	</string>
	<string name="Big Spikes">
		Büyük Dik Kısımlar
	</string>
	<string name="Black">
		Siyah
	</string>
	<string name="Blonde">
		Sarışın
	</string>
	<string name="Blonde Hair">
		Sarı Saç
	</string>
	<string name="Blush">
		Allık
	</string>
	<string name="Blush Color">
		Allık Rengi
	</string>
	<string name="Blush Opacity">
		Allık Geçirgenliği
	</string>
	<string name="Body Definition">
		Vücut Tanımı
	</string>
	<string name="Body Fat">
		Vücut Yağı
	</string>
	<string name="Body Freckles">
		Vücut Çilleri
	</string>
	<string name="Body Thick">
		Kalın Vücut
	</string>
	<string name="Body Thickness">
		Vücut Kalınlığı
	</string>
	<string name="Body Thin">
		İnce Vücut
	</string>
	<string name="Bow Legged">
		Çarpık Bacaklı
	</string>
	<string name="Breast Buoyancy">
		Göğüs Kalkıklığı
	</string>
	<string name="Breast Cleavage">
		Göğüs Çatalı
	</string>
	<string name="Breast Size">
		Göğüs Büyüklüğü
	</string>
	<string name="Bridge Width">
		Burun Kemiği Genişliği
	</string>
	<string name="Broad">
		Geniş
	</string>
	<string name="Brow Size">
		Alın Genişliği
	</string>
	<string name="Bug Eyes">
		Patlak Gözlü
	</string>
	<string name="Bugged Eyes">
		Patlak Gözlü
	</string>
	<string name="Bulbous">
		Patates Burunlu
	</string>
	<string name="Bulbous Nose">
		Patates Burunlu
	</string>
	<string name="Breast Physics Mass">
		Göğüs Kütlesi
	</string>
	<string name="Breast Physics Smoothing">
		Göğüs Düzleştirme
	</string>
	<string name="Breast Physics Gravity">
		Göğüs Yerçekimi
	</string>
	<string name="Breast Physics Drag">
		Göğüs Direnci
	</string>
	<string name="Breast Physics InOut Max Effect">
		Maks Etki
	</string>
	<string name="Breast Physics InOut Spring">
		Yaylanma
	</string>
	<string name="Breast Physics InOut Gain">
		Kazanç
	</string>
	<string name="Breast Physics InOut Damping">
		Sönüm
	</string>
	<string name="Breast Physics UpDown Max Effect">
		Maks Etki
	</string>
	<string name="Breast Physics UpDown Spring">
		Yaylanma
	</string>
	<string name="Breast Physics UpDown Gain">
		Kazanç
	</string>
	<string name="Breast Physics UpDown Damping">
		Sönüm
	</string>
	<string name="Breast Physics LeftRight Max Effect">
		Maks Etki
	</string>
	<string name="Breast Physics LeftRight Spring">
		Yaylanma
	</string>
	<string name="Breast Physics LeftRight Gain">
		Kazanç
	</string>
	<string name="Breast Physics LeftRight Damping">
		Sönüm
	</string>
	<string name="Belly Physics Mass">
		Göbek Kütlesi
	</string>
	<string name="Belly Physics Smoothing">
		Göbek Düzleştirme
	</string>
	<string name="Belly Physics Gravity">
		Göbek Yerçekimi
	</string>
	<string name="Belly Physics Drag">
		Göbek Direnci
	</string>
	<string name="Belly Physics UpDown Max Effect">
		Maks Etki
	</string>
	<string name="Belly Physics UpDown Spring">
		Yaylanma
	</string>
	<string name="Belly Physics UpDown Gain">
		Kazanç
	</string>
	<string name="Belly Physics UpDown Damping">
		Sönüm
	</string>
	<string name="Butt Physics Mass">
		Kıç Kütlesi
	</string>
	<string name="Butt Physics Smoothing">
		Kıç Düzleştirme
	</string>
	<string name="Butt Physics Gravity">
		Kıç Yerçekimi
	</string>
	<string name="Butt Physics Drag">
		Kıç Direnci
	</string>
	<string name="Butt Physics UpDown Max Effect">
		Maks Etki
	</string>
	<string name="Butt Physics UpDown Spring">
		Yaylanma
	</string>
	<string name="Butt Physics UpDown Gain">
		Kazanç
	</string>
	<string name="Butt Physics UpDown Damping">
		Sönüm
	</string>
	<string name="Butt Physics LeftRight Max Effect">
		Maks Etki
	</string>
	<string name="Butt Physics LeftRight Spring">
		Yaylanma
	</string>
	<string name="Butt Physics LeftRight Gain">
		Kazanç
	</string>
	<string name="Butt Physics LeftRight Damping">
		Sönüm
	</string>
	<string name="Bushy Eyebrows">
		Gür Kaşlar
	</string>
	<string name="Bushy Hair">
		Gür Saç
	</string>
	<string name="Butt Size">
		Kıç Büyüklüğü
	</string>
	<string name="Butt Gravity">
		Kıç Yerçekimi
	</string>
	<string name="bustle skirt">
		Tarlatanlı Etek
	</string>
	<string name="no bustle">
		Tarlatansız
	</string>
	<string name="more bustle">
		Çok Tarlatanlı
	</string>
	<string name="Chaplin">
		Chaplin pantalon
	</string>
	<string name="Cheek Bones">
		Elmacık Kemikleri
	</string>
	<string name="Chest Size">
		Göğüs Büyüklüğü
	</string>
	<string name="Chin Angle">
		Çene Açısı
	</string>
	<string name="Chin Cleft">
		Çene Çukuru
	</string>
	<string name="Chin Curtains">
		Lincoln Sakal
	</string>
	<string name="Chin Depth">
		Çene Derinliği
	</string>
	<string name="Chin Heavy">
		Geniş Çene
	</string>
	<string name="Chin In">
		Çene İçeri
	</string>
	<string name="Chin Out">
		Çene Dışarı
	</string>
	<string name="Chin-Neck">
		Çene-Boyun
	</string>
	<string name="Clear">
		Temizle
	</string>
	<string name="Cleft">
		Çukur
	</string>
	<string name="Close Set Eyes">
		Yakın Gözler
	</string>
	<string name="Closed">
		Kapalı
	</string>
	<string name="Closed Back">
		Arkası Kapalı
	</string>
	<string name="Closed Front">
		Önü Kapalı
	</string>
	<string name="Closed Left">
		Solu Kapalı
	</string>
	<string name="Closed Right">
		Sağı Kapalı
	</string>
	<string name="Coin Purse">
		Para Cüzdanı
	</string>
	<string name="Collar Back">
		Yaka Arkası
	</string>
	<string name="Collar Front">
		Yaka Önü
	</string>
	<string name="Corner Down">
		Köşesi Aşağıda
	</string>
	<string name="Corner Up">
		Köşesi Yukarıda
	</string>
	<string name="Creased">
		Kırışık
	</string>
	<string name="Crooked Nose">
		Yamuk Burun
	</string>
	<string name="Cuff Flare">
		Geniş Paça
	</string>
	<string name="Dark">
		Karanlık
	</string>
	<string name="Dark Green">
		Koyu Yeşil
	</string>
	<string name="Darker">
		Daha Koyu
	</string>
	<string name="Deep">
		Derin
	</string>
	<string name="Default Heels">
		Varsayılan Topuklar
	</string>
	<string name="Dense">
		Yoğun
	</string>
	<string name="Double Chin">
		Çift Çene
	</string>
	<string name="Downturned">
		Aşağı Dönük
	</string>
	<string name="Duffle Bag">
		Spor Çanta
	</string>
	<string name="Ear Angle">
		Kulak Açısı
	</string>
	<string name="Ear Size">
		Kulak Büyüklüğü
	</string>
	<string name="Ear Tips">
		Kulak Uçları
	</string>
	<string name="Egg Head">
		Yumurta Kafa
	</string>
	<string name="Eye Bags">
		Göz Altı Torbaları
	</string>
	<string name="Eye Color">
		Göz Rengi
	</string>
	<string name="Eye Depth">
		Gözün İçeri Çöküklüğü
	</string>
	<string name="Eye Lightness">
		Göz Parlaklığı
	</string>
	<string name="Eye Opening">
		Göz Açıklığı
	</string>
	<string name="Eye Pop">
		Gözlerin Dışarı Çıkıklığı
	</string>
	<string name="Eye Size">
		Göz Büyüklüğü
	</string>
	<string name="Eye Spacing">
		Gözlerin Aralığı
	</string>
	<string name="Eyebrow Arc">
		Kaş Kavisi
	</string>
	<string name="Eyebrow Density">
		Kaş Kalınlığı
	</string>
	<string name="Eyebrow Height">
		Kaş Yüksekliği
	</string>
	<string name="Eyebrow Points">
		Kaş Yapısı
	</string>
	<string name="Eyebrow Size">
		Kaş Büyüklüğü
	</string>
	<string name="Eyelash Length">
		Kirpik Uzunluğu
	</string>
	<string name="Eyeliner">
		Göz Kalemi
	</string>
	<string name="Eyeliner Color">
		Göz Kalemi Rengi
	</string>
	<string name="Eyes Bugged">
		Patlak Gözler
	</string>
	<string name="Face Shear">
		Dikey Yüz Kaydırma
	</string>
	<string name="Facial Definition">
		Yüz İfadesi
	</string>
	<string name="Far Set Eyes">
		Ayrık Gözler
	</string>
	<string name="Fat Lips">
		Kalın Dudaklar
	</string>
	<string name="Female">
		Kadın
	</string>
	<string name="Fingerless">
		Parmaksız
	</string>
	<string name="Fingers">
		Parmaklar
	</string>
	<string name="Flared Cuffs">
		Geniş Paçalar
	</string>
	<string name="Flat">
		Düz
	</string>
	<string name="Flat Butt">
		Düz Kıç
	</string>
	<string name="Flat Head">
		Düz Kafa
	</string>
	<string name="Flat Toe">
		Düz Ayak Ucu
	</string>
	<string name="Foot Size">
		Ayak Büyüklüğü
	</string>
	<string name="Forehead Angle">
		Alın Açısı
	</string>
	<string name="Forehead Heavy">
		Belirgin Alın
	</string>
	<string name="Freckles">
		Çiller
	</string>
	<string name="Front Fringe">
		Ön Perçem
	</string>
	<string name="Full Back">
		Arkası Düz
	</string>
	<string name="Full Eyeliner">
		Çift Taraflı Göz Kalemi
	</string>
	<string name="Full Front">
		Önü Düz
	</string>
	<string name="Full Hair Sides">
		Saçlar Yanda
	</string>
	<string name="Full Sides">
		Saçlar Yanda
	</string>
	<string name="Glossy">
		Parlak
	</string>
	<string name="Glove Fingers">
		Eldiven Parmakları
	</string>
	<string name="Glove Length">
		Eldiven Uzunluğu
	</string>
	<string name="Hair">
		Saç
	</string>
	<string name="Hair Back">
		Saç: Arka
	</string>
	<string name="Hair Front">
		Saç: Ön
	</string>
	<string name="Hair Sides">
		Saç: Yanlar
	</string>
	<string name="Hair Sweep">
		Saçı Yana Tarama
	</string>
	<string name="Hair Thickess">
		Saç Kalınlığı
	</string>
	<string name="Hair Thickness">
		Saç Kalınlığı
	</string>
	<string name="Hair Tilt">
		Saç Eğimi
	</string>
	<string name="Hair Tilted Left">
		Sola Eğimli Saç
	</string>
	<string name="Hair Tilted Right">
		Sağa Eğimli Saç
	</string>
	<string name="Hair Volume">
		Saç: Hacim
	</string>
	<string name="Hand Size">
		El Büyüklüğü
	</string>
	<string name="Handlebars">
		Gidon tipi
	</string>
	<string name="Head Length">
		Kafa Uzunluğu
	</string>
	<string name="Head Shape">
		Kafa Şekli
	</string>
	<string name="Head Size">
		Kafa Büyüklüğü
	</string>
	<string name="Head Stretch">
		Kafayı Uzatma
	</string>
	<string name="Heel Height">
		Topuk Yüksekliği
	</string>
	<string name="Heel Shape">
		Topuk Şekli
	</string>
	<string name="Height">
		Yükseklik
	</string>
	<string name="High">
		Yüksek
	</string>
	<string name="High Heels">
		Yüksek Topuklar
	</string>
	<string name="High Jaw">
		Ayrık
	</string>
	<string name="High Platforms">
		Yüksek Topuklu
	</string>
	<string name="High and Tight">
		Düşük
	</string>
	<string name="Higher">
		Daha Yüksek
	</string>
	<string name="Hip Length">
		Kalça Uzunluğu
	</string>
	<string name="Hip Width">
		Kalça Genişliği
	</string>
	<string name="Hover">
		Üzerine getir
	</string>
	<string name="In">
		İçeri
	</string>
	<string name="In Shdw Color">
		İç Gölge Rengi
	</string>
	<string name="In Shdw Opacity">
		İç Gölge Opaklığı
	</string>
	<string name="Inner Eye Corner">
		Gözün İç Köşesi
	</string>
	<string name="Inner Eye Shadow">
		İç Göz Gölgesi
	</string>
	<string name="Inner Shadow">
		İç Gölge
	</string>
	<string name="Jacket Length">
		Ceket Uzunluğu
	</string>
	<string name="Jacket Wrinkles">
		Ceket Kırışıklıkları
	</string>
	<string name="Jaw Angle">
		Çenenin Boyuna Uzaklığı
	</string>
	<string name="Jaw Jut">
		Alt Çene Uzunluğu
	</string>
	<string name="Jaw Shape">
		Çene Kemiği Genişliği
	</string>
	<string name="Join">
		Birleşik
	</string>
	<string name="Jowls">
		Avurtlar
	</string>
	<string name="Knee Angle">
		Diz Açısı
	</string>
	<string name="Knock Kneed">
		Çarpık Bacaklı
	</string>
	<string name="Large">
		Büyük
	</string>
	<string name="Large Hands">
		Büyük Eller
	</string>
	<string name="Left Part">
		Sola Ayırma
	</string>
	<string name="Leg Length">
		Bacak Uzunluğu
	</string>
	<string name="Leg Muscles">
		Bacak Kasları
	</string>
	<string name="Less">
		Daha Az
	</string>
	<string name="Less Body Fat">
		Daha Az Vücut Yağı
	</string>
	<string name="Less Curtains">
		Daha Az Lincoln Sakal
	</string>
	<string name="Less Freckles">
		Daha Az Çil
	</string>
	<string name="Less Full">
		Daha Az Dolgun
	</string>
	<string name="Less Gravity">
		Dik Göğüs
	</string>
	<string name="Less Love">
		Daha İnce Bel
	</string>
	<string name="Less Muscles">
		Daha Az Kas
	</string>
	<string name="Less Muscular">
		Daha Az Kaslı
	</string>
	<string name="Less Rosy">
		Daha Az Pembe
	</string>
	<string name="Less Round">
		Daha Az Yuvarlak
	</string>
	<string name="Less Saddle">
		Basensiz
	</string>
	<string name="Less Square">
		Daha Az Küt
	</string>
	<string name="Less Volume">
		Daha Az Hacim
	</string>
	<string name="Less soul">
		Daha az ruh
	</string>
	<string name="Lighter">
		Daha Hafif
	</string>
	<string name="Lip Cleft">
		Dudak Çukuru
	</string>
	<string name="Lip Cleft Depth">
		Dudak Çukuru Derinliği
	</string>
	<string name="Lip Fullness">
		Dudak Dolgunluğu
	</string>
	<string name="Lip Pinkness">
		Dudak Pembeliği
	</string>
	<string name="Lip Ratio">
		Dudak Oranı
	</string>
	<string name="Lip Thickness">
		Dudak Kalınlığı
	</string>
	<string name="Lip Width">
		Dudak Genişliği
	</string>
	<string name="Lipgloss">
		Dudak Parlatıcısı
	</string>
	<string name="Lipstick">
		Ruj
	</string>
	<string name="Lipstick Color">
		Ruj Rengi
	</string>
	<string name="Long">
		Uzun
	</string>
	<string name="Long Head">
		Uzun Kafa
	</string>
	<string name="Long Hips">
		Yüksek kalça
	</string>
	<string name="Long Legs">
		Uzun Bacaklar
	</string>
	<string name="Long Neck">
		Uzun Boyun
	</string>
	<string name="Long Pigtails">
		Yandan Uzun Kuyruk
	</string>
	<string name="Long Ponytail">
		Uzun Atkuyruğu
	</string>
	<string name="Long Torso">
		Uzun Gövde
	</string>
	<string name="Long arms">
		Uzun kollar
	</string>
	<string name="Loose Pants">
		Bol Pantolon
	</string>
	<string name="Loose Shirt">
		Bol Gömlek
	</string>
	<string name="Loose Sleeves">
		Bol Kollu
	</string>
	<string name="Love Handles">
		Bel Kalınlığı
	</string>
	<string name="Low">
		Düşük
	</string>
	<string name="Low Heels">
		Alçak Topuklar
	</string>
	<string name="Low Jaw">
		Bitişik
	</string>
	<string name="Low Platforms">
		Alçak Topuklu
	</string>
	<string name="Low and Loose">
		Yüksek
	</string>
	<string name="Lower">
		Daha Alçak
	</string>
	<string name="Lower Bridge">
		Alt Burun Kemiği
	</string>
	<string name="Lower Cheeks">
		Daha Alçak Yanaklar
	</string>
	<string name="Male">
		Erkek
	</string>
	<string name="Middle Part">
		Ortadan Ayırma
	</string>
	<string name="More">
		Daha Fazla
	</string>
	<string name="More Blush">
		Daha Fazla Allık
	</string>
	<string name="More Body Fat">
		Daha Fazla Vücut Yağı
	</string>
	<string name="More Curtains">
		Daha Çok Lincoln Sakal
	</string>
	<string name="More Eyeshadow">
		Daha Fazla Göz Farı
	</string>
	<string name="More Freckles">
		Daha Çok Çil
	</string>
	<string name="More Full">
		Daha Dolgun
	</string>
	<string name="More Gravity">
		Sarkık Göğüs
	</string>
	<string name="More Lipstick">
		Daha Çok Ruj
	</string>
	<string name="More Love">
		Daha Kalın Bel
	</string>
	<string name="More Lower Lip">
		Daha Dolgun Alt Dudak
	</string>
	<string name="More Muscles">
		Daha Çok Kas
	</string>
	<string name="More Muscular">
		Daha Kaslı
	</string>
	<string name="More Rosy">
		Daha Pembe
	</string>
	<string name="More Round">
		Daha Yuvarlak
	</string>
	<string name="More Saddle">
		Basenli
	</string>
	<string name="More Sloped">
		Daha Eğimli
	</string>
	<string name="More Square">
		Daha Küt
	</string>
	<string name="More Upper Lip">
		Daha Dolgun Üst Dudak
	</string>
	<string name="More Vertical">
		Daha Dikey
	</string>
	<string name="More Volume">
		Daha Hacimli
	</string>
	<string name="More soul">
		Daha çok ruh
	</string>
	<string name="Moustache">
		Bıyık
	</string>
	<string name="Mouth Corner">
		Ağız Köşesi
	</string>
	<string name="Mouth Position">
		Ağzın Konumu
	</string>
	<string name="Mowhawk">
		Mowhawk Saçı
	</string>
	<string name="Muscular">
		Kaslı
	</string>
	<string name="Mutton Chops">
		Geniş Favori
	</string>
	<string name="Nail Polish">
		Tırnak Cilası
	</string>
	<string name="Nail Polish Color">
		Tırnak Cilası Rengi
	</string>
	<string name="Narrow">
		Dar
	</string>
	<string name="Narrow Back">
		Arkası Dar
	</string>
	<string name="Narrow Front">
		Önü Dar
	</string>
	<string name="Narrow Lips">
		Küçük Dudaklar
	</string>
	<string name="Natural">
		Doğal
	</string>
	<string name="Neck Length">
		Boyun Uzunluğu
	</string>
	<string name="Neck Thickness">
		Boyun Kalınlığı
	</string>
	<string name="No Blush">
		Allık Yok
	</string>
	<string name="No Eyeliner">
		Göz Kalemi Yok
	</string>
	<string name="No Eyeshadow">
		Göz Farı Yok
	</string>
	<string name="No Lipgloss">
		Dudak Parlatıcısı Yok
	</string>
	<string name="No Lipstick">
		Ruj Yok
	</string>
	<string name="No Part">
		Ayırma Yok
	</string>
	<string name="No Polish">
		Cila Yok
	</string>
	<string name="No Red">
		Kırmızı Yok
	</string>
	<string name="No Spikes">
		Dikleştirme Yok
	</string>
	<string name="No White">
		Beyaz Yok
	</string>
	<string name="No Wrinkles">
		Kırışıklık Yok
	</string>
	<string name="Normal Lower">
		Normal Alt
	</string>
	<string name="Normal Upper">
		Normal Üst
	</string>
	<string name="Nose Left">
		Sola Eğimli Burun
	</string>
	<string name="Nose Right">
		Sağa Eğimli Burun
	</string>
	<string name="Nose Size">
		Burun Büyüklüğü
	</string>
	<string name="Nose Thickness">
		Burun Kalınlığı
	</string>
	<string name="Nose Tip Angle">
		Burun Ucu Açısı
	</string>
	<string name="Nose Tip Shape">
		Burun Ucu Şekli
	</string>
	<string name="Nose Width">
		Burun Genişliği
	</string>
	<string name="Nostril Division">
		Burun Deliği Ayrımı
	</string>
	<string name="Nostril Width">
		Burun Deliği Genişliği
	</string>
	<string name="Opaque">
		Opak
	</string>
	<string name="Open">
		Aç
	</string>
	<string name="Open Back">
		Arkayı Aç
	</string>
	<string name="Open Front">
		Önü Aç
	</string>
	<string name="Open Left">
		Solu Aç
	</string>
	<string name="Open Right">
		Sağı Aç
	</string>
	<string name="Orange">
		Turuncu
	</string>
	<string name="Out">
		Dışarı
	</string>
	<string name="Out Shdw Color">
		Dış Gölge Rengi
	</string>
	<string name="Out Shdw Opacity">
		Dış Gölge Opaklığı
	</string>
	<string name="Outer Eye Corner">
		Gözün Dış Köşesi
	</string>
	<string name="Outer Eye Shadow">
		Dış Göz Gölgesi
	</string>
	<string name="Outer Shadow">
		Dış Gölge
	</string>
	<string name="Overbite">
		Öne Doğru
	</string>
	<string name="Package">
		Apış Arası Şişkinliği
	</string>
	<string name="Painted Nails">
		Ojeli Tırnaklar
	</string>
	<string name="Pale">
		Soluk
	</string>
	<string name="Pants Crotch">
		Pantolon Ağı
	</string>
	<string name="Pants Fit">
		Pantolon Oturması
	</string>
	<string name="Pants Length">
		Pantolon Uzunluğu
	</string>
	<string name="Pants Waist">
		Pantolon Bel Ölçüsü
	</string>
	<string name="Pants Wrinkles">
		Pantolon Kırışıklıkları
	</string>
	<string name="Part">
		Ayırma
	</string>
	<string name="Part Bangs">
		Ayrılmış Kahküller
	</string>
	<string name="Pectorals">
		Göğüs Kasları
	</string>
	<string name="Pigment">
		Pigment
	</string>
	<string name="Pigtails">
		Yan Kuyruklar
	</string>
	<string name="Pink">
		Pembe
	</string>
	<string name="Pinker">
		Daha Pembe
	</string>
	<string name="Platform Height">
		Topuk Yüksekliği
	</string>
	<string name="Platform Width">
		Topuk Genişliği
	</string>
	<string name="Pointy">
		Dar
	</string>
	<string name="Pointy Heels">
		Sivri Topuklar
	</string>
	<string name="Ponytail">
		Atkuyruğu
	</string>
	<string name="Poofy Skirt">
		Kabarık Etek
	</string>
	<string name="Pop Left Eye">
		Sol Gözü Dışarı Çıkar
	</string>
	<string name="Pop Right Eye">
		Sağ Gözü Dışarı Çıkar
	</string>
	<string name="Puffy">
		Şişkin
	</string>
	<string name="Puffy Eyelids">
		Şişkin Göz Kapakları
	</string>
	<string name="Rainbow Color">
		Gökkuşağı Rengi
	</string>
	<string name="Red Hair">
		Kırmızı Saç
	</string>
	<string name="Regular">
		Normal
	</string>
	<string name="Right Part">
		Sağa Ayırma
	</string>
	<string name="Rosy Complexion">
		Kırmızı Yanaklı
	</string>
	<string name="Round">
		Yuvarlak
	</string>
	<string name="Ruddiness">
		Kırmızılık
	</string>
	<string name="Ruddy">
		Kırmızı
	</string>
	<string name="Rumpled Hair">
		Dağınık Saç
	</string>
	<string name="Saddle Bags">
		Basen Genişliği
	</string>
	<string name="Scrawny Leg">
		Sıska Bacak
	</string>
	<string name="Separate">
		Ayrık
	</string>
	<string name="Shallow">
		Sığ
	</string>
	<string name="Shear Back">
		Arka Dolgunluğu
	</string>
	<string name="Shear Face">
		Yüzü Dikey Kaydır
	</string>
	<string name="Shear Front">
		Ön Dolgunluğu
	</string>
	<string name="Shear Left Up">
		Solu Yukarı Kaydır
	</string>
	<string name="Shear Right Up">
		Sağı Yukarı Kaydır
	</string>
	<string name="Sheared Back">
		Arkası Dolgun
	</string>
	<string name="Sheared Front">
		Önü Dolgun
	</string>
	<string name="Shift Left">
		Sola Kaydır
	</string>
	<string name="Shift Mouth">
		Ağzı Kaydırma
	</string>
	<string name="Shift Right">
		Sağa Kaydır
	</string>
	<string name="Shirt Bottom">
		Gömlek Eteği
	</string>
	<string name="Shirt Fit">
		Gömlek Boyu
	</string>
	<string name="Shirt Wrinkles">
		Gömlek Kırışıklıkları
	</string>
	<string name="Shoe Height">
		Ayakkabı Yüksekliği
	</string>
	<string name="Short">
		Kısa
	</string>
	<string name="Short Arms">
		Kısa Kollar
	</string>
	<string name="Short Legs">
		Kısa Bacaklar
	</string>
	<string name="Short Neck">
		Kısa Boyun
	</string>
	<string name="Short Pigtails">
		Yandan Kısa Kuyruk
	</string>
	<string name="Short Ponytail">
		Kısa Atkuyruğu
	</string>
	<string name="Short Sideburns">
		Kısa Favoriler
	</string>
	<string name="Short Torso">
		Kısa Gövde
	</string>
	<string name="Short hips">
		Düşük kalça
	</string>
	<string name="Shoulders">
		Omuzlar
	</string>
	<string name="Side Fringe">
		Yan Perçem
	</string>
	<string name="Sideburns">
		Favoriler
	</string>
	<string name="Sides Hair">
		Yan Saçlar
	</string>
	<string name="Sides Hair Down">
		Aşağı Doğru Yan Saç
	</string>
	<string name="Sides Hair Up">
		Yukarı Doğru Yan Saç
	</string>
	<string name="Skinny Neck">
		İnce Boyun
	</string>
	<string name="Skirt Fit">
		Etek Boyu
	</string>
	<string name="Skirt Length">
		Etek Uzunluğu
	</string>
	<string name="Slanted Forehead">
		Eğimli Alın
	</string>
	<string name="Sleeve Length">
		Kol Uzunluğu
	</string>
	<string name="Sleeve Looseness">
		Kol Bolluğu
	</string>
	<string name="Slit Back">
		Yırtmaç: Geri
	</string>
	<string name="Slit Front">
		Yırtmaç: Ön
	</string>
	<string name="Slit Left">
		Yırtmaç: Sol
	</string>
	<string name="Slit Right">
		Yırtmaç: Sağ
	</string>
	<string name="Small">
		Küçük
	</string>
	<string name="Small Hands">
		Küçük Eller
	</string>
	<string name="Small Head">
		Küçük Kafa
	</string>
	<string name="Smooth">
		Düz
	</string>
	<string name="Smooth Hair">
		Düz Saç
	</string>
	<string name="Socks Length">
		Çorap Uzunluğu
	</string>
	<string name="Soulpatch">
		Dudak Altı Sakal
	</string>
	<string name="Sparse">
		Seyrek
	</string>
	<string name="Spiked Hair">
		Dikleştirilmiş Saç
	</string>
	<string name="Square">
		Geniş
	</string>
	<string name="Square Toe">
		Küt Burunlu
	</string>
	<string name="Squash Head">
		Kafayı Bastır
	</string>
	<string name="Stretch Head">
		Kafayı Uzat
	</string>
	<string name="Sunken">
		Çökük
	</string>
	<string name="Sunken Chest">
		Çökük Göğüs
	</string>
	<string name="Sunken Eyes">
		Çökük Gözler
	</string>
	<string name="Sweep Back">
		Arkaya Tarama
	</string>
	<string name="Sweep Forward">
		Öne Tarama
	</string>
	<string name="Tall">
		Uzun
	</string>
	<string name="Taper Back">
		Arkası Kısa
	</string>
	<string name="Taper Front">
		Önü Kısa
	</string>
	<string name="Thick Heels">
		Kalın Topuklar
	</string>
	<string name="Thick Neck">
		Kalın Boyun
	</string>
	<string name="Thick Toe">
		Kalın Ayak Ucu
	</string>
	<string name="Thin">
		İnce
	</string>
	<string name="Thin Eyebrows">
		İnce Kaşlar
	</string>
	<string name="Thin Lips">
		İnce Dudaklar
	</string>
	<string name="Thin Nose">
		İnce Burun
	</string>
	<string name="Tight Chin">
		Çift Çene
	</string>
	<string name="Tight Cuffs">
		Dar Paçalar
	</string>
	<string name="Tight Pants">
		Dar Pantolon
	</string>
	<string name="Tight Shirt">
		Dar Gömlek
	</string>
	<string name="Tight Skirt">
		Dar Etek
	</string>
	<string name="Tight Sleeves">
		Dar Kollu
	</string>
	<string name="Toe Shape">
		Ayakkabu Burnu Şekli
	</string>
	<string name="Toe Thickness">
		Ayakkabu Burnu Kalınlığı
	</string>
	<string name="Torso Length">
		Gövde Uzunluğu
	</string>
	<string name="Torso Muscles">
		Gövde Kasları
	</string>
	<string name="Torso Scrawny">
		Sıska Gövde
	</string>
	<string name="Unattached">
		Ayrık
	</string>
	<string name="Uncreased">
		Buruşuk olmayan
	</string>
	<string name="Underbite">
		Geriye Doğru
	</string>
	<string name="Unnatural">
		Doğal Olmayan
	</string>
	<string name="Upper Bridge">
		Üst Burun Kemiği
	</string>
	<string name="Upper Cheeks">
		Üst Yanaklar
	</string>
	<string name="Upper Chin Cleft">
		Üst Çene Çukuru
	</string>
	<string name="Upper Eyelid Fold">
		Üst Göz Kapağı Kıvrımı
	</string>
	<string name="Upturned">
		Yukarı dönük
	</string>
	<string name="Very Red">
		Çok Kırmızı
	</string>
	<string name="Waist Height">
		Bel Yüksekliği
	</string>
	<string name="Well-Fed">
		Dolgun
	</string>
	<string name="White Hair">
		Beyaz Saç
	</string>
	<string name="Wide">
		Geniş
	</string>
	<string name="Wide Back">
		Geniş Arka
	</string>
	<string name="Wide Front">
		Geniş Ön
	</string>
	<string name="Wide Lips">
		Geniş Dudaklar
	</string>
	<string name="Wild">
		Çılgın
	</string>
	<string name="Wrinkles">
		Kırışıklıklar
	</string>
	<string name="LocationCtrlAddLandmarkTooltip">
		Yer İmlerime Ekle
	</string>
	<string name="LocationCtrlEditLandmarkTooltip">
		Yer İmimi Düzenle
	</string>
	<string name="LocationCtrlInfoBtnTooltip">
		Geçerli konum hakkında daha fazla bilgi gör
	</string>
	<string name="LocationCtrlComboBtnTooltip">
		Konum geçmişim
	</string>
	<string name="LocationCtrlForSaleTooltip">
		Bu araziyi satın al
	</string>
	<string name="LocationCtrlVoiceTooltip">
		Ses burada kullanılamaz
	</string>
	<string name="LocationCtrlFlyTooltip">
		Uçmaya izin verilmiyor
	</string>
	<string name="LocationCtrlPushTooltip">
		İtme yok
	</string>
	<string name="LocationCtrlBuildTooltip">
		Nesne inşa etmeye/düşürmeye izin verilmiyor
	</string>
	<string name="LocationCtrlScriptsTooltip">
		Komut dosyalarına izin verilmiyor
	</string>
	<string name="LocationCtrlDamageTooltip">
		Sağlık
	</string>
	<string name="LocationCtrlAdultIconTooltip">
		Yetişkin Bölgesi
	</string>
	<string name="LocationCtrlModerateIconTooltip">
		Orta Bölge
	</string>
	<string name="LocationCtrlGeneralIconTooltip">
		Genel Bölge
	</string>
	<string name="LocationCtrlSeeAVsTooltip">
		Bu parselin içindeki avatarlar, bu parselin dışındaki avatarlar tarafından görülemez veya işitilemez
	</string>
	<string name="LocationCtrlPathfindingDirtyTooltip">
		Bölge yeniden kaydedilinceye kadar hareket eden nesneler bu bölgede doğru davranmayabilir.
	</string>
	<string name="LocationCtrlPathfindingDisabledTooltip">
		Bu bölgede dinamik yol bulma etkin değil.
	</string>
	<string name="UpdaterWindowTitle">
		[APP_NAME] Güncelleştirme
	</string>
	<string name="UpdaterNowUpdating">
		[APP_NAME] güncelleştiriliyor...
	</string>
	<string name="UpdaterNowInstalling">
		[APP_NAME] yükleniyor...
	</string>
	<string name="UpdaterUpdatingDescriptive">
		[APP_NAME] Görüntüleyiciniz en son sürüme güncelleştiriliyor.  Bu biraz zaman alabilir, bu nedenle sabırlı olun.
	</string>
	<string name="UpdaterProgressBarTextWithEllipses">
		Güncelleştirme karşıdan yükleniyor...
	</string>
	<string name="UpdaterProgressBarText">
		Güncelleştirme karşıdan yükleniyor
	</string>
	<string name="UpdaterFailDownloadTitle">
		Güncelleştirmenin karşıdan yüklenmesi başarılamadı
	</string>
	<string name="UpdaterFailUpdateDescriptive">
		[APP_NAME] güncellenirken bir hata oluştu. Lütfen www.secondlife.com adresinden son sürümü karşıdan yükleyin.
	</string>
	<string name="UpdaterFailInstallTitle">
		Güncelleştirmenin yüklenmesi başarılamadı
	</string>
	<string name="UpdaterFailStartTitle">
		Görüntüleyici başlatılamadı
	</string>
	<string name="ItemsComingInTooFastFrom">
		[APP_NAME]: [FROM_NAME]&apos;den öğeler çok hızlı geliyor, [TIME] saniye boyunca otomatik ön izleme devre dışı bırakıldı
	</string>
	<string name="ItemsComingInTooFast">
		[APP_NAME]: Öğeler çok hızlı geliyor, [TIME] saniye boyunca otomatik ön izleme devre dışı bırakıldı
	</string>
	<string name="IM_logging_string">
		-- Anlık ileti günlük tutulması etkin --
	</string>
	<string name="IM_typing_start_string">
		[NAME] yazıyor...
	</string>
	<string name="Unnamed">
		(İsimsiz)
	</string>
	<string name="IM_moderated_chat_label">
		(Yönetilen: Varsayılan durumda sesler kapalı)
	</string>
	<string name="IM_unavailable_text_label">
		Bu aramada metin sohbeti kullanılamaz.
	</string>
	<string name="IM_muted_text_label">
		Bir Grup Moderatörü tarafından metin sohbetiniz devre dışı bırakıldı.
	</string>
	<string name="IM_default_text_label">
		Anlık ileti göndermek için buraya tıklayın.
	</string>
	<string name="IM_to_label">
		Kime
	</string>
	<string name="IM_moderator_label">
		(Moderatör)
	</string>
	<string name="Saved_message">
		(Kaydedildi [LONG_TIMESTAMP])
	</string>
	<string name="IM_unblock_only_groups_friends">
		Bu mesajı görmek için Tercihler/Gizlilik&apos;de &apos;Sadece arkadaşlar ve gruplar beni arasın veya Aİ göndersin&apos; seçeneğinin işaretini kaldırmalısınız.
	</string>
	<string name="OnlineStatus">
		Çevrimiçi
	</string>
	<string name="OfflineStatus">
		Çevrimdışı
	</string>
	<string name="not_online_msg">
		Kullanıcı çevrimiçi değil - mesaj saklanıp daha sonra iletilecek.
	</string>
	<string name="not_online_inventory">
		Kullanıcı çevrimiçi değil - envanter kaydedildi.
	</string>
	<string name="answered_call">
		Aramanız yanıtlandı
	</string>
	<string name="you_started_call">
		Bir sesli arama başlattınız
	</string>
	<string name="you_joined_call">
		Sesli aramaya katıldınız
	</string>
	<string name="you_auto_rejected_call-im">
		&quot;Rahatsız Etme&quot; seçeneğini devredeyken sesli aramayı otomatik olarak reddettiniz.
	</string>
	<string name="name_started_call">
		[NAME] bir sesli arama başlattı
	</string>
	<string name="ringing-im">
		Sesli aramaya katılınılıyor...
	</string>
	<string name="connected-im">
		Bağlandı, kapatmak için Aramadan Çık üzerine tıklayın
	</string>
	<string name="hang_up-im">
		Sesli aramadan çıkıldı
	</string>
	<string name="answering-im">
		Bağlanıyor...
	</string>
	<string name="conference-title">
		Çok kişili sohbet
	</string>
	<string name="conference-title-incoming">
		[AGENT_NAME] ile konferans
	</string>
	<string name="inventory_item_offered-im">
		&quot;[ITEM_NAME]&quot; envanter öğesi sunuldu
	</string>
	<string name="inventory_folder_offered-im">
		&quot;[ITEM_NAME]&quot; envanter klasörü sunuldu
	</string>
	<string name="share_alert">
		Envanterinizden buraya öğeler sürükleyin
	</string>
	<string name="flickr_post_success">
		Flickr&apos;da yayınladınız.
	</string>
	<string name="twitter_post_success">
		Twitter&apos;da yayınladınız.
	</string>
	<string name="no_session_message">
		(Aİ Oturumu Mevcut Değil)
	</string>
	<string name="only_user_message">
		Bu oturumdaki tek kullanıcısınız.
	</string>
	<string name="offline_message">
		[NAME] çevrim dışı.
	</string>
	<string name="invite_message">
		Bu sesli sohbeti kabul etmek/bağlanmak için [BUTTON NAME] düğmesine tıklayın.
	</string>
	<string name="muted_message">
		Bu Sakini engellediniz. Bir ileti gönderdiğinizde engelleme otomatik olarak kaldırılır.
	</string>
	<string name="generic">
		Talep gönderilirken hata oluştu, lütfen daha sonra tekrar deneyin.
	</string>
	<string name="generic_request_error">
		Talep gönderilirken hata oluştu, lütfen daha sonra tekrar deneyin.
	</string>
	<string name="insufficient_perms_error">
		Yeterli izne sahip değilsiniz.
	</string>
	<string name="session_does_not_exist_error">
		Bu oturum artık mevcut değil.
	</string>
	<string name="no_ability_error">
		Bu yeteneğe sahip değilsiniz.
	</string>
	<string name="no_ability">
		Bu yeteneğe sahip değilsiniz.
	</string>
	<string name="not_a_mod_error">
		Bir oturum moderatörü değilsiniz.
	</string>
	<string name="muted">
		Bir grup moderatörü metin sohbetinizi devre dışı bıraktı.
	</string>
	<string name="muted_error">
		Bir grup moderatörü metin sohbetinizi devre dışı bıraktı.
	</string>
	<string name="add_session_event">
		[RECIPIENT] ile sohbet oturumuna kullanıcı eklenemiyor.
	</string>
	<string name="message">
		İletiniz [RECIPIENT] ile sohbet oturumuna gönderilemedi.
	</string>
	<string name="message_session_event">
		İletiniz [RECIPIENT] ile sohbet oturumuna gönderilemedi.
	</string>
	<string name="mute">
		Yönetme sırasında hata oluştu.
	</string>
	<string name="removed">
		Gruptan çıkarıldınız.
	</string>
	<string name="removed_from_group">
		Gruptan çıkarıldınız.
	</string>
	<string name="close_on_no_ability">
		Sohbet oturumunda bulunma yeteneğine artık sahip değilsiniz.
	</string>
	<string name="unread_chat_single">
		[SOURCES] yeni bir şey söyledi
	</string>
	<string name="unread_chat_multiple">
		[SOURCES] yeni bir şey söyledi
	</string>
	<string name="session_initialization_timed_out_error">
		Oturum başlatılması zaman aşımına uğradı.
	</string>
	<string name="Home position set.">
		Ana konum ayarlandı.
	</string>
	<string name="voice_morphing_url">
		https://secondlife.com/destination/voice-island
	</string>
	<string name="premium_voice_morphing_url">
		https://secondlife.com/destination/voice-morphing-premium
	</string>
	<string name="paid_you_ldollars">
		[NAME] size [REASON] L$[AMOUNT] ödedi.
	</string>
	<string name="paid_you_ldollars_gift">
		[NAME] size [AMOUNT] L$ ödedi: [REASON]
	</string>
	<string name="paid_you_ldollars_no_reason">
		[NAME] size L$[AMOUNT] ödedi.
	</string>
	<string name="you_paid_ldollars">
		[NAME]&apos;e [REASON] L$[AMOUNT]  ödediniz.
	</string>
	<string name="you_paid_ldollars_gift">
		[NAME] adlı kullanıcıya [AMOUNT] L$ ödediniz. [REASON]
	</string>
	<string name="you_paid_ldollars_no_info">
		L$[AMOUNT] ödediniz.
	</string>
	<string name="you_paid_ldollars_no_reason">
		[NAME]&apos;e L$[AMOUNT] ödediniz.
	</string>
	<string name="you_paid_ldollars_no_name">
		[REASON] L$[AMOUNT] ödediniz.
	</string>
	<string name="you_paid_failure_ldollars">
		[REASON] [NAME]&apos;e L$[AMOUNT] ödeyemediniz.
	</string>
	<string name="you_paid_failure_ldollars_gift">
		[NAME] adlı kullanıcıya [AMOUNT] L$ ödeyemediniz. [REASON]
	</string>
	<string name="you_paid_failure_ldollars_no_info">
		L$[AMOUNT] ödeyemediniz.
	</string>
	<string name="you_paid_failure_ldollars_no_reason">
		[NAME]&apos;e L$[AMOUNT] ödeyemediniz.
	</string>
	<string name="you_paid_failure_ldollars_no_name">
		[REASON] L$[AMOUNT] ödeyemediniz.
	</string>
	<string name="for item">
		[ITEM] için.
	</string>
	<string name="for a parcel of land">
		bir arazi parseli için.
	</string>
	<string name="for a land access pass">
		bir arazi erişim hakkı için
	</string>
	<string name="for deeding land">
		arazi devretmek için
	</string>
	<string name="to create a group">
		bir grup oluşturmak için
	</string>
	<string name="to join a group">
		bir grupa katılmak için
	</string>
	<string name="to upload">
		karşıya yüklemek için
	</string>
	<string name="to publish a classified ad">
		bir ilan yayınlamak için
	</string>
	<string name="giving">
		L$ [AMOUNT] veriliyor
	</string>
	<string name="uploading_costs">
		Karşıya yüklemenin maliyeti: L$ [AMOUNT]
	</string>
	<string name="this_costs">
		Bunun maliyeti: L$ [AMOUNT]
	</string>
	<string name="buying_selected_land">
		L$ [AMOUNT] karşılığında seçilen arazi satın alınıyor
	</string>
	<string name="this_object_costs">
		Bu nesnenin maliyeti: L$ [AMOUNT]
	</string>
	<string name="group_role_everyone">
		Herkes
	</string>
	<string name="group_role_officers">
		Yetkililer
	</string>
	<string name="group_role_owners">
		Sahipler
	</string>
	<string name="group_member_status_online">
		Çevrimiçi
	</string>
	<string name="uploading_abuse_report">
		Kötüye Kullanım Bildirimi Karşıya Yükleniyor...
	</string>
	<string name="New Shape">
		Yeni Şekil
	</string>
	<string name="New Skin">
		Yeni Dış Katman
	</string>
	<string name="New Hair">
		Yeni Saç
	</string>
	<string name="New Eyes">
		Yeni Gözler
	</string>
	<string name="New Shirt">
		Yeni Gömlek
	</string>
	<string name="New Pants">
		Yeni Pantolon
	</string>
	<string name="New Shoes">
		Yeni Ayakkabılar
	</string>
	<string name="New Socks">
		Yeni Çoraplar
	</string>
	<string name="New Jacket">
		Yeni Ceket
	</string>
	<string name="New Gloves">
		Yeni Eldivenler
	</string>
	<string name="New Undershirt">
		Yeni Fanila
	</string>
	<string name="New Underpants">
		Yeni Külot
	</string>
	<string name="New Skirt">
		Yeni Etek
	</string>
	<string name="New Alpha">
		Yeni Alfa
	</string>
	<string name="New Tattoo">
		Yeni Dövme
	</string>
	<string name="New Universal">
		Yeni Evrensel
	</string>
	<string name="New Physics">
		Yeni Fizik
	</string>
	<string name="Invalid Wearable">
		Geçersiz Giyilebilir
	</string>
	<string name="New Gesture">
		Yeni Mimik
	</string>
	<string name="New Script">
		Yeni Komut Dosyası
	</string>
	<string name="New Note">
		Yeni Not
	</string>
	<string name="New Folder">
		Yeni Klasör
	</string>
	<string name="Contents">
		İçerik
	</string>
	<string name="Gesture">
		Mimik
	</string>
	<string name="Male Gestures">
		Erkek Mimikleri
	</string>
	<string name="Female Gestures">
		Kadın Mimikleri
	</string>
	<string name="Other Gestures">
		Diğer Mimikler
	</string>
	<string name="Speech Gestures">
		Konuşma Mimikleri
	</string>
	<string name="Common Gestures">
		Favori Mimikler
	</string>
	<string name="Male - Excuse me">
		Erkek - Afedersiniz
	</string>
	<string name="Male - Get lost">
		Erkek - İşine bak
	</string>
	<string name="Male - Blow kiss">
		Erkek - Öpücük gönderme
	</string>
	<string name="Male - Boo">
		Erkek - Yuh çekme
	</string>
	<string name="Male - Bored">
		Erkek - Canı sıkılmış
	</string>
	<string name="Male - Hey">
		Erkek - Hey
	</string>
	<string name="Male - Laugh">
		Erkek - Gülme
	</string>
	<string name="Male - Repulsed">
		Erkek - Tiksinmiş
	</string>
	<string name="Male - Shrug">
		Erkek - Omuz Silkme
	</string>
	<string name="Male - Stick tougue out">
		Erkek - Dil çıkarma
	</string>
	<string name="Male - Wow">
		Erkek - Vay be
	</string>
	<string name="Female - Chuckle">
		Kadın - Kıkırdama
	</string>
	<string name="Female - Cry">
		Kadın - Ağlama
	</string>
	<string name="Female - Embarrassed">
		Kadın - Utanmış
	</string>
	<string name="Female - Excuse me">
		Kadın - Afedersiniz
	</string>
	<string name="Female - Get lost">
		Kadın - İşine bak
	</string>
	<string name="Female - Blow kiss">
		Kadın - Öpücük gönderme
	</string>
	<string name="Female - Boo">
		Kadın - Yuh çekme
	</string>
	<string name="Female - Bored">
		Kadın - Canı sıkılmış
	</string>
	<string name="Female - Hey">
		Kadın - Hey
	</string>
	<string name="Female - Hey baby">
		Kadın - Hey bebek
	</string>
	<string name="Female - Laugh">
		Kadın - Gülme
	</string>
	<string name="Female - Looking good">
		Kadın - Yakışıklı
	</string>
	<string name="Female - Over here">
		Kadın - Buraya baksana
	</string>
	<string name="Female - Please">
		Kadın - Lütfen
	</string>
	<string name="Female - Repulsed">
		Kadın - Tiksinmiş
	</string>
	<string name="Female - Shrug">
		Kadın - Omuz Silkme
	</string>
	<string name="Female - Stick tougue out">
		Kadın - Dil çıkarma
	</string>
	<string name="Female - Wow">
		Kadın - Vay be
	</string>
	<string name="New Daycycle">
		Yeni Gün döngüsü
	</string>
	<string name="New Water">
		Yeni Su
	</string>
	<string name="New Sky">
		Yeni Gökyüzü
	</string>
	<string name="/bow">
		/selamlama
	</string>
	<string name="/clap">
		/alkış
	</string>
	<string name="/count">
		/sayım
	</string>
	<string name="/extinguish">
		/söndürme
	</string>
	<string name="/kmb">
		/hib
	</string>
	<string name="/muscle">
		/kas
	</string>
	<string name="/no">
		/hayır
	</string>
	<string name="/no!">
		/hayır!
	</string>
	<string name="/paper">
		/kağıt
	</string>
	<string name="/pointme">
		/beni göster
	</string>
	<string name="/pointyou">
		/seni göster
	</string>
	<string name="/rock">
		/kaya
	</string>
	<string name="/scissor">
		/makas
	</string>
	<string name="/smoke">
		/duman
	</string>
	<string name="/stretch">
		/uzatma
	</string>
	<string name="/whistle">
		/ıslık
	</string>
	<string name="/yes">
		/evet
	</string>
	<string name="/yes!">
		/evet!
	</string>
	<string name="afk">
		kbd
	</string>
	<string name="dance1">
		dans1
	</string>
	<string name="dance2">
		dans2
	</string>
	<string name="dance3">
		dans3
	</string>
	<string name="dance4">
		dans4
	</string>
	<string name="dance5">
		dans5
	</string>
	<string name="dance6">
		dans6
	</string>
	<string name="dance7">
		dans7
	</string>
	<string name="dance8">
		dans8
	</string>
	<string name="AvatarBirthDateFormat">
		[mthnum,datetime,slt]/[day,datetime,slt]/[year,datetime,slt]
	</string>
	<string name="DefaultMimeType">
		hiçbiri/hiçbiri
	</string>
	<string name="texture_load_dimensions_error">
		[WIDTH]*[HEIGHT] çözünürlüğünden büyük görüntüler yüklenemez
	</string>
	<string name="outfit_photo_load_dimensions_error">
		Maksimum dış görünüm fotoğrafı büyüklüğü: [WIDTH]*[HEIGHT]. Lütfen büyüklüğü değiştirin veya başka bir görüntü kullanın
	</string>
	<string name="outfit_photo_select_dimensions_error">
		Maksimum dış görünüm fotoğrafı büyüklüğü: [WIDTH]*[HEIGHT]. Lütfen başka bir doku seçin
	</string>
	<string name="outfit_photo_verify_dimensions_error">
		Fotoğraf boyutları doğrulanamıyor. Fotoğraf boyutu seçicide görüntülenene kadar lütfen bekleyin
	</string>
	<string name="words_separator" value=","/>
	<string name="server_is_down">
		Tüm çabalarımıza rağmen beklenmeyen bir hata meydana geldi.

Hizmetle ilişkili bilinen bir sorun olup olmadığını görmek için lütfen https://secondlife-status.statuspage.io adresine bakın.
        Sorun yaşamaya devam ederseniz lütfen ağınızın ve güvenlik duvarınızın ayarlarına bakın.
	</string>
	<string name="dateTimeWeekdaysNames">
		Pazar:Pazartesi:Salı:Çarşamba:Perşembe:Cuma:Cumartesi
	</string>
	<string name="dateTimeWeekdaysShortNames">
		Paz:Pzt:Sal:Çar:Per:Cum:Cmt
	</string>
	<string name="dateTimeMonthNames">
		Ocak:Şubat:Mart:Nisan:Mayıs:Haziran:Temmuz:Ağustos:Eylül:Ekim:Kasım:Aralık
	</string>
	<string name="dateTimeMonthShortNames">
		Oca:Şub:Mar:Nis:May:Haz:Tem:Ağu:Eyl:Eki:Kas:Ara
	</string>
	<string name="dateTimeDayFormat">
		[MDAY]
	</string>
	<string name="dateTimeAM">
		ÖÖ
	</string>
	<string name="dateTimePM">
		ÖS
	</string>
	<string name="LocalEstimateUSD">
		US$ [AMOUNT]
	</string>
	<string name="Group Ban">
		Gruptan Yasakla
	</string>
	<string name="Membership">
		Üyelik
	</string>
	<string name="Roles">
		Roller
	</string>
	<string name="Group Identity">
		Grup Kimliği
	</string>
	<string name="Parcel Management">
		Parsel Yönetimi
	</string>
	<string name="Parcel Identity">
		Parsel Kimliği
	</string>
	<string name="Parcel Settings">
		Parsel Ayarları
	</string>
	<string name="Parcel Powers">
		Parsel Güçleri
	</string>
	<string name="Parcel Access">
		Parsel Erişimi
	</string>
	<string name="Parcel Content">
		Parsel İçeriği
	</string>
	<string name="Object Management">
		Nesne Yönetimi
	</string>
	<string name="Accounting">
		Muhasebe
	</string>
	<string name="Notices">
		Bildirimler
	</string>
	<string name="Chat">
		Sohbet
	</string>
	<string name="DeleteItems">
		Seçili öğeler silinsin mi?
	</string>
	<string name="DeleteItem">
		Seçili öğe silinsin mi?
	</string>
	<string name="EmptyOutfitText">
		Bu dış görünümde herhangi bir öğe yok
	</string>
	<string name="ExternalEditorNotSet">
		ExternalEditor ayarını kullanarak bir düzenleyici seçin.
	</string>
	<string name="ExternalEditorNotFound">
		Belirttiğiniz harici düzenleyici bulunamadı.
Düzenleyici yolunu çift tırnakla çevrelemeyi deneyin.
(örn. &quot;/yolum/duzenleyici&quot; &quot;%s&quot;)
	</string>
	<string name="ExternalEditorCommandParseError">
		Harici düzenleyici komutu ayrıştırılırken hata oluştu.
	</string>
	<string name="ExternalEditorFailedToRun">
		Harici düzenleyici çalışmadı.
	</string>
	<string name="TranslationFailed">
		Çeviri başarılamadı: [REASON]
	</string>
	<string name="TranslationResponseParseError">
		Çeviri yanıtı ayrıştırılırken hata meydana geldi.
	</string>
	<string name="Esc">
		Esc
	</string>
	<string name="Space">
		Boşluk
	</string>
	<string name="Enter">
		Enter
	</string>
	<string name="Tab">
		Sekme
	</string>
	<string name="Ins">
		Ins
	</string>
	<string name="Del">
		Del
	</string>
	<string name="Backsp">
		Geri tuşu
	</string>
	<string name="Shift">
		Shift
	</string>
	<string name="Ctrl">
		Ctrl
	</string>
	<string name="Alt">
		Alt
	</string>
	<string name="CapsLock">
		CapsLock
	</string>
	<string name="Left">
		Sol
	</string>
	<string name="Right">
		Sağ
	</string>
	<string name="Up">
		Yukarı
	</string>
	<string name="Down">
		Aşağı
	</string>
	<string name="Home">
		Home
	</string>
	<string name="End">
		End
	</string>
	<string name="PgUp">
		PgUp
	</string>
	<string name="PgDn">
		PgDn
	</string>
	<string name="F1">
		F1
	</string>
	<string name="F2">
		F2
	</string>
	<string name="F3">
		F3
	</string>
	<string name="F4">
		F4
	</string>
	<string name="F5">
		F5
	</string>
	<string name="F6">
		F6
	</string>
	<string name="F7">
		F7
	</string>
	<string name="F8">
		F8
	</string>
	<string name="F9">
		F9
	</string>
	<string name="F10">
		F10
	</string>
	<string name="F11">
		F11
	</string>
	<string name="F12">
		F12
	</string>
	<string name="Add">
		Ekle
	</string>
	<string name="Subtract">
		Çıkar
	</string>
	<string name="Multiply">
		Çarp
	</string>
	<string name="Divide">
		Böl
	</string>
	<string name="PAD_DIVIDE">
		PAD_DIVIDE
	</string>
	<string name="PAD_LEFT">
		PAD_LEFT
	</string>
	<string name="PAD_RIGHT">
		PAD_RIGHT
	</string>
	<string name="PAD_DOWN">
		PAD_DOWN
	</string>
	<string name="PAD_UP">
		PAD_UP
	</string>
	<string name="PAD_HOME">
		PAD_HOME
	</string>
	<string name="PAD_END">
		PAD_END
	</string>
	<string name="PAD_PGUP">
		PAD_PGUP
	</string>
	<string name="PAD_PGDN">
		PAD_PGDN
	</string>
	<string name="PAD_CENTER">
		PAD_CENTER
	</string>
	<string name="PAD_INS">
		PAD_INS
	</string>
	<string name="PAD_DEL">
		PAD_DEL
	</string>
	<string name="PAD_Enter">
		PAD_Enter
	</string>
	<string name="PAD_BUTTON0">
		PAD_BUTTON0
	</string>
	<string name="PAD_BUTTON1">
		PAD_BUTTON1
	</string>
	<string name="PAD_BUTTON2">
		PAD_BUTTON2
	</string>
	<string name="PAD_BUTTON3">
		PAD_BUTTON3
	</string>
	<string name="PAD_BUTTON4">
		PAD_BUTTON4
	</string>
	<string name="PAD_BUTTON5">
		PAD_BUTTON5
	</string>
	<string name="PAD_BUTTON6">
		PAD_BUTTON6
	</string>
	<string name="PAD_BUTTON7">
		PAD_BUTTON7
	</string>
	<string name="PAD_BUTTON8">
		PAD_BUTTON8
	</string>
	<string name="PAD_BUTTON9">
		PAD_BUTTON9
	</string>
	<string name="PAD_BUTTON10">
		PAD_BUTTON10
	</string>
	<string name="PAD_BUTTON11">
		PAD_BUTTON11
	</string>
	<string name="PAD_BUTTON12">
		PAD_BUTTON12
	</string>
	<string name="PAD_BUTTON13">
		PAD_BUTTON13
	</string>
	<string name="PAD_BUTTON14">
		PAD_BUTTON14
	</string>
	<string name="PAD_BUTTON15">
		PAD_BUTTON15
	</string>
	<string name="-">
		-
	</string>
	<string name="=">
		=
	</string>
	<string name="`">
		`
	</string>
	<string name=";">
		;
	</string>
	<string name="[">
		[
	</string>
	<string name="]">
		]
	</string>
	<string name="\">
		\
	</string>
	<string name="0">
		0
	</string>
	<string name="1">
		1
	</string>
	<string name="2">
		2
	</string>
	<string name="3">
		3
	</string>
	<string name="4">
		4
	</string>
	<string name="5">
		5
	</string>
	<string name="6">
		6
	</string>
	<string name="7">
		7
	</string>
	<string name="8">
		8
	</string>
	<string name="9">
		9
	</string>
	<string name="A">
		A
	</string>
	<string name="B">
		B
	</string>
	<string name="C">
		C
	</string>
	<string name="D">
		D
	</string>
	<string name="E">
		E
	</string>
	<string name="F">
		F
	</string>
	<string name="G">
		G
	</string>
	<string name="H">
		H
	</string>
	<string name="I">
		I
	</string>
	<string name="J">
		J
	</string>
	<string name="K">
		K
	</string>
	<string name="L">
		L
	</string>
	<string name="M">
		M
	</string>
	<string name="N">
		N
	</string>
	<string name="O">
		O
	</string>
	<string name="P">
		P
	</string>
	<string name="Q">
		Q
	</string>
	<string name="R">
		R
	</string>
	<string name="S">
		S
	</string>
	<string name="T">
		T
	</string>
	<string name="U">
		U
	</string>
	<string name="V">
		V
	</string>
	<string name="W">
		W
	</string>
	<string name="X">
		X
	</string>
	<string name="Y">
		Y
	</string>
	<string name="Z">
		Z
	</string>
	<string name="BeaconParticle">
		Parçacık işaretleri gösteriliyor (mavi)
	</string>
	<string name="BeaconPhysical">
		Fiziksel nesne işaretleri gösteriliyor (yeşil)
	</string>
	<string name="BeaconScripted">
		Komut dosyalı nesne işaretleri gösteriliyor (kırmızı)
	</string>
	<string name="BeaconScriptedTouch">
		Dokunma işlevli komut dosyalı nesne işaretleri gösteriliyor (kırmızı)
	</string>
	<string name="BeaconSound">
		Ses işaretleri gösteriliyor (sarı)
	</string>
	<string name="BeaconMedia">
		Ortam işaretleri gösteriliyor (beyaz)
	</string>
	<string name="BeaconSun">
		Güneş yönü işareti (turuncu) görüntüleniyor
	</string>
	<string name="BeaconMoon">
		Ay yönü işareti (mor) görüntüleniyor
	</string>
	<string name="ParticleHiding">
		Parçacıklar Gizleniyor
	</string>
	<string name="Command_AboutLand_Label">
		Arazi hakkında
	</string>
	<string name="Command_Appearance_Label">
		Görünüm
	</string>
	<string name="Command_Avatar_Label">
		Avatar
	</string>
	<string name="Command_Build_Label">
		İnşa Et
	</string>
	<string name="Command_Chat_Label">
		Sohbet
	</string>
	<string name="Command_Conversations_Label">
		Sohbetler
	</string>
	<string name="Command_Compass_Label">
		Pusula
	</string>
	<string name="Command_Destinations_Label">
		Hedef Konum
	</string>
<<<<<<< HEAD
	<string name="Command_Environments_Label">
		Ortamlarım
	</string>
	<string name="Command_Facebook_Label">
		Facebook
	</string>
=======
>>>>>>> 0314b6a8
	<string name="Command_Flickr_Label">
		Flickr
	</string>
	<string name="Command_Gestures_Label">
		Mimikler
	</string>
	<string name="Command_Grid_Status_Label">
		Ağ durumu
	</string>
	<string name="Command_HowTo_Label">
		Nasıl yapılır
	</string>
	<string name="Command_Inventory_Label">
		Envanter
	</string>
	<string name="Command_Map_Label">
		Harita
	</string>
	<string name="Command_Marketplace_Label">
		Pazaryeri
	</string>
	<string name="Command_MarketplaceListings_Label">
		Pazaryeri
	</string>
	<string name="Command_MiniMap_Label">
		Mini-harita
	</string>
	<string name="Command_Move_Label">
		Yürü / koş / uç
	</string>
	<string name="Command_Outbox_Label">
		Satıcı giden kutusu
	</string>
	<string name="Command_People_Label">
		Kişiler
	</string>
	<string name="Command_Picks_Label">
		Seçmeler
	</string>
	<string name="Command_Places_Label">
		Yerler
	</string>
	<string name="Command_Preferences_Label">
		Tercihler
	</string>
	<string name="Command_Profile_Label">
		Profil
	</string>
	<string name="Command_Report_Abuse_Label">
		Kötüye Kullanımı Bildir
	</string>
	<string name="Command_Search_Label">
		Ara
	</string>
	<string name="Command_Snapshot_Label">
		Anlık görüntü
	</string>
	<string name="Command_Speak_Label">
		Konuş
	</string>
	<string name="Command_Twitter_Label">
		Twitter
	</string>
	<string name="Command_View_Label">
		Kamera denetimleri
	</string>
	<string name="Command_Voice_Label">
		Ses ayarları
	</string>
	<string name="Command_AboutLand_Tooltip">
		Ziyaret ettiğiniz araziyle ilgili bilgi
	</string>
	<string name="Command_Appearance_Tooltip">
		Avatarınızı değiştirin
	</string>
	<string name="Command_Avatar_Tooltip">
		Eksiksiz bir avatar seçin
	</string>
	<string name="Command_Build_Tooltip">
		Nesneler oluşturma ve yüzeyi şekillendirme
	</string>
	<string name="Command_Chat_Tooltip">
		Metin kullanarak yakındaki kişilerle sohbet etmek
	</string>
	<string name="Command_Conversations_Tooltip">
		Herkesle sohbet et
	</string>
	<string name="Command_Compass_Tooltip">
		Pusula
	</string>
	<string name="Command_Destinations_Tooltip">
		İlgilendiğiniz hedef konumlar
	</string>
<<<<<<< HEAD
	<string name="Command_Environments_Tooltip">
		Ortamlarım
	</string>
	<string name="Command_Facebook_Tooltip">
		Facebook&apos;ta Yayınla
	</string>
=======
>>>>>>> 0314b6a8
	<string name="Command_Flickr_Tooltip">
		Flickr&apos;a yükle
	</string>
	<string name="Command_Gestures_Tooltip">
		Avatarınız için mimikler
	</string>
	<string name="Command_Grid_Status_Tooltip">
		Ağın mevcut durumunu göster
	</string>
	<string name="Command_HowTo_Tooltip">
		Genel görevleri nasıl yapacağınız
	</string>
	<string name="Command_Inventory_Tooltip">
		Eşyalarınızı görüntüleyin ve kullanın
	</string>
	<string name="Command_Map_Tooltip">
		Dünya haritası
	</string>
	<string name="Command_Marketplace_Tooltip">
		Alışveriş yap
	</string>
	<string name="Command_MarketplaceListings_Tooltip">
		Oluşturduğunuz öğeleri satın
	</string>
	<string name="Command_MiniMap_Tooltip">
		Yakındaki kişileri göster
	</string>
	<string name="Command_Move_Tooltip">
		Avatarınızı hareket ettirmek
	</string>
	<string name="Command_Outbox_Tooltip">
		Satmak amacıyla Pazaryerinize öğeler taşıyın
	</string>
	<string name="Command_People_Tooltip">
		Arkadaşlar, gruplar ve yakındaki kişiler
	</string>
	<string name="Command_Picks_Tooltip">
		Profilinizde favori olarak gösterilecek yerler
	</string>
	<string name="Command_Places_Tooltip">
		Kaydettiğiniz yerler
	</string>
	<string name="Command_Preferences_Tooltip">
		Tercihler
	</string>
	<string name="Command_Profile_Tooltip">
		Profilinizi düzenleyin veya görüntüleyin
	</string>
	<string name="Command_Report_Abuse_Tooltip">
		Kötüye Kullanımı Bildir
	</string>
	<string name="Command_Search_Tooltip">
		Yerler, etkinlikler ve kişiler bulmak
	</string>
	<string name="Command_Snapshot_Tooltip">
		Resim çekin
	</string>
	<string name="Command_Speak_Tooltip">
		Mikrofonunuzu kullanarak yakındaki kişilerle konuşun
	</string>
	<string name="Command_Twitter_Tooltip">
		Twitter
	</string>
	<string name="Command_View_Tooltip">
		Kamera açısını değiştirmek
	</string>
	<string name="Command_Voice_Tooltip">
		Aramalar ve 	SL dünyası içinde size yakın kişiler için ses denetimleri
	</string>
	<string name="Toolbar_Bottom_Tooltip">
		şu anda alt araç çubuğunuzda
	</string>
	<string name="Toolbar_Left_Tooltip">
		şu anda sol araç çubuğunuzda
	</string>
	<string name="Toolbar_Right_Tooltip">
		şu anda sağ araç çubuğunuzda
	</string>
	<string name="Command_Stop_Animations_Label">
		Beni Anime Etmeyi Durdur
	</string>
	<string name="Command_Stop_Animations_Tooltip">
		Beni Anime Etmeyi Durdur
	</string>
	<string name="Retain%">
		Koru %
	</string>
	<string name="Detail">
		Ayrıntı
	</string>
	<string name="Better Detail">
		Daha İyi Ayrıntı
	</string>
	<string name="Surface">
		Yüzey
	</string>
	<string name="Solid">
		Katı
	</string>
	<string name="Wrap">
		Sar
	</string>
	<string name="Preview">
		Önizleme
	</string>
	<string name="Normal">
		Normal
	</string>
	<string name="Pathfinding_Wiki_URL">
		http://wiki.secondlife.com/wiki/Pathfinding_Tools_in_the_Second_Life_Viewer
	</string>
	<string name="Pathfinding_Object_Attr_None">
		Hiçbiri
	</string>
	<string name="Pathfinding_Object_Attr_Permanent">
		Navigasyon örgüsünü etkiler
	</string>
	<string name="Pathfinding_Object_Attr_Character">
		Karakter
	</string>
	<string name="Pathfinding_Object_Attr_MultiSelect">
		(Birden çok)
	</string>
	<string name="snapshot_quality_very_low">
		Çok Düşük
	</string>
	<string name="snapshot_quality_low">
		Düşük
	</string>
	<string name="snapshot_quality_medium">
		Orta
	</string>
	<string name="snapshot_quality_high">
		Yüksek
	</string>
	<string name="snapshot_quality_very_high">
		Çok Yüksek
	</string>
	<string name="TeleportMaturityExceeded">
		Sakin bu bölgeyi ziyaret edemez.
	</string>
	<string name="UserDictionary">
		[User]
	</string>
	<string name="experience_tools_experience">
		Deneyim
	</string>
	<string name="ExperienceNameNull">
		(deneyim yok)
	</string>
	<string name="ExperienceNameUntitled">
		(başlıksız deneyim)
	</string>
	<string name="Land-Scope">
		Arazi Kapsamında
	</string>
	<string name="Grid-Scope">
		Ağ Kapsamında
	</string>
	<string name="Allowed_Experiences_Tab">
		İZİN VERİLEN
	</string>
	<string name="Blocked_Experiences_Tab">
		ENGELLENMİŞ
	</string>
	<string name="Contrib_Experiences_Tab">
		KATKIDA BULUNAN
	</string>
	<string name="Admin_Experiences_Tab">
		YÖNETİCİ
	</string>
	<string name="Recent_Experiences_Tab">
		SON
	</string>
	<string name="Owned_Experiences_Tab">
		SAHİBİ
	</string>
	<string name="ExperiencesCounter">
		([EXPERIENCES], maks. [MAXEXPERIENCES])
	</string>
	<string name="ExperiencePermission1">
		kontrollerinizi ele alma
	</string>
	<string name="ExperiencePermission3">
		avatarınızdaki animasyonları tetikleme
	</string>
	<string name="ExperiencePermission4">
		avatarınıza ekleme
	</string>
	<string name="ExperiencePermission9">
		kameranızı takip etmek
	</string>
	<string name="ExperiencePermission10">
		kameranızı kontrol etme
	</string>
	<string name="ExperiencePermission11">
		sizi ışınlama
	</string>
	<string name="ExperiencePermission12">
		deneyim izinlerini otomatik olarak kabul et
	</string>
	<string name="ExperiencePermission16">
		avatarınızı oturmaya zorlayın
	</string>
	<string name="ExperiencePermission17">
		ortam ayarlarınızı değiştirin
	</string>
	<string name="ExperiencePermissionShortUnknown">
		bilinmeyen bir işlem gerçekleştirdi: [Permission]
	</string>
	<string name="ExperiencePermissionShort1">
		Kontrolü Al
	</string>
	<string name="ExperiencePermissionShort3">
		Animasyonları Tetikle
	</string>
	<string name="ExperiencePermissionShort4">
		Ekle
	</string>
	<string name="ExperiencePermissionShort9">
		Kamera Takibi
	</string>
	<string name="ExperiencePermissionShort10">
		Kamera Kontrolü
	</string>
	<string name="ExperiencePermissionShort11">
		Işınlama
	</string>
	<string name="ExperiencePermissionShort12">
		İzin
	</string>
	<string name="ExperiencePermissionShort16">
		Otur
	</string>
	<string name="ExperiencePermissionShort17">
		Ortam
	</string>
	<string name="logging_calls_disabled_log_empty">
		Sohbetlerin günlüğü tutulmuyor. Bir günlük tutmaya başlamak için, Tercihler &gt; Sohbet altında &quot;Kaydet: Sadece günlük&quot; veya &quot;Kaydet: Günlük ve dökümler&quot; seçimini yapın.
	</string>
	<string name="logging_calls_disabled_log_not_empty">
		Bundan böyle sohbetlerin günlükleri tutulmayacak. Bir günlük tutmaya devam etmek için, Tercihler &gt; Sohbet altında &quot;Kaydet: Sadece günlük&quot; veya &quot;Kaydet: Günlük ve dökümler&quot; seçimini yapın.
	</string>
	<string name="logging_calls_enabled_log_empty">
		Günlüğü tutulmuş sohbet yok. Siz biriyle iletişime geçtikten sonra veya biri sizinle iletişime geçtikten sonra, burada bir günlük girişi gösterilir.
	</string>
	<string name="loading_chat_logs">
		Yükleniyor...
	</string>
	<string name="na">
		yok
	</string>
	<string name="preset_combo_label">
		-Boş liste-
	</string>
	<string name="Default">
		Varsayılan
	</string>
	<string name="none_paren_cap">
		(Hiçbiri)
	</string>
	<string name="no_limit">
		Sınırsız
	</string>
	<string name="Mav_Details_MAV_FOUND_DEGENERATE_TRIANGLES">
		Fiziksel görünüm çok küçük üçgenler içeriyor. Fiziksel modeli basitleştirmeye çalışın.
	</string>
	<string name="Mav_Details_MAV_CONFIRMATION_DATA_MISMATCH">
		Fiziksel şekil geçersiz doğrulama verileri içeriyor. Fiziksel modeli düzeltmeye çalışın.
	</string>
	<string name="Mav_Details_MAV_UNKNOWN_VERSION">
		Fiziksel şekil doğru sürüme sahip değil. Fiziksel model için doğru sürümü ayarlayın.
	</string>
	<string name="couldnt_resolve_host">
		DNS sunucusu ana bilgisayar adını çözümleyemedi ([HOSTNAME]). 
Lütfen www.secondlife.com web sitesine bağlanabildiğinizi doğrulayın. 
Bağlanabiliyor, ancak bu hatayı almaya devam ediyorsanız, lütfen 
destek bölümüne gidin ve bu sorunu bildirin.
	</string>
	<string name="ssl_peer_certificate">
		Oturum açma sunucusu SSL aracılığıyla kendini doğrulayamadı. 
Bu hatayı almaya devam ederseniz, lütfen 
SecondLife.com web sitesinin Destek 
bölümüne gidin ve sorunu bildirin.
	</string>
	<string name="ssl_connect_error">
		Çoğunlukla, bu durum, bilgisayarınızın saatinin yanlış ayarlandığı anlamına gelir. 
Lütfen Denetim Masası&apos;na gidin ve tarih ve saat ayarlarının doğru yapıldığından emin olun. 
Ayrıca, ağınızın ve güvenlik duvarınızın doğru şekilde ayarlanıp ayarlanmadığını kontrol edin. 
Bu hatayı almaya devam ederseniz, lütfen SecondLife.com web sitesinin Destek bölümüne 
gidin ve sorunu bildirin. 

[https://community.secondlife.com/knowledgebase/english/error-messages-r520/#Section__3 Bilgi Bankası]
	</string>
</strings><|MERGE_RESOLUTION|>--- conflicted
+++ resolved
@@ -5487,15 +5487,9 @@
 	<string name="Command_Destinations_Label">
 		Hedef Konum
 	</string>
-<<<<<<< HEAD
 	<string name="Command_Environments_Label">
 		Ortamlarım
 	</string>
-	<string name="Command_Facebook_Label">
-		Facebook
-	</string>
-=======
->>>>>>> 0314b6a8
 	<string name="Command_Flickr_Label">
 		Flickr
 	</string>
@@ -5589,15 +5583,9 @@
 	<string name="Command_Destinations_Tooltip">
 		İlgilendiğiniz hedef konumlar
 	</string>
-<<<<<<< HEAD
 	<string name="Command_Environments_Tooltip">
 		Ortamlarım
 	</string>
-	<string name="Command_Facebook_Tooltip">
-		Facebook&apos;ta Yayınla
-	</string>
-=======
->>>>>>> 0314b6a8
 	<string name="Command_Flickr_Tooltip">
 		Flickr&apos;a yükle
 	</string>
