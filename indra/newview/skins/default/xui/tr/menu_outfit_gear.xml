--- conflicted
+++ resolved
@@ -22,13 +22,9 @@
 		<menu_item_call label="Yeni Dış Katman" name="New Skin"/>
 		<menu_item_call label="Yeni Saç" name="New Hair"/>
 		<menu_item_call label="Yeni Gözler" name="New Eyes"/>
-<<<<<<< HEAD
 	</context_menu>
-=======
-	</menu>
 	<menu_item_call label="Tüm klasörleri genişlet" name="expand"/>
 	<menu_item_call label="Tüm klasörleri daralt" name="collapse"/>
->>>>>>> f6282b17
 	<menu_item_call label="Dış Görünümü Yeniden Adlandır" name="rename"/>
 	<menu_item_call label="Dış Görünümü Sil" name="delete_outfit"/>
 </toggleable_menu>