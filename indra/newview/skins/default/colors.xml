--- conflicted
+++ resolved
@@ -1241,8 +1241,16 @@
    value="0.7 .2 .35 1" />
   <color
     name="SyntaxLslStringLiteral"
-<<<<<<< HEAD
     value="0 .2 0 1" />
+  <color
+    name="OutfitGalleryItemSelected"
+    value="0.22 0.45 0.35 1" />
+  <color
+    name="OutfitGalleryItemWorn"
+    value="0.33 0.58 0.47 1" />
+  <color
+    name="OutfitGalleryItemUnselected"
+    value="0.4 0.4 0.4 1" />
 
   <!-- <FS:CR> Script Editor Colors -->
   <color
@@ -1310,16 +1318,4 @@
   <color
       name="UploadDialogBackground"
       reference="DkGray" />
-=======
-    value="1 0.14 0 1" />
-  <color
-    name="OutfitGalleryItemSelected"
-    value="0.22 0.45 0.35 1" />
-  <color
-    name="OutfitGalleryItemWorn"
-    value="0.33 0.58 0.47 1" />
-  <color
-    name="OutfitGalleryItemUnselected"
-    value="0.4 0.4 0.4 1" />
->>>>>>> cc7dda96
 </colors>