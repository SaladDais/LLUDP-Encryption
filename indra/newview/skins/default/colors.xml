--- conflicted
+++ resolved
@@ -760,11 +760,9 @@
     <color
      name="MenuBarProjectBgColor"
      reference="MdBlue" />
-<<<<<<< HEAD
     <color
      name="DirectChatColor"
      reference="LtOrange" />
-=======
   
     <!-- Generic color names (legacy) -->
   <color
@@ -782,5 +780,4 @@
   <color
     name="blue"
     value="0 0 1 1"/>
->>>>>>> b87cb90a
 </colors>