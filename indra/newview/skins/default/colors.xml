--- conflicted
+++ resolved
@@ -334,7 +334,6 @@
      name="AlertCautionTextColor"
      reference="LtYellow" />
     <color
-<<<<<<< HEAD
      name="AgentLinkColor"
      reference="White" />
 <!-- Changed Color -->
@@ -342,8 +341,6 @@
      name="AlertTextColor"
      reference="AccentColor" />
     <color
-=======
->>>>>>> 113f532e
      name="AvatarListItemIconDefaultColor"
      reference="SL-White" />
     <color
