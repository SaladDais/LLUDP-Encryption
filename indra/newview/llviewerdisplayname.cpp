--- conflicted
+++ resolved
@@ -63,12 +63,7 @@
 	// only care about errors
 	/*virtual*/ void httpFailure()
 	{
-<<<<<<< HEAD
-		llwarns << dumpResponse() << llendl;
-=======
-		LL_WARNS() << "LLSetDisplayNameResponder error [status:"
-				<< status << "]: " << content << LL_ENDL;
->>>>>>> d0ef02c2
+		LL_WARNS() << dumpResponse() << LL_ENDL;
 		LLViewerDisplayName::sSetDisplayNameSignal(false, "", LLSD());
 		LLViewerDisplayName::sSetDisplayNameSignal.disconnect_all_slots();
 	}
