/** 
 * @file llfloaterabout.cpp
 * @author James Cook
 * @brief The about box from Help->About
 *
 * $LicenseInfo:firstyear=2001&license=viewerlgpl$
 * Second Life Viewer Source Code
 * Copyright (C) 2010, Linden Research, Inc.
 * 
 * This library is free software; you can redistribute it and/or
 * modify it under the terms of the GNU Lesser General Public
 * License as published by the Free Software Foundation;
 * version 2.1 of the License only.
 * 
 * This library is distributed in the hope that it will be useful,
 * but WITHOUT ANY WARRANTY; without even the implied warranty of
 * MERCHANTABILITY or FITNESS FOR A PARTICULAR PURPOSE.  See the GNU
 * Lesser General Public License for more details.
 * 
 * You should have received a copy of the GNU Lesser General Public
 * License along with this library; if not, write to the Free Software
 * Foundation, Inc., 51 Franklin Street, Fifth Floor, Boston, MA  02110-1301  USA
 * 
 * Linden Research, Inc., 945 Battery Street, San Francisco, CA  94111  USA
 * $/LicenseInfo$
 */
 
#include "llviewerprecompiledheaders.h"
#include <iostream>
#include <fstream>

#include "llfloaterabout.h"

// Viewer includes
#include "llagent.h"
#include "llagentui.h"
#include "llappviewer.h" 
#include "llsecondlifeurls.h"
#include "llslurl.h"
#include "llvoiceclient.h"
#include "lluictrlfactory.h"
#include "llviewertexteditor.h"
#include "llviewercontrol.h"
#include "llviewerstats.h"
#include "llviewerregion.h"
#include "llversioninfo.h"
#include "llweb.h"
// [RLVa:KB] - Checked: 2010-04-18 (RLVa-1.4.0a)
#include "rlvhandler.h"
// [/RLVa:KB]

// Linden library includes
#include "llaudioengine.h"
#include "llbutton.h"
#include "llcurl.h"
#include "llglheaders.h"
#include "llfloater.h"
#include "llfloaterreg.h"
#include "llimagej2c.h"
#include "llsys.h"
#include "lltrans.h"
#include "lluri.h"
#include "v3dmath.h"
#include "llwindow.h"
#include "stringize.h"
#include "llsdutil_math.h"
#include "lleventapi.h"

#if LL_WINDOWS
#include "lldxhardware.h"
#endif

// [RLVa:KB] - Checked: 2010-04-18 (RLVa-1.4.0a)
#include "rlvhandler.h"
// [/RLVa:KB]


extern LLMemoryInfo gSysMemory;
extern U32 gPacketsIn;

static std::string get_viewer_release_notes_url();

///----------------------------------------------------------------------------
/// Class LLServerReleaseNotesURLFetcher
///----------------------------------------------------------------------------
class LLServerReleaseNotesURLFetcher : public LLHTTPClient::Responder
{
	LOG_CLASS(LLServerReleaseNotesURLFetcher);
public:

	static void startFetch();
	/*virtual*/ void completedHeader(U32 status, const std::string& reason, const LLSD& content);
	/*virtual*/ void completedRaw(
		U32 status,
		const std::string& reason,
		const LLChannelDescriptors& channels,
		const LLIOPipe::buffer_ptr_t& buffer);
};

///----------------------------------------------------------------------------
/// Class LLFloaterAbout moved to llfloaterabout.h for fsdata info
///----------------------------------------------------------------------------
//class LLFloaterAbout 
//	: public LLFloater
//{
//	friend class LLFloaterReg;
//private:
//	LLFloaterAbout(const LLSD& key);
//	virtual ~LLFloaterAbout();
//
//public:
//	/*virtual*/ BOOL postBuild();
//
//	/// Obtain the data used to fill out the contents string. This is
//	/// separated so that we can programmatically access the same info.
//	static LLSD getInfo();
//	void onClickCopyToClipboard();
//
//	void updateServerReleaseNotesURL(const std::string& url);
//
//private:
//	void setSupportText(const std::string& server_release_notes_url);
//};


// Default constructor
LLFloaterAbout::LLFloaterAbout(const LLSD& key) 
:	LLFloater(key)
{
	
}

// Destroys the object
LLFloaterAbout::~LLFloaterAbout()
{
}

BOOL LLFloaterAbout::postBuild()
{
	center();
	LLViewerTextEditor *support_widget = 
		getChild<LLViewerTextEditor>("support_editor", true);

	LLViewerTextEditor *linden_names_widget = 
		getChild<LLViewerTextEditor>("linden_names", true);

	LLViewerTextEditor *contrib_names_widget = 
		getChild<LLViewerTextEditor>("contrib_names", true);

	LLViewerTextEditor *trans_names_widget = 
		getChild<LLViewerTextEditor>("trans_names", true);

	getChild<LLUICtrl>("copy_btn")->setCommitCallback(
		boost::bind(&LLFloaterAbout::onClickCopyToClipboard, this));

	if (gAgent.getRegion())
	{
		// start fetching server release notes URL
		setSupportText(LLTrans::getString("RetrievingData"));
		LLServerReleaseNotesURLFetcher::startFetch();
	}
	else // not logged in
	{
		setSupportText(LLStringUtil::null);
	}

	support_widget->blockUndo();

	// Fix views
	support_widget->setEnabled(FALSE);
	support_widget->startOfDoc();

	// Get the names of Lindens, added by viewer_manifest.py at build time
	std::string lindens_path = gDirUtilp->getExpandedFilename(LL_PATH_APP_SETTINGS,"lindens.txt");
	llifstream linden_file;
	std::string lindens;
	linden_file.open(lindens_path);		/* Flawfinder: ignore */
	if (linden_file.is_open())
	{
		std::getline(linden_file, lindens); // all names are on a single line
		linden_file.close();
		linden_names_widget->setText(lindens);
	}
	else
	{
		LL_INFOS("AboutInit") << "Could not read lindens file at " << lindens_path << LL_ENDL;
	}
	linden_names_widget->setEnabled(FALSE);
	linden_names_widget->startOfDoc();

	// Get the names of contributors, extracted from .../doc/contributions.txt by viewer_manifest.py at build time
	std::string contributors_path = gDirUtilp->getExpandedFilename(LL_PATH_APP_SETTINGS,"contributors.txt");
	llifstream contrib_file;
	std::string contributors;
	contrib_file.open(contributors_path);		/* Flawfinder: ignore */
	if (contrib_file.is_open())
	{
		std::getline(contrib_file, contributors); // all names are on a single line
		contrib_file.close();
	}
	else
	{
		LL_WARNS("AboutInit") << "Could not read contributors file at " << contributors_path << LL_ENDL;
	}
	contrib_names_widget->setText(contributors);
	contrib_names_widget->setEnabled(FALSE);
	contrib_names_widget->startOfDoc();

	// Get the names of translators, extracted from .../doc/tranlations.txt by viewer_manifest.py at build time
	std::string translators_path = gDirUtilp->getExpandedFilename(LL_PATH_APP_SETTINGS,"translators.txt");
	llifstream trans_file;
	std::string translators;
	trans_file.open(translators_path);		/* Flawfinder: ignore */
	if (trans_file.is_open())
	{
		std::getline(trans_file, translators); // all names are on a single line
		trans_file.close();
	}
	else
	{
		LL_WARNS("AboutInit") << "Could not read translators file at " << translators_path << LL_ENDL;
	}
	trans_names_widget->setText(translators);
	trans_names_widget->setEnabled(FALSE);
	trans_names_widget->startOfDoc();

	return TRUE;
}

// static
LLSD LLFloaterAbout::getInfo()
{
	// The point of having one method build an LLSD info block and the other
	// construct the user-visible About string is to ensure that the same info
	// is available to a getInfo() caller as to the user opening
	// LLFloaterAbout.
	LLSD info;
	LLSD version;
	version.append(LLVersionInfo::getMajor());
	version.append(LLVersionInfo::getMinor());
	version.append(LLVersionInfo::getPatch());
	version.append(LLVersionInfo::getBuild());
	info["VIEWER_VERSION"] = version;
	info["VIEWER_VERSION_STR"] = LLVersionInfo::getVersion();
	info["BUILD_DATE"] = __DATE__;
	info["BUILD_TIME"] = __TIME__;
	info["CHANNEL"] = LLVersionInfo::getChannel();
// <FS:CR> FIRE-8273: Add Open-sim indicator to About floater
#ifdef OPENSIM
	info["BUILD_TYPE"] = LLTrans::getString("FSWithOpensim");
#else
	info["BUILD_TYPE"] = LLTrans::getString("FSWithHavok");
#endif // OPENSIM
// </FS:CR>
	info["SKIN"] = gSavedSettings.getString("FSInternalSkinCurrent");
	info["THEME"] = gSavedSettings.getString("FSInternalSkinCurrentTheme");

	//[FIRE 3113 : SJ] Added Font and fontsize to info
	info["FONT"] = "Unknown Font";
	std::string fsInternalFontSettingsFile = gSavedSettings.getString("FSInternalFontSettingsFile");
	if (fsInternalFontSettingsFile == "fonts.xml") info["FONT"] = "Deja Vu";
	else if (fsInternalFontSettingsFile == "fonts_ubuntu.xml") info["FONT"] = "Ubuntu Font Family";
	else if (fsInternalFontSettingsFile == "fonts_liberation.xml") info["FONT"] = "Liberation";
	else if (fsInternalFontSettingsFile == "fonts_droid.xml") info["FONT"] = "Droid Sans";
	else if (fsInternalFontSettingsFile == "fonts_mobi.xml") info["FONT"] = "Mobi Sans";
	else if (fsInternalFontSettingsFile == "fonts_roboto.xml") info["FONT"] = "Roboto";
	else if (fsInternalFontSettingsFile == "fonts_dyslexia.xml") info["FONT"] = "OpenDyslexic";
	
	info["FONT_SIZE"] = gSavedSettings.getF32("FSFontSizeAdjustment");
	info["FONT_SCREEN_DPI"] = gSavedSettings.getF32("FontScreenDPI");

	//[FIRE-3923 : SJ] Added Drawdistance, bandwidth and LOD to info
	info["DRAW_DISTANCE"] = gSavedSettings.getF32("RenderFarClip");
	info["BANDWIDTH"] = gSavedSettings.getF32("ThrottleBandwidthKBPS");
	info["LOD"] =gSavedSettings.getF32("RenderVolumeLODFactor");

	//[FIRE 3113 : SJ] Added Settingsfile to info
	info["MODE"] = "Unknown Mode";
	std::string sessionSettingsFile = gSavedSettings.getString("SessionSettingsFile");
	if (sessionSettingsFile == "settings_firestorm.xml") info["MODE"] = "Firestorm";
	else if (sessionSettingsFile == "settings_phoenix.xml") info["MODE"] = "Phoenix";
	else if (sessionSettingsFile == "settings_v3.xml") info["MODE"] = "Viewer 3";
	else if (sessionSettingsFile == "settings_hybrid.xml") info["MODE"] = "Hybrid";
	else if (sessionSettingsFile == "settings_latency.xml") info["MODE"] = "Latency";

	info["VIEWER_RELEASE_NOTES_URL"] = get_viewer_release_notes_url();

#if LL_MSVC
	info["COMPILER"] = "MSVC";
	info["COMPILER_VERSION"] = _MSC_VER;
#elif LL_GNUC
	info["COMPILER"] = "GCC";
	info["COMPILER_VERSION"] = GCC_VERSION;
#endif

	// Position
	LLViewerRegion* region = gAgent.getRegion();
	if (region)
	{
		LLVector3d pos = gAgent.getPositionGlobal();
		info["POSITION"] = ll_sd_from_vector3d(pos);
		info["POSITION_LOCAL"] = ll_sd_from_vector3(gAgent.getPosAgentFromGlobal(pos));
		info["REGION"] = gAgent.getRegion()->getName();
		info["HOSTNAME"] = gAgent.getRegion()->getHost().getHostName();
		info["HOSTIP"] = gAgent.getRegion()->getHost().getString();
		info["SERVER_VERSION"] = gLastVersionChannel;
		LLSLURL slurl;
		LLAgentUI::buildSLURL(slurl);
		info["SLURL"] = slurl.getSLURLString();
	}

	// CPU
	info["CPU"] = gSysCPU.getCPUString();
	info["MEMORY_MB"] = LLSD::Integer(gSysMemory.getPhysicalMemoryKB() / 1024);
	// Moved hack adjustment to Windows memory size into llsys.cpp
	info["OS_VERSION"] = LLAppViewer::instance()->getOSInfo().getOSString();
	info["GRAPHICS_CARD_VENDOR"] = (const char*)(glGetString(GL_VENDOR));
	info["GRAPHICS_CARD"] = (const char*)(glGetString(GL_RENDERER));

#if LL_WINDOWS
    LLSD driver_info = gDXHardware.getDisplayInfo();
    if (driver_info.has("DriverVersion"))
    {
        info["GRAPHICS_DRIVER_VERSION"] = driver_info["DriverVersion"];
    }
#endif

// [RLVa:KB] - Checked: 2010-04-18 (RLVa-1.4.0a) | Added: RLVa-1.2.0e
	info["RLV_VERSION"] = (rlv_handler_t::isEnabled()) ? RlvStrings::getVersionAbout() : "(disabled)";
// [/RLVa:KB]
	info["OPENGL_VERSION"] = (const char*)(glGetString(GL_VERSION));
	info["LIBCURL_VERSION"] = LLCurl::getVersionString();
	info["J2C_VERSION"] = LLImageJ2C::getEngineInfo();
	bool want_fullname = true;
	info["AUDIO_DRIVER_VERSION"] = gAudiop ? LLSD(gAudiop->getDriverName(want_fullname)) : LLSD();
	if(LLVoiceClient::getInstance()->voiceEnabled())
	{
		LLVoiceVersionInfo version = LLVoiceClient::getInstance()->getVersion();
		std::ostringstream version_string;
		version_string << version.serverType << " " << version.serverVersion << std::endl;
		info["VOICE_VERSION"] = version_string.str();
	}
	else 
	{
		info["VOICE_VERSION"] = LLTrans::getString("NotConnected");
	}
	
	// TODO: Implement media plugin version query
	info["QT_WEBKIT_VERSION"] = "4.7.1 (version number hard-coded)";

	if (gPacketsIn > 0)
	{
		info["PACKETS_LOST"] = LLViewerStats::getInstance()->mPacketsLostStat.getCurrent();
		info["PACKETS_IN"] = F32(gPacketsIn);
		info["PACKETS_PCT"] = 100.f*info["PACKETS_LOST"].asReal() / info["PACKETS_IN"].asReal();
	}

	// <FS:PP> FIRE-4785: Current render quality setting in sysinfo / about floater
	switch (gSavedSettings.getU32("RenderQualityPerformance"))
	{
		case 0:
			info["RENDERQUALITY"] = LLTrans::getString("render_quality_low");
			info["RENDERQUALITY_FSDATA_ENGLISH"] = "Low (1/7)";
			break;
		case 1:
			info["RENDERQUALITY"] = LLTrans::getString("render_quality_mediumlow");
			info["RENDERQUALITY_FSDATA_ENGLISH"] = "Medium-Low (2/7)";
			break;
		case 2:
			info["RENDERQUALITY"] = LLTrans::getString("render_quality_medium");
			info["RENDERQUALITY_FSDATA_ENGLISH"] = "Medium (3/7)";
			break;
		case 3:
			info["RENDERQUALITY"] = LLTrans::getString("render_quality_mediumhigh");
			info["RENDERQUALITY_FSDATA_ENGLISH"] = "Medium-High (4/7)";
			break;
		case 4:
			info["RENDERQUALITY"] = LLTrans::getString("render_quality_high");
			info["RENDERQUALITY_FSDATA_ENGLISH"] = "High (5/7)";
			break;
		case 5:
			info["RENDERQUALITY"] = LLTrans::getString("render_quality_highultra");
			info["RENDERQUALITY_FSDATA_ENGLISH"] = "High-Ultra (6/7)";
			break;
		case 6:
			info["RENDERQUALITY"] = LLTrans::getString("render_quality_ultra");
			info["RENDERQUALITY_FSDATA_ENGLISH"] = "Ultra (7/7)";
			break;
		default:
			info["RENDERQUALITY"] = LLTrans::getString("render_quality_unknown");
			info["RENDERQUALITY_FSDATA_ENGLISH"] = "Unknown, user has RenderQualityPerformance debug setting beyond the normal range (0-6)";
			break;
	}
	// </FS:PP>

    return info;
}

static std::string get_viewer_release_notes_url()
{
	// return a URL to the release notes for this viewer, such as:
<<<<<<< HEAD
	// http://wiki.secondlife.com/wiki/Release_Notes/Second Life Beta Viewer/2.1.0
	//std::string url = LLTrans::getString("RELEASE_NOTES_BASE_URL");
	//if (! LLStringUtil::endsWith(url, "/"))
	//	url += "/";
	//url += LLVersionInfo::getChannel() + "/";
	//url += LLVersionInfo::getShortVersion();
	std::string url = "http://wiki.phoenixviewer.com/firestorm_change_log";
=======
	// http://wiki.secondlife.com/wiki/Release_Notes/Second Life Beta Viewer/2.1.0.123456
	std::string url = LLTrans::getString("RELEASE_NOTES_BASE_URL");
	if (! LLStringUtil::endsWith(url, "/"))
		url += "/";
	url += LLVersionInfo::getChannel() + "/";
	url += LLVersionInfo::getVersion();
>>>>>>> 6e113858
	return LLWeb::escapeURL(url);
}

class LLFloaterAboutListener: public LLEventAPI
{
public:
	LLFloaterAboutListener():
		LLEventAPI("LLFloaterAbout",
                   "LLFloaterAbout listener to retrieve About box info")
	{
		add("getInfo",
            "Request an LLSD::Map containing information used to populate About box",
            &LLFloaterAboutListener::getInfo,
            LLSD().with("reply", LLSD()));
	}

private:
	void getInfo(const LLSD& request) const
	{
		LLReqID reqid(request);
		LLSD reply(LLFloaterAbout::getInfo());
		reqid.stamp(reply);
		LLEventPumps::instance().obtain(request["reply"]).post(reply);
	}
};

static LLFloaterAboutListener floaterAboutListener;

void LLFloaterAbout::onClickCopyToClipboard()
{
	LLViewerTextEditor *support_widget = 
		getChild<LLViewerTextEditor>("support_editor", true);
	support_widget->selectAll();
	support_widget->copy();
	support_widget->deselect();
}

void LLFloaterAbout::updateServerReleaseNotesURL(const std::string& url)
{
	setSupportText(url);
}

void LLFloaterAbout::setSupportText(const std::string& server_release_notes_url)
{
#if LL_WINDOWS
	getWindow()->incBusyCount();
	getWindow()->setCursor(UI_CURSOR_ARROW);
#endif
	LLSD info(getInfo());
#if LL_WINDOWS
	getWindow()->decBusyCount();
	getWindow()->setCursor(UI_CURSOR_ARROW);
#endif

	if (LLStringUtil::startsWith(server_release_notes_url, "http")) // it's an URL
	{
		info["SERVER_RELEASE_NOTES_URL"] = "[" + LLWeb::escapeURL(server_release_notes_url) + " " + LLTrans::getString("ReleaseNotes") + "]";
	}
	else
	{
		info["SERVER_RELEASE_NOTES_URL"] = server_release_notes_url;
	}

	LLViewerTextEditor *support_widget =
		getChild<LLViewerTextEditor>("support_editor", true);

	std::ostringstream support;

	// Render the LLSD from getInfo() as a format_map_t
	LLStringUtil::format_map_t args;

	// allow the "Release Notes" URL label to be localized
	args["ReleaseNotes"] = LLTrans::getString("ReleaseNotes");

	for (LLSD::map_const_iterator ii(info.beginMap()), iend(info.endMap());
		 ii != iend; ++ii)
	{
		if (! ii->second.isArray())
		{
			// Scalar value
			if (ii->second.isUndefined())
			{
				args[ii->first] = getString("none");
			}
			else
			{
				// don't forget to render value asString()
				args[ii->first] = ii->second.asString();
			}
		}
		else
		{
			// array value: build KEY_0, KEY_1 etc. entries
			for (LLSD::Integer n(0), size(ii->second.size()); n < size; ++n)
			{
				args[STRINGIZE(ii->first << '_' << n)] = ii->second[n].asString();
			}
		}
	}

	// Now build the various pieces
	support << getString("AboutHeader", args);
	if (info.has("REGION"))
	{
		support << "\n\n" << getString("AboutPosition", args);
	}
	support << "\n\n" << getString("AboutSystem", args);
	support << "\n";
	if (info.has("GRAPHICS_DRIVER_VERSION"))
	{
		support << "\n" << getString("AboutDriver", args);
	}
	support << "\n" << getString("AboutLibs", args);
	if (info.has("BANDWIDTH"))
	{
		support << "\n" << getString("AboutSettings", args);
	}

	if (info.has("COMPILER"))
	{
		support << "\n" << getString("AboutCompiler", args);
	}
	if (info.has("PACKETS_IN"))
	{
		support << '\n' << getString("AboutTraffic", args);
	}

	support_widget->clear();
	support_widget->appendText(support.str(),
								FALSE,
								LLStyle::Params()
									.color(LLUIColorTable::instance().getColor("TextFgReadOnlyColor")));
}

///----------------------------------------------------------------------------
/// LLFloaterAboutUtil
///----------------------------------------------------------------------------
void LLFloaterAboutUtil::registerFloater()
{
	LLFloaterReg::add("sl_about", "floater_about.xml",
		&LLFloaterReg::build<LLFloaterAbout>);

}

///----------------------------------------------------------------------------
/// Class LLServerReleaseNotesURLFetcher implementation
///----------------------------------------------------------------------------
// static
void LLServerReleaseNotesURLFetcher::startFetch()
{
	LLViewerRegion* region = gAgent.getRegion();
	if (!region) return;

	// We cannot display the URL returned by the ServerReleaseNotes capability
	// because opening it in an external browser will trigger a warning about untrusted
	// SSL certificate.
	// So we query the URL ourselves, expecting to find
	// an URL suitable for external browsers in the "Location:" HTTP header.
	std::string cap_url = region->getCapability("ServerReleaseNotes");
	LLHTTPClient::get(cap_url, new LLServerReleaseNotesURLFetcher);
}

// virtual
void LLServerReleaseNotesURLFetcher::completedHeader(U32 status, const std::string& reason, const LLSD& content)
{
	lldebugs << "Status: " << status << llendl;
	lldebugs << "Reason: " << reason << llendl;
	lldebugs << "Headers: " << content << llendl;

	LLFloaterAbout* floater_about = LLFloaterReg::getTypedInstance<LLFloaterAbout>("sl_about");
	if (floater_about)
	{
		std::string location = content["location"].asString();
		if (location.empty())
		{
			location = floater_about->getString("ErrorFetchingServerReleaseNotesURL");
		}
		floater_about->updateServerReleaseNotesURL(location);
	}
}

// virtual
void LLServerReleaseNotesURLFetcher::completedRaw(
	U32 status,
	const std::string& reason,
	const LLChannelDescriptors& channels,
	const LLIOPipe::buffer_ptr_t& buffer)
{
	// Do nothing.
	// We're overriding just because the base implementation tries to
	// deserialize LLSD which triggers warnings.
}<|MERGE_RESOLUTION|>--- conflicted
+++ resolved
@@ -399,22 +399,13 @@
 static std::string get_viewer_release_notes_url()
 {
 	// return a URL to the release notes for this viewer, such as:
-<<<<<<< HEAD
-	// http://wiki.secondlife.com/wiki/Release_Notes/Second Life Beta Viewer/2.1.0
+	// http://wiki.secondlife.com/wiki/Release_Notes/Second Life Beta Viewer/2.1.0.123456
 	//std::string url = LLTrans::getString("RELEASE_NOTES_BASE_URL");
 	//if (! LLStringUtil::endsWith(url, "/"))
 	//	url += "/";
 	//url += LLVersionInfo::getChannel() + "/";
-	//url += LLVersionInfo::getShortVersion();
+	//url += LLVersionInfo::getVersion();
 	std::string url = "http://wiki.phoenixviewer.com/firestorm_change_log";
-=======
-	// http://wiki.secondlife.com/wiki/Release_Notes/Second Life Beta Viewer/2.1.0.123456
-	std::string url = LLTrans::getString("RELEASE_NOTES_BASE_URL");
-	if (! LLStringUtil::endsWith(url, "/"))
-		url += "/";
-	url += LLVersionInfo::getChannel() + "/";
-	url += LLVersionInfo::getVersion();
->>>>>>> 6e113858
 	return LLWeb::escapeURL(url);
 }
 
