/** 
 * @file llfloaterabout.cpp
 * @author James Cook
 * @brief The about box from Help->About
 *
 * $LicenseInfo:firstyear=2001&license=viewerlgpl$
 * Second Life Viewer Source Code
 * Copyright (C) 2010, Linden Research, Inc.
 * 
 * This library is free software; you can redistribute it and/or
 * modify it under the terms of the GNU Lesser General Public
 * License as published by the Free Software Foundation;
 * version 2.1 of the License only.
 * 
 * This library is distributed in the hope that it will be useful,
 * but WITHOUT ANY WARRANTY; without even the implied warranty of
 * MERCHANTABILITY or FITNESS FOR A PARTICULAR PURPOSE.  See the GNU
 * Lesser General Public License for more details.
 * 
 * You should have received a copy of the GNU Lesser General Public
 * License along with this library; if not, write to the Free Software
 * Foundation, Inc., 51 Franklin Street, Fifth Floor, Boston, MA  02110-1301  USA
 * 
 * Linden Research, Inc., 945 Battery Street, San Francisco, CA  94111  USA
 * $/LicenseInfo$
 */
 
#include "llviewerprecompiledheaders.h"

#include "llfloaterabout.h"

// Viewer includes
#include "llagent.h"
#include "llappviewer.h" 
#include "llsecondlifeurls.h"
#include "llvoiceclient.h"
#include "lluictrlfactory.h"
#include "llviewertexteditor.h"
#include "llviewercontrol.h"
#include "llviewerstats.h"
#include "llviewerregion.h"
#include "llversioninfo.h"
#include "llweb.h"
// [RLVa:KB] - Checked: 2010-04-18 (RLVa-1.2.0e)
#include "rlvhandler.h"
// [/RLVa:KB]

// Linden library includes
#include "llaudioengine.h"
#include "llbutton.h"
#include "llcurl.h"
#include "llglheaders.h"
#include "llfloater.h"
#include "llfloaterreg.h"
#include "llimagej2c.h"
#include "llsys.h"
#include "lltrans.h"
#include "lluri.h"
#include "v3dmath.h"
#include "llwindow.h"
#include "stringize.h"
#include "llsdutil_math.h"
#include "lleventapi.h"

#if LL_WINDOWS
#include "lldxhardware.h"
#endif

extern LLMemoryInfo gSysMemory;
extern U32 gPacketsIn;

static std::string get_viewer_release_notes_url();


///----------------------------------------------------------------------------
/// Class LLFloaterAbout
///----------------------------------------------------------------------------
class LLFloaterAbout 
	: public LLFloater
{
	friend class LLFloaterReg;
private:
	LLFloaterAbout(const LLSD& key);
	virtual ~LLFloaterAbout();

public:
	/*virtual*/ BOOL postBuild();

	/// Obtain the data used to fill out the contents string. This is
	/// separated so that we can programmatically access the same info.
	static LLSD getInfo();
	void onClickCopyToClipboard();
};


// Default constructor
LLFloaterAbout::LLFloaterAbout(const LLSD& key) 
:	LLFloater(key)
{
	
}

// Destroys the object
LLFloaterAbout::~LLFloaterAbout()
{
}

BOOL LLFloaterAbout::postBuild()
{
	center();
	LLViewerTextEditor *support_widget = 
		getChild<LLViewerTextEditor>("support_editor", true);

	LLViewerTextEditor *credits_widget = 
		getChild<LLViewerTextEditor>("credits_editor", true);

	getChild<LLUICtrl>("copy_btn")->setCommitCallback(
		boost::bind(&LLFloaterAbout::onClickCopyToClipboard, this));

#if LL_WINDOWS
	getWindow()->incBusyCount();
	getWindow()->setCursor(UI_CURSOR_ARROW);
#endif
	LLSD info(getInfo());
#if LL_WINDOWS
	getWindow()->decBusyCount();
	getWindow()->setCursor(UI_CURSOR_ARROW);
#endif

	std::ostringstream support;

	// Render the LLSD from getInfo() as a format_map_t
	LLStringUtil::format_map_t args;

	// allow the "Release Notes" URL label to be localized
	args["ReleaseNotes"] = LLTrans::getString("ReleaseNotes");

	for (LLSD::map_const_iterator ii(info.beginMap()), iend(info.endMap());
		 ii != iend; ++ii)
	{
		if (! ii->second.isArray())
		{
			// Scalar value
			if (ii->second.isUndefined())
			{
				args[ii->first] = getString("none");
			}
			else
			{
				// don't forget to render value asString()
				args[ii->first] = ii->second.asString();
			}
		}
		else
		{
			// array value: build KEY_0, KEY_1 etc. entries
			for (LLSD::Integer n(0), size(ii->second.size()); n < size; ++n)
			{
				args[STRINGIZE(ii->first << '_' << n)] = ii->second[n].asString();
			}
		}
	}

	// Now build the various pieces
	support << getString("AboutHeader", args);
	if (info.has("REGION"))
	{
		support << "\n\n" << getString("AboutPosition", args);
	}
	support << "\n\n" << getString("AboutSystem", args);
	support << "\n";
	if (info.has("GRAPHICS_DRIVER_VERSION"))
	{
		support << "\n" << getString("AboutDriver", args);
	}
	support << "\n" << getString("AboutLibs", args);
	if (info.has("COMPILER"))
	{
		support << "\n" << getString("AboutCompiler", args);
	}
	if (info.has("PACKETS_IN"))
	{
		support << '\n' << getString("AboutTraffic", args);
	}

	support_widget->appendText(support.str(), 
								FALSE, 
								LLStyle::Params()
									.color(LLUIColorTable::instance().getColor("TextFgReadOnlyColor")));
	support_widget->blockUndo();

	// Fix views
	support_widget->setEnabled(FALSE);
	support_widget->startOfDoc();

	credits_widget->setEnabled(FALSE);
	credits_widget->startOfDoc();

	return TRUE;
}

// static
LLSD LLFloaterAbout::getInfo()
{
	// The point of having one method build an LLSD info block and the other
	// construct the user-visible About string is to ensure that the same info
	// is available to a getInfo() caller as to the user opening
	// LLFloaterAbout.
	LLSD info;
	LLSD version;
	version.append(LLVersionInfo::getMajor());
	version.append(LLVersionInfo::getMinor());
	version.append(LLVersionInfo::getPatch());
	version.append(LLVersionInfo::getBuild());
	info["VIEWER_VERSION"] = version;
	info["VIEWER_VERSION_STR"] = LLVersionInfo::getVersion();
	info["BUILD_DATE"] = __DATE__;
	info["BUILD_TIME"] = __TIME__;
	info["CHANNEL"] = LLVersionInfo::getChannel();

	info["VIEWER_RELEASE_NOTES_URL"] = get_viewer_release_notes_url();

#if LL_MSVC
	info["COMPILER"] = "MSVC";
	info["COMPILER_VERSION"] = _MSC_VER;
#elif LL_GNUC
	info["COMPILER"] = "GCC";
	info["COMPILER_VERSION"] = GCC_VERSION;
#endif

	// Position
	LLViewerRegion* region = gAgent.getRegion();
	if (region)
	{
		const LLVector3d &pos = gAgent.getPositionGlobal();
		info["POSITION"] = ll_sd_from_vector3d(pos);
		info["REGION"] = gAgent.getRegion()->getName();
		info["HOSTNAME"] = gAgent.getRegion()->getHost().getHostName();
		info["HOSTIP"] = gAgent.getRegion()->getHost().getString();
		info["SERVER_VERSION"] = gLastVersionChannel;
		info["SERVER_RELEASE_NOTES_URL"] = LLWeb::escapeURL(region->getCapability("ServerReleaseNotes"));
	}

	// CPU
	info["CPU"] = gSysCPU.getCPUString();
	info["MEMORY_MB"] = LLSD::Integer(gSysMemory.getPhysicalMemoryKB() / 1024);
	// Moved hack adjustment to Windows memory size into llsys.cpp
	info["OS_VERSION"] = LLAppViewer::instance()->getOSInfo().getOSString();
	info["GRAPHICS_CARD_VENDOR"] = (const char*)(glGetString(GL_VENDOR));
	info["GRAPHICS_CARD"] = (const char*)(glGetString(GL_RENDERER));

#if LL_WINDOWS
    LLSD driver_info = gDXHardware.getDisplayInfo();
    if (driver_info.has("DriverVersion"))
    {
        info["GRAPHICS_DRIVER_VERSION"] = driver_info["DriverVersion"];
    }
#endif

// [RLVa:KB] - Checked: 2010-04-18 (RLVa-1.2.0e) | Added: RLVa-1.2.0e
	if (rlv_handler_t::isEnabled())
		info["RLV_VERSION"] = RlvStrings::getVersionAbout();
	else
		info["RLV_VERSION"] = "(disabled)";
// [/RLVa:KB]
	info["OPENGL_VERSION"] = (const char*)(glGetString(GL_VERSION));
	info["LIBCURL_VERSION"] = LLCurl::getVersionString();
	info["J2C_VERSION"] = LLImageJ2C::getEngineInfo();
	bool want_fullname = true;
	info["AUDIO_DRIVER_VERSION"] = gAudiop ? LLSD(gAudiop->getDriverName(want_fullname)) : LLSD();
	if(LLVoiceClient::getInstance()->voiceEnabled())
	{
		LLVoiceVersionInfo version = LLVoiceClient::getInstance()->getVersion();
		std::ostringstream version_string;
		version_string << version.serverType << " " << version.serverVersion << std::endl;
		info["VOICE_VERSION"] = version_string.str();
	}
	else 
	{
		info["VOICE_VERSION"] = LLTrans::getString("NotConnected");
	}
	
	// TODO: Implement media plugin version query
<<<<<<< HEAD
	info["QT_WEBKIT_VERSION"] = "4.7.1 (win and Mac); 4.6 (Linux)";
=======
	info["QT_WEBKIT_VERSION"] = "4.7.1 (version number hard-coded)";
>>>>>>> 7b0455ba

	if (gPacketsIn > 0)
	{
		info["PACKETS_LOST"] = LLViewerStats::getInstance()->mPacketsLostStat.getCurrent();
		info["PACKETS_IN"] = F32(gPacketsIn);
		info["PACKETS_PCT"] = 100.f*info["PACKETS_LOST"].asReal() / info["PACKETS_IN"].asReal();
	}

    return info;
}

static std::string get_viewer_release_notes_url()
{
	// return a URL to the release notes for this viewer, such as:
	// http://wiki.secondlife.com/wiki/Release_Notes/Second Life Beta Viewer/2.1.0
	std::string url = LLTrans::getString("RELEASE_NOTES_BASE_URL");
	if (! LLStringUtil::endsWith(url, "/"))
		url += "/";
	url += LLVersionInfo::getChannel() + "/";
	url += LLVersionInfo::getShortVersion();
	return LLWeb::escapeURL(url);
}

class LLFloaterAboutListener: public LLEventAPI
{
public:
	LLFloaterAboutListener():
		LLEventAPI("LLFloaterAbout",
                   "LLFloaterAbout listener to retrieve About box info")
	{
		add("getInfo",
            "Request an LLSD::Map containing information used to populate About box",
            &LLFloaterAboutListener::getInfo,
            LLSD().with("reply", LLSD()));
	}

private:
	void getInfo(const LLSD& request) const
	{
		LLReqID reqid(request);
		LLSD reply(LLFloaterAbout::getInfo());
		reqid.stamp(reply);
		LLEventPumps::instance().obtain(request["reply"]).post(reply);
	}
};

static LLFloaterAboutListener floaterAboutListener;

void LLFloaterAbout::onClickCopyToClipboard()
{
	LLViewerTextEditor *support_widget = 
		getChild<LLViewerTextEditor>("support_editor", true);
	support_widget->selectAll();
	support_widget->copy();
	support_widget->deselect();
}

///----------------------------------------------------------------------------
/// LLFloaterAboutUtil
///----------------------------------------------------------------------------
void LLFloaterAboutUtil::registerFloater()
{
	LLFloaterReg::add("sl_about", "floater_about.xml",
		&LLFloaterReg::build<LLFloaterAbout>);

}<|MERGE_RESOLUTION|>--- conflicted
+++ resolved
@@ -281,11 +281,7 @@
 	}
 	
 	// TODO: Implement media plugin version query
-<<<<<<< HEAD
-	info["QT_WEBKIT_VERSION"] = "4.7.1 (win and Mac); 4.6 (Linux)";
-=======
 	info["QT_WEBKIT_VERSION"] = "4.7.1 (version number hard-coded)";
->>>>>>> 7b0455ba
 
 	if (gPacketsIn > 0)
 	{
