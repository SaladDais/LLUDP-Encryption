--- conflicted
+++ resolved
@@ -214,9 +214,9 @@
 /*static*/
 void LLFloaterAbout::handleServerReleaseNotes(LLSD results)
 {
-    LLFloaterAbout* floater_about = LLFloaterReg::getTypedInstance<LLFloaterAbout>("sl_about");
-    if (floater_about)
-    {
+//     LLFloaterAbout* floater_about = LLFloaterReg::getTypedInstance<LLFloaterAbout>("sl_about");
+//     if (floater_about)
+//     {
         LLSD http_headers;
         if (results.has(LLCoreHttpUtil::HttpCoroutineAdapter::HTTP_RESULTS))
         {
@@ -234,7 +234,7 @@
             location = LLTrans::getString("ErrorFetchingServerReleaseNotesURL");
         }
         LLAppViewer::instance()->setServerReleaseNotesURL(location);
-    }
+//    }
 }
 
 class LLFloaterAboutListener: public LLEventAPI
@@ -299,40 +299,4 @@
 	LLFloaterReg::add("sl_about", "floater_about.xml",
 		&LLFloaterReg::build<LLFloaterAbout>);
 
-<<<<<<< HEAD
-}
-=======
-}
-
-///----------------------------------------------------------------------------
-/// Class LLServerReleaseNotesURLFetcher implementation
-///----------------------------------------------------------------------------
-// static
-void LLServerReleaseNotesURLFetcher::startFetch()
-{
-	LLViewerRegion* region = gAgent.getRegion();
-	if (!region) return;
-
-	// We cannot display the URL returned by the ServerReleaseNotes capability
-	// because opening it in an external browser will trigger a warning about untrusted
-	// SSL certificate.
-	// So we query the URL ourselves, expecting to find
-	// an URL suitable for external browsers in the "Location:" HTTP header.
-	std::string cap_url = region->getCapability("ServerReleaseNotes");
-	LLHTTPClient::get(cap_url, new LLServerReleaseNotesURLFetcher);
-}
-
-// virtual
-void LLServerReleaseNotesURLFetcher::httpCompleted()
-{
-	LL_DEBUGS("ServerReleaseNotes") << dumpResponse() 
-									<< " [headers:" << getResponseHeaders() << "]" << LL_ENDL;
-
-	std::string location = getResponseHeader(HTTP_IN_HEADER_LOCATION);
-	if (location.empty())
-	{
-		location = LLTrans::getString("ErrorFetchingServerReleaseNotesURL");
-	}
-	LLAppViewer::instance()->setServerReleaseNotesURL(location);
-}
->>>>>>> 1be63209
+}
