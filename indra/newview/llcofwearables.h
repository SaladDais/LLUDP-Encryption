/** 
 * @file llcofwearables.h
 * @brief LLCOFWearables displayes wearables from the current outfit split into three lists (attachments, clothing and body parts)
 *
 * $LicenseInfo:firstyear=2010&license=viewergpl$
 * 
 * Copyright (c) 2010, Linden Research, Inc.
 * 
 * Second Life Viewer Source Code
 * The source code in this file ("Source Code") is provided by Linden Lab
 * to you under the terms of the GNU General Public License, version 2.0
 * ("GPL"), unless you have obtained a separate licensing agreement
 * ("Other License"), formally executed by you and Linden Lab.  Terms of
 * the GPL can be found in doc/GPL-license.txt in this distribution, or
 * online at http://secondlifegrid.net/programs/open_source/licensing/gplv2
 * 
 * There are special exceptions to the terms and conditions of the GPL as
 * it is applied to this Source Code. View the full text of the exception
 * in the file doc/FLOSS-exception.txt in this software distribution, or
 * online at
 * http://secondlifegrid.net/programs/open_source/licensing/flossexception
 * 
 * By copying, modifying or distributing this software, you acknowledge
 * that you have read and understood your obligations described above,
 * and agree to abide by those obligations.
 * 
 * ALL LINDEN LAB SOURCE CODE IS PROVIDED "AS IS." LINDEN LAB MAKES NO
 * WARRANTIES, EXPRESS, IMPLIED OR OTHERWISE, REGARDING ITS ACCURACY,
 * COMPLETENESS OR PERFORMANCE.
 * $/LicenseInfo$
 */

#ifndef LL_LLCOFWEARABLES_H
#define LL_LLCOFWEARABLES_H

// llui
#include "llflatlistview.h"
#include "llpanel.h"

#include "llappearancemgr.h"
#include "llinventorymodel.h"

class LLAccordionCtrl;
class LLAccordionCtrlTab;
class LLListContextMenu;
class LLPanelClothingListItem;
class LLPanelBodyPartsListItem;
class LLPanelDeletableWearableListItem;

class LLCOFWearables : public LLPanel
{
public:

	/**
	 * Represents a collection of callbacks assigned to inventory panel item's buttons
	 */
	class LLCOFCallbacks
	{
	public:
		LLCOFCallbacks() {};
		virtual ~LLCOFCallbacks() {};
		
		typedef boost::function<void (void*)> cof_callback_t;

		cof_callback_t mAddWearable;
		cof_callback_t mMoveWearableCloser;
		cof_callback_t mMoveWearableFurther;
		cof_callback_t mEditWearable;
		cof_callback_t mDeleteWearable;
	};



	LLCOFWearables();
	virtual ~LLCOFWearables();

	/*virtual*/ BOOL postBuild();
	
	LLUUID getSelectedUUID();
	bool getSelectedUUIDs(uuid_vec_t& selected_ids);

	LLPanel* getSelectedItem();
	void getSelectedItems(std::vector<LLPanel*>& selected_items) const;

	/* Repopulate the COF wearables list if the COF category has been changed since the last refresh */
	void refresh();
	void clear();

	LLAssetType::EType getExpandedAccordionAssetType();
	LLAssetType::EType getSelectedAccordionAssetType();
	void expandDefaultAccordionTab();

	LLCOFCallbacks& getCOFCallbacks() { return mCOFCallbacks; }

protected:

	void populateAttachmentsAndBodypartsLists(const LLInventoryModel::item_array_t& cof_items);
	void populateClothingList(LLAppearanceMgr::wearables_by_type_t& clothing_by_type);
	
	void addClothingTypesDummies(const LLAppearanceMgr::wearables_by_type_t& clothing_by_type);
	void onSelectionChange(LLFlatListView* selected_list);
	void onAccordionTabStateChanged(LLUICtrl* ctrl, const LLSD& expanded);

	LLPanelClothingListItem* buildClothingListItem(LLViewerInventoryItem* item, bool first, bool last);
	LLPanelBodyPartsListItem* buildBodypartListItem(LLViewerInventoryItem* item);
	LLPanelDeletableWearableListItem* buildAttachemntListItem(LLViewerInventoryItem* item);

	void onListRightClick(LLUICtrl* ctrl, S32 x, S32 y, LLListContextMenu* menu);

	LLFlatListView* mAttachments;
	LLFlatListView* mClothing;
	LLFlatListView* mBodyParts;

	LLFlatListView* mLastSelectedList;

	LLAccordionCtrlTab* mClothingTab;
	LLAccordionCtrlTab* mAttachmentsTab;
	LLAccordionCtrlTab* mBodyPartsTab;

	LLAccordionCtrlTab* mLastSelectedTab;

	std::map<const LLAccordionCtrlTab*, LLAssetType::EType> mTab2AssetType;

	LLCOFCallbacks mCOFCallbacks;

	LLListContextMenu* mClothingMenu;
	LLListContextMenu* mAttachmentMenu;
	LLListContextMenu* mBodyPartMenu;

<<<<<<< HEAD
	LLAccordionCtrl*	mAccordionCtrl;
=======
	/* COF category version since last refresh */
	S32 mCOFVersion;
>>>>>>> 15247f08
};


#endif<|MERGE_RESOLUTION|>--- conflicted
+++ resolved
@@ -127,12 +127,10 @@
 	LLListContextMenu* mAttachmentMenu;
 	LLListContextMenu* mBodyPartMenu;
 
-<<<<<<< HEAD
 	LLAccordionCtrl*	mAccordionCtrl;
-=======
+
 	/* COF category version since last refresh */
 	S32 mCOFVersion;
->>>>>>> 15247f08
 };
 
 
