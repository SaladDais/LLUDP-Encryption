/** 
 * @file llfriendcard.cpp
 * @brief Implementation of classes to process Friends Cards
 *
 * $LicenseInfo:firstyear=2002&license=viewerlgpl$
 * Second Life Viewer Source Code
 * Copyright (C) 2010, Linden Research, Inc.
 * 
 * This library is free software; you can redistribute it and/or
 * modify it under the terms of the GNU Lesser General Public
 * License as published by the Free Software Foundation;
 * version 2.1 of the License only.
 * 
 * This library is distributed in the hope that it will be useful,
 * but WITHOUT ANY WARRANTY; without even the implied warranty of
 * MERCHANTABILITY or FITNESS FOR A PARTICULAR PURPOSE.  See the GNU
 * Lesser General Public License for more details.
 * 
 * You should have received a copy of the GNU Lesser General Public
 * License along with this library; if not, write to the Free Software
 * Foundation, Inc., 51 Franklin Street, Fifth Floor, Boston, MA  02110-1301  USA
 * 
 * Linden Research, Inc., 945 Battery Street, San Francisco, CA  94111  USA
 * $/LicenseInfo$
 */

#include "llviewerprecompiledheaders.h"

#include "llfriendcard.h"

#include "llagent.h"
#include "llavatarnamecache.h"
#include "llinventory.h"
#include "llinventoryfunctions.h"
#include "llinventoryobserver.h"
#include "lltrans.h"

#include "llcallingcard.h" // for LLAvatarTracker
#include "llviewerinventory.h"
#include "llinventorymodel.h"

// Constants;

static const std::string INVENTORY_STRING_FRIENDS_SUBFOLDER = "Friends";
static const std::string INVENTORY_STRING_FRIENDS_ALL_SUBFOLDER = "All";

// helper functions

// NOTE: For now Friends & All folders are created as protected folders of the LLFolderType::FT_CALLINGCARD type.
// So, their names will be processed in the LLFolderViewItem::refreshFromListener() to be localized
// using "InvFolder LABEL_NAME" as LLTrans::findString argument.

// We must use in this file their hard-coded names to ensure found them on different locales. EXT-5829.
// These hard-coded names will be stored in InventoryItems but shown localized in FolderViewItems

// If hack in the LLFolderViewItem::refreshFromListener() to localize protected folder is removed
// or these folders are not protected these names should be localized in another place/way.
inline const std::string get_friend_folder_name()
{
	return INVENTORY_STRING_FRIENDS_SUBFOLDER;
}

inline const std::string get_friend_all_subfolder_name()
{
	return INVENTORY_STRING_FRIENDS_ALL_SUBFOLDER;
}

void move_from_to_arrays(LLInventoryModel::cat_array_t& from, LLInventoryModel::cat_array_t& to)
{
	while (from.count() > 0)
	{
		to.put(from.get(0));
		from.remove(0);
	}
}

const LLUUID& get_folder_uuid(const LLUUID& parentFolderUUID, LLInventoryCollectFunctor& matchFunctor)
{
	LLInventoryModel::cat_array_t cats;
	LLInventoryModel::item_array_t items;

	gInventory.collectDescendentsIf(parentFolderUUID, cats, items,
		LLInventoryModel::EXCLUDE_TRASH, matchFunctor);

	S32 cats_count = cats.count();

	if (cats_count > 1)
	{
		LL_WARNS("LLFriendCardsManager")
			<< "There is more than one Friend card folder."
			<< "The first folder will be used."
			<< LL_ENDL;
	}

	return (cats_count >= 1) ? cats.get(0)->getUUID() : LLUUID::null;
}

/**
 * Class LLFindAgentCallingCard
 *
 * An inventory collector functor for checking that agent's own calling card
 * exists within the Calling Cards category and its sub-folders.
 */
class LLFindAgentCallingCard : public LLInventoryCollectFunctor
{
public:
	LLFindAgentCallingCard() : mIsAgentCallingCardFound(false) {}
	virtual ~LLFindAgentCallingCard() {}
	virtual bool operator()(LLInventoryCategory* cat, LLInventoryItem* item);
	bool isAgentCallingCardFound() { return mIsAgentCallingCardFound; }

private:
	bool mIsAgentCallingCardFound;
};

bool LLFindAgentCallingCard::operator()(LLInventoryCategory* cat, LLInventoryItem* item)
{
	if (mIsAgentCallingCardFound) return true;

	if (item && item->getType() == LLAssetType::AT_CALLINGCARD && item->getCreatorUUID() == gAgentID)
	{
		mIsAgentCallingCardFound = true;
	}

	return mIsAgentCallingCardFound;
}

/**
 * Class for fetching initial friend cards data
 *
 * Implemented to fix an issue when Inventory folders are in incomplete state.
 * See EXT-2320, EXT-2061, EXT-1935, EXT-813.
 * Uses a callback to sync Inventory Friends/All folder with agent's Friends List.
 */
class LLInitialFriendCardsFetch : public LLInventoryFetchDescendentsObserver
{
public:
	typedef boost::function<void()> callback_t;

	LLInitialFriendCardsFetch(const LLUUID& folder_id,
							  callback_t cb) :
		LLInventoryFetchDescendentsObserver(folder_id),
		mCheckFolderCallback(cb)	
	{}

	/* virtual */ void done();

private:
	callback_t		mCheckFolderCallback;
};

void LLInitialFriendCardsFetch::done()
{
	// This observer is no longer needed.
	gInventory.removeObserver(this);

	mCheckFolderCallback();

	delete this;
}

// LLFriendCardsManager Constructor / Destructor
LLFriendCardsManager::LLFriendCardsManager()
{
	LLAvatarTracker::instance().addObserver(this);
}

LLFriendCardsManager::~LLFriendCardsManager()
{
	LLAvatarTracker::instance().removeObserver(this);
}

void LLFriendCardsManager::putAvatarData(const LLUUID& avatarID)
{
	llinfos << "Store avatar data, avatarID: " << avatarID << llendl;
	std::pair< avatar_uuid_set_t::iterator, bool > pr;
	pr = mBuddyIDSet.insert(avatarID);
	if (pr.second == false)
	{
		llwarns << "Trying to add avatar UUID for the stored avatar: " 
			<< avatarID
			<< llendl;
	}
}

const LLUUID LLFriendCardsManager::extractAvatarID(const LLUUID& avatarID)
{
	LLUUID rv;
	avatar_uuid_set_t::iterator it = mBuddyIDSet.find(avatarID);
	if (mBuddyIDSet.end() == it)
	{
		llwarns << "Call method for non-existent avatar name in the map: " << avatarID << llendl;
	}
	else
	{
		rv = (*it);
		mBuddyIDSet.erase(it);
	}
	return rv;
}

bool LLFriendCardsManager::isItemInAnyFriendsList(const LLViewerInventoryItem* item)
{
	if (item->getType() != LLAssetType::AT_CALLINGCARD)
		return false;

	LLInventoryModel::item_array_t items;
	findMatchedFriendCards(item->getCreatorUUID(), items);

	return items.count() > 0;
}


bool LLFriendCardsManager::isObjDirectDescendentOfCategory(const LLInventoryObject* obj, 
	const LLViewerInventoryCategory* cat) const
{
	// we need both params to proceed.
	if ( !obj || !cat )
		return false;

	// Need to check that target category is in the Calling Card/Friends folder. 
	// In other case function returns unpredictable result.
	if ( !isCategoryInFriendFolder(cat) )
		return false;

	bool result = false;

	LLInventoryModel::item_array_t* items;
	LLInventoryModel::cat_array_t* cats;

	gInventory.lockDirectDescendentArrays(cat->getUUID(), cats, items);
	if ( items )
	{
		if ( obj->getType() == LLAssetType::AT_CALLINGCARD )
		{
			// For CALLINGCARD compare items by creator's id, if they are equal assume
			// that it is same card and return true. Note: UUID's of compared items
			// may be not equal. Also, we already know that obj should be type of LLInventoryItem,
			// but in case inventory database is broken check what dynamic_cast returns.
			const LLInventoryItem* item = dynamic_cast < const LLInventoryItem* > (obj);
			if ( item )
			{
				LLUUID creator_id = item->getCreatorUUID();
				LLViewerInventoryItem* cur_item = NULL;
				for ( S32 i = items->count() - 1; i >= 0; --i )
				{
					cur_item = items->get(i);
					if ( creator_id == cur_item->getCreatorUUID() )
					{
						result = true;
						break;
					}
				}
			}
		}
		else
		{
			// Else check that items have same type and name.
			// Note: UUID's of compared items also may be not equal.
			std::string obj_name = obj->getName();
			LLViewerInventoryItem* cur_item = NULL;
			for ( S32 i = items->count() - 1; i >= 0; --i )
			{
				cur_item = items->get(i);
				if ( obj->getType() != cur_item->getType() )
					continue;
				if ( obj_name == cur_item->getName() )
				{
					result = true;
					break;
				}
			}
		}
	}
	if ( !result && cats )
	{
		// There is no direct descendent in items, so check categories.
		// If target obj and descendent category have same type and name
		// then return true. Note: UUID's of compared items also may be not equal.
		std::string obj_name = obj->getName();
		LLViewerInventoryCategory* cur_cat = NULL;
		for ( S32 i = cats->count() - 1; i >= 0; --i )
		{
			cur_cat = cats->get(i);
			if ( obj->getType() != cur_cat->getType() )
				continue;
			if ( obj_name == cur_cat->getName() )
			{
				result = true;
				break;
			}
		}
	}
	gInventory.unlockDirectDescendentArrays(cat->getUUID());

	return result;
}


bool LLFriendCardsManager::isCategoryInFriendFolder(const LLViewerInventoryCategory* cat) const
{
	if (NULL == cat)
		return false;
	return TRUE == gInventory.isObjectDescendentOf(cat->getUUID(), findFriendFolderUUIDImpl());
}

bool LLFriendCardsManager::isAnyFriendCategory(const LLUUID& catID) const
{
	const LLUUID& friendFolderID = findFriendFolderUUIDImpl();
	if (catID == friendFolderID)
		return true;

	return TRUE == gInventory.isObjectDescendentOf(catID, friendFolderID);
}

void LLFriendCardsManager::syncFriendCardsFolders()
{
	const LLUUID callingCardsFolderID = gInventory.findCategoryUUIDForType(LLFolderType::FT_CALLINGCARD);

	fetchAndCheckFolderDescendents(callingCardsFolderID,
			boost::bind(&LLFriendCardsManager::ensureFriendsFolderExists, this));
}


<<<<<<< HEAD
const LLUUID& LLFriendCardsManager::findFriendSubfolderUUID(const std::string& nonLocalizedName) const
{
	LLUUID friendFolderUUID = findFriendFolderUUIDImpl();

	return findChildFolderUUID(friendFolderUUID, nonLocalizedName);
}

//Unused ast this time
#if 0
void LLFriendCardsManager::getOrCreateFriendSubfolder(LLUUID& sub_folder_ID, const std::string& nonLocalizedName, callback_t cb)
{
	sub_folder_ID = findFriendSubfolderUUID(nonLocalizedName);
	
	if (!sub_folder_ID.notNull())
	{
		LLUUID friends_folder_ID = findFriendFolderUUIDImpl();

		if (!gInventory.isCategoryComplete(friends_folder_ID))
		{
			LLViewerInventoryCategory* cat = gInventory.getCategory(friends_folder_ID);
			std::string cat_name = cat ? cat->getName() : "unknown";
			llwarns << "Failed to find \"" << cat_name << "\" category descendents in Category Tree." << llendl;
		}

		sub_folder_ID = gInventory.createNewCategory(friends_folder_ID,
			LLFolderType::FT_CALLINGCARD, nonLocalizedName);
	}
	
	if (sub_folder_ID.notNull())
	{
		fetchAndCheckFolderDescendents(sub_folder_ID, cb);
	}
}
#endif

void LLFriendCardsManager::createFriendSubfolder(const std::string& nonLocalizedName)
{
	LLUUID sub_folder_ID = findFriendSubfolderUUID(nonLocalizedName);
	
	if (!sub_folder_ID.notNull())
	{
		LLUUID friends_folder_ID = findFriendFolderUUIDImpl();

		if (!gInventory.isCategoryComplete(friends_folder_ID))
		{
			LLViewerInventoryCategory* cat = gInventory.getCategory(friends_folder_ID);
			std::string cat_name = cat ? cat->getName() : "unknown";
			llwarns << "Failed to find \"" << cat_name << "\" category descendents in Category Tree." << llendl;
		}

		sub_folder_ID = gInventory.createNewCategory(friends_folder_ID,
			LLFolderType::FT_CALLINGCARD, nonLocalizedName);
	}
}

boost::signals2::connection LLFriendCardsManager::setFriendsDirLoadedCallback(const friends_loaded_signal_t::slot_type& cb)
{
	return mFriendsLoadedSignal.connect(cb);
}

//Unused at this time
#if 0
void LLFriendCardsManager::collectFriendSet(const LLUUID& sub_folder_ID, uuid_vec_t buddyUUIDs) const
{
	LLInventoryModel::item_array_t* items;
	LLInventoryModel::cat_array_t* fakeCatsArg;
	LLInventoryModel::item_array_t::const_iterator itBuddy;	// to iterate Buddies in each List

	gInventory.getDirectDescendentsOf(sub_folder_ID, fakeCatsArg, items);

	for (itBuddy = items->begin(); itBuddy != items->end(); ++itBuddy)
	{
		buddyUUIDs.push_back((*itBuddy)->getCreatorUUID());
	}
}
#endif

void LLFriendCardsManager::collectFriendsLists(folderid_buddies_map_t& folderBuddiesMap) const
{
	folderBuddiesMap.clear();

	LLInventoryModel::cat_array_t* listFolders;
	LLInventoryModel::item_array_t* items;

	// get folders in the Friend folder. Items should be NULL due to Cards should be in lists.
	gInventory.getDirectDescendentsOf(findFriendFolderUUIDImpl(), listFolders, items);

	if (NULL == listFolders)
		return;

	LLInventoryModel::cat_array_t::const_iterator itCats;	// to iterate Friend Lists (categories)
	LLInventoryModel::item_array_t::const_iterator itBuddy;	// to iterate Buddies in each List
	LLInventoryModel::cat_array_t* fakeCatsArg;
	for (itCats = listFolders->begin(); itCats != listFolders->end(); ++itCats)
	{
		if (items)
			items->clear();
		
		// Everything but Friends/All content will collected here
		// Friends/All will be handled by LLAvatarTracker
		if ((*itCats)->getUUID() == findFriendAllSubfolderUUIDImpl())
			continue;
		
		//NOTE* getDirectDescendentsOf is not used here as it was not returning all items most of the time.
		//LLInventoryModel::cat_array_t fakeCatsArg;
		//LLInventoryModel::item_array_t items;
		//LLFindFriendCallingCard collector;
		//gInventory.collectDescendentsIf((*itCats)->getUUID(), fakeCatsArg, items, LLInventoryModel::EXCLUDE_TRASH, collector);
		gInventory.getDirectDescendentsOf((*itCats)->getUUID(), fakeCatsArg, items);

		if (NULL == items)
			continue;
		
		uuid_vec_t buddyUUIDs;
		for (itBuddy = items->begin(); itBuddy != items->end(); ++itBuddy)
		{
			buddyUUIDs.push_back((*itBuddy)->getCreatorUUID());
		}

		folderBuddiesMap.insert(make_pair((*itCats)->getUUID(), buddyUUIDs));
	}
}



=======
>>>>>>> 2b93d8cd
/************************************************************************/
/*		Private Methods                                                 */
/************************************************************************/
const LLUUID& LLFriendCardsManager::findFriendFolderUUIDImpl() const
{
	const LLUUID callingCardsFolderID = gInventory.findCategoryUUIDForType(LLFolderType::FT_CALLINGCARD);

	std::string friendFolderName = get_friend_folder_name();

	return findChildFolderUUID(callingCardsFolderID, friendFolderName);
}

const LLUUID& LLFriendCardsManager::findFriendAllSubfolderUUIDImpl() const
{
	LLUUID friendFolderUUID = findFriendFolderUUIDImpl();

	std::string friendAllSubfolderName = get_friend_all_subfolder_name();

	return findChildFolderUUID(friendFolderUUID, friendAllSubfolderName);
}

const LLUUID& LLFriendCardsManager::findChildFolderUUID(const LLUUID& parentFolderUUID, const std::string& nonLocalizedName) const
{
	LLNameCategoryCollector matchFolderFunctor(nonLocalizedName);

	return get_folder_uuid(parentFolderUUID, matchFolderFunctor);
}
const LLUUID& LLFriendCardsManager::findFriendCardInventoryUUIDImpl(const LLUUID& avatarID)
{
	LLUUID friendAllSubfolderUUID = findFriendAllSubfolderUUIDImpl();
	LLInventoryModel::cat_array_t cats;
	LLInventoryModel::item_array_t items;
	LLInventoryModel::item_array_t::const_iterator it;

	// it is not necessary to check friendAllSubfolderUUID against NULL. It will be processed by collectDescendents
	gInventory.collectDescendents(friendAllSubfolderUUID, cats, items, LLInventoryModel::EXCLUDE_TRASH);
	for (it = items.begin(); it != items.end(); ++it)
	{
		if ((*it)->getCreatorUUID() == avatarID)
			return (*it)->getUUID();
	}

	return LLUUID::null;
}

void LLFriendCardsManager::findMatchedFriendCards(const LLUUID& avatarID, LLInventoryModel::item_array_t& items) const
{
	LLInventoryModel::cat_array_t cats;
	LLUUID friendFolderUUID = findFriendFolderUUIDImpl();


	LLViewerInventoryCategory* friendFolder = gInventory.getCategory(friendFolderUUID);
	if (NULL == friendFolder)
		return;

	LLParticularBuddyCollector matchFunctor(avatarID);
	LLInventoryModel::cat_array_t subFolders;
	subFolders.push_back(friendFolder);

	while (subFolders.count() > 0)
	{
		LLViewerInventoryCategory* cat = subFolders.get(0);
		subFolders.remove(0);

		gInventory.collectDescendentsIf(cat->getUUID(), cats, items, 
			LLInventoryModel::EXCLUDE_TRASH, matchFunctor);

		move_from_to_arrays(cats, subFolders);
	}
}

void LLFriendCardsManager::fetchAndCheckFolderDescendents(const LLUUID& folder_id,  callback_t cb)
{
	// This instance will be deleted in LLInitialFriendCardsFetch::done().
	LLInitialFriendCardsFetch* fetch = new LLInitialFriendCardsFetch(folder_id, cb);
	fetch->startFetch();
	if(fetch->isFinished())
	{
		// everything is already here - call done.
		fetch->done();
	}
	else
	{
		// it's all on it's way - add an observer, and the inventory
		// will call done for us when everything is here.
		gInventory.addObserver(fetch);
	}
}

// Make sure LLInventoryModel::buildParentChildMap() has been called before it.
// This method must be called before any actions with friends list.
void LLFriendCardsManager::ensureFriendsFolderExists()
{
	const LLUUID calling_cards_folder_ID = gInventory.findCategoryUUIDForType(LLFolderType::FT_CALLINGCARD);

	// If "Friends" folder exists in "Calling Cards" we should check if "All" sub-folder
	// exists in "Friends", otherwise we create it.
	LLUUID friends_folder_ID = findFriendFolderUUIDImpl();
	if (friends_folder_ID.notNull())
	{
		fetchAndCheckFolderDescendents(friends_folder_ID,
				boost::bind(&LLFriendCardsManager::ensureFriendsAllFolderExists, this));
	}
	else
	{
		if (!gInventory.isCategoryComplete(calling_cards_folder_ID))
		{
			LLViewerInventoryCategory* cat = gInventory.getCategory(calling_cards_folder_ID);
			std::string cat_name = cat ? cat->getName() : "unknown";
			llwarns << "Failed to find \"" << cat_name << "\" category descendents in Category Tree." << llendl;
		}

		friends_folder_ID = gInventory.createNewCategory(calling_cards_folder_ID,
			LLFolderType::FT_CALLINGCARD, get_friend_folder_name());

		gInventory.createNewCategory(friends_folder_ID,
			LLFolderType::FT_CALLINGCARD, get_friend_all_subfolder_name());

		// Now when we have all needed folders we can sync their contents with buddies list.
		syncFriendsFolder();
	}
}

// Make sure LLFriendCardsManager::ensureFriendsFolderExists() has been called before it.
void LLFriendCardsManager::ensureFriendsAllFolderExists()
{
	LLUUID friends_all_folder_ID = findFriendAllSubfolderUUIDImpl();
	if (friends_all_folder_ID.notNull())
	{
		fetchAndCheckFolderDescendents(friends_all_folder_ID,
				boost::bind(&LLFriendCardsManager::syncFriendsFolder, this));
	}
	else
	{
		LLUUID friends_folder_ID = findFriendFolderUUIDImpl();

		if (!gInventory.isCategoryComplete(friends_folder_ID))
		{
			LLViewerInventoryCategory* cat = gInventory.getCategory(friends_folder_ID);
			std::string cat_name = cat ? cat->getName() : "unknown";
			llwarns << "Failed to find \"" << cat_name << "\" category descendents in Category Tree." << llendl;
		}

		friends_all_folder_ID = gInventory.createNewCategory(friends_folder_ID,
			LLFolderType::FT_CALLINGCARD, get_friend_all_subfolder_name());

		// Now when we have all needed folders we can sync their contents with buddies list.
		syncFriendsFolder();
	}
}

void LLFriendCardsManager::syncFriendsFolder()
{
	LLAvatarTracker::buddy_map_t all_buddies;
	LLAvatarTracker::instance().copyBuddyList(all_buddies);

	// 1. Check if own calling card exists
	const LLUUID calling_cards_folder_id = gInventory.findCategoryUUIDForType(LLFolderType::FT_CALLINGCARD);

	LLInventoryModel::cat_array_t cats;
	LLInventoryModel::item_array_t items;
	LLFindAgentCallingCard collector;
	gInventory.collectDescendentsIf(calling_cards_folder_id, cats, items, LLInventoryModel::EXCLUDE_TRASH, collector);

	// Create own calling card if it was not found in Friends/All folder
	if (!collector.isAgentCallingCardFound())
	{
		LLAvatarName av_name;
		LLAvatarNameCache::get( gAgentID, &av_name );

		create_inventory_item(gAgentID,
							  gAgent.getSessionID(),
							  calling_cards_folder_id,
							  LLTransactionID::tnull,
							  av_name.getCompleteName(),
							  gAgentID.asString(),
							  LLAssetType::AT_CALLINGCARD,
							  LLInventoryType::IT_CALLINGCARD,
							  NOT_WEARABLE,
							  PERM_MOVE | PERM_TRANSFER,
							  NULL);
	}

	// 2. Add missing Friend Cards for friends
	LLAvatarTracker::buddy_map_t::const_iterator buddy_it = all_buddies.begin();
	llinfos << "try to build friends, count: " << all_buddies.size() << llendl;
	for(; buddy_it != all_buddies.end(); ++buddy_it)
	{
		const LLUUID& buddy_id = (*buddy_it).first;
		addFriendCardToInventory(buddy_id);
	}
}

class CreateFriendCardCallback : public LLInventoryCallback
{
public:
	void fire(const LLUUID& inv_item_id)
	{
		LLViewerInventoryItem* item = gInventory.getItem(inv_item_id);

		if (item)
			LLFriendCardsManager::instance().extractAvatarID(item->getCreatorUUID());
	}
};

void LLFriendCardsManager::addFriendCardToInventory(const LLUUID& avatarID)
{

	bool shouldBeAdded = true;
	LLAvatarName av_name;
	LLAvatarNameCache::get(avatarID, &av_name);
	const std::string& name = av_name.mUsername;

	lldebugs << "Processing buddy name: " << name 
		<< ", id: " << avatarID
		<< llendl; 

	if (shouldBeAdded && findFriendCardInventoryUUIDImpl(avatarID).notNull())
	{
		shouldBeAdded = false;
		lldebugs << "is found in Inventory: " << name << llendl; 
	}

	if (shouldBeAdded && isAvatarDataStored(avatarID))
	{
		shouldBeAdded = false;
		lldebugs << "is found in sentRequests: " << name << llendl; 
	}

	if (shouldBeAdded)
	{
		putAvatarData(avatarID);
		lldebugs << "Sent create_inventory_item for " << avatarID << ", " << name << llendl;

		// TODO: mantipov: Is CreateFriendCardCallback really needed? Probably not
		LLPointer<LLInventoryCallback> cb = new CreateFriendCardCallback();

		create_inventory_callingcard(avatarID, findFriendAllSubfolderUUIDImpl(), cb);
	}
}

void LLFriendCardsManager::removeFriendCardFromInventory(const LLUUID& avatarID)
{
	LLInventoryModel::item_array_t items;
	findMatchedFriendCards(avatarID, items);

	LLInventoryModel::item_array_t::const_iterator it;
	for (it = items.begin(); it != items.end(); ++ it)
	{
		gInventory.removeItem((*it)->getUUID());
	}
}

void LLFriendCardsManager::onFriendListUpdate(U32 changed_mask)
{
	LLAvatarTracker& at = LLAvatarTracker::instance();

	switch(changed_mask) {
	case LLFriendObserver::ADD:
		{
			const std::set<LLUUID>& changed_items = at.getChangedIDs();
			std::set<LLUUID>::const_iterator id_it = changed_items.begin();
			std::set<LLUUID>::const_iterator id_end = changed_items.end();
			for (;id_it != id_end; ++id_it)
			{
				LLFriendCardsManager::instance().addFriendCardToInventory(*id_it);
			}
		}
		break;
	case LLFriendObserver::REMOVE:
		{
			const std::set<LLUUID>& changed_items = at.getChangedIDs();
			std::set<LLUUID>::const_iterator id_it = changed_items.begin();
			std::set<LLUUID>::const_iterator id_end = changed_items.end();
			for (;id_it != id_end; ++id_it)
			{
				LLFriendCardsManager::instance().removeFriendCardFromInventory(*id_it);
			}
		}

	default:;
	}
}

// EOF<|MERGE_RESOLUTION|>--- conflicted
+++ resolved
@@ -322,134 +322,12 @@
 }
 
 
-<<<<<<< HEAD
-const LLUUID& LLFriendCardsManager::findFriendSubfolderUUID(const std::string& nonLocalizedName) const
-{
-	LLUUID friendFolderUUID = findFriendFolderUUIDImpl();
-
-	return findChildFolderUUID(friendFolderUUID, nonLocalizedName);
-}
-
-//Unused ast this time
-#if 0
-void LLFriendCardsManager::getOrCreateFriendSubfolder(LLUUID& sub_folder_ID, const std::string& nonLocalizedName, callback_t cb)
-{
-	sub_folder_ID = findFriendSubfolderUUID(nonLocalizedName);
-	
-	if (!sub_folder_ID.notNull())
-	{
-		LLUUID friends_folder_ID = findFriendFolderUUIDImpl();
-
-		if (!gInventory.isCategoryComplete(friends_folder_ID))
-		{
-			LLViewerInventoryCategory* cat = gInventory.getCategory(friends_folder_ID);
-			std::string cat_name = cat ? cat->getName() : "unknown";
-			llwarns << "Failed to find \"" << cat_name << "\" category descendents in Category Tree." << llendl;
-		}
-
-		sub_folder_ID = gInventory.createNewCategory(friends_folder_ID,
-			LLFolderType::FT_CALLINGCARD, nonLocalizedName);
-	}
-	
-	if (sub_folder_ID.notNull())
-	{
-		fetchAndCheckFolderDescendents(sub_folder_ID, cb);
-	}
-}
-#endif
-
-void LLFriendCardsManager::createFriendSubfolder(const std::string& nonLocalizedName)
-{
-	LLUUID sub_folder_ID = findFriendSubfolderUUID(nonLocalizedName);
-	
-	if (!sub_folder_ID.notNull())
-	{
-		LLUUID friends_folder_ID = findFriendFolderUUIDImpl();
-
-		if (!gInventory.isCategoryComplete(friends_folder_ID))
-		{
-			LLViewerInventoryCategory* cat = gInventory.getCategory(friends_folder_ID);
-			std::string cat_name = cat ? cat->getName() : "unknown";
-			llwarns << "Failed to find \"" << cat_name << "\" category descendents in Category Tree." << llendl;
-		}
-
-		sub_folder_ID = gInventory.createNewCategory(friends_folder_ID,
-			LLFolderType::FT_CALLINGCARD, nonLocalizedName);
-	}
-}
-
-boost::signals2::connection LLFriendCardsManager::setFriendsDirLoadedCallback(const friends_loaded_signal_t::slot_type& cb)
-{
-	return mFriendsLoadedSignal.connect(cb);
-}
-
-//Unused at this time
-#if 0
-void LLFriendCardsManager::collectFriendSet(const LLUUID& sub_folder_ID, uuid_vec_t buddyUUIDs) const
-{
-	LLInventoryModel::item_array_t* items;
-	LLInventoryModel::cat_array_t* fakeCatsArg;
-	LLInventoryModel::item_array_t::const_iterator itBuddy;	// to iterate Buddies in each List
-
-	gInventory.getDirectDescendentsOf(sub_folder_ID, fakeCatsArg, items);
-
-	for (itBuddy = items->begin(); itBuddy != items->end(); ++itBuddy)
-	{
-		buddyUUIDs.push_back((*itBuddy)->getCreatorUUID());
-	}
-}
-#endif
-
-void LLFriendCardsManager::collectFriendsLists(folderid_buddies_map_t& folderBuddiesMap) const
-{
-	folderBuddiesMap.clear();
-
-	LLInventoryModel::cat_array_t* listFolders;
-	LLInventoryModel::item_array_t* items;
-
-	// get folders in the Friend folder. Items should be NULL due to Cards should be in lists.
-	gInventory.getDirectDescendentsOf(findFriendFolderUUIDImpl(), listFolders, items);
-
-	if (NULL == listFolders)
-		return;
-
-	LLInventoryModel::cat_array_t::const_iterator itCats;	// to iterate Friend Lists (categories)
-	LLInventoryModel::item_array_t::const_iterator itBuddy;	// to iterate Buddies in each List
-	LLInventoryModel::cat_array_t* fakeCatsArg;
-	for (itCats = listFolders->begin(); itCats != listFolders->end(); ++itCats)
-	{
 		if (items)
 			items->clear();
-		
-		// Everything but Friends/All content will collected here
-		// Friends/All will be handled by LLAvatarTracker
-		if ((*itCats)->getUUID() == findFriendAllSubfolderUUIDImpl())
-			continue;
-		
-		//NOTE* getDirectDescendentsOf is not used here as it was not returning all items most of the time.
-		//LLInventoryModel::cat_array_t fakeCatsArg;
-		//LLInventoryModel::item_array_t items;
-		//LLFindFriendCallingCard collector;
-		//gInventory.collectDescendentsIf((*itCats)->getUUID(), fakeCatsArg, items, LLInventoryModel::EXCLUDE_TRASH, collector);
 		gInventory.getDirectDescendentsOf((*itCats)->getUUID(), fakeCatsArg, items);
 
 		if (NULL == items)
 			continue;
-		
-		uuid_vec_t buddyUUIDs;
-		for (itBuddy = items->begin(); itBuddy != items->end(); ++itBuddy)
-		{
-			buddyUUIDs.push_back((*itBuddy)->getCreatorUUID());
-		}
-
-		folderBuddiesMap.insert(make_pair((*itCats)->getUUID(), buddyUUIDs));
-	}
-}
-
-
-
-=======
->>>>>>> 2b93d8cd
 /************************************************************************/
 /*		Private Methods                                                 */
 /************************************************************************/
