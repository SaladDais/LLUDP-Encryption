--- conflicted
+++ resolved
@@ -578,7 +578,6 @@
 	// scan the PEM file extracting each certificate
 	if (LLFile::isfile(filename))
 	{
-<<<<<<< HEAD
 	// <FS:ND> Do not use BIO_new(BIO_s_file())/BIO_read_filename. This will fail if filename is an UTF8 encoded unicode path. Instead
 	// use BIO_new_file. BIO_new_file handles UTF8 encoded filenames gracefully.
 
@@ -589,12 +588,6 @@
         if(file_bio)
         {
             // if (BIO_read_filename(file_bio, filename.c_str()) > 0) // <FS:ND/>
-=======
-        BIO* file_bio = BIO_new(BIO_s_file());
-        if(file_bio)
-        {
-            if (BIO_read_filename(file_bio, filename.c_str()) > 0)
->>>>>>> 1b032c37
             {	
                 X509 *cert_x509 = NULL;
                 while((PEM_read_bio_X509(file_bio, &cert_x509, 0, NULL)) && 
@@ -602,14 +595,6 @@
                 {
                     try
                     {
-<<<<<<< HEAD
-                        add(new LLBasicCertificate(cert_x509));
-                        loaded++;
-                    }
-                    catch (...)
-                    {
-					LOG_UNHANDLED_EXCEPTION("creating certificate from the certificate store file");
-=======
                         LLPointer<LLBasicCertificate> new_cert(new LLBasicCertificate(cert_x509));
                         LLSD validation_params;
                         _validateCert(VALIDATION_POLICY_TIME,
@@ -632,26 +617,18 @@
                     catch (...)
                     {
                         LOG_UNHANDLED_EXCEPTION("creating certificate from the certificate store file");
->>>>>>> 1b032c37
                     }
                     X509_free(cert_x509);
                     cert_x509 = NULL;
                 }
                 BIO_free(file_bio);
             }
-<<<<<<< HEAD
             // <FS:Ansariel> Not needed because of Nicky's change
             //else
             //{
             //    LL_WARNS("SECAPI") << "BIO read failed for " << filename << LL_ENDL;
             //}
             // </FS:Ansariel>
-=======
-            else
-            {
-                LL_WARNS("SECAPI") << "BIO read failed for " << filename << LL_ENDL;
-            }
->>>>>>> 1b032c37
 
             LL_INFOS("SECAPI") << "loaded " << loaded << " certificates from " << filename << LL_ENDL;
         }
@@ -1136,14 +1113,10 @@
 			}
 		}
 		// successfully found in cache
-<<<<<<< HEAD
-		LL_DEBUGS("SECAPI") << "Valid cert for " << validation_params[CERT_HOSTNAME].asString() << " found in cache" << LL_ENDL;
-=======
 		LL_DEBUGS("SECAPI") << "Valid cert for '" << validation_params[CERT_HOSTNAME].asString() << "'"
                             << " skeyid '" << skeyid << "'"
                             << " found in cache"
                             << LL_ENDL;
->>>>>>> 1b032c37
 		return;
 	}
 	if(current_cert_info.isUndefined())
@@ -1188,10 +1161,6 @@
 		LLCertificateStore::iterator found_store_cert = find(cert_search_params);
 		if(found_store_cert != end())
 		{
-<<<<<<< HEAD
-			mTrustedCertCache[sha1_hash] = std::pair<LLDate, LLDate>(from_time, to_time);
-            LL_DEBUGS("SECAPI") << "Valid cert for " << validation_params[CERT_HOSTNAME].asString() << " found in cert store" << LL_ENDL;	
-=======
 			mTrustedCertCache[skeyid] = std::pair<LLDate, LLDate>(from_time, to_time);
             LL_DEBUGS("SECAPI") << "Valid cert "
                                 << " for '" << (validation_params.has(CERT_HOSTNAME) ? validation_params[CERT_HOSTNAME].asString() : "(unknown hostname)") << "'";
@@ -1202,7 +1171,6 @@
                     << " skeyid '" << current_cert_info[CERT_SUBJECT_KEY_IDENTFIER].asString() << "'"
                     << " found in cert store"
                     << LL_ENDL;	
->>>>>>> 1b032c37
 			return;
 		}
 		
@@ -1239,10 +1207,6 @@
 				LLTHROW(LLCertValidationInvalidSignatureException(current_cert_info));
 			}			
 			// successfully validated.
-<<<<<<< HEAD
-			mTrustedCertCache[sha1_hash] = std::pair<LLDate, LLDate>(from_time, to_time);		
-            LL_DEBUGS("SECAPI") << "Valid CA cert for " << validation_params[CERT_HOSTNAME].asString() << " found in cert store" << LL_ENDL;	
-=======
 			mTrustedCertCache[skeyid] = std::pair<LLDate, LLDate>(from_time, to_time);		
             LL_DEBUGS("SECAPI") << "Verified and cached cert for '" << validation_params[CERT_HOSTNAME].asString() << "'"
                                 << " as '" << subject_name << "'"
@@ -1250,7 +1214,6 @@
                                 << " using CA '" << cert_search_params[CERT_SUBJECT_NAME_STRING] << "'"
                                 << " with id '" <<  cert_search_params[CERT_SUBJECT_KEY_IDENTFIER].asString() << "' found in cert store"
                                 << LL_ENDL;	
->>>>>>> 1b032c37
 			return;
 		}
 		previous_cert = (*current_cert);
@@ -1268,10 +1231,6 @@
         ((*cert_chain)[cert_chain->size()-1])->getLLSD(last_cert_info);
 		LLTHROW(LLCertValidationTrustException(last_cert_info));
 	}
-<<<<<<< HEAD
-    LL_DEBUGS("SECAPI") << "Valid ? cert for " << validation_params[CERT_HOSTNAME].asString() << " found in cert store" << LL_ENDL;	
-	mTrustedCertCache[sha1_hash] = std::pair<LLDate, LLDate>(from_time, to_time);	
-=======
     else
     {
         LL_DEBUGS("SECAPI") << "! Caching untrusted cert for '" << subject_name << "'"
@@ -1279,7 +1238,7 @@
                             << LL_ENDL;	
         mTrustedCertCache[skeyid] = std::pair<LLDate, LLDate>(from_time, to_time);	
     }
->>>>>>> 1b032c37
+    LL_DEBUGS("SECAPI") << "Valid ? cert for " << validation_params[CERT_HOSTNAME].asString() << " found in cert store" << LL_ENDL;	
 }
 
 
