/** 
 * @file llsechandler_basic.cpp
 * @brief Security API for services such as certificate handling
 * secure local storage, etc.
 *
 * $LicenseInfo:firstyear=2003&license=viewerlgpl$
 * Second Life Viewer Source Code
 * Copyright (C) 2010, Linden Research, Inc.
 * 
 * This library is free software; you can redistribute it and/or
 * modify it under the terms of the GNU Lesser General Public
 * License as published by the Free Software Foundation;
 * version 2.1 of the License only.
 * 
 * This library is distributed in the hope that it will be useful,
 * but WITHOUT ANY WARRANTY; without even the implied warranty of
 * MERCHANTABILITY or FITNESS FOR A PARTICULAR PURPOSE.  See the GNU
 * Lesser General Public License for more details.
 * 
 * You should have received a copy of the GNU Lesser General Public
 * License along with this library; if not, write to the Free Software
 * Foundation, Inc., 51 Franklin Street, Fifth Floor, Boston, MA  02110-1301  USA
 * 
 * Linden Research, Inc., 945 Battery Street, San Francisco, CA  94111  USA
 * $/LicenseInfo$
 */


#include "llviewerprecompiledheaders.h"
#include "llsecapi.h"
#include "llsechandler_basic.h"
#include "llsdserialize.h"
#include "llviewernetwork.h"
#include "llxorcipher.h"
#include "llfile.h"
#include "lldir.h"
#include "llviewercontrol.h"
#include "llexception.h"
#include "stringize.h"
#include <vector>
#include <ios>
#include <openssl/ossl_typ.h>
#include <openssl/x509.h>
#include <openssl/x509v3.h>
#include <openssl/pem.h>
#include <openssl/asn1.h>
#include <openssl/rand.h>
#include <openssl/err.h>
#include <iostream>
#include <iomanip>
#include <time.h>
#include "llmachineid.h"


static const std::string DEFAULT_CREDENTIAL_STORAGE = "credential";

// 128 bits of salt data...
#define STORE_SALT_SIZE 16 
#define BUFFER_READ_SIZE 256
std::string cert_string_from_asn1_string(ASN1_STRING* value);
std::string cert_string_from_octet_string(ASN1_OCTET_STRING* value);

LLSD _basic_constraints_ext(X509* cert);
LLSD _key_usage_ext(X509* cert);
LLSD _ext_key_usage_ext(X509* cert);
std::string _subject_key_identifier(X509 *cert);
LLSD _authority_key_identifier(X509* cert);
void _validateCert(int validation_policy,
                   LLPointer<LLCertificate> cert,
                   const LLSD& validation_params,
                   int depth);

LLBasicCertificate::LLBasicCertificate(const std::string& pem_cert,
                                       const LLSD* validation_params) 
{
	// BIO_new_mem_buf returns a read only bio, but takes a void* which isn't const
	// so we need to cast it.
	BIO * pem_bio = BIO_new_mem_buf((void*)pem_cert.c_str(), pem_cert.length());
	if(pem_bio == NULL)
	{
		LL_WARNS("SECAPI") << "Could not allocate an openssl memory BIO." << LL_ENDL;
		LLTHROW(LLInvalidCertificate(LLSD::emptyMap()));
	}
	mCert = NULL;
	PEM_read_bio_X509(pem_bio, &mCert, 0, NULL);
	BIO_free(pem_bio);
	if (!mCert)
	{
		LL_WARNS("SECAPI") << "Could not decode certificate to x509." << LL_ENDL;
		LLTHROW(LLInvalidCertificate(LLSD::emptyMap()));
	}
}


LLBasicCertificate::LLBasicCertificate(X509* pCert,
                                       const LLSD* validation_params) 
{
	if (!pCert || !pCert->cert_info)
	{
		LLTHROW(LLInvalidCertificate(LLSD::emptyMap()));
	}	
	mCert = X509_dup(pCert);
    // it is tempting to run _validateCert here, but doing so causes problems
    // the trick is figuring out which aspects to validate. TBD
}

LLBasicCertificate::~LLBasicCertificate() 
{
	if(mCert)
	{
		X509_free(mCert);
        mCert = NULL;
	}
}

//
// retrieve the pem using the openssl functionality
std::string LLBasicCertificate::getPem() const
{ 
	char * pem_bio_chars = NULL;
	// a BIO is the equivalent of a 'std::stream', and
	// can be a file, mem stream, whatever.  Grab a memory based
	// BIO for the result
	BIO *pem_bio = BIO_new(BIO_s_mem());
	if (!pem_bio)
	{
		LL_WARNS("SECAPI") << "Could not allocate an openssl memory BIO." << LL_ENDL;		
		return std::string();
	}
	PEM_write_bio_X509(pem_bio, mCert);
	int length = BIO_get_mem_data(pem_bio, &pem_bio_chars);
	std::string result = std::string(pem_bio_chars, length);
	BIO_free(pem_bio);
	return result;
}

// get the DER encoding for the cert
// DER is a binary encoding format for certs...
std::vector<U8> LLBasicCertificate::getBinary() const
{ 
	U8 * der_bio_data = NULL;
	// get a memory bio 
	BIO *der_bio = BIO_new(BIO_s_mem());
	if (!der_bio)
	{
		LL_WARNS("SECAPI") << "Could not allocate an openssl memory BIO." << LL_ENDL;			
		return std::vector<U8>();
	}
	i2d_X509_bio(der_bio, mCert);
	int length = BIO_get_mem_data(der_bio, &der_bio_data);
	std::vector<U8> result(length);
	// vectors are guranteed to be a contiguous chunk of memory.
	memcpy(&result[0], der_bio_data,  length);
	BIO_free(der_bio);
	return result;
}


void LLBasicCertificate::getLLSD(LLSD &llsd)
{
	if (mLLSDInfo.isUndefined())
	{
		_initLLSD();
	}
	llsd = mLLSDInfo;
}

// Initialize the LLSD info for the certificate
LLSD& LLBasicCertificate::_initLLSD()
{ 

	// call the various helpers to build the LLSD
	mLLSDInfo[CERT_SUBJECT_NAME] = cert_name_from_X509_NAME(X509_get_subject_name(mCert));
	mLLSDInfo[CERT_ISSUER_NAME] = cert_name_from_X509_NAME(X509_get_issuer_name(mCert));
	mLLSDInfo[CERT_SUBJECT_NAME_STRING] = cert_string_name_from_X509_NAME(X509_get_subject_name(mCert));
	mLLSDInfo[CERT_ISSUER_NAME_STRING] = cert_string_name_from_X509_NAME(X509_get_issuer_name(mCert));
	ASN1_INTEGER *sn = X509_get_serialNumber(mCert);
	if (sn != NULL)
	{
		mLLSDInfo[CERT_SERIAL_NUMBER] = cert_string_from_asn1_integer(sn);
	}
	
	mLLSDInfo[CERT_VALID_TO] = cert_date_from_asn1_time(X509_get_notAfter(mCert));
	mLLSDInfo[CERT_VALID_FROM] = cert_date_from_asn1_time(X509_get_notBefore(mCert));
	// add the known extensions
	mLLSDInfo[CERT_BASIC_CONSTRAINTS] = _basic_constraints_ext(mCert);
	mLLSDInfo[CERT_KEY_USAGE] = _key_usage_ext(mCert);
	mLLSDInfo[CERT_EXTENDED_KEY_USAGE] = _ext_key_usage_ext(mCert);
	mLLSDInfo[CERT_SUBJECT_KEY_IDENTFIER] = _subject_key_identifier(mCert);
	mLLSDInfo[CERT_AUTHORITY_KEY_IDENTIFIER] = _authority_key_identifier(mCert);
	return mLLSDInfo; 
}

// Retrieve the basic constraints info
LLSD _basic_constraints_ext(X509* cert)
{
	LLSD result;
	BASIC_CONSTRAINTS *bs = (BASIC_CONSTRAINTS *)X509_get_ext_d2i(cert, NID_basic_constraints, NULL, NULL);
	if(bs)
	{
		result = LLSD::emptyMap();
		// Determines whether the cert can be used as a CA
		result[CERT_BASIC_CONSTRAINTS_CA] = (bool)bs->ca;
	
		if(bs->pathlen) 
		{
			// the pathlen determines how deep a certificate chain can be from
			// this CA
			if((bs->pathlen->type == V_ASN1_NEG_INTEGER)
			   || !bs->ca) 
			{
				result[CERT_BASIC_CONSTRAINTS_PATHLEN] = 0;
			} 
			else 
			{
				result[CERT_BASIC_CONSTRAINTS_PATHLEN] = (int)ASN1_INTEGER_get(bs->pathlen);
			}
		}

		BASIC_CONSTRAINTS_free( bs );
	}
	return result;
}

// retrieve the key usage, which specifies how the cert can be used.
// 
LLSD _key_usage_ext(X509* cert)
{
	LLSD result;
	ASN1_STRING *usage_str = (ASN1_STRING *)X509_get_ext_d2i(cert, NID_key_usage, NULL, NULL);
	if(usage_str)
	{
		result = LLSD::emptyArray();
		long usage = 0;
		if(usage_str->length > 0) 
		{
			usage = usage_str->data[0];
			if(usage_str->length > 1)
			{
				usage |= usage_str->data[1] << 8;
			}
		}
		ASN1_STRING_free(usage_str);
		if(usage)
		{
			if(usage & KU_DIGITAL_SIGNATURE) result.append(LLSD((std::string)CERT_KU_DIGITAL_SIGNATURE));
			if(usage & KU_NON_REPUDIATION) result.append(LLSD((std::string)CERT_KU_NON_REPUDIATION));
			if(usage & KU_KEY_ENCIPHERMENT) result.append(LLSD((std::string)CERT_KU_KEY_ENCIPHERMENT));
			if(usage & KU_DATA_ENCIPHERMENT) result.append(LLSD((std::string)CERT_KU_DATA_ENCIPHERMENT));
			if(usage & KU_KEY_AGREEMENT) result.append(LLSD((std::string)CERT_KU_KEY_AGREEMENT));
			if(usage & KU_KEY_CERT_SIGN) result.append(LLSD((std::string)CERT_KU_CERT_SIGN));			
			if(usage & KU_CRL_SIGN) result.append(LLSD((std::string)CERT_KU_CRL_SIGN));	
			if(usage & KU_ENCIPHER_ONLY) result.append(LLSD((std::string)CERT_KU_ENCIPHER_ONLY));				
			if(usage & KU_DECIPHER_ONLY) result.append(LLSD((std::string)CERT_KU_DECIPHER_ONLY));		
		}
	}
	return result;
}

// retrieve the extended key usage for the cert
LLSD _ext_key_usage_ext(X509* cert)
{
	LLSD result;
	EXTENDED_KEY_USAGE *eku = (EXTENDED_KEY_USAGE *)X509_get_ext_d2i(cert, NID_ext_key_usage, NULL, NULL);
	if(eku)
	{
		result = LLSD::emptyArray();
		while(sk_ASN1_OBJECT_num(eku))
		{
			ASN1_OBJECT *usage = sk_ASN1_OBJECT_pop(eku);
			if(usage)
			{
				int nid = OBJ_obj2nid(usage);
				if (nid)
				{
					std::string sn = OBJ_nid2sn(nid);
					result.append(sn);
				}
				ASN1_OBJECT_free(usage);
			}
		}

		EXTENDED_KEY_USAGE_free( eku );
	}
	return result;
}

// retrieve the subject key identifier of the cert
std::string _subject_key_identifier(X509 *cert)
{
    std::string result;
	ASN1_OCTET_STRING *skeyid = (ASN1_OCTET_STRING *)X509_get_ext_d2i(cert, NID_subject_key_identifier, NULL, NULL);
	if(skeyid)
	{
		result = cert_string_from_octet_string(skeyid);
		ASN1_OCTET_STRING_free( skeyid );
	}
	return result;
}

// retrieve the authority key identifier of the cert
LLSD _authority_key_identifier(X509* cert)
{
	LLSD result;
	AUTHORITY_KEYID *akeyid = (AUTHORITY_KEYID *)X509_get_ext_d2i(cert, NID_authority_key_identifier, NULL, NULL);
	if(akeyid)
	{
		result = LLSD::emptyMap();
		if(akeyid->keyid)
		{
			result[CERT_AUTHORITY_KEY_IDENTIFIER_ID] = cert_string_from_octet_string(akeyid->keyid);
		}
		if(akeyid->serial)
		{
			result[CERT_AUTHORITY_KEY_IDENTIFIER_SERIAL] = cert_string_from_asn1_integer(akeyid->serial);
		}	

		AUTHORITY_KEYID_free( akeyid );
	}
	// we ignore the issuer name in the authority key identifier, we check the issue name via
	// the the issuer name entry in the cert.
	return result;
}

// retrieve an openssl x509 object,
// which must be freed by X509_free
X509* LLBasicCertificate::getOpenSSLX509() const
{ 
	return X509_dup(mCert); 
}  

// generate a single string containing the subject or issuer
// name of the cert.
std::string cert_string_name_from_X509_NAME(X509_NAME* name)
{
	char * name_bio_chars = NULL;
	// get a memory bio
	BIO *name_bio = BIO_new(BIO_s_mem());
	// stream the name into the bio.  The name will be in the 'short name' format
	X509_NAME_print_ex(name_bio, name, 0, XN_FLAG_RFC2253);
	int length = BIO_get_mem_data(name_bio, &name_bio_chars);
	std::string result = std::string(name_bio_chars, length);
	BIO_free(name_bio);
	return result;
}

// generate an LLSD from a certificate name (issuer or subject name).  
// the name will be strings indexed by the 'long form'
LLSD cert_name_from_X509_NAME(X509_NAME* name)
{
	LLSD result = LLSD::emptyMap();
	int name_entries = X509_NAME_entry_count(name);
	for (int entry_index=0; entry_index < name_entries; entry_index++) 
	{
		char buffer[32];
		X509_NAME_ENTRY *entry = X509_NAME_get_entry(name, entry_index);
		
		std::string name_value = std::string((const char*)M_ASN1_STRING_data(X509_NAME_ENTRY_get_data(entry)), 
											 M_ASN1_STRING_length(X509_NAME_ENTRY_get_data(entry)));

		ASN1_OBJECT* name_obj = X509_NAME_ENTRY_get_object(entry);		
		OBJ_obj2txt(buffer, sizeof(buffer), name_obj, 0);
		std::string obj_buffer_str = std::string(buffer);
		result[obj_buffer_str] = name_value;
	}
	
	return result;
}

// Generate a string from an ASN1 integer.  ASN1 Integers are
// bignums, so they can be 'infinitely' long, therefore we
// cannot simply use a conversion to U64 or something.
// We retrieve as a readable string for UI

std::string cert_string_from_asn1_integer(ASN1_INTEGER* value)
{
	std::string result;
	BIGNUM *bn = ASN1_INTEGER_to_BN(value, NULL);
	if(bn)
	{
		char * ascii_bn = BN_bn2hex(bn);

		if(ascii_bn)
		{
			result = ascii_bn;
			OPENSSL_free(ascii_bn);
		}
		BN_free(bn);
	}
	return result;
}

// Generate a string from an OCTET string.
// we retrieve as a 

std::string cert_string_from_octet_string(ASN1_OCTET_STRING* value)
{
	
	std::stringstream result;
	result << std::hex << std::setprecision(2);
	for (int i=0; i < value->length; i++)
	{
		if (i != 0) 
		{
			result << ":";
		}
		result  << std::setfill('0') << std::setw(2) << (int)value->data[i];
	}
	return result.str();
}

// Generate a string from an ASN1 integer.  ASN1 Integers are
// bignums, so they can be 'infinitely' long, therefore we
// cannot simply use a conversion to U64 or something.
// We retrieve as a readable string for UI

std::string cert_string_from_asn1_string(ASN1_STRING* value)
{
	char * string_bio_chars = NULL;
	std::string result;
	// get a memory bio
	BIO *string_bio = BIO_new(BIO_s_mem());
	if(!string_bio)
	{
		// stream the name into the bio.  The name will be in the 'short name' format
		ASN1_STRING_print_ex(string_bio, value, ASN1_STRFLGS_RFC2253);
		int length = BIO_get_mem_data(string_bio, &string_bio_chars);
		result = std::string(string_bio_chars, length);
		BIO_free(string_bio);
	}
	else
	{
		LL_WARNS("SECAPI") << "Could not allocate an openssl memory BIO." << LL_ENDL;
	}
	
	return result;
}

// retrieve a date structure from an ASN1 time, for 
// validity checking.
LLDate cert_date_from_asn1_time(ASN1_TIME* asn1_time)
{
	
	struct tm timestruct = {0};
	int i = asn1_time->length;
	
	if (i < 10)
	{
		return LLDate();
	}	
	// convert the date from the ASN1 time (which is a string in ZULU time), to
	// a timeval.
	timestruct.tm_year = (asn1_time->data[0]-'0') * 10 + (asn1_time->data[1]-'0');
	
	/* Deal with Year 2000 */
	if (timestruct.tm_year < 70)
		timestruct.tm_year += 100;
	
	timestruct.tm_mon = (asn1_time->data[2]-'0') * 10 + (asn1_time->data[3]-'0') - 1;
	timestruct.tm_mday = (asn1_time->data[4]-'0') * 10 + (asn1_time->data[5]-'0');
	timestruct.tm_hour = (asn1_time->data[6]-'0') * 10 + (asn1_time->data[7]-'0');
	timestruct.tm_min = (asn1_time->data[8]-'0') * 10 + (asn1_time->data[9]-'0');
	timestruct.tm_sec = (asn1_time->data[10]-'0') * 10 + (asn1_time->data[11]-'0');

#if LL_WINDOWS
	return LLDate((F64)_mkgmtime(&timestruct));
#else // LL_WINDOWS
	return LLDate((F64)timegm(&timestruct));
#endif // LL_WINDOWS
}

// class LLBasicCertificateVector
// This class represents a list of certificates, implemented by a vector of certificate pointers.
// it contains implementations of the virtual functions for iterators, search, add, remove, etc.
//

//  Find a certificate in the list.
// It will find a cert that has minimally the params listed, with the values being the same
LLBasicCertificateVector::iterator LLBasicCertificateVector::find(const LLSD& params)
{
	// loop through the entire vector comparing the values in the certs
	// against those passed in via the params.
	// params should be a map.  Only the items specified in the map will be
	// checked, but they must match exactly, even if they're maps or arrays.
    bool found = false;
	iterator cert = begin();
	while ( !found && cert != end() )
	{
		found = true;
		LLSD cert_info;
		(*cert)->getLLSD(cert_info);
		for (LLSD::map_const_iterator param = params.beginMap();
			 found && param != params.endMap();
			 param++)
		{
			if (   !cert_info.has((std::string)param->first)
                || !valueCompareLLSD(cert_info[(std::string)param->first], param->second))
			{
				found = false;
			}
		}
        if (!found)
        {
            cert++;
        }
	}
	return cert;
}

// Insert a certificate into the store.  If the certificate already 
// exists in the store, nothing is done.
void  LLBasicCertificateVector::insert(iterator _iter, 
				       LLPointer<LLCertificate> cert)
{
	LLSD cert_info;
	cert->getLLSD(cert_info);
	if (cert_info.isMap() && cert_info.has(CERT_SUBJECT_KEY_IDENTFIER))
	{
		LLSD existing_cert_info = LLSD::emptyMap();
		existing_cert_info[CERT_SUBJECT_KEY_IDENTFIER] = cert_info[CERT_SUBJECT_KEY_IDENTFIER];
		if(find(existing_cert_info) == end())
		{
			BasicIteratorImpl *basic_iter = dynamic_cast<BasicIteratorImpl*>(_iter.mImpl.get());
			if (basic_iter)
			{
				mCerts.insert(basic_iter->mIter, cert);
			}
            else
            {
                LL_WARNS("SECAPI") << "Invalid certificate postion vector"
                                   << LL_ENDL;
            }
		}
        else
        {
            LL_DEBUGS("SECAPI") << "Certificate already in vector: "
                                << "'" << cert_info << "'"
                                << LL_ENDL;
        }

	}
    else
    {
        LL_WARNS("SECAPI") << "Certificate does not have Subject Key Identifier; not inserted: "
                           << "'" << cert_info << "'"
                           << LL_ENDL;
    }
}

// remove a certificate from the store
LLPointer<LLCertificate> LLBasicCertificateVector::erase(iterator _iter)
{
	
	if (_iter != end())
	{
		BasicIteratorImpl *basic_iter = dynamic_cast<BasicIteratorImpl*>(_iter.mImpl.get());
		LLPointer<LLCertificate> result = (*_iter);
		mCerts.erase(basic_iter->mIter);
		return result;
	}
	return NULL;
}


//
// LLBasicCertificateStore
// This class represents a store of CA certificates.  The basic implementation
// uses a crt file such as the ca-bundle.crt in the existing SL implementation.
LLBasicCertificateStore::LLBasicCertificateStore(const std::string& filename)
{
	mFilename = filename;
	load_from_file(filename);
}

void LLBasicCertificateStore::load_from_file(const std::string& filename)
{
    int loaded = 0;
    int rejected = 0;

	// scan the PEM file extracting each certificate
	if (LLFile::isfile(filename))
	{
	// <FS:ND> Do not use BIO_new(BIO_s_file())/BIO_read_filename. This will fail if filename is an UTF8 encoded unicode path. Instead
	// use BIO_new_file. BIO_new_file handles UTF8 encoded filenames gracefully.

        //BIO* file_bio = BIO_new(BIO_s_file());
        BIO *file_bio( BIO_new_file( filename.c_str(), "rt" ) );
	// </FS:ND>

        if(file_bio)
        {
            // if (BIO_read_filename(file_bio, filename.c_str()) > 0) // <FS:ND/>
            {	
                X509 *cert_x509 = NULL;
                while((PEM_read_bio_X509(file_bio, &cert_x509, 0, NULL)) && 
                      (cert_x509 != NULL))
                {
                    try
                    {
                        LLPointer<LLBasicCertificate> new_cert(new LLBasicCertificate(cert_x509));
                        LLSD validation_params;
                        _validateCert(VALIDATION_POLICY_TIME,
                                      new_cert,
                                      validation_params,
                                      0);
                        add(new_cert);
                        LL_DEBUGS("SECAPI") << "Loaded valid cert for "
                                            << "Name '" << cert_string_name_from_X509_NAME(X509_get_subject_name(cert_x509)) << "'";
                        std::string skeyid(_subject_key_identifier(cert_x509));
                        LL_CONT << " Id '" << skeyid << "'"
                                << LL_ENDL;
                        loaded++;
                    }
                    catch (LLCertException& cert_exception)
                    {
                        LLSD cert_info(cert_exception.getCertData());
                        LL_DEBUGS("SECAPI_BADCERT","SECAPI") << "invalid certificate (" << cert_exception.what() << "): " << cert_info << LL_ENDL;
                        rejected++;
                    }
                    catch (...)
                    {
                        LOG_UNHANDLED_EXCEPTION("creating certificate from the certificate store file");
                        rejected++;
                    }
                    X509_free(cert_x509);
                    cert_x509 = NULL;
                }
                BIO_free(file_bio);
            }
            // <FS:Ansariel> Not needed because of Nicky's change
            //else
            //{
            //    LL_WARNS("SECAPI") << "BIO read failed for " << filename << LL_ENDL;
            //}
            // </FS:Ansariel>

            LL_INFOS("SECAPI") << "loaded " << loaded << " good certificates (rejected " << rejected << ") from " << filename << LL_ENDL;
        }
        else
        {
            LL_WARNS("SECAPI") << "Could not allocate a file BIO" << LL_ENDL;
        }
    }
    else
    {
        // since the user certificate store may not be there, this is not a warning
        LL_INFOS("SECAPI") << "Certificate store not found at " << filename << LL_ENDL;
    }
}


LLBasicCertificateStore::~LLBasicCertificateStore()
{
}


// persist the store
void LLBasicCertificateStore::save()
{
	llofstream file_store(mFilename.c_str(), std::ios_base::binary);
	if(!file_store.fail())
	{
		for(iterator cert = begin();
			cert != end();
			cert++)
		{
			std::string pem = (*cert)->getPem();
			if(!pem.empty())
			{
				file_store << (*cert)->getPem() << std::endl;
			}
		}
		file_store.close();
	}
	else
	{
		LL_WARNS("SECAPI") << "Could not open certificate store " << mFilename << "for save" << LL_ENDL;
	}
}

// return the store id
std::string LLBasicCertificateStore::storeId() const
{
	// this is the basic handler which uses the ca-bundle.crt store,
	// so we ignore this.
	return std::string("");
}


//
// LLBasicCertificateChain
// This class represents a chain of certs, each cert being signed by the next cert
// in the chain.  Certs must be properly signed by the parent
LLBasicCertificateChain::LLBasicCertificateChain(const X509_STORE_CTX* store)
{

	// we're passed in a context, which contains a cert, and a blob of untrusted
	// certificates which compose the chain.
	if((store == NULL) || (store->cert == NULL))
	{
		LL_WARNS("SECAPI") << "An invalid store context was passed in when trying to create a certificate chain" << LL_ENDL;
		return;
	}
	// grab the child cert
	LLPointer<LLCertificate> current = new LLBasicCertificate(store->cert);

	add(current);
	if(store->untrusted != NULL)
	{
		// if there are other certs in the chain, we build up a vector
		// of untrusted certs so we can search for the parents of each
		// consecutive cert.
		LLBasicCertificateVector untrusted_certs;
		for(int i = 0; i < sk_X509_num(store->untrusted); i++)
		{
			LLPointer<LLCertificate> cert = new LLBasicCertificate(sk_X509_value(store->untrusted, i));
			untrusted_certs.add(cert);

		}		
		while(untrusted_certs.size() > 0)
		{
			LLSD find_data = LLSD::emptyMap();
			LLSD cert_data;
			current->getLLSD(cert_data);
			// we simply build the chain via subject/issuer name as the
			// client should not have passed in multiple CA's with the same 
			// subject name.  If they did, it'll come out in the wash during
			// validation.
			find_data[CERT_SUBJECT_NAME_STRING] = cert_data[CERT_ISSUER_NAME_STRING]; 
			LLBasicCertificateVector::iterator issuer = untrusted_certs.find(find_data);
			if (issuer != untrusted_certs.end())
			{
				current = untrusted_certs.erase(issuer);
				add(current);
			}
			else
			{
				break;
			}
		}
	}
}


// subdomain wildcard specifiers can be divided into 3 parts
// the part before the first *, the part after the first * but before
// the second *, and the part after the second *.
// It then iterates over the second for each place in the string
// that it matches.  ie if the subdomain was testfoofoobar, and
// the wildcard was test*foo*bar, it would match test, then
// recursively match foofoobar and foobar

bool _cert_subdomain_wildcard_match(const std::string& subdomain,
									const std::string& wildcard)
{
	// split wildcard into the portion before the *, and the portion after

	int wildcard_pos = wildcard.find_first_of('*');	
	// check the case where there is no wildcard.
	if(wildcard_pos == wildcard.npos)
	{
		return (subdomain == wildcard);
	}
	
	// we need to match the first part of the subdomain string up to the wildcard
	// position
	if(subdomain.substr(0, wildcard_pos) != wildcard.substr(0, wildcard_pos))
	{
		// the first portions of the strings didn't match
		return FALSE;
	}
	
	// as the portion of the wildcard string before the * matched, we need to check the
	// portion afterwards.  Grab that portion.
	std::string new_wildcard_string = wildcard.substr( wildcard_pos+1, wildcard.npos);
	if(new_wildcard_string.empty())
	{
		// we had nothing after the *, so it's an automatic match
		return TRUE;
	}
	
	// grab the portion of the remaining wildcard string before the next '*'.  We need to find this
	// within the remaining subdomain string. and then recursively check.
	std::string new_wildcard_match_string = new_wildcard_string.substr(0, new_wildcard_string.find_first_of('*'));
	
	// grab the portion of the subdomain after the part that matched the initial wildcard portion
	std::string new_subdomain = subdomain.substr(wildcard_pos, subdomain.npos);
	
	// iterate through the current subdomain, finding instances of the match string.
	int sub_pos = new_subdomain.find_first_of(new_wildcard_match_string);
	while(sub_pos != std::string::npos)
	{
		new_subdomain = new_subdomain.substr(sub_pos, std::string::npos);
		if(_cert_subdomain_wildcard_match(new_subdomain, new_wildcard_string))
		{
			return TRUE;
		}
		sub_pos = new_subdomain.find_first_of(new_wildcard_match_string, 1);


	}
	// didn't find any instances of the match string that worked in the subdomain, so fail.
	return FALSE;
}


// RFC2459 does not address wildcards as part of it's name matching
// specification, and there is no RFC specifying wildcard matching,
// RFC2818 does a few statements about wildcard matching, but is very 
// general.  Generally, wildcard matching is per implementation, although
// it's pretty similar.
// in our case, we use the '*' wildcard character only, within each
// subdomain.  The hostname and the CN specification should have the
// same number of subdomains.
// We then iterate that algorithm over each subdomain.
bool _cert_hostname_wildcard_match(const std::string& hostname, const std::string& common_name)
{
	std::string new_hostname = hostname;
	std::string new_cn = common_name;
	
	// find the last '.' in the hostname and the match name.
	int subdomain_pos = new_hostname.find_last_of('.');
	int subcn_pos = new_cn.find_last_of('.');
	
	// if the last char is a '.', strip it
	if(subdomain_pos == (new_hostname.length()-1))
	{
		new_hostname = new_hostname.substr(0, subdomain_pos);
		subdomain_pos = new_hostname.find_last_of('.');
	}
	if(subcn_pos == (new_cn.length()-1))
	{
		new_cn = new_cn.substr(0, subcn_pos);
		subcn_pos = new_cn.find_last_of('.');
	}	

	// Check to see if there are any further '.' in the string.  
	while((subcn_pos != std::string::npos) && (subdomain_pos != std::string::npos))
	{
		// snip out last subdomain in both the match string and the hostname
		// The last bit for 'my.current.host.com' would be 'com'  
		std::string cn_part = new_cn.substr(subcn_pos+1, std::string::npos);
		std::string hostname_part = new_hostname.substr(subdomain_pos+1, std::string::npos);
		
		if(!_cert_subdomain_wildcard_match(new_hostname.substr(subdomain_pos+1, std::string::npos),
										   cn_part))
		{
			return FALSE;
		}
		new_hostname = new_hostname.substr(0, subdomain_pos);
		new_cn = new_cn.substr(0, subcn_pos);
		subdomain_pos = new_hostname.find_last_of('.');
		subcn_pos = new_cn.find_last_of('.');
	}	
	// check to see if the most significant portion of the common name is '*'.  If so, we can
	// simply return success as child domains are also matched.
	if(new_cn == "*")
	{
		// if it's just a '*' we support all child domains as well, so '*.
		return TRUE;
	}
	
	return _cert_subdomain_wildcard_match(new_hostname, new_cn);

}

// validate that the LLSD array in llsd_set contains the llsd_value 
bool _LLSDArrayIncludesValue(const LLSD& llsd_set, LLSD llsd_value)
{
	for(LLSD::array_const_iterator set_value = llsd_set.beginArray();
		set_value != llsd_set.endArray();
		set_value++)
	{
		if(valueCompareLLSD((*set_value), llsd_value))
		{
			return TRUE;
		}
	}
	return FALSE;
}

void _validateCert(int validation_policy,
				  LLPointer<LLCertificate> cert,
				  const LLSD& validation_params,
				  int depth)
{
	LLSD current_cert_info;
	cert->getLLSD(current_cert_info);		
	// check basic properties exist in the cert
	if(!current_cert_info.has(CERT_SUBJECT_NAME) || !current_cert_info.has(CERT_SUBJECT_NAME_STRING))
	{
		LLTHROW(LLCertException(current_cert_info, "Cert doesn't have a Subject Name"));
	}
	
	if(!current_cert_info.has(CERT_ISSUER_NAME_STRING))
	{
		LLTHROW(LLCertException(current_cert_info, "Cert doesn't have an Issuer Name"));
	}
	
	// check basic properties exist in the cert
	if(!current_cert_info.has(CERT_VALID_FROM) || !current_cert_info.has(CERT_VALID_TO))
	{
		LLTHROW(LLCertException(current_cert_info, "Cert doesn't have an expiration period"));
	}
	if (!current_cert_info.has(CERT_SUBJECT_KEY_IDENTFIER))
	{
		LLTHROW(LLCertException(current_cert_info, "Cert doesn't have a Subject Key Id"));
	}

	if (validation_policy & VALIDATION_POLICY_TIME)
	{
		LLDate validation_date(time(NULL));
		if(validation_params.has(CERT_VALIDATION_DATE))
		{
			validation_date = validation_params[CERT_VALIDATION_DATE];
		}
		
		if((validation_date < current_cert_info[CERT_VALID_FROM].asDate()) ||
		   (validation_date > current_cert_info[CERT_VALID_TO].asDate()))
		{
			LLTHROW(LLCertValidationExpirationException(current_cert_info, validation_date));
		}
	}
	if (validation_policy & VALIDATION_POLICY_SSL_KU)
	{
		if (current_cert_info.has(CERT_KEY_USAGE) && current_cert_info[CERT_KEY_USAGE].isArray() &&
			(!(_LLSDArrayIncludesValue(current_cert_info[CERT_KEY_USAGE], 
									   LLSD((std::string)CERT_KU_DIGITAL_SIGNATURE))) ||
			!(_LLSDArrayIncludesValue(current_cert_info[CERT_KEY_USAGE], 
									  LLSD((std::string)CERT_KU_KEY_ENCIPHERMENT)))))
		{
			LLTHROW(LLCertKeyUsageValidationException(current_cert_info));
		}
		// only validate EKU if the cert has it
		if(current_cert_info.has(CERT_EXTENDED_KEY_USAGE) && current_cert_info[CERT_EXTENDED_KEY_USAGE].isArray() &&	   
		   (!_LLSDArrayIncludesValue(current_cert_info[CERT_EXTENDED_KEY_USAGE], 
									LLSD((std::string)CERT_EKU_SERVER_AUTH))))
		{
			LLTHROW(LLCertKeyUsageValidationException(current_cert_info));
		}
	}
	if (validation_policy & VALIDATION_POLICY_CA_KU)
	{
		if (current_cert_info.has(CERT_KEY_USAGE) && current_cert_info[CERT_KEY_USAGE].isArray() &&
			(!_LLSDArrayIncludesValue(current_cert_info[CERT_KEY_USAGE], 
									   (std::string)CERT_KU_CERT_SIGN)))
			{
				LLTHROW(LLCertKeyUsageValidationException(current_cert_info));
			}
	}
	
	// validate basic constraints
	if ((validation_policy & VALIDATION_POLICY_CA_BASIC_CONSTRAINTS) &&
		current_cert_info.has(CERT_BASIC_CONSTRAINTS) && 
		current_cert_info[CERT_BASIC_CONSTRAINTS].isMap())
	{
		if(!current_cert_info[CERT_BASIC_CONSTRAINTS].has(CERT_BASIC_CONSTRAINTS_CA) ||
		   !current_cert_info[CERT_BASIC_CONSTRAINTS][CERT_BASIC_CONSTRAINTS_CA])
		{
				LLTHROW(LLCertBasicConstraintsValidationException(current_cert_info));
		}
		if (current_cert_info[CERT_BASIC_CONSTRAINTS].has(CERT_BASIC_CONSTRAINTS_PATHLEN) &&
			((current_cert_info[CERT_BASIC_CONSTRAINTS][CERT_BASIC_CONSTRAINTS_PATHLEN].asInteger() != 0) &&
			 (depth > current_cert_info[CERT_BASIC_CONSTRAINTS][CERT_BASIC_CONSTRAINTS_PATHLEN].asInteger())))
		{
			LLTHROW(LLCertBasicConstraintsValidationException(current_cert_info));
		}
	}
}

bool _verify_signature(LLPointer<LLCertificate> parent, 
					   LLPointer<LLCertificate> child)
{
	bool verify_result = FALSE; 
	LLSD cert1, cert2;
	parent->getLLSD(cert1);
	child->getLLSD(cert2);
	X509 *signing_cert = parent->getOpenSSLX509();
	X509 *child_cert = child->getOpenSSLX509();
	if((signing_cert != NULL) && (child_cert != NULL))
	{
		EVP_PKEY *pkey = X509_get_pubkey(signing_cert);
		
		
		if(pkey)
		{
			int verify_code = X509_verify(child_cert, pkey);
			verify_result = ( verify_code > 0);
			EVP_PKEY_free(pkey);
		}
		else
		{
			LL_WARNS("SECAPI") << "Could not validate the cert chain signature, as the public key of the signing cert could not be retrieved" << LL_ENDL;
		}

	}
	else
	{
		LL_WARNS("SECAPI") << "Signature verification failed as there are no certs in the chain" << LL_ENDL;
	}
	if(child_cert)
	{
		X509_free(child_cert);
	}
	if(signing_cert)
	{
		X509_free(signing_cert);
	}
	return verify_result;
}


// validate the certificate chain against a store.
// There are many aspects of cert validatioin policy involved in
// trust validation.  The policies in this validation algorithm include
// * Hostname matching for SSL certs
// * Expiration time matching
// * Signature validation
// * Chain trust (is the cert chain trusted against the store)
// * Basic constraints
// * key usage and extended key usage
// TODO: We should add 'authority key identifier' for chaining.
// This algorithm doesn't simply validate the chain by itself
// and verify the last cert is in the certificate store, or points
// to a cert in the store.  It validates whether any cert in the chain
// is trusted in the store, even if it's not the last one.
void LLBasicCertificateStore::validate(int validation_policy,
									   LLPointer<LLCertificateChain> cert_chain,
									   const LLSD& validation_params)
{
	// If --no-verify-ssl-cert was passed on the command line, stop right now.
	if (gSavedSettings.getBOOL("NoVerifySSLCert"))
    {
        LL_WARNS_ONCE("SECAPI") << "All Certificate validation disabled; viewer operation is insecure" << LL_ENDL;
        return;
    }

	if(cert_chain->size() < 1)
	{
		LLTHROW(LLCertException(LLSD::emptyMap(), "No certs in chain"));
	}
	iterator current_cert = cert_chain->begin();
	LLSD validation_date;
	if (validation_params.has(CERT_VALIDATION_DATE))
	{
		validation_date = validation_params[CERT_VALIDATION_DATE];
	}

    // get LLSD info from the cert to throw in any exception
	LLSD 	current_cert_info;
    (*current_cert)->getLLSD(current_cert_info);

	if (validation_policy & VALIDATION_POLICY_HOSTNAME)
	{
		if(!validation_params.has(CERT_HOSTNAME))
		{
			LLTHROW(LLCertException(current_cert_info, "No hostname passed in for validation"));
		}
		if(!current_cert_info.has(CERT_SUBJECT_NAME) || !current_cert_info[CERT_SUBJECT_NAME].has(CERT_NAME_CN))
		{
			LLTHROW(LLInvalidCertificate(current_cert_info));
		}
		
		LL_DEBUGS("SECAPI") << "Validating the hostname " << validation_params[CERT_HOSTNAME].asString() << 
		     "against the cert CN " << current_cert_info[CERT_SUBJECT_NAME][CERT_NAME_CN].asString() << LL_ENDL;
		if(!_cert_hostname_wildcard_match(validation_params[CERT_HOSTNAME].asString(),
										  current_cert_info[CERT_SUBJECT_NAME][CERT_NAME_CN].asString()))
		{
			throw LLCertValidationHostnameException(validation_params[CERT_HOSTNAME].asString(),
													current_cert_info);
		}
	}
    
	// check the cache of already validated certs
	X509* cert_x509 = (*current_cert)->getOpenSSLX509();
	if(!cert_x509)
	{
		LLTHROW(LLInvalidCertificate(current_cert_info));
	}

    std::string subject_name(cert_string_name_from_X509_NAME(X509_get_subject_name(cert_x509)));
    std::string skeyid(_subject_key_identifier(cert_x509));

    LL_DEBUGS("SECAPI") << "attempting to validate cert "
                        << " for '" << (validation_params.has(CERT_HOSTNAME) ? validation_params[CERT_HOSTNAME].asString() : "(unknown hostname)") << "'"
                        << " as subject name '" << subject_name << "'"
                        << " subject key id '" << skeyid << "'"
                        << LL_ENDL;

	X509_free( cert_x509 );
	cert_x509 = NULL;
    if (skeyid.empty())
    {
        LLTHROW(LLCertException(current_cert_info, "No Subject Key Id"));
    }
    
	t_cert_cache::iterator cache_entry = mTrustedCertCache.find(skeyid);
	if(cache_entry != mTrustedCertCache.end())
	{
		// this cert is in the cache, so validate the time.
		if (validation_policy & VALIDATION_POLICY_TIME)
		{
			LLDate validation_date;
			if(validation_params.has(CERT_VALIDATION_DATE))
			{
				validation_date = validation_params[CERT_VALIDATION_DATE];
			}
            else
            {
                validation_date = LLDate(time(NULL)); // current time
            }
			
			if((validation_date < cache_entry->second.first) ||
			   (validation_date > cache_entry->second.second))
			{
				LLTHROW(LLCertValidationExpirationException(current_cert_info, validation_date));
			}
		}
		// successfully found in cache
		LL_DEBUGS("SECAPI") << "Valid cert for '" << validation_params[CERT_HOSTNAME].asString() << "'"
                            << " skeyid '" << skeyid << "'"
                            << " found in cache"
                            << LL_ENDL;
		return;
	}
	if(current_cert_info.isUndefined())
	{
		(*current_cert)->getLLSD(current_cert_info);
	}
	LLDate from_time = current_cert_info[CERT_VALID_FROM].asDate();
	LLDate to_time = current_cert_info[CERT_VALID_TO].asDate();
	int depth = 0;
	LLPointer<LLCertificate> previous_cert;
	// loop through the cert chain, validating the current cert against the next one.
	while(current_cert != cert_chain->end())
	{
		int local_validation_policy = validation_policy;
		if(current_cert == cert_chain->begin())
		{
			// for the child cert, we don't validate CA stuff
			local_validation_policy &= ~(VALIDATION_POLICY_CA_KU | 
										 VALIDATION_POLICY_CA_BASIC_CONSTRAINTS);
		}
		else
		{
			// for non-child certs, we don't validate SSL Key usage
			local_validation_policy &= ~VALIDATION_POLICY_SSL_KU;				
			if(!_verify_signature((*current_cert),
								  previous_cert))
			{
                LLSD previous_cert_info;
                previous_cert->getLLSD(previous_cert_info);
                LLTHROW(LLCertValidationInvalidSignatureException(previous_cert_info));
			}
		}
		_validateCert(local_validation_policy,
					  (*current_cert),
					  validation_params,
					  depth);
		
		// look for a CA in the CA store that may belong to this chain.
		LLSD cert_search_params = LLSD::emptyMap();		
		// is the cert itself in the store?
		cert_search_params[CERT_SUBJECT_KEY_IDENTFIER] = current_cert_info[CERT_SUBJECT_KEY_IDENTFIER];
		LLCertificateStore::iterator found_store_cert = find(cert_search_params);
		if(found_store_cert != end())
		{
			mTrustedCertCache[skeyid] = std::pair<LLDate, LLDate>(from_time, to_time);
            LL_DEBUGS("SECAPI") << "Valid cert "
                                << " for '" << (validation_params.has(CERT_HOSTNAME) ? validation_params[CERT_HOSTNAME].asString() : "(unknown hostname)") << "'";
            X509* cert_x509 = (*found_store_cert)->getOpenSSLX509();
            std::string found_cert_subject_name(cert_string_name_from_X509_NAME(X509_get_subject_name(cert_x509)));
            X509_free(cert_x509);
            LL_CONT << " as '" << found_cert_subject_name << "'"
                    << " skeyid '" << current_cert_info[CERT_SUBJECT_KEY_IDENTFIER].asString() << "'"
                    << " found in cert store"
                    << LL_ENDL;	
			return;
		}
		
		// is the parent in the cert store?
			
		cert_search_params = LLSD::emptyMap();
		cert_search_params[CERT_SUBJECT_NAME_STRING] = current_cert_info[CERT_ISSUER_NAME_STRING];
		if (current_cert_info.has(CERT_AUTHORITY_KEY_IDENTIFIER))
		{
			LLSD cert_aki = current_cert_info[CERT_AUTHORITY_KEY_IDENTIFIER];
			if(cert_aki.has(CERT_AUTHORITY_KEY_IDENTIFIER_ID))
			{
				cert_search_params[CERT_SUBJECT_KEY_IDENTFIER] = cert_aki[CERT_AUTHORITY_KEY_IDENTIFIER_ID];
			}
			if(cert_aki.has(CERT_AUTHORITY_KEY_IDENTIFIER_SERIAL))
			{
				cert_search_params[CERT_SERIAL_NUMBER] = cert_aki[CERT_AUTHORITY_KEY_IDENTIFIER_SERIAL];
			}
		}
		found_store_cert = find(cert_search_params);
		
		if(found_store_cert != end())
		{
			// validate the store cert against the depth
			_validateCert(validation_policy & VALIDATION_POLICY_CA_BASIC_CONSTRAINTS,
						  (*found_store_cert),
						  LLSD(),
						  depth);
			
			// verify the signature of the CA
			if(!_verify_signature((*found_store_cert),
								  (*current_cert)))
			{
				LLTHROW(LLCertValidationInvalidSignatureException(current_cert_info));
			}			
			// successfully validated.
			mTrustedCertCache[skeyid] = std::pair<LLDate, LLDate>(from_time, to_time);		
            LL_DEBUGS("SECAPI") << "Verified and cached cert for '" << validation_params[CERT_HOSTNAME].asString() << "'"
                                << " as '" << subject_name << "'"
                                << " id '" << skeyid << "'"
                                << " using CA '" << cert_search_params[CERT_SUBJECT_NAME_STRING] << "'"
                                << " with id '" <<  cert_search_params[CERT_SUBJECT_KEY_IDENTFIER].asString() << "' found in cert store"
                                << LL_ENDL;	
			return;
		}
		previous_cert = (*current_cert);
		current_cert++;
		depth++;
		if(current_cert != cert_chain->end())
		{
			(*current_cert)->getLLSD(current_cert_info);
		}
	}
	if (validation_policy & VALIDATION_POLICY_TRUSTED)
	{
		// we reached the end without finding a trusted cert.
        LLSD last_cert_info;
        ((*cert_chain)[cert_chain->size()-1])->getLLSD(last_cert_info);
		LLTHROW(LLCertValidationTrustException(last_cert_info));
	}
    else
    {
        LL_DEBUGS("SECAPI") << "! Caching untrusted cert for '" << subject_name << "'"
                            << " skeyid '" << skeyid << "' in cert store because ! VALIDATION_POLICY_TRUSTED"
                            << LL_ENDL;	
        mTrustedCertCache[skeyid] = std::pair<LLDate, LLDate>(from_time, to_time);	
    }
    LL_DEBUGS("SECAPI") << "Valid ? cert for " << validation_params[CERT_HOSTNAME].asString() << " found in cert store" << LL_ENDL;	
}


// LLSecAPIBasicHandler Class
// Interface handler class for the various security storage handlers.

// We read the file on construction, and write it on destruction.  This
// means multiple processes cannot modify the datastore.
LLSecAPIBasicHandler::LLSecAPIBasicHandler(const std::string& protected_data_file,
										   const std::string& legacy_password_path)
{
	mProtectedDataFilename = protected_data_file;
	mProtectedDataMap = LLSD::emptyMap();
	mLegacyPasswordPath = legacy_password_path;

}

LLSecAPIBasicHandler::LLSecAPIBasicHandler()
{
}


void LLSecAPIBasicHandler::init()
{
	mProtectedDataMap = LLSD::emptyMap();
	if (mProtectedDataFilename.length() == 0)
	{
		mProtectedDataFilename = gDirUtilp->getExpandedFilename(LL_PATH_USER_SETTINGS,
															"bin_conf.dat");
		mLegacyPasswordPath = gDirUtilp->getExpandedFilename(LL_PATH_USER_SETTINGS, "password.dat");
	
		mProtectedDataFilename = gDirUtilp->getExpandedFilename(LL_PATH_USER_SETTINGS,
															"bin_conf.dat");	
		std::string store_file = gDirUtilp->getExpandedFilename(LL_PATH_USER_SETTINGS,
														"CA.pem");
		
		
		LL_INFOS("SECAPI") << "Loading user certificate store from " << store_file << LL_ENDL;
		mStore = new LLBasicCertificateStore(store_file);
		
		// grab the application ca-bundle.crt file that contains the well-known certs shipped
		// with the product
		std::string ca_file_path = gDirUtilp->getCAFile();
		LL_INFOS("SECAPI") << "Loading application certificate store from " << ca_file_path << LL_ENDL;
		LLPointer<LLBasicCertificateStore> app_ca_store = new LLBasicCertificateStore(ca_file_path);
		
		// push the applicate CA files into the store, therefore adding any new CA certs that 
		// updated
		for(LLCertificateVector::iterator i = app_ca_store->begin();
			i != app_ca_store->end();
			i++)
		{
			mStore->add(*i);
		}
		
	}
	_readProtectedData(); // initialize mProtectedDataMap
						  // may throw LLProtectedDataException if saved datamap is not decryptable
}
LLSecAPIBasicHandler::~LLSecAPIBasicHandler()
{
	// SA: no reason to write to data store during destruction. In particular this implies erasing all credentials
	// if the viewer was previously unable to decode the existing file, which would happen if the network interface changed, for instance.
	//
	//_writeProtectedData();
}

void LLSecAPIBasicHandler::_readProtectedData()
{	
	// attempt to load the file into our map
	LLPointer<LLSDParser> parser = new LLSDXMLParser();
	llifstream protected_data_stream(mProtectedDataFilename.c_str(), 
									llifstream::binary);

	if (!protected_data_stream.fail()) {
		U8 salt[STORE_SALT_SIZE];
		U8 buffer[BUFFER_READ_SIZE];
		U8 decrypted_buffer[BUFFER_READ_SIZE];
		int decrypted_length;	
		unsigned char unique_id[MAC_ADDRESS_BYTES];
        LLMachineID::getUniqueID(unique_id, sizeof(unique_id));
		LLXORCipher cipher(unique_id, sizeof(unique_id));

		// read in the salt and key
		protected_data_stream.read((char *)salt, STORE_SALT_SIZE);
		if (protected_data_stream.gcount() < STORE_SALT_SIZE)
		{
			LLTHROW(LLProtectedDataException("Config file too short."));
		}

		cipher.decrypt(salt, STORE_SALT_SIZE);		

		// totally lame.  As we're not using the OS level protected data, we need to
		// at least obfuscate the data.  We do this by using a salt stored at the head of the file
		// to encrypt the data, therefore obfuscating it from someone using simple existing tools.
		// We do include the MAC address as part of the obfuscation, which would require an
		// attacker to get the MAC address as well as the protected store, which improves things
		// somewhat.  It would be better to use the password, but as this store
		// will be used to store the SL password when the user decides to have SL remember it, 
		// so we can't use that.  OS-dependent store implementations will use the OS password/storage 
		// mechanisms and are considered to be more secure.
		// We've a strong intent to move to OS dependent protected data stores.
		

		// read in the rest of the file.
		EVP_CIPHER_CTX ctx;
		EVP_CIPHER_CTX_init(&ctx);
		EVP_DecryptInit(&ctx, EVP_rc4(), salt, NULL);
		// allocate memory:
		std::string decrypted_data;	
		
		while(protected_data_stream.good()) {
			// read data as a block:
			protected_data_stream.read((char *)buffer, BUFFER_READ_SIZE);
			
			EVP_DecryptUpdate(&ctx, decrypted_buffer, &decrypted_length, 
							  buffer, protected_data_stream.gcount());
			decrypted_data.append((const char *)decrypted_buffer, protected_data_stream.gcount());
		}
		
		// RC4 is a stream cipher, so we don't bother to EVP_DecryptFinal, as there is
		// no block padding.
		EVP_CIPHER_CTX_cleanup(&ctx);
		std::istringstream parse_stream(decrypted_data);
		if (parser->parse(parse_stream, mProtectedDataMap, 
						  LLSDSerialize::SIZE_UNLIMITED) == LLSDParser::PARSE_FAILURE)
		{
			LLTHROW(LLProtectedDataException("Config file cannot be decrypted."));
		}
	}
}

void LLSecAPIBasicHandler::_writeProtectedData()
{	
	std::ostringstream formatted_data_ostream;
	U8 salt[STORE_SALT_SIZE];
	U8 buffer[BUFFER_READ_SIZE];
	U8 encrypted_buffer[BUFFER_READ_SIZE];

	
	if(mProtectedDataMap.isUndefined())
	{
		LLFile::remove(mProtectedDataFilename);
		return;
	}
	// create a string with the formatted data.
	LLSDSerialize::toXML(mProtectedDataMap, formatted_data_ostream);
	std::istringstream formatted_data_istream(formatted_data_ostream.str());
	// generate the seed
	RAND_bytes(salt, STORE_SALT_SIZE);

	
	// write to a temp file so we don't clobber the initial file if there is
	// an error.
	std::string tmp_filename = mProtectedDataFilename + ".tmp";
	
	llofstream protected_data_stream(tmp_filename.c_str(), 
                                     std::ios_base::binary);
	try
	{
		
		EVP_CIPHER_CTX ctx;
		EVP_CIPHER_CTX_init(&ctx);
		EVP_EncryptInit(&ctx, EVP_rc4(), salt, NULL);
		unsigned char unique_id[MAC_ADDRESS_BYTES];
        LLMachineID::getUniqueID(unique_id, sizeof(unique_id));
		LLXORCipher cipher(unique_id, sizeof(unique_id));
		cipher.encrypt(salt, STORE_SALT_SIZE);
		protected_data_stream.write((const char *)salt, STORE_SALT_SIZE);

		while (formatted_data_istream.good())
		{
			formatted_data_istream.read((char *)buffer, BUFFER_READ_SIZE);
			if(formatted_data_istream.gcount() == 0)
			{
				break;
			}
			int encrypted_length;
			EVP_EncryptUpdate(&ctx, encrypted_buffer, &encrypted_length, 
						  buffer, formatted_data_istream.gcount());
			protected_data_stream.write((const char *)encrypted_buffer, encrypted_length);
		}
		
		// no EVP_EncrypteFinal, as this is a stream cipher
		EVP_CIPHER_CTX_cleanup(&ctx);

		protected_data_stream.close();
	}
	catch (...)
	{
		LOG_UNHANDLED_EXCEPTION("LLProtectedDataException(Error writing Protected Data Store)");
		// it's good practice to clean up any secure information on error
		// (even though this file isn't really secure.  Perhaps in the future
		// it may be, however.
		LLFile::remove(tmp_filename);

		// EXP-1825 crash in LLSecAPIBasicHandler::_writeProtectedData()
		// Decided throwing an exception here was overkill until we figure out why this happens
		//LLTHROW(LLProtectedDataException("Error writing Protected Data Store"));
	}

	try
	{
		// move the temporary file to the specified file location.
		if(((	(LLFile::isfile(mProtectedDataFilename) != 0)
			 && (LLFile::remove(mProtectedDataFilename) != 0)))
		   || (LLFile::rename(tmp_filename, mProtectedDataFilename)))
		{
			LL_WARNS() << "LLProtectedDataException(Could not overwrite protected data store)" << LL_ENDL;
			LLFile::remove(tmp_filename);

			// EXP-1825 crash in LLSecAPIBasicHandler::_writeProtectedData()
			// Decided throwing an exception here was overkill until we figure out why this happens
			//LLTHROW(LLProtectedDataException("Could not overwrite protected data store"));
		}
	}
	catch (...)
	{
		LOG_UNHANDLED_EXCEPTION(STRINGIZE("renaming '" << tmp_filename << "' to '"
										  << mProtectedDataFilename << "'"));
		// it's good practice to clean up any secure information on error
		// (even though this file isn't really secure.  Perhaps in the future
		// it may be, however).
		LLFile::remove(tmp_filename);

		//crash in LLSecAPIBasicHandler::_writeProtectedData()
		// Decided throwing an exception here was overkill until we figure out why this happens
		//LLTHROW(LLProtectedDataException("Error writing Protected Data Store"));
	}
}

// instantiate a certificate from a pem string
LLPointer<LLCertificate> LLSecAPIBasicHandler::getCertificate(const std::string& pem_cert)
{
	LLPointer<LLCertificate> result = new LLBasicCertificate(pem_cert);
	return result;
}
		

		
// instiate a certificate from an openssl X509 structure
LLPointer<LLCertificate> LLSecAPIBasicHandler::getCertificate(X509* openssl_cert)
{
	LLPointer<LLCertificate> result = new LLBasicCertificate(openssl_cert);
	return result;		
}
		
// instantiate a chain from an X509_STORE_CTX
LLPointer<LLCertificateChain> LLSecAPIBasicHandler::getCertificateChain(const X509_STORE_CTX* chain)
{
	LLPointer<LLCertificateChain> result = new LLBasicCertificateChain(chain);
	return result;
}
		
// instantiate a cert store given it's id.  if a persisted version
// exists, it'll be loaded.  If not, one will be created (but not
// persisted)
LLPointer<LLCertificateStore> LLSecAPIBasicHandler::getCertificateStore(const std::string& store_id)
{
	return mStore;
}
		
// retrieve protected data
LLSD LLSecAPIBasicHandler::getProtectedData(const std::string& data_type,
											const std::string& data_id)
{

	if (mProtectedDataMap.has(data_type) && 
		mProtectedDataMap[data_type].isMap() && 
		mProtectedDataMap[data_type].has(data_id))
	{
		return mProtectedDataMap[data_type][data_id];
	}
																				
	return LLSD();
}

void LLSecAPIBasicHandler::deleteProtectedData(const std::string& data_type,
											   const std::string& data_id)
{
	if (mProtectedDataMap.has(data_type) &&
		mProtectedDataMap[data_type].isMap() &&
		mProtectedDataMap[data_type].has(data_id))
		{
			mProtectedDataMap[data_type].erase(data_id);
		}
}


//
// persist data in a protected store
//
void LLSecAPIBasicHandler::setProtectedData(const std::string& data_type,
											const std::string& data_id,
											const LLSD& data)
{
	if (!mProtectedDataMap.has(data_type) || !mProtectedDataMap[data_type].isMap()) {
		mProtectedDataMap[data_type] = LLSD::emptyMap();
	}
	
	mProtectedDataMap[data_type][data_id] = data; 
}

// persist data in a protected store's map
void LLSecAPIBasicHandler::addToProtectedMap(const std::string& data_type,
											 const std::string& data_id,
											 const std::string& map_elem,
											 const LLSD& data)
{
    if (!mProtectedDataMap.has(data_type) || !mProtectedDataMap[data_type].isMap()) {
        mProtectedDataMap[data_type] = LLSD::emptyMap();
    }

    if (!mProtectedDataMap[data_type].has(data_id) || !mProtectedDataMap[data_type][data_id].isMap()) {
        mProtectedDataMap[data_type][data_id] = LLSD::emptyMap();
    }

    mProtectedDataMap[data_type][data_id][map_elem] = data;
}

// remove data from protected store's map
void LLSecAPIBasicHandler::removeFromProtectedMap(const std::string& data_type,
												  const std::string& data_id,
												  const std::string& map_elem)
{
    if (mProtectedDataMap.has(data_type) &&
        mProtectedDataMap[data_type].isMap() &&
        mProtectedDataMap[data_type].has(data_id) &&
        mProtectedDataMap[data_type][data_id].isMap() &&
        mProtectedDataMap[data_type][data_id].has(map_elem))
    {
        mProtectedDataMap[data_type][data_id].erase(map_elem);
    }
}

//
// Create a credential object from an identifier and authenticator.  credentials are
// per credential name (was: grid).
LLPointer<LLCredential> LLSecAPIBasicHandler::createCredential(const std::string& credName,
															   const LLSD& identifier, 
															   const LLSD& authenticator)
{
	LLPointer<LLSecAPIBasicCredential> result = new LLSecAPIBasicCredential(credName);
	result->setCredentialData(identifier, authenticator);
	return result;
}

<<<<<<< HEAD
// Load a credential from the credential store, given the credential name
LLPointer<LLCredential> LLSecAPIBasicHandler::loadCredential(const std::string& credName)
{
	LLSD credential = getProtectedData("credential", credName);
	LLPointer<LLSecAPIBasicCredential> result = new LLSecAPIBasicCredential(credName);
=======
// Load a credential from default credential store, given the grid
LLPointer<LLCredential> LLSecAPIBasicHandler::loadCredential(const std::string& grid)
{
	LLSD credential = getProtectedData(DEFAULT_CREDENTIAL_STORAGE, grid);
	LLPointer<LLSecAPIBasicCredential> result = new LLSecAPIBasicCredential(grid);
>>>>>>> 82c3bf0a
	if(credential.isMap() && 
	   credential.has("identifier"))
	{

		LLSD identifier = credential["identifier"];
		LLSD authenticator;
		if (credential.has("authenticator"))
		{
			authenticator = credential["authenticator"];
		}
		result->setCredentialData(identifier, authenticator);
	}
	else
	{
		// credential was not in protected storage, so pull the credential
		// from the legacy store.
		std::string first_name = gSavedSettings.getString("FirstName");
		std::string last_name = gSavedSettings.getString("LastName");
		
		if ((first_name != "") &&
			(last_name != ""))
		{
			LLSD identifier = LLSD::emptyMap();
			LLSD authenticator;
			identifier["type"] = "agent";
			identifier["first_name"] = first_name;
			identifier["last_name"] = last_name;
			
			std::string legacy_password = _legacyLoadPassword();
			if (legacy_password.length() > 0)
			{
				authenticator = LLSD::emptyMap();
				authenticator["type"] = "hash";
				authenticator["algorithm"] = "md5";
				authenticator["secret"] = legacy_password;
			}
			result->setCredentialData(identifier, authenticator);
		}		
	}
	return result;
}

// Save the credential to the credential store.  Save the authenticator also if requested.
// That feature is used to implement the 'remember password' functionality.
void LLSecAPIBasicHandler::saveCredential(LLPointer<LLCredential> cred, bool save_authenticator)
{
	LLSD credential = LLSD::emptyMap();
	credential["identifier"] = cred->getIdentifier(); 
	if (save_authenticator) 
	{
		credential["authenticator"] = cred->getAuthenticator();
	}
<<<<<<< HEAD
	LL_DEBUGS("SECAPI") << "Saving Credential " << cred->getCredentialName() << ":" << cred->userID() << " " << save_authenticator << LL_ENDL;
	setProtectedData("credential", cred->getCredentialName(), credential);
=======
	LL_DEBUGS("SECAPI") << "Saving Credential " << cred->getGrid() << ":" << cred->userID() << " " << save_authenticator << LL_ENDL;
	setProtectedData(DEFAULT_CREDENTIAL_STORAGE, cred->getGrid(), credential);
>>>>>>> 82c3bf0a
	//*TODO: If we're saving Agni credentials, should we write the
	// credentials to the legacy password.dat/etc?
	_writeProtectedData();
}

// Remove a credential from the credential store.
void LLSecAPIBasicHandler::deleteCredential(LLPointer<LLCredential> cred)
{
	LLSD undefVal;
<<<<<<< HEAD
	deleteProtectedData("credential", cred->getCredentialName());
=======
	deleteProtectedData(DEFAULT_CREDENTIAL_STORAGE, cred->getGrid());
>>>>>>> 82c3bf0a
	cred->setCredentialData(undefVal, undefVal);
	_writeProtectedData();
}

<<<<<<< HEAD
// List saved logins
std::vector<std::string> LLSecAPIBasicHandler::listCredentials()
{
	if (mProtectedDataMap.has("credential") && mProtectedDataMap["credential"].isMap())
	{
		std::vector<std::string> logins(mProtectedDataMap["credential"].size());
		int i = 0;
		for (LLSD::map_const_iterator it = mProtectedDataMap["credential"].beginMap(); it !=  mProtectedDataMap["credential"].endMap(); ++it)
		{
			logins[i++] = it->first;
		}
		return logins;
	}
	else return std::vector<std::string>();
=======
// has map of credentials declared as specific storage
bool LLSecAPIBasicHandler::hasCredentialMap(const std::string& storage, const std::string& grid)
{
    if (storage == DEFAULT_CREDENTIAL_STORAGE)
    {
        LL_ERRS() << "Storing maps in default, single-items storage is not allowed" << LL_ENDL;
    }

    LLSD credential = getProtectedData(storage, grid);

    return credential.isMap();
}

// Load map of credentials from specified credential store, given the grid
void LLSecAPIBasicHandler::loadCredentialMap(const std::string& storage, const std::string& grid, credential_map_t& credential_map)
{
    if (storage == DEFAULT_CREDENTIAL_STORAGE)
    {
        LL_ERRS() << "Storing maps in default, single-items storage is not allowed" << LL_ENDL;
    }

    LLSD credential = getProtectedData(storage, grid);
    if (credential.isMap())
    {
        LLSD::map_const_iterator crd_it = credential.beginMap();
        for (; crd_it != credential.endMap(); crd_it++)
        {
            LLSD::String name = crd_it->first;
            const LLSD &link_map = crd_it->second;
            LLPointer<LLSecAPIBasicCredential> result = new LLSecAPIBasicCredential(grid);
            if (link_map.has("identifier"))
            {
                LLSD identifier = link_map["identifier"];
                LLSD authenticator;
                if (link_map.has("authenticator"))
                {
                    authenticator = link_map["authenticator"];
                }
                result->setCredentialData(identifier, authenticator);
            }
            credential_map[name] = result;
        }
    }
}

LLPointer<LLCredential> LLSecAPIBasicHandler::loadFromCredentialMap(const std::string& storage, const std::string& grid, const std::string& userkey)
{
    if (storage == DEFAULT_CREDENTIAL_STORAGE)
    {
        LL_ERRS() << "Storing maps in default, single-items storage is not allowed" << LL_ENDL;
    }

    LLPointer<LLSecAPIBasicCredential> result = new LLSecAPIBasicCredential(grid);

    LLSD credential = getProtectedData(storage, grid);
    if (credential.isMap() && credential.has(userkey) && credential[userkey].has("identifier"))
    {
        LLSD identifier = credential[userkey]["identifier"];
        LLSD authenticator;
        if (credential[userkey].has("authenticator"))
        {
            authenticator = credential[userkey]["authenticator"];
        }
        result->setCredentialData(identifier, authenticator);
    }

    return result;
}

// add item to map of credentials from specific storage
void LLSecAPIBasicHandler::addToCredentialMap(const std::string& storage, LLPointer<LLCredential> cred, bool save_authenticator)
{
    if (storage == DEFAULT_CREDENTIAL_STORAGE)
    {
        LL_ERRS() << "Storing maps in default, single-items storage is not allowed" << LL_ENDL;
    }

    std::string user_id = cred->userID();
    LLSD credential = LLSD::emptyMap();
    credential["identifier"] = cred->getIdentifier();
    if (save_authenticator)
    {
        credential["authenticator"] = cred->getAuthenticator();
    }
    LL_DEBUGS("SECAPI") << "Saving Credential " << cred->getGrid() << ":" << cred->userID() << " " << save_authenticator << LL_ENDL;
    addToProtectedMap(storage, cred->getGrid(), user_id, credential);

    _writeProtectedData();
}

// remove item from map of credentials from specific storage
void LLSecAPIBasicHandler::removeFromCredentialMap(const std::string& storage, LLPointer<LLCredential> cred)
{
    if (storage == DEFAULT_CREDENTIAL_STORAGE)
    {
        LL_ERRS() << "Storing maps in default, single-items storage is not allowed" << LL_ENDL;
    }

    LLSD undefVal;
    removeFromProtectedMap(storage, cred->getGrid(), cred->userID());
    cred->setCredentialData(undefVal, undefVal);
    _writeProtectedData();
}

// remove item from map of credentials from specific storage
void LLSecAPIBasicHandler::removeFromCredentialMap(const std::string& storage, const std::string& grid, const std::string& userkey)
{
    if (storage == DEFAULT_CREDENTIAL_STORAGE)
    {
        LL_ERRS() << "Storing maps in default, single-items storage is not allowed" << LL_ENDL;
    }

    LLSD undefVal;
    LLPointer<LLCredential> cred = loadFromCredentialMap(storage, grid, userkey);
    removeFromProtectedMap(storage, grid, userkey);
    cred->setCredentialData(undefVal, undefVal);
    _writeProtectedData();
}

// remove item from map of credentials from specific storage
void LLSecAPIBasicHandler::removeCredentialMap(const std::string& storage, const std::string& grid)
{
    deleteProtectedData(storage, grid);
    _writeProtectedData();
>>>>>>> 82c3bf0a
}

// load the legacy hash for agni, and decrypt it given the 
// mac address
std::string LLSecAPIBasicHandler::_legacyLoadPassword()
{
	const S32 HASHED_LENGTH = 32;	
	std::vector<U8> buffer(HASHED_LENGTH);
	llifstream password_file(mLegacyPasswordPath.c_str(), llifstream::binary);
	
	if(password_file.fail())
	{
		return std::string("");
	}
	
	password_file.read((char*)&buffer[0], buffer.size());
	if(password_file.gcount() != buffer.size())
	{
		return std::string("");
	}
	
	// Decipher with MAC address
	unsigned char unique_id[MAC_ADDRESS_BYTES];
    LLMachineID::getUniqueID(unique_id, sizeof(unique_id));
	LLXORCipher cipher(unique_id, sizeof(unique_id));
	cipher.decrypt(&buffer[0], buffer.size());
	
	return std::string((const char*)&buffer[0], buffer.size());
}


// return an identifier for the user
std::string LLSecAPIBasicCredential::userID() const
{
	if (!mIdentifier.isMap())
	{
		return mCredentialName + "(null)";
	}
	else if ((std::string)mIdentifier["type"] == "agent")
	{
		std::string id = (std::string)mIdentifier["first_name"] + "_" + (std::string)mIdentifier["last_name"];
		LLStringUtil::toLower(id);
		return id;
	}
	else if ((std::string)mIdentifier["type"] == "account")
	{
		std::string id = (std::string)mIdentifier["account_name"];
		LLStringUtil::toLower(id);
		return id;
	}

	return "unknown";
}

// return a printable user identifier
std::string LLSecAPIBasicCredential::asString() const
{
	if (!mIdentifier.isMap())
	{
		return mCredentialName + ":(null)";
	}
	else if ((std::string)mIdentifier["type"] == "agent")
	{
		return mCredentialName + ":" + (std::string)mIdentifier["first_name"] + " " + (std::string)mIdentifier["last_name"];
	}
	else if ((std::string)mIdentifier["type"] == "account")
	{
		return mCredentialName + ":" + (std::string)mIdentifier["account_name"];
	}

	return mCredentialName + ":(unknown type)";
}


bool valueCompareLLSD(const LLSD& lhs, const LLSD& rhs)
{
	if (lhs.type() != rhs.type())
	{
		return FALSE;
	}
    if (lhs.isMap())
	{
		// iterate through the map, verifying the right hand side has all of the
		// values that the left hand side has.
		for (LLSD::map_const_iterator litt = lhs.beginMap();
			 litt != lhs.endMap();
			 litt++)
		{
			if (!rhs.has(litt->first))
			{
				return FALSE;
			}
		}
		
		// Now validate that the left hand side has everything the
		// right hand side has, and that the values are equal.
		for (LLSD::map_const_iterator ritt = rhs.beginMap();
			 ritt != rhs.endMap();
			 ritt++)
		{
			if (!lhs.has(ritt->first))
			{
				return FALSE;
			}
			if (!valueCompareLLSD(lhs[ritt->first], ritt->second))
			{
				return FALSE;
			}
		}
		return TRUE;
	}
    else if (lhs.isArray())
	{
		LLSD::array_const_iterator ritt = rhs.beginArray();
		// iterate through the array, comparing
		for (LLSD::array_const_iterator litt = lhs.beginArray();
			 litt != lhs.endArray();
			 litt++)
		{
			if (!valueCompareLLSD(*ritt, *litt))
			{
				return FALSE;
			}
			ritt++;
		}
		
		return (ritt == rhs.endArray());
	}
    else
	{
		// simple type, compare as string
		return (lhs.asString() == rhs.asString());
	}
	
}<|MERGE_RESOLUTION|>--- conflicted
+++ resolved
@@ -1590,19 +1590,11 @@
 	return result;
 }
 
-<<<<<<< HEAD
-// Load a credential from the credential store, given the credential name
+// Load a credential from default credential store, given the credential name
 LLPointer<LLCredential> LLSecAPIBasicHandler::loadCredential(const std::string& credName)
 {
-	LLSD credential = getProtectedData("credential", credName);
+	LLSD credential = getProtectedData(DEFAULT_CREDENTIAL_STORAGE, credName);
 	LLPointer<LLSecAPIBasicCredential> result = new LLSecAPIBasicCredential(credName);
-=======
-// Load a credential from default credential store, given the grid
-LLPointer<LLCredential> LLSecAPIBasicHandler::loadCredential(const std::string& grid)
-{
-	LLSD credential = getProtectedData(DEFAULT_CREDENTIAL_STORAGE, grid);
-	LLPointer<LLSecAPIBasicCredential> result = new LLSecAPIBasicCredential(grid);
->>>>>>> 82c3bf0a
 	if(credential.isMap() && 
 	   credential.has("identifier"))
 	{
@@ -1655,13 +1647,8 @@
 	{
 		credential["authenticator"] = cred->getAuthenticator();
 	}
-<<<<<<< HEAD
 	LL_DEBUGS("SECAPI") << "Saving Credential " << cred->getCredentialName() << ":" << cred->userID() << " " << save_authenticator << LL_ENDL;
-	setProtectedData("credential", cred->getCredentialName(), credential);
-=======
-	LL_DEBUGS("SECAPI") << "Saving Credential " << cred->getGrid() << ":" << cred->userID() << " " << save_authenticator << LL_ENDL;
-	setProtectedData(DEFAULT_CREDENTIAL_STORAGE, cred->getGrid(), credential);
->>>>>>> 82c3bf0a
+	setProtectedData(DEFAULT_CREDENTIAL_STORAGE, cred->getCredentialName(), credential);
 	//*TODO: If we're saving Agni credentials, should we write the
 	// credentials to the legacy password.dat/etc?
 	_writeProtectedData();
@@ -1671,31 +1658,11 @@
 void LLSecAPIBasicHandler::deleteCredential(LLPointer<LLCredential> cred)
 {
 	LLSD undefVal;
-<<<<<<< HEAD
-	deleteProtectedData("credential", cred->getCredentialName());
-=======
-	deleteProtectedData(DEFAULT_CREDENTIAL_STORAGE, cred->getGrid());
->>>>>>> 82c3bf0a
+	deleteProtectedData(DEFAULT_CREDENTIAL_STORAGE, cred->getCredentialName());
 	cred->setCredentialData(undefVal, undefVal);
 	_writeProtectedData();
 }
 
-<<<<<<< HEAD
-// List saved logins
-std::vector<std::string> LLSecAPIBasicHandler::listCredentials()
-{
-	if (mProtectedDataMap.has("credential") && mProtectedDataMap["credential"].isMap())
-	{
-		std::vector<std::string> logins(mProtectedDataMap["credential"].size());
-		int i = 0;
-		for (LLSD::map_const_iterator it = mProtectedDataMap["credential"].beginMap(); it !=  mProtectedDataMap["credential"].endMap(); ++it)
-		{
-			logins[i++] = it->first;
-		}
-		return logins;
-	}
-	else return std::vector<std::string>();
-=======
 // has map of credentials declared as specific storage
 bool LLSecAPIBasicHandler::hasCredentialMap(const std::string& storage, const std::string& grid)
 {
@@ -1780,8 +1747,8 @@
     {
         credential["authenticator"] = cred->getAuthenticator();
     }
-    LL_DEBUGS("SECAPI") << "Saving Credential " << cred->getGrid() << ":" << cred->userID() << " " << save_authenticator << LL_ENDL;
-    addToProtectedMap(storage, cred->getGrid(), user_id, credential);
+    LL_DEBUGS("SECAPI") << "Saving Credential " << cred->getCredentialName() << ":" << cred->userID() << " " << save_authenticator << LL_ENDL;
+    addToProtectedMap(storage, cred->getCredentialName(), user_id, credential);
 
     _writeProtectedData();
 }
@@ -1795,7 +1762,7 @@
     }
 
     LLSD undefVal;
-    removeFromProtectedMap(storage, cred->getGrid(), cred->userID());
+    removeFromProtectedMap(storage, cred->getCredentialName(), cred->userID());
     cred->setCredentialData(undefVal, undefVal);
     _writeProtectedData();
 }
@@ -1820,7 +1787,22 @@
 {
     deleteProtectedData(storage, grid);
     _writeProtectedData();
->>>>>>> 82c3bf0a
+}
+
+// List saved logins
+std::vector<std::string> LLSecAPIBasicHandler::listCredentials()
+{
+	if (mProtectedDataMap.has(DEFAULT_CREDENTIAL_STORAGE) && mProtectedDataMap[DEFAULT_CREDENTIAL_STORAGE].isMap())
+	{
+		std::vector<std::string> logins(mProtectedDataMap[DEFAULT_CREDENTIAL_STORAGE].size());
+		int i = 0;
+		for (LLSD::map_const_iterator it = mProtectedDataMap[DEFAULT_CREDENTIAL_STORAGE].beginMap(); it !=  mProtectedDataMap[DEFAULT_CREDENTIAL_STORAGE].endMap(); ++it)
+		{
+			logins[i++] = it->first;
+		}
+		return logins;
+	}
+	else return std::vector<std::string>();
 }
 
 // load the legacy hash for agni, and decrypt it given the 
