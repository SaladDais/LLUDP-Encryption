/** 
 * @file llsechandler_basic.cpp
 * @brief Security API for services such as certificate handling
 * secure local storage, etc.
 *
 * $LicenseInfo:firstyear=2003&license=viewerlgpl$
 * Second Life Viewer Source Code
 * Copyright (C) 2010, Linden Research, Inc.
 * 
 * This library is free software; you can redistribute it and/or
 * modify it under the terms of the GNU Lesser General Public
 * License as published by the Free Software Foundation;
 * version 2.1 of the License only.
 * 
 * This library is distributed in the hope that it will be useful,
 * but WITHOUT ANY WARRANTY; without even the implied warranty of
 * MERCHANTABILITY or FITNESS FOR A PARTICULAR PURPOSE.  See the GNU
 * Lesser General Public License for more details.
 * 
 * You should have received a copy of the GNU Lesser General Public
 * License along with this library; if not, write to the Free Software
 * Foundation, Inc., 51 Franklin Street, Fifth Floor, Boston, MA  02110-1301  USA
 * 
 * Linden Research, Inc., 945 Battery Street, San Francisco, CA  94111  USA
 * $/LicenseInfo$
 */


#include "llviewerprecompiledheaders.h"
#include "llsecapi.h"
#include "llsechandler_basic.h"
#include "llsdserialize.h"
#include "llviewernetwork.h"
#include "llxorcipher.h"
#include "llfile.h"
#include "lldir.h"
#include "llviewercontrol.h"
#include <vector>
#include <ios>
#include <openssl/ossl_typ.h>
#include <openssl/x509.h>
#include <openssl/x509v3.h>
#include <openssl/pem.h>
#include <openssl/asn1.h>
#include <openssl/rand.h>
#include <openssl/err.h>
#include <iostream>
#include <iomanip>
#include <time.h>
#include "llmachineid.h"



// 128 bits of salt data...
#define STORE_SALT_SIZE 16 
#define BUFFER_READ_SIZE 256
std::string cert_string_from_asn1_string(ASN1_STRING* value);
std::string cert_string_from_octet_string(ASN1_OCTET_STRING* value);

LLSD _basic_constraints_ext(X509* cert);
LLSD _key_usage_ext(X509* cert);
LLSD _ext_key_usage_ext(X509* cert);
LLSD _subject_key_identifier_ext(X509 *cert);
LLSD _authority_key_identifier_ext(X509* cert);

LLBasicCertificate::LLBasicCertificate(const std::string& pem_cert) 
{
	
	// BIO_new_mem_buf returns a read only bio, but takes a void* which isn't const
	// so we need to cast it.
	BIO * pem_bio = BIO_new_mem_buf((void*)pem_cert.c_str(), pem_cert.length());
	if(pem_bio == NULL)
	{
		LL_WARNS("SECAPI") << "Could not allocate an openssl memory BIO." << LL_ENDL;
		throw LLInvalidCertificate(this);
	}
	mCert = NULL;
	PEM_read_bio_X509(pem_bio, &mCert, 0, NULL);
	BIO_free(pem_bio);
	if (!mCert)
	{
		throw LLInvalidCertificate(this);
	}
}


LLBasicCertificate::LLBasicCertificate(X509* pCert) 
{
	if (!pCert || !pCert->cert_info)
	{
		throw LLInvalidCertificate(this);
	}	
	mCert = X509_dup(pCert);
}

LLBasicCertificate::~LLBasicCertificate() 
{
	if(mCert)
	{
		X509_free(mCert);
	}
}

//
// retrieve the pem using the openssl functionality
std::string LLBasicCertificate::getPem() const
{ 
	char * pem_bio_chars = NULL;
	// a BIO is the equivalent of a 'std::stream', and
	// can be a file, mem stream, whatever.  Grab a memory based
	// BIO for the result
	BIO *pem_bio = BIO_new(BIO_s_mem());
	if (!pem_bio)
	{
		LL_WARNS("SECAPI") << "Could not allocate an openssl memory BIO." << LL_ENDL;		
		return std::string();
	}
	PEM_write_bio_X509(pem_bio, mCert);
	int length = BIO_get_mem_data(pem_bio, &pem_bio_chars);
	std::string result = std::string(pem_bio_chars, length);
	BIO_free(pem_bio);
	return result;
}

// get the DER encoding for the cert
// DER is a binary encoding format for certs...
std::vector<U8> LLBasicCertificate::getBinary() const
{ 
	U8 * der_bio_data = NULL;
	// get a memory bio 
	BIO *der_bio = BIO_new(BIO_s_mem());
	if (!der_bio)
	{
		LL_WARNS("SECAPI") << "Could not allocate an openssl memory BIO." << LL_ENDL;			
		return std::vector<U8>();
	}
	i2d_X509_bio(der_bio, mCert);
	int length = BIO_get_mem_data(der_bio, &der_bio_data);
	std::vector<U8> result(length);
	// vectors are guranteed to be a contiguous chunk of memory.
	memcpy(&result[0], der_bio_data,  length);
	BIO_free(der_bio);
	return result;
}


void LLBasicCertificate::getLLSD(LLSD &llsd)
{
	if (mLLSDInfo.isUndefined())
	{
		_initLLSD();
	}
	llsd = mLLSDInfo;
}

// Initialize the LLSD info for the certificate
LLSD& LLBasicCertificate::_initLLSD()
{ 

	// call the various helpers to build the LLSD
	mLLSDInfo[CERT_SUBJECT_NAME] = cert_name_from_X509_NAME(X509_get_subject_name(mCert));
	mLLSDInfo[CERT_ISSUER_NAME] = cert_name_from_X509_NAME(X509_get_issuer_name(mCert));
	mLLSDInfo[CERT_SUBJECT_NAME_STRING] = cert_string_name_from_X509_NAME(X509_get_subject_name(mCert));
	mLLSDInfo[CERT_ISSUER_NAME_STRING] = cert_string_name_from_X509_NAME(X509_get_issuer_name(mCert));
	ASN1_INTEGER *sn = X509_get_serialNumber(mCert);
	if (sn != NULL)
	{
		mLLSDInfo[CERT_SERIAL_NUMBER] = cert_string_from_asn1_integer(sn);
	}
	
	mLLSDInfo[CERT_VALID_TO] = cert_date_from_asn1_time(X509_get_notAfter(mCert));
	mLLSDInfo[CERT_VALID_FROM] = cert_date_from_asn1_time(X509_get_notBefore(mCert));
	mLLSDInfo[CERT_SHA1_DIGEST] = cert_get_digest("sha1", mCert);
	mLLSDInfo[CERT_MD5_DIGEST] = cert_get_digest("md5", mCert);
	// add the known extensions
	mLLSDInfo[CERT_BASIC_CONSTRAINTS] = _basic_constraints_ext(mCert);
	mLLSDInfo[CERT_KEY_USAGE] = _key_usage_ext(mCert);
	mLLSDInfo[CERT_EXTENDED_KEY_USAGE] = _ext_key_usage_ext(mCert);
	mLLSDInfo[CERT_SUBJECT_KEY_IDENTFIER] = _subject_key_identifier_ext(mCert);
	mLLSDInfo[CERT_AUTHORITY_KEY_IDENTIFIER] = _authority_key_identifier_ext(mCert);
	return mLLSDInfo; 
}

// Retrieve the basic constraints info
LLSD _basic_constraints_ext(X509* cert)
{
	LLSD result;
	BASIC_CONSTRAINTS *bs = (BASIC_CONSTRAINTS *)X509_get_ext_d2i(cert, NID_basic_constraints, NULL, NULL);
	if(bs)
	{
		result = LLSD::emptyMap();
		// Determines whether the cert can be used as a CA
		result[CERT_BASIC_CONSTRAINTS_CA] = (bool)bs->ca;
	
		if(bs->pathlen) 
		{
			// the pathlen determines how deep a certificate chain can be from
			// this CA
			if((bs->pathlen->type == V_ASN1_NEG_INTEGER)
			   || !bs->ca) 
			{
				result[CERT_BASIC_CONSTRAINTS_PATHLEN] = 0;
			} 
			else 
			{
				result[CERT_BASIC_CONSTRAINTS_PATHLEN] = (int)ASN1_INTEGER_get(bs->pathlen);
			}
		}

		BASIC_CONSTRAINTS_free( bs );
	}
	return result;
}

// retrieve the key usage, which specifies how the cert can be used.
// 
LLSD _key_usage_ext(X509* cert)
{
	LLSD result;
	ASN1_STRING *usage_str = (ASN1_STRING *)X509_get_ext_d2i(cert, NID_key_usage, NULL, NULL);
	if(usage_str)
	{
		result = LLSD::emptyArray();
		long usage = 0;
		if(usage_str->length > 0) 
		{
			usage = usage_str->data[0];
			if(usage_str->length > 1)
			{
				usage |= usage_str->data[1] << 8;
			}
		}
		ASN1_STRING_free(usage_str);
		if(usage)
		{
			if(usage & KU_DIGITAL_SIGNATURE) result.append(LLSD((std::string)CERT_KU_DIGITAL_SIGNATURE));
			if(usage & KU_NON_REPUDIATION) result.append(LLSD((std::string)CERT_KU_NON_REPUDIATION));
			if(usage & KU_KEY_ENCIPHERMENT) result.append(LLSD((std::string)CERT_KU_KEY_ENCIPHERMENT));
			if(usage & KU_DATA_ENCIPHERMENT) result.append(LLSD((std::string)CERT_KU_DATA_ENCIPHERMENT));
			if(usage & KU_KEY_AGREEMENT) result.append(LLSD((std::string)CERT_KU_KEY_AGREEMENT));
			if(usage & KU_KEY_CERT_SIGN) result.append(LLSD((std::string)CERT_KU_CERT_SIGN));			
			if(usage & KU_CRL_SIGN) result.append(LLSD((std::string)CERT_KU_CRL_SIGN));	
			if(usage & KU_ENCIPHER_ONLY) result.append(LLSD((std::string)CERT_KU_ENCIPHER_ONLY));				
			if(usage & KU_DECIPHER_ONLY) result.append(LLSD((std::string)CERT_KU_DECIPHER_ONLY));		
		}
	}
	return result;
}

// retrieve the extended key usage for the cert
LLSD _ext_key_usage_ext(X509* cert)
{
	LLSD result;
	EXTENDED_KEY_USAGE *eku = (EXTENDED_KEY_USAGE *)X509_get_ext_d2i(cert, NID_ext_key_usage, NULL, NULL);
	if(eku)
	{
		result = LLSD::emptyArray();
		while(sk_ASN1_OBJECT_num(eku))
		{
			ASN1_OBJECT *usage = sk_ASN1_OBJECT_pop(eku);
			if(usage)
			{
				int nid = OBJ_obj2nid(usage);
				if (nid)
				{
					std::string sn = OBJ_nid2sn(nid);
					result.append(sn);
				}
				ASN1_OBJECT_free(usage);
			}
		}

		EXTENDED_KEY_USAGE_free( eku );
	}
	return result;
}

// retrieve the subject key identifier of the cert
LLSD _subject_key_identifier_ext(X509 *cert)
{
	LLSD result;
	ASN1_OCTET_STRING *skeyid = (ASN1_OCTET_STRING *)X509_get_ext_d2i(cert, NID_subject_key_identifier, NULL, NULL);
	if(skeyid)
	{
		result = cert_string_from_octet_string(skeyid);

		ASN1_OCTET_STRING_free( skeyid );
	}
	return result;
}

// retrieve the authority key identifier of the cert
LLSD _authority_key_identifier_ext(X509* cert)
{
	LLSD result;
	AUTHORITY_KEYID *akeyid = (AUTHORITY_KEYID *)X509_get_ext_d2i(cert, NID_authority_key_identifier, NULL, NULL);
	if(akeyid)
	{
		result = LLSD::emptyMap();
		if(akeyid->keyid)
		{
			result[CERT_AUTHORITY_KEY_IDENTIFIER_ID] = cert_string_from_octet_string(akeyid->keyid);
		}
		if(akeyid->serial)
		{
			result[CERT_AUTHORITY_KEY_IDENTIFIER_SERIAL] = cert_string_from_asn1_integer(akeyid->serial);
		}	


		AUTHORITY_KEYID_free( akeyid );
	}
	
	// we ignore the issuer name in the authority key identifier, we check the issue name via
	// the the issuer name entry in the cert.
	

	return result;
}

// retrieve an openssl x509 object,
// which must be freed by X509_free
X509* LLBasicCertificate::getOpenSSLX509() const
{ 
	return X509_dup(mCert); 
}  

// generate a single string containing the subject or issuer
// name of the cert.
std::string cert_string_name_from_X509_NAME(X509_NAME* name)
{
	char * name_bio_chars = NULL;
	// get a memory bio
	BIO *name_bio = BIO_new(BIO_s_mem());
	// stream the name into the bio.  The name will be in the 'short name' format
	X509_NAME_print_ex(name_bio, name, 0, XN_FLAG_RFC2253);
	int length = BIO_get_mem_data(name_bio, &name_bio_chars);
	std::string result = std::string(name_bio_chars, length);
	BIO_free(name_bio);
	return result;
}

// generate an LLSD from a certificate name (issuer or subject name).  
// the name will be strings indexed by the 'long form'
LLSD cert_name_from_X509_NAME(X509_NAME* name)
{
	LLSD result = LLSD::emptyMap();
	int name_entries = X509_NAME_entry_count(name);
	for (int entry_index=0; entry_index < name_entries; entry_index++) 
	{
		char buffer[32];
		X509_NAME_ENTRY *entry = X509_NAME_get_entry(name, entry_index);
		
		std::string name_value = std::string((const char*)M_ASN1_STRING_data(X509_NAME_ENTRY_get_data(entry)), 
											 M_ASN1_STRING_length(X509_NAME_ENTRY_get_data(entry)));

		ASN1_OBJECT* name_obj = X509_NAME_ENTRY_get_object(entry);		
		OBJ_obj2txt(buffer, sizeof(buffer), name_obj, 0);
		std::string obj_buffer_str = std::string(buffer);
		result[obj_buffer_str] = name_value;
	}
	
	return result;
}

// Generate a string from an ASN1 integer.  ASN1 Integers are
// bignums, so they can be 'infinitely' long, therefore we
// cannot simply use a conversion to U64 or something.
// We retrieve as a readable string for UI

std::string cert_string_from_asn1_integer(ASN1_INTEGER* value)
{
	std::string result;
	BIGNUM *bn = ASN1_INTEGER_to_BN(value, NULL);
	if(bn)
	{
		char * ascii_bn = BN_bn2hex(bn);

		if(ascii_bn)
		{
			result = ascii_bn;
			OPENSSL_free(ascii_bn);
		}
		BN_free(bn);
	}
	return result;
}

// Generate a string from an OCTET string.
// we retrieve as a 

std::string cert_string_from_octet_string(ASN1_OCTET_STRING* value)
{
	
	std::stringstream result;
	result << std::hex << std::setprecision(2);
	for (int i=0; i < value->length; i++)
	{
		if (i != 0) 
		{
			result << ":";
		}
		result  << std::setfill('0') << std::setw(2) << (int)value->data[i];
	}
	return result.str();
}

// Generate a string from an ASN1 integer.  ASN1 Integers are
// bignums, so they can be 'infinitely' long, therefore we
// cannot simply use a conversion to U64 or something.
// We retrieve as a readable string for UI

std::string cert_string_from_asn1_string(ASN1_STRING* value)
{
	char * string_bio_chars = NULL;
	std::string result;
	// get a memory bio
	BIO *string_bio = BIO_new(BIO_s_mem());
	if(!string_bio)
	{
		// stream the name into the bio.  The name will be in the 'short name' format
		ASN1_STRING_print_ex(string_bio, value, ASN1_STRFLGS_RFC2253);
		int length = BIO_get_mem_data(string_bio, &string_bio_chars);
		result = std::string(string_bio_chars, length);
		BIO_free(string_bio);
	}
	else
	{
		LL_WARNS("SECAPI") << "Could not allocate an openssl memory BIO." << LL_ENDL;
	}
	
	return result;
}

// retrieve a date structure from an ASN1 time, for 
// validity checking.
LLDate cert_date_from_asn1_time(ASN1_TIME* asn1_time)
{
	
	struct tm timestruct = {0};
	int i = asn1_time->length;
	
	if (i < 10)
	{
		return LLDate();
	}	
	// convert the date from the ASN1 time (which is a string in ZULU time), to
	// a timeval.
	timestruct.tm_year = (asn1_time->data[0]-'0') * 10 + (asn1_time->data[1]-'0');
	
	/* Deal with Year 2000 */
	if (timestruct.tm_year < 70)
		timestruct.tm_year += 100;
	
	timestruct.tm_mon = (asn1_time->data[2]-'0') * 10 + (asn1_time->data[3]-'0') - 1;
	timestruct.tm_mday = (asn1_time->data[4]-'0') * 10 + (asn1_time->data[5]-'0');
	timestruct.tm_hour = (asn1_time->data[6]-'0') * 10 + (asn1_time->data[7]-'0');
	timestruct.tm_min = (asn1_time->data[8]-'0') * 10 + (asn1_time->data[9]-'0');
	timestruct.tm_sec = (asn1_time->data[10]-'0') * 10 + (asn1_time->data[11]-'0');

#if LL_WINDOWS
	return LLDate((F64)_mkgmtime(&timestruct));
#else // LL_WINDOWS
	return LLDate((F64)timegm(&timestruct));
#endif // LL_WINDOWS
}

													   
// Generate a string containing a digest.  The digest time is 'ssh1' or
// 'md5', and the resulting string is of the form "aa:12:5c:' and so on
std::string cert_get_digest(const std::string& digest_type, X509 *cert)
{
	unsigned char digest_data[BUFFER_READ_SIZE];
	unsigned int len = sizeof(digest_data);
	std::stringstream result;
	const EVP_MD* digest = NULL;
	// we could use EVP_get_digestbyname, but that requires initializer code which
	// would require us to complicate things by plumbing it into the system.
	if (digest_type == "md5")
	{
		digest = EVP_md5();
	}
	else if (digest_type == "sha1")
	{
		digest = EVP_sha1();
	}
	else
	{
		return std::string();
	}

	X509_digest(cert, digest, digest_data, &len);
	result << std::hex << std::setprecision(2);
	for (unsigned int i=0; i < len; i++)
	{
		if (i != 0) 
		{
			result << ":";
		}
		result  << std::setfill('0') << std::setw(2) << (int)digest_data[i];
	}
	return result.str();
}


// class LLBasicCertificateVector
// This class represents a list of certificates, implemented by a vector of certificate pointers.
// it contains implementations of the virtual functions for iterators, search, add, remove, etc.
//

//  Find a certificate in the list.
// It will find a cert that has minimally the params listed, with the values being the same
LLBasicCertificateVector::iterator LLBasicCertificateVector::find(const LLSD& params)
{
	BOOL found = FALSE;
	// loop through the entire vector comparing the values in the certs
	// against those passed in via the params.
	// params should be a map.  Only the items specified in the map will be
	// checked, but they must match exactly, even if they're maps or arrays.
	
	for(iterator cert = begin();
		cert != end();
		cert++)
	{

		found= TRUE;
		LLSD cert_info;
		(*cert)->getLLSD(cert_info);
			for (LLSD::map_const_iterator param = params.beginMap();
			 param != params.endMap();
			 param++)
		{

			if (!cert_info.has((std::string)param->first) || 
				(!valueCompareLLSD(cert_info[(std::string)param->first], param->second)))
			{
				found = FALSE;
				break;
			}
		}
		if (found)
		{
			return (cert);
		}
	}
	return end();
}

// Insert a certificate into the store.  If the certificate already 
// exists in the store, nothing is done.
void  LLBasicCertificateVector::insert(iterator _iter, 
				       LLPointer<LLCertificate> cert)
{
	LLSD cert_info;
	cert->getLLSD(cert_info);
	if (cert_info.isMap() && cert_info.has(CERT_SHA1_DIGEST))
	{
		LLSD existing_cert_info = LLSD::emptyMap();
		existing_cert_info[CERT_MD5_DIGEST] = cert_info[CERT_MD5_DIGEST];
		if(find(existing_cert_info) == end())
		{
			BasicIteratorImpl *basic_iter = dynamic_cast<BasicIteratorImpl*>(_iter.mImpl.get());
			llassert(basic_iter);
			if (basic_iter)
			{
				mCerts.insert(basic_iter->mIter, cert);
			}
		}
	}
}

// remove a certificate from the store
LLPointer<LLCertificate> LLBasicCertificateVector::erase(iterator _iter)
{
	
	if (_iter != end())
	{
		BasicIteratorImpl *basic_iter = dynamic_cast<BasicIteratorImpl*>(_iter.mImpl.get());
		LLPointer<LLCertificate> result = (*_iter);
		mCerts.erase(basic_iter->mIter);
		return result;
	}
	return NULL;
}


//
// LLBasicCertificateStore
// This class represents a store of CA certificates.  The basic implementation
// uses a pem file such as the legacy CA.pem stored in the existing 
// SL implementation.
LLBasicCertificateStore::LLBasicCertificateStore(const std::string& filename)
{
	mFilename = filename;
	load_from_file(filename);
}

void LLBasicCertificateStore::load_from_file(const std::string& filename)
{
	// scan the PEM file extracting each certificate
	if (!LLFile::isfile(filename))
	{
		return;
	}
	
	BIO* file_bio = BIO_new(BIO_s_file());
	if(file_bio)
	{
		if (BIO_read_filename(file_bio, filename.c_str()) > 0)
		{	
			X509 *cert_x509 = NULL;
			while((PEM_read_bio_X509(file_bio, &cert_x509, 0, NULL)) && 
				  (cert_x509 != NULL))
			{
				try
				{
					add(new LLBasicCertificate(cert_x509));
				}
				catch (...)
				{
					LL_WARNS("SECAPI") << "Failure creating certificate from the certificate store file." << LL_ENDL;
				}
				X509_free(cert_x509);
				cert_x509 = NULL;
			}
			BIO_free(file_bio);
		}
	}
	else
	{
		LL_WARNS("SECAPI") << "Could not allocate a file BIO" << LL_ENDL;
	}
}


LLBasicCertificateStore::~LLBasicCertificateStore()
{
}


// persist the store
void LLBasicCertificateStore::save()
{
	llofstream file_store(mFilename, llofstream::binary);
	if(!file_store.fail())
	{
		for(iterator cert = begin();
			cert != end();
			cert++)
		{
			std::string pem = (*cert)->getPem();
			if(!pem.empty())
			{
				file_store << (*cert)->getPem() << std::endl;
			}
		}
		file_store.close();
	}
	else
	{
		LL_WARNS("SECAPI") << "Could not open certificate store " << mFilename << "for save" << LL_ENDL;
	}
}

// return the store id
std::string LLBasicCertificateStore::storeId() const
{
	// this is the basic handler which uses the CA.pem store,
	// so we ignore this.
	return std::string("");
}


//
// LLBasicCertificateChain
// This class represents a chain of certs, each cert being signed by the next cert
// in the chain.  Certs must be properly signed by the parent
LLBasicCertificateChain::LLBasicCertificateChain(const X509_STORE_CTX* store)
{

	// we're passed in a context, which contains a cert, and a blob of untrusted
	// certificates which compose the chain.
	if((store == NULL) || (store->cert == NULL))
	{
		LL_WARNS("SECAPI") << "An invalid store context was passed in when trying to create a certificate chain" << LL_ENDL;
		return;
	}
	// grab the child cert
	LLPointer<LLCertificate> current = new LLBasicCertificate(store->cert);

	add(current);
	if(store->untrusted != NULL)
	{
		// if there are other certs in the chain, we build up a vector
		// of untrusted certs so we can search for the parents of each
		// consecutive cert.
		LLBasicCertificateVector untrusted_certs;
		for(int i = 0; i < sk_X509_num(store->untrusted); i++)
		{
			LLPointer<LLCertificate> cert = new LLBasicCertificate(sk_X509_value(store->untrusted, i));
			untrusted_certs.add(cert);

		}		
		while(untrusted_certs.size() > 0)
		{
			LLSD find_data = LLSD::emptyMap();
			LLSD cert_data;
			current->getLLSD(cert_data);
			// we simply build the chain via subject/issuer name as the
			// client should not have passed in multiple CA's with the same 
			// subject name.  If they did, it'll come out in the wash during
			// validation.
			find_data[CERT_SUBJECT_NAME_STRING] = cert_data[CERT_ISSUER_NAME_STRING]; 
			LLBasicCertificateVector::iterator issuer = untrusted_certs.find(find_data);
			if (issuer != untrusted_certs.end())
			{
				current = untrusted_certs.erase(issuer);
				add(current);
			}
			else
			{
				break;
			}
		}
	}
}


// subdomain wildcard specifiers can be divided into 3 parts
// the part before the first *, the part after the first * but before
// the second *, and the part after the second *.
// It then iterates over the second for each place in the string
// that it matches.  ie if the subdomain was testfoofoobar, and
// the wildcard was test*foo*bar, it would match test, then
// recursively match foofoobar and foobar

bool _cert_subdomain_wildcard_match(const std::string& subdomain,
									const std::string& wildcard)
{
	// split wildcard into the portion before the *, and the portion after

	int wildcard_pos = wildcard.find_first_of('*');	
	// check the case where there is no wildcard.
	if(wildcard_pos == wildcard.npos)
	{
		return (subdomain == wildcard);
	}
	
	// we need to match the first part of the subdomain string up to the wildcard
	// position
	if(subdomain.substr(0, wildcard_pos) != wildcard.substr(0, wildcard_pos))
	{
		// the first portions of the strings didn't match
		return FALSE;
	}
	
	// as the portion of the wildcard string before the * matched, we need to check the
	// portion afterwards.  Grab that portion.
	std::string new_wildcard_string = wildcard.substr( wildcard_pos+1, wildcard.npos);
	if(new_wildcard_string.empty())
	{
		// we had nothing after the *, so it's an automatic match
		return TRUE;
	}
	
	// grab the portion of the remaining wildcard string before the next '*'.  We need to find this
	// within the remaining subdomain string. and then recursively check.
	std::string new_wildcard_match_string = new_wildcard_string.substr(0, new_wildcard_string.find_first_of('*'));
	
	// grab the portion of the subdomain after the part that matched the initial wildcard portion
	std::string new_subdomain = subdomain.substr(wildcard_pos, subdomain.npos);
	
	// iterate through the current subdomain, finding instances of the match string.
	int sub_pos = new_subdomain.find_first_of(new_wildcard_match_string);
	while(sub_pos != std::string::npos)
	{
		new_subdomain = new_subdomain.substr(sub_pos, std::string::npos);
		if(_cert_subdomain_wildcard_match(new_subdomain, new_wildcard_string))
		{
			return TRUE;
		}
		sub_pos = new_subdomain.find_first_of(new_wildcard_match_string, 1);


	}
	// didn't find any instances of the match string that worked in the subdomain, so fail.
	return FALSE;
}


// RFC2459 does not address wildcards as part of it's name matching
// specification, and there is no RFC specifying wildcard matching,
// RFC2818 does a few statements about wildcard matching, but is very 
// general.  Generally, wildcard matching is per implementation, although
// it's pretty similar.
// in our case, we use the '*' wildcard character only, within each
// subdomain.  The hostname and the CN specification should have the
// same number of subdomains.
// We then iterate that algorithm over each subdomain.
bool _cert_hostname_wildcard_match(const std::string& hostname, const std::string& common_name)
{
	std::string new_hostname = hostname;
	std::string new_cn = common_name;
	
	// find the last '.' in the hostname and the match name.
	int subdomain_pos = new_hostname.find_last_of('.');
	int subcn_pos = new_cn.find_last_of('.');
	
	// if the last char is a '.', strip it
	if(subdomain_pos == (new_hostname.length()-1))
	{
		new_hostname = new_hostname.substr(0, subdomain_pos);
		subdomain_pos = new_hostname.find_last_of('.');
	}
	if(subcn_pos == (new_cn.length()-1))
	{
		new_cn = new_cn.substr(0, subcn_pos);
		subcn_pos = new_cn.find_last_of('.');
	}	

	// Check to see if there are any further '.' in the string.  
	while((subcn_pos != std::string::npos) && (subdomain_pos != std::string::npos))
	{
		// snip out last subdomain in both the match string and the hostname
		// The last bit for 'my.current.host.com' would be 'com'  
		std::string cn_part = new_cn.substr(subcn_pos+1, std::string::npos);
		std::string hostname_part = new_hostname.substr(subdomain_pos+1, std::string::npos);
		
		if(!_cert_subdomain_wildcard_match(new_hostname.substr(subdomain_pos+1, std::string::npos),
										   cn_part))
		{
			return FALSE;
		}
		new_hostname = new_hostname.substr(0, subdomain_pos);
		new_cn = new_cn.substr(0, subcn_pos);
		subdomain_pos = new_hostname.find_last_of('.');
		subcn_pos = new_cn.find_last_of('.');
	}	
	// check to see if the most significant portion of the common name is '*'.  If so, we can
	// simply return success as child domains are also matched.
	if(new_cn == "*")
	{
		// if it's just a '*' we support all child domains as well, so '*.
		return TRUE;
	}
	
	return _cert_subdomain_wildcard_match(new_hostname, new_cn);

}

// validate that the LLSD array in llsd_set contains the llsd_value 
bool _LLSDArrayIncludesValue(const LLSD& llsd_set, LLSD llsd_value)
{
	for(LLSD::array_const_iterator set_value = llsd_set.beginArray();
		set_value != llsd_set.endArray();
		set_value++)
	{
		if(valueCompareLLSD((*set_value), llsd_value))
		{
			return TRUE;
		}
	}
	return FALSE;
}

void _validateCert(int validation_policy,
				  LLPointer<LLCertificate> cert,
				  const LLSD& validation_params,
				  int depth)
{

	LLSD current_cert_info;
	cert->getLLSD(current_cert_info);		
	// check basic properties exist in the cert
	if(!current_cert_info.has(CERT_SUBJECT_NAME) || !current_cert_info.has(CERT_SUBJECT_NAME_STRING))
	{
		throw LLCertException(cert, "Cert doesn't have a Subject Name");				
	}
	
	if(!current_cert_info.has(CERT_ISSUER_NAME_STRING))
	{
		throw LLCertException(cert, "Cert doesn't have an Issuer Name");				
	}
	
	// check basic properties exist in the cert
	if(!current_cert_info.has(CERT_VALID_FROM) || !current_cert_info.has(CERT_VALID_TO))
	{
		throw LLCertException(cert, "Cert doesn't have an expiration period");				
	}
	if (!current_cert_info.has(CERT_SHA1_DIGEST))
	{
		throw LLCertException(cert, "No SHA1 digest");
	}

	if (validation_policy & VALIDATION_POLICY_TIME)
	{

		LLDate validation_date(time(NULL));
		if(validation_params.has(CERT_VALIDATION_DATE))
		{
			validation_date = validation_params[CERT_VALIDATION_DATE];
		}
		
		if((validation_date < current_cert_info[CERT_VALID_FROM].asDate()) ||
		   (validation_date > current_cert_info[CERT_VALID_TO].asDate()))
		{
			throw LLCertValidationExpirationException(cert, validation_date);
		}
	}
	if (validation_policy & VALIDATION_POLICY_SSL_KU)
	{
		if (current_cert_info.has(CERT_KEY_USAGE) && current_cert_info[CERT_KEY_USAGE].isArray() &&
			(!(_LLSDArrayIncludesValue(current_cert_info[CERT_KEY_USAGE], 
									   LLSD((std::string)CERT_KU_DIGITAL_SIGNATURE))) ||
			!(_LLSDArrayIncludesValue(current_cert_info[CERT_KEY_USAGE], 
									  LLSD((std::string)CERT_KU_KEY_ENCIPHERMENT)))))
		{
			throw LLCertKeyUsageValidationException(cert);
		}
		// only validate EKU if the cert has it
		if(current_cert_info.has(CERT_EXTENDED_KEY_USAGE) && current_cert_info[CERT_EXTENDED_KEY_USAGE].isArray() &&	   
		   (!_LLSDArrayIncludesValue(current_cert_info[CERT_EXTENDED_KEY_USAGE], 
									LLSD((std::string)CERT_EKU_SERVER_AUTH))))
		{
			throw LLCertKeyUsageValidationException(cert);			
		}
	}
	if (validation_policy & VALIDATION_POLICY_CA_KU)
	{
		if (current_cert_info.has(CERT_KEY_USAGE) && current_cert_info[CERT_KEY_USAGE].isArray() &&
			(!_LLSDArrayIncludesValue(current_cert_info[CERT_KEY_USAGE], 
									   (std::string)CERT_KU_CERT_SIGN)))
			{
				throw LLCertKeyUsageValidationException(cert);						
			}
	}
	
	// validate basic constraints
	if ((validation_policy & VALIDATION_POLICY_CA_BASIC_CONSTRAINTS) &&
		current_cert_info.has(CERT_BASIC_CONSTRAINTS) && 
		current_cert_info[CERT_BASIC_CONSTRAINTS].isMap())
	{
		if(!current_cert_info[CERT_BASIC_CONSTRAINTS].has(CERT_BASIC_CONSTRAINTS_CA) ||
		   !current_cert_info[CERT_BASIC_CONSTRAINTS][CERT_BASIC_CONSTRAINTS_CA])
		{
				throw LLCertBasicConstraintsValidationException(cert);
		}
		if (current_cert_info[CERT_BASIC_CONSTRAINTS].has(CERT_BASIC_CONSTRAINTS_PATHLEN) &&
			((current_cert_info[CERT_BASIC_CONSTRAINTS][CERT_BASIC_CONSTRAINTS_PATHLEN].asInteger() != 0) &&
			 (depth > current_cert_info[CERT_BASIC_CONSTRAINTS][CERT_BASIC_CONSTRAINTS_PATHLEN].asInteger())))
		{
			throw LLCertBasicConstraintsValidationException(cert);					
		}
	}
}

bool _verify_signature(LLPointer<LLCertificate> parent, 
					   LLPointer<LLCertificate> child)
{
	bool verify_result = FALSE; 
	LLSD cert1, cert2;
	parent->getLLSD(cert1);
	child->getLLSD(cert2);
	X509 *signing_cert = parent->getOpenSSLX509();
	X509 *child_cert = child->getOpenSSLX509();
	if((signing_cert != NULL) && (child_cert != NULL))
	{
		EVP_PKEY *pkey = X509_get_pubkey(signing_cert);
		
		
		if(pkey)
		{
			int verify_code = X509_verify(child_cert, pkey);
			verify_result = ( verify_code > 0);
			EVP_PKEY_free(pkey);
		}
		else
		{
			LL_WARNS("SECAPI") << "Could not validate the cert chain signature, as the public key of the signing cert could not be retrieved" << LL_ENDL;
		}

	}
	else
	{
		LL_WARNS("SECAPI") << "Signature verification failed as there are no certs in the chain" << LL_ENDL;
	}
	if(child_cert)
	{
		X509_free(child_cert);
	}
	if(signing_cert)
	{
		X509_free(signing_cert);
	}
	return verify_result;
}


// validate the certificate chain against a store.
// There are many aspects of cert validatioin policy involved in
// trust validation.  The policies in this validation algorithm include
// * Hostname matching for SSL certs
// * Expiration time matching
// * Signature validation
// * Chain trust (is the cert chain trusted against the store)
// * Basic constraints
// * key usage and extended key usage
// TODO: We should add 'authority key identifier' for chaining.
// This algorithm doesn't simply validate the chain by itself
// and verify the last cert is in the certificate store, or points
// to a cert in the store.  It validates whether any cert in the chain
// is trusted in the store, even if it's not the last one.
void LLBasicCertificateStore::validate(int validation_policy,
									   LLPointer<LLCertificateChain> cert_chain,
									   const LLSD& validation_params)
{
	// If --no-verify-ssl-cert was passed on the command line, stop right now.
	if (gSavedSettings.getBOOL("NoVerifySSLCert")) return;

	if(cert_chain->size() < 1)
	{
		throw LLCertException(NULL, "No certs in chain");
	}
	iterator current_cert = cert_chain->begin();
	LLSD 	current_cert_info;
	LLSD validation_date;
	if (validation_params.has(CERT_VALIDATION_DATE))
	{
		validation_date = validation_params[CERT_VALIDATION_DATE];
	}

	if (validation_policy & VALIDATION_POLICY_HOSTNAME)
	{
		(*current_cert)->getLLSD(current_cert_info);
		if(!validation_params.has(CERT_HOSTNAME))
		{
			throw LLCertException((*current_cert), "No hostname passed in for validation");			
		}
		if(!current_cert_info.has(CERT_SUBJECT_NAME) || !current_cert_info[CERT_SUBJECT_NAME].has(CERT_NAME_CN))
		{
			throw LLInvalidCertificate((*current_cert));				
		}
		
		LL_DEBUGS("SECAPI") << "Validating the hostname " << validation_params[CERT_HOSTNAME].asString() << 
		     "against the cert CN " << current_cert_info[CERT_SUBJECT_NAME][CERT_NAME_CN].asString() << LL_ENDL;
		if(!_cert_hostname_wildcard_match(validation_params[CERT_HOSTNAME].asString(),
										  current_cert_info[CERT_SUBJECT_NAME][CERT_NAME_CN].asString()))
		{
			throw LLCertValidationHostnameException(validation_params[CERT_HOSTNAME].asString(),
													(*current_cert));
		}
	}

	// check the cache of already validated certs
	X509* cert_x509 = (*current_cert)->getOpenSSLX509();
	if(!cert_x509)
	{
		throw LLInvalidCertificate((*current_cert));			
	}
	std::string sha1_hash((const char *)cert_x509->sha1_hash, SHA_DIGEST_LENGTH);
<<<<<<< HEAD

	// <FS:ND> LLBasicCertificate::getOpenSSLX509 returns a copy made with X509_dup
	X509_free( cert_x509 );
	cert_x509 = 0;
	// </FS:ND>
	
=======
	X509_free( cert_x509 );
	cert_x509 = NULL;
>>>>>>> ba7a5647
	t_cert_cache::iterator cache_entry = mTrustedCertCache.find(sha1_hash);
	if(cache_entry != mTrustedCertCache.end())
	{
		LL_DEBUGS("SECAPI") << "Found cert in cache" << LL_ENDL;	
		// this cert is in the cache, so validate the time.
		if (validation_policy & VALIDATION_POLICY_TIME)
		{
			LLDate validation_date(time(NULL));
			if(validation_params.has(CERT_VALIDATION_DATE))
			{
				validation_date = validation_params[CERT_VALIDATION_DATE];
			}
			
			if((validation_date < cache_entry->second.first) ||
			   (validation_date > cache_entry->second.second))
			{
				throw LLCertValidationExpirationException((*current_cert), validation_date);
			}
		}
		// successfully found in cache
		return;
	}
	if(current_cert_info.isUndefined())
	{
		(*current_cert)->getLLSD(current_cert_info);
	}
	LLDate from_time = current_cert_info[CERT_VALID_FROM].asDate();
	LLDate to_time = current_cert_info[CERT_VALID_TO].asDate();
	int depth = 0;
	LLPointer<LLCertificate> previous_cert;
	// loop through the cert chain, validating the current cert against the next one.
	while(current_cert != cert_chain->end())
	{
		
		int local_validation_policy = validation_policy;
		if(current_cert == cert_chain->begin())
		{
			// for the child cert, we don't validate CA stuff
			local_validation_policy &= ~(VALIDATION_POLICY_CA_KU | 
										 VALIDATION_POLICY_CA_BASIC_CONSTRAINTS);
		}
		else
		{
			// for non-child certs, we don't validate SSL Key usage
			local_validation_policy &= ~VALIDATION_POLICY_SSL_KU;				
			if(!_verify_signature((*current_cert),
								  previous_cert))
			{
			   throw LLCertValidationInvalidSignatureException(previous_cert);
			}
		}
		_validateCert(local_validation_policy,
					  (*current_cert),
					  validation_params,
					  depth);
		
		// look for a CA in the CA store that may belong to this chain.
		LLSD cert_search_params = LLSD::emptyMap();		
		// is the cert itself in the store?
		cert_search_params[CERT_SHA1_DIGEST] = current_cert_info[CERT_SHA1_DIGEST];
		LLCertificateStore::iterator found_store_cert = find(cert_search_params);
		if(found_store_cert != end())
		{
			mTrustedCertCache[sha1_hash] = std::pair<LLDate, LLDate>(from_time, to_time);
			return;
		}
		
		// is the parent in the cert store?
			
		cert_search_params = LLSD::emptyMap();
		cert_search_params[CERT_SUBJECT_NAME_STRING] = current_cert_info[CERT_ISSUER_NAME_STRING];
		if (current_cert_info.has(CERT_AUTHORITY_KEY_IDENTIFIER))
		{
			LLSD cert_aki = current_cert_info[CERT_AUTHORITY_KEY_IDENTIFIER];
			if(cert_aki.has(CERT_AUTHORITY_KEY_IDENTIFIER_ID))
			{
				cert_search_params[CERT_SUBJECT_KEY_IDENTFIER] = cert_aki[CERT_AUTHORITY_KEY_IDENTIFIER_ID];
			}
			if(cert_aki.has(CERT_AUTHORITY_KEY_IDENTIFIER_SERIAL))
			{
				cert_search_params[CERT_SERIAL_NUMBER] = cert_aki[CERT_AUTHORITY_KEY_IDENTIFIER_SERIAL];
			}
		}
		found_store_cert = find(cert_search_params);
		
		if(found_store_cert != end())
		{
			// validate the store cert against the depth
			_validateCert(validation_policy & VALIDATION_POLICY_CA_BASIC_CONSTRAINTS,
						  (*found_store_cert),
						  LLSD(),
						  depth);
			
			// verify the signature of the CA
			if(!_verify_signature((*found_store_cert),
								  (*current_cert)))
			{
				throw LLCertValidationInvalidSignatureException(*current_cert);
			}			
			// successfully validated.
			mTrustedCertCache[sha1_hash] = std::pair<LLDate, LLDate>(from_time, to_time);		
			return;
		}
		previous_cert = (*current_cert);
		current_cert++;
		depth++;
		if(current_cert != cert_chain->end())
		{
			(*current_cert)->getLLSD(current_cert_info);
		}
	}
	if (validation_policy & VALIDATION_POLICY_TRUSTED)
	{
		// we reached the end without finding a trusted cert.
		throw LLCertValidationTrustException((*cert_chain)[cert_chain->size()-1]);

	}
	mTrustedCertCache[sha1_hash] = std::pair<LLDate, LLDate>(from_time, to_time);	
}


// LLSecAPIBasicHandler Class
// Interface handler class for the various security storage handlers.

// We read the file on construction, and write it on destruction.  This
// means multiple processes cannot modify the datastore.
LLSecAPIBasicHandler::LLSecAPIBasicHandler(const std::string& protected_data_file,
										   const std::string& legacy_password_path)
{
	mProtectedDataFilename = protected_data_file;
	mProtectedDataMap = LLSD::emptyMap();
	mLegacyPasswordPath = legacy_password_path;

}

LLSecAPIBasicHandler::LLSecAPIBasicHandler()
{
}


void LLSecAPIBasicHandler::init()
{
	mProtectedDataMap = LLSD::emptyMap();
	if (mProtectedDataFilename.length() == 0)
	{
		mProtectedDataFilename = gDirUtilp->getExpandedFilename(LL_PATH_USER_SETTINGS,
															"bin_conf.dat");
		mLegacyPasswordPath = gDirUtilp->getExpandedFilename(LL_PATH_USER_SETTINGS, "password.dat");
	
		mProtectedDataFilename = gDirUtilp->getExpandedFilename(LL_PATH_USER_SETTINGS,
															"bin_conf.dat");	
		std::string store_file = gDirUtilp->getExpandedFilename(LL_PATH_USER_SETTINGS,
														"CA.pem");
		
		
		LL_DEBUGS("SECAPI") << "Loading certificate store from " << store_file << LL_ENDL;
		mStore = new LLBasicCertificateStore(store_file);
		
		// grab the application CA.pem file that contains the well-known certs shipped
		// with the product
		std::string ca_file_path = gDirUtilp->getExpandedFilename(LL_PATH_APP_SETTINGS, "CA.pem");
		llinfos << "app path " << ca_file_path << llendl;
		LLPointer<LLBasicCertificateStore> app_ca_store = new LLBasicCertificateStore(ca_file_path);
		
		// push the applicate CA files into the store, therefore adding any new CA certs that 
		// updated
		for(LLCertificateVector::iterator i = app_ca_store->begin();
			i != app_ca_store->end();
			i++)
		{
			mStore->add(*i);
		}
		
	}
	_readProtectedData(); // initialize mProtectedDataMap
						  // may throw LLProtectedDataException if saved datamap is not decryptable
}
LLSecAPIBasicHandler::~LLSecAPIBasicHandler()
{
	// SA: no reason to write to data store during destruction. In particular this implies erasing all credentials
	// if the viewer was previously unable to decode the existing file, which would happen if the network interface changed, for instance.
	//
	//_writeProtectedData();
}

void LLSecAPIBasicHandler::_readProtectedData()
{	
	// attempt to load the file into our map
	LLPointer<LLSDParser> parser = new LLSDXMLParser();
	llifstream protected_data_stream(mProtectedDataFilename.c_str(), 
									llifstream::binary);

	if (!protected_data_stream.fail()) {
		U8 salt[STORE_SALT_SIZE];
		U8 buffer[BUFFER_READ_SIZE];
		U8 decrypted_buffer[BUFFER_READ_SIZE];
		int decrypted_length;	
		unsigned char unique_id[MAC_ADDRESS_BYTES];
        LLMachineID::getUniqueID(unique_id, sizeof(unique_id));
		LLXORCipher cipher(unique_id, sizeof(unique_id));

		// read in the salt and key
		protected_data_stream.read((char *)salt, STORE_SALT_SIZE);
		if (protected_data_stream.gcount() < STORE_SALT_SIZE)
		{
			throw LLProtectedDataException("Config file too short.");
		}

		cipher.decrypt(salt, STORE_SALT_SIZE);		

		// totally lame.  As we're not using the OS level protected data, we need to
		// at least obfuscate the data.  We do this by using a salt stored at the head of the file
		// to encrypt the data, therefore obfuscating it from someone using simple existing tools.
		// We do include the MAC address as part of the obfuscation, which would require an
		// attacker to get the MAC address as well as the protected store, which improves things
		// somewhat.  It would be better to use the password, but as this store
		// will be used to store the SL password when the user decides to have SL remember it, 
		// so we can't use that.  OS-dependent store implementations will use the OS password/storage 
		// mechanisms and are considered to be more secure.
		// We've a strong intent to move to OS dependent protected data stores.
		

		// read in the rest of the file.
		EVP_CIPHER_CTX ctx;
		EVP_CIPHER_CTX_init(&ctx);
		EVP_DecryptInit(&ctx, EVP_rc4(), salt, NULL);
		// allocate memory:
		std::string decrypted_data;	
		
		while(protected_data_stream.good()) {
			// read data as a block:
			protected_data_stream.read((char *)buffer, BUFFER_READ_SIZE);
			
			EVP_DecryptUpdate(&ctx, decrypted_buffer, &decrypted_length, 
							  buffer, protected_data_stream.gcount());
			decrypted_data.append((const char *)decrypted_buffer, protected_data_stream.gcount());
		}
		
		// RC4 is a stream cipher, so we don't bother to EVP_DecryptFinal, as there is
		// no block padding.
		EVP_CIPHER_CTX_cleanup(&ctx);
		std::istringstream parse_stream(decrypted_data);
		if (parser->parse(parse_stream, mProtectedDataMap, 
						  LLSDSerialize::SIZE_UNLIMITED) == LLSDParser::PARSE_FAILURE)
		{
			throw LLProtectedDataException("Config file cannot be decrypted.");
		}
	}
}

void LLSecAPIBasicHandler::_writeProtectedData()
{	
	std::ostringstream formatted_data_ostream;
	U8 salt[STORE_SALT_SIZE];
	U8 buffer[BUFFER_READ_SIZE];
	U8 encrypted_buffer[BUFFER_READ_SIZE];

	
	if(mProtectedDataMap.isUndefined())
	{
		LLFile::remove(mProtectedDataFilename);
		return;
	}
	// create a string with the formatted data.
	LLSDSerialize::toXML(mProtectedDataMap, formatted_data_ostream);
	std::istringstream formatted_data_istream(formatted_data_ostream.str());
	// generate the seed
	RAND_bytes(salt, STORE_SALT_SIZE);

	
	// write to a temp file so we don't clobber the initial file if there is
	// an error.
	std::string tmp_filename = mProtectedDataFilename + ".tmp";
	
	llofstream protected_data_stream(tmp_filename.c_str(), 
										llofstream::binary);
	try
	{
		
		EVP_CIPHER_CTX ctx;
		EVP_CIPHER_CTX_init(&ctx);
		EVP_EncryptInit(&ctx, EVP_rc4(), salt, NULL);
		unsigned char unique_id[MAC_ADDRESS_BYTES];
        LLMachineID::getUniqueID(unique_id, sizeof(unique_id));
		LLXORCipher cipher(unique_id, sizeof(unique_id));
		cipher.encrypt(salt, STORE_SALT_SIZE);
		protected_data_stream.write((const char *)salt, STORE_SALT_SIZE);

		while (formatted_data_istream.good())
		{
			formatted_data_istream.read((char *)buffer, BUFFER_READ_SIZE);
			if(formatted_data_istream.gcount() == 0)
			{
				break;
			}
			int encrypted_length;
			EVP_EncryptUpdate(&ctx, encrypted_buffer, &encrypted_length, 
						  buffer, formatted_data_istream.gcount());
			protected_data_stream.write((const char *)encrypted_buffer, encrypted_length);
		}
		
		// no EVP_EncrypteFinal, as this is a stream cipher
		EVP_CIPHER_CTX_cleanup(&ctx);

		protected_data_stream.close();
	}
	catch (...)
	{
		// it's good practice to clean up any secure information on error
		// (even though this file isn't really secure.  Perhaps in the future
		// it may be, however.
		LLFile::remove(tmp_filename);

		// EXP-1825 crash in LLSecAPIBasicHandler::_writeProtectedData()
		// Decided throwing an exception here was overkill until we figure out why this happens
		//throw LLProtectedDataException("Error writing Protected Data Store");
		llinfos << "LLProtectedDataException(Error writing Protected Data Store)" << llendl;
	}

	// move the temporary file to the specified file location.
	if((((LLFile::isfile(mProtectedDataFilename) != 0) && 
		 (LLFile::remove(mProtectedDataFilename) != 0))) || 
	   (LLFile::rename(tmp_filename, mProtectedDataFilename)))
	{
		LLFile::remove(tmp_filename);

		// EXP-1825 crash in LLSecAPIBasicHandler::_writeProtectedData()
		// Decided throwing an exception here was overkill until we figure out why this happens
		//throw LLProtectedDataException("Could not overwrite protected data store");
		llinfos << "LLProtectedDataException(Could not overwrite protected data store)" << llendl;
	}
}
		
// instantiate a certificate from a pem string
LLPointer<LLCertificate> LLSecAPIBasicHandler::getCertificate(const std::string& pem_cert)
{
	LLPointer<LLCertificate> result = new LLBasicCertificate(pem_cert);
	return result;
}
		

		
// instiate a certificate from an openssl X509 structure
LLPointer<LLCertificate> LLSecAPIBasicHandler::getCertificate(X509* openssl_cert)
{
	LLPointer<LLCertificate> result = new LLBasicCertificate(openssl_cert);
	return result;		
}
		
// instantiate a chain from an X509_STORE_CTX
LLPointer<LLCertificateChain> LLSecAPIBasicHandler::getCertificateChain(const X509_STORE_CTX* chain)
{
	LLPointer<LLCertificateChain> result = new LLBasicCertificateChain(chain);
	return result;
}
		
// instantiate a cert store given it's id.  if a persisted version
// exists, it'll be loaded.  If not, one will be created (but not
// persisted)
LLPointer<LLCertificateStore> LLSecAPIBasicHandler::getCertificateStore(const std::string& store_id)
{
	return mStore;
}
		
// retrieve protected data
LLSD LLSecAPIBasicHandler::getProtectedData(const std::string& data_type,
											const std::string& data_id)
{

	if (mProtectedDataMap.has(data_type) && 
		mProtectedDataMap[data_type].isMap() && 
		mProtectedDataMap[data_type].has(data_id))
	{
		return mProtectedDataMap[data_type][data_id];
	}
																				
	return LLSD();
}

void LLSecAPIBasicHandler::deleteProtectedData(const std::string& data_type,
											   const std::string& data_id)
{
	if (mProtectedDataMap.has(data_type) &&
		mProtectedDataMap[data_type].isMap() &&
		mProtectedDataMap[data_type].has(data_id))
		{
			mProtectedDataMap[data_type].erase(data_id);
		}
}


//
// persist data in a protected store
//
void LLSecAPIBasicHandler::setProtectedData(const std::string& data_type,
											const std::string& data_id,
											const LLSD& data)
{
	if (!mProtectedDataMap.has(data_type) || !mProtectedDataMap[data_type].isMap()) {
		mProtectedDataMap[data_type] = LLSD::emptyMap();
	}
	
	mProtectedDataMap[data_type][data_id] = data; 
}

//
// Create a credential object from an identifier and authenticator.  credentials are
// per credential name (was: grid).
LLPointer<LLCredential> LLSecAPIBasicHandler::createCredential(const std::string& credName,
															   const LLSD& identifier, 
															   const LLSD& authenticator)
{
	LLPointer<LLSecAPIBasicCredential> result = new LLSecAPIBasicCredential(credName);
	result->setCredentialData(identifier, authenticator);
	return result;
}

// Load a credential from the credential store, given the credential name
LLPointer<LLCredential> LLSecAPIBasicHandler::loadCredential(const std::string& credName)
{
	LLSD credential = getProtectedData("credential", credName);
	LLPointer<LLSecAPIBasicCredential> result = new LLSecAPIBasicCredential(credName);
	if(credential.isMap() && 
	   credential.has("identifier"))
	{

		LLSD identifier = credential["identifier"];
		LLSD authenticator;
		if (credential.has("authenticator"))
		{
			authenticator = credential["authenticator"];
		}
		result->setCredentialData(identifier, authenticator);
	}
	else
	{
		// credential was not in protected storage, so pull the credential
		// from the legacy store.
		std::string first_name = gSavedSettings.getString("FirstName");
		std::string last_name = gSavedSettings.getString("LastName");
		
		if ((first_name != "") &&
			(last_name != ""))
		{
			LLSD identifier = LLSD::emptyMap();
			LLSD authenticator;
			identifier["type"] = "agent";
			identifier["first_name"] = first_name;
			identifier["last_name"] = last_name;
			
			std::string legacy_password = _legacyLoadPassword();
			if (legacy_password.length() > 0)
			{
				authenticator = LLSD::emptyMap();
				authenticator["type"] = "hash";
				authenticator["algorithm"] = "md5";
				authenticator["secret"] = legacy_password;
			}
			result->setCredentialData(identifier, authenticator);
		}		
	}
	return result;
}

// Save the credential to the credential store.  Save the authenticator also if requested.
// That feature is used to implement the 'remember password' functionality.
void LLSecAPIBasicHandler::saveCredential(LLPointer<LLCredential> cred, bool save_authenticator)
{
	LLSD credential = LLSD::emptyMap();
	credential["identifier"] = cred->getIdentifier(); 
	if (save_authenticator) 
	{
		credential["authenticator"] = cred->getAuthenticator();
	}
	LL_DEBUGS("SECAPI") << "Saving Credential " << cred->getCredentialName() << ":" << cred->userID() << " " << save_authenticator << LL_ENDL;
	setProtectedData("credential", cred->getCredentialName(), credential);
	//*TODO: If we're saving Agni credentials, should we write the
	// credentials to the legacy password.dat/etc?
	_writeProtectedData();
}

// Remove a credential from the credential store.
void LLSecAPIBasicHandler::deleteCredential(LLPointer<LLCredential> cred)
{
	LLSD undefVal;
	deleteProtectedData("credential", cred->getCredentialName());
	cred->setCredentialData(undefVal, undefVal);
	_writeProtectedData();
}

// List saved logins
std::vector<std::string> LLSecAPIBasicHandler::listCredentials()
{
	if (mProtectedDataMap.has("credential") && mProtectedDataMap["credential"].isMap())
	{
		std::vector<std::string> logins(mProtectedDataMap["credential"].size());
		int i = 0;
		for (LLSD::map_const_iterator it = mProtectedDataMap["credential"].beginMap(); it !=  mProtectedDataMap["credential"].endMap(); ++it)
		{
			logins[i++] = it->first;
		}
		return logins;
	}
	else return std::vector<std::string>();
}

// load the legacy hash for agni, and decrypt it given the 
// mac address
std::string LLSecAPIBasicHandler::_legacyLoadPassword()
{
	const S32 HASHED_LENGTH = 32;	
	std::vector<U8> buffer(HASHED_LENGTH);
	llifstream password_file(mLegacyPasswordPath, llifstream::binary);
	
	if(password_file.fail())
	{
		return std::string("");
	}
	
	password_file.read((char*)&buffer[0], buffer.size());
	if(password_file.gcount() != buffer.size())
	{
		return std::string("");
	}
	
	// Decipher with MAC address
	unsigned char unique_id[MAC_ADDRESS_BYTES];
    LLMachineID::getUniqueID(unique_id, sizeof(unique_id));
	LLXORCipher cipher(unique_id, sizeof(unique_id));
	cipher.decrypt(&buffer[0], buffer.size());
	
	return std::string((const char*)&buffer[0], buffer.size());
}


// return an identifier for the user
std::string LLSecAPIBasicCredential::userID() const
{
	if (!mIdentifier.isMap())
	{
		return mCredentialName + "(null)";
	}
	else if ((std::string)mIdentifier["type"] == "agent")
	{
		return  (std::string)mIdentifier["first_name"] + "_" + (std::string)mIdentifier["last_name"];
	}
	else if ((std::string)mIdentifier["type"] == "account")
	{
		return (std::string)mIdentifier["account_name"];
	}

	return "unknown";

}

// return a printable user identifier
std::string LLSecAPIBasicCredential::asString() const
{
	if (!mIdentifier.isMap())
	{
		return mCredentialName + ":(null)";
	}
	else if ((std::string)mIdentifier["type"] == "agent")
	{
		return mCredentialName + ":" + (std::string)mIdentifier["first_name"] + " " + (std::string)mIdentifier["last_name"];
	}
	else if ((std::string)mIdentifier["type"] == "account")
	{
		return mCredentialName + ":" + (std::string)mIdentifier["account_name"];
	}

	return mCredentialName + ":(unknown type)";
}


bool valueCompareLLSD(const LLSD& lhs, const LLSD& rhs)
{
	if (lhs.type() != rhs.type())
	{
		return FALSE;
	}
    if (lhs.isMap())
	{
		// iterate through the map, verifying the right hand side has all of the
		// values that the left hand side has.
		for (LLSD::map_const_iterator litt = lhs.beginMap();
			 litt != lhs.endMap();
			 litt++)
		{
			if (!rhs.has(litt->first))
			{
				return FALSE;
			}
		}
		
		// Now validate that the left hand side has everything the
		// right hand side has, and that the values are equal.
		for (LLSD::map_const_iterator ritt = rhs.beginMap();
			 ritt != rhs.endMap();
			 ritt++)
		{
			if (!lhs.has(ritt->first))
			{
				return FALSE;
			}
			if (!valueCompareLLSD(lhs[ritt->first], ritt->second))
			{
				return FALSE;
			}
		}
		return TRUE;
	}
    else if (lhs.isArray())
	{
		LLSD::array_const_iterator ritt = rhs.beginArray();
		// iterate through the array, comparing
		for (LLSD::array_const_iterator litt = lhs.beginArray();
			 litt != lhs.endArray();
			 litt++)
		{
			if (!valueCompareLLSD(*ritt, *litt))
			{
				return FALSE;
			}
			ritt++;
		}
		
		return (ritt == rhs.endArray());
	}
    else
	{
		// simple type, compare as string
		return (lhs.asString() == rhs.asString());
	}
	
}<|MERGE_RESOLUTION|>--- conflicted
+++ resolved
@@ -1057,17 +1057,8 @@
 		throw LLInvalidCertificate((*current_cert));			
 	}
 	std::string sha1_hash((const char *)cert_x509->sha1_hash, SHA_DIGEST_LENGTH);
-<<<<<<< HEAD
-
-	// <FS:ND> LLBasicCertificate::getOpenSSLX509 returns a copy made with X509_dup
-	X509_free( cert_x509 );
-	cert_x509 = 0;
-	// </FS:ND>
-	
-=======
 	X509_free( cert_x509 );
 	cert_x509 = NULL;
->>>>>>> ba7a5647
 	t_cert_cache::iterator cache_entry = mTrustedCertCache.find(sha1_hash);
 	if(cache_entry != mTrustedCertCache.end())
 	{
