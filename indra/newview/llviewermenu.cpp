/** 
 * @file llviewermenu.cpp
 * @brief Builds menus out of items.
 *
 * $LicenseInfo:firstyear=2002&license=viewerlgpl$
 * Second Life Viewer Source Code
 * Copyright (C) 2010, Linden Research, Inc.
 * 
 * This library is free software; you can redistribute it and/or
 * modify it under the terms of the GNU Lesser General Public
 * License as published by the Free Software Foundation;
 * version 2.1 of the License only.
 * 
 * This library is distributed in the hope that it will be useful,
 * but WITHOUT ANY WARRANTY; without even the implied warranty of
 * MERCHANTABILITY or FITNESS FOR A PARTICULAR PURPOSE.  See the GNU
 * Lesser General Public License for more details.
 * 
 * You should have received a copy of the GNU Lesser General Public
 * License along with this library; if not, write to the Free Software
 * Foundation, Inc., 51 Franklin Street, Fifth Floor, Boston, MA  02110-1301  USA
 * 
 * Linden Research, Inc., 945 Battery Street, San Francisco, CA  94111  USA
 * $/LicenseInfo$
 */

#include "llviewerprecompiledheaders.h"

#ifdef INCLUDE_VLD
#include "vld.h"
#endif

#include "llviewermenu.h" 

// linden library includes
#include "llavatarnamecache.h"	// IDEVO
#include "llfloaterreg.h"
#include "llfloatersidepanelcontainer.h"
#include "llcombobox.h"
#include "llinventorypanel.h"
#include "llnotifications.h"
#include "llnotificationsutil.h"

// newview includes
#include "llagent.h"
#include "llagentaccess.h"
#include "llagentcamera.h"
#include "llagentwearables.h"
#include "llagentpilot.h"
#include "llcompilequeue.h"
#include "llconsole.h"
#include "lldaycyclemanager.h"
#include "lldebugview.h"
#include "llenvmanager.h"
#include "llfilepicker.h"
#include "llfirstuse.h"
#include "llfloaterbuy.h"
#include "llfloaterbuycontents.h"
#include "llbuycurrencyhtml.h"
#include "llfloatergodtools.h"
#include "llfloaterinventory.h"
#include "llfloaterimcontainer.h"
#include "llfloaterland.h"
#include "llfloaterpathfindingcharacters.h"
#include "llfloaterpathfindinglinksets.h"
#include "llfloaterpay.h"
#include "llfloaterreporter.h"
#include "llfloatersearch.h"
#include "llfloaterscriptdebug.h"
#include "llfloatersnapshot.h"
#include "llfloatertools.h"
#include "llfloaterworldmap.h"
#include "llfloaterbuildoptions.h"
#include "llavataractions.h"
#include "lllandmarkactions.h"
#include "llgroupmgr.h"
#include "lltooltip.h"
#include "llhints.h"
#include "llhudeffecttrail.h"
#include "llhudmanager.h"
#include "llimview.h"
#include "llinventorybridge.h"
#include "llinventorydefines.h"
#include "llinventoryfunctions.h"
#include "llpanellogin.h"
#include "llpanelblockedlist.h"
#include "llmenuoptionpathfindingrebakenavmesh.h"
#include "llmoveview.h"
#include "llparcel.h"
#include "llrootview.h"
#include "llsceneview.h"
#include "llselectmgr.h"
#include "llspellcheckmenuhandler.h"
#include "llstatusbar.h"
#include "lltextureview.h"
#include "lltoolcomp.h"
#include "lltoolmgr.h"
#include "lltoolpie.h"
#include "lltoolselectland.h"
#include "lltrans.h"
#include "llviewerdisplay.h" //for gWindowResized
#include "llviewergenericmessage.h"
#include "llviewerhelp.h"
#include "llviewermenufile.h"	// init_menu_file()
#include "llviewermessage.h"
#include "llviewernetwork.h"
#include "llviewerobjectlist.h"
#include "llviewerparcelmgr.h"
#include "llviewerstats.h"
#include "llvoavatarself.h"
#include "llvoicevivox.h"
#include "llworldmap.h"
#include "pipeline.h"
#include "llviewerjoystick.h"
#include "llwaterparammanager.h"
#include "llwlanimator.h"
#include "llwlparammanager.h"
#include "llfloatercamera.h"
#include "lluilistener.h"
#include "llappearancemgr.h"
#include "lltrans.h"
#include "lleconomy.h"
#include "lltoolgrab.h"
#include "llwindow.h"
#include "llpathfindingmanager.h"
#include "boost/unordered_map.hpp"
// [RLVa:KB] - Checked: 2011-05-22 (RLVa-1.3.1a)
#include "rlvhandler.h"
#include "rlvlocks.h"
// [/RLVa:KB]

// Firestorm includes
// [RLVa:KB] - Checked: 2011-05-22 (RLVa-1.3.1a)
#include "rlvhandler.h"
#include "rlvlocks.h"
// [/RLVa:KB]
#include "fslslbridge.h"
#include "fscommon.h"
#include "fsexport.h"
#include "fscontactsfloater.h"	// <FS:Zi> Display group list in contacts floater
#include "fspose.h"	// <FS:CR> FIRE-4345: Undeform
#include "fswsassetblacklist.h"
#include "llavatarpropertiesprocessor.h"	// ## Zi: Texture Refresh
#include "llsdserialize.h"
#include "lltexturecache.h"	// ## Zi: Texture Refresh
#include "lllogininstance.h"	// <FS:AW  opensim destinations and avatar picker>
#include "llvovolume.h"
#include "particleeditor.h"
#include "piemenu.h"	// ## Zi: Pie Menu


using namespace LLAvatarAppearanceDefines;

typedef LLPointer<LLViewerObject> LLViewerObjectPtr;

static boost::unordered_map<std::string, LLStringExplicit> sDefaultItemLabels;

BOOL enable_land_build(void*);
BOOL enable_object_build(void*);

LLVOAvatar* find_avatar_from_object( LLViewerObject* object );
LLVOAvatar* find_avatar_from_object( const LLUUID& object_id );

void handle_test_load_url(void*);

//
// Evil hackish imported globals

//extern BOOL	gHideSelectedObjects;
//extern BOOL gAllowSelectAvatar;
//extern BOOL gDebugAvatarRotation;
extern BOOL gDebugClicks;
extern BOOL gDebugWindowProc;
//extern BOOL gDebugTextEditorTips;
//extern BOOL gDebugSelectMgr;

//
// Globals
//

LLMenuBarGL		*gMenuBarView = NULL;
LLViewerMenuHolderGL	*gMenuHolder = NULL;
LLMenuGL		*gPopupMenuView = NULL;
LLMenuGL		*gEditMenu = NULL;
LLMenuBarGL		*gLoginMenuBarView = NULL;

// Context menus
LLContextMenu	*gMenuAvatarSelf	= NULL;
LLContextMenu	*gMenuAvatarOther = NULL;
LLContextMenu	*gMenuObject = NULL;
LLContextMenu	*gMenuAttachmentSelf = NULL;
LLContextMenu	*gMenuAttachmentOther = NULL;
LLContextMenu	*gMenuLand	= NULL;

// ## Zi: Pie menu
// Pie menus
PieMenu		*gPieMenuAvatarSelf	= NULL;
PieMenu		*gPieMenuAvatarOther = NULL;
PieMenu		*gPieMenuObject = NULL;
PieMenu		*gPieMenuAttachmentSelf = NULL;
PieMenu		*gPieMenuAttachmentOther = NULL;
PieMenu		*gPieMenuLand	= NULL;
// ## Zi: Pie menu

const std::string SAVE_INTO_TASK_INVENTORY("Save Object Back to Object Contents");

LLMenuGL* gAttachSubMenu = NULL;
LLMenuGL* gDetachSubMenu = NULL;
LLMenuGL* gTakeOffClothes = NULL;
LLContextMenu* gAttachScreenPieMenu = NULL;
LLContextMenu* gAttachPieMenu = NULL;
LLContextMenu* gAttachBodyPartPieMenus[10];
LLContextMenu* gDetachPieMenu = NULL;
LLContextMenu* gDetachScreenPieMenu = NULL;
LLContextMenu* gDetachBodyPartPieMenus[10];

// ## Zi: Pie menu
PieMenu* gPieAttachScreenMenu = NULL;
PieMenu* gPieAttachMenu = NULL;
PieMenu* gPieAttachBodyPartMenus[10];
PieMenu* gPieDetachMenu = NULL;
PieMenu* gPieDetachScreenMenu = NULL;
PieMenu* gPieDetachBodyPartMenus[10];
// ## Zi: Pie menu

<<<<<<< HEAD
LLMenuItemCallGL* gAFKMenu = NULL;
LLMenuItemCallGL* gBusyMenu = NULL;
LLMenuItemCallGL* gAutorespondMenu = NULL;
LLMenuItemCallGL* gAutorespondNonFriendsMenu = NULL;

=======
>>>>>>> fe8b4bf1
//
// Local prototypes

// File Menu
void handle_compress_image(void*);


// Edit menu
void handle_dump_group_info(void *);
void handle_dump_capabilities_info(void *);

// Advanced->Consoles menu
void handle_region_dump_settings(void*);
void handle_region_dump_temp_asset_data(void*);
void handle_region_clear_temp_asset_data(void*);

// Object pie menu
BOOL sitting_on_selection();

void near_sit_object();
//void label_sit_or_stand(std::string& label, void*);
// buy and take alias into the same UI positions, so these
// declarations handle this mess.
BOOL is_selection_buy_not_take();
S32 selection_price();
BOOL enable_take();
void handle_object_show_inspector();
void handle_avatar_show_inspector();
bool confirm_take(const LLSD& notification, const LLSD& response, LLObjectSelectionHandle selection_handle);

void handle_buy_object(LLSaleInfo sale_info);
void handle_buy_contents(LLSaleInfo sale_info);

// Land pie menu
void near_sit_down_point(BOOL success, void *);

// Avatar pie menu

// Debug menu


void velocity_interpolate( void* );
void handle_visual_leak_detector_toggle(void*);
void handle_rebake_textures(void*);
BOOL check_admin_override(void*);
void handle_admin_override_toggle(void*);
#ifdef TOGGLE_HACKED_GODLIKE_VIEWER
void handle_toggle_hacked_godmode(void*);
BOOL check_toggle_hacked_godmode(void*);
bool enable_toggle_hacked_godmode(void*);
#endif

void toggle_show_xui_names(void *);
BOOL check_show_xui_names(void *);

// Debug UI

void handle_buy_currency_test(void*);
void handle_save_to_xml(void*);
void handle_load_from_xml(void*);

void handle_god_mode(void*);

// God menu
void handle_leave_god_mode(void*);


void handle_reset_view();

void handle_duplicate_in_place(void*);


void handle_object_owner_self(void*);
void handle_object_owner_permissive(void*);
void handle_object_lock(void*);
void handle_object_asset_ids(void*);
void force_take_copy(void*);
#ifdef _CORY_TESTING
void force_export_copy(void*);
void force_import_geometry(void*);
#endif

void handle_force_parcel_owner_to_me(void*);
void handle_force_parcel_to_content(void*);
void handle_claim_public_land(void*);

void handle_god_request_avatar_geometry(void *);	// Hack for easy testing of new avatar geometry
void reload_vertex_shader(void *);
void handle_disconnect_viewer(void *);

void force_error_breakpoint(void *);
void force_error_llerror(void *);
void force_error_bad_memory_access(void *);
void force_error_infinite_loop(void *);
void force_error_software_exception(void *);
void force_error_driver_crash(void *);

void handle_force_delete(void*);
void print_object_info(void*);
void print_agent_nvpairs(void*);
void toggle_debug_menus(void*);
void upload_done_callback(const LLUUID& uuid, void* user_data, S32 result, LLExtStat ext_status);
void dump_select_mgr(void*);

void dump_inventory(void*);
void toggle_visibility(void*);
BOOL get_visibility(void*);

// Avatar Pie menu
void request_friendship(const LLUUID& agent_id);

// Tools menu
void handle_selected_texture_info(void*);

void handle_dump_followcam(void*);
void handle_viewer_enable_message_log(void*);
void handle_viewer_disable_message_log(void*);

BOOL enable_buy_land(void*);

// Help menu

void handle_test_male(void *);
void handle_test_female(void *);
void handle_dump_attachments(void *);
void handle_dump_avatar_local_textures(void*);
void handle_debug_avatar_textures(void*);
void handle_grab_baked_texture(void*);
BOOL enable_grab_baked_texture(void*);
void handle_dump_region_object_cache(void*);

BOOL enable_save_into_task_inventory(void*);

BOOL enable_detach(const LLSD& = LLSD());
void menu_toggle_attached_lights(void* user_data);
void menu_toggle_attached_particles(void* user_data);

class LLMenuParcelObserver : public LLParcelObserver
{
public:
	LLMenuParcelObserver();
	~LLMenuParcelObserver();
	virtual void changed();
};

static LLMenuParcelObserver* gMenuParcelObserver = NULL;

static LLUIListener sUIListener;

LLMenuParcelObserver::LLMenuParcelObserver()
{
	LLViewerParcelMgr::getInstance()->addObserver(this);
}

LLMenuParcelObserver::~LLMenuParcelObserver()
{
	LLViewerParcelMgr::getInstance()->removeObserver(this);
}

void LLMenuParcelObserver::changed()
{
	LLParcel *parcel = LLViewerParcelMgr::getInstance()->getParcelSelection()->getParcel();
	// <FS:Ansariel> FIRE-4454: Cache controls because of performance reasons
	//gMenuHolder->childSetEnabled("Land Buy Pass", LLPanelLandGeneral::enableBuyPass(NULL) && !(parcel->getOwnerID()== gAgent.getID()));
	//
	//BOOL buyable = enable_buy_land(NULL);
	//gMenuHolder->childSetEnabled("Land Buy", buyable);
	//gMenuHolder->childSetEnabled("Buy Land...", buyable);

	static LLView* land_buy_pass = gMenuHolder->getChildView("Land Buy Pass");
	static LLView* land_buy = gMenuHolder->getChildView("Land Buy");
	static LLView* buy_land = gMenuHolder->getChildView("Buy Land...");

	land_buy_pass->setEnabled(LLPanelLandGeneral::enableBuyPass(NULL) && !(parcel->getOwnerID()== gAgent.getID()));

	BOOL buyable = enable_buy_land(NULL);
	land_buy->setEnabled(buyable);
	buy_land->setEnabled(buyable);
	// </FS:Ansariel> FIRE-4454: Cache controls because of performance reasons
}


void initialize_menus();

//-----------------------------------------------------------------------------
// Initialize main menus
//
// HOW TO NAME MENUS:
//
// First Letter Of Each Word Is Capitalized, Even At Or And
//
// Items that lead to dialog boxes end in "..."
//
// Break up groups of more than 6 items with separators
//-----------------------------------------------------------------------------

void set_underclothes_menu_options()
{
	if (gMenuHolder && gAgent.isTeen())
	{
		gMenuHolder->getChild<LLView>("Self Underpants")->setVisible(FALSE);
		gMenuHolder->getChild<LLView>("Self Undershirt")->setVisible(FALSE);
	}
	if (gMenuBarView && gAgent.isTeen())
	{
		gMenuBarView->getChild<LLView>("Menu Underpants")->setVisible(FALSE);
		gMenuBarView->getChild<LLView>("Menu Undershirt")->setVisible(FALSE);
	}
}

void init_menus()
{
	// Initialize actions
	initialize_menus();

	///
	/// Popup menu
	///
	/// The popup menu is now populated by the show_context_menu()
	/// method.
	
	LLMenuGL::Params menu_params;
	menu_params.name = "Popup";
	menu_params.visible = false;
	gPopupMenuView = LLUICtrlFactory::create<LLMenuGL>(menu_params);
	gMenuHolder->addChild( gPopupMenuView );

	///
	/// Context menus
	///

	const widget_registry_t& registry =
		LLViewerMenuHolderGL::child_registry_t::instance();
	gEditMenu = LLUICtrlFactory::createFromFile<LLMenuGL>("menu_edit.xml", gMenuHolder, registry);
	gMenuAvatarSelf = LLUICtrlFactory::createFromFile<LLContextMenu>(
		"menu_avatar_self.xml", gMenuHolder, registry);
	gMenuAvatarOther = LLUICtrlFactory::createFromFile<LLContextMenu>(
		"menu_avatar_other.xml", gMenuHolder, registry);

	gDetachScreenPieMenu = gMenuHolder->getChild<LLContextMenu>("Object Detach HUD", true);
	gDetachPieMenu = gMenuHolder->getChild<LLContextMenu>("Object Detach", true);

	gMenuObject = LLUICtrlFactory::createFromFile<LLContextMenu>(
		"menu_object.xml", gMenuHolder, registry);

	gAttachScreenPieMenu = gMenuHolder->getChild<LLContextMenu>("Object Attach HUD");
	gAttachPieMenu = gMenuHolder->getChild<LLContextMenu>("Object Attach");

	gMenuAttachmentSelf = LLUICtrlFactory::createFromFile<LLContextMenu>(
		"menu_attachment_self.xml", gMenuHolder, registry);
	gMenuAttachmentOther = LLUICtrlFactory::createFromFile<LLContextMenu>(
		"menu_attachment_other.xml", gMenuHolder, registry);

	gMenuLand = LLUICtrlFactory::createFromFile<LLContextMenu>(
		"menu_land.xml", gMenuHolder, registry);

// ## Zi: Pie menu
	gPieMenuAvatarSelf = LLUICtrlFactory::createFromFile<PieMenu>(
		"menu_pie_avatar_self.xml", gMenuHolder, registry);
	gPieMenuAvatarOther = LLUICtrlFactory::createFromFile<PieMenu>(
		"menu_pie_avatar_other.xml", gMenuHolder, registry);

	// added "Pie" to the control names to keep them unique
	gPieDetachScreenMenu = gMenuHolder->getChild<PieMenu>("Pie Object Detach HUD", true);
	gPieDetachMenu = gMenuHolder->getChild<PieMenu>("Pie Object Detach", true);

	gPieMenuObject = LLUICtrlFactory::createFromFile<PieMenu>(
		"menu_pie_object.xml", gMenuHolder, registry);

	// added "Pie" to the control names to keep them unique
	gPieAttachScreenMenu = gMenuHolder->getChild<PieMenu>("Pie Object Attach HUD");
	gPieAttachMenu = gMenuHolder->getChild<PieMenu>("Pie Object Attach");

	gPieMenuAttachmentSelf = LLUICtrlFactory::createFromFile<PieMenu>(
		"menu_pie_attachment_self.xml", gMenuHolder, registry);
	gPieMenuAttachmentOther = LLUICtrlFactory::createFromFile<PieMenu>(
		"menu_pie_attachment_other.xml", gMenuHolder, registry);

	gPieMenuLand = LLUICtrlFactory::createFromFile<PieMenu>(
		"menu_pie_land.xml", gMenuHolder, registry);
// ## Zi: Pie menu

	///
	/// set up the colors
	///
	LLColor4 color;

	// do not set colors in code, let the skin decide. -Zi
	/*
	LLColor4 context_menu_color = LLUIColorTable::instance().getColor("MenuPopupBgColor");
	
	gMenuAvatarSelf->setBackgroundColor( context_menu_color );
	gMenuAvatarOther->setBackgroundColor( context_menu_color );
	gMenuObject->setBackgroundColor( context_menu_color );
	gMenuAttachmentSelf->setBackgroundColor( context_menu_color );
	gMenuAttachmentOther->setBackgroundColor( context_menu_color );

	gMenuLand->setBackgroundColor( context_menu_color );

	color = LLUIColorTable::instance().getColor( "MenuPopupBgColor" );
	gPopupMenuView->setBackgroundColor( color );
	*/

	// <FS> Changed for grid manager
	// If we are not in production, use a different color to make it apparent.
	//if (LLGridManager::getInstance()->isInProductionGrid())
	//{
	//	color = LLUIColorTable::instance().getColor( "MenuBarBgColor" );
	//}
	//else
	//{
	//	color = LLUIColorTable::instance().getColor( "MenuNonProductionBgColor" );
	//}

	//LLView* menu_bar_holder = gViewerWindow->getRootView()->getChildView("menu_bar_holder");

	//gMenuBarView = LLUICtrlFactory::getInstance()->createFromFile<LLMenuBarGL>("menu_viewer.xml", gMenuHolder, LLViewerMenuHolderGL::child_registry_t::instance());
	//gMenuBarView->setRect(LLRect(0, menu_bar_holder->getRect().mTop, 0, menu_bar_holder->getRect().mTop - MENU_BAR_HEIGHT));
	//gMenuBarView->setBackgroundColor( color );

	gMenuBarView = LLUICtrlFactory::getInstance()->createFromFile<LLMenuBarGL>("menu_viewer.xml", gMenuHolder, LLViewerMenuHolderGL::child_registry_t::instance());
	// ONLY change the color IF we are in beta. Otherwise leave it alone so it can use the skinned color. -Zi
	if(LLGridManager::getInstance()->isInSLBeta())
	{
		color = LLUIColorTable::instance().getColor( "MenuNonProductionBgColor" );
		gMenuBarView->setBackgroundColor( color );
	}

	LLView* menu_bar_holder = gViewerWindow->getRootView()->getChildView("menu_bar_holder");
	gMenuBarView->setRect(LLRect(0, menu_bar_holder->getRect().mTop, 0, menu_bar_holder->getRect().mTop - MENU_BAR_HEIGHT));
	// </FS> Changed for grid manager

	menu_bar_holder->addChild(gMenuBarView);
  
    gViewerWindow->setMenuBackgroundColor(false, 
        !LLGridManager::getInstance()->isInSLBeta());
// <FS:AW opensim currency support>
//	// Assume L$10 for now, the server will tell us the real cost at login
//	// *TODO:Also fix cost in llfolderview.cpp for Inventory menus
//	const std::string upload_cost("10");
	// \0/ Copypasta! See llviewermessage, llviewermenu and llpanelmaininventory
	S32 cost = LLGlobalEconomy::Singleton::getInstance()->getPriceUpload();
	std::string upload_cost;
#ifdef OPENSIM // <FS:AW optional opensim support>
	bool in_opensim = LLGridManager::getInstance()->isInOpenSim();
	if(in_opensim)
	{
		upload_cost = cost > 0 ? llformat("%s%d", "L$", cost) : LLTrans::getString("free");
	}
	else
#endif // OPENSIM // <FS:AW optional opensim support>
	{
		upload_cost = cost > 0 ? llformat("%s%d", "L$", cost) : llformat("%d", gSavedSettings.getU32("DefaultUploadCost"));
	}
// </FS:AW opensim currency support>
	gMenuHolder->childSetLabelArg("Upload Image", "[COST]", upload_cost);
	gMenuHolder->childSetLabelArg("Upload Sound", "[COST]", upload_cost);
	gMenuHolder->childSetLabelArg("Upload Animation", "[COST]", upload_cost);
	gMenuHolder->childSetLabelArg("Bulk Upload", "[COST]", upload_cost);
	
<<<<<<< HEAD
	gAFKMenu = gMenuBarView->getChild<LLMenuItemCallGL>("Set Away", TRUE);
	gBusyMenu = gMenuBarView->getChild<LLMenuItemCallGL>("Set Busy", TRUE);
	gAutorespondMenu = gMenuBarView->getChild<LLMenuItemCallGL>("Set Autorespond", TRUE);
	gAutorespondNonFriendsMenu = gMenuBarView->getChild<LLMenuItemCallGL>("Set Autorespond to non-friends", TRUE);
=======
>>>>>>> fe8b4bf1
	gAttachSubMenu = gMenuBarView->findChildMenuByName("Attach Object", TRUE);
	gDetachSubMenu = gMenuBarView->findChildMenuByName("Detach Object", TRUE);

#if !MEM_TRACK_MEM
	// Don't display the Memory console menu if the feature is turned off
	LLMenuItemCheckGL *memoryMenu = gMenuBarView->getChild<LLMenuItemCheckGL>("Memory", TRUE);
	if (memoryMenu)
	{
		memoryMenu->setVisible(FALSE);
	}
#endif

	gMenuBarView->createJumpKeys();

	// Let land based option enable when parcel changes
	gMenuParcelObserver = new LLMenuParcelObserver();

	gLoginMenuBarView = LLUICtrlFactory::getInstance()->createFromFile<LLMenuBarGL>("menu_login.xml", gMenuHolder, LLViewerMenuHolderGL::child_registry_t::instance());
	gLoginMenuBarView->arrangeAndClear();
	LLRect menuBarRect = gLoginMenuBarView->getRect();
	menuBarRect.setLeftTopAndSize(0, menu_bar_holder->getRect().getHeight(), menuBarRect.getWidth(), menuBarRect.getHeight());
	gLoginMenuBarView->setRect(menuBarRect);
	// do not set colors in code, always lat the skin decide. -Zi
	// gLoginMenuBarView->setBackgroundColor( color );
	menu_bar_holder->addChild(gLoginMenuBarView);
	
	// tooltips are on top of EVERYTHING, including menus
	gViewerWindow->getRootView()->sendChildToFront(gToolTipView);
}

///////////////////
// SHOW CONSOLES //
///////////////////


class LLAdvancedToggleConsole : public view_listener_t
{
	bool handleEvent(const LLSD& userdata)
	{
		std::string console_type = userdata.asString();
		if ("texture" == console_type)
		{
			toggle_visibility( (void*)gTextureView );
		}
		else if ("debug" == console_type)
		{
			toggle_visibility( (void*)static_cast<LLUICtrl*>(gDebugView->mDebugConsolep));
		}
		else if ("fast timers" == console_type)
		{
			LLFloaterReg::toggleInstance("fast_timers");
		}
		else if ("scene view" == console_type)
		{
			toggle_visibility( (void*)gSceneView);
		}

#if MEM_TRACK_MEM
		else if ("memory view" == console_type)
		{
			toggle_visibility( (void*)gDebugView->mMemoryView );
		}
#endif
		return true;
	}
};
class LLAdvancedCheckConsole : public view_listener_t
{
	bool handleEvent(const LLSD& userdata)
	{
		std::string console_type = userdata.asString();
		bool new_value = false;
		if ("texture" == console_type)
		{
			new_value = get_visibility( (void*)gTextureView );
		}
		else if ("debug" == console_type)
		{
			new_value = get_visibility( (void*)((LLView*)gDebugView->mDebugConsolep) );
		}
		else if ("fast timers" == console_type)
		{
			new_value = LLFloaterReg::instanceVisible("fast_timers");
		}
		else if ("scene view" == console_type)
		{
			new_value = get_visibility( (void*) gSceneView);
		}
#if MEM_TRACK_MEM
		else if ("memory view" == console_type)
		{
			new_value = get_visibility( (void*)gDebugView->mMemoryView );
		}
#endif
		
		return new_value;
	}
};


//////////////////////////
// DUMP INFO TO CONSOLE //
//////////////////////////


class LLAdvancedDumpInfoToConsole : public view_listener_t
{
	bool handleEvent(const LLSD& userdata)
	{
		std::string info_type = userdata.asString();
		if ("region" == info_type)
		{
			handle_region_dump_settings(NULL);
		}
		else if ("group" == info_type)
		{
			handle_dump_group_info(NULL);
		}
		else if ("capabilities" == info_type)
		{
			handle_dump_capabilities_info(NULL);
		}
		return true;
	}
};


//////////////
// HUD INFO //
//////////////


class LLAdvancedToggleHUDInfo : public view_listener_t
{
	bool handleEvent(const LLSD& userdata)
	{
		std::string info_type = userdata.asString();

		if ("camera" == info_type)
		{
			gDisplayCameraPos = !(gDisplayCameraPos);
		}
		else if ("wind" == info_type)
		{
			gDisplayWindInfo = !(gDisplayWindInfo);
		}
		else if ("fov" == info_type)
		{
			gDisplayFOV = !(gDisplayFOV);
		}
		else if ("badge" == info_type)
		{
			reportToNearbyChat("Hippos!");
		}
		else if ("cookies" == info_type)
		{
			reportToNearbyChat("Cookies!");
		}
		return true;
	}
};

class LLAdvancedCheckHUDInfo : public view_listener_t
{
	bool handleEvent(const LLSD& userdata)
	{
		std::string info_type = userdata.asString();
		bool new_value = false;
		if ("camera" == info_type)
		{
			new_value = gDisplayCameraPos;
		}
		else if ("wind" == info_type)
		{
			new_value = gDisplayWindInfo;
		}
		else if ("fov" == info_type)
		{
			new_value = gDisplayFOV;
		}
		return new_value;
	}
};


//////////////
// FLYING   //
//////////////

class LLAdvancedAgentFlyingInfo : public view_listener_t
{
	bool handleEvent(const LLSD&)
	{
		return gAgent.getFlying();
	}
};


///////////////////////
// CLEAR GROUP CACHE //
///////////////////////

class LLAdvancedClearGroupCache : public view_listener_t
{
	bool handleEvent(const LLSD& userdata)
	{
		LLGroupMgr::debugClearAllGroups(NULL);
		return true;
	}
};




/////////////////
// RENDER TYPE //
/////////////////
U32 render_type_from_string(std::string render_type)
{
	if ("simple" == render_type)
	{
		return LLPipeline::RENDER_TYPE_SIMPLE;
	}
	else if ("alpha" == render_type)
	{
		return LLPipeline::RENDER_TYPE_ALPHA;
	}
	else if ("tree" == render_type)
	{
		return LLPipeline::RENDER_TYPE_TREE;
	}
	else if ("character" == render_type)
	{
		return LLPipeline::RENDER_TYPE_AVATAR;
	}
	else if ("surfacePatch" == render_type)
	{
		return LLPipeline::RENDER_TYPE_TERRAIN;
	}
	else if ("sky" == render_type)
	{
		return LLPipeline::RENDER_TYPE_SKY;
	}
	else if ("water" == render_type)
	{
		return LLPipeline::RENDER_TYPE_WATER;
	}
	else if ("ground" == render_type)
	{
		return LLPipeline::RENDER_TYPE_GROUND;
	}
	else if ("volume" == render_type)
	{
		return LLPipeline::RENDER_TYPE_VOLUME;
	}
	else if ("grass" == render_type)
	{
		return LLPipeline::RENDER_TYPE_GRASS;
	}
	else if ("clouds" == render_type)
	{
		return LLPipeline::RENDER_TYPE_CLOUDS;
	}
	else if ("particles" == render_type)
	{
		return LLPipeline::RENDER_TYPE_PARTICLES;
	}
	else if ("bump" == render_type)
	{
		return LLPipeline::RENDER_TYPE_BUMP;
	}
	else
	{
		return 0;
	}
}


class LLAdvancedToggleRenderType : public view_listener_t
{
	bool handleEvent(const LLSD& userdata)
	{
		U32 render_type = render_type_from_string( userdata.asString() );
		if ( render_type != 0 )
		{
			LLPipeline::toggleRenderTypeControl( (void*)(ptrdiff_t)render_type );
			if(render_type == LLPipeline::RENDER_TYPE_PARTICLES)
			{
				gPipeline.sRenderParticles = gPipeline.hasRenderType(LLPipeline::RENDER_TYPE_PARTICLES);
			}
		}
		return true;
	}
};


class LLAdvancedCheckRenderType : public view_listener_t
{
	bool handleEvent(const LLSD& userdata)
	{
		U32 render_type = render_type_from_string( userdata.asString() );
		bool new_value = false;

		if ( render_type != 0 )
		{
			new_value = LLPipeline::hasRenderTypeControl( (void*)(ptrdiff_t)render_type );
		}

		return new_value;
	}
};


/////////////
// FEATURE //
/////////////
U32 feature_from_string(std::string feature)
{ 
	if ("ui" == feature)
	{ 
		return LLPipeline::RENDER_DEBUG_FEATURE_UI;
	}
	else if ("selected" == feature)
	{
		return LLPipeline::RENDER_DEBUG_FEATURE_SELECTED;
	}
	else if ("highlighted" == feature)
	{
		return LLPipeline::RENDER_DEBUG_FEATURE_HIGHLIGHTED;
	}
	else if ("dynamic textures" == feature)
	{
		return LLPipeline::RENDER_DEBUG_FEATURE_DYNAMIC_TEXTURES;
	}
	else if ("foot shadows" == feature)
	{
		return LLPipeline::RENDER_DEBUG_FEATURE_FOOT_SHADOWS;
	}
	else if ("fog" == feature)
	{
		return LLPipeline::RENDER_DEBUG_FEATURE_FOG;
	}
	else if ("fr info" == feature)
	{
		return LLPipeline::RENDER_DEBUG_FEATURE_FR_INFO;
	}
	else if ("flexible" == feature)
	{
		return LLPipeline::RENDER_DEBUG_FEATURE_FLEXIBLE;
	}
	else
	{
		return 0;
	}
};


class LLAdvancedToggleFeature : public view_listener_t
{
	bool handleEvent(const LLSD& userdata)
	{
		U32 feature = feature_from_string( userdata.asString() );
		if ( feature != 0 )
		{
			LLPipeline::toggleRenderDebugFeature( (void*)(ptrdiff_t)feature );
		}
		return true;
	}
};

class LLAdvancedCheckFeature : public view_listener_t
{
	bool handleEvent(const LLSD& userdata)
{
	U32 feature = feature_from_string( userdata.asString() );
	bool new_value = false;

	if ( feature != 0 )
	{
		new_value = LLPipeline::toggleRenderDebugFeatureControl( (void*)(ptrdiff_t)feature );
	}

	return new_value;
}
};

class LLAdvancedCheckDisplayTextureDensity : public view_listener_t
{
	bool handleEvent(const LLSD& userdata)
	{
		std::string mode = userdata.asString();
		if (!gPipeline.hasRenderDebugMask(LLPipeline::RENDER_DEBUG_TEXEL_DENSITY))
		{
			return mode == "none";
		}
		if (mode == "current")
		{
			return LLViewerTexture::sDebugTexelsMode == LLViewerTexture::DEBUG_TEXELS_CURRENT;
		}
		else if (mode == "desired")
		{
			return LLViewerTexture::sDebugTexelsMode == LLViewerTexture::DEBUG_TEXELS_DESIRED;
		}
		else if (mode == "full")
		{
			return LLViewerTexture::sDebugTexelsMode == LLViewerTexture::DEBUG_TEXELS_FULL;
		}
		return false;
	}
};

class LLAdvancedSetDisplayTextureDensity : public view_listener_t
{
	bool handleEvent(const LLSD& userdata)
	{
		std::string mode = userdata.asString();
		if (mode == "none")
		{
			if (gPipeline.hasRenderDebugMask(LLPipeline::RENDER_DEBUG_TEXEL_DENSITY) == TRUE) 
			{
				gPipeline.toggleRenderDebug((void*)LLPipeline::RENDER_DEBUG_TEXEL_DENSITY);
			}
			LLViewerTexture::sDebugTexelsMode = LLViewerTexture::DEBUG_TEXELS_OFF;
		}
		else if (mode == "current")
		{
			if (gPipeline.hasRenderDebugMask(LLPipeline::RENDER_DEBUG_TEXEL_DENSITY) == FALSE) 
			{
				gPipeline.toggleRenderDebug((void*)LLPipeline::RENDER_DEBUG_TEXEL_DENSITY);
			}
			LLViewerTexture::sDebugTexelsMode = LLViewerTexture::DEBUG_TEXELS_CURRENT;
		}
		else if (mode == "desired")
		{
			if (gPipeline.hasRenderDebugMask(LLPipeline::RENDER_DEBUG_TEXEL_DENSITY) == FALSE) 
			{
				gPipeline.toggleRenderDebug((void*)LLPipeline::RENDER_DEBUG_TEXEL_DENSITY);
			}
			gPipeline.setRenderDebugFeatureControl(LLPipeline::RENDER_DEBUG_TEXEL_DENSITY, true);
			LLViewerTexture::sDebugTexelsMode = LLViewerTexture::DEBUG_TEXELS_DESIRED;
		}
		else if (mode == "full")
		{
			if (gPipeline.hasRenderDebugMask(LLPipeline::RENDER_DEBUG_TEXEL_DENSITY) == FALSE) 
			{
				gPipeline.toggleRenderDebug((void*)LLPipeline::RENDER_DEBUG_TEXEL_DENSITY);
			}
			LLViewerTexture::sDebugTexelsMode = LLViewerTexture::DEBUG_TEXELS_FULL;
		}
		return true;
	}
};


//////////////////
// INFO DISPLAY //
//////////////////
U32 info_display_from_string(std::string info_display)
{
	if ("verify" == info_display)
	{
		return LLPipeline::RENDER_DEBUG_VERIFY;
	}
	else if ("bboxes" == info_display)
	{
		return LLPipeline::RENDER_DEBUG_BBOXES;
	}
	else if ("normals" == info_display)
	{
		return LLPipeline::RENDER_DEBUG_NORMALS;
	}
	else if ("points" == info_display)
	{
		return LLPipeline::RENDER_DEBUG_POINTS;
	}
	else if ("octree" == info_display)
	{
		return LLPipeline::RENDER_DEBUG_OCTREE;
	}
	else if ("shadow frusta" == info_display)
	{
		return LLPipeline::RENDER_DEBUG_SHADOW_FRUSTA;
	}
	else if ("physics shapes" == info_display)
	{
		return LLPipeline::RENDER_DEBUG_PHYSICS_SHAPES;
	}
	else if ("occlusion" == info_display)
	{
		return LLPipeline::RENDER_DEBUG_OCCLUSION;
	}
	else if ("render batches" == info_display)
	{
		return LLPipeline::RENDER_DEBUG_BATCH_SIZE;
	}
	else if ("update type" == info_display)
	{
		return LLPipeline::RENDER_DEBUG_UPDATE_TYPE;
	}
	else if ("texture anim" == info_display)
	{
		return LLPipeline::RENDER_DEBUG_TEXTURE_ANIM;
	}
	else if ("texture priority" == info_display)
	{
		return LLPipeline::RENDER_DEBUG_TEXTURE_PRIORITY;
	}
	else if ("shame" == info_display)
	{
		return LLPipeline::RENDER_DEBUG_SHAME;
	}
	else if ("texture area" == info_display)
	{
		return LLPipeline::RENDER_DEBUG_TEXTURE_AREA;
	}
	else if ("face area" == info_display)
	{
		return LLPipeline::RENDER_DEBUG_FACE_AREA;
	}
	else if ("lod info" == info_display)
	{
		return LLPipeline::RENDER_DEBUG_LOD_INFO;
	}
	else if ("build queue" == info_display)
	{
		return LLPipeline::RENDER_DEBUG_BUILD_QUEUE;
	}
	else if ("lights" == info_display)
	{
		return LLPipeline::RENDER_DEBUG_LIGHTS;
	}
	else if ("particles" == info_display)
	{
		return LLPipeline::RENDER_DEBUG_PARTICLES;
	}
	else if ("composition" == info_display)
	{
		return LLPipeline::RENDER_DEBUG_COMPOSITION;
	}
	else if ("attachment bytes" == info_display)
	{
		return LLPipeline::RENDER_DEBUG_ATTACHMENT_BYTES;
	}
	else if ("glow" == info_display)
	{
		return LLPipeline::RENDER_DEBUG_GLOW;
	}
	else if ("collision skeleton" == info_display)
	{
		return LLPipeline::RENDER_DEBUG_AVATAR_VOLUME;
	}
	else if ("raycast" == info_display)
	{
		return LLPipeline::RENDER_DEBUG_RAYCAST;
	}
	else if ("agent target" == info_display)
	{
		return LLPipeline::RENDER_DEBUG_AGENT_TARGET;
	}
	else if ("sculpt" == info_display)
	{
		return LLPipeline::RENDER_DEBUG_SCULPTED;
	}
	else if ("wind vectors" == info_display)
	{
		return LLPipeline::RENDER_DEBUG_WIND_VECTORS;
	}
	else if ("texel density" == info_display)
	{
		return LLPipeline::RENDER_DEBUG_TEXEL_DENSITY;
	}
	else if ("texture size" == info_display)
	{
		return LLPipeline::RENDER_DEBUG_TEXTURE_SIZE;
	}
	else
	{
		return 0;
	}
};

class LLAdvancedToggleInfoDisplay : public view_listener_t
{
	bool handleEvent(const LLSD& userdata)
	{
		U32 info_display = info_display_from_string( userdata.asString() );

		LL_INFOS("ViewerMenu") << "toggle " << userdata.asString() << LL_ENDL;
		
		if ( info_display != 0 )
		{
			LLPipeline::toggleRenderDebug( (void*)(ptrdiff_t)info_display );
		}

		return true;
	}
};


class LLAdvancedCheckInfoDisplay : public view_listener_t
{
	bool handleEvent(const LLSD& userdata)
	{
		U32 info_display = info_display_from_string( userdata.asString() );
		bool new_value = false;

		// <FS:Ansariel> Silence log spam
		//LL_INFOS("ViewerMenu") << "check " << userdata.asString() << LL_ENDL;
		LL_DEBUGS("ViewerMenu") << "check " << userdata.asString() << LL_ENDL;

		if ( info_display != 0 )
		{
			new_value = LLPipeline::toggleRenderDebugControl( (void*)(ptrdiff_t)info_display );
		}

		return new_value;
	}
};


///////////////////////////
//// RANDOMIZE FRAMERATE //
///////////////////////////


class LLAdvancedToggleRandomizeFramerate : public view_listener_t
{
	bool handleEvent(const LLSD& userdata)
	{
		gRandomizeFramerate = !(gRandomizeFramerate);
		return true;
	}
};

class LLAdvancedCheckRandomizeFramerate : public view_listener_t
{
	bool handleEvent(const LLSD& userdata)
	{
		bool new_value = gRandomizeFramerate;
		return new_value;
	}
};

///////////////////////////
//// PERIODIC SLOW FRAME //
///////////////////////////


class LLAdvancedTogglePeriodicSlowFrame : public view_listener_t
{
	bool handleEvent(const LLSD& userdata)
	{
		gPeriodicSlowFrame = !(gPeriodicSlowFrame);
		return true;
	}
};

class LLAdvancedCheckPeriodicSlowFrame : public view_listener_t
{
	bool handleEvent(const LLSD& userdata)
	{
		bool new_value = gPeriodicSlowFrame;
		return new_value;
	}
};



////////////////
// FRAME TEST //
////////////////


class LLAdvancedToggleFrameTest : public view_listener_t
{
	bool handleEvent(const LLSD& userdata)
	{
		LLPipeline::sRenderFrameTest = !(LLPipeline::sRenderFrameTest);
		return true;
	}
};

class LLAdvancedCheckFrameTest : public view_listener_t
{
	bool handleEvent(const LLSD& userdata)
	{
		bool new_value = LLPipeline::sRenderFrameTest;
		return new_value;
	}
};


///////////////////////////
// SELECTED TEXTURE INFO //
///////////////////////////


class LLAdvancedSelectedTextureInfo : public view_listener_t
{
	bool handleEvent(const LLSD& userdata)
	{
		handle_selected_texture_info(NULL);
		return true;
	}
};

//////////////////////
// TOGGLE WIREFRAME //
//////////////////////

class LLAdvancedToggleWireframe : public view_listener_t
{
	bool handleEvent(const LLSD& userdata)
	{
// [RLVa:KB] - Checked: 2010-08-22 (RLVa-1.2.1a) | Added: RLVa-1.2.1a
		gUseWireframe = (!gUseWireframe) && (!gRlvAttachmentLocks.hasLockedHUD());
// [/RLVa:KB]
//		gUseWireframe = !(gUseWireframe);
		gWindowResized = TRUE;
		LLPipeline::updateRenderDeferred();
		gPipeline.resetVertexBuffers();
		return true;
	}
};

class LLAdvancedCheckWireframe : public view_listener_t
{
	bool handleEvent(const LLSD& userdata)
	{
		bool new_value = gUseWireframe;
		return new_value;
	}
};
	
//////////////////////
// TEXTURE ATLAS //
//////////////////////

class LLAdvancedToggleTextureAtlas : public view_listener_t
{
	bool handleEvent(const LLSD& userdata)
	{
		LLViewerTexture::sUseTextureAtlas = !LLViewerTexture::sUseTextureAtlas;
		gSavedSettings.setBOOL("EnableTextureAtlas", LLViewerTexture::sUseTextureAtlas) ;
		return true;
	}
};

class LLAdvancedCheckTextureAtlas : public view_listener_t
{
	bool handleEvent(const LLSD& userdata)
	{
		bool new_value = LLViewerTexture::sUseTextureAtlas; // <-- make this using LLCacheControl
		return new_value;
	}
};

//////////////////////////
// DUMP SCRIPTED CAMERA //
//////////////////////////
	
class LLAdvancedDumpScriptedCamera : public view_listener_t
{
	bool handleEvent(const LLSD& userdata)
	{
		handle_dump_followcam(NULL);
		return true;
}
};



//////////////////////////////
// DUMP REGION OBJECT CACHE //
//////////////////////////////


class LLAdvancedDumpRegionObjectCache : public view_listener_t
{
	bool handleEvent(const LLSD& userdata)
{
		handle_dump_region_object_cache(NULL);
		return true;
	}
};

class LLAdvancedBuyCurrencyTest : public view_listener_t
	{
	bool handleEvent(const LLSD& userdata)
	{
		handle_buy_currency_test(NULL);
		return true;
	}
};


/////////////////////
// DUMP SELECT MGR //
/////////////////////


class LLAdvancedDumpSelectMgr : public view_listener_t
{
	bool handleEvent(const LLSD& userdata)
	{
		dump_select_mgr(NULL);
		return true;
	}
};



////////////////////
// DUMP INVENTORY //
////////////////////


class LLAdvancedDumpInventory : public view_listener_t
{
	bool handleEvent(const LLSD& userdata)
	{
		dump_inventory(NULL);
		return true;
	}
};



////////////////////////////////
// PRINT SELECTED OBJECT INFO //
////////////////////////////////


class LLAdvancedPrintSelectedObjectInfo : public view_listener_t
{
	bool handleEvent(const LLSD& userdata)
	{
		print_object_info(NULL);
		return true;
	}
};



//////////////////////
// PRINT AGENT INFO //
//////////////////////


class LLAdvancedPrintAgentInfo : public view_listener_t
{
	bool handleEvent(const LLSD& userdata)
	{
		print_agent_nvpairs(NULL);
		return true;
	}
};

//////////////////
// DEBUG CLICKS //
//////////////////


class LLAdvancedToggleDebugClicks : public view_listener_t
{
	bool handleEvent(const LLSD& userdata)
	{
		gDebugClicks = !(gDebugClicks);
		return true;
	}
};

class LLAdvancedCheckDebugClicks : public view_listener_t
{
	bool handleEvent(const LLSD& userdata)
	{
		bool new_value = gDebugClicks;
		return new_value;
	}
};



/////////////////
// DEBUG VIEWS //
/////////////////


class LLAdvancedToggleDebugViews : public view_listener_t
{
	bool handleEvent(const LLSD& userdata)
	{
		LLView::sDebugRects = !(LLView::sDebugRects);
		return true;
	}
};

class LLAdvancedCheckDebugViews : public view_listener_t
{
	bool handleEvent(const LLSD& userdata)
	{
		bool new_value = LLView::sDebugRects;
		return new_value;
	}
};



///////////////////////
// XUI NAME TOOLTIPS //
///////////////////////


class LLAdvancedToggleXUINameTooltips : public view_listener_t
{
	bool handleEvent(const LLSD& userdata)
	{
		toggle_show_xui_names(NULL);
		return true;
	}
};

class LLAdvancedCheckXUINameTooltips : public view_listener_t
{
	bool handleEvent(const LLSD& userdata)
	{
		bool new_value = check_show_xui_names(NULL);
		return new_value;
	}
};



////////////////////////
// DEBUG MOUSE EVENTS //
////////////////////////


class LLAdvancedToggleDebugMouseEvents : public view_listener_t
{
	bool handleEvent(const LLSD& userdata)
	{
		LLView::sDebugMouseHandling = !(LLView::sDebugMouseHandling);
		return true;
	}
};

class LLAdvancedCheckDebugMouseEvents : public view_listener_t
{
	bool handleEvent(const LLSD& userdata)
	{
		bool new_value = LLView::sDebugMouseHandling;
		return new_value;
	}
};



////////////////
// DEBUG KEYS //
////////////////


class LLAdvancedToggleDebugKeys : public view_listener_t
{
	bool handleEvent(const LLSD& userdata)
	{
		LLView::sDebugKeys = !(LLView::sDebugKeys);
		return true;
	}
};
	
class LLAdvancedCheckDebugKeys : public view_listener_t
{
	bool handleEvent(const LLSD& userdata)
	{
		bool new_value = LLView::sDebugKeys;
		return new_value;
	}
};
	


///////////////////////
// DEBUG WINDOW PROC //
///////////////////////


class LLAdvancedToggleDebugWindowProc : public view_listener_t
{
	bool handleEvent(const LLSD& userdata)
	{
		gDebugWindowProc = !(gDebugWindowProc);
		return true;
	}
};

class LLAdvancedCheckDebugWindowProc : public view_listener_t
	{
	bool handleEvent(const LLSD& userdata)
	{
		bool new_value = gDebugWindowProc;
		return new_value;
	}
};

// ------------------------------XUI MENU ---------------------------

//////////////////////
// LOAD UI FROM XML //
//////////////////////


class LLAdvancedLoadUIFromXML : public view_listener_t
{
	bool handleEvent(const LLSD& userdata)
	{
		handle_load_from_xml(NULL);
		return true;
}
};



////////////////////
// SAVE UI TO XML //
////////////////////


class LLAdvancedSaveUIToXML : public view_listener_t
{
	bool handleEvent(const LLSD& userdata)
	{
		handle_save_to_xml(NULL);
		return true;
}
};


class LLAdvancedSendTestIms : public view_listener_t
{
	bool handleEvent(const LLSD& userdata)
	{
		LLIMModel::instance().testMessages();
		return true;
}
};


///////////////
// XUI NAMES //
///////////////


class LLAdvancedToggleXUINames : public view_listener_t
{
	bool handleEvent(const LLSD& userdata)
	{
		toggle_show_xui_names(NULL);
		return true;
	}
};

class LLAdvancedCheckXUINames : public view_listener_t
{
	bool handleEvent(const LLSD& userdata)
	{
		bool new_value = check_show_xui_names(NULL);
		return new_value;
	}
};


////////////////////////
// GRAB BAKED TEXTURE //
////////////////////////


class LLAdvancedGrabBakedTexture : public view_listener_t
{
	bool handleEvent(const LLSD& userdata)
	{
		std::string texture_type = userdata.asString();
		if ("iris" == texture_type)
		{
			handle_grab_baked_texture( (void*)BAKED_EYES );
		}
		else if ("head" == texture_type)
		{
			handle_grab_baked_texture( (void*)BAKED_HEAD );
		}
		else if ("upper" == texture_type)
		{
			handle_grab_baked_texture( (void*)BAKED_UPPER );
		}
		else if ("lower" == texture_type)
		{
			handle_grab_baked_texture( (void*)BAKED_LOWER );
		}
		else if ("skirt" == texture_type)
		{
			handle_grab_baked_texture( (void*)BAKED_SKIRT );
		}
		else if ("hair" == texture_type)
		{
			handle_grab_baked_texture( (void*)BAKED_HAIR );
		}

		return true;
	}
};

class LLAdvancedEnableGrabBakedTexture : public view_listener_t
{
	bool handleEvent(const LLSD& userdata)
{
		std::string texture_type = userdata.asString();
		bool new_value = false;

		if ("iris" == texture_type)
		{
			new_value = enable_grab_baked_texture( (void*)BAKED_EYES );
		}
		else if ("head" == texture_type)
		{
			new_value = enable_grab_baked_texture( (void*)BAKED_HEAD );
		}
		else if ("upper" == texture_type)
		{
			new_value = enable_grab_baked_texture( (void*)BAKED_UPPER );
		}
		else if ("lower" == texture_type)
		{
			new_value = enable_grab_baked_texture( (void*)BAKED_LOWER );
		}
		else if ("skirt" == texture_type)
		{
			new_value = enable_grab_baked_texture( (void*)BAKED_SKIRT );
		}
		else if ("hair" == texture_type)
		{
			new_value = enable_grab_baked_texture( (void*)BAKED_HAIR );
		}
	
		return new_value;
}
};

///////////////////////
// APPEARANCE TO XML //
///////////////////////


class LLAdvancedEnableAppearanceToXML : public view_listener_t
{
	bool handleEvent(const LLSD& userdata)
	{
		return gSavedSettings.getBOOL("DebugAvatarAppearanceMessage");
	}
};

class LLAdvancedAppearanceToXML : public view_listener_t
{
	bool handleEvent(const LLSD& userdata)
	{
		std::string emptyname;
		LLVOAvatar* avatar =
			find_avatar_from_object( LLSelectMgr::getInstance()->getSelection()->getPrimaryObject() );
		if (!avatar)
		{
			avatar = gAgentAvatarp;
		}
		avatar->dumpArchetypeXML(emptyname);
		return true;
	}
};



///////////////////////////////
// TOGGLE CHARACTER GEOMETRY //
///////////////////////////////


class LLAdvancedToggleCharacterGeometry : public view_listener_t
{
	bool handleEvent(const LLSD& userdata)
	{
		handle_god_request_avatar_geometry(NULL);
		return true;
}
};


	/////////////////////////////
// TEST MALE / TEST FEMALE //
/////////////////////////////

class LLAdvancedTestMale : public view_listener_t
{
	bool handleEvent(const LLSD& userdata)
	{
		handle_test_male(NULL);
		return true;
	}
};


class LLAdvancedTestFemale : public view_listener_t
{
	bool handleEvent(const LLSD& userdata)
	{
		handle_test_female(NULL);
		return true;
	}
};

class LLAdvancedForceParamsToDefault : public view_listener_t
{
	bool handleEvent(const LLSD& userdata)
	{
		LLAgent::clearVisualParams(NULL);
		return true;
	}
};


//////////////////////////
//   ANIMATION SPEED    //
//////////////////////////

// Utility function to set all AV time factors to the same global value
static void set_all_animation_time_factors(F32	time_factor)
{
	LLMotionController::setCurrentTimeFactor(time_factor);
	for (std::vector<LLCharacter*>::iterator iter = LLCharacter::sInstances.begin();
		iter != LLCharacter::sInstances.end(); ++iter)
	{
		(*iter)->setAnimTimeFactor(time_factor);
	}
}

class LLAdvancedAnimTenFaster : public view_listener_t
{
	bool handleEvent(const LLSD& userdata)
	{
		//llinfos << "LLAdvancedAnimTenFaster" << llendl;
		F32 time_factor = LLMotionController::getCurrentTimeFactor();
		time_factor = llmin(time_factor + 0.1f, 2.f);	// Upper limit is 200% speed
		set_all_animation_time_factors(time_factor);
		return true;
	}
};

class LLAdvancedAnimTenSlower : public view_listener_t
{
	bool handleEvent(const LLSD& userdata)
	{
		//llinfos << "LLAdvancedAnimTenSlower" << llendl;
		F32 time_factor = LLMotionController::getCurrentTimeFactor();
		time_factor = llmax(time_factor - 0.1f, 0.1f);	// Lower limit is at 10% of normal speed
		set_all_animation_time_factors(time_factor);
		return true;
	}
};

class LLAdvancedAnimResetAll : public view_listener_t
{
	bool handleEvent(const LLSD& userdata)
	{
		set_all_animation_time_factors(1.f);
		return true;
	}
};


//////////////////////////
// RELOAD VERTEX SHADER //
//////////////////////////


class LLAdvancedReloadVertexShader : public view_listener_t
{
	bool handleEvent(const LLSD& userdata)
	{
		reload_vertex_shader(NULL);
		return true;
	}
};



////////////////////
// ANIMATION INFO //
////////////////////


class LLAdvancedToggleAnimationInfo : public view_listener_t
{
	bool handleEvent(const LLSD& userdata)
	{
		LLVOAvatar::sShowAnimationDebug = !(LLVOAvatar::sShowAnimationDebug);
		return true;
	}
};

class LLAdvancedCheckAnimationInfo : public view_listener_t
{
	bool handleEvent(const LLSD& userdata)
	{
		bool new_value = LLVOAvatar::sShowAnimationDebug;
		return new_value;
	}
};


//////////////////
// SHOW LOOK AT //
//////////////////


class LLAdvancedToggleShowLookAt : public view_listener_t
{
	bool handleEvent(const LLSD& userdata)
	{
		//LLHUDEffectLookAt::sDebugLookAt = !(LLHUDEffectLookAt::sDebugLookAt);
		//<FS:AO improve use of controls with radiogroups>
		//bool value = !gSavedPerAccountSettings.getBOOL("DebugLookAt");
		//gSavedPerAccountSettings.setBOOL("DebugLookAt",value);
		S32 value = !gSavedPerAccountSettings.getS32("DebugLookAt");
		gSavedPerAccountSettings.setS32("DebugLookAt",value);
		//</FS:AO>
		return true;
	}
};

// <AO>
class LLAdvancedToggleShowColor : public view_listener_t
{
        bool handleEvent(const LLSD& userdata)
        {
                S32 value = !gSavedSettings.getS32("DebugShowColor");
                gSavedSettings.setS32("DebugShowColor",value);
                return true;
        }
};

class LLAdvancedCheckShowColor : public view_listener_t
{
        bool handleEvent(const LLSD& userdata)
        {
                S32 new_value = gSavedSettings.getS32("DebugShowColor");
                return (bool)new_value;
        }
};
// </AO>

class LLAdvancedCheckShowLookAt : public view_listener_t
{
	bool handleEvent(const LLSD& userdata)
	{
		//bool new_value = LLHUDEffectLookAt::sDebugLookAt;
		//<FS:AO improve use of controls with radiogroups>
		//bool new_value = gSavedPerAccountSettings.getBOOL("DebugLookAt");
		S32 new_value = gSavedPerAccountSettings.getS32("DebugLookAt");
		return (bool)new_value;
	}
};



///////////////////
// SHOW POINT AT //
///////////////////


class LLAdvancedToggleShowPointAt : public view_listener_t
{
	bool handleEvent(const LLSD& userdata)
	{
		LLHUDEffectPointAt::sDebugPointAt = !(LLHUDEffectPointAt::sDebugPointAt);
		return true;
	}
};

class LLAdvancedCheckShowPointAt : public view_listener_t
{
	bool handleEvent(const LLSD& userdata)
	{
		bool new_value = LLHUDEffectPointAt::sDebugPointAt;
		return new_value;
	}
};


///////////////////// 
// PRIVATE LOOK AT // 
///////////////////// 

class LLAdvancedTogglePrivateLookPointAt : public view_listener_t 
{ 
	bool handleEvent(const LLSD& userdata) 
	{ 
		std::string command = userdata.asString(); 
		if ("Look" == command) 
		{ 
			bool new_value = !gSavedSettings.getBOOL("PrivateLookAtTarget"); 
			gSavedSettings.setBOOL("PrivateLookAtTarget", new_value); 
		} 
		else if ("Point" == command) 
		{ 
			bool new_value = !gSavedSettings.getBOOL("PrivatePointAtTarget"); 
			gSavedSettings.setBOOL("PrivatePointAtTarget", new_value); 
		} 
	return true; 
	} 
}; 

class LLAdvancedCheckPrivateLookPointAt : public view_listener_t 
{ 
	bool handleEvent(const LLSD& userdata) 
	{ 
		std::string command = userdata["data"].asString(); 
		if ("Look" == command) 
		{ 
			bool new_value = gSavedSettings.getBOOL("PrivateLookAtTarget"); 
			std::string control_name = userdata["control"].asString(); 
			gMenuHolder->findControl(control_name)->setValue(new_value); 
		} 
		else if ("Point" == command) 
		{ 
			bool new_value = gSavedSettings.getBOOL("PrivatePointAtTarget"); 
			std::string control_name = userdata["control"].asString(); 
			gMenuHolder->findControl(control_name)->setValue(new_value); 
		} 
	return true; 
	} 
};

/////////////////////////
// DEBUG JOINT UPDATES //
/////////////////////////


class LLAdvancedToggleDebugJointUpdates : public view_listener_t
{
	bool handleEvent(const LLSD& userdata)
	{
		LLVOAvatar::sJointDebug = !(LLVOAvatar::sJointDebug);
		return true;
	}
};

class LLAdvancedCheckDebugJointUpdates : public view_listener_t
{
	bool handleEvent(const LLSD& userdata)
	{
		bool new_value = LLVOAvatar::sJointDebug;
		return new_value;
	}
};



/////////////////
// DISABLE LOD //
/////////////////


class LLAdvancedToggleDisableLOD : public view_listener_t
{
	bool handleEvent(const LLSD& userdata)
	{
		LLViewerJoint::sDisableLOD = !(LLViewerJoint::sDisableLOD);
		return true;
	}
};
		
class LLAdvancedCheckDisableLOD : public view_listener_t
{
	bool handleEvent(const LLSD& userdata)
	{
		bool new_value = LLViewerJoint::sDisableLOD;
		return new_value;
	}
};



/////////////////////////
// DEBUG CHARACTER VIS //
/////////////////////////


class LLAdvancedToggleDebugCharacterVis : public view_listener_t
{
	bool handleEvent(const LLSD& userdata)
	{
		LLVOAvatar::sDebugInvisible = !(LLVOAvatar::sDebugInvisible);
		return true;
	}
};

class LLAdvancedCheckDebugCharacterVis : public view_listener_t
{
	bool handleEvent(const LLSD& userdata)
	{
		bool new_value = LLVOAvatar::sDebugInvisible;
		return new_value;
	}
};


//////////////////////
// DUMP ATTACHMENTS //
//////////////////////

	
class LLAdvancedDumpAttachments : public view_listener_t
{
	bool handleEvent(const LLSD& userdata)
	{
		handle_dump_attachments(NULL);
		return true;
	}
};


	
/////////////////////
// REBAKE TEXTURES //
/////////////////////
	
	
class LLAdvancedRebakeTextures : public view_listener_t
{
	bool handleEvent(const LLSD& userdata)
	{
		handle_rebake_textures(NULL);
		return true;
	}
};
	
	
#if 1 //ndef LL_RELEASE_FOR_DOWNLOAD
///////////////////////////
// DEBUG AVATAR TEXTURES //
///////////////////////////


class LLAdvancedDebugAvatarTextures : public view_listener_t
{
	bool handleEvent(const LLSD& userdata)
	{
		if (gAgent.isGodlike())
		{
			handle_debug_avatar_textures(NULL);
		}
		return true;
	}
};

////////////////////////////////
// DUMP AVATAR LOCAL TEXTURES //
////////////////////////////////


class LLAdvancedDumpAvatarLocalTextures : public view_listener_t
{
	bool handleEvent(const LLSD& userdata)
	{
#ifndef LL_RELEASE_FOR_DOWNLOAD
		handle_dump_avatar_local_textures(NULL);
#endif
		return true;
	}
};

#endif

///////////////////////////////////
// Reload Avatar Cloud Particles //
///////////////////////////////////
class LLAdvancedReloadAvatarCloudParticle : public view_listener_t
{
	bool handleEvent(const LLSD& userdata)
	{
		LLVOAvatar::initCloud();
		return true;
	}
};

/////////////////
// MESSAGE LOG //
/////////////////


class LLAdvancedEnableMessageLog : public view_listener_t
{
	bool handleEvent(const LLSD& userdata)
	{
		handle_viewer_enable_message_log(NULL);
		return true;
	}
};

class LLAdvancedDisableMessageLog : public view_listener_t
{
	bool handleEvent(const LLSD& userdata)
	{
		handle_viewer_disable_message_log(NULL);
		return true;
	}
};

/////////////////
// DROP PACKET //
/////////////////


class LLAdvancedDropPacket : public view_listener_t
{
	bool handleEvent(const LLSD& userdata)
	{
		gMessageSystem->mPacketRing.dropPackets(1);
		return true;
	}
};



/////////////////
// AGENT PILOT //
/////////////////


class LLAdvancedAgentPilot : public view_listener_t
{
	bool handleEvent(const LLSD& userdata)
	{
		std::string command = userdata.asString();
		if ("start playback" == command)
		{
			gAgentPilot.setNumRuns(-1);
			gAgentPilot.startPlayback();
		}
		else if ("stop playback" == command)
		{
			gAgentPilot.stopPlayback();
		}
		else if ("start record" == command)
		{
			gAgentPilot.startRecord();
		}
		else if ("stop record" == command)
		{
			gAgentPilot.stopRecord();
		}

		return true;
	}		
};



//////////////////////
// AGENT PILOT LOOP //
//////////////////////


class LLAdvancedToggleAgentPilotLoop : public view_listener_t
{
	bool handleEvent(const LLSD& userdata)
	{
		gAgentPilot.setLoop(!gAgentPilot.getLoop());
		return true;
	}
};

class LLAdvancedCheckAgentPilotLoop : public view_listener_t
{
	bool handleEvent(const LLSD& userdata)
	{
		bool new_value = gAgentPilot.getLoop();
		return new_value;
	}
};


/////////////////////////
// SHOW OBJECT UPDATES //
/////////////////////////


class LLAdvancedToggleShowObjectUpdates : public view_listener_t
{
	bool handleEvent(const LLSD& userdata)
	{
		gShowObjectUpdates = !(gShowObjectUpdates);
		return true;
	}
};

class LLAdvancedCheckShowObjectUpdates : public view_listener_t
{
	bool handleEvent(const LLSD& userdata)
	{
		bool new_value = gShowObjectUpdates;
		return new_value;
	}
};



////////////////////
// COMPRESS IMAGE //
////////////////////


class LLAdvancedCompressImage : public view_listener_t
{
	bool handleEvent(const LLSD& userdata)
	{
		handle_compress_image(NULL);
		return true;
	}
};


/////////////////////////
// SHOW DEBUG SETTINGS //
/////////////////////////


class LLAdvancedShowDebugSettings : public view_listener_t
{
	bool handleEvent(const LLSD& userdata)
	{
		LLFloaterReg::showInstance("settings_debug",userdata);
		return true;
	}
};



////////////////////////
// VIEW ADMIN OPTIONS //
////////////////////////

class LLAdvancedEnableViewAdminOptions : public view_listener_t
{
	bool handleEvent(const LLSD& userdata)
	{
		// Don't enable in god mode since the admin menu is shown anyway.
		// Only enable if the user has set the appropriate debug setting.
		bool new_value = !gAgent.getAgentAccess().isGodlikeWithoutAdminMenuFakery() && gSavedSettings.getBOOL("AdminMenu");
		return new_value;
	}
};

class LLAdvancedToggleViewAdminOptions : public view_listener_t
{
	bool handleEvent(const LLSD& userdata)
	{
		handle_admin_override_toggle(NULL);
		return true;
	}
};

class LLAdvancedToggleVisualLeakDetector : public view_listener_t
{
	bool handleEvent(const LLSD& userdata)
	{
		handle_visual_leak_detector_toggle(NULL);
		return true;
	}
};

class LLAdvancedCheckViewAdminOptions : public view_listener_t
{
	bool handleEvent(const LLSD& userdata)
	{
		bool new_value = check_admin_override(NULL) || gAgent.isGodlike();
		return new_value;
	}
};

/////////////////////////////////////
// Enable Object Object Occlusion ///
/////////////////////////////////////
class LLAdvancedEnableObjectObjectOcclusion: public view_listener_t
{
	bool handleEvent(const LLSD& userdata)
	{
	
		bool new_value = gGLManager.mHasOcclusionQuery; // && LLFeatureManager::getInstance()->isFeatureAvailable(userdata.asString());
		return new_value;
}
};

/////////////////////////////////////
// Enable Framebuffer Objects	  ///
/////////////////////////////////////
class LLAdvancedEnableRenderFBO: public view_listener_t
{
	bool handleEvent(const LLSD& userdata)
	{
		bool new_value = gGLManager.mHasFramebufferObject;
		return new_value;
	}
};

/////////////////////////////////////
// Enable Advanced Lighting Model ///
/////////////////////////////////////
class LLAdvancedEnableRenderDeferred: public view_listener_t
{
	bool handleEvent(const LLSD& userdata)
	{
		bool new_value = gGLManager.mHasFramebufferObject && LLViewerShaderMgr::instance()->getVertexShaderLevel(LLViewerShaderMgr::SHADER_WINDLIGHT) > 1 &&
			LLViewerShaderMgr::instance()->getVertexShaderLevel(LLViewerShaderMgr::SHADER_AVATAR) > 0;
		return new_value;
	}
};

/////////////////////////////////////
// Enable Advanced Lighting Model sub-options
/////////////////////////////////////
class LLAdvancedEnableRenderDeferredOptions: public view_listener_t
{
	bool handleEvent(const LLSD& userdata)
	{
		bool new_value = gGLManager.mHasFramebufferObject && LLViewerShaderMgr::instance()->getVertexShaderLevel(LLViewerShaderMgr::SHADER_WINDLIGHT) > 1 &&
			LLViewerShaderMgr::instance()->getVertexShaderLevel(LLViewerShaderMgr::SHADER_AVATAR) > 0 && gSavedSettings.getBOOL("RenderDeferred");
		return new_value;
	}
};



//////////////////
// ADMIN STATUS //
//////////////////


class LLAdvancedRequestAdminStatus : public view_listener_t
{
	bool handleEvent(const LLSD& userdata)
	{
		handle_god_mode(NULL);
		return true;
	}
};

class LLAdvancedLeaveAdminStatus : public view_listener_t
{
	bool handleEvent(const LLSD& userdata)
	{
		handle_leave_god_mode(NULL);
		return true;
	}
};

//////////////////////////
// Advanced > Debugging //
//////////////////////////


class LLAdvancedForceErrorBreakpoint : public view_listener_t
{
	bool handleEvent(const LLSD& userdata)
	{
		force_error_breakpoint(NULL);
		return true;
	}
};

class LLAdvancedForceErrorLlerror : public view_listener_t
{
	bool handleEvent(const LLSD& userdata)
	{
		force_error_llerror(NULL);
		return true;
	}
};
class LLAdvancedForceErrorBadMemoryAccess : public view_listener_t
{
	bool handleEvent(const LLSD& userdata)
	{
		force_error_bad_memory_access(NULL);
		return true;
	}
};

class LLAdvancedForceErrorInfiniteLoop : public view_listener_t
{
	bool handleEvent(const LLSD& userdata)
	{
		force_error_infinite_loop(NULL);
		return true;
	}
};

class LLAdvancedForceErrorSoftwareException : public view_listener_t
{
	bool handleEvent(const LLSD& userdata)
	{
		force_error_software_exception(NULL);
		return true;
	}
};

class LLAdvancedForceErrorDriverCrash : public view_listener_t
{
	bool handleEvent(const LLSD& userdata)
	{
		force_error_driver_crash(NULL);
		return true;
	}
};

class LLAdvancedForceErrorDisconnectViewer : public view_listener_t
{
	bool handleEvent(const LLSD& userdata)
	{
		handle_disconnect_viewer(NULL);
		return true;
}
};


#ifdef TOGGLE_HACKED_GODLIKE_VIEWER

class LLAdvancedHandleToggleHackedGodmode : public view_listener_t
{
	bool handleEvent(const LLSD& userdata)
	{
		handle_toggle_hacked_godmode(NULL);
		return true;
	}
};

class LLAdvancedCheckToggleHackedGodmode : public view_listener_t
{
	bool handleEvent(const LLSD& userdata)
	{
		check_toggle_hacked_godmode(NULL);
		return true;
	}
};

class LLAdvancedEnableToggleHackedGodmode : public view_listener_t
{
	bool handleEvent(const LLSD& userdata)
	{
		bool new_value = enable_toggle_hacked_godmode(NULL);
		return new_value;
	}
};
#endif


//
////-------------------------------------------------------------------
//// Advanced menu
////-------------------------------------------------------------------


//////////////////
// DEVELOP MENU //
//////////////////

class LLDevelopCheckLoggingLevel : public view_listener_t
{
	bool handleEvent(const LLSD& userdata)
	{
		U32 level = userdata.asInteger();
		return (static_cast<LLError::ELevel>(level) == LLError::getDefaultLevel());
	}
};

class LLDevelopSetLoggingLevel : public view_listener_t
{
	bool handleEvent(const LLSD& userdata)
	{
		U32 level = userdata.asInteger();
		LLError::setDefaultLevel(static_cast<LLError::ELevel>(level));
		return true;
	}
};

class LLDevelopTextureFetchDebugger : public view_listener_t
{
	bool handleEvent(const LLSD& userdata)
	{
		return gSavedSettings.getBOOL("TextureFetchDebuggerEnabled");
	}
};

//////////////////
// ADMIN MENU   //
//////////////////

// Admin > Object
class LLAdminForceTakeCopy : public view_listener_t
{
	bool handleEvent(const LLSD& userdata)
	{
		force_take_copy(NULL);
		return true;
	}
};

class LLAdminHandleObjectOwnerSelf : public view_listener_t
{
	bool handleEvent(const LLSD& userdata)
	{
		handle_object_owner_self(NULL);
		return true;
	}
};
class LLAdminHandleObjectOwnerPermissive : public view_listener_t
{
	bool handleEvent(const LLSD& userdata)
	{
		handle_object_owner_permissive(NULL);
		return true;
	}
};

class LLAdminHandleForceDelete : public view_listener_t
{
	bool handleEvent(const LLSD& userdata)
	{
		handle_force_delete(NULL);
		return true;
	}
};

class LLAdminHandleObjectLock : public view_listener_t
{
	bool handleEvent(const LLSD& userdata)
	{
		handle_object_lock(NULL);
		return true;
	}
};

class LLAdminHandleObjectAssetIDs: public view_listener_t
{
	bool handleEvent(const LLSD& userdata)
	{
		handle_object_asset_ids(NULL);
		return true;
	}	
};

//Admin >Parcel
class LLAdminHandleForceParcelOwnerToMe: public view_listener_t
{
	bool handleEvent(const LLSD& userdata)
	{
		handle_force_parcel_owner_to_me(NULL);
		return true;
	}
};
class LLAdminHandleForceParcelToContent: public view_listener_t
{
	bool handleEvent(const LLSD& userdata)
	{
		handle_force_parcel_to_content(NULL);
		return true;
	}
};
class LLAdminHandleClaimPublicLand: public view_listener_t
{
	bool handleEvent(const LLSD& userdata)
	{
		handle_claim_public_land(NULL);
		return true;
	}
};

// Admin > Region
class LLAdminHandleRegionDumpTempAssetData: public view_listener_t
{
	bool handleEvent(const LLSD& userdata)
	{
		handle_region_dump_temp_asset_data(NULL);
		return true;
	}
};
//Admin (Top Level)

class LLAdminOnSaveState: public view_listener_t
{
	bool handleEvent(const LLSD& userdata)
	{
		LLPanelRegionTools::onSaveState(NULL);
		return true;
}
};


//-----------------------------------------------------------------------------
// cleanup_menus()
//-----------------------------------------------------------------------------
void cleanup_menus()
{
	delete gMenuParcelObserver;
	gMenuParcelObserver = NULL;

	delete gMenuAvatarSelf;
	gMenuAvatarSelf = NULL;

	delete gMenuAvatarOther;
	gMenuAvatarOther = NULL;

	delete gMenuObject;
	gMenuObject = NULL;

	delete gMenuAttachmentSelf;
	gMenuAttachmentSelf = NULL;

	delete gMenuAttachmentOther;
	gMenuAttachmentSelf = NULL;

	delete gMenuLand;
	gMenuLand = NULL;

	delete gMenuBarView;
	gMenuBarView = NULL;

	delete gPopupMenuView;
	gPopupMenuView = NULL;

	delete gMenuHolder;
	gMenuHolder = NULL;
}

//-----------------------------------------------------------------------------
// Object pie menu
//-----------------------------------------------------------------------------

// <FS:Ansariel> FIRE-6970/FIRE-6998: Optional permanent derendering of multiple objects
void derenderObject(bool permanent)
{
	LLViewerObject* objp;
	LLSelectMgr* select_mgr = LLSelectMgr::getInstance();

	while ((objp = select_mgr->getSelection()->getFirstRootObject(TRUE)))
	{
//		if ( (objp) && (gAgentID != objp->getID()) )
// [RLVa:KB] - Checked: 2012-03-11 (RLVa-1.4.5) | Added: RLVa-1.4.5 | FS-specific
		// Don't allow derendering of own attachments when RLVa is enabled
		if ( (objp) && (gAgentID != objp->getID()) && ((!rlv_handler_t::isEnabled()) || (!objp->isAttachment()) || (!objp->permYouOwner())) )
// [/RLVa:KB]
		{
			if (permanent)
			{
				std::string entry_name = "";
				std::string region_name;

				if (objp->isAvatar())
				{
					LLNameValue* firstname = objp->getNVPair("FirstName");
					LLNameValue* lastname = objp->getNVPair("LastName");
					entry_name = llformat("%s %s" ,firstname->getString(), lastname->getString());
				}
				else
				{
					LLSelectNode* nodep = select_mgr->getSelection()->getFirstRootNode();
					if (nodep)
					{
						if (!nodep->mName.empty())
						{
							entry_name = nodep->mName;
						}
					}
					LLViewerRegion* region = objp->getRegion();
					if (region)
					{
						region_name = region->getName();
					}
				}
			
				FSWSAssetBlacklist::getInstance()->addNewItemToBlacklist(objp->getID(), entry_name, region_name, LLAssetType::AT_OBJECT);
			}

			select_mgr->deselectObjectOnly(objp);
			gObjectList.killObject(objp);
		}
		else if( (objp) && (gAgentID != objp->getID()) && ((rlv_handler_t::isEnabled()) || (objp->isAttachment()) || (objp->permYouOwner())) )
		{
			select_mgr->deselectObjectOnly(objp);
			return;
		}
	}
}

class LLObjectDerenderPermanent : public view_listener_t
{
	bool handleEvent(const LLSD& userdata)
	{
		derenderObject(true);
		return true;
	}
};

class LLObjectDerender : public view_listener_t
{
    bool handleEvent(const LLSD& userdata)
    {
		derenderObject(false);
		return true;
    }
};
// </FS:Ansariel>

// <FS:CR> FIRE-10082 - Don't enable derendering own attachments when RLVa is enabled
bool enable_derender_object()
{
	return (!rlv_handler_t::isEnabled());
}
// </FS:CR>

class LLEnableEditParticleSource : public view_listener_t
{
    bool handleEvent(const LLSD& userdata)
    {
		if(LLSelectMgr::instance().getSelection()->getObjectCount()!=0)
		{
			LLObjectSelection::valid_iterator iter=LLSelectMgr::instance().getSelection()->valid_begin();
			LLSelectNode* node=*iter;

			if(!node || !node->mPermissions)
				return false;

			if(node->mPermissions->getOwner()==gAgent.getID())
				return true;
		}
		return false;
	}
};

class LLEditParticleSource : public view_listener_t
{
    bool handleEvent(const LLSD& userdata)
    {
		LLViewerObject* objectp = LLSelectMgr::getInstance()->getSelection()->getPrimaryObject();
		if (objectp)
		{
			ParticleEditor* particleEditor=LLFloaterReg::showTypedInstance<ParticleEditor>("particle_editor", LLSD(objectp->getID()), TAKE_FOCUS_YES);
			if(particleEditor)
				particleEditor->setObject(objectp);
		}
		return true;
	}
};

// ## Zi: Texture Refresh
void destroy_texture(LLUUID id)		// will be used by the texture refresh functions below
{
	LLViewerFetchedTexture* tx=LLViewerTextureManager::getFetchedTexture(id);
	if (tx)
	{
		tx->clearFetchedResults();
	}
	LLAppViewer::getTextureCache()->removeFromCache(id);
}

class LLObjectTexRefresh : public view_listener_t
{
    bool handleEvent(const LLSD& userdata)
    {
		// partly copied from the texture info code in handle_selected_texture_info()
		for (LLObjectSelection::valid_iterator iter = LLSelectMgr::getInstance()->getSelection()->valid_begin();
			iter != LLSelectMgr::getInstance()->getSelection()->valid_end(); iter++)
		{
			LLSelectNode* node = *iter;

			U8 te_count = node->getObject()->getNumTEs();
			// map from texture ID to list of faces using it
			typedef std::map< LLUUID, std::vector<U8> > map_t;
			map_t faces_per_texture;
			for (U8 i = 0; i < te_count; i++)
			{
				if (!node->isTESelected(i)) continue;

				LLViewerTexture* img = node->getObject()->getTEImage(i);
				LLUUID image_id = img->getID();
				faces_per_texture[image_id].push_back(i);
			}

			map_t::iterator it;
			for (it = faces_per_texture.begin(); it != faces_per_texture.end(); ++it)
				destroy_texture(it->first);

			// Refresh sculpt texture
			if(node->getObject()->isSculpted())
			{
				LLSculptParams *sculpt_params = (LLSculptParams *)node->getObject()->getParameterEntry(LLNetworkData::PARAMS_SCULPT);
				if(sculpt_params)
				{
					LLUUID sculpt_uuid = sculpt_params->getSculptTexture();

					LLViewerFetchedTexture* tx = LLViewerTextureManager::getFetchedTexture(sculpt_uuid);
					if (tx)
					{
						S32 num_volumes = tx->getNumVolumes();
						const LLViewerTexture::ll_volume_list_t* pVolumeList = tx->getVolumeList();

						destroy_texture(sculpt_uuid);

						for (S32 idxVolume = 0; idxVolume < num_volumes; ++idxVolume)
						{
							LLVOVolume* pVolume = pVolumeList->at(idxVolume);
							if (pVolume)
								pVolume->notifyMeshLoaded();
						}
					}
				}
			}
		}

        return true;
    }
};

class LLAvatarTexRefresh : public view_listener_t
{
    bool handleEvent(const LLSD& userdata)
    {
		LLVOAvatar* avatar=find_avatar_from_object(LLSelectMgr::getInstance()->getSelection()->getPrimaryObject());
		if(avatar)
		{
			// I bet this can be done more elegantly, but this is just straightforward
			destroy_texture(avatar->getTE(TEX_HEAD_BAKED)->getID());
			destroy_texture(avatar->getTE(TEX_UPPER_BAKED)->getID());
			destroy_texture(avatar->getTE(TEX_LOWER_BAKED)->getID());
			destroy_texture(avatar->getTE(TEX_EYES_BAKED)->getID());
			destroy_texture(avatar->getTE(TEX_SKIRT_BAKED)->getID());
			destroy_texture(avatar->getTE(TEX_HAIR_BAKED)->getID());
			LLAvatarPropertiesProcessor::getInstance()->sendAvatarTexturesRequest(avatar->getID());
		}

        return true;
    }
};
// ## Zi: Texture Refresh

class LLObjectReportAbuse : public view_listener_t
{
	bool handleEvent(const LLSD& userdata)
	{
		LLViewerObject* objectp = LLSelectMgr::getInstance()->getSelection()->getPrimaryObject();
		if (objectp)
		{
			LLFloaterReporter::showFromObject(objectp->getID());
		}
		return true;
	}
};

// Enabled it you clicked an object
class LLObjectEnableReportAbuse : public view_listener_t
{
	bool handleEvent(const LLSD& userdata)
	{
		bool new_value = LLSelectMgr::getInstance()->getSelection()->getObjectCount() != 0;
		return new_value;
	}
};


void handle_object_touch()
{
	LLViewerObject* object = LLSelectMgr::getInstance()->getSelection()->getPrimaryObject();
	if (!object) return;

	LLPickInfo pick = LLToolPie::getInstance()->getPick();

// [RLVa:KB] - Checked: 2010-04-11 (RLVa-1.2.0e) | Modified: RLVa-1.1.0l
		// NOTE: fallback code since we really shouldn't be getting an active selection if we can't touch this
		if ( (rlv_handler_t::isEnabled()) && (!gRlvHandler.canTouch(object, pick.mObjectOffset)) )
		{
			RLV_ASSERT(false);
			return;
		}
// [/RLVa:KB]

	// *NOTE: Hope the packets arrive safely and in order or else
	// there will be some problems.
	// *TODO: Just fix this bad assumption.
	send_ObjectGrab_message(object, pick, LLVector3::zero);
	send_ObjectDeGrab_message(object, pick);
}


static void init_default_item_label(const std::string& item_name)
{
	boost::unordered_map<std::string, LLStringExplicit>::iterator it = sDefaultItemLabels.find(item_name);
	if (it == sDefaultItemLabels.end())
	{
		// *NOTE: This will not work for items of type LLMenuItemCheckGL because they return boolean value
		//       (doesn't seem to matter much ATM).
		LLStringExplicit default_label = gMenuHolder->childGetValue(item_name).asString();
		if (!default_label.empty())
		{
			sDefaultItemLabels.insert(std::pair<std::string, LLStringExplicit>(item_name, default_label));
		}
	}
}

static LLStringExplicit get_default_item_label(const std::string& item_name)
{
	LLStringExplicit res("");
	boost::unordered_map<std::string, LLStringExplicit>::iterator it = sDefaultItemLabels.find(item_name);
	if (it != sDefaultItemLabels.end())
	{
		res = it->second;
	}

	return res;
}


bool enable_object_touch(LLUICtrl* ctrl)
{
	LLViewerObject* obj = LLSelectMgr::getInstance()->getSelection()->getPrimaryObject();

	bool new_value = obj && obj->flagHandleTouch();
// [RLVa:KB] - Checked: 2010-11-12 (RLVa-1.2.1g) | Added: RLVa-1.2.1g
	if ( (rlv_handler_t::isEnabled()) && (new_value) )
	{
		// RELEASE-RLVa: [RLVa-1.2.1] Make sure this stays in sync with handle_object_touch()
		new_value = gRlvHandler.canTouch(obj, LLToolPie::getInstance()->getPick().mObjectOffset);
	}
// [/RLVa:KB]

	std::string item_name = ctrl->getName();
	init_default_item_label(item_name);

	// Update label based on the node touch name if available.
	LLSelectNode* node = LLSelectMgr::getInstance()->getSelection()->getFirstRootNode();
	if (node && node->mValid && !node->mTouchName.empty())
	{
		gMenuHolder->childSetText(item_name, node->mTouchName);
	}
	else
	{
		gMenuHolder->childSetText(item_name, get_default_item_label(item_name));
	}

	return new_value;
};

//void label_touch(std::string& label, void*)
//{
//	LLSelectNode* node = LLSelectMgr::getInstance()->getSelection()->getFirstRootNode();
//	if (node && node->mValid && !node->mTouchName.empty())
//	{
//		label.assign(node->mTouchName);
//	}
//	else
//	{
//		label.assign("Touch");
//	}
//}

void handle_object_open()
{
// [RLVa:KB] - Checked: 2010-04-11 (RLVa-1.2.0e) | Added: RLVa-1.2.0e
	if (enable_object_open())
		LLFloaterReg::showInstance("openobject");
// [/RLVa:KB]
//	LLFloaterReg::showInstance("openobject");
}

bool enable_object_open()
{
	// Look for contents in root object, which is all the LLFloaterOpenObject
	// understands.
	LLViewerObject* obj = LLSelectMgr::getInstance()->getSelection()->getPrimaryObject();
	if (!obj) return false;

	LLViewerObject* root = obj->getRootEdit();
	if (!root) return false;

	return root->allowOpen();
}


class LLViewJoystickFlycam : public view_listener_t
{
	bool handleEvent(const LLSD& userdata)
	{
		handle_toggle_flycam();
		return true;
	}
};

class LLViewCheckJoystickFlycam : public view_listener_t
{
	bool handleEvent(const LLSD& userdata)
	{
		bool new_value = LLViewerJoystick::getInstance()->getOverrideCamera();
		return new_value;
	}
};

void handle_toggle_flycam()
{
	LLViewerJoystick::getInstance()->toggleFlycam();
}

class LLObjectBuild : public view_listener_t
{
	bool handleEvent(const LLSD& userdata)
	{
		if (gAgentCamera.getFocusOnAvatar() && !LLToolMgr::getInstance()->inEdit() && gSavedSettings.getBOOL("EditCameraMovement") )
		{
			// zoom in if we're looking at the avatar
			gAgentCamera.setFocusOnAvatar(FALSE, ANIMATE);
			gAgentCamera.setFocusGlobal(LLToolPie::getInstance()->getPick());
			gAgentCamera.cameraZoomIn(0.666f);
			gAgentCamera.cameraOrbitOver( 30.f * DEG_TO_RAD );
			gViewerWindow->moveCursorToCenter();
		}
		else if ( gSavedSettings.getBOOL("EditCameraMovement") )
		{
			gAgentCamera.setFocusGlobal(LLToolPie::getInstance()->getPick());
			gViewerWindow->moveCursorToCenter();
		}

		LLToolMgr::getInstance()->setCurrentToolset(gBasicToolset);
		LLToolMgr::getInstance()->getCurrentToolset()->selectTool( LLToolCompCreate::getInstance() );

		// Could be first use
		//LLFirstUse::useBuild();
		return true;
	}
};


void handle_object_edit()
{
	LLViewerParcelMgr::getInstance()->deselectLand();

	if (gAgentCamera.getFocusOnAvatar() && !LLToolMgr::getInstance()->inEdit())
	{
		LLObjectSelectionHandle selection = LLSelectMgr::getInstance()->getSelection();

		if (selection->getSelectType() == SELECT_TYPE_HUD || !gSavedSettings.getBOOL("EditCameraMovement"))
		{
			// always freeze camera in space, even if camera doesn't move
			// so, for example, follow cam scripts can't affect you when in build mode
			gAgentCamera.setFocusGlobal(gAgentCamera.calcFocusPositionTargetGlobal(), LLUUID::null);
			gAgentCamera.setFocusOnAvatar(FALSE, ANIMATE);
		}
		else
		{
			gAgentCamera.setFocusOnAvatar(FALSE, ANIMATE);
			LLViewerObject* selected_objectp = selection->getFirstRootObject();
			if (selected_objectp)
			{
			  // zoom in on object center instead of where we clicked, as we need to see the manipulator handles
			  gAgentCamera.setFocusGlobal(selected_objectp->getPositionGlobal(), selected_objectp->getID());
			  gAgentCamera.cameraZoomIn(0.666f);
			  gAgentCamera.cameraOrbitOver( 30.f * DEG_TO_RAD );
			  gViewerWindow->moveCursorToCenter();
			}
		}
	}
	
	LLFloaterReg::showInstance("build");
	
	LLToolMgr::getInstance()->setCurrentToolset(gBasicToolset);
	gFloaterTools->setEditTool( LLToolCompTranslate::getInstance() );
	
	LLViewerJoystick::getInstance()->moveObjects(true);
	LLViewerJoystick::getInstance()->setNeedsReset(true);
	
	// Could be first use
	//LLFirstUse::useBuild();
	return;
}

// [SL:KB] - Patch: Inventory-AttachmentEdit - Checked: 2010-08-25 (Catznip-2.2.0a) | Added: Catznip-2.1.2a
void handle_attachment_edit(const LLUUID& idItem)
{
	const LLInventoryItem* pItem = gInventory.getItem(idItem);
	if ( (!isAgentAvatarValid()) || (!pItem) )
		return;

	LLViewerObject* pAttachObj = gAgentAvatarp->getWornAttachment(pItem->getLinkedUUID());
	if (!pAttachObj)
		return;

	LLSelectMgr::getInstance()->deselectAll();
	LLSelectMgr::getInstance()->selectObjectAndFamily(pAttachObj);

	handle_object_edit();
}
// [/SL:KB]

void handle_object_inspect()
{
	LLObjectSelectionHandle selection = LLSelectMgr::getInstance()->getSelection();
	LLViewerObject* selected_objectp = selection->getFirstRootObject();
	if (selected_objectp)
	{
		LLSD key;
		key["task"] = "task";
		LLFloaterSidePanelContainer::showPanel("inventory", key);
	}
	
	/*
	// Old floater properties
	LLFloaterReg::showInstance("inspect", LLSD());
	*/
}

//---------------------------------------------------------------------------
// Land pie menu
//---------------------------------------------------------------------------
class LLLandBuild : public view_listener_t
{
	bool handleEvent(const LLSD& userdata)
	{
		LLViewerParcelMgr::getInstance()->deselectLand();

		if (gAgentCamera.getFocusOnAvatar() && !LLToolMgr::getInstance()->inEdit() && gSavedSettings.getBOOL("EditCameraMovement") )
		{
			// zoom in if we're looking at the avatar
			gAgentCamera.setFocusOnAvatar(FALSE, ANIMATE);
			gAgentCamera.setFocusGlobal(LLToolPie::getInstance()->getPick());
			gAgentCamera.cameraZoomIn(0.666f);
			gAgentCamera.cameraOrbitOver( 30.f * DEG_TO_RAD );
			gViewerWindow->moveCursorToCenter();
		}
		else if ( gSavedSettings.getBOOL("EditCameraMovement")  )
		{
			// otherwise just move focus
			gAgentCamera.setFocusGlobal(LLToolPie::getInstance()->getPick());
			gViewerWindow->moveCursorToCenter();
		}


		LLToolMgr::getInstance()->setCurrentToolset(gBasicToolset);
		LLToolMgr::getInstance()->getCurrentToolset()->selectTool( LLToolCompCreate::getInstance() );

		// Could be first use
		//LLFirstUse::useBuild();
		return true;
	}
};

class LLLandBuyPass : public view_listener_t
{
	bool handleEvent(const LLSD& userdata)
	{
		LLPanelLandGeneral::onClickBuyPass((void *)FALSE);
		return true;
	}
};

class LLLandEnableBuyPass : public view_listener_t
{
	bool handleEvent(const LLSD& userdata)
	{
		bool new_value = LLPanelLandGeneral::enableBuyPass(NULL);
		return new_value;
	}
};

// BUG: Should really check if CLICK POINT is in a parcel where you can build.
BOOL enable_land_build(void*)
{
	if (gAgent.isGodlike()) return TRUE;
	if (gAgent.inPrelude()) return FALSE;

	BOOL can_build = FALSE;
	LLParcel* agent_parcel = LLViewerParcelMgr::getInstance()->getAgentParcel();
	if (agent_parcel)
	{
		can_build = agent_parcel->getAllowModify();
	}
	return can_build;
}

// BUG: Should really check if OBJECT is in a parcel where you can build.
BOOL enable_object_build(void*)
{
	if (gAgent.isGodlike()) return TRUE;
	if (gAgent.inPrelude()) return FALSE;

	BOOL can_build = FALSE;
	LLParcel* agent_parcel = LLViewerParcelMgr::getInstance()->getAgentParcel();
	if (agent_parcel)
	{
		can_build = agent_parcel->getAllowModify();
	}
	return can_build;
}

bool enable_object_edit()
{
	// *HACK:  The new "prelude" Help Islands have a build sandbox area,
	// so users need the Edit and Create pie menu options when they are
	// there.  Eventually this needs to be replaced with code that only 
	// lets you edit objects if you have permission to do so (edit perms,
	// group edit, god).  See also lltoolbar.cpp.  JC
	bool enable = false;
	if (gAgent.inPrelude())
	{
		enable = LLViewerParcelMgr::getInstance()->allowAgentBuild()
			|| LLSelectMgr::getInstance()->getSelection()->isAttachment();
	} 
	else if (LLSelectMgr::getInstance()->selectGetAllValidAndObjectsFound())
	{
//		enable = true;
// [RLVa:KB] - Checked: 2010-11-29 (RLVa-1.3.0c) | Modified: RLVa-1.3.0c
		bool fRlvCanEdit = (!gRlvHandler.hasBehaviour(RLV_BHVR_EDIT)) && (!gRlvHandler.hasBehaviour(RLV_BHVR_EDITOBJ));
		if (!fRlvCanEdit)
		{
			LLObjectSelectionHandle hSel = LLSelectMgr::getInstance()->getSelection();
			RlvSelectIsEditable f;
			fRlvCanEdit = (hSel.notNull()) && ((hSel->getFirstRootNode(&f, TRUE)) == NULL);
		}
		enable = fRlvCanEdit;
// [/RLVa:KB]
	}

	return enable;
}

// mutually exclusive - show either edit option or build in menu
bool enable_object_build()
{
	return !enable_object_edit();
}

bool enable_object_select_in_pathfinding_linksets()
{
	return LLPathfindingManager::getInstance()->isPathfindingEnabledForCurrentRegion() && LLSelectMgr::getInstance()->selectGetEditableLinksets();
}

bool enable_object_select_in_pathfinding_characters()
{
	return LLPathfindingManager::getInstance()->isPathfindingEnabledForCurrentRegion() &&  LLSelectMgr::getInstance()->selectGetViewableCharacters();
}

class LLSelfRemoveAllAttachments : public view_listener_t
{
	bool handleEvent(const LLSD& userdata)
	{
		LLAppearanceMgr::instance().removeAllAttachmentsFromAvatar();
		return true;
	}
};

class LLSelfEnableRemoveAllAttachments : public view_listener_t
{
	bool handleEvent(const LLSD& userdata)
	{
		bool new_value = false;
		if (isAgentAvatarValid())
		{
			for (LLVOAvatar::attachment_map_t::iterator iter = gAgentAvatarp->mAttachmentPoints.begin(); 
				 iter != gAgentAvatarp->mAttachmentPoints.end(); )
			{
				LLVOAvatar::attachment_map_t::iterator curiter = iter++;
				LLViewerJointAttachment* attachment = curiter->second;
//				if (attachment->getNumObjects() > 0)
// [RLVa:KB] - Checked: 2010-03-04 (RLVa-1.2.0a) | Added: RLVa-1.2.0a
				if ( (attachment->getNumObjects() > 0) && ((!rlv_handler_t::isEnabled()) || (gRlvAttachmentLocks.canDetach(attachment))) )
// [/RLVa:KB]
				{
					new_value = true;
					break;
				}
			}
		}
		return new_value;
	}
};

BOOL enable_has_attachments(void*)
{

	return FALSE;
}

//---------------------------------------------------------------------------
// Avatar pie menu
//---------------------------------------------------------------------------
//void handle_follow(void *userdata)
//{
//	// follow a given avatar by ID
//	LLViewerObject* objectp = LLSelectMgr::getInstance()->getSelection()->getPrimaryObject();
//	if (objectp)
//	{
//		gAgent.startFollowPilot(objectp->getID());
//	}
//}

bool enable_object_mute()
{
	LLViewerObject* object = LLSelectMgr::getInstance()->getSelection()->getPrimaryObject();
	if (!object) return false;

	LLVOAvatar* avatar = find_avatar_from_object(object); 
	if (avatar)
	{
		// It's an avatar
		LLNameValue *lastname = avatar->getNVPair("LastName");
		bool is_linden =
			lastname && !LLStringUtil::compareStrings(lastname->getString(), "Linden");
		bool is_self = avatar->isSelf();
//		return !is_linden && !is_self;
// [RLVa:KB] - Checked: 2010-08-25 (RLVa-1.2.1b) | Added: RLVa-1.2.1b
<<<<<<< HEAD
//		return !is_linden && !is_self && !gRlvHandler.hasBehaviour(RLV_BHVR_SHOWNAMES);
// [/RLVa:KB]

		// <FS:Zi> Make enable/disable of block/unblock menu items work for avatars
		if(is_linden || is_self)
			return false;

		if(gRlvHandler.hasBehaviour(RLV_BHVR_SHOWNAMES))
			return false;

		LLNameValue *firstname = avatar->getNVPair("FirstName");

		std::string name;
		if (firstname && lastname)
		{
			name = LLCacheName::buildFullName(
				firstname->getString(), lastname->getString());
		}

		LLMute mute(avatar->getID(),name,LLMute::AGENT);
		return !LLMuteList::getInstance()->isMuted(mute.mID);
		// </FS:Zi>
=======
		return !is_linden && !is_self && !gRlvHandler.hasBehaviour(RLV_BHVR_SHOWNAMES);
// [/RLVa:KB]
>>>>>>> fe8b4bf1
	}
	else
	{
		// Just a regular object
		return LLSelectMgr::getInstance()->getSelection()->contains( object, SELECT_ALL_TES ) &&
			   !LLMuteList::getInstance()->isMuted(object->getID());
	}
}

bool enable_object_unmute()
{
	LLViewerObject* object = LLSelectMgr::getInstance()->getSelection()->getPrimaryObject();
	if (!object) return false;

	LLVOAvatar* avatar = find_avatar_from_object(object); 
	if (avatar)
	{
		// It's an avatar
		LLNameValue *lastname = avatar->getNVPair("LastName");
		bool is_linden =
			lastname && !LLStringUtil::compareStrings(lastname->getString(), "Linden");
		bool is_self = avatar->isSelf();
		// <FS:Zi> Make enable/disable of block/unblock menu items work for avatars
		// return !is_linden && !is_self;
		if(is_linden || is_self)
			return false;

		LLNameValue *firstname = avatar->getNVPair("FirstName");
		std::string name;
		if (firstname && lastname)
		{
			name = LLCacheName::buildFullName(
				firstname->getString(), lastname->getString());
		}

		LLMute mute(avatar->getID(),name,LLMute::AGENT);
		return LLMuteList::getInstance()->isMuted(mute.mID);
		// </FS:Zi>
	}
	else
	{
		// Just a regular object
		return LLSelectMgr::getInstance()->getSelection()->contains( object, SELECT_ALL_TES ) &&
			   LLMuteList::getInstance()->isMuted(object->getID());;
	}
}

class LLObjectMute : public view_listener_t
{
	bool handleEvent(const LLSD& userdata)
	{
		LLViewerObject* object = LLSelectMgr::getInstance()->getSelection()->getPrimaryObject();
		if (!object) return true;
		
		LLUUID id;
		std::string name;
		LLMute::EType type;
		LLVOAvatar* avatar = find_avatar_from_object(object); 
		if (avatar)
		{
// [RLVa:KB] - Checked: 2010-08-25 (RLVa-1.2.1b) | Added: RLVa-1.0.0e
			if (gRlvHandler.hasBehaviour(RLV_BHVR_SHOWNAMES))
				return true;
// [/RLVa:KB]
			id = avatar->getID();

			LLNameValue *firstname = avatar->getNVPair("FirstName");
			LLNameValue *lastname = avatar->getNVPair("LastName");
			if (firstname && lastname)
			{
				name = LLCacheName::buildFullName(
					firstname->getString(), lastname->getString());
			}
			
			type = LLMute::AGENT;
		}
		else
		{
			// it's an object
			id = object->getID();

			LLSelectNode* node = LLSelectMgr::getInstance()->getSelection()->getFirstRootNode();
			if (node)
			{
				name = node->mName;
			}
			
			type = LLMute::OBJECT;
		}
		
		LLMute mute(id, name, type);
		if (LLMuteList::getInstance()->isMuted(mute.mID))
		{
			LLMuteList::getInstance()->remove(mute);
		}
		else
		{
			LLMuteList::getInstance()->add(mute);
			LLPanelBlockedList::showPanelAndSelect(mute.mID);
		}
		
		return true;
	}
};

bool handle_go_to()
{
	// try simulator autopilot
	std::vector<std::string> strings;
	std::string val;
	LLVector3d pos = LLToolPie::getInstance()->getPick().mPosGlobal;
	val = llformat("%g", pos.mdV[VX]);
	strings.push_back(val);
	val = llformat("%g", pos.mdV[VY]);
	strings.push_back(val);
	val = llformat("%g", pos.mdV[VZ]);
	strings.push_back(val);
	send_generic_message("autopilot", strings);

	LLViewerParcelMgr::getInstance()->deselectLand();

	if (isAgentAvatarValid() && !gSavedSettings.getBOOL("AutoPilotLocksCamera"))
	{
		gAgentCamera.setFocusGlobal(gAgentCamera.getFocusTargetGlobal(), gAgentAvatarp->getID());
	}
	else 
	{
		// Snap camera back to behind avatar
		gAgentCamera.setFocusOnAvatar(TRUE, ANIMATE);
	}

	// Could be first use
	//LLFirstUse::useGoTo();
	return true;
}

class LLGoToObject : public view_listener_t
{
	bool handleEvent(const LLSD& userdata)
	{
		return handle_go_to();
	}
};

class LLAvatarReportAbuse : public view_listener_t
{
	bool handleEvent(const LLSD& userdata)
	{
		LLVOAvatar* avatar = find_avatar_from_object( LLSelectMgr::getInstance()->getSelection()->getPrimaryObject() );
		if(avatar)
		{
			LLFloaterReporter::showFromObject(avatar->getID());
		}
		return true;
	}
};


//---------------------------------------------------------------------------
// Parcel freeze, eject, etc.
//---------------------------------------------------------------------------
//bool callback_freeze(const LLSD& notification, const LLSD& response)
//{
//	LLUUID avatar_id = notification["payload"]["avatar_id"].asUUID();
//	S32 option = LLNotificationsUtil::getSelectedOption(notification, response);
//
//	if (0 == option || 1 == option)
//	{
//		U32 flags = 0x0;
//		if (1 == option)
//		{
//			// unfreeze
//			flags |= 0x1;
//		}
//
//		LLMessageSystem* msg = gMessageSystem;
//		LLViewerObject* avatar = gObjectList.findObject(avatar_id);
//
//		if (avatar)
//		{
//			msg->newMessage("FreezeUser");
//			msg->nextBlock("AgentData");
//			msg->addUUID("AgentID", gAgent.getID());
//			msg->addUUID("SessionID", gAgent.getSessionID());
//			msg->nextBlock("Data");
//			msg->addUUID("TargetID", avatar_id );
//			msg->addU32("Flags", flags );
//			msg->sendReliable( avatar->getRegion()->getHost() );
//		}
//	}
//	return false;
//}


<<<<<<< HEAD
void handle_avatar_freeze(const LLSD& avatar_id)
{
// [SL:KB] - Patch: UI-AvatarNearbyActions | Checked: 2011-05-13 (Catznip-2.6.0a) | Added: Catznip-2.6.0a
	// Use avatar_id if available, otherwise default to right-click avatar
	LLUUID idAgent = avatar_id.asUUID();
	if (idAgent.isNull())
	{
		/*const*/ LLVOAvatar* pAvatar = find_avatar_from_object(LLSelectMgr::getInstance()->getSelection()->getPrimaryObject());
		if (pAvatar)
			idAgent = pAvatar->getID();
	}
	if (idAgent.notNull())
	{
		LLAvatarActions::landFreeze(idAgent);
	}
// [/SL:KB]
//		// Use avatar_id if available, otherwise default to right-click avatar
//		LLVOAvatar* avatar = NULL;
//		if (avatar_id.asUUID().notNull())
//		{
//			avatar = find_avatar_from_object(avatar_id.asUUID());
//		}
//		else
//		{
//			avatar = find_avatar_from_object(
//				LLSelectMgr::getInstance()->getSelection()->getPrimaryObject());
//		}
//
//		if( avatar )
//		{
//			std::string fullname = avatar->getFullname();
//			LLSD payload;
//			payload["avatar_id"] = avatar->getID();
//
//			if (!fullname.empty())
//			{
//				LLSD args;
//				args["AVATAR_NAME"] = fullname;
// [RLVa:KB] - Checked: 2010-09-28 (RLVa-1.2.1f) | Modified: RLVa-1.0.0e
//				args["AVATAR_NAME"] = (!gRlvHandler.hasBehaviour(RLV_BHVR_SHOWNAMES)) ? fullname : RlvStrings::getAnonym(fullname);
// [/RLVa:KB]
//				LLNotificationsUtil::add("FreezeAvatarFullname",
//							args,
//							payload,
//							callback_freeze);
//			}
//			else
//			{
//				LLNotificationsUtil::add("FreezeAvatar",
//							LLSD(),
//							payload,
//							callback_freeze);
//			}
//		}
=======
		LLMessageSystem* msg = gMessageSystem;
		LLViewerObject* avatar = gObjectList.findObject(avatar_id);

		if (avatar)
		{
			msg->newMessage("FreezeUser");
			msg->nextBlock("AgentData");
			msg->addUUID("AgentID", gAgent.getID());
			msg->addUUID("SessionID", gAgent.getSessionID());
			msg->nextBlock("Data");
			msg->addUUID("TargetID", avatar_id );
			msg->addU32("Flags", flags );
			msg->sendReliable( avatar->getRegion()->getHost() );
		}
	}
	return false;
}


void handle_avatar_freeze(const LLSD& avatar_id)
{
		// Use avatar_id if available, otherwise default to right-click avatar
		LLVOAvatar* avatar = NULL;
		if (avatar_id.asUUID().notNull())
		{
			avatar = find_avatar_from_object(avatar_id.asUUID());
		}
		else
		{
			avatar = find_avatar_from_object(
				LLSelectMgr::getInstance()->getSelection()->getPrimaryObject());
		}

		if( avatar )
		{
			std::string fullname = avatar->getFullname();
			LLSD payload;
			payload["avatar_id"] = avatar->getID();

			if (!fullname.empty())
			{
				LLSD args;
//				args["AVATAR_NAME"] = fullname;
// [RLVa:KB] - Checked: 2010-09-28 (RLVa-1.2.1f) | Modified: RLVa-1.0.0e
				args["AVATAR_NAME"] = (!gRlvHandler.hasBehaviour(RLV_BHVR_SHOWNAMES)) ? fullname : RlvStrings::getAnonym(fullname);
// [/RLVa:KB]
				LLNotificationsUtil::add("FreezeAvatarFullname",
							args,
							payload,
							callback_freeze);
			}
			else
			{
				LLNotificationsUtil::add("FreezeAvatar",
							LLSD(),
							payload,
							callback_freeze);
			}
		}
>>>>>>> fe8b4bf1
}

class LLAvatarVisibleDebug : public view_listener_t
{
	bool handleEvent(const LLSD& userdata)
	{
		return gAgent.isGodlike();
	}
};

class LLAvatarDebug : public view_listener_t
{
	bool handleEvent(const LLSD& userdata)
	{
		LLVOAvatar* avatar = find_avatar_from_object( LLSelectMgr::getInstance()->getSelection()->getPrimaryObject() );
		if( avatar )
		{
			if (avatar->isSelf())
			{
				((LLVOAvatarSelf *)avatar)->dumpLocalTextures();
			}
			llinfos << "Dumping temporary asset data to simulator logs for avatar " << avatar->getID() << llendl;
			// <FS:Ansariel> Disable message - spawns error "generic request failed"
			//std::vector<std::string> strings;
			//strings.push_back(avatar->getID().asString());
			//LLUUID invoice;
			//send_generic_message("dumptempassetdata", strings, invoice);
			// </FS:Ansariel>
			LLFloaterReg::showInstance( "avatar_textures", LLSD(avatar->getID()) );
		}
		return true;
	}
};

//bool callback_eject(const LLSD& notification, const LLSD& response)
//{
//	S32 option = LLNotificationsUtil::getSelectedOption(notification, response);
//	if (2 == option)
//	{
//		// Cancel button.
//		return false;
//	}
//	LLUUID avatar_id = notification["payload"]["avatar_id"].asUUID();
//	bool ban_enabled = notification["payload"]["ban_enabled"].asBoolean();
//
//	if (0 == option)
//	{
//		// Eject button
//		LLMessageSystem* msg = gMessageSystem;
//		LLViewerObject* avatar = gObjectList.findObject(avatar_id);
//
//		if (avatar)
//		{
//			U32 flags = 0x0;
//			msg->newMessage("EjectUser");
//			msg->nextBlock("AgentData");
//			msg->addUUID("AgentID", gAgent.getID() );
//			msg->addUUID("SessionID", gAgent.getSessionID() );
//			msg->nextBlock("Data");
//			msg->addUUID("TargetID", avatar_id );
//			msg->addU32("Flags", flags );
//			msg->sendReliable( avatar->getRegion()->getHost() );
//		}
//	}
//	else if (ban_enabled)
//	{
//		// This is tricky. It is similar to say if it is not an 'Eject' button,
//		// and it is also not an 'Cancle' button, and ban_enabled==ture, 
//		// it should be the 'Eject and Ban' button.
//		LLMessageSystem* msg = gMessageSystem;
//		LLViewerObject* avatar = gObjectList.findObject(avatar_id);
//
//		if (avatar)
//		{
//			U32 flags = 0x1;
//			msg->newMessage("EjectUser");
//			msg->nextBlock("AgentData");
//			msg->addUUID("AgentID", gAgent.getID() );
//			msg->addUUID("SessionID", gAgent.getSessionID() );
//			msg->nextBlock("Data");
//			msg->addUUID("TargetID", avatar_id );
//			msg->addU32("Flags", flags );
//			msg->sendReliable( avatar->getRegion()->getHost() );
//		}
//	}
//	return false;
//}

void handle_avatar_eject(const LLSD& avatar_id)
{
<<<<<<< HEAD
// [SL:KB] - Patch: UI-AvatarNearbyActions | Checked: 2011-05-13 (Catznip-2.6.0a) | Added: Catznip-2.6.0a
	// Use avatar_id if available, otherwise default to right-click avatar
	LLUUID idAgent = avatar_id.asUUID();
	if (idAgent.isNull())
	{
		/*const*/ LLVOAvatar* pAvatar = find_avatar_from_object(LLSelectMgr::getInstance()->getSelection()->getPrimaryObject());
		if (pAvatar)
			idAgent = pAvatar->getID();
	}
	if (idAgent.notNull())
	{
		LLAvatarActions::landEject(idAgent);
	}
// [/SL:KB]
//		// Use avatar_id if available, otherwise default to right-click avatar
//		LLVOAvatar* avatar = NULL;
//		if (avatar_id.asUUID().notNull())
//		{
//			avatar = find_avatar_from_object(avatar_id.asUUID());
//		}
//		else
//		{
//			avatar = find_avatar_from_object(
//				LLSelectMgr::getInstance()->getSelection()->getPrimaryObject());
//		}
//
//		if( avatar )
//		{
//			LLSD payload;
//			payload["avatar_id"] = avatar->getID();
//			std::string fullname = avatar->getFullname();
//
//			const LLVector3d& pos = avatar->getPositionGlobal();
//			LLParcel* parcel = LLViewerParcelMgr::getInstance()->selectParcelAt(pos)->getParcel();
//			
//			if (LLViewerParcelMgr::getInstance()->isParcelOwnedByAgent(parcel,GP_LAND_MANAGE_BANNED))
//			{
//                payload["ban_enabled"] = true;
//				if (!fullname.empty())
//				{
//    				LLSD args;
//    				args["AVATAR_NAME"] = fullname;
// [RLVa:KB] - Checked: 2010-09-28 (RLVa-1.2.1f) | Modified: RLVa-1.0.0e
//					args["AVATAR_NAME"] = (!gRlvHandler.hasBehaviour(RLV_BHVR_SHOWNAMES)) ? fullname : RlvStrings::getAnonym(fullname);
// [/RLVa:KB]
//    				LLNotificationsUtil::add("EjectAvatarFullname",
//    							args,
//    							payload,
//    							callback_eject);
//				}
//				else
//				{
//    				LLNotificationsUtil::add("EjectAvatarFullname",
//    							LLSD(),
//    							payload,
//    							callback_eject);
//				}
//			}
//			else
//			{
//                payload["ban_enabled"] = false;
//				if (!fullname.empty())
//				{
//    				LLSD args;
//    				args["AVATAR_NAME"] = fullname;
//    				LLNotificationsUtil::add("EjectAvatarFullnameNoBan",
//    							args,
//    							payload,
//    							callback_eject);
//				}
//				else
//				{
//    				LLNotificationsUtil::add("EjectAvatarNoBan",
//    							LLSD(),
//    							payload,
//    							callback_eject);
//				}
//			}
//		}
=======
		// Use avatar_id if available, otherwise default to right-click avatar
		LLVOAvatar* avatar = NULL;
		if (avatar_id.asUUID().notNull())
		{
			avatar = find_avatar_from_object(avatar_id.asUUID());
		}
		else
		{
			avatar = find_avatar_from_object(
				LLSelectMgr::getInstance()->getSelection()->getPrimaryObject());
		}

		if( avatar )
		{
			LLSD payload;
			payload["avatar_id"] = avatar->getID();
			std::string fullname = avatar->getFullname();

			const LLVector3d& pos = avatar->getPositionGlobal();
			LLParcel* parcel = LLViewerParcelMgr::getInstance()->selectParcelAt(pos)->getParcel();
			
			if (LLViewerParcelMgr::getInstance()->isParcelOwnedByAgent(parcel,GP_LAND_MANAGE_BANNED))
			{
                payload["ban_enabled"] = true;
				if (!fullname.empty())
				{
    				LLSD args;
//					args["AVATAR_NAME"] = fullname;
// [RLVa:KB] - Checked: 2010-09-28 (RLVa-1.2.1f) | Modified: RLVa-1.0.0e
					args["AVATAR_NAME"] = (!gRlvHandler.hasBehaviour(RLV_BHVR_SHOWNAMES)) ? fullname : RlvStrings::getAnonym(fullname);
// [/RLVa:KB]
    				LLNotificationsUtil::add("EjectAvatarFullname",
    							args,
    							payload,
    							callback_eject);
				}
				else
				{
    				LLNotificationsUtil::add("EjectAvatarFullname",
    							LLSD(),
    							payload,
    							callback_eject);
				}
			}
			else
			{
                payload["ban_enabled"] = false;
				if (!fullname.empty())
				{
    				LLSD args;
//					args["AVATAR_NAME"] = fullname;
// [RLVa:KB] - Checked: 2010-09-28 (RLVa-1.2.1f) | Modified: RLVa-1.0.0e
					args["AVATAR_NAME"] = (!gRlvHandler.hasBehaviour(RLV_BHVR_SHOWNAMES)) ? fullname : RlvStrings::getAnonym(fullname);
// [/RLVa:KB]
    				LLNotificationsUtil::add("EjectAvatarFullnameNoBan",
    							args,
    							payload,
    							callback_eject);
				}
				else
				{
    				LLNotificationsUtil::add("EjectAvatarNoBan",
    							LLSD(),
    							payload,
    							callback_eject);
				}
			}
		}
>>>>>>> fe8b4bf1
}

bool my_profile_visible()
{
	LLFloater* floaterp = LLAvatarActions::getProfileFloater(gAgentID);
	return floaterp && floaterp->isInVisibleChain();
}

bool enable_freeze_eject(const LLSD& avatar_id)
{
// [SL:KB] - Patch: UI-AvatarNearbyActions | Checked: 2011-05-13 (Catznip-2.6.0a) | Added: Catznip-2.6.0a
	// Use avatar_id if available, otherwise default to right-click avatar
	LLUUID idAgent = avatar_id.asUUID();
	if (idAgent.isNull())
	{
		/*const*/ LLVOAvatar* pAvatar = find_avatar_from_object(LLSelectMgr::getInstance()->getSelection()->getPrimaryObject());
		if (pAvatar)
			idAgent = pAvatar->getID();
	}
	return (idAgent.notNull()) ? LLAvatarActions::canLandFreezeOrEject(idAgent) : false;
// [/SL:KB]
//	// Use avatar_id if available, otherwise default to right-click avatar
//	LLVOAvatar* avatar = NULL;
//	if (avatar_id.asUUID().notNull())
//	{
//		avatar = find_avatar_from_object(avatar_id.asUUID());
//	}
//	else
//	{
//		avatar = find_avatar_from_object(
//			LLSelectMgr::getInstance()->getSelection()->getPrimaryObject());
//	}
//	if (!avatar) return false;
//
//	// Gods can always freeze
//	if (gAgent.isGodlike()) return true;
//
//	// Estate owners / managers can freeze
//	// Parcel owners can also freeze
//	const LLVector3& pos = avatar->getPositionRegion();
//	const LLVector3d& pos_global = avatar->getPositionGlobal();
//	LLParcel* parcel = LLViewerParcelMgr::getInstance()->selectParcelAt(pos_global)->getParcel();
//	LLViewerRegion* region = avatar->getRegion();
//	if (!region) return false;
//				
//	bool new_value = region->isOwnedSelf(pos);
//	if (!new_value || region->isOwnedGroup(pos))
//	{
//		new_value = LLViewerParcelMgr::getInstance()->isParcelOwnedByAgent(parcel,GP_LAND_ADMIN);
//	}
//	return new_value;
}

bool callback_leave_group(const LLSD& notification, const LLSD& response)
{
	S32 option = LLNotificationsUtil::getSelectedOption(notification, response);
	if (option == 0)
	{
		LLMessageSystem *msg = gMessageSystem;

		msg->newMessageFast(_PREHASH_LeaveGroupRequest);
		msg->nextBlockFast(_PREHASH_AgentData);
		msg->addUUIDFast(_PREHASH_AgentID, gAgent.getID() );
		msg->addUUIDFast(_PREHASH_SessionID, gAgent.getSessionID());
		msg->nextBlockFast(_PREHASH_GroupData);
		msg->addUUIDFast(_PREHASH_GroupID, gAgent.getGroupID() );
		gAgent.sendReliableMessage();
	}
	return false;
}

void append_aggregate(std::string& string, const LLAggregatePermissions& ag_perm, PermissionBit bit, const char* txt)
{
	LLAggregatePermissions::EValue val = ag_perm.getValue(bit);
	std::string buffer;
	switch(val)
	{
	  case LLAggregatePermissions::AP_NONE:
		buffer = llformat( "* %s None\n", txt);
		break;
	  case LLAggregatePermissions::AP_SOME:
		buffer = llformat( "* %s Some\n", txt);
		break;
	  case LLAggregatePermissions::AP_ALL:
		buffer = llformat( "* %s All\n", txt);
		break;
	  case LLAggregatePermissions::AP_EMPTY:
	  default:
		break;
	}
	string.append(buffer);
}

bool enable_buy_object()
{
    // In order to buy, there must only be 1 purchaseable object in
    // the selection manager.
	if(LLSelectMgr::getInstance()->getSelection()->getRootObjectCount() != 1) return false;
    LLViewerObject* obj = NULL;
    LLSelectNode* node = LLSelectMgr::getInstance()->getSelection()->getFirstRootNode();
	if(node)
    {
        obj = node->getObject();
        if(!obj) return false;

		if( for_sale_selection(node) )
		{
			// *NOTE: Is this needed?  This checks to see if anyone owns the
			// object, dating back to when we had "public" objects owned by
			// no one.  JC
			if(obj->permAnyOwner()) return true;
		}
    }
	return false;
}

// Note: This will only work if the selected object's data has been
// received by the viewer and cached in the selection manager.
void handle_buy_object(LLSaleInfo sale_info)
{
	if(!LLSelectMgr::getInstance()->selectGetAllRootsValid())
	{
		LLNotificationsUtil::add("UnableToBuyWhileDownloading");
		return;
	}

	LLUUID owner_id;
	std::string owner_name;
	BOOL owners_identical = LLSelectMgr::getInstance()->selectGetOwner(owner_id, owner_name);
	if (!owners_identical)
	{
		LLNotificationsUtil::add("CannotBuyObjectsFromDifferentOwners");
		return;
	}

	LLPermissions perm;
	BOOL valid = LLSelectMgr::getInstance()->selectGetPermissions(perm);
	LLAggregatePermissions ag_perm;
	valid &= LLSelectMgr::getInstance()->selectGetAggregatePermissions(ag_perm);
	if(!valid || !sale_info.isForSale() || !perm.allowTransferTo(gAgent.getID()))
	{
		LLNotificationsUtil::add("ObjectNotForSale");
		return;
	}

	LLFloaterBuy::show(sale_info);
}


void handle_buy_contents(LLSaleInfo sale_info)
{
	LLFloaterBuyContents::show(sale_info);
}

void handle_region_dump_temp_asset_data(void*)
{
	llinfos << "Dumping temporary asset data to simulator logs" << llendl;
	std::vector<std::string> strings;
	LLUUID invoice;
	send_generic_message("dumptempassetdata", strings, invoice);
}

void handle_region_clear_temp_asset_data(void*)
{
	llinfos << "Clearing temporary asset data" << llendl;
	std::vector<std::string> strings;
	LLUUID invoice;
	send_generic_message("cleartempassetdata", strings, invoice);
}

void handle_region_dump_settings(void*)
{
	LLViewerRegion* regionp = gAgent.getRegion();
	if (regionp)
	{
		llinfos << "Damage:    " << (regionp->getAllowDamage() ? "on" : "off") << llendl;
		llinfos << "Landmark:  " << (regionp->getAllowLandmark() ? "on" : "off") << llendl;
		llinfos << "SetHome:   " << (regionp->getAllowSetHome() ? "on" : "off") << llendl;
		llinfos << "ResetHome: " << (regionp->getResetHomeOnTeleport() ? "on" : "off") << llendl;
		llinfos << "SunFixed:  " << (regionp->getSunFixed() ? "on" : "off") << llendl;
		llinfos << "BlockFly:  " << (regionp->getBlockFly() ? "on" : "off") << llendl;
		llinfos << "AllowP2P:  " << (regionp->getAllowDirectTeleport() ? "on" : "off") << llendl;
		llinfos << "Water:     " << (regionp->getWaterHeight()) << llendl;
	}
}

void handle_dump_group_info(void *)
{
	gAgent.dumpGroupInfo();
}

void handle_dump_capabilities_info(void *)
{
	LLViewerRegion* regionp = gAgent.getRegion();
	if (regionp)
	{
		regionp->logActiveCapabilities();
	}
}

void handle_dump_region_object_cache(void*)
{
	LLViewerRegion* regionp = gAgent.getRegion();
	if (regionp)
	{
		regionp->dumpCache();
	}
}

void handle_dump_focus()
{
	LLUICtrl *ctrl = dynamic_cast<LLUICtrl*>(gFocusMgr.getKeyboardFocus());

	llinfos << "Keyboard focus " << (ctrl ? ctrl->getName() : "(none)") << llendl;
}

class LLSelfStandUp : public view_listener_t
{
	bool handleEvent(const LLSD& userdata)
	{
		gAgent.standUp();
		return true;
	}
};

bool enable_standup_self()
{
// [RLVa:KB] - Checked: 2010-04-01 (RLVa-1.2.0c) | Modified: RLVa-1.0.0g
	return isAgentAvatarValid() && gAgentAvatarp->isSitting() && !gRlvHandler.hasBehaviour(RLV_BHVR_UNSIT);
// [/RLVa:KB]
//	return isAgentAvatarValid() && gAgentAvatarp->isSitting();
}

class LLSelfSitDown : public view_listener_t
    {
        bool handleEvent(const LLSD& userdata)
        {
            gAgent.sitDown();
            return true;
        }
    };

bool enable_sitdown_self()
{
// [RLVa:KB] - Checked: 2010-08-28 (RLVa-1.2.1a) | Added: RLVa-1.2.1a
	return isAgentAvatarValid() && !gAgentAvatarp->isSitting() && !gAgent.getFlying() && !gRlvHandler.hasBehaviour(RLV_BHVR_SIT);
// [/RLVa:KB]
//    return isAgentAvatarValid() && !gAgentAvatarp->isSitting() && !gAgent.getFlying();
<<<<<<< HEAD
}

// Force sit -KC
class FSSelfForceSit : public view_listener_t
    {
        bool handleEvent(const LLSD& userdata)
        {
			if (!gAgentAvatarp->isSitting() && !gRlvHandler.hasBehaviour(RLV_BHVR_SIT))
				gAgent.sitDown();
			else if (gAgentAvatarp->isSitting() && !gRlvHandler.hasBehaviour(RLV_BHVR_UNSIT))
				gAgent.standUp();

            return true;
        }
    };

bool enable_forcesit_self()
{
	return isAgentAvatarValid() &&
		((!gAgentAvatarp->isSitting() && !gRlvHandler.hasBehaviour(RLV_BHVR_SIT)) || 
		(gAgentAvatarp->isSitting() && !gRlvHandler.hasBehaviour(RLV_BHVR_UNSIT)));
=======
>>>>>>> fe8b4bf1
}

class FSSelfCheckForceSit : public view_listener_t
{
	bool handleEvent(const LLSD& userdata)
	{
		// <FS:ND> don't use gAgentAvatarp if it's not valid yet/anymore.
		//		bool new_value = gAgentAvatarp->isSitting();
		//		return new_value;
		if( !isAgentAvatarValid() )
			return false;

		return gAgentAvatarp->isSitting();
		// </FS:ND>
	}
};

// Phantom mode -KC
class FSSelfTogglePhantom : public view_listener_t
    {
        bool handleEvent(const LLSD& userdata)
        {
			gAgent.togglePhantom();
			//TODO: feedback to local chat
            return true;
        }
    };


class FSSelfCheckPhantom : public view_listener_t
{
	bool handleEvent(const LLSD& userdata)
	{
		bool new_value = gAgent.getPhantom();
		return new_value;
	}
};

// [SJ - Adding IgnorePrejump in Menu ]
class FSSelfToggleIgnorePreJump : public view_listener_t
    {
        bool handleEvent(const LLSD& userdata)
        {
			gSavedSettings.setBOOL("FSIgnoreFinishAnimation", !gSavedSettings.getBOOL("FSIgnoreFinishAnimation"));
            return true;
        }
    };

// [SJ - Adding IgnorePrejump in Menu ]
class FSSelfCheckIgnorePreJump : public view_listener_t
{
	bool handleEvent(const LLSD& userdata)
	{
		bool new_value = gSavedSettings.getBOOL("FSIgnoreFinishAnimation");
		return new_value;
	}
};

class LLCheckPanelPeopleTab : public view_listener_t
{
	bool handleEvent(const LLSD& userdata)
		{
			std::string panel_name = userdata.asString();

			LLPanel *panel = LLFloaterSidePanelContainer::getPanel("people", panel_name);
			if(panel && panel->isInVisibleChain())
			{
				return true;
			}
			return false;
		}
};
// Toggle one of "People" panel tabs in side tray.
class LLTogglePanelPeopleTab : public view_listener_t
{
	bool handleEvent(const LLSD& userdata)
	{
		std::string panel_name = userdata.asString();

		LLSD param;
		param["people_panel_tab_name"] = panel_name;

<<<<<<< HEAD
		// <FS:Zi> Open groups and friends lists in communicate floater
		// <FS:Lo> Adding an option to still use v2 windows
		if(gSavedSettings.getBOOL("FSUseV2Friends"))
=======
		if (   panel_name == "friends_panel"
			|| panel_name == "groups_panel"
			|| panel_name == "nearby_panel"
			|| panel_name == "blocked_panel")
>>>>>>> fe8b4bf1
		{
			if (   panel_name == "friends_panel"
				|| panel_name == "groups_panel"
				|| panel_name == "nearby_panel")
			{
				return togglePeoplePanel(panel_name, param);
			}
			else
			{
				return false;
			}
		}
		else
		{
			if(panel_name=="nearby_panel")
			{
				return togglePeoplePanel(panel_name,param);
			}
			else if(panel_name=="groups_panel")
			{
				FSFloaterContacts::getInstance()->openTab("groups");
				return true;
			}
			else if(panel_name=="friends_panel")
			{
				FSFloaterContacts::getInstance()->openTab("friends");
				return true;
			}
			else
			{
				return false;
			}
		}
		// </FS:Lo>
		// </FS:Zi>
	}

	static bool togglePeoplePanel(const std::string& panel_name, const LLSD& param)
	{
		LLPanel	*panel = LLFloaterSidePanelContainer::getPanel("people", panel_name);
		if(!panel)
			return false;

		if (panel->isInVisibleChain())
		{
			LLFloaterReg::hideInstance("people");
		}
		else
		{
			LLFloaterSidePanelContainer::showPanel("people", "panel_people", param) ;
		}

		return true;
	}
};

BOOL check_admin_override(void*)
{
	return gAgent.getAdminOverride();
}

void handle_admin_override_toggle(void*)
{
	gAgent.setAdminOverride(!gAgent.getAdminOverride());

	// The above may have affected which debug menus are visible
	show_debug_menus();
}

void handle_visual_leak_detector_toggle(void*)
{
	static bool vld_enabled = false;

	if ( vld_enabled )
	{
#ifdef INCLUDE_VLD
		// only works for debug builds (hard coded into vld.h)
#ifdef _DEBUG
		// start with Visual Leak Detector turned off
		VLDDisable();
#endif // _DEBUG
#endif // INCLUDE_VLD
		vld_enabled = false;
	}
	else
	{
#ifdef INCLUDE_VLD
		// only works for debug builds (hard coded into vld.h)
	#ifdef _DEBUG
		// start with Visual Leak Detector turned off
		VLDEnable();
	#endif // _DEBUG
#endif // INCLUDE_VLD

		vld_enabled = true;
	};
}

void handle_god_mode(void*)
{
	gAgent.requestEnterGodMode();
}

void handle_leave_god_mode(void*)
{
	gAgent.requestLeaveGodMode();
}

void set_god_level(U8 god_level)
{
	U8 old_god_level = gAgent.getGodLevel();
	gAgent.setGodLevel( god_level );
	LLViewerParcelMgr::getInstance()->notifyObservers();

	// God mode changes region visibility
	LLWorldMap::getInstance()->reloadItems(true);

	// inventory in items may change in god mode
	gObjectList.dirtyAllObjectInventory();

        if(gViewerWindow)
        {
            gViewerWindow->setMenuBackgroundColor(god_level > GOD_NOT,
            !LLGridManager::getInstance()->isInSLBeta());
        }
    
        LLSD args;
	if(god_level > GOD_NOT)
	{
		args["LEVEL"] = llformat("%d",(S32)god_level);
		LLNotificationsUtil::add("EnteringGodMode", args);
	}
	else
	{
		args["LEVEL"] = llformat("%d",(S32)old_god_level);
		LLNotificationsUtil::add("LeavingGodMode", args);
	}

	// changing god-level can affect which menus we see
	show_debug_menus();

	// changing god-level can invalidate search results
	LLFloaterSearch *search = dynamic_cast<LLFloaterSearch*>(LLFloaterReg::getInstance("search"));
	if (search)
	{
		search->godLevelChanged(god_level);
	}
}

#ifdef TOGGLE_HACKED_GODLIKE_VIEWER
void handle_toggle_hacked_godmode(void*)
{
	gHackGodmode = !gHackGodmode;
	set_god_level(gHackGodmode ? GOD_MAINTENANCE : GOD_NOT);
}

BOOL check_toggle_hacked_godmode(void*)
{
	return gHackGodmode;
}

bool enable_toggle_hacked_godmode(void*)
{
  return LLGridManager::getInstance()->isInSLBeta();
}
#endif

void process_grant_godlike_powers(LLMessageSystem* msg, void**)
{
	LLUUID agent_id;
	msg->getUUIDFast(_PREHASH_AgentData, _PREHASH_AgentID, agent_id);
	LLUUID session_id;
	msg->getUUIDFast(_PREHASH_AgentData, _PREHASH_SessionID, session_id);
	if((agent_id == gAgent.getID()) && (session_id == gAgent.getSessionID()))
	{
		U8 god_level;
		msg->getU8Fast(_PREHASH_GrantData, _PREHASH_GodLevel, god_level);
		set_god_level(god_level);
	}
	else
	{
		llwarns << "Grant godlike for wrong agent " << agent_id << llendl;
	}
}

/*
class LLHaveCallingcard : public LLInventoryCollectFunctor
{
public:
	LLHaveCallingcard(const LLUUID& agent_id);
	virtual ~LLHaveCallingcard() {}
	virtual bool operator()(LLInventoryCategory* cat,
							LLInventoryItem* item);
	BOOL isThere() const { return mIsThere;}
protected:
	LLUUID mID;
	BOOL mIsThere;
};

LLHaveCallingcard::LLHaveCallingcard(const LLUUID& agent_id) :
	mID(agent_id),
	mIsThere(FALSE)
{
}

bool LLHaveCallingcard::operator()(LLInventoryCategory* cat,
								   LLInventoryItem* item)
{
	if(item)
	{
		if((item->getType() == LLAssetType::AT_CALLINGCARD)
		   && (item->getCreatorUUID() == mID))
		{
			mIsThere = TRUE;
		}
	}
	return FALSE;
}
*/

BOOL is_agent_mappable(const LLUUID& agent_id)
{
	const LLRelationship* buddy_info = NULL;
	bool is_friend = LLAvatarActions::isFriend(agent_id);

	if (is_friend)
		buddy_info = LLAvatarTracker::instance().getBuddyInfo(agent_id);

	return (buddy_info &&
		buddy_info->isOnline() &&
		buddy_info->isRightGrantedFrom(LLRelationship::GRANT_MAP_LOCATION)
		);
}


// Enable a menu item when you don't have someone's card.
class LLAvatarEnableAddFriend : public view_listener_t
{
	bool handleEvent(const LLSD& userdata)
	{
		LLVOAvatar* avatar = find_avatar_from_object(LLSelectMgr::getInstance()->getSelection()->getPrimaryObject());
//		bool new_value = avatar && !LLAvatarActions::isFriend(avatar->getID());
// [RLVa:KB] - Checked: 2010-04-20 (RLVa-1.2.0f) | Modified: RLVa-1.2.0f
		bool new_value = avatar && !LLAvatarActions::isFriend(avatar->getID()) && (!gRlvHandler.hasBehaviour(RLV_BHVR_SHOWNAMES));
// [/RLVa:KB]
		return new_value;
	}
};

void request_friendship(const LLUUID& dest_id)
{
	LLViewerObject* dest = gObjectList.findObject(dest_id);
	if(dest && dest->isAvatar())
	{
		std::string full_name;
		LLNameValue* nvfirst = dest->getNVPair("FirstName");
		LLNameValue* nvlast = dest->getNVPair("LastName");
		if(nvfirst && nvlast)
		{
			full_name = LLCacheName::buildFullName(
				nvfirst->getString(), nvlast->getString());
		}
		if (!full_name.empty())
		{
			LLAvatarActions::requestFriendshipDialog(dest_id, full_name);
		}
		else
		{
			LLNotificationsUtil::add("CantOfferFriendship");
		}
	}
}


class LLEditEnableCustomizeAvatar : public view_listener_t
{
	bool handleEvent(const LLSD& userdata)
	{
//		bool new_value = gAgentWearables.areWearablesLoaded();
// [RLVa:KB] - Checked: 2010-04-01 (RLVa-1.2.0c) | Modified: RLVa-1.0.0g
		bool new_value = gAgentWearables.areWearablesLoaded() && ((!rlv_handler_t::isEnabled()) || (gRlvHandler.canStand()));
// [/RLVa:KB]
		return new_value;
	}
};

class LLEnableEditShape : public view_listener_t
{
	bool handleEvent(const LLSD& userdata)
	{
		return gAgentWearables.isWearableModifiable(LLWearableType::WT_SHAPE, 0);
	}
};

class LLEnableEditPhysics : public view_listener_t
{
	bool handleEvent(const LLSD& userdata)
	{
		//return gAgentWearables.isWearableModifiable(LLWearableType::WT_SHAPE, 0);
		return TRUE;
	}
};

bool is_object_sittable()
{
// [RLVa:KB] - Checked: 2010-03-06 (RLVa-1.2.0c) | Added: RLVa-1.1.0j
	// RELEASE-RLVa: [SL-2.2.0] Make sure we're examining the same object that handle_sit_or_stand() will request a sit for
	if (rlv_handler_t::isEnabled())
	{
		const LLPickInfo& pick = LLToolPie::getInstance()->getPick();
		if ( (pick.mObjectID.notNull()) && (!gRlvHandler.canSit(pick.getObject(), pick.mObjectOffset)) )
			return false;
	}
// [/RLVa:KB]

	LLViewerObject* object = LLSelectMgr::getInstance()->getSelection()->getPrimaryObject();

	if (object && object->getPCode() == LL_PCODE_VOLUME)
	{
		return true;
	}
	else
	{
		return false;
	}
}


// only works on pie menu
void handle_object_sit_or_stand()
{
	LLPickInfo pick = LLToolPie::getInstance()->getPick();
	LLViewerObject *object = pick.getObject();;
	if (!object || pick.mPickType == LLPickInfo::PICK_FLORA)
	{
		return;
	}

	if (sitting_on_selection())
	{
		gAgent.standUp();
		return;
	}

	// get object selection offset 

//	if (object && object->getPCode() == LL_PCODE_VOLUME)
// [RLVa:KB] - Checked: 2010-03-06 (RLVa-1.2.0c) | Modified: RLVa-1.2.0c
	if ( (object && object->getPCode() == LL_PCODE_VOLUME) && 
		 ((!rlv_handler_t::isEnabled()) || (gRlvHandler.canSit(object, pick.mObjectOffset))) )
// [/RLVa:KB]
	{
// [RLVa:KB] - Checked: 2010-08-29 (RLVa-1.2.1c) | Added: RLVa-1.2.1c
		if ( (gRlvHandler.hasBehaviour(RLV_BHVR_STANDTP)) && (isAgentAvatarValid()) )
		{
			if (gAgentAvatarp->isSitting())
			{
				gAgent.standUp();
				return;
			}
			gRlvHandler.setSitSource(gAgent.getPositionGlobal());
		}
// [/RLVa:KB]

		gMessageSystem->newMessageFast(_PREHASH_AgentRequestSit);
		gMessageSystem->nextBlockFast(_PREHASH_AgentData);
		gMessageSystem->addUUIDFast(_PREHASH_AgentID, gAgent.getID());
		gMessageSystem->addUUIDFast(_PREHASH_SessionID, gAgent.getSessionID());
		gMessageSystem->nextBlockFast(_PREHASH_TargetObject);
		gMessageSystem->addUUIDFast(_PREHASH_TargetID, object->mID);
		gMessageSystem->addVector3Fast(_PREHASH_Offset, pick.mObjectOffset);

		object->getRegion()->sendReliableMessage();
	}
}

void near_sit_down_point(BOOL success, void *)
{
	if (success)
	{
		gAgent.setFlying(FALSE);
		gAgent.setControlFlags(AGENT_CONTROL_SIT_ON_GROUND);

		// Might be first sit
		//LLFirstUse::useSit();
	}
}

class LLLandSit : public view_listener_t
{
	bool handleEvent(const LLSD& userdata)
	{
// [RLVa:KB] - Checked: 2010-09-28 (RLVa-1.2.1f) | Modified: RLVa-1.2.1f
		if ( (rlv_handler_t::isEnabled()) && ((!gRlvHandler.canStand()) || (gRlvHandler.hasBehaviour(RLV_BHVR_SIT))) )
			return true;
// [/RLVa:KB]

		gAgent.standUp();
		LLViewerParcelMgr::getInstance()->deselectLand();

		LLVector3d posGlobal = LLToolPie::getInstance()->getPick().mPosGlobal;
		
		LLQuaternion target_rot;
		if (isAgentAvatarValid())
		{
			target_rot = gAgentAvatarp->getRotation();
		}
		else
		{
			target_rot = gAgent.getFrameAgent().getQuaternion();
		}
		gAgent.startAutoPilotGlobal(posGlobal, "Sit", &target_rot, near_sit_down_point, NULL, 0.7f);
		return true;
	}
};

//-------------------------------------------------------------------
// Help menu functions
//-------------------------------------------------------------------

//
// Major mode switching
//
void reset_view_final( BOOL proceed );

void handle_reset_view()
{
	if (gAgentCamera.cameraCustomizeAvatar())
	{
		// switching to outfit selector should automagically save any currently edited wearable
		LLFloaterSidePanelContainer::showPanel("appearance", LLSD().with("type", "my_outfits"));
	}

	// <FS:Zi> Added optional V1 behavior so the avatar turns into camera direction after hitting ESC
	if(gSavedSettings.getBOOL("ResetViewTurnsAvatar"))
		gAgentCamera.resetView();
	// </FS:Zi>

	gAgentCamera.switchCameraPreset(CAMERA_PRESET_REAR_VIEW);
	reset_view_final( TRUE );
	LLFloaterCamera::resetCameraMode();
}

// <FS:Zi> Add reset camera angles menu
void handle_reset_camera_angles()
{
	handle_reset_view();

	// Camera focus and offset with CTRL/SHIFT + Scroll wheel
	gSavedSettings.getControl("FocusOffsetRearView")->resetToDefault();
	gSavedSettings.getControl("CameraOffsetRearView")->resetToDefault();
}
// </FS:Zi>

class LLViewResetView : public view_listener_t
{
	bool handleEvent(const LLSD& userdata)
	{
		handle_reset_view();
		return true;
	}
};

// <FS:Zi> Add reset camera angles menu
class LLViewResetCameraAngles : public view_listener_t
{
	bool handleEvent(const LLSD& userdata)
	{
		handle_reset_camera_angles();
		return true;
	}
};
// </FS:Zi>

// Note: extra parameters allow this function to be called from dialog.
void reset_view_final( BOOL proceed ) 
{
	if( !proceed )
	{
		return;
	}

	gAgentCamera.resetView(TRUE, TRUE);
	gAgentCamera.setLookAt(LOOKAT_TARGET_CLEAR);
}

class LLViewLookAtLastChatter : public view_listener_t
{
	bool handleEvent(const LLSD& userdata)
	{
		gAgentCamera.lookAtLastChat();
		return true;
	}
};

class LLViewMouselook : public view_listener_t
{
	bool handleEvent(const LLSD& userdata)
	{
		if (!gAgentCamera.cameraMouselook())
		{
			gAgentCamera.changeCameraToMouselook();
		}
		else
		{
			// NaCl - Rightclick-mousewheel zoom
			static LLCachedControl<LLVector3> _NACL_MLFovValues(gSavedSettings,"_NACL_MLFovValues");
			static LLCachedControl<F32> CameraAngle(gSavedSettings,"CameraAngle");
			LLVector3 vTemp=_NACL_MLFovValues;
			if(vTemp.mV[2] > 0.0f)
			{
				vTemp.mV[1]=CameraAngle;
				vTemp.mV[2]=0.0f;
				gSavedSettings.setVector3("_NACL_MLFovValues",vTemp);
				gSavedSettings.setF32("CameraAngle",vTemp.mV[0]);
			}
			// NaCl End
			gAgentCamera.changeCameraToDefault();
		}
		return true;
	}
};

class LLViewDefaultUISize : public view_listener_t
{
	bool handleEvent(const LLSD& userdata)
	{
		gSavedSettings.setF32("UIScaleFactor", 1.0f);
		gSavedSettings.setBOOL("UIAutoScale", FALSE);	
		gViewerWindow->reshape(gViewerWindow->getWindowWidthRaw(), gViewerWindow->getWindowHeightRaw());
		return true;
	}
};

class LLViewToggleUI : public view_listener_t
{
	bool handleEvent(const LLSD& userdata)
	{
		if(gAgentCamera.getCameraMode() != CAMERA_MODE_MOUSELOOK)
		{
			LLNotification::Params params("ConfirmHideUI");
			params.functor.function(boost::bind(&LLViewToggleUI::confirm, this, _1, _2));
			LLSD substitutions;
#if LL_DARWIN
			substitutions["SHORTCUT"] = "Cmd+Shift+U";
#else
			substitutions["SHORTCUT"] = "Ctrl+Shift+U";
#endif
			params.substitutions = substitutions;
			if (!gSavedSettings.getBOOL("HideUIControls"))
			{
				// hiding, so show notification
				LLNotifications::instance().add(params);
			}
			else
			{
				LLNotifications::instance().forceResponse(params, 0);
			}
		}
		return true;
	}

	void confirm(const LLSD& notification, const LLSD& response)
	{
		S32 option = LLNotificationsUtil::getSelectedOption(notification, response);

		if (option == 0) // OK
		{
			gViewerWindow->setUIVisibility(gSavedSettings.getBOOL("HideUIControls"));
			LLPanelStandStopFlying::getInstance()->setVisible(gSavedSettings.getBOOL("HideUIControls"));
			gSavedSettings.setBOOL("HideUIControls",!gSavedSettings.getBOOL("HideUIControls"));
		}
	}
};

class LLEditDuplicate : public view_listener_t
{
	bool handleEvent(const LLSD& userdata)
	{
		if(LLEditMenuHandler::gEditMenuHandler)
		{
			LLEditMenuHandler::gEditMenuHandler->duplicate();
		}
		return true;
	}
};

class LLEditEnableDuplicate : public view_listener_t
{
	bool handleEvent(const LLSD& userdata)
	{
		bool new_value = LLEditMenuHandler::gEditMenuHandler && LLEditMenuHandler::gEditMenuHandler->canDuplicate();
		return new_value;
	}
};

void handle_duplicate_in_place(void*)
{
	llinfos << "handle_duplicate_in_place" << llendl;

	LLVector3 offset(0.f, 0.f, 0.f);
	LLSelectMgr::getInstance()->selectDuplicate(offset, TRUE);
}

/* dead code 30-apr-2008
void handle_deed_object_to_group(void*)
{
	LLUUID group_id;
	
	LLSelectMgr::getInstance()->selectGetGroup(group_id);
	LLSelectMgr::getInstance()->sendOwner(LLUUID::null, group_id, FALSE);
	LLViewerStats::getInstance()->incStat(LLViewerStats::ST_RELEASE_COUNT);
}

BOOL enable_deed_object_to_group(void*)
{
	if(LLSelectMgr::getInstance()->getSelection()->isEmpty()) return FALSE;
	LLPermissions perm;
	LLUUID group_id;

	if (LLSelectMgr::getInstance()->selectGetGroup(group_id) &&
		gAgent.hasPowerInGroup(group_id, GP_OBJECT_DEED) &&
		LLSelectMgr::getInstance()->selectGetPermissions(perm) &&
		perm.deedToGroup(gAgent.getID(), group_id))
	{
		return TRUE;
	}
	return FALSE;
}

*/


/*
 * No longer able to support viewer side manipulations in this way
 *
void god_force_inv_owner_permissive(LLViewerObject* object,
									LLInventoryObject::object_list_t* inventory,
									S32 serial_num,
									void*)
{
	typedef std::vector<LLPointer<LLViewerInventoryItem> > item_array_t;
	item_array_t items;

	LLInventoryObject::object_list_t::const_iterator inv_it = inventory->begin();
	LLInventoryObject::object_list_t::const_iterator inv_end = inventory->end();
	for ( ; inv_it != inv_end; ++inv_it)
	{
		if(((*inv_it)->getType() != LLAssetType::AT_CATEGORY))
		{
			LLInventoryObject* obj = *inv_it;
			LLPointer<LLViewerInventoryItem> new_item = new LLViewerInventoryItem((LLViewerInventoryItem*)obj);
			LLPermissions perm(new_item->getPermissions());
			perm.setMaskBase(PERM_ALL);
			perm.setMaskOwner(PERM_ALL);
			new_item->setPermissions(perm);
			items.push_back(new_item);
		}
	}
	item_array_t::iterator end = items.end();
	item_array_t::iterator it;
	for(it = items.begin(); it != end; ++it)
	{
		// since we have the inventory item in the callback, it should not
		// invalidate iteration through the selection manager.
		object->updateInventory((*it), TASK_INVENTORY_ITEM_KEY, false);
	}
}
*/

void handle_object_owner_permissive(void*)
{
	// only send this if they're a god.
	if(gAgent.isGodlike())
	{
		// do the objects.
		LLSelectMgr::getInstance()->selectionSetObjectPermissions(PERM_BASE, TRUE, PERM_ALL, TRUE);
		LLSelectMgr::getInstance()->selectionSetObjectPermissions(PERM_OWNER, TRUE, PERM_ALL, TRUE);
	}
}

void handle_object_owner_self(void*)
{
	// only send this if they're a god.
	if(gAgent.isGodlike())
	{
		LLSelectMgr::getInstance()->sendOwner(gAgent.getID(), gAgent.getGroupID(), TRUE);
	}
}

// Shortcut to set owner permissions to not editable.
void handle_object_lock(void*)
{
	LLSelectMgr::getInstance()->selectionSetObjectPermissions(PERM_OWNER, FALSE, PERM_MODIFY);
}

void handle_object_asset_ids(void*)
{
	// only send this if they're a god.
	if (gAgent.isGodlike())
	{
		LLSelectMgr::getInstance()->sendGodlikeRequest("objectinfo", "assetids");
	}
}

void handle_force_parcel_owner_to_me(void*)
{
	LLViewerParcelMgr::getInstance()->sendParcelGodForceOwner( gAgent.getID() );
}

void handle_force_parcel_to_content(void*)
{
	LLViewerParcelMgr::getInstance()->sendParcelGodForceToContent();
}

void handle_claim_public_land(void*)
{
	if (LLViewerParcelMgr::getInstance()->getSelectionRegion() != gAgent.getRegion())
	{
		LLNotificationsUtil::add("ClaimPublicLand");
		return;
	}

	LLVector3d west_south_global;
	LLVector3d east_north_global;
	LLViewerParcelMgr::getInstance()->getSelection(west_south_global, east_north_global);
	LLVector3 west_south = gAgent.getPosAgentFromGlobal(west_south_global);
	LLVector3 east_north = gAgent.getPosAgentFromGlobal(east_north_global);

	LLMessageSystem* msg = gMessageSystem;
	msg->newMessage("GodlikeMessage");
	msg->nextBlock("AgentData");
	msg->addUUID("AgentID", gAgent.getID());
	msg->addUUID("SessionID", gAgent.getSessionID());
	msg->addUUIDFast(_PREHASH_TransactionID, LLUUID::null); //not used
	msg->nextBlock("MethodData");
	msg->addString("Method", "claimpublicland");
	msg->addUUID("Invoice", LLUUID::null);
	std::string buffer;
	buffer = llformat( "%f", west_south.mV[VX]);
	msg->nextBlock("ParamList");
	msg->addString("Parameter", buffer);
	buffer = llformat( "%f", west_south.mV[VY]);
	msg->nextBlock("ParamList");
	msg->addString("Parameter", buffer);
	buffer = llformat( "%f", east_north.mV[VX]);
	msg->nextBlock("ParamList");
	msg->addString("Parameter", buffer);
	buffer = llformat( "%f", east_north.mV[VY]);
	msg->nextBlock("ParamList");
	msg->addString("Parameter", buffer);
	gAgent.sendReliableMessage();
}



// HACK for easily testing new avatar geometry
void handle_god_request_avatar_geometry(void *)
{
	if (gAgent.isGodlike())
	{
		LLSelectMgr::getInstance()->sendGodlikeRequest("avatar toggle", "");
	}
}

static bool get_derezzable_objects(
	EDeRezDestination dest,
	std::string& error,
	LLViewerRegion*& first_region,
	LLDynamicArray<LLViewerObjectPtr>* derez_objectsp,
	bool only_check = false)
{
	bool found = false;

	LLObjectSelectionHandle selection = LLSelectMgr::getInstance()->getSelection();
	
	// Check conditions that we can't deal with, building a list of
	// everything that we'll actually be derezzing.
	for (LLObjectSelection::valid_root_iterator iter = selection->valid_root_begin();
		 iter != selection->valid_root_end(); iter++)
	{
		LLSelectNode* node = *iter;
		LLViewerObject* object = node->getObject();
		LLViewerRegion* region = object->getRegion();
		if (!first_region)
		{
			first_region = region;
		}
		else
		{
			if(region != first_region)
			{
				// Derez doesn't work at all if the some of the objects
				// are in regions besides the first object selected.
				
				// ...crosses region boundaries
				error = "AcquireErrorObjectSpan";
				break;
			}
		}
		if (object->isAvatar())
		{
			// ...don't acquire avatars
			continue;
		}

		// If AssetContainers are being sent back, they will appear as 
		// boxes in the owner's inventory.
		if (object->getNVPair("AssetContainer")
			&& dest != DRD_RETURN_TO_OWNER)
		{
			// this object is an asset container, derez its contents, not it
			llwarns << "Attempt to derez deprecated AssetContainer object type not supported." << llendl;
			/*
			object->requestInventory(container_inventory_arrived, 
				(void *)(BOOL)(DRD_TAKE_INTO_AGENT_INVENTORY == dest));
			*/
			continue;
		}
		BOOL can_derez_current = FALSE;
		switch(dest)
		{
		case DRD_TAKE_INTO_AGENT_INVENTORY:
		case DRD_TRASH:
			if (!object->isPermanentEnforced() &&
				((node->mPermissions->allowTransferTo(gAgent.getID()) && object->permModify())
				|| (node->allowOperationOnNode(PERM_OWNER, GP_OBJECT_MANIPULATE))))
			{
				can_derez_current = TRUE;
			}
			break;

		case DRD_RETURN_TO_OWNER:
			can_derez_current = TRUE;
			break;

		default:
			if((node->mPermissions->allowTransferTo(gAgent.getID())
				&& object->permCopy())
			   || gAgent.isGodlike())
			{
				can_derez_current = TRUE;
			}
			break;
		}
		if(can_derez_current)
		{
			found = true;

			if (only_check)
				// one found, no need to traverse to the end
				break;

			if (derez_objectsp)
				derez_objectsp->put(object);

		}
	}

	return found;
}

static bool can_derez(EDeRezDestination dest)
{
	LLViewerRegion* first_region = NULL;
	std::string error;
	return get_derezzable_objects(dest, error, first_region, NULL, true);
}

static void derez_objects(
	EDeRezDestination dest,
	const LLUUID& dest_id,
	LLViewerRegion*& first_region,
	std::string& error,
	LLDynamicArray<LLViewerObjectPtr>* objectsp)
{
	LLDynamicArray<LLViewerObjectPtr> derez_objects;

	if (!objectsp) // if objects to derez not specified
	{
		// get them from selection
		if (!get_derezzable_objects(dest, error, first_region, &derez_objects, false))
		{
			llwarns << "No objects to derez" << llendl;
			return;
		}

		objectsp = &derez_objects;
	}


	if(gAgentCamera.cameraMouselook())
	{
		gAgentCamera.changeCameraToDefault();
	}

	// This constant is based on (1200 - HEADER_SIZE) / 4 bytes per
	// root.  I lopped off a few (33) to provide a bit
	// pad. HEADER_SIZE is currently 67 bytes, most of which is UUIDs.
	// This gives us a maximum of 63500 root objects - which should
	// satisfy anybody.
	const S32 MAX_ROOTS_PER_PACKET = 250;
	const S32 MAX_PACKET_COUNT = 254;
	F32 packets = ceil((F32)objectsp->count() / (F32)MAX_ROOTS_PER_PACKET);
	if(packets > (F32)MAX_PACKET_COUNT)
	{
		error = "AcquireErrorTooManyObjects";
	}

	if(error.empty() && objectsp->count() > 0)
	{
		U8 d = (U8)dest;
		LLUUID tid;
		tid.generate();
		U8 packet_count = (U8)packets;
		S32 object_index = 0;
		S32 objects_in_packet = 0;
		LLMessageSystem* msg = gMessageSystem;
		for(U8 packet_number = 0;
			packet_number < packet_count;
			++packet_number)
		{
			msg->newMessageFast(_PREHASH_DeRezObject);
			msg->nextBlockFast(_PREHASH_AgentData);
			msg->addUUIDFast(_PREHASH_AgentID, gAgent.getID());
			msg->addUUIDFast(_PREHASH_SessionID, gAgent.getSessionID());
			msg->nextBlockFast(_PREHASH_AgentBlock);
			msg->addUUIDFast(_PREHASH_GroupID, gAgent.getGroupID());
			msg->addU8Fast(_PREHASH_Destination, d);	
			msg->addUUIDFast(_PREHASH_DestinationID, dest_id);
			msg->addUUIDFast(_PREHASH_TransactionID, tid);
			msg->addU8Fast(_PREHASH_PacketCount, packet_count);
			msg->addU8Fast(_PREHASH_PacketNumber, packet_number);
			objects_in_packet = 0;
			while((object_index < objectsp->count())
				  && (objects_in_packet++ < MAX_ROOTS_PER_PACKET))

			{
				LLViewerObject* object = objectsp->get(object_index++);
				msg->nextBlockFast(_PREHASH_ObjectData);
				msg->addU32Fast(_PREHASH_ObjectLocalID, object->getLocalID());
				// VEFFECT: DerezObject
				LLHUDEffectSpiral* effectp = (LLHUDEffectSpiral*)LLHUDManager::getInstance()->createViewerEffect(LLHUDObject::LL_HUD_EFFECT_POINT, TRUE);
				effectp->setPositionGlobal(object->getPositionGlobal());
				effectp->setColor(LLColor4U(gAgent.getEffectColor()));
			}
			msg->sendReliable(first_region->getHost());
		}
		make_ui_sound("UISndObjectRezOut");

		// Busy count decremented by inventory update, so only increment
		// if will be causing an update.
		if (dest != DRD_RETURN_TO_OWNER)
		{
			gViewerWindow->getWindow()->incBusyCount();
		}
	}
	else if(!error.empty())
	{
		LLNotificationsUtil::add(error);
	}
}

static void derez_objects(EDeRezDestination dest, const LLUUID& dest_id)
{
	LLViewerRegion* first_region = NULL;
	std::string error;
	derez_objects(dest, dest_id, first_region, error, NULL);
}

void handle_take_copy()
{
	if (LLSelectMgr::getInstance()->getSelection()->isEmpty()) return;

// [RLVa:KB] - Checked: 2010-03-07 (RLVa-1.2.0c) | Modified: RLVa-1.2.0a
	if ( (rlv_handler_t::isEnabled()) && (!gRlvHandler.canStand()) )
	{
		// Allow only if the avie isn't sitting on any of the selected objects
		LLObjectSelectionHandle hSel = LLSelectMgr::getInstance()->getSelection();
		RlvSelectIsSittingOn f(gAgentAvatarp);
		if ( (hSel.notNull()) && (hSel->getFirstRootNode(&f, TRUE) != NULL) )
			return;
	}
// [/RLVa:KB]

	const LLUUID category_id = gInventory.findCategoryUUIDForType(LLFolderType::FT_OBJECT);
	derez_objects(DRD_ACQUIRE_TO_AGENT_INVENTORY, category_id);
}

// You can return an object to its owner if it is on your land.
class LLObjectReturn : public view_listener_t
{
public:
	LLObjectReturn() : mFirstRegion(NULL) {}

private:
	bool handleEvent(const LLSD& userdata)
	{
		if (LLSelectMgr::getInstance()->getSelection()->isEmpty()) return true;
// [RLVa:KB] - Checked: 2010-03-24 (RLVa-1.4.0a) | Modified: RLVa-1.0.0b
		if ( (rlv_handler_t::isEnabled()) && (!rlvCanDeleteOrReturn()) ) return true;
// [/RLVa:KB]

		mObjectSelection = LLSelectMgr::getInstance()->getEditSelection();

		// Save selected objects, so that we still know what to return after the confirmation dialog resets selection.
		get_derezzable_objects(DRD_RETURN_TO_OWNER, mError, mFirstRegion, &mReturnableObjects);

		LLNotificationsUtil::add("ReturnToOwner", LLSD(), LLSD(), boost::bind(&LLObjectReturn::onReturnToOwner, this, _1, _2));
		return true;
	}

	bool onReturnToOwner(const LLSD& notification, const LLSD& response)
	{
		S32 option = LLNotificationsUtil::getSelectedOption(notification, response);
		if (0 == option)
		{
			// Ignore category ID for this derez destination.
			derez_objects(DRD_RETURN_TO_OWNER, LLUUID::null, mFirstRegion, mError, &mReturnableObjects);
		}

		mReturnableObjects.clear();
		mError.clear();
		mFirstRegion = NULL;

		// drop reference to current selection
		mObjectSelection = NULL;
		return false;
	}

	LLObjectSelectionHandle mObjectSelection;

	LLDynamicArray<LLViewerObjectPtr> mReturnableObjects;
	std::string mError;
	LLViewerRegion* mFirstRegion;
};


// Allow return to owner if one or more of the selected items is
// over land you own.
class LLObjectEnableReturn : public view_listener_t
{
	bool handleEvent(const LLSD& userdata)
	{
		if (LLSelectMgr::getInstance()->getSelection()->isEmpty())
		{
			// Do not enable if nothing selected
			return false;
		}
// [RLVa:KB] - Checked: 2011-05-28 (RLVa-1.4.0a) | Modified: RLVa-1.4.0a
		if ( (rlv_handler_t::isEnabled()) && (!rlvCanDeleteOrReturn()) )
		{
			return false;
		}
// [/RLVa:KB]
#ifdef HACKED_GODLIKE_VIEWER
		bool new_value = true;
#else
		bool new_value = false;
		if (gAgent.isGodlike())
		{
			new_value = true;
		}
		else
		{
			new_value = can_derez(DRD_RETURN_TO_OWNER);
		}
#endif
		return new_value;
	}
};

void force_take_copy(void*)
{
	if (LLSelectMgr::getInstance()->getSelection()->isEmpty()) return;
	const LLUUID category_id = gInventory.findCategoryUUIDForType(LLFolderType::FT_OBJECT);
	derez_objects(DRD_FORCE_TO_GOD_INVENTORY, category_id);
}

void handle_take()
{
	// we want to use the folder this was derezzed from if it's
	// available. Otherwise, derez to the normal place.
//	if(LLSelectMgr::getInstance()->getSelection()->isEmpty())
// [RLVa:KB] - Checked: 2010-03-24 (RLVa-1.2.0e) | Modified: RLVa-1.0.0b
	if ( (LLSelectMgr::getInstance()->getSelection()->isEmpty()) || ((rlv_handler_t::isEnabled()) && (!rlvCanDeleteOrReturn())) )
// [/RLVa:KB]
	{
		return;
	}

	BOOL you_own_everything = TRUE;
	BOOL locked_but_takeable_object = FALSE;
	LLUUID category_id;
	
	for (LLObjectSelection::root_iterator iter = LLSelectMgr::getInstance()->getSelection()->root_begin();
		 iter != LLSelectMgr::getInstance()->getSelection()->root_end(); iter++)
	{
		LLSelectNode* node = *iter;
		LLViewerObject* object = node->getObject();
		if(object)
		{
			if(!object->permYouOwner())
			{
				you_own_everything = FALSE;
			}

			if(!object->permMove())
			{
				locked_but_takeable_object = TRUE;
			}
		}
		if(node->mFolderID.notNull())
		{
			if(category_id.isNull())
			{
				category_id = node->mFolderID;
			}
			else if(category_id != node->mFolderID)
			{
				// we have found two potential destinations. break out
				// now and send to the default location.
				category_id.setNull();
				break;
			}
		}
	}
	if(category_id.notNull())
	{
		// there is an unambiguous destination. See if this agent has
		// such a location and it is not in the trash or library
		if(!gInventory.getCategory(category_id))
		{
			// nope, set to NULL.
			category_id.setNull();
		}
		if(category_id.notNull())
		{
		        // check trash
			const LLUUID trash = gInventory.findCategoryUUIDForType(LLFolderType::FT_TRASH);
			if(category_id == trash || gInventory.isObjectDescendentOf(category_id, trash))
			{
				category_id.setNull();
			}

			// check library
			if(gInventory.isObjectDescendentOf(category_id, gInventory.getLibraryRootFolderID()))
			{
				category_id.setNull();
			}

		}
	}
	if(category_id.isNull())
	{
		category_id = gInventory.findCategoryUUIDForType(LLFolderType::FT_OBJECT);
	}
	LLSD payload;
	payload["folder_id"] = category_id;

	LLNotification::Params params("ConfirmObjectTakeLock");
	params.payload(payload);
	// MAINT-290
	// Reason: Showing the confirmation dialog resets object selection,	thus there is nothing to derez.
	// Fix: pass selection to the confirm_take, so that selection doesn't "die" after confirmation dialog is opened
	params.functor.function(boost::bind(confirm_take, _1, _2, LLSelectMgr::instance().getSelection()));

	if(locked_but_takeable_object ||
	   !you_own_everything)
	{
		if(locked_but_takeable_object && you_own_everything)
		{
			params.name("ConfirmObjectTakeLock");
		}
		else if(!locked_but_takeable_object && !you_own_everything)
		{
			params.name("ConfirmObjectTakeNoOwn");
		}
		else
		{
			params.name("ConfirmObjectTakeLockNoOwn");
		}
	
		LLNotifications::instance().add(params);
	}
	else
	{
		LLNotifications::instance().forceResponse(params, 0);
	}
}

void handle_object_show_inspector()
{
	LLObjectSelectionHandle selection = LLSelectMgr::getInstance()->getSelection();
	LLViewerObject* objectp = selection->getFirstRootObject(TRUE);
 	if (!objectp)
 	{
 		return;
 	}

	LLSD params;
	params["object_id"] = objectp->getID();
	LLFloaterReg::showInstance("inspect_object", params);
}

void handle_avatar_show_inspector()
{
	LLVOAvatar* avatar = find_avatar_from_object( LLSelectMgr::getInstance()->getSelection()->getPrimaryObject() );
	if(avatar)
	{
		LLSD params;
		params["avatar_id"] = avatar->getID();
		LLFloaterReg::showInstance("inspect_avatar", params);
	}
}



bool confirm_take(const LLSD& notification, const LLSD& response, LLObjectSelectionHandle selection_handle)
{
	S32 option = LLNotificationsUtil::getSelectedOption(notification, response);
	if(enable_take() && (option == 0))
	{
		derez_objects(DRD_TAKE_INTO_AGENT_INVENTORY, notification["payload"]["folder_id"].asUUID());
	}
	return false;
}

// You can take an item when it is public and transferrable, or when
// you own it. We err on the side of enabling the item when at least
// one item selected can be copied to inventory.
BOOL enable_take()
{
//	if (sitting_on_selection())
// [RLVa:KB] - Checked: 2010-03-24 (RLVa-1.2.0e) | Modified: RLVa-1.0.0b
	if ( (sitting_on_selection()) || ((rlv_handler_t::isEnabled()) && (!rlvCanDeleteOrReturn())) )
// [/RLVa:KB]
	{
		return FALSE;
	}

	for (LLObjectSelection::valid_root_iterator iter = LLSelectMgr::getInstance()->getSelection()->valid_root_begin();
		 iter != LLSelectMgr::getInstance()->getSelection()->valid_root_end(); iter++)
	{
		LLSelectNode* node = *iter;
		LLViewerObject* object = node->getObject();
		if (object->isAvatar())
		{
			// ...don't acquire avatars
			continue;
		}

#ifdef HACKED_GODLIKE_VIEWER
		return TRUE;
#else
# ifdef TOGGLE_HACKED_GODLIKE_VIEWER
		if (LLGridManager::getInstance()->isInSLBeta() 
            && gAgent.isGodlike())
		{
			return TRUE;
		}
# endif
		if(!object->isPermanentEnforced() &&
			((node->mPermissions->allowTransferTo(gAgent.getID())
			&& object->permModify())
			|| (node->mPermissions->getOwner() == gAgent.getID())))
		{
			return TRUE;
		}
#endif
	}
	return FALSE;
}


void handle_buy_or_take()
{
	if (LLSelectMgr::getInstance()->getSelection()->isEmpty())
	{
		return;
	}

	if (is_selection_buy_not_take())
	{
		S32 total_price = selection_price();

		if (total_price <= gStatusBar->getBalance() || total_price == 0)
		{
			handle_buy();
		}
		else
		{
			LLStringUtil::format_map_t args;
			args["AMOUNT"] = llformat("%d", total_price);
			LLBuyCurrencyHTML::openCurrencyFloater( LLTrans::getString( "BuyingCosts", args ), total_price );
		}
	}
	else
	{
		handle_take();
	}
}

bool visible_buy_object()
{
	return is_selection_buy_not_take() && enable_buy_object();
}

bool visible_take_object()
{
	return !is_selection_buy_not_take() && enable_take();
}

bool tools_visible_buy_object()
{
	return is_selection_buy_not_take();
}

bool tools_visible_take_object()
{
	return !is_selection_buy_not_take();
}

bool enable_how_to_visible(const LLSD& param)
{
	LLFloaterWebContent::Params p;
	p.target = "__help_how_to";
	return LLFloaterReg::instanceVisible("how_to", p);
}

class LLToolsEnableBuyOrTake : public view_listener_t
{
	bool handleEvent(const LLSD& userdata)
	{
		bool is_buy = is_selection_buy_not_take();
		bool new_value = is_buy ? enable_buy_object() : enable_take();
		return new_value;
	}
};

// This is a small helper function to determine if we have a buy or a
// take in the selection. This method is to help with the aliasing
// problems of putting buy and take in the same pie menu space. After
// a fair amont of discussion, it was determined to prefer buy over
// take. The reasoning follows from the fact that when users walk up
// to buy something, they will click on one or more items. Thus, if
// anything is for sale, it becomes a buy operation, and the server
// will group all of the buy items, and copyable/modifiable items into
// one package and give the end user as much as the permissions will
// allow. If the user wanted to take something, they will select fewer
// and fewer items until only 'takeable' items are left. The one
// exception is if you own everything in the selection that is for
// sale, in this case, you can't buy stuff from yourself, so you can
// take it.
// return value = TRUE if selection is a 'buy'.
//                FALSE if selection is a 'take'
BOOL is_selection_buy_not_take()
{
	for (LLObjectSelection::root_iterator iter = LLSelectMgr::getInstance()->getSelection()->root_begin();
		 iter != LLSelectMgr::getInstance()->getSelection()->root_end(); iter++)
	{
		LLSelectNode* node = *iter;
		LLViewerObject* obj = node->getObject();
		if(obj && !(obj->permYouOwner()) && (node->mSaleInfo.isForSale()))
		{
			// you do not own the object and it is for sale, thus,
			// it's a buy
			return TRUE;
		}
	}
	return FALSE;
}

S32 selection_price()
{
	S32 total_price = 0;
	for (LLObjectSelection::root_iterator iter = LLSelectMgr::getInstance()->getSelection()->root_begin();
		 iter != LLSelectMgr::getInstance()->getSelection()->root_end(); iter++)
	{
		LLSelectNode* node = *iter;
		LLViewerObject* obj = node->getObject();
		if(obj && !(obj->permYouOwner()) && (node->mSaleInfo.isForSale()))
		{
			// you do not own the object and it is for sale.
			// Add its price.
			total_price += node->mSaleInfo.getSalePrice();
		}
	}

	return total_price;
}
/*
bool callback_show_buy_currency(const LLSD& notification, const LLSD& response)
{
	S32 option = LLNotificationsUtil::getSelectedOption(notification, response);
	if (0 == option)
	{
		llinfos << "Loading page " << LLNotifications::instance().getGlobalString("BUY_CURRENCY_URL") << llendl;
		LLWeb::loadURL(LLNotifications::instance().getGlobalString("BUY_CURRENCY_URL"));
	}
	return false;
}
*/

void show_buy_currency(const char* extra)
{
	// Don't show currency web page for branded clients.
/*
	std::ostringstream mesg;
	if (extra != NULL)
	{	
		mesg << extra << "\n \n";
	}
	mesg << "Go to " << LLNotifications::instance().getGlobalString("BUY_CURRENCY_URL")<< "\nfor information on purchasing currency?";
*/
	LLSD args;
	if (extra != NULL)
	{
		args["EXTRA"] = extra;
	}
	LLNotificationsUtil::add("PromptGoToCurrencyPage", args);//, LLSD(), callback_show_buy_currency);
}

void handle_buy()
{
	if (LLSelectMgr::getInstance()->getSelection()->isEmpty()) return;

	LLSaleInfo sale_info;
	BOOL valid = LLSelectMgr::getInstance()->selectGetSaleInfo(sale_info);
	if (!valid) return;

	S32 price = sale_info.getSalePrice();
	
	if (price > 0 && price > gStatusBar->getBalance())
	{
		LLStringUtil::format_map_t args;
		args["AMOUNT"] = llformat("%d", price);
		LLBuyCurrencyHTML::openCurrencyFloater( LLTrans::getString("this_object_costs", args), price );
		return;
	}

	if (sale_info.getSaleType() == LLSaleInfo::FS_CONTENTS)
	{
		handle_buy_contents(sale_info);
	}
	else
	{
		handle_buy_object(sale_info);
	}
}

bool anyone_copy_selection(LLSelectNode* nodep)
{
	bool perm_copy = (bool)(nodep->getObject()->permCopy());
	bool all_copy = (bool)(nodep->mPermissions->getMaskEveryone() & PERM_COPY);
	return perm_copy && all_copy;
}

bool for_sale_selection(LLSelectNode* nodep)
{
	return nodep->mSaleInfo.isForSale()
		&& nodep->mPermissions->getMaskOwner() & PERM_TRANSFER
		&& (nodep->mPermissions->getMaskOwner() & PERM_COPY
			|| nodep->mSaleInfo.getSaleType() != LLSaleInfo::FS_COPY);
}

BOOL sitting_on_selection()
{
	LLSelectNode* node = LLSelectMgr::getInstance()->getSelection()->getFirstRootNode();
	if (!node)
	{
		return FALSE;
	}

	if (!node->mValid)
	{
		return FALSE;
	}

	LLViewerObject* root_object = node->getObject();
	if (!root_object)
	{
		return FALSE;
	}

	// Need to determine if avatar is sitting on this object
	if (!isAgentAvatarValid()) return FALSE;

	return (gAgentAvatarp->isSitting() && gAgentAvatarp->getRoot() == root_object);
}

class LLToolsSaveToObjectInventory : public view_listener_t
{
	bool handleEvent(const LLSD& userdata)
	{
		LLSelectNode* node = LLSelectMgr::getInstance()->getSelection()->getFirstRootNode();
		if(node && (node->mValid) && (!node->mFromTaskID.isNull()))
		{
			// *TODO: check to see if the fromtaskid object exists.
			derez_objects(DRD_SAVE_INTO_TASK_INVENTORY, node->mFromTaskID);
		}
		return true;
	}
};

class LLToolsEnablePathfinding : public view_listener_t
{
	bool handleEvent(const LLSD& userdata)
	{
		return (LLPathfindingManager::getInstance() != NULL) && LLPathfindingManager::getInstance()->isPathfindingEnabledForCurrentRegion();
	}
};

class LLToolsEnablePathfindingView : public view_listener_t
{
	bool handleEvent(const LLSD& userdata)
	{
		return (LLPathfindingManager::getInstance() != NULL) && LLPathfindingManager::getInstance()->isPathfindingEnabledForCurrentRegion() && LLPathfindingManager::getInstance()->isPathfindingViewEnabled();
	}
};

class LLToolsDoPathfindingRebakeRegion : public view_listener_t
{
	bool handleEvent(const LLSD& userdata)
	{
		bool hasPathfinding = (LLPathfindingManager::getInstance() != NULL);

		if (hasPathfinding)
		{
			LLMenuOptionPathfindingRebakeNavmesh::getInstance()->sendRequestRebakeNavmesh();
		}

		return hasPathfinding;
	}
};

class LLToolsEnablePathfindingRebakeRegion : public view_listener_t
{
	bool handleEvent(const LLSD& userdata)
	{
		bool returnValue = false;

		if (LLPathfindingManager::getInstance() != NULL)
		{
			LLMenuOptionPathfindingRebakeNavmesh *rebakeInstance = LLMenuOptionPathfindingRebakeNavmesh::getInstance();
			returnValue = (rebakeInstance->canRebakeRegion() &&
				(rebakeInstance->getMode() == LLMenuOptionPathfindingRebakeNavmesh::kRebakeNavMesh_Available));
		}
		return returnValue;
	}
};

// Round the position of all root objects to the grid
class LLToolsSnapObjectXY : public view_listener_t
{
	bool handleEvent(const LLSD& userdata)
	{
		F64 snap_size = (F64)gSavedSettings.getF32("GridResolution");

		for (LLObjectSelection::root_iterator iter = LLSelectMgr::getInstance()->getSelection()->root_begin();
			 iter != LLSelectMgr::getInstance()->getSelection()->root_end(); iter++)
		{
			LLSelectNode* node = *iter;
			LLViewerObject* obj = node->getObject();
			if (obj->permModify())
			{
				LLVector3d pos_global = obj->getPositionGlobal();
				F64 round_x = fmod(pos_global.mdV[VX], snap_size);
				if (round_x < snap_size * 0.5)
				{
					// closer to round down
					pos_global.mdV[VX] -= round_x;
				}
				else
				{
					// closer to round up
					pos_global.mdV[VX] -= round_x;
					pos_global.mdV[VX] += snap_size;
				}

				F64 round_y = fmod(pos_global.mdV[VY], snap_size);
				if (round_y < snap_size * 0.5)
				{
					pos_global.mdV[VY] -= round_y;
				}
				else
				{
					pos_global.mdV[VY] -= round_y;
					pos_global.mdV[VY] += snap_size;
				}

				obj->setPositionGlobal(pos_global, FALSE);
			}
		}
		LLSelectMgr::getInstance()->sendMultipleUpdate(UPD_POSITION);
		return true;
	}
};

// Determine if the option to cycle between linked prims is shown
class LLToolsEnableSelectNextPart : public view_listener_t
{
	bool handleEvent(const LLSD& userdata)
	{
		bool new_value = (gSavedSettings.getBOOL("EditLinkedParts") &&
				 !LLSelectMgr::getInstance()->getSelection()->isEmpty());
		return new_value;
	}
};

// Cycle selection through linked children in selected object.
// FIXME: Order of children list is not always the same as sim's idea of link order. This may confuse
// resis. Need link position added to sim messages to address this.
class LLToolsSelectNextPart : public view_listener_t
{
	bool handleEvent(const LLSD& userdata)
	{
		S32 object_count = LLSelectMgr::getInstance()->getSelection()->getObjectCount();
		if (gSavedSettings.getBOOL("EditLinkedParts") && object_count)
		{
			LLViewerObject* selected = LLSelectMgr::getInstance()->getSelection()->getFirstObject();
			if (selected && selected->getRootEdit())
			{
				bool fwd = (userdata.asString() == "next");
				bool prev = (userdata.asString() == "previous");
				bool ifwd = (userdata.asString() == "includenext");
				bool iprev = (userdata.asString() == "includeprevious");
				LLViewerObject* to_select = NULL;
				LLViewerObject::child_list_t children = selected->getRootEdit()->getChildren();
				children.push_front(selected->getRootEdit());	// need root in the list too

				for (LLViewerObject::child_list_t::iterator iter = children.begin(); iter != children.end(); ++iter)
				{
					if ((*iter)->isSelected())
					{
						if (object_count > 1 && (fwd || prev))	// multiple selection, find first or last selected if not include
						{
							to_select = *iter;
							if (fwd)
							{
								// stop searching if going forward; repeat to get last hit if backward
								break;
							}
						}
						else if ((object_count == 1) || (ifwd || iprev))	// single selection or include
						{
							if (fwd || ifwd)
							{
								++iter;
								while (iter != children.end() && ((*iter)->isAvatar() || (ifwd && (*iter)->isSelected())))
								{
									++iter;	// skip sitting avatars and selected if include
								}
							}
							else // backward
							{
								iter = (iter == children.begin() ? children.end() : iter);
								--iter;
								while (iter != children.begin() && ((*iter)->isAvatar() || (iprev && (*iter)->isSelected())))
								{
									--iter;	// skip sitting avatars and selected if include
								}
							}
							iter = (iter == children.end() ? children.begin() : iter);
							to_select = *iter;
							break;
						}
					}
				}

				if (to_select)
				{
					if (gFocusMgr.childHasKeyboardFocus(gFloaterTools))
					{
						gFocusMgr.setKeyboardFocus(NULL);	// force edit toolbox to commit any changes
					}
					if (fwd || prev)
					{
						LLSelectMgr::getInstance()->deselectAll();
					}
					LLSelectMgr::getInstance()->selectObjectOnly(to_select);
					return true;
				}
			}
		}
		return true;
	}
};

class LLToolsStopAllAnimations : public view_listener_t
{
	bool handleEvent(const LLSD& userdata)
	{
		gAgent.stopCurrentAnimations();
		return true;
	}
};

class LLToolsReleaseKeys : public view_listener_t
{
	bool handleEvent(const LLSD& userdata)
	{
// [RLVa:KB] - Checked: 2010-04-19 (RLVa-1.2.0f) | Modified: RLVa-1.0.5a
		if ( (rlv_handler_t::isEnabled()) && (gRlvAttachmentLocks.hasLockedAttachmentPoint(RLV_LOCK_REMOVE)) )
			return true;
// [/RLVa:KB]

		gAgent.forceReleaseControls();
		return true;
	}
};

class LLToolsEnableReleaseKeys : public view_listener_t
{
	bool handleEvent(const LLSD& userdata)
	{
// [RLVa:KB] - Checked: 2010-04-19 (RLVa-1.2.0f) | Modified: RLVa-1.0.5a
		return (gAgent.anyControlGrabbed()) && 
			( (!rlv_handler_t::isEnabled()) || (!gRlvAttachmentLocks.hasLockedAttachmentPoint(RLV_LOCK_REMOVE)) );
// [/RLVa:KB]
//		return gAgent.anyControlGrabbed();
	}
};


class LLEditEnableCut : public view_listener_t
{
	bool handleEvent(const LLSD& userdata)
	{
		bool new_value = LLEditMenuHandler::gEditMenuHandler && LLEditMenuHandler::gEditMenuHandler->canCut();
		return new_value;
	}
};

class LLEditCut : public view_listener_t
{
	bool handleEvent(const LLSD& userdata)
	{
		if( LLEditMenuHandler::gEditMenuHandler )
		{
			LLEditMenuHandler::gEditMenuHandler->cut();
		}
		return true;
	}
};

class LLEditEnableCopy : public view_listener_t
{
	bool handleEvent(const LLSD& userdata)
	{
		bool new_value = LLEditMenuHandler::gEditMenuHandler && LLEditMenuHandler::gEditMenuHandler->canCopy();
		return new_value;
	}
};

class LLEditCopy : public view_listener_t
{
	bool handleEvent(const LLSD& userdata)
	{
		if( LLEditMenuHandler::gEditMenuHandler )
		{
			LLEditMenuHandler::gEditMenuHandler->copy();
		}
		return true;
	}
};

class LLEditEnablePaste : public view_listener_t
{
	bool handleEvent(const LLSD& userdata)
	{
		bool new_value = LLEditMenuHandler::gEditMenuHandler && LLEditMenuHandler::gEditMenuHandler->canPaste();
		return new_value;
	}
};

class LLEditPaste : public view_listener_t
{
	bool handleEvent(const LLSD& userdata)
	{
		if( LLEditMenuHandler::gEditMenuHandler )
		{
			LLEditMenuHandler::gEditMenuHandler->paste();
		}
		return true;
	}
};

class LLEditEnableDelete : public view_listener_t
{
	bool handleEvent(const LLSD& userdata)
	{
		bool new_value = LLEditMenuHandler::gEditMenuHandler && LLEditMenuHandler::gEditMenuHandler->canDoDelete();
		return new_value;
	}
};

class LLEditDelete : public view_listener_t
{
	bool handleEvent(const LLSD& userdata)
	{
		// If a text field can do a deletion, it gets precedence over deleting
		// an object in the world.
		if( LLEditMenuHandler::gEditMenuHandler && LLEditMenuHandler::gEditMenuHandler->canDoDelete())
		{
			LLEditMenuHandler::gEditMenuHandler->doDelete();
		}

		// and close any pie/context menus when done
		gMenuHolder->hideMenus();

		// When deleting an object we may not actually be done
		// Keep selection so we know what to delete when confirmation is needed about the delete
		gMenuObject->hide();
		return true;
	}
};

void handle_spellcheck_replace_with_suggestion(const LLUICtrl* ctrl, const LLSD& param)
{
	const LLContextMenu* menu = dynamic_cast<const LLContextMenu*>(ctrl->getParent());
	LLSpellCheckMenuHandler* spellcheck_handler = (menu) ? dynamic_cast<LLSpellCheckMenuHandler*>(menu->getSpawningView()) : NULL;
	if ( (!spellcheck_handler) || (!spellcheck_handler->getSpellCheck()) )
	{
		return;
	}

	U32 index = 0;
	if ( (!LLStringUtil::convertToU32(param.asString(), index)) || (index >= spellcheck_handler->getSuggestionCount()) )
	{
		return;
	}

	spellcheck_handler->replaceWithSuggestion(index);
}

bool visible_spellcheck_suggestion(LLUICtrl* ctrl, const LLSD& param)
{
	LLMenuItemGL* item = dynamic_cast<LLMenuItemGL*>(ctrl);
	const LLContextMenu* menu = (item) ? dynamic_cast<const LLContextMenu*>(item->getParent()) : NULL;
	const LLSpellCheckMenuHandler* spellcheck_handler = (menu) ? dynamic_cast<const LLSpellCheckMenuHandler*>(menu->getSpawningView()) : NULL;
	if ( (!spellcheck_handler) || (!spellcheck_handler->getSpellCheck()) )
	{
		return false;
	}

	U32 index = 0;
	if ( (!LLStringUtil::convertToU32(param.asString(), index)) || (index >= spellcheck_handler->getSuggestionCount()) )
	{
		return false;
	}

	item->setLabel(spellcheck_handler->getSuggestion(index));
	return true;
}

void handle_spellcheck_add_to_dictionary(const LLUICtrl* ctrl)
{
	const LLContextMenu* menu = dynamic_cast<const LLContextMenu*>(ctrl->getParent());
	LLSpellCheckMenuHandler* spellcheck_handler = (menu) ? dynamic_cast<LLSpellCheckMenuHandler*>(menu->getSpawningView()) : NULL;
	if ( (spellcheck_handler) && (spellcheck_handler->canAddToDictionary()) )
	{
		spellcheck_handler->addToDictionary();
	}
}

bool enable_spellcheck_add_to_dictionary(const LLUICtrl* ctrl)
{
	const LLContextMenu* menu = dynamic_cast<const LLContextMenu*>(ctrl->getParent());
	const LLSpellCheckMenuHandler* spellcheck_handler = (menu) ? dynamic_cast<const LLSpellCheckMenuHandler*>(menu->getSpawningView()) : NULL;
	return (spellcheck_handler) && (spellcheck_handler->canAddToDictionary());
}

void handle_spellcheck_add_to_ignore(const LLUICtrl* ctrl)
{
	const LLContextMenu* menu = dynamic_cast<const LLContextMenu*>(ctrl->getParent());
	LLSpellCheckMenuHandler* spellcheck_handler = (menu) ? dynamic_cast<LLSpellCheckMenuHandler*>(menu->getSpawningView()) : NULL;
	if ( (spellcheck_handler) && (spellcheck_handler->canAddToIgnore()) )
	{
		spellcheck_handler->addToIgnore();
	}
}

bool enable_spellcheck_add_to_ignore(const LLUICtrl* ctrl)
{
	const LLContextMenu* menu = dynamic_cast<const LLContextMenu*>(ctrl->getParent());
	const LLSpellCheckMenuHandler* spellcheck_handler = (menu) ? dynamic_cast<const LLSpellCheckMenuHandler*>(menu->getSpawningView()) : NULL;
	return (spellcheck_handler) && (spellcheck_handler->canAddToIgnore());
}

bool enable_object_return()
{
	return (!LLSelectMgr::getInstance()->getSelection()->isEmpty() &&
		(gAgent.isGodlike() || can_derez(DRD_RETURN_TO_OWNER)));
}

bool enable_object_delete()
{
	bool new_value = 
#ifdef HACKED_GODLIKE_VIEWER
	TRUE;
#else
# ifdef TOGGLE_HACKED_GODLIKE_VIEWER
	(LLGridManager::getInstance()->isInSLBeta()
     && gAgent.isGodlike()) ||
# endif
	LLSelectMgr::getInstance()->canDoDelete();
#endif
	return new_value;
}

class LLObjectsReturnPackage
{
public:
	LLObjectsReturnPackage() : mObjectSelection(), mReturnableObjects(), mError(),	mFirstRegion(NULL) {};
	~LLObjectsReturnPackage()
	{
		mObjectSelection.clear();
		mReturnableObjects.clear();
		mError.clear();
		mFirstRegion = NULL;
	};

	LLObjectSelectionHandle mObjectSelection;
	LLDynamicArray<LLViewerObjectPtr> mReturnableObjects;
	std::string mError;
	LLViewerRegion *mFirstRegion;
};

static void return_objects(LLObjectsReturnPackage *objectsReturnPackage, const LLSD& notification, const LLSD& response)
{
	if (LLNotificationsUtil::getSelectedOption(notification, response) == 0)
	{
		// Ignore category ID for this derez destination.
		derez_objects(DRD_RETURN_TO_OWNER, LLUUID::null, objectsReturnPackage->mFirstRegion, objectsReturnPackage->mError, &objectsReturnPackage->mReturnableObjects);
	}

	delete objectsReturnPackage;
}

void handle_object_return()
{
	if (!LLSelectMgr::getInstance()->getSelection()->isEmpty())
	{
		LLObjectsReturnPackage *objectsReturnPackage = new LLObjectsReturnPackage();
		objectsReturnPackage->mObjectSelection = LLSelectMgr::getInstance()->getEditSelection();

		// Save selected objects, so that we still know what to return after the confirmation dialog resets selection.
		get_derezzable_objects(DRD_RETURN_TO_OWNER, objectsReturnPackage->mError, objectsReturnPackage->mFirstRegion, &objectsReturnPackage->mReturnableObjects);

		LLNotificationsUtil::add("ReturnToOwner", LLSD(), LLSD(), boost::bind(&return_objects, objectsReturnPackage, _1, _2));
	}
}

void handle_object_delete()
{

		if (LLSelectMgr::getInstance())
		{
			LLSelectMgr::getInstance()->doDelete();
		}

		// and close any pie/context menus when done
		gMenuHolder->hideMenus();

		// When deleting an object we may not actually be done
		// Keep selection so we know what to delete when confirmation is needed about the delete
		gMenuObject->hide();
		return;
}

void handle_force_delete(void*)
{
	LLSelectMgr::getInstance()->selectForceDelete();
}

class LLViewEnableJoystickFlycam : public view_listener_t
{
	bool handleEvent(const LLSD& userdata)
	{
		bool new_value = (gSavedSettings.getBOOL("JoystickEnabled") && gSavedSettings.getBOOL("JoystickFlycamEnabled"));
		return new_value;
	}
};

class LLViewEnableLastChatter : public view_listener_t
{
	bool handleEvent(const LLSD& userdata)
	{
		// *TODO: add check that last chatter is in range
		bool new_value = (gAgentCamera.cameraThirdPerson() && gAgent.getLastChatter().notNull());
		return new_value;
	}
};

class LLEditEnableDeselect : public view_listener_t
{
	bool handleEvent(const LLSD& userdata)
	{
		bool new_value = LLEditMenuHandler::gEditMenuHandler && LLEditMenuHandler::gEditMenuHandler->canDeselect();
		return new_value;
	}
};

class LLEditDeselect : public view_listener_t
{
	bool handleEvent(const LLSD& userdata)
	{
		if( LLEditMenuHandler::gEditMenuHandler )
		{
			LLEditMenuHandler::gEditMenuHandler->deselect();
		}
		return true;
	}
};

class LLEditEnableSelectAll : public view_listener_t
{
	bool handleEvent(const LLSD& userdata)
	{
		bool new_value = LLEditMenuHandler::gEditMenuHandler && LLEditMenuHandler::gEditMenuHandler->canSelectAll();
		return new_value;
	}
};


class LLEditSelectAll : public view_listener_t
{
	bool handleEvent(const LLSD& userdata)
	{
		if( LLEditMenuHandler::gEditMenuHandler )
		{
			LLEditMenuHandler::gEditMenuHandler->selectAll();
		}
		return true;
	}
};


class LLEditEnableUndo : public view_listener_t
{
	bool handleEvent(const LLSD& userdata)
	{
		bool new_value = LLEditMenuHandler::gEditMenuHandler && LLEditMenuHandler::gEditMenuHandler->canUndo();
		return new_value;
	}
};

class LLEditUndo : public view_listener_t
{
	bool handleEvent(const LLSD& userdata)
	{
		if( LLEditMenuHandler::gEditMenuHandler && LLEditMenuHandler::gEditMenuHandler->canUndo() )
		{
			LLEditMenuHandler::gEditMenuHandler->undo();
		}
		return true;
	}
};

class LLEditEnableRedo : public view_listener_t
{
	bool handleEvent(const LLSD& userdata)
	{
		bool new_value = LLEditMenuHandler::gEditMenuHandler && LLEditMenuHandler::gEditMenuHandler->canRedo();
		return new_value;
	}
};

class LLEditRedo : public view_listener_t
{
	bool handleEvent(const LLSD& userdata)
	{
		if( LLEditMenuHandler::gEditMenuHandler && LLEditMenuHandler::gEditMenuHandler->canRedo() )
		{
			LLEditMenuHandler::gEditMenuHandler->redo();
		}
		return true;
	}
};



void print_object_info(void*)
{
	LLSelectMgr::getInstance()->selectionDump();
}

void print_agent_nvpairs(void*)
{
	LLViewerObject *objectp;

	llinfos << "Agent Name Value Pairs" << llendl;

	objectp = gObjectList.findObject(gAgentID);
	if (objectp)
	{
		objectp->printNameValuePairs();
	}
	else
	{
		llinfos << "Can't find agent object" << llendl;
	}

	llinfos << "Camera at " << gAgentCamera.getCameraPositionGlobal() << llendl;
}

void show_debug_menus()
{
	// this might get called at login screen where there is no menu so only toggle it if one exists
	if ( gMenuBarView )
	{
		BOOL debug = gSavedSettings.getBOOL("UseDebugMenus");
		BOOL qamode = gSavedSettings.getBOOL("QAMode");

		gMenuBarView->setItemVisible("Advanced", debug);
// 		gMenuBarView->setItemEnabled("Advanced", debug); // Don't disable Advanced keyboard shortcuts when hidden

// [RLVa:KB] - Checked: 2011-08-16 (RLVa-1.4.0b) | Modified: RLVa-1.4.0b
		// NOTE: this is supposed to execute whether RLVa is enabled or not
		rlvMenuToggleVisible();
// [/RLVa:KB]
		
		gMenuBarView->setItemVisible("Debug", qamode);
		gMenuBarView->setItemEnabled("Debug", qamode);

		gMenuBarView->setItemVisible("Develop", qamode);
		gMenuBarView->setItemEnabled("Develop", qamode);

		// Server ('Admin') menu hidden when not in godmode.
		const bool show_server_menu = (gAgent.getGodLevel() > GOD_NOT || (debug && gAgent.getAdminOverride()));
		gMenuBarView->setItemVisible("Admin", show_server_menu);
		gMenuBarView->setItemEnabled("Admin", show_server_menu);
	}
	if (gLoginMenuBarView)
	{
		BOOL debug = gSavedSettings.getBOOL("UseDebugMenus");
		gLoginMenuBarView->setItemVisible("Debug", debug);
		gLoginMenuBarView->setItemEnabled("Debug", debug);
	}
}

void toggle_debug_menus(void*)
{
	BOOL visible = ! gSavedSettings.getBOOL("UseDebugMenus");
	gSavedSettings.setBOOL("UseDebugMenus", visible);
	show_debug_menus();
}

void toggle_v1_menus(void*)	// V1 menu system	-WoLf
{
	BOOL visible = ! gSavedSettings.getBOOL("FSUseV1Menus");
	gSavedSettings.setBOOL("FSUseV1Menus", visible);
	show_v1_menus();
}

// AO This may be called a few seconds after activations, to reset it back to V2-style
void menuTimerV1()
{
	gSavedSettings.setBOOL("FSUseV1Menus", FALSE);
	show_v1_menus();
}

void show_v1_menus()	// V1 menu system	-WoLf
{
	BOOL V1 = gSavedSettings.getBOOL("FSUseV1Menus");
	rlvCallbackTimerOnce(30, boost::bind(&menuTimerV1));
	
	if ( gMenuBarView )
	{
	// The original menu system
		gMenuBarView->setItemVisible("Me", !V1);
		gMenuBarView->setItemEnabled("Me", !V1);
		gMenuBarView->setItemVisible("Communicate", !V1);
		gMenuBarView->setItemEnabled("Communicate", !V1);
		gMenuBarView->setItemVisible("World", !V1);
		gMenuBarView->setItemEnabled("World", !V1);
		gMenuBarView->setItemVisible("BuildTools", !V1);
		gMenuBarView->setItemEnabled("BuildTools", !V1);
		gMenuBarView->setItemVisible("Content", !V1);
		gMenuBarView->setItemEnabled("Content", !V1);
		gMenuBarView->setItemVisible("Help", !V1);
		gMenuBarView->setItemEnabled("Help", !V1);
		gMenuBarView->setItemVisible("Advanced", !V1);
		gMenuBarView->setItemEnabled("Advanced", !V1);
		gMenuBarView->setItemVisible("Develop", !V1);
		gMenuBarView->setItemEnabled("Develop", !V1);

	// The V1 menu system
		gMenuBarView->setItemVisible("V1-File", V1);
		gMenuBarView->setItemEnabled("V1-File", V1);
		gMenuBarView->setItemVisible("V1-Edit", V1);
		gMenuBarView->setItemEnabled("V1-Edit", V1);
		gMenuBarView->setItemVisible("V1-View", V1);
		gMenuBarView->setItemEnabled("V1-View", V1);
		gMenuBarView->setItemVisible("V1-World", V1);
		gMenuBarView->setItemEnabled("V1-World", V1);
		gMenuBarView->setItemVisible("V1-Tools", V1);
		gMenuBarView->setItemEnabled("V1-Tools", V1);
		gMenuBarView->setItemVisible("V1-Help", V1);
		gMenuBarView->setItemEnabled("V1-Help", V1);
		gMenuBarView->setItemVisible("V1-Firestorm", V1);
		gMenuBarView->setItemEnabled("V1-Firestorm", V1);
		gMenuBarView->setItemVisible("V1-Advanced", V1);
		gMenuBarView->setItemEnabled("V1-Advanced", V1);

		if (V1 == false)
		{
			show_debug_menus();
		}
	}
}

// LLUUID gExporterRequestID;
// std::string gExportDirectory;

// LLUploadDialog *gExportDialog = NULL;

// void handle_export_selected( void * )
// {
// 	LLObjectSelectionHandle selection = LLSelectMgr::getInstance()->getSelection();
// 	if (selection->isEmpty())
// 	{
// 		return;
// 	}
// 	llinfos << "Exporting selected objects:" << llendl;

// 	gExporterRequestID.generate();
// 	gExportDirectory = "";

// 	LLMessageSystem* msg = gMessageSystem;
// 	msg->newMessageFast(_PREHASH_ObjectExportSelected);
// 	msg->nextBlockFast(_PREHASH_AgentData);
// 	msg->addUUIDFast(_PREHASH_AgentID, gAgent.getID());
// 	msg->addUUIDFast(_PREHASH_RequestID, gExporterRequestID);
// 	msg->addS16Fast(_PREHASH_VolumeDetail, 4);

// 	for (LLObjectSelection::root_iterator iter = selection->root_begin();
// 		 iter != selection->root_end(); iter++)
// 	{
// 		LLSelectNode* node = *iter;
// 		LLViewerObject* object = node->getObject();
// 		msg->nextBlockFast(_PREHASH_ObjectData);
// 		msg->addUUIDFast(_PREHASH_ObjectID, object->getID());
// 		llinfos << "Object: " << object->getID() << llendl;
// 	}
// 	msg->sendReliable(gAgent.getRegion()->getHost());

// 	gExportDialog = LLUploadDialog::modalUploadDialog("Exporting selected objects...");
// }
//
<<<<<<< HEAD

class LLCommunicateBlockList : public view_listener_t
{
	bool handleEvent(const LLSD& userdata)
	{
		// <FS:Ansariel> Optional standalone blocklist floater
		//LLFloaterSidePanelContainer::showPanel("people", "panel_block_list_sidetray", LLSD());
		if (gSavedSettings.getBOOL("FSUseStandaloneBlocklistFloater"))
		{
			LLFloaterReg::showInstance("fs_blocklist", LLSD());
		}
		else
		{
			LLFloaterSidePanelContainer::showPanel("people", "panel_block_list_sidetray", LLSD());
		}
		// </FS:Ansariel>
		return true;
	}
};

=======
>>>>>>> fe8b4bf1
class LLWorldSetHomeLocation : public view_listener_t
{
	bool handleEvent(const LLSD& userdata)
	{
		// we just send the message and let the server check for failure cases
		// server will echo back a "Home position set." alert if it succeeds
		// and the home location screencapture happens when that alert is recieved
		gAgent.setStartPosition(START_LOCATION_ID_HOME);
		return true;
	}
};

class LLWorldTeleportHome : public view_listener_t
{
	bool handleEvent(const LLSD& userdata)
	{
		gAgent.teleportHome();
		return true;
	}
};

class LLWorldAlwaysRun : public view_listener_t
{
	bool handleEvent(const LLSD& userdata)
	{
		// as well as altering the default walk-vs-run state,
		// we also change the *current* walk-vs-run state.
		if (gAgent.getAlwaysRun())
		{
			gAgent.clearAlwaysRun();
//			gAgent.clearRunning();
		}
		else
		{
			gAgent.setAlwaysRun();
//			gAgent.setRunning();
		}

		// tell the simulator.
//		gAgent.sendWalkRun(gAgent.getAlwaysRun());

		// Update Movement Controls according to AlwaysRun mode
		LLFloaterMove::setAlwaysRunMode(gAgent.getAlwaysRun());

		return true;
	}
};

class LLWorldCheckAlwaysRun : public view_listener_t
{
	bool handleEvent(const LLSD& userdata)
	{
		bool new_value = gAgent.getAlwaysRun();
		return new_value;
	}
};

class LLWorldSetAway : public view_listener_t
{
	bool handleEvent(const LLSD& userdata)
	{
		if (gAgent.getAFK())
		{
			gAgent.clearAFK();
		}
		else
		{
			gAgent.setAFK();
		}
		return true;
	}
};
// [SJ - FIRE-2177 - Making Autorespons a simple Check in the menu again for clarity]
class LLWorldGetAway : public view_listener_t
{
	bool handleEvent(const LLSD& userdata)
	{
		bool new_value = gAgent.getAFK();
		return new_value;
	}
};

class LLWorldSetDoNotDisturb : public view_listener_t
{
	bool handleEvent(const LLSD& userdata)
	{
		if (gAgent.isDoNotDisturb())
		{
			gAgent.setDoNotDisturb(false);
		}
		else
		{
			gAgent.setDoNotDisturb(true);
			LLNotificationsUtil::add("DoNotDisturbModeSet");
		}
		return true;
	}
};

// [SJ - FIRE-2177 - Making Autorespons a simple Check in the menu again for clarity]
class LLWorldGetBusy : public view_listener_t
{
	bool handleEvent(const LLSD& userdata)
	{
		bool new_value = gAgent.getBusy();
		return new_value;
	}
};


class LLWorldSetAutorespond : public view_listener_t
{
	bool handleEvent(const LLSD& userdata)
	{
		if (gAgent.getAutorespond())
		{
			gAgent.clearAutorespond();
		}
		else
		{
			gAgent.setAutorespond();
			LLNotificationsUtil::add("AutorespondModeSet");
		}
		return true;
	}
};

// [SJ - FIRE-2177 - Making Autorespons a simple Check in the menu again for clarity]
class LLWorldGetAutorespond : public view_listener_t
{
	bool handleEvent(const LLSD& userdata)
	{
		bool new_value = gAgent.getAutorespond();
		return new_value;
	}
};


class LLWorldSetAutorespondNonFriends : public view_listener_t
{
	bool handleEvent(const LLSD& userdata)
	{
		if (gAgent.getAutorespondNonFriends())
		{
			gAgent.clearAutorespondNonFriends();
		}
		else
		{
			gAgent.setAutorespondNonFriends();
			LLNotificationsUtil::add("AutorespondNonFriendsModeSet");
		}
		return true;
	}
};

// [SJ - FIRE-2177 - Making Autorespons a simple Check in the menu again for clarity]
class LLWorldGetAutorespondNonFriends : public view_listener_t
{
	bool handleEvent(const LLSD& userdata)
	{
		bool new_value = gAgent.getAutorespondNonFriends();
		return new_value;
	}
};

class LLWorldCreateLandmark : public view_listener_t
{
	bool handleEvent(const LLSD& userdata)
	{
// [RLVa:KB] - Checked: 2010-09-28 (RLVa-1.4.5) | Added: RLVa-1.0.0
		if (gRlvHandler.hasBehaviour(RLV_BHVR_SHOWLOC))
			return true;
// [/RLVa:KB]

<<<<<<< HEAD
		// <FS:Ansariel> FIRE-817: Separate place details floater
		//LLFloaterSidePanelContainer::showPanel("places", LLSD().with("type", "create_landmark"));
		if (gSavedSettings.getBOOL("FSUseStandalonePlaceDetailsFloater"))
		{
			LLFloaterReg::showInstance("fs_placedetails", LLSD().with("type", "create_landmark"));
		}
		else
		{
			LLFloaterSidePanelContainer::showPanel("places", LLSD().with("type", "create_landmark"));
		}
		// </FS:Ansariel>
=======
		LLFloaterSidePanelContainer::showPanel("places", LLSD().with("type", "create_landmark"));
>>>>>>> fe8b4bf1

		return true;
	}
};

class LLWorldPlaceProfile : public view_listener_t
{
	bool handleEvent(const LLSD& userdata)
	{
// [RLVa:KB] - Checked: 2012-02-08 (RLVa-1.4.5) | Added: RLVa-1.4.5
		if (gRlvHandler.hasBehaviour(RLV_BHVR_SHOWLOC))
			return true;
// [/RLVa:KB]

<<<<<<< HEAD
		// <FS:Ansariel> FIRE-817: Separate place details floater
		//LLFloaterSidePanelContainer::showPanel("places", LLSD().with("type", "agent"));
		if (gSavedSettings.getBOOL("FSUseStandalonePlaceDetailsFloater"))
		{
			LLFloaterReg::showInstance("fs_placedetails", LLSD().with("type", "agent"));
		}
		else
		{
			LLFloaterSidePanelContainer::showPanel("places", LLSD().with("type", "agent"));
		}
		// </FS:Ansariel>
=======
		LLFloaterSidePanelContainer::showPanel("places", LLSD().with("type", "agent"));
>>>>>>> fe8b4bf1

		return true;
	}
};

// [RLVa:KB] - Checked: 2012-02-08 (RLVa-1.4.5) | Added: RLVa-1.4.5
bool enable_place_profile()
{
	return LLFloaterSidePanelContainer::canShowPanel("places", LLSD().with("type", "agent"));
}
// [/RLVa:KB]

<<<<<<< HEAD
void handle_script_info()
{
	LLUUID object_id;
	if (LLSelectMgr::getInstance()->getSelection()->getPrimaryObject())
	{
		object_id = LLSelectMgr::getInstance()->getSelection()->getPrimaryObject()->mID;
		llinfos << "Reporting Script Info for object: " << object_id.asString() << llendl;
		FSLSLBridge::instance().viewerToLSL("getScriptInfo|" + object_id.asString());
	}
}

=======
>>>>>>> fe8b4bf1
void handle_look_at_selection(const LLSD& param)
{
	const F32 PADDING_FACTOR = 1.75f;
	BOOL zoom = (param.asString() == "zoom");
	if (!LLSelectMgr::getInstance()->getSelection()->isEmpty())
	{
		gAgentCamera.setFocusOnAvatar(FALSE, ANIMATE);

		LLBBox selection_bbox = LLSelectMgr::getInstance()->getBBoxOfSelection();
		F32 angle_of_view = llmax(0.1f, LLViewerCamera::getInstance()->getAspect() > 1.f ? LLViewerCamera::getInstance()->getView() * LLViewerCamera::getInstance()->getAspect() : LLViewerCamera::getInstance()->getView());
		F32 distance = selection_bbox.getExtentLocal().magVec() * PADDING_FACTOR / atan(angle_of_view);

		LLVector3 obj_to_cam = LLViewerCamera::getInstance()->getOrigin() - selection_bbox.getCenterAgent();
		obj_to_cam.normVec();

		LLUUID object_id;
		if (LLSelectMgr::getInstance()->getSelection()->getPrimaryObject())
		{
			object_id = LLSelectMgr::getInstance()->getSelection()->getPrimaryObject()->mID;
		}
		if (zoom)
		{
			// Make sure we are not increasing the distance between the camera and object
			LLVector3d orig_distance = gAgentCamera.getCameraPositionGlobal() - LLSelectMgr::getInstance()->getSelectionCenterGlobal();
			distance = llmin(distance, (F32) orig_distance.length());
				
			gAgentCamera.setCameraPosAndFocusGlobal(LLSelectMgr::getInstance()->getSelectionCenterGlobal() + LLVector3d(obj_to_cam * distance), 
										LLSelectMgr::getInstance()->getSelectionCenterGlobal(), 
										object_id );
			
		}
		else
		{
			gAgentCamera.setFocusGlobal( LLSelectMgr::getInstance()->getSelectionCenterGlobal(), object_id );
		}	
	}
}

// <FS:Ansariel> Option to try via exact position
//void handle_zoom_to_object(LLUUID object_id)
void handle_zoom_to_object(LLUUID object_id, const LLVector3d& object_pos)
// </FS:Ansariel> Option to try via exact position
{
	const F32 PADDING_FACTOR = 2.f;

	LLViewerObject* object = gObjectList.findObject(object_id);

	if (object)
	{
		gAgentCamera.setFocusOnAvatar(FALSE, ANIMATE);

		LLBBox bbox = object->getBoundingBoxAgent() ;
		F32 angle_of_view = llmax(0.1f, LLViewerCamera::getInstance()->getAspect() > 1.f ? LLViewerCamera::getInstance()->getView() * LLViewerCamera::getInstance()->getAspect() : LLViewerCamera::getInstance()->getView());
		F32 distance = bbox.getExtentLocal().magVec() * PADDING_FACTOR / atan(angle_of_view);

		LLVector3 obj_to_cam = LLViewerCamera::getInstance()->getOrigin() - bbox.getCenterAgent();
		obj_to_cam.normVec();


			LLVector3d object_center_global = gAgent.getPosGlobalFromAgent(bbox.getCenterAgent());

			gAgentCamera.setCameraPosAndFocusGlobal(object_center_global + LLVector3d(obj_to_cam * distance), 
											object_center_global, 
											object_id );
	}
	// <FS:Ansariel> Option to try via exact position
	else if (object_pos != LLVector3d(-1.f, -1.f, -1.f))
	{
		LLVector3d obj_to_cam = object_pos - gAgent.getPositionGlobal();
		obj_to_cam.normVec();
		obj_to_cam = obj_to_cam * -4.f;
		obj_to_cam.mdV[VZ] += 0.5;

		gAgentCamera.changeCameraToThirdPerson();
		gAgentCamera.unlockView();
		gAgentCamera.setCameraPosAndFocusGlobal(object_pos + obj_to_cam, object_pos, object_id);
	}
	// </FS:Ansariel> Option to try via exact position
}

class LLAvatarInviteToGroup : public view_listener_t
{
	bool handleEvent(const LLSD& userdata)
	{
		LLVOAvatar* avatar = find_avatar_from_object( LLSelectMgr::getInstance()->getSelection()->getPrimaryObject() );
//		if(avatar)
// [RLVa:KB] - Checked: 2010-06-04 (RLVa-1.2.0d) | Added: RLVa-1.2.0d
		if ( (avatar) && (!gRlvHandler.hasBehaviour(RLV_BHVR_SHOWNAMES)) )
// [/RLVa:KB]
		{
			LLAvatarActions::inviteToGroup(avatar->getID());
		}
		return true;
	}
};

class LLAvatarAddFriend : public view_listener_t
{
	bool handleEvent(const LLSD& userdata)
	{
		LLVOAvatar* avatar = find_avatar_from_object( LLSelectMgr::getInstance()->getSelection()->getPrimaryObject() );
//		if(avatar && !LLAvatarActions::isFriend(avatar->getID()))
// [RLVa:KB] - Checked: 2010-04-20 (RLVa-1.2.0f) | Modified: RLVa-1.2.0f
		if ( (avatar && !LLAvatarActions::isFriend(avatar->getID())) && (!gRlvHandler.hasBehaviour(RLV_BHVR_SHOWNAMES)) )
// [/RLVa:KB]
		{
			request_friendship(avatar->getID());
		}
		return true;
	}
};


class LLAvatarToggleMyProfile : public view_listener_t
{
	bool handleEvent(const LLSD& userdata)
	{
		LLFloater* instance = LLAvatarActions::getProfileFloater(gAgent.getID());
		if (LLFloater::isMinimized(instance))
		{
			instance->setMinimized(FALSE);
			instance->setFocus(TRUE);
		}
		else if (!LLFloater::isShown(instance))
		{
			LLAvatarActions::showProfile(gAgent.getID());
		}
		else if (!instance->hasFocus() && !instance->getIsChrome())
		{
			instance->setFocus(TRUE);
		}
		else
		{
			instance->closeFloater();
		}
		return true;
	}
};


class LLAvatarAddContact : public view_listener_t
{
	bool handleEvent(const LLSD& userdata)
	{
		LLVOAvatar* avatar = find_avatar_from_object( LLSelectMgr::getInstance()->getSelection()->getPrimaryObject() );
//		if(avatar)
// [RLVa:KB] - Checked: 2010-04-20 (RLVa-1.2.0f) | Modified: RLVa-1.2.0f
		if ( (avatar) && (!gRlvHandler.hasBehaviour(RLV_BHVR_SHOWNAMES)) )
// [/RLVa:KB]
		{
			create_inventory_callingcard(avatar->getID());
		}
		return true;
	}
};

bool complete_give_money(const LLSD& notification, const LLSD& response, LLObjectSelectionHandle selection)
{
	S32 option = LLNotificationsUtil::getSelectedOption(notification, response);
	if (option == 0)
	{
		gAgent.setDoNotDisturb(false);
	}

	LLViewerObject* objectp = selection->getPrimaryObject();

	// Show avatar's name if paying attachment
	if (objectp && objectp->isAttachment())
	{
		while (objectp && !objectp->isAvatar())
		{
			objectp = (LLViewerObject*)objectp->getParent();
		}
	}

	if (objectp)
	{
		if (objectp->isAvatar())
		{
			const bool is_group = false;
			LLFloaterPayUtil::payDirectly(&give_money,
									  objectp->getID(),
									  is_group);
		}
		else
		{
			LLFloaterPayUtil::payViaObject(&give_money, selection);
		}
	}
	return false;
}

void handle_give_money_dialog()
{
	LLNotification::Params params("DoNotDisturbModePay");
	params.functor.function(boost::bind(complete_give_money, _1, _2, LLSelectMgr::getInstance()->getSelection()));

	if (gAgent.isDoNotDisturb())
	{
		// warn users of being in do not disturb mode during a transaction
		LLNotifications::instance().add(params);
	}
	else
	{
		LLNotifications::instance().forceResponse(params, 1);
	}
}

bool enable_pay_avatar()
{
	LLViewerObject* obj = LLSelectMgr::getInstance()->getSelection()->getPrimaryObject();
	LLVOAvatar* avatar = find_avatar_from_object(obj);
//	return (avatar != NULL);
// [RLVa:KB] - Checked: 2010-08-25 (RLVa-1.2.1b) | Added: RLVa-1.2.1b
	return (avatar != NULL) && (!gRlvHandler.hasBehaviour(RLV_BHVR_SHOWNAMES));
// [/RLVa:KB]
}

bool enable_pay_object()
{
	LLViewerObject* object = LLSelectMgr::getInstance()->getSelection()->getPrimaryObject();
	if( object )
	{
		LLViewerObject *parent = (LLViewerObject *)object->getParent();
		if((object->flagTakesMoney()) || (parent && parent->flagTakesMoney()))
		{
			return true;
		}
	}
	return false;
}

bool enable_object_stand_up()
{
	// 'Object Stand Up' menu item is enabled when agent is sitting on selection
//	return sitting_on_selection();
// [RLVa:KB] - Checked: 2010-07-24 (RLVa-1.2.0g) | Added: RLVa-1.2.0g
	return sitting_on_selection() && ( (!rlv_handler_t::isEnabled()) || (gRlvHandler.canStand()) );
// [/RLVa:KB]
}

bool enable_object_sit(LLUICtrl* ctrl)
{
	// 'Object Sit' menu item is enabled when agent is not sitting on selection
	bool sitting_on_sel = sitting_on_selection();
	if (!sitting_on_sel)
	{
		std::string item_name = ctrl->getName();

		// init default labels
		init_default_item_label(item_name);

		// Update label
		LLSelectNode* node = LLSelectMgr::getInstance()->getSelection()->getFirstRootNode();
		if (node && node->mValid && !node->mSitName.empty())
		{
			gMenuHolder->childSetText(item_name, node->mSitName);
		}
		else
		{
			gMenuHolder->childSetText(item_name, get_default_item_label(item_name));
		}
	}

// [RLVa:KB] - Checked: 2010-04-01 (RLVa-1.2.0c) | Modified: RLVa-1.2.0c
		// RELEASE-RLVA: [SL-2.2.0] Make this match what happens in handle_object_sit_or_stand()
		if (rlv_handler_t::isEnabled())
		{
			const LLPickInfo& pick = LLToolPie::getInstance()->getPick();
			if (pick.mObjectID.notNull())
				sitting_on_sel = !gRlvHandler.canSit(pick.getObject(), pick.mObjectOffset);
		}
// [/RLVa:KB]

	return !sitting_on_sel && is_object_sittable();
}

void dump_select_mgr(void*)
{
	LLSelectMgr::getInstance()->dump();
}

void dump_inventory(void*)
{
	gInventory.dumpInventory();
}


void handle_dump_followcam(void*)
{
	LLFollowCamMgr::dump();
}

void handle_viewer_enable_message_log(void*)
{
	gMessageSystem->startLogging();
}

void handle_viewer_disable_message_log(void*)
{
	gMessageSystem->stopLogging();
}

void handle_customize_avatar()
{
	LLFloaterSidePanelContainer::showPanel("appearance", LLSD().with("type", "my_outfits"));
}

void handle_edit_outfit()
{
	LLFloaterSidePanelContainer::showPanel("appearance", LLSD().with("type", "edit_outfit"));
}

void handle_edit_shape()
{
	LLFloaterSidePanelContainer::showPanel("appearance", LLSD().with("type", "edit_shape"));
}

void handle_edit_physics()
{
	LLFloaterSidePanelContainer::showPanel("appearance", LLSD().with("type", "edit_physics"));
}

void handle_report_abuse()
{
	// Prevent menu from appearing in screen shot.
	gMenuHolder->hideMenus();
	LLFloaterReporter::showFromMenu(COMPLAINT_REPORT);
}

void handle_buy_currency()
{
	LLBuyCurrencyHTML::openCurrencyFloater();
}

void handle_recreate_lsl_bridge()
{
	FSLSLBridge::instance().recreateBridge();
}

class LLFloaterVisible : public view_listener_t
{
	bool handleEvent(const LLSD& userdata)
	{
		std::string floater_name = userdata.asString();
		bool new_value = false;
		{
			new_value = LLFloaterReg::instanceVisible(floater_name);
		}
		return new_value;
	}
};

class LLShowHelp : public view_listener_t
{
	bool handleEvent(const LLSD& userdata)
	{
		std::string help_topic = userdata.asString();
		LLViewerHelp* vhelp = LLViewerHelp::getInstance();
		vhelp->showTopic(help_topic);
		return true;
	}
};

// <AW: OpenSim>
bool update_grid_help()
{
// <FS:AW  grid management>
	if (!gMenuHolder) //defend crash on shutdown
	{
		return false;
	}
// </FS:AW  grid management>

	bool needs_seperator = false;

#ifdef OPENSIM // <FS:AW optional opensim support>
	LLSD grid_info;
	LLGridManager::getInstance()->getGridData(grid_info);
	std::string grid_label = LLGridManager::getInstance()->getGridLabel();
	bool is_opensim = LLGridManager::getInstance()->isInOpenSim();
	if (is_opensim && grid_info.has("help"))
	{
		needs_seperator = true;
		gMenuHolder->childSetVisible("current_grid_help",true);
		gMenuHolder->childSetLabelArg("current_grid_help", "[CURRENT_GRID]", grid_label);
		gMenuHolder->childSetVisible("current_grid_help_login",true);
		gMenuHolder->childSetLabelArg("current_grid_help_login", "[CURRENT_GRID]", grid_label);
	}
	else
#endif // OPENSIM // <FS:AW optional opensim support>
	{
		gMenuHolder->childSetVisible("current_grid_help",false);
		gMenuHolder->childSetVisible("current_grid_help_login",false);
	}
#ifdef OPENSIM // <FS:AW optional opensim support>
	if (is_opensim && grid_info.has("about"))
	{
		needs_seperator = true;
		gMenuHolder->childSetVisible("current_grid_about",true);
		gMenuHolder->childSetLabelArg("current_grid_about", "[CURRENT_GRID]", grid_label);
		gMenuHolder->childSetVisible("current_grid_about_login",true);
		gMenuHolder->childSetLabelArg("current_grid_about_login", "[CURRENT_GRID]", grid_label);
	}
	else
#endif // OPENSIM // <FS:AW optional opensim support>
	{
		gMenuHolder->childSetVisible("current_grid_about",false);
		gMenuHolder->childSetVisible("current_grid_about_login",false);
	}
	//FIXME: this does nothing
	gMenuHolder->childSetVisible("grid_help_seperator",needs_seperator);
	gMenuHolder->childSetVisible("grid_help_seperator_login",needs_seperator);

// <FS:AW  opensim destinations and avatar picker>
#ifdef OPENSIM // <FS:AW optional opensim support>
	if (is_opensim)
	{
		if (!LLLoginInstance::getInstance()->hasResponse("destination_guide_url") 
		||LLLoginInstance::getInstance()->getResponse("destination_guide_url").asString().empty()
		)
		{
			gMenuHolder->childSetVisible("Avatar Picker", false);
		}
	
		if (!LLLoginInstance::getInstance()->hasResponse("avatar_picker_url") 
		||LLLoginInstance::getInstance()->getResponse("avatar_picker_url").asString().empty()
		)
		{
			gMenuHolder->childSetVisible("Destinations", false);
		}
	}
// <FS:CR> Show/hide some menu items depending on if they're supported by the platform or not
	gMenuHolder->childSetVisible("firestorm_support_group", LLGridManager::getInstance()->isInSLMain()); // <FS:CR> FVS only exists on Agni
	bool opensim = LLGridManager::getInstance()->isInOpenSim();
	gMenuHolder->childSetVisible("Avatar Phantom", opensim);
	gMenuHolder->childSetEnabled("Avatar Phantom", opensim);
	gMenuHolder->childSetVisible("Manage Account", !opensim);
	gMenuHolder->childSetVisible("MerchantOutbox", !opensim);
	// FIX ME: gMenuHolder->childSetVisible("Pathfinding", !opensim);
	gMenuHolder->childSetVisible("LindenXchange", !opensim);
	gMenuHolder->childSetVisible("SL Marketplace", !opensim); // TODO: Devise or conspire a way to fetch other grids' web marketplaces instead of hiding this
// </FS:CR>
#endif // OPENSIM // <FS:AW optional opensim support>
// </FS:AW  opensim destinations and avatar picker>

	return true;
}
// </AW: OpenSim>

class LLToggleHelp : public view_listener_t
{
	bool handleEvent(const LLSD& userdata)
	{
		LLFloater* help_browser = (LLFloaterReg::findInstance("help_browser"));
		if (help_browser && help_browser->isInVisibleChain())
		{
			help_browser->closeFloater();
		}
		else
		{
			std::string help_topic = userdata.asString();
			LLViewerHelp* vhelp = LLViewerHelp::getInstance();
			vhelp->showTopic(help_topic);
		}
		return true;
	}
};

class LLToggleSpeak : public view_listener_t
{
	bool handleEvent(const LLSD& userdata)
	{
		LLVoiceClient::getInstance()->toggleUserPTTState();
		return true;
	}
};

bool callback_show_url(const LLSD& notification, const LLSD& response)
{
	S32 option = LLNotificationsUtil::getSelectedOption(notification, response);
	if (0 == option)
	{
		LLWeb::loadURL(notification["payload"]["url"].asString());
	}
	return false;
}

class LLPromptShowURL : public view_listener_t
{
	bool handleEvent(const LLSD& userdata)
	{
		std::string param = userdata.asString();
		std::string::size_type offset = param.find(",");
		if (offset != param.npos)
		{
			std::string alert = param.substr(0, offset);
			std::string url = param.substr(offset+1);

			if(gSavedSettings.getBOOL("UseExternalBrowser"))
			{ 
				// <FS:Ansariel> FS-1951: LLWeb::loadURL() will spawn the WebLaunchExternalTarget
				//               confirmation if opening with an external browser
    			//LLSD payload;
    			//payload["url"] = url;
    			//LLNotificationsUtil::add(alert, LLSD(), payload, callback_show_url);
				if (alert == "WebLaunchExternalTarget")
				{
					LLWeb::loadURL(url);
				}
				else
				{
					LLSD payload;
					payload["url"] = url;
					LLNotificationsUtil::add(alert, LLSD(), payload, callback_show_url);
				}
				// </FS:Ansariel>
			}
			else
			{
		        LLWeb::loadURL(url);
			}
		}
		else
		{
			llinfos << "PromptShowURL invalid parameters! Expecting \"ALERT,URL\"." << llendl;
		}
		return true;
	}
};

bool callback_show_file(const LLSD& notification, const LLSD& response)
{
	S32 option = LLNotificationsUtil::getSelectedOption(notification, response);
	if (0 == option)
	{
		LLWeb::loadURL(notification["payload"]["url"]);
	}
	return false;
}

class LLPromptShowFile : public view_listener_t
{
	bool handleEvent(const LLSD& userdata)
	{
		std::string param = userdata.asString();
		std::string::size_type offset = param.find(",");
		if (offset != param.npos)
		{
			std::string alert = param.substr(0, offset);
			std::string file = param.substr(offset+1);

			LLSD payload;
			payload["url"] = file;
			LLNotificationsUtil::add(alert, LLSD(), payload, callback_show_file);
		}
		else
		{
			llinfos << "PromptShowFile invalid parameters! Expecting \"ALERT,FILE\"." << llendl;
		}
		return true;
	}
};

class LLShowAgentProfile : public view_listener_t
{
	bool handleEvent(const LLSD& userdata)
	{
		LLUUID agent_id;
		if (userdata.asString() == "agent")
		{
			agent_id = gAgent.getID();
		}
		else if (userdata.asString() == "hit object")
		{
			LLViewerObject* objectp = LLSelectMgr::getInstance()->getSelection()->getPrimaryObject();
			if (objectp)
			{
				agent_id = objectp->getID();
			}
		}
		else
		{
			agent_id = userdata.asUUID();
		}

		LLVOAvatar* avatar = find_avatar_from_object(agent_id);
//		if (avatar)
// [RLVa:KB] - Checked: 2010-06-04 (RLVa-1.2.0d) | Modified: RLVa-1.2.0d
		if ( (avatar) && ((!gRlvHandler.hasBehaviour(RLV_BHVR_SHOWNAMES)) || (gAgent.getID() == agent_id)) )
// [/RLVa:KB]
		{
			LLAvatarActions::showProfile(avatar->getID());
		}
		return true;
	}
};

class LLToggleAgentProfile : public view_listener_t
{
	bool handleEvent(const LLSD& userdata)
	{
		LLUUID agent_id;
		if (userdata.asString() == "agent")
		{
			agent_id = gAgent.getID();
		}
		else if (userdata.asString() == "hit object")
		{
			LLViewerObject* objectp = LLSelectMgr::getInstance()->getSelection()->getPrimaryObject();
			if (objectp)
			{
				agent_id = objectp->getID();
			}
		}
		else
		{
			agent_id = userdata.asUUID();
		}

		LLVOAvatar* avatar = find_avatar_from_object(agent_id);
		if (avatar)
		{
			if (!LLAvatarActions::profileVisible(avatar->getID()))
			{
				LLAvatarActions::showProfile(avatar->getID());
			}
			else
			{
				LLAvatarActions::hideProfile(avatar->getID());
			}
		}
		return true;
	}
};

class LLLandEdit : public view_listener_t
{
	bool handleEvent(const LLSD& userdata)
	{
		if (gAgentCamera.getFocusOnAvatar() && gSavedSettings.getBOOL("EditCameraMovement") )
		{
			// zoom in if we're looking at the avatar
			gAgentCamera.setFocusOnAvatar(FALSE, ANIMATE);
			gAgentCamera.setFocusGlobal(LLToolPie::getInstance()->getPick());

			gAgentCamera.cameraOrbitOver( F_PI * 0.25f );
			gViewerWindow->moveCursorToCenter();
		}
		else if ( gSavedSettings.getBOOL("EditCameraMovement") )
		{
			gAgentCamera.setFocusGlobal(LLToolPie::getInstance()->getPick());
			gViewerWindow->moveCursorToCenter();
		}


		LLViewerParcelMgr::getInstance()->selectParcelAt( LLToolPie::getInstance()->getPick().mPosGlobal );

		LLFloaterReg::showInstance("build");

		// Switch to land edit toolset
		LLToolMgr::getInstance()->getCurrentToolset()->selectTool( LLToolSelectLand::getInstance() );
		return true;
	}
};

class LLWorldEnableBuyLand : public view_listener_t
{
	bool handleEvent(const LLSD& userdata)
	{
		bool new_value = LLViewerParcelMgr::getInstance()->canAgentBuyParcel(
								LLViewerParcelMgr::getInstance()->selectionEmpty()
									? LLViewerParcelMgr::getInstance()->getAgentParcel()
									: LLViewerParcelMgr::getInstance()->getParcelSelection()->getParcel(),
								false);
		return new_value;
	}
};

BOOL enable_buy_land(void*)
{
	return LLViewerParcelMgr::getInstance()->canAgentBuyParcel(
				LLViewerParcelMgr::getInstance()->getParcelSelection()->getParcel(), false);
}

void handle_buy_land()
{
	LLViewerParcelMgr* vpm = LLViewerParcelMgr::getInstance();
	if (vpm->selectionEmpty())
	{
		vpm->selectParcelAt(gAgent.getPositionGlobal());
	}
	vpm->startBuyLand();
}

class LLObjectAttachToAvatar : public view_listener_t
{
public:
	LLObjectAttachToAvatar(bool replace) : mReplace(replace) {}
	static void setObjectSelection(LLObjectSelectionHandle selection) { sObjectSelection = selection; }

private:
	bool handleEvent(const LLSD& userdata)
	{
		setObjectSelection(LLSelectMgr::getInstance()->getSelection());
		LLViewerObject* selectedObject = sObjectSelection->getFirstRootObject();
		if (selectedObject)
		{
			S32 index = userdata.asInteger();
			LLViewerJointAttachment* attachment_point = NULL;
			if (index > 0)
				attachment_point = get_if_there(gAgentAvatarp->mAttachmentPoints, index, (LLViewerJointAttachment*)NULL);

// [RLVa:KB] - Checked: 2010-09-28 (RLVa-1.2.1f) | Modified: RLVa-1.2.1f
			// RELEASE-RLVa: [SL-2.2.0] If 'index != 0' then the object will be "add attached" [see LLSelectMgr::sendAttach()]
			if ( (rlv_handler_t::isEnabled()) &&
				 ( ((!index) && (gRlvAttachmentLocks.hasLockedAttachmentPoint(RLV_LOCK_ANY))) ||		    // Can't wear on default
				   ((index) && ((RLV_WEAR_ADD & gRlvAttachmentLocks.canAttach(attachment_point)) == 0)) ||	// or non-attachable attachpt
				   (gRlvHandler.hasBehaviour(RLV_BHVR_REZ)) ) )											    // Attach on object == "Take"
			{
				setObjectSelection(NULL); // Clear the selection or it'll get stuck
				return true;
			}
// [/RLVa:KB]

			confirmReplaceAttachment(0, attachment_point);
		}
		return true;
	}

	static void onNearAttachObject(BOOL success, void *user_data);
	void confirmReplaceAttachment(S32 option, LLViewerJointAttachment* attachment_point);

	struct CallbackData
	{
		CallbackData(LLViewerJointAttachment* point, bool replace) : mAttachmentPoint(point), mReplace(replace) {}

		LLViewerJointAttachment*	mAttachmentPoint;
		bool						mReplace;
	};

protected:
	static LLObjectSelectionHandle sObjectSelection;
	bool mReplace;
};

LLObjectSelectionHandle LLObjectAttachToAvatar::sObjectSelection;

// static
void LLObjectAttachToAvatar::onNearAttachObject(BOOL success, void *user_data)
{
	if (!user_data) return;
	CallbackData* cb_data = static_cast<CallbackData*>(user_data);

	if (success)
	{
		const LLViewerJointAttachment *attachment = cb_data->mAttachmentPoint;
		
		U8 attachment_id = 0;
		if (attachment)
		{
			for (LLVOAvatar::attachment_map_t::const_iterator iter = gAgentAvatarp->mAttachmentPoints.begin();
				 iter != gAgentAvatarp->mAttachmentPoints.end(); ++iter)
			{
				if (iter->second == attachment)
				{
					attachment_id = iter->first;
					break;
				}
			}
		}
		else
		{
			// interpret 0 as "default location"
			attachment_id = 0;
		}
		LLSelectMgr::getInstance()->sendAttach(attachment_id, cb_data->mReplace);
	}		
	LLObjectAttachToAvatar::setObjectSelection(NULL);

	delete cb_data;
}

// static
void LLObjectAttachToAvatar::confirmReplaceAttachment(S32 option, LLViewerJointAttachment* attachment_point)
{
	if (option == 0/*YES*/)
	{
		LLViewerObject* selectedObject = LLSelectMgr::getInstance()->getSelection()->getFirstRootObject();
		if (selectedObject)
		{
			const F32 MIN_STOP_DISTANCE = 1.f;	// meters
			const F32 ARM_LENGTH = 0.5f;		// meters
			const F32 SCALE_FUDGE = 1.5f;

			F32 stop_distance = SCALE_FUDGE * selectedObject->getMaxScale() + ARM_LENGTH;
			if (stop_distance < MIN_STOP_DISTANCE)
			{
				stop_distance = MIN_STOP_DISTANCE;
			}

			LLVector3 walkToSpot = selectedObject->getPositionAgent();
			
			// make sure we stop in front of the object
			LLVector3 delta = walkToSpot - gAgent.getPositionAgent();
			delta.normVec();
			delta = delta * 0.5f;
			walkToSpot -= delta;

			// The callback will be called even if avatar fails to get close enough to the object, so we won't get a memory leak.
			CallbackData* user_data = new CallbackData(attachment_point, mReplace);
			gAgent.startAutoPilotGlobal(gAgent.getPosGlobalFromAgent(walkToSpot), "Attach", NULL, onNearAttachObject, user_data, stop_distance);
			gAgentCamera.clearFocusObject();
		}
	}
}

void callback_attachment_drop(const LLSD& notification, const LLSD& response)
{
	// Ensure user confirmed the drop
	S32 option = LLNotificationsUtil::getSelectedOption(notification, response);
	if (option != 0) return;

	// Called when the user clicked on an object attached to them
	// and selected "Drop".
	LLUUID object_id = notification["payload"]["object_id"].asUUID();
	LLViewerObject *object = gObjectList.findObject(object_id);
	
	if (!object)
	{
		llwarns << "handle_drop_attachment() - no object to drop" << llendl;
		return;
	}

	LLViewerObject *parent = (LLViewerObject*)object->getParent();
	while (parent)
	{
		if(parent->isAvatar())
		{
			break;
		}
		object = parent;
		parent = (LLViewerObject*)parent->getParent();
	}

	if (!object)
	{
		llwarns << "handle_detach() - no object to detach" << llendl;
		return;
	}

	if (object->isAvatar())
	{
		llwarns << "Trying to detach avatar from avatar." << llendl;
		return;
	}
	
	// reselect the object
	LLSelectMgr::getInstance()->selectObjectAndFamily(object);

	LLSelectMgr::getInstance()->sendDropAttachment();

	return;
}

class LLAttachmentDrop : public view_listener_t
{
	bool handleEvent(const LLSD& userdata)
	{
// [RLVa:KB] - Checked: 2010-03-15 (RLVa-1.2.0e) | Modified: RLVa-1.0.5
		if (rlv_handler_t::isEnabled())
		{
			if (gRlvAttachmentLocks.hasLockedAttachmentPoint(RLV_LOCK_REMOVE))
			{
				// NOTE: copy/paste of the code in enable_detach()
				LLObjectSelectionHandle hSelect = LLSelectMgr::getInstance()->getSelection();
				RlvSelectHasLockedAttach f;
				if ( (hSelect->isAttachment()) && (hSelect->getFirstRootNode(&f, FALSE) != NULL) )
					return true;
			}
			if (gRlvHandler.hasBehaviour(RLV_BHVR_REZ))
			{
				return true;
			}
		}
// [/RLVa:KB]

		LLSD payload;
		LLViewerObject *object = LLSelectMgr::getInstance()->getSelection()->getPrimaryObject();

		if (object) 
		{
			payload["object_id"] = object->getID();
		}
		else
		{
			llwarns << "Drop object not found" << llendl;
			return true;
		}

		LLNotificationsUtil::add("AttachmentDrop", LLSD(), payload, &callback_attachment_drop);
		return true;
	}
};

// called from avatar pie menu
class LLAttachmentDetachFromPoint : public view_listener_t
{
	bool handleEvent(const LLSD& user_data)
	{
		uuid_vec_t ids_to_remove;
		const LLViewerJointAttachment *attachment = get_if_there(gAgentAvatarp->mAttachmentPoints, user_data.asInteger(), (LLViewerJointAttachment*)NULL);
//		if (attachment->getNumObjects() > 0)
// [RLVa:KB] - Checked: 2010-03-04 (RLVa-1.2.0a) | Added: RLVa-1.2.0a
		if ( (attachment->getNumObjects() > 0) && ((!rlv_handler_t::isEnabled()) || (gRlvAttachmentLocks.canDetach(attachment))) )
// [/RLVa:KB]
		{
			for (LLViewerJointAttachment::attachedobjs_vec_t::const_iterator iter = attachment->mAttachedObjects.begin();
				 iter != attachment->mAttachedObjects.end();
				 iter++)
			{
				LLViewerObject *attached_object = (*iter);
// [RLVa:KB] - Checked: 2010-03-04 (RLVa-1.2.0a) | Added: RLVa-1.2.0a
				if ( (rlv_handler_t::isEnabled()) && (gRlvAttachmentLocks.isLockedAttachment(attached_object)) )
					continue;
				ids_to_remove.push_back(attached_object->getAttachmentItemID());
// [/RLVa:KB]
			}
		}
		if (!ids_to_remove.empty())
		{
			LLAppearanceMgr::instance().removeItemsFromAvatar(ids_to_remove);
		}
		return true;
	}
};

static bool onEnableAttachmentLabel(LLUICtrl* ctrl, const LLSD& data)
{
// [RLVa:KB] - Checked: 2010-09-28 (RLVa-1.2.1f) | Modified: RLVa-1.2.1f
	// RELEASE-RLVa: [SL-2.2.0] When attaching to a specific point the object will be "add attached" [see LLSelectMgr::sendAttach()]
	bool fRlvEnable = true;
// [/RLVa:KB]
	std::string label;
	LLMenuItemGL* menu = dynamic_cast<LLMenuItemGL*>(ctrl);
	if (menu)
	{
		const LLViewerJointAttachment *attachment = get_if_there(gAgentAvatarp->mAttachmentPoints, data["index"].asInteger(), (LLViewerJointAttachment*)NULL);
		if (attachment)
		{
			label = data["label"].asString();
			for (LLViewerJointAttachment::attachedobjs_vec_t::const_iterator attachment_iter = attachment->mAttachedObjects.begin();
				 attachment_iter != attachment->mAttachedObjects.end();
				 ++attachment_iter)
			{
				const LLViewerObject* attached_object = (*attachment_iter);
				if (attached_object)
				{
					LLViewerInventoryItem* itemp = gInventory.getItem(attached_object->getAttachmentItemID());
					if (itemp)
					{
						label += std::string(" (") + itemp->getName() + std::string(")");
						break;
					}
				}
			}
		}

// [RLVa:KB] - Checked: 2010-09-28 (RLVa-1.2.1f) | Modified: RLVa-1.2.1f
		if (rlv_handler_t::isEnabled())
			fRlvEnable = (!gRlvAttachmentLocks.isLockedAttachmentPoint(attachment, RLV_LOCK_ADD));
// [/RLVa:KB]

		menu->setLabel(label);
	}
//	return true;
// [RLVa:KB] - Checked: 2010-02-27 (RLVa-1.2.0a) | Added: RLVa-1.2.0a
	return fRlvEnable;
// [/RLVa:KB]
}

class LLAttachmentDetach : public view_listener_t
{
	bool handleEvent(const LLSD& userdata)
	{
		// Called when the user clicked on an object attached to them
		// and selected "Detach".
		LLViewerObject *object = LLSelectMgr::getInstance()->getSelection()->getPrimaryObject();
		if (!object)
		{
			llwarns << "handle_detach() - no object to detach" << llendl;
			return true;
		}

		LLViewerObject *parent = (LLViewerObject*)object->getParent();
		while (parent)
		{
			if(parent->isAvatar())
			{
				break;
			}
			object = parent;
			parent = (LLViewerObject*)parent->getParent();
		}

		if (!object)
		{
			llwarns << "handle_detach() - no object to detach" << llendl;
			return true;
		}

		if (object->isAvatar())
		{
			llwarns << "Trying to detach avatar from avatar." << llendl;
			return true;
		}

// [RLVa:KB] - Checked: 2010-03-15 (RLVa-1.2.0a) | Modified: RLVa-1.0.5
		// NOTE: copy/paste of the code in enable_detach()
		if ( (rlv_handler_t::isEnabled()) && (gRlvAttachmentLocks.hasLockedAttachmentPoint(RLV_LOCK_REMOVE)) )
		{
			LLObjectSelectionHandle hSelect = LLSelectMgr::getInstance()->getSelection();
			RlvSelectHasLockedAttach f;
			if ( (hSelect->isAttachment()) && (hSelect->getFirstRootNode(&f, FALSE) != NULL) )
				return true;
		}
// [/RLVa:KB]

		LLAppearanceMgr::instance().removeItemFromAvatar(object->getAttachmentItemID());

		return true;
	}
};

//Adding an observer for a Jira 2422 and needs to be a fetch observer
//for Jira 3119
class LLWornItemFetchedObserver : public LLInventoryFetchItemsObserver
{
public:
	LLWornItemFetchedObserver(const LLUUID& worn_item_id) :
		LLInventoryFetchItemsObserver(worn_item_id)
	{}
	virtual ~LLWornItemFetchedObserver() {}

protected:
	virtual void done()
	{
		gMenuAttachmentSelf->buildDrawLabels();
		gInventory.removeObserver(this);
		delete this;
	}
};

// You can only drop items on parcels where you can build.
class LLAttachmentEnableDrop : public view_listener_t
{
	bool handleEvent(const LLSD& userdata)
	{
		BOOL can_build   = gAgent.isGodlike() || (LLViewerParcelMgr::getInstance()->allowAgentBuild());

		//Add an inventory observer to only allow dropping the newly attached item
		//once it exists in your inventory.  Look at Jira 2422.
		//-jwolk

		// A bug occurs when you wear/drop an item before it actively is added to your inventory
		// if this is the case (you're on a slow sim, etc.) a copy of the object,
		// well, a newly created object with the same properties, is placed
		// in your inventory.  Therefore, we disable the drop option until the
		// item is in your inventory

		LLViewerObject*              object         = LLSelectMgr::getInstance()->getSelection()->getPrimaryObject();
		LLViewerJointAttachment*     attachment     = NULL;
		LLInventoryItem*             item           = NULL;

		// Do not enable drop if all faces of object are not enabled
		if (object && LLSelectMgr::getInstance()->getSelection()->contains(object,SELECT_ALL_TES ))
		{
    		S32 attachmentID  = ATTACHMENT_ID_FROM_STATE(object->getState());
			attachment = get_if_there(gAgentAvatarp->mAttachmentPoints, attachmentID, (LLViewerJointAttachment*)NULL);

			if (attachment)
			{
				for (LLViewerJointAttachment::attachedobjs_vec_t::iterator attachment_iter = attachment->mAttachedObjects.begin();
					 attachment_iter != attachment->mAttachedObjects.end();
					 ++attachment_iter)
				{
					// make sure item is in your inventory (it could be a delayed attach message being sent from the sim)
					// so check to see if the item is in the inventory already
					item = gInventory.getItem((*attachment_iter)->getAttachmentItemID());
					if (!item)
					{
						// Item does not exist, make an observer to enable the pie menu 
						// when the item finishes fetching worst case scenario 
						// if a fetch is already out there (being sent from a slow sim)
						// we refetch and there are 2 fetches
						LLWornItemFetchedObserver* worn_item_fetched = new LLWornItemFetchedObserver((*attachment_iter)->getAttachmentItemID());		
						worn_item_fetched->startFetch();
						gInventory.addObserver(worn_item_fetched);
					}
				}
			}
		}
		
		//now check to make sure that the item is actually in the inventory before we enable dropping it
//		bool new_value = enable_detach() && can_build && item;
// [RLVa:KB] - Checked: 2010-03-24 (RLVa-1.0.0b) | Modified: RLVa-1.0.0b
		bool new_value = enable_detach() && can_build && item && (!gRlvHandler.hasBehaviour(RLV_BHVR_REZ));
// [/RLVa:KB]

		return new_value;
	}
};

BOOL enable_detach(const LLSD&)
{
	LLViewerObject* object = LLSelectMgr::getInstance()->getSelection()->getPrimaryObject();
	
	// Only enable detach if all faces of object are selected
	if (!object ||
		!object->isAttachment() ||
		!LLSelectMgr::getInstance()->getSelection()->contains(object,SELECT_ALL_TES ))
	{
		return FALSE;
	}

	// Find the avatar who owns this attachment
	LLViewerObject* avatar = object;
	while (avatar)
	{
		// ...if it's you, good to detach
		if (avatar->getID() == gAgent.getID())
		{
// [RLVa:KB] - Checked: 2010-03-15 (RLVa-1.2.0a) | Modified: RLVa-1.0.5
			// NOTE: this code is reused as-is in LLAttachmentDetach::handleEvent() and LLAttachmentDrop::handleEvent()
			//       so any changes here should be reflected there as well

			// RELEASE-RLVa: [SL-2.2.0] LLSelectMgr::sendDetach() and LLSelectMgr::sendDropAttachment() call sendListToRegions with
			//                          SEND_ONLY_ROOTS so we only need to examine the roots which saves us time
			if ( (rlv_handler_t::isEnabled()) && (gRlvAttachmentLocks.hasLockedAttachmentPoint(RLV_LOCK_REMOVE)) )
			{
				LLObjectSelectionHandle hSelect = LLSelectMgr::getInstance()->getSelection();
				RlvSelectHasLockedAttach f;
				if ( (hSelect->isAttachment()) && (hSelect->getFirstRootNode(&f, FALSE) != NULL) )
					return FALSE;
			}
// [/RLVa:KB]
			return TRUE;
		}

		avatar = (LLViewerObject*)avatar->getParent();
	}

	return FALSE;
}

class LLAttachmentEnableDetach : public view_listener_t
{
	bool handleEvent(const LLSD& userdata)
	{
		bool new_value = enable_detach();
		return new_value;
	}
};

// Used to tell if the selected object can be attached to your avatar.
//BOOL object_selected_and_point_valid()
// [RLVa:KB] - Checked: 2010-03-16 (RLVa-1.2.0a) | Added: RLVa-1.2.0a
BOOL object_selected_and_point_valid(const LLSD& sdParam)
// [/RLVa:KB]
{
// [RLVa:KB] - Checked: 2010-09-28 (RLVa-1.2.1f) | Modified: RLVa-1.2.1f
	if (rlv_handler_t::isEnabled())
	{
		if (!isAgentAvatarValid())
			return FALSE;

		// RELEASE-RLVa: [SL-2.2.0] Look at the caller graph for this function on every new release
		//   - object_is_wearable() => dead code [sdParam == 0 => default attach point => OK!]
		//   - enabler set up in LLVOAvatarSelf::buildMenus() => Rezzed prim / Put On / "Attach To" [sdParam == idxAttachPt]
		//   - "Object.EnableWear" enable => Rezzed prim / Put On / "Wear" or "Add" [sdParam blank]
		// RELEASE-RLVa: [SL-2.2.0] If 'idxAttachPt != 0' then the object will be "add attached" [see LLSelectMgr::sendAttach()]
		const LLViewerJointAttachment* pAttachPt = 
			get_if_there(gAgentAvatarp->mAttachmentPoints, sdParam.asInteger(), (LLViewerJointAttachment*)NULL);
		if ( ((!pAttachPt) && (gRlvAttachmentLocks.hasLockedAttachmentPoint(RLV_LOCK_ANY))) ||		// Can't wear on default attach point
			 ((pAttachPt) && ((RLV_WEAR_ADD & gRlvAttachmentLocks.canAttach(pAttachPt)) == 0)) ||	// or non-attachable attach point
			 (gRlvHandler.hasBehaviour(RLV_BHVR_REZ)) )												// Attach on object == "Take"
		{
			return FALSE;
		}
	}
// [/RLVa:KB]

	LLObjectSelectionHandle selection = LLSelectMgr::getInstance()->getSelection();
	for (LLObjectSelection::root_iterator iter = selection->root_begin();
		 iter != selection->root_end(); iter++)
	{
		LLSelectNode* node = *iter;
		LLViewerObject* object = node->getObject();
		LLViewerObject::const_child_list_t& child_list = object->getChildren();
		for (LLViewerObject::child_list_t::const_iterator iter = child_list.begin();
			 iter != child_list.end(); iter++)
		{
			LLViewerObject* child = *iter;
			if (child->isAvatar())
			{
				return FALSE;
			}
		}
	}

	return (selection->getRootObjectCount() == 1) && 
		(selection->getFirstRootObject()->getPCode() == LL_PCODE_VOLUME) && 
		selection->getFirstRootObject()->permYouOwner() &&
		selection->getFirstRootObject()->flagObjectMove() &&
		!selection->getFirstRootObject()->flagObjectPermanent() &&
		!((LLViewerObject*)selection->getFirstRootObject()->getRoot())->isAvatar() && 
		(selection->getFirstRootObject()->getNVPair("AssetContainer") == NULL);
}


// [RLVa:KB] - Checked: 2010-03-16 (RLVa-1.2.0a) | Added: RLVa-1.2.0a
/*
BOOL object_is_wearable()
{
//	if (!object_selected_and_point_valid())
	if (!object_selected_and_point_valid(LLSD(0)))
	{
		return FALSE;
	}
	if (sitting_on_selection())
	{
		return FALSE;
	}
	LLObjectSelectionHandle selection = LLSelectMgr::getInstance()->getSelection();
	for (LLObjectSelection::valid_root_iterator iter = LLSelectMgr::getInstance()->getSelection()->valid_root_begin();
		 iter != LLSelectMgr::getInstance()->getSelection()->valid_root_end(); iter++)
	{
		LLSelectNode* node = *iter;		
		if (node->mPermissions->getOwner() == gAgent.getID())
		{
			return TRUE;
		}
	}
	return FALSE;
}
*/
// [/RLVa:KB]

class LLAttachmentPointFilled : public view_listener_t
{
	bool handleEvent(const LLSD& user_data)
	{
		bool enable = false;
		LLVOAvatar::attachment_map_t::iterator found_it = gAgentAvatarp->mAttachmentPoints.find(user_data.asInteger());
		if (found_it != gAgentAvatarp->mAttachmentPoints.end())
		{
//			enable = found_it->second->getNumObjects() > 0;
// [RLVa:KB] - Checked: 2010-03-04 (RLVa-1.2.0a) | Added: RLVa-1.2.0a
			// Enable the option if there is at least one attachment on this attachment point that can be detached
			enable = (found_it->second->getNumObjects() > 0) && 
				((!rlv_handler_t::isEnabled()) || (gRlvAttachmentLocks.canDetach(found_it->second)));
// [/RLVa:KB]
		}
		return enable;
	}
};

class LLAvatarSendIM : public view_listener_t
{
	bool handleEvent(const LLSD& userdata)
	{
		LLVOAvatar* avatar = find_avatar_from_object( LLSelectMgr::getInstance()->getSelection()->getPrimaryObject() );
//		if(avatar)
// [RLVa:KB] - Checked: 2010-06-04 (RLVa-1.2.0d) | Added: RLVa-1.2.0d
		if ( (avatar) && (!gRlvHandler.hasBehaviour(RLV_BHVR_SHOWNAMES)) )
// [/RLVa:KB]
		{
			LLAvatarActions::startIM(avatar->getID());
		}
		return true;
	}
};

class LLAvatarCall : public view_listener_t
{
	bool handleEvent(const LLSD& userdata)
	{
		LLVOAvatar* avatar = find_avatar_from_object( LLSelectMgr::getInstance()->getSelection()->getPrimaryObject() );
//		if(avatar)
// [RLVa:KB] - Checked: 2010-06-04 (RLVa-1.2.0d) | Added: RLVa-1.2.0d
		if ( (avatar) && (!gRlvHandler.hasBehaviour(RLV_BHVR_SHOWNAMES)) )
// [/RLVa:KB]
		{
			LLAvatarActions::startCall(avatar->getID());
		}
		return true;
	}
};

// [RLVa:KB] - Checked: 2010-08-25 (RLVa-1.2.1b) | Added: RLVa-1.2.1b
bool enable_avatar_call()
{
	return (!gRlvHandler.hasBehaviour(RLV_BHVR_SHOWNAMES)) && (LLAvatarActions::canCall());
}
// [/RLVa:KB]

namespace
{
	struct QueueObjects : public LLSelectedObjectFunctor
	{
		BOOL scripted;
		BOOL modifiable;
		LLFloaterScriptQueue* mQueue;
		QueueObjects(LLFloaterScriptQueue* q) : mQueue(q), scripted(FALSE), modifiable(FALSE) {}
		virtual bool apply(LLViewerObject* obj)
		{
			scripted = obj->flagScripted();
			modifiable = obj->permModify();

			if( scripted && modifiable )
			{
				mQueue->addObject(obj->getID());
				return false;
			}
			else
			{
				return true; // fail: stop applying
			}
		}
	};
}

void queue_actions(LLFloaterScriptQueue* q, const std::string& msg)
{
	QueueObjects func(q);
	LLSelectMgr *mgr = LLSelectMgr::getInstance();
	LLObjectSelectionHandle selectHandle = mgr->getSelection();
	bool fail = selectHandle->applyToObjects(&func);
	if(fail)
	{
		if ( !func.scripted )
		{
			std::string noscriptmsg = std::string("Cannot") + msg + "SelectObjectsNoScripts";
			LLNotificationsUtil::add(noscriptmsg);
		}
		else if ( !func.modifiable )
		{
			std::string nomodmsg = std::string("Cannot") + msg + "SelectObjectsNoPermission";
			LLNotificationsUtil::add(nomodmsg);
		}
		else
		{
			llerrs << "Bad logic." << llendl;
		}
	}
	else
	{
		if (!q->start())
		{
			llwarns << "Unexpected script compile failure." << llendl;
		}
	}
}

class LLToolsSelectedScriptAction : public view_listener_t
{
	bool handleEvent(const LLSD& userdata)
	{
// [RLVa:KB] - Checked: 2010-04-19 (RLVa-1.2.0f) | Modified: RLVa-1.0.5a
		// We'll allow resetting the scripts of objects on a non-attachable attach point since they wouldn't be able to circumvent anything
		if ( (rlv_handler_t::isEnabled()) && (gRlvAttachmentLocks.hasLockedAttachmentPoint(RLV_LOCK_REMOVE)) )
		{
			LLObjectSelectionHandle hSel = LLSelectMgr::getInstance()->getSelection();
			RlvSelectHasLockedAttach f;
			if ( (hSel->isAttachment()) && (hSel->getFirstNode(&f) != NULL) )
				return true;
		}
// [/RLVa:KB]

		std::string action = userdata.asString();
		bool mono = false;
		std::string msg, name;
		std::string title;
		if (action == "compile mono")
		{
			name = "compile_queue";
			mono = true;
			msg = "Recompile";
			title = LLTrans::getString("CompileQueueTitle");
		}
		if (action == "compile lsl")
		{
			name = "compile_queue";
			msg = "Recompile";
			title = LLTrans::getString("CompileQueueTitle");
		}
		else if (action == "reset")
		{
			name = "reset_queue";
			msg = "Reset";
			title = LLTrans::getString("ResetQueueTitle");
		}
		else if (action == "start")
		{
			name = "start_queue";
			msg = "SetRunning";
			title = LLTrans::getString("RunQueueTitle");
		}
		else if (action == "stop")
		{
			name = "stop_queue";
			msg = "SetRunningNot";
			title = LLTrans::getString("NotRunQueueTitle");
		}
		// <FS> Delete scripts
		else if (action == "delete")
		{
			name = "delete_queue";
			msg = "delete";
			title = LLTrans::getString("DeleteQueueTitle");
		}
		// </FS> Delete scripts
		LLUUID id; id.generate();
		
		LLFloaterScriptQueue* queue =LLFloaterReg::getTypedInstance<LLFloaterScriptQueue>(name, LLSD(id));
		if (queue)
		{
			queue->setMono(mono);
			queue_actions(queue, msg);
			queue->setTitle(title);
		}
		else
		{
			llwarns << "Failed to generate LLFloaterScriptQueue with action: " << action << llendl;
		}
		return true;
	}
};

void handle_selected_texture_info(void*)
{
	for (LLObjectSelection::valid_iterator iter = LLSelectMgr::getInstance()->getSelection()->valid_begin();
   		iter != LLSelectMgr::getInstance()->getSelection()->valid_end(); iter++)
	{
		LLSelectNode* node = *iter;
	   	
   		std::string msg;
   		msg.assign("Texture info for: ");
   		msg.append(node->mName);

		LLSD args;
		args["MESSAGE"] = msg;
		// LLNotificationsUtil::add("SystemMessage", args);
		LLNotificationsUtil::add("SystemMessageTip", args);	// <FS:Zi> use chat, not toasts
	   
   		U8 te_count = node->getObject()->getNumTEs();
   		// map from texture ID to list of faces using it
   		typedef std::map< LLUUID, std::vector<U8> > map_t;
   		map_t faces_per_texture;
   		for (U8 i = 0; i < te_count; i++)
   		{
   			if (!node->isTESelected(i)) continue;
	   
   			LLViewerTexture* img = node->getObject()->getTEImage(i);
   			LLUUID image_id = img->getID();
   			faces_per_texture[image_id].push_back(i);
   		}
   		// Per-texture, dump which faces are using it.
   		map_t::iterator it;
   		for (it = faces_per_texture.begin(); it != faces_per_texture.end(); ++it)
   		{
   			LLUUID image_id = it->first;
   			U8 te = it->second[0];
   			LLViewerTexture* img = node->getObject()->getTEImage(te);
   			S32 height = img->getHeight();
   			S32 width = img->getWidth();
   			S32 components = img->getComponents();
   			msg = llformat("%dx%d %s on face ",
   								width,
   								height,
   								(components == 4 ? "alpha" : "opaque"));
   			for (U8 i = 0; i < it->second.size(); ++i)
   			{
   				msg.append( llformat("%d ", (S32)(it->second[i])));
   			}

			LLSD args;
			args["MESSAGE"] = msg;
			// LLNotificationsUtil::add("SystemMessage", args);
			LLNotificationsUtil::add("SystemMessageTip", args);	// <FS:Zi> use chat, not toasts
   		}
	}
}

void handle_test_male(void*)
{
// [RLVa:KB] - Checked: 2010-03-19 (RLVa-1.2.0c) | Modified: RLVa-1.2.0a
	// TODO-RLVa: [RLVa-1.2.1] Is there any reason to still block this?
	if ( (rlv_handler_t::isEnabled()) && 
		 ((gRlvAttachmentLocks.hasLockedAttachmentPoint(RLV_LOCK_ANY)) || (gRlvWearableLocks.hasLockedWearableType(RLV_LOCK_ANY))) )
	{
		return;
	}
// [/RLVa:KB]

	LLAppearanceMgr::instance().wearOutfitByName("Male Shape & Outfit");
	//gGestureList.requestResetFromServer( TRUE );
}

void handle_test_female(void*)
{
// [RLVa:KB] - Checked: 2010-03-19 (RLVa-1.2.0c) | Modified: RLVa-1.2.0a
	// TODO-RLVa: [RLVa-1.2.1] Is there any reason to still block this?
	if ( (rlv_handler_t::isEnabled()) && 
		 ((gRlvAttachmentLocks.hasLockedAttachmentPoint(RLV_LOCK_ANY)) || (gRlvWearableLocks.hasLockedWearableType(RLV_LOCK_ANY))) )
	{
		return;
	}
// [/RLVa:KB]

	LLAppearanceMgr::instance().wearOutfitByName("Female Shape & Outfit");
	//gGestureList.requestResetFromServer( FALSE );
}

void handle_dump_attachments(void*)
{
	if(!isAgentAvatarValid()) return;

	for (LLVOAvatar::attachment_map_t::iterator iter = gAgentAvatarp->mAttachmentPoints.begin(); 
		 iter != gAgentAvatarp->mAttachmentPoints.end(); )
	{
		LLVOAvatar::attachment_map_t::iterator curiter = iter++;
		LLViewerJointAttachment* attachment = curiter->second;
		S32 key = curiter->first;
		for (LLViewerJointAttachment::attachedobjs_vec_t::iterator attachment_iter = attachment->mAttachedObjects.begin();
			 attachment_iter != attachment->mAttachedObjects.end();
			 ++attachment_iter)
		{
			LLViewerObject *attached_object = (*attachment_iter);
			BOOL visible = (attached_object != NULL &&
							attached_object->mDrawable.notNull() && 
							!attached_object->mDrawable->isRenderType(0));
			LLVector3 pos;
			if (visible) pos = attached_object->mDrawable->getPosition();
			llinfos << "ATTACHMENT " << key << ": item_id=" << attached_object->getAttachmentItemID()
					<< (attached_object ? " present " : " absent ")
					<< (visible ? "visible " : "invisible ")
					<<  " at " << pos
					<< " and " << (visible ? attached_object->getPosition() : LLVector3::zero)
					<< llendl;
		}
	}
}


// these are used in the gl menus to set control values, generically.
class LLToggleControl : public view_listener_t
{
	bool handleEvent(const LLSD& userdata)
	{
		std::string control_name = userdata.asString();
		BOOL checked = gSavedSettings.getBOOL( control_name );
		gSavedSettings.setBOOL( control_name, !checked );
		return true;
	}
};

class LLCheckControl : public view_listener_t
{
	bool handleEvent( const LLSD& userdata)
	{
		std::string callback_data = userdata.asString();
		bool new_value = gSavedSettings.getBOOL(callback_data);
		return new_value;
	}
};

// <FS:Ansariel> Reset to default control
class FSResetControl : public view_listener_t
{
	bool handleEvent( const LLSD& userdata)
	{
		std::string callback_data = userdata.asString();
		gSavedSettings.getControl(callback_data)->resetToDefault(true);
		return true;
	}
};
class FSResetPerAccountControl : public view_listener_t
{
	bool handleEvent( const LLSD& userdata)
	{
		std::string callback_data = userdata.asString();
		gSavedPerAccountSettings.getControl(callback_data)->resetToDefault(true);
		return true;
	}
};
// </FS:Ansariel> Reset to default control

// not so generic

class LLAdvancedCheckRenderShadowOption: public view_listener_t
{
	bool handleEvent(const LLSD& userdata)
	{
		std::string control_name = userdata.asString();
		S32 current_shadow_level = gSavedSettings.getS32(control_name);
		if (current_shadow_level == 0) // is off
		{
			return false;
		}
		else // is on
		{
			return true;
		}
	}
};

class LLAdvancedClickRenderShadowOption: public view_listener_t
{
	bool handleEvent(const LLSD& userdata)
	{
		std::string control_name = userdata.asString();
		S32 current_shadow_level = gSavedSettings.getS32(control_name);
		if (current_shadow_level == 0) // upgrade to level 2
		{
			gSavedSettings.setS32(control_name, 2);
		}
		else // downgrade to level 0
		{
			gSavedSettings.setS32(control_name, 0);
		}
		return true;
	}
};

//[FIX FIRE-1927 - enable DoubleClickTeleport shortcut : SJ]
class LLAdvancedToggleDoubleClickTeleport: public view_listener_t
{
	bool handleEvent(const LLSD& userdata)
	{
		
		BOOL checked = gSavedSettings.getBOOL( "DoubleClickTeleport" );
		if (checked)
		{
		   gSavedSettings.setBOOL( "DoubleClickTeleport", false );
		}
		else
		{
           gSavedSettings.setBOOL( "DoubleClickTeleport", true );
		   gSavedSettings.setBOOL( "DoubleClickAutoPilot", false );
		}
		return true;
	}
};
void menu_toggle_attached_lights(void* user_data)
{
	LLPipeline::sRenderAttachedLights = gSavedSettings.getBOOL("RenderAttachedLights");
}

void menu_toggle_attached_particles(void* user_data)
{
	LLPipeline::sRenderAttachedParticles = gSavedSettings.getBOOL("RenderAttachedParticles");
}

class LLAdvancedHandleAttachedLightParticles: public view_listener_t
{
	bool handleEvent(const LLSD& userdata)
	{
		std::string control_name = userdata.asString();

		// toggle the control
		gSavedSettings.setBOOL(control_name,
				       !gSavedSettings.getBOOL(control_name));

		// update internal flags
		if (control_name == "RenderAttachedLights")
		{
			menu_toggle_attached_lights(NULL);
		}
		else if (control_name == "RenderAttachedParticles")
		{
			menu_toggle_attached_particles(NULL);
		}
		return true;
	}
};

class LLSomethingSelected : public view_listener_t
{
	bool handleEvent(const LLSD& userdata)
	{
		bool new_value = !(LLSelectMgr::getInstance()->getSelection()->isEmpty());
		return new_value;
	}
};

class LLSomethingSelectedNoHUD : public view_listener_t
{
	bool handleEvent(const LLSD& userdata)
	{
		LLObjectSelectionHandle selection = LLSelectMgr::getInstance()->getSelection();
		bool new_value = !(selection->isEmpty()) && !(selection->getSelectType() == SELECT_TYPE_HUD);
		return new_value;
	}
};

static bool is_editable_selected()
{
// [RLVa:KB] - Checked: 2010-09-28 (RLVa-1.2.1f) | Modified: RLVa-1.0.5a
	// RELEASE-RLVa: [SL-2.2.0] Check that this still isn't called by anything but script actions in the Build menu
	if ( (rlv_handler_t::isEnabled()) && (gRlvAttachmentLocks.hasLockedAttachmentPoint(RLV_LOCK_REMOVE)) )
	{
		LLObjectSelectionHandle hSelection = LLSelectMgr::getInstance()->getSelection();

		// NOTE: this is called for 5 different menu items so we'll trade accuracy for efficiency and only
		//       examine root nodes (LLToolsSelectedScriptAction::handleEvent() will catch what we miss)
		RlvSelectHasLockedAttach f;
		if ( (hSelection->isAttachment()) && (hSelection->getFirstRootNode(&f)) )
		{
			return false;
		}
	}
// [/RLVa:KB]

	return (LLSelectMgr::getInstance()->getSelection()->getFirstEditableObject() != NULL);
}

class LLEditableSelected : public view_listener_t
{
	bool handleEvent(const LLSD& userdata)
	{
		return is_editable_selected();
	}
};

class LLEditableSelectedMono : public view_listener_t
{
	bool handleEvent(const LLSD& userdata)
	{
		bool new_value = false;
		LLViewerRegion* region = gAgent.getRegion();
		if(region && gMenuHolder)
		{
			bool have_cap = (! region->getCapability("UpdateScriptTask").empty());
			new_value = is_editable_selected() && have_cap;
		}
		return new_value;
	}
};

bool enable_object_take_copy()
{
	bool all_valid = false;
	if (LLSelectMgr::getInstance())
	{
		if (!LLSelectMgr::getInstance()->getSelection()->isEmpty())
		{
		all_valid = true;
#ifndef HACKED_GODLIKE_VIEWER
# ifdef TOGGLE_HACKED_GODLIKE_VIEWER
		if (!LLGridManager::getInstance()->isInSLBeta()
            || !gAgent.isGodlike())
# endif
		{
			struct f : public LLSelectedObjectFunctor
			{
				virtual bool apply(LLViewerObject* obj)
				{
//					return (!obj->permCopy() || obj->isAttachment());
// [RLVa:KB] - Checked: 2010-04-01 (RLVa-1.2.0c) | Modified: RLVa-1.0.0g
					return (!obj->permCopy() || obj->isAttachment()) || 
						( (gRlvHandler.hasBehaviour(RLV_BHVR_UNSIT)) && (isAgentAvatarValid()) && (gAgentAvatarp->getRoot() == obj) );
// [/RLVa:KB]
				}
			} func;
			const bool firstonly = true;
			bool any_invalid = LLSelectMgr::getInstance()->getSelection()->applyToRootObjects(&func, firstonly);
			all_valid = !any_invalid;
		}
#endif // HACKED_GODLIKE_VIEWER
		}
	}

	return all_valid;
}


class LLHasAsset : public LLInventoryCollectFunctor
{
public:
	LLHasAsset(const LLUUID& id) : mAssetID(id), mHasAsset(FALSE) {}
	virtual ~LLHasAsset() {}
	virtual bool operator()(LLInventoryCategory* cat,
							LLInventoryItem* item);
	BOOL hasAsset() const { return mHasAsset; }

protected:
	LLUUID mAssetID;
	BOOL mHasAsset;
};

bool LLHasAsset::operator()(LLInventoryCategory* cat,
							LLInventoryItem* item)
{
	if(item && item->getAssetUUID() == mAssetID)
	{
		mHasAsset = TRUE;
	}
	return FALSE;
}


BOOL enable_save_into_task_inventory(void*)
{
	LLSelectNode* node = LLSelectMgr::getInstance()->getSelection()->getFirstRootNode();
	if(node && (node->mValid) && (!node->mFromTaskID.isNull()))
	{
		// *TODO: check to see if the fromtaskid object exists.
		LLViewerObject* obj = node->getObject();
		if( obj && !obj->isAttachment() )
		{
			return TRUE;
		}
	}
	return FALSE;
}

class LLToolsEnableSaveToObjectInventory : public view_listener_t
{
	bool handleEvent(const LLSD& userdata)
	{
		bool new_value = enable_save_into_task_inventory(NULL);
		return new_value;
	}
};

class LLToggleHowTo : public view_listener_t
{
	bool handleEvent(const LLSD& userdata)
	{
		LLFloaterWebContent::Params p;
		std::string url = gSavedSettings.getString("HowToHelpURL");
		p.url = LLWeb::expandURLSubstitutions(url, LLSD());
		p.show_chrome = false;
		p.target = "__help_how_to";
		p.show_page_title = false;
		p.preferred_media_size = LLRect(0, 460, 335, 0);

		LLFloaterReg::toggleInstanceOrBringToFront("how_to", p);
		return true;
	}
};

class LLViewEnableMouselook : public view_listener_t
{
	bool handleEvent(const LLSD& userdata)
	{
		// You can't go directly from customize avatar to mouselook.
		// TODO: write code with appropriate dialogs to handle this transition.
		bool new_value = (CAMERA_MODE_CUSTOMIZE_AVATAR != gAgentCamera.getCameraMode() && !gSavedSettings.getBOOL("FreezeTime"));
		return new_value;
	}
};

class LLToolsEnableToolNotPie : public view_listener_t
{
	bool handleEvent(const LLSD& userdata)
	{
		bool new_value = ( LLToolMgr::getInstance()->getBaseTool() != LLToolPie::getInstance() );
		return new_value;
	}
};

class LLWorldEnableCreateLandmark : public view_listener_t
{
	bool handleEvent(const LLSD& userdata)
	{
//		return !LLLandmarkActions::landmarkAlreadyExists();
// [RLVa:KB] - Checked: 2010-09-28 (RLVa-1.4.5) | Added: RLVa-1.2.1
		return (!LLLandmarkActions::landmarkAlreadyExists()) && (!gRlvHandler.hasBehaviour(RLV_BHVR_SHOWLOC));
// [/RLVa:KB]
	}
};

class LLWorldEnableSetHomeLocation : public view_listener_t
{
	bool handleEvent(const LLSD& userdata)
	{
		bool new_value = gAgent.isGodlike() || 
			(gAgent.getRegion() && gAgent.getRegion()->getAllowSetHome());
		return new_value;
	}
};

class LLWorldEnableTeleportHome : public view_listener_t
{
	bool handleEvent(const LLSD& userdata)
	{
		LLViewerRegion* regionp = gAgent.getRegion();
		bool agent_on_prelude = (regionp && regionp->isPrelude());
		bool enable_teleport_home = gAgent.isGodlike() || !agent_on_prelude;
// [RLVa:KB] - Checked: 2010-09-28 (RLVa-1.2.1f) | Modified: RLVa-1.2.1f
		enable_teleport_home &= 
			(!rlv_handler_t::isEnabled()) || ((!gRlvHandler.hasBehaviour(RLV_BHVR_TPLM)) && (!gRlvHandler.hasBehaviour(RLV_BHVR_TPLOC)));
// [/RLVa:KB]
		return enable_teleport_home;
	}
};

BOOL enable_god_full(void*)
{
	return gAgent.getGodLevel() >= GOD_FULL;
}

BOOL enable_god_liaison(void*)
{
	return gAgent.getGodLevel() >= GOD_LIAISON;
}

bool is_god_customer_service()
{
	return gAgent.getGodLevel() >= GOD_CUSTOMER_SERVICE;
}

BOOL enable_god_basic(void*)
{
	return gAgent.getGodLevel() > GOD_NOT;
}


void toggle_show_xui_names(void *)
{
	gSavedSettings.setBOOL("DebugShowXUINames", !gSavedSettings.getBOOL("DebugShowXUINames"));
}

BOOL check_show_xui_names(void *)
{
	return gSavedSettings.getBOOL("DebugShowXUINames");
}

// <FS:Ansariel> FIRE-304: Option to exclude group owned objects
class FSToolSelectIncludeGroupOwned : public view_listener_t
{
	bool handleEvent(const LLSD& userdata)
	{
		BOOL cur_val = gSavedSettings.getBOOL("FSSelectIncludeGroupOwned");

		gSavedSettings.setBOOL("FSSelectIncludeGroupOwned", ! cur_val );

		return true;
	}
};
// </FS:Ansariel>

// <FS:CR> Resync Animations
class FSToolsResyncAnimations : public view_listener_t
{
	bool handleEvent(const LLSD& userdata)
	{
		for (U32 i = 0; i < gObjectList.getNumObjects(); i++)
		{
			LLViewerObject* object = gObjectList.getObject(i);
			if (object &&
				object->isAvatar())
			{
				LLVOAvatar* avatarp = (LLVOAvatar*)object;
				if (avatarp)
				{
					for (LLVOAvatar::AnimIterator anim_it = avatarp->mPlayingAnimations.begin();
						 anim_it != avatarp->mPlayingAnimations.end();
						 anim_it++)
					{
						avatarp->stopMotion(anim_it->first, TRUE);
						avatarp->startMotion(anim_it->first);
					}
				}
			}
		}
		return true;
	}
};
// </FS:CR> Resync Animations

// <FS:CR> FIRE-4345: Undeform
class FSToolsUndeform : public view_listener_t
{
	bool handleEvent(const LLSD& userdata)
	{
		FSPose::getInstance()->setPose(gSavedSettings.getString("FSUndeformUUID"), false);
		gAgentAvatarp->updateVisualParams();
		
		return true;
	}
};
// </FS:CR> FIRE-4345: Undeform

// <FS:CR> Stream list import/export
class FSStreamListExportXML :public view_listener_t
{
	bool handleEvent(const LLSD& userdata)
	{
		LLFilePicker& file_picker = LLFilePicker::instance();
		if(file_picker.getSaveFile(LLFilePicker::FFSAVE_XML, LLDir::getScrubbedFileName("stream_list.xml")))
		{
			std::string filename = file_picker.getFirstFile();
			llofstream export_file(filename);
			LLSDSerialize::toPrettyXML(gSavedSettings.getLLSD("FSStreamList"), export_file);
			export_file.close();
			LLSD args;
			args["FILENAME"] = filename;
			LLNotificationsUtil::add("StreamListExportSuccess", args);
		}
		else
			llinfos << "User closed the filepicker. Aborting!" << llendl;

		return true;
	}
};

class FSStreamListImportXML :public view_listener_t
{
	bool handleEvent(const LLSD& userdata)
	{
		LLFilePicker& file_picker = LLFilePicker::instance();
		if(file_picker.getOpenFile(LLFilePicker::FFLOAD_XML))
		{
			std::string filename = file_picker.getFirstFile();
			llifstream stream_list(filename);
			if(!stream_list.is_open())
			{
				llwarns << "Couldn't open the xml file for reading. Aborting import!" << llendl;
				return true;
			}
			LLSD stream_data;
			if(LLSDSerialize::fromXML(stream_data, stream_list) >= 1)
			{
				gSavedSettings.setLLSD("FSStreamList", stream_data);
				LLNotificationsUtil::add("StreamListImportSuccess");
			}
			stream_list.close();
		}
		
		return true;
	}
};
// </FS:CR> Stream list import/export

class LLToolsSelectOnlyMyObjects : public view_listener_t
{
	bool handleEvent(const LLSD& userdata)
	{
		BOOL cur_val = gSavedSettings.getBOOL("SelectOwnedOnly");

		gSavedSettings.setBOOL("SelectOwnedOnly", ! cur_val );

		return true;
	}
};

class LLToolsSelectOnlyMovableObjects : public view_listener_t
{
	bool handleEvent(const LLSD& userdata)
	{
		BOOL cur_val = gSavedSettings.getBOOL("SelectMovableOnly");

		gSavedSettings.setBOOL("SelectMovableOnly", ! cur_val );

		return true;
	}
};

class LLToolsSelectBySurrounding : public view_listener_t
{
	bool handleEvent(const LLSD& userdata)
	{
		LLSelectMgr::sRectSelectInclusive = !LLSelectMgr::sRectSelectInclusive;

		gSavedSettings.setBOOL("RectangleSelectInclusive", LLSelectMgr::sRectSelectInclusive);
		return true;
	}
};

class LLToolsShowHiddenSelection : public view_listener_t
{
	bool handleEvent(const LLSD& userdata)
	{
		// TomY TODO Merge these
		LLSelectMgr::sRenderHiddenSelections = !LLSelectMgr::sRenderHiddenSelections;

		gSavedSettings.setBOOL("RenderHiddenSelections", LLSelectMgr::sRenderHiddenSelections);
		return true;
	}
};

class LLToolsShowSelectionLightRadius : public view_listener_t
{
	bool handleEvent(const LLSD& userdata)
	{
		// TomY TODO merge these
		LLSelectMgr::sRenderLightRadius = !LLSelectMgr::sRenderLightRadius;

		gSavedSettings.setBOOL("RenderLightRadius", LLSelectMgr::sRenderLightRadius);
		return true;
	}
};

class LLToolsEditLinkedParts : public view_listener_t
{
	bool handleEvent(const LLSD& userdata)
	{
		BOOL select_individuals = !gSavedSettings.getBOOL("EditLinkedParts");
		gSavedSettings.setBOOL( "EditLinkedParts", select_individuals );
		if (select_individuals)
		{
			LLSelectMgr::getInstance()->demoteSelectionToIndividuals();
		}
		else
		{
			LLSelectMgr::getInstance()->promoteSelectionToRoot();
		}
		return true;
	}
};

void reload_vertex_shader(void *)
{
	//THIS WOULD BE AN AWESOME PLACE TO RELOAD SHADERS... just a thought	- DaveP
}

void handle_dump_avatar_local_textures(void*)
{
	gAgentAvatarp->dumpLocalTextures();
}

void handle_dump_timers()
{
	LLFastTimer::dumpCurTimes();
}

void handle_debug_avatar_textures(void*)
{
	LLViewerObject* objectp = LLSelectMgr::getInstance()->getSelection()->getPrimaryObject();
	if (objectp)
	{
		LLFloaterReg::showInstance( "avatar_textures", LLSD(objectp->getID()) );
	}
}

void handle_grab_baked_texture(void* data)
{
	EBakedTextureIndex baked_tex_index = (EBakedTextureIndex)((intptr_t)data);
	if (!isAgentAvatarValid()) return;

	const LLUUID& asset_id = gAgentAvatarp->grabBakedTexture(baked_tex_index);
	LL_INFOS("texture") << "Adding baked texture " << asset_id << " to inventory." << llendl;
	LLAssetType::EType asset_type = LLAssetType::AT_TEXTURE;
	LLInventoryType::EType inv_type = LLInventoryType::IT_TEXTURE;
	const LLUUID folder_id = gInventory.findCategoryUUIDForType(LLFolderType::assetTypeToFolderType(asset_type));
	if(folder_id.notNull())
	{
		std::string name;
		name = "Baked " + LLAvatarAppearanceDictionary::getInstance()->getBakedTexture(baked_tex_index)->mNameCapitalized + " Texture";

		LLUUID item_id;
		item_id.generate();
		LLPermissions perm;
		perm.init(gAgentID,
				  gAgentID,
				  LLUUID::null,
				  LLUUID::null);
		U32 next_owner_perm = PERM_MOVE | PERM_TRANSFER;
		perm.initMasks(PERM_ALL,
					   PERM_ALL,
					   PERM_NONE,
					   PERM_NONE,
					   next_owner_perm);
		time_t creation_date_now = time_corrected();
		LLPointer<LLViewerInventoryItem> item
			= new LLViewerInventoryItem(item_id,
										folder_id,
										perm,
										asset_id,
										asset_type,
										inv_type,
										name,
										LLStringUtil::null,
										LLSaleInfo::DEFAULT,
										LLInventoryItemFlags::II_FLAGS_NONE,
										creation_date_now);

		item->updateServer(TRUE);
		gInventory.updateItem(item);
		gInventory.notifyObservers();

		// Show the preview panel for textures to let
		// user know that the image is now in inventory.
		LLInventoryPanel *active_panel = LLInventoryPanel::getActiveInventoryPanel();
		if(active_panel)
		{
			LLFocusableElement* focus_ctrl = gFocusMgr.getKeyboardFocus();

			active_panel->setSelection(item_id, TAKE_FOCUS_NO);
			active_panel->openSelected();
			//LLFloaterInventory::dumpSelectionInformation((void*)view);
			// restore keyboard focus
			gFocusMgr.setKeyboardFocus(focus_ctrl);
		}
	}
	else
	{
		llwarns << "Can't find a folder to put it in" << llendl;
	}
}

BOOL enable_grab_baked_texture(void* data)
{
	EBakedTextureIndex index = (EBakedTextureIndex)((intptr_t)data);
	if (isAgentAvatarValid())
	{
		return gAgentAvatarp->canGrabBakedTexture(index);
	}
	return FALSE;
}

// Returns a pointer to the avatar give the UUID of the avatar OR of an attachment the avatar is wearing.
// Returns NULL on failure.
LLVOAvatar* find_avatar_from_object( LLViewerObject* object )
{
	if (object)
	{
		if( object->isAttachment() )
		{
			do
			{
				object = (LLViewerObject*) object->getParent();
			}
			while( object && !object->isAvatar() );
		}
		else if( !object->isAvatar() )
		{
			object = NULL;
		}
	}

	return (LLVOAvatar*) object;
}


// Returns a pointer to the avatar give the UUID of the avatar OR of an attachment the avatar is wearing.
// Returns NULL on failure.
LLVOAvatar* find_avatar_from_object( const LLUUID& object_id )
{
	return find_avatar_from_object( gObjectList.findObject(object_id) );
}


void handle_disconnect_viewer(void *)
{
	LLAppViewer::instance()->forceDisconnect(LLTrans::getString("TestingDisconnect"));
}

void force_error_breakpoint(void *)
{
    LLAppViewer::instance()->forceErrorBreakpoint();
}

void force_error_llerror(void *)
{
    LLAppViewer::instance()->forceErrorLLError();
}

void force_error_bad_memory_access(void *)
{
    LLAppViewer::instance()->forceErrorBadMemoryAccess();
}

void force_error_infinite_loop(void *)
{
    LLAppViewer::instance()->forceErrorInfiniteLoop();
}

void force_error_software_exception(void *)
{
    LLAppViewer::instance()->forceErrorSoftwareException();
}

void force_error_driver_crash(void *)
{
    LLAppViewer::instance()->forceErrorDriverCrash();
}

class LLToolsUseSelectionForGrid : public view_listener_t
{
	bool handleEvent(const LLSD& userdata)
	{
		LLSelectMgr::getInstance()->clearGridObjects();
		struct f : public LLSelectedObjectFunctor
		{
			virtual bool apply(LLViewerObject* objectp)
			{
				LLSelectMgr::getInstance()->addGridObject(objectp);
				return true;
			}
		} func;
		LLSelectMgr::getInstance()->getSelection()->applyToRootObjects(&func);
		LLSelectMgr::getInstance()->setGridMode(GRID_MODE_REF_OBJECT);
		LLFloaterTools::setGridMode((S32)GRID_MODE_REF_OBJECT);
		return true;
	}
};

void handle_test_load_url(void*)
{
	LLWeb::loadURL("");
	LLWeb::loadURL("hacker://www.google.com/");
	LLWeb::loadURL("http");
	LLWeb::loadURL("http://www.google.com/");
}

//
// LLViewerMenuHolderGL
//
static LLDefaultChildRegistry::Register<LLViewerMenuHolderGL> r("menu_holder");

LLViewerMenuHolderGL::LLViewerMenuHolderGL(const LLViewerMenuHolderGL::Params& p)
: LLMenuHolderGL(p)
{}

BOOL LLViewerMenuHolderGL::hideMenus()
{
	BOOL handled = FALSE;
	
	if (LLMenuHolderGL::hideMenus())
	{
		LLToolPie::instance().blockClickToWalk();
		handled = TRUE;
	}

	// drop pie menu selection
	mParcelSelection = NULL;
	mObjectSelection = NULL;

	if (gMenuBarView)
	{
		gMenuBarView->clearHoverItem();
		gMenuBarView->resetMenuTrigger();
	}

	return handled;
}

void LLViewerMenuHolderGL::setParcelSelection(LLSafeHandle<LLParcelSelection> selection) 
{ 
	mParcelSelection = selection; 
}

void LLViewerMenuHolderGL::setObjectSelection(LLSafeHandle<LLObjectSelection> selection) 
{ 
	mObjectSelection = selection; 
}


const LLRect LLViewerMenuHolderGL::getMenuRect() const
{
	return LLRect(0, getRect().getHeight() - MENU_BAR_HEIGHT, getRect().getWidth(), STATUS_BAR_HEIGHT);
}

void handle_save_to_xml(void*)
{
	LLFloater* frontmost = gFloaterView->getFrontmost();
	if (!frontmost)
	{
        LLNotificationsUtil::add("NoFrontmostFloater");
		return;
	}

	std::string default_name = "floater_";
	default_name += frontmost->getTitle();
	default_name += ".xml";

	LLStringUtil::toLower(default_name);
	LLStringUtil::replaceChar(default_name, ' ', '_');
	LLStringUtil::replaceChar(default_name, '/', '_');
	LLStringUtil::replaceChar(default_name, ':', '_');
	LLStringUtil::replaceChar(default_name, '"', '_');

	LLFilePicker& picker = LLFilePicker::instance();
	if (picker.getSaveFile(LLFilePicker::FFSAVE_XML, default_name))
	{
		std::string filename = picker.getFirstFile();
		LLUICtrlFactory::getInstance()->saveToXML(frontmost, filename);
	}
}

void handle_load_from_xml(void*)
{
	LLFilePicker& picker = LLFilePicker::instance();
	if (picker.getOpenFile(LLFilePicker::FFLOAD_XML))
	{
		std::string filename = picker.getFirstFile();
		LLFloater* floater = new LLFloater(LLSD());
		floater->buildFromFile(filename);
	}
}

void handle_web_browser_test(const LLSD& param)
{
	std::string url = param.asString();
	if (url.empty())
	{
		url = "about:blank";
	}
	LLWeb::loadURLInternal(url);
}

void handle_web_content_test(const LLSD& param)
{
	std::string url = param.asString();
	LLWeb::loadURLInternal(url);
}

void handle_show_url(const LLSD& param)
{
	std::string url = param.asString();
	if(gSavedSettings.getBOOL("UseExternalBrowser"))
	{
		LLWeb::loadURLExternal(url);
	}
	else
	{
		LLWeb::loadURLInternal(url);
	}

}

void handle_buy_currency_test(void*)
{
	std::string url =
		"http://sarahd-sl-13041.webdev.lindenlab.com/app/lindex/index.php?agent_id=[AGENT_ID]&secure_session_id=[SESSION_ID]&lang=[LANGUAGE]";

	LLStringUtil::format_map_t replace;
	replace["[AGENT_ID]"] = gAgent.getID().asString();
	replace["[SESSION_ID]"] = gAgent.getSecureSessionID().asString();
	replace["[LANGUAGE]"] = LLUI::getLanguage();
	LLStringUtil::format(url, replace);

	llinfos << "buy currency url " << url << llendl;

	LLFloaterReg::showInstance("buy_currency_html", LLSD(url));
}

void handle_rebake_textures(void*)
{
	if (!isAgentAvatarValid()) return;

	// Slam pending upload count to "unstick" things
	bool slam_for_debug = true;
	gAgentAvatarp->forceBakeAllTextures(slam_for_debug);
	if (gAgent.getRegion() && gAgent.getRegion()->getCentralBakeVersion())
	{
		LLAppearanceMgr::instance().requestServerAppearanceUpdate();
	}
}

void toggle_visibility(void* user_data)
{
	LLView* viewp = (LLView*)user_data;
	viewp->setVisible(!viewp->getVisible());
}

BOOL get_visibility(void* user_data)
{
	LLView* viewp = (LLView*)user_data;
	return viewp->getVisible();
}

// TomY TODO: Get rid of these?
class LLViewShowHoverTips : public view_listener_t
{
	bool handleEvent(const LLSD& userdata)
	{
		gSavedSettings.setBOOL("ShowHoverTips", !gSavedSettings.getBOOL("ShowHoverTips"));
		return true;
	}
};

class LLViewCheckShowHoverTips : public view_listener_t
{
	bool handleEvent(const LLSD& userdata)
	{
		bool new_value = gSavedSettings.getBOOL("ShowHoverTips");
		return new_value;
	}
};

// TomY TODO: Get rid of these?
class LLViewHighlightTransparent : public view_listener_t
{
	bool handleEvent(const LLSD& userdata)
	{
//		LLDrawPoolAlpha::sShowDebugAlpha = !LLDrawPoolAlpha::sShowDebugAlpha;
// [RLVa:KB] - Checked: 2010-11-29 (RLVa-1.3.0c) | Modified: RLVa-1.3.0c
		LLDrawPoolAlpha::sShowDebugAlpha = (!LLDrawPoolAlpha::sShowDebugAlpha) && (!gRlvHandler.hasBehaviour(RLV_BHVR_EDIT));
// [/RLVa:KB]
		return true;
	}
};

class LLViewCheckHighlightTransparent : public view_listener_t
{
	bool handleEvent(const LLSD& userdata)
	{
		bool new_value = LLDrawPoolAlpha::sShowDebugAlpha;
		return new_value;
	}
};

class LLViewBeaconWidth : public view_listener_t
{
	bool handleEvent(const LLSD& userdata)
	{
		std::string width = userdata.asString();
		if(width == "1")
		{
			gSavedSettings.setS32("DebugBeaconLineWidth", 1);
		}
		else if(width == "4")
		{
			gSavedSettings.setS32("DebugBeaconLineWidth", 4);
		}
		else if(width == "16")
		{
			gSavedSettings.setS32("DebugBeaconLineWidth", 16);
		}
		else if(width == "32")
		{
			gSavedSettings.setS32("DebugBeaconLineWidth", 32);
		}

		return true;
	}
};


class LLViewToggleBeacon : public view_listener_t
{
	bool handleEvent(const LLSD& userdata)
	{
		std::string beacon = userdata.asString();
		if (beacon == "scriptsbeacon")
		{
			LLPipeline::toggleRenderScriptedBeacons(NULL);
			gSavedSettings.setBOOL( "scriptsbeacon", LLPipeline::getRenderScriptedBeacons(NULL) );
			// toggle the other one off if it's on
			if (LLPipeline::getRenderScriptedBeacons(NULL) && LLPipeline::getRenderScriptedTouchBeacons(NULL))
			{
				LLPipeline::toggleRenderScriptedTouchBeacons(NULL);
				gSavedSettings.setBOOL( "scripttouchbeacon", LLPipeline::getRenderScriptedTouchBeacons(NULL) );
			}
		}
		else if (beacon == "physicalbeacon")
		{
			LLPipeline::toggleRenderPhysicalBeacons(NULL);
			gSavedSettings.setBOOL( "physicalbeacon", LLPipeline::getRenderPhysicalBeacons(NULL) );
		}
		else if (beacon == "moapbeacon")
		{
			LLPipeline::toggleRenderMOAPBeacons(NULL);
			gSavedSettings.setBOOL( "moapbeacon", LLPipeline::getRenderMOAPBeacons(NULL) );
		}
		else if (beacon == "soundsbeacon")
		{
			LLPipeline::toggleRenderSoundBeacons(NULL);
			gSavedSettings.setBOOL( "soundsbeacon", LLPipeline::getRenderSoundBeacons(NULL) );
		}
		else if (beacon == "particlesbeacon")
		{
			LLPipeline::toggleRenderParticleBeacons(NULL);
			gSavedSettings.setBOOL( "particlesbeacon", LLPipeline::getRenderParticleBeacons(NULL) );
		}
		else if (beacon == "scripttouchbeacon")
		{
			LLPipeline::toggleRenderScriptedTouchBeacons(NULL);
			gSavedSettings.setBOOL( "scripttouchbeacon", LLPipeline::getRenderScriptedTouchBeacons(NULL) );
			// toggle the other one off if it's on
			if (LLPipeline::getRenderScriptedBeacons(NULL) && LLPipeline::getRenderScriptedTouchBeacons(NULL))
			{
				LLPipeline::toggleRenderScriptedBeacons(NULL);
				gSavedSettings.setBOOL( "scriptsbeacon", LLPipeline::getRenderScriptedBeacons(NULL) );
			}
		}
		else if (beacon == "renderbeacons")
		{
			LLPipeline::toggleRenderBeacons(NULL);
			gSavedSettings.setBOOL( "renderbeacons", LLPipeline::getRenderBeacons(NULL) );
			// toggle the other one on if it's not
			if (!LLPipeline::getRenderBeacons(NULL) && !LLPipeline::getRenderHighlights(NULL))
			{
				LLPipeline::toggleRenderHighlights(NULL);
				gSavedSettings.setBOOL( "renderhighlights", LLPipeline::getRenderHighlights(NULL) );
			}
		}
		else if (beacon == "renderhighlights")
		{
			LLPipeline::toggleRenderHighlights(NULL);
			gSavedSettings.setBOOL( "renderhighlights", LLPipeline::getRenderHighlights(NULL) );
			// toggle the other one on if it's not
			if (!LLPipeline::getRenderBeacons(NULL) && !LLPipeline::getRenderHighlights(NULL))
			{
				LLPipeline::toggleRenderBeacons(NULL);
				gSavedSettings.setBOOL( "renderbeacons", LLPipeline::getRenderBeacons(NULL) );
			}
		}

		return true;
	}
};

class LLViewCheckBeaconEnabled : public view_listener_t
{
	bool handleEvent(const LLSD& userdata)
	{
		std::string beacon = userdata.asString();
		bool new_value = false;
		if (beacon == "scriptsbeacon")
		{
			new_value = gSavedSettings.getBOOL( "scriptsbeacon");
			LLPipeline::setRenderScriptedBeacons(new_value);
		}
		else if (beacon == "moapbeacon")
		{
			new_value = gSavedSettings.getBOOL( "moapbeacon");
			LLPipeline::setRenderMOAPBeacons(new_value);
		}
		else if (beacon == "physicalbeacon")
		{
			new_value = gSavedSettings.getBOOL( "physicalbeacon");
			LLPipeline::setRenderPhysicalBeacons(new_value);
		}
		else if (beacon == "soundsbeacon")
		{
			new_value = gSavedSettings.getBOOL( "soundsbeacon");
			LLPipeline::setRenderSoundBeacons(new_value);
		}
		else if (beacon == "particlesbeacon")
		{
			new_value = gSavedSettings.getBOOL( "particlesbeacon");
			LLPipeline::setRenderParticleBeacons(new_value);
		}
		else if (beacon == "scripttouchbeacon")
		{
			new_value = gSavedSettings.getBOOL( "scripttouchbeacon");
			LLPipeline::setRenderScriptedTouchBeacons(new_value);
		}
		else if (beacon == "renderbeacons")
		{
			new_value = gSavedSettings.getBOOL( "renderbeacons");
			LLPipeline::setRenderBeacons(new_value);
		}
		else if (beacon == "renderhighlights")
		{
			new_value = gSavedSettings.getBOOL( "renderhighlights");
			LLPipeline::setRenderHighlights(new_value);
		}
		return new_value;
	}
};

class LLViewToggleRenderType : public view_listener_t
{
	bool handleEvent(const LLSD& userdata)
	{
		std::string type = userdata.asString();
		if (type == "hideparticles")
		{
			LLPipeline::toggleRenderType(LLPipeline::RENDER_TYPE_PARTICLES);
			gPipeline.sRenderParticles = gPipeline.hasRenderType(LLPipeline::RENDER_TYPE_PARTICLES);
		}
		return true;
	}
};

class LLViewCheckRenderType : public view_listener_t
{
	bool handleEvent(const LLSD& userdata)
	{
		std::string type = userdata.asString();
		bool new_value = false;
		if (type == "hideparticles")
		{
			new_value = LLPipeline::toggleRenderTypeControlNegated((void *)LLPipeline::RENDER_TYPE_PARTICLES);
		}
		return new_value;
	}
};

class LLViewStatusAway : public view_listener_t
{
	bool handleEvent(const LLSD& userdata)
	{
		return (gAgent.isInitialized() && gAgent.getAFK());
	}
};

class LLViewStatusDoNotDisturb : public view_listener_t
{
	bool handleEvent(const LLSD& userdata)
	{
		return (gAgent.isInitialized() && gAgent.isDoNotDisturb());
	}
};

class LLViewShowHUDAttachments : public view_listener_t
{
	bool handleEvent(const LLSD& userdata)
	{
// [RLVa:KB] - Checked: 2010-04-19 (RLVa-1.2.1a) | Modified: RLVa-1.0.0c
		if ( (rlv_handler_t::isEnabled()) && (gRlvAttachmentLocks.hasLockedHUD()) && (LLPipeline::sShowHUDAttachments) )
			return true;
// [/RLVa:KB]

		LLPipeline::sShowHUDAttachments = !LLPipeline::sShowHUDAttachments;
		return true;
	}
};

class LLViewCheckHUDAttachments : public view_listener_t
{
	bool handleEvent(const LLSD& userdata)
	{
		bool new_value = LLPipeline::sShowHUDAttachments;
		return new_value;
	}
};

class LLEditEnableTakeOff : public view_listener_t
{
	bool handleEvent(const LLSD& userdata)
	{
		std::string clothing = userdata.asString();
		LLWearableType::EType type = LLWearableType::typeNameToType(clothing);
//		if (type >= LLWearableType::WT_SHAPE && type < LLWearableType::WT_COUNT)
// [RLVa:KB] - Checked: 2010-03-20 (RLVa-1.2.0c) | Modified: RLVa-1.2.0a
		// NOTE: see below - enable if there is at least one wearable on this type that can be removed
		if ( (type >= LLWearableType::WT_SHAPE && type < LLWearableType::WT_COUNT) && 
			 ((!rlv_handler_t::isEnabled()) || (gRlvWearableLocks.canRemove(type))) )
// [/RLVa:KB]
		{
			return LLAgentWearables::selfHasWearable(type);
		}
		return false;
	}
};

class LLEditTakeOff : public view_listener_t
{
	bool handleEvent(const LLSD& userdata)
	{
		std::string clothing = userdata.asString();
		if (clothing == "all")
			LLAppearanceMgr::instance().removeAllClothesFromAvatar();
		else
		{
			LLWearableType::EType type = LLWearableType::typeNameToType(clothing);
			if (type >= LLWearableType::WT_SHAPE 
				&& type < LLWearableType::WT_COUNT
				&& (gAgentWearables.getWearableCount(type) > 0))
			{
				// MULTI-WEARABLES: assuming user wanted to remove top shirt.
				U32 wearable_index = gAgentWearables.getWearableCount(type) - 1;

// [RLVa:KB] - Checked: 2010-06-09 (RLVa-1.2.0g) | Added: RLVa-1.2.0g
				if ( (rlv_handler_t::isEnabled()) && (gRlvWearableLocks.hasLockedWearable(type)) )
				{
					// We'll use the first wearable we come across that can be removed (moving from top to bottom)
					for (; wearable_index >= 0; wearable_index--)
					{
						const LLViewerWearable* pWearable = gAgentWearables.getViewerWearable(type, wearable_index);
						if (!gRlvWearableLocks.isLockedWearable(pWearable))
							break;
					}
					if (wearable_index < 0)
						return true;	// No wearable found that can be removed
				}
// [/RLVa:KB]

				LLUUID item_id = gAgentWearables.getWearableItemID(type,wearable_index);
				LLAppearanceMgr::instance().removeItemFromAvatar(item_id);
			}
				
		}
		return true;
	}
};

class LLToolsSelectTool : public view_listener_t
{
	bool handleEvent(const LLSD& userdata)
	{
		std::string tool_name = userdata.asString();
		if (tool_name == "focus")
		{
			LLToolMgr::getInstance()->getCurrentToolset()->selectToolByIndex(1);
		}
		else if (tool_name == "move")
		{
			LLToolMgr::getInstance()->getCurrentToolset()->selectToolByIndex(2);
		}
		else if (tool_name == "edit")
		{
			LLToolMgr::getInstance()->getCurrentToolset()->selectToolByIndex(3);
		}
		else if (tool_name == "create")
		{
			LLToolMgr::getInstance()->getCurrentToolset()->selectToolByIndex(4);
		}
		else if (tool_name == "land")
		{
			LLToolMgr::getInstance()->getCurrentToolset()->selectToolByIndex(5);
		}
		return true;
	}
};

/// WINDLIGHT callbacks
class LLWorldEnvSettings : public view_listener_t
{	
	bool handleEvent(const LLSD& userdata)
	{
// [RLVa:KB] - Checked: 2010-03-18 (RLVa-1.2.0a) | Modified: RLVa-1.0.0g
		if (gRlvHandler.hasBehaviour(RLV_BHVR_SETENV))
			return true;
// [/RLVa:KB]

		std::string tod = userdata.asString();
		
		if (tod == "editor")
		{
			LLFloaterReg::toggleInstance("env_settings");
			return true;
		}

		if (tod == "sunrise")
		{
			LLEnvManagerNew::instance().setUseSkyPreset("Sunrise");
		}
		else if (tod == "noon")
		{
			LLEnvManagerNew::instance().setUseSkyPreset("Midday");
		}
		else if (tod == "sunset")
		{
			LLEnvManagerNew::instance().setUseSkyPreset("Sunset");
		}
		else if (tod == "midnight")
		{
			LLEnvManagerNew::instance().setUseSkyPreset("Midnight");
		}
// [RLVa:KB] - Checked: 2011-09-03 (RLVa-1.4.1a) | Added: RLVa-1.4.1a
		else if ("default" == tod)
		{
			LLEnvManagerNew::instance().setUseRegionSettings(true);
		}
// [/RLVa:KB]
		else
		{
			LLEnvManagerNew &envmgr = LLEnvManagerNew::instance();
			// reset all environmental settings to track the region defaults, make this reset 'sticky' like the other sun settings.
			bool use_fixed_sky = false;
			bool use_region_settings = true;
			envmgr.setUserPrefs(envmgr.getWaterPresetName(),
					    envmgr.getSkyPresetName(),
					    envmgr.getDayCycleName(),
					    use_fixed_sky, use_region_settings);
		}

		return true;
	}
};

class LLWorldEnvPreset : public view_listener_t
{
	bool handleEvent(const LLSD& userdata)
	{
		std::string item = userdata.asString();

		if (item == "new_water")
		{
			LLFloaterReg::showInstance("env_edit_water", "new");
		}
		else if (item == "edit_water")
		{
			LLFloaterReg::showInstance("env_edit_water", "edit");
		}
		else if (item == "delete_water")
		{
			LLFloaterReg::showInstance("env_delete_preset", "water");
		}
		else if (item == "new_sky")
		{
			LLFloaterReg::showInstance("env_edit_sky", "new");
		}
		else if (item == "edit_sky")
		{
			LLFloaterReg::showInstance("env_edit_sky", "edit");
		}
		else if (item == "delete_sky")
		{
			LLFloaterReg::showInstance("env_delete_preset", "sky");
		}
		else if (item == "new_day_cycle")
		{
			LLFloaterReg::showInstance("env_edit_day_cycle", "new");
		}
		else if (item == "edit_day_cycle")
		{
			LLFloaterReg::showInstance("env_edit_day_cycle", "edit");
		}
		else if (item == "delete_day_cycle")
		{
			LLFloaterReg::showInstance("env_delete_preset", "day_cycle");
		}
		else
		{
			llwarns << "Unknown item selected" << llendl;
		}

		return true;
	}
};

class LLWorldEnableEnvPreset : public view_listener_t
{
	bool handleEvent(const LLSD& userdata)
	{
		std::string item = userdata.asString();

		if (item == "delete_water")
		{
			LLWaterParamManager::preset_name_list_t user_waters;
			LLWaterParamManager::instance().getUserPresetNames(user_waters);
			return !user_waters.empty();
		}
		else if (item == "delete_sky")
		{
			LLWLParamManager::preset_name_list_t user_skies;
			LLWLParamManager::instance().getUserPresetNames(user_skies);
			return !user_skies.empty();
		}
		else if (item == "delete_day_cycle")
		{
			LLDayCycleManager::preset_name_list_t user_days;
			LLDayCycleManager::instance().getUserPresetNames(user_days);
			return !user_days.empty();
		}
		else
		{
			llwarns << "Unknown item" << llendl;
		}

		return false;
	}
};


/// Post-Process callbacks
class LLWorldPostProcess : public view_listener_t
{
	bool handleEvent(const LLSD& userdata)
	{
		LLFloaterReg::showInstance("env_post_process");
		return true;
	}
};

void handle_flush_name_caches()
{
	LLAvatarNameCache::cleanupClass();
	if (gCacheName) gCacheName->clear();
}

class LLUploadCostCalculator : public view_listener_t
{
	std::string mCostStr;

	bool handleEvent(const LLSD& userdata)
	{
		std::string menu_name = userdata.asString();
		// AW:this fights the update in llviewermessage
		calculateCost();// <FS:AW opensim currency support>
		gMenuHolder->childSetLabelArg(menu_name, "[COST]", mCostStr);

		return true;
	}

	void calculateCost();

public:
	LLUploadCostCalculator()
	{
// <FS:AW opensim currency support> we don't know the costs yet
//		calculateCost();
// </FS:AW opensim currency support>
	}
};

void handle_voice_morphing_subscribe()
{
	LLWeb::loadURLExternal(LLTrans::getString("voice_morphing_url"));
}

class LLToggleUIHints : public view_listener_t
{
	bool handleEvent(const LLSD& userdata)
	{
		bool ui_hints_enabled = gSavedSettings.getBOOL("EnableUIHints");
		// toggle
		ui_hints_enabled = !ui_hints_enabled;
		gSavedSettings.setBOOL("EnableUIHints", ui_hints_enabled);
		return true;
	}
};

void LLUploadCostCalculator::calculateCost()
{
// <FS:AW opensim currency support>
// 	S32 upload_cost = LLGlobalEconomy::Singleton::getInstance()->getPriceUpload();
// 
// 	// getPriceUpload() returns -1 if no data available yet.
// 	if(upload_cost >= 0)
// 	{
// 		mCostStr = llformat("%d", upload_cost);
// 	}
// 	else
// 	{
// 		mCostStr = llformat("%d", gSavedSettings.getU32("DefaultUploadCost"));
// 	}

	// \0/ Copypasta! See llviewermessage, llviewermenu and llpanelmaininventory
	S32 cost = LLGlobalEconomy::Singleton::getInstance()->getPriceUpload();
	std::string upload_cost;
#ifdef OPENSIM // <FS:AW optional opensim support>
	bool in_opensim = LLGridManager::getInstance()->isInOpenSim();
	if(in_opensim)
	{
		upload_cost = cost > 0 ? llformat("%s%d", "L$", cost) : LLTrans::getString("free");
	}
	else
#endif // OPENSIM // <FS:AW optional opensim support>
	{
		upload_cost = cost > 0 ? llformat("%s%d", "L$", cost) : llformat("%d", gSavedSettings.getU32("DefaultUploadCost"));
	}

	mCostStr = upload_cost;
// </FS:AW opensim currency support>
}

void show_navbar_context_menu(LLView* ctrl, S32 x, S32 y)
{
	static LLMenuGL*	show_navbar_context_menu = LLUICtrlFactory::getInstance()->createFromFile<LLMenuGL>("menu_hide_navbar.xml",
			gMenuHolder, LLViewerMenuHolderGL::child_registry_t::instance());
	if(gMenuHolder->hasVisibleMenu())
	{
		gMenuHolder->hideMenus();
	}
	show_navbar_context_menu->buildDrawLabels();
	show_navbar_context_menu->updateParent(LLMenuGL::sMenuContainer);
	LLMenuGL::showPopup(ctrl, show_navbar_context_menu, x, y);
}

void show_topinfobar_context_menu(LLView* ctrl, S32 x, S32 y)
{
	static LLMenuGL* show_topbarinfo_context_menu = LLUICtrlFactory::getInstance()->createFromFile<LLMenuGL>("menu_topinfobar.xml",
			gMenuHolder, LLViewerMenuHolderGL::child_registry_t::instance());

	LLMenuItemGL* landmark_item = show_topbarinfo_context_menu->getChild<LLMenuItemGL>("Landmark");
	if (!LLLandmarkActions::landmarkAlreadyExists())
	{
		landmark_item->setLabel(LLTrans::getString("AddLandmarkNavBarMenu"));
	}
	else
	{
		landmark_item->setLabel(LLTrans::getString("EditLandmarkNavBarMenu"));
	}
// [RLVa:KB] - Checked: 2012-02-07 (RLVa-1.4.5) | Added: RLVa-1.4.5
	landmark_item->setEnabled(!gRlvHandler.hasBehaviour(RLV_BHVR_SHOWLOC));
// [/RLVa:KB]

	if(gMenuHolder->hasVisibleMenu())
	{
		gMenuHolder->hideMenus();
	}

	show_topbarinfo_context_menu->buildDrawLabels();
	show_topbarinfo_context_menu->updateParent(LLMenuGL::sMenuContainer);
	LLMenuGL::showPopup(ctrl, show_topbarinfo_context_menu, x, y);
}

// <FS:Ansariel> For web browser toolbar button
void toggleWebBrowser(const LLSD& sdParam)
{
	if (LLFloaterReg::instanceVisible("web_content"))
	{
		LLFloaterReg::hideInstance("web_content");
	}
	else
	{
		LLWeb::loadURLInternal(sdParam.asString());
	}
}
// </FS:Ansariel> For web browser toolbar button

// <FS:Ansariel> Toggle debug settings floater
void toggleSettingsDebug()
{
	LLFloaterReg::toggleInstance("settings_debug", "all");
}
// </FS:Ansariel> Toggle debug settings floater

// <FS:Ansariel> Toggle teleport history panel directly
void toggleTeleportHistory()
{
	if (gSavedSettings.getBOOL("FSUseStandaloneTeleportHistoryFloater"))
	{
		LLFloaterReg::toggleInstance("fs_teleporthistory");
	}
	else
	{
		if (LLFloaterReg::instanceVisible("places"))
		{
			LLFloaterReg::hideInstance("places");
		}
		else
		{
			LLFloaterSidePanelContainer::showPanel("places", LLSD().with("type", "open_teleport_history_tab"));
		}
	}
}
// </FS:Ansariel> Toggle teleport history panel directly

// <FS:Techwolf Lupindo> export
BOOL enable_export_object()
{
    // <FS:CR> FIRE-9682 - Temporarily disable export by setting (default off)
	//return LLSelectMgr::getInstance()->selectGetAllValid();
    bool allow_export = (LLSelectMgr::getInstance()->selectGetAllValid() && gSavedSettings.getBOOL("FSEnableObjectExports"));
    return allow_export;
    // </FS:CR>
}

class FSObjectExport : public view_listener_t
{
	bool handleEvent( const LLSD& userdata)
	{
		FSExport::getInstance()->exportSelection();
		return true;
	}
};
// </FS:Techwolf Lupindo>

// <FS:Zi> Make sure to call this before any of the UI is set up, so all text editors can
//         pick up the menu properly.
void initialize_edit_menu()
{
	view_listener_t::addMenu(new LLEditUndo(), "Edit.Undo");
	view_listener_t::addMenu(new LLEditRedo(), "Edit.Redo");
	view_listener_t::addMenu(new LLEditCut(), "Edit.Cut");
	view_listener_t::addMenu(new LLEditCopy(), "Edit.Copy");
	view_listener_t::addMenu(new LLEditPaste(), "Edit.Paste");
	view_listener_t::addMenu(new LLEditDelete(), "Edit.Delete");
	view_listener_t::addMenu(new LLEditSelectAll(), "Edit.SelectAll");
	view_listener_t::addMenu(new LLEditDeselect(), "Edit.Deselect");
	view_listener_t::addMenu(new LLEditDuplicate(), "Edit.Duplicate");
	view_listener_t::addMenu(new LLEditTakeOff(), "Edit.TakeOff");
	view_listener_t::addMenu(new LLEditEnableUndo(), "Edit.EnableUndo");
	view_listener_t::addMenu(new LLEditEnableRedo(), "Edit.EnableRedo");
	view_listener_t::addMenu(new LLEditEnableCut(), "Edit.EnableCut");
	view_listener_t::addMenu(new LLEditEnableCopy(), "Edit.EnableCopy");
	view_listener_t::addMenu(new LLEditEnablePaste(), "Edit.EnablePaste");
	view_listener_t::addMenu(new LLEditEnableDelete(), "Edit.EnableDelete");
	view_listener_t::addMenu(new LLEditEnableSelectAll(), "Edit.EnableSelectAll");
	view_listener_t::addMenu(new LLEditEnableDeselect(), "Edit.EnableDeselect");
	view_listener_t::addMenu(new LLEditEnableDuplicate(), "Edit.EnableDuplicate");

}

void initialize_spellcheck_menu()
{
	LLUICtrl::CommitCallbackRegistry::Registrar& commit = LLUICtrl::CommitCallbackRegistry::currentRegistrar();
	LLUICtrl::EnableCallbackRegistry::Registrar& enable = LLUICtrl::EnableCallbackRegistry::currentRegistrar();

	commit.add("SpellCheck.ReplaceWithSuggestion", boost::bind(&handle_spellcheck_replace_with_suggestion, _1, _2));
	enable.add("SpellCheck.VisibleSuggestion", boost::bind(&visible_spellcheck_suggestion, _1, _2));
	commit.add("SpellCheck.AddToDictionary", boost::bind(&handle_spellcheck_add_to_dictionary, _1));
	enable.add("SpellCheck.EnableAddToDictionary", boost::bind(&enable_spellcheck_add_to_dictionary, _1));
	commit.add("SpellCheck.AddToIgnore", boost::bind(&handle_spellcheck_add_to_ignore, _1));
	enable.add("SpellCheck.EnableAddToIgnore", boost::bind(&enable_spellcheck_add_to_ignore, _1));
}

void initialize_menus()
{
	// A parameterized event handler used as ctrl-8/9/0 zoom controls below.
	class LLZoomer : public view_listener_t
	{
	public:
		// The "mult" parameter says whether "val" is a multiplier or used to set the value.
		LLZoomer(F32 val, bool mult=true) : mVal(val), mMult(mult) {}
		bool handleEvent(const LLSD& userdata)
		{
			F32 new_fov_rad = mMult ? LLViewerCamera::getInstance()->getDefaultFOV() * mVal : mVal;
			LLViewerCamera::getInstance()->setDefaultFOV(new_fov_rad);
			gSavedSettings.setF32("CameraAngle", LLViewerCamera::getInstance()->getView()); // setView may have clamped it.
			return true;
		}
	private:
		F32 mVal;
		bool mMult;
	};
	
	LLUICtrl::EnableCallbackRegistry::Registrar& enable = LLUICtrl::EnableCallbackRegistry::currentRegistrar();
	LLUICtrl::CommitCallbackRegistry::Registrar& commit = LLUICtrl::CommitCallbackRegistry::currentRegistrar();
	
	// Generic enable and visible
	// Don't prepend MenuName.Foo because these can be used in any menu.
	enable.add("IsGodCustomerService", boost::bind(&is_god_customer_service));

	view_listener_t::addEnable(new LLUploadCostCalculator(), "Upload.CalculateCosts");

	enable.add("Conversation.IsConversationLoggingAllowed", boost::bind(&LLFloaterIMContainer::isConversationLoggingAllowed));

	// Agent
	commit.add("Agent.toggleFlying", boost::bind(&LLAgent::toggleFlying));
	enable.add("Agent.enableFlying", boost::bind(&LLAgent::enableFlying));
	commit.add("Agent.PressMicrophone", boost::bind(&LLAgent::pressMicrophone, _2));
	commit.add("Agent.ReleaseMicrophone", boost::bind(&LLAgent::releaseMicrophone, _2));
	commit.add("Agent.ToggleMicrophone", boost::bind(&LLAgent::toggleMicrophone, _2));
	enable.add("Agent.IsMicrophoneOn", boost::bind(&LLAgent::isMicrophoneOn, _2));
	enable.add("Agent.IsActionAllowed", boost::bind(&LLAgent::isActionAllowed, _2));

	// File menu
	init_menu_file();

	view_listener_t::addMenu(new LLEditEnableTakeOff(), "Edit.EnableTakeOff");
	view_listener_t::addMenu(new LLEditEnableCustomizeAvatar(), "Edit.EnableCustomizeAvatar");
	view_listener_t::addMenu(new LLEnableEditShape(), "Edit.EnableEditShape");
	view_listener_t::addMenu(new LLEnableEditPhysics(), "Edit.EnableEditPhysics");
	commit.add("CustomizeAvatar", boost::bind(&handle_customize_avatar));
	commit.add("EditOutfit", boost::bind(&handle_edit_outfit));
	commit.add("EditShape", boost::bind(&handle_edit_shape));
	commit.add("EditPhysics", boost::bind(&handle_edit_physics));
//-TT Client LSL Bridge
	commit.add("RecreateLSLBridge", boost::bind(&handle_recreate_lsl_bridge));
//-TT

	// View menu
	view_listener_t::addMenu(new LLViewMouselook(), "View.Mouselook");
	view_listener_t::addMenu(new LLViewJoystickFlycam(), "View.JoystickFlycam");
	view_listener_t::addMenu(new LLViewResetView(), "View.ResetView");
	view_listener_t::addMenu(new LLViewLookAtLastChatter(), "View.LookAtLastChatter");
	view_listener_t::addMenu(new LLViewShowHoverTips(), "View.ShowHoverTips");
	view_listener_t::addMenu(new LLViewHighlightTransparent(), "View.HighlightTransparent");
	view_listener_t::addMenu(new LLViewToggleRenderType(), "View.ToggleRenderType");
	view_listener_t::addMenu(new LLViewShowHUDAttachments(), "View.ShowHUDAttachments");
	view_listener_t::addMenu(new LLZoomer(1.2f), "View.ZoomOut");
	view_listener_t::addMenu(new LLZoomer(1/1.2f), "View.ZoomIn");
	view_listener_t::addMenu(new LLZoomer(DEFAULT_FIELD_OF_VIEW, false), "View.ZoomDefault");
	view_listener_t::addMenu(new LLViewDefaultUISize(), "View.DefaultUISize");
	view_listener_t::addMenu(new LLViewToggleUI(), "View.ToggleUI");

	view_listener_t::addMenu(new LLViewEnableMouselook(), "View.EnableMouselook");
	view_listener_t::addMenu(new LLViewEnableJoystickFlycam(), "View.EnableJoystickFlycam");
	view_listener_t::addMenu(new LLViewEnableLastChatter(), "View.EnableLastChatter");

	view_listener_t::addMenu(new LLViewCheckJoystickFlycam(), "View.CheckJoystickFlycam");
	view_listener_t::addMenu(new LLViewCheckShowHoverTips(), "View.CheckShowHoverTips");
	view_listener_t::addMenu(new LLViewCheckHighlightTransparent(), "View.CheckHighlightTransparent");
	view_listener_t::addMenu(new LLViewCheckRenderType(), "View.CheckRenderType");
	view_listener_t::addMenu(new LLViewStatusAway(), "View.Status.CheckAway");
	view_listener_t::addMenu(new LLViewStatusDoNotDisturb(), "View.Status.CheckDoNotDisturb");
	view_listener_t::addMenu(new LLViewCheckHUDAttachments(), "View.CheckHUDAttachments");
<<<<<<< HEAD
	// <FS:Zi> Add reset camera angles menu
	view_listener_t::addMenu(new LLViewResetCameraAngles(), "View.ResetCameraAngles");
	// </FS:Zi>

=======
	
>>>>>>> fe8b4bf1
	// Me > Movement
	view_listener_t::addMenu(new LLAdvancedAgentFlyingInfo(), "Agent.getFlying");

	// Communicate > Voice morphing > Subscribe...
	commit.add("Communicate.VoiceMorphing.Subscribe", boost::bind(&handle_voice_morphing_subscribe));
	LLVivoxVoiceClient * voice_clientp = LLVivoxVoiceClient::getInstance();
	enable.add("Communicate.VoiceMorphing.NoVoiceMorphing.Check"
		, boost::bind(&LLVivoxVoiceClient::onCheckVoiceEffect, voice_clientp, "NoVoiceMorphing"));
	commit.add("Communicate.VoiceMorphing.NoVoiceMorphing.Click"
		, boost::bind(&LLVivoxVoiceClient::onClickVoiceEffect, voice_clientp, "NoVoiceMorphing"));

	// World menu
	view_listener_t::addMenu(new LLWorldAlwaysRun(), "World.AlwaysRun");
	view_listener_t::addMenu(new LLWorldCreateLandmark(), "World.CreateLandmark");
	view_listener_t::addMenu(new LLWorldPlaceProfile(), "World.PlaceProfile");
	view_listener_t::addMenu(new LLWorldSetHomeLocation(), "World.SetHomeLocation");
	view_listener_t::addMenu(new LLWorldTeleportHome(), "World.TeleportHome");
	view_listener_t::addMenu(new LLWorldSetAway(), "World.SetAway");
<<<<<<< HEAD
	view_listener_t::addMenu(new LLWorldGetAway(), "World.GetAway"); //[SJ FIRE-2177]
	view_listener_t::addMenu(new LLWorldSetBusy(), "World.SetBusy");
	view_listener_t::addMenu(new LLWorldGetBusy(), "World.GetBusy"); //[SJ FIRE-2177]
	view_listener_t::addMenu(new LLWorldSetAutorespond(), "World.SetAutorespond");
	view_listener_t::addMenu(new LLWorldGetAutorespond(), "World.GetAutorespond");  //[SJ FIRE-2177]
	view_listener_t::addMenu(new LLWorldSetAutorespondNonFriends(), "World.SetAutorespondNonFriends");
	view_listener_t::addMenu(new LLWorldGetAutorespondNonFriends(), "World.GetAutorespondNonFriends");  //[SJ FIRE-2177]
=======
	view_listener_t::addMenu(new LLWorldSetDoNotDisturb(), "World.SetDoNotDisturb");
>>>>>>> fe8b4bf1

	view_listener_t::addMenu(new LLWorldEnableCreateLandmark(), "World.EnableCreateLandmark");
// [RLVa:KB]
	enable.add("World.EnablePlaceProfile", boost::bind(&enable_place_profile));
// [/RLVa:KB]
	view_listener_t::addMenu(new LLWorldEnableSetHomeLocation(), "World.EnableSetHomeLocation");
	view_listener_t::addMenu(new LLWorldEnableTeleportHome(), "World.EnableTeleportHome");
	view_listener_t::addMenu(new LLWorldEnableBuyLand(), "World.EnableBuyLand");

	view_listener_t::addMenu(new LLWorldCheckAlwaysRun(), "World.CheckAlwaysRun");
	
	view_listener_t::addMenu(new LLWorldEnvSettings(), "World.EnvSettings");
	view_listener_t::addMenu(new LLWorldEnvPreset(), "World.EnvPreset");
	view_listener_t::addMenu(new LLWorldEnableEnvPreset(), "World.EnableEnvPreset");
	view_listener_t::addMenu(new LLWorldPostProcess(), "World.PostProcess");

	// Tools menu
	view_listener_t::addMenu(new LLToolsSelectTool(), "Tools.SelectTool");
	view_listener_t::addMenu(new LLToolsSelectOnlyMyObjects(), "Tools.SelectOnlyMyObjects");
	view_listener_t::addMenu(new LLToolsSelectOnlyMovableObjects(), "Tools.SelectOnlyMovableObjects");
	view_listener_t::addMenu(new LLToolsSelectBySurrounding(), "Tools.SelectBySurrounding");
	view_listener_t::addMenu(new LLToolsShowHiddenSelection(), "Tools.ShowHiddenSelection");
	view_listener_t::addMenu(new LLToolsShowSelectionLightRadius(), "Tools.ShowSelectionLightRadius");
	view_listener_t::addMenu(new LLToolsEditLinkedParts(), "Tools.EditLinkedParts");
	view_listener_t::addMenu(new LLToolsSnapObjectXY(), "Tools.SnapObjectXY");
	view_listener_t::addMenu(new LLToolsUseSelectionForGrid(), "Tools.UseSelectionForGrid");
	view_listener_t::addMenu(new LLToolsSelectNextPart(), "Tools.SelectNextPart");
	commit.add("Tools.Link", boost::bind(&LLSelectMgr::linkObjects, LLSelectMgr::getInstance()));
	commit.add("Tools.Unlink", boost::bind(&LLSelectMgr::unlinkObjects, LLSelectMgr::getInstance()));
	view_listener_t::addMenu(new LLToolsStopAllAnimations(), "Tools.StopAllAnimations");
	view_listener_t::addMenu(new LLToolsReleaseKeys(), "Tools.ReleaseKeys");
	view_listener_t::addMenu(new LLToolsEnableReleaseKeys(), "Tools.EnableReleaseKeys");	
	commit.add("Tools.LookAtSelection", boost::bind(&handle_look_at_selection, _2));
	commit.add("Tools.ScriptInfo",boost::bind(&handle_script_info));
	commit.add("Tools.BuyOrTake", boost::bind(&handle_buy_or_take));
	commit.add("Tools.TakeCopy", boost::bind(&handle_take_copy));
	view_listener_t::addMenu(new LLToolsSaveToObjectInventory(), "Tools.SaveToObjectInventory");
	view_listener_t::addMenu(new LLToolsSelectedScriptAction(), "Tools.SelectedScriptAction");
	// <FS:Ansariel> FIRE-304: Option to exclude group owned objects
	view_listener_t::addMenu(new FSToolSelectIncludeGroupOwned(), "Tools.SelectIncludeGroupOwned");
	view_listener_t::addMenu(new FSToolsResyncAnimations(), "Tools.ResyncAnimations");	// <FS:CR> Resync Animations
	view_listener_t::addMenu(new FSToolsUndeform(), "Tools.Undeform");	// <FS:CR> FIRE-4345: Undeform

	view_listener_t::addMenu(new LLToolsEnableToolNotPie(), "Tools.EnableToolNotPie");
	view_listener_t::addMenu(new LLToolsEnableSelectNextPart(), "Tools.EnableSelectNextPart");
	enable.add("Tools.EnableLink", boost::bind(&LLSelectMgr::enableLinkObjects, LLSelectMgr::getInstance()));
	enable.add("Tools.EnableUnlink", boost::bind(&LLSelectMgr::enableUnlinkObjects, LLSelectMgr::getInstance()));
	view_listener_t::addMenu(new LLToolsEnableBuyOrTake(), "Tools.EnableBuyOrTake");
	enable.add("Tools.EnableTakeCopy", boost::bind(&enable_object_take_copy));
	enable.add("Tools.VisibleBuyObject", boost::bind(&tools_visible_buy_object));
	enable.add("Tools.VisibleTakeObject", boost::bind(&tools_visible_take_object));
	view_listener_t::addMenu(new LLToolsEnableSaveToObjectInventory(), "Tools.EnableSaveToObjectInventory");

	view_listener_t::addMenu(new LLToolsEnablePathfinding(), "Tools.EnablePathfinding");
	view_listener_t::addMenu(new LLToolsEnablePathfindingView(), "Tools.EnablePathfindingView");
	view_listener_t::addMenu(new LLToolsDoPathfindingRebakeRegion(), "Tools.DoPathfindingRebakeRegion");
	view_listener_t::addMenu(new LLToolsEnablePathfindingRebakeRegion(), "Tools.EnablePathfindingRebakeRegion");

	// Help menu
	// most items use the ShowFloater method
	view_listener_t::addMenu(new LLToggleHowTo(), "Help.ToggleHowTo");
	enable.add("Help.HowToVisible", boost::bind(&enable_how_to_visible, _2));

	// Advanced menu
	view_listener_t::addMenu(new LLAdvancedToggleConsole(), "Advanced.ToggleConsole");
	view_listener_t::addMenu(new LLAdvancedCheckConsole(), "Advanced.CheckConsole");
	view_listener_t::addMenu(new LLAdvancedDumpInfoToConsole(), "Advanced.DumpInfoToConsole");

	// Advanced > HUD Info
	view_listener_t::addMenu(new LLAdvancedToggleHUDInfo(), "Advanced.ToggleHUDInfo");
	view_listener_t::addMenu(new LLAdvancedCheckHUDInfo(), "Advanced.CheckHUDInfo");

	// Advanced Other Settings	
	view_listener_t::addMenu(new LLAdvancedClearGroupCache(), "Advanced.ClearGroupCache");
	
	// Advanced > Render > Types
	view_listener_t::addMenu(new LLAdvancedToggleRenderType(), "Advanced.ToggleRenderType");
	view_listener_t::addMenu(new LLAdvancedCheckRenderType(), "Advanced.CheckRenderType");

	//// Advanced > Render > Features
	view_listener_t::addMenu(new LLAdvancedToggleFeature(), "Advanced.ToggleFeature");
	view_listener_t::addMenu(new LLAdvancedCheckFeature(), "Advanced.CheckFeature");

	view_listener_t::addMenu(new LLAdvancedCheckDisplayTextureDensity(), "Advanced.CheckDisplayTextureDensity");
	view_listener_t::addMenu(new LLAdvancedSetDisplayTextureDensity(), "Advanced.SetDisplayTextureDensity");

	// Advanced > Render > Info Displays
	view_listener_t::addMenu(new LLAdvancedToggleInfoDisplay(), "Advanced.ToggleInfoDisplay");
	view_listener_t::addMenu(new LLAdvancedCheckInfoDisplay(), "Advanced.CheckInfoDisplay");
	view_listener_t::addMenu(new LLAdvancedSelectedTextureInfo(), "Advanced.SelectedTextureInfo");
	view_listener_t::addMenu(new LLAdvancedToggleWireframe(), "Advanced.ToggleWireframe");
	view_listener_t::addMenu(new LLAdvancedCheckWireframe(), "Advanced.CheckWireframe");
	// Develop > Render
	view_listener_t::addMenu(new LLAdvancedToggleTextureAtlas(), "Advanced.ToggleTextureAtlas");
	view_listener_t::addMenu(new LLAdvancedCheckTextureAtlas(), "Advanced.CheckTextureAtlas");
	view_listener_t::addMenu(new LLAdvancedEnableObjectObjectOcclusion(), "Advanced.EnableObjectObjectOcclusion");
	view_listener_t::addMenu(new LLAdvancedEnableRenderFBO(), "Advanced.EnableRenderFBO");
	view_listener_t::addMenu(new LLAdvancedEnableRenderDeferred(), "Advanced.EnableRenderDeferred");
	view_listener_t::addMenu(new LLAdvancedEnableRenderDeferredOptions(), "Advanced.EnableRenderDeferredOptions");
	view_listener_t::addMenu(new LLAdvancedToggleRandomizeFramerate(), "Advanced.ToggleRandomizeFramerate");
	view_listener_t::addMenu(new LLAdvancedCheckRandomizeFramerate(), "Advanced.CheckRandomizeFramerate");
	view_listener_t::addMenu(new LLAdvancedTogglePeriodicSlowFrame(), "Advanced.TogglePeriodicSlowFrame");
	view_listener_t::addMenu(new LLAdvancedCheckPeriodicSlowFrame(), "Advanced.CheckPeriodicSlowFrame");
	view_listener_t::addMenu(new LLAdvancedToggleFrameTest(), "Advanced.ToggleFrameTest");
	view_listener_t::addMenu(new LLAdvancedCheckFrameTest(), "Advanced.CheckFrameTest");
	view_listener_t::addMenu(new LLAdvancedHandleAttachedLightParticles(), "Advanced.HandleAttachedLightParticles");
	view_listener_t::addMenu(new LLAdvancedCheckRenderShadowOption(), "Advanced.CheckRenderShadowOption");
	view_listener_t::addMenu(new LLAdvancedClickRenderShadowOption(), "Advanced.ClickRenderShadowOption");
	//[FIX FIRE-1927 - enable DoubleClickTeleport shortcut : SJ]
	view_listener_t::addMenu(new LLAdvancedToggleDoubleClickTeleport, "Advanced.ToggleDoubleClickTeleport");

	#ifdef TOGGLE_HACKED_GODLIKE_VIEWER
	view_listener_t::addMenu(new LLAdvancedHandleToggleHackedGodmode(), "Advanced.HandleToggleHackedGodmode");
	view_listener_t::addMenu(new LLAdvancedCheckToggleHackedGodmode(), "Advanced.CheckToggleHackedGodmode");
	view_listener_t::addMenu(new LLAdvancedEnableToggleHackedGodmode(), "Advanced.EnableToggleHackedGodmode");
	#endif

	// Advanced > World
	view_listener_t::addMenu(new LLAdvancedDumpScriptedCamera(), "Advanced.DumpScriptedCamera");
	view_listener_t::addMenu(new LLAdvancedDumpRegionObjectCache(), "Advanced.DumpRegionObjectCache");

	// Advanced > UI
	commit.add("Advanced.WebBrowserTest", boost::bind(&handle_web_browser_test,	_2));	// sigh! this one opens the MEDIA browser
	commit.add("Advanced.WebContentTest", boost::bind(&handle_web_content_test, _2));	// this one opens the Web Content floater
	commit.add("Advanced.ShowURL", boost::bind(&handle_show_url, _2));
	view_listener_t::addMenu(new LLAdvancedBuyCurrencyTest(), "Advanced.BuyCurrencyTest");
	view_listener_t::addMenu(new LLAdvancedDumpSelectMgr(), "Advanced.DumpSelectMgr");
	view_listener_t::addMenu(new LLAdvancedDumpInventory(), "Advanced.DumpInventory");
	commit.add("Advanced.DumpTimers", boost::bind(&handle_dump_timers) );
	commit.add("Advanced.DumpFocusHolder", boost::bind(&handle_dump_focus) );
	view_listener_t::addMenu(new LLAdvancedPrintSelectedObjectInfo(), "Advanced.PrintSelectedObjectInfo");
	view_listener_t::addMenu(new LLAdvancedPrintAgentInfo(), "Advanced.PrintAgentInfo");
	view_listener_t::addMenu(new LLAdvancedToggleDebugClicks(), "Advanced.ToggleDebugClicks");
	view_listener_t::addMenu(new LLAdvancedCheckDebugClicks(), "Advanced.CheckDebugClicks");
	view_listener_t::addMenu(new LLAdvancedCheckDebugViews(), "Advanced.CheckDebugViews");
	view_listener_t::addMenu(new LLAdvancedToggleDebugViews(), "Advanced.ToggleDebugViews");
	view_listener_t::addMenu(new LLAdvancedToggleXUINameTooltips(), "Advanced.ToggleXUINameTooltips");
	view_listener_t::addMenu(new LLAdvancedCheckXUINameTooltips(), "Advanced.CheckXUINameTooltips");
	view_listener_t::addMenu(new LLAdvancedToggleDebugMouseEvents(), "Advanced.ToggleDebugMouseEvents");
	view_listener_t::addMenu(new LLAdvancedCheckDebugMouseEvents(), "Advanced.CheckDebugMouseEvents");
	view_listener_t::addMenu(new LLAdvancedToggleDebugKeys(), "Advanced.ToggleDebugKeys");
	view_listener_t::addMenu(new LLAdvancedCheckDebugKeys(), "Advanced.CheckDebugKeys");
	view_listener_t::addMenu(new LLAdvancedToggleDebugWindowProc(), "Advanced.ToggleDebugWindowProc");
	view_listener_t::addMenu(new LLAdvancedCheckDebugWindowProc(), "Advanced.CheckDebugWindowProc");

	// Advanced > XUI
	commit.add("Advanced.ReloadColorSettings", boost::bind(&LLUIColorTable::loadFromSettings, LLUIColorTable::getInstance()));
	view_listener_t::addMenu(new LLAdvancedLoadUIFromXML(), "Advanced.LoadUIFromXML");
	view_listener_t::addMenu(new LLAdvancedSaveUIToXML(), "Advanced.SaveUIToXML");
	view_listener_t::addMenu(new LLAdvancedToggleXUINames(), "Advanced.ToggleXUINames");
	view_listener_t::addMenu(new LLAdvancedCheckXUINames(), "Advanced.CheckXUINames");
	view_listener_t::addMenu(new LLAdvancedSendTestIms(), "Advanced.SendTestIMs");
	commit.add("Advanced.FlushNameCaches", boost::bind(&handle_flush_name_caches));

	// Advanced > Character > Grab Baked Texture
	view_listener_t::addMenu(new LLAdvancedGrabBakedTexture(), "Advanced.GrabBakedTexture");
	view_listener_t::addMenu(new LLAdvancedEnableGrabBakedTexture(), "Advanced.EnableGrabBakedTexture");

	// Advanced > Character > Character Tests
	view_listener_t::addMenu(new LLAdvancedAppearanceToXML(), "Advanced.AppearanceToXML");
	view_listener_t::addMenu(new LLAdvancedEnableAppearanceToXML(), "Advanced.EnableAppearanceToXML");
	view_listener_t::addMenu(new LLAdvancedToggleCharacterGeometry(), "Advanced.ToggleCharacterGeometry");

	view_listener_t::addMenu(new LLAdvancedTestMale(), "Advanced.TestMale");
	view_listener_t::addMenu(new LLAdvancedTestFemale(), "Advanced.TestFemale");
	
	// Advanced > Character > Animation Speed
	view_listener_t::addMenu(new LLAdvancedAnimTenFaster(), "Advanced.AnimTenFaster");
	view_listener_t::addMenu(new LLAdvancedAnimTenSlower(), "Advanced.AnimTenSlower");
	view_listener_t::addMenu(new LLAdvancedAnimResetAll(), "Advanced.AnimResetAll");

	// Advanced > Character (toplevel)
	view_listener_t::addMenu(new LLAdvancedForceParamsToDefault(), "Advanced.ForceParamsToDefault");
	view_listener_t::addMenu(new LLAdvancedReloadVertexShader(), "Advanced.ReloadVertexShader");
	view_listener_t::addMenu(new LLAdvancedToggleAnimationInfo(), "Advanced.ToggleAnimationInfo");
	view_listener_t::addMenu(new LLAdvancedCheckAnimationInfo(), "Advanced.CheckAnimationInfo");
	view_listener_t::addMenu(new LLAdvancedToggleShowLookAt(), "Advanced.ToggleShowLookAt");
	view_listener_t::addMenu(new LLAdvancedToggleShowColor(), "Advanced.ToggleShowColor");
	view_listener_t::addMenu(new LLAdvancedCheckShowColor(), "Advanced.CheckShowColor");
	view_listener_t::addMenu(new LLAdvancedCheckShowLookAt(), "Advanced.CheckShowLookAt");
	view_listener_t::addMenu(new LLAdvancedToggleShowPointAt(), "Advanced.ToggleShowPointAt");
	view_listener_t::addMenu(new LLAdvancedCheckShowPointAt(), "Advanced.CheckShowPointAt");
	view_listener_t::addMenu(new LLAdvancedTogglePrivateLookPointAt(), "Advanced.TogglePrivateLookPointAt");
	view_listener_t::addMenu(new LLAdvancedCheckPrivateLookPointAt(), "Advanced.CheckPrivateLookPointAt");
	view_listener_t::addMenu(new LLAdvancedToggleDebugJointUpdates(), "Advanced.ToggleDebugJointUpdates");
	view_listener_t::addMenu(new LLAdvancedCheckDebugJointUpdates(), "Advanced.CheckDebugJointUpdates");
	view_listener_t::addMenu(new LLAdvancedToggleDisableLOD(), "Advanced.ToggleDisableLOD");
	view_listener_t::addMenu(new LLAdvancedCheckDisableLOD(), "Advanced.CheckDisableLOD");
	view_listener_t::addMenu(new LLAdvancedToggleDebugCharacterVis(), "Advanced.ToggleDebugCharacterVis");
	view_listener_t::addMenu(new LLAdvancedCheckDebugCharacterVis(), "Advanced.CheckDebugCharacterVis");
	view_listener_t::addMenu(new LLAdvancedDumpAttachments(), "Advanced.DumpAttachments");
	view_listener_t::addMenu(new LLAdvancedRebakeTextures(), "Advanced.RebakeTextures");
	view_listener_t::addMenu(new LLAdvancedDebugAvatarTextures(), "Advanced.DebugAvatarTextures");
	view_listener_t::addMenu(new LLAdvancedDumpAvatarLocalTextures(), "Advanced.DumpAvatarLocalTextures");
	view_listener_t::addMenu(new LLAdvancedReloadAvatarCloudParticle(), "Advanced.ReloadAvatarCloudParticle");

	// Advanced > Network
	view_listener_t::addMenu(new LLAdvancedEnableMessageLog(), "Advanced.EnableMessageLog");
	view_listener_t::addMenu(new LLAdvancedDisableMessageLog(), "Advanced.DisableMessageLog");
	view_listener_t::addMenu(new LLAdvancedDropPacket(), "Advanced.DropPacket");

	// Advanced > Recorder
	view_listener_t::addMenu(new LLAdvancedAgentPilot(), "Advanced.AgentPilot");
	view_listener_t::addMenu(new LLAdvancedToggleAgentPilotLoop(), "Advanced.ToggleAgentPilotLoop");
	view_listener_t::addMenu(new LLAdvancedCheckAgentPilotLoop(), "Advanced.CheckAgentPilotLoop");

	// Advanced > Debugging
	view_listener_t::addMenu(new LLAdvancedForceErrorBreakpoint(), "Advanced.ForceErrorBreakpoint");
	view_listener_t::addMenu(new LLAdvancedForceErrorLlerror(), "Advanced.ForceErrorLlerror");
	view_listener_t::addMenu(new LLAdvancedForceErrorBadMemoryAccess(), "Advanced.ForceErrorBadMemoryAccess");
	view_listener_t::addMenu(new LLAdvancedForceErrorInfiniteLoop(), "Advanced.ForceErrorInfiniteLoop");
	view_listener_t::addMenu(new LLAdvancedForceErrorSoftwareException(), "Advanced.ForceErrorSoftwareException");
	view_listener_t::addMenu(new LLAdvancedForceErrorDriverCrash(), "Advanced.ForceErrorDriverCrash");
	view_listener_t::addMenu(new LLAdvancedForceErrorDisconnectViewer(), "Advanced.ForceErrorDisconnectViewer");

	// Advanced (toplevel)
	view_listener_t::addMenu(new LLAdvancedToggleShowObjectUpdates(), "Advanced.ToggleShowObjectUpdates");
	view_listener_t::addMenu(new LLAdvancedCheckShowObjectUpdates(), "Advanced.CheckShowObjectUpdates");
	view_listener_t::addMenu(new LLAdvancedCompressImage(), "Advanced.CompressImage");
	view_listener_t::addMenu(new LLAdvancedShowDebugSettings(), "Advanced.ShowDebugSettings");
	view_listener_t::addMenu(new LLAdvancedEnableViewAdminOptions(), "Advanced.EnableViewAdminOptions");
	view_listener_t::addMenu(new LLAdvancedToggleViewAdminOptions(), "Advanced.ToggleViewAdminOptions");
	view_listener_t::addMenu(new LLAdvancedCheckViewAdminOptions(), "Advanced.CheckViewAdminOptions");
	view_listener_t::addMenu(new LLAdvancedToggleVisualLeakDetector(), "Advanced.ToggleVisualLeakDetector");

	view_listener_t::addMenu(new LLAdvancedRequestAdminStatus(), "Advanced.RequestAdminStatus");
	view_listener_t::addMenu(new LLAdvancedLeaveAdminStatus(), "Advanced.LeaveAdminStatus");

	// Develop >Set logging level
	view_listener_t::addMenu(new LLDevelopCheckLoggingLevel(), "Develop.CheckLoggingLevel");
	view_listener_t::addMenu(new LLDevelopSetLoggingLevel(), "Develop.SetLoggingLevel");
	
	//Develop (Texture Fetch Debug Console)
	view_listener_t::addMenu(new LLDevelopTextureFetchDebugger(), "Develop.SetTexFetchDebugger");

	// Admin >Object
	view_listener_t::addMenu(new LLAdminForceTakeCopy(), "Admin.ForceTakeCopy");
	view_listener_t::addMenu(new LLAdminHandleObjectOwnerSelf(), "Admin.HandleObjectOwnerSelf");
	view_listener_t::addMenu(new LLAdminHandleObjectOwnerPermissive(), "Admin.HandleObjectOwnerPermissive");
	view_listener_t::addMenu(new LLAdminHandleForceDelete(), "Admin.HandleForceDelete");
	view_listener_t::addMenu(new LLAdminHandleObjectLock(), "Admin.HandleObjectLock");
	view_listener_t::addMenu(new LLAdminHandleObjectAssetIDs(), "Admin.HandleObjectAssetIDs");

	// Admin >Parcel 
	view_listener_t::addMenu(new LLAdminHandleForceParcelOwnerToMe(), "Admin.HandleForceParcelOwnerToMe");
	view_listener_t::addMenu(new LLAdminHandleForceParcelToContent(), "Admin.HandleForceParcelToContent");
	view_listener_t::addMenu(new LLAdminHandleClaimPublicLand(), "Admin.HandleClaimPublicLand");

	// Admin >Region
	view_listener_t::addMenu(new LLAdminHandleRegionDumpTempAssetData(), "Admin.HandleRegionDumpTempAssetData");
	// Admin top level
	view_listener_t::addMenu(new LLAdminOnSaveState(), "Admin.OnSaveState");

	// Self context menu
	view_listener_t::addMenu(new LLSelfStandUp(), "Self.StandUp");
	enable.add("Self.EnableStandUp", boost::bind(&enable_standup_self));
	view_listener_t::addMenu(new LLSelfSitDown(), "Self.SitDown");
	enable.add("Self.EnableSitDown", boost::bind(&enable_sitdown_self));
	view_listener_t::addMenu(new FSSelfForceSit(), "Self.ForceSit"); //KC
	enable.add("Self.EnableForceSit", boost::bind(&enable_forcesit_self)); //KC
	view_listener_t::addMenu(new FSSelfCheckForceSit(), "Self.getForceSit"); //KC
	view_listener_t::addMenu(new FSSelfTogglePhantom(), "Self.togglePhantom"); //KC
	view_listener_t::addMenu(new FSSelfCheckPhantom(), "Self.getPhantom"); //KC
	view_listener_t::addMenu(new FSSelfToggleIgnorePreJump(), "Self.toggleIgnorePreJump"); //SJ
	view_listener_t::addMenu(new FSSelfCheckIgnorePreJump(), "Self.getIgnorePreJump"); //SJ
	view_listener_t::addMenu(new LLSelfRemoveAllAttachments(), "Self.RemoveAllAttachments");

	view_listener_t::addMenu(new LLSelfEnableRemoveAllAttachments(), "Self.EnableRemoveAllAttachments");

	// we don't use boost::bind directly to delay side tray construction
	view_listener_t::addMenu( new LLTogglePanelPeopleTab(), "SideTray.PanelPeopleTab");
	view_listener_t::addMenu( new LLCheckPanelPeopleTab(), "SideTray.CheckPanelPeopleTab");

	 // Avatar pie menu
	view_listener_t::addMenu(new LLObjectMute(), "Avatar.Mute");
	view_listener_t::addMenu(new LLAvatarAddFriend(), "Avatar.AddFriend");
	view_listener_t::addMenu(new LLAvatarAddContact(), "Avatar.AddContact");
	commit.add("Avatar.Freeze", boost::bind(&handle_avatar_freeze, LLSD()));
	view_listener_t::addMenu(new LLAvatarDebug(), "Avatar.Debug");
	view_listener_t::addMenu(new LLAvatarVisibleDebug(), "Avatar.VisibleDebug");
	view_listener_t::addMenu(new LLAvatarInviteToGroup(), "Avatar.InviteToGroup");
	commit.add("Avatar.Eject", boost::bind(&handle_avatar_eject, LLSD()));
	commit.add("Avatar.ShowInspector", boost::bind(&handle_avatar_show_inspector));
	view_listener_t::addMenu(new LLAvatarSendIM(), "Avatar.SendIM");
	view_listener_t::addMenu(new LLAvatarCall(), "Avatar.Call");
//	enable.add("Avatar.EnableCall", boost::bind(&LLAvatarActions::canCall));
// [RLVa:KB] - Checked: 2010-08-25 (RLVa-1.2.1b) | Added: RLVa-1.2.1b
	enable.add("Avatar.EnableCall", boost::bind(&enable_avatar_call));
// [/RLVa:KB]
	view_listener_t::addMenu(new LLAvatarReportAbuse(), "Avatar.ReportAbuse");
	view_listener_t::addMenu(new LLAvatarTexRefresh(), "Avatar.TexRefresh");	// ## Zi: Texture Refresh

	view_listener_t::addMenu(new LLAvatarToggleMyProfile(), "Avatar.ToggleMyProfile");
	enable.add("Avatar.IsMyProfileOpen", boost::bind(&my_profile_visible));

	commit.add("Avatar.OpenMarketplace", boost::bind(&LLWeb::loadURLExternal, gSavedSettings.getString("MarketplaceURL")));
	
	view_listener_t::addMenu(new LLAvatarEnableAddFriend(), "Avatar.EnableAddFriend");
	enable.add("Avatar.EnableFreezeEject", boost::bind(&enable_freeze_eject, _2));

	// Object pie menu
	view_listener_t::addMenu(new LLObjectBuild(), "Object.Build");
	commit.add("Object.Touch", boost::bind(&handle_object_touch));
	commit.add("Object.SitOrStand", boost::bind(&handle_object_sit_or_stand));
	commit.add("Object.Delete", boost::bind(&handle_object_delete));
	view_listener_t::addMenu(new LLObjectAttachToAvatar(true), "Object.AttachToAvatar");
	view_listener_t::addMenu(new LLObjectAttachToAvatar(false), "Object.AttachAddToAvatar");
	view_listener_t::addMenu(new LLObjectReturn(), "Object.Return");
	view_listener_t::addMenu(new LLObjectReportAbuse(), "Object.ReportAbuse");
	view_listener_t::addMenu(new LLObjectMute(), "Object.Mute");
	view_listener_t::addMenu(new LLObjectDerender(), "Object.Derender");
	view_listener_t::addMenu(new LLObjectDerenderPermanent(), "Object.DerenderPermanent"); // <FS:Ansariel> Optional derender & blacklist
	enable.add("Object.EnableDerender", boost::bind(&enable_derender_object));	// <FS:CR> FIRE-10082 - Don't enable derendering own attachments when RLVa is enabled as well
	view_listener_t::addMenu(new LLObjectTexRefresh(), "Object.TexRefresh");	// ## Zi: Texture Refresh
	view_listener_t::addMenu(new LLEditParticleSource(), "Object.EditParticles");
   	view_listener_t::addMenu(new LLEnableEditParticleSource(), "Object.EnableEditParticles");

	enable.add("Object.VisibleTake", boost::bind(&visible_take_object));
	enable.add("Object.VisibleBuy", boost::bind(&visible_buy_object));

	commit.add("Object.Buy", boost::bind(&handle_buy));
	commit.add("Object.Edit", boost::bind(&handle_object_edit));
	commit.add("Object.Inspect", boost::bind(&handle_object_inspect));
	commit.add("Object.Open", boost::bind(&handle_object_open));
	commit.add("Object.Take", boost::bind(&handle_take));
	commit.add("Object.ShowInspector", boost::bind(&handle_object_show_inspector));
	enable.add("Object.EnableOpen", boost::bind(&enable_object_open));
	enable.add("Object.EnableTouch", boost::bind(&enable_object_touch, _1));
	enable.add("Object.EnableDelete", boost::bind(&enable_object_delete));
//	enable.add("Object.EnableWear", boost::bind(&object_selected_and_point_valid));
// [RLVa:KB] - Checked: 2010-03-16 (RLVa-1.2.0a) | Added: RLVa-1.2.0a
	enable.add("Object.EnableWear", boost::bind(&object_selected_and_point_valid, _2));
// [/RLVa:KB]

	enable.add("Object.EnableStandUp", boost::bind(&enable_object_stand_up));
	enable.add("Object.EnableSit", boost::bind(&enable_object_sit, _1));

	view_listener_t::addMenu(new LLObjectEnableReturn(), "Object.EnableReturn");
	view_listener_t::addMenu(new LLObjectEnableReportAbuse(), "Object.EnableReportAbuse");

	enable.add("Avatar.EnableMute", boost::bind(&enable_object_mute));
	enable.add("Object.EnableMute", boost::bind(&enable_object_mute));
	enable.add("Object.EnableUnmute", boost::bind(&enable_object_unmute));
	enable.add("Object.EnableBuy", boost::bind(&enable_buy_object));
	commit.add("Object.ZoomIn", boost::bind(&handle_look_at_selection, "zoom"));

	// Attachment pie menu
	enable.add("Attachment.Label", boost::bind(&onEnableAttachmentLabel, _1, _2));
	view_listener_t::addMenu(new LLAttachmentDrop(), "Attachment.Drop");
	view_listener_t::addMenu(new LLAttachmentDetachFromPoint(), "Attachment.DetachFromPoint");
	view_listener_t::addMenu(new LLAttachmentDetach(), "Attachment.Detach");
	view_listener_t::addMenu(new LLAttachmentPointFilled(), "Attachment.PointFilled");
	view_listener_t::addMenu(new LLAttachmentEnableDrop(), "Attachment.EnableDrop");
	view_listener_t::addMenu(new LLAttachmentEnableDetach(), "Attachment.EnableDetach");

	// Land pie menu
	view_listener_t::addMenu(new LLLandBuild(), "Land.Build");
	view_listener_t::addMenu(new LLLandSit(), "Land.Sit");
	view_listener_t::addMenu(new LLLandBuyPass(), "Land.BuyPass");
	view_listener_t::addMenu(new LLLandEdit(), "Land.Edit");

	view_listener_t::addMenu(new LLLandEnableBuyPass(), "Land.EnableBuyPass");
	commit.add("Land.Buy", boost::bind(&handle_buy_land));

	// Generic actions
	commit.add("ReportAbuse", boost::bind(&handle_report_abuse));
	commit.add("BuyCurrency", boost::bind(&handle_buy_currency));
	view_listener_t::addMenu(new LLShowHelp(), "ShowHelp");
	view_listener_t::addMenu(new LLToggleHelp(), "ToggleHelp");
	view_listener_t::addMenu(new LLToggleSpeak(), "ToggleSpeak");
	view_listener_t::addMenu(new LLPromptShowURL(), "PromptShowURL");
	view_listener_t::addMenu(new LLShowAgentProfile(), "ShowAgentProfile");
	view_listener_t::addMenu(new LLToggleAgentProfile(), "ToggleAgentProfile");
	view_listener_t::addMenu(new LLToggleControl(), "ToggleControl");
	view_listener_t::addMenu(new LLCheckControl(), "CheckControl");
	view_listener_t::addMenu(new LLGoToObject(), "GoToObject");
	commit.add("PayObject", boost::bind(&handle_give_money_dialog));

	// <FS:Ansariel> Reset to default control
	view_listener_t::addMenu(new FSResetControl(), "ResetControl");
	view_listener_t::addMenu(new FSResetPerAccountControl(), "ResetPerAccountControl");
	// </FS:Ansariel> Reset to default control

	// <FS:Ansariel> Commented out - already definied earlier in this method
	//commit.add("Inventory.NewWindow", boost::bind(&LLFloaterInventory::showAgentInventory));

	enable.add("EnablePayObject", boost::bind(&enable_pay_object));
	enable.add("EnablePayAvatar", boost::bind(&enable_pay_avatar));
	enable.add("EnableEdit", boost::bind(&enable_object_edit));
	enable.add("VisibleBuild", boost::bind(&enable_object_build));
	commit.add("Pathfinding.Linksets.Select", boost::bind(&LLFloaterPathfindingLinksets::openLinksetsWithSelectedObjects));
	enable.add("EnableSelectInPathfindingLinksets", boost::bind(&enable_object_select_in_pathfinding_linksets));
	commit.add("Pathfinding.Characters.Select", boost::bind(&LLFloaterPathfindingCharacters::openCharactersWithSelectedObjects));
	enable.add("EnableSelectInPathfindingCharacters", boost::bind(&enable_object_select_in_pathfinding_characters));

	view_listener_t::addMenu(new LLFloaterVisible(), "FloaterVisible");
	view_listener_t::addMenu(new LLSomethingSelected(), "SomethingSelected");
	view_listener_t::addMenu(new LLSomethingSelectedNoHUD(), "SomethingSelectedNoHUD");
	view_listener_t::addMenu(new LLEditableSelected(), "EditableSelected");
	view_listener_t::addMenu(new LLEditableSelectedMono(), "EditableSelectedMono");
	view_listener_t::addMenu(new LLToggleUIHints(), "ToggleUIHints");

// [RLVa:KB] - Checked: 2010-04-23 (RLVa-1.2.0g) | Added: RLVa-1.2.0
	commit.add("RLV.ToggleEnabled", boost::bind(&rlvMenuToggleEnabled));
	enable.add("RLV.CheckEnabled", boost::bind(&rlvMenuCheckEnabled));
	if (rlv_handler_t::isEnabled())
	{
		enable.add("RLV.EnableIfNot", boost::bind(&rlvMenuEnableIfNot, _2));
	}
// [/RLVa:KB]
<<<<<<< HEAD

	// <FS:Ansariel> Toggle internal web browser
	commit.add("ToggleWebBrowser", boost::bind(&toggleWebBrowser, _2));
	// <FS:Ansariel> Toggle debug settings floater
	commit.add("ToggleSettingsDebug", boost::bind(&toggleSettingsDebug));
	// <FS:Ansariel> Toggle teleport history panel directly
	commit.add("ToggleTeleportHistory", boost::bind(&toggleTeleportHistory));
	// <FS:Ansariel> FIRE-7758: Save/load camera position
	commit.add("Camera.StoreView", boost::bind(&LLAgentCamera::storeCameraPosition, &gAgentCamera));
	commit.add("Camera.LoadView", boost::bind(&LLAgentCamera::loadCameraPosition, &gAgentCamera));
	// </FS:Ansariel>

	// <FS:Ansariel> Script debug floater
	commit.add("ShowScriptDebug", boost::bind(&LLFloaterScriptDebug::show, LLUUID::null));
	
	// <FS:CR> Stream list import/export
	view_listener_t::addMenu(new FSStreamListExportXML(), "Streamlist.xml_export");
	view_listener_t::addMenu(new FSStreamListImportXML(), "Streamlist.xml_import");

	// <FS:Techwolf Lupindo> export
	view_listener_t::addMenu(new FSObjectExport(), "Object.Export");
	enable.add("Object.EnableExport", boost::bind(&enable_export_object));
	// </FS:Techwolf Lupindo>
=======
>>>>>>> fe8b4bf1
}<|MERGE_RESOLUTION|>--- conflicted
+++ resolved
@@ -223,14 +223,8 @@
 PieMenu* gPieDetachBodyPartMenus[10];
 // ## Zi: Pie menu
 
-<<<<<<< HEAD
-LLMenuItemCallGL* gAFKMenu = NULL;
-LLMenuItemCallGL* gBusyMenu = NULL;
 LLMenuItemCallGL* gAutorespondMenu = NULL;
 LLMenuItemCallGL* gAutorespondNonFriendsMenu = NULL;
-
-=======
->>>>>>> fe8b4bf1
 //
 // Local prototypes
 
@@ -591,13 +585,8 @@
 	gMenuHolder->childSetLabelArg("Upload Animation", "[COST]", upload_cost);
 	gMenuHolder->childSetLabelArg("Bulk Upload", "[COST]", upload_cost);
 	
-<<<<<<< HEAD
-	gAFKMenu = gMenuBarView->getChild<LLMenuItemCallGL>("Set Away", TRUE);
-	gBusyMenu = gMenuBarView->getChild<LLMenuItemCallGL>("Set Busy", TRUE);
 	gAutorespondMenu = gMenuBarView->getChild<LLMenuItemCallGL>("Set Autorespond", TRUE);
 	gAutorespondNonFriendsMenu = gMenuBarView->getChild<LLMenuItemCallGL>("Set Autorespond to non-friends", TRUE);
-=======
->>>>>>> fe8b4bf1
 	gAttachSubMenu = gMenuBarView->findChildMenuByName("Attach Object", TRUE);
 	gDetachSubMenu = gMenuBarView->findChildMenuByName("Detach Object", TRUE);
 
@@ -3420,7 +3409,6 @@
 		bool is_self = avatar->isSelf();
 //		return !is_linden && !is_self;
 // [RLVa:KB] - Checked: 2010-08-25 (RLVa-1.2.1b) | Added: RLVa-1.2.1b
-<<<<<<< HEAD
 //		return !is_linden && !is_self && !gRlvHandler.hasBehaviour(RLV_BHVR_SHOWNAMES);
 // [/RLVa:KB]
 
@@ -3443,10 +3431,6 @@
 		LLMute mute(avatar->getID(),name,LLMute::AGENT);
 		return !LLMuteList::getInstance()->isMuted(mute.mID);
 		// </FS:Zi>
-=======
-		return !is_linden && !is_self && !gRlvHandler.hasBehaviour(RLV_BHVR_SHOWNAMES);
-// [/RLVa:KB]
->>>>>>> fe8b4bf1
 	}
 	else
 	{
@@ -3641,7 +3625,6 @@
 //}
 
 
-<<<<<<< HEAD
 void handle_avatar_freeze(const LLSD& avatar_id)
 {
 // [SL:KB] - Patch: UI-AvatarNearbyActions | Checked: 2011-05-13 (Catznip-2.6.0a) | Added: Catznip-2.6.0a
@@ -3696,67 +3679,6 @@
 //							callback_freeze);
 //			}
 //		}
-=======
-		LLMessageSystem* msg = gMessageSystem;
-		LLViewerObject* avatar = gObjectList.findObject(avatar_id);
-
-		if (avatar)
-		{
-			msg->newMessage("FreezeUser");
-			msg->nextBlock("AgentData");
-			msg->addUUID("AgentID", gAgent.getID());
-			msg->addUUID("SessionID", gAgent.getSessionID());
-			msg->nextBlock("Data");
-			msg->addUUID("TargetID", avatar_id );
-			msg->addU32("Flags", flags );
-			msg->sendReliable( avatar->getRegion()->getHost() );
-		}
-	}
-	return false;
-}
-
-
-void handle_avatar_freeze(const LLSD& avatar_id)
-{
-		// Use avatar_id if available, otherwise default to right-click avatar
-		LLVOAvatar* avatar = NULL;
-		if (avatar_id.asUUID().notNull())
-		{
-			avatar = find_avatar_from_object(avatar_id.asUUID());
-		}
-		else
-		{
-			avatar = find_avatar_from_object(
-				LLSelectMgr::getInstance()->getSelection()->getPrimaryObject());
-		}
-
-		if( avatar )
-		{
-			std::string fullname = avatar->getFullname();
-			LLSD payload;
-			payload["avatar_id"] = avatar->getID();
-
-			if (!fullname.empty())
-			{
-				LLSD args;
-//				args["AVATAR_NAME"] = fullname;
-// [RLVa:KB] - Checked: 2010-09-28 (RLVa-1.2.1f) | Modified: RLVa-1.0.0e
-				args["AVATAR_NAME"] = (!gRlvHandler.hasBehaviour(RLV_BHVR_SHOWNAMES)) ? fullname : RlvStrings::getAnonym(fullname);
-// [/RLVa:KB]
-				LLNotificationsUtil::add("FreezeAvatarFullname",
-							args,
-							payload,
-							callback_freeze);
-			}
-			else
-			{
-				LLNotificationsUtil::add("FreezeAvatar",
-							LLSD(),
-							payload,
-							callback_freeze);
-			}
-		}
->>>>>>> fe8b4bf1
 }
 
 class LLAvatarVisibleDebug : public view_listener_t
@@ -3847,7 +3769,6 @@
 
 void handle_avatar_eject(const LLSD& avatar_id)
 {
-<<<<<<< HEAD
 // [SL:KB] - Patch: UI-AvatarNearbyActions | Checked: 2011-05-13 (Catznip-2.6.0a) | Added: Catznip-2.6.0a
 	// Use avatar_id if available, otherwise default to right-click avatar
 	LLUUID idAgent = avatar_id.asUUID();
@@ -3927,76 +3848,6 @@
 //				}
 //			}
 //		}
-=======
-		// Use avatar_id if available, otherwise default to right-click avatar
-		LLVOAvatar* avatar = NULL;
-		if (avatar_id.asUUID().notNull())
-		{
-			avatar = find_avatar_from_object(avatar_id.asUUID());
-		}
-		else
-		{
-			avatar = find_avatar_from_object(
-				LLSelectMgr::getInstance()->getSelection()->getPrimaryObject());
-		}
-
-		if( avatar )
-		{
-			LLSD payload;
-			payload["avatar_id"] = avatar->getID();
-			std::string fullname = avatar->getFullname();
-
-			const LLVector3d& pos = avatar->getPositionGlobal();
-			LLParcel* parcel = LLViewerParcelMgr::getInstance()->selectParcelAt(pos)->getParcel();
-			
-			if (LLViewerParcelMgr::getInstance()->isParcelOwnedByAgent(parcel,GP_LAND_MANAGE_BANNED))
-			{
-                payload["ban_enabled"] = true;
-				if (!fullname.empty())
-				{
-    				LLSD args;
-//					args["AVATAR_NAME"] = fullname;
-// [RLVa:KB] - Checked: 2010-09-28 (RLVa-1.2.1f) | Modified: RLVa-1.0.0e
-					args["AVATAR_NAME"] = (!gRlvHandler.hasBehaviour(RLV_BHVR_SHOWNAMES)) ? fullname : RlvStrings::getAnonym(fullname);
-// [/RLVa:KB]
-    				LLNotificationsUtil::add("EjectAvatarFullname",
-    							args,
-    							payload,
-    							callback_eject);
-				}
-				else
-				{
-    				LLNotificationsUtil::add("EjectAvatarFullname",
-    							LLSD(),
-    							payload,
-    							callback_eject);
-				}
-			}
-			else
-			{
-                payload["ban_enabled"] = false;
-				if (!fullname.empty())
-				{
-    				LLSD args;
-//					args["AVATAR_NAME"] = fullname;
-// [RLVa:KB] - Checked: 2010-09-28 (RLVa-1.2.1f) | Modified: RLVa-1.0.0e
-					args["AVATAR_NAME"] = (!gRlvHandler.hasBehaviour(RLV_BHVR_SHOWNAMES)) ? fullname : RlvStrings::getAnonym(fullname);
-// [/RLVa:KB]
-    				LLNotificationsUtil::add("EjectAvatarFullnameNoBan",
-    							args,
-    							payload,
-    							callback_eject);
-				}
-				else
-				{
-    				LLNotificationsUtil::add("EjectAvatarNoBan",
-    							LLSD(),
-    							payload,
-    							callback_eject);
-				}
-			}
-		}
->>>>>>> fe8b4bf1
 }
 
 bool my_profile_visible()
@@ -4245,7 +4096,6 @@
 	return isAgentAvatarValid() && !gAgentAvatarp->isSitting() && !gAgent.getFlying() && !gRlvHandler.hasBehaviour(RLV_BHVR_SIT);
 // [/RLVa:KB]
 //    return isAgentAvatarValid() && !gAgentAvatarp->isSitting() && !gAgent.getFlying();
-<<<<<<< HEAD
 }
 
 // Force sit -KC
@@ -4267,8 +4117,6 @@
 	return isAgentAvatarValid() &&
 		((!gAgentAvatarp->isSitting() && !gRlvHandler.hasBehaviour(RLV_BHVR_SIT)) || 
 		(gAgentAvatarp->isSitting() && !gRlvHandler.hasBehaviour(RLV_BHVR_UNSIT)));
-=======
->>>>>>> fe8b4bf1
 }
 
 class FSSelfCheckForceSit : public view_listener_t
@@ -4351,20 +4199,14 @@
 		LLSD param;
 		param["people_panel_tab_name"] = panel_name;
 
-<<<<<<< HEAD
 		// <FS:Zi> Open groups and friends lists in communicate floater
 		// <FS:Lo> Adding an option to still use v2 windows
 		if(gSavedSettings.getBOOL("FSUseV2Friends"))
-=======
-		if (   panel_name == "friends_panel"
-			|| panel_name == "groups_panel"
-			|| panel_name == "nearby_panel"
-			|| panel_name == "blocked_panel")
->>>>>>> fe8b4bf1
 		{
 			if (   panel_name == "friends_panel"
 				|| panel_name == "groups_panel"
-				|| panel_name == "nearby_panel")
+				|| panel_name == "nearby_panel"
+				|| panel_name == "blocked_panel")
 			{
 				return togglePeoplePanel(panel_name, param);
 			}
@@ -6612,29 +6454,6 @@
 // 	gExportDialog = LLUploadDialog::modalUploadDialog("Exporting selected objects...");
 // }
 //
-<<<<<<< HEAD
-
-class LLCommunicateBlockList : public view_listener_t
-{
-	bool handleEvent(const LLSD& userdata)
-	{
-		// <FS:Ansariel> Optional standalone blocklist floater
-		//LLFloaterSidePanelContainer::showPanel("people", "panel_block_list_sidetray", LLSD());
-		if (gSavedSettings.getBOOL("FSUseStandaloneBlocklistFloater"))
-		{
-			LLFloaterReg::showInstance("fs_blocklist", LLSD());
-		}
-		else
-		{
-			LLFloaterSidePanelContainer::showPanel("people", "panel_block_list_sidetray", LLSD());
-		}
-		// </FS:Ansariel>
-		return true;
-	}
-};
-
-=======
->>>>>>> fe8b4bf1
 class LLWorldSetHomeLocation : public view_listener_t
 {
 	bool handleEvent(const LLSD& userdata)
@@ -6809,7 +6628,6 @@
 			return true;
 // [/RLVa:KB]
 
-<<<<<<< HEAD
 		// <FS:Ansariel> FIRE-817: Separate place details floater
 		//LLFloaterSidePanelContainer::showPanel("places", LLSD().with("type", "create_landmark"));
 		if (gSavedSettings.getBOOL("FSUseStandalonePlaceDetailsFloater"))
@@ -6821,9 +6639,6 @@
 			LLFloaterSidePanelContainer::showPanel("places", LLSD().with("type", "create_landmark"));
 		}
 		// </FS:Ansariel>
-=======
-		LLFloaterSidePanelContainer::showPanel("places", LLSD().with("type", "create_landmark"));
->>>>>>> fe8b4bf1
 
 		return true;
 	}
@@ -6838,7 +6653,6 @@
 			return true;
 // [/RLVa:KB]
 
-<<<<<<< HEAD
 		// <FS:Ansariel> FIRE-817: Separate place details floater
 		//LLFloaterSidePanelContainer::showPanel("places", LLSD().with("type", "agent"));
 		if (gSavedSettings.getBOOL("FSUseStandalonePlaceDetailsFloater"))
@@ -6850,9 +6664,6 @@
 			LLFloaterSidePanelContainer::showPanel("places", LLSD().with("type", "agent"));
 		}
 		// </FS:Ansariel>
-=======
-		LLFloaterSidePanelContainer::showPanel("places", LLSD().with("type", "agent"));
->>>>>>> fe8b4bf1
 
 		return true;
 	}
@@ -6865,7 +6676,6 @@
 }
 // [/RLVa:KB]
 
-<<<<<<< HEAD
 void handle_script_info()
 {
 	LLUUID object_id;
@@ -6877,8 +6687,6 @@
 	}
 }
 
-=======
->>>>>>> fe8b4bf1
 void handle_look_at_selection(const LLSD& param)
 {
 	const F32 PADDING_FACTOR = 1.75f;
@@ -10159,14 +9967,10 @@
 	view_listener_t::addMenu(new LLViewStatusAway(), "View.Status.CheckAway");
 	view_listener_t::addMenu(new LLViewStatusDoNotDisturb(), "View.Status.CheckDoNotDisturb");
 	view_listener_t::addMenu(new LLViewCheckHUDAttachments(), "View.CheckHUDAttachments");
-<<<<<<< HEAD
 	// <FS:Zi> Add reset camera angles menu
 	view_listener_t::addMenu(new LLViewResetCameraAngles(), "View.ResetCameraAngles");
 	// </FS:Zi>
-
-=======
 	
->>>>>>> fe8b4bf1
 	// Me > Movement
 	view_listener_t::addMenu(new LLAdvancedAgentFlyingInfo(), "Agent.getFlying");
 
@@ -10185,18 +9989,14 @@
 	view_listener_t::addMenu(new LLWorldSetHomeLocation(), "World.SetHomeLocation");
 	view_listener_t::addMenu(new LLWorldTeleportHome(), "World.TeleportHome");
 	view_listener_t::addMenu(new LLWorldSetAway(), "World.SetAway");
-<<<<<<< HEAD
+	view_listener_t::addMenu(new LLWorldSetDoNotDisturb(), "World.SetDoNotDisturb");
 	view_listener_t::addMenu(new LLWorldGetAway(), "World.GetAway"); //[SJ FIRE-2177]
-	view_listener_t::addMenu(new LLWorldSetBusy(), "World.SetBusy");
 	view_listener_t::addMenu(new LLWorldGetBusy(), "World.GetBusy"); //[SJ FIRE-2177]
 	view_listener_t::addMenu(new LLWorldSetAutorespond(), "World.SetAutorespond");
 	view_listener_t::addMenu(new LLWorldGetAutorespond(), "World.GetAutorespond");  //[SJ FIRE-2177]
 	view_listener_t::addMenu(new LLWorldSetAutorespondNonFriends(), "World.SetAutorespondNonFriends");
 	view_listener_t::addMenu(new LLWorldGetAutorespondNonFriends(), "World.GetAutorespondNonFriends");  //[SJ FIRE-2177]
-=======
-	view_listener_t::addMenu(new LLWorldSetDoNotDisturb(), "World.SetDoNotDisturb");
->>>>>>> fe8b4bf1
-
+// <FS:TM> CHUI Merge check above
 	view_listener_t::addMenu(new LLWorldEnableCreateLandmark(), "World.EnableCreateLandmark");
 // [RLVa:KB]
 	enable.add("World.EnablePlaceProfile", boost::bind(&enable_place_profile));
@@ -10606,7 +10406,6 @@
 		enable.add("RLV.EnableIfNot", boost::bind(&rlvMenuEnableIfNot, _2));
 	}
 // [/RLVa:KB]
-<<<<<<< HEAD
 
 	// <FS:Ansariel> Toggle internal web browser
 	commit.add("ToggleWebBrowser", boost::bind(&toggleWebBrowser, _2));
@@ -10630,6 +10429,4 @@
 	view_listener_t::addMenu(new FSObjectExport(), "Object.Export");
 	enable.add("Object.EnableExport", boost::bind(&enable_export_object));
 	// </FS:Techwolf Lupindo>
-=======
->>>>>>> fe8b4bf1
 }