/** 
 * @file llviewermenu.cpp
 * @brief Builds menus out of items.
 *
 * $LicenseInfo:firstyear=2002&license=viewerlgpl$
 * Second Life Viewer Source Code
 * Copyright (C) 2014, Linden Research, Inc.
 * 
 * This library is free software; you can redistribute it and/or
 * modify it under the terms of the GNU Lesser General Public
 * License as published by the Free Software Foundation;
 * version 2.1 of the License only.
 * 
 * This library is distributed in the hope that it will be useful,
 * but WITHOUT ANY WARRANTY; without even the implied warranty of
 * MERCHANTABILITY or FITNESS FOR A PARTICULAR PURPOSE.  See the GNU
 * Lesser General Public License for more details.
 * 
 * You should have received a copy of the GNU Lesser General Public
 * License along with this library; if not, write to the Free Software
 * Foundation, Inc., 51 Franklin Street, Fifth Floor, Boston, MA  02110-1301  USA
 * 
 * Linden Research, Inc., 945 Battery Street, San Francisco, CA  94111  USA
 * $/LicenseInfo$
 */

#include "llviewerprecompiledheaders.h"

#ifdef INCLUDE_VLD
#include "vld.h"
#endif

#include "llviewermenu.h" 

// linden library includes
#include "llavatarnamecache.h"	// IDEVO
#include "llfloaterreg.h"
#include "llfloatersidepanelcontainer.h"
#include "llcombobox.h"
#include "llinventorypanel.h"
#include "llnotifications.h"
#include "llnotificationsutil.h"
#include "llviewereventrecorder.h"

// newview includes
#include "llagent.h"
#include "llagentaccess.h"
#include "llagentcamera.h"
#include "llagentui.h"
#include "llagentwearables.h"
#include "llagentpilot.h"
#include "llcompilequeue.h"
#include "llconsole.h"
#include "lldaycyclemanager.h"
#include "lldebugview.h"
#include "llenvmanager.h"
#include "llfacebookconnect.h"
#include "llfilepicker.h"
#include "llfirstuse.h"
#include "llfloaterbuy.h"
#include "llfloaterbuycontents.h"
#include "llbuycurrencyhtml.h"
#include "llfloatergodtools.h"
#include "llfloaterinventory.h"
#include "llfloaterimcontainer.h"
#include "llfloaterland.h"
#include "llfloaterimnearbychat.h"
#include "llfloaterpathfindingcharacters.h"
#include "llfloaterpathfindinglinksets.h"
#include "llfloaterpay.h"
#include "llfloaterreporter.h"
#include "llfloatersearch.h"
#include "llfloaterscriptdebug.h"
#include "llfloatersnapshot.h"
#include "llfloatertools.h"
#include "llfloaterworldmap.h"
#include "llfloaterbuildoptions.h"
#include "llavataractions.h"
#include "lllandmarkactions.h"
#include "llgroupmgr.h"
#include "lltooltip.h"
#include "llhints.h"
#include "llhudeffecttrail.h"
#include "llhudmanager.h"
#include "llimview.h"
#include "llinventorybridge.h"
#include "llinventorydefines.h"
#include "llinventoryfunctions.h"
#include "llpanellogin.h"
#include "llpanelblockedlist.h"
#include "llmenuoptionpathfindingrebakenavmesh.h"
#include "llmoveview.h"
#include "llparcel.h"
#include "llrootview.h"
#include "llsceneview.h"
#include "llscenemonitor.h"
#include "llselectmgr.h"
#include "llspellcheckmenuhandler.h"
#include "llstatusbar.h"
#include "lltextureview.h"
#include "lltoolcomp.h"
#include "lltoolmgr.h"
#include "lltoolpie.h"
#include "lltoolselectland.h"
#include "lltrans.h"
#include "llviewerdisplay.h" //for gWindowResized
#include "llviewergenericmessage.h"
#include "llviewerhelp.h"
#include "llviewermenufile.h"	// init_menu_file()
#include "llviewermessage.h"
#include "llviewernetwork.h"
#include "llviewerobjectlist.h"
#include "llviewerparcelmgr.h"
#include "llviewerstats.h"
#include "llvoavatarself.h"
#include "llvoicevivox.h"
#include "llworldmap.h"
#include "pipeline.h"
#include "llviewerjoystick.h"
#include "llwaterparammanager.h"
#include "llwlanimator.h"
#include "llwlparammanager.h"
#include "llfloatercamera.h"
#include "lluilistener.h"
#include "llappearancemgr.h"
#include "lltrans.h"
#include "lleconomy.h"
#include "lltoolgrab.h"
#include "llwindow.h"
#include "llpathfindingmanager.h"
#include "llstartup.h"
#include "boost/unordered_map.hpp"

// Firestorm includes
// [RLVa:KB] - Checked: 2011-05-22 (RLVa-1.3.1a)
#include "rlvactions.h"
#include "rlvhandler.h"
#include "rlvlocks.h"
// [/RLVa:KB]
#include "fslslbridge.h"
#include "fscommon.h"
#include "fsfloaterexport.h"
#include "fsfloatercontacts.h"	// <FS:Zi> Display group list in contacts floater
#include "fspose.h"	// <FS:CR> FIRE-4345: Undeform
#include "fswsassetblacklist.h"
#include "llavatarpropertiesprocessor.h"	// ## Zi: Texture Refresh
#include "llsdserialize.h"
#include "lltexturecache.h"	// ## Zi: Texture Refresh
#include "lllogininstance.h"	// <FS:AW  opensim destinations and avatar picker>
#include "llvovolume.h"
#include "particleeditor.h"
#include "piemenu.h"	// ## Zi: Pie Menu
#include "llfloaterpreference.h"	//<FS:KC> Volume controls prefs
#include "llcheckboxctrl.h"			//<FS:KC> Volume controls prefs
#include "llscenemonitor.h"

using namespace LLAvatarAppearanceDefines;

typedef LLPointer<LLViewerObject> LLViewerObjectPtr;

static boost::unordered_map<std::string, LLStringExplicit> sDefaultItemLabels;

BOOL enable_land_build(void*);
BOOL enable_object_build(void*);

LLVOAvatar* find_avatar_from_object( LLViewerObject* object );
LLVOAvatar* find_avatar_from_object( const LLUUID& object_id );

void handle_test_load_url(void*);

//
// Evil hackish imported globals

//extern BOOL	gHideSelectedObjects;
//extern BOOL gAllowSelectAvatar;
//extern BOOL gDebugAvatarRotation;
extern BOOL gDebugClicks;
extern BOOL gDebugWindowProc;
extern BOOL gShaderProfileFrame;

//extern BOOL gDebugTextEditorTips;
//extern BOOL gDebugSelectMgr;

//
// Globals
//

LLMenuBarGL		*gMenuBarView = NULL;
LLViewerMenuHolderGL	*gMenuHolder = NULL;
LLMenuGL		*gPopupMenuView = NULL;
LLMenuGL		*gEditMenu = NULL;
LLMenuBarGL		*gLoginMenuBarView = NULL;

// Context menus
LLContextMenu	*gMenuAvatarSelf	= NULL;
LLContextMenu	*gMenuAvatarOther = NULL;
LLContextMenu	*gMenuObject = NULL;
LLContextMenu	*gMenuAttachmentSelf = NULL;
LLContextMenu	*gMenuAttachmentOther = NULL;
LLContextMenu	*gMenuLand	= NULL;
LLContextMenu	*gMenuMuteParticle = NULL;

// ## Zi: Pie menu
// Pie menus
PieMenu		*gPieMenuAvatarSelf	= NULL;
PieMenu		*gPieMenuAvatarOther = NULL;
PieMenu		*gPieMenuObject = NULL;
PieMenu		*gPieMenuAttachmentSelf = NULL;
PieMenu		*gPieMenuAttachmentOther = NULL;
PieMenu		*gPieMenuLand	= NULL;
PieMenu		*gPieMenuMuteParticle = NULL;
// ## Zi: Pie menu

const std::string SAVE_INTO_TASK_INVENTORY("Save Object Back to Object Contents");

LLMenuGL* gAttachSubMenu = NULL;
LLMenuGL* gDetachSubMenu = NULL;
LLMenuGL* gTakeOffClothes = NULL;
LLContextMenu* gAttachScreenPieMenu = NULL;
LLContextMenu* gAttachPieMenu = NULL;
LLContextMenu* gAttachBodyPartPieMenus[8];
LLContextMenu* gDetachPieMenu = NULL;
LLContextMenu* gDetachScreenPieMenu = NULL;
LLContextMenu* gDetachBodyPartPieMenus[8];

// ## Zi: Pie menu
PieMenu* gPieAttachScreenMenu = NULL;
PieMenu* gPieAttachMenu = NULL;
PieMenu* gPieAttachBodyPartMenus[8];
PieMenu* gPieDetachMenu = NULL;
PieMenu* gPieDetachScreenMenu = NULL;
PieMenu* gPieDetachBodyPartMenus[8];
// ## Zi: Pie menu

LLMenuItemCallGL* gAutorespondMenu = NULL;
LLMenuItemCallGL* gAutorespondNonFriendsMenu = NULL;
//
// Local prototypes

// File Menu
void handle_compress_image(void*);


// Edit menu
void handle_dump_group_info(void *);
void handle_dump_capabilities_info(void *);

// Advanced->Consoles menu
void handle_region_dump_settings(void*);
void handle_region_dump_temp_asset_data(void*);
void handle_region_clear_temp_asset_data(void*);

// Object pie menu
BOOL sitting_on_selection();

void near_sit_object();
//void label_sit_or_stand(std::string& label, void*);
// buy and take alias into the same UI positions, so these
// declarations handle this mess.
BOOL is_selection_buy_not_take();
S32 selection_price();
BOOL enable_take();
void handle_object_show_inspector();
void handle_avatar_show_inspector();
bool confirm_take(const LLSD& notification, const LLSD& response, LLObjectSelectionHandle selection_handle);

void handle_buy_object(LLSaleInfo sale_info);
void handle_buy_contents(LLSaleInfo sale_info);

// Land pie menu
void near_sit_down_point(BOOL success, void *);

// Avatar pie menu

// Debug menu


void velocity_interpolate( void* );
void handle_visual_leak_detector_toggle(void*);
void handle_rebake_textures(void*);
BOOL check_admin_override(void*);
void handle_admin_override_toggle(void*);
#ifdef TOGGLE_HACKED_GODLIKE_VIEWER
void handle_toggle_hacked_godmode(void*);
BOOL check_toggle_hacked_godmode(void*);
bool enable_toggle_hacked_godmode(void*);
#endif

void toggle_show_xui_names(void *);
BOOL check_show_xui_names(void *);

// Debug UI

void handle_buy_currency_test(void*);
void handle_save_to_xml(void*);
void handle_load_from_xml(void*);

void handle_god_mode(void*);

// God menu
void handle_leave_god_mode(void*);


void handle_reset_view();

void handle_duplicate_in_place(void*);


void handle_object_owner_self(void*);
void handle_object_owner_permissive(void*);
void handle_object_lock(void*);
void handle_object_asset_ids(void*);
void force_take_copy(void*);
#ifdef _CORY_TESTING
void force_export_copy(void*);
void force_import_geometry(void*);
#endif

void handle_force_parcel_owner_to_me(void*);
void handle_force_parcel_to_content(void*);
void handle_claim_public_land(void*);

void handle_god_request_avatar_geometry(void *);	// Hack for easy testing of new avatar geometry
void reload_vertex_shader(void *);
void handle_disconnect_viewer(void *);

void force_error_breakpoint(void *);
void force_error_llerror(void *);
void force_error_bad_memory_access(void *);
void force_error_infinite_loop(void *);
void force_error_software_exception(void *);
void force_error_driver_crash(void *);

void handle_force_delete(void*);
void print_object_info(void*);
void print_agent_nvpairs(void*);
void toggle_debug_menus(void*);
void upload_done_callback(const LLUUID& uuid, void* user_data, S32 result, LLExtStat ext_status);
void dump_select_mgr(void*);

void dump_inventory(void*);
void toggle_visibility(void*);
BOOL get_visibility(void*);

// Avatar Pie menu
void request_friendship(const LLUUID& agent_id);

// Tools menu
void handle_selected_texture_info(void*);
void handle_selected_material_info();

void handle_dump_followcam(void*);
void handle_viewer_enable_message_log(void*);
void handle_viewer_disable_message_log(void*);

BOOL enable_buy_land(void*);

// Help menu

void handle_test_male(void *);
void handle_test_female(void *);
void handle_dump_attachments(void *);
void handle_dump_avatar_local_textures(void*);
void handle_debug_avatar_textures(void*);
void handle_grab_baked_texture(void*);
BOOL enable_grab_baked_texture(void*);
void handle_dump_region_object_cache(void*);

BOOL enable_save_into_task_inventory(void*);

BOOL enable_detach(const LLSD& = LLSD());
void menu_toggle_attached_lights(void* user_data);
void menu_toggle_attached_particles(void* user_data);

void avatar_tex_refresh();	// <FS:CR> FIRE-11800

class LLMenuParcelObserver : public LLParcelObserver
{
public:
	LLMenuParcelObserver();
	~LLMenuParcelObserver();
	virtual void changed();
};

static LLMenuParcelObserver* gMenuParcelObserver = NULL;

static LLUIListener sUIListener;

LLMenuParcelObserver::LLMenuParcelObserver()
{
	LLViewerParcelMgr::getInstance()->addObserver(this);
}

LLMenuParcelObserver::~LLMenuParcelObserver()
{
	LLViewerParcelMgr::getInstance()->removeObserver(this);
}

void LLMenuParcelObserver::changed()
{
	LLParcel *parcel = LLViewerParcelMgr::getInstance()->getParcelSelection()->getParcel();
	// <FS:Ansariel> FIRE-4454: Cache controls because of performance reasons
	//gMenuHolder->childSetEnabled("Land Buy Pass", LLPanelLandGeneral::enableBuyPass(NULL) && !(parcel->getOwnerID()== gAgent.getID()));
	//
	//BOOL buyable = enable_buy_land(NULL);
	//gMenuHolder->childSetEnabled("Land Buy", buyable);
	//gMenuHolder->childSetEnabled("Buy Land...", buyable);

	static LLView* land_buy_pass = gMenuHolder->getChildView("Land Buy Pass");
	static LLView* land_buy_pass_pie = gMenuHolder->getChildView("Land Buy Pass Pie");
	static LLView* land_buy = gMenuHolder->getChildView("Land Buy");
	static LLView* land_buy_pie = gMenuHolder->getChildView("Land Buy Pie");
	static LLView* buy_land = gMenuHolder->getChildView("Buy Land...");

	BOOL pass_buyable = LLPanelLandGeneral::enableBuyPass(NULL) && parcel->getOwnerID() != gAgentID;
	land_buy_pass->setEnabled(pass_buyable);
	land_buy_pass_pie->setEnabled(pass_buyable);

	BOOL buyable = enable_buy_land(NULL);
	land_buy->setEnabled(buyable);
	land_buy_pie->setEnabled(buyable);
	buy_land->setEnabled(buyable);
	// </FS:Ansariel> FIRE-4454: Cache controls because of performance reasons
}


void initialize_menus();

//-----------------------------------------------------------------------------
// Initialize main menus
//
// HOW TO NAME MENUS:
//
// First Letter Of Each Word Is Capitalized, Even At Or And
//
// Items that lead to dialog boxes end in "..."
//
// Break up groups of more than 6 items with separators
//-----------------------------------------------------------------------------

void set_underclothes_menu_options()
{
	if (gMenuHolder && gAgent.isTeen())
	{
		gMenuHolder->getChild<LLView>("Self Underpants")->setVisible(FALSE);
		gMenuHolder->getChild<LLView>("Self Undershirt")->setVisible(FALSE);
	}
	if (gMenuBarView && gAgent.isTeen())
	{
		gMenuBarView->getChild<LLView>("Menu Underpants")->setVisible(FALSE);
		gMenuBarView->getChild<LLView>("Menu Undershirt")->setVisible(FALSE);
	}
}

void init_menus()
{
	// Initialize actions
	initialize_menus();

	///
	/// Popup menu
	///
	/// The popup menu is now populated by the show_context_menu()
	/// method.
	
	LLMenuGL::Params menu_params;
	menu_params.name = "Popup";
	menu_params.visible = false;
	gPopupMenuView = LLUICtrlFactory::create<LLMenuGL>(menu_params);
	gMenuHolder->addChild( gPopupMenuView );

	///
	/// Context menus
	///

	const widget_registry_t& registry =
		LLViewerMenuHolderGL::child_registry_t::instance();
	gEditMenu = LLUICtrlFactory::createFromFile<LLMenuGL>("menu_edit.xml", gMenuHolder, registry);
	gMenuAvatarSelf = LLUICtrlFactory::createFromFile<LLContextMenu>(
		"menu_avatar_self.xml", gMenuHolder, registry);
	gMenuAvatarOther = LLUICtrlFactory::createFromFile<LLContextMenu>(
		"menu_avatar_other.xml", gMenuHolder, registry);

	gDetachScreenPieMenu = gMenuHolder->getChild<LLContextMenu>("Object Detach HUD", true);
	gDetachPieMenu = gMenuHolder->getChild<LLContextMenu>("Object Detach", true);

	gMenuObject = LLUICtrlFactory::createFromFile<LLContextMenu>(
		"menu_object.xml", gMenuHolder, registry);

	gAttachScreenPieMenu = gMenuHolder->getChild<LLContextMenu>("Object Attach HUD");
	gAttachPieMenu = gMenuHolder->getChild<LLContextMenu>("Object Attach");

	gMenuAttachmentSelf = LLUICtrlFactory::createFromFile<LLContextMenu>(
		"menu_attachment_self.xml", gMenuHolder, registry);
	gMenuAttachmentOther = LLUICtrlFactory::createFromFile<LLContextMenu>(
		"menu_attachment_other.xml", gMenuHolder, registry);

	gMenuLand = LLUICtrlFactory::createFromFile<LLContextMenu>(
		"menu_land.xml", gMenuHolder, registry);

	gMenuMuteParticle = LLUICtrlFactory::createFromFile<LLContextMenu>(
		"menu_mute_particle.xml", gMenuHolder, registry);

// ## Zi: Pie menu
	gPieMenuAvatarSelf = LLUICtrlFactory::createFromFile<PieMenu>(
		"menu_pie_avatar_self.xml", gMenuHolder, registry);
	gPieMenuAvatarOther = LLUICtrlFactory::createFromFile<PieMenu>(
		"menu_pie_avatar_other.xml", gMenuHolder, registry);

	// added "Pie" to the control names to keep them unique
	gPieDetachScreenMenu = gMenuHolder->getChild<PieMenu>("Pie Object Detach HUD", true);
	gPieDetachMenu = gMenuHolder->getChild<PieMenu>("Pie Object Detach", true);

	gPieMenuObject = LLUICtrlFactory::createFromFile<PieMenu>(
		"menu_pie_object.xml", gMenuHolder, registry);

	// added "Pie" to the control names to keep them unique
	gPieAttachScreenMenu = gMenuHolder->getChild<PieMenu>("Pie Object Attach HUD");
	gPieAttachMenu = gMenuHolder->getChild<PieMenu>("Pie Object Attach");

	gPieMenuAttachmentSelf = LLUICtrlFactory::createFromFile<PieMenu>(
		"menu_pie_attachment_self.xml", gMenuHolder, registry);
	gPieMenuAttachmentOther = LLUICtrlFactory::createFromFile<PieMenu>(
		"menu_pie_attachment_other.xml", gMenuHolder, registry);

	gPieMenuLand = LLUICtrlFactory::createFromFile<PieMenu>(
		"menu_pie_land.xml", gMenuHolder, registry);

	gPieMenuMuteParticle = LLUICtrlFactory::createFromFile<PieMenu>(
		"menu_pie_mute_particle.xml", gMenuHolder, registry);
// ## Zi: Pie menu

	///
	/// set up the colors
	///
	LLColor4 color;

	// do not set colors in code, let the skin decide. -Zi
	/*
	LLColor4 context_menu_color = LLUIColorTable::instance().getColor("MenuPopupBgColor");
	
	gMenuAvatarSelf->setBackgroundColor( context_menu_color );
	gMenuAvatarOther->setBackgroundColor( context_menu_color );
	gMenuObject->setBackgroundColor( context_menu_color );
	gMenuAttachmentSelf->setBackgroundColor( context_menu_color );
	gMenuAttachmentOther->setBackgroundColor( context_menu_color );

	gMenuLand->setBackgroundColor( context_menu_color );

	color = LLUIColorTable::instance().getColor( "MenuPopupBgColor" );
	gPopupMenuView->setBackgroundColor( color );
	*/

	// <FS> Changed for grid manager
	// If we are not in production, use a different color to make it apparent.
	//if (LLGridManager::getInstance()->isInProductionGrid())
	//{
	//	color = LLUIColorTable::instance().getColor( "MenuBarBgColor" );
	//}
	//else
	//{
	//	color = LLUIColorTable::instance().getColor( "MenuNonProductionBgColor" );
	//}

	//LLView* menu_bar_holder = gViewerWindow->getRootView()->getChildView("menu_bar_holder");

	//gMenuBarView = LLUICtrlFactory::getInstance()->createFromFile<LLMenuBarGL>("menu_viewer.xml", gMenuHolder, LLViewerMenuHolderGL::child_registry_t::instance());
	//gMenuBarView->setRect(LLRect(0, menu_bar_holder->getRect().mTop, 0, menu_bar_holder->getRect().mTop - MENU_BAR_HEIGHT));
	//gMenuBarView->setBackgroundColor( color );

	gMenuBarView = LLUICtrlFactory::getInstance()->createFromFile<LLMenuBarGL>("menu_viewer.xml", gMenuHolder, LLViewerMenuHolderGL::child_registry_t::instance());
	// ONLY change the color IF we are in beta. Otherwise leave it alone so it can use the skinned color. -Zi
	if(LLGridManager::getInstance()->isInSLBeta())
	{
		color = LLUIColorTable::instance().getColor( "MenuNonProductionBgColor" );
		gMenuBarView->setBackgroundColor( color );
	}

	LLView* menu_bar_holder = gViewerWindow->getRootView()->getChildView("menu_bar_holder");
	gMenuBarView->setRect(LLRect(0, menu_bar_holder->getRect().mTop, 0, menu_bar_holder->getRect().mTop - MENU_BAR_HEIGHT));
	// </FS> Changed for grid manager

	menu_bar_holder->addChild(gMenuBarView);
  
    gViewerWindow->setMenuBackgroundColor(false, 
        !LLGridManager::getInstance()->isInSLBeta());
// <FS:AW opensim currency support>
//	// Assume L$10 for now, the server will tell us the real cost at login
//	// *TODO:Also fix cost in llfolderview.cpp for Inventory menus
//	const std::string upload_cost("10");
	// \0/ Copypasta! See llviewermessage, llviewermenu and llpanelmaininventory
	S32 cost = LLGlobalEconomy::Singleton::getInstance()->getPriceUpload();
	std::string upload_cost;
#ifdef OPENSIM // <FS:AW optional opensim support>
	bool in_opensim = LLGridManager::getInstance()->isInOpenSim();
	if(in_opensim)
	{
		upload_cost = cost > 0 ? llformat("%s%d", "L$", cost) : LLTrans::getString("free");
	}
	else
#endif // OPENSIM // <FS:AW optional opensim support>
	{
		upload_cost = cost > 0 ? llformat("%s%d", "L$", cost) : llformat("%d", gSavedSettings.getU32("DefaultUploadCost"));
	}
// </FS:AW opensim currency support>
	gMenuHolder->childSetLabelArg("Upload Image", "[COST]", upload_cost);
	gMenuHolder->childSetLabelArg("Upload Sound", "[COST]", upload_cost);
	gMenuHolder->childSetLabelArg("Upload Animation", "[COST]", upload_cost);
	gMenuHolder->childSetLabelArg("Bulk Upload", "[COST]", upload_cost);
	
	gAutorespondMenu = gMenuBarView->getChild<LLMenuItemCallGL>("Set Autorespond", TRUE);
	gAutorespondNonFriendsMenu = gMenuBarView->getChild<LLMenuItemCallGL>("Set Autorespond to non-friends", TRUE);
	gAttachSubMenu = gMenuBarView->findChildMenuByName("Attach Object", TRUE);
	gDetachSubMenu = gMenuBarView->findChildMenuByName("Detach Object", TRUE);

	// Don't display the Memory console menu if the feature is turned off
	LLMenuItemCheckGL *memoryMenu = gMenuBarView->getChild<LLMenuItemCheckGL>("Memory", TRUE);
	if (memoryMenu)
	{
		memoryMenu->setVisible(FALSE);
	}

	gMenuBarView->createJumpKeys();

	// Let land based option enable when parcel changes
	gMenuParcelObserver = new LLMenuParcelObserver();

	gLoginMenuBarView = LLUICtrlFactory::getInstance()->createFromFile<LLMenuBarGL>("menu_login.xml", gMenuHolder, LLViewerMenuHolderGL::child_registry_t::instance());
	gLoginMenuBarView->arrangeAndClear();
	LLRect menuBarRect = gLoginMenuBarView->getRect();
	menuBarRect.setLeftTopAndSize(0, menu_bar_holder->getRect().getHeight(), menuBarRect.getWidth(), menuBarRect.getHeight());
	gLoginMenuBarView->setRect(menuBarRect);
	// do not set colors in code, always lat the skin decide. -Zi
	// gLoginMenuBarView->setBackgroundColor( color );
	menu_bar_holder->addChild(gLoginMenuBarView);
	
	// tooltips are on top of EVERYTHING, including menus
	gViewerWindow->getRootView()->sendChildToFront(gToolTipView);
}

///////////////////
// SHOW CONSOLES //
///////////////////


class LLAdvancedToggleConsole : public view_listener_t
{
	bool handleEvent(const LLSD& userdata)
	{
		std::string console_type = userdata.asString();
		if ("texture" == console_type)
		{
			toggle_visibility( (void*)gTextureView );
		}
		else if ("debug" == console_type)
		{
			toggle_visibility( (void*)static_cast<LLUICtrl*>(gDebugView->mDebugConsolep));
		}
		else if ("fast timers" == console_type)
		{
			LLFloaterReg::toggleInstance("block_timers");
		}
		else if ("scene view" == console_type)
		{
			toggle_visibility( (void*)gSceneView);
		}
		else if ("scene monitor" == console_type)
		{
			toggle_visibility( (void*)gSceneMonitorView);
		}

		return true;
	}
};
class LLAdvancedCheckConsole : public view_listener_t
{
	bool handleEvent(const LLSD& userdata)
	{
		std::string console_type = userdata.asString();
		bool new_value = false;
		if ("texture" == console_type)
		{
			new_value = get_visibility( (void*)gTextureView );
		}
		else if ("debug" == console_type)
		{
			new_value = get_visibility( (void*)((LLView*)gDebugView->mDebugConsolep) );
		}
		else if ("fast timers" == console_type)
		{
			new_value = LLFloaterReg::instanceVisible("block_timers");
		}
		else if ("scene view" == console_type)
		{
			new_value = get_visibility( (void*) gSceneView);
		}
		else if ("scene monitor" == console_type)
		{
			new_value = get_visibility( (void*) gSceneMonitorView);
		}
		
		return new_value;
	}
};


//////////////////////////
// DUMP INFO TO CONSOLE //
//////////////////////////


class LLAdvancedDumpInfoToConsole : public view_listener_t
{
	bool handleEvent(const LLSD& userdata)
	{
		std::string info_type = userdata.asString();
		if ("region" == info_type)
		{
			handle_region_dump_settings(NULL);
		}
		else if ("group" == info_type)
		{
			handle_dump_group_info(NULL);
		}
		else if ("capabilities" == info_type)
		{
			handle_dump_capabilities_info(NULL);
		}
		return true;
	}
};


//////////////
// HUD INFO //
//////////////


class LLAdvancedToggleHUDInfo : public view_listener_t
{
	bool handleEvent(const LLSD& userdata)
	{
		std::string info_type = userdata.asString();

		if ("camera" == info_type)
		{
			gDisplayCameraPos = !(gDisplayCameraPos);
		}
		else if ("wind" == info_type)
		{
			gDisplayWindInfo = !(gDisplayWindInfo);
		}
		else if ("fov" == info_type)
		{
			gDisplayFOV = !(gDisplayFOV);
		}
		else if ("badge" == info_type)
		{
			reportToNearbyChat("Hippos!");
		}
		else if ("cookies" == info_type)
		{
			reportToNearbyChat("Cookies!");
		}
		// <FS:PP>
		else if ("motd" == info_type)
		{
			reportToNearbyChat(gAgent.mMOTD);
		}
		// </FS:PP>
		return true;
	}
};

class LLAdvancedCheckHUDInfo : public view_listener_t
{
	bool handleEvent(const LLSD& userdata)
	{
		std::string info_type = userdata.asString();
		bool new_value = false;
		if ("camera" == info_type)
		{
			new_value = gDisplayCameraPos;
		}
		else if ("wind" == info_type)
		{
			new_value = gDisplayWindInfo;
		}
		else if ("fov" == info_type)
		{
			new_value = gDisplayFOV;
		}
		return new_value;
	}
};


//////////////
// FLYING   //
//////////////

class LLAdvancedAgentFlyingInfo : public view_listener_t
{
	bool handleEvent(const LLSD&)
	{
		return gAgent.getFlying();
	}
};


///////////////////////
// CLEAR GROUP CACHE //
///////////////////////

class LLAdvancedClearGroupCache : public view_listener_t
{
	bool handleEvent(const LLSD& userdata)
	{
		LLGroupMgr::debugClearAllGroups(NULL);
		return true;
	}
};




/////////////////
// RENDER TYPE //
/////////////////
U32 render_type_from_string(std::string render_type)
{
	if ("simple" == render_type)
	{
		return LLPipeline::RENDER_TYPE_SIMPLE;
	}
	else if ("alpha" == render_type)
	{
		return LLPipeline::RENDER_TYPE_ALPHA;
	}
	else if ("tree" == render_type)
	{
		return LLPipeline::RENDER_TYPE_TREE;
	}
	else if ("character" == render_type)
	{
		return LLPipeline::RENDER_TYPE_AVATAR;
	}
	else if ("surfacePatch" == render_type)
	{
		return LLPipeline::RENDER_TYPE_TERRAIN;
	}
	else if ("sky" == render_type)
	{
		return LLPipeline::RENDER_TYPE_SKY;
	}
	else if ("water" == render_type)
	{
		return LLPipeline::RENDER_TYPE_WATER;
	}
	else if ("ground" == render_type)
	{
		return LLPipeline::RENDER_TYPE_GROUND;
	}
	else if ("volume" == render_type)
	{
		return LLPipeline::RENDER_TYPE_VOLUME;
	}
	else if ("grass" == render_type)
	{
		return LLPipeline::RENDER_TYPE_GRASS;
	}
	else if ("clouds" == render_type)
	{
		return LLPipeline::RENDER_TYPE_CLOUDS;
	}
	else if ("particles" == render_type)
	{
		return LLPipeline::RENDER_TYPE_PARTICLES;
	}
	else if ("bump" == render_type)
	{
		return LLPipeline::RENDER_TYPE_BUMP;
	}
	else
	{
		return 0;
	}
}


class LLAdvancedToggleRenderType : public view_listener_t
{
	bool handleEvent(const LLSD& userdata)
	{
		U32 render_type = render_type_from_string( userdata.asString() );
		if ( render_type != 0 )
		{
			LLPipeline::toggleRenderTypeControl( (void*)(ptrdiff_t)render_type );
			if(render_type == LLPipeline::RENDER_TYPE_PARTICLES)
			{
				gPipeline.sRenderParticles = gPipeline.hasRenderType(LLPipeline::RENDER_TYPE_PARTICLES);
			}
		}
		return true;
	}
};


class LLAdvancedCheckRenderType : public view_listener_t
{
	bool handleEvent(const LLSD& userdata)
	{
		U32 render_type = render_type_from_string( userdata.asString() );
		bool new_value = false;

		if ( render_type != 0 )
		{
			new_value = LLPipeline::hasRenderTypeControl( (void*)(ptrdiff_t)render_type );
		}

		return new_value;
	}
};


/////////////
// FEATURE //
/////////////
U32 feature_from_string(std::string feature)
{ 
	if ("ui" == feature)
	{ 
		return LLPipeline::RENDER_DEBUG_FEATURE_UI;
	}
	else if ("selected" == feature)
	{
		return LLPipeline::RENDER_DEBUG_FEATURE_SELECTED;
	}
	else if ("highlighted" == feature)
	{
		return LLPipeline::RENDER_DEBUG_FEATURE_HIGHLIGHTED;
	}
	else if ("dynamic textures" == feature)
	{
		return LLPipeline::RENDER_DEBUG_FEATURE_DYNAMIC_TEXTURES;
	}
	else if ("foot shadows" == feature)
	{
		return LLPipeline::RENDER_DEBUG_FEATURE_FOOT_SHADOWS;
	}
	else if ("fog" == feature)
	{
		return LLPipeline::RENDER_DEBUG_FEATURE_FOG;
	}
	else if ("fr info" == feature)
	{
		return LLPipeline::RENDER_DEBUG_FEATURE_FR_INFO;
	}
	else if ("flexible" == feature)
	{
		return LLPipeline::RENDER_DEBUG_FEATURE_FLEXIBLE;
	}
	else
	{
		return 0;
	}
};


class LLAdvancedToggleFeature : public view_listener_t
{
	bool handleEvent(const LLSD& userdata)
	{
		U32 feature = feature_from_string( userdata.asString() );
		if ( feature != 0 )
		{
			LLPipeline::toggleRenderDebugFeature( (void*)(ptrdiff_t)feature );
		}
		return true;
	}
};

class LLAdvancedCheckFeature : public view_listener_t
{
	bool handleEvent(const LLSD& userdata)
{
	U32 feature = feature_from_string( userdata.asString() );
	bool new_value = false;

	if ( feature != 0 )
	{
		new_value = LLPipeline::toggleRenderDebugFeatureControl( (void*)(ptrdiff_t)feature );
	}

	return new_value;
}
};

class LLAdvancedCheckDisplayTextureDensity : public view_listener_t
{
	bool handleEvent(const LLSD& userdata)
	{
		std::string mode = userdata.asString();
		if (!gPipeline.hasRenderDebugMask(LLPipeline::RENDER_DEBUG_TEXEL_DENSITY))
		{
			return mode == "none";
		}
		if (mode == "current")
		{
			return LLViewerTexture::sDebugTexelsMode == LLViewerTexture::DEBUG_TEXELS_CURRENT;
		}
		else if (mode == "desired")
		{
			return LLViewerTexture::sDebugTexelsMode == LLViewerTexture::DEBUG_TEXELS_DESIRED;
		}
		else if (mode == "full")
		{
			return LLViewerTexture::sDebugTexelsMode == LLViewerTexture::DEBUG_TEXELS_FULL;
		}
		return false;
	}
};

class LLAdvancedSetDisplayTextureDensity : public view_listener_t
{
	bool handleEvent(const LLSD& userdata)
	{
		std::string mode = userdata.asString();
		if (mode == "none")
		{
			if (gPipeline.hasRenderDebugMask(LLPipeline::RENDER_DEBUG_TEXEL_DENSITY) == TRUE) 
			{
				gPipeline.toggleRenderDebug((void*)LLPipeline::RENDER_DEBUG_TEXEL_DENSITY);
			}
			LLViewerTexture::sDebugTexelsMode = LLViewerTexture::DEBUG_TEXELS_OFF;
		}
		else if (mode == "current")
		{
			if (gPipeline.hasRenderDebugMask(LLPipeline::RENDER_DEBUG_TEXEL_DENSITY) == FALSE) 
			{
				gPipeline.toggleRenderDebug((void*)LLPipeline::RENDER_DEBUG_TEXEL_DENSITY);
			}
			LLViewerTexture::sDebugTexelsMode = LLViewerTexture::DEBUG_TEXELS_CURRENT;
		}
		else if (mode == "desired")
		{
			if (gPipeline.hasRenderDebugMask(LLPipeline::RENDER_DEBUG_TEXEL_DENSITY) == FALSE) 
			{
				gPipeline.toggleRenderDebug((void*)LLPipeline::RENDER_DEBUG_TEXEL_DENSITY);
			}
			gPipeline.setRenderDebugFeatureControl(LLPipeline::RENDER_DEBUG_TEXEL_DENSITY, true);
			LLViewerTexture::sDebugTexelsMode = LLViewerTexture::DEBUG_TEXELS_DESIRED;
		}
		else if (mode == "full")
		{
			if (gPipeline.hasRenderDebugMask(LLPipeline::RENDER_DEBUG_TEXEL_DENSITY) == FALSE) 
			{
				gPipeline.toggleRenderDebug((void*)LLPipeline::RENDER_DEBUG_TEXEL_DENSITY);
			}
			LLViewerTexture::sDebugTexelsMode = LLViewerTexture::DEBUG_TEXELS_FULL;
		}
		return true;
	}
};


//////////////////
// INFO DISPLAY //
//////////////////
U32 info_display_from_string(std::string info_display)
{
	if ("verify" == info_display)
	{
		return LLPipeline::RENDER_DEBUG_VERIFY;
	}
	else if ("bboxes" == info_display)
	{
		return LLPipeline::RENDER_DEBUG_BBOXES;
	}
	else if ("normals" == info_display)
	{
		return LLPipeline::RENDER_DEBUG_NORMALS;
	}
	else if ("points" == info_display)
	{
		return LLPipeline::RENDER_DEBUG_POINTS;
	}
	else if ("octree" == info_display)
	{
		return LLPipeline::RENDER_DEBUG_OCTREE;
	}
	else if ("shadow frusta" == info_display)
	{
		return LLPipeline::RENDER_DEBUG_SHADOW_FRUSTA;
	}
	else if ("physics shapes" == info_display)
	{
		return LLPipeline::RENDER_DEBUG_PHYSICS_SHAPES;
	}
	else if ("occlusion" == info_display)
	{
		return LLPipeline::RENDER_DEBUG_OCCLUSION;
	}
	else if ("render batches" == info_display)
	{
		return LLPipeline::RENDER_DEBUG_BATCH_SIZE;
	}
	else if ("update type" == info_display)
	{
		return LLPipeline::RENDER_DEBUG_UPDATE_TYPE;
	}
	else if ("texture anim" == info_display)
	{
		return LLPipeline::RENDER_DEBUG_TEXTURE_ANIM;
	}
	else if ("texture priority" == info_display)
	{
		return LLPipeline::RENDER_DEBUG_TEXTURE_PRIORITY;
	}
	else if ("shame" == info_display)
	{
		return LLPipeline::RENDER_DEBUG_SHAME;
	}
	else if ("texture area" == info_display)
	{
		return LLPipeline::RENDER_DEBUG_TEXTURE_AREA;
	}
	else if ("face area" == info_display)
	{
		return LLPipeline::RENDER_DEBUG_FACE_AREA;
	}
	else if ("lod info" == info_display)
	{
		return LLPipeline::RENDER_DEBUG_LOD_INFO;
	}
	else if ("build queue" == info_display)
	{
		return LLPipeline::RENDER_DEBUG_BUILD_QUEUE;
	}
	else if ("lights" == info_display)
	{
		return LLPipeline::RENDER_DEBUG_LIGHTS;
	}
	else if ("particles" == info_display)
	{
		return LLPipeline::RENDER_DEBUG_PARTICLES;
	}
	else if ("composition" == info_display)
	{
		return LLPipeline::RENDER_DEBUG_COMPOSITION;
	}
	else if ("attachment bytes" == info_display)
	{
		return LLPipeline::RENDER_DEBUG_ATTACHMENT_BYTES;
	}
	else if ("glow" == info_display)
	{
		return LLPipeline::RENDER_DEBUG_GLOW;
	}
	else if ("collision skeleton" == info_display)
	{
		return LLPipeline::RENDER_DEBUG_AVATAR_VOLUME;
	}
	else if ("joints" == info_display)
	{
		return LLPipeline::RENDER_DEBUG_AVATAR_JOINTS;
	}
	else if ("raycast" == info_display)
	{
		return LLPipeline::RENDER_DEBUG_RAYCAST;
	}
	else if ("agent target" == info_display)
	{
		return LLPipeline::RENDER_DEBUG_AGENT_TARGET;
	}
	else if ("sculpt" == info_display)
	{
		return LLPipeline::RENDER_DEBUG_SCULPTED;
	}
	else if ("wind vectors" == info_display)
	{
		return LLPipeline::RENDER_DEBUG_WIND_VECTORS;
	}
	else if ("texel density" == info_display)
	{
		return LLPipeline::RENDER_DEBUG_TEXEL_DENSITY;
	}
	else if ("texture size" == info_display)
	{
		return LLPipeline::RENDER_DEBUG_TEXTURE_SIZE;
	}
	else
	{
		return 0;
	}
};

class LLAdvancedToggleInfoDisplay : public view_listener_t
{
	bool handleEvent(const LLSD& userdata)
	{
		U32 info_display = info_display_from_string( userdata.asString() );

		LL_INFOS("ViewerMenu") << "toggle " << userdata.asString() << LL_ENDL;
		
		if ( info_display != 0 )
		{
			LLPipeline::toggleRenderDebug( (void*)(ptrdiff_t)info_display );
		}

		return true;
	}
};


class LLAdvancedCheckInfoDisplay : public view_listener_t
{
	bool handleEvent(const LLSD& userdata)
	{
		U32 info_display = info_display_from_string( userdata.asString() );
		bool new_value = false;

		if ( info_display != 0 )
		{
			new_value = LLPipeline::toggleRenderDebugControl( (void*)(ptrdiff_t)info_display );
		}

		return new_value;
	}
};


///////////////////////////
//// RANDOMIZE FRAMERATE //
///////////////////////////


class LLAdvancedToggleRandomizeFramerate : public view_listener_t
{
	bool handleEvent(const LLSD& userdata)
	{
		gRandomizeFramerate = !(gRandomizeFramerate);
		return true;
	}
};

class LLAdvancedCheckRandomizeFramerate : public view_listener_t
{
	bool handleEvent(const LLSD& userdata)
	{
		bool new_value = gRandomizeFramerate;
		return new_value;
	}
};

///////////////////////////
//// PERIODIC SLOW FRAME //
///////////////////////////


class LLAdvancedTogglePeriodicSlowFrame : public view_listener_t
{
	bool handleEvent(const LLSD& userdata)
	{
		gPeriodicSlowFrame = !(gPeriodicSlowFrame);
		return true;
	}
};

class LLAdvancedCheckPeriodicSlowFrame : public view_listener_t
{
	bool handleEvent(const LLSD& userdata)
	{
		bool new_value = gPeriodicSlowFrame;
		return new_value;
	}
};



////////////////
// FRAME TEST //
////////////////


class LLAdvancedToggleFrameTest : public view_listener_t
{
	bool handleEvent(const LLSD& userdata)
	{
		LLPipeline::sRenderFrameTest = !(LLPipeline::sRenderFrameTest);
		return true;
	}
};

class LLAdvancedCheckFrameTest : public view_listener_t
{
	bool handleEvent(const LLSD& userdata)
	{
		bool new_value = LLPipeline::sRenderFrameTest;
		return new_value;
	}
};


///////////////////////////
// SELECTED TEXTURE INFO //
///////////////////////////


class LLAdvancedSelectedTextureInfo : public view_listener_t
{
	bool handleEvent(const LLSD& userdata)
	{
		handle_selected_texture_info(NULL);
		return true;
	}
};

//////////////////////
// TOGGLE WIREFRAME //
//////////////////////

class LLAdvancedToggleWireframe : public view_listener_t
{
	bool handleEvent(const LLSD& userdata)
	{
// [RLVa:KB] - Checked: 2013-05-11 (RLVa-1.4.9)
		bool fRlvBlockWireframe = gRlvAttachmentLocks.hasLockedHUD();
		if ( (!gUseWireframe) && (fRlvBlockWireframe) )
		{
			RlvUtil::notifyBlocked(RLV_STRING_BLOCKED_WIREFRAME);
		}
		gUseWireframe = (!gUseWireframe) && (!fRlvBlockWireframe);
// [/RLVa:KB]
//		gUseWireframe = !(gUseWireframe);
		gWindowResized = TRUE;
		LLPipeline::updateRenderDeferred();
		gPipeline.resetVertexBuffers();
		return true;
	}
};

class LLAdvancedCheckWireframe : public view_listener_t
{
	bool handleEvent(const LLSD& userdata)
	{
		bool new_value = gUseWireframe;
		return new_value;
	}
};
	

//////////////////////////
// DUMP SCRIPTED CAMERA //
//////////////////////////
	
class LLAdvancedDumpScriptedCamera : public view_listener_t
{
	bool handleEvent(const LLSD& userdata)
	{
		handle_dump_followcam(NULL);
		return true;
	}
};



//////////////////////////////
// DUMP REGION OBJECT CACHE //
//////////////////////////////


class LLAdvancedDumpRegionObjectCache : public view_listener_t
{
	bool handleEvent(const LLSD& userdata)
{
		handle_dump_region_object_cache(NULL);
		return true;
	}
};

class LLAdvancedBuyCurrencyTest : public view_listener_t
	{
	bool handleEvent(const LLSD& userdata)
	{
		handle_buy_currency_test(NULL);
		return true;
	}
};


/////////////////////
// DUMP SELECT MGR //
/////////////////////


class LLAdvancedDumpSelectMgr : public view_listener_t
{
	bool handleEvent(const LLSD& userdata)
	{
		dump_select_mgr(NULL);
		return true;
	}
};



////////////////////
// DUMP INVENTORY //
////////////////////


class LLAdvancedDumpInventory : public view_listener_t
{
	bool handleEvent(const LLSD& userdata)
	{
		dump_inventory(NULL);
		return true;
	}
};



////////////////////////////////
// PRINT SELECTED OBJECT INFO //
////////////////////////////////


class LLAdvancedPrintSelectedObjectInfo : public view_listener_t
{
	bool handleEvent(const LLSD& userdata)
	{
		print_object_info(NULL);
		return true;
	}
};



//////////////////////
// PRINT AGENT INFO //
//////////////////////


class LLAdvancedPrintAgentInfo : public view_listener_t
{
	bool handleEvent(const LLSD& userdata)
	{
		print_agent_nvpairs(NULL);
		return true;
	}
};

//////////////////
// DEBUG CLICKS //
//////////////////


class LLAdvancedToggleDebugClicks : public view_listener_t
{
	bool handleEvent(const LLSD& userdata)
	{
		gDebugClicks = !(gDebugClicks);
		return true;
	}
};

class LLAdvancedCheckDebugClicks : public view_listener_t
{
	bool handleEvent(const LLSD& userdata)
	{
		bool new_value = gDebugClicks;
		return new_value;
	}
};



/////////////////
// DEBUG VIEWS //
/////////////////


class LLAdvancedToggleDebugViews : public view_listener_t
{
	bool handleEvent(const LLSD& userdata)
	{
		LLView::sDebugRects = !(LLView::sDebugRects);
		return true;
	}
};

class LLAdvancedCheckDebugViews : public view_listener_t
{
	bool handleEvent(const LLSD& userdata)
	{
		bool new_value = LLView::sDebugRects;
		return new_value;
	}
};



///////////////////////
// XUI NAME TOOLTIPS //
///////////////////////


class LLAdvancedToggleXUINameTooltips : public view_listener_t
{
	bool handleEvent(const LLSD& userdata)
	{
		toggle_show_xui_names(NULL);
		return true;
	}
};

class LLAdvancedCheckXUINameTooltips : public view_listener_t
{
	bool handleEvent(const LLSD& userdata)
	{
		bool new_value = check_show_xui_names(NULL);
		return new_value;
	}
};



////////////////////////
// DEBUG MOUSE EVENTS //
////////////////////////


class LLAdvancedToggleDebugMouseEvents : public view_listener_t
{
	bool handleEvent(const LLSD& userdata)
	{
		LLView::sDebugMouseHandling = !(LLView::sDebugMouseHandling);
		return true;
	}
};

class LLAdvancedCheckDebugMouseEvents : public view_listener_t
{
	bool handleEvent(const LLSD& userdata)
	{
		bool new_value = LLView::sDebugMouseHandling;
		return new_value;
	}
};



////////////////
// DEBUG KEYS //
////////////////


class LLAdvancedToggleDebugKeys : public view_listener_t
{
	bool handleEvent(const LLSD& userdata)
	{
		LLView::sDebugKeys = !(LLView::sDebugKeys);
		return true;
	}
};
	
class LLAdvancedCheckDebugKeys : public view_listener_t
{
	bool handleEvent(const LLSD& userdata)
	{
		bool new_value = LLView::sDebugKeys;
		return new_value;
	}
};
	


///////////////////////
// DEBUG WINDOW PROC //
///////////////////////


class LLAdvancedToggleDebugWindowProc : public view_listener_t
{
	bool handleEvent(const LLSD& userdata)
	{
		gDebugWindowProc = !(gDebugWindowProc);
		return true;
	}
};

class LLAdvancedCheckDebugWindowProc : public view_listener_t
	{
	bool handleEvent(const LLSD& userdata)
	{
		bool new_value = gDebugWindowProc;
		return new_value;
	}
};

// ------------------------------XUI MENU ---------------------------

//////////////////////
// LOAD UI FROM XML //
//////////////////////


class LLAdvancedLoadUIFromXML : public view_listener_t
{
	bool handleEvent(const LLSD& userdata)
	{
		handle_load_from_xml(NULL);
		return true;
	}
};



////////////////////
// SAVE UI TO XML //
////////////////////


class LLAdvancedSaveUIToXML : public view_listener_t
{
	bool handleEvent(const LLSD& userdata)
	{
		handle_save_to_xml(NULL);
		return true;
	}
};


class LLAdvancedSendTestIms : public view_listener_t
{
	bool handleEvent(const LLSD& userdata)
	{
		LLIMModel::instance().testMessages();
		return true;
	}
};


///////////////
// XUI NAMES //
///////////////


class LLAdvancedToggleXUINames : public view_listener_t
{
	bool handleEvent(const LLSD& userdata)
	{
		toggle_show_xui_names(NULL);
		return true;
	}
};

class LLAdvancedCheckXUINames : public view_listener_t
{
	bool handleEvent(const LLSD& userdata)
	{
		bool new_value = check_show_xui_names(NULL);
		return new_value;
	}
};


////////////////////////
// GRAB BAKED TEXTURE //
////////////////////////


class LLAdvancedGrabBakedTexture : public view_listener_t
{
	bool handleEvent(const LLSD& userdata)
	{
		std::string texture_type = userdata.asString();
		if ("iris" == texture_type)
		{
			handle_grab_baked_texture( (void*)BAKED_EYES );
		}
		else if ("head" == texture_type)
		{
			handle_grab_baked_texture( (void*)BAKED_HEAD );
		}
		else if ("upper" == texture_type)
		{
			handle_grab_baked_texture( (void*)BAKED_UPPER );
		}
		else if ("lower" == texture_type)
		{
			handle_grab_baked_texture( (void*)BAKED_LOWER );
		}
		else if ("skirt" == texture_type)
		{
			handle_grab_baked_texture( (void*)BAKED_SKIRT );
		}
		else if ("hair" == texture_type)
		{
			handle_grab_baked_texture( (void*)BAKED_HAIR );
		}

		return true;
	}
};

class LLAdvancedEnableGrabBakedTexture : public view_listener_t
{
	bool handleEvent(const LLSD& userdata)
{
		std::string texture_type = userdata.asString();
		bool new_value = false;

		if ("iris" == texture_type)
		{
			new_value = enable_grab_baked_texture( (void*)BAKED_EYES );
		}
		else if ("head" == texture_type)
		{
			new_value = enable_grab_baked_texture( (void*)BAKED_HEAD );
		}
		else if ("upper" == texture_type)
		{
			new_value = enable_grab_baked_texture( (void*)BAKED_UPPER );
		}
		else if ("lower" == texture_type)
		{
			new_value = enable_grab_baked_texture( (void*)BAKED_LOWER );
		}
		else if ("skirt" == texture_type)
		{
			new_value = enable_grab_baked_texture( (void*)BAKED_SKIRT );
		}
		else if ("hair" == texture_type)
		{
			new_value = enable_grab_baked_texture( (void*)BAKED_HAIR );
		}
	
		return new_value;
}
};

///////////////////////
// APPEARANCE TO XML //
///////////////////////


class LLAdvancedEnableAppearanceToXML : public view_listener_t
{
	bool handleEvent(const LLSD& userdata)
	{
		return gSavedSettings.getBOOL("DebugAvatarAppearanceMessage");
	}
};

class LLAdvancedAppearanceToXML : public view_listener_t
{
	bool handleEvent(const LLSD& userdata)
	{
		std::string emptyname;
		LLVOAvatar* avatar =
			find_avatar_from_object( LLSelectMgr::getInstance()->getSelection()->getPrimaryObject() );
		if (!avatar)
		{
			avatar = gAgentAvatarp;
		}
		avatar->dumpArchetypeXML(emptyname);
		return true;
	}
};



///////////////////////////////
// TOGGLE CHARACTER GEOMETRY //
///////////////////////////////


class LLAdvancedToggleCharacterGeometry : public view_listener_t
{
	bool handleEvent(const LLSD& userdata)
	{
		handle_god_request_avatar_geometry(NULL);
		return true;
	}
};


	/////////////////////////////
// TEST MALE / TEST FEMALE //
/////////////////////////////

class LLAdvancedTestMale : public view_listener_t
{
	bool handleEvent(const LLSD& userdata)
	{
		handle_test_male(NULL);
		return true;
	}
};


class LLAdvancedTestFemale : public view_listener_t
{
	bool handleEvent(const LLSD& userdata)
	{
		handle_test_female(NULL);
		return true;
	}
};

class LLAdvancedForceParamsToDefault : public view_listener_t
{
	bool handleEvent(const LLSD& userdata)
	{
		LLAgent::clearVisualParams(NULL);
		return true;
	}
};


//////////////////////////
//   ANIMATION SPEED    //
//////////////////////////

// Utility function to set all AV time factors to the same global value
static void set_all_animation_time_factors(F32	time_factor)
{
	LLMotionController::setCurrentTimeFactor(time_factor);
	for (std::vector<LLCharacter*>::iterator iter = LLCharacter::sInstances.begin();
		iter != LLCharacter::sInstances.end(); ++iter)
	{
		(*iter)->setAnimTimeFactor(time_factor);
	}
}

class LLAdvancedAnimTenFaster : public view_listener_t
{
	bool handleEvent(const LLSD& userdata)
	{
		//LL_INFOS() << "LLAdvancedAnimTenFaster" << LL_ENDL;
		F32 time_factor = LLMotionController::getCurrentTimeFactor();
		time_factor = llmin(time_factor + 0.1f, 2.f);	// Upper limit is 200% speed
		set_all_animation_time_factors(time_factor);
		return true;
	}
};

class LLAdvancedAnimTenSlower : public view_listener_t
{
	bool handleEvent(const LLSD& userdata)
	{
		//LL_INFOS() << "LLAdvancedAnimTenSlower" << LL_ENDL;
		F32 time_factor = LLMotionController::getCurrentTimeFactor();
		time_factor = llmax(time_factor - 0.1f, 0.1f);	// Lower limit is at 10% of normal speed
		set_all_animation_time_factors(time_factor);
		return true;
	}
};

class LLAdvancedAnimResetAll : public view_listener_t
{
	bool handleEvent(const LLSD& userdata)
	{
		set_all_animation_time_factors(1.f);
		return true;
	}
};


//////////////////////////
// RELOAD VERTEX SHADER //
//////////////////////////


class LLAdvancedReloadVertexShader : public view_listener_t
{
	bool handleEvent(const LLSD& userdata)
	{
		reload_vertex_shader(NULL);
		return true;
	}
};



////////////////////
// ANIMATION INFO //
////////////////////


class LLAdvancedToggleAnimationInfo : public view_listener_t
{
	bool handleEvent(const LLSD& userdata)
	{
		LLVOAvatar::sShowAnimationDebug = !(LLVOAvatar::sShowAnimationDebug);
		return true;
	}
};

class LLAdvancedCheckAnimationInfo : public view_listener_t
{
	bool handleEvent(const LLSD& userdata)
	{
		bool new_value = LLVOAvatar::sShowAnimationDebug;
		return new_value;
	}
};


//////////////////
// SHOW LOOK AT //
//////////////////


class LLAdvancedToggleShowLookAt : public view_listener_t
{
	bool handleEvent(const LLSD& userdata)
	{
		//LLHUDEffectLookAt::sDebugLookAt = !(LLHUDEffectLookAt::sDebugLookAt);
		//<FS:AO improve use of controls with radiogroups>
		//bool value = !gSavedPerAccountSettings.getBOOL("DebugLookAt");
		//gSavedPerAccountSettings.setBOOL("DebugLookAt",value);
		S32 value = !gSavedPerAccountSettings.getS32("DebugLookAt");
		gSavedPerAccountSettings.setS32("DebugLookAt",value);
		//</FS:AO>
		return true;
	}
};

// <AO>
class LLAdvancedToggleShowColor : public view_listener_t
{
        bool handleEvent(const LLSD& userdata)
        {
                S32 value = !gSavedSettings.getS32("DebugShowColor");
                gSavedSettings.setS32("DebugShowColor",value);
                return true;
        }
};

class LLAdvancedCheckShowColor : public view_listener_t
{
        bool handleEvent(const LLSD& userdata)
        {
                S32 new_value = gSavedSettings.getS32("DebugShowColor");
                return (bool)new_value;
        }
};
// </AO>

class LLAdvancedCheckShowLookAt : public view_listener_t
{
	bool handleEvent(const LLSD& userdata)
	{
		//bool new_value = LLHUDEffectLookAt::sDebugLookAt;
		//<FS:AO improve use of controls with radiogroups>
		//bool new_value = gSavedPerAccountSettings.getBOOL("DebugLookAt");
		S32 new_value = gSavedPerAccountSettings.getS32("DebugLookAt");
		return (bool)new_value;
	}
};



///////////////////
// SHOW POINT AT //
///////////////////


class LLAdvancedToggleShowPointAt : public view_listener_t
{
	bool handleEvent(const LLSD& userdata)
	{
		LLHUDEffectPointAt::sDebugPointAt = !(LLHUDEffectPointAt::sDebugPointAt);
		return true;
	}
};

class LLAdvancedCheckShowPointAt : public view_listener_t
{
	bool handleEvent(const LLSD& userdata)
	{
		bool new_value = LLHUDEffectPointAt::sDebugPointAt;
		return new_value;
	}
};


///////////////////// 
// PRIVATE LOOK AT // 
///////////////////// 

class LLAdvancedTogglePrivateLookPointAt : public view_listener_t 
{ 
	bool handleEvent(const LLSD& userdata) 
	{ 
		std::string command = userdata.asString(); 
		if ("Look" == command) 
		{ 
			bool new_value = !gSavedSettings.getBOOL("PrivateLookAtTarget"); 
			gSavedSettings.setBOOL("PrivateLookAtTarget", new_value); 
		} 
		else if ("Point" == command) 
		{ 
			bool new_value = !gSavedSettings.getBOOL("PrivatePointAtTarget"); 
			gSavedSettings.setBOOL("PrivatePointAtTarget", new_value); 
		} 
	return true; 
	} 
}; 

class LLAdvancedCheckPrivateLookPointAt : public view_listener_t 
{ 
	bool handleEvent(const LLSD& userdata) 
	{ 
		std::string command = userdata["data"].asString(); 
		if ("Look" == command) 
		{ 
			bool new_value = gSavedSettings.getBOOL("PrivateLookAtTarget"); 
			std::string control_name = userdata["control"].asString(); 
			gMenuHolder->findControl(control_name)->setValue(new_value); 
		} 
		else if ("Point" == command) 
		{ 
			bool new_value = gSavedSettings.getBOOL("PrivatePointAtTarget"); 
			std::string control_name = userdata["control"].asString(); 
			gMenuHolder->findControl(control_name)->setValue(new_value); 
		} 
	return true; 
	} 
};

/////////////////////////
// DEBUG JOINT UPDATES //
/////////////////////////


class LLAdvancedToggleDebugJointUpdates : public view_listener_t
{
	bool handleEvent(const LLSD& userdata)
	{
		LLVOAvatar::sJointDebug = !(LLVOAvatar::sJointDebug);
		return true;
	}
};

class LLAdvancedCheckDebugJointUpdates : public view_listener_t
{
	bool handleEvent(const LLSD& userdata)
	{
		bool new_value = LLVOAvatar::sJointDebug;
		return new_value;
	}
};



/////////////////
// DISABLE LOD //
/////////////////


class LLAdvancedToggleDisableLOD : public view_listener_t
{
	bool handleEvent(const LLSD& userdata)
	{
		LLViewerJoint::sDisableLOD = !(LLViewerJoint::sDisableLOD);
		return true;
	}
};
		
class LLAdvancedCheckDisableLOD : public view_listener_t
{
	bool handleEvent(const LLSD& userdata)
	{
		bool new_value = LLViewerJoint::sDisableLOD;
		return new_value;
	}
};



/////////////////////////
// DEBUG CHARACTER VIS //
/////////////////////////


class LLAdvancedToggleDebugCharacterVis : public view_listener_t
{
	bool handleEvent(const LLSD& userdata)
	{
		LLVOAvatar::sDebugInvisible = !(LLVOAvatar::sDebugInvisible);
		return true;
	}
};

class LLAdvancedCheckDebugCharacterVis : public view_listener_t
{
	bool handleEvent(const LLSD& userdata)
	{
		bool new_value = LLVOAvatar::sDebugInvisible;
		return new_value;
	}
};


//////////////////////
// DUMP ATTACHMENTS //
//////////////////////

	
class LLAdvancedDumpAttachments : public view_listener_t
{
	bool handleEvent(const LLSD& userdata)
	{
		handle_dump_attachments(NULL);
		return true;
	}
};


	
/////////////////////
// REBAKE TEXTURES //
/////////////////////
	
	
class LLAdvancedRebakeTextures : public view_listener_t
{
	bool handleEvent(const LLSD& userdata)
	{
		handle_rebake_textures(NULL);
		return true;
	}
};
	
	
#if 1 //ndef LL_RELEASE_FOR_DOWNLOAD
///////////////////////////
// DEBUG AVATAR TEXTURES //
///////////////////////////


class LLAdvancedDebugAvatarTextures : public view_listener_t
{
	bool handleEvent(const LLSD& userdata)
	{
		if (gAgent.isGodlike())
		{
			handle_debug_avatar_textures(NULL);
		}
		return true;
	}
};

////////////////////////////////
// DUMP AVATAR LOCAL TEXTURES //
////////////////////////////////


class LLAdvancedDumpAvatarLocalTextures : public view_listener_t
{
	bool handleEvent(const LLSD& userdata)
	{
#ifndef LL_RELEASE_FOR_DOWNLOAD
		handle_dump_avatar_local_textures(NULL);
#endif
		return true;
	}
};

#endif

///////////////////////////////////
// Reload Avatar Cloud Particles //
///////////////////////////////////
class LLAdvancedReloadAvatarCloudParticle : public view_listener_t
{
	bool handleEvent(const LLSD& userdata)
	{
		LLVOAvatar::initCloud();
		return true;
	}
};

/////////////////
// MESSAGE LOG //
/////////////////


class LLAdvancedEnableMessageLog : public view_listener_t
{
	bool handleEvent(const LLSD& userdata)
	{
		handle_viewer_enable_message_log(NULL);
		return true;
	}
};

class LLAdvancedDisableMessageLog : public view_listener_t
{
	bool handleEvent(const LLSD& userdata)
	{
		handle_viewer_disable_message_log(NULL);
		return true;
	}
};

/////////////////
// DROP PACKET //
/////////////////


class LLAdvancedDropPacket : public view_listener_t
{
	bool handleEvent(const LLSD& userdata)
	{
		gMessageSystem->mPacketRing.dropPackets(1);
		return true;
	}
};


////////////////////
// EVENT Recorder //
///////////////////


class LLAdvancedViewerEventRecorder : public view_listener_t
{
	bool handleEvent(const LLSD& userdata)
	{
		std::string command = userdata.asString();
		if ("start playback" == command)
		{
			LL_INFOS() << "Event Playback starting" << LL_ENDL;
			LLViewerEventRecorder::instance().playbackRecording();
			LL_INFOS() << "Event Playback completed" << LL_ENDL;
		}
		else if ("stop playback" == command)
		{
			// Future
		}
		else if ("start recording" == command)
		{
			LLViewerEventRecorder::instance().setEventLoggingOn();
			LL_INFOS() << "Event recording started" << LL_ENDL;
		}
		else if ("stop recording" == command)
		{
			LLViewerEventRecorder::instance().setEventLoggingOff();
			LL_INFOS() << "Event recording stopped" << LL_ENDL;
		} 

		return true;
	}		
};




/////////////////
// AGENT PILOT //
/////////////////


class LLAdvancedAgentPilot : public view_listener_t
{
	bool handleEvent(const LLSD& userdata)
	{
		std::string command = userdata.asString();
		if ("start playback" == command)
		{
			gAgentPilot.setNumRuns(-1);
			gAgentPilot.startPlayback();
		}
		else if ("stop playback" == command)
		{
			gAgentPilot.stopPlayback();
		}
		else if ("start record" == command)
		{
			gAgentPilot.startRecord();
		}
		else if ("stop record" == command)
		{
			gAgentPilot.stopRecord();
		}

		return true;
	}		
};



//////////////////////
// AGENT PILOT LOOP //
//////////////////////


class LLAdvancedToggleAgentPilotLoop : public view_listener_t
{
	bool handleEvent(const LLSD& userdata)
	{
		gAgentPilot.setLoop(!gAgentPilot.getLoop());
		return true;
	}
};

class LLAdvancedCheckAgentPilotLoop : public view_listener_t
{
	bool handleEvent(const LLSD& userdata)
	{
		bool new_value = gAgentPilot.getLoop();
		return new_value;
	}
};


/////////////////////////
// SHOW OBJECT UPDATES //
/////////////////////////


class LLAdvancedToggleShowObjectUpdates : public view_listener_t
{
	bool handleEvent(const LLSD& userdata)
	{
		gShowObjectUpdates = !(gShowObjectUpdates);
		return true;
	}
};

class LLAdvancedCheckShowObjectUpdates : public view_listener_t
{
	bool handleEvent(const LLSD& userdata)
	{
		bool new_value = gShowObjectUpdates;
		return new_value;
	}
};



////////////////////
// COMPRESS IMAGE //
////////////////////


class LLAdvancedCompressImage : public view_listener_t
{
	bool handleEvent(const LLSD& userdata)
	{
		handle_compress_image(NULL);
		return true;
	}
};


/////////////////////////
// SHOW DEBUG SETTINGS //
/////////////////////////


class LLAdvancedShowDebugSettings : public view_listener_t
{
	bool handleEvent(const LLSD& userdata)
	{
		LLFloaterReg::showInstance("settings_debug",userdata);
		return true;
	}
};



////////////////////////
// VIEW ADMIN OPTIONS //
////////////////////////

class LLAdvancedEnableViewAdminOptions : public view_listener_t
{
	bool handleEvent(const LLSD& userdata)
	{
		// Don't enable in god mode since the admin menu is shown anyway.
		// Only enable if the user has set the appropriate debug setting.
		bool new_value = !gAgent.getAgentAccess().isGodlikeWithoutAdminMenuFakery() && gSavedSettings.getBOOL("AdminMenu");
		return new_value;
	}
};

class LLAdvancedToggleViewAdminOptions : public view_listener_t
{
	bool handleEvent(const LLSD& userdata)
	{
		handle_admin_override_toggle(NULL);
		return true;
	}
};

class LLAdvancedToggleVisualLeakDetector : public view_listener_t
{
	bool handleEvent(const LLSD& userdata)
	{
		handle_visual_leak_detector_toggle(NULL);
		return true;
	}
};

class LLAdvancedCheckViewAdminOptions : public view_listener_t
{
	bool handleEvent(const LLSD& userdata)
	{
		bool new_value = check_admin_override(NULL) || gAgent.isGodlike();
		return new_value;
	}
};

/////////////////////////////////////
// Enable Object Object Occlusion ///
/////////////////////////////////////
class LLAdvancedEnableObjectObjectOcclusion: public view_listener_t
{
	bool handleEvent(const LLSD& userdata)
	{
	
		bool new_value = gGLManager.mHasOcclusionQuery; // && LLFeatureManager::getInstance()->isFeatureAvailable(userdata.asString());
		return new_value;
}
};

/////////////////////////////////////
// Enable Framebuffer Objects	  ///
/////////////////////////////////////
class LLAdvancedEnableRenderFBO: public view_listener_t
{
	bool handleEvent(const LLSD& userdata)
	{
		bool new_value = gGLManager.mHasFramebufferObject;
		return new_value;
	}
};

/////////////////////////////////////
// Enable Advanced Lighting Model ///
/////////////////////////////////////
class LLAdvancedEnableRenderDeferred: public view_listener_t
{
	bool handleEvent(const LLSD& userdata)
	{
		bool new_value = gGLManager.mHasFramebufferObject && LLViewerShaderMgr::instance()->getVertexShaderLevel(LLViewerShaderMgr::SHADER_WINDLIGHT) > 1 &&
			LLViewerShaderMgr::instance()->getVertexShaderLevel(LLViewerShaderMgr::SHADER_AVATAR) > 0;
		return new_value;
	}
};

/////////////////////////////////////
// Enable Advanced Lighting Model sub-options
/////////////////////////////////////
class LLAdvancedEnableRenderDeferredOptions: public view_listener_t
{
	bool handleEvent(const LLSD& userdata)
	{
		bool new_value = gGLManager.mHasFramebufferObject && LLViewerShaderMgr::instance()->getVertexShaderLevel(LLViewerShaderMgr::SHADER_WINDLIGHT) > 1 &&
			LLViewerShaderMgr::instance()->getVertexShaderLevel(LLViewerShaderMgr::SHADER_AVATAR) > 0 && gSavedSettings.getBOOL("RenderDeferred");
		return new_value;
	}
};



//////////////////
// ADMIN STATUS //
//////////////////


class LLAdvancedRequestAdminStatus : public view_listener_t
{
	bool handleEvent(const LLSD& userdata)
	{
		handle_god_mode(NULL);
		return true;
	}
};

class LLAdvancedLeaveAdminStatus : public view_listener_t
{
	bool handleEvent(const LLSD& userdata)
	{
		handle_leave_god_mode(NULL);
		return true;
	}
};

//////////////////////////
// Advanced > Debugging //
//////////////////////////


class LLAdvancedForceErrorBreakpoint : public view_listener_t
{
	bool handleEvent(const LLSD& userdata)
	{
		force_error_breakpoint(NULL);
		return true;
	}
};

class LLAdvancedForceErrorLlerror : public view_listener_t
{
	bool handleEvent(const LLSD& userdata)
	{
		force_error_llerror(NULL);
		return true;
	}
};
class LLAdvancedForceErrorBadMemoryAccess : public view_listener_t
{
	bool handleEvent(const LLSD& userdata)
	{
		force_error_bad_memory_access(NULL);
		return true;
	}
};

class LLAdvancedForceErrorInfiniteLoop : public view_listener_t
{
	bool handleEvent(const LLSD& userdata)
	{
		force_error_infinite_loop(NULL);
		return true;
	}
};

class LLAdvancedForceErrorSoftwareException : public view_listener_t
{
	bool handleEvent(const LLSD& userdata)
	{
		force_error_software_exception(NULL);
		return true;
	}
};

class LLAdvancedForceErrorDriverCrash : public view_listener_t
{
	bool handleEvent(const LLSD& userdata)
	{
		force_error_driver_crash(NULL);
		return true;
	}
};

class LLAdvancedForceErrorDisconnectViewer : public view_listener_t
{
	bool handleEvent(const LLSD& userdata)
	{
		handle_disconnect_viewer(NULL);
		return true;
}
};


#ifdef TOGGLE_HACKED_GODLIKE_VIEWER

class LLAdvancedHandleToggleHackedGodmode : public view_listener_t
{
	bool handleEvent(const LLSD& userdata)
	{
		handle_toggle_hacked_godmode(NULL);
		return true;
	}
};

class LLAdvancedCheckToggleHackedGodmode : public view_listener_t
{
	bool handleEvent(const LLSD& userdata)
	{
		check_toggle_hacked_godmode(NULL);
		return true;
	}
};

class LLAdvancedEnableToggleHackedGodmode : public view_listener_t
{
	bool handleEvent(const LLSD& userdata)
	{
		bool new_value = enable_toggle_hacked_godmode(NULL);
		return new_value;
	}
};
#endif


//
////-------------------------------------------------------------------
//// Advanced menu
////-------------------------------------------------------------------


//////////////////
// DEVELOP MENU //
//////////////////

class LLDevelopCheckLoggingLevel : public view_listener_t
{
	bool handleEvent(const LLSD& userdata)
	{
		U32 level = userdata.asInteger();
		return (static_cast<LLError::ELevel>(level) == LLError::getDefaultLevel());
	}
};

class LLDevelopSetLoggingLevel : public view_listener_t
{
	bool handleEvent(const LLSD& userdata)
	{
		U32 level = userdata.asInteger();
		LLError::setDefaultLevel(static_cast<LLError::ELevel>(level));
		return true;
	}
};

class LLDevelopTextureFetchDebugger : public view_listener_t
{
	bool handleEvent(const LLSD& userdata)
	{
		return gSavedSettings.getBOOL("TextureFetchDebuggerEnabled");
	}
};

//////////////////
// ADMIN MENU   //
//////////////////

// Admin > Object
class LLAdminForceTakeCopy : public view_listener_t
{
	bool handleEvent(const LLSD& userdata)
	{
		force_take_copy(NULL);
		return true;
	}
};

class LLAdminHandleObjectOwnerSelf : public view_listener_t
{
	bool handleEvent(const LLSD& userdata)
	{
		handle_object_owner_self(NULL);
		return true;
	}
};
class LLAdminHandleObjectOwnerPermissive : public view_listener_t
{
	bool handleEvent(const LLSD& userdata)
	{
		handle_object_owner_permissive(NULL);
		return true;
	}
};

class LLAdminHandleForceDelete : public view_listener_t
{
	bool handleEvent(const LLSD& userdata)
	{
		handle_force_delete(NULL);
		return true;
	}
};

class LLAdminHandleObjectLock : public view_listener_t
{
	bool handleEvent(const LLSD& userdata)
	{
		handle_object_lock(NULL);
		return true;
	}
};

class LLAdminHandleObjectAssetIDs: public view_listener_t
{
	bool handleEvent(const LLSD& userdata)
	{
		handle_object_asset_ids(NULL);
		return true;
	}	
};

//Admin >Parcel
class LLAdminHandleForceParcelOwnerToMe: public view_listener_t
{
	bool handleEvent(const LLSD& userdata)
	{
		handle_force_parcel_owner_to_me(NULL);
		return true;
	}
};
class LLAdminHandleForceParcelToContent: public view_listener_t
{
	bool handleEvent(const LLSD& userdata)
	{
		handle_force_parcel_to_content(NULL);
		return true;
	}
};
class LLAdminHandleClaimPublicLand: public view_listener_t
{
	bool handleEvent(const LLSD& userdata)
	{
		handle_claim_public_land(NULL);
		return true;
	}
};

// Admin > Region
class LLAdminHandleRegionDumpTempAssetData: public view_listener_t
{
	bool handleEvent(const LLSD& userdata)
	{
		handle_region_dump_temp_asset_data(NULL);
		return true;
	}
};
//Admin (Top Level)

class LLAdminOnSaveState: public view_listener_t
{
	bool handleEvent(const LLSD& userdata)
	{
		LLPanelRegionTools::onSaveState(NULL);
		return true;
}
};


//-----------------------------------------------------------------------------
// cleanup_menus()
//-----------------------------------------------------------------------------
void cleanup_menus()
{
	delete gMenuParcelObserver;
	gMenuParcelObserver = NULL;

	delete gMenuAvatarSelf;
	gMenuAvatarSelf = NULL;

	delete gMenuAvatarOther;
	gMenuAvatarOther = NULL;

	delete gMenuObject;
	gMenuObject = NULL;

	delete gMenuAttachmentSelf;
	gMenuAttachmentSelf = NULL;

	delete gMenuAttachmentOther;
	gMenuAttachmentSelf = NULL;

	delete gMenuLand;
	gMenuLand = NULL;

	delete gMenuMuteParticle;
	gMenuMuteParticle = NULL;

	delete gMenuBarView;
	gMenuBarView = NULL;

	delete gPopupMenuView;
	gPopupMenuView = NULL;

	delete gMenuHolder;
	gMenuHolder = NULL;
}

//-----------------------------------------------------------------------------
// Object pie menu
//-----------------------------------------------------------------------------

// <FS:Ansariel> FIRE-6970/FIRE-6998: Optional permanent derendering of multiple objects
void derenderObject(bool permanent)
{
	LLViewerObject* objp;
	LLSelectMgr* select_mgr = LLSelectMgr::getInstance();

	while ((objp = select_mgr->getSelection()->getFirstRootObject(TRUE)))
	{
//		if ( (objp) && (gAgentID != objp->getID()) )
// [RLVa:KB] - Checked: 2012-03-11 (RLVa-1.4.5) | Added: RLVa-1.4.5 | FS-specific
		// Don't allow derendering of own attachments when RLVa is enabled
		if ( (objp) && (gAgentID != objp->getID()) && ((!rlv_handler_t::isEnabled()) || (!objp->isAttachment()) || (!objp->permYouOwner())) )
// [/RLVa:KB]
		{
			if (permanent)
			{
				std::string entry_name = "";
				std::string region_name;
				LLAssetType::EType asset_type;

				if (objp->isAvatar())
				{
					LLNameValue* firstname = objp->getNVPair("FirstName");
					LLNameValue* lastname = objp->getNVPair("LastName");
					entry_name = llformat("%s %s", firstname->getString(), lastname->getString());
					asset_type = LLAssetType::AT_PERSON;
				}
				else
				{
					LLSelectNode* nodep = select_mgr->getSelection()->getFirstRootNode();
					if (nodep)
					{
						if (!nodep->mName.empty())
						{
							entry_name = nodep->mName;
						}
					}
					LLViewerRegion* region = objp->getRegion();
					if (region)
					{
						region_name = region->getName();
					}
					asset_type = LLAssetType::AT_OBJECT;
				}
			
				FSWSAssetBlacklist::getInstance()->addNewItemToBlacklist(objp->getID(), entry_name, region_name, asset_type);
			}

			select_mgr->deselectObjectOnly(objp);

			// <FS:ND> Pass true to make sure this object stays dead.
			// gObjectList.killObject(objp);
			gObjectList.addDerenderedItem( objp->getID(), permanent );
			gObjectList.killObject(objp);
			// </FS:ND>
		}
		else if( (objp) && (gAgentID != objp->getID()) && ((rlv_handler_t::isEnabled()) || (objp->isAttachment()) || (objp->permYouOwner())) )
		{
			select_mgr->deselectObjectOnly(objp);
			return;
		}
	}
}

class LLObjectDerenderPermanent : public view_listener_t
{
	bool handleEvent(const LLSD& userdata)
	{
		derenderObject(true);
		return true;
	}
};

class LLObjectDerender : public view_listener_t
{
    bool handleEvent(const LLSD& userdata)
    {
		derenderObject(false);
		return true;
    }
};
// </FS:Ansariel>

// <FS:CR> FIRE-10082 - Don't enable derendering own attachments when RLVa is enabled
bool enable_derender_object()
{
	return (!rlv_handler_t::isEnabled());
}
// </FS:CR>

class LLEnableEditParticleSource : public view_listener_t
{
    bool handleEvent(const LLSD& userdata)
    {
		if(LLSelectMgr::instance().getSelection()->getObjectCount()!=0)
		{
			LLObjectSelection::valid_iterator iter=LLSelectMgr::instance().getSelection()->valid_begin();
			LLSelectNode* node=*iter;

			if(!node || !node->mPermissions)
				return false;

			if(node->mPermissions->getOwner()==gAgent.getID())
				return true;
		}
		return false;
	}
};

class LLEditParticleSource : public view_listener_t
{
    bool handleEvent(const LLSD& userdata)
    {
		LLViewerObject* objectp = LLSelectMgr::getInstance()->getSelection()->getPrimaryObject();
		if (objectp)
		{
			ParticleEditor* particleEditor=LLFloaterReg::showTypedInstance<ParticleEditor>("particle_editor", LLSD(objectp->getID()), TAKE_FOCUS_YES);
			if(particleEditor)
				particleEditor->setObject(objectp);
		}
		return true;
	}
};

// <FS:Zi> Texture Refresh
void destroy_texture(const LLUUID& id)		// will be used by the texture refresh functions below
{
	if (id.isNull() || id == IMG_DEFAULT || FSCommon::isDefaultTexture(id))
	{
		return;
	}

	LLViewerFetchedTexture* tx = LLViewerTextureManager::getFetchedTexture(id);
	if (tx)
	{
		tx->clearFetchedResults();
	}
	LLAppViewer::getTextureCache()->removeFromCache(id);
}

class LLObjectTexRefresh : public view_listener_t
{
	bool handleEvent(const LLSD& userdata)
	{
		// partly copied from the texture info code in handle_selected_texture_info()
		for (LLObjectSelection::valid_iterator iter = LLSelectMgr::getInstance()->getSelection()->valid_begin();
			iter != LLSelectMgr::getInstance()->getSelection()->valid_end(); iter++)
		{
			LLSelectNode* node = *iter;

			U8 te_count = node->getObject()->getNumTEs();
			// map from texture ID to list of faces using it
			typedef std::map< LLUUID, std::vector<U8> > map_t;
			map_t faces_per_texture;
			for (U8 i = 0; i < te_count; ++i)
			{
				if (!node->isTESelected(i)) continue;

				LLViewerTexture* img = node->getObject()->getTEImage(i);
				faces_per_texture[img->getID()].push_back(i);

				if (node->getObject()->getTE(i)->getMaterialParams().notNull())
				{
					LLViewerTexture* norm_img = node->getObject()->getTENormalMap(i);
					faces_per_texture[norm_img->getID()].push_back(i);

					LLViewerTexture* spec_img = node->getObject()->getTESpecularMap(i);
					faces_per_texture[spec_img->getID()].push_back(i);
				}
			}

			map_t::iterator it;
			for (it = faces_per_texture.begin(); it != faces_per_texture.end(); ++it)
			{
				destroy_texture(it->first);
			}

			// Refresh sculpt texture
			if (node->getObject()->isSculpted())
			{
				LLSculptParams *sculpt_params = (LLSculptParams *)node->getObject()->getParameterEntry(LLNetworkData::PARAMS_SCULPT);
				if (sculpt_params)
				{
					LLUUID sculpt_uuid = sculpt_params->getSculptTexture();

					LLViewerFetchedTexture* tx = LLViewerTextureManager::getFetchedTexture(sculpt_uuid);
					if (tx)
					{
						S32 num_volumes = tx->getNumVolumes();
						const LLViewerTexture::ll_volume_list_t* pVolumeList = tx->getVolumeList();

						destroy_texture(sculpt_uuid);

						for (S32 idxVolume = 0; idxVolume < num_volumes; ++idxVolume)
						{
							LLVOVolume* pVolume = pVolumeList->at(idxVolume);
							if (pVolume)
							{
								pVolume->notifyMeshLoaded();
							}
						}
					}
				}
			}
		}

		return true;
	}
};

void avatar_tex_refresh()
{
	LLVOAvatar* avatar = find_avatar_from_object(LLSelectMgr::getInstance()->getSelection()->getPrimaryObject());
	if(avatar)
	{
		// I bet this can be done more elegantly, but this is just straightforward
		destroy_texture(avatar->getTE(TEX_HEAD_BAKED)->getID());
		destroy_texture(avatar->getTE(TEX_UPPER_BAKED)->getID());
		destroy_texture(avatar->getTE(TEX_LOWER_BAKED)->getID());
		destroy_texture(avatar->getTE(TEX_EYES_BAKED)->getID());
		destroy_texture(avatar->getTE(TEX_SKIRT_BAKED)->getID());
		destroy_texture(avatar->getTE(TEX_HAIR_BAKED)->getID());
		LLAvatarPropertiesProcessor::getInstance()->sendAvatarTexturesRequest(avatar->getID());
	}
}

class LLAvatarTexRefresh : public view_listener_t
{
	bool handleEvent(const LLSD& userdata)
	{
		avatar_tex_refresh();

		return true;
	}
};
// </FS:Zi> Texture Refresh

class LLObjectReportAbuse : public view_listener_t
{
	bool handleEvent(const LLSD& userdata)
	{
		LLViewerObject* objectp = LLSelectMgr::getInstance()->getSelection()->getPrimaryObject();
		if (objectp)
		{
			LLFloaterReporter::showFromObject(objectp->getID());
		}
		return true;
	}
};

// Enabled it you clicked an object
class LLObjectEnableReportAbuse : public view_listener_t
{
	bool handleEvent(const LLSD& userdata)
	{
		bool new_value = LLSelectMgr::getInstance()->getSelection()->getObjectCount() != 0;
		return new_value;
	}
};


void handle_object_touch()
{
	LLViewerObject* object = LLSelectMgr::getInstance()->getSelection()->getPrimaryObject();
	if (!object) return;

	LLPickInfo pick = LLToolPie::getInstance()->getPick();

// [RLVa:KB] - Checked: 2010-04-11 (RLVa-1.2.0e) | Modified: RLVa-1.1.0l
		// NOTE: fallback code since we really shouldn't be getting an active selection if we can't touch this
		if ( (rlv_handler_t::isEnabled()) && (!gRlvHandler.canTouch(object, pick.mObjectOffset)) )
		{
			RLV_ASSERT(false);
			return;
		}
// [/RLVa:KB]

	// *NOTE: Hope the packets arrive safely and in order or else
	// there will be some problems.
	// *TODO: Just fix this bad assumption.
	send_ObjectGrab_message(object, pick, LLVector3::zero);
	send_ObjectDeGrab_message(object, pick);
}


static void init_default_item_label(const std::string& item_name)
{
	boost::unordered_map<std::string, LLStringExplicit>::iterator it = sDefaultItemLabels.find(item_name);
	if (it == sDefaultItemLabels.end())
	{
		// *NOTE: This will not work for items of type LLMenuItemCheckGL because they return boolean value
		//       (doesn't seem to matter much ATM).
		LLStringExplicit default_label = gMenuHolder->childGetValue(item_name).asString();
		if (!default_label.empty())
		{
			sDefaultItemLabels.insert(std::pair<std::string, LLStringExplicit>(item_name, default_label));
		}
	}
}

static LLStringExplicit get_default_item_label(const std::string& item_name)
{
	LLStringExplicit res("");
	boost::unordered_map<std::string, LLStringExplicit>::iterator it = sDefaultItemLabels.find(item_name);
	if (it != sDefaultItemLabels.end())
	{
		res = it->second;
	}

	return res;
}


bool enable_object_touch(LLUICtrl* ctrl)
{
	LLViewerObject* obj = LLSelectMgr::getInstance()->getSelection()->getPrimaryObject();

	bool new_value = obj && obj->flagHandleTouch();
// [RLVa:KB] - Checked: 2010-11-12 (RLVa-1.2.1g) | Added: RLVa-1.2.1g
	if ( (rlv_handler_t::isEnabled()) && (new_value) )
	{
		// RELEASE-RLVa: [RLVa-1.2.1] Make sure this stays in sync with handle_object_touch()
		new_value = gRlvHandler.canTouch(obj, LLToolPie::getInstance()->getPick().mObjectOffset);
	}
// [/RLVa:KB]

	std::string item_name = ctrl->getName();
	init_default_item_label(item_name);

	// Update label based on the node touch name if available.
	LLSelectNode* node = LLSelectMgr::getInstance()->getSelection()->getFirstRootNode();
	if (node && node->mValid && !node->mTouchName.empty())
	{
		gMenuHolder->childSetValue(item_name, node->mTouchName);
	}
	else
	{
		gMenuHolder->childSetValue(item_name, get_default_item_label(item_name));
	}

	return new_value;
};

//void label_touch(std::string& label, void*)
//{
//	LLSelectNode* node = LLSelectMgr::getInstance()->getSelection()->getFirstRootNode();
//	if (node && node->mValid && !node->mTouchName.empty())
//	{
//		label.assign(node->mTouchName);
//	}
//	else
//	{
//		label.assign("Touch");
//	}
//}

void handle_object_open()
{
// [RLVa:KB] - Checked: 2010-04-11 (RLVa-1.2.0e) | Added: RLVa-1.2.0e
	if (enable_object_open())
		LLFloaterReg::showInstance("openobject");
// [/RLVa:KB]
//	LLFloaterReg::showInstance("openobject");
}

bool enable_object_open()
{
	// Look for contents in root object, which is all the LLFloaterOpenObject
	// understands.
	LLViewerObject* obj = LLSelectMgr::getInstance()->getSelection()->getPrimaryObject();
	if (!obj) return false;

	LLViewerObject* root = obj->getRootEdit();
	if (!root) return false;

	return root->allowOpen();
}


class LLViewJoystickFlycam : public view_listener_t
{
	bool handleEvent(const LLSD& userdata)
	{
		handle_toggle_flycam();
		return true;
	}
};

class LLViewCheckJoystickFlycam : public view_listener_t
{
	bool handleEvent(const LLSD& userdata)
	{
		bool new_value = LLViewerJoystick::getInstance()->getOverrideCamera();
		return new_value;
	}
};

void handle_toggle_flycam()
{
	LLViewerJoystick::getInstance()->toggleFlycam();
}

class LLObjectBuild : public view_listener_t
{
	bool handleEvent(const LLSD& userdata)
	{
		if (gAgentCamera.getFocusOnAvatar() && !LLToolMgr::getInstance()->inEdit() && gSavedSettings.getBOOL("EditCameraMovement") )
		{
			// zoom in if we're looking at the avatar
			gAgentCamera.setFocusOnAvatar(FALSE, ANIMATE);
			gAgentCamera.setFocusGlobal(LLToolPie::getInstance()->getPick());
			gAgentCamera.cameraZoomIn(0.666f);
			gAgentCamera.cameraOrbitOver( 30.f * DEG_TO_RAD );
			gViewerWindow->moveCursorToCenter();
		}
		else if ( gSavedSettings.getBOOL("EditCameraMovement") )
		{
			gAgentCamera.setFocusGlobal(LLToolPie::getInstance()->getPick());
			gViewerWindow->moveCursorToCenter();
		}

		LLToolMgr::getInstance()->setCurrentToolset(gBasicToolset);
		LLToolMgr::getInstance()->getCurrentToolset()->selectTool( LLToolCompCreate::getInstance() );

		// Could be first use
		//LLFirstUse::useBuild();
		return true;
	}
};


void handle_object_edit()
{
	LLViewerParcelMgr::getInstance()->deselectLand();

	if (gAgentCamera.getFocusOnAvatar() && !LLToolMgr::getInstance()->inEdit())
	{
		LLObjectSelectionHandle selection = LLSelectMgr::getInstance()->getSelection();

		if (selection->getSelectType() == SELECT_TYPE_HUD || !gSavedSettings.getBOOL("EditCameraMovement"))
		{
			// always freeze camera in space, even if camera doesn't move
			// so, for example, follow cam scripts can't affect you when in build mode
			gAgentCamera.setFocusGlobal(gAgentCamera.calcFocusPositionTargetGlobal(), LLUUID::null);
			gAgentCamera.setFocusOnAvatar(FALSE, ANIMATE);
		}
		else
		{
			gAgentCamera.setFocusOnAvatar(FALSE, ANIMATE);
			LLViewerObject* selected_objectp = selection->getFirstRootObject();
			if (selected_objectp)
			{
			  // zoom in on object center instead of where we clicked, as we need to see the manipulator handles
			  gAgentCamera.setFocusGlobal(selected_objectp->getPositionGlobal(), selected_objectp->getID());
			  gAgentCamera.cameraZoomIn(0.666f);
			  gAgentCamera.cameraOrbitOver( 30.f * DEG_TO_RAD );
			  gViewerWindow->moveCursorToCenter();
			}
		}
	}
	
	LLFloaterReg::showInstance("build");
	
	LLToolMgr::getInstance()->setCurrentToolset(gBasicToolset);
	gFloaterTools->setEditTool( LLToolCompTranslate::getInstance() );
	
	LLViewerJoystick::getInstance()->moveObjects(true);
	LLViewerJoystick::getInstance()->setNeedsReset(true);
	
	// Could be first use
	//LLFirstUse::useBuild();
	return;
}

// [SL:KB] - Patch: Inventory-AttachmentEdit - Checked: 2010-08-25 (Catznip-2.2.0a) | Added: Catznip-2.1.2a
void handle_attachment_edit(const LLUUID& idItem)
{
	const LLInventoryItem* pItem = gInventory.getItem(idItem);
	if ( (!isAgentAvatarValid()) || (!pItem) )
		return;

	LLViewerObject* pAttachObj = gAgentAvatarp->getWornAttachment(pItem->getLinkedUUID());
	if (!pAttachObj)
		return;

	LLSelectMgr::getInstance()->deselectAll();
	LLSelectMgr::getInstance()->selectObjectAndFamily(pAttachObj);

	handle_object_edit();
}
// [/SL:KB]

void handle_object_inspect()
{
	LLObjectSelectionHandle selection = LLSelectMgr::getInstance()->getSelection();
	LLViewerObject* selected_objectp = selection->getFirstRootObject();
	if (selected_objectp)
	{
		LLSD key;
		key["task"] = "task";
		LLFloaterSidePanelContainer::showPanel("inventory", key);
	}
	
	/*
	// Old floater properties
	LLFloaterReg::showInstance("inspect", LLSD());
	*/
}

//---------------------------------------------------------------------------
// Land pie menu
//---------------------------------------------------------------------------
class LLLandBuild : public view_listener_t
{
	bool handleEvent(const LLSD& userdata)
	{
		LLViewerParcelMgr::getInstance()->deselectLand();

		if (gAgentCamera.getFocusOnAvatar() && !LLToolMgr::getInstance()->inEdit() && gSavedSettings.getBOOL("EditCameraMovement") )
		{
			// zoom in if we're looking at the avatar
			gAgentCamera.setFocusOnAvatar(FALSE, ANIMATE);
			gAgentCamera.setFocusGlobal(LLToolPie::getInstance()->getPick());
			gAgentCamera.cameraZoomIn(0.666f);
			gAgentCamera.cameraOrbitOver( 30.f * DEG_TO_RAD );
			gViewerWindow->moveCursorToCenter();
		}
		else if ( gSavedSettings.getBOOL("EditCameraMovement")  )
		{
			// otherwise just move focus
			gAgentCamera.setFocusGlobal(LLToolPie::getInstance()->getPick());
			gViewerWindow->moveCursorToCenter();
		}


		LLToolMgr::getInstance()->setCurrentToolset(gBasicToolset);
		LLToolMgr::getInstance()->getCurrentToolset()->selectTool( LLToolCompCreate::getInstance() );

		// Could be first use
		//LLFirstUse::useBuild();
		return true;
	}
};

class LLLandBuyPass : public view_listener_t
{
	bool handleEvent(const LLSD& userdata)
	{
		LLPanelLandGeneral::onClickBuyPass((void *)FALSE);
		return true;
	}
};

class LLLandEnableBuyPass : public view_listener_t
{
	bool handleEvent(const LLSD& userdata)
	{
		bool new_value = LLPanelLandGeneral::enableBuyPass(NULL);
		return new_value;
	}
};

// BUG: Should really check if CLICK POINT is in a parcel where you can build.
BOOL enable_land_build(void*)
{
	if (gAgent.isGodlike()) return TRUE;
	if (gAgent.inPrelude()) return FALSE;

	BOOL can_build = FALSE;
	LLParcel* agent_parcel = LLViewerParcelMgr::getInstance()->getAgentParcel();
	if (agent_parcel)
	{
		can_build = agent_parcel->getAllowModify();
	}
	return can_build;
}

// BUG: Should really check if OBJECT is in a parcel where you can build.
BOOL enable_object_build(void*)
{
	if (gAgent.isGodlike()) return TRUE;
	if (gAgent.inPrelude()) return FALSE;

	BOOL can_build = FALSE;
	LLParcel* agent_parcel = LLViewerParcelMgr::getInstance()->getAgentParcel();
	if (agent_parcel)
	{
		can_build = agent_parcel->getAllowModify();
	}
	return can_build;
}

bool enable_object_edit()
{
	// *HACK:  The new "prelude" Help Islands have a build sandbox area,
	// so users need the Edit and Create pie menu options when they are
	// there.  Eventually this needs to be replaced with code that only 
	// lets you edit objects if you have permission to do so (edit perms,
	// group edit, god).  See also lltoolbar.cpp.  JC
	bool enable = false;
	if (gAgent.inPrelude())
	{
		enable = LLViewerParcelMgr::getInstance()->allowAgentBuild()
			|| LLSelectMgr::getInstance()->getSelection()->isAttachment();
	} 
	else if (LLSelectMgr::getInstance()->selectGetAllValidAndObjectsFound())
	{
//		enable = true;
// [RLVa:KB] - Checked: 2010-11-29 (RLVa-1.3.0c) | Modified: RLVa-1.3.0c
		bool fRlvCanEdit = (!gRlvHandler.hasBehaviour(RLV_BHVR_EDIT)) && (!gRlvHandler.hasBehaviour(RLV_BHVR_EDITOBJ));
		if (!fRlvCanEdit)
		{
			LLObjectSelectionHandle hSel = LLSelectMgr::getInstance()->getSelection();
			RlvSelectIsEditable f;
			fRlvCanEdit = (hSel.notNull()) && ((hSel->getFirstRootNode(&f, TRUE)) == NULL);
		}
		enable = fRlvCanEdit;
// [/RLVa:KB]
	}

	return enable;
}

bool enable_mute_particle()
{
	const LLPickInfo& pick = LLToolPie::getInstance()->getPick();

	return pick.mParticleOwnerID != LLUUID::null && pick.mParticleOwnerID != gAgent.getID();
}

// mutually exclusive - show either edit option or build in menu
bool enable_object_build()
{
	return !enable_object_edit();
}

bool enable_object_select_in_pathfinding_linksets()
{
	return LLPathfindingManager::getInstance()->isPathfindingEnabledForCurrentRegion() && LLSelectMgr::getInstance()->selectGetEditableLinksets();
}

bool enable_object_select_in_pathfinding_characters()
{
	return LLPathfindingManager::getInstance()->isPathfindingEnabledForCurrentRegion() &&  LLSelectMgr::getInstance()->selectGetViewableCharacters();
}

class LLSelfRemoveAllAttachments : public view_listener_t
{
	bool handleEvent(const LLSD& userdata)
	{
		LLAppearanceMgr::instance().removeAllAttachmentsFromAvatar();
		return true;
	}
};

class LLSelfEnableRemoveAllAttachments : public view_listener_t
{
	bool handleEvent(const LLSD& userdata)
	{
		bool new_value = false;
		if (isAgentAvatarValid())
		{
			for (LLVOAvatar::attachment_map_t::iterator iter = gAgentAvatarp->mAttachmentPoints.begin(); 
				 iter != gAgentAvatarp->mAttachmentPoints.end(); )
			{
				LLVOAvatar::attachment_map_t::iterator curiter = iter++;
				LLViewerJointAttachment* attachment = curiter->second;
//				if (attachment->getNumObjects() > 0)
// [RLVa:KB] - Checked: 2010-03-04 (RLVa-1.2.0a) | Added: RLVa-1.2.0a
				if ( (attachment->getNumObjects() > 0) && ((!rlv_handler_t::isEnabled()) || (gRlvAttachmentLocks.canDetach(attachment))) )
// [/RLVa:KB]
				{
					new_value = true;
					break;
				}
			}
		}
		return new_value;
	}
};

BOOL enable_has_attachments(void*)
{

	return FALSE;
}

//---------------------------------------------------------------------------
// Avatar pie menu
//---------------------------------------------------------------------------
//void handle_follow(void *userdata)
//{
//	// follow a given avatar by ID
//	LLViewerObject* objectp = LLSelectMgr::getInstance()->getSelection()->getPrimaryObject();
//	if (objectp)
//	{
//		gAgent.startFollowPilot(objectp->getID());
//	}
//}

bool enable_object_mute()
{
	LLViewerObject* object = LLSelectMgr::getInstance()->getSelection()->getPrimaryObject();
	if (!object) return false;

	LLVOAvatar* avatar = find_avatar_from_object(object); 
	if (avatar)
	{
		// It's an avatar
		LLNameValue *lastname = avatar->getNVPair("LastName");
		bool is_linden =
			lastname && !LLStringUtil::compareStrings(lastname->getString(), "Linden");
		bool is_self = avatar->isSelf();
//		return !is_linden && !is_self;
// [RLVa:KB] - Checked: 2010-08-25 (RLVa-1.2.1b) | Added: RLVa-1.2.1b
//		return !is_linden && !is_self && !gRlvHandler.hasBehaviour(RLV_BHVR_SHOWNAMES);
// [/RLVa:KB]

		// <FS:Zi> Make enable/disable of block/unblock menu items work for avatars
		if(is_linden || is_self)
			return false;

		if(gRlvHandler.hasBehaviour(RLV_BHVR_SHOWNAMES))
			return false;

		LLNameValue *firstname = avatar->getNVPair("FirstName");

		std::string name;
		if (firstname && lastname)
		{
			name = LLCacheName::buildFullName(
				firstname->getString(), lastname->getString());
		}

		LLMute mute(avatar->getID(),name,LLMute::AGENT);
		return !LLMuteList::getInstance()->isMuted(mute.mID);
		// </FS:Zi>
	}
	else
	{
		// Just a regular object
		return LLSelectMgr::getInstance()->getSelection()->contains( object, SELECT_ALL_TES ) &&
			   !LLMuteList::getInstance()->isMuted(object->getID());
	}
}

bool enable_object_unmute()
{
	LLViewerObject* object = LLSelectMgr::getInstance()->getSelection()->getPrimaryObject();
	if (!object) return false;

	LLVOAvatar* avatar = find_avatar_from_object(object); 
	if (avatar)
	{
		// It's an avatar
		LLNameValue *lastname = avatar->getNVPair("LastName");
		bool is_linden =
			lastname && !LLStringUtil::compareStrings(lastname->getString(), "Linden");
		bool is_self = avatar->isSelf();
		// <FS:Zi> Make enable/disable of block/unblock menu items work for avatars
		// return !is_linden && !is_self;
		if(is_linden || is_self)
			return false;

		LLNameValue *firstname = avatar->getNVPair("FirstName");
		std::string name;
		if (firstname && lastname)
		{
			name = LLCacheName::buildFullName(
				firstname->getString(), lastname->getString());
		}

		LLMute mute(avatar->getID(),name,LLMute::AGENT);
		return LLMuteList::getInstance()->isMuted(mute.mID);
		// </FS:Zi>
	}
	else
	{
		// Just a regular object
		return LLSelectMgr::getInstance()->getSelection()->contains( object, SELECT_ALL_TES ) &&
			   LLMuteList::getInstance()->isMuted(object->getID());;
	}
}


// 0 = normal, 1 = always, 2 = never
class LLAvatarCheckImpostorMode : public view_listener_t
{	
	bool handleEvent(const LLSD& userdata)
	{
		LLViewerObject* object = LLSelectMgr::getInstance()->getSelection()->getPrimaryObject();
		if (!object) return false;

		LLVOAvatar* avatar = find_avatar_from_object(object); 
		if (!avatar) return false;
		
		U32 mode = userdata.asInteger();
		switch (mode) 
		{
			case 0:
				return (avatar->getVisualMuteSettings() == LLVOAvatar::VISUAL_MUTE_NOT_SET);
			case 1:
				return (avatar->getVisualMuteSettings() == LLVOAvatar::ALWAYS_VISUAL_MUTE);
			case 2:
				return (avatar->getVisualMuteSettings() == LLVOAvatar::NEVER_VISUAL_MUTE);
			default:
				return false;
		}
	}	// handleEvent()
};

// 0 = normal, 1 = always, 2 = never
class LLAvatarSetImpostorMode : public view_listener_t
{
	bool handleEvent(const LLSD& userdata)
	{
		LLViewerObject* object = LLSelectMgr::getInstance()->getSelection()->getPrimaryObject();
		if (!object) return false;

		LLVOAvatar* avatar = find_avatar_from_object(object); 
		if (!avatar) return false;
		
		U32 mode = userdata.asInteger();
		switch (mode) 
		{
			case 0:
				avatar->setVisualMuteSettings(LLVOAvatar::VISUAL_MUTE_NOT_SET);
				break;
			case 1:
				avatar->setVisualMuteSettings(LLVOAvatar::ALWAYS_VISUAL_MUTE);
				break;
			case 2:
				avatar->setVisualMuteSettings(LLVOAvatar::NEVER_VISUAL_MUTE);
				break;
			default:
				return false;
		}

		avatar->forceUpdateVisualMuteSettings();
		LLVOAvatar::cullAvatarsByPixelArea();
		return true;
	}	// handleEvent()
};


class LLObjectMute : public view_listener_t
{
	bool handleEvent(const LLSD& userdata)
	{
		LLViewerObject* object = LLSelectMgr::getInstance()->getSelection()->getPrimaryObject();
		if (!object) return true;
		
		LLUUID id;
		std::string name;
		LLMute::EType type;
		LLVOAvatar* avatar = find_avatar_from_object(object); 
		if (avatar)
		{
// [RLVa:KB] - Checked: 2010-08-25 (RLVa-1.2.1b) | Added: RLVa-1.0.0e
			if (gRlvHandler.hasBehaviour(RLV_BHVR_SHOWNAMES))
				return true;
// [/RLVa:KB]
			id = avatar->getID();

			LLNameValue *firstname = avatar->getNVPair("FirstName");
			LLNameValue *lastname = avatar->getNVPair("LastName");
			if (firstname && lastname)
			{
				name = LLCacheName::buildFullName(
					firstname->getString(), lastname->getString());
			}
			
			type = LLMute::AGENT;
		}
		else
		{
			// it's an object
			id = object->getID();

			LLSelectNode* node = LLSelectMgr::getInstance()->getSelection()->getFirstRootNode();
			if (node)
			{
				name = node->mName;
			}
			
			type = LLMute::OBJECT;
		}
		
		LLMute mute(id, name, type);
		if (LLMuteList::getInstance()->isMuted(mute.mID))
		{
			LLMuteList::getInstance()->remove(mute);
		}
		else
		{
			LLMuteList::getInstance()->add(mute);
			LLPanelBlockedList::showPanelAndSelect(mute.mID);
		}
		
		return true;
	}
};

bool handle_go_to()
{
	// try simulator autopilot
	std::vector<std::string> strings;
	std::string val;
	LLVector3d pos = LLToolPie::getInstance()->getPick().mPosGlobal;
	val = llformat("%g", pos.mdV[VX]);
	strings.push_back(val);
	val = llformat("%g", pos.mdV[VY]);
	strings.push_back(val);
	val = llformat("%g", pos.mdV[VZ]);
	strings.push_back(val);
	send_generic_message("autopilot", strings);

	LLViewerParcelMgr::getInstance()->deselectLand();

	if (isAgentAvatarValid() && !gSavedSettings.getBOOL("AutoPilotLocksCamera"))
	{
		gAgentCamera.setFocusGlobal(gAgentCamera.getFocusTargetGlobal(), gAgentAvatarp->getID());
	}
	else 
	{
		// Snap camera back to behind avatar
		gAgentCamera.setFocusOnAvatar(TRUE, ANIMATE);
	}

	// Could be first use
	//LLFirstUse::useGoTo();
	return true;
}

class LLGoToObject : public view_listener_t
{
	bool handleEvent(const LLSD& userdata)
	{
		return handle_go_to();
	}
};

class LLAvatarReportAbuse : public view_listener_t
{
	bool handleEvent(const LLSD& userdata)
	{
		LLVOAvatar* avatar = find_avatar_from_object( LLSelectMgr::getInstance()->getSelection()->getPrimaryObject() );
		if(avatar)
		{
			LLFloaterReporter::showFromObject(avatar->getID());
		}
		return true;
	}
};


//---------------------------------------------------------------------------
// Parcel freeze, eject, etc.
//---------------------------------------------------------------------------
//bool callback_freeze(const LLSD& notification, const LLSD& response)
//{
//	LLUUID avatar_id = notification["payload"]["avatar_id"].asUUID();
//	S32 option = LLNotificationsUtil::getSelectedOption(notification, response);
//
//	if (0 == option || 1 == option)
//	{
//		U32 flags = 0x0;
//		if (1 == option)
//		{
//			// unfreeze
//			flags |= 0x1;
//		}
//
//		LLMessageSystem* msg = gMessageSystem;
//		LLViewerObject* avatar = gObjectList.findObject(avatar_id);
//
//		if (avatar)
//		{
//			msg->newMessage("FreezeUser");
//			msg->nextBlock("AgentData");
//			msg->addUUID("AgentID", gAgent.getID());
//			msg->addUUID("SessionID", gAgent.getSessionID());
//			msg->nextBlock("Data");
//			msg->addUUID("TargetID", avatar_id );
//			msg->addU32("Flags", flags );
//			msg->sendReliable( avatar->getRegion()->getHost() );
//		}
//	}
//	return false;
//}


void handle_avatar_freeze(const LLSD& avatar_id)
{
// [SL:KB] - Patch: UI-AvatarNearbyActions | Checked: 2011-05-13 (Catznip-2.6.0a) | Added: Catznip-2.6.0a
	// Use avatar_id if available, otherwise default to right-click avatar
	LLUUID idAgent = avatar_id.asUUID();
	if (idAgent.isNull())
	{
		/*const*/ LLVOAvatar* pAvatar = find_avatar_from_object(LLSelectMgr::getInstance()->getSelection()->getPrimaryObject());
		if (pAvatar)
			idAgent = pAvatar->getID();
	}
	if (idAgent.notNull())
	{
		LLAvatarActions::landFreeze(idAgent);
	}
// [/SL:KB]
//		// Use avatar_id if available, otherwise default to right-click avatar
//		LLVOAvatar* avatar = NULL;
//		if (avatar_id.asUUID().notNull())
//		{
//			avatar = find_avatar_from_object(avatar_id.asUUID());
//		}
//		else
//		{
//			avatar = find_avatar_from_object(
//				LLSelectMgr::getInstance()->getSelection()->getPrimaryObject());
//		}
//
//		if( avatar )
//		{
//			std::string fullname = avatar->getFullname();
//			LLSD payload;
//			payload["avatar_id"] = avatar->getID();
//
//			if (!fullname.empty())
//			{
//				LLSD args;
//				args["AVATAR_NAME"] = fullname;
// [RLVa:KB] - Checked: 2010-09-28 (RLVa-1.2.1f) | Modified: RLVa-1.0.0e
//				args["AVATAR_NAME"] = (!gRlvHandler.hasBehaviour(RLV_BHVR_SHOWNAMES)) ? fullname : RlvStrings::getAnonym(fullname);
// [/RLVa:KB]
//				LLNotificationsUtil::add("FreezeAvatarFullname",
//							args,
//							payload,
//							callback_freeze);
//			}
//			else
//			{
//				LLNotificationsUtil::add("FreezeAvatar",
//							LLSD(),
//							payload,
//							callback_freeze);
//			}
//		}
}

class LLAvatarVisibleDebug : public view_listener_t
{
	bool handleEvent(const LLSD& userdata)
	{
		return gAgent.isGodlike();
	}
};

class LLAvatarDebug : public view_listener_t
{
	bool handleEvent(const LLSD& userdata)
	{
		LLVOAvatar* avatar = find_avatar_from_object( LLSelectMgr::getInstance()->getSelection()->getPrimaryObject() );
		if( avatar )
		{
			if (avatar->isSelf())
			{
				((LLVOAvatarSelf *)avatar)->dumpLocalTextures();
			}
			LL_INFOS() << "Dumping temporary asset data to simulator logs for avatar " << avatar->getID() << LL_ENDL;
			// <FS:Ansariel> Disable message - spawns error "generic request failed"
			//std::vector<std::string> strings;
			//strings.push_back(avatar->getID().asString());
			//LLUUID invoice;
			//send_generic_message("dumptempassetdata", strings, invoice);
			// </FS:Ansariel>
			LLFloaterReg::showInstance( "avatar_textures", LLSD(avatar->getID()) );
		}
		return true;
	}
};

//bool callback_eject(const LLSD& notification, const LLSD& response)
//{
//	S32 option = LLNotificationsUtil::getSelectedOption(notification, response);
//	if (2 == option)
//	{
//		// Cancel button.
//		return false;
//	}
//	LLUUID avatar_id = notification["payload"]["avatar_id"].asUUID();
//	bool ban_enabled = notification["payload"]["ban_enabled"].asBoolean();
//
//	if (0 == option)
//	{
//		// Eject button
//		LLMessageSystem* msg = gMessageSystem;
//		LLViewerObject* avatar = gObjectList.findObject(avatar_id);
//
//		if (avatar)
//		{
//			U32 flags = 0x0;
//			msg->newMessage("EjectUser");
//			msg->nextBlock("AgentData");
//			msg->addUUID("AgentID", gAgent.getID() );
//			msg->addUUID("SessionID", gAgent.getSessionID() );
//			msg->nextBlock("Data");
//			msg->addUUID("TargetID", avatar_id );
//			msg->addU32("Flags", flags );
//			msg->sendReliable( avatar->getRegion()->getHost() );
//		}
//	}
//	else if (ban_enabled)
//	{
//		// This is tricky. It is similar to say if it is not an 'Eject' button,
//		// and it is also not an 'Cancle' button, and ban_enabled==ture, 
//		// it should be the 'Eject and Ban' button.
//		LLMessageSystem* msg = gMessageSystem;
//		LLViewerObject* avatar = gObjectList.findObject(avatar_id);
//
//		if (avatar)
//		{
//			U32 flags = 0x1;
//			msg->newMessage("EjectUser");
//			msg->nextBlock("AgentData");
//			msg->addUUID("AgentID", gAgent.getID() );
//			msg->addUUID("SessionID", gAgent.getSessionID() );
//			msg->nextBlock("Data");
//			msg->addUUID("TargetID", avatar_id );
//			msg->addU32("Flags", flags );
//			msg->sendReliable( avatar->getRegion()->getHost() );
//		}
//	}
//	return false;
//}

void handle_avatar_eject(const LLSD& avatar_id)
{
// [SL:KB] - Patch: UI-AvatarNearbyActions | Checked: 2011-05-13 (Catznip-2.6.0a) | Added: Catznip-2.6.0a
	// Use avatar_id if available, otherwise default to right-click avatar
	LLUUID idAgent = avatar_id.asUUID();
	if (idAgent.isNull())
	{
		/*const*/ LLVOAvatar* pAvatar = find_avatar_from_object(LLSelectMgr::getInstance()->getSelection()->getPrimaryObject());
		if (pAvatar)
			idAgent = pAvatar->getID();
	}
	if (idAgent.notNull())
	{
		LLAvatarActions::landEject(idAgent);
	}
// [/SL:KB]
//		// Use avatar_id if available, otherwise default to right-click avatar
//		LLVOAvatar* avatar = NULL;
//		if (avatar_id.asUUID().notNull())
//		{
//			avatar = find_avatar_from_object(avatar_id.asUUID());
//		}
//		else
//		{
//			avatar = find_avatar_from_object(
//				LLSelectMgr::getInstance()->getSelection()->getPrimaryObject());
//		}
//
//		if( avatar )
//		{
//			LLSD payload;
//			payload["avatar_id"] = avatar->getID();
//			std::string fullname = avatar->getFullname();
//
//			const LLVector3d& pos = avatar->getPositionGlobal();
//			LLParcel* parcel = LLViewerParcelMgr::getInstance()->selectParcelAt(pos)->getParcel();
//			
//			if (LLViewerParcelMgr::getInstance()->isParcelOwnedByAgent(parcel,GP_LAND_MANAGE_BANNED))
//			{
//                payload["ban_enabled"] = true;
//				if (!fullname.empty())
//				{
//    				LLSD args;
//					args["AVATAR_NAME"] = fullname;
// [RLVa:KB] - Checked: 2010-09-28 (RLVa-1.2.1f) | Modified: RLVa-1.0.0e
//					args["AVATAR_NAME"] = (!gRlvHandler.hasBehaviour(RLV_BHVR_SHOWNAMES)) ? fullname : RlvStrings::getAnonym(fullname);
// [/RLVa:KB]
//    				LLNotificationsUtil::add("EjectAvatarFullname",
//    							args,
//    							payload,
//    							callback_eject);
//				}
//				else
//				{
//    				LLNotificationsUtil::add("EjectAvatarFullname",
//    							LLSD(),
//    							payload,
//    							callback_eject);
//				}
//			}
//			else
//			{
//                payload["ban_enabled"] = false;
//				if (!fullname.empty())
//				{
//    				LLSD args;
//					args["AVATAR_NAME"] = fullname;
// [RLVa:KB] - Checked: 2010-09-28 (RLVa-1.2.1f) | Modified: RLVa-1.0.0e
//					args["AVATAR_NAME"] = (!gRlvHandler.hasBehaviour(RLV_BHVR_SHOWNAMES)) ? fullname : RlvStrings::getAnonym(fullname);
// [/RLVa:KB]
//    				LLNotificationsUtil::add("EjectAvatarFullnameNoBan",
//    							args,
//    							payload,
//    							callback_eject);
//				}
//				else
//				{
//    				LLNotificationsUtil::add("EjectAvatarNoBan",
//    							LLSD(),
//    							payload,
//    							callback_eject);
//				}
//			}
//		}
}

bool my_profile_visible()
{
	LLFloater* floaterp = LLAvatarActions::getProfileFloater(gAgentID);
	return floaterp && floaterp->isInVisibleChain();
}

bool enable_freeze_eject(const LLSD& avatar_id)
{
// [SL:KB] - Patch: UI-AvatarNearbyActions | Checked: 2011-05-13 (Catznip-2.6.0a) | Added: Catznip-2.6.0a
	// Use avatar_id if available, otherwise default to right-click avatar
	LLUUID idAgent = avatar_id.asUUID();
	if (idAgent.isNull())
	{
		/*const*/ LLVOAvatar* pAvatar = find_avatar_from_object(LLSelectMgr::getInstance()->getSelection()->getPrimaryObject());
		if (pAvatar)
			idAgent = pAvatar->getID();
	}
	return (idAgent.notNull()) ? LLAvatarActions::canLandFreezeOrEject(idAgent) : false;
// [/SL:KB]
//	// Use avatar_id if available, otherwise default to right-click avatar
//	LLVOAvatar* avatar = NULL;
//	if (avatar_id.asUUID().notNull())
//	{
//		avatar = find_avatar_from_object(avatar_id.asUUID());
//	}
//	else
//	{
//		avatar = find_avatar_from_object(
//			LLSelectMgr::getInstance()->getSelection()->getPrimaryObject());
//	}
//	if (!avatar) return false;
//
//	// Gods can always freeze
//	if (gAgent.isGodlike()) return true;
//
//	// Estate owners / managers can freeze
//	// Parcel owners can also freeze
//	const LLVector3& pos = avatar->getPositionRegion();
//	const LLVector3d& pos_global = avatar->getPositionGlobal();
//	LLParcel* parcel = LLViewerParcelMgr::getInstance()->selectParcelAt(pos_global)->getParcel();
//	LLViewerRegion* region = avatar->getRegion();
//	if (!region) return false;
//				
//	bool new_value = region->isOwnedSelf(pos);
//	if (!new_value || region->isOwnedGroup(pos))
//	{
//		new_value = LLViewerParcelMgr::getInstance()->isParcelOwnedByAgent(parcel,GP_LAND_ADMIN);
//	}
//	return new_value;
}

// <FS:Ansariel> FIRE-13515: Re-add give calling card
class LLAvatarGiveCard : public view_listener_t
{
	bool handleEvent(const LLSD& userdata)
	{
		LL_INFOS("LLAvatarGiveCard") << "handle_give_card()" << LL_ENDL;
		LLViewerObject* dest = LLSelectMgr::getInstance()->getSelection()->getPrimaryObject();
// [RLVa:KB] - Checked: 2010-06-04 (RLVa-1.2.0d) | Modified: RLVa-1.2.0d | OK
		//if(dest && dest->isAvatar())
		if ( (dest && dest->isAvatar()) && (!gRlvHandler.hasBehaviour(RLV_BHVR_SHOWNAMES)) )
// [/RLVa:KB]
		{
			bool found_name = false;
			LLSD args;
			LLSD old_args;
			LLNameValue* nvfirst = dest->getNVPair("FirstName");
			LLNameValue* nvlast = dest->getNVPair("LastName");
			if(nvfirst && nvlast)
			{
				std::string full_name = gCacheName->buildFullName(nvfirst->getString(), nvlast->getString());
				args["NAME"] = full_name;
				old_args["NAME"] = full_name;
				found_name = true;
			}
			LLViewerRegion* region = dest->getRegion();
			LLHost dest_host;
			if(region)
			{
				dest_host = region->getHost();
			}
			if(found_name && dest_host.isOk())
			{
				LLMessageSystem* msg = gMessageSystem;
				msg->newMessage("OfferCallingCard");
				msg->nextBlockFast(_PREHASH_AgentData);
				msg->addUUIDFast(_PREHASH_AgentID, gAgent.getID());
				msg->addUUIDFast(_PREHASH_SessionID, gAgent.getSessionID());
				msg->nextBlockFast(_PREHASH_AgentBlock);
				msg->addUUIDFast(_PREHASH_DestID, dest->getID());
				LLUUID transaction_id;
				transaction_id.generate();
				msg->addUUIDFast(_PREHASH_TransactionID, transaction_id);
				msg->sendReliable(dest_host);
				LLNotificationsUtil::add("OfferedCard", args);
			}
			else
			{
				LLNotificationsUtil::add("CantOfferCallingCard", old_args);
			}
		}
		return true;
	}
};
// </FS:Ansariel> FIRE-13515: Re-add give calling card

bool callback_leave_group(const LLSD& notification, const LLSD& response)
{
	S32 option = LLNotificationsUtil::getSelectedOption(notification, response);
	if (option == 0)
	{
		LLMessageSystem *msg = gMessageSystem;

		msg->newMessageFast(_PREHASH_LeaveGroupRequest);
		msg->nextBlockFast(_PREHASH_AgentData);
		msg->addUUIDFast(_PREHASH_AgentID, gAgent.getID() );
		msg->addUUIDFast(_PREHASH_SessionID, gAgent.getSessionID());
		msg->nextBlockFast(_PREHASH_GroupData);
		msg->addUUIDFast(_PREHASH_GroupID, gAgent.getGroupID() );
		gAgent.sendReliableMessage();
	}
	return false;
}

void append_aggregate(std::string& string, const LLAggregatePermissions& ag_perm, PermissionBit bit, const char* txt)
{
	LLAggregatePermissions::EValue val = ag_perm.getValue(bit);
	std::string buffer;
	switch(val)
	{
	  case LLAggregatePermissions::AP_NONE:
		buffer = llformat( "* %s None\n", txt);
		break;
	  case LLAggregatePermissions::AP_SOME:
		buffer = llformat( "* %s Some\n", txt);
		break;
	  case LLAggregatePermissions::AP_ALL:
		buffer = llformat( "* %s All\n", txt);
		break;
	  case LLAggregatePermissions::AP_EMPTY:
	  default:
		break;
	}
	string.append(buffer);
}

bool enable_buy_object()
{
    // In order to buy, there must only be 1 purchaseable object in
    // the selection manager.
	if(LLSelectMgr::getInstance()->getSelection()->getRootObjectCount() != 1) return false;
    LLViewerObject* obj = NULL;
    LLSelectNode* node = LLSelectMgr::getInstance()->getSelection()->getFirstRootNode();
	if(node)
    {
        obj = node->getObject();
        if(!obj) return false;

		if( for_sale_selection(node) )
		{
			// *NOTE: Is this needed?  This checks to see if anyone owns the
			// object, dating back to when we had "public" objects owned by
			// no one.  JC
			if(obj->permAnyOwner()) return true;
		}
    }
	return false;
}

// Note: This will only work if the selected object's data has been
// received by the viewer and cached in the selection manager.
void handle_buy_object(LLSaleInfo sale_info)
{
	if(!LLSelectMgr::getInstance()->selectGetAllRootsValid())
	{
		LLNotificationsUtil::add("UnableToBuyWhileDownloading");
		return;
	}

	LLUUID owner_id;
	std::string owner_name;
	BOOL owners_identical = LLSelectMgr::getInstance()->selectGetOwner(owner_id, owner_name);
	if (!owners_identical)
	{
		LLNotificationsUtil::add("CannotBuyObjectsFromDifferentOwners");
		return;
	}

	LLPermissions perm;
	BOOL valid = LLSelectMgr::getInstance()->selectGetPermissions(perm);
	LLAggregatePermissions ag_perm;
	valid &= LLSelectMgr::getInstance()->selectGetAggregatePermissions(ag_perm);
	if(!valid || !sale_info.isForSale() || !perm.allowTransferTo(gAgent.getID()))
	{
		LLNotificationsUtil::add("ObjectNotForSale");
		return;
	}

	LLFloaterBuy::show(sale_info);
}


void handle_buy_contents(LLSaleInfo sale_info)
{
	LLFloaterBuyContents::show(sale_info);
}

void handle_region_dump_temp_asset_data(void*)
{
	LL_INFOS() << "Dumping temporary asset data to simulator logs" << LL_ENDL;
	std::vector<std::string> strings;
	LLUUID invoice;
	send_generic_message("dumptempassetdata", strings, invoice);
}

void handle_region_clear_temp_asset_data(void*)
{
	LL_INFOS() << "Clearing temporary asset data" << LL_ENDL;
	std::vector<std::string> strings;
	LLUUID invoice;
	send_generic_message("cleartempassetdata", strings, invoice);
}

void handle_region_dump_settings(void*)
{
	LLViewerRegion* regionp = gAgent.getRegion();
	if (regionp)
	{
		LL_INFOS() << "Damage:    " << (regionp->getAllowDamage() ? "on" : "off") << LL_ENDL;
		LL_INFOS() << "Landmark:  " << (regionp->getAllowLandmark() ? "on" : "off") << LL_ENDL;
		LL_INFOS() << "SetHome:   " << (regionp->getAllowSetHome() ? "on" : "off") << LL_ENDL;
		LL_INFOS() << "ResetHome: " << (regionp->getResetHomeOnTeleport() ? "on" : "off") << LL_ENDL;
		LL_INFOS() << "SunFixed:  " << (regionp->getSunFixed() ? "on" : "off") << LL_ENDL;
		LL_INFOS() << "BlockFly:  " << (regionp->getBlockFly() ? "on" : "off") << LL_ENDL;
		LL_INFOS() << "AllowP2P:  " << (regionp->getAllowDirectTeleport() ? "on" : "off") << LL_ENDL;
		LL_INFOS() << "Water:     " << (regionp->getWaterHeight()) << LL_ENDL;
	}
}

void handle_dump_group_info(void *)
{
	gAgent.dumpGroupInfo();
}

void handle_dump_capabilities_info(void *)
{
	LLViewerRegion* regionp = gAgent.getRegion();
	if (regionp)
	{
		regionp->logActiveCapabilities();
	}
}

void handle_dump_region_object_cache(void*)
{
	LLViewerRegion* regionp = gAgent.getRegion();
	if (regionp)
	{
		regionp->dumpCache();
	}
}

void handle_dump_focus()
{
	LLUICtrl *ctrl = dynamic_cast<LLUICtrl*>(gFocusMgr.getKeyboardFocus());

	LL_INFOS() << "Keyboard focus " << (ctrl ? ctrl->getName() : "(none)") << LL_ENDL;
}

class LLSelfStandUp : public view_listener_t
{
	bool handleEvent(const LLSD& userdata)
	{
		gAgent.standUp();
		return true;
	}
};

bool enable_standup_self()
{
// [RLVa:KB] - Checked: 2010-04-01 (RLVa-1.2.0c) | Modified: RLVa-1.0.0g
	return isAgentAvatarValid() && gAgentAvatarp->isSitting() && !gRlvHandler.hasBehaviour(RLV_BHVR_UNSIT);
// [/RLVa:KB]
//	return isAgentAvatarValid() && gAgentAvatarp->isSitting();
}

class LLSelfSitDown : public view_listener_t
    {
        bool handleEvent(const LLSD& userdata)
        {
            gAgent.sitDown();
            return true;
        }
    };

bool enable_sitdown_self()
{
<<<<<<< HEAD
// [RLVa:KB] - Checked: 2010-08-28 (RLVa-1.2.1a) | Added: RLVa-1.2.1a
	return isAgentAvatarValid() && !gAgentAvatarp->isSitting() && !gAgent.getFlying() && !gRlvHandler.hasBehaviour(RLV_BHVR_SIT);
// [/RLVa:KB]
//    return isAgentAvatarValid() && !gAgentAvatarp->isSitting() && !gAgent.getFlying();
=======
    return isAgentAvatarValid() && !gAgentAvatarp->isSitting() && !gAgentAvatarp->isEditingAppearance() && !gAgent.getFlying();
>>>>>>> 9b45bc99
}

// Force sit -KC
class FSSelfForceSit : public view_listener_t
    {
        bool handleEvent(const LLSD& userdata)
        {
			if (!gAgentAvatarp->isSitting() && !gRlvHandler.hasBehaviour(RLV_BHVR_SIT))
				gAgent.sitDown();
			else if (gAgentAvatarp->isSitting() && !gRlvHandler.hasBehaviour(RLV_BHVR_UNSIT))
				gAgent.standUp();

            return true;
        }
    };

bool enable_forcesit_self()
{
	return isAgentAvatarValid() &&
		((!gAgentAvatarp->isSitting() && !gRlvHandler.hasBehaviour(RLV_BHVR_SIT)) || 
		(gAgentAvatarp->isSitting() && !gRlvHandler.hasBehaviour(RLV_BHVR_UNSIT)));
}

class FSSelfCheckForceSit : public view_listener_t
{
	bool handleEvent(const LLSD& userdata)
	{
		// <FS:ND> don't use gAgentAvatarp if it's not valid yet/anymore.
		//		bool new_value = gAgentAvatarp->isSitting();
		//		return new_value;
		if( !isAgentAvatarValid() )
			return false;

		return gAgentAvatarp->isSitting();
		// </FS:ND>
	}
};

// Phantom mode -KC & <FS:CR>
class FSSelfToggleMoveLock : public view_listener_t
    {
        bool handleEvent(const LLSD& userdata)
        {
			if (LLGridManager::getInstance()->isInSecondLife())
			{
				make_ui_sound("UISndMovelockToggle");
				bool new_value = !gSavedPerAccountSettings.getBOOL("UseMoveLock");
				gSavedPerAccountSettings.setBOOL("UseMoveLock", new_value);
				if (new_value)
				{
					reportToNearbyChat(LLTrans::getString("MovelockEnabling"));
				}
				else
				{
					reportToNearbyChat(LLTrans::getString("MovelockDisabling"));
				}
			}
#ifdef OPENSIM
			else
			{
				gAgent.togglePhantom();
			}
#endif // OPENSIM
			//TODO: feedback to local chat
            return true;
        }
    };


class FSSelfCheckMoveLock : public view_listener_t
{
	bool handleEvent(const LLSD& userdata)
	{
		bool new_value(false);
		if (LLGridManager::getInstance()->isInSecondLife())
		{
			new_value = gSavedPerAccountSettings.getBOOL("UseMoveLock");
		}
#ifdef OPENSIM
		else
		{
			new_value = gAgent.getPhantom();
		}
#endif // OPENSIM
		return new_value;
	}
};

bool enable_bridge_function()
{
	return FSLSLBridge::instance().canUseBridge();
}

bool enable_move_lock()
{
#ifdef OPENSIM
	// Phantom mode always works on opensim, at least right now.
	if (LLGridManager::getInstance()->isInOpenSim())
		return true;
#endif // OPENSIM
	return enable_bridge_function();
}

bool enable_script_info()
{
	return (!LLSelectMgr::getInstance()->getSelection()->isEmpty()
			&& enable_bridge_function());
}
// </FS:CR>

// [SJ - Adding IgnorePrejump in Menu ]
class FSSelfToggleIgnorePreJump : public view_listener_t
    {
        bool handleEvent(const LLSD& userdata)
        {
			gSavedSettings.setBOOL("FSIgnoreFinishAnimation", !gSavedSettings.getBOOL("FSIgnoreFinishAnimation"));
            return true;
        }
    };

// [SJ - Adding IgnorePrejump in Menu ]
class FSSelfCheckIgnorePreJump : public view_listener_t
{
	bool handleEvent(const LLSD& userdata)
	{
		bool new_value = gSavedSettings.getBOOL("FSIgnoreFinishAnimation");
		return new_value;
	}
};

class LLCheckPanelPeopleTab : public view_listener_t
{
	bool handleEvent(const LLSD& userdata)
		{
			std::string panel_name = userdata.asString();

			LLPanel *panel = LLFloaterSidePanelContainer::getPanel("people", panel_name);
			if(panel && panel->isInVisibleChain())
			{
				return true;
			}
			return false;
		}
};
// Toggle one of "People" panel tabs in side tray.
class LLTogglePanelPeopleTab : public view_listener_t
{
	bool handleEvent(const LLSD& userdata)
	{
		std::string panel_name = userdata.asString();

		LLSD param;
		param["people_panel_tab_name"] = panel_name;

		// <FS:Ansariel> Handle blocklist separately because of standalone option
		if (panel_name == "blocked_panel")
		{
			if (gSavedSettings.getBOOL("FSUseStandaloneBlocklistFloater"))
			{
				LLFloaterReg::showInstance("fs_blocklist");
			}
			else
			{
				togglePeoplePanel(panel_name, param);
			}
			return true;
		}
		// </FS:Ansariel>

		// <FS:Zi> Open groups and friends lists in communicate floater
		// <FS:Lo> Adding an option to still use v2 windows
		if(gSavedSettings.getBOOL("FSUseV2Friends"))
		{
			if (   panel_name == "friends_panel"
				|| panel_name == "groups_panel"
				|| panel_name == "nearby_panel"
				|| panel_name == "blocked_panel"
				|| panel_name == "contact_sets_panel")
			{
				return togglePeoplePanel(panel_name, param);
			}
			else
			{
				return false;
			}
		}
		else
		{
			if(panel_name=="nearby_panel")
			{
				return togglePeoplePanel(panel_name,param);
			}
			else if(panel_name=="groups_panel")
			{
				if (gSavedSettings.getBOOL("ContactsTornOff"))
				{
					FSFloaterContacts* instance = FSFloaterContacts::getInstance();
					std::string activetab = instance->getChild<LLTabContainer>("friends_and_groups")->getCurrentPanel()->getName();
					if (instance->getVisible() && activetab == panel_name) 
					{
						instance->closeFloater();
					}
					else
					{
						instance->openTab("groups");
					}
				}
				else
				{
					FSFloaterContacts::getInstance()->openTab("groups");
				}
				return true;
			}
			else if(panel_name=="friends_panel")
			{
				if (gSavedSettings.getBOOL("ContactsTornOff"))
				{
					FSFloaterContacts* instance = FSFloaterContacts::getInstance();
					std::string activetab = instance->getChild<LLTabContainer>("friends_and_groups")->getCurrentPanel()->getName();
					if (instance->getVisible() && activetab == panel_name) 
					{
						instance->closeFloater();
					}
					else
					{
						instance->openTab("friends");
					}
				}
				else
				{
					FSFloaterContacts::getInstance()->openTab("friends");
				}
				return true;
			}
			else if(panel_name=="contact_sets_panel")
			{
				if (gSavedSettings.getBOOL("ContactsTornOff"))
				{
					FSFloaterContacts* instance = FSFloaterContacts::getInstance();
					std::string activetab = instance->getChild<LLTabContainer>("friends_and_groups")->getCurrentPanel()->getName();
					if (instance->getVisible() && activetab == panel_name)
					{
						instance->closeFloater();
					}
					else
					{
						instance->openTab("contact_sets");
					}
				}
				else
				{
					FSFloaterContacts::getInstance()->openTab("contact_sets");
				}
				return true;
			}
			else
			{
				return false;
			}
		}
		// </FS:Lo>
		// </FS:Zi>
	}

	static bool togglePeoplePanel(const std::string& panel_name, const LLSD& param)
	{
		LLPanel	*panel = LLFloaterSidePanelContainer::getPanel("people", panel_name);
		if(!panel)
			return false;

		if (panel->isInVisibleChain())
		{
			LLFloaterReg::hideInstance("people");
		}
		else
		{
			LLFloaterSidePanelContainer::showPanel("people", "panel_people", param) ;
		}

		return true;
	}
};

BOOL check_admin_override(void*)
{
	return gAgent.getAdminOverride();
}

void handle_admin_override_toggle(void*)
{
	gAgent.setAdminOverride(!gAgent.getAdminOverride());

	// The above may have affected which debug menus are visible
	show_debug_menus();
}

void handle_visual_leak_detector_toggle(void*)
{
	static bool vld_enabled = false;

	if ( vld_enabled )
	{
#ifdef INCLUDE_VLD
		// only works for debug builds (hard coded into vld.h)
#ifdef _DEBUG
		// start with Visual Leak Detector turned off
		VLDDisable();
#endif // _DEBUG
#endif // INCLUDE_VLD
		vld_enabled = false;
	}
	else
	{
#ifdef INCLUDE_VLD
		// only works for debug builds (hard coded into vld.h)
	#ifdef _DEBUG
		// start with Visual Leak Detector turned off
		VLDEnable();
	#endif // _DEBUG
#endif // INCLUDE_VLD

		vld_enabled = true;
	};
}

void handle_god_mode(void*)
{
	gAgent.requestEnterGodMode();
}

void handle_leave_god_mode(void*)
{
	gAgent.requestLeaveGodMode();
}

void set_god_level(U8 god_level)
{
	U8 old_god_level = gAgent.getGodLevel();
	gAgent.setGodLevel( god_level );
	LLViewerParcelMgr::getInstance()->notifyObservers();

	// God mode changes region visibility
	LLWorldMap::getInstance()->reloadItems(true);

	// inventory in items may change in god mode
	gObjectList.dirtyAllObjectInventory();

        if(gViewerWindow)
        {
            gViewerWindow->setMenuBackgroundColor(god_level > GOD_NOT,
            !LLGridManager::getInstance()->isInSLBeta());
        }
    
        LLSD args;
	if(god_level > GOD_NOT)
	{
		args["LEVEL"] = llformat("%d",(S32)god_level);
		LLNotificationsUtil::add("EnteringGodMode", args);
	}
	else
	{
		args["LEVEL"] = llformat("%d",(S32)old_god_level);
		LLNotificationsUtil::add("LeavingGodMode", args);
	}

	// changing god-level can affect which menus we see
	show_debug_menus();

	// changing god-level can invalidate search results
	LLFloaterSearch *search = dynamic_cast<LLFloaterSearch*>(LLFloaterReg::getInstance("search"));
	if (search)
	{
		search->godLevelChanged(god_level);
	}
}

#ifdef TOGGLE_HACKED_GODLIKE_VIEWER
void handle_toggle_hacked_godmode(void*)
{
	gHackGodmode = !gHackGodmode;
	set_god_level(gHackGodmode ? GOD_MAINTENANCE : GOD_NOT);
}

BOOL check_toggle_hacked_godmode(void*)
{
	return gHackGodmode;
}

bool enable_toggle_hacked_godmode(void*)
{
  return LLGridManager::getInstance()->isInSLBeta();
}
#endif

void process_grant_godlike_powers(LLMessageSystem* msg, void**)
{
	LLUUID agent_id;
	msg->getUUIDFast(_PREHASH_AgentData, _PREHASH_AgentID, agent_id);
	LLUUID session_id;
	msg->getUUIDFast(_PREHASH_AgentData, _PREHASH_SessionID, session_id);
	if((agent_id == gAgent.getID()) && (session_id == gAgent.getSessionID()))
	{
		U8 god_level;
		msg->getU8Fast(_PREHASH_GrantData, _PREHASH_GodLevel, god_level);
		set_god_level(god_level);
	}
	else
	{
		LL_WARNS() << "Grant godlike for wrong agent " << agent_id << LL_ENDL;
	}
}

/*
class LLHaveCallingcard : public LLInventoryCollectFunctor
{
public:
	LLHaveCallingcard(const LLUUID& agent_id);
	virtual ~LLHaveCallingcard() {}
	virtual bool operator()(LLInventoryCategory* cat,
							LLInventoryItem* item);
	BOOL isThere() const { return mIsThere;}
protected:
	LLUUID mID;
	BOOL mIsThere;
};

LLHaveCallingcard::LLHaveCallingcard(const LLUUID& agent_id) :
	mID(agent_id),
	mIsThere(FALSE)
{
}

bool LLHaveCallingcard::operator()(LLInventoryCategory* cat,
								   LLInventoryItem* item)
{
	if(item)
	{
		if((item->getType() == LLAssetType::AT_CALLINGCARD)
		   && (item->getCreatorUUID() == mID))
		{
			mIsThere = TRUE;
		}
	}
	return FALSE;
}
*/

BOOL is_agent_mappable(const LLUUID& agent_id)
{
	const LLRelationship* buddy_info = NULL;
	bool is_friend = LLAvatarActions::isFriend(agent_id);

	if (is_friend)
		buddy_info = LLAvatarTracker::instance().getBuddyInfo(agent_id);

	return (buddy_info &&
		buddy_info->isOnline() &&
		buddy_info->isRightGrantedFrom(LLRelationship::GRANT_MAP_LOCATION)
		);
}


// Enable a menu item when you don't have someone's card.
class LLAvatarEnableAddFriend : public view_listener_t
{
	bool handleEvent(const LLSD& userdata)
	{
		LLVOAvatar* avatar = find_avatar_from_object(LLSelectMgr::getInstance()->getSelection()->getPrimaryObject());
//		bool new_value = avatar && !LLAvatarActions::isFriend(avatar->getID());
// [RLVa:KB] - Checked: 2010-04-20 (RLVa-1.2.0f) | Modified: RLVa-1.2.0f
		bool new_value = avatar && !LLAvatarActions::isFriend(avatar->getID()) && (!gRlvHandler.hasBehaviour(RLV_BHVR_SHOWNAMES));
// [/RLVa:KB]
		return new_value;
	}
};

void request_friendship(const LLUUID& dest_id)
{
	LLViewerObject* dest = gObjectList.findObject(dest_id);
	if(dest && dest->isAvatar())
	{
		std::string full_name;
		LLNameValue* nvfirst = dest->getNVPair("FirstName");
		LLNameValue* nvlast = dest->getNVPair("LastName");
		if(nvfirst && nvlast)
		{
			full_name = LLCacheName::buildFullName(
				nvfirst->getString(), nvlast->getString());
		}
		if (!full_name.empty())
		{
			LLAvatarActions::requestFriendshipDialog(dest_id, full_name);
		}
		else
		{
			LLNotificationsUtil::add("CantOfferFriendship");
		}
	}
}


class LLEditEnableCustomizeAvatar : public view_listener_t
{
	bool handleEvent(const LLSD& userdata)
	{
//		bool new_value = gAgentWearables.areWearablesLoaded();
// [RLVa:KB] - Checked: 2010-04-01 (RLVa-1.2.0c) | Modified: RLVa-1.0.0g
		bool new_value = gAgentWearables.areWearablesLoaded() && ((!rlv_handler_t::isEnabled()) || (RlvActions::canStand()));
// [/RLVa:KB]
		return new_value;
	}
};

class LLEnableEditShape : public view_listener_t
{
	bool handleEvent(const LLSD& userdata)
	{
		return gAgentWearables.isWearableModifiable(LLWearableType::WT_SHAPE, 0);
	}
};

class LLEnableEditPhysics : public view_listener_t
{
	bool handleEvent(const LLSD& userdata)
	{
		//return gAgentWearables.isWearableModifiable(LLWearableType::WT_SHAPE, 0);
		return TRUE;
	}
};

bool is_object_sittable()
{
// [RLVa:KB] - Checked: 2010-03-06 (RLVa-1.2.0c) | Added: RLVa-1.1.0j
	// RELEASE-RLVa: [SL-2.2.0] Make sure we're examining the same object that handle_sit_or_stand() will request a sit for
	if (rlv_handler_t::isEnabled())
	{
		const LLPickInfo& pick = LLToolPie::getInstance()->getPick();
		if ( (pick.mObjectID.notNull()) && (!gRlvHandler.canSit(pick.getObject(), pick.mObjectOffset)) )
			return false;
	}
// [/RLVa:KB]

	LLViewerObject* object = LLSelectMgr::getInstance()->getSelection()->getPrimaryObject();

	if (object && object->getPCode() == LL_PCODE_VOLUME)
	{
		return true;
	}
	else
	{
		return false;
	}
}


// only works on pie menu
void handle_object_sit_or_stand()
{
	LLPickInfo pick = LLToolPie::getInstance()->getPick();
	LLViewerObject *object = pick.getObject();;
	if (!object || pick.mPickType == LLPickInfo::PICK_FLORA)
	{
		return;
	}

	if (sitting_on_selection())
	{
		gAgent.standUp();
		return;
	}

	// get object selection offset 

//	if (object && object->getPCode() == LL_PCODE_VOLUME)
// [RLVa:KB] - Checked: 2010-03-06 (RLVa-1.2.0c) | Modified: RLVa-1.2.0c
	if ( (object && object->getPCode() == LL_PCODE_VOLUME) && 
		 ((!rlv_handler_t::isEnabled()) || (gRlvHandler.canSit(object, pick.mObjectOffset))) )
// [/RLVa:KB]
	{
// [RLVa:KB] - Checked: 2010-08-29 (RLVa-1.2.1c) | Added: RLVa-1.2.1c
		if ( (gRlvHandler.hasBehaviour(RLV_BHVR_STANDTP)) && (isAgentAvatarValid()) )
		{
			if (gAgentAvatarp->isSitting())
			{
				gAgent.standUp();
				return;
			}
			gRlvHandler.setSitSource(gAgent.getPositionGlobal());
		}
// [/RLVa:KB]

		gMessageSystem->newMessageFast(_PREHASH_AgentRequestSit);
		gMessageSystem->nextBlockFast(_PREHASH_AgentData);
		gMessageSystem->addUUIDFast(_PREHASH_AgentID, gAgent.getID());
		gMessageSystem->addUUIDFast(_PREHASH_SessionID, gAgent.getSessionID());
		gMessageSystem->nextBlockFast(_PREHASH_TargetObject);
		gMessageSystem->addUUIDFast(_PREHASH_TargetID, object->mID);
		gMessageSystem->addVector3Fast(_PREHASH_Offset, pick.mObjectOffset);

		object->getRegion()->sendReliableMessage();
	}
}

void near_sit_down_point(BOOL success, void *)
{
	if (success)
	{
		gAgent.setFlying(FALSE);
		gAgent.setControlFlags(AGENT_CONTROL_SIT_ON_GROUND);

		// Might be first sit
		//LLFirstUse::useSit();
	}
}

class LLLandSit : public view_listener_t
{
	bool handleEvent(const LLSD& userdata)
	{
// [RLVa:KB] - Checked: 2010-09-28 (RLVa-1.2.1f) | Modified: RLVa-1.2.1f
		if ( (rlv_handler_t::isEnabled()) && ((!RlvActions::canStand()) || (gRlvHandler.hasBehaviour(RLV_BHVR_SIT))) )
			return true;
// [/RLVa:KB]

		gAgent.standUp();
		LLViewerParcelMgr::getInstance()->deselectLand();

		LLVector3d posGlobal = LLToolPie::getInstance()->getPick().mPosGlobal;
		
		LLQuaternion target_rot;
		if (isAgentAvatarValid())
		{
			target_rot = gAgentAvatarp->getRotation();
		}
		else
		{
			target_rot = gAgent.getFrameAgent().getQuaternion();
		}
		gAgent.startAutoPilotGlobal(posGlobal, "Sit", &target_rot, near_sit_down_point, NULL, 0.7f);
		return true;
	}
};

//-------------------------------------------------------------------
// Help menu functions
//-------------------------------------------------------------------

//
// Major mode switching
//
void reset_view_final( BOOL proceed );

void handle_reset_view()
{
	if (gAgentCamera.cameraCustomizeAvatar())
	{
		// switching to outfit selector should automagically save any currently edited wearable
		LLFloaterSidePanelContainer::showPanel("appearance", LLSD().with("type", "my_outfits"));
	}

	// <FS:Zi> Added optional V1 behavior so the avatar turns into camera direction after hitting ESC
	if(gSavedSettings.getBOOL("ResetViewTurnsAvatar"))
		gAgentCamera.resetView();
	// </FS:Zi>

	gAgentCamera.switchCameraPreset(CAMERA_PRESET_REAR_VIEW);
	reset_view_final( TRUE );
	LLFloaterCamera::resetCameraMode();
}

// <FS:Zi> Add reset camera angles menu
void handle_reset_camera_angles()
{
	handle_reset_view();

	// Camera focus and offset with CTRL/SHIFT + Scroll wheel
	gSavedSettings.getControl("FocusOffsetRearView")->resetToDefault();
	gSavedSettings.getControl("CameraOffsetRearView")->resetToDefault();
}
// </FS:Zi>

class LLViewResetView : public view_listener_t
{
	bool handleEvent(const LLSD& userdata)
	{
		handle_reset_view();
		return true;
	}
};

// <FS:Zi> Add reset camera angles menu
class LLViewResetCameraAngles : public view_listener_t
{
	bool handleEvent(const LLSD& userdata)
	{
		handle_reset_camera_angles();
		return true;
	}
};
// </FS:Zi>

// Note: extra parameters allow this function to be called from dialog.
void reset_view_final( BOOL proceed ) 
{
	if( !proceed )
	{
		return;
	}

	gAgentCamera.resetView(TRUE, TRUE);
	gAgentCamera.setLookAt(LOOKAT_TARGET_CLEAR);
}

class LLViewLookAtLastChatter : public view_listener_t
{
	bool handleEvent(const LLSD& userdata)
	{
		gAgentCamera.lookAtLastChat();
		return true;
	}
};

class LLViewMouselook : public view_listener_t
{
	bool handleEvent(const LLSD& userdata)
	{
		if (!gAgentCamera.cameraMouselook())
		{
			gAgentCamera.changeCameraToMouselook();
		}
		else
		{
			// NaCl - Rightclick-mousewheel zoom
			static LLCachedControl<LLVector3> _NACL_MLFovValues(gSavedSettings,"_NACL_MLFovValues");
			static LLCachedControl<F32> CameraAngle(gSavedSettings,"CameraAngle");
			LLVector3 vTemp=_NACL_MLFovValues;
			if(vTemp.mV[2] > 0.0f)
			{
				vTemp.mV[1]=CameraAngle;
				vTemp.mV[2]=0.0f;
				gSavedSettings.setVector3("_NACL_MLFovValues",vTemp);
				gSavedSettings.setF32("CameraAngle",vTemp.mV[0]);
			}
			// NaCl End
			gAgentCamera.changeCameraToDefault();
		}
		return true;
	}
};

class LLViewDefaultUISize : public view_listener_t
{
	bool handleEvent(const LLSD& userdata)
	{
		gSavedSettings.setF32("UIScaleFactor", 1.0f);
		gSavedSettings.setBOOL("UIAutoScale", FALSE);	
		gViewerWindow->reshape(gViewerWindow->getWindowWidthRaw(), gViewerWindow->getWindowHeightRaw());
		return true;
	}
};

class LLViewToggleUI : public view_listener_t
{
	bool handleEvent(const LLSD& userdata)
	{
		if(gAgentCamera.getCameraMode() != CAMERA_MODE_MOUSELOOK)
		{
			LLNotification::Params params("ConfirmHideUI");
			params.functor.function(boost::bind(&LLViewToggleUI::confirm, this, _1, _2));
			LLSD substitutions;
#if LL_DARWIN
			substitutions["SHORTCUT"] = "Cmd+Shift+U";
#else
			substitutions["SHORTCUT"] = "Ctrl+Shift+U";
#endif
			params.substitutions = substitutions;
			if (!gSavedSettings.getBOOL("HideUIControls"))
			{
				// hiding, so show notification
				LLNotifications::instance().add(params);
			}
			else
			{
				LLNotifications::instance().forceResponse(params, 0);
			}
		}
		return true;
	}

	void confirm(const LLSD& notification, const LLSD& response)
	{
		S32 option = LLNotificationsUtil::getSelectedOption(notification, response);

		if (option == 0) // OK
		{
			gViewerWindow->setUIVisibility(gSavedSettings.getBOOL("HideUIControls"));
			LLPanelStandStopFlying::getInstance()->setVisible(gSavedSettings.getBOOL("HideUIControls"));
			gSavedSettings.setBOOL("HideUIControls",!gSavedSettings.getBOOL("HideUIControls"));
		}
	}
};

class LLEditDuplicate : public view_listener_t
{
	bool handleEvent(const LLSD& userdata)
	{
		if(LLEditMenuHandler::gEditMenuHandler)
		{
			LLEditMenuHandler::gEditMenuHandler->duplicate();
		}
		return true;
	}
};

class LLEditEnableDuplicate : public view_listener_t
{
	bool handleEvent(const LLSD& userdata)
	{
		bool new_value = LLEditMenuHandler::gEditMenuHandler && LLEditMenuHandler::gEditMenuHandler->canDuplicate();
		return new_value;
	}
};

void handle_duplicate_in_place(void*)
{
	LL_INFOS() << "handle_duplicate_in_place" << LL_ENDL;

	LLVector3 offset(0.f, 0.f, 0.f);
	LLSelectMgr::getInstance()->selectDuplicate(offset, TRUE);
}

/* dead code 30-apr-2008
void handle_deed_object_to_group(void*)
{
	LLUUID group_id;
	
	LLSelectMgr::getInstance()->selectGetGroup(group_id);
	LLSelectMgr::getInstance()->sendOwner(LLUUID::null, group_id, FALSE);
	LLViewerStats::getInstance()->incStat(LLViewerStats::ST_RELEASE_COUNT);
}

BOOL enable_deed_object_to_group(void*)
{
	if(LLSelectMgr::getInstance()->getSelection()->isEmpty()) return FALSE;
	LLPermissions perm;
	LLUUID group_id;

	if (LLSelectMgr::getInstance()->selectGetGroup(group_id) &&
		gAgent.hasPowerInGroup(group_id, GP_OBJECT_DEED) &&
		LLSelectMgr::getInstance()->selectGetPermissions(perm) &&
		perm.deedToGroup(gAgent.getID(), group_id))
	{
		return TRUE;
	}
	return FALSE;
}

*/


/*
 * No longer able to support viewer side manipulations in this way
 *
void god_force_inv_owner_permissive(LLViewerObject* object,
									LLInventoryObject::object_list_t* inventory,
									S32 serial_num,
									void*)
{
	typedef std::vector<LLPointer<LLViewerInventoryItem> > item_array_t;
	item_array_t items;

	LLInventoryObject::object_list_t::const_iterator inv_it = inventory->begin();
	LLInventoryObject::object_list_t::const_iterator inv_end = inventory->end();
	for ( ; inv_it != inv_end; ++inv_it)
	{
		if(((*inv_it)->getType() != LLAssetType::AT_CATEGORY))
		{
			LLInventoryObject* obj = *inv_it;
			LLPointer<LLViewerInventoryItem> new_item = new LLViewerInventoryItem((LLViewerInventoryItem*)obj);
			LLPermissions perm(new_item->getPermissions());
			perm.setMaskBase(PERM_ALL);
			perm.setMaskOwner(PERM_ALL);
			new_item->setPermissions(perm);
			items.push_back(new_item);
		}
	}
	item_array_t::iterator end = items.end();
	item_array_t::iterator it;
	for(it = items.begin(); it != end; ++it)
	{
		// since we have the inventory item in the callback, it should not
		// invalidate iteration through the selection manager.
		object->updateInventory((*it), TASK_INVENTORY_ITEM_KEY, false);
	}
}
*/

void handle_object_owner_permissive(void*)
{
	// only send this if they're a god.
	if(gAgent.isGodlike())
	{
		// do the objects.
		LLSelectMgr::getInstance()->selectionSetObjectPermissions(PERM_BASE, TRUE, PERM_ALL, TRUE);
		LLSelectMgr::getInstance()->selectionSetObjectPermissions(PERM_OWNER, TRUE, PERM_ALL, TRUE);
	}
}

void handle_object_owner_self(void*)
{
	// only send this if they're a god.
	if(gAgent.isGodlike())
	{
		LLSelectMgr::getInstance()->sendOwner(gAgent.getID(), gAgent.getGroupID(), TRUE);
	}
}

// Shortcut to set owner permissions to not editable.
void handle_object_lock(void*)
{
	LLSelectMgr::getInstance()->selectionSetObjectPermissions(PERM_OWNER, FALSE, PERM_MODIFY);
}

void handle_object_asset_ids(void*)
{
	// only send this if they're a god.
	if (gAgent.isGodlike())
	{
		LLSelectMgr::getInstance()->sendGodlikeRequest("objectinfo", "assetids");
	}
}

void handle_force_parcel_owner_to_me(void*)
{
	LLViewerParcelMgr::getInstance()->sendParcelGodForceOwner( gAgent.getID() );
}

void handle_force_parcel_to_content(void*)
{
	LLViewerParcelMgr::getInstance()->sendParcelGodForceToContent();
}

void handle_claim_public_land(void*)
{
	if (LLViewerParcelMgr::getInstance()->getSelectionRegion() != gAgent.getRegion())
	{
		LLNotificationsUtil::add("ClaimPublicLand");
		return;
	}

	LLVector3d west_south_global;
	LLVector3d east_north_global;
	LLViewerParcelMgr::getInstance()->getSelection(west_south_global, east_north_global);
	LLVector3 west_south = gAgent.getPosAgentFromGlobal(west_south_global);
	LLVector3 east_north = gAgent.getPosAgentFromGlobal(east_north_global);

	LLMessageSystem* msg = gMessageSystem;
	msg->newMessage("GodlikeMessage");
	msg->nextBlock("AgentData");
	msg->addUUID("AgentID", gAgent.getID());
	msg->addUUID("SessionID", gAgent.getSessionID());
	msg->addUUIDFast(_PREHASH_TransactionID, LLUUID::null); //not used
	msg->nextBlock("MethodData");
	msg->addString("Method", "claimpublicland");
	msg->addUUID("Invoice", LLUUID::null);
	std::string buffer;
	buffer = llformat( "%f", west_south.mV[VX]);
	msg->nextBlock("ParamList");
	msg->addString("Parameter", buffer);
	buffer = llformat( "%f", west_south.mV[VY]);
	msg->nextBlock("ParamList");
	msg->addString("Parameter", buffer);
	buffer = llformat( "%f", east_north.mV[VX]);
	msg->nextBlock("ParamList");
	msg->addString("Parameter", buffer);
	buffer = llformat( "%f", east_north.mV[VY]);
	msg->nextBlock("ParamList");
	msg->addString("Parameter", buffer);
	gAgent.sendReliableMessage();
}



// HACK for easily testing new avatar geometry
void handle_god_request_avatar_geometry(void *)
{
	if (gAgent.isGodlike())
	{
		LLSelectMgr::getInstance()->sendGodlikeRequest("avatar toggle", "");
	}
}

static bool get_derezzable_objects(
	EDeRezDestination dest,
	std::string& error,
	LLViewerRegion*& first_region,
	std::vector<LLViewerObjectPtr>* derez_objectsp,
	bool only_check = false)
{
	bool found = false;

	LLObjectSelectionHandle selection = LLSelectMgr::getInstance()->getSelection();
	
	if (derez_objectsp)
		derez_objectsp->reserve(selection->getRootObjectCount());

	// Check conditions that we can't deal with, building a list of
	// everything that we'll actually be derezzing.
	for (LLObjectSelection::valid_root_iterator iter = selection->valid_root_begin();
		 iter != selection->valid_root_end(); iter++)
	{
		LLSelectNode* node = *iter;
		LLViewerObject* object = node->getObject();
		LLViewerRegion* region = object->getRegion();
		if (!first_region)
		{
			first_region = region;
		}
		else
		{
			if(region != first_region)
			{
				// Derez doesn't work at all if the some of the objects
				// are in regions besides the first object selected.
				
				// ...crosses region boundaries
				error = "AcquireErrorObjectSpan";
				break;
			}
		}
		if (object->isAvatar())
		{
			// ...don't acquire avatars
			continue;
		}

		// If AssetContainers are being sent back, they will appear as 
		// boxes in the owner's inventory.
		if (object->getNVPair("AssetContainer")
			&& dest != DRD_RETURN_TO_OWNER)
		{
			// this object is an asset container, derez its contents, not it
			LL_WARNS() << "Attempt to derez deprecated AssetContainer object type not supported." << LL_ENDL;
			/*
			object->requestInventory(container_inventory_arrived, 
				(void *)(BOOL)(DRD_TAKE_INTO_AGENT_INVENTORY == dest));
			*/
			continue;
		}
		BOOL can_derez_current = FALSE;
		switch(dest)
		{
		case DRD_TAKE_INTO_AGENT_INVENTORY:
		case DRD_TRASH:
			if (!object->isPermanentEnforced() &&
				((node->mPermissions->allowTransferTo(gAgent.getID()) && object->permModify())
				|| (node->allowOperationOnNode(PERM_OWNER, GP_OBJECT_MANIPULATE))))
			{
				can_derez_current = TRUE;
			}
			break;

		case DRD_RETURN_TO_OWNER:
			can_derez_current = TRUE;
			break;

		default:
			if((node->mPermissions->allowTransferTo(gAgent.getID())
				&& object->permCopy())
			   || gAgent.isGodlike())
			{
				can_derez_current = TRUE;
			}
			break;
		}
		if(can_derez_current)
		{
			found = true;

			if (only_check)
				// one found, no need to traverse to the end
				break;

			if (derez_objectsp)
				derez_objectsp->push_back(object);

		}
	}

	return found;
}

static bool can_derez(EDeRezDestination dest)
{
	LLViewerRegion* first_region = NULL;
	std::string error;
	return get_derezzable_objects(dest, error, first_region, NULL, true);
}

static void derez_objects(
	EDeRezDestination dest,
	const LLUUID& dest_id,
	LLViewerRegion*& first_region,
	std::string& error,
	std::vector<LLViewerObjectPtr>* objectsp)
{
	std::vector<LLViewerObjectPtr> derez_objects;

	if (!objectsp) // if objects to derez not specified
	{
		// get them from selection
		if (!get_derezzable_objects(dest, error, first_region, &derez_objects, false))
		{
			LL_WARNS() << "No objects to derez" << LL_ENDL;
			return;
		}

		objectsp = &derez_objects;
	}


	if(gAgentCamera.cameraMouselook())
	{
		gAgentCamera.changeCameraToDefault();
	}

	// This constant is based on (1200 - HEADER_SIZE) / 4 bytes per
	// root.  I lopped off a few (33) to provide a bit
	// pad. HEADER_SIZE is currently 67 bytes, most of which is UUIDs.
	// This gives us a maximum of 63500 root objects - which should
	// satisfy anybody.
	const S32 MAX_ROOTS_PER_PACKET = 250;
	const S32 MAX_PACKET_COUNT = 254;
	F32 packets = ceil((F32)objectsp->size() / (F32)MAX_ROOTS_PER_PACKET);
	if(packets > (F32)MAX_PACKET_COUNT)
	{
		error = "AcquireErrorTooManyObjects";
	}

	if(error.empty() && objectsp->size() > 0)
	{
		U8 d = (U8)dest;
		LLUUID tid;
		tid.generate();
		U8 packet_count = (U8)packets;
		S32 object_index = 0;
		S32 objects_in_packet = 0;
		LLMessageSystem* msg = gMessageSystem;
		for(U8 packet_number = 0;
			packet_number < packet_count;
			++packet_number)
		{
			msg->newMessageFast(_PREHASH_DeRezObject);
			msg->nextBlockFast(_PREHASH_AgentData);
			msg->addUUIDFast(_PREHASH_AgentID, gAgent.getID());
			msg->addUUIDFast(_PREHASH_SessionID, gAgent.getSessionID());
			msg->nextBlockFast(_PREHASH_AgentBlock);
			msg->addUUIDFast(_PREHASH_GroupID, gAgent.getGroupID());
			msg->addU8Fast(_PREHASH_Destination, d);	
			msg->addUUIDFast(_PREHASH_DestinationID, dest_id);
			msg->addUUIDFast(_PREHASH_TransactionID, tid);
			msg->addU8Fast(_PREHASH_PacketCount, packet_count);
			msg->addU8Fast(_PREHASH_PacketNumber, packet_number);
			objects_in_packet = 0;
			while((object_index < objectsp->size())
				  && (objects_in_packet++ < MAX_ROOTS_PER_PACKET))

			{
				LLViewerObject* object = objectsp->at(object_index++);
				msg->nextBlockFast(_PREHASH_ObjectData);
				msg->addU32Fast(_PREHASH_ObjectLocalID, object->getLocalID());
				// VEFFECT: DerezObject
				LLHUDEffectSpiral* effectp = (LLHUDEffectSpiral*)LLHUDManager::getInstance()->createViewerEffect(LLHUDObject::LL_HUD_EFFECT_POINT, TRUE);
				effectp->setPositionGlobal(object->getPositionGlobal());
				effectp->setColor(LLColor4U(gAgent.getEffectColor()));
			}
			msg->sendReliable(first_region->getHost());
		}
		make_ui_sound("UISndObjectRezOut");

		// Busy count decremented by inventory update, so only increment
		// if will be causing an update.
		if (dest != DRD_RETURN_TO_OWNER)
		{
			gViewerWindow->getWindow()->incBusyCount();
		}
	}
	else if(!error.empty())
	{
		LLNotificationsUtil::add(error);
	}
}

static void derez_objects(EDeRezDestination dest, const LLUUID& dest_id)
{
	LLViewerRegion* first_region = NULL;
	std::string error;
	derez_objects(dest, dest_id, first_region, error, NULL);
}

void handle_take_copy()
{
	if (LLSelectMgr::getInstance()->getSelection()->isEmpty()) return;

// [RLVa:KB] - Checked: 2010-03-07 (RLVa-1.2.0c) | Modified: RLVa-1.2.0a
	if ( (rlv_handler_t::isEnabled()) && (!RlvActions::canStand()) )
	{
		// Allow only if the avie isn't sitting on any of the selected objects
		LLObjectSelectionHandle hSel = LLSelectMgr::getInstance()->getSelection();
		RlvSelectIsSittingOn f(gAgentAvatarp);
		if ( (hSel.notNull()) && (hSel->getFirstRootNode(&f, TRUE) != NULL) )
			return;
	}
// [/RLVa:KB]

	const LLUUID category_id = gInventory.findCategoryUUIDForType(LLFolderType::FT_OBJECT);
	derez_objects(DRD_ACQUIRE_TO_AGENT_INVENTORY, category_id);
}

// You can return an object to its owner if it is on your land.
class LLObjectReturn : public view_listener_t
{
public:
	LLObjectReturn() : mFirstRegion(NULL) {}

private:
	bool handleEvent(const LLSD& userdata)
	{
		if (LLSelectMgr::getInstance()->getSelection()->isEmpty()) return true;
// [RLVa:KB] - Checked: 2010-03-24 (RLVa-1.4.0a) | Modified: RLVa-1.0.0b
		if ( (rlv_handler_t::isEnabled()) && (!rlvCanDeleteOrReturn()) ) return true;
// [/RLVa:KB]

		mObjectSelection = LLSelectMgr::getInstance()->getEditSelection();

		// Save selected objects, so that we still know what to return after the confirmation dialog resets selection.
		get_derezzable_objects(DRD_RETURN_TO_OWNER, mError, mFirstRegion, &mReturnableObjects);

		LLNotificationsUtil::add("ReturnToOwner", LLSD(), LLSD(), boost::bind(&LLObjectReturn::onReturnToOwner, this, _1, _2));
		return true;
	}

	bool onReturnToOwner(const LLSD& notification, const LLSD& response)
	{
		S32 option = LLNotificationsUtil::getSelectedOption(notification, response);
		if (0 == option)
		{
			// Ignore category ID for this derez destination.
			derez_objects(DRD_RETURN_TO_OWNER, LLUUID::null, mFirstRegion, mError, &mReturnableObjects);
		}

		mReturnableObjects.clear();
		mError.clear();
		mFirstRegion = NULL;

		// drop reference to current selection
		mObjectSelection = NULL;
		return false;
	}

	LLObjectSelectionHandle mObjectSelection;

	std::vector<LLViewerObjectPtr> mReturnableObjects;
	std::string mError;
	LLViewerRegion* mFirstRegion;
};


// Allow return to owner if one or more of the selected items is
// over land you own.
class LLObjectEnableReturn : public view_listener_t
{
	bool handleEvent(const LLSD& userdata)
	{
		if (LLSelectMgr::getInstance()->getSelection()->isEmpty())
		{
			// Do not enable if nothing selected
			return false;
		}
// [RLVa:KB] - Checked: 2011-05-28 (RLVa-1.4.0a) | Modified: RLVa-1.4.0a
		if ( (rlv_handler_t::isEnabled()) && (!rlvCanDeleteOrReturn()) )
		{
			return false;
		}
// [/RLVa:KB]
#ifdef HACKED_GODLIKE_VIEWER
		bool new_value = true;
#else
		bool new_value = false;
		if (gAgent.isGodlike())
		{
			new_value = true;
		}
		else
		{
			new_value = can_derez(DRD_RETURN_TO_OWNER);
		}
#endif
		return new_value;
	}
};

void force_take_copy(void*)
{
	if (LLSelectMgr::getInstance()->getSelection()->isEmpty()) return;
	const LLUUID category_id = gInventory.findCategoryUUIDForType(LLFolderType::FT_OBJECT);
	derez_objects(DRD_FORCE_TO_GOD_INVENTORY, category_id);
}

void handle_take()
{
	// we want to use the folder this was derezzed from if it's
	// available. Otherwise, derez to the normal place.
//	if(LLSelectMgr::getInstance()->getSelection()->isEmpty())
// [RLVa:KB] - Checked: 2010-03-24 (RLVa-1.2.0e) | Modified: RLVa-1.0.0b
	if ( (LLSelectMgr::getInstance()->getSelection()->isEmpty()) || ((rlv_handler_t::isEnabled()) && (!rlvCanDeleteOrReturn())) )
// [/RLVa:KB]
	{
		return;
	}

	BOOL you_own_everything = TRUE;
	BOOL locked_but_takeable_object = FALSE;
	LLUUID category_id;
	
	for (LLObjectSelection::root_iterator iter = LLSelectMgr::getInstance()->getSelection()->root_begin();
		 iter != LLSelectMgr::getInstance()->getSelection()->root_end(); iter++)
	{
		LLSelectNode* node = *iter;
		LLViewerObject* object = node->getObject();
		if(object)
		{
			if(!object->permYouOwner())
			{
				you_own_everything = FALSE;
			}

			if(!object->permMove())
			{
				locked_but_takeable_object = TRUE;
			}
		}
		if(node->mFolderID.notNull())
		{
			if(category_id.isNull())
			{
				category_id = node->mFolderID;
			}
			else if(category_id != node->mFolderID)
			{
				// we have found two potential destinations. break out
				// now and send to the default location.
				category_id.setNull();
				break;
			}
		}
	}
	if(category_id.notNull())
	{
		// there is an unambiguous destination. See if this agent has
		// such a location and it is not in the trash or library
		if(!gInventory.getCategory(category_id))
		{
			// nope, set to NULL.
			category_id.setNull();
		}
		if(category_id.notNull())
		{
		        // check trash
			const LLUUID trash = gInventory.findCategoryUUIDForType(LLFolderType::FT_TRASH);
			if(category_id == trash || gInventory.isObjectDescendentOf(category_id, trash))
			{
				category_id.setNull();
			}

			// check library
			if(gInventory.isObjectDescendentOf(category_id, gInventory.getLibraryRootFolderID()))
			{
				category_id.setNull();
			}

		}
	}
	if(category_id.isNull())
	{
		category_id = gInventory.findCategoryUUIDForType(LLFolderType::FT_OBJECT);
	}
	LLSD payload;
	payload["folder_id"] = category_id;

	LLNotification::Params params("ConfirmObjectTakeLock");
	params.payload(payload);
	// MAINT-290
	// Reason: Showing the confirmation dialog resets object selection,	thus there is nothing to derez.
	// Fix: pass selection to the confirm_take, so that selection doesn't "die" after confirmation dialog is opened
	params.functor.function(boost::bind(confirm_take, _1, _2, LLSelectMgr::instance().getSelection()));

	if(locked_but_takeable_object ||
	   !you_own_everything)
	{
		if(locked_but_takeable_object && you_own_everything)
		{
			params.name("ConfirmObjectTakeLock");
		}
		else if(!locked_but_takeable_object && !you_own_everything)
		{
			params.name("ConfirmObjectTakeNoOwn");
		}
		else
		{
			params.name("ConfirmObjectTakeLockNoOwn");
		}
	
		LLNotifications::instance().add(params);
	}
	else
	{
		LLNotifications::instance().forceResponse(params, 0);
	}
}

void handle_object_show_inspector()
{
	LLObjectSelectionHandle selection = LLSelectMgr::getInstance()->getSelection();
	LLViewerObject* objectp = selection->getFirstRootObject(TRUE);
 	if (!objectp)
 	{
 		return;
 	}

	LLSD params;
	params["object_id"] = objectp->getID();
	LLFloaterReg::showInstance("inspect_object", params);
}

void handle_avatar_show_inspector()
{
	LLVOAvatar* avatar = find_avatar_from_object( LLSelectMgr::getInstance()->getSelection()->getPrimaryObject() );
	if(avatar)
	{
		LLSD params;
		params["avatar_id"] = avatar->getID();
		LLFloaterReg::showInstance("inspect_avatar", params);
	}
}



bool confirm_take(const LLSD& notification, const LLSD& response, LLObjectSelectionHandle selection_handle)
{
	S32 option = LLNotificationsUtil::getSelectedOption(notification, response);
	if(enable_take() && (option == 0))
	{
		derez_objects(DRD_TAKE_INTO_AGENT_INVENTORY, notification["payload"]["folder_id"].asUUID());
	}
	return false;
}

// You can take an item when it is public and transferrable, or when
// you own it. We err on the side of enabling the item when at least
// one item selected can be copied to inventory.
BOOL enable_take()
{
//	if (sitting_on_selection())
// [RLVa:KB] - Checked: 2010-03-24 (RLVa-1.2.0e) | Modified: RLVa-1.0.0b
	if ( (sitting_on_selection()) || ((rlv_handler_t::isEnabled()) && (!rlvCanDeleteOrReturn())) )
// [/RLVa:KB]
	{
		return FALSE;
	}

	for (LLObjectSelection::valid_root_iterator iter = LLSelectMgr::getInstance()->getSelection()->valid_root_begin();
		 iter != LLSelectMgr::getInstance()->getSelection()->valid_root_end(); iter++)
	{
		LLSelectNode* node = *iter;
		LLViewerObject* object = node->getObject();
		if (object->isAvatar())
		{
			// ...don't acquire avatars
			continue;
		}

#ifdef HACKED_GODLIKE_VIEWER
		return TRUE;
#else
# ifdef TOGGLE_HACKED_GODLIKE_VIEWER
		if (LLGridManager::getInstance()->isInSLBeta() 
            && gAgent.isGodlike())
		{
			return TRUE;
		}
# endif
		if(!object->isPermanentEnforced() &&
			((node->mPermissions->allowTransferTo(gAgent.getID())
			&& object->permModify())
			|| (node->mPermissions->getOwner() == gAgent.getID())))
		{
			return TRUE;
		}
#endif
	}
	return FALSE;
}


void handle_buy_or_take()
{
	if (LLSelectMgr::getInstance()->getSelection()->isEmpty())
	{
		return;
	}

	if (is_selection_buy_not_take())
	{
		S32 total_price = selection_price();

		if (total_price <= gStatusBar->getBalance() || total_price == 0)
		{
			handle_buy();
		}
		else
		{
			LLStringUtil::format_map_t args;
			args["AMOUNT"] = llformat("%d", total_price);
			LLBuyCurrencyHTML::openCurrencyFloater( LLTrans::getString( "BuyingCosts", args ), total_price );
		}
	}
	else
	{
		handle_take();
	}
}

bool visible_buy_object()
{
	return is_selection_buy_not_take() && enable_buy_object();
}

bool visible_take_object()
{
	return !is_selection_buy_not_take() && enable_take();
}

bool tools_visible_buy_object()
{
	return is_selection_buy_not_take();
}

bool tools_visible_take_object()
{
	return !is_selection_buy_not_take();
}

bool enable_how_to_visible(const LLSD& param)
{
	LLFloaterWebContent::Params p;
	p.target = "__help_how_to";
	return LLFloaterReg::instanceVisible("how_to", p);
}

class LLToolsEnableBuyOrTake : public view_listener_t
{
	bool handleEvent(const LLSD& userdata)
	{
		bool is_buy = is_selection_buy_not_take();
		bool new_value = is_buy ? enable_buy_object() : enable_take();
		return new_value;
	}
};

// This is a small helper function to determine if we have a buy or a
// take in the selection. This method is to help with the aliasing
// problems of putting buy and take in the same pie menu space. After
// a fair amont of discussion, it was determined to prefer buy over
// take. The reasoning follows from the fact that when users walk up
// to buy something, they will click on one or more items. Thus, if
// anything is for sale, it becomes a buy operation, and the server
// will group all of the buy items, and copyable/modifiable items into
// one package and give the end user as much as the permissions will
// allow. If the user wanted to take something, they will select fewer
// and fewer items until only 'takeable' items are left. The one
// exception is if you own everything in the selection that is for
// sale, in this case, you can't buy stuff from yourself, so you can
// take it.
// return value = TRUE if selection is a 'buy'.
//                FALSE if selection is a 'take'
BOOL is_selection_buy_not_take()
{
	for (LLObjectSelection::root_iterator iter = LLSelectMgr::getInstance()->getSelection()->root_begin();
		 iter != LLSelectMgr::getInstance()->getSelection()->root_end(); iter++)
	{
		LLSelectNode* node = *iter;
		LLViewerObject* obj = node->getObject();
		if(obj && !(obj->permYouOwner()) && (node->mSaleInfo.isForSale()))
		{
			// you do not own the object and it is for sale, thus,
			// it's a buy
			return TRUE;
		}
	}
	return FALSE;
}

S32 selection_price()
{
	S32 total_price = 0;
	for (LLObjectSelection::root_iterator iter = LLSelectMgr::getInstance()->getSelection()->root_begin();
		 iter != LLSelectMgr::getInstance()->getSelection()->root_end(); iter++)
	{
		LLSelectNode* node = *iter;
		LLViewerObject* obj = node->getObject();
		if(obj && !(obj->permYouOwner()) && (node->mSaleInfo.isForSale()))
		{
			// you do not own the object and it is for sale.
			// Add its price.
			total_price += node->mSaleInfo.getSalePrice();
		}
	}

	return total_price;
}
/*
bool callback_show_buy_currency(const LLSD& notification, const LLSD& response)
{
	S32 option = LLNotificationsUtil::getSelectedOption(notification, response);
	if (0 == option)
	{
		LL_INFOS() << "Loading page " << LLNotifications::instance().getGlobalString("BUY_CURRENCY_URL") << LL_ENDL;
		LLWeb::loadURL(LLNotifications::instance().getGlobalString("BUY_CURRENCY_URL"));
	}
	return false;
}
*/

void show_buy_currency(const char* extra)
{
	// Don't show currency web page for branded clients.
/*
	std::ostringstream mesg;
	if (extra != NULL)
	{	
		mesg << extra << "\n \n";
	}
	mesg << "Go to " << LLNotifications::instance().getGlobalString("BUY_CURRENCY_URL")<< "\nfor information on purchasing currency?";
*/
	LLSD args;
	if (extra != NULL)
	{
		args["EXTRA"] = extra;
	}
	LLNotificationsUtil::add("PromptGoToCurrencyPage", args);//, LLSD(), callback_show_buy_currency);
}

void handle_buy()
{
	if (LLSelectMgr::getInstance()->getSelection()->isEmpty()) return;

	LLSaleInfo sale_info;
	BOOL valid = LLSelectMgr::getInstance()->selectGetSaleInfo(sale_info);
	if (!valid) return;

	S32 price = sale_info.getSalePrice();
	
	if (price > 0 && price > gStatusBar->getBalance())
	{
		LLStringUtil::format_map_t args;
		args["AMOUNT"] = llformat("%d", price);
		LLBuyCurrencyHTML::openCurrencyFloater( LLTrans::getString("this_object_costs", args), price );
		return;
	}

	if (sale_info.getSaleType() == LLSaleInfo::FS_CONTENTS)
	{
		handle_buy_contents(sale_info);
	}
	else
	{
		handle_buy_object(sale_info);
	}
}

bool anyone_copy_selection(LLSelectNode* nodep)
{
	bool perm_copy = (bool)(nodep->getObject()->permCopy());
	bool all_copy = (bool)(nodep->mPermissions->getMaskEveryone() & PERM_COPY);
	return perm_copy && all_copy;
}

bool for_sale_selection(LLSelectNode* nodep)
{
	return nodep->mSaleInfo.isForSale()
		&& nodep->mPermissions->getMaskOwner() & PERM_TRANSFER
		&& (nodep->mPermissions->getMaskOwner() & PERM_COPY
			|| nodep->mSaleInfo.getSaleType() != LLSaleInfo::FS_COPY);
}

BOOL sitting_on_selection()
{
	LLSelectNode* node = LLSelectMgr::getInstance()->getSelection()->getFirstRootNode();
	if (!node)
	{
		return FALSE;
	}

	if (!node->mValid)
	{
		return FALSE;
	}

	LLViewerObject* root_object = node->getObject();
	if (!root_object)
	{
		return FALSE;
	}

	// Need to determine if avatar is sitting on this object
	if (!isAgentAvatarValid()) return FALSE;

	return (gAgentAvatarp->isSitting() && gAgentAvatarp->getRoot() == root_object);
}

class LLToolsSaveToObjectInventory : public view_listener_t
{
	bool handleEvent(const LLSD& userdata)
	{
		LLSelectNode* node = LLSelectMgr::getInstance()->getSelection()->getFirstRootNode();
		if(node && (node->mValid) && (!node->mFromTaskID.isNull()))
		{
			// *TODO: check to see if the fromtaskid object exists.
			derez_objects(DRD_SAVE_INTO_TASK_INVENTORY, node->mFromTaskID);
		}
		return true;
	}
};

class LLToolsEnablePathfinding : public view_listener_t
{
	bool handleEvent(const LLSD& userdata)
	{
		return (LLPathfindingManager::getInstance() != NULL) && LLPathfindingManager::getInstance()->isPathfindingEnabledForCurrentRegion();
	}
};

class LLToolsEnablePathfindingView : public view_listener_t
{
	bool handleEvent(const LLSD& userdata)
	{
		return (LLPathfindingManager::getInstance() != NULL) && LLPathfindingManager::getInstance()->isPathfindingEnabledForCurrentRegion() && LLPathfindingManager::getInstance()->isPathfindingViewEnabled();
	}
};

class LLToolsDoPathfindingRebakeRegion : public view_listener_t
{
	bool handleEvent(const LLSD& userdata)
	{
		bool hasPathfinding = (LLPathfindingManager::getInstance() != NULL);

		if (hasPathfinding)
		{
			LLMenuOptionPathfindingRebakeNavmesh::getInstance()->sendRequestRebakeNavmesh();
		}

		return hasPathfinding;
	}
};

class LLToolsEnablePathfindingRebakeRegion : public view_listener_t
{
	bool handleEvent(const LLSD& userdata)
	{
		bool returnValue = false;

		if (LLPathfindingManager::getInstance() != NULL)
		{
			LLMenuOptionPathfindingRebakeNavmesh *rebakeInstance = LLMenuOptionPathfindingRebakeNavmesh::getInstance();
			returnValue = (rebakeInstance->canRebakeRegion() &&
				(rebakeInstance->getMode() == LLMenuOptionPathfindingRebakeNavmesh::kRebakeNavMesh_Available));
		}
		return returnValue;
	}
};

// Round the position of all root objects to the grid
class LLToolsSnapObjectXY : public view_listener_t
{
	bool handleEvent(const LLSD& userdata)
	{
		F64 snap_size = (F64)gSavedSettings.getF32("GridResolution");

		for (LLObjectSelection::root_iterator iter = LLSelectMgr::getInstance()->getSelection()->root_begin();
			 iter != LLSelectMgr::getInstance()->getSelection()->root_end(); iter++)
		{
			LLSelectNode* node = *iter;
			LLViewerObject* obj = node->getObject();
			if (obj->permModify())
			{
				LLVector3d pos_global = obj->getPositionGlobal();
				F64 round_x = fmod(pos_global.mdV[VX], snap_size);
				if (round_x < snap_size * 0.5)
				{
					// closer to round down
					pos_global.mdV[VX] -= round_x;
				}
				else
				{
					// closer to round up
					pos_global.mdV[VX] -= round_x;
					pos_global.mdV[VX] += snap_size;
				}

				F64 round_y = fmod(pos_global.mdV[VY], snap_size);
				if (round_y < snap_size * 0.5)
				{
					pos_global.mdV[VY] -= round_y;
				}
				else
				{
					pos_global.mdV[VY] -= round_y;
					pos_global.mdV[VY] += snap_size;
				}

				obj->setPositionGlobal(pos_global, FALSE);
			}
		}
		LLSelectMgr::getInstance()->sendMultipleUpdate(UPD_POSITION);
		return true;
	}
};

// Determine if the option to cycle between linked prims is shown
class LLToolsEnableSelectNextPart : public view_listener_t
{
	bool handleEvent(const LLSD& userdata)
	{
		bool new_value = (gSavedSettings.getBOOL("EditLinkedParts") &&
				 !LLSelectMgr::getInstance()->getSelection()->isEmpty());
		return new_value;
	}
};

// Cycle selection through linked children in selected object.
// FIXME: Order of children list is not always the same as sim's idea of link order. This may confuse
// resis. Need link position added to sim messages to address this.
class LLToolsSelectNextPart : public view_listener_t
{
	bool handleEvent(const LLSD& userdata)
	{
		S32 object_count = LLSelectMgr::getInstance()->getSelection()->getObjectCount();
		if (gSavedSettings.getBOOL("EditLinkedParts") && object_count)
		{
			LLViewerObject* selected = LLSelectMgr::getInstance()->getSelection()->getFirstObject();
			if (selected && selected->getRootEdit())
			{
				bool fwd = (userdata.asString() == "next");
				bool prev = (userdata.asString() == "previous");
				bool ifwd = (userdata.asString() == "includenext");
				bool iprev = (userdata.asString() == "includeprevious");
				LLViewerObject* to_select = NULL;
				LLViewerObject::child_list_t children = selected->getRootEdit()->getChildren();
				children.push_front(selected->getRootEdit());	// need root in the list too

				for (LLViewerObject::child_list_t::iterator iter = children.begin(); iter != children.end(); ++iter)
				{
					if ((*iter)->isSelected())
					{
						if (object_count > 1 && (fwd || prev))	// multiple selection, find first or last selected if not include
						{
							to_select = *iter;
							if (fwd)
							{
								// stop searching if going forward; repeat to get last hit if backward
								break;
							}
						}
						else if ((object_count == 1) || (ifwd || iprev))	// single selection or include
						{
							if (fwd || ifwd)
							{
								++iter;
								while (iter != children.end() && ((*iter)->isAvatar() || (ifwd && (*iter)->isSelected())))
								{
									++iter;	// skip sitting avatars and selected if include
								}
							}
							else // backward
							{
								iter = (iter == children.begin() ? children.end() : iter);
								--iter;
								while (iter != children.begin() && ((*iter)->isAvatar() || (iprev && (*iter)->isSelected())))
								{
									--iter;	// skip sitting avatars and selected if include
								}
							}
							iter = (iter == children.end() ? children.begin() : iter);
							to_select = *iter;
							break;
						}
					}
				}

				if (to_select)
				{
					if (gFocusMgr.childHasKeyboardFocus(gFloaterTools))
					{
						gFocusMgr.setKeyboardFocus(NULL);	// force edit toolbox to commit any changes
					}
					if (fwd || prev)
					{
						LLSelectMgr::getInstance()->deselectAll();
					}
					LLSelectMgr::getInstance()->selectObjectOnly(to_select);
					return true;
				}
			}
		}
		return true;
	}
};

class LLToolsStopAllAnimations : public view_listener_t
{
	bool handleEvent(const LLSD& userdata)
	{
		// <FS:Ansariel> Allow legacy stop animations without revoking script permissions
		//gAgent.stopCurrentAnimations();
		std::string param = userdata.asString();
		if (param.empty() || param == "stoprevoke")
		{
			gAgent.stopCurrentAnimations();
		}
		else if (param == "stop")
		{
			gAgent.stopCurrentAnimations(true);
		}
		// </FS:Ansariel>
		return true;
	}
};

class LLToolsReleaseKeys : public view_listener_t
{
	bool handleEvent(const LLSD& userdata)
	{
// [RLVa:KB] - Checked: 2010-04-19 (RLVa-1.2.0f) | Modified: RLVa-1.0.5a
		if ( (rlv_handler_t::isEnabled()) && (gRlvAttachmentLocks.hasLockedAttachmentPoint(RLV_LOCK_REMOVE)) )
			return true;
// [/RLVa:KB]

		gAgent.forceReleaseControls();
		return true;
	}
};

class LLToolsEnableReleaseKeys : public view_listener_t
{
	bool handleEvent(const LLSD& userdata)
	{
// [RLVa:KB] - Checked: 2010-04-19 (RLVa-1.2.0f) | Modified: RLVa-1.0.5a
		return (gAgent.anyControlGrabbed()) && 
			( (!rlv_handler_t::isEnabled()) || (!gRlvAttachmentLocks.hasLockedAttachmentPoint(RLV_LOCK_REMOVE)) );
// [/RLVa:KB]
//		return gAgent.anyControlGrabbed();
	}
};


class LLEditEnableCut : public view_listener_t
{
	bool handleEvent(const LLSD& userdata)
	{
		bool new_value = LLEditMenuHandler::gEditMenuHandler && LLEditMenuHandler::gEditMenuHandler->canCut();
		return new_value;
	}
};

class LLEditCut : public view_listener_t
{
	bool handleEvent(const LLSD& userdata)
	{
		if( LLEditMenuHandler::gEditMenuHandler )
		{
			LLEditMenuHandler::gEditMenuHandler->cut();
		}
		return true;
	}
};

class LLEditEnableCopy : public view_listener_t
{
	bool handleEvent(const LLSD& userdata)
	{
		bool new_value = LLEditMenuHandler::gEditMenuHandler && LLEditMenuHandler::gEditMenuHandler->canCopy();
		return new_value;
	}
};

class LLEditCopy : public view_listener_t
{
	bool handleEvent(const LLSD& userdata)
	{
		if( LLEditMenuHandler::gEditMenuHandler )
		{
			LLEditMenuHandler::gEditMenuHandler->copy();
		}
		return true;
	}
};

class LLEditEnablePaste : public view_listener_t
{
	bool handleEvent(const LLSD& userdata)
	{
		bool new_value = LLEditMenuHandler::gEditMenuHandler && LLEditMenuHandler::gEditMenuHandler->canPaste();
		return new_value;
	}
};

class LLEditPaste : public view_listener_t
{
	bool handleEvent(const LLSD& userdata)
	{
		if( LLEditMenuHandler::gEditMenuHandler )
		{
			LLEditMenuHandler::gEditMenuHandler->paste();
		}
		return true;
	}
};

class LLEditEnableDelete : public view_listener_t
{
	bool handleEvent(const LLSD& userdata)
	{
		bool new_value = LLEditMenuHandler::gEditMenuHandler && LLEditMenuHandler::gEditMenuHandler->canDoDelete();
		return new_value;
	}
};

class LLEditDelete : public view_listener_t
{
	bool handleEvent(const LLSD& userdata)
	{
		// If a text field can do a deletion, it gets precedence over deleting
		// an object in the world.
		if( LLEditMenuHandler::gEditMenuHandler && LLEditMenuHandler::gEditMenuHandler->canDoDelete())
		{
			LLEditMenuHandler::gEditMenuHandler->doDelete();
		}

		// and close any pie/context menus when done
		gMenuHolder->hideMenus();

		// When deleting an object we may not actually be done
		// Keep selection so we know what to delete when confirmation is needed about the delete
		gMenuObject->hide();
		return true;
	}
};

void handle_spellcheck_replace_with_suggestion(const LLUICtrl* ctrl, const LLSD& param)
{
	const LLContextMenu* menu = dynamic_cast<const LLContextMenu*>(ctrl->getParent());
	LLSpellCheckMenuHandler* spellcheck_handler = (menu) ? dynamic_cast<LLSpellCheckMenuHandler*>(menu->getSpawningView()) : NULL;
	if ( (!spellcheck_handler) || (!spellcheck_handler->getSpellCheck()) )
	{
		return;
	}

	U32 index = 0;
	if ( (!LLStringUtil::convertToU32(param.asString(), index)) || (index >= spellcheck_handler->getSuggestionCount()) )
	{
		return;
	}

	spellcheck_handler->replaceWithSuggestion(index);
}

bool visible_spellcheck_suggestion(LLUICtrl* ctrl, const LLSD& param)
{
	LLMenuItemGL* item = dynamic_cast<LLMenuItemGL*>(ctrl);
	const LLContextMenu* menu = (item) ? dynamic_cast<const LLContextMenu*>(item->getParent()) : NULL;
	const LLSpellCheckMenuHandler* spellcheck_handler = (menu) ? dynamic_cast<const LLSpellCheckMenuHandler*>(menu->getSpawningView()) : NULL;
	if ( (!spellcheck_handler) || (!spellcheck_handler->getSpellCheck()) )
	{
		return false;
	}

	U32 index = 0;
	if ( (!LLStringUtil::convertToU32(param.asString(), index)) || (index >= spellcheck_handler->getSuggestionCount()) )
	{
		return false;
	}

	item->setLabel(spellcheck_handler->getSuggestion(index));
	return true;
}

void handle_spellcheck_add_to_dictionary(const LLUICtrl* ctrl)
{
	const LLContextMenu* menu = dynamic_cast<const LLContextMenu*>(ctrl->getParent());
	LLSpellCheckMenuHandler* spellcheck_handler = (menu) ? dynamic_cast<LLSpellCheckMenuHandler*>(menu->getSpawningView()) : NULL;
	if ( (spellcheck_handler) && (spellcheck_handler->canAddToDictionary()) )
	{
		spellcheck_handler->addToDictionary();
	}
}

bool enable_spellcheck_add_to_dictionary(const LLUICtrl* ctrl)
{
	const LLContextMenu* menu = dynamic_cast<const LLContextMenu*>(ctrl->getParent());
	const LLSpellCheckMenuHandler* spellcheck_handler = (menu) ? dynamic_cast<const LLSpellCheckMenuHandler*>(menu->getSpawningView()) : NULL;
	return (spellcheck_handler) && (spellcheck_handler->canAddToDictionary());
}

void handle_spellcheck_add_to_ignore(const LLUICtrl* ctrl)
{
	const LLContextMenu* menu = dynamic_cast<const LLContextMenu*>(ctrl->getParent());
	LLSpellCheckMenuHandler* spellcheck_handler = (menu) ? dynamic_cast<LLSpellCheckMenuHandler*>(menu->getSpawningView()) : NULL;
	if ( (spellcheck_handler) && (spellcheck_handler->canAddToIgnore()) )
	{
		spellcheck_handler->addToIgnore();
	}
}

bool enable_spellcheck_add_to_ignore(const LLUICtrl* ctrl)
{
	const LLContextMenu* menu = dynamic_cast<const LLContextMenu*>(ctrl->getParent());
	const LLSpellCheckMenuHandler* spellcheck_handler = (menu) ? dynamic_cast<const LLSpellCheckMenuHandler*>(menu->getSpawningView()) : NULL;
	return (spellcheck_handler) && (spellcheck_handler->canAddToIgnore());
}

bool enable_object_return()
{
	return (!LLSelectMgr::getInstance()->getSelection()->isEmpty() &&
		(gAgent.isGodlike() || can_derez(DRD_RETURN_TO_OWNER)));
}

bool enable_object_delete()
{
	bool new_value = 
#ifdef HACKED_GODLIKE_VIEWER
	TRUE;
#else
# ifdef TOGGLE_HACKED_GODLIKE_VIEWER
	(LLGridManager::getInstance()->isInSLBeta()
     && gAgent.isGodlike()) ||
# endif
	LLSelectMgr::getInstance()->canDoDelete();
#endif
	return new_value;
}

class LLObjectsReturnPackage
{
public:
	LLObjectsReturnPackage() : mObjectSelection(), mReturnableObjects(), mError(),	mFirstRegion(NULL) {};
	~LLObjectsReturnPackage()
	{
		mObjectSelection.clear();
		mReturnableObjects.clear();
		mError.clear();
		mFirstRegion = NULL;
	};

	LLObjectSelectionHandle mObjectSelection;
	std::vector<LLViewerObjectPtr> mReturnableObjects;
	std::string mError;
	LLViewerRegion *mFirstRegion;
};

static void return_objects(LLObjectsReturnPackage *objectsReturnPackage, const LLSD& notification, const LLSD& response)
{
	if (LLNotificationsUtil::getSelectedOption(notification, response) == 0)
	{
		// Ignore category ID for this derez destination.
		derez_objects(DRD_RETURN_TO_OWNER, LLUUID::null, objectsReturnPackage->mFirstRegion, objectsReturnPackage->mError, &objectsReturnPackage->mReturnableObjects);
	}

	delete objectsReturnPackage;
}

void handle_object_return()
{
	if (!LLSelectMgr::getInstance()->getSelection()->isEmpty())
	{
		LLObjectsReturnPackage *objectsReturnPackage = new LLObjectsReturnPackage();
		objectsReturnPackage->mObjectSelection = LLSelectMgr::getInstance()->getEditSelection();

		// Save selected objects, so that we still know what to return after the confirmation dialog resets selection.
		get_derezzable_objects(DRD_RETURN_TO_OWNER, objectsReturnPackage->mError, objectsReturnPackage->mFirstRegion, &objectsReturnPackage->mReturnableObjects);

		LLNotificationsUtil::add("ReturnToOwner", LLSD(), LLSD(), boost::bind(&return_objects, objectsReturnPackage, _1, _2));
	}
}

void handle_object_delete()
{

		if (LLSelectMgr::getInstance())
		{
			LLSelectMgr::getInstance()->doDelete();
		}

		// and close any pie/context menus when done
		gMenuHolder->hideMenus();

		// When deleting an object we may not actually be done
		// Keep selection so we know what to delete when confirmation is needed about the delete
		gMenuObject->hide();
		return;
}

void handle_force_delete(void*)
{
	LLSelectMgr::getInstance()->selectForceDelete();
}

class LLViewEnableJoystickFlycam : public view_listener_t
{
	bool handleEvent(const LLSD& userdata)
	{
		bool new_value = (gSavedSettings.getBOOL("JoystickEnabled") && gSavedSettings.getBOOL("JoystickFlycamEnabled"));
		return new_value;
	}
};

class LLViewEnableLastChatter : public view_listener_t
{
	bool handleEvent(const LLSD& userdata)
	{
		// *TODO: add check that last chatter is in range
		bool new_value = (gAgentCamera.cameraThirdPerson() && gAgent.getLastChatter().notNull());
		return new_value;
	}
};

class LLEditEnableDeselect : public view_listener_t
{
	bool handleEvent(const LLSD& userdata)
	{
		bool new_value = LLEditMenuHandler::gEditMenuHandler && LLEditMenuHandler::gEditMenuHandler->canDeselect();
		return new_value;
	}
};

class LLEditDeselect : public view_listener_t
{
	bool handleEvent(const LLSD& userdata)
	{
		if( LLEditMenuHandler::gEditMenuHandler )
		{
			LLEditMenuHandler::gEditMenuHandler->deselect();
		}
		return true;
	}
};

class LLEditEnableSelectAll : public view_listener_t
{
	bool handleEvent(const LLSD& userdata)
	{
		bool new_value = LLEditMenuHandler::gEditMenuHandler && LLEditMenuHandler::gEditMenuHandler->canSelectAll();
		return new_value;
	}
};


class LLEditSelectAll : public view_listener_t
{
	bool handleEvent(const LLSD& userdata)
	{
		if( LLEditMenuHandler::gEditMenuHandler )
		{
			LLEditMenuHandler::gEditMenuHandler->selectAll();
		}
		return true;
	}
};


class LLEditEnableUndo : public view_listener_t
{
	bool handleEvent(const LLSD& userdata)
	{
		bool new_value = LLEditMenuHandler::gEditMenuHandler && LLEditMenuHandler::gEditMenuHandler->canUndo();
		return new_value;
	}
};

class LLEditUndo : public view_listener_t
{
	bool handleEvent(const LLSD& userdata)
	{
		if( LLEditMenuHandler::gEditMenuHandler && LLEditMenuHandler::gEditMenuHandler->canUndo() )
		{
			LLEditMenuHandler::gEditMenuHandler->undo();
		}
		return true;
	}
};

class LLEditEnableRedo : public view_listener_t
{
	bool handleEvent(const LLSD& userdata)
	{
		bool new_value = LLEditMenuHandler::gEditMenuHandler && LLEditMenuHandler::gEditMenuHandler->canRedo();
		return new_value;
	}
};

class LLEditRedo : public view_listener_t
{
	bool handleEvent(const LLSD& userdata)
	{
		if( LLEditMenuHandler::gEditMenuHandler && LLEditMenuHandler::gEditMenuHandler->canRedo() )
		{
			LLEditMenuHandler::gEditMenuHandler->redo();
		}
		return true;
	}
};



void print_object_info(void*)
{
	LLSelectMgr::getInstance()->selectionDump();
}

void print_agent_nvpairs(void*)
{
	LLViewerObject *objectp;

	LL_INFOS() << "Agent Name Value Pairs" << LL_ENDL;

	objectp = gObjectList.findObject(gAgentID);
	if (objectp)
	{
		objectp->printNameValuePairs();
	}
	else
	{
		LL_INFOS() << "Can't find agent object" << LL_ENDL;
	}

	LL_INFOS() << "Camera at " << gAgentCamera.getCameraPositionGlobal() << LL_ENDL;
}

void show_debug_menus()
{
	// this might get called at login screen where there is no menu so only toggle it if one exists
	if ( gMenuBarView )
	{
		BOOL debug = gSavedSettings.getBOOL("UseDebugMenus");
		BOOL qamode = gSavedSettings.getBOOL("QAMode");

		gMenuBarView->setItemVisible("Advanced", debug);
// 		gMenuBarView->setItemEnabled("Advanced", debug); // Don't disable Advanced keyboard shortcuts when hidden

// [RLVa:KB] - Checked: 2011-08-16 (RLVa-1.4.0b) | Modified: RLVa-1.4.0b
		// NOTE: this is supposed to execute whether RLVa is enabled or not
		rlvMenuToggleVisible();
// [/RLVa:KB]
		
		gMenuBarView->setItemVisible("Debug", qamode);
		gMenuBarView->setItemEnabled("Debug", qamode);

		gMenuBarView->setItemVisible("Develop", qamode);
		gMenuBarView->setItemEnabled("Develop", qamode);

		// Server ('Admin') menu hidden when not in godmode.
		const bool show_server_menu = (gAgent.getGodLevel() > GOD_NOT || (debug && gAgent.getAdminOverride()));
		gMenuBarView->setItemVisible("Admin", show_server_menu);
		gMenuBarView->setItemEnabled("Admin", show_server_menu);
	}
	if (gLoginMenuBarView)
	{
		BOOL debug = gSavedSettings.getBOOL("UseDebugMenus");
		gLoginMenuBarView->setItemVisible("Debug", debug);
		gLoginMenuBarView->setItemEnabled("Debug", debug);
	}
}

void toggle_debug_menus(void*)
{
	BOOL visible = ! gSavedSettings.getBOOL("UseDebugMenus");
	gSavedSettings.setBOOL("UseDebugMenus", visible);
	show_debug_menus();
}

// LLUUID gExporterRequestID;
// std::string gExportDirectory;

// LLUploadDialog *gExportDialog = NULL;

// void handle_export_selected( void * )
// {
// 	LLObjectSelectionHandle selection = LLSelectMgr::getInstance()->getSelection();
// 	if (selection->isEmpty())
// 	{
// 		return;
// 	}
// 	LL_INFOS() << "Exporting selected objects:" << LL_ENDL;

// 	gExporterRequestID.generate();
// 	gExportDirectory = "";

// 	LLMessageSystem* msg = gMessageSystem;
// 	msg->newMessageFast(_PREHASH_ObjectExportSelected);
// 	msg->nextBlockFast(_PREHASH_AgentData);
// 	msg->addUUIDFast(_PREHASH_AgentID, gAgent.getID());
// 	msg->addUUIDFast(_PREHASH_RequestID, gExporterRequestID);
// 	msg->addS16Fast(_PREHASH_VolumeDetail, 4);

// 	for (LLObjectSelection::root_iterator iter = selection->root_begin();
// 		 iter != selection->root_end(); iter++)
// 	{
// 		LLSelectNode* node = *iter;
// 		LLViewerObject* object = node->getObject();
// 		msg->nextBlockFast(_PREHASH_ObjectData);
// 		msg->addUUIDFast(_PREHASH_ObjectID, object->getID());
// 		LL_INFOS() << "Object: " << object->getID() << LL_ENDL;
// 	}
// 	msg->sendReliable(gAgent.getRegion()->getHost());

// 	gExportDialog = LLUploadDialog::modalUploadDialog("Exporting selected objects...");
// }
//

// <FS:Ansariel> [FS Communication UI]
//class LLCommunicateNearbyChat : public view_listener_t
//{
//	bool handleEvent(const LLSD& userdata)
//	{
//		LLFloaterIMContainer* im_box = LLFloaterIMContainer::getInstance();
//		bool nearby_visible	= LLFloaterReg::getTypedInstance<LLFloaterIMNearbyChat>("nearby_chat")->isInVisibleChain();
//		if(nearby_visible && im_box->getSelectedSession() == LLUUID() && im_box->getConversationListItemSize() > 1)
//		{
//			im_box->selectNextorPreviousConversation(false);
//		}
//		else
//		{
//			LLFloaterReg::toggleInstanceOrBringToFront("nearby_chat");
//		}
//		return true;
//	}
//};
// </FS:Ansariel> [FS Communication UI]

class LLWorldSetHomeLocation : public view_listener_t
{
	bool handleEvent(const LLSD& userdata)
	{
		// we just send the message and let the server check for failure cases
		// server will echo back a "Home position set." alert if it succeeds
		// and the home location screencapture happens when that alert is recieved
		gAgent.setStartPosition(START_LOCATION_ID_HOME);
		return true;
	}
};

class LLWorldTeleportHome : public view_listener_t
{
	bool handleEvent(const LLSD& userdata)
	{
		gAgent.teleportHome();
		return true;
	}
};

class LLWorldAlwaysRun : public view_listener_t
{
	bool handleEvent(const LLSD& userdata)
	{
		// as well as altering the default walk-vs-run state,
		// we also change the *current* walk-vs-run state.
		if (gAgent.getAlwaysRun())
		{
			gAgent.clearAlwaysRun();
//			gAgent.clearRunning();
		}
		else
		{
			gAgent.setAlwaysRun();
//			gAgent.setRunning();
		}

		// tell the simulator.
//		gAgent.sendWalkRun(gAgent.getAlwaysRun());

		// Update Movement Controls according to AlwaysRun mode
		LLFloaterMove::setAlwaysRunMode(gAgent.getAlwaysRun());

		return true;
	}
};

class LLWorldCheckAlwaysRun : public view_listener_t
{
	bool handleEvent(const LLSD& userdata)
	{
		bool new_value = gAgent.getAlwaysRun();
		return new_value;
	}
};

class LLWorldSetAway : public view_listener_t
{
	bool handleEvent(const LLSD& userdata)
	{
		if (gAgent.getAFK())
		{
			gAgent.clearAFK();
		}
		else
		{
			gAgent.setAFK();
		}
		return true;
	}
};
// [SJ - FIRE-2177 - Making Autorespons a simple Check in the menu again for clarity]
class LLWorldGetAway : public view_listener_t
{
	bool handleEvent(const LLSD& userdata)
	{
		bool new_value = gAgent.getAFK();
		return new_value;
	}
};

class LLWorldSetDoNotDisturb : public view_listener_t
{
	bool handleEvent(const LLSD& userdata)
	{
		if (gAgent.isDoNotDisturb())
		{
			gAgent.setDoNotDisturb(false);
		}
		else
		{
			gAgent.setDoNotDisturb(true);
			LLNotificationsUtil::add("DoNotDisturbModeSet");
		}
		return true;
	}
};

// [SJ - FIRE-2177 - Making Autorespons a simple Check in the menu again for clarity]
class LLWorldGetBusy : public view_listener_t
{
	bool handleEvent(const LLSD& userdata)
	{
		bool new_value = gAgent.isDoNotDisturb();
		return new_value;
	}
};


class LLWorldSetAutorespond : public view_listener_t
{
	bool handleEvent(const LLSD& userdata)
	{
		if (gAgent.getAutorespond())
		{
			gAgent.clearAutorespond();
		}
		else
		{
			gAgent.setAutorespond();
			LLNotificationsUtil::add("AutorespondModeSet");
		}
		return true;
	}
};

// [SJ - FIRE-2177 - Making Autorespons a simple Check in the menu again for clarity]
class LLWorldGetAutorespond : public view_listener_t
{
	bool handleEvent(const LLSD& userdata)
	{
		bool new_value = gAgent.getAutorespond();
		return new_value;
	}
};


class LLWorldSetAutorespondNonFriends : public view_listener_t
{
	bool handleEvent(const LLSD& userdata)
	{
		if (gAgent.getAutorespondNonFriends())
		{
			gAgent.clearAutorespondNonFriends();
		}
		else
		{
			gAgent.setAutorespondNonFriends();
			LLNotificationsUtil::add("AutorespondNonFriendsModeSet");
		}
		return true;
	}
};

// [SJ - FIRE-2177 - Making Autorespons a simple Check in the menu again for clarity]
class LLWorldGetAutorespondNonFriends : public view_listener_t
{
	bool handleEvent(const LLSD& userdata)
	{
		bool new_value = gAgent.getAutorespondNonFriends();
		return new_value;
	}
};

// <FS:PP> FIRE-1245: Option to block/reject teleport offers
class LLWorldSetRejectTeleportOffers : public view_listener_t
{
	bool handleEvent(const LLSD& userdata)
	{
		if (gAgent.getRejectTeleportOffers())
		{
			gAgent.clearRejectTeleportOffers();
		}
		else
		{
			gAgent.setRejectTeleportOffers();
			LLNotificationsUtil::add("RejectTeleportOffersModeSet");
		}
		return true;
	}
};

// [SJ - FIRE-2177 - Making Autorespons a simple Check in the menu again for clarity]
class LLWorldGetRejectTeleportOffers : public view_listener_t
{
	bool handleEvent(const LLSD& userdata)
	{
		bool new_value = gAgent.getRejectTeleportOffers();
		return new_value;
	}
};
// </FS:PP> FIRE-1245: Option to block/reject teleport offers

class LLWorldCreateLandmark : public view_listener_t
{
	bool handleEvent(const LLSD& userdata)
	{
// [RLVa:KB] - Checked: 2010-09-28 (RLVa-1.4.5) | Added: RLVa-1.0.0
		if (gRlvHandler.hasBehaviour(RLV_BHVR_SHOWLOC))
			return true;
// [/RLVa:KB]

		// <FS:Ansariel> FIRE-817: Separate place details floater
		//LLFloaterSidePanelContainer::showPanel("places", LLSD().with("type", "create_landmark"));
		if (gSavedSettings.getBOOL("FSUseStandalonePlaceDetailsFloater"))
		{
			LLFloaterReg::showInstance("fs_placedetails", LLSD().with("type", "create_landmark"));
		}
		else
		{
			LLFloaterSidePanelContainer::showPanel("places", LLSD().with("type", "create_landmark"));
		}
		// </FS:Ansariel>

		return true;
	}
};

class LLWorldPlaceProfile : public view_listener_t
{
	bool handleEvent(const LLSD& userdata)
	{
// [RLVa:KB] - Checked: 2012-02-08 (RLVa-1.4.5) | Added: RLVa-1.4.5
		if (gRlvHandler.hasBehaviour(RLV_BHVR_SHOWLOC))
			return true;
// [/RLVa:KB]

		// <FS:Ansariel> FIRE-817: Separate place details floater
		//LLFloaterSidePanelContainer::showPanel("places", LLSD().with("type", "agent"));
		if (gSavedSettings.getBOOL("FSUseStandalonePlaceDetailsFloater"))
		{
			LLFloaterReg::showInstance("fs_placedetails", LLSD().with("type", "agent"));
		}
		else
		{
			LLFloaterSidePanelContainer::showPanel("places", LLSD().with("type", "agent"));
		}
		// </FS:Ansariel>

		return true;
	}
};

// [RLVa:KB] - Checked: 2012-02-08 (RLVa-1.4.5) | Added: RLVa-1.4.5
bool enable_place_profile()
{
	return LLFloaterSidePanelContainer::canShowPanel("places", LLSD().with("type", "agent"));
}
// [/RLVa:KB]

void handle_script_info()
{
	LLUUID object_id;
	if (LLSelectMgr::getInstance()->getSelection()->getPrimaryObject())
	{
		object_id = LLSelectMgr::getInstance()->getSelection()->getPrimaryObject()->mID;
		LL_INFOS() << "Reporting Script Info for object: " << object_id.asString() << LL_ENDL;
		FSLSLBridge::instance().viewerToLSL("getScriptInfo|" + object_id.asString());
	}
}

void handle_look_at_selection(const LLSD& param)
{
	const F32 PADDING_FACTOR = 1.75f;
	BOOL zoom = (param.asString() == "zoom");
	if (!LLSelectMgr::getInstance()->getSelection()->isEmpty())
	{
		gAgentCamera.setFocusOnAvatar(FALSE, ANIMATE);

		LLBBox selection_bbox = LLSelectMgr::getInstance()->getBBoxOfSelection();
		F32 angle_of_view = llmax(0.1f, LLViewerCamera::getInstance()->getAspect() > 1.f ? LLViewerCamera::getInstance()->getView() * LLViewerCamera::getInstance()->getAspect() : LLViewerCamera::getInstance()->getView());
		F32 distance = selection_bbox.getExtentLocal().magVec() * PADDING_FACTOR / atan(angle_of_view);

		LLVector3 obj_to_cam = LLViewerCamera::getInstance()->getOrigin() - selection_bbox.getCenterAgent();
		obj_to_cam.normVec();

		LLUUID object_id;
		if (LLSelectMgr::getInstance()->getSelection()->getPrimaryObject())
		{
			object_id = LLSelectMgr::getInstance()->getSelection()->getPrimaryObject()->mID;
		}
		if (zoom)
		{
			// Make sure we are not increasing the distance between the camera and object
			LLVector3d orig_distance = gAgentCamera.getCameraPositionGlobal() - LLSelectMgr::getInstance()->getSelectionCenterGlobal();
			distance = llmin(distance, (F32) orig_distance.length());
				
			gAgentCamera.setCameraPosAndFocusGlobal(LLSelectMgr::getInstance()->getSelectionCenterGlobal() + LLVector3d(obj_to_cam * distance), 
										LLSelectMgr::getInstance()->getSelectionCenterGlobal(), 
										object_id );
			
		}
		else
		{
			gAgentCamera.setFocusGlobal( LLSelectMgr::getInstance()->getSelectionCenterGlobal(), object_id );
		}	
	}
}

// <FS:Ansariel> Option to try via exact position
//void handle_zoom_to_object(LLUUID object_id)
void handle_zoom_to_object(LLUUID object_id, const LLVector3d& object_pos)
// </FS:Ansariel> Option to try via exact position
{
	// <FS:Zi> Fix camera zoom to look at the avatar's face from the front
	// const F32 PADDING_FACTOR = 2.f;
	// </FS:Zi>

	LLViewerObject* object = gObjectList.findObject(object_id);

	if (object)
	{
		gAgentCamera.setFocusOnAvatar(FALSE, ANIMATE);

		// <FS:Zi> Fix camera zoom to look at the avatar's face from the front
		// LLBBox bbox = object->getBoundingBoxAgent() ;
		// F32 angle_of_view = llmax(0.1f, LLViewerCamera::getInstance()->getAspect() > 1.f ? LLViewerCamera::getInstance()->getView() * LLViewerCamera::getInstance()->getAspect() : LLViewerCamera::getInstance()->getView());
		// F32 distance = bbox.getExtentLocal().magVec() * PADDING_FACTOR / atan(angle_of_view);

		// LLVector3 obj_to_cam = LLViewerCamera::getInstance()->getOrigin() - bbox.getCenterAgent();
		// obj_to_cam.normVec();


		//	LLVector3d object_center_global = gAgent.getPosGlobalFromAgent(bbox.getCenterAgent());

		// 	gAgentCamera.setCameraPosAndFocusGlobal(object_center_global + LLVector3d(obj_to_cam * distance), 
		// 									object_center_global, 

		LLVector3d object_center_global=object->getPositionGlobal();

		float eye_distance=gSavedSettings.getF32("CameraZoomDistance");
		float eye_z_offset=gSavedSettings.getF32("CameraZoomEyeZOffset");
		LLVector3d focus_z_offset=LLVector3d(0.0f,0.0f,gSavedSettings.getF32("CameraZoomFocusZOffset"));

		LLVector3d eye_offset(eye_distance,0.0f,eye_z_offset);
		eye_offset=eye_offset*object->getRotationRegion();

		gAgentCamera.setCameraPosAndFocusGlobal(object_center_global+eye_offset, 
										object_center_global+focus_z_offset, 
		// </FS:Zi>
											object_id );
	}
	// <FS:Ansariel> Option to try via exact position
	else if (object_pos != LLVector3d(-1.f, -1.f, -1.f))
	{
		LLVector3d obj_to_cam = object_pos - gAgent.getPositionGlobal();
		obj_to_cam.normVec();
		obj_to_cam = obj_to_cam * -4.f;
		obj_to_cam.mdV[VZ] += 0.5;

		gAgentCamera.changeCameraToThirdPerson();
		gAgentCamera.unlockView();
		gAgentCamera.setCameraPosAndFocusGlobal(object_pos + obj_to_cam, object_pos, object_id);
	}
	// </FS:Ansariel> Option to try via exact position
}

class LLAvatarInviteToGroup : public view_listener_t
{
	bool handleEvent(const LLSD& userdata)
	{
		LLVOAvatar* avatar = find_avatar_from_object( LLSelectMgr::getInstance()->getSelection()->getPrimaryObject() );
//		if(avatar)
// [RLVa:KB] - Checked: 2010-06-04 (RLVa-1.2.0d) | Added: RLVa-1.2.0d
		if ( (avatar) && (!gRlvHandler.hasBehaviour(RLV_BHVR_SHOWNAMES)) )
// [/RLVa:KB]
		{
			LLAvatarActions::inviteToGroup(avatar->getID());
		}
		return true;
	}
};

class LLAvatarAddFriend : public view_listener_t
{
	bool handleEvent(const LLSD& userdata)
	{
		LLVOAvatar* avatar = find_avatar_from_object( LLSelectMgr::getInstance()->getSelection()->getPrimaryObject() );
//		if(avatar && !LLAvatarActions::isFriend(avatar->getID()))
// [RLVa:KB] - Checked: 2010-04-20 (RLVa-1.2.0f) | Modified: RLVa-1.2.0f
		if ( (avatar && !LLAvatarActions::isFriend(avatar->getID())) && (!gRlvHandler.hasBehaviour(RLV_BHVR_SHOWNAMES)) )
// [/RLVa:KB]
		{
			request_friendship(avatar->getID());
		}
		return true;
	}
};


class LLAvatarToggleMyProfile : public view_listener_t
{
	bool handleEvent(const LLSD& userdata)
	{
		LLFloater* instance = LLAvatarActions::getProfileFloater(gAgent.getID());
		if (LLFloater::isMinimized(instance))
		{
			instance->setMinimized(FALSE);
			instance->setFocus(TRUE);
		}
		else if (!LLFloater::isShown(instance))
		{
			LLAvatarActions::showProfile(gAgent.getID());
		}
		else if (!instance->hasFocus() && !instance->getIsChrome())
		{
			instance->setFocus(TRUE);
		}
		else
		{
			instance->closeFloater();
		}
		return true;
	}
};


class LLAvatarAddContact : public view_listener_t
{
	bool handleEvent(const LLSD& userdata)
	{
		LLVOAvatar* avatar = find_avatar_from_object( LLSelectMgr::getInstance()->getSelection()->getPrimaryObject() );
//		if(avatar)
// [RLVa:KB] - Checked: 2010-04-20 (RLVa-1.2.0f) | Modified: RLVa-1.2.0f
		if ( (avatar) && (!gRlvHandler.hasBehaviour(RLV_BHVR_SHOWNAMES)) )
// [/RLVa:KB]
		{
			create_inventory_callingcard(avatar->getID());
		}
		return true;
	}
};

bool complete_give_money(const LLSD& notification, const LLSD& response, LLObjectSelectionHandle selection)
{
	S32 option = LLNotificationsUtil::getSelectedOption(notification, response);
	if (option == 0)
	{
		gAgent.setDoNotDisturb(false);
	}

	LLViewerObject* objectp = selection->getPrimaryObject();

	// Show avatar's name if paying attachment
	if (objectp && objectp->isAttachment())
	{
		while (objectp && !objectp->isAvatar())
		{
			objectp = (LLViewerObject*)objectp->getParent();
		}
	}

	if (objectp)
	{
		if (objectp->isAvatar())
		{
			const bool is_group = false;
			LLFloaterPayUtil::payDirectly(&give_money,
									  objectp->getID(),
									  is_group);
		}
		else
		{
			LLFloaterPayUtil::payViaObject(&give_money, selection);
		}
	}
	return false;
}

void handle_give_money_dialog()
{
	LLNotification::Params params("DoNotDisturbModePay");
	params.functor.function(boost::bind(complete_give_money, _1, _2, LLSelectMgr::getInstance()->getSelection()));

	if (gAgent.isDoNotDisturb())
	{
		// warn users of being in do not disturb mode during a transaction
		LLNotifications::instance().add(params);
	}
	else
	{
		LLNotifications::instance().forceResponse(params, 1);
	}
}

bool enable_pay_avatar()
{
	LLViewerObject* obj = LLSelectMgr::getInstance()->getSelection()->getPrimaryObject();
	LLVOAvatar* avatar = find_avatar_from_object(obj);
//	return (avatar != NULL);
// [RLVa:KB] - Checked: 2010-08-25 (RLVa-1.2.1b) | Added: RLVa-1.2.1b
	return (avatar != NULL) && (!gRlvHandler.hasBehaviour(RLV_BHVR_SHOWNAMES));
// [/RLVa:KB]
}

bool enable_pay_object()
{
	LLViewerObject* object = LLSelectMgr::getInstance()->getSelection()->getPrimaryObject();
	if( object )
	{
		LLViewerObject *parent = (LLViewerObject *)object->getParent();
		if((object->flagTakesMoney()) || (parent && parent->flagTakesMoney()))
		{
			return true;
		}
	}
	return false;
}

bool enable_object_stand_up()
{
	// 'Object Stand Up' menu item is enabled when agent is sitting on selection
//	return sitting_on_selection();
// [RLVa:KB] - Checked: 2010-07-24 (RLVa-1.2.0g) | Added: RLVa-1.2.0g
	return sitting_on_selection() && ( (!rlv_handler_t::isEnabled()) || (RlvActions::canStand()) );
// [/RLVa:KB]
}

bool enable_object_sit(LLUICtrl* ctrl)
{
	// 'Object Sit' menu item is enabled when agent is not sitting on selection
	bool sitting_on_sel = sitting_on_selection();
	if (!sitting_on_sel)
	{
		std::string item_name = ctrl->getName();

		// init default labels
		init_default_item_label(item_name);

		// Update label
		LLSelectNode* node = LLSelectMgr::getInstance()->getSelection()->getFirstRootNode();
		if (node && node->mValid && !node->mSitName.empty())
		{
			gMenuHolder->childSetValue(item_name, node->mSitName);
		}
		else
		{
			gMenuHolder->childSetValue(item_name, get_default_item_label(item_name));
		}
	}

// [RLVa:KB] - Checked: 2010-04-01 (RLVa-1.2.0c) | Modified: RLVa-1.2.0c
		// RELEASE-RLVA: [SL-2.2.0] Make this match what happens in handle_object_sit_or_stand()
		if (rlv_handler_t::isEnabled())
		{
			const LLPickInfo& pick = LLToolPie::getInstance()->getPick();
			if (pick.mObjectID.notNull())
				sitting_on_sel = !gRlvHandler.canSit(pick.getObject(), pick.mObjectOffset);
		}
// [/RLVa:KB]

	return !sitting_on_sel && is_object_sittable();
}

void dump_select_mgr(void*)
{
	LLSelectMgr::getInstance()->dump();
}

void dump_inventory(void*)
{
	gInventory.dumpInventory();
}


void handle_dump_followcam(void*)
{
	LLFollowCamMgr::dump();
}

void handle_viewer_enable_message_log(void*)
{
	gMessageSystem->startLogging();
}

void handle_viewer_disable_message_log(void*)
{
	gMessageSystem->stopLogging();
}

void handle_customize_avatar()
{
	LLFloaterSidePanelContainer::showPanel("appearance", LLSD().with("type", "my_outfits"));
}

void handle_edit_outfit()
{
	LLFloaterSidePanelContainer::showPanel("appearance", LLSD().with("type", "edit_outfit"));
}

void handle_edit_shape()
{
	LLFloaterSidePanelContainer::showPanel("appearance", LLSD().with("type", "edit_shape"));
}

void handle_edit_physics()
{
	LLFloaterSidePanelContainer::showPanel("appearance", LLSD().with("type", "edit_physics"));
}

void handle_report_abuse()
{
	// Prevent menu from appearing in screen shot.
	gMenuHolder->hideMenus();
	LLFloaterReporter::showFromMenu(COMPLAINT_REPORT);
}

void handle_buy_currency()
{
	LLBuyCurrencyHTML::openCurrencyFloater();
}

void handle_recreate_lsl_bridge()
{
	FSLSLBridge::instance().recreateBridge();
}

class LLFloaterVisible : public view_listener_t
{
	bool handleEvent(const LLSD& userdata)
	{
		std::string floater_name = userdata.asString();
		bool new_value = false;
		{
			new_value = LLFloaterReg::instanceVisible(floater_name);
		}
		return new_value;
	}
};

class LLShowHelp : public view_listener_t
{
	bool handleEvent(const LLSD& userdata)
	{
		std::string help_topic = userdata.asString();
#ifdef OPENSIM
		if (help_topic.find("grid_") != std::string::npos)
		{
			help_topic.erase(0,5);
			
			std::string url;
			LLSD grid_info;
			LLGridManager::getInstance()->getGridData(grid_info);
			if (grid_info.has(help_topic))
			{
				url = grid_info[help_topic].asString();
			}
			
			if(!url.empty())
			{
				LLWeb::loadURLInternal(url);
			}
			LL_DEBUGS() << "grid_help " <<  help_topic << " url " << url << LL_ENDL;

			return true;
		}
#endif // OPENSIM
		LLViewerHelp* vhelp = LLViewerHelp::getInstance();
		vhelp->showTopic(help_topic);
		
		return true;
	}
};

// <AW: OpenSim>
bool update_grid_help()
{
// <FS:AW  grid management>
	if (!gMenuHolder) //defend crash on shutdown
	{
		return false;
	}
// </FS:AW  grid management>

	bool needs_seperator = false;

#ifdef OPENSIM // <FS:AW optional opensim support>
	LLSD grid_info;
	LLGridManager::getInstance()->getGridData(grid_info);
	std::string grid_label = LLGridManager::getInstance()->getGridLabel();
	bool is_opensim = LLGridManager::getInstance()->isInOpenSim();
	if (is_opensim && grid_info.has("help"))
	{
		needs_seperator = true;
		gMenuHolder->childSetVisible("current_grid_help",true);
		gMenuHolder->childSetLabelArg("current_grid_help", "[CURRENT_GRID]", grid_label);
		gMenuHolder->childSetVisible("current_grid_help_login",true);
		gMenuHolder->childSetLabelArg("current_grid_help_login", "[CURRENT_GRID]", grid_label);
	}
	else
#endif // OPENSIM // <FS:AW optional opensim support>
	{
		gMenuHolder->childSetVisible("current_grid_help",false);
		gMenuHolder->childSetVisible("current_grid_help_login",false);
	}
#ifdef OPENSIM // <FS:AW optional opensim support>
	if (is_opensim && grid_info.has("about"))
	{
		needs_seperator = true;
		gMenuHolder->childSetVisible("current_grid_about",true);
		gMenuHolder->childSetLabelArg("current_grid_about", "[CURRENT_GRID]", grid_label);
		gMenuHolder->childSetVisible("current_grid_about_login",true);
		gMenuHolder->childSetLabelArg("current_grid_about_login", "[CURRENT_GRID]", grid_label);
	}
	else
#endif // OPENSIM // <FS:AW optional opensim support>
	{
		gMenuHolder->childSetVisible("current_grid_about",false);
		gMenuHolder->childSetVisible("current_grid_about_login",false);
	}
	//FIXME: this does nothing
	gMenuHolder->childSetVisible("grid_help_seperator",needs_seperator);
	gMenuHolder->childSetVisible("grid_help_seperator_login",needs_seperator);

// <FS:AW  opensim destinations and avatar picker>
#ifdef OPENSIM // <FS:AW optional opensim support>
	if (is_opensim)
	{
		if (!LLLoginInstance::getInstance()->hasResponse("destination_guide_url") 
		||LLLoginInstance::getInstance()->getResponse("destination_guide_url").asString().empty()
		)
		{
			gMenuHolder->childSetVisible("Avatar Picker", false);
		}
	
		if (!LLLoginInstance::getInstance()->hasResponse("avatar_picker_url") 
		||LLLoginInstance::getInstance()->getResponse("avatar_picker_url").asString().empty()
		)
		{
			gMenuHolder->childSetVisible("Destinations", false);
		}
	}
#endif // OPENSIM // <FS:AW optional opensim support>
// </FS:AW  opensim destinations and avatar picker>

	return true;
}
// </AW: OpenSim>

class LLToggleHelp : public view_listener_t
{
	bool handleEvent(const LLSD& userdata)
	{
		LLFloater* help_browser = (LLFloaterReg::findInstance("help_browser"));
		if (help_browser && help_browser->isInVisibleChain())
		{
			help_browser->closeFloater();
		}
		else
		{
			std::string help_topic = userdata.asString();
			LLViewerHelp* vhelp = LLViewerHelp::getInstance();
			vhelp->showTopic(help_topic);
		}
		return true;
	}
};

class LLToggleSpeak : public view_listener_t
{
	bool handleEvent(const LLSD& userdata)
	{
		LLVoiceClient::getInstance()->toggleUserPTTState();
		return true;
	}
};

bool callback_show_url(const LLSD& notification, const LLSD& response)
{
	S32 option = LLNotificationsUtil::getSelectedOption(notification, response);
	if (0 == option)
	{
		LLWeb::loadURL(notification["payload"]["url"].asString());
	}
	return false;
}

class LLPromptShowURL : public view_listener_t
{
	bool handleEvent(const LLSD& userdata)
	{
		std::string param = userdata.asString();
		std::string::size_type offset = param.find(",");
		if (offset != param.npos)
		{
			std::string alert = param.substr(0, offset);
			std::string url = param.substr(offset+1);

			if (LLWeb::useExternalBrowser(url))
			{ 
				// <FS:Ansariel> FS-1951: LLWeb::loadURL() will spawn the WebLaunchExternalTarget
				//               confirmation if opening with an external browser
    			//LLSD payload;
    			//payload["url"] = url;
    			//LLNotificationsUtil::add(alert, LLSD(), payload, callback_show_url);
				if (alert == "WebLaunchExternalTarget")
				{
					LLWeb::loadURL(url);
				}
				else
				{
					LLSD payload;
					payload["url"] = url;
					LLNotificationsUtil::add(alert, LLSD(), payload, callback_show_url);
				}
				// </FS:Ansariel>
			}
			else
			{
		        LLWeb::loadURL(url);
			}
		}
		else
		{
			LL_INFOS() << "PromptShowURL invalid parameters! Expecting \"ALERT,URL\"." << LL_ENDL;
		}
		return true;
	}
};

bool callback_show_file(const LLSD& notification, const LLSD& response)
{
	S32 option = LLNotificationsUtil::getSelectedOption(notification, response);
	if (0 == option)
	{
		LLWeb::loadURL(notification["payload"]["url"]);
	}
	return false;
}

class LLPromptShowFile : public view_listener_t
{
	bool handleEvent(const LLSD& userdata)
	{
		std::string param = userdata.asString();
		std::string::size_type offset = param.find(",");
		if (offset != param.npos)
		{
			std::string alert = param.substr(0, offset);
			std::string file = param.substr(offset+1);

			LLSD payload;
			payload["url"] = file;
			LLNotificationsUtil::add(alert, LLSD(), payload, callback_show_file);
		}
		else
		{
			LL_INFOS() << "PromptShowFile invalid parameters! Expecting \"ALERT,FILE\"." << LL_ENDL;
		}
		return true;
	}
};

class LLShowAgentProfile : public view_listener_t
{
	bool handleEvent(const LLSD& userdata)
	{
		LLUUID agent_id;
		if (userdata.asString() == "agent")
		{
			agent_id = gAgent.getID();
		}
		else if (userdata.asString() == "hit object")
		{
			LLViewerObject* objectp = LLSelectMgr::getInstance()->getSelection()->getPrimaryObject();
			if (objectp)
			{
				agent_id = objectp->getID();
			}
		}
		else
		{
			agent_id = userdata.asUUID();
		}

		LLVOAvatar* avatar = find_avatar_from_object(agent_id);
//		if (avatar)
// [RLVa:KB] - Checked: 2010-06-04 (RLVa-1.2.0d) | Modified: RLVa-1.2.0d
		if ( (avatar) && ((!gRlvHandler.hasBehaviour(RLV_BHVR_SHOWNAMES)) || (gAgent.getID() == agent_id)) )
// [/RLVa:KB]
		{
			LLAvatarActions::showProfile(avatar->getID());
		}
		return true;
	}
};

class LLToggleAgentProfile : public view_listener_t
{
	bool handleEvent(const LLSD& userdata)
	{
		LLUUID agent_id;
		if (userdata.asString() == "agent")
		{
			agent_id = gAgent.getID();
		}
		else if (userdata.asString() == "hit object")
		{
			LLViewerObject* objectp = LLSelectMgr::getInstance()->getSelection()->getPrimaryObject();
			if (objectp)
			{
				agent_id = objectp->getID();
			}
		}
		else
		{
			agent_id = userdata.asUUID();
		}

		LLVOAvatar* avatar = find_avatar_from_object(agent_id);
		if (avatar)
		{
			if (!LLAvatarActions::profileVisible(avatar->getID()))
			{
				LLAvatarActions::showProfile(avatar->getID());
			}
			else
			{
				LLAvatarActions::hideProfile(avatar->getID());
			}
		}
		return true;
	}
};

class LLLandEdit : public view_listener_t
{
	bool handleEvent(const LLSD& userdata)
	{
		if (gAgentCamera.getFocusOnAvatar() && gSavedSettings.getBOOL("EditCameraMovement") )
		{
			// zoom in if we're looking at the avatar
			gAgentCamera.setFocusOnAvatar(FALSE, ANIMATE);
			gAgentCamera.setFocusGlobal(LLToolPie::getInstance()->getPick());

			gAgentCamera.cameraOrbitOver( F_PI * 0.25f );
			gViewerWindow->moveCursorToCenter();
		}
		else if ( gSavedSettings.getBOOL("EditCameraMovement") )
		{
			gAgentCamera.setFocusGlobal(LLToolPie::getInstance()->getPick());
			gViewerWindow->moveCursorToCenter();
		}


		LLViewerParcelMgr::getInstance()->selectParcelAt( LLToolPie::getInstance()->getPick().mPosGlobal );

		LLFloaterReg::showInstance("build");

		// Switch to land edit toolset
		LLToolMgr::getInstance()->getCurrentToolset()->selectTool( LLToolSelectLand::getInstance() );
		return true;
	}
};

class LLMuteParticle : public view_listener_t
{
	// <FS:Ansariel> Blocklist sometimes shows "(waiting)" as avatar name when blocking particle owners
	void onAvatarNameCache(const LLUUID& av_id, const LLAvatarName& av_name)
	{
		LLMute mute(av_id, av_name.getLegacyName(), LLMute::AGENT);
		if (LLMuteList::getInstance()->isMuted(mute.mID))
		{
			LLMuteList::getInstance()->remove(mute);
		}
		else
		{
			LLMuteList::getInstance()->add(mute);
			LLPanelBlockedList::showPanelAndSelect(mute.mID);
		}
	}
	// </FS:Ansariel>

	bool handleEvent(const LLSD& userdata)
	{
		LLUUID id = LLToolPie::getInstance()->getPick().mParticleOwnerID;
		
		if (id.notNull())
		{
			// <FS:Ansariel> Blocklist sometimes shows "(waiting)" as avatar name when blocking particle owners
			//std::string name;
			//gCacheName->getFullName(id, name);

			//LLMute mute(id, name, LLMute::AGENT);
			//if (LLMuteList::getInstance()->isMuted(mute.mID))
			//{
			//	LLMuteList::getInstance()->remove(mute);
			//}
			//else
			//{
			//	LLMuteList::getInstance()->add(mute);
			//	LLPanelBlockedList::showPanelAndSelect(mute.mID);
			//}
			LLAvatarNameCache::get(id, boost::bind(&LLMuteParticle::onAvatarNameCache, this, _1, _2));
			// </FS:Ansariel>
		}

		return true;
	}
};

class LLWorldEnableBuyLand : public view_listener_t
{
	bool handleEvent(const LLSD& userdata)
	{
		bool new_value = LLViewerParcelMgr::getInstance()->canAgentBuyParcel(
								LLViewerParcelMgr::getInstance()->selectionEmpty()
									? LLViewerParcelMgr::getInstance()->getAgentParcel()
									: LLViewerParcelMgr::getInstance()->getParcelSelection()->getParcel(),
								false);
		return new_value;
	}
};

BOOL enable_buy_land(void*)
{
	return LLViewerParcelMgr::getInstance()->canAgentBuyParcel(
				LLViewerParcelMgr::getInstance()->getParcelSelection()->getParcel(), false);
}

void handle_buy_land()
{
	LLViewerParcelMgr* vpm = LLViewerParcelMgr::getInstance();
	if (vpm->selectionEmpty())
	{
		vpm->selectParcelAt(gAgent.getPositionGlobal());
	}
	vpm->startBuyLand();
}

class LLObjectAttachToAvatar : public view_listener_t
{
public:
	LLObjectAttachToAvatar(bool replace) : mReplace(replace) {}
	static void setObjectSelection(LLObjectSelectionHandle selection) { sObjectSelection = selection; }

private:
	bool handleEvent(const LLSD& userdata)
	{
		setObjectSelection(LLSelectMgr::getInstance()->getSelection());
		LLViewerObject* selectedObject = sObjectSelection->getFirstRootObject();
		if (selectedObject)
		{
			S32 index = userdata.asInteger();
			LLViewerJointAttachment* attachment_point = NULL;
			if (index > 0)
				attachment_point = get_if_there(gAgentAvatarp->mAttachmentPoints, index, (LLViewerJointAttachment*)NULL);

// [RLVa:KB] - Checked: 2010-09-28 (RLVa-1.2.1f) | Modified: RLVa-1.2.1f
			// RELEASE-RLVa: [SL-2.2.0] If 'index != 0' then the object will be "add attached" [see LLSelectMgr::sendAttach()]
			if ( (rlv_handler_t::isEnabled()) &&
				 ( ((!index) && (gRlvAttachmentLocks.hasLockedAttachmentPoint(RLV_LOCK_ANY))) ||		    // Can't wear on default
				   ((index) && ((RLV_WEAR_ADD & gRlvAttachmentLocks.canAttach(attachment_point)) == 0)) ||	// or non-attachable attachpt
				   (gRlvHandler.hasBehaviour(RLV_BHVR_REZ)) ) )											    // Attach on object == "Take"
			{
				setObjectSelection(NULL); // Clear the selection or it'll get stuck
				return true;
			}
// [/RLVa:KB]

			confirmReplaceAttachment(0, attachment_point);
		}
		return true;
	}

	static void onNearAttachObject(BOOL success, void *user_data);
	void confirmReplaceAttachment(S32 option, LLViewerJointAttachment* attachment_point);

	struct CallbackData
	{
		CallbackData(LLViewerJointAttachment* point, bool replace) : mAttachmentPoint(point), mReplace(replace) {}

		LLViewerJointAttachment*	mAttachmentPoint;
		bool						mReplace;
	};

protected:
	static LLObjectSelectionHandle sObjectSelection;
	bool mReplace;
};

LLObjectSelectionHandle LLObjectAttachToAvatar::sObjectSelection;

// static
void LLObjectAttachToAvatar::onNearAttachObject(BOOL success, void *user_data)
{
	if (!user_data) return;
	CallbackData* cb_data = static_cast<CallbackData*>(user_data);

	if (success)
	{
		const LLViewerJointAttachment *attachment = cb_data->mAttachmentPoint;
		
		U8 attachment_id = 0;
		if (attachment)
		{
			for (LLVOAvatar::attachment_map_t::const_iterator iter = gAgentAvatarp->mAttachmentPoints.begin();
				 iter != gAgentAvatarp->mAttachmentPoints.end(); ++iter)
			{
				if (iter->second == attachment)
				{
					attachment_id = iter->first;
					break;
				}
			}
		}
		else
		{
			// interpret 0 as "default location"
			attachment_id = 0;
		}
		LLSelectMgr::getInstance()->sendAttach(attachment_id, cb_data->mReplace);
	}		
	LLObjectAttachToAvatar::setObjectSelection(NULL);

	delete cb_data;
}

// static
void LLObjectAttachToAvatar::confirmReplaceAttachment(S32 option, LLViewerJointAttachment* attachment_point)
{
	if (option == 0/*YES*/)
	{
		LLViewerObject* selectedObject = LLSelectMgr::getInstance()->getSelection()->getFirstRootObject();
		if (selectedObject)
		{
			const F32 MIN_STOP_DISTANCE = 1.f;	// meters
			const F32 ARM_LENGTH = 0.5f;		// meters
			const F32 SCALE_FUDGE = 1.5f;

			F32 stop_distance = SCALE_FUDGE * selectedObject->getMaxScale() + ARM_LENGTH;
			if (stop_distance < MIN_STOP_DISTANCE)
			{
				stop_distance = MIN_STOP_DISTANCE;
			}

			LLVector3 walkToSpot = selectedObject->getPositionAgent();
			
			// make sure we stop in front of the object
			LLVector3 delta = walkToSpot - gAgent.getPositionAgent();
			delta.normVec();
			delta = delta * 0.5f;
			walkToSpot -= delta;

			// The callback will be called even if avatar fails to get close enough to the object, so we won't get a memory leak.
			CallbackData* user_data = new CallbackData(attachment_point, mReplace);
			gAgent.startAutoPilotGlobal(gAgent.getPosGlobalFromAgent(walkToSpot), "Attach", NULL, onNearAttachObject, user_data, stop_distance);
			gAgentCamera.clearFocusObject();
		}
	}
}

void callback_attachment_drop(const LLSD& notification, const LLSD& response)
{
	// Ensure user confirmed the drop
	S32 option = LLNotificationsUtil::getSelectedOption(notification, response);
	if (option != 0) return;

	// Called when the user clicked on an object attached to them
	// and selected "Drop".
	LLUUID object_id = notification["payload"]["object_id"].asUUID();
	LLViewerObject *object = gObjectList.findObject(object_id);
	
	if (!object)
	{
		LL_WARNS() << "handle_drop_attachment() - no object to drop" << LL_ENDL;
		return;
	}

	LLViewerObject *parent = (LLViewerObject*)object->getParent();
	while (parent)
	{
		if(parent->isAvatar())
		{
			break;
		}
		object = parent;
		parent = (LLViewerObject*)parent->getParent();
	}

	if (!object)
	{
		LL_WARNS() << "handle_detach() - no object to detach" << LL_ENDL;
		return;
	}

	if (object->isAvatar())
	{
		LL_WARNS() << "Trying to detach avatar from avatar." << LL_ENDL;
		return;
	}
	
	// reselect the object
	LLSelectMgr::getInstance()->selectObjectAndFamily(object);

	LLSelectMgr::getInstance()->sendDropAttachment();

	return;
}

class LLAttachmentDrop : public view_listener_t
{
	bool handleEvent(const LLSD& userdata)
	{
// [RLVa:KB] - Checked: 2010-03-15 (RLVa-1.2.0e) | Modified: RLVa-1.0.5
		if (rlv_handler_t::isEnabled())
		{
			if (gRlvAttachmentLocks.hasLockedAttachmentPoint(RLV_LOCK_REMOVE))
			{
				// NOTE: copy/paste of the code in enable_detach()
				LLObjectSelectionHandle hSelect = LLSelectMgr::getInstance()->getSelection();
				RlvSelectHasLockedAttach f;
				if ( (hSelect->isAttachment()) && (hSelect->getFirstRootNode(&f, FALSE) != NULL) )
					return true;
			}
			if (gRlvHandler.hasBehaviour(RLV_BHVR_REZ))
			{
				return true;
			}
		}
// [/RLVa:KB]

		LLSD payload;
		LLViewerObject *object = LLSelectMgr::getInstance()->getSelection()->getPrimaryObject();

		if (object) 
		{
			payload["object_id"] = object->getID();
		}
		else
		{
			LL_WARNS() << "Drop object not found" << LL_ENDL;
			return true;
		}

		LLNotificationsUtil::add("AttachmentDrop", LLSD(), payload, &callback_attachment_drop);
		return true;
	}
};

// called from avatar pie menu
class LLAttachmentDetachFromPoint : public view_listener_t
{
	bool handleEvent(const LLSD& user_data)
	{
		uuid_vec_t ids_to_remove;
		const LLViewerJointAttachment *attachment = get_if_there(gAgentAvatarp->mAttachmentPoints, user_data.asInteger(), (LLViewerJointAttachment*)NULL);
//		if (attachment->getNumObjects() > 0)
// [RLVa:KB] - Checked: 2010-03-04 (RLVa-1.2.0a) | Added: RLVa-1.2.0a
		if ( (attachment->getNumObjects() > 0) && ((!rlv_handler_t::isEnabled()) || (gRlvAttachmentLocks.canDetach(attachment))) )
// [/RLVa:KB]
		{
			for (LLViewerJointAttachment::attachedobjs_vec_t::const_iterator iter = attachment->mAttachedObjects.begin();
				 iter != attachment->mAttachedObjects.end();
				 iter++)
			{
				LLViewerObject *attached_object = (*iter);
// [RLVa:KB] - Checked: 2010-03-04 (RLVa-1.2.0a) | Added: RLVa-1.2.0a
				if ( (rlv_handler_t::isEnabled()) && (gRlvAttachmentLocks.isLockedAttachment(attached_object)) )
					continue;
				ids_to_remove.push_back(attached_object->getAttachmentItemID());
// [/RLVa:KB]
			}
			}
		if (!ids_to_remove.empty())
		{
			LLAppearanceMgr::instance().removeItemsFromAvatar(ids_to_remove);
		}
		return true;
	}
};

static bool onEnableAttachmentLabel(LLUICtrl* ctrl, const LLSD& data)
{
// [RLVa:KB] - Checked: 2010-09-28 (RLVa-1.2.1f) | Modified: RLVa-1.2.1f
	// RELEASE-RLVa: [SL-2.2.0] When attaching to a specific point the object will be "add attached" [see LLSelectMgr::sendAttach()]
	bool fRlvEnable = true;
// [/RLVa:KB]
	std::string label;
	LLMenuItemGL* menu = dynamic_cast<LLMenuItemGL*>(ctrl);
	if (menu)
	{
		const LLViewerJointAttachment *attachment = get_if_there(gAgentAvatarp->mAttachmentPoints, data["index"].asInteger(), (LLViewerJointAttachment*)NULL);
		if (attachment)
		{
			label = data["label"].asString();
			for (LLViewerJointAttachment::attachedobjs_vec_t::const_iterator attachment_iter = attachment->mAttachedObjects.begin();
				 attachment_iter != attachment->mAttachedObjects.end();
				 ++attachment_iter)
			{
				const LLViewerObject* attached_object = (*attachment_iter);
				if (attached_object)
				{
					LLViewerInventoryItem* itemp = gInventory.getItem(attached_object->getAttachmentItemID());
					// <FS:Ansariel> Hide bridge from attach to HUD menus
					//if (itemp)
					if (itemp && !(FSLSLBridge::instance().getBridge() && FSLSLBridge::instance().getBridge()->getUUID() == itemp->getUUID() && data["index"].asInteger() == FS_BRIDGE_POINT))
					// </FS:Ansariel>
					{
						label += std::string(" (") + itemp->getName() + std::string(")");
						break;
					}
				}
			}
		}

// [RLVa:KB] - Checked: 2010-09-28 (RLVa-1.2.1f) | Modified: RLVa-1.2.1f
		if (rlv_handler_t::isEnabled())
			fRlvEnable = (!gRlvAttachmentLocks.isLockedAttachmentPoint(attachment, RLV_LOCK_ADD));
// [/RLVa:KB]

		menu->setLabel(label);
	}
//	return true;
// [RLVa:KB] - Checked: 2010-02-27 (RLVa-1.2.0a) | Added: RLVa-1.2.0a
	return fRlvEnable;
// [/RLVa:KB]
}

class LLAttachmentDetach : public view_listener_t
{
	bool handleEvent(const LLSD& userdata)
	{
		// Called when the user clicked on an object attached to them
		// and selected "Detach".
		LLViewerObject *object = LLSelectMgr::getInstance()->getSelection()->getPrimaryObject();
		if (!object)
		{
			LL_WARNS() << "handle_detach() - no object to detach" << LL_ENDL;
			return true;
		}

		LLViewerObject *parent = (LLViewerObject*)object->getParent();
		while (parent)
		{
			if(parent->isAvatar())
			{
				break;
			}
			object = parent;
			parent = (LLViewerObject*)parent->getParent();
		}

		if (!object)
		{
			LL_WARNS() << "handle_detach() - no object to detach" << LL_ENDL;
			return true;
		}

		if (object->isAvatar())
		{
			LL_WARNS() << "Trying to detach avatar from avatar." << LL_ENDL;
			return true;
		}

// [RLVa:KB] - Checked: 2010-03-15 (RLVa-1.2.0a) | Modified: RLVa-1.0.5
		// NOTE: copy/paste of the code in enable_detach()
		if ( (rlv_handler_t::isEnabled()) && (gRlvAttachmentLocks.hasLockedAttachmentPoint(RLV_LOCK_REMOVE)) )
		{
			LLObjectSelectionHandle hSelect = LLSelectMgr::getInstance()->getSelection();
			RlvSelectHasLockedAttach f;
			if ( (hSelect->isAttachment()) && (hSelect->getFirstRootNode(&f, FALSE) != NULL) )
				return true;
		}
// [/RLVa:KB]

		LLAppearanceMgr::instance().removeItemFromAvatar(object->getAttachmentItemID());

		return true;
	}
};

//Adding an observer for a Jira 2422 and needs to be a fetch observer
//for Jira 3119
class LLWornItemFetchedObserver : public LLInventoryFetchItemsObserver
{
public:
	LLWornItemFetchedObserver(const LLUUID& worn_item_id) :
		LLInventoryFetchItemsObserver(worn_item_id)
	{}
	virtual ~LLWornItemFetchedObserver() {}

protected:
	virtual void done()
	{
		gMenuAttachmentSelf->buildDrawLabels();
		gInventory.removeObserver(this);
		delete this;
	}
};

// You can only drop items on parcels where you can build.
class LLAttachmentEnableDrop : public view_listener_t
{
	bool handleEvent(const LLSD& userdata)
	{
		BOOL can_build   = gAgent.isGodlike() || (LLViewerParcelMgr::getInstance()->allowAgentBuild());

		//Add an inventory observer to only allow dropping the newly attached item
		//once it exists in your inventory.  Look at Jira 2422.
		//-jwolk

		// A bug occurs when you wear/drop an item before it actively is added to your inventory
		// if this is the case (you're on a slow sim, etc.) a copy of the object,
		// well, a newly created object with the same properties, is placed
		// in your inventory.  Therefore, we disable the drop option until the
		// item is in your inventory

		LLViewerObject*              object         = LLSelectMgr::getInstance()->getSelection()->getPrimaryObject();
		LLViewerJointAttachment*     attachment     = NULL;
		LLInventoryItem*             item           = NULL;

		// Do not enable drop if all faces of object are not enabled
		if (object && LLSelectMgr::getInstance()->getSelection()->contains(object,SELECT_ALL_TES ))
		{
    		S32 attachmentID  = ATTACHMENT_ID_FROM_STATE(object->getState());
			attachment = get_if_there(gAgentAvatarp->mAttachmentPoints, attachmentID, (LLViewerJointAttachment*)NULL);

			if (attachment)
			{
				for (LLViewerJointAttachment::attachedobjs_vec_t::iterator attachment_iter = attachment->mAttachedObjects.begin();
					 attachment_iter != attachment->mAttachedObjects.end();
					 ++attachment_iter)
				{
					// make sure item is in your inventory (it could be a delayed attach message being sent from the sim)
					// so check to see if the item is in the inventory already
					item = gInventory.getItem((*attachment_iter)->getAttachmentItemID());
					if (!item)
					{
						// Item does not exist, make an observer to enable the pie menu 
						// when the item finishes fetching worst case scenario 
						// if a fetch is already out there (being sent from a slow sim)
						// we refetch and there are 2 fetches
						LLWornItemFetchedObserver* worn_item_fetched = new LLWornItemFetchedObserver((*attachment_iter)->getAttachmentItemID());		
						worn_item_fetched->startFetch();
						gInventory.addObserver(worn_item_fetched);
					}
				}
			}
		}
		
		//now check to make sure that the item is actually in the inventory before we enable dropping it
//		bool new_value = enable_detach() && can_build && item;
// [RLVa:KB] - Checked: 2010-03-24 (RLVa-1.0.0b) | Modified: RLVa-1.0.0b
		bool new_value = enable_detach() && can_build && item && (!gRlvHandler.hasBehaviour(RLV_BHVR_REZ));
// [/RLVa:KB]

		return new_value;
	}
};

BOOL enable_detach(const LLSD&)
{
	LLViewerObject* object = LLSelectMgr::getInstance()->getSelection()->getPrimaryObject();
	
	// Only enable detach if all faces of object are selected
	if (!object ||
		!object->isAttachment() ||
		!LLSelectMgr::getInstance()->getSelection()->contains(object,SELECT_ALL_TES ))
	{
		return FALSE;
	}

	// Find the avatar who owns this attachment
	LLViewerObject* avatar = object;
	while (avatar)
	{
		// ...if it's you, good to detach
		if (avatar->getID() == gAgent.getID())
		{
// [RLVa:KB] - Checked: 2010-03-15 (RLVa-1.2.0a) | Modified: RLVa-1.0.5
			// NOTE: this code is reused as-is in LLAttachmentDetach::handleEvent() and LLAttachmentDrop::handleEvent()
			//       so any changes here should be reflected there as well

			// RELEASE-RLVa: [SL-2.2.0] LLSelectMgr::sendDetach() and LLSelectMgr::sendDropAttachment() call sendListToRegions with
			//                          SEND_ONLY_ROOTS so we only need to examine the roots which saves us time
			if ( (rlv_handler_t::isEnabled()) && (gRlvAttachmentLocks.hasLockedAttachmentPoint(RLV_LOCK_REMOVE)) )
			{
				LLObjectSelectionHandle hSelect = LLSelectMgr::getInstance()->getSelection();
				RlvSelectHasLockedAttach f;
				if ( (hSelect->isAttachment()) && (hSelect->getFirstRootNode(&f, FALSE) != NULL) )
					return FALSE;
			}
// [/RLVa:KB]
			return TRUE;
		}

		avatar = (LLViewerObject*)avatar->getParent();
	}

	return FALSE;
}

class LLAttachmentEnableDetach : public view_listener_t
{
	bool handleEvent(const LLSD& userdata)
	{
		bool new_value = enable_detach();
		return new_value;
	}
};

// Used to tell if the selected object can be attached to your avatar.
//BOOL object_selected_and_point_valid()
// [RLVa:KB] - Checked: 2010-03-16 (RLVa-1.2.0a) | Added: RLVa-1.2.0a
BOOL object_selected_and_point_valid(const LLSD& sdParam)
// [/RLVa:KB]
{
// [RLVa:KB] - Checked: 2010-09-28 (RLVa-1.2.1f) | Modified: RLVa-1.2.1f
	if (rlv_handler_t::isEnabled())
	{
		if (!isAgentAvatarValid())
			return FALSE;

		// RELEASE-RLVa: [SL-2.2.0] Look at the caller graph for this function on every new release
		//   - object_is_wearable() => dead code [sdParam == 0 => default attach point => OK!]
		//   - enabler set up in LLVOAvatarSelf::buildMenus() => Rezzed prim / Put On / "Attach To" [sdParam == idxAttachPt]
		//   - "Object.EnableWear" enable => Rezzed prim / Put On / "Wear" or "Add" [sdParam blank]
		// RELEASE-RLVa: [SL-2.2.0] If 'idxAttachPt != 0' then the object will be "add attached" [see LLSelectMgr::sendAttach()]
		const LLViewerJointAttachment* pAttachPt = 
			get_if_there(gAgentAvatarp->mAttachmentPoints, sdParam.asInteger(), (LLViewerJointAttachment*)NULL);
		if ( ((!pAttachPt) && (gRlvAttachmentLocks.hasLockedAttachmentPoint(RLV_LOCK_ANY))) ||		// Can't wear on default attach point
			 ((pAttachPt) && ((RLV_WEAR_ADD & gRlvAttachmentLocks.canAttach(pAttachPt)) == 0)) ||	// or non-attachable attach point
			 (gRlvHandler.hasBehaviour(RLV_BHVR_REZ)) )												// Attach on object == "Take"
		{
			return FALSE;
		}
	}
// [/RLVa:KB]

	LLObjectSelectionHandle selection = LLSelectMgr::getInstance()->getSelection();
	for (LLObjectSelection::root_iterator iter = selection->root_begin();
		 iter != selection->root_end(); iter++)
	{
		LLSelectNode* node = *iter;
		LLViewerObject* object = node->getObject();
		LLViewerObject::const_child_list_t& child_list = object->getChildren();
		for (LLViewerObject::child_list_t::const_iterator iter = child_list.begin();
			 iter != child_list.end(); iter++)
		{
			LLViewerObject* child = *iter;
			if (child->isAvatar())
			{
				return FALSE;
			}
		}
	}

	return (selection->getRootObjectCount() == 1) && 
		(selection->getFirstRootObject()->getPCode() == LL_PCODE_VOLUME) && 
		selection->getFirstRootObject()->permYouOwner() &&
		selection->getFirstRootObject()->flagObjectMove() &&
		!selection->getFirstRootObject()->flagObjectPermanent() &&
		!((LLViewerObject*)selection->getFirstRootObject()->getRoot())->isAvatar() && 
		(selection->getFirstRootObject()->getNVPair("AssetContainer") == NULL);
}


// [RLVa:KB] - Checked: 2010-03-16 (RLVa-1.2.0a) | Added: RLVa-1.2.0a
/*
BOOL object_is_wearable()
{
//	if (!object_selected_and_point_valid())
	if (!object_selected_and_point_valid(LLSD(0)))
	{
		return FALSE;
	}
	if (sitting_on_selection())
	{
		return FALSE;
	}
	LLObjectSelectionHandle selection = LLSelectMgr::getInstance()->getSelection();
	for (LLObjectSelection::valid_root_iterator iter = LLSelectMgr::getInstance()->getSelection()->valid_root_begin();
		 iter != LLSelectMgr::getInstance()->getSelection()->valid_root_end(); iter++)
	{
		LLSelectNode* node = *iter;		
		if (node->mPermissions->getOwner() == gAgent.getID())
		{
			return TRUE;
		}
	}
	return FALSE;
}
*/
// [/RLVa:KB]

class LLAttachmentPointFilled : public view_listener_t
{
	bool handleEvent(const LLSD& user_data)
	{
		bool enable = false;
		LLVOAvatar::attachment_map_t::iterator found_it = gAgentAvatarp->mAttachmentPoints.find(user_data.asInteger());
		if (found_it != gAgentAvatarp->mAttachmentPoints.end())
		{
//			enable = found_it->second->getNumObjects() > 0;
// [RLVa:KB] - Checked: 2010-03-04 (RLVa-1.2.0a) | Added: RLVa-1.2.0a
			// Enable the option if there is at least one attachment on this attachment point that can be detached
			enable = (found_it->second->getNumObjects() > 0) && 
				((!rlv_handler_t::isEnabled()) || (gRlvAttachmentLocks.canDetach(found_it->second)));
// [/RLVa:KB]
		}
		return enable;
	}
};

class LLAvatarSendIM : public view_listener_t
{
	bool handleEvent(const LLSD& userdata)
	{
		LLVOAvatar* avatar = find_avatar_from_object( LLSelectMgr::getInstance()->getSelection()->getPrimaryObject() );
//		if(avatar)
// [RLVa:KB] - Checked: 2010-06-04 (RLVa-1.2.0d) | Added: RLVa-1.2.0d
		if ( (avatar) && (!gRlvHandler.hasBehaviour(RLV_BHVR_SHOWNAMES)) )
// [/RLVa:KB]
		{
			LLAvatarActions::startIM(avatar->getID());
		}
		return true;
	}
};

class LLAvatarCall : public view_listener_t
{
	bool handleEvent(const LLSD& userdata)
	{
		LLVOAvatar* avatar = find_avatar_from_object( LLSelectMgr::getInstance()->getSelection()->getPrimaryObject() );
//		if(avatar)
// [RLVa:KB] - Checked: 2010-06-04 (RLVa-1.2.0d) | Added: RLVa-1.2.0d
		if ( (avatar) && (!gRlvHandler.hasBehaviour(RLV_BHVR_SHOWNAMES)) )
// [/RLVa:KB]
		{
			LLAvatarActions::startCall(avatar->getID());
		}
		return true;
	}
};

// [RLVa:KB] - Checked: 2010-08-25 (RLVa-1.2.1b) | Added: RLVa-1.2.1b
bool enable_avatar_call()
{
	return (!gRlvHandler.hasBehaviour(RLV_BHVR_SHOWNAMES)) && (LLAvatarActions::canCall());
}
// [/RLVa:KB]

namespace
{
	struct QueueObjects : public LLSelectedObjectFunctor
	{
		BOOL scripted;
		BOOL modifiable;
		LLFloaterScriptQueue* mQueue;
		QueueObjects(LLFloaterScriptQueue* q) : mQueue(q), scripted(FALSE), modifiable(FALSE) {}
		virtual bool apply(LLViewerObject* obj)
		{
			scripted = obj->flagScripted();
			modifiable = obj->permModify();

			if( scripted && modifiable )
			{
				mQueue->addObject(obj->getID());
				return false;
			}
			else
			{
				return true; // fail: stop applying
			}
		}
	};
}

void queue_actions(LLFloaterScriptQueue* q, const std::string& msg)
{
	QueueObjects func(q);
	LLSelectMgr *mgr = LLSelectMgr::getInstance();
	LLObjectSelectionHandle selectHandle = mgr->getSelection();
	bool fail = selectHandle->applyToObjects(&func);
	if(fail)
	{
		if ( !func.scripted )
		{
			std::string noscriptmsg = std::string("Cannot") + msg + "SelectObjectsNoScripts";
			LLNotificationsUtil::add(noscriptmsg);
		}
		else if ( !func.modifiable )
		{
			std::string nomodmsg = std::string("Cannot") + msg + "SelectObjectsNoPermission";
			LLNotificationsUtil::add(nomodmsg);
		}
		else
		{
			LL_ERRS() << "Bad logic." << LL_ENDL;
		}
	}
	else
	{
		if (!q->start())
		{
			LL_WARNS() << "Unexpected script compile failure." << LL_ENDL;
		}
	}
}

class LLToolsSelectedScriptAction : public view_listener_t
{
	bool handleEvent(const LLSD& userdata)
	{
// [RLVa:KB] - Checked: 2010-04-19 (RLVa-1.2.0f) | Modified: RLVa-1.0.5a
		// We'll allow resetting the scripts of objects on a non-attachable attach point since they wouldn't be able to circumvent anything
		if ( (rlv_handler_t::isEnabled()) && (gRlvAttachmentLocks.hasLockedAttachmentPoint(RLV_LOCK_REMOVE)) )
		{
			LLObjectSelectionHandle hSel = LLSelectMgr::getInstance()->getSelection();
			RlvSelectHasLockedAttach f;
			if ( (hSel->isAttachment()) && (hSel->getFirstNode(&f) != NULL) )
				return true;
		}
// [/RLVa:KB]

		std::string action = userdata.asString();
		bool mono = false;
		std::string msg, name;
		std::string title;
		if (action == "compile mono")
		{
			name = "compile_queue";
			mono = true;
			msg = "Recompile";
			title = LLTrans::getString("CompileQueueTitle");
		}
		if (action == "compile lsl")
		{
			name = "compile_queue";
			msg = "Recompile";
			title = LLTrans::getString("CompileQueueTitle");
		}
		else if (action == "reset")
		{
			name = "reset_queue";
			msg = "Reset";
			title = LLTrans::getString("ResetQueueTitle");
		}
		else if (action == "start")
		{
			name = "start_queue";
			msg = "SetRunning";
			title = LLTrans::getString("RunQueueTitle");
		}
		else if (action == "stop")
		{
			name = "stop_queue";
			msg = "SetRunningNot";
			title = LLTrans::getString("NotRunQueueTitle");
		}
		// <FS> Delete scripts
		else if (action == "delete")
		{
			name = "delete_queue";
			msg = "delete";
			title = LLTrans::getString("DeleteQueueTitle");
		}
		// </FS> Delete scripts
		LLUUID id; id.generate();
		
		LLFloaterScriptQueue* queue =LLFloaterReg::getTypedInstance<LLFloaterScriptQueue>(name, LLSD(id));
		if (queue)
		{
			queue->setMono(mono);
			queue_actions(queue, msg);
			queue->setTitle(title);
		}
		else
		{
			LL_WARNS() << "Failed to generate LLFloaterScriptQueue with action: " << action << LL_ENDL;
		}
		return true;
	}
};

void handle_selected_texture_info(void*)
{
	for (LLObjectSelection::valid_iterator iter = LLSelectMgr::getInstance()->getSelection()->valid_begin();
   		iter != LLSelectMgr::getInstance()->getSelection()->valid_end(); iter++)
	{
		LLSelectNode* node = *iter;
	   	
   		std::string msg;
   		msg.assign("Texture info for: ");
   		msg.append(node->mName);
<<<<<<< HEAD

		LLSD args;
		args["MESSAGE"] = msg;
		// LLNotificationsUtil::add("SystemMessage", args);
		LLNotificationsUtil::add("SystemMessageTip", args);	// <FS:Zi> use chat, not toasts
=======
>>>>>>> 9b45bc99
	   
   		U8 te_count = node->getObject()->getNumTEs();
   		// map from texture ID to list of faces using it
   		typedef std::map< LLUUID, std::vector<U8> > map_t;
   		map_t faces_per_texture;
   		for (U8 i = 0; i < te_count; i++)
   		{
   			if (!node->isTESelected(i)) continue;
	   
   			LLViewerTexture* img = node->getObject()->getTEImage(i);
   			LLUUID image_id = img->getID();
   			faces_per_texture[image_id].push_back(i);
   		}
   		// Per-texture, dump which faces are using it.
   		map_t::iterator it;
   		for (it = faces_per_texture.begin(); it != faces_per_texture.end(); ++it)
   		{
   			LLUUID image_id = it->first;
   			U8 te = it->second[0];
   			LLViewerTexture* img = node->getObject()->getTEImage(te);
   			S32 height = img->getHeight();
   			S32 width = img->getWidth();
   			S32 components = img->getComponents();
   			msg.append(llformat("\n%dx%d %s on face ",
   								width,
   								height,
   								(components == 4 ? "alpha" : "opaque")));
   			for (U8 i = 0; i < it->second.size(); ++i)
   			{
   				msg.append( llformat("%d ", (S32)(it->second[i])));
   			}

			LLSD args;
			args["MESSAGE"] = msg;
			// LLNotificationsUtil::add("SystemMessage", args);
			LLNotificationsUtil::add("SystemMessageTip", args);	// <FS:Zi> use chat, not toasts
   		}
	}
}

void handle_selected_material_info()
{
	for (LLObjectSelection::valid_iterator iter = LLSelectMgr::getInstance()->getSelection()->valid_begin();
		iter != LLSelectMgr::getInstance()->getSelection()->valid_end(); iter++)
	{
		LLSelectNode* node = *iter;
		
		std::string msg;
		msg.assign("Material info for: \n");
		msg.append(node->mName);
		
		U8 te_count = node->getObject()->getNumTEs();
		// map from material ID to list of faces using it
		typedef std::map<LLMaterialID, std::vector<U8> > map_t;
		map_t faces_per_material;
		for (U8 i = 0; i < te_count; i++)
		{
			if (!node->isTESelected(i)) continue;
	
			const LLMaterialID& material_id = node->getObject()->getTE(i)->getMaterialID();
			faces_per_material[material_id].push_back(i);
		}
		// Per-material, dump which faces are using it.
		map_t::iterator it;
		for (it = faces_per_material.begin(); it != faces_per_material.end(); ++it)
		{
			const LLMaterialID& material_id = it->first;
			msg += llformat("%s on face ", material_id.asString().c_str());
			for (U8 i = 0; i < it->second.size(); ++i)
			{
				msg.append( llformat("%d ", (S32)(it->second[i])));
			}
			msg.append("\n");
		}

		LLSD args;
		args["MESSAGE"] = msg;
		LLNotificationsUtil::add("SystemMessage", args);
	}
}

void handle_test_male(void*)
{
// [RLVa:KB] - Checked: 2010-03-19 (RLVa-1.2.0c) | Modified: RLVa-1.2.0a
	// TODO-RLVa: [RLVa-1.2.1] Is there any reason to still block this?
	if ( (rlv_handler_t::isEnabled()) && 
		 ((gRlvAttachmentLocks.hasLockedAttachmentPoint(RLV_LOCK_ANY)) || (gRlvWearableLocks.hasLockedWearableType(RLV_LOCK_ANY))) )
	{
		return;
	}
// [/RLVa:KB]

	LLAppearanceMgr::instance().wearOutfitByName("Male Shape & Outfit");
	//gGestureList.requestResetFromServer( TRUE );
}

void handle_test_female(void*)
{
// [RLVa:KB] - Checked: 2010-03-19 (RLVa-1.2.0c) | Modified: RLVa-1.2.0a
	// TODO-RLVa: [RLVa-1.2.1] Is there any reason to still block this?
	if ( (rlv_handler_t::isEnabled()) && 
		 ((gRlvAttachmentLocks.hasLockedAttachmentPoint(RLV_LOCK_ANY)) || (gRlvWearableLocks.hasLockedWearableType(RLV_LOCK_ANY))) )
	{
		return;
	}
// [/RLVa:KB]

	LLAppearanceMgr::instance().wearOutfitByName("Female Shape & Outfit");
	//gGestureList.requestResetFromServer( FALSE );
}

void handle_dump_attachments(void*)
{
	if(!isAgentAvatarValid()) return;

	for (LLVOAvatar::attachment_map_t::iterator iter = gAgentAvatarp->mAttachmentPoints.begin(); 
		 iter != gAgentAvatarp->mAttachmentPoints.end(); )
	{
		LLVOAvatar::attachment_map_t::iterator curiter = iter++;
		LLViewerJointAttachment* attachment = curiter->second;
		S32 key = curiter->first;
		for (LLViewerJointAttachment::attachedobjs_vec_t::iterator attachment_iter = attachment->mAttachedObjects.begin();
			 attachment_iter != attachment->mAttachedObjects.end();
			 ++attachment_iter)
		{
			LLViewerObject *attached_object = (*attachment_iter);
			BOOL visible = (attached_object != NULL &&
							attached_object->mDrawable.notNull() && 
							!attached_object->mDrawable->isRenderType(0));
			LLVector3 pos;
			if (visible) pos = attached_object->mDrawable->getPosition();
			LL_INFOS() << "ATTACHMENT " << key << ": item_id=" << attached_object->getAttachmentItemID()
					<< (attached_object ? " present " : " absent ")
					<< (visible ? "visible " : "invisible ")
					<<  " at " << pos
					<< " and " << (visible ? attached_object->getPosition() : LLVector3::zero)
					<< LL_ENDL;
		}
	}
}


// these are used in the gl menus to set control values, generically.
class LLToggleControl : public view_listener_t
{
	bool handleEvent(const LLSD& userdata)
	{
		std::string control_name = userdata.asString();
		BOOL checked = gSavedSettings.getBOOL( control_name );
		gSavedSettings.setBOOL( control_name, !checked );
		return true;
	}
};

class LLCheckControl : public view_listener_t
{
	bool handleEvent( const LLSD& userdata)
	{
		std::string callback_data = userdata.asString();
		bool new_value = gSavedSettings.getBOOL(callback_data);
		return new_value;
	}
};

// <FS:Ansariel> Reset to default control
class FSResetControl : public view_listener_t
{
	bool handleEvent( const LLSD& userdata)
	{
		std::string callback_data = userdata.asString();
		gSavedSettings.getControl(callback_data)->resetToDefault(true);
		return true;
	}
};
class FSResetPerAccountControl : public view_listener_t
{
	bool handleEvent( const LLSD& userdata)
	{
		std::string callback_data = userdata.asString();
		gSavedPerAccountSettings.getControl(callback_data)->resetToDefault(true);
		return true;
	}
};
// </FS:Ansariel> Reset to default control

// not so generic

class LLAdvancedCheckRenderShadowOption: public view_listener_t
{
	bool handleEvent(const LLSD& userdata)
	{
		std::string control_name = userdata.asString();
		S32 current_shadow_level = gSavedSettings.getS32(control_name);
		if (current_shadow_level == 0) // is off
		{
			return false;
		}
		else // is on
		{
			return true;
		}
	}
};

class LLAdvancedClickRenderShadowOption: public view_listener_t
{
	bool handleEvent(const LLSD& userdata)
	{
		std::string control_name = userdata.asString();
		S32 current_shadow_level = gSavedSettings.getS32(control_name);
		if (current_shadow_level == 0) // upgrade to level 2
		{
			gSavedSettings.setS32(control_name, 2);
		}
		else // downgrade to level 0
		{
			gSavedSettings.setS32(control_name, 0);
		}
		return true;
	}
};

class LLAdvancedClickRenderProfile: public view_listener_t
{
	bool handleEvent(const LLSD& userdata)
	{
		gShaderProfileFrame = TRUE;
		return true;
	}
};

F32 gpu_benchmark();

class LLAdvancedClickRenderBenchmark: public view_listener_t
{
	bool handleEvent(const LLSD& userdata)
	{
		gpu_benchmark();
		return true;
	}
};

//[FIX FIRE-1927 - enable DoubleClickTeleport shortcut : SJ]
class LLAdvancedToggleDoubleClickTeleport: public view_listener_t
{
	bool handleEvent(const LLSD& userdata)
	{
		BOOL checked = gSavedSettings.getBOOL("DoubleClickTeleport");
		if (checked)
		{
			gSavedSettings.setBOOL("DoubleClickTeleport", FALSE);
			reportToNearbyChat(LLTrans::getString("DoubleClickTeleportDisabled"));
		}
		else
		{
			gSavedSettings.setBOOL("DoubleClickTeleport", TRUE);
			gSavedSettings.setBOOL("DoubleClickAutoPilot", FALSE);
			reportToNearbyChat(LLTrans::getString("DoubleClickTeleportEnabled"));
		}
		return true;
	}
};
void menu_toggle_attached_lights(void* user_data)
{
	LLPipeline::sRenderAttachedLights = gSavedSettings.getBOOL("RenderAttachedLights");
}

void menu_toggle_attached_particles(void* user_data)
{
	LLPipeline::sRenderAttachedParticles = gSavedSettings.getBOOL("RenderAttachedParticles");
}

class LLAdvancedHandleAttachedLightParticles: public view_listener_t
{
	bool handleEvent(const LLSD& userdata)
	{
		std::string control_name = userdata.asString();

		// toggle the control
		gSavedSettings.setBOOL(control_name,
				       !gSavedSettings.getBOOL(control_name));

		// update internal flags
		if (control_name == "RenderAttachedLights")
		{
			menu_toggle_attached_lights(NULL);
		}
		else if (control_name == "RenderAttachedParticles")
		{
			menu_toggle_attached_particles(NULL);
		}
		return true;
	}
};

class LLSomethingSelected : public view_listener_t
{
	bool handleEvent(const LLSD& userdata)
	{
		bool new_value = !(LLSelectMgr::getInstance()->getSelection()->isEmpty());
		return new_value;
	}
};

class LLSomethingSelectedNoHUD : public view_listener_t
{
	bool handleEvent(const LLSD& userdata)
	{
		LLObjectSelectionHandle selection = LLSelectMgr::getInstance()->getSelection();
		bool new_value = !(selection->isEmpty()) && !(selection->getSelectType() == SELECT_TYPE_HUD);
		return new_value;
	}
};

static bool is_editable_selected()
{
// [RLVa:KB] - Checked: 2010-09-28 (RLVa-1.2.1f) | Modified: RLVa-1.0.5a
	// RELEASE-RLVa: [SL-2.2.0] Check that this still isn't called by anything but script actions in the Build menu
	if ( (rlv_handler_t::isEnabled()) && (gRlvAttachmentLocks.hasLockedAttachmentPoint(RLV_LOCK_REMOVE)) )
	{
		LLObjectSelectionHandle hSelection = LLSelectMgr::getInstance()->getSelection();

		// NOTE: this is called for 5 different menu items so we'll trade accuracy for efficiency and only
		//       examine root nodes (LLToolsSelectedScriptAction::handleEvent() will catch what we miss)
		RlvSelectHasLockedAttach f;
		if ( (hSelection->isAttachment()) && (hSelection->getFirstRootNode(&f)) )
		{
			return false;
		}
	}
// [/RLVa:KB]

	return (LLSelectMgr::getInstance()->getSelection()->getFirstEditableObject() != NULL);
}

class LLEditableSelected : public view_listener_t
{
	bool handleEvent(const LLSD& userdata)
	{
		return is_editable_selected();
	}
};

class LLEditableSelectedMono : public view_listener_t
{
	bool handleEvent(const LLSD& userdata)
	{
		bool new_value = false;
		LLViewerRegion* region = gAgent.getRegion();
		if(region && gMenuHolder)
		{
			bool have_cap = (! region->getCapability("UpdateScriptTask").empty());
			new_value = is_editable_selected() && have_cap;
		}
		return new_value;
	}
};

bool enable_object_take_copy()
{
	bool all_valid = false;
	if (LLSelectMgr::getInstance())
	{
		if (!LLSelectMgr::getInstance()->getSelection()->isEmpty())
		{
		all_valid = true;
#ifndef HACKED_GODLIKE_VIEWER
# ifdef TOGGLE_HACKED_GODLIKE_VIEWER
		if (!LLGridManager::getInstance()->isInSLBeta()
            || !gAgent.isGodlike())
# endif
		{
			struct f : public LLSelectedObjectFunctor
			{
				virtual bool apply(LLViewerObject* obj)
				{
//					return (!obj->permCopy() || obj->isAttachment());
// [RLVa:KB] - Checked: 2010-04-01 (RLVa-1.2.0c) | Modified: RLVa-1.0.0g
					return (!obj->permCopy() || obj->isAttachment()) || 
						( (gRlvHandler.hasBehaviour(RLV_BHVR_UNSIT)) && (isAgentAvatarValid()) && (gAgentAvatarp->getRoot() == obj) );
// [/RLVa:KB]
				}
			} func;
			const bool firstonly = true;
			bool any_invalid = LLSelectMgr::getInstance()->getSelection()->applyToRootObjects(&func, firstonly);
			all_valid = !any_invalid;
		}
#endif // HACKED_GODLIKE_VIEWER
		}
	}

	return all_valid;
}


class LLHasAsset : public LLInventoryCollectFunctor
{
public:
	LLHasAsset(const LLUUID& id) : mAssetID(id), mHasAsset(FALSE) {}
	virtual ~LLHasAsset() {}
	virtual bool operator()(LLInventoryCategory* cat,
							LLInventoryItem* item);
	BOOL hasAsset() const { return mHasAsset; }

protected:
	LLUUID mAssetID;
	BOOL mHasAsset;
};

bool LLHasAsset::operator()(LLInventoryCategory* cat,
							LLInventoryItem* item)
{
	if(item && item->getAssetUUID() == mAssetID)
	{
		mHasAsset = TRUE;
	}
	return FALSE;
}


BOOL enable_save_into_task_inventory(void*)
{
	LLSelectNode* node = LLSelectMgr::getInstance()->getSelection()->getFirstRootNode();
	if(node && (node->mValid) && (!node->mFromTaskID.isNull()))
	{
		// *TODO: check to see if the fromtaskid object exists.
		LLViewerObject* obj = node->getObject();
		if( obj && !obj->isAttachment() )
		{
			return TRUE;
		}
	}
	return FALSE;
}

class LLToolsEnableSaveToObjectInventory : public view_listener_t
{
	bool handleEvent(const LLSD& userdata)
	{
		bool new_value = enable_save_into_task_inventory(NULL);
		return new_value;
	}
};

class LLToggleHowTo : public view_listener_t
{
	bool handleEvent(const LLSD& userdata)
	{
		LLFloaterWebContent::Params p;
		std::string url = gSavedSettings.getString("HowToHelpURL");
		p.url = LLWeb::expandURLSubstitutions(url, LLSD());
		p.show_chrome = false;
		p.target = "__help_how_to";
		p.show_page_title = false;
		p.preferred_media_size = LLRect(0, 460, 335, 0);

		LLFloaterReg::toggleInstanceOrBringToFront("how_to", p);
		return true;
	}
};

class LLViewEnableMouselook : public view_listener_t
{
	bool handleEvent(const LLSD& userdata)
	{
		// You can't go directly from customize avatar to mouselook.
		// TODO: write code with appropriate dialogs to handle this transition.
		bool new_value = (CAMERA_MODE_CUSTOMIZE_AVATAR != gAgentCamera.getCameraMode() && !gSavedSettings.getBOOL("FreezeTime"));
		return new_value;
	}
};

class LLToolsEnableToolNotPie : public view_listener_t
{
	bool handleEvent(const LLSD& userdata)
	{
		bool new_value = ( LLToolMgr::getInstance()->getBaseTool() != LLToolPie::getInstance() );
		return new_value;
	}
};

class LLWorldEnableCreateLandmark : public view_listener_t
{
	bool handleEvent(const LLSD& userdata)
	{
//		return !LLLandmarkActions::landmarkAlreadyExists();
// [RLVa:KB] - Checked: 2010-09-28 (RLVa-1.4.5) | Added: RLVa-1.2.1
		return (!LLLandmarkActions::landmarkAlreadyExists()) && (!gRlvHandler.hasBehaviour(RLV_BHVR_SHOWLOC));
// [/RLVa:KB]
	}
};

class LLWorldEnableSetHomeLocation : public view_listener_t
{
	bool handleEvent(const LLSD& userdata)
	{
		bool new_value = gAgent.isGodlike() || 
			(gAgent.getRegion() && gAgent.getRegion()->getAllowSetHome());
		return new_value;
	}
};

class LLWorldEnableTeleportHome : public view_listener_t
{
	bool handleEvent(const LLSD& userdata)
	{
		LLViewerRegion* regionp = gAgent.getRegion();
		bool agent_on_prelude = (regionp && regionp->isPrelude());
		bool enable_teleport_home = gAgent.isGodlike() || !agent_on_prelude;
// [RLVa:KB] - Checked: 2010-09-28 (RLVa-1.2.1f) | Modified: RLVa-1.2.1f
		enable_teleport_home &= 
			(!rlv_handler_t::isEnabled()) || ((!gRlvHandler.hasBehaviour(RLV_BHVR_TPLM)) && (!gRlvHandler.hasBehaviour(RLV_BHVR_TPLOC)));
// [/RLVa:KB]
		return enable_teleport_home;
	}
};

BOOL enable_god_full(void*)
{
	return gAgent.getGodLevel() >= GOD_FULL;
}

BOOL enable_god_liaison(void*)
{
	return gAgent.getGodLevel() >= GOD_LIAISON;
}

bool is_god_customer_service()
{
	return gAgent.getGodLevel() >= GOD_CUSTOMER_SERVICE;
}

BOOL enable_god_basic(void*)
{
	return gAgent.getGodLevel() > GOD_NOT;
}


void toggle_show_xui_names(void *)
{
	gSavedSettings.setBOOL("DebugShowXUINames", !gSavedSettings.getBOOL("DebugShowXUINames"));
}

BOOL check_show_xui_names(void *)
{
	return gSavedSettings.getBOOL("DebugShowXUINames");
}

// <FS:CR> Resync Animations
class FSToolsResyncAnimations : public view_listener_t
{
	bool handleEvent(const LLSD& userdata)
	{
		for (U32 i = 0; i < gObjectList.getNumObjects(); i++)
		{
			LLViewerObject* object = gObjectList.getObject(i);
			if (object &&
				object->isAvatar())
			{
				LLVOAvatar* avatarp = (LLVOAvatar*)object;
				if (avatarp)
				{
					for (LLVOAvatar::AnimIterator anim_it = avatarp->mPlayingAnimations.begin();
						 anim_it != avatarp->mPlayingAnimations.end();
						 anim_it++)
					{
						avatarp->stopMotion(anim_it->first, TRUE);
						avatarp->startMotion(anim_it->first);
					}
				}
			}
		}
		return true;
	}
};
// </FS:CR> Resync Animations

// <FS:CR> FIRE-4345: Undeform
class FSToolsUndeform : public view_listener_t
{
	bool handleEvent(const LLSD& userdata)
	{
		FSPose::getInstance()->setPose(gSavedSettings.getString("FSUndeformUUID"), false);
		gAgentAvatarp->updateVisualParams();
		
		return true;
	}
};
// </FS:CR> FIRE-4345: Undeform

// <FS:CR> Stream list import/export
class FSStreamListExportXML :public view_listener_t
{
	bool handleEvent(const LLSD& userdata)
	{
		LLFilePicker& file_picker = LLFilePicker::instance();
		if(file_picker.getSaveFile(LLFilePicker::FFSAVE_XML, LLDir::getScrubbedFileName("stream_list.xml")))
		{
			std::string filename = file_picker.getFirstFile();
			llofstream export_file(filename);
			LLSDSerialize::toPrettyXML(gSavedSettings.getLLSD("FSStreamList"), export_file);
			export_file.close();
			LLSD args;
			args["FILENAME"] = filename;
			LLNotificationsUtil::add("StreamListExportSuccess", args);
		}
		else
			LL_INFOS() << "User closed the filepicker. Aborting!" << LL_ENDL;

		return true;
	}
};

class FSStreamListImportXML :public view_listener_t
{
	bool handleEvent(const LLSD& userdata)
	{
		LLFilePicker& file_picker = LLFilePicker::instance();
		if(file_picker.getOpenFile(LLFilePicker::FFLOAD_XML))
		{
			std::string filename = file_picker.getFirstFile();
			llifstream stream_list(filename);
			if(!stream_list.is_open())
			{
				LL_WARNS() << "Couldn't open the xml file for reading. Aborting import!" << LL_ENDL;
				return true;
			}
			LLSD stream_data;
			if(LLSDSerialize::fromXML(stream_data, stream_list) >= 1)
			{
				gSavedSettings.setLLSD("FSStreamList", stream_data);
				LLNotificationsUtil::add("StreamListImportSuccess");
			}
			stream_list.close();
		}
		
		return true;
	}
};
// </FS:CR> Stream list import/export

// <FS:CR> Dump SimulatorFeatures to chat
class FSDumpSimulatorFeaturesToChat : public view_listener_t
{
	bool handleEvent(const LLSD& userdata)
	{
		if (LLViewerRegion* region = gAgent.getRegion())
		{
			LLSD sim_features;
			std::stringstream out_str;
			region->getSimulatorFeatures(sim_features);
			LLSDSerialize::toPrettyXML(sim_features, out_str);
			reportToNearbyChat(out_str.str());
		}
		return true;
	}
};
// </FS:CR> Dump SimulatorFeatures to chat

// <FS:CR> Add to contact set
class FSAddToContactSet : public view_listener_t
{
	bool handleEvent(const LLSD& userdata)
	{
		if (!rlv_handler_t::isEnabled() || !gRlvHandler.hasBehaviour(RLV_BHVR_SHOWNAMES))
		{
			LLVOAvatar* avatarp = find_avatar_from_object(LLSelectMgr::getInstance()->getSelection()->getPrimaryObject());
			if (avatarp)
			{
				LLFloaterReg::showInstance("fs_add_contact", LLSD(avatarp->getID()), TRUE);
			}
		}
		return true;
	}
};
// </FS:CR> Add to contact set

// <FS:CR> Opensim menu item visibility control
class LLGridCheck : public view_listener_t
{
	bool handleEvent(const LLSD& userdata)
	{
		std::string grid_type = userdata.asString();
		if ("secondlife" == grid_type)
		{
			return LLGridManager::getInstance()->isInSecondLife();
		}
#ifdef OPENSIM
		else if ("opensim" == grid_type)
		{
			return LLGridManager::getInstance()->isInOpenSim();
		}
		else if ("aurorasim" == grid_type)
		{
			return LLGridManager::getInstance()->isInAuroraSim();
		}
#else // !OPENSIM
		else if ("opensim" == grid_type || "aurorasim" == grid_type)
		{
			LL_DEBUGS("ViewerMenu") << grid_type << "is not a supported platform on Havok builds. Disabling item." << LL_ENDL;
			return false;
		}
#endif // OPENSIM
		else
		{
			LL_WARNS("ViewerMenu") << "Unhandled or bad on_visible gridcheck parameter! (" << grid_type << ")" << LL_ENDL;
		}
		return true;
	}
};
// </FS:CR>

class LLToolsSelectOnlyMyObjects : public view_listener_t
{
	bool handleEvent(const LLSD& userdata)
	{
		BOOL cur_val = gSavedSettings.getBOOL("SelectOwnedOnly");

		gSavedSettings.setBOOL("SelectOwnedOnly", ! cur_val );

		return true;
	}
};

class LLToolsSelectOnlyMovableObjects : public view_listener_t
{
	bool handleEvent(const LLSD& userdata)
	{
		BOOL cur_val = gSavedSettings.getBOOL("SelectMovableOnly");

		gSavedSettings.setBOOL("SelectMovableOnly", ! cur_val );

		return true;
	}
};

class LLToolsSelectBySurrounding : public view_listener_t
{
	bool handleEvent(const LLSD& userdata)
	{
		LLSelectMgr::sRectSelectInclusive = !LLSelectMgr::sRectSelectInclusive;

		gSavedSettings.setBOOL("RectangleSelectInclusive", LLSelectMgr::sRectSelectInclusive);
		return true;
	}
};

class LLToolsShowHiddenSelection : public view_listener_t
{
	bool handleEvent(const LLSD& userdata)
	{
		// TomY TODO Merge these
		LLSelectMgr::sRenderHiddenSelections = !LLSelectMgr::sRenderHiddenSelections;

		gSavedSettings.setBOOL("RenderHiddenSelections", LLSelectMgr::sRenderHiddenSelections);
		return true;
	}
};

class LLToolsShowSelectionLightRadius : public view_listener_t
{
	bool handleEvent(const LLSD& userdata)
	{
		// TomY TODO merge these
		LLSelectMgr::sRenderLightRadius = !LLSelectMgr::sRenderLightRadius;

		gSavedSettings.setBOOL("RenderLightRadius", LLSelectMgr::sRenderLightRadius);
		return true;
	}
};

class LLToolsEditLinkedParts : public view_listener_t
{
	bool handleEvent(const LLSD& userdata)
	{
		BOOL select_individuals = !gSavedSettings.getBOOL("EditLinkedParts");
		gSavedSettings.setBOOL( "EditLinkedParts", select_individuals );
		if (select_individuals)
		{
			LLSelectMgr::getInstance()->demoteSelectionToIndividuals();
		}
		else
		{
			LLSelectMgr::getInstance()->promoteSelectionToRoot();
		}
		return true;
	}
};

void reload_vertex_shader(void *)
{
	//THIS WOULD BE AN AWESOME PLACE TO RELOAD SHADERS... just a thought	- DaveP
}

void handle_dump_avatar_local_textures(void*)
{
	gAgentAvatarp->dumpLocalTextures();
}

void handle_dump_timers()
{
	LLTrace::BlockTimer::dumpCurTimes();
}

void handle_debug_avatar_textures(void*)
{
	LLViewerObject* objectp = LLSelectMgr::getInstance()->getSelection()->getPrimaryObject();
	if (objectp)
	{
		LLFloaterReg::showInstance( "avatar_textures", LLSD(objectp->getID()) );
	}
}

void handle_grab_baked_texture(void* data)
{
	EBakedTextureIndex baked_tex_index = (EBakedTextureIndex)((intptr_t)data);
	if (!isAgentAvatarValid()) return;

	const LLUUID& asset_id = gAgentAvatarp->grabBakedTexture(baked_tex_index);
	LL_INFOS("texture") << "Adding baked texture " << asset_id << " to inventory." << LL_ENDL;
	LLAssetType::EType asset_type = LLAssetType::AT_TEXTURE;
	LLInventoryType::EType inv_type = LLInventoryType::IT_TEXTURE;
	const LLUUID folder_id = gInventory.findCategoryUUIDForType(LLFolderType::assetTypeToFolderType(asset_type));
	if(folder_id.notNull())
	{
		std::string name;
		name = "Baked " + LLAvatarAppearanceDictionary::getInstance()->getBakedTexture(baked_tex_index)->mNameCapitalized + " Texture";

		LLUUID item_id;
		item_id.generate();
		LLPermissions perm;
		perm.init(gAgentID,
				  gAgentID,
				  LLUUID::null,
				  LLUUID::null);
		U32 next_owner_perm = PERM_MOVE | PERM_TRANSFER;
		perm.initMasks(PERM_ALL,
					   PERM_ALL,
					   PERM_NONE,
					   PERM_NONE,
					   next_owner_perm);
		time_t creation_date_now = time_corrected();
		LLPointer<LLViewerInventoryItem> item
			= new LLViewerInventoryItem(item_id,
										folder_id,
										perm,
										asset_id,
										asset_type,
										inv_type,
										name,
										LLStringUtil::null,
										LLSaleInfo::DEFAULT,
										LLInventoryItemFlags::II_FLAGS_NONE,
										creation_date_now);

		item->updateServer(TRUE);
		gInventory.updateItem(item);
		gInventory.notifyObservers();

		// Show the preview panel for textures to let
		// user know that the image is now in inventory.
		LLInventoryPanel *active_panel = LLInventoryPanel::getActiveInventoryPanel();
		if(active_panel)
		{
			LLFocusableElement* focus_ctrl = gFocusMgr.getKeyboardFocus();

			active_panel->setSelection(item_id, TAKE_FOCUS_NO);
			active_panel->openSelected();
			//LLFloaterInventory::dumpSelectionInformation((void*)view);
			// restore keyboard focus
			gFocusMgr.setKeyboardFocus(focus_ctrl);
		}
	}
	else
	{
		LL_WARNS() << "Can't find a folder to put it in" << LL_ENDL;
	}
}

BOOL enable_grab_baked_texture(void* data)
{
	EBakedTextureIndex index = (EBakedTextureIndex)((intptr_t)data);
	if (isAgentAvatarValid())
	{
		return gAgentAvatarp->canGrabBakedTexture(index);
	}
	return FALSE;
}

// Returns a pointer to the avatar give the UUID of the avatar OR of an attachment the avatar is wearing.
// Returns NULL on failure.
LLVOAvatar* find_avatar_from_object( LLViewerObject* object )
{
	if (object)
	{
		if( object->isAttachment() )
		{
			do
			{
				object = (LLViewerObject*) object->getParent();
			}
			while( object && !object->isAvatar() );
		}
		else if( !object->isAvatar() )
		{
			object = NULL;
		}
	}

	return (LLVOAvatar*) object;
}


// Returns a pointer to the avatar give the UUID of the avatar OR of an attachment the avatar is wearing.
// Returns NULL on failure.
LLVOAvatar* find_avatar_from_object( const LLUUID& object_id )
{
	return find_avatar_from_object( gObjectList.findObject(object_id) );
}


void handle_disconnect_viewer(void *)
{
	LLAppViewer::instance()->forceDisconnect(LLTrans::getString("TestingDisconnect"));
}

void force_error_breakpoint(void *)
{
    LLAppViewer::instance()->forceErrorBreakpoint();
}

void force_error_llerror(void *)
{
    LLAppViewer::instance()->forceErrorLLError();
}

void force_error_bad_memory_access(void *)
{
    LLAppViewer::instance()->forceErrorBadMemoryAccess();
}

void force_error_infinite_loop(void *)
{
    LLAppViewer::instance()->forceErrorInfiniteLoop();
}

void force_error_software_exception(void *)
{
    LLAppViewer::instance()->forceErrorSoftwareException();
}

void force_error_driver_crash(void *)
{
    LLAppViewer::instance()->forceErrorDriverCrash();
}

class LLToolsUseSelectionForGrid : public view_listener_t
{
	bool handleEvent(const LLSD& userdata)
	{
		LLSelectMgr::getInstance()->clearGridObjects();
		struct f : public LLSelectedObjectFunctor
		{
			virtual bool apply(LLViewerObject* objectp)
			{
				LLSelectMgr::getInstance()->addGridObject(objectp);
				return true;
			}
		} func;
		LLSelectMgr::getInstance()->getSelection()->applyToRootObjects(&func);
		LLSelectMgr::getInstance()->setGridMode(GRID_MODE_REF_OBJECT);
		LLFloaterTools::setGridMode((S32)GRID_MODE_REF_OBJECT);
		return true;
	}
};

void handle_test_load_url(void*)
{
	LLWeb::loadURL("");
	LLWeb::loadURL("hacker://www.google.com/");
	LLWeb::loadURL("http");
	LLWeb::loadURL("http://www.google.com/");
}

//
// LLViewerMenuHolderGL
//
static LLDefaultChildRegistry::Register<LLViewerMenuHolderGL> r("menu_holder");

LLViewerMenuHolderGL::LLViewerMenuHolderGL(const LLViewerMenuHolderGL::Params& p)
: LLMenuHolderGL(p)
{}

BOOL LLViewerMenuHolderGL::hideMenus()
{
	BOOL handled = FALSE;
	
	if (LLMenuHolderGL::hideMenus())
	{
		LLToolPie::instance().blockClickToWalk();
		handled = TRUE;
	}

	// drop pie menu selection
	mParcelSelection = NULL;
	mObjectSelection = NULL;

	if (gMenuBarView)
	{
		gMenuBarView->clearHoverItem();
		gMenuBarView->resetMenuTrigger();
	}

	return handled;
}

void LLViewerMenuHolderGL::setParcelSelection(LLSafeHandle<LLParcelSelection> selection) 
{ 
	mParcelSelection = selection; 
}

void LLViewerMenuHolderGL::setObjectSelection(LLSafeHandle<LLObjectSelection> selection) 
{ 
	mObjectSelection = selection; 
}


const LLRect LLViewerMenuHolderGL::getMenuRect() const
{
	return LLRect(0, getRect().getHeight() - MENU_BAR_HEIGHT, getRect().getWidth(), STATUS_BAR_HEIGHT);
}

void handle_save_to_xml(void*)
{
	LLFloater* frontmost = gFloaterView->getFrontmost();
	if (!frontmost)
	{
        LLNotificationsUtil::add("NoFrontmostFloater");
		return;
	}

	std::string default_name = "floater_";
	default_name += frontmost->getTitle();
	default_name += ".xml";

	LLStringUtil::toLower(default_name);
	LLStringUtil::replaceChar(default_name, ' ', '_');
	LLStringUtil::replaceChar(default_name, '/', '_');
	LLStringUtil::replaceChar(default_name, ':', '_');
	LLStringUtil::replaceChar(default_name, '"', '_');

	LLFilePicker& picker = LLFilePicker::instance();
	if (picker.getSaveFile(LLFilePicker::FFSAVE_XML, default_name))
	{
		std::string filename = picker.getFirstFile();
		LLUICtrlFactory::getInstance()->saveToXML(frontmost, filename);
	}
}

void handle_load_from_xml(void*)
{
	LLFilePicker& picker = LLFilePicker::instance();
	if (picker.getOpenFile(LLFilePicker::FFLOAD_XML))
	{
		std::string filename = picker.getFirstFile();
		LLFloater* floater = new LLFloater(LLSD());
		floater->buildFromFile(filename);
	}
}

void handle_web_browser_test(const LLSD& param)
{
	std::string url = param.asString();
	if (url.empty())
	{
		url = "about:blank";
	}
	LLWeb::loadURLInternal(url);
}

void handle_web_content_test(const LLSD& param)
{
	std::string url = param.asString();
	LLWeb::loadURLInternal(url);
}

void handle_show_url(const LLSD& param)
{
	std::string url = param.asString();
	if (LLWeb::useExternalBrowser(url))
	{
		LLWeb::loadURLExternal(url);
	}
	else
	{
		LLWeb::loadURLInternal(url);
	}

}

void handle_report_bug(const LLSD& param)
{
	LLUIString url(param.asString());
	
	LLStringUtil::format_map_t replace;
	replace["[ENVIRONMENT]"] = LLURI::escape(LLAppViewer::instance()->getViewerInfoString());
	LLSLURL location_url;
	LLAgentUI::buildSLURL(location_url);
	replace["[LOCATION]"] = LLURI::escape(location_url.getSLURLString());

	LLUIString file_bug_url = gSavedSettings.getString("ReportBugURL");
	file_bug_url.setArgs(replace);

	LLWeb::loadURLExternal(file_bug_url.getString());
}

void handle_buy_currency_test(void*)
{
	std::string url =
		"http://sarahd-sl-13041.webdev.lindenlab.com/app/lindex/index.php?agent_id=[AGENT_ID]&secure_session_id=[SESSION_ID]&lang=[LANGUAGE]";

	LLStringUtil::format_map_t replace;
	replace["[AGENT_ID]"] = gAgent.getID().asString();
	replace["[SESSION_ID]"] = gAgent.getSecureSessionID().asString();
	replace["[LANGUAGE]"] = LLUI::getLanguage();
	LLStringUtil::format(url, replace);

	LL_INFOS() << "buy currency url " << url << LL_ENDL;

	LLFloaterReg::showInstance("buy_currency_html", LLSD(url));
}

//-- SUNSHINE CLEANUP - is only the request update at the end needed now?
void handle_rebake_textures(void*)
{
	if (!isAgentAvatarValid()) return;

	// Slam pending upload count to "unstick" things
	bool slam_for_debug = true;
	gAgentAvatarp->forceBakeAllTextures(slam_for_debug);
	if (gAgent.getRegion() && gAgent.getRegion()->getCentralBakeVersion())
	{
		LLAppearanceMgr::instance().requestServerAppearanceUpdate();
		avatar_tex_refresh();	// <FS:CR> FIRE-11800 - Refresh the textures too
	}
}

void toggle_visibility(void* user_data)
{
	LLView* viewp = (LLView*)user_data;
	viewp->setVisible(!viewp->getVisible());
}

BOOL get_visibility(void* user_data)
{
	LLView* viewp = (LLView*)user_data;
	return viewp->getVisible();
}

// TomY TODO: Get rid of these?
class LLViewShowHoverTips : public view_listener_t
{
	bool handleEvent(const LLSD& userdata)
	{
		gSavedSettings.setBOOL("ShowHoverTips", !gSavedSettings.getBOOL("ShowHoverTips"));
		return true;
	}
};

class LLViewCheckShowHoverTips : public view_listener_t
{
	bool handleEvent(const LLSD& userdata)
	{
		bool new_value = gSavedSettings.getBOOL("ShowHoverTips");
		return new_value;
	}
};

// TomY TODO: Get rid of these?
class LLViewHighlightTransparent : public view_listener_t
{
	bool handleEvent(const LLSD& userdata)
	{
//		LLDrawPoolAlpha::sShowDebugAlpha = !LLDrawPoolAlpha::sShowDebugAlpha;
// [RLVa:KB] - Checked: 2010-11-29 (RLVa-1.3.0c) | Modified: RLVa-1.3.0c
		LLDrawPoolAlpha::sShowDebugAlpha = (!LLDrawPoolAlpha::sShowDebugAlpha) && (!gRlvHandler.hasBehaviour(RLV_BHVR_EDIT));
// [/RLVa:KB]
		return true;
	}
};

class LLViewCheckHighlightTransparent : public view_listener_t
{
	bool handleEvent(const LLSD& userdata)
	{
		bool new_value = LLDrawPoolAlpha::sShowDebugAlpha;
		return new_value;
	}
};

class LLViewBeaconWidth : public view_listener_t
{
	bool handleEvent(const LLSD& userdata)
	{
		std::string width = userdata.asString();
		if(width == "1")
		{
			gSavedSettings.setS32("DebugBeaconLineWidth", 1);
		}
		else if(width == "4")
		{
			gSavedSettings.setS32("DebugBeaconLineWidth", 4);
		}
		else if(width == "16")
		{
			gSavedSettings.setS32("DebugBeaconLineWidth", 16);
		}
		else if(width == "32")
		{
			gSavedSettings.setS32("DebugBeaconLineWidth", 32);
		}

		return true;
	}
};


class LLViewToggleBeacon : public view_listener_t
{
	bool handleEvent(const LLSD& userdata)
	{
		std::string beacon = userdata.asString();
		if (beacon == "scriptsbeacon")
		{
			LLPipeline::toggleRenderScriptedBeacons(NULL);
			gSavedSettings.setBOOL( "scriptsbeacon", LLPipeline::getRenderScriptedBeacons(NULL) );
			// toggle the other one off if it's on
			if (LLPipeline::getRenderScriptedBeacons(NULL) && LLPipeline::getRenderScriptedTouchBeacons(NULL))
			{
				LLPipeline::toggleRenderScriptedTouchBeacons(NULL);
				gSavedSettings.setBOOL( "scripttouchbeacon", LLPipeline::getRenderScriptedTouchBeacons(NULL) );
			}
		}
		else if (beacon == "physicalbeacon")
		{
			LLPipeline::toggleRenderPhysicalBeacons(NULL);
			gSavedSettings.setBOOL( "physicalbeacon", LLPipeline::getRenderPhysicalBeacons(NULL) );
		}
		else if (beacon == "moapbeacon")
		{
			LLPipeline::toggleRenderMOAPBeacons(NULL);
			gSavedSettings.setBOOL( "moapbeacon", LLPipeline::getRenderMOAPBeacons(NULL) );
		}
		else if (beacon == "soundsbeacon")
		{
			LLPipeline::toggleRenderSoundBeacons(NULL);
			gSavedSettings.setBOOL( "soundsbeacon", LLPipeline::getRenderSoundBeacons(NULL) );
		}
		else if (beacon == "particlesbeacon")
		{
			LLPipeline::toggleRenderParticleBeacons(NULL);
			gSavedSettings.setBOOL( "particlesbeacon", LLPipeline::getRenderParticleBeacons(NULL) );
		}
		else if (beacon == "scripttouchbeacon")
		{
			LLPipeline::toggleRenderScriptedTouchBeacons(NULL);
			gSavedSettings.setBOOL( "scripttouchbeacon", LLPipeline::getRenderScriptedTouchBeacons(NULL) );
			// toggle the other one off if it's on
			if (LLPipeline::getRenderScriptedBeacons(NULL) && LLPipeline::getRenderScriptedTouchBeacons(NULL))
			{
				LLPipeline::toggleRenderScriptedBeacons(NULL);
				gSavedSettings.setBOOL( "scriptsbeacon", LLPipeline::getRenderScriptedBeacons(NULL) );
			}
		}
		else if (beacon == "renderbeacons")
		{
			LLPipeline::toggleRenderBeacons(NULL);
			gSavedSettings.setBOOL( "renderbeacons", LLPipeline::getRenderBeacons(NULL) );
			// toggle the other one on if it's not
			if (!LLPipeline::getRenderBeacons(NULL) && !LLPipeline::getRenderHighlights(NULL))
			{
				LLPipeline::toggleRenderHighlights(NULL);
				gSavedSettings.setBOOL( "renderhighlights", LLPipeline::getRenderHighlights(NULL) );
			}
		}
		else if (beacon == "renderhighlights")
		{
			LLPipeline::toggleRenderHighlights(NULL);
			gSavedSettings.setBOOL( "renderhighlights", LLPipeline::getRenderHighlights(NULL) );
			// toggle the other one on if it's not
			if (!LLPipeline::getRenderBeacons(NULL) && !LLPipeline::getRenderHighlights(NULL))
			{
				LLPipeline::toggleRenderBeacons(NULL);
				gSavedSettings.setBOOL( "renderbeacons", LLPipeline::getRenderBeacons(NULL) );
			}
		}

		return true;
	}
};

class LLViewCheckBeaconEnabled : public view_listener_t
{
	bool handleEvent(const LLSD& userdata)
	{
		std::string beacon = userdata.asString();
		bool new_value = false;
		if (beacon == "scriptsbeacon")
		{
			new_value = gSavedSettings.getBOOL( "scriptsbeacon");
			LLPipeline::setRenderScriptedBeacons(new_value);
		}
		else if (beacon == "moapbeacon")
		{
			new_value = gSavedSettings.getBOOL( "moapbeacon");
			LLPipeline::setRenderMOAPBeacons(new_value);
		}
		else if (beacon == "physicalbeacon")
		{
			new_value = gSavedSettings.getBOOL( "physicalbeacon");
			LLPipeline::setRenderPhysicalBeacons(new_value);
		}
		else if (beacon == "soundsbeacon")
		{
			new_value = gSavedSettings.getBOOL( "soundsbeacon");
			LLPipeline::setRenderSoundBeacons(new_value);
		}
		else if (beacon == "particlesbeacon")
		{
			new_value = gSavedSettings.getBOOL( "particlesbeacon");
			LLPipeline::setRenderParticleBeacons(new_value);
		}
		else if (beacon == "scripttouchbeacon")
		{
			new_value = gSavedSettings.getBOOL( "scripttouchbeacon");
			LLPipeline::setRenderScriptedTouchBeacons(new_value);
		}
		else if (beacon == "renderbeacons")
		{
			new_value = gSavedSettings.getBOOL( "renderbeacons");
			LLPipeline::setRenderBeacons(new_value);
		}
		else if (beacon == "renderhighlights")
		{
			new_value = gSavedSettings.getBOOL( "renderhighlights");
			LLPipeline::setRenderHighlights(new_value);
		}
		return new_value;
	}
};

class LLViewToggleRenderType : public view_listener_t
{
	bool handleEvent(const LLSD& userdata)
	{
		std::string type = userdata.asString();
		if (type == "hideparticles")
		{
			LLPipeline::toggleRenderType(LLPipeline::RENDER_TYPE_PARTICLES);
			gPipeline.sRenderParticles = gPipeline.hasRenderType(LLPipeline::RENDER_TYPE_PARTICLES);
		}
		return true;
	}
};

class LLViewCheckRenderType : public view_listener_t
{
	bool handleEvent(const LLSD& userdata)
	{
		std::string type = userdata.asString();
		bool new_value = false;
		if (type == "hideparticles")
		{
			new_value = LLPipeline::toggleRenderTypeControlNegated((void *)LLPipeline::RENDER_TYPE_PARTICLES);
		}
		return new_value;
	}
};

class LLViewStatusAway : public view_listener_t
{
	bool handleEvent(const LLSD& userdata)
	{
		return (gAgent.isInitialized() && gAgent.getAFK());
	}
};

class LLViewStatusDoNotDisturb : public view_listener_t
{
	bool handleEvent(const LLSD& userdata)
	{
		return (gAgent.isInitialized() && gAgent.isDoNotDisturb());
	}
};

class LLViewShowHUDAttachments : public view_listener_t
{
	bool handleEvent(const LLSD& userdata)
	{
// [RLVa:KB] - Checked: 2010-04-19 (RLVa-1.2.1a) | Modified: RLVa-1.0.0c
		if ( (rlv_handler_t::isEnabled()) && (gRlvAttachmentLocks.hasLockedHUD()) && (LLPipeline::sShowHUDAttachments) )
			return true;
// [/RLVa:KB]

		LLPipeline::sShowHUDAttachments = !LLPipeline::sShowHUDAttachments;
		return true;
	}
};

class LLViewCheckHUDAttachments : public view_listener_t
{
	bool handleEvent(const LLSD& userdata)
	{
		bool new_value = LLPipeline::sShowHUDAttachments;
		return new_value;
	}
};

class LLEditEnableTakeOff : public view_listener_t
{
	bool handleEvent(const LLSD& userdata)
	{
		std::string clothing = userdata.asString();
		LLWearableType::EType type = LLWearableType::typeNameToType(clothing);
//		if (type >= LLWearableType::WT_SHAPE && type < LLWearableType::WT_COUNT)
// [RLVa:KB] - Checked: 2010-03-20 (RLVa-1.2.0c) | Modified: RLVa-1.2.0a
		// NOTE: see below - enable if there is at least one wearable on this type that can be removed
		if ( (type >= LLWearableType::WT_SHAPE && type < LLWearableType::WT_COUNT) && 
			 ((!rlv_handler_t::isEnabled()) || (gRlvWearableLocks.canRemove(type))) )
// [/RLVa:KB]
		{
			return LLAgentWearables::selfHasWearable(type);
		}
		return false;
	}
};

class LLEditTakeOff : public view_listener_t
{
	bool handleEvent(const LLSD& userdata)
	{
		std::string clothing = userdata.asString();
		if (clothing == "all")
			LLAppearanceMgr::instance().removeAllClothesFromAvatar();
		else
		{
			LLWearableType::EType type = LLWearableType::typeNameToType(clothing);
			if (type >= LLWearableType::WT_SHAPE 
				&& type < LLWearableType::WT_COUNT
				&& (gAgentWearables.getWearableCount(type) > 0))
			{
				// MULTI-WEARABLES: assuming user wanted to remove top shirt.
				U32 wearable_index = gAgentWearables.getWearableCount(type) - 1;

// [RLVa:KB] - Checked: 2010-06-09 (RLVa-1.2.0g) | Added: RLVa-1.2.0g
				if ( (rlv_handler_t::isEnabled()) && (gRlvWearableLocks.hasLockedWearable(type)) )
				{
					// We'll use the first wearable we come across that can be removed (moving from top to bottom)
					for (; wearable_index >= 0; wearable_index--)
					{
						const LLViewerWearable* pWearable = gAgentWearables.getViewerWearable(type, wearable_index);
						if (!gRlvWearableLocks.isLockedWearable(pWearable))
							break;
					}
					if (wearable_index < 0)
						return true;	// No wearable found that can be removed
				}
// [/RLVa:KB]

				LLUUID item_id = gAgentWearables.getWearableItemID(type,wearable_index);
				LLAppearanceMgr::instance().removeItemFromAvatar(item_id);
			}
				
		}
		return true;
	}
};

class LLToolsSelectTool : public view_listener_t
{
	bool handleEvent(const LLSD& userdata)
	{
		std::string tool_name = userdata.asString();
		if (tool_name == "focus")
		{
			LLToolMgr::getInstance()->getCurrentToolset()->selectToolByIndex(1);
		}
		else if (tool_name == "move")
		{
			LLToolMgr::getInstance()->getCurrentToolset()->selectToolByIndex(2);
		}
		else if (tool_name == "edit")
		{
			LLToolMgr::getInstance()->getCurrentToolset()->selectToolByIndex(3);
		}
		else if (tool_name == "create")
		{
			LLToolMgr::getInstance()->getCurrentToolset()->selectToolByIndex(4);
		}
		else if (tool_name == "land")
		{
			LLToolMgr::getInstance()->getCurrentToolset()->selectToolByIndex(5);
		}
		return true;
	}
};

/// WINDLIGHT callbacks
class LLWorldEnvSettings : public view_listener_t
{	
	bool handleEvent(const LLSD& userdata)
	{
// [RLVa:KB] - Checked: 2010-03-18 (RLVa-1.2.0a) | Modified: RLVa-1.0.0g
		if (gRlvHandler.hasBehaviour(RLV_BHVR_SETENV))
			return true;
// [/RLVa:KB]

		std::string tod = userdata.asString();
		
		if (tod == "editor")
		{
			LLFloaterReg::toggleInstance("env_settings");
			return true;
		}

		if (tod == "sunrise")
		{
			LLEnvManagerNew::instance().setUseSkyPreset("Sunrise");
		}
		else if (tod == "noon")
		{
			LLEnvManagerNew::instance().setUseSkyPreset("Midday");
		}
		else if (tod == "sunset")
		{
			LLEnvManagerNew::instance().setUseSkyPreset("Sunset");
		}
		else if (tod == "midnight")
		{
			LLEnvManagerNew::instance().setUseSkyPreset("Midnight");
		}
		else
		{
			LLEnvManagerNew &envmgr = LLEnvManagerNew::instance();
			// reset all environmental settings to track the region defaults, make this reset 'sticky' like the other sun settings.
			bool use_fixed_sky = false;
			bool use_region_settings = true;
			envmgr.setUserPrefs(envmgr.getWaterPresetName(),
					    envmgr.getSkyPresetName(),
					    envmgr.getDayCycleName(),
					    use_fixed_sky, use_region_settings, false);
		}

		return true;
	}
};

class LLWorldEnableEnvSettings : public view_listener_t
{
	bool handleEvent(const LLSD& userdata)
	{
		bool result = false;
		std::string tod = userdata.asString();

		if (LLEnvManagerNew::instance().getUseRegionSettings())
		{
			return (tod == "region");
		}

		if (LLEnvManagerNew::instance().getUseFixedSky())
		{
			if (tod == "sunrise")
			{
				result = (LLEnvManagerNew::instance().getSkyPresetName() == "Sunrise");
			}
			else if (tod == "noon")
			{
				result = (LLEnvManagerNew::instance().getSkyPresetName() == "Midday");
			}
			else if (tod == "sunset")
			{
				result = (LLEnvManagerNew::instance().getSkyPresetName() == "Sunset");
			}
			else if (tod == "midnight")
			{
				result = (LLEnvManagerNew::instance().getSkyPresetName() == "Midnight");
			}
			else
			{
				LL_WARNS() << "Unknown time-of-day item:  " << tod << LL_ENDL;
			}
		}
		return result;
	}
};

class LLWorldEnvPreset : public view_listener_t
{
	bool handleEvent(const LLSD& userdata)
	{
		std::string item = userdata.asString();

		if (item == "new_water")
		{
			LLFloaterReg::showInstance("env_edit_water", "new");
		}
		else if (item == "edit_water")
		{
			LLFloaterReg::showInstance("env_edit_water", "edit");
		}
		else if (item == "delete_water")
		{
			LLFloaterReg::showInstance("env_delete_preset", "water");
		}
		else if (item == "new_sky")
		{
			LLFloaterReg::showInstance("env_edit_sky", "new");
		}
		else if (item == "edit_sky")
		{
			LLFloaterReg::showInstance("env_edit_sky", "edit");
		}
		else if (item == "delete_sky")
		{
			LLFloaterReg::showInstance("env_delete_preset", "sky");
		}
		else if (item == "new_day_cycle")
		{
			LLFloaterReg::showInstance("env_edit_day_cycle", "new");
		}
		else if (item == "edit_day_cycle")
		{
			LLFloaterReg::showInstance("env_edit_day_cycle", "edit");
		}
		else if (item == "delete_day_cycle")
		{
			LLFloaterReg::showInstance("env_delete_preset", "day_cycle");
		}
		else
		{
			LL_WARNS() << "Unknown item selected" << LL_ENDL;
		}

		return true;
	}
};

class LLWorldEnableEnvPreset : public view_listener_t
{
	bool handleEvent(const LLSD& userdata)
	{
		std::string item = userdata.asString();

		if (item == "delete_water")
		{
			LLWaterParamManager::preset_name_list_t user_waters;
			LLWaterParamManager::instance().getUserPresetNames(user_waters);
			return !user_waters.empty();
		}
		else if (item == "delete_sky")
		{
			LLWLParamManager::preset_name_list_t user_skies;
			LLWLParamManager::instance().getUserPresetNames(user_skies);
			return !user_skies.empty();
		}
		else if (item == "delete_day_cycle")
		{
			LLDayCycleManager::preset_name_list_t user_days;
			LLDayCycleManager::instance().getUserPresetNames(user_days);
			return !user_days.empty();
		}
		else
		{
			LL_WARNS() << "Unknown item" << LL_ENDL;
		}

		return false;
	}
};


/// Post-Process callbacks
class LLWorldPostProcess : public view_listener_t
{
	bool handleEvent(const LLSD& userdata)
	{
		LLFloaterReg::showInstance("env_post_process");
		return true;
	}
};

void handle_flush_name_caches()
{
	LLAvatarNameCache::cleanupClass();
	if (gCacheName) gCacheName->clear();
}

class LLUploadCostCalculator : public view_listener_t
{
	std::string mCostStr;

	bool handleEvent(const LLSD& userdata)
	{
		std::string menu_name = userdata.asString();
		// AW:this fights the update in llviewermessage
		calculateCost();// <FS:AW opensim currency support>
		gMenuHolder->childSetLabelArg(menu_name, "[COST]", mCostStr);

		return true;
	}

	void calculateCost();

public:
	LLUploadCostCalculator()
	{
// <FS:AW opensim currency support> we don't know the costs yet
//		calculateCost();
// </FS:AW opensim currency support>
	}
};

void handle_voice_morphing_subscribe()
{
	LLWeb::loadURLExternal(LLTrans::getString("voice_morphing_url"));
}

class LLToggleUIHints : public view_listener_t
{
	bool handleEvent(const LLSD& userdata)
	{
		bool ui_hints_enabled = gSavedSettings.getBOOL("EnableUIHints");
		// toggle
		ui_hints_enabled = !ui_hints_enabled;
		gSavedSettings.setBOOL("EnableUIHints", ui_hints_enabled);
		return true;
	}
};

void LLUploadCostCalculator::calculateCost()
{
// <FS:AW opensim currency support>
// 	S32 upload_cost = LLGlobalEconomy::Singleton::getInstance()->getPriceUpload();
// 
// 	// getPriceUpload() returns -1 if no data available yet.
// 	if(upload_cost >= 0)
// 	{
// 		mCostStr = llformat("%d", upload_cost);
// 	}
// 	else
// 	{
// 		mCostStr = llformat("%d", gSavedSettings.getU32("DefaultUploadCost"));
// 	}

	// \0/ Copypasta! See llviewermessage, llviewermenu and llpanelmaininventory
	S32 cost = LLGlobalEconomy::Singleton::getInstance()->getPriceUpload();
	std::string upload_cost;
#ifdef OPENSIM // <FS:AW optional opensim support>
	bool in_opensim = LLGridManager::getInstance()->isInOpenSim();
	if(in_opensim)
	{
		upload_cost = cost > 0 ? llformat("%s%d", "L$", cost) : LLTrans::getString("free");
	}
	else
#endif // OPENSIM // <FS:AW optional opensim support>
	{
		upload_cost = cost > 0 ? llformat("%s%d", "L$", cost) : llformat("%d", gSavedSettings.getU32("DefaultUploadCost"));
	}

	mCostStr = upload_cost;
// </FS:AW opensim currency support>
}

void show_navbar_context_menu(LLView* ctrl, S32 x, S32 y)
{
	static LLMenuGL*	show_navbar_context_menu = LLUICtrlFactory::getInstance()->createFromFile<LLMenuGL>("menu_hide_navbar.xml",
			gMenuHolder, LLViewerMenuHolderGL::child_registry_t::instance());
	if(gMenuHolder->hasVisibleMenu())
	{
		gMenuHolder->hideMenus();
	}
	show_navbar_context_menu->buildDrawLabels();
	show_navbar_context_menu->updateParent(LLMenuGL::sMenuContainer);
	LLMenuGL::showPopup(ctrl, show_navbar_context_menu, x, y);
}

void show_topinfobar_context_menu(LLView* ctrl, S32 x, S32 y)
{
	static LLMenuGL* show_topbarinfo_context_menu = LLUICtrlFactory::getInstance()->createFromFile<LLMenuGL>("menu_topinfobar.xml",
			gMenuHolder, LLViewerMenuHolderGL::child_registry_t::instance());

	LLMenuItemGL* landmark_item = show_topbarinfo_context_menu->getChild<LLMenuItemGL>("Landmark");
	if (!LLLandmarkActions::landmarkAlreadyExists())
	{
		landmark_item->setLabel(LLTrans::getString("AddLandmarkNavBarMenu"));
	}
	else
	{
		landmark_item->setLabel(LLTrans::getString("EditLandmarkNavBarMenu"));
	}
// [RLVa:KB] - Checked: 2012-02-07 (RLVa-1.4.5) | Added: RLVa-1.4.5
	landmark_item->setEnabled(!gRlvHandler.hasBehaviour(RLV_BHVR_SHOWLOC));
// [/RLVa:KB]

	if(gMenuHolder->hasVisibleMenu())
	{
		gMenuHolder->hideMenus();
	}

	show_topbarinfo_context_menu->buildDrawLabels();
	show_topbarinfo_context_menu->updateParent(LLMenuGL::sMenuContainer);
	LLMenuGL::showPopup(ctrl, show_topbarinfo_context_menu, x, y);
}

// <FS:Ansariel> For web browser toolbar button
void toggleWebBrowser(const LLSD& sdParam)
{
	if (LLFloaterReg::instanceVisible("web_content"))
	{
		LLFloaterReg::hideInstance("web_content");
	}
	else
	{
		LLWeb::loadURLInternal(sdParam.asString());
	}
}
// </FS:Ansariel> For web browser toolbar button

// <FS:Ansariel> Toggle debug settings floater
void toggleSettingsDebug()
{
	LLFloaterReg::toggleInstance("settings_debug", "all");
}
// </FS:Ansariel> Toggle debug settings floater

// <FS:Ansariel> Toggle teleport history panel directly
void toggleTeleportHistory()
{
	if (gSavedSettings.getBOOL("FSUseStandaloneTeleportHistoryFloater"))
	{
		LLFloaterReg::toggleInstance("fs_teleporthistory");
	}
	else
	{
		if (LLFloaterReg::instanceVisible("places"))
		{
			LLFloaterReg::hideInstance("places");
		}
		else
		{
			LLFloaterSidePanelContainer::showPanel("places", LLSD().with("type", "open_teleport_history_tab"));
		}
	}
}
// </FS:Ansariel> Toggle teleport history panel directly

// <FS:Techwolf Lupindo> export
BOOL enable_export_object()
{
    // <FS:CR>
	for (LLObjectSelection::root_iterator iter = LLSelectMgr::getInstance()->getSelection()->root_begin();
		 iter != LLSelectMgr::getInstance()->getSelection()->root_end(); iter++)
	{
		LLSelectNode* node = *iter;
		LLViewerObject* obj = node->getObject();
		if (obj || node)
			return gSavedSettings.getBOOL("FSEnableObjectExports");
	}
    return false;
    // </FS:CR>
}

class FSObjectExport : public view_listener_t
{
	bool handleEvent( const LLSD& userdata)
	{
		LLViewerObject* objectp = LLSelectMgr::getInstance()->getSelection()->getPrimaryObject();
		if (objectp)
		{
			LLFloaterReg::showInstance("fs_export");
		}
		return true;
	}
};
// </FS:Techwolf Lupindo>
// <FS:CR>
class FSObjectExportCollada : public view_listener_t
{
	bool handleEvent( const LLSD& userdata)
	{
		LLViewerObject* objectp = LLSelectMgr::getInstance()->getSelection()->getPrimaryObject();
		if (objectp)
		{
			LLFloaterReg::showInstance("export_collada");
		}
		return true;
	}
};
// </FS:CR>

// <FS:Zi> Make sure to call this before any of the UI is set up, so all text editors can
//         pick up the menu properly.
void initialize_edit_menu()
{
	view_listener_t::addMenu(new LLEditUndo(), "Edit.Undo");
	view_listener_t::addMenu(new LLEditRedo(), "Edit.Redo");
	view_listener_t::addMenu(new LLEditCut(), "Edit.Cut");
	view_listener_t::addMenu(new LLEditCopy(), "Edit.Copy");
	view_listener_t::addMenu(new LLEditPaste(), "Edit.Paste");
	view_listener_t::addMenu(new LLEditDelete(), "Edit.Delete");
	view_listener_t::addMenu(new LLEditSelectAll(), "Edit.SelectAll");
	view_listener_t::addMenu(new LLEditDeselect(), "Edit.Deselect");
	view_listener_t::addMenu(new LLEditDuplicate(), "Edit.Duplicate");
	view_listener_t::addMenu(new LLEditTakeOff(), "Edit.TakeOff");
	view_listener_t::addMenu(new LLEditEnableUndo(), "Edit.EnableUndo");
	view_listener_t::addMenu(new LLEditEnableRedo(), "Edit.EnableRedo");
	view_listener_t::addMenu(new LLEditEnableCut(), "Edit.EnableCut");
	view_listener_t::addMenu(new LLEditEnableCopy(), "Edit.EnableCopy");
	view_listener_t::addMenu(new LLEditEnablePaste(), "Edit.EnablePaste");
	view_listener_t::addMenu(new LLEditEnableDelete(), "Edit.EnableDelete");
	view_listener_t::addMenu(new LLEditEnableSelectAll(), "Edit.EnableSelectAll");
	view_listener_t::addMenu(new LLEditEnableDeselect(), "Edit.EnableDeselect");
	view_listener_t::addMenu(new LLEditEnableDuplicate(), "Edit.EnableDuplicate");

}

void initialize_spellcheck_menu()
{
	LLUICtrl::CommitCallbackRegistry::Registrar& commit = LLUICtrl::CommitCallbackRegistry::currentRegistrar();
	LLUICtrl::EnableCallbackRegistry::Registrar& enable = LLUICtrl::EnableCallbackRegistry::currentRegistrar();

	commit.add("SpellCheck.ReplaceWithSuggestion", boost::bind(&handle_spellcheck_replace_with_suggestion, _1, _2));
	enable.add("SpellCheck.VisibleSuggestion", boost::bind(&visible_spellcheck_suggestion, _1, _2));
	commit.add("SpellCheck.AddToDictionary", boost::bind(&handle_spellcheck_add_to_dictionary, _1));
	enable.add("SpellCheck.EnableAddToDictionary", boost::bind(&enable_spellcheck_add_to_dictionary, _1));
	commit.add("SpellCheck.AddToIgnore", boost::bind(&handle_spellcheck_add_to_ignore, _1));
	enable.add("SpellCheck.EnableAddToIgnore", boost::bind(&enable_spellcheck_add_to_ignore, _1));
}

//<FS:KC> Centralize a some of these volume panel callbacks
static void volume_controls_open_volume_prefs()
{
	// bring up the prefs floater
	LLFloaterPreference* prefsfloater = LLFloaterReg::showTypedInstance<LLFloaterPreference>("preferences");
	if (prefsfloater)
	{
		// grab the 'audio' panel from the preferences floater and bring it the front!
		prefsfloater->selectPanel("audio");
	}
}

void volume_controls_on_click_set_sounds(const LLUICtrl* ctrl)
{
	const LLPanel* volume_control_panel = dynamic_cast<const LLPanel*>(ctrl->getParent());
	if (volume_control_panel)
	{
		// Disable Enable gesture/collisions sounds checkbox if the master sound is disabled
		// or if sound effects are disabled.
		volume_control_panel->getChild<LLCheckBoxCtrl>("gesture_audio_play_btn")->setEnabled(!gSavedSettings.getBOOL("MuteSounds"));
		volume_control_panel->getChild<LLCheckBoxCtrl>("collisions_audio_play_btn")->setEnabled(!gSavedSettings.getBOOL("MuteSounds"));
	}
}

void volume_controls_set_control_false(const LLUICtrl* ctrl, const LLSD& user_data)
{
	LLPanel* volume_control_panel = dynamic_cast<LLPanel*>(ctrl->getParent());
	if (volume_control_panel)
	{
		std::string control_name = user_data.asString();
		LLControlVariable* control = volume_control_panel->findControl(control_name);
		
		if (control)
			control->set(LLSD(FALSE));
	}
}

void initialize_volume_controls_callbacks()
{
	LLUICtrl::CommitCallbackRegistry::Registrar& commit = LLUICtrl::CommitCallbackRegistry::currentRegistrar();
	commit.add("MediaListCtrl.GoMediaPrefs",	boost::bind(&volume_controls_open_volume_prefs));
	commit.add("Pref.SetSounds",				boost::bind(&volume_controls_on_click_set_sounds, _1));
	commit.add("Pref.setControlFalse",			boost::bind(&volume_controls_set_control_false, _1, _2));
}
//</FS:KC>

void initialize_menus()
{
	// A parameterized event handler used as ctrl-8/9/0 zoom controls below.
	class LLZoomer : public view_listener_t
	{
	public:
		// The "mult" parameter says whether "val" is a multiplier or used to set the value.
		LLZoomer(F32 val, bool mult=true) : mVal(val), mMult(mult) {}
		bool handleEvent(const LLSD& userdata)
		{
			F32 new_fov_rad = mMult ? LLViewerCamera::getInstance()->getDefaultFOV() * mVal : mVal;
			LLViewerCamera::getInstance()->setDefaultFOV(new_fov_rad);
			gSavedSettings.setF32("CameraAngle", LLViewerCamera::getInstance()->getView()); // setView may have clamped it.
			return true;
		}
	private:
		F32 mVal;
		bool mMult;
	};
	
	LLUICtrl::EnableCallbackRegistry::Registrar& enable = LLUICtrl::EnableCallbackRegistry::currentRegistrar();
	LLUICtrl::CommitCallbackRegistry::Registrar& commit = LLUICtrl::CommitCallbackRegistry::currentRegistrar();
	
	// Generic enable and visible
	// Don't prepend MenuName.Foo because these can be used in any menu.
	enable.add("IsGodCustomerService", boost::bind(&is_god_customer_service));

	enable.add("displayViewerEventRecorderMenuItems",boost::bind(&LLViewerEventRecorder::displayViewerEventRecorderMenuItems,&LLViewerEventRecorder::instance()));

	view_listener_t::addEnable(new LLUploadCostCalculator(), "Upload.CalculateCosts");

	// <FS:Ansariel> [FS communication UI]
	//enable.add("Conversation.IsConversationLoggingAllowed", boost::bind(&LLFloaterIMContainer::isConversationLoggingAllowed));
	
	view_listener_t::addEnable(new LLGridCheck(), "GridCheck");	// <FS:CR> Opensim menu item visibility control

	// Agent
	commit.add("Agent.toggleFlying", boost::bind(&LLAgent::toggleFlying));
	enable.add("Agent.enableFlying", boost::bind(&LLAgent::enableFlying));
	commit.add("Agent.PressMicrophone", boost::bind(&LLAgent::pressMicrophone, _2));
	commit.add("Agent.ReleaseMicrophone", boost::bind(&LLAgent::releaseMicrophone, _2));
	commit.add("Agent.ToggleMicrophone", boost::bind(&LLAgent::toggleMicrophone, _2));
	enable.add("Agent.IsMicrophoneOn", boost::bind(&LLAgent::isMicrophoneOn, _2));
	enable.add("Agent.IsActionAllowed", boost::bind(&LLAgent::isActionAllowed, _2));

	// File menu
	init_menu_file();

	view_listener_t::addMenu(new LLEditEnableTakeOff(), "Edit.EnableTakeOff");
	view_listener_t::addMenu(new LLEditEnableCustomizeAvatar(), "Edit.EnableCustomizeAvatar");
	view_listener_t::addMenu(new LLEnableEditShape(), "Edit.EnableEditShape");
	view_listener_t::addMenu(new LLEnableEditPhysics(), "Edit.EnableEditPhysics");
	commit.add("CustomizeAvatar", boost::bind(&handle_customize_avatar));
	commit.add("EditOutfit", boost::bind(&handle_edit_outfit));
	commit.add("EditShape", boost::bind(&handle_edit_shape));
	commit.add("EditPhysics", boost::bind(&handle_edit_physics));
//-TT Client LSL Bridge
	commit.add("RecreateLSLBridge", boost::bind(&handle_recreate_lsl_bridge));
//-TT

	// View menu
	view_listener_t::addMenu(new LLViewMouselook(), "View.Mouselook");
	view_listener_t::addMenu(new LLViewJoystickFlycam(), "View.JoystickFlycam");
	view_listener_t::addMenu(new LLViewResetView(), "View.ResetView");
	view_listener_t::addMenu(new LLViewLookAtLastChatter(), "View.LookAtLastChatter");
	view_listener_t::addMenu(new LLViewShowHoverTips(), "View.ShowHoverTips");
	view_listener_t::addMenu(new LLViewHighlightTransparent(), "View.HighlightTransparent");
	view_listener_t::addMenu(new LLViewToggleRenderType(), "View.ToggleRenderType");
	view_listener_t::addMenu(new LLViewShowHUDAttachments(), "View.ShowHUDAttachments");
	view_listener_t::addMenu(new LLZoomer(1.2f), "View.ZoomOut");
	view_listener_t::addMenu(new LLZoomer(1/1.2f), "View.ZoomIn");
	view_listener_t::addMenu(new LLZoomer(DEFAULT_FIELD_OF_VIEW, false), "View.ZoomDefault");
	view_listener_t::addMenu(new LLViewDefaultUISize(), "View.DefaultUISize");
	view_listener_t::addMenu(new LLViewToggleUI(), "View.ToggleUI");

	view_listener_t::addMenu(new LLViewEnableMouselook(), "View.EnableMouselook");
	view_listener_t::addMenu(new LLViewEnableJoystickFlycam(), "View.EnableJoystickFlycam");
	view_listener_t::addMenu(new LLViewEnableLastChatter(), "View.EnableLastChatter");

	view_listener_t::addMenu(new LLViewCheckJoystickFlycam(), "View.CheckJoystickFlycam");
	view_listener_t::addMenu(new LLViewCheckShowHoverTips(), "View.CheckShowHoverTips");
	view_listener_t::addMenu(new LLViewCheckHighlightTransparent(), "View.CheckHighlightTransparent");
	view_listener_t::addMenu(new LLViewCheckRenderType(), "View.CheckRenderType");
	view_listener_t::addMenu(new LLViewStatusAway(), "View.Status.CheckAway");
	view_listener_t::addMenu(new LLViewStatusDoNotDisturb(), "View.Status.CheckDoNotDisturb");
	view_listener_t::addMenu(new LLViewCheckHUDAttachments(), "View.CheckHUDAttachments");
	// <FS:Zi> Add reset camera angles menu
	view_listener_t::addMenu(new LLViewResetCameraAngles(), "View.ResetCameraAngles");
	// </FS:Zi>
	
	// Me > Movement
	view_listener_t::addMenu(new LLAdvancedAgentFlyingInfo(), "Agent.getFlying");

	//Communicate Nearby chat
	// <FS:Ansariel> [FS Communication UI]
	//view_listener_t::addMenu(new LLCommunicateNearbyChat(), "Communicate.NearbyChat");

	// Communicate > Voice morphing > Subscribe...
	commit.add("Communicate.VoiceMorphing.Subscribe", boost::bind(&handle_voice_morphing_subscribe));
	LLVivoxVoiceClient * voice_clientp = LLVivoxVoiceClient::getInstance();
	enable.add("Communicate.VoiceMorphing.NoVoiceMorphing.Check"
		, boost::bind(&LLVivoxVoiceClient::onCheckVoiceEffect, voice_clientp, "NoVoiceMorphing"));
	commit.add("Communicate.VoiceMorphing.NoVoiceMorphing.Click"
		, boost::bind(&LLVivoxVoiceClient::onClickVoiceEffect, voice_clientp, "NoVoiceMorphing"));

	// World menu
	view_listener_t::addMenu(new LLWorldAlwaysRun(), "World.AlwaysRun");
	view_listener_t::addMenu(new LLWorldCreateLandmark(), "World.CreateLandmark");
	view_listener_t::addMenu(new LLWorldPlaceProfile(), "World.PlaceProfile");
	view_listener_t::addMenu(new LLWorldSetHomeLocation(), "World.SetHomeLocation");
	view_listener_t::addMenu(new LLWorldTeleportHome(), "World.TeleportHome");
	view_listener_t::addMenu(new LLWorldSetAway(), "World.SetAway");
	view_listener_t::addMenu(new LLWorldSetDoNotDisturb(), "World.SetDoNotDisturb");
	view_listener_t::addMenu(new LLWorldGetAway(), "World.GetAway"); //[SJ FIRE-2177]
	view_listener_t::addMenu(new LLWorldGetBusy(), "World.GetBusy"); //[SJ FIRE-2177]
	view_listener_t::addMenu(new LLWorldSetAutorespond(), "World.SetAutorespond");
	view_listener_t::addMenu(new LLWorldGetAutorespond(), "World.GetAutorespond");  //[SJ FIRE-2177]
	// <FS:PP> FIRE-1245: Option to block/reject teleport requests
	view_listener_t::addMenu(new LLWorldSetRejectTeleportOffers(), "World.SetRejectTeleportOffers");
	view_listener_t::addMenu(new LLWorldGetRejectTeleportOffers(), "World.GetRejectTeleportOffers");
	// </FS:PP>
	view_listener_t::addMenu(new LLWorldSetAutorespondNonFriends(), "World.SetAutorespondNonFriends");
	view_listener_t::addMenu(new LLWorldGetAutorespondNonFriends(), "World.GetAutorespondNonFriends");  //[SJ FIRE-2177]
	view_listener_t::addMenu(new LLWorldEnableCreateLandmark(), "World.EnableCreateLandmark");
// [RLVa:KB]
	enable.add("World.EnablePlaceProfile", boost::bind(&enable_place_profile));
// [/RLVa:KB]
	view_listener_t::addMenu(new LLWorldEnableSetHomeLocation(), "World.EnableSetHomeLocation");
	view_listener_t::addMenu(new LLWorldEnableTeleportHome(), "World.EnableTeleportHome");
	view_listener_t::addMenu(new LLWorldEnableBuyLand(), "World.EnableBuyLand");

	view_listener_t::addMenu(new LLWorldCheckAlwaysRun(), "World.CheckAlwaysRun");
	
	view_listener_t::addMenu(new LLWorldEnvSettings(), "World.EnvSettings");
	view_listener_t::addMenu(new LLWorldEnableEnvSettings(), "World.EnableEnvSettings");
	view_listener_t::addMenu(new LLWorldEnvPreset(), "World.EnvPreset");
	view_listener_t::addMenu(new LLWorldEnableEnvPreset(), "World.EnableEnvPreset");
	view_listener_t::addMenu(new LLWorldPostProcess(), "World.PostProcess");

	// Tools menu
	view_listener_t::addMenu(new LLToolsSelectTool(), "Tools.SelectTool");
	view_listener_t::addMenu(new LLToolsSelectOnlyMyObjects(), "Tools.SelectOnlyMyObjects");
	view_listener_t::addMenu(new LLToolsSelectOnlyMovableObjects(), "Tools.SelectOnlyMovableObjects");
	view_listener_t::addMenu(new LLToolsSelectBySurrounding(), "Tools.SelectBySurrounding");
	view_listener_t::addMenu(new LLToolsShowHiddenSelection(), "Tools.ShowHiddenSelection");
	view_listener_t::addMenu(new LLToolsShowSelectionLightRadius(), "Tools.ShowSelectionLightRadius");
	view_listener_t::addMenu(new LLToolsEditLinkedParts(), "Tools.EditLinkedParts");
	view_listener_t::addMenu(new LLToolsSnapObjectXY(), "Tools.SnapObjectXY");
	view_listener_t::addMenu(new LLToolsUseSelectionForGrid(), "Tools.UseSelectionForGrid");
	view_listener_t::addMenu(new LLToolsSelectNextPart(), "Tools.SelectNextPart");
	commit.add("Tools.Link", boost::bind(&LLSelectMgr::linkObjects, LLSelectMgr::getInstance()));
	// <FS:Ansariel> FIRE-15489: Confirm before unlinking objects
	//commit.add("Tools.Unlink", boost::bind(&LLSelectMgr::unlinkObjects, LLSelectMgr::getInstance()));
	void confirm_unlink_objects();
	commit.add("Tools.Unlink", boost::bind(&confirm_unlink_objects));
	// </FS:Ansariel>
	view_listener_t::addMenu(new LLToolsStopAllAnimations(), "Tools.StopAllAnimations");
	view_listener_t::addMenu(new LLToolsReleaseKeys(), "Tools.ReleaseKeys");
	view_listener_t::addMenu(new LLToolsEnableReleaseKeys(), "Tools.EnableReleaseKeys");	
	commit.add("Tools.LookAtSelection", boost::bind(&handle_look_at_selection, _2));
	commit.add("Tools.ScriptInfo",boost::bind(&handle_script_info));
	commit.add("Tools.BuyOrTake", boost::bind(&handle_buy_or_take));
	commit.add("Tools.TakeCopy", boost::bind(&handle_take_copy));
	view_listener_t::addMenu(new LLToolsSaveToObjectInventory(), "Tools.SaveToObjectInventory");
	view_listener_t::addMenu(new LLToolsSelectedScriptAction(), "Tools.SelectedScriptAction");
	view_listener_t::addMenu(new FSToolsResyncAnimations(), "Tools.ResyncAnimations");	// <FS:CR> Resync Animations
	view_listener_t::addMenu(new FSToolsUndeform(), "Tools.Undeform");	// <FS:CR> FIRE-4345: Undeform

	view_listener_t::addMenu(new LLToolsEnableToolNotPie(), "Tools.EnableToolNotPie");
	view_listener_t::addMenu(new LLToolsEnableSelectNextPart(), "Tools.EnableSelectNextPart");
	enable.add("Tools.EnableLink", boost::bind(&LLSelectMgr::enableLinkObjects, LLSelectMgr::getInstance()));
	enable.add("Tools.EnableUnlink", boost::bind(&LLSelectMgr::enableUnlinkObjects, LLSelectMgr::getInstance()));
	view_listener_t::addMenu(new LLToolsEnableBuyOrTake(), "Tools.EnableBuyOrTake");
	enable.add("Tools.EnableTakeCopy", boost::bind(&enable_object_take_copy));
	enable.add("Tools.VisibleBuyObject", boost::bind(&tools_visible_buy_object));
	enable.add("Tools.VisibleTakeObject", boost::bind(&tools_visible_take_object));
	view_listener_t::addMenu(new LLToolsEnableSaveToObjectInventory(), "Tools.EnableSaveToObjectInventory");

	view_listener_t::addMenu(new LLToolsEnablePathfinding(), "Tools.EnablePathfinding");
	view_listener_t::addMenu(new LLToolsEnablePathfindingView(), "Tools.EnablePathfindingView");
	view_listener_t::addMenu(new LLToolsDoPathfindingRebakeRegion(), "Tools.DoPathfindingRebakeRegion");
	view_listener_t::addMenu(new LLToolsEnablePathfindingRebakeRegion(), "Tools.EnablePathfindingRebakeRegion");

	// Help menu
	// most items use the ShowFloater method
	view_listener_t::addMenu(new LLToggleHowTo(), "Help.ToggleHowTo");
	enable.add("Help.HowToVisible", boost::bind(&enable_how_to_visible, _2));

	// Advanced menu
	view_listener_t::addMenu(new LLAdvancedToggleConsole(), "Advanced.ToggleConsole");
	view_listener_t::addMenu(new LLAdvancedCheckConsole(), "Advanced.CheckConsole");
	view_listener_t::addMenu(new LLAdvancedDumpInfoToConsole(), "Advanced.DumpInfoToConsole");

	// Advanced > HUD Info
	view_listener_t::addMenu(new LLAdvancedToggleHUDInfo(), "Advanced.ToggleHUDInfo");
	view_listener_t::addMenu(new LLAdvancedCheckHUDInfo(), "Advanced.CheckHUDInfo");

	// Advanced Other Settings	
	view_listener_t::addMenu(new LLAdvancedClearGroupCache(), "Advanced.ClearGroupCache");
	
	// Advanced > Render > Types
	view_listener_t::addMenu(new LLAdvancedToggleRenderType(), "Advanced.ToggleRenderType");
	view_listener_t::addMenu(new LLAdvancedCheckRenderType(), "Advanced.CheckRenderType");

	//// Advanced > Render > Features
	view_listener_t::addMenu(new LLAdvancedToggleFeature(), "Advanced.ToggleFeature");
	view_listener_t::addMenu(new LLAdvancedCheckFeature(), "Advanced.CheckFeature");

	view_listener_t::addMenu(new LLAdvancedCheckDisplayTextureDensity(), "Advanced.CheckDisplayTextureDensity");
	view_listener_t::addMenu(new LLAdvancedSetDisplayTextureDensity(), "Advanced.SetDisplayTextureDensity");

	// Advanced > Render > Info Displays
	view_listener_t::addMenu(new LLAdvancedToggleInfoDisplay(), "Advanced.ToggleInfoDisplay");
	view_listener_t::addMenu(new LLAdvancedCheckInfoDisplay(), "Advanced.CheckInfoDisplay");
	view_listener_t::addMenu(new LLAdvancedSelectedTextureInfo(), "Advanced.SelectedTextureInfo");
	commit.add("Advanced.SelectedMaterialInfo", boost::bind(&handle_selected_material_info));
	view_listener_t::addMenu(new LLAdvancedToggleWireframe(), "Advanced.ToggleWireframe");
	view_listener_t::addMenu(new LLAdvancedCheckWireframe(), "Advanced.CheckWireframe");
	// Develop > Render
	view_listener_t::addMenu(new LLAdvancedEnableObjectObjectOcclusion(), "Advanced.EnableObjectObjectOcclusion");
	view_listener_t::addMenu(new LLAdvancedEnableRenderFBO(), "Advanced.EnableRenderFBO");
	view_listener_t::addMenu(new LLAdvancedEnableRenderDeferred(), "Advanced.EnableRenderDeferred");
	view_listener_t::addMenu(new LLAdvancedEnableRenderDeferredOptions(), "Advanced.EnableRenderDeferredOptions");
	view_listener_t::addMenu(new LLAdvancedToggleRandomizeFramerate(), "Advanced.ToggleRandomizeFramerate");
	view_listener_t::addMenu(new LLAdvancedCheckRandomizeFramerate(), "Advanced.CheckRandomizeFramerate");
	view_listener_t::addMenu(new LLAdvancedTogglePeriodicSlowFrame(), "Advanced.TogglePeriodicSlowFrame");
	view_listener_t::addMenu(new LLAdvancedCheckPeriodicSlowFrame(), "Advanced.CheckPeriodicSlowFrame");
	view_listener_t::addMenu(new LLAdvancedToggleFrameTest(), "Advanced.ToggleFrameTest");
	view_listener_t::addMenu(new LLAdvancedCheckFrameTest(), "Advanced.CheckFrameTest");
	view_listener_t::addMenu(new LLAdvancedHandleAttachedLightParticles(), "Advanced.HandleAttachedLightParticles");
	view_listener_t::addMenu(new LLAdvancedCheckRenderShadowOption(), "Advanced.CheckRenderShadowOption");
	view_listener_t::addMenu(new LLAdvancedClickRenderShadowOption(), "Advanced.ClickRenderShadowOption");
	view_listener_t::addMenu(new LLAdvancedClickRenderProfile(), "Advanced.ClickRenderProfile");
	view_listener_t::addMenu(new LLAdvancedClickRenderBenchmark(), "Advanced.ClickRenderBenchmark");
	//[FIX FIRE-1927 - enable DoubleClickTeleport shortcut : SJ]
	view_listener_t::addMenu(new LLAdvancedToggleDoubleClickTeleport, "Advanced.ToggleDoubleClickTeleport");

	#ifdef TOGGLE_HACKED_GODLIKE_VIEWER
	view_listener_t::addMenu(new LLAdvancedHandleToggleHackedGodmode(), "Advanced.HandleToggleHackedGodmode");
	view_listener_t::addMenu(new LLAdvancedCheckToggleHackedGodmode(), "Advanced.CheckToggleHackedGodmode");
	view_listener_t::addMenu(new LLAdvancedEnableToggleHackedGodmode(), "Advanced.EnableToggleHackedGodmode");
	#endif

	// Advanced > World
	view_listener_t::addMenu(new LLAdvancedDumpScriptedCamera(), "Advanced.DumpScriptedCamera");
	view_listener_t::addMenu(new LLAdvancedDumpRegionObjectCache(), "Advanced.DumpRegionObjectCache");

	// Advanced > UI
	commit.add("Advanced.WebBrowserTest", boost::bind(&handle_web_browser_test,	_2));	// sigh! this one opens the MEDIA browser
	commit.add("Advanced.WebContentTest", boost::bind(&handle_web_content_test, _2));	// this one opens the Web Content floater
	commit.add("Advanced.ShowURL", boost::bind(&handle_show_url, _2));
	commit.add("Advanced.ReportBug", boost::bind(&handle_report_bug, _2));
	view_listener_t::addMenu(new LLAdvancedBuyCurrencyTest(), "Advanced.BuyCurrencyTest");
	view_listener_t::addMenu(new LLAdvancedDumpSelectMgr(), "Advanced.DumpSelectMgr");
	view_listener_t::addMenu(new LLAdvancedDumpInventory(), "Advanced.DumpInventory");
	commit.add("Advanced.DumpTimers", boost::bind(&handle_dump_timers) );
	commit.add("Advanced.DumpFocusHolder", boost::bind(&handle_dump_focus) );
	view_listener_t::addMenu(new LLAdvancedPrintSelectedObjectInfo(), "Advanced.PrintSelectedObjectInfo");
	view_listener_t::addMenu(new LLAdvancedPrintAgentInfo(), "Advanced.PrintAgentInfo");
	view_listener_t::addMenu(new LLAdvancedToggleDebugClicks(), "Advanced.ToggleDebugClicks");
	view_listener_t::addMenu(new LLAdvancedCheckDebugClicks(), "Advanced.CheckDebugClicks");
	view_listener_t::addMenu(new LLAdvancedCheckDebugViews(), "Advanced.CheckDebugViews");
	view_listener_t::addMenu(new LLAdvancedToggleDebugViews(), "Advanced.ToggleDebugViews");
	view_listener_t::addMenu(new LLAdvancedToggleXUINameTooltips(), "Advanced.ToggleXUINameTooltips");
	view_listener_t::addMenu(new LLAdvancedCheckXUINameTooltips(), "Advanced.CheckXUINameTooltips");
	view_listener_t::addMenu(new LLAdvancedToggleDebugMouseEvents(), "Advanced.ToggleDebugMouseEvents");
	view_listener_t::addMenu(new LLAdvancedCheckDebugMouseEvents(), "Advanced.CheckDebugMouseEvents");
	view_listener_t::addMenu(new LLAdvancedToggleDebugKeys(), "Advanced.ToggleDebugKeys");
	view_listener_t::addMenu(new LLAdvancedCheckDebugKeys(), "Advanced.CheckDebugKeys");
	view_listener_t::addMenu(new LLAdvancedToggleDebugWindowProc(), "Advanced.ToggleDebugWindowProc");
	view_listener_t::addMenu(new LLAdvancedCheckDebugWindowProc(), "Advanced.CheckDebugWindowProc");

	// Advanced > XUI
	commit.add("Advanced.ReloadColorSettings", boost::bind(&LLUIColorTable::loadFromSettings, LLUIColorTable::getInstance()));
	view_listener_t::addMenu(new LLAdvancedLoadUIFromXML(), "Advanced.LoadUIFromXML");
	view_listener_t::addMenu(new LLAdvancedSaveUIToXML(), "Advanced.SaveUIToXML");
	view_listener_t::addMenu(new LLAdvancedToggleXUINames(), "Advanced.ToggleXUINames");
	view_listener_t::addMenu(new LLAdvancedCheckXUINames(), "Advanced.CheckXUINames");
	view_listener_t::addMenu(new LLAdvancedSendTestIms(), "Advanced.SendTestIMs");
	commit.add("Advanced.FlushNameCaches", boost::bind(&handle_flush_name_caches));

	// Advanced > Character > Grab Baked Texture
	view_listener_t::addMenu(new LLAdvancedGrabBakedTexture(), "Advanced.GrabBakedTexture");
	view_listener_t::addMenu(new LLAdvancedEnableGrabBakedTexture(), "Advanced.EnableGrabBakedTexture");

	// Advanced > Character > Character Tests
	view_listener_t::addMenu(new LLAdvancedAppearanceToXML(), "Advanced.AppearanceToXML");
	view_listener_t::addMenu(new LLAdvancedEnableAppearanceToXML(), "Advanced.EnableAppearanceToXML");
	view_listener_t::addMenu(new LLAdvancedToggleCharacterGeometry(), "Advanced.ToggleCharacterGeometry");

	view_listener_t::addMenu(new LLAdvancedTestMale(), "Advanced.TestMale");
	view_listener_t::addMenu(new LLAdvancedTestFemale(), "Advanced.TestFemale");
	
	// Advanced > Character > Animation Speed
	view_listener_t::addMenu(new LLAdvancedAnimTenFaster(), "Advanced.AnimTenFaster");
	view_listener_t::addMenu(new LLAdvancedAnimTenSlower(), "Advanced.AnimTenSlower");
	view_listener_t::addMenu(new LLAdvancedAnimResetAll(), "Advanced.AnimResetAll");

	// Advanced > Character (toplevel)
	view_listener_t::addMenu(new LLAdvancedForceParamsToDefault(), "Advanced.ForceParamsToDefault");
	view_listener_t::addMenu(new LLAdvancedReloadVertexShader(), "Advanced.ReloadVertexShader");
	view_listener_t::addMenu(new LLAdvancedToggleAnimationInfo(), "Advanced.ToggleAnimationInfo");
	view_listener_t::addMenu(new LLAdvancedCheckAnimationInfo(), "Advanced.CheckAnimationInfo");
	view_listener_t::addMenu(new LLAdvancedToggleShowLookAt(), "Advanced.ToggleShowLookAt");
	view_listener_t::addMenu(new LLAdvancedToggleShowColor(), "Advanced.ToggleShowColor");
	view_listener_t::addMenu(new LLAdvancedCheckShowColor(), "Advanced.CheckShowColor");
	view_listener_t::addMenu(new LLAdvancedCheckShowLookAt(), "Advanced.CheckShowLookAt");
	view_listener_t::addMenu(new LLAdvancedToggleShowPointAt(), "Advanced.ToggleShowPointAt");
	view_listener_t::addMenu(new LLAdvancedCheckShowPointAt(), "Advanced.CheckShowPointAt");
	view_listener_t::addMenu(new LLAdvancedTogglePrivateLookPointAt(), "Advanced.TogglePrivateLookPointAt");
	view_listener_t::addMenu(new LLAdvancedCheckPrivateLookPointAt(), "Advanced.CheckPrivateLookPointAt");
	view_listener_t::addMenu(new LLAdvancedToggleDebugJointUpdates(), "Advanced.ToggleDebugJointUpdates");
	view_listener_t::addMenu(new LLAdvancedCheckDebugJointUpdates(), "Advanced.CheckDebugJointUpdates");
	view_listener_t::addMenu(new LLAdvancedToggleDisableLOD(), "Advanced.ToggleDisableLOD");
	view_listener_t::addMenu(new LLAdvancedCheckDisableLOD(), "Advanced.CheckDisableLOD");
	view_listener_t::addMenu(new LLAdvancedToggleDebugCharacterVis(), "Advanced.ToggleDebugCharacterVis");
	view_listener_t::addMenu(new LLAdvancedCheckDebugCharacterVis(), "Advanced.CheckDebugCharacterVis");
	view_listener_t::addMenu(new LLAdvancedDumpAttachments(), "Advanced.DumpAttachments");
	view_listener_t::addMenu(new LLAdvancedRebakeTextures(), "Advanced.RebakeTextures");
	view_listener_t::addMenu(new LLAdvancedDebugAvatarTextures(), "Advanced.DebugAvatarTextures");
	view_listener_t::addMenu(new LLAdvancedDumpAvatarLocalTextures(), "Advanced.DumpAvatarLocalTextures");
	view_listener_t::addMenu(new LLAdvancedReloadAvatarCloudParticle(), "Advanced.ReloadAvatarCloudParticle");

	// Advanced > Network
	view_listener_t::addMenu(new LLAdvancedEnableMessageLog(), "Advanced.EnableMessageLog");
	view_listener_t::addMenu(new LLAdvancedDisableMessageLog(), "Advanced.DisableMessageLog");
	view_listener_t::addMenu(new LLAdvancedDropPacket(), "Advanced.DropPacket");

	// Advanced > Recorder
	view_listener_t::addMenu(new LLAdvancedAgentPilot(), "Advanced.AgentPilot");
	view_listener_t::addMenu(new LLAdvancedToggleAgentPilotLoop(), "Advanced.ToggleAgentPilotLoop");
	view_listener_t::addMenu(new LLAdvancedCheckAgentPilotLoop(), "Advanced.CheckAgentPilotLoop");
	view_listener_t::addMenu(new LLAdvancedViewerEventRecorder(), "Advanced.EventRecorder");

	// Advanced > Debugging
	view_listener_t::addMenu(new LLAdvancedForceErrorBreakpoint(), "Advanced.ForceErrorBreakpoint");
	view_listener_t::addMenu(new LLAdvancedForceErrorLlerror(), "Advanced.ForceErrorLlerror");
	view_listener_t::addMenu(new LLAdvancedForceErrorBadMemoryAccess(), "Advanced.ForceErrorBadMemoryAccess");
	view_listener_t::addMenu(new LLAdvancedForceErrorInfiniteLoop(), "Advanced.ForceErrorInfiniteLoop");
	view_listener_t::addMenu(new LLAdvancedForceErrorSoftwareException(), "Advanced.ForceErrorSoftwareException");
	view_listener_t::addMenu(new LLAdvancedForceErrorDriverCrash(), "Advanced.ForceErrorDriverCrash");
	view_listener_t::addMenu(new LLAdvancedForceErrorDisconnectViewer(), "Advanced.ForceErrorDisconnectViewer");

	// Advanced (toplevel)
	view_listener_t::addMenu(new LLAdvancedToggleShowObjectUpdates(), "Advanced.ToggleShowObjectUpdates");
	view_listener_t::addMenu(new LLAdvancedCheckShowObjectUpdates(), "Advanced.CheckShowObjectUpdates");
	view_listener_t::addMenu(new LLAdvancedCompressImage(), "Advanced.CompressImage");
	view_listener_t::addMenu(new LLAdvancedShowDebugSettings(), "Advanced.ShowDebugSettings");
	view_listener_t::addMenu(new LLAdvancedEnableViewAdminOptions(), "Advanced.EnableViewAdminOptions");
	view_listener_t::addMenu(new LLAdvancedToggleViewAdminOptions(), "Advanced.ToggleViewAdminOptions");
	view_listener_t::addMenu(new LLAdvancedCheckViewAdminOptions(), "Advanced.CheckViewAdminOptions");
	view_listener_t::addMenu(new LLAdvancedToggleVisualLeakDetector(), "Advanced.ToggleVisualLeakDetector");

	view_listener_t::addMenu(new LLAdvancedRequestAdminStatus(), "Advanced.RequestAdminStatus");
	view_listener_t::addMenu(new LLAdvancedLeaveAdminStatus(), "Advanced.LeaveAdminStatus");

	// Develop >Set logging level
	view_listener_t::addMenu(new LLDevelopCheckLoggingLevel(), "Develop.CheckLoggingLevel");
	view_listener_t::addMenu(new LLDevelopSetLoggingLevel(), "Develop.SetLoggingLevel");
	
	//Develop (Texture Fetch Debug Console)
	view_listener_t::addMenu(new LLDevelopTextureFetchDebugger(), "Develop.SetTexFetchDebugger");

	// Admin >Object
	view_listener_t::addMenu(new LLAdminForceTakeCopy(), "Admin.ForceTakeCopy");
	view_listener_t::addMenu(new LLAdminHandleObjectOwnerSelf(), "Admin.HandleObjectOwnerSelf");
	view_listener_t::addMenu(new LLAdminHandleObjectOwnerPermissive(), "Admin.HandleObjectOwnerPermissive");
	view_listener_t::addMenu(new LLAdminHandleForceDelete(), "Admin.HandleForceDelete");
	view_listener_t::addMenu(new LLAdminHandleObjectLock(), "Admin.HandleObjectLock");
	view_listener_t::addMenu(new LLAdminHandleObjectAssetIDs(), "Admin.HandleObjectAssetIDs");

	// Admin >Parcel 
	view_listener_t::addMenu(new LLAdminHandleForceParcelOwnerToMe(), "Admin.HandleForceParcelOwnerToMe");
	view_listener_t::addMenu(new LLAdminHandleForceParcelToContent(), "Admin.HandleForceParcelToContent");
	view_listener_t::addMenu(new LLAdminHandleClaimPublicLand(), "Admin.HandleClaimPublicLand");

	// Admin >Region
	view_listener_t::addMenu(new LLAdminHandleRegionDumpTempAssetData(), "Admin.HandleRegionDumpTempAssetData");
	// Admin top level
	view_listener_t::addMenu(new LLAdminOnSaveState(), "Admin.OnSaveState");

	// Self context menu
	view_listener_t::addMenu(new LLSelfStandUp(), "Self.StandUp");
	enable.add("Self.EnableStandUp", boost::bind(&enable_standup_self));
	view_listener_t::addMenu(new LLSelfSitDown(), "Self.SitDown");
	enable.add("Self.EnableSitDown", boost::bind(&enable_sitdown_self));
	view_listener_t::addMenu(new FSSelfForceSit(), "Self.ForceSit"); //KC
	enable.add("Self.EnableForceSit", boost::bind(&enable_forcesit_self)); //KC
	view_listener_t::addMenu(new FSSelfCheckForceSit(), "Self.getForceSit"); //KC
	view_listener_t::addMenu(new FSSelfToggleMoveLock(), "Self.ToggleMoveLock"); //KC
	view_listener_t::addMenu(new FSSelfCheckMoveLock(), "Self.GetMoveLock"); //KC
	enable.add("Self.EnableMoveLock", boost::bind(&enable_move_lock));	// <FS:CR>
	view_listener_t::addMenu(new FSSelfToggleIgnorePreJump(), "Self.toggleIgnorePreJump"); //SJ
	view_listener_t::addMenu(new FSSelfCheckIgnorePreJump(), "Self.getIgnorePreJump"); //SJ
	view_listener_t::addMenu(new LLSelfRemoveAllAttachments(), "Self.RemoveAllAttachments");

	view_listener_t::addMenu(new LLSelfEnableRemoveAllAttachments(), "Self.EnableRemoveAllAttachments");

	// we don't use boost::bind directly to delay side tray construction
	view_listener_t::addMenu( new LLTogglePanelPeopleTab(), "SideTray.PanelPeopleTab");
	view_listener_t::addMenu( new LLCheckPanelPeopleTab(), "SideTray.CheckPanelPeopleTab");

	 // Avatar pie menu
	view_listener_t::addMenu(new LLAvatarCheckImpostorMode(), "Avatar.CheckImpostorMode");
	view_listener_t::addMenu(new LLAvatarSetImpostorMode(), "Avatar.SetImpostorMode");
	view_listener_t::addMenu(new LLObjectMute(), "Avatar.Mute");
	view_listener_t::addMenu(new LLAvatarAddFriend(), "Avatar.AddFriend");
	view_listener_t::addMenu(new LLAvatarAddContact(), "Avatar.AddContact");
	commit.add("Avatar.Freeze", boost::bind(&handle_avatar_freeze, LLSD()));
	view_listener_t::addMenu(new LLAvatarDebug(), "Avatar.Debug");
	view_listener_t::addMenu(new LLAvatarVisibleDebug(), "Avatar.VisibleDebug");
	view_listener_t::addMenu(new LLAvatarInviteToGroup(), "Avatar.InviteToGroup");
	// <FS:Ansariel> FIRE-13515: Re-add give calling card
	view_listener_t::addMenu(new LLAvatarGiveCard(), "Avatar.GiveCard");
	// </FS:Ansariel> FIRE-13515: Re-add give calling card
	commit.add("Avatar.Eject", boost::bind(&handle_avatar_eject, LLSD()));
	commit.add("Avatar.ShowInspector", boost::bind(&handle_avatar_show_inspector));
	view_listener_t::addMenu(new LLAvatarSendIM(), "Avatar.SendIM");
	view_listener_t::addMenu(new LLAvatarCall(), "Avatar.Call");
//	enable.add("Avatar.EnableCall", boost::bind(&LLAvatarActions::canCall));
// [RLVa:KB] - Checked: 2010-08-25 (RLVa-1.2.1b) | Added: RLVa-1.2.1b
	enable.add("Avatar.EnableCall", boost::bind(&enable_avatar_call));
// [/RLVa:KB]
	view_listener_t::addMenu(new LLAvatarReportAbuse(), "Avatar.ReportAbuse");
	view_listener_t::addMenu(new LLAvatarTexRefresh(), "Avatar.TexRefresh");	// ## Zi: Texture Refresh

	view_listener_t::addMenu(new LLAvatarToggleMyProfile(), "Avatar.ToggleMyProfile");
	enable.add("Avatar.IsMyProfileOpen", boost::bind(&my_profile_visible));

	commit.add("Avatar.OpenMarketplace", boost::bind(&LLWeb::loadURLExternal, gSavedSettings.getString("MarketplaceURL")));
	
	view_listener_t::addMenu(new LLAvatarEnableAddFriend(), "Avatar.EnableAddFriend");
	enable.add("Avatar.EnableFreezeEject", boost::bind(&enable_freeze_eject, _2));

	// Object pie menu
	view_listener_t::addMenu(new LLObjectBuild(), "Object.Build");
	commit.add("Object.Touch", boost::bind(&handle_object_touch));
	commit.add("Object.SitOrStand", boost::bind(&handle_object_sit_or_stand));
	commit.add("Object.Delete", boost::bind(&handle_object_delete));
	view_listener_t::addMenu(new LLObjectAttachToAvatar(true), "Object.AttachToAvatar");
	view_listener_t::addMenu(new LLObjectAttachToAvatar(false), "Object.AttachAddToAvatar");
	view_listener_t::addMenu(new LLObjectReturn(), "Object.Return");
	view_listener_t::addMenu(new LLObjectReportAbuse(), "Object.ReportAbuse");
	view_listener_t::addMenu(new LLObjectMute(), "Object.Mute");
	view_listener_t::addMenu(new LLObjectDerender(), "Object.Derender");
	view_listener_t::addMenu(new LLObjectDerenderPermanent(), "Object.DerenderPermanent"); // <FS:Ansariel> Optional derender & blacklist
	enable.add("Object.EnableDerender", boost::bind(&enable_derender_object));	// <FS:CR> FIRE-10082 - Don't enable derendering own attachments when RLVa is enabled as well
	view_listener_t::addMenu(new LLObjectTexRefresh(), "Object.TexRefresh");	// ## Zi: Texture Refresh
	view_listener_t::addMenu(new LLEditParticleSource(), "Object.EditParticles");
   	view_listener_t::addMenu(new LLEnableEditParticleSource(), "Object.EnableEditParticles");

	enable.add("Object.VisibleTake", boost::bind(&visible_take_object));
	enable.add("Object.VisibleBuy", boost::bind(&visible_buy_object));

	commit.add("Object.Buy", boost::bind(&handle_buy));
	commit.add("Object.Edit", boost::bind(&handle_object_edit));
	commit.add("Object.Inspect", boost::bind(&handle_object_inspect));
	commit.add("Object.Open", boost::bind(&handle_object_open));
	commit.add("Object.Take", boost::bind(&handle_take));
	commit.add("Object.ShowInspector", boost::bind(&handle_object_show_inspector));
	enable.add("Object.EnableOpen", boost::bind(&enable_object_open));
	enable.add("Object.EnableTouch", boost::bind(&enable_object_touch, _1));
	enable.add("Object.EnableDelete", boost::bind(&enable_object_delete));
//	enable.add("Object.EnableWear", boost::bind(&object_selected_and_point_valid));
// [RLVa:KB] - Checked: 2010-03-16 (RLVa-1.2.0a) | Added: RLVa-1.2.0a
	enable.add("Object.EnableWear", boost::bind(&object_selected_and_point_valid, _2));
// [/RLVa:KB]

	enable.add("Object.EnableStandUp", boost::bind(&enable_object_stand_up));
	enable.add("Object.EnableSit", boost::bind(&enable_object_sit, _1));

	view_listener_t::addMenu(new LLObjectEnableReturn(), "Object.EnableReturn");
	view_listener_t::addMenu(new LLObjectEnableReportAbuse(), "Object.EnableReportAbuse");

	enable.add("Avatar.EnableMute", boost::bind(&enable_object_mute));
	enable.add("Object.EnableMute", boost::bind(&enable_object_mute));
	enable.add("Object.EnableUnmute", boost::bind(&enable_object_unmute));
	enable.add("Object.EnableBuy", boost::bind(&enable_buy_object));
	commit.add("Object.ZoomIn", boost::bind(&handle_look_at_selection, "zoom"));
	enable.add("Object.EnableScriptInfo", boost::bind(&enable_script_info));	// <FS:CR>

	// Attachment pie menu
	enable.add("Attachment.Label", boost::bind(&onEnableAttachmentLabel, _1, _2));
	view_listener_t::addMenu(new LLAttachmentDrop(), "Attachment.Drop");
	view_listener_t::addMenu(new LLAttachmentDetachFromPoint(), "Attachment.DetachFromPoint");
	view_listener_t::addMenu(new LLAttachmentDetach(), "Attachment.Detach");
	view_listener_t::addMenu(new LLAttachmentPointFilled(), "Attachment.PointFilled");
	view_listener_t::addMenu(new LLAttachmentEnableDrop(), "Attachment.EnableDrop");
	view_listener_t::addMenu(new LLAttachmentEnableDetach(), "Attachment.EnableDetach");

	// Land pie menu
	view_listener_t::addMenu(new LLLandBuild(), "Land.Build");
	view_listener_t::addMenu(new LLLandSit(), "Land.Sit");
	view_listener_t::addMenu(new LLLandBuyPass(), "Land.BuyPass");
	view_listener_t::addMenu(new LLLandEdit(), "Land.Edit");

	// Particle muting
	view_listener_t::addMenu(new LLMuteParticle(), "Particle.Mute");

	view_listener_t::addMenu(new LLLandEnableBuyPass(), "Land.EnableBuyPass");
	commit.add("Land.Buy", boost::bind(&handle_buy_land));

	// Generic actions
	commit.add("ReportAbuse", boost::bind(&handle_report_abuse));
	commit.add("BuyCurrency", boost::bind(&handle_buy_currency));
	view_listener_t::addMenu(new LLShowHelp(), "ShowHelp");
	view_listener_t::addMenu(new LLToggleHelp(), "ToggleHelp");
	view_listener_t::addMenu(new LLToggleSpeak(), "ToggleSpeak");
	view_listener_t::addMenu(new LLPromptShowURL(), "PromptShowURL");
	view_listener_t::addMenu(new LLShowAgentProfile(), "ShowAgentProfile");
	view_listener_t::addMenu(new LLToggleAgentProfile(), "ToggleAgentProfile");
	view_listener_t::addMenu(new LLToggleControl(), "ToggleControl");
	view_listener_t::addMenu(new LLCheckControl(), "CheckControl");
	view_listener_t::addMenu(new LLGoToObject(), "GoToObject");
	commit.add("PayObject", boost::bind(&handle_give_money_dialog));

	// <FS:Ansariel> Reset to default control
	view_listener_t::addMenu(new FSResetControl(), "ResetControl");
	view_listener_t::addMenu(new FSResetPerAccountControl(), "ResetPerAccountControl");
	// </FS:Ansariel> Reset to default control

	commit.add("Inventory.NewWindow", boost::bind(&LLFloaterInventory::showAgentInventory));

	enable.add("EnablePayObject", boost::bind(&enable_pay_object));
	enable.add("EnablePayAvatar", boost::bind(&enable_pay_avatar));
	enable.add("EnableEdit", boost::bind(&enable_object_edit));
	enable.add("EnableMuteParticle", boost::bind(&enable_mute_particle));
	enable.add("VisibleBuild", boost::bind(&enable_object_build));
	commit.add("Pathfinding.Linksets.Select", boost::bind(&LLFloaterPathfindingLinksets::openLinksetsWithSelectedObjects));
	enable.add("EnableSelectInPathfindingLinksets", boost::bind(&enable_object_select_in_pathfinding_linksets));
	commit.add("Pathfinding.Characters.Select", boost::bind(&LLFloaterPathfindingCharacters::openCharactersWithSelectedObjects));
	enable.add("EnableSelectInPathfindingCharacters", boost::bind(&enable_object_select_in_pathfinding_characters));
	enable.add("EnableBridgeFunction", boost::bind(&enable_bridge_function));	// <FS:CR>

	view_listener_t::addMenu(new LLFloaterVisible(), "FloaterVisible");
	view_listener_t::addMenu(new LLSomethingSelected(), "SomethingSelected");
	view_listener_t::addMenu(new LLSomethingSelectedNoHUD(), "SomethingSelectedNoHUD");
	view_listener_t::addMenu(new LLEditableSelected(), "EditableSelected");
	view_listener_t::addMenu(new LLEditableSelectedMono(), "EditableSelectedMono");
	view_listener_t::addMenu(new LLToggleUIHints(), "ToggleUIHints");

// [RLVa:KB] - Checked: 2010-04-23 (RLVa-1.2.0g) | Added: RLVa-1.2.0
	commit.add("RLV.ToggleEnabled", boost::bind(&rlvMenuToggleEnabled));
	enable.add("RLV.CheckEnabled", boost::bind(&rlvMenuCheckEnabled));
	enable.add("RLV.EnableIfNot", boost::bind(&rlvMenuEnableIfNot, _2));
// [/RLVa:KB]

	// <FS:Ansariel> Toggle internal web browser
	commit.add("ToggleWebBrowser", boost::bind(&toggleWebBrowser, _2));
	// <FS:Ansariel> Toggle debug settings floater
	commit.add("ToggleSettingsDebug", boost::bind(&toggleSettingsDebug));
	// <FS:Ansariel> Toggle teleport history panel directly
	commit.add("ToggleTeleportHistory", boost::bind(&toggleTeleportHistory));
	// <FS:Ansariel> FIRE-7758: Save/load camera position
	commit.add("Camera.StoreView", boost::bind(&LLAgentCamera::storeCameraPosition, &gAgentCamera));
	commit.add("Camera.LoadView", boost::bind(&LLAgentCamera::loadCameraPosition, &gAgentCamera));
	// </FS:Ansariel>

	// <FS:Ansariel> Script debug floater
	commit.add("ShowScriptDebug", boost::bind(&LLFloaterScriptDebug::show, LLUUID::null));
	
	// <FS:CR> Stream list import/export
	view_listener_t::addMenu(new FSStreamListExportXML(), "Streamlist.xml_export");
	view_listener_t::addMenu(new FSStreamListImportXML(), "Streamlist.xml_import");
	// <FS:CR> Dump SimulatorFeatures to chat
	view_listener_t::addMenu(new FSDumpSimulatorFeaturesToChat(), "Develop.DumpSimFeaturesToChat");
	// <FS:CR> Add to contact set
	view_listener_t::addMenu(new FSAddToContactSet(), "Avatar.AddToContactSet");

	// <FS:Techwolf Lupindo> export
	view_listener_t::addMenu(new FSObjectExport(), "Object.Export");
	view_listener_t::addMenu(new FSObjectExportCollada(), "Object.ExportCollada");
	enable.add("Object.EnableExport", boost::bind(&enable_export_object));
	// </FS:Techwolf Lupindo>
}<|MERGE_RESOLUTION|>--- conflicted
+++ resolved
@@ -4294,14 +4294,10 @@
 
 bool enable_sitdown_self()
 {
-<<<<<<< HEAD
 // [RLVa:KB] - Checked: 2010-08-28 (RLVa-1.2.1a) | Added: RLVa-1.2.1a
-	return isAgentAvatarValid() && !gAgentAvatarp->isSitting() && !gAgent.getFlying() && !gRlvHandler.hasBehaviour(RLV_BHVR_SIT);
+	return isAgentAvatarValid() && !gAgentAvatarp->isSitting() && !gAgentAvatarp->isEditingAppearance() && !gAgent.getFlying() && !gRlvHandler.hasBehaviour(RLV_BHVR_SIT);
 // [/RLVa:KB]
-//    return isAgentAvatarValid() && !gAgentAvatarp->isSitting() && !gAgent.getFlying();
-=======
-    return isAgentAvatarValid() && !gAgentAvatarp->isSitting() && !gAgentAvatarp->isEditingAppearance() && !gAgent.getFlying();
->>>>>>> 9b45bc99
+//    return isAgentAvatarValid() && !gAgentAvatarp->isSitting() && !gAgentAvatarp->isEditingAppearance() && !gAgent.getFlying();
 }
 
 // Force sit -KC
@@ -8539,14 +8535,6 @@
    		std::string msg;
    		msg.assign("Texture info for: ");
    		msg.append(node->mName);
-<<<<<<< HEAD
-
-		LLSD args;
-		args["MESSAGE"] = msg;
-		// LLNotificationsUtil::add("SystemMessage", args);
-		LLNotificationsUtil::add("SystemMessageTip", args);	// <FS:Zi> use chat, not toasts
-=======
->>>>>>> 9b45bc99
 	   
    		U8 te_count = node->getObject()->getNumTEs();
    		// map from texture ID to list of faces using it
