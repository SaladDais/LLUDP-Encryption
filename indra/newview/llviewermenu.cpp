--- conflicted
+++ resolved
@@ -3963,24 +3963,24 @@
 	{
 		if(gAgentCamera.getCameraMode() != CAMERA_MODE_MOUSELOOK)
 		{
-			LLNotification::Params params("ConfirmHideUI");
-			params.functor.function(boost::bind(&LLViewToggleUI::confirm, this, _1, _2));
-			LLSD substitutions;
+		LLNotification::Params params("ConfirmHideUI");
+		params.functor.function(boost::bind(&LLViewToggleUI::confirm, this, _1, _2));
+		LLSD substitutions;
 #if LL_DARWIN
-			substitutions["SHORTCUT"] = "Cmd+Shift+U";
+		substitutions["SHORTCUT"] = "Cmd+Shift+U";
 #else
-			substitutions["SHORTCUT"] = "Ctrl+Shift+U";
+		substitutions["SHORTCUT"] = "Ctrl+Shift+U";
 #endif
-			params.substitutions = substitutions;
+		params.substitutions = substitutions;
 			if (!gSavedSettings.getBOOL("HideUIControls"))
-			{
-				// hiding, so show notification
-				LLNotifications::instance().add(params);
-			}
-			else
-			{
-				LLNotifications::instance().forceResponse(params, 0);
-			}
+		{
+			// hiding, so show notification
+			LLNotifications::instance().add(params);
+		}
+		else
+		{
+			LLNotifications::instance().forceResponse(params, 0);
+		}
 		}
 		return true;
 	}
@@ -3991,14 +3991,9 @@
 
 		if (option == 0) // OK
 		{
-<<<<<<< HEAD
 			gViewerWindow->setUIVisibility(gSavedSettings.getBOOL("HideUIControls"));
 			LLPanelStandStopFlying::getInstance()->setVisible(gSavedSettings.getBOOL("HideUIControls"));
 			gSavedSettings.setBOOL("HideUIControls",!gSavedSettings.getBOOL("HideUIControls"));
-=======
-			gViewerWindow->setUIVisibility(!gViewerWindow->getUIVisibility());
-			LLPanelStandStopFlying::getInstance()->setVisible(gViewerWindow->getUIVisibility());
->>>>>>> 368dd542
 		}
 	}
 };
