/** 
 * @file llviewermenu.cpp
 * @brief Builds menus out of items.
 *
 * $LicenseInfo:firstyear=2002&license=viewerlgpl$
 * Second Life Viewer Source Code
 * Copyright (C) 2014, Linden Research, Inc.
 * 
 * This library is free software; you can redistribute it and/or
 * modify it under the terms of the GNU Lesser General Public
 * License as published by the Free Software Foundation;
 * version 2.1 of the License only.
 * 
 * This library is distributed in the hope that it will be useful,
 * but WITHOUT ANY WARRANTY; without even the implied warranty of
 * MERCHANTABILITY or FITNESS FOR A PARTICULAR PURPOSE.  See the GNU
 * Lesser General Public License for more details.
 * 
 * You should have received a copy of the GNU Lesser General Public
 * License along with this library; if not, write to the Free Software
 * Foundation, Inc., 51 Franklin Street, Fifth Floor, Boston, MA  02110-1301  USA
 * 
 * Linden Research, Inc., 945 Battery Street, San Francisco, CA  94111  USA
 * $/LicenseInfo$
 */

#include "llviewerprecompiledheaders.h"

#ifdef INCLUDE_VLD
#define VLD_FORCE_ENABLE 1
#include "vld.h"
#endif

#include "llviewermenu.h" 

// linden library includes
#include "llavatarnamecache.h"	// IDEVO
#include "llfloaterreg.h"
#include "llfloatersidepanelcontainer.h"
#include "llcombobox.h"
#include "llinventorypanel.h"
#include "llnotifications.h"
#include "llnotificationsutil.h"
#include "llviewereventrecorder.h"

// newview includes
#include "llagent.h"
#include "llagentaccess.h"
#include "llagentcamera.h"
#include "llagentui.h"
#include "llagentwearables.h"
#include "llagentpilot.h"
// [SL:KB] - Patch: Appearance-PhantomAttach | Checked: Catznip-5.0
#include "llattachmentsmgr.h"
// [/SL:KB]
#include "llcompilequeue.h"
#include "llconsole.h"
#include "lldaycyclemanager.h"
#include "lldebugview.h"
#include "llenvmanager.h"
#include "llfilepicker.h"
#include "llfirstuse.h"
#include "llfloaterabout.h"
#include "llfloaterbuy.h"
#include "llfloaterbuycontents.h"
#include "llbuycurrencyhtml.h"
#include "llfloatergodtools.h"
#include "llfloaterimcontainer.h"
#include "llfloaterland.h"
#include "llfloaterimnearbychat.h"
#include "llfloaterpathfindingcharacters.h"
#include "llfloaterpathfindinglinksets.h"
#include "llfloaterpay.h"
#include "llfloaterreporter.h"
#include "llfloatersearch.h"
#include "llfloaterscriptdebug.h"
#include "llfloatersnapshot.h"
#include "llfloatertools.h"
#include "llfloaterworldmap.h"
#include "llfloaterbuildoptions.h"
#include "llavataractions.h"
#include "lllandmarkactions.h"
#include "llgroupmgr.h"
#include "lltooltip.h"
#include "lltoolface.h"
#include "llhints.h"
#include "llhudeffecttrail.h"
#include "llhudmanager.h"
#include "llimview.h"
#include "llinventorybridge.h"
#include "llinventorydefines.h"
#include "llinventoryfunctions.h"
#include "llpanellogin.h"
#include "llpanelblockedlist.h"
#include "llpanelmaininventory.h"
#include "llmarketplacefunctions.h"
#include "llmenuoptionpathfindingrebakenavmesh.h"
#include "llmoveview.h"
#include "llparcel.h"
#include "llrootview.h"
#include "llsceneview.h"
#include "llscenemonitor.h"
#include "llselectmgr.h"
#include "llspellcheckmenuhandler.h"
#include "llstatusbar.h"
#include "lltextureview.h"
#include "lltoolbarview.h"
#include "lltoolcomp.h"
#include "lltoolmgr.h"
#include "lltoolpie.h"
#include "lltoolselectland.h"
#include "lltrans.h"
#include "llviewerdisplay.h" //for gWindowResized
#include "llviewergenericmessage.h"
#include "llviewerhelp.h"
#include "llviewermenufile.h"	// init_menu_file()
#include "llviewermessage.h"
#include "llviewernetwork.h"
#include "llviewerobjectlist.h"
#include "llviewerparcelmgr.h"
#include "llviewerstats.h"
#include "llvoavatarself.h"
#include "llvoicevivox.h"
#include "llworldmap.h"
#include "pipeline.h"
#include "llviewerjoystick.h"
#include "llwaterparammanager.h"
#include "llwlanimator.h"
#include "llwlparammanager.h"
#include "llfloatercamera.h"
#include "lluilistener.h"
#include "llappearancemgr.h"
#include "lltrans.h"
#include "lleconomy.h"
#include "lltoolgrab.h"
#include "llwindow.h"
#include "llpathfindingmanager.h"
#include "llstartup.h"
#include "boost/unordered_map.hpp"
#include <boost/regex.hpp>
#include "llcleanup.h"
// [RLVa:KB] - Checked: 2011-05-22 (RLVa-1.3.1a)
#include "fsavatarrenderpersistence.h"
#include "rlvactions.h"
#include "rlvhandler.h"
#include "rlvlocks.h"
// [/RLVa:KB]

// Firestorm includes
#include "fsassetblacklist.h"
#include "fsdata.h"
#include "fslslbridge.h"
#include "fscommon.h"
#include "fsfloaterexport.h"
#include "fsfloatercontacts.h"
#include "fsfloaterplacedetails.h"
#include "fspose.h"
#include "lfsimfeaturehandler.h"
#include "llavatarpropertiesprocessor.h"
#include "llcheckboxctrl.h"
#include "llfloatergridstatus.h"
#include "llfloaterpreference.h"
#include "lllogininstance.h"
#include "llscenemonitor.h"
#include "llsdserialize.h"
#include "lltexturecache.h"
#include "llvovolume.h"
#include "particleeditor.h"

using namespace LLAvatarAppearanceDefines;

typedef LLPointer<LLViewerObject> LLViewerObjectPtr;

static boost::unordered_map<std::string, LLStringExplicit> sDefaultItemLabels;

BOOL enable_land_build(void*);
BOOL enable_object_build(void*);

LLVOAvatar* find_avatar_from_object( LLViewerObject* object );
LLVOAvatar* find_avatar_from_object( const LLUUID& object_id );

void handle_test_load_url(void*);

//
// Evil hackish imported globals

//extern BOOL	gHideSelectedObjects;
//extern BOOL gAllowSelectAvatar;
//extern BOOL gDebugAvatarRotation;
extern BOOL gDebugClicks;
extern BOOL gDebugWindowProc;
extern BOOL gShaderProfileFrame;

//extern BOOL gDebugTextEditorTips;
//extern BOOL gDebugSelectMgr;

//
// Globals
//

LLMenuBarGL		*gMenuBarView = NULL;
LLViewerMenuHolderGL	*gMenuHolder = NULL;
LLMenuGL		*gPopupMenuView = NULL;
LLMenuGL		*gEditMenu = NULL;
LLMenuBarGL		*gLoginMenuBarView = NULL;

// Context menus
LLContextMenu	*gMenuAvatarSelf	= NULL;
LLContextMenu	*gMenuAvatarOther = NULL;
LLContextMenu	*gMenuObject = NULL;
LLContextMenu	*gMenuAttachmentSelf = NULL;
LLContextMenu	*gMenuAttachmentOther = NULL;
LLContextMenu	*gMenuLand	= NULL;
LLContextMenu	*gMenuMuteParticle = NULL;

// <FS:Zi> Pie menu
// Pie menus
PieMenu		*gPieMenuAvatarSelf	= NULL;
PieMenu		*gPieMenuAvatarOther = NULL;
PieMenu		*gPieMenuObject = NULL;
PieMenu		*gPieMenuAttachmentSelf = NULL;
PieMenu		*gPieMenuAttachmentOther = NULL;
PieMenu		*gPieMenuLand	= NULL;
PieMenu		*gPieMenuMuteParticle = NULL;
// <FS:Zi> Pie menu

const std::string SAVE_INTO_TASK_INVENTORY("Save Object Back to Object Contents");

LLMenuGL* gAttachSubMenu = NULL;
LLMenuGL* gDetachSubMenu = NULL;
LLMenuGL* gTakeOffClothes = NULL;
LLContextMenu* gAttachScreenPieMenu = NULL;
LLContextMenu* gAttachPieMenu = NULL;
LLContextMenu* gAttachBodyPartPieMenus[9];
LLContextMenu* gDetachPieMenu = NULL;
LLContextMenu* gDetachScreenPieMenu = NULL;
LLContextMenu* gDetachBodyPartPieMenus[9];

// <FS:Zi> Pie menu
PieMenu* gPieAttachScreenMenu = NULL;
PieMenu* gPieAttachMenu = NULL;
PieMenu* gPieAttachBodyPartMenus[PIE_MAX_SLICES];
PieMenu* gPieDetachMenu = NULL;
PieMenu* gPieDetachScreenMenu = NULL;
PieMenu* gPieDetachBodyPartMenus[PIE_MAX_SLICES];
// <FS:Zi> Pie menu

LLMenuItemCallGL* gAutorespondMenu = NULL;
LLMenuItemCallGL* gAutorespondNonFriendsMenu = NULL;
//
// Local prototypes

// File Menu
void handle_compress_image(void*);


// Edit menu
void handle_dump_group_info(void *);
void handle_dump_capabilities_info(void *);

// Advanced->Consoles menu
void handle_region_dump_settings(void*);
void handle_region_dump_temp_asset_data(void*);
void handle_region_clear_temp_asset_data(void*);

// Object pie menu
BOOL sitting_on_selection();

void near_sit_object();
//void label_sit_or_stand(std::string& label, void*);
// buy and take alias into the same UI positions, so these
// declarations handle this mess.
BOOL is_selection_buy_not_take();
S32 selection_price();
BOOL enable_take();
void handle_object_show_inspector();
void handle_avatar_show_inspector();
bool confirm_take(const LLSD& notification, const LLSD& response, LLObjectSelectionHandle selection_handle);

void handle_buy_object(LLSaleInfo sale_info);
void handle_buy_contents(LLSaleInfo sale_info);

// Land pie menu
void near_sit_down_point(BOOL success, void *);

// Avatar pie menu

// Debug menu


void velocity_interpolate( void* );
void handle_visual_leak_detector_toggle(void*);
void handle_rebake_textures(void*);
BOOL check_admin_override(void*);
void handle_admin_override_toggle(void*);
#ifdef TOGGLE_HACKED_GODLIKE_VIEWER
void handle_toggle_hacked_godmode(void*);
BOOL check_toggle_hacked_godmode(void*);
bool enable_toggle_hacked_godmode(void*);
#endif

void toggle_show_xui_names(void *);
BOOL check_show_xui_names(void *);

// Debug UI

void handle_buy_currency_test(void*);
void handle_save_to_xml(void*);
void handle_load_from_xml(void*);

void handle_god_mode(void*);

// God menu
void handle_leave_god_mode(void*);


void handle_reset_view();

void handle_duplicate_in_place(void*);


void handle_object_owner_self(void*);
void handle_object_owner_permissive(void*);
void handle_object_lock(void*);
void handle_object_asset_ids(void*);
void force_take_copy(void*);
#ifdef _CORY_TESTING
void force_export_copy(void*);
void force_import_geometry(void*);
#endif

void handle_force_parcel_owner_to_me(void*);
void handle_force_parcel_to_content(void*);
void handle_claim_public_land(void*);

void handle_god_request_avatar_geometry(void *);	// Hack for easy testing of new avatar geometry
void reload_vertex_shader(void *);
void handle_disconnect_viewer(void *);

void force_error_breakpoint(void *);
void force_error_llerror(void *);
void force_error_bad_memory_access(void *);
void force_error_infinite_loop(void *);
void force_error_software_exception(void *);
void force_error_driver_crash(void *);

void handle_force_delete(void*);
void print_object_info(void*);
void print_agent_nvpairs(void*);
void toggle_debug_menus(void*);
void upload_done_callback(const LLUUID& uuid, void* user_data, S32 result, LLExtStat ext_status);
void dump_select_mgr(void*);

void dump_inventory(void*);
void toggle_visibility(void*);
BOOL get_visibility(void*);

// Avatar Pie menu
void request_friendship(const LLUUID& agent_id);

// Tools menu
void handle_selected_texture_info(void*);
void handle_selected_material_info();

void handle_dump_followcam(void*);
void handle_viewer_enable_message_log(void*);
void handle_viewer_disable_message_log(void*);

BOOL enable_buy_land(void*);

// Help menu

void handle_test_male(void *);
void handle_test_female(void *);
void handle_dump_attachments(void *);
void handle_dump_avatar_local_textures(void*);
void handle_debug_avatar_textures(void*);
void handle_grab_baked_texture(void*);
BOOL enable_grab_baked_texture(void*);
void handle_dump_region_object_cache(void*);

BOOL enable_save_into_task_inventory(void*);

BOOL enable_detach(const LLSD& = LLSD());
void menu_toggle_attached_lights(void* user_data);
void menu_toggle_attached_particles(void* user_data);

void avatar_tex_refresh(LLVOAvatar* avatar);	// <FS:CR> FIRE-11800

class LLMenuParcelObserver : public LLParcelObserver
{
public:
	LLMenuParcelObserver();
	~LLMenuParcelObserver();
	virtual void changed();
};

static LLMenuParcelObserver* gMenuParcelObserver = NULL;

static LLUIListener sUIListener;

LLMenuParcelObserver::LLMenuParcelObserver()
{
	LLViewerParcelMgr::getInstance()->addObserver(this);
}

LLMenuParcelObserver::~LLMenuParcelObserver()
{
	LLViewerParcelMgr::getInstance()->removeObserver(this);
}

void LLMenuParcelObserver::changed()
{
	LLParcel *parcel = LLViewerParcelMgr::getInstance()->getParcelSelection()->getParcel();
	// <FS:Ansariel> FIRE-4454: Cache controls because of performance reasons
	//gMenuHolder->childSetEnabled("Land Buy Pass", LLPanelLandGeneral::enableBuyPass(NULL) && !(parcel->getOwnerID()== gAgent.getID()));
	//
	//BOOL buyable = enable_buy_land(NULL);
	//gMenuHolder->childSetEnabled("Land Buy", buyable);
	//gMenuHolder->childSetEnabled("Buy Land...", buyable);

	static LLView* land_buy_pass = gMenuHolder->getChildView("Land Buy Pass");
	static LLView* land_buy_pass_pie = gMenuHolder->getChildView("Land Buy Pass Pie");
	static LLView* land_buy = gMenuHolder->getChildView("Land Buy");
	static LLView* land_buy_pie = gMenuHolder->getChildView("Land Buy Pie");

	BOOL pass_buyable = LLPanelLandGeneral::enableBuyPass(NULL) && parcel->getOwnerID() != gAgentID;
	land_buy_pass->setEnabled(pass_buyable);
	land_buy_pass_pie->setEnabled(pass_buyable);

	BOOL buyable = enable_buy_land(NULL);
	land_buy->setEnabled(buyable);
	land_buy_pie->setEnabled(buyable);
	// </FS:Ansariel> FIRE-4454: Cache controls because of performance reasons
}


void initialize_menus();

//-----------------------------------------------------------------------------
// Initialize main menus
//
// HOW TO NAME MENUS:
//
// First Letter Of Each Word Is Capitalized, Even At Or And
//
// Items that lead to dialog boxes end in "..."
//
// Break up groups of more than 6 items with separators
//-----------------------------------------------------------------------------

void set_underclothes_menu_options()
{
	if (gMenuHolder && gAgent.isTeen())
	{
		gMenuHolder->getChild<LLView>("Self Underpants")->setVisible(FALSE);
		gMenuHolder->getChild<LLView>("Self Undershirt")->setVisible(FALSE);
	}
	if (gMenuBarView && gAgent.isTeen())
	{
		gMenuBarView->getChild<LLView>("Menu Underpants")->setVisible(FALSE);
		gMenuBarView->getChild<LLView>("Menu Undershirt")->setVisible(FALSE);
	}
}

void set_merchant_SLM_menu()
{
    // All other cases (new merchant, not merchant, migrated merchant): show the new Marketplace Listings menu and enable the tool
    gMenuHolder->getChild<LLView>("MarketplaceListings")->setVisible(TRUE);
    LLCommand* command = LLCommandManager::instance().getCommand("marketplacelistings");
	gToolBarView->enableCommand(command->id(), true);
}

void check_merchant_status(bool force)
{
<<<<<<< HEAD
	// <FS:Ansariel> Don't show merchant outbox or SL Marketplace stuff outside SL
	if (!LLGridManager::getInstance()->isInSecondLife())
	{
		gMenuHolder->getChild<LLView>("MarketplaceListings")->setVisible(FALSE);
		return;
	}
	// </FS:Ansariel>

    if (!gSavedSettings.getBOOL("InventoryOutboxDisplayBoth"))
=======
    if (force)
>>>>>>> 82c3bf0a
    {
        // Reset the SLM status: we actually want to check again, that's the point of calling check_merchant_status()
        LLMarketplaceData::instance().setSLMStatus(MarketplaceStatusCodes::MARKET_PLACE_NOT_INITIALIZED);
    }
    // Hide SLM related menu item
    gMenuHolder->getChild<LLView>("MarketplaceListings")->setVisible(FALSE);

    // Also disable the toolbar button for Marketplace Listings
    LLCommand* command = LLCommandManager::instance().getCommand("marketplacelistings");
    gToolBarView->enableCommand(command->id(), false);

    // Launch an SLM test connection to get the merchant status
    LLMarketplaceData::instance().initializeSLM(boost::bind(&set_merchant_SLM_menu));
}

void init_menus()
{
	// Initialize actions
	initialize_menus();

	///
	/// Popup menu
	///
	/// The popup menu is now populated by the show_context_menu()
	/// method.
	
	LLMenuGL::Params menu_params;
	menu_params.name = "Popup";
	menu_params.visible = false;
	gPopupMenuView = LLUICtrlFactory::create<LLMenuGL>(menu_params);
	gMenuHolder->addChild( gPopupMenuView );

	///
	/// Context menus
	///

	const widget_registry_t& registry =
		LLViewerMenuHolderGL::child_registry_t::instance();
	gEditMenu = LLUICtrlFactory::createFromFile<LLMenuGL>("menu_edit.xml", gMenuHolder, registry);
	gMenuAvatarSelf = LLUICtrlFactory::createFromFile<LLContextMenu>(
		"menu_avatar_self.xml", gMenuHolder, registry);
	gMenuAvatarOther = LLUICtrlFactory::createFromFile<LLContextMenu>(
		"menu_avatar_other.xml", gMenuHolder, registry);

	gDetachScreenPieMenu = gMenuHolder->getChild<LLContextMenu>("Object Detach HUD", true);
	gDetachPieMenu = gMenuHolder->getChild<LLContextMenu>("Object Detach", true);

	gMenuObject = LLUICtrlFactory::createFromFile<LLContextMenu>(
		"menu_object.xml", gMenuHolder, registry);

	gAttachScreenPieMenu = gMenuHolder->getChild<LLContextMenu>("Object Attach HUD");
	gAttachPieMenu = gMenuHolder->getChild<LLContextMenu>("Object Attach");

	gMenuAttachmentSelf = LLUICtrlFactory::createFromFile<LLContextMenu>(
		"menu_attachment_self.xml", gMenuHolder, registry);
	gMenuAttachmentOther = LLUICtrlFactory::createFromFile<LLContextMenu>(
		"menu_attachment_other.xml", gMenuHolder, registry);

	gMenuLand = LLUICtrlFactory::createFromFile<LLContextMenu>(
		"menu_land.xml", gMenuHolder, registry);

	gMenuMuteParticle = LLUICtrlFactory::createFromFile<LLContextMenu>(
		"menu_mute_particle.xml", gMenuHolder, registry);

// <FS:Zi> Pie menu
	gPieMenuAvatarSelf = LLUICtrlFactory::createFromFile<PieMenu>(
		"menu_pie_avatar_self.xml", gMenuHolder, registry);
	gPieMenuAvatarOther = LLUICtrlFactory::createFromFile<PieMenu>(
		"menu_pie_avatar_other.xml", gMenuHolder, registry);

	// added "Pie" to the control names to keep them unique
	gPieDetachScreenMenu = gMenuHolder->getChild<PieMenu>("Pie Object Detach HUD", true);
	gPieDetachMenu = gMenuHolder->getChild<PieMenu>("Pie Object Detach", true);

	gPieMenuObject = LLUICtrlFactory::createFromFile<PieMenu>(
		"menu_pie_object.xml", gMenuHolder, registry);

	// added "Pie" to the control names to keep them unique
	gPieAttachScreenMenu = gMenuHolder->getChild<PieMenu>("Pie Object Attach HUD");
	gPieAttachMenu = gMenuHolder->getChild<PieMenu>("Pie Object Attach");

	gPieMenuAttachmentSelf = LLUICtrlFactory::createFromFile<PieMenu>(
		"menu_pie_attachment_self.xml", gMenuHolder, registry);
	gPieMenuAttachmentOther = LLUICtrlFactory::createFromFile<PieMenu>(
		"menu_pie_attachment_other.xml", gMenuHolder, registry);

	gPieMenuLand = LLUICtrlFactory::createFromFile<PieMenu>(
		"menu_pie_land.xml", gMenuHolder, registry);

	gPieMenuMuteParticle = LLUICtrlFactory::createFromFile<PieMenu>(
		"menu_pie_mute_particle.xml", gMenuHolder, registry);
// </FS:Zi> Pie menu

	///
	/// set up the colors
	///
	LLColor4 color;

	// do not set colors in code, let the skin decide. -Zi
	/*
	LLColor4 context_menu_color = LLUIColorTable::instance().getColor("MenuPopupBgColor");
	
	gMenuAvatarSelf->setBackgroundColor( context_menu_color );
	gMenuAvatarOther->setBackgroundColor( context_menu_color );
	gMenuObject->setBackgroundColor( context_menu_color );
	gMenuAttachmentSelf->setBackgroundColor( context_menu_color );
	gMenuAttachmentOther->setBackgroundColor( context_menu_color );

	gMenuLand->setBackgroundColor( context_menu_color );

	color = LLUIColorTable::instance().getColor( "MenuPopupBgColor" );
	gPopupMenuView->setBackgroundColor( color );
	*/

	// <FS> Changed for grid manager
	// If we are not in production, use a different color to make it apparent.
	//if (LLGridManager::getInstance()->isInProductionGrid())
	//{
	//	color = LLUIColorTable::instance().getColor( "MenuBarBgColor" );
	//}
	//else
	//{
	//	color = LLUIColorTable::instance().getColor( "MenuNonProductionBgColor" );
	//}

	//LLView* menu_bar_holder = gViewerWindow->getRootView()->getChildView("menu_bar_holder");

	//gMenuBarView = LLUICtrlFactory::getInstance()->createFromFile<LLMenuBarGL>("menu_viewer.xml", gMenuHolder, LLViewerMenuHolderGL::child_registry_t::instance());
	//gMenuBarView->setRect(LLRect(0, menu_bar_holder->getRect().mTop, 0, menu_bar_holder->getRect().mTop - MENU_BAR_HEIGHT));
	//gMenuBarView->setBackgroundColor( color );

	gMenuBarView = LLUICtrlFactory::getInstance()->createFromFile<LLMenuBarGL>("menu_viewer.xml", gMenuHolder, LLViewerMenuHolderGL::child_registry_t::instance());
	// ONLY change the color IF we are in beta. Otherwise leave it alone so it can use the skinned color. -Zi
	if(LLGridManager::getInstance()->isInSLBeta())
	{
		color = LLUIColorTable::instance().getColor( "MenuNonProductionBgColor" );
		gMenuBarView->setBackgroundColor( color );
	}

	LLView* menu_bar_holder = gViewerWindow->getRootView()->getChildView("menu_bar_holder");
	gMenuBarView->setRect(LLRect(0, menu_bar_holder->getRect().mTop, 0, menu_bar_holder->getRect().mTop - MENU_BAR_HEIGHT));
	// </FS> Changed for grid manager

	menu_bar_holder->addChild(gMenuBarView);
  
    gViewerWindow->setMenuBackgroundColor(false, 
        !LLGridManager::getInstance()->isInSLBeta());
// <FS:AW opensim currency support>
//	// Assume L$10 for now, the server will tell us the real cost at login
//	// *TODO:Also fix cost in llfolderview.cpp for Inventory menus
//	const std::string upload_cost("10");
	// \0/ Copypasta! See llviewermessage, llviewermenu and llpanelmaininventory
	S32 cost = LLGlobalEconomy::getInstance()->getPriceUpload();
	std::string upload_cost;
#ifdef OPENSIM
	if (LLGridManager::getInstance()->isInOpenSim())
	{
		upload_cost = cost > 0 ? llformat("%s%d", "L$", cost) : LLTrans::getString("free");
	}
	else
#endif
	{
		upload_cost = "L$" + (cost > 0 ? llformat("%d", cost) : llformat("%d", gSavedSettings.getU32("DefaultUploadCost")));
	}
// </FS:AW opensim currency support>
	gMenuHolder->childSetLabelArg("Upload Image", "[COST]", upload_cost);
	gMenuHolder->childSetLabelArg("Upload Sound", "[COST]", upload_cost);
	gMenuHolder->childSetLabelArg("Upload Animation", "[COST]", upload_cost);
	gMenuHolder->childSetLabelArg("Bulk Upload", "[COST]", upload_cost);
	
	gAutorespondMenu = gMenuBarView->getChild<LLMenuItemCallGL>("Set Autorespond", TRUE);
	gAutorespondNonFriendsMenu = gMenuBarView->getChild<LLMenuItemCallGL>("Set Autorespond to non-friends", TRUE);
	gAttachSubMenu = gMenuBarView->findChildMenuByName("Attach Object", TRUE);
	gDetachSubMenu = gMenuBarView->findChildMenuByName("Detach Object", TRUE);

	// Don't display the Memory console menu if the feature is turned off
	LLMenuItemCheckGL *memoryMenu = gMenuBarView->getChild<LLMenuItemCheckGL>("Memory", TRUE);
	if (memoryMenu)
	{
		memoryMenu->setVisible(FALSE);
	}

	gMenuBarView->createJumpKeys();

	// Let land based option enable when parcel changes
	gMenuParcelObserver = new LLMenuParcelObserver();

	gLoginMenuBarView = LLUICtrlFactory::getInstance()->createFromFile<LLMenuBarGL>("menu_login.xml", gMenuHolder, LLViewerMenuHolderGL::child_registry_t::instance());
	gLoginMenuBarView->arrangeAndClear();
	LLRect menuBarRect = gLoginMenuBarView->getRect();
	menuBarRect.setLeftTopAndSize(0, menu_bar_holder->getRect().getHeight(), menuBarRect.getWidth(), menuBarRect.getHeight());
	gLoginMenuBarView->setRect(menuBarRect);
	// do not set colors in code, always lat the skin decide. -Zi
	// gLoginMenuBarView->setBackgroundColor( color );
	menu_bar_holder->addChild(gLoginMenuBarView);
	
	// tooltips are on top of EVERYTHING, including menus
	gViewerWindow->getRootView()->sendChildToFront(gToolTipView);
}

///////////////////
// SHOW CONSOLES //
///////////////////


class LLAdvancedToggleConsole : public view_listener_t
{
	bool handleEvent(const LLSD& userdata)
	{
		std::string console_type = userdata.asString();
		if ("texture" == console_type)
		{
			toggle_visibility( (void*)gTextureView );
		}
		else if ("debug" == console_type)
		{
			toggle_visibility( (void*)static_cast<LLUICtrl*>(gDebugView->mDebugConsolep));
		}
		else if ("fast timers" == console_type)
		{
			LLFloaterReg::toggleInstance("block_timers");
		}
		else if ("scene view" == console_type)
		{
			toggle_visibility( (void*)gSceneView);
		}
		else if ("scene monitor" == console_type)
		{
			toggle_visibility( (void*)gSceneMonitorView);
		}

		return true;
	}
};
class LLAdvancedCheckConsole : public view_listener_t
{
	bool handleEvent(const LLSD& userdata)
	{
		std::string console_type = userdata.asString();
		bool new_value = false;
		if ("texture" == console_type)
		{
			new_value = get_visibility( (void*)gTextureView );
		}
		else if ("debug" == console_type)
		{
			new_value = get_visibility( (void*)((LLView*)gDebugView->mDebugConsolep) );
		}
		else if ("fast timers" == console_type)
		{
			new_value = LLFloaterReg::instanceVisible("block_timers");
		}
		else if ("scene view" == console_type)
		{
			new_value = get_visibility( (void*) gSceneView);
		}
		else if ("scene monitor" == console_type)
		{
			new_value = get_visibility( (void*) gSceneMonitorView);
		}
		
		return new_value;
	}
};


//////////////////////////
// DUMP INFO TO CONSOLE //
//////////////////////////


class LLAdvancedDumpInfoToConsole : public view_listener_t
{
	bool handleEvent(const LLSD& userdata)
	{
		gDebugView->mDebugConsolep->setVisible(TRUE);
		std::string info_type = userdata.asString();
		if ("region" == info_type)
		{
			handle_region_dump_settings(NULL);
		}
		else if ("group" == info_type)
		{
			handle_dump_group_info(NULL);
		}
		else if ("capabilities" == info_type)
		{
			handle_dump_capabilities_info(NULL);
		}
		return true;
	}
};


//////////////
// HUD INFO //
//////////////


class LLAdvancedToggleHUDInfo : public view_listener_t
{
	bool handleEvent(const LLSD& userdata)
	{
		std::string info_type = userdata.asString();

		if ("camera" == info_type)
		{
			gDisplayCameraPos = !(gDisplayCameraPos);
		}
		else if ("wind" == info_type)
		{
			gDisplayWindInfo = !(gDisplayWindInfo);
		}
		else if ("fov" == info_type)
		{
			gDisplayFOV = !(gDisplayFOV);
		}
		else if ("badge" == info_type)
		{
			report_to_nearby_chat("Hippos!");
		}
		else if ("cookies" == info_type)
		{
			report_to_nearby_chat("Cookies!");
		}
		// <FS:PP>
		else if ("motd" == info_type)
		{
			report_to_nearby_chat(gAgent.mMOTD);
		}
		// </FS:PP>
		return true;
	}
};

class LLAdvancedCheckHUDInfo : public view_listener_t
{
	bool handleEvent(const LLSD& userdata)
	{
		std::string info_type = userdata.asString();
		bool new_value = false;
		if ("camera" == info_type)
		{
			new_value = gDisplayCameraPos;
		}
		else if ("wind" == info_type)
		{
			new_value = gDisplayWindInfo;
		}
		else if ("fov" == info_type)
		{
			new_value = gDisplayFOV;
		}
		return new_value;
	}
};


//////////////
// FLYING   //
//////////////

class LLAdvancedAgentFlyingInfo : public view_listener_t
{
	bool handleEvent(const LLSD&)
	{
		return gAgent.getFlying();
	}
};


///////////////////////
// CLEAR GROUP CACHE //
///////////////////////

class LLAdvancedClearGroupCache : public view_listener_t
{
	bool handleEvent(const LLSD& userdata)
	{
		LLGroupMgr::debugClearAllGroups(NULL);
		return true;
	}
};




/////////////////
// RENDER TYPE //
/////////////////
U32 render_type_from_string(std::string render_type)
{
	if ("simple" == render_type)
	{
		return LLPipeline::RENDER_TYPE_SIMPLE;
	}
	else if ("alpha" == render_type)
	{
		return LLPipeline::RENDER_TYPE_ALPHA;
	}
	else if ("tree" == render_type)
	{
		return LLPipeline::RENDER_TYPE_TREE;
	}
	else if ("character" == render_type)
	{
		return LLPipeline::RENDER_TYPE_AVATAR;
	}
	else if ("surfacePatch" == render_type)
	{
		return LLPipeline::RENDER_TYPE_TERRAIN;
	}
	else if ("sky" == render_type)
	{
		return LLPipeline::RENDER_TYPE_SKY;
	}
	else if ("water" == render_type)
	{
		return LLPipeline::RENDER_TYPE_WATER;
	}
	else if ("ground" == render_type)
	{
		return LLPipeline::RENDER_TYPE_GROUND;
	}
	else if ("volume" == render_type)
	{
		return LLPipeline::RENDER_TYPE_VOLUME;
	}
	else if ("grass" == render_type)
	{
		return LLPipeline::RENDER_TYPE_GRASS;
	}
	else if ("clouds" == render_type)
	{
		return LLPipeline::RENDER_TYPE_CLOUDS;
	}
	else if ("particles" == render_type)
	{
		return LLPipeline::RENDER_TYPE_PARTICLES;
	}
	else if ("bump" == render_type)
	{
		return LLPipeline::RENDER_TYPE_BUMP;
	}
	else
	{
		return 0;
	}
}


class LLAdvancedToggleRenderType : public view_listener_t
{
	bool handleEvent(const LLSD& userdata)
	{
		U32 render_type = render_type_from_string( userdata.asString() );
		if ( render_type != 0 )
		{
			LLPipeline::toggleRenderTypeControl( render_type );
			if(render_type == LLPipeline::RENDER_TYPE_PARTICLES)
			{
				gPipeline.sRenderParticles = gPipeline.hasRenderType(LLPipeline::RENDER_TYPE_PARTICLES);
			}
		}
		return true;
	}
};


class LLAdvancedCheckRenderType : public view_listener_t
{
	bool handleEvent(const LLSD& userdata)
	{
		U32 render_type = render_type_from_string( userdata.asString() );
		bool new_value = false;

		if ( render_type != 0 )
		{
			new_value = LLPipeline::hasRenderTypeControl( render_type );
		}

		return new_value;
	}
};


/////////////
// FEATURE //
/////////////
U32 feature_from_string(std::string feature)
{ 
	if ("ui" == feature)
	{ 
		return LLPipeline::RENDER_DEBUG_FEATURE_UI;
	}
	else if ("selected" == feature)
	{
		return LLPipeline::RENDER_DEBUG_FEATURE_SELECTED;
	}
	else if ("highlighted" == feature)
	{
		return LLPipeline::RENDER_DEBUG_FEATURE_HIGHLIGHTED;
	}
	else if ("dynamic textures" == feature)
	{
		return LLPipeline::RENDER_DEBUG_FEATURE_DYNAMIC_TEXTURES;
	}
	else if ("foot shadows" == feature)
	{
		return LLPipeline::RENDER_DEBUG_FEATURE_FOOT_SHADOWS;
	}
	else if ("fog" == feature)
	{
		return LLPipeline::RENDER_DEBUG_FEATURE_FOG;
	}
	else if ("fr info" == feature)
	{
		return LLPipeline::RENDER_DEBUG_FEATURE_FR_INFO;
	}
	else if ("flexible" == feature)
	{
		return LLPipeline::RENDER_DEBUG_FEATURE_FLEXIBLE;
	}
	else
	{
		return 0;
	}
};


class LLAdvancedToggleFeature : public view_listener_t
{
	bool handleEvent(const LLSD& userdata)
	{
		U32 feature = feature_from_string( userdata.asString() );
		if ( feature != 0 )
		{
			LLPipeline::toggleRenderDebugFeature( feature );
		}
		return true;
	}
};

class LLAdvancedCheckFeature : public view_listener_t
{
	bool handleEvent(const LLSD& userdata)
{
	U32 feature = feature_from_string( userdata.asString() );
	bool new_value = false;

	if ( feature != 0 )
	{
		new_value = LLPipeline::toggleRenderDebugFeatureControl( feature );
	}

	return new_value;
}
};

class LLAdvancedCheckDisplayTextureDensity : public view_listener_t
{
	bool handleEvent(const LLSD& userdata)
	{
		std::string mode = userdata.asString();
		if (!gPipeline.hasRenderDebugMask(LLPipeline::RENDER_DEBUG_TEXEL_DENSITY))
		{
			return mode == "none";
		}
		if (mode == "current")
		{
			return LLViewerTexture::sDebugTexelsMode == LLViewerTexture::DEBUG_TEXELS_CURRENT;
		}
		else if (mode == "desired")
		{
			return LLViewerTexture::sDebugTexelsMode == LLViewerTexture::DEBUG_TEXELS_DESIRED;
		}
		else if (mode == "full")
		{
			return LLViewerTexture::sDebugTexelsMode == LLViewerTexture::DEBUG_TEXELS_FULL;
		}
		return false;
	}
};

class LLAdvancedSetDisplayTextureDensity : public view_listener_t
{
	bool handleEvent(const LLSD& userdata)
	{
		std::string mode = userdata.asString();
		if (mode == "none")
		{
			if (gPipeline.hasRenderDebugMask(LLPipeline::RENDER_DEBUG_TEXEL_DENSITY) == TRUE) 
			{
				gPipeline.toggleRenderDebug(LLPipeline::RENDER_DEBUG_TEXEL_DENSITY);
			}
			LLViewerTexture::sDebugTexelsMode = LLViewerTexture::DEBUG_TEXELS_OFF;
		}
		else if (mode == "current")
		{
			if (gPipeline.hasRenderDebugMask(LLPipeline::RENDER_DEBUG_TEXEL_DENSITY) == FALSE) 
			{
				gPipeline.toggleRenderDebug(LLPipeline::RENDER_DEBUG_TEXEL_DENSITY);
			}
			LLViewerTexture::sDebugTexelsMode = LLViewerTexture::DEBUG_TEXELS_CURRENT;
		}
		else if (mode == "desired")
		{
			if (gPipeline.hasRenderDebugMask(LLPipeline::RENDER_DEBUG_TEXEL_DENSITY) == FALSE) 
			{
				gPipeline.toggleRenderDebug(LLPipeline::RENDER_DEBUG_TEXEL_DENSITY);
			}
			gPipeline.setRenderDebugFeatureControl(LLPipeline::RENDER_DEBUG_TEXEL_DENSITY, true);
			LLViewerTexture::sDebugTexelsMode = LLViewerTexture::DEBUG_TEXELS_DESIRED;
		}
		else if (mode == "full")
		{
			if (gPipeline.hasRenderDebugMask(LLPipeline::RENDER_DEBUG_TEXEL_DENSITY) == FALSE) 
			{
				gPipeline.toggleRenderDebug(LLPipeline::RENDER_DEBUG_TEXEL_DENSITY);
			}
			LLViewerTexture::sDebugTexelsMode = LLViewerTexture::DEBUG_TEXELS_FULL;
		}
		return true;
	}
};


//////////////////
// INFO DISPLAY //
//////////////////
U64 info_display_from_string(std::string info_display)
{
	if ("verify" == info_display)
	{
		return LLPipeline::RENDER_DEBUG_VERIFY;
	}
	else if ("bboxes" == info_display)
	{
		return LLPipeline::RENDER_DEBUG_BBOXES;
	}
	else if ("normals" == info_display)
	{
		return LLPipeline::RENDER_DEBUG_NORMALS;
	}
	else if ("points" == info_display)
	{
		return LLPipeline::RENDER_DEBUG_POINTS;
	}
	else if ("octree" == info_display)
	{
		return LLPipeline::RENDER_DEBUG_OCTREE;
	}
	else if ("shadow frusta" == info_display)
	{
		return LLPipeline::RENDER_DEBUG_SHADOW_FRUSTA;
	}
	else if ("physics shapes" == info_display)
	{
		return LLPipeline::RENDER_DEBUG_PHYSICS_SHAPES;
	}
	else if ("occlusion" == info_display)
	{
		return LLPipeline::RENDER_DEBUG_OCCLUSION;
	}
	else if ("render batches" == info_display)
	{
		return LLPipeline::RENDER_DEBUG_BATCH_SIZE;
	}
	else if ("update type" == info_display)
	{
		return LLPipeline::RENDER_DEBUG_UPDATE_TYPE;
	}
	else if ("texture anim" == info_display)
	{
		return LLPipeline::RENDER_DEBUG_TEXTURE_ANIM;
	}
	else if ("texture priority" == info_display)
	{
		return LLPipeline::RENDER_DEBUG_TEXTURE_PRIORITY;
	}
	else if ("texture area" == info_display)
	{
		return LLPipeline::RENDER_DEBUG_TEXTURE_AREA;
	}
	else if ("face area" == info_display)
	{
		return LLPipeline::RENDER_DEBUG_FACE_AREA;
	}
	else if ("lod info" == info_display)
	{
		return LLPipeline::RENDER_DEBUG_LOD_INFO;
	}
	else if ("build queue" == info_display)
	{
		return LLPipeline::RENDER_DEBUG_BUILD_QUEUE;
	}
	else if ("lights" == info_display)
	{
		return LLPipeline::RENDER_DEBUG_LIGHTS;
	}
	else if ("particles" == info_display)
	{
		return LLPipeline::RENDER_DEBUG_PARTICLES;
	}
	else if ("composition" == info_display)
	{
		return LLPipeline::RENDER_DEBUG_COMPOSITION;
	}
	else if ("avatardrawinfo" == info_display)
	{
		return (LLPipeline::RENDER_DEBUG_AVATAR_DRAW_INFO);
	}
	else if ("glow" == info_display)
	{
		return LLPipeline::RENDER_DEBUG_GLOW;
	}
	else if ("collision skeleton" == info_display)
	{
		return LLPipeline::RENDER_DEBUG_AVATAR_VOLUME;
	}
	else if ("joints" == info_display)
	{
		return LLPipeline::RENDER_DEBUG_AVATAR_JOINTS;
	}
	else if ("raycast" == info_display)
	{
		return LLPipeline::RENDER_DEBUG_RAYCAST;
	}
	else if ("agent target" == info_display)
	{
		return LLPipeline::RENDER_DEBUG_AGENT_TARGET;
	}
	else if ("sculpt" == info_display)
	{
		return LLPipeline::RENDER_DEBUG_SCULPTED;
	}
	else if ("wind vectors" == info_display)
	{
		return LLPipeline::RENDER_DEBUG_WIND_VECTORS;
	}
	else if ("texel density" == info_display)
	{
		return LLPipeline::RENDER_DEBUG_TEXEL_DENSITY;
	}
	else if ("triangle count" == info_display)
	{
		return LLPipeline::RENDER_DEBUG_TRIANGLE_COUNT;
	}
	else if ("impostors" == info_display)
	{
		return LLPipeline::RENDER_DEBUG_IMPOSTORS;
	}
	else if ("texture size" == info_display)
	{
		return LLPipeline::RENDER_DEBUG_TEXTURE_SIZE;
	}
	else
	{
		LL_WARNS() << "unrecognized feature name '" << info_display << "'" << LL_ENDL;
		return 0;
	}
};

class LLAdvancedToggleInfoDisplay : public view_listener_t
{
	bool handleEvent(const LLSD& userdata)
	{
		U64 info_display = info_display_from_string( userdata.asString() );

		LL_INFOS("ViewerMenu") << "toggle " << userdata.asString() << LL_ENDL;
		
		if ( info_display != 0 )
		{
			LLPipeline::toggleRenderDebug( info_display );
		}

		return true;
	}
};


class LLAdvancedCheckInfoDisplay : public view_listener_t
{
	bool handleEvent(const LLSD& userdata)
	{
		U64 info_display = info_display_from_string( userdata.asString() );
		bool new_value = false;

		if ( info_display != 0 )
		{
			new_value = LLPipeline::toggleRenderDebugControl( info_display );
		}

		return new_value;
	}
};


///////////////////////////
//// RANDOMIZE FRAMERATE //
///////////////////////////


class LLAdvancedToggleRandomizeFramerate : public view_listener_t
{
	bool handleEvent(const LLSD& userdata)
	{
		gRandomizeFramerate = !(gRandomizeFramerate);
		return true;
	}
};

class LLAdvancedCheckRandomizeFramerate : public view_listener_t
{
	bool handleEvent(const LLSD& userdata)
	{
		bool new_value = gRandomizeFramerate;
		return new_value;
	}
};

///////////////////////////
//// PERIODIC SLOW FRAME //
///////////////////////////


class LLAdvancedTogglePeriodicSlowFrame : public view_listener_t
{
	bool handleEvent(const LLSD& userdata)
	{
		gPeriodicSlowFrame = !(gPeriodicSlowFrame);
		return true;
	}
};

class LLAdvancedCheckPeriodicSlowFrame : public view_listener_t
{
	bool handleEvent(const LLSD& userdata)
	{
		bool new_value = gPeriodicSlowFrame;
		return new_value;
	}
};



////////////////
// FRAME TEST //
////////////////


class LLAdvancedToggleFrameTest : public view_listener_t
{
	bool handleEvent(const LLSD& userdata)
	{
		LLPipeline::sRenderFrameTest = !(LLPipeline::sRenderFrameTest);
		return true;
	}
};

class LLAdvancedCheckFrameTest : public view_listener_t
{
	bool handleEvent(const LLSD& userdata)
	{
		bool new_value = LLPipeline::sRenderFrameTest;
		return new_value;
	}
};


///////////////////////////
// SELECTED TEXTURE INFO //
///////////////////////////


class LLAdvancedSelectedTextureInfo : public view_listener_t
{
	bool handleEvent(const LLSD& userdata)
	{
		handle_selected_texture_info(NULL);
		return true;
	}
};

//////////////////////
// TOGGLE WIREFRAME //
//////////////////////

class LLAdvancedToggleWireframe : public view_listener_t
{
	bool handleEvent(const LLSD& userdata)
	{
// [RLVa:KB] - Checked: RLVa-2.0.0
		bool fRlvBlockWireframe = gRlvAttachmentLocks.hasLockedHUD();
		if ( (!gUseWireframe) && (fRlvBlockWireframe) )
			RlvUtil::notifyBlocked(RLV_STRING_BLOCKED_WIREFRAME);
		set_use_wireframe( (!gUseWireframe) && (!fRlvBlockWireframe) );
		return true;
	}
};

// Called from rlvhandler.cpp
void set_use_wireframe(bool useWireframe)
	{
		if (gUseWireframe == useWireframe)
			return;

		gUseWireframe = useWireframe;
// [/RLVa:KB]
//		gUseWireframe = !(gUseWireframe);
		gWindowResized = TRUE;

		LLPipeline::updateRenderDeferred();

		if (gUseWireframe)
		{
			gInitialDeferredModeForWireframe = LLPipeline::sRenderDeferred;
		}

		gPipeline.resetVertexBuffers();

		if (!gUseWireframe && !gInitialDeferredModeForWireframe && LLPipeline::sRenderDeferred != bool(gInitialDeferredModeForWireframe) && gPipeline.isInit())
		{
			LLPipeline::refreshCachedSettings();
			gPipeline.releaseGLBuffers();
			gPipeline.createGLBuffers();
			LLViewerShaderMgr::instance()->setShaders();
		}

//		return true;
	}
//};

class LLAdvancedCheckWireframe : public view_listener_t
{
	bool handleEvent(const LLSD& userdata)
	{
		bool new_value = gUseWireframe;
		return new_value;
	}
};
	

//////////////////////////
// DUMP SCRIPTED CAMERA //
//////////////////////////
	
class LLAdvancedDumpScriptedCamera : public view_listener_t
{
	bool handleEvent(const LLSD& userdata)
	{
		handle_dump_followcam(NULL);
		return true;
	}
};



//////////////////////////////
// DUMP REGION OBJECT CACHE //
//////////////////////////////


class LLAdvancedDumpRegionObjectCache : public view_listener_t
{
	bool handleEvent(const LLSD& userdata)
{
		handle_dump_region_object_cache(NULL);
		return true;
	}
};

class LLAdvancedBuyCurrencyTest : public view_listener_t
	{
	bool handleEvent(const LLSD& userdata)
	{
		handle_buy_currency_test(NULL);
		return true;
	}
};


/////////////////////
// DUMP SELECT MGR //
/////////////////////


class LLAdvancedDumpSelectMgr : public view_listener_t
{
	bool handleEvent(const LLSD& userdata)
	{
		dump_select_mgr(NULL);
		return true;
	}
};



////////////////////
// DUMP INVENTORY //
////////////////////


class LLAdvancedDumpInventory : public view_listener_t
{
	bool handleEvent(const LLSD& userdata)
	{
		dump_inventory(NULL);
		return true;
	}
};



////////////////////////////////
// PRINT SELECTED OBJECT INFO //
////////////////////////////////


class LLAdvancedPrintSelectedObjectInfo : public view_listener_t
{
	bool handleEvent(const LLSD& userdata)
	{
		print_object_info(NULL);
		return true;
	}
};



//////////////////////
// PRINT AGENT INFO //
//////////////////////


class LLAdvancedPrintAgentInfo : public view_listener_t
{
	bool handleEvent(const LLSD& userdata)
	{
		print_agent_nvpairs(NULL);
		return true;
	}
};

//////////////////
// DEBUG CLICKS //
//////////////////


class LLAdvancedToggleDebugClicks : public view_listener_t
{
	bool handleEvent(const LLSD& userdata)
	{
		gDebugClicks = !(gDebugClicks);
		return true;
	}
};

class LLAdvancedCheckDebugClicks : public view_listener_t
{
	bool handleEvent(const LLSD& userdata)
	{
		bool new_value = gDebugClicks;
		return new_value;
	}
};



/////////////////
// DEBUG VIEWS //
/////////////////


class LLAdvancedToggleDebugViews : public view_listener_t
{
	bool handleEvent(const LLSD& userdata)
	{
		LLView::sDebugRects = !(LLView::sDebugRects);
		return true;
	}
};

class LLAdvancedCheckDebugViews : public view_listener_t
{
	bool handleEvent(const LLSD& userdata)
	{
		bool new_value = LLView::sDebugRects;
		return new_value;
	}
};



///////////////////////
// XUI NAME TOOLTIPS //
///////////////////////


class LLAdvancedToggleXUINameTooltips : public view_listener_t
{
	bool handleEvent(const LLSD& userdata)
	{
		toggle_show_xui_names(NULL);
		return true;
	}
};

class LLAdvancedCheckXUINameTooltips : public view_listener_t
{
	bool handleEvent(const LLSD& userdata)
	{
		bool new_value = check_show_xui_names(NULL);
		return new_value;
	}
};



////////////////////////
// DEBUG MOUSE EVENTS //
////////////////////////


class LLAdvancedToggleDebugMouseEvents : public view_listener_t
{
	bool handleEvent(const LLSD& userdata)
	{
		LLView::sDebugMouseHandling = !(LLView::sDebugMouseHandling);
		return true;
	}
};

class LLAdvancedCheckDebugMouseEvents : public view_listener_t
{
	bool handleEvent(const LLSD& userdata)
	{
		bool new_value = LLView::sDebugMouseHandling;
		return new_value;
	}
};



////////////////
// DEBUG KEYS //
////////////////


class LLAdvancedToggleDebugKeys : public view_listener_t
{
	bool handleEvent(const LLSD& userdata)
	{
		LLView::sDebugKeys = !(LLView::sDebugKeys);
		return true;
	}
};
	
class LLAdvancedCheckDebugKeys : public view_listener_t
{
	bool handleEvent(const LLSD& userdata)
	{
		bool new_value = LLView::sDebugKeys;
		return new_value;
	}
};
	


///////////////////////
// DEBUG WINDOW PROC //
///////////////////////


class LLAdvancedToggleDebugWindowProc : public view_listener_t
{
	bool handleEvent(const LLSD& userdata)
	{
		gDebugWindowProc = !(gDebugWindowProc);
		return true;
	}
};

class LLAdvancedCheckDebugWindowProc : public view_listener_t
	{
	bool handleEvent(const LLSD& userdata)
	{
		bool new_value = gDebugWindowProc;
		return new_value;
	}
};

// ------------------------------XUI MENU ---------------------------

//////////////////////
// LOAD UI FROM XML //
//////////////////////


class LLAdvancedLoadUIFromXML : public view_listener_t
{
	bool handleEvent(const LLSD& userdata)
	{
		handle_load_from_xml(NULL);
		return true;
	}
};



////////////////////
// SAVE UI TO XML //
////////////////////


class LLAdvancedSaveUIToXML : public view_listener_t
{
	bool handleEvent(const LLSD& userdata)
	{
		handle_save_to_xml(NULL);
		return true;
	}
};


class LLAdvancedSendTestIms : public view_listener_t
{
	bool handleEvent(const LLSD& userdata)
	{
		LLIMModel::instance().testMessages();
		return true;
	}
};


///////////////
// XUI NAMES //
///////////////


class LLAdvancedToggleXUINames : public view_listener_t
{
	bool handleEvent(const LLSD& userdata)
	{
		toggle_show_xui_names(NULL);
		return true;
	}
};

class LLAdvancedCheckXUINames : public view_listener_t
{
	bool handleEvent(const LLSD& userdata)
	{
		bool new_value = check_show_xui_names(NULL);
		return new_value;
	}
};


////////////////////////
// GRAB BAKED TEXTURE //
////////////////////////


class LLAdvancedGrabBakedTexture : public view_listener_t
{
	bool handleEvent(const LLSD& userdata)
	{
		std::string texture_type = userdata.asString();
		if ("iris" == texture_type)
		{
			handle_grab_baked_texture( (void*)BAKED_EYES );
		}
		else if ("head" == texture_type)
		{
			handle_grab_baked_texture( (void*)BAKED_HEAD );
		}
		else if ("upper" == texture_type)
		{
			handle_grab_baked_texture( (void*)BAKED_UPPER );
		}
		else if ("lower" == texture_type)
		{
			handle_grab_baked_texture( (void*)BAKED_LOWER );
		}
		else if ("skirt" == texture_type)
		{
			handle_grab_baked_texture( (void*)BAKED_SKIRT );
		}
		else if ("hair" == texture_type)
		{
			handle_grab_baked_texture( (void*)BAKED_HAIR );
		}

		return true;
	}
};

class LLAdvancedEnableGrabBakedTexture : public view_listener_t
{
	bool handleEvent(const LLSD& userdata)
{
		std::string texture_type = userdata.asString();
		bool new_value = false;

		if ("iris" == texture_type)
		{
			new_value = enable_grab_baked_texture( (void*)BAKED_EYES );
		}
		else if ("head" == texture_type)
		{
			new_value = enable_grab_baked_texture( (void*)BAKED_HEAD );
		}
		else if ("upper" == texture_type)
		{
			new_value = enable_grab_baked_texture( (void*)BAKED_UPPER );
		}
		else if ("lower" == texture_type)
		{
			new_value = enable_grab_baked_texture( (void*)BAKED_LOWER );
		}
		else if ("skirt" == texture_type)
		{
			new_value = enable_grab_baked_texture( (void*)BAKED_SKIRT );
		}
		else if ("hair" == texture_type)
		{
			new_value = enable_grab_baked_texture( (void*)BAKED_HAIR );
		}
	
		return new_value;
}
};

///////////////////////
// APPEARANCE TO XML //
///////////////////////


class LLAdvancedEnableAppearanceToXML : public view_listener_t
{
	bool handleEvent(const LLSD& userdata)
	{
        LLViewerObject *obj = LLSelectMgr::getInstance()->getSelection()->getPrimaryObject();
        if (obj && obj->isAnimatedObject() && obj->getControlAvatar())
        {
            return gSavedSettings.getBOOL("DebugAnimatedObjects");
        }
        else if (obj && obj->isAttachment() && obj->getAvatar())
        {
            return gSavedSettings.getBOOL("DebugAvatarAppearanceMessage");
        }
        else if (obj && obj->isAvatar())
        {
            // This has to be a non-control avatar, because control avs are invisible and unclickable.
            return gSavedSettings.getBOOL("DebugAvatarAppearanceMessage");
        }
		else
		{
			return false;
		}
	}
};

class LLAdvancedAppearanceToXML : public view_listener_t
{
	bool handleEvent(const LLSD& userdata)
	{
		std::string emptyname;
        LLViewerObject *obj = LLSelectMgr::getInstance()->getSelection()->getPrimaryObject();
        LLVOAvatar *avatar = NULL;
        if (obj)
        {
            if (obj->isAvatar())
            {
                avatar = obj->asAvatar();
            }
            else
            {
                // If there is a selection, find the associated
                // avatar. Normally there's only one obvious choice. But
                // what should be returned if the object is in an attached
                // animated object? getAvatar() will give the skeleton of
                // the animated object. getAvatarAncestor() will give the
                // actual human-driven avatar.
                avatar = obj->getAvatar();
            }
        }
        else
        {
            // If no selection, use the self avatar.
			avatar = gAgentAvatarp;
        }
        if (avatar)
        {
            avatar->dumpArchetypeXML(emptyname);
        }
		return true;
	}
};



///////////////////////////////
// TOGGLE CHARACTER GEOMETRY //
///////////////////////////////


class LLAdvancedToggleCharacterGeometry : public view_listener_t
{
	bool handleEvent(const LLSD& userdata)
	{
		handle_god_request_avatar_geometry(NULL);
		return true;
	}
};


	/////////////////////////////
// TEST MALE / TEST FEMALE //
/////////////////////////////

class LLAdvancedTestMale : public view_listener_t
{
	bool handleEvent(const LLSD& userdata)
	{
		handle_test_male(NULL);
		return true;
	}
};


class LLAdvancedTestFemale : public view_listener_t
{
	bool handleEvent(const LLSD& userdata)
	{
		handle_test_female(NULL);
		return true;
	}
};

class LLAdvancedForceParamsToDefault : public view_listener_t
{
	bool handleEvent(const LLSD& userdata)
	{
		LLAgent::clearVisualParams(NULL);
		return true;
	}
};


//////////////////////////
//   ANIMATION SPEED    //
//////////////////////////

// Utility function to set all AV time factors to the same global value
static void set_all_animation_time_factors(F32	time_factor)
{
	LLMotionController::setCurrentTimeFactor(time_factor);
	for (std::vector<LLCharacter*>::iterator iter = LLCharacter::sInstances.begin();
		iter != LLCharacter::sInstances.end(); ++iter)
	{
		(*iter)->setAnimTimeFactor(time_factor);
	}
}

class LLAdvancedAnimTenFaster : public view_listener_t
{
	bool handleEvent(const LLSD& userdata)
	{
		//LL_INFOS() << "LLAdvancedAnimTenFaster" << LL_ENDL;
		F32 time_factor = LLMotionController::getCurrentTimeFactor();
		time_factor = llmin(time_factor + 0.1f, 2.f);	// Upper limit is 200% speed
		set_all_animation_time_factors(time_factor);
		return true;
	}
};

class LLAdvancedAnimTenSlower : public view_listener_t
{
	bool handleEvent(const LLSD& userdata)
	{
		//LL_INFOS() << "LLAdvancedAnimTenSlower" << LL_ENDL;
		F32 time_factor = LLMotionController::getCurrentTimeFactor();
		time_factor = llmax(time_factor - 0.1f, 0.1f);	// Lower limit is at 10% of normal speed
		set_all_animation_time_factors(time_factor);
		return true;
	}
};

class LLAdvancedAnimResetAll : public view_listener_t
{
	bool handleEvent(const LLSD& userdata)
	{
		set_all_animation_time_factors(1.f);
		return true;
	}
};


//////////////////////////
// RELOAD VERTEX SHADER //
//////////////////////////


class LLAdvancedReloadVertexShader : public view_listener_t
{
	bool handleEvent(const LLSD& userdata)
	{
		reload_vertex_shader(NULL);
		return true;
	}
};



////////////////////
// ANIMATION INFO //
////////////////////


class LLAdvancedToggleAnimationInfo : public view_listener_t
{
	bool handleEvent(const LLSD& userdata)
	{
		LLVOAvatar::sShowAnimationDebug = !(LLVOAvatar::sShowAnimationDebug);
		return true;
	}
};

class LLAdvancedCheckAnimationInfo : public view_listener_t
{
	bool handleEvent(const LLSD& userdata)
	{
		bool new_value = LLVOAvatar::sShowAnimationDebug;
		return new_value;
	}
};


//////////////////
// SHOW LOOK AT //
//////////////////


class LLAdvancedToggleShowLookAt : public view_listener_t
{
	bool handleEvent(const LLSD& userdata)
	{
		//LLHUDEffectLookAt::sDebugLookAt = !(LLHUDEffectLookAt::sDebugLookAt);
		//<FS:AO improve use of controls with radiogroups>
		//bool value = !gSavedPerAccountSettings.getBOOL("DebugLookAt");
		//gSavedPerAccountSettings.setBOOL("DebugLookAt",value);
		S32 value = !gSavedPerAccountSettings.getS32("DebugLookAt");
		gSavedPerAccountSettings.setS32("DebugLookAt",value);
		//</FS:AO>
		return true;
	}
};

// <AO>
class LLAdvancedToggleShowColor : public view_listener_t
{
        bool handleEvent(const LLSD& userdata)
        {
                S32 value = !gSavedSettings.getS32("DebugShowColor");
                gSavedSettings.setS32("DebugShowColor",value);
                return true;
        }
};

class LLAdvancedCheckShowColor : public view_listener_t
{
        bool handleEvent(const LLSD& userdata)
        {
                S32 new_value = gSavedSettings.getS32("DebugShowColor");
                return (bool)new_value;
        }
};
// </AO>

class LLAdvancedCheckShowLookAt : public view_listener_t
{
	bool handleEvent(const LLSD& userdata)
	{
		//bool new_value = LLHUDEffectLookAt::sDebugLookAt;
		//<FS:AO improve use of controls with radiogroups>
		//bool new_value = gSavedPerAccountSettings.getBOOL("DebugLookAt");
		S32 new_value = gSavedPerAccountSettings.getS32("DebugLookAt");
		return (bool)new_value;
	}
};



///////////////////
// SHOW POINT AT //
///////////////////


class LLAdvancedToggleShowPointAt : public view_listener_t
{
	bool handleEvent(const LLSD& userdata)
	{
		LLHUDEffectPointAt::sDebugPointAt = !(LLHUDEffectPointAt::sDebugPointAt);
		return true;
	}
};

class LLAdvancedCheckShowPointAt : public view_listener_t
{
	bool handleEvent(const LLSD& userdata)
	{
		bool new_value = LLHUDEffectPointAt::sDebugPointAt;
		return new_value;
	}
};


///////////////////// 
// PRIVATE LOOK AT // 
///////////////////// 

class LLAdvancedTogglePrivateLookPointAt : public view_listener_t 
{ 
	bool handleEvent(const LLSD& userdata) 
	{ 
		std::string command = userdata.asString(); 
		if ("Look" == command) 
		{ 
			bool new_value = !gSavedSettings.getBOOL("PrivateLookAtTarget"); 
			gSavedSettings.setBOOL("PrivateLookAtTarget", new_value); 
		} 
		else if ("Point" == command) 
		{ 
			bool new_value = !gSavedSettings.getBOOL("PrivatePointAtTarget"); 
			gSavedSettings.setBOOL("PrivatePointAtTarget", new_value); 
		} 
	return true; 
	} 
}; 

class LLAdvancedCheckPrivateLookPointAt : public view_listener_t 
{ 
	bool handleEvent(const LLSD& userdata) 
	{ 
		std::string command = userdata["data"].asString(); 
		if ("Look" == command) 
		{ 
			bool new_value = gSavedSettings.getBOOL("PrivateLookAtTarget"); 
			std::string control_name = userdata["control"].asString(); 
			gMenuHolder->findControl(control_name)->setValue(new_value); 
		} 
		else if ("Point" == command) 
		{ 
			bool new_value = gSavedSettings.getBOOL("PrivatePointAtTarget"); 
			std::string control_name = userdata["control"].asString(); 
			gMenuHolder->findControl(control_name)->setValue(new_value); 
		} 
	return true; 
	} 
};

/////////////////////////
// DEBUG JOINT UPDATES //
/////////////////////////


class LLAdvancedToggleDebugJointUpdates : public view_listener_t
{
	bool handleEvent(const LLSD& userdata)
	{
		LLVOAvatar::sJointDebug = !(LLVOAvatar::sJointDebug);
		return true;
	}
};

class LLAdvancedCheckDebugJointUpdates : public view_listener_t
{
	bool handleEvent(const LLSD& userdata)
	{
		bool new_value = LLVOAvatar::sJointDebug;
		return new_value;
	}
};



/////////////////
// DISABLE LOD //
/////////////////


class LLAdvancedToggleDisableLOD : public view_listener_t
{
	bool handleEvent(const LLSD& userdata)
	{
		LLViewerJoint::sDisableLOD = !(LLViewerJoint::sDisableLOD);
		return true;
	}
};
		
class LLAdvancedCheckDisableLOD : public view_listener_t
{
	bool handleEvent(const LLSD& userdata)
	{
		bool new_value = LLViewerJoint::sDisableLOD;
		return new_value;
	}
};



/////////////////////////
// DEBUG CHARACTER VIS //
/////////////////////////


class LLAdvancedToggleDebugCharacterVis : public view_listener_t
{
	bool handleEvent(const LLSD& userdata)
	{
		LLVOAvatar::sDebugInvisible = !(LLVOAvatar::sDebugInvisible);
		return true;
	}
};

class LLAdvancedCheckDebugCharacterVis : public view_listener_t
{
	bool handleEvent(const LLSD& userdata)
	{
		bool new_value = LLVOAvatar::sDebugInvisible;
		return new_value;
	}
};


//////////////////////
// DUMP ATTACHMENTS //
//////////////////////

	
class LLAdvancedDumpAttachments : public view_listener_t
{
	bool handleEvent(const LLSD& userdata)
	{
		handle_dump_attachments(NULL);
		return true;
	}
};


	
/////////////////////
// REBAKE TEXTURES //
/////////////////////
	
	
class LLAdvancedRebakeTextures : public view_listener_t
{
	bool handleEvent(const LLSD& userdata)
	{
		handle_rebake_textures(NULL);
		return true;
	}
};
	
	
// [SL:KB] - Patch: Appearance-PhantomAttach | Checked: Catznip-5.0
void handle_refresh_attachments()
{
	LLAttachmentsMgr::instance().refreshAttachments();
}
// [/SL:KB]

#if 1 //ndef LL_RELEASE_FOR_DOWNLOAD
///////////////////////////
// DEBUG AVATAR TEXTURES //
///////////////////////////


class LLAdvancedDebugAvatarTextures : public view_listener_t
{
	bool handleEvent(const LLSD& userdata)
	{
		if (gAgent.isGodlike())
		{
			handle_debug_avatar_textures(NULL);
		}
		return true;
	}
};

////////////////////////////////
// DUMP AVATAR LOCAL TEXTURES //
////////////////////////////////


class LLAdvancedDumpAvatarLocalTextures : public view_listener_t
{
	bool handleEvent(const LLSD& userdata)
	{
#ifndef LL_RELEASE_FOR_DOWNLOAD
		handle_dump_avatar_local_textures(NULL);
#endif
		return true;
	}
};

#endif

///////////////////////////////////
// Reload Avatar Cloud Particles //
///////////////////////////////////
class LLAdvancedReloadAvatarCloudParticle : public view_listener_t
{
	bool handleEvent(const LLSD& userdata)
	{
		LLVOAvatar::initCloud();
		return true;
	}
};

/////////////////
// MESSAGE LOG //
/////////////////


class LLAdvancedEnableMessageLog : public view_listener_t
{
	bool handleEvent(const LLSD& userdata)
	{
		handle_viewer_enable_message_log(NULL);
		return true;
	}
};

class LLAdvancedDisableMessageLog : public view_listener_t
{
	bool handleEvent(const LLSD& userdata)
	{
		handle_viewer_disable_message_log(NULL);
		return true;
	}
};

/////////////////
// DROP PACKET //
/////////////////


class LLAdvancedDropPacket : public view_listener_t
{
	bool handleEvent(const LLSD& userdata)
	{
		gMessageSystem->mPacketRing.dropPackets(1);
		return true;
	}
};


////////////////////
// EVENT Recorder //
///////////////////


class LLAdvancedViewerEventRecorder : public view_listener_t
{
	bool handleEvent(const LLSD& userdata)
	{
		std::string command = userdata.asString();
		if ("start playback" == command)
		{
			LL_INFOS() << "Event Playback starting" << LL_ENDL;
			LLViewerEventRecorder::instance().playbackRecording();
			LL_INFOS() << "Event Playback completed" << LL_ENDL;
		}
		else if ("stop playback" == command)
		{
			// Future
		}
		else if ("start recording" == command)
		{
			LLViewerEventRecorder::instance().setEventLoggingOn();
			LL_INFOS() << "Event recording started" << LL_ENDL;
		}
		else if ("stop recording" == command)
		{
			LLViewerEventRecorder::instance().setEventLoggingOff();
			LL_INFOS() << "Event recording stopped" << LL_ENDL;
		} 

		return true;
	}		
};




/////////////////
// AGENT PILOT //
/////////////////


class LLAdvancedAgentPilot : public view_listener_t
{
	bool handleEvent(const LLSD& userdata)
	{
		std::string command = userdata.asString();
		if ("start playback" == command)
		{
			gAgentPilot.setNumRuns(-1);
			gAgentPilot.startPlayback();
		}
		else if ("stop playback" == command)
		{
			gAgentPilot.stopPlayback();
		}
		else if ("start record" == command)
		{
			gAgentPilot.startRecord();
		}
		else if ("stop record" == command)
		{
			gAgentPilot.stopRecord();
		}

		return true;
	}		
};



//////////////////////
// AGENT PILOT LOOP //
//////////////////////


class LLAdvancedToggleAgentPilotLoop : public view_listener_t
{
	bool handleEvent(const LLSD& userdata)
	{
		gAgentPilot.setLoop(!gAgentPilot.getLoop());
		return true;
	}
};

class LLAdvancedCheckAgentPilotLoop : public view_listener_t
{
	bool handleEvent(const LLSD& userdata)
	{
		bool new_value = gAgentPilot.getLoop();
		return new_value;
	}
};


/////////////////////////
// SHOW OBJECT UPDATES //
/////////////////////////


class LLAdvancedToggleShowObjectUpdates : public view_listener_t
{
	bool handleEvent(const LLSD& userdata)
	{
		gShowObjectUpdates = !(gShowObjectUpdates);
		return true;
	}
};

class LLAdvancedCheckShowObjectUpdates : public view_listener_t
{
	bool handleEvent(const LLSD& userdata)
	{
		bool new_value = gShowObjectUpdates;
		return new_value;
	}
};



////////////////////
// COMPRESS IMAGE //
////////////////////


class LLAdvancedCompressImage : public view_listener_t
{
	bool handleEvent(const LLSD& userdata)
	{
		handle_compress_image(NULL);
		return true;
	}
};


/////////////////////////
// SHOW DEBUG SETTINGS //
/////////////////////////


class LLAdvancedShowDebugSettings : public view_listener_t
{
	bool handleEvent(const LLSD& userdata)
	{
		LLFloaterReg::showInstance("settings_debug",userdata);
		return true;
	}
};



////////////////////////
// VIEW ADMIN OPTIONS //
////////////////////////

class LLAdvancedEnableViewAdminOptions : public view_listener_t
{
	bool handleEvent(const LLSD& userdata)
	{
		// Don't enable in god mode since the admin menu is shown anyway.
		// Only enable if the user has set the appropriate debug setting.
		bool new_value = !gAgent.getAgentAccess().isGodlikeWithoutAdminMenuFakery() && gSavedSettings.getBOOL("AdminMenu");
		return new_value;
	}
};

class LLAdvancedToggleViewAdminOptions : public view_listener_t
{
	bool handleEvent(const LLSD& userdata)
	{
		handle_admin_override_toggle(NULL);
		return true;
	}
};

class LLAdvancedToggleVisualLeakDetector : public view_listener_t
{
	bool handleEvent(const LLSD& userdata)
	{
		handle_visual_leak_detector_toggle(NULL);
		return true;
	}
};

class LLAdvancedCheckViewAdminOptions : public view_listener_t
{
	bool handleEvent(const LLSD& userdata)
	{
		bool new_value = check_admin_override(NULL) || gAgent.isGodlike();
		return new_value;
	}
};

/////////////////////////////////////
// Enable Object Object Occlusion ///
/////////////////////////////////////
class LLAdvancedEnableObjectObjectOcclusion: public view_listener_t
{
	bool handleEvent(const LLSD& userdata)
	{
	
		bool new_value = gGLManager.mHasOcclusionQuery; // && LLFeatureManager::getInstance()->isFeatureAvailable(userdata.asString());
		return new_value;
}
};

/////////////////////////////////////
// Enable Framebuffer Objects	  ///
/////////////////////////////////////
class LLAdvancedEnableRenderFBO: public view_listener_t
{
	bool handleEvent(const LLSD& userdata)
	{
		bool new_value = gGLManager.mHasFramebufferObject;
		return new_value;
	}
};

/////////////////////////////////////
// Enable Advanced Lighting Model ///
/////////////////////////////////////
class LLAdvancedEnableRenderDeferred: public view_listener_t
{
	bool handleEvent(const LLSD& userdata)
	{
		bool new_value = gGLManager.mHasFramebufferObject && LLViewerShaderMgr::instance()->getVertexShaderLevel(LLViewerShaderMgr::SHADER_WINDLIGHT) > 1 &&
			LLViewerShaderMgr::instance()->getVertexShaderLevel(LLViewerShaderMgr::SHADER_AVATAR) > 0;
		return new_value;
	}
};

/////////////////////////////////////
// Enable Advanced Lighting Model sub-options
/////////////////////////////////////
class LLAdvancedEnableRenderDeferredOptions: public view_listener_t
{
	bool handleEvent(const LLSD& userdata)
	{
		bool new_value = gGLManager.mHasFramebufferObject && LLViewerShaderMgr::instance()->getVertexShaderLevel(LLViewerShaderMgr::SHADER_WINDLIGHT) > 1 &&
			LLViewerShaderMgr::instance()->getVertexShaderLevel(LLViewerShaderMgr::SHADER_AVATAR) > 0 && gSavedSettings.getBOOL("RenderDeferred");
		return new_value;
	}
};



//////////////////
// ADMIN STATUS //
//////////////////


class LLAdvancedRequestAdminStatus : public view_listener_t
{
	bool handleEvent(const LLSD& userdata)
	{
		handle_god_mode(NULL);
		return true;
	}
};

class LLAdvancedLeaveAdminStatus : public view_listener_t
{
	bool handleEvent(const LLSD& userdata)
	{
		handle_leave_god_mode(NULL);
		return true;
	}
};

//////////////////////////
// Advanced > Debugging //
//////////////////////////


class LLAdvancedForceErrorBreakpoint : public view_listener_t
{
	bool handleEvent(const LLSD& userdata)
	{
		force_error_breakpoint(NULL);
		return true;
	}
};

class LLAdvancedForceErrorLlerror : public view_listener_t
{
	bool handleEvent(const LLSD& userdata)
	{
		force_error_llerror(NULL);
		return true;
	}
};
class LLAdvancedForceErrorBadMemoryAccess : public view_listener_t
{
	bool handleEvent(const LLSD& userdata)
	{
		force_error_bad_memory_access(NULL);
		return true;
	}
};

class LLAdvancedForceErrorInfiniteLoop : public view_listener_t
{
	bool handleEvent(const LLSD& userdata)
	{
		force_error_infinite_loop(NULL);
		return true;
	}
};

class LLAdvancedForceErrorSoftwareException : public view_listener_t
{
	bool handleEvent(const LLSD& userdata)
	{
		force_error_software_exception(NULL);
		return true;
	}
};

class LLAdvancedForceErrorDriverCrash : public view_listener_t
{
	bool handleEvent(const LLSD& userdata)
	{
		force_error_driver_crash(NULL);
		return true;
	}
};

class LLAdvancedForceErrorDisconnectViewer : public view_listener_t
{
	bool handleEvent(const LLSD& userdata)
	{
		handle_disconnect_viewer(NULL);
		return true;
}
};


#ifdef TOGGLE_HACKED_GODLIKE_VIEWER

class LLAdvancedHandleToggleHackedGodmode : public view_listener_t
{
	bool handleEvent(const LLSD& userdata)
	{
		handle_toggle_hacked_godmode(NULL);
		return true;
	}
};

class LLAdvancedCheckToggleHackedGodmode : public view_listener_t
{
	bool handleEvent(const LLSD& userdata)
	{
		check_toggle_hacked_godmode(NULL);
		return true;
	}
};

class LLAdvancedEnableToggleHackedGodmode : public view_listener_t
{
	bool handleEvent(const LLSD& userdata)
	{
		bool new_value = enable_toggle_hacked_godmode(NULL);
		return new_value;
	}
};
#endif


//
////-------------------------------------------------------------------
//// Advanced menu
////-------------------------------------------------------------------


//////////////////
// DEVELOP MENU //
//////////////////

class LLDevelopCheckLoggingLevel : public view_listener_t
{
	bool handleEvent(const LLSD& userdata)
	{
		U32 level = userdata.asInteger();
		return (static_cast<LLError::ELevel>(level) == LLError::getDefaultLevel());
	}
};

class LLDevelopSetLoggingLevel : public view_listener_t
{
	bool handleEvent(const LLSD& userdata)
	{
		U32 level = userdata.asInteger();
		LLError::setDefaultLevel(static_cast<LLError::ELevel>(level));
		return true;
	}
};

class LLDevelopTextureFetchDebugger : public view_listener_t
{
	bool handleEvent(const LLSD& userdata)
	{
		return gSavedSettings.getBOOL("TextureFetchDebuggerEnabled");
	}
};

//////////////////
// ADMIN MENU   //
//////////////////

// Admin > Object
class LLAdminForceTakeCopy : public view_listener_t
{
	bool handleEvent(const LLSD& userdata)
	{
		force_take_copy(NULL);
		return true;
	}
};

class LLAdminHandleObjectOwnerSelf : public view_listener_t
{
	bool handleEvent(const LLSD& userdata)
	{
		handle_object_owner_self(NULL);
		return true;
	}
};
class LLAdminHandleObjectOwnerPermissive : public view_listener_t
{
	bool handleEvent(const LLSD& userdata)
	{
		handle_object_owner_permissive(NULL);
		return true;
	}
};

class LLAdminHandleForceDelete : public view_listener_t
{
	bool handleEvent(const LLSD& userdata)
	{
		handle_force_delete(NULL);
		return true;
	}
};

class LLAdminHandleObjectLock : public view_listener_t
{
	bool handleEvent(const LLSD& userdata)
	{
		handle_object_lock(NULL);
		return true;
	}
};

class LLAdminHandleObjectAssetIDs: public view_listener_t
{
	bool handleEvent(const LLSD& userdata)
	{
		handle_object_asset_ids(NULL);
		return true;
	}	
};

//Admin >Parcel
class LLAdminHandleForceParcelOwnerToMe: public view_listener_t
{
	bool handleEvent(const LLSD& userdata)
	{
		handle_force_parcel_owner_to_me(NULL);
		return true;
	}
};
class LLAdminHandleForceParcelToContent: public view_listener_t
{
	bool handleEvent(const LLSD& userdata)
	{
		handle_force_parcel_to_content(NULL);
		return true;
	}
};
class LLAdminHandleClaimPublicLand: public view_listener_t
{
	bool handleEvent(const LLSD& userdata)
	{
		handle_claim_public_land(NULL);
		return true;
	}
};

// Admin > Region
class LLAdminHandleRegionDumpTempAssetData: public view_listener_t
{
	bool handleEvent(const LLSD& userdata)
	{
		handle_region_dump_temp_asset_data(NULL);
		return true;
	}
};
//Admin (Top Level)

class LLAdminOnSaveState: public view_listener_t
{
	bool handleEvent(const LLSD& userdata)
	{
		LLPanelRegionTools::onSaveState(NULL);
		return true;
}
};


//-----------------------------------------------------------------------------
// cleanup_menus()
//-----------------------------------------------------------------------------
void cleanup_menus()
{
	delete gMenuParcelObserver;
	gMenuParcelObserver = NULL;

	delete gMenuAvatarSelf;
	gMenuAvatarSelf = NULL;

	delete gMenuAvatarOther;
	gMenuAvatarOther = NULL;

	delete gMenuObject;
	gMenuObject = NULL;

	delete gMenuAttachmentSelf;
	gMenuAttachmentSelf = NULL;

	delete gMenuAttachmentOther;
	gMenuAttachmentSelf = NULL;

	delete gMenuLand;
	gMenuLand = NULL;

	delete gMenuMuteParticle;
	gMenuMuteParticle = NULL;

	// <FS:Ansariel> Pie menu
	delete gPieMenuAvatarSelf;
	gPieMenuAvatarSelf = NULL;

	delete gPieMenuAvatarOther;
	gPieMenuAvatarOther = NULL;

	delete gPieMenuObject;
	gPieMenuObject = NULL;

	delete gPieMenuAttachmentSelf;
	gPieMenuAttachmentSelf = NULL;

	delete gPieMenuAttachmentOther;
	gPieMenuAttachmentOther = NULL;

	delete gPieMenuLand;
	gPieMenuLand = NULL;

	delete gPieMenuMuteParticle;
	gPieMenuMuteParticle = NULL;
	// </FS:Ansariel>

	delete gMenuBarView;
	gMenuBarView = NULL;

	delete gPopupMenuView;
	gPopupMenuView = NULL;

	delete gMenuHolder;
	gMenuHolder = NULL;
}

//-----------------------------------------------------------------------------
// Object pie menu
//-----------------------------------------------------------------------------

// <FS:Ansariel> FIRE-6970/FIRE-6998: Optional permanent derendering of multiple objects
void derenderObject(bool permanent)
{
	bool need_save = false;
	LLViewerObject* objp;
	LLSelectMgr* select_mgr = LLSelectMgr::getInstance();

	while ((objp = select_mgr->getSelection()->getFirstRootObject(TRUE)))
	{
//		if ( (objp) && (gAgentID != objp->getID()) )
// [RLVa:KB] - Checked: 2012-03-11 (RLVa-1.4.5) | Added: RLVa-1.4.5 | FS-specific
		// Don't allow derendering of own attachments when RLVa is enabled
		if ( (objp) && (gAgentID != objp->getID()) && ((!rlv_handler_t::isEnabled()) || (!objp->isAttachment()) || (!objp->permYouOwner())) )
// [/RLVa:KB]
		{
			LLUUID id = objp->getID();
			std::string entry_name = "";
			std::string region_name;
			LLAssetType::EType asset_type;

			if (objp->isAvatar())
			{
				LLNameValue* firstname = objp->getNVPair("FirstName");
				LLNameValue* lastname = objp->getNVPair("LastName");
				entry_name = llformat("%s %s", firstname->getString(), lastname->getString());
				asset_type = LLAssetType::AT_PERSON;
			}
			else
			{
				bool next_object = false;
				LLViewerObject::child_list_t object_children = objp->getChildren();
				for (LLViewerObject::child_list_t::const_iterator it = object_children.begin(); it != object_children.end(); it++)
				{
					LLViewerObject* child = *it;
					if (child->isAvatar() && child->asAvatar()->isSelf())
					{
						if (gRlvHandler.hasBehaviour(RLV_BHVR_UNSIT))
						{
							// RLVa: Prevent cheating out of sitting by derendering the object
							select_mgr->deselectObjectOnly(objp);
							next_object = true;
						}
						else
						{
							gAgent.standUp();
						}
						break;
					}
				}

				if (next_object)
				{
					continue;
				}

				LLSelectNode* nodep = select_mgr->getSelection()->getFirstRootNode();
				if (nodep)
				{
					if (!nodep->mName.empty())
					{
						entry_name = nodep->mName;
					}
				}
				LLViewerRegion* region = objp->getRegion();
				if (region)
				{
					region_name = region->getName();
				}
				asset_type = LLAssetType::AT_OBJECT;
			}
			
			FSAssetBlacklist::getInstance()->addNewItemToBlacklist(id, entry_name, region_name, asset_type, permanent, false);
			
			if (permanent)
			{
				need_save = true;
			}

			select_mgr->deselectObjectOnly(objp);
			gObjectList.addDerenderedItem(id, permanent);
			gObjectList.killObject(objp);
			if (LLViewerRegion::sVOCacheCullingEnabled && objp->getRegion())
			{
				objp->getRegion()->killCacheEntry(objp->getLocalID());
			}

			LLTool* tool = LLToolMgr::getInstance()->getCurrentTool();
			LLViewerObject* tool_editing_object = tool->getEditingObject();
			if (tool_editing_object && tool_editing_object->mID == id)
			{
				tool->stopEditing();
			}

		}
		else if( (objp) && (gAgentID != objp->getID()) && ((rlv_handler_t::isEnabled()) || (objp->isAttachment()) || (objp->permYouOwner())) )
		{
			select_mgr->deselectObjectOnly(objp);
			return;
		}
	}

	if (need_save)
	{
		FSAssetBlacklist::getInstance()->saveBlacklist();
	}
}

class LLObjectDerenderPermanent : public view_listener_t
{
	bool handleEvent(const LLSD& userdata)
	{
		derenderObject(true);
		return true;
	}
};

class LLObjectDerender : public view_listener_t
{
    bool handleEvent(const LLSD& userdata)
    {
		derenderObject(false);
		return true;
    }
};
// </FS:Ansariel>

// <FS:CR> FIRE-10082 - Don't enable derendering own attachments when RLVa is enabled
bool enable_derender_object()
{
	return (!rlv_handler_t::isEnabled());
}
// </FS:CR>

class LLEnableEditParticleSource : public view_listener_t
{
	bool handleEvent(const LLSD& userdata)
	{
		LLObjectSelectionHandle handle = LLSelectMgr::instance().getSelection();

		if (handle->getObjectCount() >= 1)
		{
			LLObjectSelection::valid_iterator iter = handle->valid_begin();
			if (iter == handle->valid_end())
			{
				return false;
			}

			LLSelectNode* node = *iter;

			if (!node || !node->mPermissions)
			{
				return false;
			}

			if (node->mPermissions->getOwner() == gAgentID)
			{
				return true;
			}
		}
		return false;
	}
};

class LLEditParticleSource : public view_listener_t
{
	bool handleEvent(const LLSD& userdata)
	{
		LLViewerObject* objectp = LLSelectMgr::getInstance()->getSelection()->getPrimaryObject();
		if (objectp)
		{
			ParticleEditor* particleEditor = LLFloaterReg::showTypedInstance<ParticleEditor>("particle_editor", LLSD(objectp->getID()), TAKE_FOCUS_YES);
			if (particleEditor)
			{
				particleEditor->setObject(objectp);
			}
		}
		return true;
	}
};

// <FS:Zi> Texture Refresh
void destroy_texture(const LLUUID& id)		// will be used by the texture refresh functions below
{
	if (id.isNull() || id == IMG_DEFAULT || FSCommon::isDefaultTexture(id))
	{
		return;
	}

	LLViewerFetchedTexture* tx = LLViewerTextureManager::getFetchedTexture(id);
	if (tx)
	{
		tx->clearFetchedResults();
	}
	LLAppViewer::getTextureCache()->removeFromCache(id);
}

void handle_object_tex_refresh(LLViewerObject* object, LLSelectNode* node)
{
	U8 te_count = object->getNumTEs();
	// map from texture ID to list of faces using it
	typedef std::map< LLUUID, std::vector<U8> > map_t;
	map_t faces_per_texture;
	for (U8 i = 0; i < te_count; ++i)
	{
		// "node" will be NULL when invoked from inventory menu,
		// otherwise it will hold the root node of the selection and we
		// need to make sure only to refresh the selected faces
		if (node && !node->isTESelected(i)) continue;

		LLViewerTexture* img = object->getTEImage(i);
		faces_per_texture[img->getID()].push_back(i);

		if (object->getTE(i)->getMaterialParams().notNull())
		{
			LLViewerTexture* norm_img = object->getTENormalMap(i);
			faces_per_texture[norm_img->getID()].push_back(i);

			LLViewerTexture* spec_img = object->getTESpecularMap(i);
			faces_per_texture[spec_img->getID()].push_back(i);
		}
	}

	map_t::iterator it;
	for (it = faces_per_texture.begin(); it != faces_per_texture.end(); ++it)
	{
		destroy_texture(it->first);
	}

	// Refresh sculpt texture
	if (object->isSculpted())
	{
		LLSculptParams *sculpt_params = (LLSculptParams *)object->getParameterEntry(LLNetworkData::PARAMS_SCULPT);
		if (sculpt_params)
		{
			LLUUID sculpt_uuid = sculpt_params->getSculptTexture();

			LLViewerFetchedTexture* tx = LLViewerTextureManager::getFetchedTexture(sculpt_uuid);
			if (tx)
			{
				S32 num_volumes = tx->getNumVolumes(LLRender::SCULPT_TEX);
				const LLViewerTexture::ll_volume_list_t* pVolumeList = tx->getVolumeList(LLRender::SCULPT_TEX);

				destroy_texture(sculpt_uuid);

				for (S32 idxVolume = 0; idxVolume < num_volumes; ++idxVolume)
				{
					LLVOVolume* pVolume = pVolumeList->at(idxVolume);
					if (pVolume)
					{
						pVolume->notifyMeshLoaded();
					}
				}
			}
		}
	}
}

class LLObjectTexRefresh : public view_listener_t
{
	bool handleEvent(const LLSD& userdata)
	{
		// partly copied from the texture info code in handle_selected_texture_info()
		for (LLObjectSelection::valid_iterator iter = LLSelectMgr::getInstance()->getSelection()->valid_begin();
			iter != LLSelectMgr::getInstance()->getSelection()->valid_end(); iter++)
		{
			LLSelectNode* node = *iter;
			handle_object_tex_refresh(node->getObject(),node);
		}

		return true;
	}
};

void avatar_tex_refresh(LLVOAvatar* avatar)
{
	// I bet this can be done more elegantly, but this is just straightforward
	destroy_texture(avatar->getTE(TEX_HEAD_BAKED)->getID());
	destroy_texture(avatar->getTE(TEX_UPPER_BAKED)->getID());
	destroy_texture(avatar->getTE(TEX_LOWER_BAKED)->getID());
	destroy_texture(avatar->getTE(TEX_EYES_BAKED)->getID());
	destroy_texture(avatar->getTE(TEX_SKIRT_BAKED)->getID());
	destroy_texture(avatar->getTE(TEX_HAIR_BAKED)->getID());
	LLAvatarPropertiesProcessor::getInstance()->sendAvatarTexturesRequest(avatar->getID());
}

class LLAvatarTexRefresh : public view_listener_t
{
	bool handleEvent(const LLSD& userdata)
	{
		LLVOAvatar* avatar = find_avatar_from_object(LLSelectMgr::getInstance()->getSelection()->getPrimaryObject());
		if (avatar)
		{
			avatar_tex_refresh(avatar);
		}

		return true;
	}
};
// </FS:Zi> Texture Refresh

class LLObjectReportAbuse : public view_listener_t
{
	bool handleEvent(const LLSD& userdata)
	{
		LLViewerObject* objectp = LLSelectMgr::getInstance()->getSelection()->getPrimaryObject();
		if (objectp)
		{
			LLFloaterReporter::showFromObject(objectp->getID());
		}
		return true;
	}
};

// Enabled it you clicked an object
class LLObjectEnableReportAbuse : public view_listener_t
{
	bool handleEvent(const LLSD& userdata)
	{
		bool new_value = LLSelectMgr::getInstance()->getSelection()->getObjectCount() != 0;
		return new_value;
	}
};


void handle_object_touch()
{
	LLViewerObject* object = LLSelectMgr::getInstance()->getSelection()->getPrimaryObject();
	if (!object) return;

	LLPickInfo pick = LLToolPie::getInstance()->getPick();

// [RLVa:KB] - Checked: 2010-04-11 (RLVa-1.2.0e) | Modified: RLVa-1.1.0l
	// NOTE: fallback code since we really shouldn't be getting an active selection if we can't touch this
	if ( (RlvActions::isRlvEnabled()) && (!RlvActions::canTouch(object, pick.mObjectOffset)) )
	{
		RLV_ASSERT(false);
		return;
	}
// [/RLVa:KB]

	// *NOTE: Hope the packets arrive safely and in order or else
	// there will be some problems.
	// *TODO: Just fix this bad assumption.
	send_ObjectGrab_message(object, pick, LLVector3::zero);
	send_ObjectDeGrab_message(object, pick);
}


static void init_default_item_label(const std::string& item_name)
{
	boost::unordered_map<std::string, LLStringExplicit>::iterator it = sDefaultItemLabels.find(item_name);
	if (it == sDefaultItemLabels.end())
	{
		// *NOTE: This will not work for items of type LLMenuItemCheckGL because they return boolean value
		//       (doesn't seem to matter much ATM).
		LLStringExplicit default_label = gMenuHolder->childGetValue(item_name).asString();
		if (!default_label.empty())
		{
			sDefaultItemLabels.insert(std::pair<std::string, LLStringExplicit>(item_name, default_label));
		}
	}
}

static LLStringExplicit get_default_item_label(const std::string& item_name)
{
	LLStringExplicit res("");
	boost::unordered_map<std::string, LLStringExplicit>::iterator it = sDefaultItemLabels.find(item_name);
	if (it != sDefaultItemLabels.end())
	{
		res = it->second;
	}

	return res;
}


bool enable_object_touch(LLUICtrl* ctrl)
{
	bool new_value = false;
	LLViewerObject* obj = LLSelectMgr::getInstance()->getSelection()->getPrimaryObject();
	if (obj)
	{
		LLViewerObject* parent = (LLViewerObject*)obj->getParent();
		new_value = obj->flagHandleTouch() || (parent && parent->flagHandleTouch());
	}

// [RLVa:KB] - Checked: 2010-11-12 (RLVa-1.2.1g) | Added: RLVa-1.2.1g
	if ( (RlvActions::isRlvEnabled()) && (new_value) )
	{
		// RELEASE-RLVa: [RLVa-1.2.1] Make sure this stays in sync with handle_object_touch()
		new_value = RlvActions::canTouch(obj, LLToolPie::getInstance()->getPick().mObjectOffset);
	}
// [/RLVa:KB]

	std::string item_name = ctrl->getName();
	init_default_item_label(item_name);

	// Update label based on the node touch name if available.
	LLSelectNode* node = LLSelectMgr::getInstance()->getSelection()->getFirstRootNode();
	if (node && node->mValid && !node->mTouchName.empty())
	{
		gMenuHolder->childSetValue(item_name, node->mTouchName);
	}
	else
	{
		gMenuHolder->childSetValue(item_name, get_default_item_label(item_name));
	}

	return new_value;
};

//void label_touch(std::string& label, void*)
//{
//	LLSelectNode* node = LLSelectMgr::getInstance()->getSelection()->getFirstRootNode();
//	if (node && node->mValid && !node->mTouchName.empty())
//	{
//		label.assign(node->mTouchName);
//	}
//	else
//	{
//		label.assign("Touch");
//	}
//}

void handle_object_open()
{
// [RLVa:KB] - Checked: 2010-04-11 (RLVa-1.2.0e) | Added: RLVa-1.2.0e
	if (enable_object_open())
		LLFloaterReg::showInstance("openobject");
// [/RLVa:KB]
//	LLFloaterReg::showInstance("openobject");
}

bool enable_object_open()
{
	// Look for contents in root object, which is all the LLFloaterOpenObject
	// understands.
	LLViewerObject* obj = LLSelectMgr::getInstance()->getSelection()->getPrimaryObject();
	if (!obj) return false;

	LLViewerObject* root = obj->getRootEdit();
	if (!root) return false;

	return root->allowOpen();
}


class LLViewJoystickFlycam : public view_listener_t
{
	bool handleEvent(const LLSD& userdata)
	{
		handle_toggle_flycam();
		return true;
	}
};

class LLViewCheckJoystickFlycam : public view_listener_t
{
	bool handleEvent(const LLSD& userdata)
	{
		bool new_value = LLViewerJoystick::getInstance()->getOverrideCamera();
		return new_value;
	}
};

void handle_toggle_flycam()
{
	LLViewerJoystick::getInstance()->toggleFlycam();
}

class LLObjectBuild : public view_listener_t
{
	bool handleEvent(const LLSD& userdata)
	{
		if (gAgentCamera.getFocusOnAvatar() && !LLToolMgr::getInstance()->inEdit() && gSavedSettings.getBOOL("EditCameraMovement") )
		{
			// zoom in if we're looking at the avatar
			gAgentCamera.setFocusOnAvatar(FALSE, ANIMATE);
			gAgentCamera.setFocusGlobal(LLToolPie::getInstance()->getPick());
			gAgentCamera.cameraZoomIn(0.666f);
			gAgentCamera.cameraOrbitOver( 30.f * DEG_TO_RAD );
			gViewerWindow->moveCursorToCenter();
		}
		else if ( gSavedSettings.getBOOL("EditCameraMovement") )
		{
			gAgentCamera.setFocusGlobal(LLToolPie::getInstance()->getPick());
			gViewerWindow->moveCursorToCenter();
		}

		LLToolMgr::getInstance()->setCurrentToolset(gBasicToolset);
		LLToolMgr::getInstance()->getCurrentToolset()->selectTool( LLToolCompCreate::getInstance() );

		// Could be first use
		//LLFirstUse::useBuild();
		return true;
	}
};


void handle_object_edit()
{
	LLViewerParcelMgr::getInstance()->deselectLand();

	if (gAgentCamera.getFocusOnAvatar() && !LLToolMgr::getInstance()->inEdit())
	{
		LLFloaterTools::sPreviousFocusOnAvatar = true;
		LLObjectSelectionHandle selection = LLSelectMgr::getInstance()->getSelection();

		if (selection->getSelectType() == SELECT_TYPE_HUD || !gSavedSettings.getBOOL("EditCameraMovement"))
		{
			// always freeze camera in space, even if camera doesn't move
			// so, for example, follow cam scripts can't affect you when in build mode
			gAgentCamera.setFocusGlobal(gAgentCamera.calcFocusPositionTargetGlobal(), LLUUID::null);
			gAgentCamera.setFocusOnAvatar(FALSE, ANIMATE);
		}
		else
		{
			gAgentCamera.setFocusOnAvatar(FALSE, ANIMATE);
			LLViewerObject* selected_objectp = selection->getFirstRootObject();
			if (selected_objectp)
			{
			  // zoom in on object center instead of where we clicked, as we need to see the manipulator handles
			  gAgentCamera.setFocusGlobal(selected_objectp->getPositionGlobal(), selected_objectp->getID());
			  gAgentCamera.cameraZoomIn(0.666f);
			  gAgentCamera.cameraOrbitOver( 30.f * DEG_TO_RAD );
			  gViewerWindow->moveCursorToCenter();
			}
		}
	}
	
	LLFloaterReg::showInstance("build");
	
	LLToolMgr::getInstance()->setCurrentToolset(gBasicToolset);
	gFloaterTools->setEditTool( LLToolCompTranslate::getInstance() );
	
	LLViewerJoystick::getInstance()->moveObjects(true);
	LLViewerJoystick::getInstance()->setNeedsReset(true);
	
	// Could be first use
	//LLFirstUse::useBuild();
	return;
}

// [SL:KB] - Patch: Inventory-AttachmentEdit - Checked: 2010-08-25 (Catznip-2.2.0a) | Added: Catznip-2.1.2a
void handle_attachment_edit(const LLUUID& idItem)
{
	const LLInventoryItem* pItem = gInventory.getItem(idItem);
	if ( (!isAgentAvatarValid()) || (!pItem) )
		return;

	LLViewerObject* pAttachObj = gAgentAvatarp->getWornAttachment(pItem->getLinkedUUID());
	if (!pAttachObj)
		return;

	LLSelectMgr::getInstance()->deselectAll();
	LLSelectMgr::getInstance()->selectObjectAndFamily(pAttachObj);

	handle_object_edit();
}
// [/SL:KB]

void handle_object_inspect()
{
	LLObjectSelectionHandle selection = LLSelectMgr::getInstance()->getSelection();
	LLViewerObject* selected_objectp = selection->getFirstRootObject();
	if (selected_objectp)
	{
		LLSD key;
		key["task"] = "task";
		LLFloaterSidePanelContainer::showPanel("inventory", key);
	}
	
	/*
	// Old floater properties
	LLFloaterReg::showInstance("inspect", LLSD());
	*/
}

//---------------------------------------------------------------------------
// Land pie menu
//---------------------------------------------------------------------------
class LLLandBuild : public view_listener_t
{
	bool handleEvent(const LLSD& userdata)
	{
		LLViewerParcelMgr::getInstance()->deselectLand();

		if (gAgentCamera.getFocusOnAvatar() && !LLToolMgr::getInstance()->inEdit() && gSavedSettings.getBOOL("EditCameraMovement") )
		{
			// zoom in if we're looking at the avatar
			gAgentCamera.setFocusOnAvatar(FALSE, ANIMATE);
			gAgentCamera.setFocusGlobal(LLToolPie::getInstance()->getPick());
			gAgentCamera.cameraZoomIn(0.666f);
			gAgentCamera.cameraOrbitOver( 30.f * DEG_TO_RAD );
			gViewerWindow->moveCursorToCenter();
		}
		else if ( gSavedSettings.getBOOL("EditCameraMovement")  )
		{
			// otherwise just move focus
			gAgentCamera.setFocusGlobal(LLToolPie::getInstance()->getPick());
			gViewerWindow->moveCursorToCenter();
		}


		LLToolMgr::getInstance()->setCurrentToolset(gBasicToolset);
		LLToolMgr::getInstance()->getCurrentToolset()->selectTool( LLToolCompCreate::getInstance() );

		// Could be first use
		//LLFirstUse::useBuild();
		return true;
	}
};

class LLLandBuyPass : public view_listener_t
{
	bool handleEvent(const LLSD& userdata)
	{
		LLPanelLandGeneral::onClickBuyPass((void *)FALSE);
		return true;
	}
};

class LLLandEnableBuyPass : public view_listener_t
{
	bool handleEvent(const LLSD& userdata)
	{
		bool new_value = LLPanelLandGeneral::enableBuyPass(NULL);
		return new_value;
	}
};

// BUG: Should really check if CLICK POINT is in a parcel where you can build.
BOOL enable_land_build(void*)
{
	if (gAgent.isGodlike()) return TRUE;
	if (gAgent.inPrelude()) return FALSE;

	BOOL can_build = FALSE;
	LLParcel* agent_parcel = LLViewerParcelMgr::getInstance()->getAgentParcel();
	if (agent_parcel)
	{
		can_build = agent_parcel->getAllowModify();
	}
	return can_build;
}

// BUG: Should really check if OBJECT is in a parcel where you can build.
BOOL enable_object_build(void*)
{
	if (gAgent.isGodlike()) return TRUE;
	if (gAgent.inPrelude()) return FALSE;

	BOOL can_build = FALSE;
	LLParcel* agent_parcel = LLViewerParcelMgr::getInstance()->getAgentParcel();
	if (agent_parcel)
	{
		can_build = agent_parcel->getAllowModify();
	}
	return can_build;
}

bool enable_object_edit()
{
	if (!isAgentAvatarValid()) return false;
	
	// *HACK:  The new "prelude" Help Islands have a build sandbox area,
	// so users need the Edit and Create pie menu options when they are
	// there.  Eventually this needs to be replaced with code that only 
	// lets you edit objects if you have permission to do so (edit perms,
	// group edit, god).  See also lltoolbar.cpp.  JC
	bool enable = false;
	if (gAgent.inPrelude())
	{
		enable = LLViewerParcelMgr::getInstance()->allowAgentBuild()
			|| LLSelectMgr::getInstance()->getSelection()->isAttachment();
	} 
	else if (LLSelectMgr::getInstance()->selectGetAllValidAndObjectsFound())
	{
//		enable = true;
// [RLVa:KB] - Checked: 2010-11-29 (RLVa-1.3.0c) | Modified: RLVa-1.3.0c
		bool fRlvCanEdit = (!gRlvHandler.hasBehaviour(RLV_BHVR_EDIT)) && (!gRlvHandler.hasBehaviour(RLV_BHVR_EDITOBJ));
		if (!fRlvCanEdit)
		{
			LLObjectSelectionHandle hSel = LLSelectMgr::getInstance()->getSelection();
			RlvSelectIsEditable f;
			fRlvCanEdit = (hSel.notNull()) && ((hSel->getFirstRootNode(&f, TRUE)) == NULL);
		}
		enable = fRlvCanEdit;
// [/RLVa:KB]
	}

	return enable;
}

bool enable_mute_particle()
{
	const LLPickInfo& pick = LLToolPie::getInstance()->getPick();

	return pick.mParticleOwnerID != LLUUID::null && pick.mParticleOwnerID != gAgent.getID();
}

// mutually exclusive - show either edit option or build in menu
bool enable_object_build()
{
	return !enable_object_edit();
}

bool enable_object_select_in_pathfinding_linksets()
{
	return LLPathfindingManager::getInstance()->isPathfindingEnabledForCurrentRegion() && LLSelectMgr::getInstance()->selectGetEditableLinksets();
}

bool visible_object_select_in_pathfinding_linksets()
{
	return LLPathfindingManager::getInstance()->isPathfindingEnabledForCurrentRegion();
}

bool enable_object_select_in_pathfinding_characters()
{
	return LLPathfindingManager::getInstance()->isPathfindingEnabledForCurrentRegion() &&  LLSelectMgr::getInstance()->selectGetViewableCharacters();
}

class LLSelfRemoveAllAttachments : public view_listener_t
{
	bool handleEvent(const LLSD& userdata)
	{
		LLAppearanceMgr::instance().removeAllAttachmentsFromAvatar();
		return true;
	}
};

class LLSelfEnableRemoveAllAttachments : public view_listener_t
{
	bool handleEvent(const LLSD& userdata)
	{
		bool new_value = false;
		if (isAgentAvatarValid())
		{
			for (LLVOAvatar::attachment_map_t::iterator iter = gAgentAvatarp->mAttachmentPoints.begin(); 
				 iter != gAgentAvatarp->mAttachmentPoints.end(); )
			{
				LLVOAvatar::attachment_map_t::iterator curiter = iter++;
				LLViewerJointAttachment* attachment = curiter->second;
//				if (attachment->getNumObjects() > 0)
// [RLVa:KB] - Checked: 2010-03-04 (RLVa-1.2.0a) | Added: RLVa-1.2.0a
				if ( (attachment->getNumObjects() > 0) && ((!rlv_handler_t::isEnabled()) || (gRlvAttachmentLocks.canDetach(attachment))) )
// [/RLVa:KB]
				{
					new_value = true;
					break;
				}
			}
		}
		return new_value;
	}
};

BOOL enable_has_attachments(void*)
{

	return FALSE;
}

//---------------------------------------------------------------------------
// Avatar pie menu
//---------------------------------------------------------------------------
//void handle_follow(void *userdata)
//{
//	// follow a given avatar by ID
//	LLViewerObject* objectp = LLSelectMgr::getInstance()->getSelection()->getPrimaryObject();
//	if (objectp)
//	{
//		gAgent.startFollowPilot(objectp->getID());
//	}
//}

bool enable_object_mute()
{
	LLViewerObject* object = LLSelectMgr::getInstance()->getSelection()->getPrimaryObject();
	if (!object) return false;

	LLVOAvatar* avatar = find_avatar_from_object(object); 
	if (avatar)
	{
		// It's an avatar
		LLNameValue *lastname = avatar->getNVPair("LastName");
		bool is_linden =
			lastname && !LLStringUtil::compareStrings(lastname->getString(), "Linden");
		bool is_self = avatar->isSelf();
//		return !is_linden && !is_self;
// [RLVa:KB] - Checked: RLVa-1.2.1
//		return !is_linden && !is_self && (RlvActions::canShowName(RlvActions::SNC_DEFAULT, avatar->getID()));
// [/RLVa:KB]

		// <FS:Zi> Make enable/disable of block/unblock menu items work for avatars
		if(is_linden || is_self)
			return false;

		if (!RlvActions::canShowName(RlvActions::SNC_DEFAULT, avatar->getID()))
			return false;

		LLNameValue *firstname = avatar->getNVPair("FirstName");

		std::string name;
		if (firstname && lastname)
		{
			name = LLCacheName::buildFullName(
				firstname->getString(), lastname->getString());
		}

		LLMute mute(avatar->getID(),name,LLMute::AGENT);
		return !LLMuteList::getInstance()->isMuted(mute.mID);
		// </FS:Zi>
	}
	else
	{
		// Just a regular object
		return LLSelectMgr::getInstance()->getSelection()->contains( object, SELECT_ALL_TES ) &&
			   !LLMuteList::getInstance()->isMuted(object->getID());
	}
}

bool enable_object_unmute()
{
	LLViewerObject* object = LLSelectMgr::getInstance()->getSelection()->getPrimaryObject();
	if (!object) return false;

	LLVOAvatar* avatar = find_avatar_from_object(object); 
	if (avatar)
	{
		// It's an avatar
		LLNameValue *lastname = avatar->getNVPair("LastName");
		bool is_linden =
			lastname && !LLStringUtil::compareStrings(lastname->getString(), "Linden");
		bool is_self = avatar->isSelf();
		// <FS:Zi> Make enable/disable of block/unblock menu items work for avatars
		// return !is_linden && !is_self;
		if(is_linden || is_self)
			return false;

		LLNameValue *firstname = avatar->getNVPair("FirstName");
		std::string name;
		if (firstname && lastname)
		{
			name = LLCacheName::buildFullName(
				firstname->getString(), lastname->getString());
		}

		LLMute mute(avatar->getID(),name,LLMute::AGENT);
		return LLMuteList::getInstance()->isMuted(mute.mID);
		// </FS:Zi>
	}
	else
	{
		// Just a regular object
		return LLSelectMgr::getInstance()->getSelection()->contains( object, SELECT_ALL_TES ) &&
			   LLMuteList::getInstance()->isMuted(object->getID());;
	}
}

// <FS:Ansariel> Avatar render more check for pie menu
bool check_avatar_render_mode(U32 mode)
{
	LLViewerObject* object = LLSelectMgr::getInstance()->getSelection()->getPrimaryObject();
	if (!object) return false;

	LLVOAvatar* avatar = find_avatar_from_object(object); 
	if (!avatar) return false;
		
	switch (mode) 
	{
		case 0:
// [RLVa:KB] - Checked: RLVa-2.2 (@setcam_avdist)
				return FSAvatarRenderPersistence::instance().getAvatarRenderSettings(avatar->getID()) == LLVOAvatar::AV_RENDER_NORMALLY;
// [/RLVa:KB]
//				return (avatar->getVisualMuteSettings() == LLVOAvatar::AV_RENDER_NORMALLY);
		case 1:
// [RLVa:KB] - Checked: RLVa-2.2 (@setcam_avdist)
				return FSAvatarRenderPersistence::instance().getAvatarRenderSettings(avatar->getID()) == LLVOAvatar::AV_DO_NOT_RENDER;
// [/RLVa:KB]
//				return (avatar->getVisualMuteSettings() == LLVOAvatar::AV_DO_NOT_RENDER);
		case 2:
// [RLVa:KB] - Checked: RLVa-2.2 (@setcam_avdist)
				return FSAvatarRenderPersistence::instance().getAvatarRenderSettings(avatar->getID()) == LLVOAvatar::AV_ALWAYS_RENDER;
// [/RLVa:KB]
//				return (avatar->getVisualMuteSettings() == LLVOAvatar::AV_ALWAYS_RENDER);
		default:
			return false;
	}
}
// </FS:Ansariel>

// 0 = normal, 1 = always, 2 = never
class LLAvatarCheckImpostorMode : public view_listener_t
{	
	bool handleEvent(const LLSD& userdata)
	{
		// <FS:Ansariel> Avatar render more check for pie menu
		//LLViewerObject* object = LLSelectMgr::getInstance()->getSelection()->getPrimaryObject();
		//if (!object) return false;

		//LLVOAvatar* avatar = find_avatar_from_object(object); 
		//if (!avatar) return false;
		//
		//U32 mode = userdata.asInteger();
		//switch (mode) 
		//{
		//	case 0:
		//		return (avatar->getVisualMuteSettings() == LLVOAvatar::AV_RENDER_NORMALLY);
		//	case 1:
		//		return (avatar->getVisualMuteSettings() == LLVOAvatar::AV_DO_NOT_RENDER);
		//	case 2:
		//		return (avatar->getVisualMuteSettings() == LLVOAvatar::AV_ALWAYS_RENDER);
		//	default:
		//		return false;
		//}
		return check_avatar_render_mode(userdata.asInteger());
		// </FS:Ansariel>
	}	// handleEvent()
};

// 0 = normal, 1 = always, 2 = never
class LLAvatarSetImpostorMode : public view_listener_t
{
	bool handleEvent(const LLSD& userdata)
	{
		LLViewerObject* object = LLSelectMgr::getInstance()->getSelection()->getPrimaryObject();
		if (!object) return false;

		LLVOAvatar* avatar = find_avatar_from_object(object); 
		if (!avatar) return false;
		
		U32 mode = userdata.asInteger();
		switch (mode) 
		{
			case 0:
				avatar->setVisualMuteSettings(LLVOAvatar::AV_RENDER_NORMALLY);
				break;
			case 1:
				avatar->setVisualMuteSettings(LLVOAvatar::AV_DO_NOT_RENDER);
				break;
			case 2:
				avatar->setVisualMuteSettings(LLVOAvatar::AV_ALWAYS_RENDER);
				break;
			default:
				return false;
		}

		LLVOAvatar::cullAvatarsByPixelArea();
		return true;
	}	// handleEvent()
};


class LLObjectMute : public view_listener_t
{
	bool handleEvent(const LLSD& userdata)
	{
		LLViewerObject* object = LLSelectMgr::getInstance()->getSelection()->getPrimaryObject();
		if (!object) return true;
		
		LLUUID id;
		std::string name;
		LLMute::EType type;
		LLVOAvatar* avatar = find_avatar_from_object(object); 
		if (avatar)
		{
			id = avatar->getID();
// [RLVa:KB] - Checked: RLVa-1.0.0
			if (!RlvActions::canShowName(RlvActions::SNC_DEFAULT, id))
				return true;
// [/RLVa:KB]

			avatar->mNeedsImpostorUpdate = TRUE;


			LLNameValue *firstname = avatar->getNVPair("FirstName");
			LLNameValue *lastname = avatar->getNVPair("LastName");
			if (firstname && lastname)
			{
				name = LLCacheName::buildFullName(
					firstname->getString(), lastname->getString());
			}
			
			type = LLMute::AGENT;
		}
		else
		{
			// it's an object
			id = object->getID();

			LLSelectNode* node = LLSelectMgr::getInstance()->getSelection()->getFirstRootNode();
			if (node)
			{
				name = node->mName;
			}
			
			type = LLMute::OBJECT;
		}
		
		LLMute mute(id, name, type);
		if (LLMuteList::getInstance()->isMuted(mute.mID))
		{
			LLMuteList::getInstance()->remove(mute);
		}
		else
		{
			LLMuteList::getInstance()->add(mute);
			LLPanelBlockedList::showPanelAndSelect(mute.mID);
		}
		
		return true;
	}
};

bool handle_go_to()
{
	// try simulator autopilot
	std::vector<std::string> strings;
	std::string val;
	LLVector3d pos = LLToolPie::getInstance()->getPick().mPosGlobal;
	val = llformat("%g", pos.mdV[VX]);
	strings.push_back(val);
	val = llformat("%g", pos.mdV[VY]);
	strings.push_back(val);
	val = llformat("%g", pos.mdV[VZ]);
	strings.push_back(val);
	send_generic_message("autopilot", strings);

	LLViewerParcelMgr::getInstance()->deselectLand();

	if (isAgentAvatarValid() && !gSavedSettings.getBOOL("AutoPilotLocksCamera"))
	{
		gAgentCamera.setFocusGlobal(gAgentCamera.getFocusTargetGlobal(), gAgentAvatarp->getID());
	}
	else 
	{
		// Snap camera back to behind avatar
		gAgentCamera.setFocusOnAvatar(TRUE, ANIMATE);
	}

	// Could be first use
	//LLFirstUse::useGoTo();
	return true;
}

class LLGoToObject : public view_listener_t
{
	bool handleEvent(const LLSD& userdata)
	{
		return handle_go_to();
	}
};

class LLAvatarReportAbuse : public view_listener_t
{
	bool handleEvent(const LLSD& userdata)
	{
		LLVOAvatar* avatar = find_avatar_from_object( LLSelectMgr::getInstance()->getSelection()->getPrimaryObject() );
		if(avatar)
		{
			LLFloaterReporter::showFromObject(avatar->getID());
		}
		return true;
	}
};


//---------------------------------------------------------------------------
// Parcel freeze, eject, etc.
//---------------------------------------------------------------------------
//bool callback_freeze(const LLSD& notification, const LLSD& response)
//{
//	LLUUID avatar_id = notification["payload"]["avatar_id"].asUUID();
//	S32 option = LLNotificationsUtil::getSelectedOption(notification, response);
//
//	if (0 == option || 1 == option)
//	{
//		U32 flags = 0x0;
//		if (1 == option)
//		{
//			// unfreeze
//			flags |= 0x1;
//		}
//
//		LLMessageSystem* msg = gMessageSystem;
//		LLViewerObject* avatar = gObjectList.findObject(avatar_id);
//
//		if (avatar)
//		{
//			msg->newMessage("FreezeUser");
//			msg->nextBlock("AgentData");
//			msg->addUUID("AgentID", gAgent.getID());
//			msg->addUUID("SessionID", gAgent.getSessionID());
//			msg->nextBlock("Data");
//			msg->addUUID("TargetID", avatar_id );
//			msg->addU32("Flags", flags );
//			msg->sendReliable( avatar->getRegion()->getHost() );
//		}
//	}
//	return false;
//}


void handle_avatar_freeze(const LLSD& avatar_id)
{
// [SL:KB] - Patch: UI-AvatarNearbyActions | Checked: 2011-05-13 (Catznip-2.6.0a) | Added: Catznip-2.6.0a
	// Use avatar_id if available, otherwise default to right-click avatar
	LLUUID idAgent = avatar_id.asUUID();
	if (idAgent.isNull())
	{
		/*const*/ LLVOAvatar* pAvatar = find_avatar_from_object(LLSelectMgr::getInstance()->getSelection()->getPrimaryObject());
		if (pAvatar)
			idAgent = pAvatar->getID();
	}
	if (idAgent.notNull())
	{
		LLAvatarActions::landFreeze(idAgent);
	}
// [/SL:KB]
//		// Use avatar_id if available, otherwise default to right-click avatar
//		LLVOAvatar* avatar = NULL;
//		if (avatar_id.asUUID().notNull())
//		{
//			avatar = find_avatar_from_object(avatar_id.asUUID());
//		}
//		else
//		{
//			avatar = find_avatar_from_object(
//				LLSelectMgr::getInstance()->getSelection()->getPrimaryObject());
//		}
//
//		if( avatar )
//		{
//			std::string fullname = avatar->getFullname();
//			LLSD payload;
//			payload["avatar_id"] = avatar->getID();
//
//			if (!fullname.empty())
//			{
//				LLSD args;
//				args["AVATAR_NAME"] = fullname;
// [RLVa:KB] - Checked: RLVa-1.0.0
//				args["AVATAR_NAME"] = (RlvActions::canShowName(RlvActions::SNC_DEFAULT, avatar->getID())) ? fullname : RlvStrings::getAnonym(fullname);
// [/RLVa:KB]
//				LLNotificationsUtil::add("FreezeAvatarFullname",
//							args,
//							payload,
//							callback_freeze);
//			}
//			else
//			{
//				LLNotificationsUtil::add("FreezeAvatar",
//							LLSD(),
//							payload,
//							callback_freeze);
//			}
//		}
}

class LLAvatarVisibleDebug : public view_listener_t
{
	bool handleEvent(const LLSD& userdata)
	{
		return gAgent.isGodlike();
	}
};

class LLAvatarDebug : public view_listener_t
{
	bool handleEvent(const LLSD& userdata)
	{
		LLVOAvatar* avatar = find_avatar_from_object( LLSelectMgr::getInstance()->getSelection()->getPrimaryObject() );
		if( avatar )
		{
			if (avatar->isSelf())
			{
				((LLVOAvatarSelf *)avatar)->dumpLocalTextures();
			}
			LL_INFOS() << "Dumping temporary asset data to simulator logs for avatar " << avatar->getID() << LL_ENDL;
			// <FS:Ansariel> Disable message - spawns error "generic request failed"
			//std::vector<std::string> strings;
			//strings.push_back(avatar->getID().asString());
			//LLUUID invoice;
			//send_generic_message("dumptempassetdata", strings, invoice);
			// </FS:Ansariel>
			LLFloaterReg::showInstance( "avatar_textures", LLSD(avatar->getID()) );
		}
		return true;
	}
};

//bool callback_eject(const LLSD& notification, const LLSD& response)
//{
//	S32 option = LLNotificationsUtil::getSelectedOption(notification, response);
//	if (2 == option)
//	{
//		// Cancel button.
//		return false;
//	}
//	LLUUID avatar_id = notification["payload"]["avatar_id"].asUUID();
//	bool ban_enabled = notification["payload"]["ban_enabled"].asBoolean();
//
//	if (0 == option)
//	{
//		// Eject button
//		LLMessageSystem* msg = gMessageSystem;
//		LLViewerObject* avatar = gObjectList.findObject(avatar_id);
//
//		if (avatar)
//		{
//			U32 flags = 0x0;
//			msg->newMessage("EjectUser");
//			msg->nextBlock("AgentData");
//			msg->addUUID("AgentID", gAgent.getID() );
//			msg->addUUID("SessionID", gAgent.getSessionID() );
//			msg->nextBlock("Data");
//			msg->addUUID("TargetID", avatar_id );
//			msg->addU32("Flags", flags );
//			msg->sendReliable( avatar->getRegion()->getHost() );
//		}
//	}
//	else if (ban_enabled)
//	{
//		// This is tricky. It is similar to say if it is not an 'Eject' button,
//		// and it is also not an 'Cancle' button, and ban_enabled==ture, 
//		// it should be the 'Eject and Ban' button.
//		LLMessageSystem* msg = gMessageSystem;
//		LLViewerObject* avatar = gObjectList.findObject(avatar_id);
//
//		if (avatar)
//		{
//			U32 flags = 0x1;
//			msg->newMessage("EjectUser");
//			msg->nextBlock("AgentData");
//			msg->addUUID("AgentID", gAgent.getID() );
//			msg->addUUID("SessionID", gAgent.getSessionID() );
//			msg->nextBlock("Data");
//			msg->addUUID("TargetID", avatar_id );
//			msg->addU32("Flags", flags );
//			msg->sendReliable( avatar->getRegion()->getHost() );
//		}
//	}
//	return false;
//}

void handle_avatar_eject(const LLSD& avatar_id)
{
// [SL:KB] - Patch: UI-AvatarNearbyActions | Checked: 2011-05-13 (Catznip-2.6.0a) | Added: Catznip-2.6.0a
	// Use avatar_id if available, otherwise default to right-click avatar
	LLUUID idAgent = avatar_id.asUUID();
	if (idAgent.isNull())
	{
		/*const*/ LLVOAvatar* pAvatar = find_avatar_from_object(LLSelectMgr::getInstance()->getSelection()->getPrimaryObject());
		if (pAvatar)
			idAgent = pAvatar->getID();
	}
	if (idAgent.notNull())
	{
		LLAvatarActions::landEject(idAgent);
	}
// [/SL:KB]
//		// Use avatar_id if available, otherwise default to right-click avatar
//		LLVOAvatar* avatar = NULL;
//		if (avatar_id.asUUID().notNull())
//		{
//			avatar = find_avatar_from_object(avatar_id.asUUID());
//		}
//		else
//		{
//			avatar = find_avatar_from_object(
//				LLSelectMgr::getInstance()->getSelection()->getPrimaryObject());
//		}
//
//		if( avatar )
//		{
//			LLSD payload;
//			payload["avatar_id"] = avatar->getID();
//			std::string fullname = avatar->getFullname();
//
//			const LLVector3d& pos = avatar->getPositionGlobal();
//			LLParcel* parcel = LLViewerParcelMgr::getInstance()->selectParcelAt(pos)->getParcel();
//			
//			if (LLViewerParcelMgr::getInstance()->isParcelOwnedByAgent(parcel,GP_LAND_MANAGE_BANNED))
//			{
//                payload["ban_enabled"] = true;
//				if (!fullname.empty())
//				{
//    				LLSD args;
//					args["AVATAR_NAME"] = fullname;
// [RLVa:KB] - Checked: RLVa-1.0.0
//					args["AVATAR_NAME"] = (RlvActions::canShowName(RlvActions::SNC_DEFAULT, avatar->getID())) ? fullname : RlvStrings::getAnonym(fullname);
// [/RLVa:KB]
//    				LLNotificationsUtil::add("EjectAvatarFullname",
//    							args,
//    							payload,
//    							callback_eject);
//				}
//				else
//				{
//    				LLNotificationsUtil::add("EjectAvatarFullname",
//    							LLSD(),
//    							payload,
//    							callback_eject);
//				}
//			}
//			else
//			{
//                payload["ban_enabled"] = false;
//				if (!fullname.empty())
//				{
//    				LLSD args;
//					args["AVATAR_NAME"] = fullname;
// [RLVa:KB] - Checked: RLVa-1.0.0
//					args["AVATAR_NAME"] = (RlvActions::canShowName(RlvActions::SNC_DEFAULT, avatar->getID())) ? fullname : RlvStrings::getAnonym(fullname);
// [/RLVa:KB]
//    				LLNotificationsUtil::add("EjectAvatarFullnameNoBan",
//    							args,
//    							payload,
//    							callback_eject);
//				}
//				else
//				{
//    				LLNotificationsUtil::add("EjectAvatarNoBan",
//    							LLSD(),
//    							payload,
//    							callback_eject);
//				}
//			}
//		}
}

bool my_profile_visible()
{
	LLFloater* floaterp = LLAvatarActions::getProfileFloater(gAgentID);
	return floaterp && floaterp->isInVisibleChain();
}

bool enable_freeze_eject(const LLSD& avatar_id)
{
// [SL:KB] - Patch: UI-AvatarNearbyActions | Checked: 2011-05-13 (Catznip-2.6.0a) | Added: Catznip-2.6.0a
	// Use avatar_id if available, otherwise default to right-click avatar
	LLUUID idAgent = avatar_id.asUUID();
	if (idAgent.isNull())
	{
		/*const*/ LLVOAvatar* pAvatar = find_avatar_from_object(LLSelectMgr::getInstance()->getSelection()->getPrimaryObject());
		if (pAvatar)
			idAgent = pAvatar->getID();
	}
	return (idAgent.notNull()) ? LLAvatarActions::canLandFreezeOrEject(idAgent) : false;
// [/SL:KB]
//	// Use avatar_id if available, otherwise default to right-click avatar
//	LLVOAvatar* avatar = NULL;
//	if (avatar_id.asUUID().notNull())
//	{
//		avatar = find_avatar_from_object(avatar_id.asUUID());
//	}
//	else
//	{
//		avatar = find_avatar_from_object(
//			LLSelectMgr::getInstance()->getSelection()->getPrimaryObject());
//	}
//	if (!avatar) return false;
//
//	// Gods can always freeze
//	if (gAgent.isGodlike()) return true;
//
//	// Estate owners / managers can freeze
//	// Parcel owners can also freeze
//	const LLVector3& pos = avatar->getPositionRegion();
//	const LLVector3d& pos_global = avatar->getPositionGlobal();
//	LLParcel* parcel = LLViewerParcelMgr::getInstance()->selectParcelAt(pos_global)->getParcel();
//	LLViewerRegion* region = avatar->getRegion();
//	if (!region) return false;
//				
//	bool new_value = region->isOwnedSelf(pos);
//	if (!new_value || region->isOwnedGroup(pos))
//	{
//		new_value = LLViewerParcelMgr::getInstance()->isParcelOwnedByAgent(parcel,GP_LAND_ADMIN);
//	}
//	return new_value;
}

// <FS:Ansariel> FIRE-13515: Re-add give calling card
class LLAvatarGiveCard : public view_listener_t
{
	bool handleEvent(const LLSD& userdata)
	{
		LL_INFOS("LLAvatarGiveCard") << "handle_give_card()" << LL_ENDL;
		LLViewerObject* dest = LLSelectMgr::getInstance()->getSelection()->getPrimaryObject();
// [RLVa:KB] - Checked: 2010-06-04 (RLVa-1.2.0d) | Modified: RLVa-1.2.0d | OK
		//if(dest && dest->isAvatar())
		if ( (dest && dest->isAvatar()) && (!gRlvHandler.hasBehaviour(RLV_BHVR_SHOWNAMES)) )
// [/RLVa:KB]
		{
			bool found_name = false;
			LLSD args;
			LLSD old_args;
			LLNameValue* nvfirst = dest->getNVPair("FirstName");
			LLNameValue* nvlast = dest->getNVPair("LastName");
			if(nvfirst && nvlast)
			{
				std::string full_name = gCacheName->buildFullName(nvfirst->getString(), nvlast->getString());
				args["NAME"] = full_name;
				old_args["NAME"] = full_name;
				found_name = true;
			}
			LLViewerRegion* region = dest->getRegion();
			LLHost dest_host;
			if(region)
			{
				dest_host = region->getHost();
			}
			if(found_name && dest_host.isOk())
			{
				LLMessageSystem* msg = gMessageSystem;
				msg->newMessage("OfferCallingCard");
				msg->nextBlockFast(_PREHASH_AgentData);
				msg->addUUIDFast(_PREHASH_AgentID, gAgent.getID());
				msg->addUUIDFast(_PREHASH_SessionID, gAgent.getSessionID());
				msg->nextBlockFast(_PREHASH_AgentBlock);
				msg->addUUIDFast(_PREHASH_DestID, dest->getID());
				LLUUID transaction_id;
				transaction_id.generate();
				msg->addUUIDFast(_PREHASH_TransactionID, transaction_id);
				msg->sendReliable(dest_host);
				LLNotificationsUtil::add("OfferedCard", args);
			}
			else
			{
				LLNotificationsUtil::add("CantOfferCallingCard", old_args);
			}
		}
		return true;
	}
};
// </FS:Ansariel> FIRE-13515: Re-add give calling card

bool callback_leave_group(const LLSD& notification, const LLSD& response)
{
	S32 option = LLNotificationsUtil::getSelectedOption(notification, response);
	if (option == 0)
	{
		LLMessageSystem *msg = gMessageSystem;

		msg->newMessageFast(_PREHASH_LeaveGroupRequest);
		msg->nextBlockFast(_PREHASH_AgentData);
		msg->addUUIDFast(_PREHASH_AgentID, gAgent.getID() );
		msg->addUUIDFast(_PREHASH_SessionID, gAgent.getSessionID());
		msg->nextBlockFast(_PREHASH_GroupData);
		msg->addUUIDFast(_PREHASH_GroupID, gAgent.getGroupID() );
		gAgent.sendReliableMessage();
	}
	return false;
}

void append_aggregate(std::string& string, const LLAggregatePermissions& ag_perm, PermissionBit bit, const char* txt)
{
	LLAggregatePermissions::EValue val = ag_perm.getValue(bit);
	std::string buffer;
	switch(val)
	{
	  case LLAggregatePermissions::AP_NONE:
		buffer = llformat( "* %s None\n", txt);
		break;
	  case LLAggregatePermissions::AP_SOME:
		buffer = llformat( "* %s Some\n", txt);
		break;
	  case LLAggregatePermissions::AP_ALL:
		buffer = llformat( "* %s All\n", txt);
		break;
	  case LLAggregatePermissions::AP_EMPTY:
	  default:
		break;
	}
	string.append(buffer);
}

bool enable_buy_object()
{
    // In order to buy, there must only be 1 purchaseable object in
    // the selection manager.
	if(LLSelectMgr::getInstance()->getSelection()->getRootObjectCount() != 1) return false;
    LLViewerObject* obj = NULL;
    LLSelectNode* node = LLSelectMgr::getInstance()->getSelection()->getFirstRootNode();
	if(node)
    {
        obj = node->getObject();
        if(!obj) return false;

		if( for_sale_selection(node) )
		{
			// *NOTE: Is this needed?  This checks to see if anyone owns the
			// object, dating back to when we had "public" objects owned by
			// no one.  JC
			if(obj->permAnyOwner()) return true;
		}
    }
	return false;
}

// Note: This will only work if the selected object's data has been
// received by the viewer and cached in the selection manager.
void handle_buy_object(LLSaleInfo sale_info)
{
	if(!LLSelectMgr::getInstance()->selectGetAllRootsValid())
	{
		LLNotificationsUtil::add("UnableToBuyWhileDownloading");
		return;
	}

	LLUUID owner_id;
	std::string owner_name;
	BOOL owners_identical = LLSelectMgr::getInstance()->selectGetOwner(owner_id, owner_name);
	if (!owners_identical)
	{
		LLNotificationsUtil::add("CannotBuyObjectsFromDifferentOwners");
		return;
	}

	LLPermissions perm;
	BOOL valid = LLSelectMgr::getInstance()->selectGetPermissions(perm);
	LLAggregatePermissions ag_perm;
	valid &= LLSelectMgr::getInstance()->selectGetAggregatePermissions(ag_perm);
	if(!valid || !sale_info.isForSale() || !perm.allowTransferTo(gAgent.getID()))
	{
		LLNotificationsUtil::add("ObjectNotForSale");
		return;
	}

	LLFloaterBuy::show(sale_info);
}


void handle_buy_contents(LLSaleInfo sale_info)
{
	LLFloaterBuyContents::show(sale_info);
}

void handle_region_dump_temp_asset_data(void*)
{
	LL_INFOS() << "Dumping temporary asset data to simulator logs" << LL_ENDL;
	std::vector<std::string> strings;
	LLUUID invoice;
	send_generic_message("dumptempassetdata", strings, invoice);
}

void handle_region_clear_temp_asset_data(void*)
{
	LL_INFOS() << "Clearing temporary asset data" << LL_ENDL;
	std::vector<std::string> strings;
	LLUUID invoice;
	send_generic_message("cleartempassetdata", strings, invoice);
}

void handle_region_dump_settings(void*)
{
	LLViewerRegion* regionp = gAgent.getRegion();
	if (regionp)
	{
		LL_INFOS() << "Damage:    " << (regionp->getAllowDamage() ? "on" : "off") << LL_ENDL;
		LL_INFOS() << "Landmark:  " << (regionp->getAllowLandmark() ? "on" : "off") << LL_ENDL;
		LL_INFOS() << "SetHome:   " << (regionp->getAllowSetHome() ? "on" : "off") << LL_ENDL;
		LL_INFOS() << "ResetHome: " << (regionp->getResetHomeOnTeleport() ? "on" : "off") << LL_ENDL;
		LL_INFOS() << "SunFixed:  " << (regionp->getSunFixed() ? "on" : "off") << LL_ENDL;
		LL_INFOS() << "BlockFly:  " << (regionp->getBlockFly() ? "on" : "off") << LL_ENDL;
		LL_INFOS() << "AllowP2P:  " << (regionp->getAllowDirectTeleport() ? "on" : "off") << LL_ENDL;
		LL_INFOS() << "Water:     " << (regionp->getWaterHeight()) << LL_ENDL;
	}
}

void handle_dump_group_info(void *)
{
	gAgent.dumpGroupInfo();
}

void handle_dump_capabilities_info(void *)
{
	LLViewerRegion* regionp = gAgent.getRegion();
	if (regionp)
	{
		regionp->logActiveCapabilities();
	}
}

void handle_dump_region_object_cache(void*)
{
	LLViewerRegion* regionp = gAgent.getRegion();
	if (regionp)
	{
		regionp->dumpCache();
	}
}

void handle_dump_focus()
{
	LLUICtrl *ctrl = dynamic_cast<LLUICtrl*>(gFocusMgr.getKeyboardFocus());

	LL_INFOS() << "Keyboard focus " << (ctrl ? ctrl->getName() : "(none)") << LL_ENDL;
}

class LLSelfStandUp : public view_listener_t
{
	bool handleEvent(const LLSD& userdata)
	{
		gAgent.standUp();
		return true;
	}
};

bool enable_standup_self()
{
// [RLVa:KB] - Checked: 2010-04-01 (RLVa-1.2.0c) | Modified: RLVa-1.0.0g
	return isAgentAvatarValid() && gAgentAvatarp->isSitting() && RlvActions::canStand();
// [/RLVa:KB]
//	return isAgentAvatarValid() && gAgentAvatarp->isSitting();
}

class LLSelfSitDown : public view_listener_t
    {
        bool handleEvent(const LLSD& userdata)
        {
            gAgent.sitDown();
            return true;
        }
    };



bool show_sitdown_self()
{
	return isAgentAvatarValid() && !gAgentAvatarp->isSitting();
}

bool enable_sitdown_self()
{
// [RLVa:KB] - Checked: 2010-08-28 (RLVa-1.2.1a) | Added: RLVa-1.2.1a
	return show_sitdown_self() && !gAgentAvatarp->isEditingAppearance() && !gAgent.getFlying() && !gRlvHandler.hasBehaviour(RLV_BHVR_SIT);
// [/RLVa:KB]
//	return show_sitdown_self() && !gAgentAvatarp->isEditingAppearance() && !gAgent.getFlying();
}

// Force sit -KC
class FSSelfForceSit : public view_listener_t
{
	bool handleEvent(const LLSD& userdata)
	{
		if (!gAgentAvatarp->isSitting() && !gRlvHandler.hasBehaviour(RLV_BHVR_SIT))
		{
			gAgent.sitDown();
		}
		else if (gAgentAvatarp->isSitting() && !gRlvHandler.hasBehaviour(RLV_BHVR_UNSIT))
		{
			gAgent.standUp();
		}

		return true;
	}
};

bool enable_forcesit_self()
{
	return isAgentAvatarValid() &&
		((!gAgentAvatarp->isSitting() && !gRlvHandler.hasBehaviour(RLV_BHVR_SIT)) || 
		(gAgentAvatarp->isSitting() && !gRlvHandler.hasBehaviour(RLV_BHVR_UNSIT)));
}

class FSSelfCheckForceSit : public view_listener_t
{
	bool handleEvent(const LLSD& userdata)
	{
		if (!isAgentAvatarValid())
		{
			return false;
		}

		return gAgentAvatarp->isSitting();
	}
};

// Phantom mode -KC & <FS:CR>
class FSSelfToggleMoveLock : public view_listener_t
{
	bool handleEvent(const LLSD& userdata)
	{
		if (LLGridManager::getInstance()->isInSecondLife())
		{
			make_ui_sound("UISndMovelockToggle");
			bool new_value = !gSavedPerAccountSettings.getBOOL("UseMoveLock");
			gSavedPerAccountSettings.setBOOL("UseMoveLock", new_value);
			if (new_value)
			{
				report_to_nearby_chat(LLTrans::getString("MovelockEnabling"));
			}
			else
			{
				report_to_nearby_chat(LLTrans::getString("MovelockDisabling"));
			}
		}
#ifdef OPENSIM
		else
		{
			gAgent.togglePhantom();
		}
#endif // OPENSIM
		//TODO: feedback to local chat
		return true;
	}
};


class FSSelfCheckMoveLock : public view_listener_t
{
	bool handleEvent(const LLSD& userdata)
	{
		bool new_value(false);
		if (LLGridManager::getInstance()->isInSecondLife())
		{
			new_value = gSavedPerAccountSettings.getBOOL("UseMoveLock");
		}
#ifdef OPENSIM
		else
		{
			new_value = gAgent.getPhantom();
		}
#endif // OPENSIM
		return new_value;
	}
};

bool enable_bridge_function()
{
	return FSLSLBridge::instance().canUseBridge();
}

bool enable_move_lock()
{
#ifdef OPENSIM
	// Phantom mode always works on opensim, at least right now.
	if (LLGridManager::getInstance()->isInOpenSim())
		return true;
#endif // OPENSIM
	return enable_bridge_function();
}

bool enable_script_info()
{
	return (!LLSelectMgr::getInstance()->getSelection()->isEmpty()
			&& enable_bridge_function());
}
// </FS:CR>

// [SJ - Adding IgnorePrejump in Menu ]
class FSSelfToggleIgnorePreJump : public view_listener_t
{
	bool handleEvent(const LLSD& userdata)
	{
		gSavedSettings.setBOOL("FSIgnoreFinishAnimation", !gSavedSettings.getBOOL("FSIgnoreFinishAnimation"));
		return true;
	}
};

// [SJ - Adding IgnorePrejump in Menu ]
class FSSelfCheckIgnorePreJump : public view_listener_t
{
	bool handleEvent(const LLSD& userdata)
	{
		bool new_value = gSavedSettings.getBOOL("FSIgnoreFinishAnimation");
		return new_value;
	}
};

class LLCheckPanelPeopleTab : public view_listener_t
{
	bool handleEvent(const LLSD& userdata)
		{
			std::string panel_name = userdata.asString();

			LLPanel *panel = LLFloaterSidePanelContainer::getPanel("people", panel_name);
			if(panel && panel->isInVisibleChain())
			{
				return true;
			}
			return false;
		}
};
// Toggle one of "People" panel tabs in side tray.
class LLTogglePanelPeopleTab : public view_listener_t
{
	bool handleEvent(const LLSD& userdata)
	{
		std::string panel_name = userdata.asString();

		LLSD param;
		param["people_panel_tab_name"] = panel_name;

		// <FS:Ansariel> Handle blocklist separately because of standalone option
		if (panel_name == "blocked_panel")
		{
			if (gSavedSettings.getBOOL("FSUseStandaloneBlocklistFloater"))
			{
				LLFloaterReg::showInstance("fs_blocklist");
			}
			else
			{
				togglePeoplePanel(panel_name, param);
			}
			return true;
		}
		// </FS:Ansariel>

		// <FS:Zi> Open groups and friends lists in communicate floater
		// <FS:Lo> Adding an option to still use v2 windows
		if(gSavedSettings.getBOOL("FSUseV2Friends") && gSavedSettings.getString("FSInternalSkinCurrent") != "Vintage")
		{
			if (   panel_name == "friends_panel"
				|| panel_name == "groups_panel"
				|| panel_name == "nearby_panel"
				|| panel_name == "blocked_panel"
				|| panel_name == "contact_sets_panel")
			{
				return togglePeoplePanel(panel_name, param);
			}
			else
			{
				return false;
			}
		}
		else
		{
			if(panel_name=="nearby_panel")
			{
				return togglePeoplePanel(panel_name,param);
			}
			else if(panel_name=="groups_panel")
			{
				if (gSavedSettings.getBOOL("ContactsTornOff"))
				{
					FSFloaterContacts* instance = FSFloaterContacts::getInstance();
					std::string activetab = instance->getChild<LLTabContainer>("friends_and_groups")->getCurrentPanel()->getName();
					if (instance->getVisible() && activetab == panel_name) 
					{
						instance->closeFloater();
					}
					else
					{
						instance->openTab("groups");
					}
				}
				else
				{
					FSFloaterContacts::getInstance()->openTab("groups");
				}
				return true;
			}
			else if(panel_name=="friends_panel")
			{
				if (gSavedSettings.getBOOL("ContactsTornOff"))
				{
					FSFloaterContacts* instance = FSFloaterContacts::getInstance();
					std::string activetab = instance->getChild<LLTabContainer>("friends_and_groups")->getCurrentPanel()->getName();
					if (instance->getVisible() && activetab == panel_name) 
					{
						instance->closeFloater();
					}
					else
					{
						instance->openTab("friends");
					}
				}
				else
				{
					FSFloaterContacts::getInstance()->openTab("friends");
				}
				return true;
			}
			else if(panel_name=="contact_sets_panel")
			{
				if (gSavedSettings.getBOOL("ContactsTornOff"))
				{
					FSFloaterContacts* instance = FSFloaterContacts::getInstance();
					std::string activetab = instance->getChild<LLTabContainer>("friends_and_groups")->getCurrentPanel()->getName();
					if (instance->getVisible() && activetab == panel_name)
					{
						instance->closeFloater();
					}
					else
					{
						instance->openTab("contact_sets");
					}
				}
				else
				{
					FSFloaterContacts::getInstance()->openTab("contact_sets");
				}
				return true;
			}
			else
			{
				return false;
			}
		}
		// </FS:Lo>
		// </FS:Zi>
	}

	static bool togglePeoplePanel(const std::string& panel_name, const LLSD& param)
	{
		LLPanel	*panel = LLFloaterSidePanelContainer::getPanel("people", panel_name);
		if(!panel)
			return false;

		if (panel->isInVisibleChain())
		{
			LLFloaterReg::hideInstance("people");
		}
		else
		{
			LLFloaterSidePanelContainer::showPanel("people", "panel_people", param) ;
		}

		return true;
	}
};

BOOL check_admin_override(void*)
{
	return gAgent.getAdminOverride();
}

void handle_admin_override_toggle(void*)
{
	gAgent.setAdminOverride(!gAgent.getAdminOverride());

	// The above may have affected which debug menus are visible
	show_debug_menus();
}

void handle_visual_leak_detector_toggle(void*)
{
	static bool vld_enabled = false;

	if ( vld_enabled )
	{
#ifdef INCLUDE_VLD
		// only works for debug builds (hard coded into vld.h)
#if defined(_DEBUG) || defined(VLD_FORCE_ENABLE)
		// start with Visual Leak Detector turned off
		VLDDisable();
#endif // _DEBUG
#endif // INCLUDE_VLD
		vld_enabled = false;
	}
	else
	{
#ifdef INCLUDE_VLD
		// only works for debug builds (hard coded into vld.h)
#if defined(_DEBUG) || defined(VLD_FORCE_ENABLE)
		// start with Visual Leak Detector turned off
		VLDEnable();
#endif // _DEBUG
#endif // INCLUDE_VLD

		vld_enabled = true;
	};
}

void handle_god_mode(void*)
{
	gAgent.requestEnterGodMode();
}

void handle_leave_god_mode(void*)
{
	gAgent.requestLeaveGodMode();
}

void set_god_level(U8 god_level)
{
	U8 old_god_level = gAgent.getGodLevel();
	gAgent.setGodLevel( god_level );
	LLViewerParcelMgr::getInstance()->notifyObservers();

	// God mode changes region visibility
	LLWorldMap::getInstance()->reloadItems(true);

	// inventory in items may change in god mode
	gObjectList.dirtyAllObjectInventory();

        if(gViewerWindow)
        {
            gViewerWindow->setMenuBackgroundColor(god_level > GOD_NOT,
            !LLGridManager::getInstance()->isInSLBeta());
        }
    
        LLSD args;
	if(god_level > GOD_NOT)
	{
		args["LEVEL"] = llformat("%d",(S32)god_level);
		LLNotificationsUtil::add("EnteringGodMode", args);
	}
	else
	{
		args["LEVEL"] = llformat("%d",(S32)old_god_level);
		LLNotificationsUtil::add("LeavingGodMode", args);
	}

	// changing god-level can affect which menus we see
	show_debug_menus();

	// changing god-level can invalidate search results
	LLFloaterSearch *search = dynamic_cast<LLFloaterSearch*>(LLFloaterReg::getInstance("search"));
	if (search)
	{
		search->godLevelChanged(god_level);
	}
}

#ifdef TOGGLE_HACKED_GODLIKE_VIEWER
void handle_toggle_hacked_godmode(void*)
{
	gHackGodmode = !gHackGodmode;
	set_god_level(gHackGodmode ? GOD_MAINTENANCE : GOD_NOT);
}

BOOL check_toggle_hacked_godmode(void*)
{
	return gHackGodmode;
}

bool enable_toggle_hacked_godmode(void*)
{
  return LLGridManager::getInstance()->isInSLBeta();
}
#endif

void process_grant_godlike_powers(LLMessageSystem* msg, void**)
{
	LLUUID agent_id;
	msg->getUUIDFast(_PREHASH_AgentData, _PREHASH_AgentID, agent_id);
	LLUUID session_id;
	msg->getUUIDFast(_PREHASH_AgentData, _PREHASH_SessionID, session_id);
	if((agent_id == gAgent.getID()) && (session_id == gAgent.getSessionID()))
	{
		U8 god_level;
		msg->getU8Fast(_PREHASH_GrantData, _PREHASH_GodLevel, god_level);
		set_god_level(god_level);
	}
	else
	{
		LL_WARNS() << "Grant godlike for wrong agent " << agent_id << LL_ENDL;
	}
}

/*
class LLHaveCallingcard : public LLInventoryCollectFunctor
{
public:
	LLHaveCallingcard(const LLUUID& agent_id);
	virtual ~LLHaveCallingcard() {}
	virtual bool operator()(LLInventoryCategory* cat,
							LLInventoryItem* item);
	BOOL isThere() const { return mIsThere;}
protected:
	LLUUID mID;
	BOOL mIsThere;
};

LLHaveCallingcard::LLHaveCallingcard(const LLUUID& agent_id) :
	mID(agent_id),
	mIsThere(FALSE)
{
}

bool LLHaveCallingcard::operator()(LLInventoryCategory* cat,
								   LLInventoryItem* item)
{
	if(item)
	{
		if((item->getType() == LLAssetType::AT_CALLINGCARD)
		   && (item->getCreatorUUID() == mID))
		{
			mIsThere = TRUE;
		}
	}
	return FALSE;
}
*/

BOOL is_agent_mappable(const LLUUID& agent_id)
{
	const LLRelationship* buddy_info = NULL;
	bool is_friend = LLAvatarActions::isFriend(agent_id);

	if (is_friend)
		buddy_info = LLAvatarTracker::instance().getBuddyInfo(agent_id);

	return (buddy_info &&
		buddy_info->isOnline() &&
		buddy_info->isRightGrantedFrom(LLRelationship::GRANT_MAP_LOCATION)
		);
}


// Enable a menu item when you don't have someone's card.
class LLAvatarEnableAddFriend : public view_listener_t
{
	bool handleEvent(const LLSD& userdata)
	{
		LLVOAvatar* avatar = find_avatar_from_object(LLSelectMgr::getInstance()->getSelection()->getPrimaryObject());
//		bool new_value = avatar && !LLAvatarActions::isFriend(avatar->getID());
// [RLVa:KB] - Checked: RLVa-1.2.0
		bool new_value = avatar && !LLAvatarActions::isFriend(avatar->getID()) && (RlvActions::canShowName(RlvActions::SNC_DEFAULT, avatar->getID()));
// [/RLVa:KB]
		return new_value;
	}
};

void request_friendship(const LLUUID& dest_id)
{
	LLViewerObject* dest = gObjectList.findObject(dest_id);
	if(dest && dest->isAvatar())
	{
		std::string full_name;
		LLNameValue* nvfirst = dest->getNVPair("FirstName");
		LLNameValue* nvlast = dest->getNVPair("LastName");
		if(nvfirst && nvlast)
		{
			full_name = LLCacheName::buildFullName(
				nvfirst->getString(), nvlast->getString());
		}
		if (!full_name.empty())
		{
			LLAvatarActions::requestFriendshipDialog(dest_id, full_name);
		}
		else
		{
			LLNotificationsUtil::add("CantOfferFriendship");
		}
	}
}


class LLEditEnableCustomizeAvatar : public view_listener_t
{
	bool handleEvent(const LLSD& userdata)
	{
//		bool new_value = gAgentWearables.areWearablesLoaded();
// [RLVa:KB] - Checked: 2010-04-01 (RLVa-1.2.0c) | Modified: RLVa-1.0.0g
		bool new_value = gAgentWearables.areWearablesLoaded() && ((!rlv_handler_t::isEnabled()) || (RlvActions::canStand()));
// [/RLVa:KB]
		return new_value;
	}
};

class LLEnableEditShape : public view_listener_t
{
	bool handleEvent(const LLSD& userdata)
	{
		return gAgentWearables.isWearableModifiable(LLWearableType::WT_SHAPE, 0);
	}
};

class LLEnableHoverHeight : public view_listener_t
{
	bool handleEvent(const LLSD& userdata)
	{
		// <FS:Ansariel> Legacy baking avatar z-offset
		//return gAgent.getRegion() && gAgent.getRegion()->avatarHoverHeightEnabled();
		return (gAgent.getRegion() && gAgent.getRegion()->avatarHoverHeightEnabled()) || (isAgentAvatarValid() && !gAgentAvatarp->isUsingServerBakes());
		// </FS:Ansariel>
	}
};

class LLEnableEditPhysics : public view_listener_t
{
	bool handleEvent(const LLSD& userdata)
	{
		//return gAgentWearables.isWearableModifiable(LLWearableType::WT_SHAPE, 0);
		return TRUE;
	}
};

bool is_object_sittable()
{
// [RLVa:KB] - Checked: 2010-03-06 (RLVa-1.2.0c) | Added: RLVa-1.1.0j
	// RELEASE-RLVa: [SL-2.2.0] Make sure we're examining the same object that handle_sit_or_stand() will request a sit for
	if (rlv_handler_t::isEnabled())
	{
		const LLPickInfo& pick = LLToolPie::getInstance()->getPick();
		if ( (pick.mObjectID.notNull()) && (!RlvActions::canSit(pick.getObject(), pick.mObjectOffset)) )
			return false;
	}
// [/RLVa:KB]

	LLViewerObject* object = LLSelectMgr::getInstance()->getSelection()->getPrimaryObject();

	if (object && object->getPCode() == LL_PCODE_VOLUME)
	{
		return true;
	}
	else
	{
		return false;
	}
}


// only works on pie menu
void handle_object_sit_or_stand()
{
	LLPickInfo pick = LLToolPie::getInstance()->getPick();
	LLViewerObject *object = pick.getObject();;
	if (!object || pick.mPickType == LLPickInfo::PICK_FLORA)
	{
		return;
	}

	if (sitting_on_selection())
	{
		gAgent.standUp();
		return;
	}

	// get object selection offset 

//	if (object && object->getPCode() == LL_PCODE_VOLUME)
// [RLVa:KB] - Checked: 2010-03-06 (RLVa-1.2.0c) | Modified: RLVa-1.2.0c
	if ( (object && object->getPCode() == LL_PCODE_VOLUME) && 
		 ((!rlv_handler_t::isEnabled()) || (RlvActions::canSit(object, pick.mObjectOffset))) )
// [/RLVa:KB]
	{
// [RLVa:KB] - Checked: 2010-08-29 (RLVa-1.2.1c) | Added: RLVa-1.2.1c
		if ( (gRlvHandler.hasBehaviour(RLV_BHVR_STANDTP)) && (isAgentAvatarValid()) )
		{
			if (gAgentAvatarp->isSitting())
			{
				gAgent.standUp();
				return;
			}
			gRlvHandler.setSitSource(gAgent.getPositionGlobal());
		}
// [/RLVa:KB]

		gMessageSystem->newMessageFast(_PREHASH_AgentRequestSit);
		gMessageSystem->nextBlockFast(_PREHASH_AgentData);
		gMessageSystem->addUUIDFast(_PREHASH_AgentID, gAgent.getID());
		gMessageSystem->addUUIDFast(_PREHASH_SessionID, gAgent.getSessionID());
		gMessageSystem->nextBlockFast(_PREHASH_TargetObject);
		gMessageSystem->addUUIDFast(_PREHASH_TargetID, object->mID);
		gMessageSystem->addVector3Fast(_PREHASH_Offset, pick.mObjectOffset);

		object->getRegion()->sendReliableMessage();
	}
}

void near_sit_down_point(BOOL success, void *)
{
	if (success)
	{
		gAgent.setFlying(FALSE);
		gAgent.clearControlFlags(AGENT_CONTROL_STAND_UP); // might have been set by autopilot
		gAgent.setControlFlags(AGENT_CONTROL_SIT_ON_GROUND);
	}
}

class LLLandSit : public view_listener_t
{
	bool handleEvent(const LLSD& userdata)
	{
// [RLVa:KB] - Checked: 2010-09-28 (RLVa-1.2.1f) | Modified: RLVa-1.2.1f
		if ( (rlv_handler_t::isEnabled()) && ((!RlvActions::canStand()) || (gRlvHandler.hasBehaviour(RLV_BHVR_SIT))) )
			return true;
// [/RLVa:KB]

		gAgent.standUp();
		LLViewerParcelMgr::getInstance()->deselectLand();

		LLVector3d posGlobal = LLToolPie::getInstance()->getPick().mPosGlobal;
		
		LLQuaternion target_rot;
		if (isAgentAvatarValid())
		{
			target_rot = gAgentAvatarp->getRotation();
		}
		else
		{
			target_rot = gAgent.getFrameAgent().getQuaternion();
		}
		gAgent.startAutoPilotGlobal(posGlobal, "Sit", &target_rot, near_sit_down_point, NULL, 0.7f);
		return true;
	}
};

//-------------------------------------------------------------------
// Help menu functions
//-------------------------------------------------------------------

//
// Major mode switching
//
void reset_view_final( BOOL proceed );

void handle_reset_view()
{
	if (gAgentCamera.cameraCustomizeAvatar())
	{
		// switching to outfit selector should automagically save any currently edited wearable
		LLFloaterSidePanelContainer::showPanel("appearance", LLSD().with("type", "my_outfits"));
	}

	// <FS:Zi> Added optional V1 behavior so the avatar turns into camera direction after hitting ESC
	if(gSavedSettings.getBOOL("ResetViewTurnsAvatar"))
		gAgentCamera.resetView();
	// </FS:Zi>

	gAgentCamera.switchCameraPreset(CAMERA_PRESET_REAR_VIEW);
	reset_view_final( TRUE );
	LLFloaterCamera::resetCameraMode();
}

// <FS:Zi> Add reset camera angles menu
void handle_reset_camera_angles()
{
	handle_reset_view();

	// Camera focus and offset with CTRL/SHIFT + Scroll wheel
	gSavedSettings.getControl("FocusOffsetRearView")->resetToDefault();
	gSavedSettings.getControl("CameraOffsetRearView")->resetToDefault();
}
// </FS:Zi>

class LLViewResetView : public view_listener_t
{
	bool handleEvent(const LLSD& userdata)
	{
		handle_reset_view();
		return true;
	}
};

// <FS:Zi> Add reset camera angles menu
class LLViewResetCameraAngles : public view_listener_t
{
	bool handleEvent(const LLSD& userdata)
	{
		handle_reset_camera_angles();
		return true;
	}
};
// </FS:Zi>

// Note: extra parameters allow this function to be called from dialog.
void reset_view_final( BOOL proceed ) 
{
	if( !proceed )
	{
		return;
	}

	gAgentCamera.resetView(TRUE, TRUE);
	gAgentCamera.setLookAt(LOOKAT_TARGET_CLEAR);
}

class LLViewLookAtLastChatter : public view_listener_t
{
	bool handleEvent(const LLSD& userdata)
	{
		gAgentCamera.lookAtLastChat();
		return true;
	}
};

class LLViewMouselook : public view_listener_t
{
	bool handleEvent(const LLSD& userdata)
	{
		if (!gAgentCamera.cameraMouselook())
		{
			gAgentCamera.changeCameraToMouselook();
		}
		else
		{
			// NaCl - Rightclick-mousewheel zoom
			static LLCachedControl<LLVector3> _NACL_MLFovValues(gSavedSettings,"_NACL_MLFovValues");
			static LLCachedControl<F32> CameraAngle(gSavedSettings,"CameraAngle");
			LLVector3 vTemp=_NACL_MLFovValues;
			if(vTemp.mV[2] > 0.0f)
			{
				vTemp.mV[1]=CameraAngle;
				vTemp.mV[2]=0.0f;
				gSavedSettings.setVector3("_NACL_MLFovValues",vTemp);
				gSavedSettings.setF32("CameraAngle",vTemp.mV[0]);
			}
			// NaCl End
			gAgentCamera.changeCameraToDefault();
		}
		return true;
	}
};

class LLViewDefaultUISize : public view_listener_t
{
	bool handleEvent(const LLSD& userdata)
	{
		gSavedSettings.setF32("UIScaleFactor", 1.0f);
		gSavedSettings.setBOOL("UIAutoScale", FALSE);	
		gViewerWindow->reshape(gViewerWindow->getWindowWidthRaw(), gViewerWindow->getWindowHeightRaw());
		return true;
	}
};

class LLViewToggleUI : public view_listener_t
{
	bool handleEvent(const LLSD& userdata)
	{
		if(gAgentCamera.getCameraMode() != CAMERA_MODE_MOUSELOOK)
		{
			LLNotification::Params params("ConfirmHideUI");
			params.functor.function(boost::bind(&LLViewToggleUI::confirm, this, _1, _2));
			LLSD substitutions;
			// <FS:Ansariel> Notification not showing if hiding the UI
//#if LL_DARWIN
//			substitutions["SHORTCUT"] = "Cmd+Shift+U";
//#else
//			substitutions["SHORTCUT"] = "Ctrl+Shift+U";
//#endif
			substitutions["SHORTCUT"] = "Alt+Shift+U";
			// </FS:Ansariel>
			params.substitutions = substitutions;
			if (!gSavedSettings.getBOOL("HideUIControls"))
			{
				// hiding, so show notification
				LLNotifications::instance().add(params);
			}
			else
			{
				LLNotifications::instance().forceResponse(params, 0);
			}
		}
		return true;
	}

	void confirm(const LLSD& notification, const LLSD& response)
	{
		S32 option = LLNotificationsUtil::getSelectedOption(notification, response);

		if (option == 0) // OK
		{
			gViewerWindow->setUIVisibility(gSavedSettings.getBOOL("HideUIControls"));
			LLPanelStandStopFlying::getInstance()->setVisible(gSavedSettings.getBOOL("HideUIControls"));
			gSavedSettings.setBOOL("HideUIControls",!gSavedSettings.getBOOL("HideUIControls"));
		}
	}
};

// <FS:Ansariel> Notification not showing if hiding the UI
class LLViewCheckToggleUI : public view_listener_t
{
	bool handleEvent(const LLSD& userdata)
	{
		return gViewerWindow->getUIVisibility();
	}
};
// </FS:Ansariel>

void handle_duplicate_in_place(void*)
{
	LL_INFOS() << "handle_duplicate_in_place" << LL_ENDL;

	LLVector3 offset(0.f, 0.f, 0.f);
	LLSelectMgr::getInstance()->selectDuplicate(offset, TRUE);
}

/* dead code 30-apr-2008
void handle_deed_object_to_group(void*)
{
	LLUUID group_id;
	
	LLSelectMgr::getInstance()->selectGetGroup(group_id);
	LLSelectMgr::getInstance()->sendOwner(LLUUID::null, group_id, FALSE);
	LLViewerStats::getInstance()->incStat(LLViewerStats::ST_RELEASE_COUNT);
}

BOOL enable_deed_object_to_group(void*)
{
	if(LLSelectMgr::getInstance()->getSelection()->isEmpty()) return FALSE;
	LLPermissions perm;
	LLUUID group_id;

	if (LLSelectMgr::getInstance()->selectGetGroup(group_id) &&
		gAgent.hasPowerInGroup(group_id, GP_OBJECT_DEED) &&
		LLSelectMgr::getInstance()->selectGetPermissions(perm) &&
		perm.deedToGroup(gAgent.getID(), group_id))
	{
		return TRUE;
	}
	return FALSE;
}

*/


/*
 * No longer able to support viewer side manipulations in this way
 *
void god_force_inv_owner_permissive(LLViewerObject* object,
									LLInventoryObject::object_list_t* inventory,
									S32 serial_num,
									void*)
{
	typedef std::vector<LLPointer<LLViewerInventoryItem> > item_array_t;
	item_array_t items;

	LLInventoryObject::object_list_t::const_iterator inv_it = inventory->begin();
	LLInventoryObject::object_list_t::const_iterator inv_end = inventory->end();
	for ( ; inv_it != inv_end; ++inv_it)
	{
		if(((*inv_it)->getType() != LLAssetType::AT_CATEGORY))
		{
			LLInventoryObject* obj = *inv_it;
			LLPointer<LLViewerInventoryItem> new_item = new LLViewerInventoryItem((LLViewerInventoryItem*)obj);
			LLPermissions perm(new_item->getPermissions());
			perm.setMaskBase(PERM_ALL);
			perm.setMaskOwner(PERM_ALL);
			new_item->setPermissions(perm);
			items.push_back(new_item);
		}
	}
	item_array_t::iterator end = items.end();
	item_array_t::iterator it;
	for(it = items.begin(); it != end; ++it)
	{
		// since we have the inventory item in the callback, it should not
		// invalidate iteration through the selection manager.
		object->updateInventory((*it), TASK_INVENTORY_ITEM_KEY, false);
	}
}
*/

void handle_object_owner_permissive(void*)
{
	// only send this if they're a god.
	if(gAgent.isGodlike())
	{
		// do the objects.
		LLSelectMgr::getInstance()->selectionSetObjectPermissions(PERM_BASE, TRUE, PERM_ALL, TRUE);
		LLSelectMgr::getInstance()->selectionSetObjectPermissions(PERM_OWNER, TRUE, PERM_ALL, TRUE);
	}
}

void handle_object_owner_self(void*)
{
	// only send this if they're a god.
	if(gAgent.isGodlike())
	{
		LLSelectMgr::getInstance()->sendOwner(gAgent.getID(), gAgent.getGroupID(), TRUE);
	}
}

// Shortcut to set owner permissions to not editable.
void handle_object_lock(void*)
{
	LLSelectMgr::getInstance()->selectionSetObjectPermissions(PERM_OWNER, FALSE, PERM_MODIFY);
}

void handle_object_asset_ids(void*)
{
	// only send this if they're a god.
	if (gAgent.isGodlike())
	{
		LLSelectMgr::getInstance()->sendGodlikeRequest("objectinfo", "assetids");
	}
}

void handle_force_parcel_owner_to_me(void*)
{
	LLViewerParcelMgr::getInstance()->sendParcelGodForceOwner( gAgent.getID() );
}

void handle_force_parcel_to_content(void*)
{
	LLViewerParcelMgr::getInstance()->sendParcelGodForceToContent();
}

void handle_claim_public_land(void*)
{
	if (LLViewerParcelMgr::getInstance()->getSelectionRegion() != gAgent.getRegion())
	{
		LLNotificationsUtil::add("ClaimPublicLand");
		return;
	}

	LLVector3d west_south_global;
	LLVector3d east_north_global;
	LLViewerParcelMgr::getInstance()->getSelection(west_south_global, east_north_global);
	LLVector3 west_south = gAgent.getPosAgentFromGlobal(west_south_global);
	LLVector3 east_north = gAgent.getPosAgentFromGlobal(east_north_global);

	LLMessageSystem* msg = gMessageSystem;
	msg->newMessage("GodlikeMessage");
	msg->nextBlock("AgentData");
	msg->addUUID("AgentID", gAgent.getID());
	msg->addUUID("SessionID", gAgent.getSessionID());
	msg->addUUIDFast(_PREHASH_TransactionID, LLUUID::null); //not used
	msg->nextBlock("MethodData");
	msg->addString("Method", "claimpublicland");
	msg->addUUID("Invoice", LLUUID::null);
	std::string buffer;
	buffer = llformat( "%f", west_south.mV[VX]);
	msg->nextBlock("ParamList");
	msg->addString("Parameter", buffer);
	buffer = llformat( "%f", west_south.mV[VY]);
	msg->nextBlock("ParamList");
	msg->addString("Parameter", buffer);
	buffer = llformat( "%f", east_north.mV[VX]);
	msg->nextBlock("ParamList");
	msg->addString("Parameter", buffer);
	buffer = llformat( "%f", east_north.mV[VY]);
	msg->nextBlock("ParamList");
	msg->addString("Parameter", buffer);
	gAgent.sendReliableMessage();
}



// HACK for easily testing new avatar geometry
void handle_god_request_avatar_geometry(void *)
{
	if (gAgent.isGodlike())
	{
		LLSelectMgr::getInstance()->sendGodlikeRequest("avatar toggle", "");
	}
}

static bool get_derezzable_objects(
	EDeRezDestination dest,
	std::string& error,
	LLViewerRegion*& first_region,
	std::vector<LLViewerObjectPtr>* derez_objectsp,
	bool only_check = false)
{
	bool found = false;

	LLObjectSelectionHandle selection = LLSelectMgr::getInstance()->getSelection();
	
	if (derez_objectsp)
		derez_objectsp->reserve(selection->getRootObjectCount());

	// Check conditions that we can't deal with, building a list of
	// everything that we'll actually be derezzing.
	for (LLObjectSelection::valid_root_iterator iter = selection->valid_root_begin();
		 iter != selection->valid_root_end(); iter++)
	{
		LLSelectNode* node = *iter;
		LLViewerObject* object = node->getObject();
		LLViewerRegion* region = object->getRegion();
		if (!first_region)
		{
			first_region = region;
		}
		else
		{
			if(region != first_region)
			{
				// Derez doesn't work at all if the some of the objects
				// are in regions besides the first object selected.
				
				// ...crosses region boundaries
				error = "AcquireErrorObjectSpan";
				break;
			}
		}
		if (object->isAvatar())
		{
			// ...don't acquire avatars
			continue;
		}

		// If AssetContainers are being sent back, they will appear as 
		// boxes in the owner's inventory.
		if (object->getNVPair("AssetContainer")
			&& dest != DRD_RETURN_TO_OWNER)
		{
			// this object is an asset container, derez its contents, not it
			LL_WARNS() << "Attempt to derez deprecated AssetContainer object type not supported." << LL_ENDL;
			/*
			object->requestInventory(container_inventory_arrived, 
				(void *)(BOOL)(DRD_TAKE_INTO_AGENT_INVENTORY == dest));
			*/
			continue;
		}
		BOOL can_derez_current = FALSE;
		switch(dest)
		{
		case DRD_TAKE_INTO_AGENT_INVENTORY:
		case DRD_TRASH:
			if (!object->isPermanentEnforced() &&
				((node->mPermissions->allowTransferTo(gAgent.getID()) && object->permModify())
				|| (node->allowOperationOnNode(PERM_OWNER, GP_OBJECT_MANIPULATE))))
			{
				can_derez_current = TRUE;
			}
			break;

		case DRD_RETURN_TO_OWNER:
			if(!object->isAttachment())
			{
				can_derez_current = TRUE;
			}
			break;

		default:
			if((node->mPermissions->allowTransferTo(gAgent.getID())
				&& object->permCopy())
			   || gAgent.isGodlike())
			{
				can_derez_current = TRUE;
			}
			break;
		}
		if(can_derez_current)
		{
			found = true;

			if (only_check)
				// one found, no need to traverse to the end
				break;

			if (derez_objectsp)
				derez_objectsp->push_back(object);

		}
	}

	return found;
}

static bool can_derez(EDeRezDestination dest)
{
	LLViewerRegion* first_region = NULL;
	std::string error;
	return get_derezzable_objects(dest, error, first_region, NULL, true);
}

static void derez_objects(
	EDeRezDestination dest,
	const LLUUID& dest_id,
	LLViewerRegion*& first_region,
	std::string& error,
	std::vector<LLViewerObjectPtr>* objectsp)
{
	std::vector<LLViewerObjectPtr> derez_objects;

	if (!objectsp) // if objects to derez not specified
	{
		// get them from selection
		if (!get_derezzable_objects(dest, error, first_region, &derez_objects, false))
		{
			LL_WARNS() << "No objects to derez" << LL_ENDL;
			return;
		}

		objectsp = &derez_objects;
	}


	if(gAgentCamera.cameraMouselook())
	{
		gAgentCamera.changeCameraToDefault();
	}

	// This constant is based on (1200 - HEADER_SIZE) / 4 bytes per
	// root.  I lopped off a few (33) to provide a bit
	// pad. HEADER_SIZE is currently 67 bytes, most of which is UUIDs.
	// This gives us a maximum of 63500 root objects - which should
	// satisfy anybody.
	const S32 MAX_ROOTS_PER_PACKET = 250;
	const S32 MAX_PACKET_COUNT = 254;
	F32 packets = ceil((F32)objectsp->size() / (F32)MAX_ROOTS_PER_PACKET);
	if(packets > (F32)MAX_PACKET_COUNT)
	{
		error = "AcquireErrorTooManyObjects";
	}

	if(error.empty() && objectsp->size() > 0)
	{
		U8 d = (U8)dest;
		LLUUID tid;
		tid.generate();
		U8 packet_count = (U8)packets;
		S32 object_index = 0;
		S32 objects_in_packet = 0;
		LLMessageSystem* msg = gMessageSystem;
		for(U8 packet_number = 0;
			packet_number < packet_count;
			++packet_number)
		{
			msg->newMessageFast(_PREHASH_DeRezObject);
			msg->nextBlockFast(_PREHASH_AgentData);
			msg->addUUIDFast(_PREHASH_AgentID, gAgent.getID());
			msg->addUUIDFast(_PREHASH_SessionID, gAgent.getSessionID());
			msg->nextBlockFast(_PREHASH_AgentBlock);
			msg->addUUIDFast(_PREHASH_GroupID, gAgent.getGroupID());
			msg->addU8Fast(_PREHASH_Destination, d);	
			msg->addUUIDFast(_PREHASH_DestinationID, dest_id);
			msg->addUUIDFast(_PREHASH_TransactionID, tid);
			msg->addU8Fast(_PREHASH_PacketCount, packet_count);
			msg->addU8Fast(_PREHASH_PacketNumber, packet_number);
			objects_in_packet = 0;
			while((object_index < objectsp->size())
				  && (objects_in_packet++ < MAX_ROOTS_PER_PACKET))

			{
				LLViewerObject* object = objectsp->at(object_index++);
				msg->nextBlockFast(_PREHASH_ObjectData);
				msg->addU32Fast(_PREHASH_ObjectLocalID, object->getLocalID());
				// VEFFECT: DerezObject
				LLHUDEffectSpiral* effectp = (LLHUDEffectSpiral*)LLHUDManager::getInstance()->createViewerEffect(LLHUDObject::LL_HUD_EFFECT_POINT, TRUE);
				effectp->setPositionGlobal(object->getPositionGlobal());
				effectp->setColor(LLColor4U(gAgent.getEffectColor()));
			}
			msg->sendReliable(first_region->getHost());
		}
		make_ui_sound("UISndObjectRezOut");

		// Busy count decremented by inventory update, so only increment
		// if will be causing an update.
		if (dest != DRD_RETURN_TO_OWNER)
		{
			gViewerWindow->getWindow()->incBusyCount();
		}
	}
	else if(!error.empty())
	{
		LLNotificationsUtil::add(error);
	}
}

static void derez_objects(EDeRezDestination dest, const LLUUID& dest_id)
{
	LLViewerRegion* first_region = NULL;
	std::string error;
	derez_objects(dest, dest_id, first_region, error, NULL);
}

void handle_take_copy()
{
	if (LLSelectMgr::getInstance()->getSelection()->isEmpty()) return;

// [RLVa:KB] - Checked: 2010-03-07 (RLVa-1.2.0c) | Modified: RLVa-1.2.0a
	if ( (rlv_handler_t::isEnabled()) && (!RlvActions::canStand()) )
	{
		// Allow only if the avie isn't sitting on any of the selected objects
		LLObjectSelectionHandle hSel = LLSelectMgr::getInstance()->getSelection();
		RlvSelectIsSittingOn f(gAgentAvatarp);
		if ( (hSel.notNull()) && (hSel->getFirstRootNode(&f, TRUE) != NULL) )
			return;
	}
// [/RLVa:KB]

	const LLUUID category_id = gInventory.findCategoryUUIDForType(LLFolderType::FT_OBJECT);
	derez_objects(DRD_ACQUIRE_TO_AGENT_INVENTORY, category_id);
}

// You can return an object to its owner if it is on your land.
class LLObjectReturn : public view_listener_t
{
public:
	LLObjectReturn() : mFirstRegion(NULL) {}

private:
	bool handleEvent(const LLSD& userdata)
	{
		if (LLSelectMgr::getInstance()->getSelection()->isEmpty()) return true;
// [RLVa:KB] - Checked: 2010-03-24 (RLVa-1.4.0a) | Modified: RLVa-1.0.0b
		if ( (rlv_handler_t::isEnabled()) && (!rlvCanDeleteOrReturn()) ) return true;
// [/RLVa:KB]

		mObjectSelection = LLSelectMgr::getInstance()->getEditSelection();

		// Save selected objects, so that we still know what to return after the confirmation dialog resets selection.
		get_derezzable_objects(DRD_RETURN_TO_OWNER, mError, mFirstRegion, &mReturnableObjects);

		LLNotificationsUtil::add("ReturnToOwner", LLSD(), LLSD(), boost::bind(&LLObjectReturn::onReturnToOwner, this, _1, _2));
		return true;
	}

	bool onReturnToOwner(const LLSD& notification, const LLSD& response)
	{
		S32 option = LLNotificationsUtil::getSelectedOption(notification, response);
		if (0 == option)
		{
			// Ignore category ID for this derez destination.
			derez_objects(DRD_RETURN_TO_OWNER, LLUUID::null, mFirstRegion, mError, &mReturnableObjects);
		}

		mReturnableObjects.clear();
		mError.clear();
		mFirstRegion = NULL;

		// drop reference to current selection
		mObjectSelection = NULL;
		return false;
	}

	LLObjectSelectionHandle mObjectSelection;

	std::vector<LLViewerObjectPtr> mReturnableObjects;
	std::string mError;
	LLViewerRegion* mFirstRegion;
};


// Allow return to owner if one or more of the selected items is
// over land you own.
class LLObjectEnableReturn : public view_listener_t
{
	bool handleEvent(const LLSD& userdata)
	{
		if (LLSelectMgr::getInstance()->getSelection()->isEmpty())
		{
			// Do not enable if nothing selected
			return false;
		}
// [RLVa:KB] - Checked: 2011-05-28 (RLVa-1.4.0a) | Modified: RLVa-1.4.0a
		if ( (rlv_handler_t::isEnabled()) && (!rlvCanDeleteOrReturn()) )
		{
			return false;
		}
// [/RLVa:KB]
#ifdef HACKED_GODLIKE_VIEWER
		bool new_value = true;
#else
		bool new_value = false;
		if (gAgent.isGodlike())
		{
			new_value = true;
		}
		else
		{
			new_value = can_derez(DRD_RETURN_TO_OWNER);
		}
#endif
		return new_value;
	}
};

void force_take_copy(void*)
{
	if (LLSelectMgr::getInstance()->getSelection()->isEmpty()) return;
	const LLUUID category_id = gInventory.findCategoryUUIDForType(LLFolderType::FT_OBJECT);
	derez_objects(DRD_FORCE_TO_GOD_INVENTORY, category_id);
}

void handle_take()
{
	// we want to use the folder this was derezzed from if it's
	// available. Otherwise, derez to the normal place.
//	if(LLSelectMgr::getInstance()->getSelection()->isEmpty())
// [RLVa:KB] - Checked: 2010-03-24 (RLVa-1.2.0e) | Modified: RLVa-1.0.0b
	if ( (LLSelectMgr::getInstance()->getSelection()->isEmpty()) || ((rlv_handler_t::isEnabled()) && (!rlvCanDeleteOrReturn())) )
// [/RLVa:KB]
	{
		return;
	}

	BOOL you_own_everything = TRUE;
	BOOL locked_but_takeable_object = FALSE;
	LLUUID category_id;
	
	for (LLObjectSelection::root_iterator iter = LLSelectMgr::getInstance()->getSelection()->root_begin();
		 iter != LLSelectMgr::getInstance()->getSelection()->root_end(); iter++)
	{
		LLSelectNode* node = *iter;
		LLViewerObject* object = node->getObject();
		if(object)
		{
			if(!object->permYouOwner())
			{
				you_own_everything = FALSE;
			}

			if(!object->permMove())
			{
				locked_but_takeable_object = TRUE;
			}
		}
		if(node->mFolderID.notNull())
		{
			if(category_id.isNull())
			{
				category_id = node->mFolderID;
				LL_DEBUGS("HandleTake") << "Node destination folder ID = " << category_id.asString() << LL_ENDL;
			}
			else if(category_id != node->mFolderID)
			{
				// we have found two potential destinations. break out
				// now and send to the default location.
				category_id.setNull();
				LL_DEBUGS("HandleTake") << "Conflicting node destination folders - setting to null UUID" << LL_ENDL;
				break;
			}
		}
	}
	if(category_id.notNull())
	{
		LL_DEBUGS("HandleTake") << "Selected destination folder ID: " << category_id.asString() << " - checking if category exists in inventory model" << LL_ENDL;

		// there is an unambiguous destination. See if this agent has
		// such a location and it is not in the trash or library
		if(!gInventory.getCategory(category_id))
		{
			// nope, set to NULL.
			category_id.setNull();
			LL_DEBUGS("HandleTake") << "Destination folder not found in inventory model - setting to null UUID" << LL_ENDL;
		}
		if(category_id.notNull())
		{
		        // check trash
			const LLUUID trash = gInventory.findCategoryUUIDForType(LLFolderType::FT_TRASH);
			if(category_id == trash || gInventory.isObjectDescendentOf(category_id, trash))
			{
				category_id.setNull();
				LL_DEBUGS("HandleTake") << "Destination folder is descendent of trash folder - setting to null UUID" << LL_ENDL;
			}

			// check library
			if(gInventory.isObjectDescendentOf(category_id, gInventory.getLibraryRootFolderID()))
			{
				category_id.setNull();
				LL_DEBUGS("HandleTake") << "Destination folder is descendent of library folder - setting to null UUID" << LL_ENDL;
			}

			// check inbox
			// <FS:Ansariel> Undo the SL-1579 fail
			//const LLUUID inbox_id = gInventory.findCategoryUUIDForType(LLFolderType::FT_INBOX);
			//if (category_id == inbox_id || gInventory.isObjectDescendentOf(category_id, inbox_id))
			//{
			//	category_id.setNull();
			//}
			// </FS:Ansariel>
		}
	}
	if(category_id.isNull())
	{
		category_id = gInventory.findCategoryUUIDForType(LLFolderType::FT_OBJECT);
		LL_DEBUGS("HandleTake") << "Destination folder = null UUID - determined default category: " << category_id.asString() << LL_ENDL;
	}
	LLSD payload;
	payload["folder_id"] = category_id;
	LL_DEBUGS("HandleTake") << "Final destination folder UUID being sent to sim: " << category_id.asString() << LL_ENDL;

	LLNotification::Params params("ConfirmObjectTakeLock");
	params.payload(payload);
	// MAINT-290
	// Reason: Showing the confirmation dialog resets object selection,	thus there is nothing to derez.
	// Fix: pass selection to the confirm_take, so that selection doesn't "die" after confirmation dialog is opened
	params.functor.function(boost::bind(confirm_take, _1, _2, LLSelectMgr::instance().getSelection()));

	if(locked_but_takeable_object ||
	   !you_own_everything)
	{
		if(locked_but_takeable_object && you_own_everything)
		{
			params.name("ConfirmObjectTakeLock");
		}
		else if(!locked_but_takeable_object && !you_own_everything)
		{
			params.name("ConfirmObjectTakeNoOwn");
		}
		else
		{
			params.name("ConfirmObjectTakeLockNoOwn");
		}
	
		LLNotifications::instance().add(params);
	}
	else
	{
		LLNotifications::instance().forceResponse(params, 0);
	}
}

void handle_object_show_inspector()
{
	LLObjectSelectionHandle selection = LLSelectMgr::getInstance()->getSelection();
	LLViewerObject* objectp = selection->getFirstRootObject(TRUE);
 	if (!objectp)
 	{
 		return;
 	}

	LLSD params;
	params["object_id"] = objectp->getID();
	LLFloaterReg::showInstance("inspect_object", params);
}

void handle_avatar_show_inspector()
{
	LLVOAvatar* avatar = find_avatar_from_object( LLSelectMgr::getInstance()->getSelection()->getPrimaryObject() );
	if(avatar)
	{
		LLSD params;
		params["avatar_id"] = avatar->getID();
		LLFloaterReg::showInstance("inspect_avatar", params);
	}
}



bool confirm_take(const LLSD& notification, const LLSD& response, LLObjectSelectionHandle selection_handle)
{
	S32 option = LLNotificationsUtil::getSelectedOption(notification, response);
	if(enable_take() && (option == 0))
	{
		derez_objects(DRD_TAKE_INTO_AGENT_INVENTORY, notification["payload"]["folder_id"].asUUID());
	}
	return false;
}

// You can take an item when it is public and transferrable, or when
// you own it. We err on the side of enabling the item when at least
// one item selected can be copied to inventory.
BOOL enable_take()
{
//	if (sitting_on_selection())
// [RLVa:KB] - Checked: 2010-03-24 (RLVa-1.2.0e) | Modified: RLVa-1.0.0b
	if ( (sitting_on_selection()) || ((rlv_handler_t::isEnabled()) && (!rlvCanDeleteOrReturn())) )
// [/RLVa:KB]
	{
		return FALSE;
	}

	for (LLObjectSelection::valid_root_iterator iter = LLSelectMgr::getInstance()->getSelection()->valid_root_begin();
		 iter != LLSelectMgr::getInstance()->getSelection()->valid_root_end(); iter++)
	{
		LLSelectNode* node = *iter;
		LLViewerObject* object = node->getObject();
		if (object->isAvatar())
		{
			// ...don't acquire avatars
			continue;
		}

#ifdef HACKED_GODLIKE_VIEWER
		return TRUE;
#else
# ifdef TOGGLE_HACKED_GODLIKE_VIEWER
		if (LLGridManager::getInstance()->isInSLBeta() 
            && gAgent.isGodlike())
		{
			return TRUE;
		}
# endif
		if(!object->isPermanentEnforced() &&
			((node->mPermissions->allowTransferTo(gAgent.getID())
			&& object->permModify())
			|| (node->mPermissions->getOwner() == gAgent.getID())))
		{
			return !object->isAttachment();
		}
#endif
	}
	return FALSE;
}


void handle_buy_or_take()
{
	if (LLSelectMgr::getInstance()->getSelection()->isEmpty())
	{
		return;
	}

	if (is_selection_buy_not_take())
	{
		S32 total_price = selection_price();

		if (total_price <= gStatusBar->getBalance() || total_price == 0)
		{
			handle_buy();
		}
		else
		{
			LLStringUtil::format_map_t args;
			args["AMOUNT"] = llformat("%d", total_price);
			LLBuyCurrencyHTML::openCurrencyFloater( LLTrans::getString( "BuyingCosts", args ), total_price );
		}
	}
	else
	{
		handle_take();
	}
}

bool visible_buy_object()
{
	return is_selection_buy_not_take() && enable_buy_object();
}

bool visible_take_object()
{
	return !is_selection_buy_not_take() && enable_take();
}

bool tools_visible_buy_object()
{
	return is_selection_buy_not_take();
}

bool tools_visible_take_object()
{
	return !is_selection_buy_not_take();
}

bool enable_how_to_visible(const LLSD& param)
{
	LLFloaterWebContent::Params p;
	p.target = "__help_how_to";
	return LLFloaterReg::instanceVisible("how_to", p);
}

class LLToolsEnableBuyOrTake : public view_listener_t
{
	bool handleEvent(const LLSD& userdata)
	{
		bool is_buy = is_selection_buy_not_take();
		bool new_value = is_buy ? enable_buy_object() : enable_take();
		return new_value;
	}
};

// This is a small helper function to determine if we have a buy or a
// take in the selection. This method is to help with the aliasing
// problems of putting buy and take in the same pie menu space. After
// a fair amont of discussion, it was determined to prefer buy over
// take. The reasoning follows from the fact that when users walk up
// to buy something, they will click on one or more items. Thus, if
// anything is for sale, it becomes a buy operation, and the server
// will group all of the buy items, and copyable/modifiable items into
// one package and give the end user as much as the permissions will
// allow. If the user wanted to take something, they will select fewer
// and fewer items until only 'takeable' items are left. The one
// exception is if you own everything in the selection that is for
// sale, in this case, you can't buy stuff from yourself, so you can
// take it.
// return value = TRUE if selection is a 'buy'.
//                FALSE if selection is a 'take'
BOOL is_selection_buy_not_take()
{
	for (LLObjectSelection::root_iterator iter = LLSelectMgr::getInstance()->getSelection()->root_begin();
		 iter != LLSelectMgr::getInstance()->getSelection()->root_end(); iter++)
	{
		LLSelectNode* node = *iter;
		LLViewerObject* obj = node->getObject();
		if(obj && !(obj->permYouOwner()) && (node->mSaleInfo.isForSale()))
		{
			// you do not own the object and it is for sale, thus,
			// it's a buy
			return TRUE;
		}
	}
	return FALSE;
}

S32 selection_price()
{
	S32 total_price = 0;
	for (LLObjectSelection::root_iterator iter = LLSelectMgr::getInstance()->getSelection()->root_begin();
		 iter != LLSelectMgr::getInstance()->getSelection()->root_end(); iter++)
	{
		LLSelectNode* node = *iter;
		LLViewerObject* obj = node->getObject();
		if(obj && !(obj->permYouOwner()) && (node->mSaleInfo.isForSale()))
		{
			// you do not own the object and it is for sale.
			// Add its price.
			total_price += node->mSaleInfo.getSalePrice();
		}
	}

	return total_price;
}
/*
bool callback_show_buy_currency(const LLSD& notification, const LLSD& response)
{
	S32 option = LLNotificationsUtil::getSelectedOption(notification, response);
	if (0 == option)
	{
		LL_INFOS() << "Loading page " << LLNotifications::instance().getGlobalString("BUY_CURRENCY_URL") << LL_ENDL;
		LLWeb::loadURL(LLNotifications::instance().getGlobalString("BUY_CURRENCY_URL"));
	}
	return false;
}
*/

void show_buy_currency(const char* extra)
{
	// Don't show currency web page for branded clients.
/*
	std::ostringstream mesg;
	if (extra != NULL)
	{	
		mesg << extra << "\n \n";
	}
	mesg << "Go to " << LLNotifications::instance().getGlobalString("BUY_CURRENCY_URL")<< "\nfor information on purchasing currency?";
*/
	LLSD args;
	if (extra != NULL)
	{
		args["EXTRA"] = extra;
	}
	LLNotificationsUtil::add("PromptGoToCurrencyPage", args);//, LLSD(), callback_show_buy_currency);
}

void handle_buy()
{
	if (LLSelectMgr::getInstance()->getSelection()->isEmpty()) return;

	LLSaleInfo sale_info;
	BOOL valid = LLSelectMgr::getInstance()->selectGetSaleInfo(sale_info);
	if (!valid) return;

	S32 price = sale_info.getSalePrice();
	
	if (price > 0 && price > gStatusBar->getBalance())
	{
		LLStringUtil::format_map_t args;
		args["AMOUNT"] = llformat("%d", price);
		LLBuyCurrencyHTML::openCurrencyFloater( LLTrans::getString("this_object_costs", args), price );
		return;
	}

	if (sale_info.getSaleType() == LLSaleInfo::FS_CONTENTS)
	{
		handle_buy_contents(sale_info);
	}
	else
	{
		handle_buy_object(sale_info);
	}
}

bool anyone_copy_selection(LLSelectNode* nodep)
{
	bool perm_copy = (bool)(nodep->getObject()->permCopy());
	bool all_copy = (bool)(nodep->mPermissions->getMaskEveryone() & PERM_COPY);
	return perm_copy && all_copy;
}

bool for_sale_selection(LLSelectNode* nodep)
{
	return nodep->mSaleInfo.isForSale()
		&& nodep->mPermissions->getMaskOwner() & PERM_TRANSFER
		&& (nodep->mPermissions->getMaskOwner() & PERM_COPY
			|| nodep->mSaleInfo.getSaleType() != LLSaleInfo::FS_COPY);
}

BOOL sitting_on_selection()
{
	LLSelectNode* node = LLSelectMgr::getInstance()->getSelection()->getFirstRootNode();
	if (!node)
	{
		return FALSE;
	}

	if (!node->mValid)
	{
		return FALSE;
	}

	LLViewerObject* root_object = node->getObject();
	if (!root_object)
	{
		return FALSE;
	}

	// Need to determine if avatar is sitting on this object
	if (!isAgentAvatarValid()) return FALSE;

	return (gAgentAvatarp->isSitting() && gAgentAvatarp->getRoot() == root_object);
}

class LLToolsSaveToObjectInventory : public view_listener_t
{
	bool handleEvent(const LLSD& userdata)
	{
		LLSelectNode* node = LLSelectMgr::getInstance()->getSelection()->getFirstRootNode();
		if(node && (node->mValid) && (!node->mFromTaskID.isNull()))
		{
			// *TODO: check to see if the fromtaskid object exists.
			derez_objects(DRD_SAVE_INTO_TASK_INVENTORY, node->mFromTaskID);
		}
		return true;
	}
};

class LLToolsEnablePathfinding : public view_listener_t
{
	bool handleEvent(const LLSD& userdata)
	{
		return (LLPathfindingManager::getInstance() != NULL) && LLPathfindingManager::getInstance()->isPathfindingEnabledForCurrentRegion();
	}
};

class LLToolsEnablePathfindingView : public view_listener_t
{
	bool handleEvent(const LLSD& userdata)
	{
		return (LLPathfindingManager::getInstance() != NULL) && LLPathfindingManager::getInstance()->isPathfindingEnabledForCurrentRegion() && LLPathfindingManager::getInstance()->isPathfindingViewEnabled();
	}
};

class LLToolsDoPathfindingRebakeRegion : public view_listener_t
{
	bool handleEvent(const LLSD& userdata)
	{
		bool hasPathfinding = (LLPathfindingManager::getInstance() != NULL);

		if (hasPathfinding)
		{
			LLMenuOptionPathfindingRebakeNavmesh::getInstance()->sendRequestRebakeNavmesh();
		}

		return hasPathfinding;
	}
};

class LLToolsEnablePathfindingRebakeRegion : public view_listener_t
{
	bool handleEvent(const LLSD& userdata)
	{
		bool returnValue = false;

		if (LLPathfindingManager::getInstance() != NULL)
		{
			LLMenuOptionPathfindingRebakeNavmesh *rebakeInstance = LLMenuOptionPathfindingRebakeNavmesh::getInstance();
			returnValue = (rebakeInstance->canRebakeRegion() &&
				(rebakeInstance->getMode() == LLMenuOptionPathfindingRebakeNavmesh::kRebakeNavMesh_Available));
		}
		return returnValue;
	}
};

// Round the position of all root objects to the grid
class LLToolsSnapObjectXY : public view_listener_t
{
	bool handleEvent(const LLSD& userdata)
	{
		F64 snap_size = (F64)gSavedSettings.getF32("GridResolution");

		for (LLObjectSelection::root_iterator iter = LLSelectMgr::getInstance()->getSelection()->root_begin();
			 iter != LLSelectMgr::getInstance()->getSelection()->root_end(); iter++)
		{
			LLSelectNode* node = *iter;
			LLViewerObject* obj = node->getObject();
			if (obj->permModify())
			{
				LLVector3d pos_global = obj->getPositionGlobal();
				F64 round_x = fmod(pos_global.mdV[VX], snap_size);
				if (round_x < snap_size * 0.5)
				{
					// closer to round down
					pos_global.mdV[VX] -= round_x;
				}
				else
				{
					// closer to round up
					pos_global.mdV[VX] -= round_x;
					pos_global.mdV[VX] += snap_size;
				}

				F64 round_y = fmod(pos_global.mdV[VY], snap_size);
				if (round_y < snap_size * 0.5)
				{
					pos_global.mdV[VY] -= round_y;
				}
				else
				{
					pos_global.mdV[VY] -= round_y;
					pos_global.mdV[VY] += snap_size;
				}

				obj->setPositionGlobal(pos_global, FALSE);
			}
		}
		LLSelectMgr::getInstance()->sendMultipleUpdate(UPD_POSITION);
		return true;
	}
};

// Determine if the option to cycle between linked prims is shown
class LLToolsEnableSelectNextPart : public view_listener_t
{
	bool handleEvent(const LLSD& userdata)
	{
        bool new_value = (!LLSelectMgr::getInstance()->getSelection()->isEmpty()
                          && (gSavedSettings.getBOOL("EditLinkedParts")
                              || LLToolFace::getInstance() == LLToolMgr::getInstance()->getCurrentTool()));
		return new_value;
	}
};

// Cycle selection through linked children or/and faces in selected object.
// FIXME: Order of children list is not always the same as sim's idea of link order. This may confuse
// resis. Need link position added to sim messages to address this.
class LLToolsSelectNextPartFace : public view_listener_t
{
    bool handleEvent(const LLSD& userdata)
    {
        bool cycle_faces = LLToolFace::getInstance() == LLToolMgr::getInstance()->getCurrentTool();
        bool cycle_linked = gSavedSettings.getBOOL("EditLinkedParts");

        if (!cycle_faces && !cycle_linked)
        {
            // Nothing to do
            return true;
        }

        bool fwd = (userdata.asString() == "next");
        bool prev = (userdata.asString() == "previous");
        bool ifwd = (userdata.asString() == "includenext");
        bool iprev = (userdata.asString() == "includeprevious");

        LLViewerObject* to_select = NULL;
        bool restart_face_on_part = !cycle_faces;
        S32 new_te = 0;

        if (cycle_faces)
        {
            // Cycle through faces of current selection, if end is reached, swithc to next part (if present)
            LLSelectNode* nodep = LLSelectMgr::getInstance()->getSelection()->getFirstNode();
            if (!nodep) return false;
            to_select = nodep->getObject();
            if (!to_select) return false;

            S32 te_count = to_select->getNumTEs();
            S32 selected_te = nodep->getLastOperatedTE();

            if (fwd || ifwd)
            {
                if (selected_te < 0)
                {
                    new_te = 0;
                }
                else if (selected_te + 1 < te_count)
                {
                    // select next face
                    new_te = selected_te + 1;
                }
                else
                {
                    // restart from first face on next part
                    restart_face_on_part = true;
                }
            }
            else if (prev || iprev)
            {
                if (selected_te > te_count)
                {
                    new_te = te_count - 1;
                }
                else if (selected_te - 1 >= 0)
                {
                    // select previous face
                    new_te = selected_te - 1;
                }
                else
                {
                    // restart from last face on next part
                    restart_face_on_part = true;
                }
            }
        }

		S32 object_count = LLSelectMgr::getInstance()->getSelection()->getObjectCount();
		if (cycle_linked && object_count && restart_face_on_part)
		{
			LLViewerObject* selected = LLSelectMgr::getInstance()->getSelection()->getFirstObject();
			if (selected && selected->getRootEdit())
			{
				LLViewerObject::child_list_t children = selected->getRootEdit()->getChildren();
				children.push_front(selected->getRootEdit());	// need root in the list too

				for (LLViewerObject::child_list_t::iterator iter = children.begin(); iter != children.end(); ++iter)
				{
					if ((*iter)->isSelected())
					{
						if (object_count > 1 && (fwd || prev))	// multiple selection, find first or last selected if not include
						{
							to_select = *iter;
							if (fwd)
							{
								// stop searching if going forward; repeat to get last hit if backward
								break;
							}
						}
						else if ((object_count == 1) || (ifwd || iprev))	// single selection or include
						{
							if (fwd || ifwd)
							{
								++iter;
								while (iter != children.end() && ((*iter)->isAvatar() || (ifwd && (*iter)->isSelected())))
								{
									++iter;	// skip sitting avatars and selected if include
								}
							}
							else // backward
							{
								iter = (iter == children.begin() ? children.end() : iter);
								--iter;
								while (iter != children.begin() && ((*iter)->isAvatar() || (iprev && (*iter)->isSelected())))
								{
									--iter;	// skip sitting avatars and selected if include
								}
							}
							iter = (iter == children.end() ? children.begin() : iter);
							to_select = *iter;
							break;
						}
					}
				}
			}
		}

        if (to_select)
        {
            if (gFocusMgr.childHasKeyboardFocus(gFloaterTools))
            {
                gFocusMgr.setKeyboardFocus(NULL);	// force edit toolbox to commit any changes
            }
            if (fwd || prev)
            {
                LLSelectMgr::getInstance()->deselectAll();
            }
            if (cycle_faces)
            {
                if (restart_face_on_part)
                {
                    if (fwd || ifwd)
                    {
                        new_te = 0;
                    }
                    else
                    {
                        new_te = to_select->getNumTEs() - 1;
                    }
                }
                LLSelectMgr::getInstance()->addAsIndividual(to_select, new_te, FALSE);
            }
            else
            {
                LLSelectMgr::getInstance()->selectObjectOnly(to_select);
            }
            return true;
        }
		return true;
	}
};

class LLToolsStopAllAnimations : public view_listener_t
{
	bool handleEvent(const LLSD& userdata)
	{
		// <FS:Ansariel> Allow legacy stop animations without revoking script permissions
		//gAgent.stopCurrentAnimations();
		std::string param = userdata.asString();
		if (param.empty() || param == "stoprevoke")
		{
			gAgent.stopCurrentAnimations();
		}
		else if (param == "stop")
		{
			gAgent.stopCurrentAnimations(true);
		}
		// </FS:Ansariel>
		return true;
	}
};

class LLToolsReleaseKeys : public view_listener_t
{
	bool handleEvent(const LLSD& userdata)
	{
// [RLVa:KB] - Checked: 2010-04-19 (RLVa-1.2.0f) | Modified: RLVa-1.0.5a
		if ( (rlv_handler_t::isEnabled()) && (gRlvAttachmentLocks.hasLockedAttachmentPoint(RLV_LOCK_REMOVE)) )
			return true;
// [/RLVa:KB]

		gAgent.forceReleaseControls();
		return true;
	}
};

class LLToolsEnableReleaseKeys : public view_listener_t
{
	bool handleEvent(const LLSD& userdata)
	{
// [RLVa:KB] - Checked: 2010-04-19 (RLVa-1.2.0f) | Modified: RLVa-1.0.5a
		return (gAgent.anyControlGrabbed()) && 
			( (!rlv_handler_t::isEnabled()) || (!gRlvAttachmentLocks.hasLockedAttachmentPoint(RLV_LOCK_REMOVE)) );
// [/RLVa:KB]
//		return gAgent.anyControlGrabbed();
	}
};


class LLEditEnableCut : public view_listener_t
{
	bool handleEvent(const LLSD& userdata)
	{
		bool new_value = LLEditMenuHandler::gEditMenuHandler && LLEditMenuHandler::gEditMenuHandler->canCut();
		return new_value;
	}
};

class LLEditCut : public view_listener_t
{
	bool handleEvent(const LLSD& userdata)
	{
		if( LLEditMenuHandler::gEditMenuHandler )
		{
			LLEditMenuHandler::gEditMenuHandler->cut();
		}
		return true;
	}
};

class LLEditEnableCopy : public view_listener_t
{
	bool handleEvent(const LLSD& userdata)
	{
		bool new_value = LLEditMenuHandler::gEditMenuHandler && LLEditMenuHandler::gEditMenuHandler->canCopy();
		return new_value;
	}
};

class LLEditCopy : public view_listener_t
{
	bool handleEvent(const LLSD& userdata)
	{
		if( LLEditMenuHandler::gEditMenuHandler )
		{
			LLEditMenuHandler::gEditMenuHandler->copy();
		}
		return true;
	}
};

class LLEditEnablePaste : public view_listener_t
{
	bool handleEvent(const LLSD& userdata)
	{
		bool new_value = LLEditMenuHandler::gEditMenuHandler && LLEditMenuHandler::gEditMenuHandler->canPaste();
		return new_value;
	}
};

class LLEditPaste : public view_listener_t
{
	bool handleEvent(const LLSD& userdata)
	{
		if( LLEditMenuHandler::gEditMenuHandler )
		{
			LLEditMenuHandler::gEditMenuHandler->paste();
		}
		return true;
	}
};

class LLEditEnableDelete : public view_listener_t
{
	bool handleEvent(const LLSD& userdata)
	{
		bool new_value = LLEditMenuHandler::gEditMenuHandler && LLEditMenuHandler::gEditMenuHandler->canDoDelete();
		return new_value;
	}
};

class LLEditDelete : public view_listener_t
{
	bool handleEvent(const LLSD& userdata)
	{
		// If a text field can do a deletion, it gets precedence over deleting
		// an object in the world.
		if( LLEditMenuHandler::gEditMenuHandler && LLEditMenuHandler::gEditMenuHandler->canDoDelete())
		{
			LLEditMenuHandler::gEditMenuHandler->doDelete();
		}

		// and close any pie/context menus when done
		gMenuHolder->hideMenus();

		// When deleting an object we may not actually be done
		// Keep selection so we know what to delete when confirmation is needed about the delete
		gMenuObject->hide();
		return true;
	}
};

void handle_spellcheck_replace_with_suggestion(const LLUICtrl* ctrl, const LLSD& param)
{
	const LLContextMenu* menu = dynamic_cast<const LLContextMenu*>(ctrl->getParent());
	LLSpellCheckMenuHandler* spellcheck_handler = (menu) ? dynamic_cast<LLSpellCheckMenuHandler*>(menu->getSpawningView()) : NULL;
	if ( (!spellcheck_handler) || (!spellcheck_handler->getSpellCheck()) )
	{
		return;
	}

	U32 index = 0;
	if ( (!LLStringUtil::convertToU32(param.asString(), index)) || (index >= spellcheck_handler->getSuggestionCount()) )
	{
		return;
	}

	spellcheck_handler->replaceWithSuggestion(index);
}

bool visible_spellcheck_suggestion(LLUICtrl* ctrl, const LLSD& param)
{
	LLMenuItemGL* item = dynamic_cast<LLMenuItemGL*>(ctrl);
	const LLContextMenu* menu = (item) ? dynamic_cast<const LLContextMenu*>(item->getParent()) : NULL;
	const LLSpellCheckMenuHandler* spellcheck_handler = (menu) ? dynamic_cast<const LLSpellCheckMenuHandler*>(menu->getSpawningView()) : NULL;
	if ( (!spellcheck_handler) || (!spellcheck_handler->getSpellCheck()) )
	{
		return false;
	}

	U32 index = 0;
	if ( (!LLStringUtil::convertToU32(param.asString(), index)) || (index >= spellcheck_handler->getSuggestionCount()) )
	{
		return false;
	}

	item->setLabel(spellcheck_handler->getSuggestion(index));
	return true;
}

void handle_spellcheck_add_to_dictionary(const LLUICtrl* ctrl)
{
	const LLContextMenu* menu = dynamic_cast<const LLContextMenu*>(ctrl->getParent());
	LLSpellCheckMenuHandler* spellcheck_handler = (menu) ? dynamic_cast<LLSpellCheckMenuHandler*>(menu->getSpawningView()) : NULL;
	if ( (spellcheck_handler) && (spellcheck_handler->canAddToDictionary()) )
	{
		spellcheck_handler->addToDictionary();
	}
}

bool enable_spellcheck_add_to_dictionary(const LLUICtrl* ctrl)
{
	const LLContextMenu* menu = dynamic_cast<const LLContextMenu*>(ctrl->getParent());
	const LLSpellCheckMenuHandler* spellcheck_handler = (menu) ? dynamic_cast<const LLSpellCheckMenuHandler*>(menu->getSpawningView()) : NULL;
	return (spellcheck_handler) && (spellcheck_handler->canAddToDictionary());
}

void handle_spellcheck_add_to_ignore(const LLUICtrl* ctrl)
{
	const LLContextMenu* menu = dynamic_cast<const LLContextMenu*>(ctrl->getParent());
	LLSpellCheckMenuHandler* spellcheck_handler = (menu) ? dynamic_cast<LLSpellCheckMenuHandler*>(menu->getSpawningView()) : NULL;
	if ( (spellcheck_handler) && (spellcheck_handler->canAddToIgnore()) )
	{
		spellcheck_handler->addToIgnore();
	}
}

bool enable_spellcheck_add_to_ignore(const LLUICtrl* ctrl)
{
	const LLContextMenu* menu = dynamic_cast<const LLContextMenu*>(ctrl->getParent());
	const LLSpellCheckMenuHandler* spellcheck_handler = (menu) ? dynamic_cast<const LLSpellCheckMenuHandler*>(menu->getSpawningView()) : NULL;
	return (spellcheck_handler) && (spellcheck_handler->canAddToIgnore());
}

bool enable_object_return()
{
	return (!LLSelectMgr::getInstance()->getSelection()->isEmpty() &&
		(gAgent.isGodlike() || can_derez(DRD_RETURN_TO_OWNER)));
}

bool enable_object_delete()
{
	bool new_value = 
#ifdef HACKED_GODLIKE_VIEWER
	TRUE;
#else
# ifdef TOGGLE_HACKED_GODLIKE_VIEWER
	(LLGridManager::getInstance()->isInSLBeta()
     && gAgent.isGodlike()) ||
# endif
	LLSelectMgr::getInstance()->canDoDelete();
#endif
	return new_value;
}

class LLObjectsReturnPackage
{
public:
	LLObjectsReturnPackage() : mObjectSelection(), mReturnableObjects(), mError(),	mFirstRegion(NULL) {};
	~LLObjectsReturnPackage()
	{
		mObjectSelection.clear();
		mReturnableObjects.clear();
		mError.clear();
		mFirstRegion = NULL;
	};

	LLObjectSelectionHandle mObjectSelection;
	std::vector<LLViewerObjectPtr> mReturnableObjects;
	std::string mError;
	LLViewerRegion *mFirstRegion;
};

static void return_objects(LLObjectsReturnPackage *objectsReturnPackage, const LLSD& notification, const LLSD& response)
{
	if (LLNotificationsUtil::getSelectedOption(notification, response) == 0)
	{
		// Ignore category ID for this derez destination.
		derez_objects(DRD_RETURN_TO_OWNER, LLUUID::null, objectsReturnPackage->mFirstRegion, objectsReturnPackage->mError, &objectsReturnPackage->mReturnableObjects);
	}

	delete objectsReturnPackage;
}

void handle_object_return()
{
	if (!LLSelectMgr::getInstance()->getSelection()->isEmpty())
	{
		LLObjectsReturnPackage *objectsReturnPackage = new LLObjectsReturnPackage();
		objectsReturnPackage->mObjectSelection = LLSelectMgr::getInstance()->getEditSelection();

		// Save selected objects, so that we still know what to return after the confirmation dialog resets selection.
		get_derezzable_objects(DRD_RETURN_TO_OWNER, objectsReturnPackage->mError, objectsReturnPackage->mFirstRegion, &objectsReturnPackage->mReturnableObjects);

		LLNotificationsUtil::add("ReturnToOwner", LLSD(), LLSD(), boost::bind(&return_objects, objectsReturnPackage, _1, _2));
	}
}

void handle_object_delete()
{

		if (LLSelectMgr::getInstance())
		{
			LLSelectMgr::getInstance()->doDelete();
		}

		// and close any pie/context menus when done
		gMenuHolder->hideMenus();

		// When deleting an object we may not actually be done
		// Keep selection so we know what to delete when confirmation is needed about the delete
		gMenuObject->hide();
		return;
}

void handle_force_delete(void*)
{
	LLSelectMgr::getInstance()->selectForceDelete();
}

class LLViewEnableJoystickFlycam : public view_listener_t
{
	bool handleEvent(const LLSD& userdata)
	{
		bool new_value = (gSavedSettings.getBOOL("JoystickEnabled") && gSavedSettings.getBOOL("JoystickFlycamEnabled"));
		return new_value;
	}
};

class LLViewEnableLastChatter : public view_listener_t
{
	bool handleEvent(const LLSD& userdata)
	{
		// *TODO: add check that last chatter is in range
		bool new_value = (gAgentCamera.cameraThirdPerson() && gAgent.getLastChatter().notNull());
		return new_value;
	}
};

class LLEditEnableDeselect : public view_listener_t
{
	bool handleEvent(const LLSD& userdata)
	{
		bool new_value = LLEditMenuHandler::gEditMenuHandler && LLEditMenuHandler::gEditMenuHandler->canDeselect();
		return new_value;
	}
};

class LLEditDeselect : public view_listener_t
{
	bool handleEvent(const LLSD& userdata)
	{
		if( LLEditMenuHandler::gEditMenuHandler )
		{
			LLEditMenuHandler::gEditMenuHandler->deselect();
		}
		return true;
	}
};

class LLEditEnableSelectAll : public view_listener_t
{
	bool handleEvent(const LLSD& userdata)
	{
		bool new_value = LLEditMenuHandler::gEditMenuHandler && LLEditMenuHandler::gEditMenuHandler->canSelectAll();
		return new_value;
	}
};


class LLEditSelectAll : public view_listener_t
{
	bool handleEvent(const LLSD& userdata)
	{
		if( LLEditMenuHandler::gEditMenuHandler )
		{
			LLEditMenuHandler::gEditMenuHandler->selectAll();
		}
		return true;
	}
};


class LLEditEnableUndo : public view_listener_t
{
	bool handleEvent(const LLSD& userdata)
	{
		bool new_value = LLEditMenuHandler::gEditMenuHandler && LLEditMenuHandler::gEditMenuHandler->canUndo();
		return new_value;
	}
};

class LLEditUndo : public view_listener_t
{
	bool handleEvent(const LLSD& userdata)
	{
		if( LLEditMenuHandler::gEditMenuHandler && LLEditMenuHandler::gEditMenuHandler->canUndo() )
		{
			LLEditMenuHandler::gEditMenuHandler->undo();
		}
		return true;
	}
};

class LLEditEnableRedo : public view_listener_t
{
	bool handleEvent(const LLSD& userdata)
	{
		bool new_value = LLEditMenuHandler::gEditMenuHandler && LLEditMenuHandler::gEditMenuHandler->canRedo();
		return new_value;
	}
};

class LLEditRedo : public view_listener_t
{
	bool handleEvent(const LLSD& userdata)
	{
		if( LLEditMenuHandler::gEditMenuHandler && LLEditMenuHandler::gEditMenuHandler->canRedo() )
		{
			LLEditMenuHandler::gEditMenuHandler->redo();
		}
		return true;
	}
};



void print_object_info(void*)
{
	LLSelectMgr::getInstance()->selectionDump();
}

void print_agent_nvpairs(void*)
{
	LLViewerObject *objectp;

	LL_INFOS() << "Agent Name Value Pairs" << LL_ENDL;

	objectp = gObjectList.findObject(gAgentID);
	if (objectp)
	{
		objectp->printNameValuePairs();
	}
	else
	{
		LL_INFOS() << "Can't find agent object" << LL_ENDL;
	}

	LL_INFOS() << "Camera at " << gAgentCamera.getCameraPositionGlobal() << LL_ENDL;
}

void show_debug_menus()
{
	// this might get called at login screen where there is no menu so only toggle it if one exists
	if ( gMenuBarView )
	{
		BOOL debug = gSavedSettings.getBOOL("UseDebugMenus");
		BOOL qamode = gSavedSettings.getBOOL("QAMode");

		gMenuBarView->setItemVisible("Advanced", debug);
// 		gMenuBarView->setItemEnabled("Advanced", debug); // Don't disable Advanced keyboard shortcuts when hidden

// [RLVa:KB] - Checked: 2011-08-16 (RLVa-1.4.0b) | Modified: RLVa-1.4.0b
		// NOTE: this is supposed to execute whether RLVa is enabled or not
		rlvMenuToggleVisible();
// [/RLVa:KB]
		
		gMenuBarView->setItemVisible("Debug", qamode);
		gMenuBarView->setItemEnabled("Debug", qamode);

		gMenuBarView->setItemVisible("Develop", qamode);
		gMenuBarView->setItemEnabled("Develop", qamode);

		// Server ('Admin') menu hidden when not in godmode.
		const bool show_server_menu = (gAgent.getGodLevel() > GOD_NOT || (debug && gAgent.getAdminOverride()));
		gMenuBarView->setItemVisible("Admin", show_server_menu);
		gMenuBarView->setItemEnabled("Admin", show_server_menu);
	}
	if (gLoginMenuBarView)
	{
		BOOL debug = gSavedSettings.getBOOL("UseDebugMenus");
		gLoginMenuBarView->setItemVisible("Debug", debug);
		gLoginMenuBarView->setItemEnabled("Debug", debug);
	}
}

void toggle_debug_menus(void*)
{
	BOOL visible = ! gSavedSettings.getBOOL("UseDebugMenus");
	gSavedSettings.setBOOL("UseDebugMenus", visible);
	show_debug_menus();
}

// LLUUID gExporterRequestID;
// std::string gExportDirectory;

// LLUploadDialog *gExportDialog = NULL;

// void handle_export_selected( void * )
// {
// 	LLObjectSelectionHandle selection = LLSelectMgr::getInstance()->getSelection();
// 	if (selection->isEmpty())
// 	{
// 		return;
// 	}
// 	LL_INFOS() << "Exporting selected objects:" << LL_ENDL;

// 	gExporterRequestID.generate();
// 	gExportDirectory = "";

// 	LLMessageSystem* msg = gMessageSystem;
// 	msg->newMessageFast(_PREHASH_ObjectExportSelected);
// 	msg->nextBlockFast(_PREHASH_AgentData);
// 	msg->addUUIDFast(_PREHASH_AgentID, gAgent.getID());
// 	msg->addUUIDFast(_PREHASH_RequestID, gExporterRequestID);
// 	msg->addS16Fast(_PREHASH_VolumeDetail, 4);

// 	for (LLObjectSelection::root_iterator iter = selection->root_begin();
// 		 iter != selection->root_end(); iter++)
// 	{
// 		LLSelectNode* node = *iter;
// 		LLViewerObject* object = node->getObject();
// 		msg->nextBlockFast(_PREHASH_ObjectData);
// 		msg->addUUIDFast(_PREHASH_ObjectID, object->getID());
// 		LL_INFOS() << "Object: " << object->getID() << LL_ENDL;
// 	}
// 	msg->sendReliable(gAgent.getRegion()->getHost());

// 	gExportDialog = LLUploadDialog::modalUploadDialog("Exporting selected objects...");
// }
//

// <FS:Ansariel> [FS Communication UI]
//class LLCommunicateNearbyChat : public view_listener_t
//{
//	bool handleEvent(const LLSD& userdata)
//	{
//		LLFloaterIMContainer* im_box = LLFloaterIMContainer::getInstance();
//		bool nearby_visible	= LLFloaterReg::getTypedInstance<LLFloaterIMNearbyChat>("nearby_chat")->isInVisibleChain();
//		if(nearby_visible && im_box->getSelectedSession() == LLUUID() && im_box->getConversationListItemSize() > 1)
//		{
//			im_box->selectNextorPreviousConversation(false);
//		}
//		else
//		{
//			LLFloaterReg::toggleInstanceOrBringToFront("nearby_chat");
//		}
//		return true;
//	}
//};
// </FS:Ansariel> [FS Communication UI]

class LLWorldSetHomeLocation : public view_listener_t
{
	bool handleEvent(const LLSD& userdata)
	{
		// we just send the message and let the server check for failure cases
		// server will echo back a "Home position set." alert if it succeeds
		// and the home location screencapture happens when that alert is recieved
		gAgent.setStartPosition(START_LOCATION_ID_HOME);
		return true;
	}
};

class LLWorldTeleportHome : public view_listener_t
{
	bool handleEvent(const LLSD& userdata)
	{
		gAgent.teleportHome();
		return true;
	}
};

class LLWorldAlwaysRun : public view_listener_t
{
	bool handleEvent(const LLSD& userdata)
	{
		// as well as altering the default walk-vs-run state,
		// we also change the *current* walk-vs-run state.
		if (gAgent.getAlwaysRun())
		{
			gAgent.clearAlwaysRun();
//			gAgent.clearRunning();
			report_to_nearby_chat(LLTrans::getString("AlwaysRunDisabled"));
		}
		else
		{
			gAgent.setAlwaysRun();
//			gAgent.setRunning();
			report_to_nearby_chat(LLTrans::getString("AlwaysRunEnabled"));
		}

		// tell the simulator.
//		gAgent.sendWalkRun(gAgent.getAlwaysRun());

		// Update Movement Controls according to AlwaysRun mode
		LLFloaterMove::setAlwaysRunMode(gAgent.getAlwaysRun());

		return true;
	}
};

class LLWorldCheckAlwaysRun : public view_listener_t
{
	bool handleEvent(const LLSD& userdata)
	{
		bool new_value = gAgent.getAlwaysRun();
		return new_value;
	}
};

class LLWorldSetAway : public view_listener_t
{
	bool handleEvent(const LLSD& userdata)
	{
		if (gAgent.getAFK())
		{
			gAgent.clearAFK();
		}
		else
		{
			gAgent.setAFK();
		}
		return true;
	}
};
// [SJ - FIRE-2177 - Making Autorespons a simple Check in the menu again for clarity]
class LLWorldGetAway : public view_listener_t
{
	bool handleEvent(const LLSD& userdata)
	{
		bool new_value = gAgent.getAFK();
		return new_value;
	}
};

class LLWorldSetDoNotDisturb : public view_listener_t
{
	bool handleEvent(const LLSD& userdata)
	{
		if (gAgent.isDoNotDisturb())
		{
			gAgent.setDoNotDisturb(false);
		}
		else
		{
			gAgent.setDoNotDisturb(true);
			LLNotificationsUtil::add("DoNotDisturbModeSet");
		}
		return true;
	}
};

// [SJ - FIRE-2177 - Making Autorespons a simple Check in the menu again for clarity]
class LLWorldGetBusy : public view_listener_t
{
	bool handleEvent(const LLSD& userdata)
	{
		bool new_value = gAgent.isDoNotDisturb();
		return new_value;
	}
};


class LLWorldSetAutorespond : public view_listener_t
{
	bool handleEvent(const LLSD& userdata)
	{
		if (gAgent.getAutorespond())
		{
			gAgent.clearAutorespond();
		}
		else
		{
			gAgent.setAutorespond();
			LLNotificationsUtil::add("AutorespondModeSet");
		}
		return true;
	}
};

// [SJ - FIRE-2177 - Making Autorespons a simple Check in the menu again for clarity]
class LLWorldGetAutorespond : public view_listener_t
{
	bool handleEvent(const LLSD& userdata)
	{
		bool new_value = gAgent.getAutorespond();
		return new_value;
	}
};


class LLWorldSetAutorespondNonFriends : public view_listener_t
{
	bool handleEvent(const LLSD& userdata)
	{
		if (gAgent.getAutorespondNonFriends())
		{
			gAgent.clearAutorespondNonFriends();
		}
		else
		{
			gAgent.setAutorespondNonFriends();
			LLNotificationsUtil::add("AutorespondNonFriendsModeSet");
		}
		return true;
	}
};

// [SJ - FIRE-2177 - Making Autorespons a simple Check in the menu again for clarity]
class LLWorldGetAutorespondNonFriends : public view_listener_t
{
	bool handleEvent(const LLSD& userdata)
	{
		bool new_value = gAgent.getAutorespondNonFriends();
		return new_value;
	}
};

// <FS:PP> FIRE-1245: Option to block/reject teleport offers
class LLWorldSetRejectTeleportOffers : public view_listener_t
{
	bool handleEvent(const LLSD& userdata)
	{
		if (gAgent.getRejectTeleportOffers())
		{
			gAgent.clearRejectTeleportOffers();
		}
		else
		{
			gAgent.setRejectTeleportOffers();
			LLNotificationsUtil::add("RejectTeleportOffersModeSet");
		}
		return true;
	}
};

// [SJ - FIRE-2177 - Making Autorespons a simple Check in the menu again for clarity]
class LLWorldGetRejectTeleportOffers : public view_listener_t
{
	bool handleEvent(const LLSD& userdata)
	{
		bool new_value = gAgent.getRejectTeleportOffers();
		return new_value;
	}
};
// </FS:PP> FIRE-1245: Option to block/reject teleport offers

// <FS:PP> FIRE-15233: Automatic friendship request refusal
class LLWorldSetRejectFriendshipRequests : public view_listener_t
{
	bool handleEvent(const LLSD& userdata)
	{
		if (gAgent.getRejectFriendshipRequests())
		{
			gAgent.clearRejectFriendshipRequests();
		}
		else
		{
			gAgent.setRejectFriendshipRequests();
			LLNotificationsUtil::add("RejectFriendshipRequestsModeSet");
		}
		return true;
	}
};

// [SJ - FIRE-2177 - Making Autorespons a simple Check in the menu again for clarity]
class LLWorldGetRejectFriendshipRequests : public view_listener_t
{
	bool handleEvent(const LLSD& userdata)
	{
		bool new_value = gAgent.getRejectFriendshipRequests();
		return new_value;
	}
};
// </FS:PP> FIRE-15233: Automatic friendship request refusal

// <FS:PP> Option to block/reject all group invites
class LLWorldSetRejectAllGroupInvites : public view_listener_t
{
	bool handleEvent(const LLSD& userdata)
	{
		if (gAgent.getRejectAllGroupInvites())
		{
			gAgent.clearRejectAllGroupInvites();
		}
		else
		{
			gAgent.setRejectAllGroupInvites();
			LLNotificationsUtil::add("RejectAllGroupInvitesModeSet");
		}
		return true;
	}
};

// [SJ - FIRE-2177 - Making Autorespons a simple Check in the menu again for clarity]
class LLWorldGetRejectAllGroupInvites : public view_listener_t
{
	bool handleEvent(const LLSD& userdata)
	{
		bool new_value = gAgent.getRejectAllGroupInvites();
		return new_value;
	}
};
// </FS:PP> Option to block/reject all group invites

class LLWorldCreateLandmark : public view_listener_t
{
	bool handleEvent(const LLSD& userdata)
	{
// [RLVa:KB] - Checked: 2010-09-28 (RLVa-1.4.5) | Added: RLVa-1.0.0
		if (gRlvHandler.hasBehaviour(RLV_BHVR_SHOWLOC))
			return true;
// [/RLVa:KB]

		// <FS:Ansariel> FIRE-817: Separate place details floater
		//LLFloaterSidePanelContainer::showPanel("places", LLSD().with("type", "create_landmark"));
		FSFloaterPlaceDetails::showPlaceDetails(LLSD().with("type", "create_landmark"));
		// </FS:Ansariel>

		return true;
	}
};

class LLWorldPlaceProfile : public view_listener_t
{
	bool handleEvent(const LLSD& userdata)
	{
// [RLVa:KB] - Checked: 2012-02-08 (RLVa-1.4.5) | Added: RLVa-1.4.5
		if (gRlvHandler.hasBehaviour(RLV_BHVR_SHOWLOC))
			return true;
// [/RLVa:KB]

		// <FS:Ansariel> FIRE-817: Separate place details floater
		//LLFloaterSidePanelContainer::showPanel("places", LLSD().with("type", "agent"));
		FSFloaterPlaceDetails::showPlaceDetails(LLSD().with("type", "agent"));
		// </FS:Ansariel>

		return true;
	}
};

// [RLVa:KB] - Checked: 2012-02-08 (RLVa-1.4.5) | Added: RLVa-1.4.5
bool enable_place_profile()
{
	return LLFloaterSidePanelContainer::canShowPanel("places", LLSD().with("type", "agent"));
}
// [/RLVa:KB]

void handle_script_info()
{
	LLUUID object_id;
	if (LLSelectMgr::getInstance()->getSelection()->getPrimaryObject())
	{
		object_id = LLSelectMgr::getInstance()->getSelection()->getPrimaryObject()->mID;
		LL_INFOS() << "Reporting Script Info for object: " << object_id.asString() << LL_ENDL;
		FSLSLBridge::instance().viewerToLSL("getScriptInfo|" + object_id.asString() + "|" + (gSavedSettings.getBOOL("FSScriptInfoExtended") ? "1" : "0"));
	}
}

void handle_look_at_selection(const LLSD& param)
{
	const F32 PADDING_FACTOR = 1.75f;
	BOOL zoom = (param.asString() == "zoom");
	if (!LLSelectMgr::getInstance()->getSelection()->isEmpty())
	{
		gAgentCamera.setFocusOnAvatar(FALSE, ANIMATE);

		LLBBox selection_bbox = LLSelectMgr::getInstance()->getBBoxOfSelection();
		F32 angle_of_view = llmax(0.1f, LLViewerCamera::getInstance()->getAspect() > 1.f ? LLViewerCamera::getInstance()->getView() * LLViewerCamera::getInstance()->getAspect() : LLViewerCamera::getInstance()->getView());
		F32 distance = selection_bbox.getExtentLocal().magVec() * PADDING_FACTOR / atan(angle_of_view);

		LLVector3 obj_to_cam = LLViewerCamera::getInstance()->getOrigin() - selection_bbox.getCenterAgent();
		obj_to_cam.normVec();

		LLUUID object_id;
		if (LLSelectMgr::getInstance()->getSelection()->getPrimaryObject())
		{
			object_id = LLSelectMgr::getInstance()->getSelection()->getPrimaryObject()->mID;
		}
		if (zoom)
		{
			// Make sure we are not increasing the distance between the camera and object
			LLVector3d orig_distance = gAgentCamera.getCameraPositionGlobal() - LLSelectMgr::getInstance()->getSelectionCenterGlobal();
			distance = llmin(distance, (F32) orig_distance.length());
				
			gAgentCamera.setCameraPosAndFocusGlobal(LLSelectMgr::getInstance()->getSelectionCenterGlobal() + LLVector3d(obj_to_cam * distance), 
										LLSelectMgr::getInstance()->getSelectionCenterGlobal(), 
										object_id );
			
		}
		else
		{
			gAgentCamera.setFocusGlobal( LLSelectMgr::getInstance()->getSelectionCenterGlobal(), object_id );
		}	
	}
}

// <FS:Ansariel> Option to try via exact position
//void handle_zoom_to_object(LLUUID object_id)
void handle_zoom_to_object(LLUUID object_id, const LLVector3d& object_pos)
// </FS:Ansariel> Option to try via exact position
{
	// <FS:Zi> Fix camera zoom to look at the avatar's face from the front
	// const F32 PADDING_FACTOR = 2.f;
	// </FS:Zi>

	LLViewerObject* object = gObjectList.findObject(object_id);

	if (object)
	{
		gAgentCamera.setFocusOnAvatar(FALSE, ANIMATE);

		// <FS:Zi> Fix camera zoom to look at the avatar's face from the front
		// LLBBox bbox = object->getBoundingBoxAgent() ;
		// F32 angle_of_view = llmax(0.1f, LLViewerCamera::getInstance()->getAspect() > 1.f ? LLViewerCamera::getInstance()->getView() * LLViewerCamera::getInstance()->getAspect() : LLViewerCamera::getInstance()->getView());
		// F32 distance = bbox.getExtentLocal().magVec() * PADDING_FACTOR / atan(angle_of_view);

		// LLVector3 obj_to_cam = LLViewerCamera::getInstance()->getOrigin() - bbox.getCenterAgent();
		// obj_to_cam.normVec();


		//	LLVector3d object_center_global = gAgent.getPosGlobalFromAgent(bbox.getCenterAgent());

		// 	gAgentCamera.setCameraPosAndFocusGlobal(object_center_global + LLVector3d(obj_to_cam * distance), 
		// 									object_center_global, 

		LLVector3d object_center_global=object->getPositionGlobal();

		float eye_distance=gSavedSettings.getF32("CameraZoomDistance");
		float eye_z_offset=gSavedSettings.getF32("CameraZoomEyeZOffset");
		LLVector3d focus_z_offset=LLVector3d(0.0f,0.0f,gSavedSettings.getF32("CameraZoomFocusZOffset"));

		LLVector3d eye_offset(eye_distance,0.0f,eye_z_offset);
		eye_offset=eye_offset*object->getRotationRegion();

		gAgentCamera.setCameraPosAndFocusGlobal(object_center_global+eye_offset, 
										object_center_global+focus_z_offset, 
		// </FS:Zi>
											object_id );
	}
	// <FS:Ansariel> Option to try via exact position
	else if (object_pos != LLVector3d(-1.f, -1.f, -1.f))
	{
		LLVector3d obj_to_cam = object_pos - gAgent.getPositionGlobal();
		obj_to_cam.normVec();
		obj_to_cam = obj_to_cam * -4.f;
		obj_to_cam.mdV[VZ] += 0.5;

		gAgentCamera.changeCameraToThirdPerson();
		gAgentCamera.unlockView();
		gAgentCamera.setCameraPosAndFocusGlobal(object_pos + obj_to_cam, object_pos, object_id);
	}
	// </FS:Ansariel> Option to try via exact position
}

class LLAvatarInviteToGroup : public view_listener_t
{
	bool handleEvent(const LLSD& userdata)
	{
		LLVOAvatar* avatar = find_avatar_from_object( LLSelectMgr::getInstance()->getSelection()->getPrimaryObject() );
//		if(avatar)
// [RLVa:KB] - Checked: RLVa-1.2.0
		if ( (avatar) && (RlvActions::canShowName(RlvActions::SNC_DEFAULT, avatar->getID())) )
// [/RLVa:KB]
		{
			LLAvatarActions::inviteToGroup(avatar->getID());
		}
		return true;
	}
};

class LLAvatarAddFriend : public view_listener_t
{
	bool handleEvent(const LLSD& userdata)
	{
		LLVOAvatar* avatar = find_avatar_from_object( LLSelectMgr::getInstance()->getSelection()->getPrimaryObject() );
//		if(avatar && !LLAvatarActions::isFriend(avatar->getID()))
// [RLVa:KB] - Checked: RLVa-1.2.0
		if ( (avatar && !LLAvatarActions::isFriend(avatar->getID())) && (RlvActions::canShowName(RlvActions::SNC_DEFAULT, avatar->getID())) )
// [/RLVa:KB]
		{
			request_friendship(avatar->getID());
		}
		return true;
	}
};


class LLAvatarToggleMyProfile : public view_listener_t
{
	bool handleEvent(const LLSD& userdata)
	{
		LLFloater* instance = LLAvatarActions::getProfileFloater(gAgent.getID());
		if (LLFloater::isMinimized(instance))
		{
			instance->setMinimized(FALSE);
			instance->setFocus(TRUE);
		}
		else if (!LLFloater::isShown(instance))
		{
			LLAvatarActions::showProfile(gAgent.getID());
		}
		else if (!instance->hasFocus() && !instance->getIsChrome())
		{
			instance->setFocus(TRUE);
		}
		else
		{
			instance->closeFloater();
		}
		return true;
	}
};

class LLAvatarResetSkeleton: public view_listener_t
{
    bool handleEvent(const LLSD& userdata)
    {
        // <FS:Ansariel> Fix reset skeleton not working
		//LLVOAvatar* avatar = NULL;
        //LLViewerObject *obj = LLSelectMgr::getInstance()->getSelection()->getPrimaryObject();
        //if (obj)
        //{
        //    avatar = obj->getAvatar();
        //}
        LLVOAvatar* avatar = find_avatar_from_object(LLSelectMgr::getInstance()->getSelection()->getPrimaryObject());
        // </FS:Ansariel>
		if(avatar)
        {
            avatar->resetSkeleton(false);
        }
        return true;
    }
};

class LLAvatarEnableResetSkeleton: public view_listener_t
{
    bool handleEvent(const LLSD& userdata)
    {
        LLViewerObject *obj = LLSelectMgr::getInstance()->getSelection()->getPrimaryObject();
        if (obj && obj->getAvatar())
        {
            return true;
        }
        return false;
    }
};


class LLAvatarResetSkeletonAndAnimations : public view_listener_t
{
	bool handleEvent(const LLSD& userdata)
	{
		LLVOAvatar* avatar = find_avatar_from_object(LLSelectMgr::getInstance()->getSelection()->getPrimaryObject());
		if (avatar)
		{
			avatar->resetSkeleton(true);
		}
		return true;
	}
};

class LLAvatarAddContact : public view_listener_t
{
	bool handleEvent(const LLSD& userdata)
	{
		LLVOAvatar* avatar = find_avatar_from_object( LLSelectMgr::getInstance()->getSelection()->getPrimaryObject() );
//		if(avatar)
// [RLVa:KB] - Checked: RLVa-1.2.0
		if ( (avatar) && (RlvActions::canShowName(RlvActions::SNC_DEFAULT, avatar->getID())) )
// [/RLVa:KB]
		{
			create_inventory_callingcard(avatar->getID());
		}
		return true;
	}
};

bool complete_give_money(const LLSD& notification, const LLSD& response, LLObjectSelectionHandle selection)
{
	S32 option = LLNotificationsUtil::getSelectedOption(notification, response);
	if (option == 0)
	{
		gAgent.setDoNotDisturb(false);
	}

	LLViewerObject* objectp = selection->getPrimaryObject();

	// Show avatar's name if paying attachment
	if (objectp && objectp->isAttachment())
	{
		while (objectp && !objectp->isAvatar())
		{
			objectp = (LLViewerObject*)objectp->getParent();
		}
	}

	if (objectp)
	{
		if (objectp->isAvatar())
		{
			const bool is_group = false;
			LLFloaterPayUtil::payDirectly(&give_money,
									  objectp->getID(),
									  is_group);
		}
		else
		{
			LLFloaterPayUtil::payViaObject(&give_money, selection);
		}
	}
	return false;
}

void handle_give_money_dialog()
{
	LLNotification::Params params("DoNotDisturbModePay");
	params.functor.function(boost::bind(complete_give_money, _1, _2, LLSelectMgr::getInstance()->getSelection()));

	if (gAgent.isDoNotDisturb())
	{
		// warn users of being in do not disturb mode during a transaction
		LLNotifications::instance().add(params);
	}
	else
	{
		LLNotifications::instance().forceResponse(params, 1);
	}
}

bool enable_pay_avatar()
{
	LLViewerObject* obj = LLSelectMgr::getInstance()->getSelection()->getPrimaryObject();
	LLVOAvatar* avatar = find_avatar_from_object(obj);
//	return (avatar != NULL);
// [RLVa:KB] - Checked: RLVa-1.2.1
	return (avatar != NULL) && (RlvActions::canShowName(RlvActions::SNC_DEFAULT, avatar->getID()));
// [/RLVa:KB]
}

bool enable_pay_object()
{
	LLViewerObject* object = LLSelectMgr::getInstance()->getSelection()->getPrimaryObject();
	if( object )
	{
		LLViewerObject *parent = (LLViewerObject *)object->getParent();
		if((object->flagTakesMoney()) || (parent && parent->flagTakesMoney()))
		{
			return true;
		}
	}
	return false;
}

bool enable_object_stand_up()
{
	// 'Object Stand Up' menu item is enabled when agent is sitting on selection
//	return sitting_on_selection();
// [RLVa:KB] - Checked: 2010-07-24 (RLVa-1.2.0g) | Added: RLVa-1.2.0g
	return sitting_on_selection() && ( (!rlv_handler_t::isEnabled()) || (RlvActions::canStand()) );
// [/RLVa:KB]
}

bool enable_object_sit(LLUICtrl* ctrl)
{
	// 'Object Sit' menu item is enabled when agent is not sitting on selection
	bool sitting_on_sel = sitting_on_selection();
	if (!sitting_on_sel)
	{
		std::string item_name = ctrl->getName();

		// init default labels
		init_default_item_label(item_name);

		// Update label
		LLSelectNode* node = LLSelectMgr::getInstance()->getSelection()->getFirstRootNode();
		if (node && node->mValid && !node->mSitName.empty())
		{
			gMenuHolder->childSetValue(item_name, node->mSitName);
		}
		else
		{
			gMenuHolder->childSetValue(item_name, get_default_item_label(item_name));
		}
	}

// [RLVa:KB] - Checked: 2010-04-01 (RLVa-1.2.0c) | Modified: RLVa-1.2.0c
		// RELEASE-RLVA: [SL-2.2.0] Make this match what happens in handle_object_sit_or_stand()
		if (rlv_handler_t::isEnabled())
		{
			const LLPickInfo& pick = LLToolPie::getInstance()->getPick();
			if (pick.mObjectID.notNull())
				sitting_on_sel = !RlvActions::canSit(pick.getObject(), pick.mObjectOffset);
		}
// [/RLVa:KB]

	return !sitting_on_sel && is_object_sittable();
}

void dump_select_mgr(void*)
{
	LLSelectMgr::getInstance()->dump();
}

void dump_inventory(void*)
{
	gInventory.dumpInventory();
}


void handle_dump_followcam(void*)
{
	LLFollowCamMgr::dump();
}

void handle_viewer_enable_message_log(void*)
{
	gMessageSystem->startLogging();
}

void handle_viewer_disable_message_log(void*)
{
	gMessageSystem->stopLogging();
}

void handle_customize_avatar()
{
	// <FS:Ansariel> FIRE-19614: Make CTRL-O toggle the appearance floater
	LLFloater* floater = LLFloaterReg::findInstance("appearance");
	if (floater && floater->isMinimized())
	{
		floater->setMinimized(FALSE);
	}
	else if (LLFloater::isShown(floater))
	{
		LLFloaterReg::hideInstance("appearance");
	}
	else
	// </FS:Ansariel>
	LLFloaterSidePanelContainer::showPanel("appearance", LLSD().with("type", "my_outfits"));
}

void handle_edit_outfit()
{
	LLFloaterSidePanelContainer::showPanel("appearance", LLSD().with("type", "edit_outfit"));
}

void handle_edit_shape()
{
	LLFloaterSidePanelContainer::showPanel("appearance", LLSD().with("type", "edit_shape"));
}

void handle_hover_height()
{
	LLFloaterReg::showInstance("edit_hover_height");
}

void handle_edit_physics()
{
	LLFloaterSidePanelContainer::showPanel("appearance", LLSD().with("type", "edit_physics"));
}

void handle_report_abuse()
{
	// Prevent menu from appearing in screen shot.
	gMenuHolder->hideMenus();
	LLFloaterReporter::showFromMenu(COMPLAINT_REPORT);
}

void handle_buy_currency()
{
	LLBuyCurrencyHTML::openCurrencyFloater();
}

void handle_recreate_lsl_bridge()
{
	FSLSLBridge::instance().recreateBridge();
}

class LLFloaterVisible : public view_listener_t
{
	bool handleEvent(const LLSD& userdata)
	{
		std::string floater_name = userdata.asString();
		bool new_value = false;
		{
			new_value = LLFloaterReg::instanceVisible(floater_name);
		}
		return new_value;
	}
};

class LLShowHelp : public view_listener_t
{
	bool handleEvent(const LLSD& userdata)
	{
		std::string help_topic = userdata.asString();
#ifdef OPENSIM
		if (help_topic.find("grid_") != std::string::npos)
		{
			help_topic.erase(0,5);
			
			std::string url;
			LLSD grid_info;
			LLGridManager::getInstance()->getGridData(grid_info);
			if (grid_info.has(help_topic))
			{
				url = grid_info[help_topic].asString();
			}
			
			if(!url.empty())
			{
				LLWeb::loadURLInternal(url);
			}
			LL_DEBUGS() << "grid_help " <<  help_topic << " url " << url << LL_ENDL;

			return true;
		}
#endif // OPENSIM
		LLViewerHelp* vhelp = LLViewerHelp::getInstance();
		vhelp->showTopic(help_topic);
		
		return true;
	}
};

// <AW: OpenSim>
bool update_grid_help()
{
// <FS:AW  grid management>
	if (!gMenuHolder) //defend crash on shutdown
	{
		return false;
	}
// </FS:AW  grid management>

	bool needs_seperator = false;

#ifdef OPENSIM // <FS:AW optional opensim support>
	LLSD grid_info;
	LLGridManager::getInstance()->getGridData(grid_info);
	std::string grid_label = LLGridManager::getInstance()->getGridLabel();
	bool is_opensim = LLGridManager::getInstance()->isInOpenSim();
	if (is_opensim && grid_info.has("help"))
	{
		needs_seperator = true;
		gMenuHolder->childSetVisible("current_grid_help",true);
		gMenuHolder->childSetLabelArg("current_grid_help", "[CURRENT_GRID]", grid_label);
		gMenuHolder->childSetVisible("current_grid_help_login",true);
		gMenuHolder->childSetLabelArg("current_grid_help_login", "[CURRENT_GRID]", grid_label);
	}
	else
#endif // OPENSIM // <FS:AW optional opensim support>
	{
		gMenuHolder->childSetVisible("current_grid_help",false);
		gMenuHolder->childSetVisible("current_grid_help_login",false);
	}
#ifdef OPENSIM // <FS:AW optional opensim support>
	if (is_opensim && grid_info.has("about"))
	{
		needs_seperator = true;
		gMenuHolder->childSetVisible("current_grid_about",true);
		gMenuHolder->childSetLabelArg("current_grid_about", "[CURRENT_GRID]", grid_label);
		gMenuHolder->childSetVisible("current_grid_about_login",true);
		gMenuHolder->childSetLabelArg("current_grid_about_login", "[CURRENT_GRID]", grid_label);
	}
	else
#endif // OPENSIM // <FS:AW optional opensim support>
	{
		gMenuHolder->childSetVisible("current_grid_about",false);
		gMenuHolder->childSetVisible("current_grid_about_login",false);
	}
	//FIXME: this does nothing
	gMenuHolder->childSetVisible("grid_help_seperator",needs_seperator);
	gMenuHolder->childSetVisible("grid_help_seperator_login",needs_seperator);

// <FS:AW  opensim destinations and avatar picker>
#ifdef OPENSIM // <FS:AW optional opensim support>
	if (is_opensim)
	{
		if (!LLLoginInstance::getInstance()->hasResponse("destination_guide_url") 
		||LLLoginInstance::getInstance()->getResponse("destination_guide_url").asString().empty()
		)
		{
			gMenuHolder->childSetVisible("Avatar Picker", false);
		}
	
		if (!LLLoginInstance::getInstance()->hasResponse("avatar_picker_url") 
		||LLLoginInstance::getInstance()->getResponse("avatar_picker_url").asString().empty()
		)
		{
			gMenuHolder->childSetVisible("Destinations", false);
		}
	}
#endif // OPENSIM // <FS:AW optional opensim support>
// </FS:AW  opensim destinations and avatar picker>

	return true;
}
// </AW: OpenSim>

class LLToggleHelp : public view_listener_t
{
	bool handleEvent(const LLSD& userdata)
	{
		LLFloater* help_browser = (LLFloaterReg::findInstance("help_browser"));
		if (help_browser && help_browser->isInVisibleChain())
		{
			help_browser->closeFloater();
		}
		else
		{
			std::string help_topic = userdata.asString();
			LLViewerHelp* vhelp = LLViewerHelp::getInstance();
			vhelp->showTopic(help_topic);
		}
		return true;
	}
};

class LLToggleSpeak : public view_listener_t
{
	bool handleEvent(const LLSD& userdata)
	{
		LLVoiceClient::getInstance()->toggleUserPTTState();
		return true;
	}
};

bool callback_show_url(const LLSD& notification, const LLSD& response)
{
	S32 option = LLNotificationsUtil::getSelectedOption(notification, response);
	if (0 == option)
	{
		LLWeb::loadURL(notification["payload"]["url"].asString());
	}
	return false;
}

class LLPromptShowURL : public view_listener_t
{
	bool handleEvent(const LLSD& userdata)
	{
		std::string param = userdata.asString();
		std::string::size_type offset = param.find(",");
		if (offset != param.npos)
		{
			std::string alert = param.substr(0, offset);
			std::string url = param.substr(offset+1);

			if (LLWeb::useExternalBrowser(url))
			{ 
				// <FS:Ansariel> FS-1951: LLWeb::loadURL() will spawn the WebLaunchExternalTarget
				//               confirmation if opening with an external browser
    			//LLSD payload;
    			//payload["url"] = url;
    			//LLNotificationsUtil::add(alert, LLSD(), payload, callback_show_url);
				if (alert == "WebLaunchExternalTarget")
				{
					LLWeb::loadURL(url);
				}
				else
				{
					LLSD payload;
					payload["url"] = url;
					LLNotificationsUtil::add(alert, LLSD(), payload, callback_show_url);
				}
				// </FS:Ansariel>
			}
			else
			{
		        LLWeb::loadURL(url);
			}
		}
		else
		{
			LL_INFOS() << "PromptShowURL invalid parameters! Expecting \"ALERT,URL\"." << LL_ENDL;
		}
		return true;
	}
};

bool callback_show_file(const LLSD& notification, const LLSD& response)
{
	S32 option = LLNotificationsUtil::getSelectedOption(notification, response);
	if (0 == option)
	{
		LLWeb::loadURL(notification["payload"]["url"]);
	}
	return false;
}

class LLPromptShowFile : public view_listener_t
{
	bool handleEvent(const LLSD& userdata)
	{
		std::string param = userdata.asString();
		std::string::size_type offset = param.find(",");
		if (offset != param.npos)
		{
			std::string alert = param.substr(0, offset);
			std::string file = param.substr(offset+1);

			LLSD payload;
			payload["url"] = file;
			LLNotificationsUtil::add(alert, LLSD(), payload, callback_show_file);
		}
		else
		{
			LL_INFOS() << "PromptShowFile invalid parameters! Expecting \"ALERT,FILE\"." << LL_ENDL;
		}
		return true;
	}
};

class LLShowAgentProfile : public view_listener_t
{
	bool handleEvent(const LLSD& userdata)
	{
		LLUUID agent_id;
		if (userdata.asString() == "agent")
		{
			agent_id = gAgent.getID();
		}
		else if (userdata.asString() == "hit object")
		{
			LLViewerObject* objectp = LLSelectMgr::getInstance()->getSelection()->getPrimaryObject();
			if (objectp)
			{
				agent_id = objectp->getID();
			}
		}
		else
		{
			agent_id = userdata.asUUID();
		}

		LLVOAvatar* avatar = find_avatar_from_object(agent_id);
//		if (avatar)
// [RLVa:KB] - Checked: RLVa-1.2.0
		if ( (avatar) && ((RlvActions::canShowName(RlvActions::SNC_DEFAULT, agent_id)) || (gAgent.getID() == agent_id)) )
// [/RLVa:KB]
		{
			LLAvatarActions::showProfile(avatar->getID());
		}
		return true;
	}
};

class LLToggleAgentProfile : public view_listener_t
{
	bool handleEvent(const LLSD& userdata)
	{
		LLUUID agent_id;
		if (userdata.asString() == "agent")
		{
			agent_id = gAgent.getID();
		}
		else if (userdata.asString() == "hit object")
		{
			LLViewerObject* objectp = LLSelectMgr::getInstance()->getSelection()->getPrimaryObject();
			if (objectp)
			{
				agent_id = objectp->getID();
			}
		}
		else
		{
			agent_id = userdata.asUUID();
		}

		LLVOAvatar* avatar = find_avatar_from_object(agent_id);
		if (avatar)
		{
			if (!LLAvatarActions::profileVisible(avatar->getID()))
			{
				LLAvatarActions::showProfile(avatar->getID());
			}
			else
			{
				LLAvatarActions::hideProfile(avatar->getID());
			}
		}
		return true;
	}
};

class LLLandEdit : public view_listener_t
{
	bool handleEvent(const LLSD& userdata)
	{
		if (gAgentCamera.getFocusOnAvatar() && gSavedSettings.getBOOL("EditCameraMovement") )
		{
			// zoom in if we're looking at the avatar
			gAgentCamera.setFocusOnAvatar(FALSE, ANIMATE);
			gAgentCamera.setFocusGlobal(LLToolPie::getInstance()->getPick());

			gAgentCamera.cameraOrbitOver( F_PI * 0.25f );
			gViewerWindow->moveCursorToCenter();
		}
		else if ( gSavedSettings.getBOOL("EditCameraMovement") )
		{
			gAgentCamera.setFocusGlobal(LLToolPie::getInstance()->getPick());
			gViewerWindow->moveCursorToCenter();
		}


		LLViewerParcelMgr::getInstance()->selectParcelAt( LLToolPie::getInstance()->getPick().mPosGlobal );

		LLFloaterReg::showInstance("build");

		// Switch to land edit toolset
		LLToolMgr::getInstance()->getCurrentToolset()->selectTool( LLToolSelectLand::getInstance() );
		return true;
	}
};

class LLMuteParticle : public view_listener_t
{
	// <FS:Ansariel> Blocklist sometimes shows "(waiting)" as avatar name when blocking particle owners
	void onAvatarNameCache(const LLUUID& av_id, const LLAvatarName& av_name)
	{
		LLMute mute(av_id, av_name.getUserName(), LLMute::AGENT);
		if (LLMuteList::getInstance()->isMuted(mute.mID))
		{
			LLMuteList::getInstance()->remove(mute);
		}
		else
		{
			LLMuteList::getInstance()->add(mute);
			LLPanelBlockedList::showPanelAndSelect(mute.mID);
		}
	}
	// </FS:Ansariel>

	bool handleEvent(const LLSD& userdata)
	{
		LLUUID id = LLToolPie::getInstance()->getPick().mParticleOwnerID;
		
		if (id.notNull())
		{
			// <FS:Ansariel> Blocklist sometimes shows "(waiting)" as avatar name when blocking particle owners
			//LLAvatarName av_name;
			//LLAvatarNameCache::get(id, &av_name);

			//LLMute mute(id, av_name.getUserName(), LLMute::AGENT);
			//if (LLMuteList::getInstance()->isMuted(mute.mID))
			//{
			//	LLMuteList::getInstance()->remove(mute);
			//}
			//else
			//{
			//	LLMuteList::getInstance()->add(mute);
			//	LLPanelBlockedList::showPanelAndSelect(mute.mID);
			//}
			LLAvatarNameCache::get(id, boost::bind(&LLMuteParticle::onAvatarNameCache, this, _1, _2));
			// </FS:Ansariel>
		}

		return true;
	}
};

class LLWorldEnableBuyLand : public view_listener_t
{
	bool handleEvent(const LLSD& userdata)
	{
		bool new_value = LLViewerParcelMgr::getInstance()->canAgentBuyParcel(
								LLViewerParcelMgr::getInstance()->selectionEmpty()
									? LLViewerParcelMgr::getInstance()->getAgentParcel()
									: LLViewerParcelMgr::getInstance()->getParcelSelection()->getParcel(),
								false);
		return new_value;
	}
};

BOOL enable_buy_land(void*)
{
	return LLViewerParcelMgr::getInstance()->canAgentBuyParcel(
				LLViewerParcelMgr::getInstance()->getParcelSelection()->getParcel(), false);
}

void handle_buy_land()
{
	LLViewerParcelMgr* vpm = LLViewerParcelMgr::getInstance();
	if (vpm->selectionEmpty())
	{
		vpm->selectParcelAt(gAgent.getPositionGlobal());
	}
	vpm->startBuyLand();
}

class LLObjectAttachToAvatar : public view_listener_t
{
public:
	LLObjectAttachToAvatar(bool replace) : mReplace(replace) {}
	static void setObjectSelection(LLObjectSelectionHandle selection) { sObjectSelection = selection; }

private:
	bool handleEvent(const LLSD& userdata)
	{
		setObjectSelection(LLSelectMgr::getInstance()->getSelection());
		LLViewerObject* selectedObject = sObjectSelection->getFirstRootObject();
		if (selectedObject)
		{
			S32 index = userdata.asInteger();
			LLViewerJointAttachment* attachment_point = NULL;
			if (index > 0)
				attachment_point = get_if_there(gAgentAvatarp->mAttachmentPoints, index, (LLViewerJointAttachment*)NULL);

// [RLVa:KB] - Checked: 2010-09-28 (RLVa-1.2.1f) | Modified: RLVa-1.2.1f
			// RELEASE-RLVa: [SL-2.2.0] If 'index != 0' then the object will be "add attached" [see LLSelectMgr::sendAttach()]
			if ( (rlv_handler_t::isEnabled()) &&
				 ( ((!index) && (gRlvAttachmentLocks.hasLockedAttachmentPoint(RLV_LOCK_ANY))) ||		    // Can't wear on default
				   ((index) && ((RLV_WEAR_ADD & gRlvAttachmentLocks.canAttach(attachment_point)) == 0)) ||	// or non-attachable attachpt
				   (gRlvHandler.hasBehaviour(RLV_BHVR_REZ)) ) )											    // Attach on object == "Take"
			{
				setObjectSelection(NULL); // Clear the selection or it'll get stuck
				return true;
			}
// [/RLVa:KB]

			confirmReplaceAttachment(0, attachment_point);
		}
		return true;
	}

	static void onNearAttachObject(BOOL success, void *user_data);
	void confirmReplaceAttachment(S32 option, LLViewerJointAttachment* attachment_point);
	class CallbackData : public LLSelectionCallbackData
	{
	public:
		CallbackData(LLViewerJointAttachment* point, bool replace) : LLSelectionCallbackData(), mAttachmentPoint(point), mReplace(replace) {}

		LLViewerJointAttachment*	mAttachmentPoint;
		bool						mReplace;
	};

protected:
	static LLObjectSelectionHandle sObjectSelection;
	bool mReplace;
};

LLObjectSelectionHandle LLObjectAttachToAvatar::sObjectSelection;

// static
void LLObjectAttachToAvatar::onNearAttachObject(BOOL success, void *user_data)
{
	if (!user_data) return;
	CallbackData* cb_data = static_cast<CallbackData*>(user_data);

	if (success)
	{
		const LLViewerJointAttachment *attachment = cb_data->mAttachmentPoint;
		
		U8 attachment_id = 0;
		if (attachment)
		{
			for (LLVOAvatar::attachment_map_t::const_iterator iter = gAgentAvatarp->mAttachmentPoints.begin();
				 iter != gAgentAvatarp->mAttachmentPoints.end(); ++iter)
			{
				if (iter->second == attachment)
				{
					attachment_id = iter->first;
					break;
				}
			}
		}
		else
		{
			// interpret 0 as "default location"
			attachment_id = 0;
		}
		LLSelectMgr::getInstance()->sendAttach(cb_data->getSelection(), attachment_id, cb_data->mReplace);
	}
	LLObjectAttachToAvatar::setObjectSelection(NULL);

	delete cb_data;
}

// static
void LLObjectAttachToAvatar::confirmReplaceAttachment(S32 option, LLViewerJointAttachment* attachment_point)
{
	if (option == 0/*YES*/)
	{
		LLViewerObject* selectedObject = LLSelectMgr::getInstance()->getSelection()->getFirstRootObject();
		if (selectedObject)
		{
			const F32 MIN_STOP_DISTANCE = 1.f;	// meters
			const F32 ARM_LENGTH = 0.5f;		// meters
			const F32 SCALE_FUDGE = 1.5f;

			F32 stop_distance = SCALE_FUDGE * selectedObject->getMaxScale() + ARM_LENGTH;
			if (stop_distance < MIN_STOP_DISTANCE)
			{
				stop_distance = MIN_STOP_DISTANCE;
			}

			LLVector3 walkToSpot = selectedObject->getPositionAgent();
			
			// make sure we stop in front of the object
			LLVector3 delta = walkToSpot - gAgent.getPositionAgent();
			delta.normVec();
			delta = delta * 0.5f;
			walkToSpot -= delta;

			// The callback will be called even if avatar fails to get close enough to the object, so we won't get a memory leak.
			CallbackData* user_data = new CallbackData(attachment_point, mReplace);
			gAgent.startAutoPilotGlobal(gAgent.getPosGlobalFromAgent(walkToSpot), "Attach", NULL, onNearAttachObject, user_data, stop_distance);
			gAgentCamera.clearFocusObject();
		}
	}
}

void callback_attachment_drop(const LLSD& notification, const LLSD& response)
{
	// Ensure user confirmed the drop
	S32 option = LLNotificationsUtil::getSelectedOption(notification, response);
	if (option != 0) return;

	// Called when the user clicked on an object attached to them
	// and selected "Drop".
	LLUUID object_id = notification["payload"]["object_id"].asUUID();
	LLViewerObject *object = gObjectList.findObject(object_id);
	
	if (!object)
	{
		LL_WARNS() << "handle_drop_attachment() - no object to drop" << LL_ENDL;
		return;
	}

	LLViewerObject *parent = (LLViewerObject*)object->getParent();
	while (parent)
	{
		if(parent->isAvatar())
		{
			break;
		}
		object = parent;
		parent = (LLViewerObject*)parent->getParent();
	}

	if (!object)
	{
		LL_WARNS() << "handle_detach() - no object to detach" << LL_ENDL;
		return;
	}

	if (object->isAvatar())
	{
		LL_WARNS() << "Trying to detach avatar from avatar." << LL_ENDL;
		return;
	}
	
	// reselect the object
	LLSelectMgr::getInstance()->selectObjectAndFamily(object);

	LLSelectMgr::getInstance()->sendDropAttachment();

	return;
}

class LLAttachmentDrop : public view_listener_t
{
	bool handleEvent(const LLSD& userdata)
	{
// [RLVa:KB] - Checked: 2010-03-15 (RLVa-1.2.0e) | Modified: RLVa-1.0.5
		if (rlv_handler_t::isEnabled())
		{
			if (gRlvAttachmentLocks.hasLockedAttachmentPoint(RLV_LOCK_REMOVE))
			{
				// NOTE: copy/paste of the code in enable_detach()
				LLObjectSelectionHandle hSelect = LLSelectMgr::getInstance()->getSelection();
				RlvSelectHasLockedAttach f;
				if ( (hSelect->isAttachment()) && (hSelect->getFirstRootNode(&f, FALSE) != NULL) )
					return true;
			}
			if (gRlvHandler.hasBehaviour(RLV_BHVR_REZ))
			{
				return true;
			}
		}
// [/RLVa:KB]

		LLSD payload;
		LLViewerObject *object = LLSelectMgr::getInstance()->getSelection()->getPrimaryObject();

		if (object) 
		{
			payload["object_id"] = object->getID();
		}
		else
		{
			LL_WARNS() << "Drop object not found" << LL_ENDL;
			return true;
		}

		LLNotificationsUtil::add("AttachmentDrop", LLSD(), payload, &callback_attachment_drop);
		return true;
	}
};

// called from avatar pie menu
class LLAttachmentDetachFromPoint : public view_listener_t
{
	bool handleEvent(const LLSD& user_data)
	{
		uuid_vec_t ids_to_remove;
		const LLViewerJointAttachment *attachment = get_if_there(gAgentAvatarp->mAttachmentPoints, user_data.asInteger(), (LLViewerJointAttachment*)NULL);
//		if (attachment->getNumObjects() > 0)
// [RLVa:KB] - Checked: 2010-03-04 (RLVa-1.2.0a) | Added: RLVa-1.2.0a
		if ( (attachment->getNumObjects() > 0) && ((!rlv_handler_t::isEnabled()) || (gRlvAttachmentLocks.canDetach(attachment))) )
// [/RLVa:KB]
		{
			for (LLViewerJointAttachment::attachedobjs_vec_t::const_iterator iter = attachment->mAttachedObjects.begin();
				 iter != attachment->mAttachedObjects.end();
				 iter++)
			{
				LLViewerObject *attached_object = (*iter);
// [RLVa:KB] - Checked: 2010-03-04 (RLVa-1.2.0a) | Added: RLVa-1.2.0a
				if ( (rlv_handler_t::isEnabled()) && (gRlvAttachmentLocks.isLockedAttachment(attached_object)) )
					continue;
				ids_to_remove.push_back(attached_object->getAttachmentItemID());
// [/RLVa:KB]
			}
        }
		if (!ids_to_remove.empty())
		{
			LLAppearanceMgr::instance().removeItemsFromAvatar(ids_to_remove);
		}
		return true;
	}
};

static bool onEnableAttachmentLabel(LLUICtrl* ctrl, const LLSD& data)
{
// [RLVa:KB] - Checked: 2010-09-28 (RLVa-1.2.1f) | Modified: RLVa-1.2.1f
	// RELEASE-RLVa: [SL-2.2.0] When attaching to a specific point the object will be "add attached" [see LLSelectMgr::sendAttach()]
	bool fRlvEnable = true;
// [/RLVa:KB]
	std::string label;
	LLMenuItemGL* menu = dynamic_cast<LLMenuItemGL*>(ctrl);
	if (menu)
	{
		const LLViewerJointAttachment *attachment = get_if_there(gAgentAvatarp->mAttachmentPoints, data["index"].asInteger(), (LLViewerJointAttachment*)NULL);
		if (attachment)
		{
			label = data["label"].asString();
			for (LLViewerJointAttachment::attachedobjs_vec_t::const_iterator attachment_iter = attachment->mAttachedObjects.begin();
				 attachment_iter != attachment->mAttachedObjects.end();
				 ++attachment_iter)
			{
				const LLViewerObject* attached_object = (*attachment_iter);
				if (attached_object)
				{
					LLViewerInventoryItem* itemp = gInventory.getItem(attached_object->getAttachmentItemID());
					// <FS:Ansariel> Hide bridge from attach to HUD menus
					//if (itemp)
					if (itemp && !(FSLSLBridge::instance().getBridge() && FSLSLBridge::instance().getBridge()->getUUID() == itemp->getUUID() && data["index"].asInteger() == FS_BRIDGE_POINT))
					// </FS:Ansariel>
					{
						label += std::string(" (") + itemp->getName() + std::string(")");
						break;
					}
				}
			}
		}

// [RLVa:KB] - Checked: 2010-09-28 (RLVa-1.2.1f) | Modified: RLVa-1.2.1f
		if (rlv_handler_t::isEnabled())
			fRlvEnable = (!gRlvAttachmentLocks.isLockedAttachmentPoint(attachment, RLV_LOCK_ADD));
// [/RLVa:KB]

		menu->setLabel(label);
	}
//	return true;
// [RLVa:KB] - Checked: 2010-02-27 (RLVa-1.2.0a) | Added: RLVa-1.2.0a
	return fRlvEnable;
// [/RLVa:KB]
}

class LLAttachmentDetach : public view_listener_t
{
	bool handleEvent(const LLSD& userdata)
	{
		// Called when the user clicked on an object attached to them
		// and selected "Detach".
		LLViewerObject *object = LLSelectMgr::getInstance()->getSelection()->getPrimaryObject();
		if (!object)
		{
			LL_WARNS() << "handle_detach() - no object to detach" << LL_ENDL;
			return true;
		}

		LLViewerObject *parent = (LLViewerObject*)object->getParent();
		while (parent)
		{
			if(parent->isAvatar())
			{
				break;
			}
			object = parent;
			parent = (LLViewerObject*)parent->getParent();
		}

		if (!object)
		{
			LL_WARNS() << "handle_detach() - no object to detach" << LL_ENDL;
			return true;
		}

		if (object->isAvatar())
		{
			LL_WARNS() << "Trying to detach avatar from avatar." << LL_ENDL;
			return true;
		}

// [RLVa:KB] - Checked: 2010-03-15 (RLVa-1.2.0a) | Modified: RLVa-1.0.5
		// NOTE: copy/paste of the code in enable_detach()
		if ( (rlv_handler_t::isEnabled()) && (gRlvAttachmentLocks.hasLockedAttachmentPoint(RLV_LOCK_REMOVE)) )
		{
			LLObjectSelectionHandle hSelect = LLSelectMgr::getInstance()->getSelection();
			RlvSelectHasLockedAttach f;
			if ( (hSelect->isAttachment()) && (hSelect->getFirstRootNode(&f, FALSE) != NULL) )
				return true;
		}
// [/RLVa:KB]

		LLAppearanceMgr::instance().removeItemFromAvatar(object->getAttachmentItemID());

		return true;
	}
};

//Adding an observer for a Jira 2422 and needs to be a fetch observer
//for Jira 3119
class LLWornItemFetchedObserver : public LLInventoryFetchItemsObserver
{
public:
	LLWornItemFetchedObserver(const LLUUID& worn_item_id) :
		LLInventoryFetchItemsObserver(worn_item_id)
	{}
	virtual ~LLWornItemFetchedObserver() {}

protected:
	virtual void done()
	{
		gMenuAttachmentSelf->buildDrawLabels();
		gInventory.removeObserver(this);
		delete this;
	}
};

// You can only drop items on parcels where you can build.
class LLAttachmentEnableDrop : public view_listener_t
{
	bool handleEvent(const LLSD& userdata)
	{
		BOOL can_build   = gAgent.isGodlike() || (LLViewerParcelMgr::getInstance()->allowAgentBuild());

		//Add an inventory observer to only allow dropping the newly attached item
		//once it exists in your inventory.  Look at Jira 2422.
		//-jwolk

		// A bug occurs when you wear/drop an item before it actively is added to your inventory
		// if this is the case (you're on a slow sim, etc.) a copy of the object,
		// well, a newly created object with the same properties, is placed
		// in your inventory.  Therefore, we disable the drop option until the
		// item is in your inventory

		LLViewerObject*              object         = LLSelectMgr::getInstance()->getSelection()->getPrimaryObject();
		LLViewerJointAttachment*     attachment     = NULL;
		LLInventoryItem*             item           = NULL;

		// Do not enable drop if all faces of object are not enabled
		if (object && LLSelectMgr::getInstance()->getSelection()->contains(object,SELECT_ALL_TES ))
		{
    		S32 attachmentID  = ATTACHMENT_ID_FROM_STATE(object->getAttachmentState());
			attachment = get_if_there(gAgentAvatarp->mAttachmentPoints, attachmentID, (LLViewerJointAttachment*)NULL);

			if (attachment)
			{
				for (LLViewerJointAttachment::attachedobjs_vec_t::iterator attachment_iter = attachment->mAttachedObjects.begin();
					 attachment_iter != attachment->mAttachedObjects.end();
					 ++attachment_iter)
				{
					// make sure item is in your inventory (it could be a delayed attach message being sent from the sim)
					// so check to see if the item is in the inventory already
					item = gInventory.getItem((*attachment_iter)->getAttachmentItemID());
					if (!item)
					{
						// Item does not exist, make an observer to enable the pie menu 
						// when the item finishes fetching worst case scenario 
						// if a fetch is already out there (being sent from a slow sim)
						// we refetch and there are 2 fetches
						LLWornItemFetchedObserver* worn_item_fetched = new LLWornItemFetchedObserver((*attachment_iter)->getAttachmentItemID());		
						worn_item_fetched->startFetch();
						gInventory.addObserver(worn_item_fetched);
					}
				}
			}
		}
		
		//now check to make sure that the item is actually in the inventory before we enable dropping it
//		bool new_value = enable_detach() && can_build && item;
// [RLVa:KB] - Checked: 2010-03-24 (RLVa-1.0.0b) | Modified: RLVa-1.0.0b
		bool new_value = enable_detach() && can_build && item && (!gRlvHandler.hasBehaviour(RLV_BHVR_REZ));
// [/RLVa:KB]

		return new_value;
	}
};

BOOL enable_detach(const LLSD&)
{
	LLViewerObject* object = LLSelectMgr::getInstance()->getSelection()->getPrimaryObject();
	
	// Only enable detach if all faces of object are selected
	if (!object ||
		!object->isAttachment() ||
		!LLSelectMgr::getInstance()->getSelection()->contains(object,SELECT_ALL_TES ))
	{
		return FALSE;
	}

	// Find the avatar who owns this attachment
	LLViewerObject* avatar = object;
	while (avatar)
	{
		// ...if it's you, good to detach
		if (avatar->getID() == gAgent.getID())
		{
// [RLVa:KB] - Checked: 2010-03-15 (RLVa-1.2.0a) | Modified: RLVa-1.0.5
			// NOTE: this code is reused as-is in LLAttachmentDetach::handleEvent() and LLAttachmentDrop::handleEvent()
			//       so any changes here should be reflected there as well

			// RELEASE-RLVa: [SL-2.2.0] LLSelectMgr::sendDetach() and LLSelectMgr::sendDropAttachment() call sendListToRegions with
			//                          SEND_ONLY_ROOTS so we only need to examine the roots which saves us time
			if ( (rlv_handler_t::isEnabled()) && (gRlvAttachmentLocks.hasLockedAttachmentPoint(RLV_LOCK_REMOVE)) )
			{
				LLObjectSelectionHandle hSelect = LLSelectMgr::getInstance()->getSelection();
				RlvSelectHasLockedAttach f;
				if ( (hSelect->isAttachment()) && (hSelect->getFirstRootNode(&f, FALSE) != NULL) )
					return FALSE;
			}
// [/RLVa:KB]
			return TRUE;
		}

		avatar = (LLViewerObject*)avatar->getParent();
	}

	return FALSE;
}

class LLAttachmentEnableDetach : public view_listener_t
{
	bool handleEvent(const LLSD& userdata)
	{
		bool new_value = enable_detach();
		return new_value;
	}
};

// Used to tell if the selected object can be attached to your avatar.
//BOOL object_selected_and_point_valid()
// [RLVa:KB] - Checked: 2010-03-16 (RLVa-1.2.0a) | Added: RLVa-1.2.0a
BOOL object_selected_and_point_valid(const LLSD& sdParam)
// [/RLVa:KB]
{
// [RLVa:KB] - Checked: 2010-09-28 (RLVa-1.2.1f) | Modified: RLVa-1.2.1f
	if (rlv_handler_t::isEnabled())
	{
		if (!isAgentAvatarValid())
			return FALSE;

		// RELEASE-RLVa: [SL-2.2.0] Look at the caller graph for this function on every new release
		//   - object_is_wearable() => dead code [sdParam == 0 => default attach point => OK!]
		//   - enabler set up in LLVOAvatarSelf::buildMenus() => Rezzed prim / Put On / "Attach To" [sdParam == idxAttachPt]
		//   - "Object.EnableWear" enable => Rezzed prim / Put On / "Wear" or "Add" [sdParam blank]
		// RELEASE-RLVa: [SL-2.2.0] If 'idxAttachPt != 0' then the object will be "add attached" [see LLSelectMgr::sendAttach()]
		const LLViewerJointAttachment* pAttachPt = 
			get_if_there(gAgentAvatarp->mAttachmentPoints, sdParam.asInteger(), (LLViewerJointAttachment*)NULL);
		if ( ((!pAttachPt) && (gRlvAttachmentLocks.hasLockedAttachmentPoint(RLV_LOCK_ANY))) ||		// Can't wear on default attach point
			 ((pAttachPt) && ((RLV_WEAR_ADD & gRlvAttachmentLocks.canAttach(pAttachPt)) == 0)) ||	// or non-attachable attach point
			 (gRlvHandler.hasBehaviour(RLV_BHVR_REZ)) )												// Attach on object == "Take"
		{
			return FALSE;
		}
	}
// [/RLVa:KB]

	LLObjectSelectionHandle selection = LLSelectMgr::getInstance()->getSelection();
	for (LLObjectSelection::root_iterator iter = selection->root_begin();
		 iter != selection->root_end(); iter++)
	{
		LLSelectNode* node = *iter;
		LLViewerObject* object = node->getObject();
		LLViewerObject::const_child_list_t& child_list = object->getChildren();
		for (LLViewerObject::child_list_t::const_iterator iter = child_list.begin();
			 iter != child_list.end(); iter++)
		{
			LLViewerObject* child = *iter;
			if (child->isAvatar())
			{
				return FALSE;
			}
		}
	}

	return (selection->getRootObjectCount() == 1) && 
		(selection->getFirstRootObject()->getPCode() == LL_PCODE_VOLUME) && 
		selection->getFirstRootObject()->permYouOwner() &&
		selection->getFirstRootObject()->flagObjectMove() &&
		!selection->getFirstRootObject()->flagObjectPermanent() &&
		!((LLViewerObject*)selection->getFirstRootObject()->getRoot())->isAvatar() && 
		(selection->getFirstRootObject()->getNVPair("AssetContainer") == NULL);
}


// [RLVa:KB] - Checked: 2010-03-16 (RLVa-1.2.0a) | Added: RLVa-1.2.0a
/*
BOOL object_is_wearable()
{
	if (!isAgentAvatarValid())
	{
		return FALSE;
	}
	if (!object_selected_and_point_valid())
	{
		return FALSE;
	}
	if (sitting_on_selection())
	{
		return FALSE;
	}
	return gAgentAvatarp->canAttachMoreObjects();
}
*/
// [/RLVa:KB]

class LLAttachmentPointFilled : public view_listener_t
{
	bool handleEvent(const LLSD& user_data)
	{
		bool enable = false;
		LLVOAvatar::attachment_map_t::iterator found_it = gAgentAvatarp->mAttachmentPoints.find(user_data.asInteger());
		if (found_it != gAgentAvatarp->mAttachmentPoints.end())
		{
//			enable = found_it->second->getNumObjects() > 0;
// [RLVa:KB] - Checked: 2010-03-04 (RLVa-1.2.0a) | Added: RLVa-1.2.0a
			// Enable the option if there is at least one attachment on this attachment point that can be detached
			enable = (found_it->second->getNumObjects() > 0) && 
				((!rlv_handler_t::isEnabled()) || (gRlvAttachmentLocks.canDetach(found_it->second)));
// [/RLVa:KB]
		}
		return enable;
	}
};

class LLAvatarSendIM : public view_listener_t
{
	bool handleEvent(const LLSD& userdata)
	{
		LLVOAvatar* avatar = find_avatar_from_object( LLSelectMgr::getInstance()->getSelection()->getPrimaryObject() );
//		if(avatar)
// [RLVa:KB] - Checked: RLVa-1.2.0
		if ( (avatar) && (RlvActions::canShowName(RlvActions::SNC_DEFAULT, avatar->getID())) )
// [/RLVa:KB]
		{
			LLAvatarActions::startIM(avatar->getID());
		}
		return true;
	}
};

class LLAvatarCall : public view_listener_t
{
	bool handleEvent(const LLSD& userdata)
	{
		LLVOAvatar* avatar = find_avatar_from_object( LLSelectMgr::getInstance()->getSelection()->getPrimaryObject() );
//		if(avatar)
// [RLVa:KB] - Checked: RLVa-1.2.0
		if ( (avatar) && (RlvActions::canShowName(RlvActions::SNC_DEFAULT, avatar->getID())) )
// [/RLVa:KB]
		{
			LLAvatarActions::startCall(avatar->getID());
		}
		return true;
	}
};

// [RLVa:KB] - Checked: RLVa-1.2.1
bool enable_avatar_call()
{
	if (RlvActions::isRlvEnabled())
	{
		const LLVOAvatar* pAvatar = find_avatar_from_object(LLSelectMgr::getInstance()->getSelection()->getPrimaryObject());
		if ((!pAvatar) || (!RlvActions::canShowName(RlvActions::SNC_DEFAULT, pAvatar->getID())))
			return false;
	}
	return LLAvatarActions::canCall();
}
// [/RLVa:KB]

namespace
{
	struct QueueObjects : public LLSelectedNodeFunctor
	{
		BOOL scripted;
		BOOL modifiable;
		LLFloaterScriptQueue* mQueue;
		QueueObjects(LLFloaterScriptQueue* q) : mQueue(q), scripted(FALSE), modifiable(FALSE) {}
		virtual bool apply(LLSelectNode* node)
		{
			LLViewerObject* obj = node->getObject();
			if (!obj)
			{
				return true;
			}
			scripted = obj->flagScripted();
			modifiable = obj->permModify();

			if( scripted && modifiable )
			{
				mQueue->addObject(obj->getID(), node->mName);
				return false;
			}
			else
			{
				return true; // fail: stop applying
			}
		}
	};
}

void queue_actions(LLFloaterScriptQueue* q, const std::string& msg)
{
	QueueObjects func(q);
	LLSelectMgr *mgr = LLSelectMgr::getInstance();
	LLObjectSelectionHandle selectHandle = mgr->getSelection();
	bool fail = selectHandle->applyToNodes(&func);
	if(fail)
	{
		if ( !func.scripted )
		{
			std::string noscriptmsg = std::string("Cannot") + msg + "SelectObjectsNoScripts";
			LLNotificationsUtil::add(noscriptmsg);
		}
		else if ( !func.modifiable )
		{
			std::string nomodmsg = std::string("Cannot") + msg + "SelectObjectsNoPermission";
			LLNotificationsUtil::add(nomodmsg);
		}
		else
		{
			LL_ERRS() << "Bad logic." << LL_ENDL;
		}
	}
	else
	{
		if (!q->start())
		{
			LL_WARNS() << "Unexpected script compile failure." << LL_ENDL;
		}
	}
}

class LLToolsSelectedScriptAction : public view_listener_t
{
	bool handleEvent(const LLSD& userdata)
	{
// [RLVa:KB] - Checked: 2010-04-19 (RLVa-1.2.0f) | Modified: RLVa-1.0.5a
		// We'll allow resetting the scripts of objects on a non-attachable attach point since they wouldn't be able to circumvent anything
		if ( (rlv_handler_t::isEnabled()) && (gRlvAttachmentLocks.hasLockedAttachmentPoint(RLV_LOCK_REMOVE)) )
		{
			LLObjectSelectionHandle hSel = LLSelectMgr::getInstance()->getSelection();
			RlvSelectHasLockedAttach f;
			if ( (hSel->isAttachment()) && (hSel->getFirstNode(&f) != NULL) )
				return true;
		}
// [/RLVa:KB]

		std::string action = userdata.asString();
		bool mono = false;
		std::string msg, name;
		std::string title;
		if (action == "compile mono")
		{
			name = "compile_queue";
			mono = true;
			msg = "Recompile";
			title = LLTrans::getString("CompileQueueTitle");
		}
		if (action == "compile lsl")
		{
			name = "compile_queue";
			msg = "Recompile";
			title = LLTrans::getString("CompileQueueTitle");
		}
		else if (action == "reset")
		{
			name = "reset_queue";
			msg = "Reset";
			title = LLTrans::getString("ResetQueueTitle");
		}
		else if (action == "start")
		{
			name = "start_queue";
			msg = "SetRunning";
			title = LLTrans::getString("RunQueueTitle");
		}
		else if (action == "stop")
		{
			name = "stop_queue";
			msg = "SetRunningNot";
			title = LLTrans::getString("NotRunQueueTitle");
		}
		// <FS> Delete scripts
		else if (action == "delete")
		{
			name = "delete_queue";
			msg = "delete";
			title = LLTrans::getString("DeleteQueueTitle");
		}
		// </FS> Delete scripts
		LLUUID id; id.generate();
		
		LLFloaterScriptQueue* queue =LLFloaterReg::getTypedInstance<LLFloaterScriptQueue>(name, LLSD(id));
		if (queue)
		{
			queue->setMono(mono);
			queue_actions(queue, msg);
			queue->setTitle(title);
		}
		else
		{
			LL_WARNS() << "Failed to generate LLFloaterScriptQueue with action: " << action << LL_ENDL;
		}
		return true;
	}
};

void handle_selected_texture_info(void*)
{
	for (LLObjectSelection::valid_iterator iter = LLSelectMgr::getInstance()->getSelection()->valid_begin();
   		iter != LLSelectMgr::getInstance()->getSelection()->valid_end(); iter++)
	{
		LLSelectNode* node = *iter;
	   	
   		std::string msg;
   		msg.assign("Texture info for: ");
   		msg.append(node->mName);
	   
   		U8 te_count = node->getObject()->getNumTEs();
   		// map from texture ID to list of faces using it
   		typedef std::map< LLUUID, std::vector<U8> > map_t;
   		map_t faces_per_texture;
   		for (U8 i = 0; i < te_count; i++)
   		{
   			if (!node->isTESelected(i)) continue;
	   
   			LLViewerTexture* img = node->getObject()->getTEImage(i);
   			LLUUID image_id = img->getID();
   			faces_per_texture[image_id].push_back(i);
   		}
   		// Per-texture, dump which faces are using it.
   		map_t::iterator it;
   		for (it = faces_per_texture.begin(); it != faces_per_texture.end(); ++it)
   		{
   			LLUUID image_id = it->first;
   			U8 te = it->second[0];
   			LLViewerTexture* img = node->getObject()->getTEImage(te);
   			S32 height = img->getHeight();
   			S32 width = img->getWidth();
   			S32 components = img->getComponents();
   			msg.append(llformat("\n%dx%d %s on face ",
   								width,
   								height,
   								(components == 4 ? "alpha" : "opaque")));
   			for (U8 i = 0; i < it->second.size(); ++i)
   			{
   				msg.append( llformat("%d ", (S32)(it->second[i])));
   			}
   		}
		// <FS:Ansariel> Report texture info to local chat instead of toasts
   		//LLSD args;
   		//args["MESSAGE"] = msg;
   		//LLNotificationsUtil::add("SystemMessage", args);
		report_to_nearby_chat(msg);
		// </FS:Ansariel>
	}
}

void handle_selected_material_info()
{
	for (LLObjectSelection::valid_iterator iter = LLSelectMgr::getInstance()->getSelection()->valid_begin();
		iter != LLSelectMgr::getInstance()->getSelection()->valid_end(); iter++)
	{
		LLSelectNode* node = *iter;
		
		std::string msg;
		msg.assign("Material info for: \n");
		msg.append(node->mName);
		
		U8 te_count = node->getObject()->getNumTEs();
		// map from material ID to list of faces using it
		typedef std::map<LLMaterialID, std::vector<U8> > map_t;
		map_t faces_per_material;
		for (U8 i = 0; i < te_count; i++)
		{
			if (!node->isTESelected(i)) continue;
	
			const LLMaterialID& material_id = node->getObject()->getTEref(i).getMaterialID();
			faces_per_material[material_id].push_back(i);
		}
		// Per-material, dump which faces are using it.
		map_t::iterator it;
		for (it = faces_per_material.begin(); it != faces_per_material.end(); ++it)
		{
			const LLMaterialID& material_id = it->first;
			msg += llformat("%s on face ", material_id.asString().c_str());
			for (U8 i = 0; i < it->second.size(); ++i)
			{
				msg.append( llformat("%d ", (S32)(it->second[i])));
			}
			msg.append("\n");
		}

		LLSD args;
		args["MESSAGE"] = msg;
		LLNotificationsUtil::add("SystemMessage", args);
	}
}

void handle_test_male(void*)
{
// [RLVa:KB] - Checked: 2010-03-19 (RLVa-1.2.0c) | Modified: RLVa-1.2.0a
	// TODO-RLVa: [RLVa-1.2.1] Is there any reason to still block this?
	if ( (rlv_handler_t::isEnabled()) && 
		 ((gRlvAttachmentLocks.hasLockedAttachmentPoint(RLV_LOCK_ANY)) || (gRlvWearableLocks.hasLockedWearableType(RLV_LOCK_ANY))) )
	{
		return;
	}
// [/RLVa:KB]

	LLAppearanceMgr::instance().wearOutfitByName("Male Shape & Outfit");
	//gGestureList.requestResetFromServer( TRUE );
}

void handle_test_female(void*)
{
// [RLVa:KB] - Checked: 2010-03-19 (RLVa-1.2.0c) | Modified: RLVa-1.2.0a
	// TODO-RLVa: [RLVa-1.2.1] Is there any reason to still block this?
	if ( (rlv_handler_t::isEnabled()) && 
		 ((gRlvAttachmentLocks.hasLockedAttachmentPoint(RLV_LOCK_ANY)) || (gRlvWearableLocks.hasLockedWearableType(RLV_LOCK_ANY))) )
	{
		return;
	}
// [/RLVa:KB]

	LLAppearanceMgr::instance().wearOutfitByName("Female Shape & Outfit");
	//gGestureList.requestResetFromServer( FALSE );
}

void handle_dump_attachments(void*)
{
	if(!isAgentAvatarValid()) return;

	for (LLVOAvatar::attachment_map_t::iterator iter = gAgentAvatarp->mAttachmentPoints.begin(); 
		 iter != gAgentAvatarp->mAttachmentPoints.end(); )
	{
		LLVOAvatar::attachment_map_t::iterator curiter = iter++;
		LLViewerJointAttachment* attachment = curiter->second;
		S32 key = curiter->first;
		for (LLViewerJointAttachment::attachedobjs_vec_t::iterator attachment_iter = attachment->mAttachedObjects.begin();
			 attachment_iter != attachment->mAttachedObjects.end();
			 ++attachment_iter)
		{
			LLViewerObject *attached_object = (*attachment_iter);
			BOOL visible = (attached_object != NULL &&
							attached_object->mDrawable.notNull() && 
							!attached_object->mDrawable->isRenderType(0));
			LLVector3 pos;
			if (visible) pos = attached_object->mDrawable->getPosition();
			LL_INFOS() << "ATTACHMENT " << key << ": item_id=" << attached_object->getAttachmentItemID()
					<< (attached_object ? " present " : " absent ")
					<< (visible ? "visible " : "invisible ")
					<<  " at " << pos
					<< " and " << (visible ? attached_object->getPosition() : LLVector3::zero)
					<< LL_ENDL;
		}
	}
}


// these are used in the gl menus to set control values, generically.
class LLToggleControl : public view_listener_t
{
	bool handleEvent(const LLSD& userdata)
	{
		std::string control_name = userdata.asString();
		BOOL checked = gSavedSettings.getBOOL( control_name );
		gSavedSettings.setBOOL( control_name, !checked );
		return true;
	}
};

class LLCheckControl : public view_listener_t
{
	bool handleEvent( const LLSD& userdata)
	{
		std::string callback_data = userdata.asString();
		bool new_value = gSavedSettings.getBOOL(callback_data);
		return new_value;
	}
};

// <FS:Ansariel> Control enhancements
class LLTogglePerAccountControl : public view_listener_t
{
	bool handleEvent(const LLSD& userdata)
	{
		std::string control_name = userdata.asString();
		BOOL checked = gSavedPerAccountSettings.getBOOL( control_name );
		gSavedPerAccountSettings.setBOOL( control_name, !checked );
		return true;
	}
};

class LLCheckPerAccountControl : public view_listener_t
{
	bool handleEvent( const LLSD& userdata)
	{
		std::string callback_data = userdata.asString();
		bool new_value = gSavedPerAccountSettings.getBOOL(callback_data);
		return new_value;
	}
};

class FSResetControl : public view_listener_t
{
	bool handleEvent( const LLSD& userdata)
	{
		std::string callback_data = userdata.asString();
		gSavedSettings.getControl(callback_data)->resetToDefault(true);
		return true;
	}
};
class FSResetPerAccountControl : public view_listener_t
{
	bool handleEvent( const LLSD& userdata)
	{
		std::string callback_data = userdata.asString();
		gSavedPerAccountSettings.getControl(callback_data)->resetToDefault(true);
		return true;
	}
};
// </FS:Ansariel> Control enhancements

// <FS:Ansariel> Reset Mesh LOD; Forcing highest LOD on each mesh briefly should fix
//               broken meshes bursted into triangles
static void reset_mesh_lod(LLVOAvatar* avatar)
{
	for (LLVOAvatar::attachment_map_t::iterator it = avatar->mAttachmentPoints.begin(); it != avatar->mAttachmentPoints.end(); it++)
	{
		LLViewerJointAttachment::attachedobjs_vec_t& att_objects = (*it).second->mAttachedObjects;

		for (LLViewerJointAttachment::attachedobjs_vec_t::iterator at_it = att_objects.begin(); at_it != att_objects.end(); at_it++)
		{
			LLViewerObject* objectp = *at_it;
			if (objectp)
			{
				if (objectp->getPCode() == LL_PCODE_VOLUME)
				{
					LLVOVolume* vol = (LLVOVolume*)objectp;
					if (vol && vol->isMesh())
					{
						vol->forceLOD(LLModel::LOD_HIGH);
					}
				}

				LLViewerObject::const_child_list_t& children = objectp->getChildren();
				for (LLViewerObject::const_child_list_t::const_iterator cit = children.begin(); cit != children.end(); cit++)
				{
					LLViewerObject* child_objectp = *cit;
					if (!child_objectp || (child_objectp->getPCode() != LL_PCODE_VOLUME))
					{
						continue;
					}

					LLVOVolume* child_vol = (LLVOVolume*)child_objectp;
					if (child_vol && child_vol->isMesh())
					{
						child_vol->forceLOD(LLModel::LOD_HIGH);
					}
				}
			}
		}
	}
}

class FSResetMeshLOD : public view_listener_t
{
	bool handleEvent( const LLSD& userdata)
	{
		LLVOAvatar* avatar = find_avatar_from_object(LLSelectMgr::getInstance()->getSelection()->getPrimaryObject());
		if (avatar)
		{
			reset_mesh_lod(avatar);
		}

		return true;
	}
};
// </FS:Ansariel>

// not so generic

class LLAdvancedCheckRenderShadowOption: public view_listener_t
{
	bool handleEvent(const LLSD& userdata)
	{
		std::string control_name = userdata.asString();
		S32 current_shadow_level = gSavedSettings.getS32(control_name);
		if (current_shadow_level == 0) // is off
		{
			return false;
		}
		else // is on
		{
			return true;
		}
	}
};

class LLAdvancedClickRenderShadowOption: public view_listener_t
{
	bool handleEvent(const LLSD& userdata)
	{
		std::string control_name = userdata.asString();
		S32 current_shadow_level = gSavedSettings.getS32(control_name);
		if (current_shadow_level == 0) // upgrade to level 2
		{
			gSavedSettings.setS32(control_name, 2);
		}
		else // downgrade to level 0
		{
			gSavedSettings.setS32(control_name, 0);
		}
		return true;
	}
};

class LLAdvancedClickRenderProfile: public view_listener_t
{
	bool handleEvent(const LLSD& userdata)
	{
		gShaderProfileFrame = TRUE;
		return true;
	}
};

F32 gpu_benchmark();

class LLAdvancedClickRenderBenchmark: public view_listener_t
{
	bool handleEvent(const LLSD& userdata)
	{
		gpu_benchmark();
		return true;
	}
};

//[FIX FIRE-1927 - enable DoubleClickTeleport shortcut : SJ]
class LLAdvancedToggleDoubleClickTeleport: public view_listener_t
{
	bool handleEvent(const LLSD& userdata)
	{
		BOOL checked = gSavedSettings.getBOOL("DoubleClickTeleport");
		if (checked)
		{
			gSavedSettings.setBOOL("DoubleClickTeleport", FALSE);
			report_to_nearby_chat(LLTrans::getString("DoubleClickTeleportDisabled"));
		}
		else
		{
			gSavedSettings.setBOOL("DoubleClickTeleport", TRUE);
			gSavedSettings.setBOOL("DoubleClickAutoPilot", FALSE);
			report_to_nearby_chat(LLTrans::getString("DoubleClickTeleportEnabled"));
		}
		return true;
	}
};
void menu_toggle_attached_lights(void* user_data)
{
	LLPipeline::sRenderAttachedLights = gSavedSettings.getBOOL("RenderAttachedLights");
}

void menu_toggle_attached_particles(void* user_data)
{
	LLPipeline::sRenderAttachedParticles = gSavedSettings.getBOOL("RenderAttachedParticles");
}

class LLAdvancedHandleAttachedLightParticles: public view_listener_t
{
	bool handleEvent(const LLSD& userdata)
	{
		std::string control_name = userdata.asString();

		// toggle the control
		gSavedSettings.setBOOL(control_name,
				       !gSavedSettings.getBOOL(control_name));

		// update internal flags
		// <FS:Ansariel> Make change to RenderAttachedLights & RenderAttachedParticles instant
		//if (control_name == "RenderAttachedLights")
		//{
		//	menu_toggle_attached_lights(NULL);
		//}
		//else if (control_name == "RenderAttachedParticles")
		//{
		//	menu_toggle_attached_particles(NULL);
		//}
		// </FS:Ansariel>
		return true;
	}
};

class LLSomethingSelected : public view_listener_t
{
	bool handleEvent(const LLSD& userdata)
	{
		bool new_value = !(LLSelectMgr::getInstance()->getSelection()->isEmpty());
		return new_value;
	}
};

class LLSomethingSelectedNoHUD : public view_listener_t
{
	bool handleEvent(const LLSD& userdata)
	{
		LLObjectSelectionHandle selection = LLSelectMgr::getInstance()->getSelection();
		bool new_value = !(selection->isEmpty()) && !(selection->getSelectType() == SELECT_TYPE_HUD);
		return new_value;
	}
};

static bool is_editable_selected()
{
// [RLVa:KB] - Checked: 2010-09-28 (RLVa-1.2.1f) | Modified: RLVa-1.0.5a
	// RELEASE-RLVa: [SL-2.2.0] Check that this still isn't called by anything but script actions in the Build menu
	if ( (rlv_handler_t::isEnabled()) && (gRlvAttachmentLocks.hasLockedAttachmentPoint(RLV_LOCK_REMOVE)) )
	{
		LLObjectSelectionHandle hSelection = LLSelectMgr::getInstance()->getSelection();

		// NOTE: this is called for 5 different menu items so we'll trade accuracy for efficiency and only
		//       examine root nodes (LLToolsSelectedScriptAction::handleEvent() will catch what we miss)
		RlvSelectHasLockedAttach f;
		if ( (hSelection->isAttachment()) && (hSelection->getFirstRootNode(&f)) )
		{
			return false;
		}
	}
// [/RLVa:KB]

	return (LLSelectMgr::getInstance()->getSelection()->getFirstEditableObject() != NULL);
}

class LLEditableSelected : public view_listener_t
{
	bool handleEvent(const LLSD& userdata)
	{
		return is_editable_selected();
	}
};

class LLEditableSelectedMono : public view_listener_t
{
	bool handleEvent(const LLSD& userdata)
	{
		bool new_value = false;
		LLViewerRegion* region = gAgent.getRegion();
		if(region && gMenuHolder)
		{
			bool have_cap = (! region->getCapability("UpdateScriptTask").empty());
			new_value = is_editable_selected() && have_cap;
		}
		return new_value;
	}
};

bool enable_object_take_copy()
{
	bool all_valid = false;
	if (LLSelectMgr::getInstance())
	{
		if (!LLSelectMgr::getInstance()->getSelection()->isEmpty())
		{
		all_valid = true;
#ifndef HACKED_GODLIKE_VIEWER
# ifdef TOGGLE_HACKED_GODLIKE_VIEWER
		if (!LLGridManager::getInstance()->isInSLBeta()
            || !gAgent.isGodlike())
# endif
		{
			struct f : public LLSelectedObjectFunctor
			{
				virtual bool apply(LLViewerObject* obj)
				{
//					return (!obj->permCopy() || obj->isAttachment());
// [RLVa:KB] - Checked: 2010-04-01 (RLVa-1.2.0c) | Modified: RLVa-1.0.0g
					return (!obj->permCopy() || obj->isAttachment()) || 
						( (gRlvHandler.hasBehaviour(RLV_BHVR_UNSIT)) && (isAgentAvatarValid()) && (gAgentAvatarp->getRoot() == obj) );
// [/RLVa:KB]
				}
			} func;
			const bool firstonly = true;
			bool any_invalid = LLSelectMgr::getInstance()->getSelection()->applyToRootObjects(&func, firstonly);
			all_valid = !any_invalid;
		}
#endif // HACKED_GODLIKE_VIEWER
		}
	}

	return all_valid;
}


class LLHasAsset : public LLInventoryCollectFunctor
{
public:
	LLHasAsset(const LLUUID& id) : mAssetID(id), mHasAsset(FALSE) {}
	virtual ~LLHasAsset() {}
	virtual bool operator()(LLInventoryCategory* cat,
							LLInventoryItem* item);
	BOOL hasAsset() const { return mHasAsset; }

protected:
	LLUUID mAssetID;
	BOOL mHasAsset;
};

bool LLHasAsset::operator()(LLInventoryCategory* cat,
							LLInventoryItem* item)
{
	if(item && item->getAssetUUID() == mAssetID)
	{
		mHasAsset = TRUE;
	}
	return FALSE;
}


BOOL enable_save_into_task_inventory(void*)
{
	LLSelectNode* node = LLSelectMgr::getInstance()->getSelection()->getFirstRootNode();
	if(node && (node->mValid) && (!node->mFromTaskID.isNull()))
	{
		// *TODO: check to see if the fromtaskid object exists.
		LLViewerObject* obj = node->getObject();
		if( obj && !obj->isAttachment() )
		{
			return TRUE;
		}
	}
	return FALSE;
}

class LLToolsEnableSaveToObjectInventory : public view_listener_t
{
	bool handleEvent(const LLSD& userdata)
	{
		bool new_value = enable_save_into_task_inventory(NULL);
		return new_value;
	}
};

class LLToggleHowTo : public view_listener_t
{
	bool handleEvent(const LLSD& userdata)
	{
		LLFloaterWebContent::Params p;
		std::string url = gSavedSettings.getString("HowToHelpURL");
		p.url = LLWeb::expandURLSubstitutions(url, LLSD());
		p.show_chrome = false;
		p.target = "__help_how_to";
		p.show_page_title = false;
		p.preferred_media_size = LLRect(0, 460, 335, 0);

		LLFloaterReg::toggleInstanceOrBringToFront("how_to", p);
		return true;
	}
};

class LLViewEnableMouselook : public view_listener_t
{
	bool handleEvent(const LLSD& userdata)
	{
		// You can't go directly from customize avatar to mouselook.
		// TODO: write code with appropriate dialogs to handle this transition.
		bool new_value = (CAMERA_MODE_CUSTOMIZE_AVATAR != gAgentCamera.getCameraMode() && !gSavedSettings.getBOOL("FreezeTime"));
		return new_value;
	}
};

class LLToolsEnableToolNotPie : public view_listener_t
{
	bool handleEvent(const LLSD& userdata)
	{
		bool new_value = ( LLToolMgr::getInstance()->getBaseTool() != LLToolPie::getInstance() );
		return new_value;
	}
};

class LLWorldEnableCreateLandmark : public view_listener_t
{
	bool handleEvent(const LLSD& userdata)
	{
//		return !LLLandmarkActions::landmarkAlreadyExists();
// [RLVa:KB] - Checked: 2010-09-28 (RLVa-1.4.5) | Added: RLVa-1.2.1
		return (!LLLandmarkActions::landmarkAlreadyExists()) && (!gRlvHandler.hasBehaviour(RLV_BHVR_SHOWLOC));
// [/RLVa:KB]
	}
};

class LLWorldEnableSetHomeLocation : public view_listener_t
{
	bool handleEvent(const LLSD& userdata)
	{
		bool new_value = gAgent.isGodlike() || 
			(gAgent.getRegion() && gAgent.getRegion()->getAllowSetHome());
		return new_value;
	}
};

class LLWorldEnableTeleportHome : public view_listener_t
{
	bool handleEvent(const LLSD& userdata)
	{
		LLViewerRegion* regionp = gAgent.getRegion();
		bool agent_on_prelude = (regionp && regionp->isPrelude());
		bool enable_teleport_home = gAgent.isGodlike() || !agent_on_prelude;
// [RLVa:KB] - Checked: 2010-09-28 (RLVa-1.2.1f) | Modified: RLVa-1.2.1f
		enable_teleport_home &= 
			(!rlv_handler_t::isEnabled()) || ((!gRlvHandler.hasBehaviour(RLV_BHVR_TPLM)) && (!gRlvHandler.hasBehaviour(RLV_BHVR_TPLOC)));
// [/RLVa:KB]
		return enable_teleport_home;
	}
};

BOOL enable_god_full(void*)
{
	return gAgent.getGodLevel() >= GOD_FULL;
}

BOOL enable_god_liaison(void*)
{
	return gAgent.getGodLevel() >= GOD_LIAISON;
}

bool is_god_customer_service()
{
	return gAgent.getGodLevel() >= GOD_CUSTOMER_SERVICE;
}

BOOL enable_god_basic(void*)
{
	return gAgent.getGodLevel() > GOD_NOT;
}


void toggle_show_xui_names(void *)
{
	gSavedSettings.setBOOL("DebugShowXUINames", !gSavedSettings.getBOOL("DebugShowXUINames"));
}

BOOL check_show_xui_names(void *)
{
	return gSavedSettings.getBOOL("DebugShowXUINames");
}

// <FS:CR> Resync Animations
class FSToolsResyncAnimations : public view_listener_t
{
	bool handleEvent(const LLSD& userdata)
	{
		for (U32 i = 0; i < gObjectList.getNumObjects(); i++)
		{
			LLViewerObject* object = gObjectList.getObject(i);
			if (object &&
				object->isAvatar())
			{
				LLVOAvatar* avatarp = (LLVOAvatar*)object;
				if (avatarp)
				{
					for (LLVOAvatar::AnimIterator anim_it = avatarp->mPlayingAnimations.begin();
						 anim_it != avatarp->mPlayingAnimations.end();
						 anim_it++)
					{
						avatarp->stopMotion(anim_it->first, TRUE);
						avatarp->startMotion(anim_it->first);
					}
				}
			}
		}
		return true;
	}
};
// </FS:CR> Resync Animations

// <FS:CR> FIRE-4345: Undeform
class FSToolsUndeform : public view_listener_t
{
	bool handleEvent(const LLSD& userdata)
	{
		if (isAgentAvatarValid())
		{
			gAgentAvatarp->resetSkeleton(true);

			FSPose::getInstance()->setPose(gSavedSettings.getString("FSUndeformUUID"), false);
			gAgentAvatarp->updateVisualParams();
		}

		return true;
	}
};
// </FS:CR> FIRE-4345: Undeform

// <FS:CR> Stream list import/export
class FSStreamListExportXML :public view_listener_t
{
	bool handleEvent(const LLSD& userdata)
	{
		LLFilePicker& file_picker = LLFilePicker::instance();
		if(file_picker.getSaveFile(LLFilePicker::FFSAVE_XML, LLDir::getScrubbedFileName("stream_list.xml")))
		{
			std::string filename = file_picker.getFirstFile();
			llofstream export_file(filename.c_str());
			LLSDSerialize::toPrettyXML(gSavedSettings.getLLSD("FSStreamList"), export_file);
			export_file.close();
			LLSD args;
			args["FILENAME"] = filename;
			LLNotificationsUtil::add("StreamListExportSuccess", args);
		}
		else
			LL_INFOS() << "User closed the filepicker. Aborting!" << LL_ENDL;

		return true;
	}
};

class FSStreamListImportXML :public view_listener_t
{
	bool handleEvent(const LLSD& userdata)
	{
		LLFilePicker& file_picker = LLFilePicker::instance();
		if(file_picker.getOpenFile(LLFilePicker::FFLOAD_XML))
		{
			std::string filename = file_picker.getFirstFile();
			llifstream stream_list(filename.c_str());
			if(!stream_list.is_open())
			{
				LL_WARNS() << "Couldn't open the xml file for reading. Aborting import!" << LL_ENDL;
				return true;
			}
			LLSD stream_data;
			if(LLSDSerialize::fromXML(stream_data, stream_list) >= 1)
			{
				gSavedSettings.setLLSD("FSStreamList", stream_data);
				LLNotificationsUtil::add("StreamListImportSuccess");
			}
			stream_list.close();
		}
		
		return true;
	}
};
// </FS:CR> Stream list import/export

// <FS:CR> Dump SimulatorFeatures to chat
class FSDumpSimulatorFeaturesToChat : public view_listener_t
{
	bool handleEvent(const LLSD& userdata)
	{
		if (LLViewerRegion* region = gAgent.getRegion())
		{
			LLSD sim_features;
			std::stringstream out_str;
			region->getSimulatorFeatures(sim_features);
			LLSDSerialize::toPrettyXML(sim_features, out_str);
			report_to_nearby_chat(out_str.str());
		}
		return true;
	}
};
// </FS:CR> Dump SimulatorFeatures to chat

// <FS:CR> Add to contact set
class FSAddToContactSet : public view_listener_t
{
	bool handleEvent(const LLSD& userdata)
	{
		if (!rlv_handler_t::isEnabled() || !gRlvHandler.hasBehaviour(RLV_BHVR_SHOWNAMES))
		{
			LLVOAvatar* avatarp = find_avatar_from_object(LLSelectMgr::getInstance()->getSelection()->getPrimaryObject());
			if (avatarp)
			{
				LLFloaterReg::showInstance("fs_add_contact", LLSD(avatarp->getID()), TRUE);
			}
		}
		return true;
	}
};
// </FS:CR> Add to contact set

// <FS:CR> Opensim menu item visibility control
bool checkIsGrid(const LLSD& userdata)
{
	std::string grid_type = userdata.asString();
	if ("secondlife" == grid_type)
	{
		return LLGridManager::getInstance()->isInSecondLife();
	}
#ifdef OPENSIM
	else if ("opensim" == grid_type)
	{
		return LLGridManager::getInstance()->isInOpenSim();
	}
	else if ("aurorasim" == grid_type)
	{
		return LLGridManager::getInstance()->isInAuroraSim();
	}
#else // !OPENSIM
	else if ("opensim" == grid_type || "aurorasim" == grid_type)
	{
		LL_DEBUGS("ViewerMenu") << grid_type << "is not a supported platform on Havok builds. Disabling item." << LL_ENDL;
		return false;
	}
#endif // OPENSIM
	else
	{
		LL_WARNS("ViewerMenu") << "Unhandled or bad on_visible gridcheck parameter! (" << grid_type << ")" << LL_ENDL;
	}
	return true;
}

bool isGridFeatureEnabled(const LLSD& userdata)
{
	if (LFSimFeatureHandler::instanceExists())
	{
		const std::string feature = userdata.asString();

		if (feature == "avatar_picker")
		{
			return LFSimFeatureHandler::instance().hasAvatarPicker();
		}
		else if (feature == "destination_guide")
		{
			return LFSimFeatureHandler::instance().hasDestinationGuide();
		}
		else
		{
			LL_WARNS("ViewerMenu") << "Unhandled or bad grid feature check parameter! (" << feature << ")" << LL_ENDL;
		}
	}

	return false;
}
// </FS:CR>

// <FS:Ansariel> FIRE-21236 - Help Menu - Check Grid Status doesn't open using External Browser
void openGridStatus()
{
	if (LLWeb::useExternalBrowser(DEFAULT_GRID_STATUS_URL))
	{
		LLWeb::loadURLExternal(DEFAULT_GRID_STATUS_URL);
	}
	else
	{
		LLFloaterReg::toggleInstance("grid_status");
	}
}
// </FS:Ansariel>

class LLToolsSelectOnlyMyObjects : public view_listener_t
{
	bool handleEvent(const LLSD& userdata)
	{
		BOOL cur_val = gSavedSettings.getBOOL("SelectOwnedOnly");

		gSavedSettings.setBOOL("SelectOwnedOnly", ! cur_val );

		return true;
	}
};

class LLToolsSelectOnlyMovableObjects : public view_listener_t
{
	bool handleEvent(const LLSD& userdata)
	{
		BOOL cur_val = gSavedSettings.getBOOL("SelectMovableOnly");

		gSavedSettings.setBOOL("SelectMovableOnly", ! cur_val );

		return true;
	}
};

class LLToolsSelectBySurrounding : public view_listener_t
{
	bool handleEvent(const LLSD& userdata)
	{
		LLSelectMgr::sRectSelectInclusive = !LLSelectMgr::sRectSelectInclusive;

		gSavedSettings.setBOOL("RectangleSelectInclusive", LLSelectMgr::sRectSelectInclusive);
		return true;
	}
};

class LLToolsShowHiddenSelection : public view_listener_t
{
	bool handleEvent(const LLSD& userdata)
	{
		// TomY TODO Merge these
		LLSelectMgr::sRenderHiddenSelections = !LLSelectMgr::sRenderHiddenSelections;

		gSavedSettings.setBOOL("RenderHiddenSelections", LLSelectMgr::sRenderHiddenSelections);
		return true;
	}
};

class LLToolsShowSelectionLightRadius : public view_listener_t
{
	bool handleEvent(const LLSD& userdata)
	{
		// TomY TODO merge these
		LLSelectMgr::sRenderLightRadius = !LLSelectMgr::sRenderLightRadius;

		gSavedSettings.setBOOL("RenderLightRadius", LLSelectMgr::sRenderLightRadius);
		return true;
	}
};

class LLToolsEditLinkedParts : public view_listener_t
{
	bool handleEvent(const LLSD& userdata)
	{
		BOOL select_individuals = !gSavedSettings.getBOOL("EditLinkedParts");
		gSavedSettings.setBOOL( "EditLinkedParts", select_individuals );
		if (select_individuals)
		{
			LLSelectMgr::getInstance()->demoteSelectionToIndividuals();
		}
		else
		{
			LLSelectMgr::getInstance()->promoteSelectionToRoot();
		}
		return true;
	}
};

void reload_vertex_shader(void *)
{
	//THIS WOULD BE AN AWESOME PLACE TO RELOAD SHADERS... just a thought	- DaveP
}

void handle_dump_avatar_local_textures(void*)
{
	gAgentAvatarp->dumpLocalTextures();
}

void handle_dump_timers()
{
	LLTrace::BlockTimer::dumpCurTimes();
}

void handle_debug_avatar_textures(void*)
{
	LLViewerObject* objectp = LLSelectMgr::getInstance()->getSelection()->getPrimaryObject();
	if (objectp)
	{
		LLFloaterReg::showInstance( "avatar_textures", LLSD(objectp->getID()) );
	}
}

void handle_grab_baked_texture(void* data)
{
	EBakedTextureIndex baked_tex_index = (EBakedTextureIndex)((intptr_t)data);
	if (!isAgentAvatarValid()) return;

	const LLUUID& asset_id = gAgentAvatarp->grabBakedTexture(baked_tex_index);
	LL_INFOS("texture") << "Adding baked texture " << asset_id << " to inventory." << LL_ENDL;
	LLAssetType::EType asset_type = LLAssetType::AT_TEXTURE;
	LLInventoryType::EType inv_type = LLInventoryType::IT_TEXTURE;
	const LLUUID folder_id = gInventory.findCategoryUUIDForType(LLFolderType::assetTypeToFolderType(asset_type));
	if(folder_id.notNull())
	{
		std::string name;
		name = "Baked " + LLAvatarAppearanceDictionary::getInstance()->getBakedTexture(baked_tex_index)->mNameCapitalized + " Texture";

		LLUUID item_id;
		item_id.generate();
		LLPermissions perm;
		perm.init(gAgentID,
				  gAgentID,
				  LLUUID::null,
				  LLUUID::null);
		U32 next_owner_perm = PERM_MOVE | PERM_TRANSFER;
		perm.initMasks(PERM_ALL,
					   PERM_ALL,
					   PERM_NONE,
					   PERM_NONE,
					   next_owner_perm);
		time_t creation_date_now = time_corrected();
		LLPointer<LLViewerInventoryItem> item
			= new LLViewerInventoryItem(item_id,
										folder_id,
										perm,
										asset_id,
										asset_type,
										inv_type,
										name,
										LLStringUtil::null,
										LLSaleInfo::DEFAULT,
										LLInventoryItemFlags::II_FLAGS_NONE,
										creation_date_now);

		item->updateServer(TRUE);
		gInventory.updateItem(item);
		gInventory.notifyObservers();

		// Show the preview panel for textures to let
		// user know that the image is now in inventory.
		LLInventoryPanel *active_panel = LLInventoryPanel::getActiveInventoryPanel();
		if(active_panel)
		{
			LLFocusableElement* focus_ctrl = gFocusMgr.getKeyboardFocus();

			active_panel->setSelection(item_id, TAKE_FOCUS_NO);
			active_panel->openSelected();
			//LLFloaterInventory::dumpSelectionInformation((void*)view);
			// restore keyboard focus
			gFocusMgr.setKeyboardFocus(focus_ctrl);
		}
	}
	else
	{
		LL_WARNS() << "Can't find a folder to put it in" << LL_ENDL;
	}
}

BOOL enable_grab_baked_texture(void* data)
{
	EBakedTextureIndex index = (EBakedTextureIndex)((intptr_t)data);
	if (isAgentAvatarValid())
	{
		return gAgentAvatarp->canGrabBakedTexture(index);
	}
	return FALSE;
}

// Returns a pointer to the avatar give the UUID of the avatar OR of an attachment the avatar is wearing.
// Returns NULL on failure.
LLVOAvatar* find_avatar_from_object( LLViewerObject* object )
{
	if (object)
	{
		if( object->isAttachment() )
		{
			do
			{
				object = (LLViewerObject*) object->getParent();
			}
			while( object && !object->isAvatar() );
		}
		else if( !object->isAvatar() )
		{
			object = NULL;
		}
	}

	return (LLVOAvatar*) object;
}


// Returns a pointer to the avatar give the UUID of the avatar OR of an attachment the avatar is wearing.
// Returns NULL on failure.
LLVOAvatar* find_avatar_from_object( const LLUUID& object_id )
{
	return find_avatar_from_object( gObjectList.findObject(object_id) );
}


void handle_disconnect_viewer(void *)
{
	LLAppViewer::instance()->forceDisconnect(LLTrans::getString("TestingDisconnect"));
}

void force_error_breakpoint(void *)
{
    LLAppViewer::instance()->forceErrorBreakpoint();
}

void force_error_llerror(void *)
{
    LLAppViewer::instance()->forceErrorLLError();
}

void force_error_bad_memory_access(void *)
{
    LLAppViewer::instance()->forceErrorBadMemoryAccess();
}

void force_error_infinite_loop(void *)
{
    LLAppViewer::instance()->forceErrorInfiniteLoop();
}

void force_error_software_exception(void *)
{
    LLAppViewer::instance()->forceErrorSoftwareException();
}

void force_error_driver_crash(void *)
{
    LLAppViewer::instance()->forceErrorDriverCrash();
}

class LLToolsUseSelectionForGrid : public view_listener_t
{
	bool handleEvent(const LLSD& userdata)
	{
		LLSelectMgr::getInstance()->clearGridObjects();
		struct f : public LLSelectedObjectFunctor
		{
			virtual bool apply(LLViewerObject* objectp)
			{
				LLSelectMgr::getInstance()->addGridObject(objectp);
				return true;
			}
		} func;
		LLSelectMgr::getInstance()->getSelection()->applyToRootObjects(&func);
		LLSelectMgr::getInstance()->setGridMode(GRID_MODE_REF_OBJECT);
		LLFloaterTools::setGridMode((S32)GRID_MODE_REF_OBJECT);
		return true;
	}
};

void handle_test_load_url(void*)
{
	LLWeb::loadURL("");
	LLWeb::loadURL("hacker://www.google.com/");
	LLWeb::loadURL("http");
	LLWeb::loadURL("http://www.google.com/");
}

//
// LLViewerMenuHolderGL
//
static LLDefaultChildRegistry::Register<LLViewerMenuHolderGL> r("menu_holder");

LLViewerMenuHolderGL::LLViewerMenuHolderGL(const LLViewerMenuHolderGL::Params& p)
: LLMenuHolderGL(p)
{}

BOOL LLViewerMenuHolderGL::hideMenus()
{
	BOOL handled = FALSE;
	
	if (LLMenuHolderGL::hideMenus())
	{
		LLToolPie::instance().blockClickToWalk();
		handled = TRUE;
	}

	// drop pie menu selection
	mParcelSelection = NULL;
	mObjectSelection = NULL;

	if (gMenuBarView)
	{
		gMenuBarView->clearHoverItem();
		gMenuBarView->resetMenuTrigger();
	}

	return handled;
}

void LLViewerMenuHolderGL::setParcelSelection(LLSafeHandle<LLParcelSelection> selection) 
{ 
	mParcelSelection = selection; 
}

void LLViewerMenuHolderGL::setObjectSelection(LLSafeHandle<LLObjectSelection> selection) 
{ 
	mObjectSelection = selection; 
}


const LLRect LLViewerMenuHolderGL::getMenuRect() const
{
	return LLRect(0, getRect().getHeight() - MENU_BAR_HEIGHT, getRect().getWidth(), STATUS_BAR_HEIGHT);
}

void handle_save_to_xml(void*)
{
	LLFloater* frontmost = gFloaterView->getFrontmost();
	if (!frontmost)
	{
        LLNotificationsUtil::add("NoFrontmostFloater");
		return;
	}

	std::string default_name = "floater_";
	default_name += frontmost->getTitle();
	default_name += ".xml";

	LLStringUtil::toLower(default_name);
	LLStringUtil::replaceChar(default_name, ' ', '_');
	LLStringUtil::replaceChar(default_name, '/', '_');
	LLStringUtil::replaceChar(default_name, ':', '_');
	LLStringUtil::replaceChar(default_name, '"', '_');

	LLFilePicker& picker = LLFilePicker::instance();
	if (picker.getSaveFile(LLFilePicker::FFSAVE_XML, default_name))
	{
		std::string filename = picker.getFirstFile();
		LLUICtrlFactory::getInstance()->saveToXML(frontmost, filename);
	}
}

void handle_load_from_xml(void*)
{
	LLFilePicker& picker = LLFilePicker::instance();
	if (picker.getOpenFile(LLFilePicker::FFLOAD_XML))
	{
		std::string filename = picker.getFirstFile();
		LLFloater* floater = new LLFloater(LLSD());
		floater->buildFromFile(filename);
	}
}

void handle_web_browser_test(const LLSD& param)
{
	std::string url = param.asString();
	if (url.empty())
	{
		url = "about:blank";
	}
	LLWeb::loadURLInternal(url);
}

bool callback_clear_cache_immediately(const LLSD& notification, const LLSD& response)
{
	S32 option = LLNotificationsUtil::getSelectedOption(notification, response);
	if ( option == 0 ) // YES
	{
		//clear cache
		LLAppViewer::instance()->purgeCacheImmediate();
	}

	return false;
}

void handle_cache_clear_immediately()
{
	LLNotificationsUtil::add("ConfirmClearCache", LLSD(), LLSD(), callback_clear_cache_immediately);
}

void handle_web_content_test(const LLSD& param)
{
	std::string url = param.asString();
	// <FS:LO> Add a user settable home page for the built in web browser
	if (url == "HOME_PAGE")
	{
		url = gSavedSettings.getString("FSBrowserHomePage");
	}
	// </FS:LO>
	LLWeb::loadURLInternal(url, LLStringUtil::null, LLStringUtil::null, true);
}

void handle_show_url(const LLSD& param)
{
	std::string url = param.asString();
	if (LLWeb::useExternalBrowser(url))
	{
		LLWeb::loadURLExternal(url);
	}
	else
	{
		LLWeb::loadURLInternal(url);
	}

}

void handle_report_bug(const LLSD& param)
{
	LLUIString url(param.asString());
	
	LLStringUtil::format_map_t replace;
	// <FS:Ansariel> FIRE-14001: JIRA report is being cut off when using Help -> Report Bug
	//std::string environment = LLAppViewer::instance()->getViewerInfoString(true);
	//boost::regex regex;
	//regex.assign("</?nolink>");
	//std::string stripped_env = boost::regex_replace(environment, regex, "");

	//replace["[ENVIRONMENT]"] = LLURI::escape(stripped_env);
	LLSD sysinfo = FSData::getSystemInfo();
	replace["[ENVIRONMENT]"] = LLURI::escape(sysinfo["Part1"].asString().substr(1) + sysinfo["Part2"].asString().substr(1));
	// </FS:Ansariel>
	LLSLURL location_url;
	LLAgentUI::buildSLURL(location_url);
	replace["[LOCATION]"] = LLURI::escape(location_url.getSLURLString());

	LLUIString file_bug_url = gSavedSettings.getString("ReportBugURL");
	file_bug_url.setArgs(replace);

	LLWeb::loadURLExternal(file_bug_url.getString());
}

void handle_buy_currency_test(void*)
{
	std::string url =
		"http://sarahd-sl-13041.webdev.lindenlab.com/app/lindex/index.php?agent_id=[AGENT_ID]&secure_session_id=[SESSION_ID]&lang=[LANGUAGE]";

	LLStringUtil::format_map_t replace;
	replace["[AGENT_ID]"] = gAgent.getID().asString();
	replace["[SESSION_ID]"] = gAgent.getSecureSessionID().asString();
	replace["[LANGUAGE]"] = LLUI::getLanguage();
	LLStringUtil::format(url, replace);

	LL_INFOS() << "buy currency url " << url << LL_ENDL;

	LLFloaterReg::showInstance("buy_currency_html", LLSD(url));
}

//-- SUNSHINE CLEANUP - is only the request update at the end needed now?
void handle_rebake_textures(void*)
{
	if (!isAgentAvatarValid()) return;

	// Slam pending upload count to "unstick" things
	bool slam_for_debug = true;
	gAgentAvatarp->forceBakeAllTextures(slam_for_debug);
	if (gAgent.getRegion() && gAgent.getRegion()->getCentralBakeVersion())
	{
// [SL:KB] - Patch: Appearance-Misc | Checked: 2015-06-27 (Catznip-3.7)
		if (!gAgent.getRegionCapability("IncrementCOFVersion").empty())
		{
			LLAppearanceMgr::instance().syncCofVersionAndRefresh();
		}
		else
		{
			LLAppearanceMgr::instance().requestServerAppearanceUpdate();
		}
// [/SL:KB]
//		LLAppearanceMgr::instance().requestServerAppearanceUpdate();
		avatar_tex_refresh(gAgentAvatarp); // <FS:CR> FIRE-11800 - Refresh the textures too
	}
	reset_mesh_lod(gAgentAvatarp); // <FS:Ansariel> Reset Mesh LOD
	gAgentAvatarp->setIsCrossingRegion(false); // <FS:Ansariel> FIRE-12004: Attachments getting lost on TP
}

void toggle_visibility(void* user_data)
{
	LLView* viewp = (LLView*)user_data;
	viewp->setVisible(!viewp->getVisible());
}

BOOL get_visibility(void* user_data)
{
	LLView* viewp = (LLView*)user_data;
	return viewp->getVisible();
}

// TomY TODO: Get rid of these?
class LLViewShowHoverTips : public view_listener_t
{
	bool handleEvent(const LLSD& userdata)
	{
		gSavedSettings.setBOOL("ShowHoverTips", !gSavedSettings.getBOOL("ShowHoverTips"));
		return true;
	}
};

class LLViewCheckShowHoverTips : public view_listener_t
{
	bool handleEvent(const LLSD& userdata)
	{
		bool new_value = gSavedSettings.getBOOL("ShowHoverTips");
		return new_value;
	}
};

// TomY TODO: Get rid of these?
class LLViewHighlightTransparent : public view_listener_t
{
	bool handleEvent(const LLSD& userdata)
	{
//		LLDrawPoolAlpha::sShowDebugAlpha = !LLDrawPoolAlpha::sShowDebugAlpha;
// [RLVa:KB] - Checked: 2010-11-29 (RLVa-1.3.0c) | Modified: RLVa-1.3.0c
		LLDrawPoolAlpha::sShowDebugAlpha = (!LLDrawPoolAlpha::sShowDebugAlpha) && (!gRlvHandler.hasBehaviour(RLV_BHVR_EDIT));
// [/RLVa:KB]
		return true;
	}
};

class LLViewCheckHighlightTransparent : public view_listener_t
{
	bool handleEvent(const LLSD& userdata)
	{
		bool new_value = LLDrawPoolAlpha::sShowDebugAlpha;
		return new_value;
	}
};

class LLViewBeaconWidth : public view_listener_t
{
	bool handleEvent(const LLSD& userdata)
	{
		std::string width = userdata.asString();
		if(width == "1")
		{
			gSavedSettings.setS32("DebugBeaconLineWidth", 1);
		}
		else if(width == "4")
		{
			gSavedSettings.setS32("DebugBeaconLineWidth", 4);
		}
		else if(width == "16")
		{
			gSavedSettings.setS32("DebugBeaconLineWidth", 16);
		}
		else if(width == "32")
		{
			gSavedSettings.setS32("DebugBeaconLineWidth", 32);
		}

		return true;
	}
};


class LLViewToggleBeacon : public view_listener_t
{
	bool handleEvent(const LLSD& userdata)
	{
		std::string beacon = userdata.asString();
		if (beacon == "scriptsbeacon")
		{
			LLPipeline::toggleRenderScriptedBeacons();
			gSavedSettings.setBOOL( "scriptsbeacon", LLPipeline::getRenderScriptedBeacons() );
			// toggle the other one off if it's on
			if (LLPipeline::getRenderScriptedBeacons() && LLPipeline::getRenderScriptedTouchBeacons())
			{
				LLPipeline::toggleRenderScriptedTouchBeacons();
				gSavedSettings.setBOOL( "scripttouchbeacon", LLPipeline::getRenderScriptedTouchBeacons() );
			}
		}
		else if (beacon == "physicalbeacon")
		{
			LLPipeline::toggleRenderPhysicalBeacons();
			gSavedSettings.setBOOL( "physicalbeacon", LLPipeline::getRenderPhysicalBeacons() );
		}
		else if (beacon == "moapbeacon")
		{
			LLPipeline::toggleRenderMOAPBeacons();
			gSavedSettings.setBOOL( "moapbeacon", LLPipeline::getRenderMOAPBeacons() );
		}
		else if (beacon == "soundsbeacon")
		{
			LLPipeline::toggleRenderSoundBeacons();
			gSavedSettings.setBOOL( "soundsbeacon", LLPipeline::getRenderSoundBeacons() );
		}
		else if (beacon == "particlesbeacon")
		{
			LLPipeline::toggleRenderParticleBeacons();
			gSavedSettings.setBOOL( "particlesbeacon", LLPipeline::getRenderParticleBeacons() );
		}
		else if (beacon == "scripttouchbeacon")
		{
			LLPipeline::toggleRenderScriptedTouchBeacons();
			gSavedSettings.setBOOL( "scripttouchbeacon", LLPipeline::getRenderScriptedTouchBeacons() );
			// toggle the other one off if it's on
			if (LLPipeline::getRenderScriptedBeacons() && LLPipeline::getRenderScriptedTouchBeacons())
			{
				LLPipeline::toggleRenderScriptedBeacons();
				gSavedSettings.setBOOL( "scriptsbeacon", LLPipeline::getRenderScriptedBeacons() );
			}
		}
		else if (beacon == "renderbeacons")
		{
			LLPipeline::toggleRenderBeacons();
			gSavedSettings.setBOOL( "renderbeacons", LLPipeline::getRenderBeacons() );
			// toggle the other one on if it's not
			if (!LLPipeline::getRenderBeacons() && !LLPipeline::getRenderHighlights())
			{
				LLPipeline::toggleRenderHighlights();
				gSavedSettings.setBOOL( "renderhighlights", LLPipeline::getRenderHighlights() );
			}
		}
		else if (beacon == "renderhighlights")
		{
			LLPipeline::toggleRenderHighlights();
			gSavedSettings.setBOOL( "renderhighlights", LLPipeline::getRenderHighlights() );
			// toggle the other one on if it's not
			if (!LLPipeline::getRenderBeacons() && !LLPipeline::getRenderHighlights())
			{
				LLPipeline::toggleRenderBeacons();
				gSavedSettings.setBOOL( "renderbeacons", LLPipeline::getRenderBeacons() );
			}
		}

		return true;
	}
};

class LLViewCheckBeaconEnabled : public view_listener_t
{
	bool handleEvent(const LLSD& userdata)
	{
		std::string beacon = userdata.asString();
		bool new_value = false;
		if (beacon == "scriptsbeacon")
		{
			new_value = gSavedSettings.getBOOL( "scriptsbeacon");
			LLPipeline::setRenderScriptedBeacons(new_value);
		}
		else if (beacon == "moapbeacon")
		{
			new_value = gSavedSettings.getBOOL( "moapbeacon");
			LLPipeline::setRenderMOAPBeacons(new_value);
		}
		else if (beacon == "physicalbeacon")
		{
			new_value = gSavedSettings.getBOOL( "physicalbeacon");
			LLPipeline::setRenderPhysicalBeacons(new_value);
		}
		else if (beacon == "soundsbeacon")
		{
			new_value = gSavedSettings.getBOOL( "soundsbeacon");
			LLPipeline::setRenderSoundBeacons(new_value);
		}
		else if (beacon == "particlesbeacon")
		{
			new_value = gSavedSettings.getBOOL( "particlesbeacon");
			LLPipeline::setRenderParticleBeacons(new_value);
		}
		else if (beacon == "scripttouchbeacon")
		{
			new_value = gSavedSettings.getBOOL( "scripttouchbeacon");
			LLPipeline::setRenderScriptedTouchBeacons(new_value);
		}
		else if (beacon == "renderbeacons")
		{
			new_value = gSavedSettings.getBOOL( "renderbeacons");
			LLPipeline::setRenderBeacons(new_value);
		}
		else if (beacon == "renderhighlights")
		{
			new_value = gSavedSettings.getBOOL( "renderhighlights");
			LLPipeline::setRenderHighlights(new_value);
		}
		return new_value;
	}
};

class LLViewToggleRenderType : public view_listener_t
{
	bool handleEvent(const LLSD& userdata)
	{
		std::string type = userdata.asString();
		if (type == "hideparticles")
		{
			LLPipeline::toggleRenderType(LLPipeline::RENDER_TYPE_PARTICLES);
			gPipeline.sRenderParticles = gPipeline.hasRenderType(LLPipeline::RENDER_TYPE_PARTICLES);
		}
		return true;
	}
};

class LLViewCheckRenderType : public view_listener_t
{
	bool handleEvent(const LLSD& userdata)
	{
		std::string type = userdata.asString();
		bool new_value = false;
		if (type == "hideparticles")
		{
			new_value = LLPipeline::toggleRenderTypeControlNegated(LLPipeline::RENDER_TYPE_PARTICLES);
		}
		return new_value;
	}
};

class LLViewStatusAway : public view_listener_t
{
	bool handleEvent(const LLSD& userdata)
	{
		return (gAgent.isInitialized() && gAgent.getAFK());
	}
};

class LLViewStatusDoNotDisturb : public view_listener_t
{
	bool handleEvent(const LLSD& userdata)
	{
		return (gAgent.isInitialized() && gAgent.isDoNotDisturb());
	}
};

class LLViewShowHUDAttachments : public view_listener_t
{
	bool handleEvent(const LLSD& userdata)
	{
// [RLVa:KB] - Checked: 2010-04-19 (RLVa-1.2.1a) | Modified: RLVa-1.0.0c
		if ( (rlv_handler_t::isEnabled()) && (gRlvAttachmentLocks.hasLockedHUD()) && (LLPipeline::sShowHUDAttachments) )
			return true;
// [/RLVa:KB]

		LLPipeline::sShowHUDAttachments = !LLPipeline::sShowHUDAttachments;
		return true;
	}
};

class LLViewCheckHUDAttachments : public view_listener_t
{
	bool handleEvent(const LLSD& userdata)
	{
		bool new_value = LLPipeline::sShowHUDAttachments;
		return new_value;
	}
};

// <FS:Ansariel> Disable Show HUD attachments if prevented by RLVa
bool enable_show_HUD_attachments()
{
	return (!LLPipeline::sShowHUDAttachments || !rlv_handler_t::isEnabled() || !gRlvAttachmentLocks.hasLockedHUD());
};
// </FS:Ansariel>

class LLEditEnableTakeOff : public view_listener_t
{
	bool handleEvent(const LLSD& userdata)
	{
		std::string clothing = userdata.asString();
		LLWearableType::EType type = LLWearableType::typeNameToType(clothing);
//		if (type >= LLWearableType::WT_SHAPE && type < LLWearableType::WT_COUNT)
// [RLVa:KB] - Checked: 2010-03-20 (RLVa-1.2.0c) | Modified: RLVa-1.2.0a
		// NOTE: see below - enable if there is at least one wearable on this type that can be removed
		if ( (type >= LLWearableType::WT_SHAPE && type < LLWearableType::WT_COUNT) && 
			 ((!rlv_handler_t::isEnabled()) || (gRlvWearableLocks.canRemove(type))) )
// [/RLVa:KB]
		{
			return LLAgentWearables::selfHasWearable(type);
		}
		return false;
	}
};

// <FS:Beq> Xmas present for Ansa, Animesh kill switch
class FSDerenderAnimatedObjects : public view_listener_t
{
	bool handleEvent(const LLSD& userdata)
	{
		gObjectList.killAnimatedObjects();
		return true;
	}
};

// </FS:Beq>
class LLEditTakeOff : public view_listener_t
{
	bool handleEvent(const LLSD& userdata)
	{
		std::string clothing = userdata.asString();
		if (clothing == "all")
			LLAppearanceMgr::instance().removeAllClothesFromAvatar();
		else
		{
			LLWearableType::EType type = LLWearableType::typeNameToType(clothing);
			if (type >= LLWearableType::WT_SHAPE 
				&& type < LLWearableType::WT_COUNT
				&& (gAgentWearables.getWearableCount(type) > 0))
			{
				// MULTI-WEARABLES: assuming user wanted to remove top shirt.
				//<FS:TS> Shut the compiler up about unsigned comparisons <0 or >0
				//U32 wearable_index = gAgentWearables.getWearableCount(type) - 1;
				S32 wearable_index = gAgentWearables.getWearableCount(type) - 1;

// [RLVa:KB] - Checked: 2010-06-09 (RLVa-1.2.0g) | Added: RLVa-1.2.0g
				if ( (rlv_handler_t::isEnabled()) && (gRlvWearableLocks.hasLockedWearable(type)) )
				{
					// We'll use the first wearable we come across that can be removed (moving from top to bottom)
					for (; wearable_index >= 0; wearable_index--)
					{
						const LLViewerWearable* pWearable = gAgentWearables.getViewerWearable(type, wearable_index);
						if (!gRlvWearableLocks.isLockedWearable(pWearable))
							break;
					}
					if (wearable_index < 0)
						return true;	// No wearable found that can be removed
				}
// [/RLVa:KB]

				LLUUID item_id = gAgentWearables.getWearableItemID(type,wearable_index);
				LLAppearanceMgr::instance().removeItemFromAvatar(item_id);
			}
				
		}
		return true;
	}
};

class LLToolsSelectTool : public view_listener_t
{
	bool handleEvent(const LLSD& userdata)
	{
		std::string tool_name = userdata.asString();
		if (tool_name == "focus")
		{
			LLToolMgr::getInstance()->getCurrentToolset()->selectToolByIndex(1);
		}
		else if (tool_name == "move")
		{
			LLToolMgr::getInstance()->getCurrentToolset()->selectToolByIndex(2);
		}
		else if (tool_name == "edit")
		{
			LLToolMgr::getInstance()->getCurrentToolset()->selectToolByIndex(3);
		}
		else if (tool_name == "create")
		{
			LLToolMgr::getInstance()->getCurrentToolset()->selectToolByIndex(4);
		}
		else if (tool_name == "land")
		{
			LLToolMgr::getInstance()->getCurrentToolset()->selectToolByIndex(5);
		}

		// Note: if floater is not visible LLViewerWindow::updateLayout() will
		// attempt to open it, but it won't bring it to front or de-minimize.
		if (gFloaterTools && (gFloaterTools->isMinimized() || !gFloaterTools->isShown() || !gFloaterTools->isFrontmost()))
		{
			gFloaterTools->setMinimized(FALSE);
			gFloaterTools->openFloater();
			gFloaterTools->setVisibleAndFrontmost(TRUE);
		}
		return true;
	}
};

/// WINDLIGHT callbacks
class LLWorldEnvSettings : public view_listener_t
{	
	bool handleEvent(const LLSD& userdata)
	{
// [RLVa:KB] - Checked: 2010-03-18 (RLVa-1.2.0a) | Modified: RLVa-1.0.0g
		if (gRlvHandler.hasBehaviour(RLV_BHVR_SETENV))
			return true;
// [/RLVa:KB]

		std::string tod = userdata.asString();
		
		if (tod == "editor")
		{
			LLFloaterReg::toggleInstance("env_settings");
			return true;
		}

		if (tod == "sunrise")
		{
			LLEnvManagerNew::instance().setUseSkyPreset("Sunrise");
		}
		else if (tod == "noon")
		{
			LLEnvManagerNew::instance().setUseSkyPreset("Midday");
		}
		else if (tod == "sunset")
		{
			LLEnvManagerNew::instance().setUseSkyPreset("Sunset");
		}
		else if (tod == "midnight")
		{
			LLEnvManagerNew::instance().setUseSkyPreset("Midnight");
		}
		else
		{
			LLEnvManagerNew &envmgr = LLEnvManagerNew::instance();
			// reset all environmental settings to track the region defaults, make this reset 'sticky' like the other sun settings.
			bool use_fixed_sky = false;
			bool use_region_settings = true;
			envmgr.setUserPrefs(envmgr.getWaterPresetName(),
					    envmgr.getSkyPresetName(),
					    envmgr.getDayCycleName(),
					    use_fixed_sky, use_region_settings, false);
		}

		return true;
	}
};

class LLWorldEnableEnvSettings : public view_listener_t
{
	bool handleEvent(const LLSD& userdata)
	{
		bool result = false;
		std::string tod = userdata.asString();

		if (LLEnvManagerNew::instance().getUseRegionSettings())
		{
			return (tod == "region");
		}

		if (LLEnvManagerNew::instance().getUseFixedSky())
		{
			if (tod == "sunrise")
			{
				result = (LLEnvManagerNew::instance().getSkyPresetName() == "Sunrise");
			}
			else if (tod == "noon")
			{
				result = (LLEnvManagerNew::instance().getSkyPresetName() == "Midday");
			}
			else if (tod == "sunset")
			{
				result = (LLEnvManagerNew::instance().getSkyPresetName() == "Sunset");
			}
			else if (tod == "midnight")
			{
				result = (LLEnvManagerNew::instance().getSkyPresetName() == "Midnight");
			}
			else if (tod == "region")
			{
				return false;
			}
			else
			{
				LL_WARNS() << "Unknown time-of-day item:  " << tod << LL_ENDL;
			}
		}
		return result;
	}
};

class LLWorldEnvPreset : public view_listener_t
{
	bool handleEvent(const LLSD& userdata)
	{
		std::string item = userdata.asString();

		if (item == "new_water")
		{
			LLFloaterReg::showInstance("env_edit_water", "new");
		}
		else if (item == "edit_water")
		{
			LLFloaterReg::showInstance("env_edit_water", "edit");
		}
		else if (item == "delete_water")
		{
			LLFloaterReg::showInstance("env_delete_preset", "water");
		}
		else if (item == "new_sky")
		{
			LLFloaterReg::showInstance("env_edit_sky", "new");
		}
		else if (item == "edit_sky")
		{
			LLFloaterReg::showInstance("env_edit_sky", "edit");
		}
		else if (item == "delete_sky")
		{
			LLFloaterReg::showInstance("env_delete_preset", "sky");
		}
		else if (item == "new_day_cycle")
		{
			LLFloaterReg::showInstance("env_edit_day_cycle", "new");
		}
		else if (item == "edit_day_cycle")
		{
			LLFloaterReg::showInstance("env_edit_day_cycle", "edit");
		}
		else if (item == "delete_day_cycle")
		{
			LLFloaterReg::showInstance("env_delete_preset", "day_cycle");
		}
		else
		{
			LL_WARNS() << "Unknown item selected" << LL_ENDL;
		}

		return true;
	}
};

class LLWorldEnableEnvPreset : public view_listener_t
{
	bool handleEvent(const LLSD& userdata)
	{
		std::string item = userdata.asString();

		if (item == "delete_water")
		{
			LLWaterParamManager::preset_name_list_t user_waters;
			LLWaterParamManager::instance().getUserPresetNames(user_waters);
			return !user_waters.empty();
		}
		else if (item == "delete_sky")
		{
			LLWLParamManager::preset_name_list_t user_skies;
			LLWLParamManager::instance().getUserPresetNames(user_skies);
			return !user_skies.empty();
		}
		else if (item == "delete_day_cycle")
		{
			LLDayCycleManager::preset_name_list_t user_days;
			LLDayCycleManager::instance().getUserPresetNames(user_days);
			return !user_days.empty();
		}
		else
		{
			LL_WARNS() << "Unknown item" << LL_ENDL;
		}

		return false;
	}
};


/// Post-Process callbacks
class LLWorldPostProcess : public view_listener_t
{
	bool handleEvent(const LLSD& userdata)
	{
		LLFloaterReg::showInstance("env_post_process");
		return true;
	}
};

void handle_flush_name_caches()
{
	// <FS:Ansariel> Crash fix
	//SUBSYSTEM_CLEANUP(LLAvatarNameCache);
	LLAvatarNameCache::clearCache();
	// </FS:Ansariel>
	if (gCacheName) gCacheName->clear();
}

class LLUploadCostCalculator : public view_listener_t
{
	std::string mCostStr;

	bool handleEvent(const LLSD& userdata)
	{
		std::string menu_name = userdata.asString();
		// AW:this fights the update in llviewermessage
		calculateCost();// <FS:AW opensim currency support>
		gMenuHolder->childSetLabelArg(menu_name, "[COST]", mCostStr);

		return true;
	}

	void calculateCost();

public:
	LLUploadCostCalculator()
	{
// <FS:AW opensim currency support> we don't know the costs yet
//		calculateCost();
// </FS:AW opensim currency support>
	}
};

void handle_voice_morphing_subscribe()
{
	LLWeb::loadURL(LLTrans::getString("voice_morphing_url"));
}

void handle_premium_voice_morphing_subscribe()
{
	LLWeb::loadURL(LLTrans::getString("premium_voice_morphing_url"));
}

class LLToggleUIHints : public view_listener_t
{
	bool handleEvent(const LLSD& userdata)
	{
		bool ui_hints_enabled = gSavedSettings.getBOOL("EnableUIHints");
		// toggle
		ui_hints_enabled = !ui_hints_enabled;
		gSavedSettings.setBOOL("EnableUIHints", ui_hints_enabled);
		return true;
	}
};

void LLUploadCostCalculator::calculateCost()
{
	S32 upload_cost = LLGlobalEconomy::getInstance()->getPriceUpload();
 
 	// getPriceUpload() returns -1 if no data available yet.
// <FS:AW opensim currency support>
// 	if(upload_cost >= 0)
// 	{
// 		mCostStr = llformat("%d", upload_cost);
// 	}
// 	else
// 	{
// 		mCostStr = llformat("%d", gSavedSettings.getU32("DefaultUploadCost"));
// 	}
#ifdef OPENSIM // <FS:AW optional opensim support>
	if (LLGridManager::getInstance()->isInOpenSim())
	{
		mCostStr = upload_cost > 0 ? llformat("%s%d", "L$", upload_cost) : LLTrans::getString("free");
	}
	else
#endif // OPENSIM // <FS:AW optional opensim support>
	{
		mCostStr = "L$" + (upload_cost > 0 ? llformat("%d", upload_cost) : llformat("%d", gSavedSettings.getU32("DefaultUploadCost")));
	}
// </FS:AW opensim currency support>
}

void show_navbar_context_menu(LLView* ctrl, S32 x, S32 y)
{
	static LLMenuGL*	show_navbar_context_menu = LLUICtrlFactory::getInstance()->createFromFile<LLMenuGL>("menu_hide_navbar.xml",
			gMenuHolder, LLViewerMenuHolderGL::child_registry_t::instance());
	if(gMenuHolder->hasVisibleMenu())
	{
		gMenuHolder->hideMenus();
	}
	show_navbar_context_menu->buildDrawLabels();
	show_navbar_context_menu->updateParent(LLMenuGL::sMenuContainer);
	LLMenuGL::showPopup(ctrl, show_navbar_context_menu, x, y);
}

void show_topinfobar_context_menu(LLView* ctrl, S32 x, S32 y)
{
	static LLMenuGL* show_topbarinfo_context_menu = LLUICtrlFactory::getInstance()->createFromFile<LLMenuGL>("menu_topinfobar.xml",
			gMenuHolder, LLViewerMenuHolderGL::child_registry_t::instance());

	LLMenuItemGL* landmark_item = show_topbarinfo_context_menu->getChild<LLMenuItemGL>("Landmark");
	if (!LLLandmarkActions::landmarkAlreadyExists())
	{
		landmark_item->setLabel(LLTrans::getString("AddLandmarkNavBarMenu"));
	}
	else
	{
		landmark_item->setLabel(LLTrans::getString("EditLandmarkNavBarMenu"));
	}
// [RLVa:KB] - Checked: 2012-02-07 (RLVa-1.4.5) | Added: RLVa-1.4.5
	landmark_item->setEnabled(!gRlvHandler.hasBehaviour(RLV_BHVR_SHOWLOC));
// [/RLVa:KB]

	if(gMenuHolder->hasVisibleMenu())
	{
		gMenuHolder->hideMenus();
	}

	show_topbarinfo_context_menu->buildDrawLabels();
	show_topbarinfo_context_menu->updateParent(LLMenuGL::sMenuContainer);
	LLMenuGL::showPopup(ctrl, show_topbarinfo_context_menu, x, y);
}

// <FS:Ansariel> For web browser toolbar button
void toggleWebBrowser(const LLSD& sdParam)
{
	if (LLFloaterReg::instanceVisible("web_content"))
	{
		LLFloaterReg::hideInstance("web_content");
	}
	else
	{
		std::string param = sdParam.asString();
		if (param == "HOME_PAGE")
		{
			param = gSavedSettings.getString("FSBrowserHomePage");
		}
		LLWeb::loadURLInternal(param);
	}
}
// </FS:Ansariel> For web browser toolbar button

// <FS:Ansariel> Toggle debug settings floater
void toggleSettingsDebug()
{
	LLFloaterReg::toggleInstance("settings_debug", "all");
}
// </FS:Ansariel> Toggle debug settings floater

// <FS:Ansariel> Toggle teleport history panel directly
void toggleTeleportHistory()
{
	if (gSavedSettings.getBOOL("FSUseStandaloneTeleportHistoryFloater"))
	{
		LLFloaterReg::toggleInstance("fs_teleporthistory");
	}
	else
	{
		LLFloater* floater = LLFloaterReg::findInstance("places");
		if (floater && floater->isMinimized())
		{
			floater->setMinimized(FALSE);
		}
		else if (LLFloater::isShown(floater))
		{
			LLFloaterReg::hideInstance("places");
		}
		else
		{
			LLFloaterSidePanelContainer::showPanel("places", LLSD().with("type", "open_teleport_history_tab"));
		}
	}
}
// </FS:Ansariel> Toggle teleport history panel directly

// <FS:Techwolf Lupindo> export
bool enable_export_object()
{
	for (LLObjectSelection::root_iterator iter = LLSelectMgr::getInstance()->getSelection()->root_begin();
		 iter != LLSelectMgr::getInstance()->getSelection()->root_end(); iter++)
	{
		LLSelectNode* node = *iter;
		LLViewerObject* obj = node->getObject();
		if (obj || node)
		{
			return gSavedSettings.getBOOL("FSEnableObjectExports");
		}
	}
	return false;
}

class FSObjectExport : public view_listener_t
{
	bool handleEvent( const LLSD& userdata)
	{
		LLViewerObject* objectp = LLSelectMgr::getInstance()->getSelection()->getPrimaryObject();
		if (objectp)
		{
			LLFloaterReg::showInstance("fs_export");
		}
		return true;
	}
};
// </FS:Techwolf Lupindo>

// <FS:CR>
class FSObjectExportCollada : public view_listener_t
{
	bool handleEvent( const LLSD& userdata)
	{
		LLViewerObject* objectp = LLSelectMgr::getInstance()->getSelection()->getPrimaryObject();
		if (objectp)
		{
			LLFloaterReg::showInstance("export_collada");
		}
		return true;
	}
};
// </FS:CR>

// <FS:Zi> Make sure to call this before any of the UI is set up, so all text editors can
//         pick up the menu properly.
void initialize_edit_menu()
{
	view_listener_t::addMenu(new LLEditUndo(), "Edit.Undo");
	view_listener_t::addMenu(new LLEditRedo(), "Edit.Redo");
	view_listener_t::addMenu(new LLEditCut(), "Edit.Cut");
	view_listener_t::addMenu(new LLEditCopy(), "Edit.Copy");
	view_listener_t::addMenu(new LLEditPaste(), "Edit.Paste");
	view_listener_t::addMenu(new LLEditDelete(), "Edit.Delete");
	view_listener_t::addMenu(new LLEditSelectAll(), "Edit.SelectAll");
	view_listener_t::addMenu(new LLEditDeselect(), "Edit.Deselect");
	view_listener_t::addMenu(new LLEditTakeOff(), "Edit.TakeOff");
	view_listener_t::addMenu(new LLEditEnableUndo(), "Edit.EnableUndo");
	view_listener_t::addMenu(new LLEditEnableRedo(), "Edit.EnableRedo");
	view_listener_t::addMenu(new LLEditEnableCut(), "Edit.EnableCut");
	view_listener_t::addMenu(new LLEditEnableCopy(), "Edit.EnableCopy");
	view_listener_t::addMenu(new LLEditEnablePaste(), "Edit.EnablePaste");
	view_listener_t::addMenu(new LLEditEnableDelete(), "Edit.EnableDelete");
	view_listener_t::addMenu(new LLEditEnableSelectAll(), "Edit.EnableSelectAll");
	view_listener_t::addMenu(new LLEditEnableDeselect(), "Edit.EnableDeselect");

}

void initialize_spellcheck_menu()
{
	LLUICtrl::CommitCallbackRegistry::Registrar& commit = LLUICtrl::CommitCallbackRegistry::currentRegistrar();
	LLUICtrl::EnableCallbackRegistry::Registrar& enable = LLUICtrl::EnableCallbackRegistry::currentRegistrar();

	commit.add("SpellCheck.ReplaceWithSuggestion", boost::bind(&handle_spellcheck_replace_with_suggestion, _1, _2));
	enable.add("SpellCheck.VisibleSuggestion", boost::bind(&visible_spellcheck_suggestion, _1, _2));
	commit.add("SpellCheck.AddToDictionary", boost::bind(&handle_spellcheck_add_to_dictionary, _1));
	enable.add("SpellCheck.EnableAddToDictionary", boost::bind(&enable_spellcheck_add_to_dictionary, _1));
	commit.add("SpellCheck.AddToIgnore", boost::bind(&handle_spellcheck_add_to_ignore, _1));
	enable.add("SpellCheck.EnableAddToIgnore", boost::bind(&enable_spellcheck_add_to_ignore, _1));
}

//<FS:KC> Centralize a some of these volume panel callbacks
static void volume_controls_open_volume_prefs()
{
	// bring up the prefs floater
	LLFloaterPreference* prefsfloater = LLFloaterReg::showTypedInstance<LLFloaterPreference>("preferences");
	if (prefsfloater)
	{
		// grab the 'audio' panel from the preferences floater and bring it the front!
		prefsfloater->selectPanel("audio");
	}
}

void volume_controls_on_click_set_sounds(const LLUICtrl* ctrl)
{
	const LLPanel* volume_control_panel = dynamic_cast<const LLPanel*>(ctrl->getParent());
	if (volume_control_panel)
	{
		// Disable Enable gesture/collisions sounds checkbox if the master sound is disabled
		// or if sound effects are disabled.

		// <FS:PP> FIRE-9856: Mute sound effects disable plays sound from collisions and plays sound from gestures checkbox not disable after restart/relog
		// volume_control_panel->getChild<LLCheckBoxCtrl>("gesture_audio_play_btn")->setEnabled(!gSavedSettings.getBOOL("MuteSounds"));
		// volume_control_panel->getChild<LLCheckBoxCtrl>("collisions_audio_play_btn")->setEnabled(!gSavedSettings.getBOOL("MuteSounds"));
		bool mute_sound_effects = gSavedSettings.getBOOL("MuteSounds");
		bool mute_all_sounds = gSavedSettings.getBOOL("MuteAudio");
		volume_control_panel->getChild<LLCheckBoxCtrl>("gesture_audio_play_btn")->setEnabled(!(mute_sound_effects || mute_all_sounds));
		volume_control_panel->getChild<LLCheckBoxCtrl>("collisions_audio_play_btn")->setEnabled(!(mute_sound_effects || mute_all_sounds));
		// </FS:PP> 

	}
}

void volume_controls_set_control_false(const LLUICtrl* ctrl, const LLSD& user_data)
{
	LLPanel* volume_control_panel = dynamic_cast<LLPanel*>(ctrl->getParent());
	if (volume_control_panel)
	{
		std::string control_name = user_data.asString();
		LLControlVariable* control = volume_control_panel->findControl(control_name);
		
		if (control)
			control->set(LLSD(FALSE));
	}
}

void initialize_volume_controls_callbacks()
{
	LLUICtrl::CommitCallbackRegistry::Registrar& commit = LLUICtrl::CommitCallbackRegistry::currentRegistrar();
	commit.add("MediaListCtrl.GoMediaPrefs",	boost::bind(&volume_controls_open_volume_prefs));
	commit.add("Pref.SetSounds",				boost::bind(&volume_controls_on_click_set_sounds, _1));
	commit.add("Pref.setControlFalse",			boost::bind(&volume_controls_set_control_false, _1, _2));
}
//</FS:KC>

// <FS:Ansariel> Force HTTP features on SL
bool use_http_inventory()
{
#ifdef OPENSIM
	return (LLGridManager::getInstance()->isInSecondLife() || gSavedSettings.getBOOL("UseHTTPInventory"));
#else
	return true;
#endif
}

bool use_http_textures()
{
#ifdef OPENSIM
	static LLCachedControl<bool> use_http(gSavedSettings, "ImagePipelineUseHTTP", true);
	return (LLGridManager::getInstance()->isInSecondLife() || use_http);
#else
	return true;
#endif
}
// <FS:Ansariel>

void initialize_menus()
{
	// A parameterized event handler used as ctrl-8/9/0 zoom controls below.
	class LLZoomer : public view_listener_t
	{
	public:
		// The "mult" parameter says whether "val" is a multiplier or used to set the value.
		LLZoomer(F32 val, bool mult=true) : mVal(val), mMult(mult) {}
		bool handleEvent(const LLSD& userdata)
		{
			F32 new_fov_rad = mMult ? LLViewerCamera::getInstance()->getDefaultFOV() * mVal : mVal;
			LLViewerCamera::getInstance()->setDefaultFOV(new_fov_rad);
			gSavedSettings.setF32("CameraAngle", LLViewerCamera::getInstance()->getView()); // setView may have clamped it.
			return true;
		}
	private:
		F32 mVal;
		bool mMult;
	};
	
	LLUICtrl::EnableCallbackRegistry::Registrar& enable = LLUICtrl::EnableCallbackRegistry::currentRegistrar();
	LLUICtrl::CommitCallbackRegistry::Registrar& commit = LLUICtrl::CommitCallbackRegistry::currentRegistrar();
	
	// Generic enable and visible
	// Don't prepend MenuName.Foo because these can be used in any menu.
	enable.add("IsGodCustomerService", boost::bind(&is_god_customer_service));

	enable.add("displayViewerEventRecorderMenuItems",boost::bind(&LLViewerEventRecorder::displayViewerEventRecorderMenuItems,&LLViewerEventRecorder::instance()));

	view_listener_t::addEnable(new LLUploadCostCalculator(), "Upload.CalculateCosts");

	// <FS:Ansariel> [FS communication UI]
	//enable.add("Conversation.IsConversationLoggingAllowed", boost::bind(&LLFloaterIMContainer::isConversationLoggingAllowed));
	
	enable.add("GridCheck", boost::bind(&checkIsGrid, _2)); // <FS:CR> Opensim menu item visibility control
	enable.add("GridFeatureCheck", boost::bind(&isGridFeatureEnabled, _2));
	commit.add("OpenGridStatus", boost::bind(&openGridStatus)); // <FS:Ansariel> FIRE-21236 - Help Menu - Check Grid Status doesn't open using External Browser

	// Agent
	commit.add("Agent.toggleFlying", boost::bind(&LLAgent::toggleFlying));
	enable.add("Agent.enableFlying", boost::bind(&LLAgent::enableFlying));
	commit.add("Agent.PressMicrophone", boost::bind(&LLAgent::pressMicrophone, _2));
	commit.add("Agent.ReleaseMicrophone", boost::bind(&LLAgent::releaseMicrophone, _2));
	commit.add("Agent.ToggleMicrophone", boost::bind(&LLAgent::toggleMicrophone, _2));
	enable.add("Agent.IsMicrophoneOn", boost::bind(&LLAgent::isMicrophoneOn, _2));
	enable.add("Agent.IsActionAllowed", boost::bind(&LLAgent::isActionAllowed, _2));

	// File menu
	init_menu_file();

	view_listener_t::addMenu(new LLEditEnableTakeOff(), "Edit.EnableTakeOff");
	view_listener_t::addMenu(new LLEditEnableCustomizeAvatar(), "Edit.EnableCustomizeAvatar");
	view_listener_t::addMenu(new LLEnableEditShape(), "Edit.EnableEditShape");
	view_listener_t::addMenu(new LLEnableHoverHeight(), "Edit.EnableHoverHeight");
	view_listener_t::addMenu(new LLEnableEditPhysics(), "Edit.EnableEditPhysics");
	commit.add("CustomizeAvatar", boost::bind(&handle_customize_avatar));
	commit.add("EditOutfit", boost::bind(&handle_edit_outfit));
	commit.add("EditShape", boost::bind(&handle_edit_shape));
	commit.add("HoverHeight", boost::bind(&handle_hover_height));
	commit.add("EditPhysics", boost::bind(&handle_edit_physics));
	// <FS:TT> Client LSL Bridge
	commit.add("RecreateLSLBridge", boost::bind(&handle_recreate_lsl_bridge));
	// </FS:TT>

	// View menu
	view_listener_t::addMenu(new LLViewMouselook(), "View.Mouselook");
	view_listener_t::addMenu(new LLViewJoystickFlycam(), "View.JoystickFlycam");
	view_listener_t::addMenu(new LLViewResetView(), "View.ResetView");
	view_listener_t::addMenu(new LLViewLookAtLastChatter(), "View.LookAtLastChatter");
	view_listener_t::addMenu(new LLViewShowHoverTips(), "View.ShowHoverTips");
	view_listener_t::addMenu(new LLViewHighlightTransparent(), "View.HighlightTransparent");
	view_listener_t::addMenu(new LLViewToggleRenderType(), "View.ToggleRenderType");
	view_listener_t::addMenu(new LLViewShowHUDAttachments(), "View.ShowHUDAttachments");
	view_listener_t::addMenu(new LLZoomer(1.2f), "View.ZoomOut");
	view_listener_t::addMenu(new LLZoomer(1/1.2f), "View.ZoomIn");
	view_listener_t::addMenu(new LLZoomer(DEFAULT_FIELD_OF_VIEW, false), "View.ZoomDefault");
	view_listener_t::addMenu(new LLViewDefaultUISize(), "View.DefaultUISize");
	view_listener_t::addMenu(new LLViewToggleUI(), "View.ToggleUI");
	view_listener_t::addMenu(new LLViewCheckToggleUI(), "View.CheckToggleUI"); // <FS:Ansariel> Notification not showing if hiding the UI

	view_listener_t::addMenu(new LLViewEnableMouselook(), "View.EnableMouselook");
	view_listener_t::addMenu(new LLViewEnableJoystickFlycam(), "View.EnableJoystickFlycam");
	view_listener_t::addMenu(new LLViewEnableLastChatter(), "View.EnableLastChatter");

	view_listener_t::addMenu(new LLViewCheckJoystickFlycam(), "View.CheckJoystickFlycam");
	view_listener_t::addMenu(new LLViewCheckShowHoverTips(), "View.CheckShowHoverTips");
	view_listener_t::addMenu(new LLViewCheckHighlightTransparent(), "View.CheckHighlightTransparent");
	view_listener_t::addMenu(new LLViewCheckRenderType(), "View.CheckRenderType");
	view_listener_t::addMenu(new LLViewStatusAway(), "View.Status.CheckAway");
	view_listener_t::addMenu(new LLViewStatusDoNotDisturb(), "View.Status.CheckDoNotDisturb");
	view_listener_t::addMenu(new LLViewCheckHUDAttachments(), "View.CheckHUDAttachments");
	enable.add("View.EnableHUDAttachments", boost::bind(&enable_show_HUD_attachments)); // <FS:Ansariel> Disable Show HUD attachments if prevented by RLVa
	// <FS:Zi> Add reset camera angles menu
	view_listener_t::addMenu(new LLViewResetCameraAngles(), "View.ResetCameraAngles");
	// </FS:Zi>
	
	// Me > Movement
	view_listener_t::addMenu(new LLAdvancedAgentFlyingInfo(), "Agent.getFlying");

	//Communicate Nearby chat
	// <FS:Ansariel> [FS Communication UI]
	//view_listener_t::addMenu(new LLCommunicateNearbyChat(), "Communicate.NearbyChat");

	// Communicate > Voice morphing > Subscribe...
	commit.add("Communicate.VoiceMorphing.Subscribe", boost::bind(&handle_voice_morphing_subscribe));
	// Communicate > Voice morphing > Premium perk...
	commit.add("Communicate.VoiceMorphing.PremiumPerk", boost::bind(&handle_premium_voice_morphing_subscribe));
	LLVivoxVoiceClient * voice_clientp = LLVivoxVoiceClient::getInstance();
	enable.add("Communicate.VoiceMorphing.NoVoiceMorphing.Check"
		, boost::bind(&LLVivoxVoiceClient::onCheckVoiceEffect, voice_clientp, "NoVoiceMorphing"));
	commit.add("Communicate.VoiceMorphing.NoVoiceMorphing.Click"
		, boost::bind(&LLVivoxVoiceClient::onClickVoiceEffect, voice_clientp, "NoVoiceMorphing"));

	// World menu
	view_listener_t::addMenu(new LLWorldAlwaysRun(), "World.AlwaysRun");
	view_listener_t::addMenu(new LLWorldCreateLandmark(), "World.CreateLandmark");
	view_listener_t::addMenu(new LLWorldPlaceProfile(), "World.PlaceProfile");
	view_listener_t::addMenu(new LLWorldSetHomeLocation(), "World.SetHomeLocation");
	view_listener_t::addMenu(new LLWorldTeleportHome(), "World.TeleportHome");
	view_listener_t::addMenu(new LLWorldSetAway(), "World.SetAway");
	view_listener_t::addMenu(new LLWorldSetDoNotDisturb(), "World.SetDoNotDisturb");
	view_listener_t::addMenu(new LLWorldGetAway(), "World.GetAway"); //[SJ FIRE-2177]
	view_listener_t::addMenu(new LLWorldGetBusy(), "World.GetBusy"); //[SJ FIRE-2177]
	view_listener_t::addMenu(new LLWorldSetAutorespond(), "World.SetAutorespond");
	view_listener_t::addMenu(new LLWorldGetAutorespond(), "World.GetAutorespond");  //[SJ FIRE-2177]
	// <FS:PP> FIRE-1245: Option to block/reject teleport requests
	view_listener_t::addMenu(new LLWorldSetRejectTeleportOffers(), "World.SetRejectTeleportOffers");
	view_listener_t::addMenu(new LLWorldGetRejectTeleportOffers(), "World.GetRejectTeleportOffers");
	// </FS:PP>
	// <FS:PP> FIRE-15233: Automatic friendship request refusal
	view_listener_t::addMenu(new LLWorldSetRejectFriendshipRequests(), "World.SetRejectFriendshipRequests");
	view_listener_t::addMenu(new LLWorldGetRejectFriendshipRequests(), "World.GetRejectFriendshipRequests");
	// </FS:PP>
	// <FS:PP> FIRE-1245: Option to block/reject teleport requests
	view_listener_t::addMenu(new LLWorldSetRejectAllGroupInvites(), "World.SetRejectAllGroupInvites");
	view_listener_t::addMenu(new LLWorldGetRejectAllGroupInvites(), "World.GetRejectAllGroupInvites");
	// </FS:PP>
	view_listener_t::addMenu(new LLWorldSetAutorespondNonFriends(), "World.SetAutorespondNonFriends");
	view_listener_t::addMenu(new LLWorldGetAutorespondNonFriends(), "World.GetAutorespondNonFriends");  //[SJ FIRE-2177]
	view_listener_t::addMenu(new LLWorldEnableCreateLandmark(), "World.EnableCreateLandmark");
// [RLVa:KB]
	enable.add("World.EnablePlaceProfile", boost::bind(&enable_place_profile));
// [/RLVa:KB]
	view_listener_t::addMenu(new LLWorldEnableSetHomeLocation(), "World.EnableSetHomeLocation");
	view_listener_t::addMenu(new LLWorldEnableTeleportHome(), "World.EnableTeleportHome");
	view_listener_t::addMenu(new LLWorldEnableBuyLand(), "World.EnableBuyLand");

	view_listener_t::addMenu(new LLWorldCheckAlwaysRun(), "World.CheckAlwaysRun");
	
	view_listener_t::addMenu(new LLWorldEnvSettings(), "World.EnvSettings");
	view_listener_t::addMenu(new LLWorldEnableEnvSettings(), "World.EnableEnvSettings");
	view_listener_t::addMenu(new LLWorldEnvPreset(), "World.EnvPreset");
	view_listener_t::addMenu(new LLWorldEnableEnvPreset(), "World.EnableEnvPreset");
	view_listener_t::addMenu(new LLWorldPostProcess(), "World.PostProcess");

	// Tools menu
	view_listener_t::addMenu(new LLToolsSelectTool(), "Tools.SelectTool");
	view_listener_t::addMenu(new LLToolsSelectOnlyMyObjects(), "Tools.SelectOnlyMyObjects");
	view_listener_t::addMenu(new LLToolsSelectOnlyMovableObjects(), "Tools.SelectOnlyMovableObjects");
	view_listener_t::addMenu(new LLToolsSelectBySurrounding(), "Tools.SelectBySurrounding");
	view_listener_t::addMenu(new LLToolsShowHiddenSelection(), "Tools.ShowHiddenSelection");
	view_listener_t::addMenu(new LLToolsShowSelectionLightRadius(), "Tools.ShowSelectionLightRadius");
	view_listener_t::addMenu(new LLToolsEditLinkedParts(), "Tools.EditLinkedParts");
	view_listener_t::addMenu(new LLToolsSnapObjectXY(), "Tools.SnapObjectXY");
	view_listener_t::addMenu(new LLToolsUseSelectionForGrid(), "Tools.UseSelectionForGrid");
	view_listener_t::addMenu(new LLToolsSelectNextPartFace(), "Tools.SelectNextPart");
	commit.add("Tools.Link", boost::bind(&LLSelectMgr::linkObjects, LLSelectMgr::getInstance()));
	commit.add("Tools.Unlink", boost::bind(&LLSelectMgr::unlinkObjects, LLSelectMgr::getInstance()));
	view_listener_t::addMenu(new LLToolsStopAllAnimations(), "Tools.StopAllAnimations");
	view_listener_t::addMenu(new LLToolsReleaseKeys(), "Tools.ReleaseKeys");
	view_listener_t::addMenu(new LLToolsEnableReleaseKeys(), "Tools.EnableReleaseKeys");	
	commit.add("Tools.LookAtSelection", boost::bind(&handle_look_at_selection, _2));
	commit.add("Tools.ScriptInfo",boost::bind(&handle_script_info));
	commit.add("Tools.BuyOrTake", boost::bind(&handle_buy_or_take));
	commit.add("Tools.TakeCopy", boost::bind(&handle_take_copy));
	view_listener_t::addMenu(new LLToolsSaveToObjectInventory(), "Tools.SaveToObjectInventory");
	view_listener_t::addMenu(new LLToolsSelectedScriptAction(), "Tools.SelectedScriptAction");
	view_listener_t::addMenu(new FSToolsResyncAnimations(), "Tools.ResyncAnimations");	// <FS:CR> Resync Animations
	view_listener_t::addMenu(new FSToolsUndeform(), "Tools.Undeform");	// <FS:CR> FIRE-4345: Undeform
	view_listener_t::addMenu(new FSDerenderAnimatedObjects(), "Tools.DerenderAnimatedObjects");	// <FS:Beq> Animesh Kill switch

	view_listener_t::addMenu(new LLToolsEnableToolNotPie(), "Tools.EnableToolNotPie");
	view_listener_t::addMenu(new LLToolsEnableSelectNextPart(), "Tools.EnableSelectNextPart");
	enable.add("Tools.EnableLink", boost::bind(&LLSelectMgr::enableLinkObjects, LLSelectMgr::getInstance()));
	enable.add("Tools.EnableUnlink", boost::bind(&LLSelectMgr::enableUnlinkObjects, LLSelectMgr::getInstance()));
	view_listener_t::addMenu(new LLToolsEnableBuyOrTake(), "Tools.EnableBuyOrTake");
	enable.add("Tools.EnableTakeCopy", boost::bind(&enable_object_take_copy));
	enable.add("Tools.VisibleBuyObject", boost::bind(&tools_visible_buy_object));
	enable.add("Tools.VisibleTakeObject", boost::bind(&tools_visible_take_object));
	view_listener_t::addMenu(new LLToolsEnableSaveToObjectInventory(), "Tools.EnableSaveToObjectInventory");

	view_listener_t::addMenu(new LLToolsEnablePathfinding(), "Tools.EnablePathfinding");
	view_listener_t::addMenu(new LLToolsEnablePathfindingView(), "Tools.EnablePathfindingView");
	view_listener_t::addMenu(new LLToolsDoPathfindingRebakeRegion(), "Tools.DoPathfindingRebakeRegion");
	view_listener_t::addMenu(new LLToolsEnablePathfindingRebakeRegion(), "Tools.EnablePathfindingRebakeRegion");

	// Help menu
	// most items use the ShowFloater method
	view_listener_t::addMenu(new LLToggleHowTo(), "Help.ToggleHowTo");
	enable.add("Help.HowToVisible", boost::bind(&enable_how_to_visible, _2));

	// Advanced menu
	view_listener_t::addMenu(new LLAdvancedToggleConsole(), "Advanced.ToggleConsole");
	view_listener_t::addMenu(new LLAdvancedCheckConsole(), "Advanced.CheckConsole");
	view_listener_t::addMenu(new LLAdvancedDumpInfoToConsole(), "Advanced.DumpInfoToConsole");

	// Advanced > HUD Info
	view_listener_t::addMenu(new LLAdvancedToggleHUDInfo(), "Advanced.ToggleHUDInfo");
	view_listener_t::addMenu(new LLAdvancedCheckHUDInfo(), "Advanced.CheckHUDInfo");

	// Advanced Other Settings	
	view_listener_t::addMenu(new LLAdvancedClearGroupCache(), "Advanced.ClearGroupCache");
	
	// Advanced > Render > Types
	view_listener_t::addMenu(new LLAdvancedToggleRenderType(), "Advanced.ToggleRenderType");
	view_listener_t::addMenu(new LLAdvancedCheckRenderType(), "Advanced.CheckRenderType");

	//// Advanced > Render > Features
	view_listener_t::addMenu(new LLAdvancedToggleFeature(), "Advanced.ToggleFeature");
	view_listener_t::addMenu(new LLAdvancedCheckFeature(), "Advanced.CheckFeature");

	view_listener_t::addMenu(new LLAdvancedCheckDisplayTextureDensity(), "Advanced.CheckDisplayTextureDensity");
	view_listener_t::addMenu(new LLAdvancedSetDisplayTextureDensity(), "Advanced.SetDisplayTextureDensity");

	// Advanced > Render > Info Displays
	view_listener_t::addMenu(new LLAdvancedToggleInfoDisplay(), "Advanced.ToggleInfoDisplay");
	view_listener_t::addMenu(new LLAdvancedCheckInfoDisplay(), "Advanced.CheckInfoDisplay");
	view_listener_t::addMenu(new LLAdvancedSelectedTextureInfo(), "Advanced.SelectedTextureInfo");
	commit.add("Advanced.SelectedMaterialInfo", boost::bind(&handle_selected_material_info));
	view_listener_t::addMenu(new LLAdvancedToggleWireframe(), "Advanced.ToggleWireframe");
	view_listener_t::addMenu(new LLAdvancedCheckWireframe(), "Advanced.CheckWireframe");
	// Develop > Render
	view_listener_t::addMenu(new LLAdvancedEnableObjectObjectOcclusion(), "Advanced.EnableObjectObjectOcclusion");
	view_listener_t::addMenu(new LLAdvancedEnableRenderFBO(), "Advanced.EnableRenderFBO");
	view_listener_t::addMenu(new LLAdvancedEnableRenderDeferred(), "Advanced.EnableRenderDeferred");
	view_listener_t::addMenu(new LLAdvancedEnableRenderDeferredOptions(), "Advanced.EnableRenderDeferredOptions");
	view_listener_t::addMenu(new LLAdvancedToggleRandomizeFramerate(), "Advanced.ToggleRandomizeFramerate");
	view_listener_t::addMenu(new LLAdvancedCheckRandomizeFramerate(), "Advanced.CheckRandomizeFramerate");
	view_listener_t::addMenu(new LLAdvancedTogglePeriodicSlowFrame(), "Advanced.TogglePeriodicSlowFrame");
	view_listener_t::addMenu(new LLAdvancedCheckPeriodicSlowFrame(), "Advanced.CheckPeriodicSlowFrame");
	view_listener_t::addMenu(new LLAdvancedToggleFrameTest(), "Advanced.ToggleFrameTest");
	view_listener_t::addMenu(new LLAdvancedCheckFrameTest(), "Advanced.CheckFrameTest");
	view_listener_t::addMenu(new LLAdvancedHandleAttachedLightParticles(), "Advanced.HandleAttachedLightParticles");
	view_listener_t::addMenu(new LLAdvancedCheckRenderShadowOption(), "Advanced.CheckRenderShadowOption");
	view_listener_t::addMenu(new LLAdvancedClickRenderShadowOption(), "Advanced.ClickRenderShadowOption");
	view_listener_t::addMenu(new LLAdvancedClickRenderProfile(), "Advanced.ClickRenderProfile");
	view_listener_t::addMenu(new LLAdvancedClickRenderBenchmark(), "Advanced.ClickRenderBenchmark");
	//[FIX FIRE-1927 - enable DoubleClickTeleport shortcut : SJ]
	view_listener_t::addMenu(new LLAdvancedToggleDoubleClickTeleport, "Advanced.ToggleDoubleClickTeleport");

	#ifdef TOGGLE_HACKED_GODLIKE_VIEWER
	view_listener_t::addMenu(new LLAdvancedHandleToggleHackedGodmode(), "Advanced.HandleToggleHackedGodmode");
	view_listener_t::addMenu(new LLAdvancedCheckToggleHackedGodmode(), "Advanced.CheckToggleHackedGodmode");
	view_listener_t::addMenu(new LLAdvancedEnableToggleHackedGodmode(), "Advanced.EnableToggleHackedGodmode");
	#endif

	// Advanced > World
	view_listener_t::addMenu(new LLAdvancedDumpScriptedCamera(), "Advanced.DumpScriptedCamera");
	view_listener_t::addMenu(new LLAdvancedDumpRegionObjectCache(), "Advanced.DumpRegionObjectCache");

	// Advanced > UI
	commit.add("Advanced.WebBrowserTest", boost::bind(&handle_web_browser_test,	_2));	// sigh! this one opens the MEDIA browser
	commit.add("Advanced.WebContentTest", boost::bind(&handle_web_content_test, _2));	// this one opens the Web Content floater
	commit.add("Advanced.ShowURL", boost::bind(&handle_show_url, _2));
	commit.add("Advanced.ReportBug", boost::bind(&handle_report_bug, _2));
	view_listener_t::addMenu(new LLAdvancedBuyCurrencyTest(), "Advanced.BuyCurrencyTest");
	view_listener_t::addMenu(new LLAdvancedDumpSelectMgr(), "Advanced.DumpSelectMgr");
	view_listener_t::addMenu(new LLAdvancedDumpInventory(), "Advanced.DumpInventory");
	commit.add("Advanced.DumpTimers", boost::bind(&handle_dump_timers) );
	commit.add("Advanced.DumpFocusHolder", boost::bind(&handle_dump_focus) );
	view_listener_t::addMenu(new LLAdvancedPrintSelectedObjectInfo(), "Advanced.PrintSelectedObjectInfo");
	view_listener_t::addMenu(new LLAdvancedPrintAgentInfo(), "Advanced.PrintAgentInfo");
	view_listener_t::addMenu(new LLAdvancedToggleDebugClicks(), "Advanced.ToggleDebugClicks");
	view_listener_t::addMenu(new LLAdvancedCheckDebugClicks(), "Advanced.CheckDebugClicks");
	view_listener_t::addMenu(new LLAdvancedCheckDebugViews(), "Advanced.CheckDebugViews");
	view_listener_t::addMenu(new LLAdvancedToggleDebugViews(), "Advanced.ToggleDebugViews");
	view_listener_t::addMenu(new LLAdvancedToggleXUINameTooltips(), "Advanced.ToggleXUINameTooltips");
	view_listener_t::addMenu(new LLAdvancedCheckXUINameTooltips(), "Advanced.CheckXUINameTooltips");
	view_listener_t::addMenu(new LLAdvancedToggleDebugMouseEvents(), "Advanced.ToggleDebugMouseEvents");
	view_listener_t::addMenu(new LLAdvancedCheckDebugMouseEvents(), "Advanced.CheckDebugMouseEvents");
	view_listener_t::addMenu(new LLAdvancedToggleDebugKeys(), "Advanced.ToggleDebugKeys");
	view_listener_t::addMenu(new LLAdvancedCheckDebugKeys(), "Advanced.CheckDebugKeys");
	view_listener_t::addMenu(new LLAdvancedToggleDebugWindowProc(), "Advanced.ToggleDebugWindowProc");
	view_listener_t::addMenu(new LLAdvancedCheckDebugWindowProc(), "Advanced.CheckDebugWindowProc");

	// Advanced > XUI
	commit.add("Advanced.ReloadColorSettings", boost::bind(&LLUIColorTable::loadFromSettings, LLUIColorTable::getInstance()));
	view_listener_t::addMenu(new LLAdvancedLoadUIFromXML(), "Advanced.LoadUIFromXML");
	view_listener_t::addMenu(new LLAdvancedSaveUIToXML(), "Advanced.SaveUIToXML");
	view_listener_t::addMenu(new LLAdvancedToggleXUINames(), "Advanced.ToggleXUINames");
	view_listener_t::addMenu(new LLAdvancedCheckXUINames(), "Advanced.CheckXUINames");
	view_listener_t::addMenu(new LLAdvancedSendTestIms(), "Advanced.SendTestIMs");
	commit.add("Advanced.FlushNameCaches", boost::bind(&handle_flush_name_caches));

	// Advanced > Character > Grab Baked Texture
	view_listener_t::addMenu(new LLAdvancedGrabBakedTexture(), "Advanced.GrabBakedTexture");
	view_listener_t::addMenu(new LLAdvancedEnableGrabBakedTexture(), "Advanced.EnableGrabBakedTexture");

	// Advanced > Character > Character Tests
	view_listener_t::addMenu(new LLAdvancedAppearanceToXML(), "Advanced.AppearanceToXML");
	view_listener_t::addMenu(new LLAdvancedEnableAppearanceToXML(), "Advanced.EnableAppearanceToXML");
	view_listener_t::addMenu(new LLAdvancedToggleCharacterGeometry(), "Advanced.ToggleCharacterGeometry");

	view_listener_t::addMenu(new LLAdvancedTestMale(), "Advanced.TestMale");
	view_listener_t::addMenu(new LLAdvancedTestFemale(), "Advanced.TestFemale");
	
	// Advanced > Character > Animation Speed
	view_listener_t::addMenu(new LLAdvancedAnimTenFaster(), "Advanced.AnimTenFaster");
	view_listener_t::addMenu(new LLAdvancedAnimTenSlower(), "Advanced.AnimTenSlower");
	view_listener_t::addMenu(new LLAdvancedAnimResetAll(), "Advanced.AnimResetAll");

	// Advanced > Character (toplevel)
	view_listener_t::addMenu(new LLAdvancedForceParamsToDefault(), "Advanced.ForceParamsToDefault");
	view_listener_t::addMenu(new LLAdvancedReloadVertexShader(), "Advanced.ReloadVertexShader");
	view_listener_t::addMenu(new LLAdvancedToggleAnimationInfo(), "Advanced.ToggleAnimationInfo");
	view_listener_t::addMenu(new LLAdvancedCheckAnimationInfo(), "Advanced.CheckAnimationInfo");
	view_listener_t::addMenu(new LLAdvancedToggleShowLookAt(), "Advanced.ToggleShowLookAt");
	view_listener_t::addMenu(new LLAdvancedToggleShowColor(), "Advanced.ToggleShowColor");
	view_listener_t::addMenu(new LLAdvancedCheckShowColor(), "Advanced.CheckShowColor");
	view_listener_t::addMenu(new LLAdvancedCheckShowLookAt(), "Advanced.CheckShowLookAt");
	view_listener_t::addMenu(new LLAdvancedToggleShowPointAt(), "Advanced.ToggleShowPointAt");
	view_listener_t::addMenu(new LLAdvancedCheckShowPointAt(), "Advanced.CheckShowPointAt");
	view_listener_t::addMenu(new LLAdvancedTogglePrivateLookPointAt(), "Advanced.TogglePrivateLookPointAt");
	view_listener_t::addMenu(new LLAdvancedCheckPrivateLookPointAt(), "Advanced.CheckPrivateLookPointAt");
	view_listener_t::addMenu(new LLAdvancedToggleDebugJointUpdates(), "Advanced.ToggleDebugJointUpdates");
	view_listener_t::addMenu(new LLAdvancedCheckDebugJointUpdates(), "Advanced.CheckDebugJointUpdates");
	view_listener_t::addMenu(new LLAdvancedToggleDisableLOD(), "Advanced.ToggleDisableLOD");
	view_listener_t::addMenu(new LLAdvancedCheckDisableLOD(), "Advanced.CheckDisableLOD");
	view_listener_t::addMenu(new LLAdvancedToggleDebugCharacterVis(), "Advanced.ToggleDebugCharacterVis");
	view_listener_t::addMenu(new LLAdvancedCheckDebugCharacterVis(), "Advanced.CheckDebugCharacterVis");
	view_listener_t::addMenu(new LLAdvancedDumpAttachments(), "Advanced.DumpAttachments");
	view_listener_t::addMenu(new LLAdvancedRebakeTextures(), "Advanced.RebakeTextures");
// [SL:KB] - Patch: Appearance-PhantomAttach | Checked: Catznip-5.0
	commit.add("Advanced.RefreshAttachments", boost::bind(&handle_refresh_attachments));
// [/SL:KB]
	view_listener_t::addMenu(new LLAdvancedDebugAvatarTextures(), "Advanced.DebugAvatarTextures");
	view_listener_t::addMenu(new LLAdvancedDumpAvatarLocalTextures(), "Advanced.DumpAvatarLocalTextures");
	view_listener_t::addMenu(new LLAdvancedReloadAvatarCloudParticle(), "Advanced.ReloadAvatarCloudParticle");

	// Advanced > Network
	view_listener_t::addMenu(new LLAdvancedEnableMessageLog(), "Advanced.EnableMessageLog");
	view_listener_t::addMenu(new LLAdvancedDisableMessageLog(), "Advanced.DisableMessageLog");
	view_listener_t::addMenu(new LLAdvancedDropPacket(), "Advanced.DropPacket");

	// Advanced > Recorder
	view_listener_t::addMenu(new LLAdvancedAgentPilot(), "Advanced.AgentPilot");
	view_listener_t::addMenu(new LLAdvancedToggleAgentPilotLoop(), "Advanced.ToggleAgentPilotLoop");
	view_listener_t::addMenu(new LLAdvancedCheckAgentPilotLoop(), "Advanced.CheckAgentPilotLoop");
	view_listener_t::addMenu(new LLAdvancedViewerEventRecorder(), "Advanced.EventRecorder");

	// Advanced > Debugging
	view_listener_t::addMenu(new LLAdvancedForceErrorBreakpoint(), "Advanced.ForceErrorBreakpoint");
	view_listener_t::addMenu(new LLAdvancedForceErrorLlerror(), "Advanced.ForceErrorLlerror");
	view_listener_t::addMenu(new LLAdvancedForceErrorBadMemoryAccess(), "Advanced.ForceErrorBadMemoryAccess");
	view_listener_t::addMenu(new LLAdvancedForceErrorInfiniteLoop(), "Advanced.ForceErrorInfiniteLoop");
	view_listener_t::addMenu(new LLAdvancedForceErrorSoftwareException(), "Advanced.ForceErrorSoftwareException");
	view_listener_t::addMenu(new LLAdvancedForceErrorDriverCrash(), "Advanced.ForceErrorDriverCrash");
	view_listener_t::addMenu(new LLAdvancedForceErrorDisconnectViewer(), "Advanced.ForceErrorDisconnectViewer");

	// Advanced (toplevel)
	view_listener_t::addMenu(new LLAdvancedToggleShowObjectUpdates(), "Advanced.ToggleShowObjectUpdates");
	view_listener_t::addMenu(new LLAdvancedCheckShowObjectUpdates(), "Advanced.CheckShowObjectUpdates");
	view_listener_t::addMenu(new LLAdvancedCompressImage(), "Advanced.CompressImage");
	view_listener_t::addMenu(new LLAdvancedShowDebugSettings(), "Advanced.ShowDebugSettings");
	view_listener_t::addMenu(new LLAdvancedEnableViewAdminOptions(), "Advanced.EnableViewAdminOptions");
	view_listener_t::addMenu(new LLAdvancedToggleViewAdminOptions(), "Advanced.ToggleViewAdminOptions");
	view_listener_t::addMenu(new LLAdvancedCheckViewAdminOptions(), "Advanced.CheckViewAdminOptions");
	view_listener_t::addMenu(new LLAdvancedToggleVisualLeakDetector(), "Advanced.ToggleVisualLeakDetector");

	view_listener_t::addMenu(new LLAdvancedRequestAdminStatus(), "Advanced.RequestAdminStatus");
	view_listener_t::addMenu(new LLAdvancedLeaveAdminStatus(), "Advanced.LeaveAdminStatus");

	// Develop >Set logging level
	view_listener_t::addMenu(new LLDevelopCheckLoggingLevel(), "Develop.CheckLoggingLevel");
	view_listener_t::addMenu(new LLDevelopSetLoggingLevel(), "Develop.SetLoggingLevel");
	
	//Develop (Texture Fetch Debug Console)
	view_listener_t::addMenu(new LLDevelopTextureFetchDebugger(), "Develop.SetTexFetchDebugger");
	//Develop (clear cache immediately)
	commit.add("Develop.ClearCache", boost::bind(&handle_cache_clear_immediately) );

	// Admin >Object
	view_listener_t::addMenu(new LLAdminForceTakeCopy(), "Admin.ForceTakeCopy");
	view_listener_t::addMenu(new LLAdminHandleObjectOwnerSelf(), "Admin.HandleObjectOwnerSelf");
	view_listener_t::addMenu(new LLAdminHandleObjectOwnerPermissive(), "Admin.HandleObjectOwnerPermissive");
	view_listener_t::addMenu(new LLAdminHandleForceDelete(), "Admin.HandleForceDelete");
	view_listener_t::addMenu(new LLAdminHandleObjectLock(), "Admin.HandleObjectLock");
	view_listener_t::addMenu(new LLAdminHandleObjectAssetIDs(), "Admin.HandleObjectAssetIDs");

	// Admin >Parcel 
	view_listener_t::addMenu(new LLAdminHandleForceParcelOwnerToMe(), "Admin.HandleForceParcelOwnerToMe");
	view_listener_t::addMenu(new LLAdminHandleForceParcelToContent(), "Admin.HandleForceParcelToContent");
	view_listener_t::addMenu(new LLAdminHandleClaimPublicLand(), "Admin.HandleClaimPublicLand");

	// Admin >Region
	view_listener_t::addMenu(new LLAdminHandleRegionDumpTempAssetData(), "Admin.HandleRegionDumpTempAssetData");
	// Admin top level
	view_listener_t::addMenu(new LLAdminOnSaveState(), "Admin.OnSaveState");

	// Self context menu
	view_listener_t::addMenu(new LLSelfStandUp(), "Self.StandUp");
	enable.add("Self.EnableStandUp", boost::bind(&enable_standup_self));
	view_listener_t::addMenu(new LLSelfSitDown(), "Self.SitDown");
	enable.add("Self.EnableSitDown", boost::bind(&enable_sitdown_self)); 
	enable.add("Self.ShowSitDown", boost::bind(&show_sitdown_self));
	view_listener_t::addMenu(new FSSelfForceSit(), "Self.ForceSit"); //KC
	enable.add("Self.EnableForceSit", boost::bind(&enable_forcesit_self)); //KC
	view_listener_t::addMenu(new FSSelfCheckForceSit(), "Self.getForceSit"); //KC
	view_listener_t::addMenu(new FSSelfToggleMoveLock(), "Self.ToggleMoveLock"); //KC
	view_listener_t::addMenu(new FSSelfCheckMoveLock(), "Self.GetMoveLock"); //KC
	enable.add("Self.EnableMoveLock", boost::bind(&enable_move_lock));	// <FS:CR>
	view_listener_t::addMenu(new FSSelfToggleIgnorePreJump(), "Self.toggleIgnorePreJump"); //SJ
	view_listener_t::addMenu(new FSSelfCheckIgnorePreJump(), "Self.getIgnorePreJump"); //SJ
	view_listener_t::addMenu(new LLSelfRemoveAllAttachments(), "Self.RemoveAllAttachments");

	view_listener_t::addMenu(new LLSelfEnableRemoveAllAttachments(), "Self.EnableRemoveAllAttachments");

	// we don't use boost::bind directly to delay side tray construction
	view_listener_t::addMenu( new LLTogglePanelPeopleTab(), "SideTray.PanelPeopleTab");
	view_listener_t::addMenu( new LLCheckPanelPeopleTab(), "SideTray.CheckPanelPeopleTab");

	 // Avatar pie menu
	view_listener_t::addMenu(new LLAvatarCheckImpostorMode(), "Avatar.CheckImpostorMode");
	view_listener_t::addMenu(new LLAvatarSetImpostorMode(), "Avatar.SetImpostorMode");
	view_listener_t::addMenu(new LLObjectMute(), "Avatar.Mute");
	view_listener_t::addMenu(new LLAvatarAddFriend(), "Avatar.AddFriend");
	view_listener_t::addMenu(new LLAvatarAddContact(), "Avatar.AddContact");
	commit.add("Avatar.Freeze", boost::bind(&handle_avatar_freeze, LLSD()));
	view_listener_t::addMenu(new LLAvatarDebug(), "Avatar.Debug");
	view_listener_t::addMenu(new LLAvatarVisibleDebug(), "Avatar.VisibleDebug");
	view_listener_t::addMenu(new LLAvatarInviteToGroup(), "Avatar.InviteToGroup");
	// <FS:Ansariel> FIRE-13515: Re-add give calling card
	view_listener_t::addMenu(new LLAvatarGiveCard(), "Avatar.GiveCard");
	// </FS:Ansariel> FIRE-13515: Re-add give calling card
	commit.add("Avatar.Eject", boost::bind(&handle_avatar_eject, LLSD()));
	commit.add("Avatar.ShowInspector", boost::bind(&handle_avatar_show_inspector));
	view_listener_t::addMenu(new LLAvatarSendIM(), "Avatar.SendIM");
	view_listener_t::addMenu(new LLAvatarCall(), "Avatar.Call");
//	enable.add("Avatar.EnableCall", boost::bind(&LLAvatarActions::canCall));
// [RLVa:KB] - Checked: 2010-08-25 (RLVa-1.2.1b) | Added: RLVa-1.2.1b
	enable.add("Avatar.EnableCall", boost::bind(&enable_avatar_call));
// [/RLVa:KB]
	view_listener_t::addMenu(new LLAvatarReportAbuse(), "Avatar.ReportAbuse");
	view_listener_t::addMenu(new LLAvatarTexRefresh(), "Avatar.TexRefresh");	// ## Zi: Texture Refresh

	view_listener_t::addMenu(new LLAvatarToggleMyProfile(), "Avatar.ToggleMyProfile");
	view_listener_t::addMenu(new LLAvatarResetSkeleton(), "Avatar.ResetSkeleton");
	view_listener_t::addMenu(new LLAvatarEnableResetSkeleton(), "Avatar.EnableResetSkeleton");
	view_listener_t::addMenu(new LLAvatarResetSkeletonAndAnimations(), "Avatar.ResetSkeletonAndAnimations");
	enable.add("Avatar.IsMyProfileOpen", boost::bind(&my_profile_visible));

	commit.add("Avatar.OpenMarketplace", boost::bind(&LLWeb::loadURLExternal, gSavedSettings.getString("MarketplaceURL")));
	
	view_listener_t::addMenu(new LLAvatarEnableAddFriend(), "Avatar.EnableAddFriend");
	enable.add("Avatar.EnableFreezeEject", boost::bind(&enable_freeze_eject, _2));

	// Object pie menu
	view_listener_t::addMenu(new LLObjectBuild(), "Object.Build");
	commit.add("Object.Touch", boost::bind(&handle_object_touch));
	commit.add("Object.SitOrStand", boost::bind(&handle_object_sit_or_stand));
	commit.add("Object.Delete", boost::bind(&handle_object_delete));
	view_listener_t::addMenu(new LLObjectAttachToAvatar(true), "Object.AttachToAvatar");
	view_listener_t::addMenu(new LLObjectAttachToAvatar(false), "Object.AttachAddToAvatar");
	view_listener_t::addMenu(new LLObjectReturn(), "Object.Return");
	commit.add("Object.Duplicate", boost::bind(&LLSelectMgr::duplicate, LLSelectMgr::getInstance()));
	view_listener_t::addMenu(new LLObjectReportAbuse(), "Object.ReportAbuse");
	view_listener_t::addMenu(new LLObjectMute(), "Object.Mute");
	view_listener_t::addMenu(new LLObjectDerender(), "Object.Derender");
	view_listener_t::addMenu(new LLObjectDerenderPermanent(), "Object.DerenderPermanent"); // <FS:Ansariel> Optional derender & blacklist
	enable.add("Object.EnableDerender", boost::bind(&enable_derender_object));	// <FS:CR> FIRE-10082 - Don't enable derendering own attachments when RLVa is enabled as well
	view_listener_t::addMenu(new LLObjectTexRefresh(), "Object.TexRefresh");	// ## Zi: Texture Refresh
	view_listener_t::addMenu(new LLEditParticleSource(), "Object.EditParticles");
   	view_listener_t::addMenu(new LLEnableEditParticleSource(), "Object.EnableEditParticles");

	enable.add("Object.VisibleTake", boost::bind(&visible_take_object));
	enable.add("Object.VisibleBuy", boost::bind(&visible_buy_object));

	commit.add("Object.Buy", boost::bind(&handle_buy));
	commit.add("Object.Edit", boost::bind(&handle_object_edit));
	commit.add("Object.Inspect", boost::bind(&handle_object_inspect));
	commit.add("Object.Open", boost::bind(&handle_object_open));
	commit.add("Object.Take", boost::bind(&handle_take));
	commit.add("Object.ShowInspector", boost::bind(&handle_object_show_inspector));
	enable.add("Object.EnableOpen", boost::bind(&enable_object_open));
	enable.add("Object.EnableTouch", boost::bind(&enable_object_touch, _1));
	enable.add("Object.EnableDelete", boost::bind(&enable_object_delete));
//	enable.add("Object.EnableWear", boost::bind(&object_is_wearable));
// [RLVa:KB] - Checked: 2010-03-16 (RLVa-1.2.0a) | Added: RLVa-1.2.0a
	enable.add("Object.EnableWear", boost::bind(&object_selected_and_point_valid, _2));
// [/RLVa:KB]

	enable.add("Object.EnableStandUp", boost::bind(&enable_object_stand_up));
	enable.add("Object.EnableSit", boost::bind(&enable_object_sit, _1));

	view_listener_t::addMenu(new LLObjectEnableReturn(), "Object.EnableReturn");
	view_listener_t::addMenu(new LLObjectEnableReportAbuse(), "Object.EnableReportAbuse");

	enable.add("Avatar.EnableMute", boost::bind(&enable_object_mute));
	enable.add("Object.EnableMute", boost::bind(&enable_object_mute));
	enable.add("Object.EnableUnmute", boost::bind(&enable_object_unmute));
	enable.add("Object.EnableBuy", boost::bind(&enable_buy_object));
	commit.add("Object.ZoomIn", boost::bind(&handle_look_at_selection, "zoom"));
	enable.add("Object.EnableScriptInfo", boost::bind(&enable_script_info));	// <FS:CR>

	// Attachment pie menu
	enable.add("Attachment.Label", boost::bind(&onEnableAttachmentLabel, _1, _2));
	view_listener_t::addMenu(new LLAttachmentDrop(), "Attachment.Drop");
	view_listener_t::addMenu(new LLAttachmentDetachFromPoint(), "Attachment.DetachFromPoint");
	view_listener_t::addMenu(new LLAttachmentDetach(), "Attachment.Detach");
	view_listener_t::addMenu(new LLAttachmentPointFilled(), "Attachment.PointFilled");
	view_listener_t::addMenu(new LLAttachmentEnableDrop(), "Attachment.EnableDrop");
	view_listener_t::addMenu(new LLAttachmentEnableDetach(), "Attachment.EnableDetach");

	// Land pie menu
	view_listener_t::addMenu(new LLLandBuild(), "Land.Build");
	view_listener_t::addMenu(new LLLandSit(), "Land.Sit");
	view_listener_t::addMenu(new LLLandBuyPass(), "Land.BuyPass");
	view_listener_t::addMenu(new LLLandEdit(), "Land.Edit");

	// Particle muting
	view_listener_t::addMenu(new LLMuteParticle(), "Particle.Mute");

	view_listener_t::addMenu(new LLLandEnableBuyPass(), "Land.EnableBuyPass");
	commit.add("Land.Buy", boost::bind(&handle_buy_land));

	// Generic actions
	commit.add("ReportAbuse", boost::bind(&handle_report_abuse));
	commit.add("BuyCurrency", boost::bind(&handle_buy_currency));
	view_listener_t::addMenu(new LLShowHelp(), "ShowHelp");
	view_listener_t::addMenu(new LLToggleHelp(), "ToggleHelp");
	view_listener_t::addMenu(new LLToggleSpeak(), "ToggleSpeak");
	view_listener_t::addMenu(new LLPromptShowURL(), "PromptShowURL");
	view_listener_t::addMenu(new LLShowAgentProfile(), "ShowAgentProfile");
	view_listener_t::addMenu(new LLToggleAgentProfile(), "ToggleAgentProfile");
	view_listener_t::addMenu(new LLToggleControl(), "ToggleControl");
	view_listener_t::addMenu(new LLCheckControl(), "CheckControl");
	view_listener_t::addMenu(new LLGoToObject(), "GoToObject");
	commit.add("PayObject", boost::bind(&handle_give_money_dialog));

	// <FS:Ansariel> Control enhancements
	view_listener_t::addMenu(new LLTogglePerAccountControl(), "TogglePerAccountControl");
	view_listener_t::addMenu(new LLCheckPerAccountControl(), "CheckPerAccountControl");
	view_listener_t::addMenu(new FSResetControl(), "ResetControl");
	view_listener_t::addMenu(new FSResetPerAccountControl(), "ResetPerAccountControl");
	// </FS:Ansariel> Control enhancements

	// <FS:Ansariel> Reset Mesh LOD
	view_listener_t::addMenu(new FSResetMeshLOD(), "Avatar.ResetMeshLOD");

	commit.add("Inventory.NewWindow", boost::bind(&LLPanelMainInventory::newWindow));

	enable.add("EnablePayObject", boost::bind(&enable_pay_object));
	enable.add("EnablePayAvatar", boost::bind(&enable_pay_avatar));
	enable.add("EnableEdit", boost::bind(&enable_object_edit));
	enable.add("EnableMuteParticle", boost::bind(&enable_mute_particle));
	enable.add("VisibleBuild", boost::bind(&enable_object_build));
	commit.add("Pathfinding.Linksets.Select", boost::bind(&LLFloaterPathfindingLinksets::openLinksetsWithSelectedObjects));
	enable.add("EnableSelectInPathfindingLinksets", boost::bind(&enable_object_select_in_pathfinding_linksets));
	enable.add("VisibleSelectInPathfindingLinksets", boost::bind(&visible_object_select_in_pathfinding_linksets));
	commit.add("Pathfinding.Characters.Select", boost::bind(&LLFloaterPathfindingCharacters::openCharactersWithSelectedObjects));
	enable.add("EnableSelectInPathfindingCharacters", boost::bind(&enable_object_select_in_pathfinding_characters));
	enable.add("EnableBridgeFunction", boost::bind(&enable_bridge_function));	// <FS:CR>

	view_listener_t::addMenu(new LLFloaterVisible(), "FloaterVisible");
	view_listener_t::addMenu(new LLSomethingSelected(), "SomethingSelected");
	view_listener_t::addMenu(new LLSomethingSelectedNoHUD(), "SomethingSelectedNoHUD");
	view_listener_t::addMenu(new LLEditableSelected(), "EditableSelected");
	view_listener_t::addMenu(new LLEditableSelectedMono(), "EditableSelectedMono");
	view_listener_t::addMenu(new LLToggleUIHints(), "ToggleUIHints");

// [RLVa:KB] - Checked: RLVa-2.0.0
	enable.add("RLV.MainToggleVisible", boost::bind(&rlvMenuMainToggleVisible, _1));
	//if (RlvActions::isRlvEnabled()) // <FS:Ansariel> FIRE-20539: Toolbar buttons don't show disabled state anymore
	{
		enable.add("RLV.CanShowName", boost::bind(&rlvMenuCanShowName));
		enable.add("RLV.EnableIfNot", boost::bind(&rlvMenuEnableIfNot, _2));
	}
// [/RLVa:KB]

	// <FS:Ansariel> Toggle internal web browser
	commit.add("ToggleWebBrowser", boost::bind(&toggleWebBrowser, _2));
	// <FS:Ansariel> Toggle debug settings floater
	commit.add("ToggleSettingsDebug", boost::bind(&toggleSettingsDebug));
	// <FS:Ansariel> Toggle teleport history panel directly
	commit.add("ToggleTeleportHistory", boost::bind(&toggleTeleportHistory));
	// <FS:Ansariel> FIRE-7758: Save/load camera position
	commit.add("Camera.StoreView", boost::bind(&LLAgentCamera::storeCameraPosition, &gAgentCamera));
	commit.add("Camera.LoadView", boost::bind(&LLAgentCamera::loadCameraPosition, &gAgentCamera));
	// </FS:Ansariel>

	// <FS:Ansariel> Script debug floater
	commit.add("ShowScriptDebug", boost::bind(&LLFloaterScriptDebug::show, LLUUID::null));
	
	// <FS:CR> Stream list import/export
	view_listener_t::addMenu(new FSStreamListExportXML(), "Streamlist.xml_export");
	view_listener_t::addMenu(new FSStreamListImportXML(), "Streamlist.xml_import");
	// <FS:CR> Dump SimulatorFeatures to chat
	view_listener_t::addMenu(new FSDumpSimulatorFeaturesToChat(), "Develop.DumpSimFeaturesToChat");
	// <FS:CR> Add to contact set
	view_listener_t::addMenu(new FSAddToContactSet(), "Avatar.AddToContactSet");

	// <FS:Techwolf Lupindo> export
	view_listener_t::addMenu(new FSObjectExport(), "Object.Export");
	view_listener_t::addMenu(new FSObjectExportCollada(), "Object.ExportCollada");
	enable.add("Object.EnableExport", boost::bind(&enable_export_object));
	// </FS:Techwolf Lupindo>
}<|MERGE_RESOLUTION|>--- conflicted
+++ resolved
@@ -473,7 +473,6 @@
 
 void check_merchant_status(bool force)
 {
-<<<<<<< HEAD
 	// <FS:Ansariel> Don't show merchant outbox or SL Marketplace stuff outside SL
 	if (!LLGridManager::getInstance()->isInSecondLife())
 	{
@@ -482,10 +481,7 @@
 	}
 	// </FS:Ansariel>
 
-    if (!gSavedSettings.getBOOL("InventoryOutboxDisplayBoth"))
-=======
     if (force)
->>>>>>> 82c3bf0a
     {
         // Reset the SLM status: we actually want to check again, that's the point of calling check_merchant_status()
         LLMarketplaceData::instance().setSLMStatus(MarketplaceStatusCodes::MARKET_PLACE_NOT_INITIALIZED);
