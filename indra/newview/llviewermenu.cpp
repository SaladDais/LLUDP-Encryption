/** 
 * @file llviewermenu.cpp
 * @brief Builds menus out of items.
 *
 * $LicenseInfo:firstyear=2002&license=viewerlgpl$
 * Second Life Viewer Source Code
 * Copyright (C) 2010, Linden Research, Inc.
 * 
 * This library is free software; you can redistribute it and/or
 * modify it under the terms of the GNU Lesser General Public
 * License as published by the Free Software Foundation;
 * version 2.1 of the License only.
 * 
 * This library is distributed in the hope that it will be useful,
 * but WITHOUT ANY WARRANTY; without even the implied warranty of
 * MERCHANTABILITY or FITNESS FOR A PARTICULAR PURPOSE.  See the GNU
 * Lesser General Public License for more details.
 * 
 * You should have received a copy of the GNU Lesser General Public
 * License along with this library; if not, write to the Free Software
 * Foundation, Inc., 51 Franklin Street, Fifth Floor, Boston, MA  02110-1301  USA
 * 
 * Linden Research, Inc., 945 Battery Street, San Francisco, CA  94111  USA
 * $/LicenseInfo$
 */

#include "llviewerprecompiledheaders.h"
#include "llviewermenu.h" 

// linden library includes
#include "llavatarnamecache.h"	// IDEVO
#include "llfloaterreg.h"
#include "llcombobox.h"
#include "llinventorypanel.h"
#include "llnotifications.h"
#include "llnotificationsutil.h"

// newview includes
#include "llagent.h"
#include "llagentaccess.h"
#include "llagentcamera.h"
#include "llagentwearables.h"
#include "llagentpilot.h"
#include "llbottomtray.h"
#include "llcompilequeue.h"
#include "llconsole.h"
#include "lldebugview.h"
#include "llfilepicker.h"
#include "llfirstuse.h"
#include "llfloaterbuy.h"
#include "llfloaterbuycontents.h"
#include "llbuycurrencyhtml.h"
#include "llfloatergodtools.h"
#include "llfloaterinventory.h"
#include "llfloaterland.h"
#include "llfloaterpay.h"
#include "llfloaterreporter.h"
#include "llfloatersearch.h"
#include "llfloaterscriptdebug.h"
#include "llfloatersnapshot.h"
#include "llfloatertools.h"
#include "llfloaterworldmap.h"
#include "llavataractions.h"
#include "lllandmarkactions.h"
#include "llgroupmgr.h"
#include "lltooltip.h"
#include "llhints.h"
#include "llhudeffecttrail.h"
#include "llhudmanager.h"
#include "llimview.h"
#include "llinventorybridge.h"
#include "llinventorydefines.h"
#include "llinventoryfunctions.h"
#include "llpanellogin.h"
#include "llpanelblockedlist.h"
#include "piemenu.h"		// ## Zi: Pie Menu
#include "llmenucommands.h"
#include "llmoveview.h"
#include "llparcel.h"
#include "llrootview.h"
#include "llselectmgr.h"
#include "llsidetray.h"
#include "llstatusbar.h"
#include "lltextureview.h"
#include "lltoolcomp.h"
#include "lltoolmgr.h"
#include "lltoolpie.h"
#include "lltoolselectland.h"
#include "lltrans.h"
#include "llviewergenericmessage.h"
#include "llviewerhelp.h"
#include "llviewermenufile.h"	// init_menu_file()
#include "llviewermessage.h"
#include "llviewernetwork.h"
#include "llviewerobjectlist.h"
#include "llviewerparcelmgr.h"
#include "llviewerstats.h"
#include "llvoavatarself.h"
#include "llworldmap.h"
#include "pipeline.h"
#include "llviewerjoystick.h"
#include "llwlanimator.h"
#include "llwlparammanager.h"
#include "llfloatercamera.h"
#include "lluilistener.h"
#include "llappearancemgr.h"
#include "lltrans.h"
#include "lleconomy.h"
#include "boost/unordered_map.hpp"
// [RLVa:KB] - Checked: 2011-05-22 (RLVa-1.3.1a)
#include "rlvhandler.h"
#include "rlvlocks.h"
// [/RLVa:KB]
//-TT Client LSL Bridge
#include "fslslbridge.h"
//-TT

using namespace LLVOAvatarDefines;

static boost::unordered_map<std::string, LLStringExplicit> sDefaultItemLabels;

BOOL enable_land_build(void*);
BOOL enable_object_build(void*);

LLVOAvatar* find_avatar_from_object( LLViewerObject* object );
LLVOAvatar* find_avatar_from_object( const LLUUID& object_id );

void handle_test_load_url(void*);

//
// Evil hackish imported globals

//extern BOOL	gHideSelectedObjects;
//extern BOOL gAllowSelectAvatar;
//extern BOOL gDebugAvatarRotation;
extern BOOL gDebugClicks;
extern BOOL gDebugWindowProc;
//extern BOOL gDebugTextEditorTips;
//extern BOOL gDebugSelectMgr;

//
// Globals
//

LLMenuBarGL		*gMenuBarView = NULL;
LLViewerMenuHolderGL	*gMenuHolder = NULL;
LLMenuGL		*gPopupMenuView = NULL;
LLMenuGL		*gEditMenu = NULL;
LLMenuBarGL		*gLoginMenuBarView = NULL;

// Context menus
LLContextMenu	*gMenuAvatarSelf	= NULL;
LLContextMenu	*gMenuAvatarOther = NULL;
LLContextMenu	*gMenuObject = NULL;
LLContextMenu	*gMenuAttachmentSelf = NULL;
LLContextMenu	*gMenuAttachmentOther = NULL;
LLContextMenu	*gMenuLand	= NULL;

// ## Zi: Pie menu
// Pie menus
PieMenu		*gPieMenuAvatarSelf	= NULL;
PieMenu		*gPieMenuAvatarOther = NULL;
PieMenu		*gPieMenuObject = NULL;
PieMenu		*gPieMenuAttachmentSelf = NULL;
PieMenu		*gPieMenuAttachmentOther = NULL;
PieMenu		*gPieMenuLand	= NULL;
// ## Zi: Pie menu

const std::string SAVE_INTO_INVENTORY("Save Object Back to My Inventory");
const std::string SAVE_INTO_TASK_INVENTORY("Save Object Back to Object Contents");

LLMenuGL* gAttachSubMenu = NULL;
LLMenuGL* gDetachSubMenu = NULL;
LLMenuGL* gTakeOffClothes = NULL;
LLContextMenu* gAttachScreenPieMenu = NULL;
LLContextMenu* gAttachPieMenu = NULL;
LLContextMenu* gAttachBodyPartPieMenus[8];
LLContextMenu* gDetachPieMenu = NULL;
LLContextMenu* gDetachScreenPieMenu = NULL;
LLContextMenu* gDetachBodyPartPieMenus[8];

// ## Zi: Pie menu
PieMenu* gPieAttachScreenMenu = NULL;
PieMenu* gPieAttachMenu = NULL;
PieMenu* gPieAttachBodyPartMenus[8];
PieMenu* gPieDetachMenu = NULL;
PieMenu* gPieDetachScreenMenu = NULL;
PieMenu* gPieDetachBodyPartMenus[8];
// ## Zi: Pie menu

LLMenuItemCallGL* gAFKMenu = NULL;
LLMenuItemCallGL* gBusyMenu = NULL;
LLMenuItemCallGL* gAutorespondMenu = NULL;

//
// Local prototypes

// File Menu
const char* upload_pick(void* data);
void handle_compress_image(void*);


// Edit menu
void handle_dump_group_info(void *);
void handle_dump_capabilities_info(void *);

// Advanced->Consoles menu
void handle_region_dump_settings(void*);
void handle_region_dump_temp_asset_data(void*);
void handle_region_clear_temp_asset_data(void*);

// Object pie menu
BOOL sitting_on_selection();

void near_sit_object();
//void label_sit_or_stand(std::string& label, void*);
// buy and take alias into the same UI positions, so these
// declarations handle this mess.
BOOL is_selection_buy_not_take();
S32 selection_price();
BOOL enable_take();
void handle_take();
void handle_object_show_inspector();
void handle_avatar_show_inspector();
bool confirm_take(const LLSD& notification, const LLSD& response);

void handle_buy_object(LLSaleInfo sale_info);
void handle_buy_contents(LLSaleInfo sale_info);

// Land pie menu
void near_sit_down_point(BOOL success, void *);

// Avatar pie menu

// Debug menu


void velocity_interpolate( void* );

void handle_rebake_textures(void*);
BOOL check_admin_override(void*);
void handle_admin_override_toggle(void*);
#ifdef TOGGLE_HACKED_GODLIKE_VIEWER
void handle_toggle_hacked_godmode(void*);
BOOL check_toggle_hacked_godmode(void*);
bool enable_toggle_hacked_godmode(void*);
#endif

void toggle_show_xui_names(void *);
BOOL check_show_xui_names(void *);

// Debug UI

void handle_buy_currency_test(void*);
void handle_save_to_xml(void*);
void handle_load_from_xml(void*);

void handle_god_mode(void*);

// God menu
void handle_leave_god_mode(void*);


void handle_reset_view();

void handle_duplicate_in_place(void*);


void handle_object_owner_self(void*);
void handle_object_owner_permissive(void*);
void handle_object_lock(void*);
void handle_object_asset_ids(void*);
void force_take_copy(void*);
#ifdef _CORY_TESTING
void force_export_copy(void*);
void force_import_geometry(void*);
#endif

void handle_force_parcel_owner_to_me(void*);
void handle_force_parcel_to_content(void*);
void handle_claim_public_land(void*);

void handle_god_request_avatar_geometry(void *);	// Hack for easy testing of new avatar geometry
void reload_vertex_shader(void *);
void handle_disconnect_viewer(void *);

void force_error_breakpoint(void *);
void force_error_llerror(void *);
void force_error_bad_memory_access(void *);
void force_error_infinite_loop(void *);
void force_error_software_exception(void *);
void force_error_driver_crash(void *);

void handle_force_delete(void*);
void print_object_info(void*);
void print_agent_nvpairs(void*);
void toggle_debug_menus(void*);
void upload_done_callback(const LLUUID& uuid, void* user_data, S32 result, LLExtStat ext_status);
void dump_select_mgr(void*);

void dump_inventory(void*);
void toggle_visibility(void*);
BOOL get_visibility(void*);

// Avatar Pie menu
void request_friendship(const LLUUID& agent_id);

// Tools menu
void handle_selected_texture_info(void*);

void handle_dump_followcam(void*);
void handle_viewer_enable_message_log(void*);
void handle_viewer_disable_message_log(void*);

BOOL enable_buy_land(void*);

// Help menu

void handle_test_male(void *);
void handle_test_female(void *);
void handle_toggle_pg(void*);
void handle_dump_attachments(void *);
void handle_dump_avatar_local_textures(void*);
void handle_debug_avatar_textures(void*);
void handle_grab_baked_texture(void*);
BOOL enable_grab_baked_texture(void*);
void handle_dump_region_object_cache(void*);

BOOL enable_save_into_inventory(void*);
BOOL enable_save_into_task_inventory(void*);

BOOL enable_detach(const LLSD& = LLSD());
void menu_toggle_attached_lights(void* user_data);
void menu_toggle_attached_particles(void* user_data);

class LLMenuParcelObserver : public LLParcelObserver
{
public:
	LLMenuParcelObserver();
	~LLMenuParcelObserver();
	virtual void changed();
};

static LLMenuParcelObserver* gMenuParcelObserver = NULL;

static LLUIListener sUIListener;

void cmdline_printchat(std::string message);

LLMenuParcelObserver::LLMenuParcelObserver()
{
	LLViewerParcelMgr::getInstance()->addObserver(this);
}

LLMenuParcelObserver::~LLMenuParcelObserver()
{
	LLViewerParcelMgr::getInstance()->removeObserver(this);
}

void LLMenuParcelObserver::changed()
{
	gMenuHolder->childSetEnabled("Land Buy Pass", LLPanelLandGeneral::enableBuyPass(NULL));
	
	BOOL buyable = enable_buy_land(NULL);
	gMenuHolder->childSetEnabled("Land Buy", buyable);
	gMenuHolder->childSetEnabled("Buy Land...", buyable);
}


void initialize_menus();

//-----------------------------------------------------------------------------
// Initialize main menus
//
// HOW TO NAME MENUS:
//
// First Letter Of Each Word Is Capitalized, Even At Or And
//
// Items that lead to dialog boxes end in "..."
//
// Break up groups of more than 6 items with separators
//-----------------------------------------------------------------------------

void set_underclothes_menu_options()
{
	if (gMenuHolder && gAgent.isTeen())
	{
		gMenuHolder->getChild<LLView>("Self Underpants")->setVisible(FALSE);
		gMenuHolder->getChild<LLView>("Self Undershirt")->setVisible(FALSE);
	}
	if (gMenuBarView && gAgent.isTeen())
	{
		gMenuBarView->getChild<LLView>("Menu Underpants")->setVisible(FALSE);
		gMenuBarView->getChild<LLView>("Menu Undershirt")->setVisible(FALSE);
	}
}

void init_menus()
{
	S32 top = gViewerWindow->getRootView()->getRect().getHeight();

	// Initialize actions
	initialize_menus();

	///
	/// Popup menu
	///
	/// The popup menu is now populated by the show_context_menu()
	/// method.
	
	LLMenuGL::Params menu_params;
	menu_params.name = "Popup";
	menu_params.visible = false;
	gPopupMenuView = LLUICtrlFactory::create<LLMenuGL>(menu_params);
	gMenuHolder->addChild( gPopupMenuView );

	///
	/// Context menus
	///

	const widget_registry_t& registry =
		LLViewerMenuHolderGL::child_registry_t::instance();
	gEditMenu = LLUICtrlFactory::createFromFile<LLMenuGL>("menu_edit.xml", gMenuHolder, registry);
	gMenuAvatarSelf = LLUICtrlFactory::createFromFile<LLContextMenu>(
		"menu_avatar_self.xml", gMenuHolder, registry);
	gMenuAvatarOther = LLUICtrlFactory::createFromFile<LLContextMenu>(
		"menu_avatar_other.xml", gMenuHolder, registry);

	gDetachScreenPieMenu = gMenuHolder->getChild<LLContextMenu>("Object Detach HUD", true);
	gDetachPieMenu = gMenuHolder->getChild<LLContextMenu>("Object Detach", true);

	gMenuObject = LLUICtrlFactory::createFromFile<LLContextMenu>(
		"menu_object.xml", gMenuHolder, registry);

	gAttachScreenPieMenu = gMenuHolder->getChild<LLContextMenu>("Object Attach HUD");
	gAttachPieMenu = gMenuHolder->getChild<LLContextMenu>("Object Attach");

	gMenuAttachmentSelf = LLUICtrlFactory::createFromFile<LLContextMenu>(
		"menu_attachment_self.xml", gMenuHolder, registry);
	gMenuAttachmentOther = LLUICtrlFactory::createFromFile<LLContextMenu>(
		"menu_attachment_other.xml", gMenuHolder, registry);

	gMenuLand = LLUICtrlFactory::createFromFile<LLContextMenu>(
		"menu_land.xml", gMenuHolder, registry);

// ## Zi: Pie menu
	gPieMenuAvatarSelf = LLUICtrlFactory::createFromFile<PieMenu>(
		"menu_pie_avatar_self.xml", gMenuHolder, registry);
	gPieMenuAvatarOther = LLUICtrlFactory::createFromFile<PieMenu>(
		"menu_pie_avatar_other.xml", gMenuHolder, registry);

	// added "Pie" to the control names to keep them unique
	gPieDetachScreenMenu = gMenuHolder->getChild<PieMenu>("Pie Object Detach HUD", true);
	gPieDetachMenu = gMenuHolder->getChild<PieMenu>("Pie Object Detach", true);

	gPieMenuObject = LLUICtrlFactory::createFromFile<PieMenu>(
		"menu_pie_object.xml", gMenuHolder, registry);

	// added "Pie" to the control names to keep them unique
	gPieAttachScreenMenu = gMenuHolder->getChild<PieMenu>("Pie Object Attach HUD");
	gPieAttachMenu = gMenuHolder->getChild<PieMenu>("Pie Object Attach");

	gPieMenuAttachmentSelf = LLUICtrlFactory::createFromFile<PieMenu>(
		"menu_pie_attachment_self.xml", gMenuHolder, registry);
	gPieMenuAttachmentOther = LLUICtrlFactory::createFromFile<PieMenu>(
		"menu_pie_attachment_other.xml", gMenuHolder, registry);

	gPieMenuLand = LLUICtrlFactory::createFromFile<PieMenu>(
		"menu_pie_land.xml", gMenuHolder, registry);
// ## Zi: Pie menu

	///
	/// set up the colors
	///
	LLColor4 color;

	LLColor4 context_menu_color = LLUIColorTable::instance().getColor("MenuPopupBgColor");
	
	gMenuAvatarSelf->setBackgroundColor( context_menu_color );
	gMenuAvatarOther->setBackgroundColor( context_menu_color );
	gMenuObject->setBackgroundColor( context_menu_color );
	gMenuAttachmentSelf->setBackgroundColor( context_menu_color );
	gMenuAttachmentOther->setBackgroundColor( context_menu_color );

	gMenuLand->setBackgroundColor( context_menu_color );

	color = LLUIColorTable::instance().getColor( "MenuPopupBgColor" );
	gPopupMenuView->setBackgroundColor( color );

	// If we are not in production, use a different color to make it apparent.
	if (LLGridManager::getInstance()->isInProductionGrid())
	{
		color = LLUIColorTable::instance().getColor( "MenuBarBgColor" );
	}
	else
	{
		color = LLUIColorTable::instance().getColor( "MenuNonProductionBgColor" );
	}
	gMenuBarView = LLUICtrlFactory::getInstance()->createFromFile<LLMenuBarGL>("menu_viewer.xml", gMenuHolder, LLViewerMenuHolderGL::child_registry_t::instance());
	gMenuBarView->setRect(LLRect(0, top, 0, top - MENU_BAR_HEIGHT));
	gMenuBarView->setBackgroundColor( color );

	LLView* menu_bar_holder = gViewerWindow->getRootView()->getChildView("menu_bar_holder");
	menu_bar_holder->addChild(gMenuBarView);
  
    gViewerWindow->setMenuBackgroundColor(false, 
        LLGridManager::getInstance()->isInProductionGrid());

	// Assume L$10 for now, the server will tell us the real cost at login
	// *TODO:Also fix cost in llfolderview.cpp for Inventory menus
	const std::string upload_cost("10");
	gMenuHolder->childSetLabelArg("Upload Image", "[COST]", upload_cost);
	gMenuHolder->childSetLabelArg("Upload Sound", "[COST]", upload_cost);
	gMenuHolder->childSetLabelArg("Upload Animation", "[COST]", upload_cost);
	gMenuHolder->childSetLabelArg("Bulk Upload", "[COST]", upload_cost);

	gAFKMenu = gMenuBarView->getChild<LLMenuItemCallGL>("Set Away", TRUE);
	gBusyMenu = gMenuBarView->getChild<LLMenuItemCallGL>("Set Busy", TRUE);
	gAutorespondMenu = gMenuBarView->getChild<LLMenuItemCallGL>("Set Autorespond", TRUE);
	gAttachSubMenu = gMenuBarView->findChildMenuByName("Attach Object", TRUE);
	gDetachSubMenu = gMenuBarView->findChildMenuByName("Detach Object", TRUE);

#if !MEM_TRACK_MEM
	// Don't display the Memory console menu if the feature is turned off
	LLMenuItemCheckGL *memoryMenu = gMenuBarView->getChild<LLMenuItemCheckGL>("Memory", TRUE);
	if (memoryMenu)
	{
		memoryMenu->setVisible(FALSE);
	}
#endif

	gMenuBarView->createJumpKeys();

	// Let land based option enable when parcel changes
	gMenuParcelObserver = new LLMenuParcelObserver();

	gLoginMenuBarView = LLUICtrlFactory::getInstance()->createFromFile<LLMenuBarGL>("menu_login.xml", gMenuHolder, LLViewerMenuHolderGL::child_registry_t::instance());
	gLoginMenuBarView->arrangeAndClear();
	LLRect menuBarRect = gLoginMenuBarView->getRect();
	menuBarRect.setLeftTopAndSize(0, menu_bar_holder->getRect().getHeight(), menuBarRect.getWidth(), menuBarRect.getHeight());
	gLoginMenuBarView->setRect(menuBarRect);
	gLoginMenuBarView->setBackgroundColor( color );
	menu_bar_holder->addChild(gLoginMenuBarView);
	
	// tooltips are on top of EVERYTHING, including menus
	gViewerWindow->getRootView()->sendChildToFront(gToolTipView);
}

///////////////////
// SHOW CONSOLES //
///////////////////


class LLAdvancedToggleConsole : public view_listener_t
{
	bool handleEvent(const LLSD& userdata)
	{
		std::string console_type = userdata.asString();
		if ("texture" == console_type)
		{
			toggle_visibility( (void*)gTextureView );
		}
		else if ("debug" == console_type)
		{
			toggle_visibility( (void*)static_cast<LLUICtrl*>(gDebugView->mDebugConsolep));
		}
		else if (gTextureSizeView && "texture size" == console_type)
		{
			toggle_visibility( (void*)gTextureSizeView );
		}
		else if (gTextureCategoryView && "texture category" == console_type)
		{
			toggle_visibility( (void*)gTextureCategoryView );
		}
		else if ("fast timers" == console_type)
		{
			toggle_visibility( (void*)gDebugView->mFastTimerView );
		}
#if MEM_TRACK_MEM
		else if ("memory view" == console_type)
		{
			toggle_visibility( (void*)gDebugView->mMemoryView );
		}
#endif
		return true;
	}
};
class LLAdvancedCheckConsole : public view_listener_t
{
	bool handleEvent(const LLSD& userdata)
	{
		std::string console_type = userdata.asString();
		bool new_value = false;
		if ("texture" == console_type)
		{
			new_value = get_visibility( (void*)gTextureView );
		}
		else if ("debug" == console_type)
		{
			new_value = get_visibility( (void*)((LLView*)gDebugView->mDebugConsolep) );
		}
		else if (gTextureSizeView && "texture size" == console_type)
		{
			new_value = get_visibility( (void*)gTextureSizeView );
		}
		else if (gTextureCategoryView && "texture category" == console_type)
		{
			new_value = get_visibility( (void*)gTextureCategoryView );
		}
		else if ("fast timers" == console_type)
		{
			new_value = get_visibility( (void*)gDebugView->mFastTimerView );
		}
#if MEM_TRACK_MEM
		else if ("memory view" == console_type)
		{
			new_value = get_visibility( (void*)gDebugView->mMemoryView );
		}
#endif
		
		return new_value;
	}
};


//////////////////////////
// DUMP INFO TO CONSOLE //
//////////////////////////


class LLAdvancedDumpInfoToConsole : public view_listener_t
{
	bool handleEvent(const LLSD& userdata)
	{
		std::string info_type = userdata.asString();
		if ("region" == info_type)
		{
			handle_region_dump_settings(NULL);
		}
		else if ("group" == info_type)
		{
			handle_dump_group_info(NULL);
		}
		else if ("capabilities" == info_type)
		{
			handle_dump_capabilities_info(NULL);
		}
		return true;
	}
};


//////////////
// HUD INFO //
//////////////


class LLAdvancedToggleHUDInfo : public view_listener_t
{
	bool handleEvent(const LLSD& userdata)
	{
		std::string info_type = userdata.asString();

		if ("camera" == info_type)
		{
			gDisplayCameraPos = !(gDisplayCameraPos);
		}
		else if ("wind" == info_type)
		{
			gDisplayWindInfo = !(gDisplayWindInfo);
		}
		else if ("fov" == info_type)
		{
			gDisplayFOV = !(gDisplayFOV);
		}
		else if ("badge" == info_type)
		{
			cmdline_printchat("hippos!");
		}
		return true;
	}
};

class LLAdvancedCheckHUDInfo : public view_listener_t
{
	bool handleEvent(const LLSD& userdata)
	{
		std::string info_type = userdata.asString();
		bool new_value = false;
		if ("camera" == info_type)
		{
			new_value = gDisplayCameraPos;
		}
		else if ("wind" == info_type)
		{
			new_value = gDisplayWindInfo;
		}
		else if ("fov" == info_type)
		{
			new_value = gDisplayFOV;
		}
		return new_value;
	}
};


//////////////
// FLYING   //
//////////////

class LLAdvancedAgentFlyingInfo : public view_listener_t
{
	bool handleEvent(const LLSD&)
	{
		return gAgent.getFlying();
	}
};


///////////////////////
// CLEAR GROUP CACHE //
///////////////////////

class LLAdvancedClearGroupCache : public view_listener_t
{
	bool handleEvent(const LLSD& userdata)
	{
		LLGroupMgr::debugClearAllGroups(NULL);
		return true;
	}
};




/////////////////
// RENDER TYPE //
/////////////////
U32 render_type_from_string(std::string render_type)
{
	if ("simple" == render_type)
	{
		return LLPipeline::RENDER_TYPE_SIMPLE;
	}
	else if ("alpha" == render_type)
	{
		return LLPipeline::RENDER_TYPE_ALPHA;
	}
	else if ("tree" == render_type)
	{
		return LLPipeline::RENDER_TYPE_TREE;
	}
	else if ("character" == render_type)
	{
		return LLPipeline::RENDER_TYPE_AVATAR;
	}
	else if ("surfacePath" == render_type)
	{
		return LLPipeline::RENDER_TYPE_TERRAIN;
	}
	else if ("sky" == render_type)
	{
		return LLPipeline::RENDER_TYPE_SKY;
	}
	else if ("water" == render_type)
	{
		return LLPipeline::RENDER_TYPE_WATER;
	}
	else if ("ground" == render_type)
	{
		return LLPipeline::RENDER_TYPE_GROUND;
	}
	else if ("volume" == render_type)
	{
		return LLPipeline::RENDER_TYPE_VOLUME;
	}
	else if ("grass" == render_type)
	{
		return LLPipeline::RENDER_TYPE_GRASS;
	}
	else if ("clouds" == render_type)
	{
		return LLPipeline::RENDER_TYPE_CLOUDS;
	}
	else if ("particles" == render_type)
	{
		return LLPipeline::RENDER_TYPE_PARTICLES;
	}
	else if ("bump" == render_type)
	{
		return LLPipeline::RENDER_TYPE_BUMP;
	}
	else
	{
		return 0;
	}
}


class LLAdvancedToggleRenderType : public view_listener_t
{
	bool handleEvent(const LLSD& userdata)
	{
		U32 render_type = render_type_from_string( userdata.asString() );
		if ( render_type != 0 )
		{
			LLPipeline::toggleRenderTypeControl( (void*)render_type );
		}
		return true;
	}
};


class LLAdvancedCheckRenderType : public view_listener_t
{
	bool handleEvent(const LLSD& userdata)
	{
		U32 render_type = render_type_from_string( userdata.asString() );
		bool new_value = false;

		if ( render_type != 0 )
		{
			new_value = LLPipeline::hasRenderTypeControl( (void*)render_type );
		}

		return new_value;
	}
};


/////////////
// FEATURE //
/////////////
U32 feature_from_string(std::string feature)
{ 
	if ("ui" == feature)
	{ 
		return LLPipeline::RENDER_DEBUG_FEATURE_UI;
	}
	else if ("selected" == feature)
	{
		return LLPipeline::RENDER_DEBUG_FEATURE_SELECTED;
	}
	else if ("highlighted" == feature)
	{
		return LLPipeline::RENDER_DEBUG_FEATURE_HIGHLIGHTED;
	}
	else if ("dynamic textures" == feature)
	{
		return LLPipeline::RENDER_DEBUG_FEATURE_DYNAMIC_TEXTURES;
	}
	else if ("foot shadows" == feature)
	{
		return LLPipeline::RENDER_DEBUG_FEATURE_FOOT_SHADOWS;
	}
	else if ("fog" == feature)
	{
		return LLPipeline::RENDER_DEBUG_FEATURE_FOG;
	}
	else if ("fr info" == feature)
	{
		return LLPipeline::RENDER_DEBUG_FEATURE_FR_INFO;
	}
	else if ("flexible" == feature)
	{
		return LLPipeline::RENDER_DEBUG_FEATURE_FLEXIBLE;
	}
	else
	{
		return 0;
	}
};


class LLAdvancedToggleFeature : public view_listener_t{
	bool handleEvent(const LLSD& userdata)
	{
		U32 feature = feature_from_string( userdata.asString() );
		if ( feature != 0 )
		{
			LLPipeline::toggleRenderDebugFeature( (void*)feature );
		}
		return true;
	}
};

class LLAdvancedCheckFeature : public view_listener_t
{bool handleEvent(const LLSD& userdata)
{
	U32 feature = feature_from_string( userdata.asString() );
	bool new_value = false;

	if ( feature != 0 )
	{
		new_value = LLPipeline::toggleRenderDebugFeatureControl( (void*)feature );
	}

	return new_value;
}
};

void toggle_destination_and_avatar_picker(const LLSD& show)
{
	S32 panel_idx = show.isDefined() ? show.asInteger() : -1;
	LLView* container = gViewerWindow->getRootView()->findChildView("avatar_picker_and_destination_guide_container");
	if (!container) return;

	LLMediaCtrl* destinations = container->findChild<LLMediaCtrl>("destination_guide_contents");
	LLMediaCtrl* avatar_picker = container->findChild<LLMediaCtrl>("avatar_picker_contents");
	if (!destinations || !avatar_picker) return;

	LLButton* avatar_btn = gViewerWindow->getRootView()->getChildView("bottom_tray")->getChild<LLButton>("avatar_btn");
	LLButton* destination_btn = gViewerWindow->getRootView()->getChildView("bottom_tray")->getChild<LLButton>("destination_btn");

	if (panel_idx == 0
		&& !destinations->getVisible())
	{	// opening destinations guide
		container->setVisible(true);
		destinations->setVisible(true);
		avatar_picker->setVisible(false);
		LLFirstUse::notUsingDestinationGuide(false);
		avatar_btn->setToggleState(false);
		destination_btn->setToggleState(true);
		gSavedSettings.setS32("DestinationsAndAvatarsVisibility", 0);
	}
	else if (panel_idx == 1 
		&& !avatar_picker->getVisible())
	{	// opening avatar picker
		container->setVisible(true);
		destinations->setVisible(false);
		avatar_picker->setVisible(true);
<<<<<<< HEAD
		break;
	default:
=======
		avatar_btn->setToggleState(true);
		destination_btn->setToggleState(false);
		gSavedSettings.setS32("DestinationsAndAvatarsVisibility", 1);
	}
	else
	{	// toggling off dest guide or avatar picker
>>>>>>> 113f532e
		container->setVisible(false);
		destinations->setVisible(false);
		avatar_picker->setVisible(false);
		avatar_btn->setToggleState(false);
		destination_btn->setToggleState(false);
		gSavedSettings.setS32("DestinationsAndAvatarsVisibility", -1);
	}
};


//////////////////
// INFO DISPLAY //
//////////////////
U32 info_display_from_string(std::string info_display)
{
	if ("verify" == info_display)
	{
		return LLPipeline::RENDER_DEBUG_VERIFY;
	}
	else if ("bboxes" == info_display)
	{
		return LLPipeline::RENDER_DEBUG_BBOXES;
	}
	else if ("points" == info_display)
	{
		return LLPipeline::RENDER_DEBUG_POINTS;
	}
	else if ("octree" == info_display)
	{
		return LLPipeline::RENDER_DEBUG_OCTREE;
	}
	else if ("shadow frusta" == info_display)
	{
		return LLPipeline::RENDER_DEBUG_SHADOW_FRUSTA;
	}
	else if ("occlusion" == info_display)
	{
		return LLPipeline::RENDER_DEBUG_OCCLUSION;
	}
	else if ("render batches" == info_display)
	{
		return LLPipeline::RENDER_DEBUG_BATCH_SIZE;
	}
	else if ("update type" == info_display)
	{
		return LLPipeline::RENDER_DEBUG_UPDATE_TYPE;
	}
	else if ("texture anim" == info_display)
	{
		return LLPipeline::RENDER_DEBUG_TEXTURE_ANIM;
	}
	else if ("texture priority" == info_display)
	{
		return LLPipeline::RENDER_DEBUG_TEXTURE_PRIORITY;
	}
	else if ("shame" == info_display)
	{
		return LLPipeline::RENDER_DEBUG_SHAME;
	}
	else if ("texture area" == info_display)
	{
		return LLPipeline::RENDER_DEBUG_TEXTURE_AREA;
	}
	else if ("face area" == info_display)
	{
		return LLPipeline::RENDER_DEBUG_FACE_AREA;
	}
	else if ("lights" == info_display)
	{
		return LLPipeline::RENDER_DEBUG_LIGHTS;
	}
	else if ("particles" == info_display)
	{
		return LLPipeline::RENDER_DEBUG_PARTICLES;
	}
	else if ("composition" == info_display)
	{
		return LLPipeline::RENDER_DEBUG_COMPOSITION;
	}
	else if ("glow" == info_display)
	{
		return LLPipeline::RENDER_DEBUG_GLOW;
	}
	else if ("collision skeleton" == info_display)
	{
		return LLPipeline::RENDER_DEBUG_AVATAR_VOLUME;
	}
	else if ("raycast" == info_display)
	{
		return LLPipeline::RENDER_DEBUG_RAYCAST;
	}
	else if ("agent target" == info_display)
	{
		return LLPipeline::RENDER_DEBUG_AGENT_TARGET;
	}
	else
	{
		return 0;
	}
};

class LLAdvancedToggleInfoDisplay : public view_listener_t
{
	bool handleEvent(const LLSD& userdata)
	{
		U32 info_display = info_display_from_string( userdata.asString() );

		if ( info_display != 0 )
		{
			LLPipeline::toggleRenderDebug( (void*)info_display );
		}

		return true;
	}
};


class LLAdvancedCheckInfoDisplay : public view_listener_t
{
	bool handleEvent(const LLSD& userdata)
	{
		U32 info_display = info_display_from_string( userdata.asString() );
		bool new_value = false;

		if ( info_display != 0 )
		{
			new_value = LLPipeline::toggleRenderDebugControl( (void*)info_display );
		}

		return new_value;
	}
};


///////////////////////////
//// RANDOMIZE FRAMERATE //
///////////////////////////


class LLAdvancedToggleRandomizeFramerate : public view_listener_t
{
	bool handleEvent(const LLSD& userdata)
	{
		gRandomizeFramerate = !(gRandomizeFramerate);
		return true;
	}
};

class LLAdvancedCheckRandomizeFramerate : public view_listener_t
{
	bool handleEvent(const LLSD& userdata)
	{
		bool new_value = gRandomizeFramerate;
		return new_value;
	}
};

void run_vectorize_perf_test(void *)
{
	gSavedSettings.setBOOL("VectorizePerfTest", TRUE);
}


////////////////////////////////
// RUN Vectorized Perform Test//
////////////////////////////////


class LLAdvancedVectorizePerfTest : public view_listener_t
{
	bool handleEvent(const LLSD& userdata)
	{
		run_vectorize_perf_test(NULL);
		return true;
	}
};

///////////////////////////
//// PERIODIC SLOW FRAME //
///////////////////////////


class LLAdvancedTogglePeriodicSlowFrame : public view_listener_t
{
	bool handleEvent(const LLSD& userdata)
	{
		gPeriodicSlowFrame = !(gPeriodicSlowFrame);
		return true;
	}
};

class LLAdvancedCheckPeriodicSlowFrame : public view_listener_t
{
	bool handleEvent(const LLSD& userdata)
	{
		bool new_value = gPeriodicSlowFrame;
		return new_value;
	}
};



////////////////
// FRAME TEST //
////////////////


class LLAdvancedToggleFrameTest : public view_listener_t
{
	bool handleEvent(const LLSD& userdata)
	{
		LLPipeline::sRenderFrameTest = !(LLPipeline::sRenderFrameTest);
		return true;
	}
};

class LLAdvancedCheckFrameTest : public view_listener_t
{
	bool handleEvent(const LLSD& userdata)
	{
		bool new_value = LLPipeline::sRenderFrameTest;
		return new_value;
	}
};


///////////////////////////
// SELECTED TEXTURE INFO //
///////////////////////////


class LLAdvancedSelectedTextureInfo : public view_listener_t
{
	bool handleEvent(const LLSD& userdata)
	{
		handle_selected_texture_info(NULL);
		return true;
	}
};

//////////////////////
// TOGGLE WIREFRAME //
//////////////////////

class LLAdvancedToggleWireframe : public view_listener_t
{
	bool handleEvent(const LLSD& userdata)
	{
//		gUseWireframe = !(gUseWireframe);
// [RLVa:KB] - Checked: 2010-08-22 (RLVa-1.2.1a) | Added: RLVa-1.2.1a
		gUseWireframe = (!gUseWireframe) && (!gRlvAttachmentLocks.hasLockedHUD());
// [/RLVa:KB]
		LLPipeline::updateRenderDeferred();
		gPipeline.resetVertexBuffers();
		return true;
	}
};

class LLAdvancedCheckWireframe : public view_listener_t
{
	bool handleEvent(const LLSD& userdata)
	{
		bool new_value = gUseWireframe;
		return new_value;
	}
};
	
//////////////////////
// TEXTURE ATLAS //
//////////////////////

class LLAdvancedToggleTextureAtlas : public view_listener_t
{
	bool handleEvent(const LLSD& userdata)
	{
		LLViewerTexture::sUseTextureAtlas = !LLViewerTexture::sUseTextureAtlas;
		gSavedSettings.setBOOL("EnableTextureAtlas", LLViewerTexture::sUseTextureAtlas) ;
		return true;
	}
};

class LLAdvancedCheckTextureAtlas : public view_listener_t
{
	bool handleEvent(const LLSD& userdata)
	{
		bool new_value = LLViewerTexture::sUseTextureAtlas; // <-- make this using LLCacheControl
		return new_value;
	}
};

//////////////////////////
// DUMP SCRIPTED CAMERA //
//////////////////////////
	
class LLAdvancedDumpScriptedCamera : public view_listener_t
{
	bool handleEvent(const LLSD& userdata)
	{
		handle_dump_followcam(NULL);
		return true;
}
};



//////////////////////////////
// DUMP REGION OBJECT CACHE //
//////////////////////////////


class LLAdvancedDumpRegionObjectCache : public view_listener_t
{
	bool handleEvent(const LLSD& userdata)
{
		handle_dump_region_object_cache(NULL);
		return true;
	}
};

class LLAdvancedBuyCurrencyTest : public view_listener_t
	{
	bool handleEvent(const LLSD& userdata)
	{
		handle_buy_currency_test(NULL);
		return true;
	}
};


/////////////////////
// DUMP SELECT MGR //
/////////////////////


class LLAdvancedDumpSelectMgr : public view_listener_t
{
	bool handleEvent(const LLSD& userdata)
	{
		dump_select_mgr(NULL);
		return true;
	}
};



////////////////////
// DUMP INVENTORY //
////////////////////


class LLAdvancedDumpInventory : public view_listener_t
{
	bool handleEvent(const LLSD& userdata)
	{
		dump_inventory(NULL);
		return true;
	}
};



////////////////////////////////
// PRINT SELECTED OBJECT INFO //
////////////////////////////////


class LLAdvancedPrintSelectedObjectInfo : public view_listener_t
{
	bool handleEvent(const LLSD& userdata)
	{
		print_object_info(NULL);
		return true;
	}
};



//////////////////////
// PRINT AGENT INFO //
//////////////////////


class LLAdvancedPrintAgentInfo : public view_listener_t
{
	bool handleEvent(const LLSD& userdata)
	{
		print_agent_nvpairs(NULL);
		return true;
	}
};



////////////////////////////////
// PRINT TEXTURE MEMORY STATS //
////////////////////////////////


class LLAdvancedPrintTextureMemoryStats : public view_listener_t
{
	bool handleEvent(const LLSD& userdata)
	{
		output_statistics(NULL);
		return true;
	}
};

//////////////////
// DEBUG CLICKS //
//////////////////


class LLAdvancedToggleDebugClicks : public view_listener_t
{
	bool handleEvent(const LLSD& userdata)
	{
		gDebugClicks = !(gDebugClicks);
		return true;
	}
};

class LLAdvancedCheckDebugClicks : public view_listener_t
{
	bool handleEvent(const LLSD& userdata)
	{
		bool new_value = gDebugClicks;
		return new_value;
	}
};



/////////////////
// DEBUG VIEWS //
/////////////////


class LLAdvancedToggleDebugViews : public view_listener_t
{
	bool handleEvent(const LLSD& userdata)
	{
		LLView::sDebugRects = !(LLView::sDebugRects);
		return true;
	}
};

class LLAdvancedCheckDebugViews : public view_listener_t
{
	bool handleEvent(const LLSD& userdata)
	{
		bool new_value = LLView::sDebugRects;
		return new_value;
	}
};



///////////////////////
// XUI NAME TOOLTIPS //
///////////////////////


class LLAdvancedToggleXUINameTooltips : public view_listener_t
{
	bool handleEvent(const LLSD& userdata)
	{
		toggle_show_xui_names(NULL);
		return true;
	}
};

class LLAdvancedCheckXUINameTooltips : public view_listener_t
{
	bool handleEvent(const LLSD& userdata)
	{
		bool new_value = check_show_xui_names(NULL);
		return new_value;
	}
};



////////////////////////
// DEBUG MOUSE EVENTS //
////////////////////////


class LLAdvancedToggleDebugMouseEvents : public view_listener_t
{
	bool handleEvent(const LLSD& userdata)
	{
		LLView::sDebugMouseHandling = !(LLView::sDebugMouseHandling);
		return true;
	}
};

class LLAdvancedCheckDebugMouseEvents : public view_listener_t
{
	bool handleEvent(const LLSD& userdata)
	{
		bool new_value = LLView::sDebugMouseHandling;
		return new_value;
	}
};



////////////////
// DEBUG KEYS //
////////////////


class LLAdvancedToggleDebugKeys : public view_listener_t
{
	bool handleEvent(const LLSD& userdata)
	{
		LLView::sDebugKeys = !(LLView::sDebugKeys);
		return true;
	}
};
	
class LLAdvancedCheckDebugKeys : public view_listener_t
{
	bool handleEvent(const LLSD& userdata)
	{
		bool new_value = LLView::sDebugKeys;
		return new_value;
	}
};
	


///////////////////////
// DEBUG WINDOW PROC //
///////////////////////


class LLAdvancedToggleDebugWindowProc : public view_listener_t
{
	bool handleEvent(const LLSD& userdata)
	{
		gDebugWindowProc = !(gDebugWindowProc);
		return true;
	}
};

class LLAdvancedCheckDebugWindowProc : public view_listener_t
	{
	bool handleEvent(const LLSD& userdata)
	{
		bool new_value = gDebugWindowProc;
		return new_value;
	}
};

// ------------------------------XUI MENU ---------------------------

//////////////////////
// LOAD UI FROM XML //
//////////////////////


class LLAdvancedLoadUIFromXML : public view_listener_t
{
	bool handleEvent(const LLSD& userdata)
	{
		handle_load_from_xml(NULL);
		return true;
}
};



////////////////////
// SAVE UI TO XML //
////////////////////


class LLAdvancedSaveUIToXML : public view_listener_t
{
	bool handleEvent(const LLSD& userdata)
	{
		handle_save_to_xml(NULL);
		return true;
}
};


class LLAdvancedSendTestIms : public view_listener_t
{
	bool handleEvent(const LLSD& userdata)
	{
		LLIMModel::instance().testMessages();
		return true;
}
};


///////////////
// XUI NAMES //
///////////////


class LLAdvancedToggleXUINames : public view_listener_t
{
	bool handleEvent(const LLSD& userdata)
	{
		toggle_show_xui_names(NULL);
		return true;
	}
};

class LLAdvancedCheckXUINames : public view_listener_t
{
	bool handleEvent(const LLSD& userdata)
	{
		bool new_value = check_show_xui_names(NULL);
		return new_value;
	}
};


////////////////////////
// GRAB BAKED TEXTURE //
////////////////////////


class LLAdvancedGrabBakedTexture : public view_listener_t
{
	bool handleEvent(const LLSD& userdata)
	{
		std::string texture_type = userdata.asString();
		if ("iris" == texture_type)
		{
			handle_grab_baked_texture( (void*)BAKED_EYES );
		}
		else if ("head" == texture_type)
		{
			handle_grab_baked_texture( (void*)BAKED_HEAD );
		}
		else if ("upper" == texture_type)
		{
			handle_grab_baked_texture( (void*)BAKED_UPPER );
		}
		else if ("lower" == texture_type)
		{
			handle_grab_baked_texture( (void*)BAKED_LOWER );
		}
		else if ("skirt" == texture_type)
		{
			handle_grab_baked_texture( (void*)BAKED_SKIRT );
		}
		else if ("hair" == texture_type)
		{
			handle_grab_baked_texture( (void*)BAKED_HAIR );
		}

		return true;
	}
};

class LLAdvancedEnableGrabBakedTexture : public view_listener_t
{
	bool handleEvent(const LLSD& userdata)
{
		std::string texture_type = userdata.asString();
		bool new_value = false;

		if ("iris" == texture_type)
		{
			new_value = enable_grab_baked_texture( (void*)BAKED_EYES );
		}
		else if ("head" == texture_type)
		{
			new_value = enable_grab_baked_texture( (void*)BAKED_HEAD );
		}
		else if ("upper" == texture_type)
		{
			new_value = enable_grab_baked_texture( (void*)BAKED_UPPER );
		}
		else if ("lower" == texture_type)
		{
			new_value = enable_grab_baked_texture( (void*)BAKED_LOWER );
		}
		else if ("skirt" == texture_type)
		{
			new_value = enable_grab_baked_texture( (void*)BAKED_SKIRT );
		}
		else if ("hair" == texture_type)
		{
			new_value = enable_grab_baked_texture( (void*)BAKED_HAIR );
		}
	
		return new_value;
}
};

///////////////////////
// APPEARANCE TO XML //
///////////////////////


class LLAdvancedAppearanceToXML : public view_listener_t
{
	bool handleEvent(const LLSD& userdata)
	{
		LLVOAvatar::dumpArchetypeXML(NULL);
		return true;
	}
};



///////////////////////////////
// TOGGLE CHARACTER GEOMETRY //
///////////////////////////////


class LLAdvancedToggleCharacterGeometry : public view_listener_t
{
	bool handleEvent(const LLSD& userdata)
	{
		handle_god_request_avatar_geometry(NULL);
		return true;
}
};


	/////////////////////////////
// TEST MALE / TEST FEMALE //
/////////////////////////////

class LLAdvancedTestMale : public view_listener_t
{
	bool handleEvent(const LLSD& userdata)
	{
		handle_test_male(NULL);
		return true;
	}
};


class LLAdvancedTestFemale : public view_listener_t
{
	bool handleEvent(const LLSD& userdata)
	{
		handle_test_female(NULL);
		return true;
	}
};



///////////////
// TOGGLE PG //
///////////////


class LLAdvancedTogglePG : public view_listener_t
{
	bool handleEvent(const LLSD& userdata)
	{
		handle_toggle_pg(NULL);
		return true;
	}
};


class LLAdvancedForceParamsToDefault : public view_listener_t
{
	bool handleEvent(const LLSD& userdata)
	{
		LLAgent::clearVisualParams(NULL);
		return true;
	}
};



//////////////////////////
// RELOAD VERTEX SHADER //
//////////////////////////


class LLAdvancedReloadVertexShader : public view_listener_t
{
	bool handleEvent(const LLSD& userdata)
	{
		reload_vertex_shader(NULL);
		return true;
	}
};



////////////////////
// ANIMATION INFO //
////////////////////


class LLAdvancedToggleAnimationInfo : public view_listener_t
{
	bool handleEvent(const LLSD& userdata)
	{
		LLVOAvatar::sShowAnimationDebug = !(LLVOAvatar::sShowAnimationDebug);
		return true;
	}
};

class LLAdvancedCheckAnimationInfo : public view_listener_t
{
	bool handleEvent(const LLSD& userdata)
	{
		bool new_value = LLVOAvatar::sShowAnimationDebug;
		return new_value;
	}
};


//////////////////
// SHOW LOOK AT //
//////////////////


class LLAdvancedToggleShowLookAt : public view_listener_t
{
	bool handleEvent(const LLSD& userdata)
	{
		//LLHUDEffectLookAt::sDebugLookAt = !(LLHUDEffectLookAt::sDebugLookAt);
		bool value = !gSavedPerAccountSettings.getBOOL("DebugLookAt");
		gSavedPerAccountSettings.setBOOL("DebugLookAt",value);
		return true;
	}
};

class LLAdvancedCheckShowLookAt : public view_listener_t
{
	bool handleEvent(const LLSD& userdata)
	{
		//bool new_value = LLHUDEffectLookAt::sDebugLookAt;
		bool new_value = gSavedPerAccountSettings.getBOOL("DebugLookAt");
		return new_value;
	}
};



///////////////////
// SHOW POINT AT //
///////////////////


class LLAdvancedToggleShowPointAt : public view_listener_t
{
	bool handleEvent(const LLSD& userdata)
	{
		LLHUDEffectPointAt::sDebugPointAt = !(LLHUDEffectPointAt::sDebugPointAt);
		return true;
	}
};

class LLAdvancedCheckShowPointAt : public view_listener_t
{
	bool handleEvent(const LLSD& userdata)
	{
		bool new_value = LLHUDEffectPointAt::sDebugPointAt;
		return new_value;
	}
};


///////////////////// 
// PRIVATE LOOK AT // 
///////////////////// 

class LLAdvancedTogglePrivateLookPointAt : public view_listener_t 
{ 
	bool handleEvent(const LLSD& userdata) 
	{ 
		std::string command = userdata.asString(); 
		if ("Look" == command) 
		{ 
			bool new_value = !gSavedSettings.getBOOL("PrivateLookAtTarget"); 
			gSavedSettings.setBOOL("PrivateLookAtTarget", new_value); 
		} 
		else if ("Point" == command) 
		{ 
			bool new_value = !gSavedSettings.getBOOL("PrivatePointAtTarget"); 
			gSavedSettings.setBOOL("PrivatePointAtTarget", new_value); 
		} 
	return true; 
	} 
}; 

class LLAdvancedCheckPrivateLookPointAt : public view_listener_t 
{ 
	bool handleEvent(const LLSD& userdata) 
	{ 
		std::string command = userdata["data"].asString(); 
		if ("Look" == command) 
		{ 
			bool new_value = gSavedSettings.getBOOL("PrivateLookAtTarget"); 
			std::string control_name = userdata["control"].asString(); 
			gMenuHolder->findControl(control_name)->setValue(new_value); 
		} 
		else if ("Point" == command) 
		{ 
			bool new_value = gSavedSettings.getBOOL("PrivatePointAtTarget"); 
			std::string control_name = userdata["control"].asString(); 
			gMenuHolder->findControl(control_name)->setValue(new_value); 
		} 
	return true; 
	} 
};

/////////////////////////
// DEBUG JOINT UPDATES //
/////////////////////////


class LLAdvancedToggleDebugJointUpdates : public view_listener_t
{
	bool handleEvent(const LLSD& userdata)
	{
		LLVOAvatar::sJointDebug = !(LLVOAvatar::sJointDebug);
		return true;
	}
};

class LLAdvancedCheckDebugJointUpdates : public view_listener_t
{
	bool handleEvent(const LLSD& userdata)
	{
		bool new_value = LLVOAvatar::sJointDebug;
		return new_value;
	}
};



/////////////////
// DISABLE LOD //
/////////////////


class LLAdvancedToggleDisableLOD : public view_listener_t
{
	bool handleEvent(const LLSD& userdata)
	{
		LLViewerJoint::sDisableLOD = !(LLViewerJoint::sDisableLOD);
		return true;
	}
};
		
class LLAdvancedCheckDisableLOD : public view_listener_t
{
	bool handleEvent(const LLSD& userdata)
	{
		bool new_value = LLViewerJoint::sDisableLOD;
		return new_value;
	}
};



/////////////////////////
// DEBUG CHARACTER VIS //
/////////////////////////


class LLAdvancedToggleDebugCharacterVis : public view_listener_t
{
	bool handleEvent(const LLSD& userdata)
	{
		LLVOAvatar::sDebugInvisible = !(LLVOAvatar::sDebugInvisible);
		return true;
	}
};

class LLAdvancedCheckDebugCharacterVis : public view_listener_t
{
	bool handleEvent(const LLSD& userdata)
	{
		bool new_value = LLVOAvatar::sDebugInvisible;
		return new_value;
	}
};


//////////////////////
// DUMP ATTACHMENTS //
//////////////////////

	
class LLAdvancedDumpAttachments : public view_listener_t
{
	bool handleEvent(const LLSD& userdata)
	{
		handle_dump_attachments(NULL);
		return true;
	}
};


	
/////////////////////
// REBAKE TEXTURES //
/////////////////////
	
	
class LLAdvancedRebakeTextures : public view_listener_t
{
	bool handleEvent(const LLSD& userdata)
	{
		handle_rebake_textures(NULL);
		return true;
	}
};
	
	
#if 1 //ndef LL_RELEASE_FOR_DOWNLOAD
///////////////////////////
// DEBUG AVATAR TEXTURES //
///////////////////////////


class LLAdvancedDebugAvatarTextures : public view_listener_t
{
	bool handleEvent(const LLSD& userdata)
	{
		if (gAgent.isGodlike())
		{
			handle_debug_avatar_textures(NULL);
		}
		return true;
	}
};

////////////////////////////////
// DUMP AVATAR LOCAL TEXTURES //
////////////////////////////////


class LLAdvancedDumpAvatarLocalTextures : public view_listener_t
{
	bool handleEvent(const LLSD& userdata)
	{
#ifndef LL_RELEASE_FOR_DOWNLOAD
		handle_dump_avatar_local_textures(NULL);
#endif
		return true;
	}
};

#endif

///////////////////////////////////
// Reload Avatar Cloud Particles //
///////////////////////////////////
class LLAdvancedReloadAvatarCloudParticle : public view_listener_t
{
	bool handleEvent(const LLSD& userdata)
	{
		LLVOAvatar::initCloud();
		return true;
	}
};

/////////////////
// MESSAGE LOG //
/////////////////


class LLAdvancedEnableMessageLog : public view_listener_t
{
	bool handleEvent(const LLSD& userdata)
	{
		handle_viewer_enable_message_log(NULL);
		return true;
	}
};

class LLAdvancedDisableMessageLog : public view_listener_t
{
	bool handleEvent(const LLSD& userdata)
	{
		handle_viewer_disable_message_log(NULL);
		return true;
	}
};

/////////////////
// DROP PACKET //
/////////////////


class LLAdvancedDropPacket : public view_listener_t
{
	bool handleEvent(const LLSD& userdata)
	{
		gMessageSystem->mPacketRing.dropPackets(1);
		return true;
	}
};



/////////////////
// AGENT PILOT //
/////////////////


class LLAdvancedAgentPilot : public view_listener_t
{
	bool handleEvent(const LLSD& userdata)
	{
		std::string command = userdata.asString();
		if ("start playback" == command)
		{
			LLAgentPilot::startPlayback(NULL);
		}
		else if ("stop playback" == command)
		{
			LLAgentPilot::stopPlayback(NULL);
		}
		else if ("start record" == command)
		{
			LLAgentPilot::startRecord(NULL);
		}
		else if ("stop record" == command)
		{
			LLAgentPilot::saveRecord(NULL);
		}

		return true;
	}		
};



//////////////////////
// AGENT PILOT LOOP //
//////////////////////


class LLAdvancedToggleAgentPilotLoop : public view_listener_t
{
	bool handleEvent(const LLSD& userdata)
	{
		LLAgentPilot::sLoop = !(LLAgentPilot::sLoop);
		return true;
	}
};

class LLAdvancedCheckAgentPilotLoop : public view_listener_t
{
	bool handleEvent(const LLSD& userdata)
	{
		bool new_value = LLAgentPilot::sLoop;
		return new_value;
	}
};


/////////////////////////
// SHOW OBJECT UPDATES //
/////////////////////////


class LLAdvancedToggleShowObjectUpdates : public view_listener_t
{
	bool handleEvent(const LLSD& userdata)
	{
		gShowObjectUpdates = !(gShowObjectUpdates);
		return true;
	}
};

class LLAdvancedCheckShowObjectUpdates : public view_listener_t
{
	bool handleEvent(const LLSD& userdata)
	{
		bool new_value = gShowObjectUpdates;
		return new_value;
	}
};



////////////////////
// COMPRESS IMAGE //
////////////////////


class LLAdvancedCompressImage : public view_listener_t
{
	bool handleEvent(const LLSD& userdata)
	{
		handle_compress_image(NULL);
		return true;
	}
};



/////////////////////////
// SHOW DEBUG SETTINGS //
/////////////////////////


class LLAdvancedShowDebugSettings : public view_listener_t
{
	bool handleEvent(const LLSD& userdata)
	{
		LLFloaterReg::showInstance("settings_debug",userdata);
		return true;
	}
};



////////////////////////
// VIEW ADMIN OPTIONS //
////////////////////////

class LLAdvancedEnableViewAdminOptions : public view_listener_t
{
	bool handleEvent(const LLSD& userdata)
	{
		// Don't enable in god mode since the admin menu is shown anyway.
		// Only enable if the user has set the appropriate debug setting.
		bool new_value = !gAgent.getAgentAccess().isGodlikeWithoutAdminMenuFakery() && gSavedSettings.getBOOL("AdminMenu");
		return new_value;
	}
};

class LLAdvancedToggleViewAdminOptions : public view_listener_t
{
	bool handleEvent(const LLSD& userdata)
	{
		handle_admin_override_toggle(NULL);
		return true;
	}
};

class LLAdvancedCheckViewAdminOptions : public view_listener_t
{
	bool handleEvent(const LLSD& userdata)
	{
		bool new_value = check_admin_override(NULL) || gAgent.isGodlike();
		return new_value;
	}
};

/////////////////////////////////////
// Enable Object Object Occlusion ///
/////////////////////////////////////
class LLAdvancedEnableObjectObjectOcclusion: public view_listener_t
{
	bool handleEvent(const LLSD& userdata)
	{
	
		bool new_value = gGLManager.mHasOcclusionQuery; // && LLFeatureManager::getInstance()->isFeatureAvailable(userdata.asString());
		return new_value;
}
};

/////////////////////////////////////
// Enable Framebuffer Objects	  ///
/////////////////////////////////////
class LLAdvancedEnableRenderFBO: public view_listener_t
{
	bool handleEvent(const LLSD& userdata)
	{
		bool new_value = gGLManager.mHasFramebufferObject;
		return new_value;
	}
};

/////////////////////////////////////
// Enable Deferred Rendering	  ///
/////////////////////////////////////
class LLAdvancedEnableRenderDeferred: public view_listener_t
{
	bool handleEvent(const LLSD& userdata)
	{
		bool new_value = gSavedSettings.getBOOL("RenderUseFBO") && LLViewerShaderMgr::instance()->getVertexShaderLevel(LLViewerShaderMgr::SHADER_WINDLIGHT > 0) &&
			LLViewerShaderMgr::instance()->getVertexShaderLevel(LLViewerShaderMgr::SHADER_AVATAR) > 0;
		return new_value;
	}
};

/////////////////////////////////////
// Enable Deferred Rendering sub-options
/////////////////////////////////////
class LLAdvancedEnableRenderDeferredOptions: public view_listener_t
{
	bool handleEvent(const LLSD& userdata)
	{
		bool new_value = gSavedSettings.getBOOL("RenderUseFBO") && gSavedSettings.getBOOL("RenderDeferred");
		return new_value;
	}
};



//////////////////
// ADMIN STATUS //
//////////////////


class LLAdvancedRequestAdminStatus : public view_listener_t
{
	bool handleEvent(const LLSD& userdata)
	{
		handle_god_mode(NULL);
		return true;
	}
};

class LLAdvancedLeaveAdminStatus : public view_listener_t
{
	bool handleEvent(const LLSD& userdata)
	{
		handle_leave_god_mode(NULL);
		return true;
	}
};

//////////////////////////
// Advanced > Debugging //
//////////////////////////


class LLAdvancedForceErrorBreakpoint : public view_listener_t
{
	bool handleEvent(const LLSD& userdata)
	{
		force_error_breakpoint(NULL);
		return true;
	}
};

class LLAdvancedForceErrorLlerror : public view_listener_t
{
	bool handleEvent(const LLSD& userdata)
	{
		force_error_llerror(NULL);
		return true;
	}
};
class LLAdvancedForceErrorBadMemoryAccess : public view_listener_t
{
	bool handleEvent(const LLSD& userdata)
	{
		force_error_bad_memory_access(NULL);
		return true;
	}
};

class LLAdvancedForceErrorInfiniteLoop : public view_listener_t
{
	bool handleEvent(const LLSD& userdata)
	{
		force_error_infinite_loop(NULL);
		return true;
	}
};

class LLAdvancedForceErrorSoftwareException : public view_listener_t
{
	bool handleEvent(const LLSD& userdata)
	{
		force_error_software_exception(NULL);
		return true;
	}
};

class LLAdvancedForceErrorDriverCrash : public view_listener_t
{
	bool handleEvent(const LLSD& userdata)
	{
		force_error_driver_crash(NULL);
		return true;
	}
};

class LLAdvancedForceErrorDisconnectViewer : public view_listener_t
{
	bool handleEvent(const LLSD& userdata)
	{
		handle_disconnect_viewer(NULL);
		return true;
}
};


#ifdef TOGGLE_HACKED_GODLIKE_VIEWER

class LLAdvancedHandleToggleHackedGodmode : public view_listener_t
{
	bool handleEvent(const LLSD& userdata)
	{
		handle_toggle_hacked_godmode(NULL);
		return true;
	}
};

class LLAdvancedCheckToggleHackedGodmode : public view_listener_t
{
	bool handleEvent(const LLSD& userdata)
	{
		check_toggle_hacked_godmode(NULL);
		return true;
	}
};

class LLAdvancedEnableToggleHackedGodmode : public view_listener_t
{
	bool handleEvent(const LLSD& userdata)
	{
		bool new_value = enable_toggle_hacked_godmode(NULL);
		return new_value;
	}
};
#endif


//
////-------------------------------------------------------------------
//// Advanced menu
////-------------------------------------------------------------------

//////////////////
// ADMIN MENU   //
//////////////////

// Admin > Object
class LLAdminForceTakeCopy : public view_listener_t
{
	bool handleEvent(const LLSD& userdata)
	{
		force_take_copy(NULL);
		return true;
	}
};

class LLAdminHandleObjectOwnerSelf : public view_listener_t
{
	bool handleEvent(const LLSD& userdata)
	{
		handle_object_owner_self(NULL);
		return true;
	}
};
class LLAdminHandleObjectOwnerPermissive : public view_listener_t
{
	bool handleEvent(const LLSD& userdata)
	{
		handle_object_owner_permissive(NULL);
		return true;
	}
};

class LLAdminHandleForceDelete : public view_listener_t
{
	bool handleEvent(const LLSD& userdata)
	{
		handle_force_delete(NULL);
		return true;
	}
};

class LLAdminHandleObjectLock : public view_listener_t
{
	bool handleEvent(const LLSD& userdata)
	{
		handle_object_lock(NULL);
		return true;
	}
};

class LLAdminHandleObjectAssetIDs: public view_listener_t
{
	bool handleEvent(const LLSD& userdata)
	{
		handle_object_asset_ids(NULL);
		return true;
	}	
};

//Admin >Parcel
class LLAdminHandleForceParcelOwnerToMe: public view_listener_t
{
	bool handleEvent(const LLSD& userdata)
	{
		handle_force_parcel_owner_to_me(NULL);
		return true;
	}
};
class LLAdminHandleForceParcelToContent: public view_listener_t
{
	bool handleEvent(const LLSD& userdata)
	{
		handle_force_parcel_to_content(NULL);
		return true;
	}
};
class LLAdminHandleClaimPublicLand: public view_listener_t
{
	bool handleEvent(const LLSD& userdata)
	{
		handle_claim_public_land(NULL);
		return true;
	}
};

// Admin > Region
class LLAdminHandleRegionDumpTempAssetData: public view_listener_t
{
	bool handleEvent(const LLSD& userdata)
	{
		handle_region_dump_temp_asset_data(NULL);
		return true;
	}
};
//Admin (Top Level)

class LLAdminOnSaveState: public view_listener_t
{
	bool handleEvent(const LLSD& userdata)
	{
		LLPanelRegionTools::onSaveState(NULL);
		return true;
}
};


//-----------------------------------------------------------------------------
// cleanup_menus()
//-----------------------------------------------------------------------------
void cleanup_menus()
{
	delete gMenuParcelObserver;
	gMenuParcelObserver = NULL;

	delete gMenuAvatarSelf;
	gMenuAvatarSelf = NULL;

	delete gMenuAvatarOther;
	gMenuAvatarOther = NULL;

	delete gMenuObject;
	gMenuObject = NULL;

	delete gMenuAttachmentSelf;
	gMenuAttachmentSelf = NULL;

	delete gMenuAttachmentOther;
	gMenuAttachmentSelf = NULL;

	delete gMenuLand;
	gMenuLand = NULL;

	delete gMenuBarView;
	gMenuBarView = NULL;

	delete gPopupMenuView;
	gPopupMenuView = NULL;

	delete gMenuHolder;
	gMenuHolder = NULL;
}

//-----------------------------------------------------------------------------
// Object pie menu
//-----------------------------------------------------------------------------

// Andromeda Rage:  Derender functionality, inspired by Phoenix.  TODO: RLVa stuff
class LLObjectDerender : public view_listener_t
{
    bool handleEvent(const LLSD& userdata)
    {
        LLViewerObject* slct = LLSelectMgr::getInstance()->getSelection()->getFirstObject();
        if(!slct)return true;
        LLUUID id = slct->getID();
        LLObjectSelectionHandle selection = LLSelectMgr::getInstance()->getSelection();
        LLUUID root_key;
        LLSelectNode* node = selection->getFirstRootNode();
        if(node)root_key = node->getObject()->getID();
        if(root_key.notNull())
        {
            id = root_key;
        }
        LLSelectMgr::getInstance()->removeObjectFromSelections(id);

        if (!(id == gAgentID))
        {
            LLViewerObject *objectp = gObjectList.findObject(id);
            {
                gObjectList.killObject(objectp);
            }
        }
        return true;
    }
};

class LLObjectReportAbuse : public view_listener_t
{
	bool handleEvent(const LLSD& userdata)
	{
		LLViewerObject* objectp = LLSelectMgr::getInstance()->getSelection()->getPrimaryObject();
		if (objectp)
		{
			LLFloaterReporter::showFromObject(objectp->getID());
		}
		return true;
	}
};

// Enabled it you clicked an object
class LLObjectEnableReportAbuse : public view_listener_t
{
	bool handleEvent(const LLSD& userdata)
	{
		bool new_value = LLSelectMgr::getInstance()->getSelection()->getObjectCount() != 0;
		return new_value;
	}
};

void handle_object_touch()
{
		LLViewerObject* object = LLSelectMgr::getInstance()->getSelection()->getPrimaryObject();
		if (!object) return;

		LLPickInfo pick = LLToolPie::getInstance()->getPick();

// [RLVa:KB] - Checked: 2010-04-11 (RLVa-1.2.0e) | Modified: RLVa-1.1.0l
		// NOTE: fallback code since we really shouldn't be getting an active selection if we can't touch this
		if ( (rlv_handler_t::isEnabled()) && (!gRlvHandler.canTouch(object, pick.mObjectOffset)) )
		{
			RLV_ASSERT(false);
			return;
		}
// [/RLVa:KB]

		LLMessageSystem	*msg = gMessageSystem;

		msg->newMessageFast(_PREHASH_ObjectGrab);
		msg->nextBlockFast( _PREHASH_AgentData);
		msg->addUUIDFast(_PREHASH_AgentID, gAgent.getID());
		msg->addUUIDFast(_PREHASH_SessionID, gAgent.getSessionID());
		msg->nextBlockFast( _PREHASH_ObjectData);
		msg->addU32Fast(    _PREHASH_LocalID, object->mLocalID);
		msg->addVector3Fast(_PREHASH_GrabOffset, LLVector3::zero );
		msg->nextBlock("SurfaceInfo");
		msg->addVector3("UVCoord", LLVector3(pick.mUVCoords));
		msg->addVector3("STCoord", LLVector3(pick.mSTCoords));
		msg->addS32Fast(_PREHASH_FaceIndex, pick.mObjectFace);
		msg->addVector3("Position", pick.mIntersection);
		msg->addVector3("Normal", pick.mNormal);
		msg->addVector3("Binormal", pick.mBinormal);
		msg->sendMessage( object->getRegion()->getHost());

		// *NOTE: Hope the packets arrive safely and in order or else
		// there will be some problems.
		// *TODO: Just fix this bad assumption.
		msg->newMessageFast(_PREHASH_ObjectDeGrab);
		msg->nextBlockFast(_PREHASH_AgentData);
		msg->addUUIDFast(_PREHASH_AgentID, gAgent.getID());
		msg->addUUIDFast(_PREHASH_SessionID, gAgent.getSessionID());
		msg->nextBlockFast(_PREHASH_ObjectData);
		msg->addU32Fast(_PREHASH_LocalID, object->mLocalID);
		msg->nextBlock("SurfaceInfo");
		msg->addVector3("UVCoord", LLVector3(pick.mUVCoords));
		msg->addVector3("STCoord", LLVector3(pick.mSTCoords));
		msg->addS32Fast(_PREHASH_FaceIndex, pick.mObjectFace);
		msg->addVector3("Position", pick.mIntersection);
		msg->addVector3("Normal", pick.mNormal);
		msg->addVector3("Binormal", pick.mBinormal);
		msg->sendMessage(object->getRegion()->getHost());
}

static void init_default_item_label(const std::string& item_name)
{
	boost::unordered_map<std::string, LLStringExplicit>::iterator it = sDefaultItemLabels.find(item_name);
	if (it == sDefaultItemLabels.end())
	{
		// *NOTE: This will not work for items of type LLMenuItemCheckGL because they return boolean value
		//       (doesn't seem to matter much ATM).
		LLStringExplicit default_label = gMenuHolder->childGetValue(item_name).asString();
		if (!default_label.empty())
		{
			sDefaultItemLabels.insert(std::pair<std::string, LLStringExplicit>(item_name, default_label));
		}
	}
}

static LLStringExplicit get_default_item_label(const std::string& item_name)
{
	LLStringExplicit res("");
	boost::unordered_map<std::string, LLStringExplicit>::iterator it = sDefaultItemLabels.find(item_name);
	if (it != sDefaultItemLabels.end())
	{
		res = it->second;
	}

	return res;
}


bool enable_object_touch(LLUICtrl* ctrl)
{
	LLViewerObject* obj = LLSelectMgr::getInstance()->getSelection()->getPrimaryObject();

	bool new_value = obj && obj->flagHandleTouch();
// [RLVa:KB] - Checked: 2010-11-12 (RLVa-1.2.1g) | Added: RLVa-1.2.1g
	if ( (rlv_handler_t::isEnabled()) && (new_value) )
	{
		// RELEASE-RLVa: [RLVa-1.2.1] Make sure this stays in sync with handle_object_touch()
		new_value = gRlvHandler.canTouch(obj, LLToolPie::getInstance()->getPick().mObjectOffset);
	}
// [/RLVa:KB]

	std::string item_name = ctrl->getName();
	init_default_item_label(item_name);

	// Update label based on the node touch name if available.
	LLSelectNode* node = LLSelectMgr::getInstance()->getSelection()->getFirstRootNode();
	if (node && node->mValid && !node->mTouchName.empty())
	{
		gMenuHolder->childSetText(item_name, node->mTouchName);
	}
	else
	{
		gMenuHolder->childSetText(item_name, get_default_item_label(item_name));
	}

	return new_value;
};

//void label_touch(std::string& label, void*)
//{
//	LLSelectNode* node = LLSelectMgr::getInstance()->getSelection()->getFirstRootNode();
//	if (node && node->mValid && !node->mTouchName.empty())
//	{
//		label.assign(node->mTouchName);
//	}
//	else
//	{
//		label.assign("Touch");
//	}
//}

void handle_object_open()
{
// [RLVa:KB] - Checked: 2010-04-11 (RLVa-1.2.0e) | Added: RLVa-1.2.0e
	if (enable_object_open())
		LLFloaterReg::showInstance("openobject");
// [/RLVa:KB]
//	LLFloaterReg::showInstance("openobject");
}

bool enable_object_open()
{
	// Look for contents in root object, which is all the LLFloaterOpenObject
	// understands.
	LLViewerObject* obj = LLSelectMgr::getInstance()->getSelection()->getPrimaryObject();
	if (!obj) return false;

	LLViewerObject* root = obj->getRootEdit();
	if (!root) return false;

	return root->allowOpen();
}


class LLViewJoystickFlycam : public view_listener_t
{
	bool handleEvent(const LLSD& userdata)
	{
		handle_toggle_flycam();
		return true;
	}
};

class LLViewCheckJoystickFlycam : public view_listener_t
{
	bool handleEvent(const LLSD& userdata)
	{
		bool new_value = LLViewerJoystick::getInstance()->getOverrideCamera();
		return new_value;
	}
};

void handle_toggle_flycam()
{
	LLViewerJoystick::getInstance()->toggleFlycam();
}

class LLObjectBuild : public view_listener_t
{
	bool handleEvent(const LLSD& userdata)
	{
		if (gAgentCamera.getFocusOnAvatar() && !LLToolMgr::getInstance()->inEdit() && gSavedSettings.getBOOL("EditCameraMovement") )
		{
			// zoom in if we're looking at the avatar
			gAgentCamera.setFocusOnAvatar(FALSE, ANIMATE);
			gAgentCamera.setFocusGlobal(LLToolPie::getInstance()->getPick());
			gAgentCamera.cameraZoomIn(0.666f);
			gAgentCamera.cameraOrbitOver( 30.f * DEG_TO_RAD );
			gViewerWindow->moveCursorToCenter();
		}
		else if ( gSavedSettings.getBOOL("EditCameraMovement") )
		{
			gAgentCamera.setFocusGlobal(LLToolPie::getInstance()->getPick());
			gViewerWindow->moveCursorToCenter();
		}

		LLToolMgr::getInstance()->setCurrentToolset(gBasicToolset);
		LLToolMgr::getInstance()->getCurrentToolset()->selectTool( LLToolCompCreate::getInstance() );

		// Could be first use
		//LLFirstUse::useBuild();
		return true;
	}
};


void handle_object_edit()
{
	LLViewerParcelMgr::getInstance()->deselectLand();

	if (gAgentCamera.getFocusOnAvatar() && !LLToolMgr::getInstance()->inEdit())
	{
		LLObjectSelectionHandle selection = LLSelectMgr::getInstance()->getSelection();

		if (selection->getSelectType() == SELECT_TYPE_HUD || !gSavedSettings.getBOOL("EditCameraMovement"))
		{
			// always freeze camera in space, even if camera doesn't move
			// so, for example, follow cam scripts can't affect you when in build mode
			gAgentCamera.setFocusGlobal(gAgentCamera.calcFocusPositionTargetGlobal(), LLUUID::null);
			gAgentCamera.setFocusOnAvatar(FALSE, ANIMATE);
		}
		else
		{
			gAgentCamera.setFocusOnAvatar(FALSE, ANIMATE);
			LLViewerObject* selected_objectp = selection->getFirstRootObject();
			if (selected_objectp)
			{
			  // zoom in on object center instead of where we clicked, as we need to see the manipulator handles
			  gAgentCamera.setFocusGlobal(selected_objectp->getPositionGlobal(), selected_objectp->getID());
			  gAgentCamera.cameraZoomIn(0.666f);
			  gAgentCamera.cameraOrbitOver( 30.f * DEG_TO_RAD );
			  gViewerWindow->moveCursorToCenter();
			}
		}
	}
	
	LLFloaterReg::showInstance("build");
	
	LLToolMgr::getInstance()->setCurrentToolset(gBasicToolset);
	gFloaterTools->setEditTool( LLToolCompTranslate::getInstance() );
	
	LLViewerJoystick::getInstance()->moveObjects(true);
	LLViewerJoystick::getInstance()->setNeedsReset(true);
	
	// Could be first use
	//LLFirstUse::useBuild();
	return;
}

// [SL:KB] - Patch: Inventory-AttachmentEdit - Checked: 2010-08-25 (Catznip-2.2.0a) | Added: Catznip-2.1.2a
void handle_attachment_edit(const LLUUID& idItem)
{
	const LLInventoryItem* pItem = gInventory.getItem(idItem);
	if ( (!isAgentAvatarValid()) || (!pItem) )
		return;

	LLViewerObject* pAttachObj = gAgentAvatarp->getWornAttachment(pItem->getLinkedUUID());
	if (!pAttachObj)
		return;

	LLSelectMgr::getInstance()->deselectAll();
	LLSelectMgr::getInstance()->selectObjectAndFamily(pAttachObj);

	handle_object_edit();
}
// [/SL:KB]

void handle_object_inspect()
{
	LLObjectSelectionHandle selection = LLSelectMgr::getInstance()->getSelection();
	LLViewerObject* selected_objectp = selection->getFirstRootObject();
	if (selected_objectp)
	{
		LLSD key;
		key["task"] = "task";
		LLSideTray::getInstance()->showPanel("sidepanel_inventory", key);
	}
	
	/*
	// Old floater properties
	LLFloaterReg::showInstance("inspect", LLSD());
	*/
}

//---------------------------------------------------------------------------
// Land pie menu
//---------------------------------------------------------------------------
class LLLandBuild : public view_listener_t
{
	bool handleEvent(const LLSD& userdata)
	{
		LLViewerParcelMgr::getInstance()->deselectLand();

		if (gAgentCamera.getFocusOnAvatar() && !LLToolMgr::getInstance()->inEdit() && gSavedSettings.getBOOL("EditCameraMovement") )
		{
			// zoom in if we're looking at the avatar
			gAgentCamera.setFocusOnAvatar(FALSE, ANIMATE);
			gAgentCamera.setFocusGlobal(LLToolPie::getInstance()->getPick());
			gAgentCamera.cameraZoomIn(0.666f);
			gAgentCamera.cameraOrbitOver( 30.f * DEG_TO_RAD );
			gViewerWindow->moveCursorToCenter();
		}
		else if ( gSavedSettings.getBOOL("EditCameraMovement")  )
		{
			// otherwise just move focus
			gAgentCamera.setFocusGlobal(LLToolPie::getInstance()->getPick());
			gViewerWindow->moveCursorToCenter();
		}


		LLToolMgr::getInstance()->setCurrentToolset(gBasicToolset);
		LLToolMgr::getInstance()->getCurrentToolset()->selectTool( LLToolCompCreate::getInstance() );

		// Could be first use
		//LLFirstUse::useBuild();
		return true;
	}
};

class LLLandBuyPass : public view_listener_t
{
	bool handleEvent(const LLSD& userdata)
	{
		LLPanelLandGeneral::onClickBuyPass((void *)FALSE);
		return true;
	}
};

class LLLandEnableBuyPass : public view_listener_t
{
	bool handleEvent(const LLSD& userdata)
	{
		bool new_value = LLPanelLandGeneral::enableBuyPass(NULL);
		return new_value;
	}
};

// BUG: Should really check if CLICK POINT is in a parcel where you can build.
BOOL enable_land_build(void*)
{
	if (gAgent.isGodlike()) return TRUE;
	if (gAgent.inPrelude()) return FALSE;

	BOOL can_build = FALSE;
	LLParcel* agent_parcel = LLViewerParcelMgr::getInstance()->getAgentParcel();
	if (agent_parcel)
	{
		can_build = agent_parcel->getAllowModify();
	}
	return can_build;
}

// BUG: Should really check if OBJECT is in a parcel where you can build.
BOOL enable_object_build(void*)
{
	if (gAgent.isGodlike()) return TRUE;
	if (gAgent.inPrelude()) return FALSE;

	BOOL can_build = FALSE;
	LLParcel* agent_parcel = LLViewerParcelMgr::getInstance()->getAgentParcel();
	if (agent_parcel)
	{
		can_build = agent_parcel->getAllowModify();
	}
	return can_build;
}

bool enable_object_edit()
{
	// *HACK:  The new "prelude" Help Islands have a build sandbox area,
	// so users need the Edit and Create pie menu options when they are
	// there.  Eventually this needs to be replaced with code that only 
	// lets you edit objects if you have permission to do so (edit perms,
	// group edit, god).  See also lltoolbar.cpp.  JC
	bool enable = false;
	if (gAgent.inPrelude())
	{
		enable = LLViewerParcelMgr::getInstance()->allowAgentBuild()
			|| LLSelectMgr::getInstance()->getSelection()->isAttachment();
	} 
	else if (LLSelectMgr::getInstance()->selectGetAllValidAndObjectsFound())
	{
//		enable = true;
// [RLVa:KB] - Checked: 2010-11-29 (RLVa-1.3.0c) | Modified: RLVa-1.3.0c
		bool fRlvCanEdit = (!gRlvHandler.hasBehaviour(RLV_BHVR_EDIT)) && (!gRlvHandler.hasBehaviour(RLV_BHVR_EDITOBJ));
		if (!fRlvCanEdit)
		{
			LLObjectSelectionHandle hSel = LLSelectMgr::getInstance()->getSelection();
			RlvSelectIsEditable f;
			fRlvCanEdit = (hSel.notNull()) && ((hSel->getFirstRootNode(&f, TRUE)) == NULL);
		}
		enable = fRlvCanEdit;
// [/RLVa:KB]
	}

	return enable;
}

// mutually exclusive - show either edit option or build in menu
bool enable_object_build()
{
	return !enable_object_edit();
}

class LLSelfRemoveAllAttachments : public view_listener_t
{
	bool handleEvent(const LLSD& userdata)
	{
		LLAgentWearables::userRemoveAllAttachments();
		return true;
	}
};

class LLSelfEnableRemoveAllAttachments : public view_listener_t
{
	bool handleEvent(const LLSD& userdata)
	{
		bool new_value = false;
		if (isAgentAvatarValid())
		{
			for (LLVOAvatar::attachment_map_t::iterator iter = gAgentAvatarp->mAttachmentPoints.begin(); 
				 iter != gAgentAvatarp->mAttachmentPoints.end(); )
			{
				LLVOAvatar::attachment_map_t::iterator curiter = iter++;
				LLViewerJointAttachment* attachment = curiter->second;
//				if (attachment->getNumObjects() > 0)
// [RLVa:KB] - Checked: 2010-03-04 (RLVa-1.2.0a) | Added: RLVa-1.2.0a
				if ( (attachment->getNumObjects() > 0) && ((!rlv_handler_t::isEnabled()) || (gRlvAttachmentLocks.canDetach(attachment))) )
// [/RLVa:KB]
				{
					new_value = true;
					break;
				}
			}
		}
		return new_value;
	}
};

BOOL enable_has_attachments(void*)
{

	return FALSE;
}

//---------------------------------------------------------------------------
// Avatar pie menu
//---------------------------------------------------------------------------
//void handle_follow(void *userdata)
//{
//	// follow a given avatar by ID
//	LLViewerObject* objectp = LLSelectMgr::getInstance()->getSelection()->getPrimaryObject();
//	if (objectp)
//	{
//		gAgent.startFollowPilot(objectp->getID());
//	}
//}

bool enable_object_mute()
{
	LLViewerObject* object = LLSelectMgr::getInstance()->getSelection()->getPrimaryObject();
	if (!object) return false;

	LLVOAvatar* avatar = find_avatar_from_object(object); 
	if (avatar)
	{
		// It's an avatar
		LLNameValue *lastname = avatar->getNVPair("LastName");
		bool is_linden =
			lastname && !LLStringUtil::compareStrings(lastname->getString(), "Linden");
		bool is_self = avatar->isSelf();
//		return !is_linden && !is_self;
// [RLVa:KB] - Checked: 2010-08-25 (RLVa-1.2.1b) | Added: RLVa-1.2.1b
		return !is_linden && !is_self && !gRlvHandler.hasBehaviour(RLV_BHVR_SHOWNAMES);
// [/RLVa:KB]
	}
	else
	{
		// Just a regular object
		return LLSelectMgr::getInstance()->getSelection()->
			contains( object, SELECT_ALL_TES );
	}
}

class LLObjectMute : public view_listener_t
{
	bool handleEvent(const LLSD& userdata)
	{
		LLViewerObject* object = LLSelectMgr::getInstance()->getSelection()->getPrimaryObject();
		if (!object) return true;
		
		LLUUID id;
		std::string name;
		LLMute::EType type;
		LLVOAvatar* avatar = find_avatar_from_object(object); 
		if (avatar)
		{
// [RLVa:KB] - Checked: 2010-08-25 (RLVa-1.2.1b) | Added: RLVa-1.0.0e
			if (gRlvHandler.hasBehaviour(RLV_BHVR_SHOWNAMES))
				return true;
// [/RLVa:KB]
			id = avatar->getID();

			LLNameValue *firstname = avatar->getNVPair("FirstName");
			LLNameValue *lastname = avatar->getNVPair("LastName");
			if (firstname && lastname)
			{
				name = LLCacheName::buildFullName(
					firstname->getString(), lastname->getString());
			}
			
			type = LLMute::AGENT;
		}
		else
		{
			// it's an object
			id = object->getID();

			LLSelectNode* node = LLSelectMgr::getInstance()->getSelection()->getFirstRootNode();
			if (node)
			{
				name = node->mName;
			}
			
			type = LLMute::OBJECT;
		}
		
		LLMute mute(id, name, type);
		if (LLMuteList::getInstance()->isMuted(mute.mID))
		{
			LLMuteList::getInstance()->remove(mute);
		}
		else
		{
			LLMuteList::getInstance()->add(mute);
			LLPanelBlockedList::showPanelAndSelect(mute.mID);
		}
		
		return true;
	}
};

bool handle_go_to()
{
	// try simulator autopilot
	std::vector<std::string> strings;
	std::string val;
	LLVector3d pos = LLToolPie::getInstance()->getPick().mPosGlobal;
	val = llformat("%g", pos.mdV[VX]);
	strings.push_back(val);
	val = llformat("%g", pos.mdV[VY]);
	strings.push_back(val);
	val = llformat("%g", pos.mdV[VZ]);
	strings.push_back(val);
	send_generic_message("autopilot", strings);

	LLViewerParcelMgr::getInstance()->deselectLand();

	if (isAgentAvatarValid() && !gSavedSettings.getBOOL("AutoPilotLocksCamera"))
	{
		gAgentCamera.setFocusGlobal(gAgentCamera.getFocusTargetGlobal(), gAgentAvatarp->getID());
	}
	else 
	{
		// Snap camera back to behind avatar
		gAgentCamera.setFocusOnAvatar(TRUE, ANIMATE);
	}

	// Could be first use
	//LLFirstUse::useGoTo();
	return true;
}

class LLGoToObject : public view_listener_t
{
	bool handleEvent(const LLSD& userdata)
	{
		return handle_go_to();
	}
};

class LLAvatarReportAbuse : public view_listener_t
{
	bool handleEvent(const LLSD& userdata)
	{
		LLVOAvatar* avatar = find_avatar_from_object( LLSelectMgr::getInstance()->getSelection()->getPrimaryObject() );
		if(avatar)
		{
			LLFloaterReporter::showFromObject(avatar->getID());
		}
		return true;
	}
};


//---------------------------------------------------------------------------
// Parcel freeze, eject, etc.
//---------------------------------------------------------------------------
//bool callback_freeze(const LLSD& notification, const LLSD& response)
//{
//	LLUUID avatar_id = notification["payload"]["avatar_id"].asUUID();
//	S32 option = LLNotificationsUtil::getSelectedOption(notification, response);
//
//	if (0 == option || 1 == option)
//	{
//		U32 flags = 0x0;
//		if (1 == option)
//		{
//			// unfreeze
//			flags |= 0x1;
//		}
//
//		LLMessageSystem* msg = gMessageSystem;
//		LLViewerObject* avatar = gObjectList.findObject(avatar_id);
//
//		if (avatar)
//		{
//			msg->newMessage("FreezeUser");
//			msg->nextBlock("AgentData");
//			msg->addUUID("AgentID", gAgent.getID());
//			msg->addUUID("SessionID", gAgent.getSessionID());
//			msg->nextBlock("Data");
//			msg->addUUID("TargetID", avatar_id );
//			msg->addU32("Flags", flags );
//			msg->sendReliable( avatar->getRegion()->getHost() );
//		}
//	}
//	return false;
//}


void handle_avatar_freeze(const LLSD& avatar_id)
{
// [SL:KB] - Patch: UI-AvatarNearbyActions | Checked: 2011-05-13 (Catznip-2.6.0a) | Added: Catznip-2.6.0a
	// Use avatar_id if available, otherwise default to right-click avatar
	LLUUID idAgent = avatar_id.asUUID();
	if (idAgent.isNull())
	{
		/*const*/ LLVOAvatar* pAvatar = find_avatar_from_object(LLSelectMgr::getInstance()->getSelection()->getPrimaryObject());
		if (pAvatar)
			idAgent = pAvatar->getID();
	}
	if (idAgent.notNull())
	{
		LLAvatarActions::landFreeze(idAgent);
	}
// [/SL:KB]
//		// Use avatar_id if available, otherwise default to right-click avatar
//		LLVOAvatar* avatar = NULL;
//		if (avatar_id.asUUID().notNull())
//		{
//			avatar = find_avatar_from_object(avatar_id.asUUID());
//		}
//		else
//		{
//			avatar = find_avatar_from_object(
//				LLSelectMgr::getInstance()->getSelection()->getPrimaryObject());
//		}
//
//		if( avatar )
//		{
//			std::string fullname = avatar->getFullname();
//			LLSD payload;
//			payload["avatar_id"] = avatar->getID();
//
//			if (!fullname.empty())
//			{
//				LLSD args;
//				args["AVATAR_NAME"] = fullname;
//				LLNotificationsUtil::add("FreezeAvatarFullname",
//							args,
//							payload,
//							callback_freeze);
//			}
//			else
//			{
//				LLNotificationsUtil::add("FreezeAvatar",
//							LLSD(),
//							payload,
//							callback_freeze);
//			}
//		}
}

class LLAvatarVisibleDebug : public view_listener_t
{
	bool handleEvent(const LLSD& userdata)
	{
		return gAgent.isGodlike();
	}
};

class LLAvatarDebug : public view_listener_t
{
	bool handleEvent(const LLSD& userdata)
	{
		LLVOAvatar* avatar = find_avatar_from_object( LLSelectMgr::getInstance()->getSelection()->getPrimaryObject() );
		if( avatar )
		{
			if (avatar->isSelf())
			{
				((LLVOAvatarSelf *)avatar)->dumpLocalTextures();
			}
			llinfos << "Dumping temporary asset data to simulator logs for avatar " << avatar->getID() << llendl;
			std::vector<std::string> strings;
			strings.push_back(avatar->getID().asString());
			LLUUID invoice;
			send_generic_message("dumptempassetdata", strings, invoice);
			LLFloaterReg::showInstance( "avatar_textures", LLSD(avatar->getID()) );
		}
		return true;
	}
};

//bool callback_eject(const LLSD& notification, const LLSD& response)
//{
//	S32 option = LLNotificationsUtil::getSelectedOption(notification, response);
//	if (2 == option)
//	{
//		// Cancel button.
//		return false;
//	}
//	LLUUID avatar_id = notification["payload"]["avatar_id"].asUUID();
//	bool ban_enabled = notification["payload"]["ban_enabled"].asBoolean();
//
//	if (0 == option)
//	{
//		// Eject button
//		LLMessageSystem* msg = gMessageSystem;
//		LLViewerObject* avatar = gObjectList.findObject(avatar_id);
//
//		if (avatar)
//		{
//			U32 flags = 0x0;
//			msg->newMessage("EjectUser");
//			msg->nextBlock("AgentData");
//			msg->addUUID("AgentID", gAgent.getID() );
//			msg->addUUID("SessionID", gAgent.getSessionID() );
//			msg->nextBlock("Data");
//			msg->addUUID("TargetID", avatar_id );
//			msg->addU32("Flags", flags );
//			msg->sendReliable( avatar->getRegion()->getHost() );
//		}
//	}
//	else if (ban_enabled)
//	{
//		// This is tricky. It is similar to say if it is not an 'Eject' button,
//		// and it is also not an 'Cancle' button, and ban_enabled==ture, 
//		// it should be the 'Eject and Ban' button.
//		LLMessageSystem* msg = gMessageSystem;
//		LLViewerObject* avatar = gObjectList.findObject(avatar_id);
//
//		if (avatar)
//		{
//			U32 flags = 0x1;
//			msg->newMessage("EjectUser");
//			msg->nextBlock("AgentData");
//			msg->addUUID("AgentID", gAgent.getID() );
//			msg->addUUID("SessionID", gAgent.getSessionID() );
//			msg->nextBlock("Data");
//			msg->addUUID("TargetID", avatar_id );
//			msg->addU32("Flags", flags );
//			msg->sendReliable( avatar->getRegion()->getHost() );
//		}
//	}
//	return false;
//}

void handle_avatar_eject(const LLSD& avatar_id)
{
// [SL:KB] - Patch: UI-AvatarNearbyActions | Checked: 2011-05-13 (Catznip-2.6.0a) | Added: Catznip-2.6.0a
	// Use avatar_id if available, otherwise default to right-click avatar
	LLUUID idAgent = avatar_id.asUUID();
	if (idAgent.isNull())
	{
		/*const*/ LLVOAvatar* pAvatar = find_avatar_from_object(LLSelectMgr::getInstance()->getSelection()->getPrimaryObject());
		if (pAvatar)
			idAgent = pAvatar->getID();
	}
	if (idAgent.notNull())
	{
		LLAvatarActions::landEject(idAgent);
	}
// [/SL:KB]
//		// Use avatar_id if available, otherwise default to right-click avatar
//		LLVOAvatar* avatar = NULL;
//		if (avatar_id.asUUID().notNull())
//		{
//			avatar = find_avatar_from_object(avatar_id.asUUID());
//		}
//		else
//		{
//			avatar = find_avatar_from_object(
//				LLSelectMgr::getInstance()->getSelection()->getPrimaryObject());
//		}
//
//		if( avatar )
//		{
//			LLSD payload;
//			payload["avatar_id"] = avatar->getID();
//			std::string fullname = avatar->getFullname();
//
//			const LLVector3d& pos = avatar->getPositionGlobal();
//			LLParcel* parcel = LLViewerParcelMgr::getInstance()->selectParcelAt(pos)->getParcel();
//			
//			if (LLViewerParcelMgr::getInstance()->isParcelOwnedByAgent(parcel,GP_LAND_MANAGE_BANNED))
//			{
//                payload["ban_enabled"] = true;
//				if (!fullname.empty())
//				{
//    				LLSD args;
//    				args["AVATAR_NAME"] = fullname;
//    				LLNotificationsUtil::add("EjectAvatarFullname",
//    							args,
//    							payload,
//    							callback_eject);
//				}
//				else
//				{
//    				LLNotificationsUtil::add("EjectAvatarFullname",
//    							LLSD(),
//    							payload,
//    							callback_eject);
//				}
//			}
//			else
//			{
//                payload["ban_enabled"] = false;
//				if (!fullname.empty())
//				{
//    				LLSD args;
//    				args["AVATAR_NAME"] = fullname;
//    				LLNotificationsUtil::add("EjectAvatarFullnameNoBan",
//    							args,
//    							payload,
//    							callback_eject);
//				}
//				else
//				{
//    				LLNotificationsUtil::add("EjectAvatarNoBan",
//    							LLSD(),
//    							payload,
//    							callback_eject);
//				}
//			}
//		}
}

bool enable_freeze_eject(const LLSD& avatar_id)
{
// [SL:KB] - Patch: UI-AvatarNearbyActions | Checked: 2011-05-13 (Catznip-2.6.0a) | Added: Catznip-2.6.0a
	// Use avatar_id if available, otherwise default to right-click avatar
	LLUUID idAgent = avatar_id.asUUID();
	if (idAgent.isNull())
	{
		/*const*/ LLVOAvatar* pAvatar = find_avatar_from_object(LLSelectMgr::getInstance()->getSelection()->getPrimaryObject());
		if (pAvatar)
			idAgent = pAvatar->getID();
	}
	return (idAgent.notNull()) ? LLAvatarActions::canLandFreezeOrEject(idAgent) : false;
// [/SL:KB]
//	// Use avatar_id if available, otherwise default to right-click avatar
//	LLVOAvatar* avatar = NULL;
//	if (avatar_id.asUUID().notNull())
//	{
//		avatar = find_avatar_from_object(avatar_id.asUUID());
//	}
//	else
//	{
//		avatar = find_avatar_from_object(
//			LLSelectMgr::getInstance()->getSelection()->getPrimaryObject());
//	}
//	if (!avatar) return false;
//
//	// Gods can always freeze
//	if (gAgent.isGodlike()) return true;
//
//	// Estate owners / managers can freeze
//	// Parcel owners can also freeze
//	const LLVector3& pos = avatar->getPositionRegion();
//	const LLVector3d& pos_global = avatar->getPositionGlobal();
//	LLParcel* parcel = LLViewerParcelMgr::getInstance()->selectParcelAt(pos_global)->getParcel();
//	LLViewerRegion* region = avatar->getRegion();
//	if (!region) return false;
//				
//	bool new_value = region->isOwnedSelf(pos);
//	if (!new_value || region->isOwnedGroup(pos))
//	{
//		new_value = LLViewerParcelMgr::getInstance()->isParcelOwnedByAgent(parcel,GP_LAND_ADMIN);
//	}
//	return new_value;
}


void login_done(S32 which, void *user)
{
	llinfos << "Login done " << which << llendl;

	LLPanelLogin::closePanel();
}


bool callback_leave_group(const LLSD& notification, const LLSD& response)
{
	S32 option = LLNotificationsUtil::getSelectedOption(notification, response);
	if (option == 0)
	{
		LLMessageSystem *msg = gMessageSystem;

		msg->newMessageFast(_PREHASH_LeaveGroupRequest);
		msg->nextBlockFast(_PREHASH_AgentData);
		msg->addUUIDFast(_PREHASH_AgentID, gAgent.getID() );
		msg->addUUIDFast(_PREHASH_SessionID, gAgent.getSessionID());
		msg->nextBlockFast(_PREHASH_GroupData);
		msg->addUUIDFast(_PREHASH_GroupID, gAgent.getGroupID() );
		gAgent.sendReliableMessage();
	}
	return false;
}

void append_aggregate(std::string& string, const LLAggregatePermissions& ag_perm, PermissionBit bit, const char* txt)
{
	LLAggregatePermissions::EValue val = ag_perm.getValue(bit);
	std::string buffer;
	switch(val)
	{
	  case LLAggregatePermissions::AP_NONE:
		buffer = llformat( "* %s None\n", txt);
		break;
	  case LLAggregatePermissions::AP_SOME:
		buffer = llformat( "* %s Some\n", txt);
		break;
	  case LLAggregatePermissions::AP_ALL:
		buffer = llformat( "* %s All\n", txt);
		break;
	  case LLAggregatePermissions::AP_EMPTY:
	  default:
		break;
	}
	string.append(buffer);
}

bool enable_buy_object()
{
    // In order to buy, there must only be 1 purchaseable object in
    // the selection manger.
	if(LLSelectMgr::getInstance()->getSelection()->getRootObjectCount() != 1) return false;
    LLViewerObject* obj = NULL;
    LLSelectNode* node = LLSelectMgr::getInstance()->getSelection()->getFirstRootNode();
	if(node)
    {
        obj = node->getObject();
        if(!obj) return false;

		if( for_sale_selection(node) )
		{
			// *NOTE: Is this needed?  This checks to see if anyone owns the
			// object, dating back to when we had "public" objects owned by
			// no one.  JC
			if(obj->permAnyOwner()) return true;
		}
    }
	return false;
}

// Note: This will only work if the selected object's data has been
// received by the viewer and cached in the selection manager.
void handle_buy_object(LLSaleInfo sale_info)
{
	if(!LLSelectMgr::getInstance()->selectGetAllRootsValid())
	{
		LLNotificationsUtil::add("UnableToBuyWhileDownloading");
		return;
	}

	LLUUID owner_id;
	std::string owner_name;
	BOOL owners_identical = LLSelectMgr::getInstance()->selectGetOwner(owner_id, owner_name);
	if (!owners_identical)
	{
		LLNotificationsUtil::add("CannotBuyObjectsFromDifferentOwners");
		return;
	}

	LLPermissions perm;
	BOOL valid = LLSelectMgr::getInstance()->selectGetPermissions(perm);
	LLAggregatePermissions ag_perm;
	valid &= LLSelectMgr::getInstance()->selectGetAggregatePermissions(ag_perm);
	if(!valid || !sale_info.isForSale() || !perm.allowTransferTo(gAgent.getID()))
	{
		LLNotificationsUtil::add("ObjectNotForSale");
		return;
	}

	LLFloaterBuy::show(sale_info);
}


void handle_buy_contents(LLSaleInfo sale_info)
{
	LLFloaterBuyContents::show(sale_info);
}

void handle_region_dump_temp_asset_data(void*)
{
	llinfos << "Dumping temporary asset data to simulator logs" << llendl;
	std::vector<std::string> strings;
	LLUUID invoice;
	send_generic_message("dumptempassetdata", strings, invoice);
}

void handle_region_clear_temp_asset_data(void*)
{
	llinfos << "Clearing temporary asset data" << llendl;
	std::vector<std::string> strings;
	LLUUID invoice;
	send_generic_message("cleartempassetdata", strings, invoice);
}

void handle_region_dump_settings(void*)
{
	LLViewerRegion* regionp = gAgent.getRegion();
	if (regionp)
	{
		llinfos << "Damage:    " << (regionp->getAllowDamage() ? "on" : "off") << llendl;
		llinfos << "Landmark:  " << (regionp->getAllowLandmark() ? "on" : "off") << llendl;
		llinfos << "SetHome:   " << (regionp->getAllowSetHome() ? "on" : "off") << llendl;
		llinfos << "ResetHome: " << (regionp->getResetHomeOnTeleport() ? "on" : "off") << llendl;
		llinfos << "SunFixed:  " << (regionp->getSunFixed() ? "on" : "off") << llendl;
		llinfos << "BlockFly:  " << (regionp->getBlockFly() ? "on" : "off") << llendl;
		llinfos << "AllowP2P:  " << (regionp->getAllowDirectTeleport() ? "on" : "off") << llendl;
		llinfos << "Water:     " << (regionp->getWaterHeight()) << llendl;
	}
}

void handle_dump_group_info(void *)
{
	gAgent.dumpGroupInfo();
}

void handle_dump_capabilities_info(void *)
{
	LLViewerRegion* regionp = gAgent.getRegion();
	if (regionp)
	{
		regionp->logActiveCapabilities();
	}
}

void handle_dump_region_object_cache(void*)
{
	LLViewerRegion* regionp = gAgent.getRegion();
	if (regionp)
	{
		regionp->dumpCache();
	}
}

void handle_dump_focus()
{
	LLUICtrl *ctrl = dynamic_cast<LLUICtrl*>(gFocusMgr.getKeyboardFocus());

	llinfos << "Keyboard focus " << (ctrl ? ctrl->getName() : "(none)") << llendl;
}

class LLSelfStandUp : public view_listener_t
{
	bool handleEvent(const LLSD& userdata)
	{
		gAgent.standUp();
		return true;
	}
};

bool enable_standup_self()
{
// [RLVa:KB] - Checked: 2010-04-01 (RLVa-1.2.0c) | Modified: RLVa-1.0.0g
	return isAgentAvatarValid() && gAgentAvatarp->isSitting() && !gRlvHandler.hasBehaviour(RLV_BHVR_UNSIT);
// [/RLVa:KB]
//	return isAgentAvatarValid() && gAgentAvatarp->isSitting();
}

class LLSelfSitDown : public view_listener_t
    {
        bool handleEvent(const LLSD& userdata)
        {
            gAgent.sitDown();
            return true;
        }
    };

bool enable_sitdown_self()
{
// [RLVa:KB] - Checked: 2010-08-28 (RLVa-1.2.1a) | Added: RLVa-1.2.1a
	return isAgentAvatarValid() && !gAgentAvatarp->isSitting() && !gAgent.getFlying() && !gRlvHandler.hasBehaviour(RLV_BHVR_SIT);
// [/RLVa:KB]
//    return isAgentAvatarValid() && !gAgentAvatarp->isSitting() && !gAgent.getFlying();
}

// Force sit -KC
class FSSelfForceSit : public view_listener_t
    {
        bool handleEvent(const LLSD& userdata)
        {
			if (!gAgentAvatarp->isSitting() && !gRlvHandler.hasBehaviour(RLV_BHVR_SIT))
				gAgent.sitDown();
			else if (gAgentAvatarp->isSitting() && !gRlvHandler.hasBehaviour(RLV_BHVR_UNSIT))
				gAgent.standUp();

            return true;
        }
    };

bool enable_forcesit_self()
{
	return isAgentAvatarValid() &&
		((!gAgentAvatarp->isSitting() && !gRlvHandler.hasBehaviour(RLV_BHVR_SIT)) || 
		(gAgentAvatarp->isSitting() && !gRlvHandler.hasBehaviour(RLV_BHVR_UNSIT)));
}

class FSSelfCheckForceSit : public view_listener_t
{
	bool handleEvent(const LLSD& userdata)
	{
		bool new_value = gAgentAvatarp->isSitting();
		return new_value;
	}
};

// Phantom mode -KC
class FSSelfTogglePhantom : public view_listener_t
    {
        bool handleEvent(const LLSD& userdata)
        {
			gAgent.togglePhantom();
			//TODO: feedback to local chat
            return true;
        }
    };

class FSSelfCheckPhantom : public view_listener_t
{
	bool handleEvent(const LLSD& userdata)
	{
		bool new_value = gAgent.getPhantom();
		return new_value;
	}
};

// Used from the login screen to aid in UI work on side tray
void handle_show_side_tray()
{
	LLSideTray* side_tray = LLSideTray::getInstance();
	LLView* root = gViewerWindow->getRootView();
	// automatically removes and re-adds if there already
	root->addChild(side_tray);
}

// Toggle one of "People" panel tabs in side tray.
class LLTogglePanelPeopleTab : public view_listener_t
{
	bool handleEvent(const LLSD& userdata)
	{
		std::string panel_name = userdata.asString();

		LLSD param;
		param["people_panel_tab_name"] = panel_name;

		static LLPanel* friends_panel = NULL;
		static LLPanel* groups_panel = NULL;
		static LLPanel* nearby_panel = NULL;

		if (panel_name == "friends_panel")
		{
			return togglePeoplePanel(friends_panel, panel_name, param);
		}
		else if (panel_name == "groups_panel")
		{
			return togglePeoplePanel(groups_panel, panel_name, param);
		}
		else if (panel_name == "nearby_panel")
		{
			return togglePeoplePanel(nearby_panel, panel_name, param);
		}
		else
		{
			return false;
		}
	}

	static bool togglePeoplePanel(LLPanel* &panel, const std::string& panel_name, const LLSD& param)
	{
		if(!panel)
		{
			panel = LLSideTray::getInstance()->getPanel(panel_name);
			if(!panel)
				return false;
		}

		LLSideTray::getInstance()->togglePanel(panel, "panel_people", param);

		return true;
	}
};

BOOL check_admin_override(void*)
{
	return gAgent.getAdminOverride();
}

void handle_admin_override_toggle(void*)
{
	gAgent.setAdminOverride(!gAgent.getAdminOverride());

	// The above may have affected which debug menus are visible
	show_debug_menus();
}

void handle_god_mode(void*)
{
	gAgent.requestEnterGodMode();
}

void handle_leave_god_mode(void*)
{
	gAgent.requestLeaveGodMode();
}

void set_god_level(U8 god_level)
{
	U8 old_god_level = gAgent.getGodLevel();
	gAgent.setGodLevel( god_level );
	LLViewerParcelMgr::getInstance()->notifyObservers();

	// God mode changes region visibility
	LLWorldMap::getInstance()->reloadItems(true);

	// inventory in items may change in god mode
	gObjectList.dirtyAllObjectInventory();

        if(gViewerWindow)
        {
            gViewerWindow->setMenuBackgroundColor(god_level > GOD_NOT,
            LLGridManager::getInstance()->isInProductionGrid());
        }
    
        LLSD args;
	if(god_level > GOD_NOT)
	{
		args["LEVEL"] = llformat("%d",(S32)god_level);
		LLNotificationsUtil::add("EnteringGodMode", args);
	}
	else
	{
		args["LEVEL"] = llformat("%d",(S32)old_god_level);
		LLNotificationsUtil::add("LeavingGodMode", args);
	}

	// changing god-level can affect which menus we see
	show_debug_menus();

	// changing god-level can invalidate search results
	LLFloaterSearch *search = dynamic_cast<LLFloaterSearch*>(LLFloaterReg::getInstance("search"));
	if (search)
	{
		search->godLevelChanged(god_level);
	}
}

#ifdef TOGGLE_HACKED_GODLIKE_VIEWER
void handle_toggle_hacked_godmode(void*)
{
	gHackGodmode = !gHackGodmode;
	set_god_level(gHackGodmode ? GOD_MAINTENANCE : GOD_NOT);
}

BOOL check_toggle_hacked_godmode(void*)
{
	return gHackGodmode;
}

bool enable_toggle_hacked_godmode(void*)
{
  return !LLGridManager::getInstance()->isInProductionGrid();
}
#endif

void process_grant_godlike_powers(LLMessageSystem* msg, void**)
{
	LLUUID agent_id;
	msg->getUUIDFast(_PREHASH_AgentData, _PREHASH_AgentID, agent_id);
	LLUUID session_id;
	msg->getUUIDFast(_PREHASH_AgentData, _PREHASH_SessionID, session_id);
	if((agent_id == gAgent.getID()) && (session_id == gAgent.getSessionID()))
	{
		U8 god_level;
		msg->getU8Fast(_PREHASH_GrantData, _PREHASH_GodLevel, god_level);
		set_god_level(god_level);
	}
	else
	{
		llwarns << "Grant godlike for wrong agent " << agent_id << llendl;
	}
}

/*
class LLHaveCallingcard : public LLInventoryCollectFunctor
{
public:
	LLHaveCallingcard(const LLUUID& agent_id);
	virtual ~LLHaveCallingcard() {}
	virtual bool operator()(LLInventoryCategory* cat,
							LLInventoryItem* item);
	BOOL isThere() const { return mIsThere;}
protected:
	LLUUID mID;
	BOOL mIsThere;
};

LLHaveCallingcard::LLHaveCallingcard(const LLUUID& agent_id) :
	mID(agent_id),
	mIsThere(FALSE)
{
}

bool LLHaveCallingcard::operator()(LLInventoryCategory* cat,
								   LLInventoryItem* item)
{
	if(item)
	{
		if((item->getType() == LLAssetType::AT_CALLINGCARD)
		   && (item->getCreatorUUID() == mID))
		{
			mIsThere = TRUE;
		}
	}
	return FALSE;
}
*/

BOOL is_agent_mappable(const LLUUID& agent_id)
{
	const LLRelationship* buddy_info = NULL;
	bool is_friend = LLAvatarActions::isFriend(agent_id);

	if (is_friend)
		buddy_info = LLAvatarTracker::instance().getBuddyInfo(agent_id);

	return (buddy_info &&
		buddy_info->isOnline() &&
		buddy_info->isRightGrantedFrom(LLRelationship::GRANT_MAP_LOCATION)
		);
}


// Enable a menu item when you don't have someone's card.
class LLAvatarEnableAddFriend : public view_listener_t
{
	bool handleEvent(const LLSD& userdata)
	{
		LLVOAvatar* avatar = find_avatar_from_object(LLSelectMgr::getInstance()->getSelection()->getPrimaryObject());
//		bool new_value = avatar && !LLAvatarActions::isFriend(avatar->getID());
// [RLVa:KB] - Checked: 2010-04-20 (RLVa-1.2.0f) | Modified: RLVa-1.2.0f
		bool new_value = avatar && !LLAvatarActions::isFriend(avatar->getID()) && (!gRlvHandler.hasBehaviour(RLV_BHVR_SHOWNAMES));
// [/RLVa:KB]
		return new_value;
	}
};

void request_friendship(const LLUUID& dest_id)
{
	LLViewerObject* dest = gObjectList.findObject(dest_id);
	if(dest && dest->isAvatar())
	{
		std::string full_name;
		LLNameValue* nvfirst = dest->getNVPair("FirstName");
		LLNameValue* nvlast = dest->getNVPair("LastName");
		if(nvfirst && nvlast)
		{
			full_name = LLCacheName::buildFullName(
				nvfirst->getString(), nvlast->getString());
		}
		if (!full_name.empty())
		{
			LLAvatarActions::requestFriendshipDialog(dest_id, full_name);
		}
		else
		{
			LLNotificationsUtil::add("CantOfferFriendship");
		}
	}
}


class LLEditEnableCustomizeAvatar : public view_listener_t
{
	bool handleEvent(const LLSD& userdata)
	{
//		bool new_value = gAgentWearables.areWearablesLoaded();
// [RLVa:KB] - Checked: 2010-04-01 (RLVa-1.2.0c) | Modified: RLVa-1.0.0g
		bool new_value = gAgentWearables.areWearablesLoaded() && ((!rlv_handler_t::isEnabled()) || (gRlvHandler.canStand()));
// [/RLVa:KB]
		return new_value;
	}
};

class LLEnableEditShape : public view_listener_t
{
	bool handleEvent(const LLSD& userdata)
	{
		return gAgentWearables.isWearableModifiable(LLWearableType::WT_SHAPE, 0);
	}
};

class LLEnableEditPhysics : public view_listener_t
{
	bool handleEvent(const LLSD& userdata)
	{
		//return gAgentWearables.isWearableModifiable(LLWearableType::WT_SHAPE, 0);
		return TRUE;
	}
};

bool is_object_sittable()
{
// [RLVa:KB] - Checked: 2010-03-06 (RLVa-1.2.0c) | Added: RLVa-1.1.0j
	// RELEASE-RLVa: [SL-2.2.0] Make sure we're examining the same object that handle_sit_or_stand() will request a sit for
	if (rlv_handler_t::isEnabled())
	{
		const LLPickInfo& pick = LLToolPie::getInstance()->getPick();
		if ( (pick.mObjectID.notNull()) && (!gRlvHandler.canSit(pick.getObject(), pick.mObjectOffset)) )
			return false;
	}
// [/RLVa:KB]

	LLViewerObject* object = LLSelectMgr::getInstance()->getSelection()->getPrimaryObject();

	if (object && object->getPCode() == LL_PCODE_VOLUME)
	{
		return true;
	}
	else
	{
		return false;
	}
}


// only works on pie menu
void handle_object_sit_or_stand()
{
	LLPickInfo pick = LLToolPie::getInstance()->getPick();
	LLViewerObject *object = pick.getObject();;
	if (!object || pick.mPickType == LLPickInfo::PICK_FLORA)
	{
		return;
	}

	if (sitting_on_selection())
	{
		gAgent.standUp();
		return;
	}

	// get object selection offset 

//	if (object && object->getPCode() == LL_PCODE_VOLUME)
// [RLVa:KB] - Checked: 2010-03-06 (RLVa-1.2.0c) | Modified: RLVa-1.2.0c
	if ( (object && object->getPCode() == LL_PCODE_VOLUME) && 
		 ((!rlv_handler_t::isEnabled()) || (gRlvHandler.canSit(object, pick.mObjectOffset))) )
// [/RLVa:KB]
	{
// [RLVa:KB] - Checked: 2010-08-29 (RLVa-1.2.1c) | Added: RLVa-1.2.1c
		if ( (gRlvHandler.hasBehaviour(RLV_BHVR_STANDTP)) && (isAgentAvatarValid()) )
		{
			if (gAgentAvatarp->isSitting())
			{
				gAgent.standUp();
				return;
			}
			gRlvHandler.setSitSource(gAgent.getPositionGlobal());
		}
// [/RLVa:KB]

		gMessageSystem->newMessageFast(_PREHASH_AgentRequestSit);
		gMessageSystem->nextBlockFast(_PREHASH_AgentData);
		gMessageSystem->addUUIDFast(_PREHASH_AgentID, gAgent.getID());
		gMessageSystem->addUUIDFast(_PREHASH_SessionID, gAgent.getSessionID());
		gMessageSystem->nextBlockFast(_PREHASH_TargetObject);
		gMessageSystem->addUUIDFast(_PREHASH_TargetID, object->mID);
		gMessageSystem->addVector3Fast(_PREHASH_Offset, pick.mObjectOffset);

		object->getRegion()->sendReliableMessage();
	}
}

void near_sit_down_point(BOOL success, void *)
{
	if (success)
	{
		gAgent.setFlying(FALSE);
		gAgent.setControlFlags(AGENT_CONTROL_SIT_ON_GROUND);

		// Might be first sit
		//LLFirstUse::useSit();
	}
}

class LLLandSit : public view_listener_t
{
	bool handleEvent(const LLSD& userdata)
	{
// [RLVa:KB] - Checked: 2010-09-28 (RLVa-1.2.1f) | Modified: RLVa-1.2.1f
		if ( (rlv_handler_t::isEnabled()) && ((!gRlvHandler.canStand()) || (gRlvHandler.hasBehaviour(RLV_BHVR_SIT))) )
			return true;
// [/RLVa:KB]

		gAgent.standUp();
		LLViewerParcelMgr::getInstance()->deselectLand();

		LLVector3d posGlobal = LLToolPie::getInstance()->getPick().mPosGlobal;
		
		LLQuaternion target_rot;
		if (isAgentAvatarValid())
		{
			target_rot = gAgentAvatarp->getRotation();
		}
		else
		{
			target_rot = gAgent.getFrameAgent().getQuaternion();
		}
		gAgent.startAutoPilotGlobal(posGlobal, "Sit", &target_rot, near_sit_down_point, NULL, 0.7f);
		return true;
	}
};

//-------------------------------------------------------------------
// Help menu functions
//-------------------------------------------------------------------

//
// Major mode switching
//
void reset_view_final( BOOL proceed );

void handle_reset_view()
{
	if (gAgentCamera.cameraCustomizeAvatar())
	{
		// switching to outfit selector should automagically save any currently edited wearable
		LLSideTray::getInstance()->showPanel("sidepanel_appearance", LLSD().with("type", "my_outfits"));
	}

	gAgentCamera.switchCameraPreset(CAMERA_PRESET_REAR_VIEW);
	reset_view_final( TRUE );
	LLFloaterCamera::resetCameraMode();
}

class LLViewResetView : public view_listener_t
{
	bool handleEvent(const LLSD& userdata)
	{
		handle_reset_view();
		return true;
	}
};

// Note: extra parameters allow this function to be called from dialog.
void reset_view_final( BOOL proceed ) 
{
	if( !proceed )
	{
		return;
	}

	gAgentCamera.resetView(TRUE, TRUE);
	gAgentCamera.setLookAt(LOOKAT_TARGET_CLEAR);
}

class LLViewLookAtLastChatter : public view_listener_t
{
	bool handleEvent(const LLSD& userdata)
	{
		gAgentCamera.lookAtLastChat();
		return true;
	}
};

class LLViewMouselook : public view_listener_t
{
	bool handleEvent(const LLSD& userdata)
	{
		if (!gAgentCamera.cameraMouselook())
		{
			gAgentCamera.changeCameraToMouselook();
		}
		else
		{
			gAgentCamera.changeCameraToDefault();
		}
		return true;
	}
};

class LLViewDefaultUISize : public view_listener_t
{
	bool handleEvent(const LLSD& userdata)
	{
		gSavedSettings.setF32("UIScaleFactor", 1.0f);
		gSavedSettings.setBOOL("UIAutoScale", FALSE);	
		gViewerWindow->reshape(gViewerWindow->getWindowWidthRaw(), gViewerWindow->getWindowHeightRaw());
		return true;
	}
};

class LLEditDuplicate : public view_listener_t
{
	bool handleEvent(const LLSD& userdata)
	{
		if(LLEditMenuHandler::gEditMenuHandler)
		{
			LLEditMenuHandler::gEditMenuHandler->duplicate();
		}
		return true;
	}
};

class LLEditEnableDuplicate : public view_listener_t
{
	bool handleEvent(const LLSD& userdata)
	{
		bool new_value = LLEditMenuHandler::gEditMenuHandler && LLEditMenuHandler::gEditMenuHandler->canDuplicate();
		return new_value;
	}
};

void handle_duplicate_in_place(void*)
{
	llinfos << "handle_duplicate_in_place" << llendl;

	LLVector3 offset(0.f, 0.f, 0.f);
	LLSelectMgr::getInstance()->selectDuplicate(offset, TRUE);
}

/* dead code 30-apr-2008
void handle_deed_object_to_group(void*)
{
	LLUUID group_id;
	
	LLSelectMgr::getInstance()->selectGetGroup(group_id);
	LLSelectMgr::getInstance()->sendOwner(LLUUID::null, group_id, FALSE);
	LLViewerStats::getInstance()->incStat(LLViewerStats::ST_RELEASE_COUNT);
}

BOOL enable_deed_object_to_group(void*)
{
	if(LLSelectMgr::getInstance()->getSelection()->isEmpty()) return FALSE;
	LLPermissions perm;
	LLUUID group_id;

	if (LLSelectMgr::getInstance()->selectGetGroup(group_id) &&
		gAgent.hasPowerInGroup(group_id, GP_OBJECT_DEED) &&
		LLSelectMgr::getInstance()->selectGetPermissions(perm) &&
		perm.deedToGroup(gAgent.getID(), group_id))
	{
		return TRUE;
	}
	return FALSE;
}

*/


/*
 * No longer able to support viewer side manipulations in this way
 *
void god_force_inv_owner_permissive(LLViewerObject* object,
									LLInventoryObject::object_list_t* inventory,
									S32 serial_num,
									void*)
{
	typedef std::vector<LLPointer<LLViewerInventoryItem> > item_array_t;
	item_array_t items;

	LLInventoryObject::object_list_t::const_iterator inv_it = inventory->begin();
	LLInventoryObject::object_list_t::const_iterator inv_end = inventory->end();
	for ( ; inv_it != inv_end; ++inv_it)
	{
		if(((*inv_it)->getType() != LLAssetType::AT_CATEGORY))
		{
			LLInventoryObject* obj = *inv_it;
			LLPointer<LLViewerInventoryItem> new_item = new LLViewerInventoryItem((LLViewerInventoryItem*)obj);
			LLPermissions perm(new_item->getPermissions());
			perm.setMaskBase(PERM_ALL);
			perm.setMaskOwner(PERM_ALL);
			new_item->setPermissions(perm);
			items.push_back(new_item);
		}
	}
	item_array_t::iterator end = items.end();
	item_array_t::iterator it;
	for(it = items.begin(); it != end; ++it)
	{
		// since we have the inventory item in the callback, it should not
		// invalidate iteration through the selection manager.
		object->updateInventory((*it), TASK_INVENTORY_ITEM_KEY, false);
	}
}
*/

void handle_object_owner_permissive(void*)
{
	// only send this if they're a god.
	if(gAgent.isGodlike())
	{
		// do the objects.
		LLSelectMgr::getInstance()->selectionSetObjectPermissions(PERM_BASE, TRUE, PERM_ALL, TRUE);
		LLSelectMgr::getInstance()->selectionSetObjectPermissions(PERM_OWNER, TRUE, PERM_ALL, TRUE);
	}
}

void handle_object_owner_self(void*)
{
	// only send this if they're a god.
	if(gAgent.isGodlike())
	{
		LLSelectMgr::getInstance()->sendOwner(gAgent.getID(), gAgent.getGroupID(), TRUE);
	}
}

// Shortcut to set owner permissions to not editable.
void handle_object_lock(void*)
{
	LLSelectMgr::getInstance()->selectionSetObjectPermissions(PERM_OWNER, FALSE, PERM_MODIFY);
}

void handle_object_asset_ids(void*)
{
	// only send this if they're a god.
	if (gAgent.isGodlike())
	{
		LLSelectMgr::getInstance()->sendGodlikeRequest("objectinfo", "assetids");
	}
}

void handle_force_parcel_owner_to_me(void*)
{
	LLViewerParcelMgr::getInstance()->sendParcelGodForceOwner( gAgent.getID() );
}

void handle_force_parcel_to_content(void*)
{
	LLViewerParcelMgr::getInstance()->sendParcelGodForceToContent();
}

void handle_claim_public_land(void*)
{
	if (LLViewerParcelMgr::getInstance()->getSelectionRegion() != gAgent.getRegion())
	{
		LLNotificationsUtil::add("ClaimPublicLand");
		return;
	}

	LLVector3d west_south_global;
	LLVector3d east_north_global;
	LLViewerParcelMgr::getInstance()->getSelection(west_south_global, east_north_global);
	LLVector3 west_south = gAgent.getPosAgentFromGlobal(west_south_global);
	LLVector3 east_north = gAgent.getPosAgentFromGlobal(east_north_global);

	LLMessageSystem* msg = gMessageSystem;
	msg->newMessage("GodlikeMessage");
	msg->nextBlock("AgentData");
	msg->addUUID("AgentID", gAgent.getID());
	msg->addUUID("SessionID", gAgent.getSessionID());
	msg->addUUIDFast(_PREHASH_TransactionID, LLUUID::null); //not used
	msg->nextBlock("MethodData");
	msg->addString("Method", "claimpublicland");
	msg->addUUID("Invoice", LLUUID::null);
	std::string buffer;
	buffer = llformat( "%f", west_south.mV[VX]);
	msg->nextBlock("ParamList");
	msg->addString("Parameter", buffer);
	buffer = llformat( "%f", west_south.mV[VY]);
	msg->nextBlock("ParamList");
	msg->addString("Parameter", buffer);
	buffer = llformat( "%f", east_north.mV[VX]);
	msg->nextBlock("ParamList");
	msg->addString("Parameter", buffer);
	buffer = llformat( "%f", east_north.mV[VY]);
	msg->nextBlock("ParamList");
	msg->addString("Parameter", buffer);
	gAgent.sendReliableMessage();
}



// HACK for easily testing new avatar geometry
void handle_god_request_avatar_geometry(void *)
{
	if (gAgent.isGodlike())
	{
		LLSelectMgr::getInstance()->sendGodlikeRequest("avatar toggle", "");
	}
}


void derez_objects(EDeRezDestination dest, const LLUUID& dest_id)
{
	if(gAgentCamera.cameraMouselook())
	{
		gAgentCamera.changeCameraToDefault();
	}
	//gInventoryView->setPanelOpen(TRUE);

	std::string error;
	LLDynamicArray<LLViewerObject*> derez_objects;
	
	// Check conditions that we can't deal with, building a list of
	// everything that we'll actually be derezzing.
	LLViewerRegion* first_region = NULL;
	for (LLObjectSelection::valid_root_iterator iter = LLSelectMgr::getInstance()->getSelection()->valid_root_begin();
		 iter != LLSelectMgr::getInstance()->getSelection()->valid_root_end(); iter++)
	{
		LLSelectNode* node = *iter;
		LLViewerObject* object = node->getObject();
		LLViewerRegion* region = object->getRegion();
		if (!first_region)
		{
			first_region = region;
		}
		else
		{
			if(region != first_region)
			{
				// Derez doesn't work at all if the some of the objects
				// are in regions besides the first object selected.
				
				// ...crosses region boundaries
				error = "AcquireErrorObjectSpan";
				break;
			}
		}
		if (object->isAvatar())
		{
			// ...don't acquire avatars
			continue;
		}

		// If AssetContainers are being sent back, they will appear as 
		// boxes in the owner's inventory.
		if (object->getNVPair("AssetContainer")
			&& dest != DRD_RETURN_TO_OWNER)
		{
			// this object is an asset container, derez its contents, not it
			llwarns << "Attempt to derez deprecated AssetContainer object type not supported." << llendl;
			/*
			object->requestInventory(container_inventory_arrived, 
				(void *)(BOOL)(DRD_TAKE_INTO_AGENT_INVENTORY == dest));
			*/
			continue;
		}
		BOOL can_derez_current = FALSE;
		switch(dest)
		{
		case DRD_TAKE_INTO_AGENT_INVENTORY:
		case DRD_TRASH:
			if( (node->mPermissions->allowTransferTo(gAgent.getID()) && object->permModify())
				|| (node->allowOperationOnNode(PERM_OWNER, GP_OBJECT_MANIPULATE)) )
			{
				can_derez_current = TRUE;
			}
			break;

		case DRD_RETURN_TO_OWNER:
			can_derez_current = TRUE;
			break;

		default:
			if((node->mPermissions->allowTransferTo(gAgent.getID())
				&& object->permCopy())
			   || gAgent.isGodlike())
			{
				can_derez_current = TRUE;
			}
			break;
		}
		if(can_derez_current)
		{
			derez_objects.put(object);
		}
	}

	// This constant is based on (1200 - HEADER_SIZE) / 4 bytes per
	// root.  I lopped off a few (33) to provide a bit
	// pad. HEADER_SIZE is currently 67 bytes, most of which is UUIDs.
	// This gives us a maximum of 63500 root objects - which should
	// satisfy anybody.
	const S32 MAX_ROOTS_PER_PACKET = 250;
	const S32 MAX_PACKET_COUNT = 254;
	F32 packets = ceil((F32)derez_objects.count() / (F32)MAX_ROOTS_PER_PACKET);
	if(packets > (F32)MAX_PACKET_COUNT)
	{
		error = "AcquireErrorTooManyObjects";
	}

	if(error.empty() && derez_objects.count() > 0)
	{
		U8 d = (U8)dest;
		LLUUID tid;
		tid.generate();
		U8 packet_count = (U8)packets;
		S32 object_index = 0;
		S32 objects_in_packet = 0;
		LLMessageSystem* msg = gMessageSystem;
		for(U8 packet_number = 0;
			packet_number < packet_count;
			++packet_number)
		{
			msg->newMessageFast(_PREHASH_DeRezObject);
			msg->nextBlockFast(_PREHASH_AgentData);
			msg->addUUIDFast(_PREHASH_AgentID, gAgent.getID());
			msg->addUUIDFast(_PREHASH_SessionID, gAgent.getSessionID());
			msg->nextBlockFast(_PREHASH_AgentBlock);
			msg->addUUIDFast(_PREHASH_GroupID, gAgent.getGroupID());
			msg->addU8Fast(_PREHASH_Destination, d);	
			msg->addUUIDFast(_PREHASH_DestinationID, dest_id);
			msg->addUUIDFast(_PREHASH_TransactionID, tid);
			msg->addU8Fast(_PREHASH_PacketCount, packet_count);
			msg->addU8Fast(_PREHASH_PacketNumber, packet_number);
			objects_in_packet = 0;
			while((object_index < derez_objects.count())
				  && (objects_in_packet++ < MAX_ROOTS_PER_PACKET))

			{
				LLViewerObject* object = derez_objects.get(object_index++);
				msg->nextBlockFast(_PREHASH_ObjectData);
				msg->addU32Fast(_PREHASH_ObjectLocalID, object->getLocalID());
				// VEFFECT: DerezObject
				LLHUDEffectSpiral* effectp = (LLHUDEffectSpiral*)LLHUDManager::getInstance()->createViewerEffect(LLHUDObject::LL_HUD_EFFECT_POINT, TRUE);
				effectp->setPositionGlobal(object->getPositionGlobal());
				effectp->setColor(LLColor4U(gAgent.getEffectColor()));
			}
			msg->sendReliable(first_region->getHost());
		}
		make_ui_sound("UISndObjectRezOut");

		// Busy count decremented by inventory update, so only increment
		// if will be causing an update.
		if (dest != DRD_RETURN_TO_OWNER)
		{
			gViewerWindow->getWindow()->incBusyCount();
		}
	}
	else if(!error.empty())
	{
		LLNotificationsUtil::add(error);
	}
}

void handle_take_copy()
{
	if (LLSelectMgr::getInstance()->getSelection()->isEmpty()) return;

// [RLVa:KB] - Checked: 2010-03-07 (RLVa-1.2.0c) | Modified: RLVa-1.2.0a
	if ( (rlv_handler_t::isEnabled()) && (!gRlvHandler.canStand()) )
	{
		// Allow only if the avie isn't sitting on any of the selected objects
		LLObjectSelectionHandle hSel = LLSelectMgr::getInstance()->getSelection();
		RlvSelectIsSittingOn f(gAgentAvatarp->getRoot());
		if ( (hSel.notNull()) && (hSel->getFirstRootNode(&f, TRUE) != NULL) )
			return;
	}
// [/RLVa:KB]

	const LLUUID category_id = gInventory.findCategoryUUIDForType(LLFolderType::FT_OBJECT);
	derez_objects(DRD_ACQUIRE_TO_AGENT_INVENTORY, category_id);
}

// You can return an object to its owner if it is on your land.
class LLObjectReturn : public view_listener_t
{
	bool handleEvent(const LLSD& userdata)
	{
		if (LLSelectMgr::getInstance()->getSelection()->isEmpty()) return true;
// [RLVa:KB] - Checked: 2010-03-24 (RLVa-1.2.0e) | Modified: RLVa-1.0.0b
		if ( (rlv_handler_t::isEnabled()) && (!rlvCanDeleteOrReturn()) ) return true;
// [/RLVa:KB]

		mObjectSelection = LLSelectMgr::getInstance()->getEditSelection();

		LLNotificationsUtil::add("ReturnToOwner", LLSD(), LLSD(), boost::bind(&LLObjectReturn::onReturnToOwner, this, _1, _2));
		return true;
	}

	bool onReturnToOwner(const LLSD& notification, const LLSD& response)
	{
		S32 option = LLNotificationsUtil::getSelectedOption(notification, response);
		if (0 == option)
		{
			// Ignore category ID for this derez destination.
			derez_objects(DRD_RETURN_TO_OWNER, LLUUID::null);
		}

		// drop reference to current selection
		mObjectSelection = NULL;
		return false;
	}

protected:
	LLObjectSelectionHandle mObjectSelection;
};


// Allow return to owner if one or more of the selected items is
// over land you own.
class LLObjectEnableReturn : public view_listener_t
{
	bool handleEvent(const LLSD& userdata)
	{
#ifdef HACKED_GODLIKE_VIEWER
		bool new_value = true;
#else
		bool new_value = false;
		if (gAgent.isGodlike())
		{
			new_value = true;
		}
		else
		{
			LLViewerRegion* region = gAgent.getRegion();
			if (region)
			{
				// Estate owners and managers can always return objects.
				if (region->canManageEstate())
				{
					new_value = true;
				}
				else
				{
					struct f : public LLSelectedObjectFunctor
					{
						virtual bool apply(LLViewerObject* obj)
						{
							return 
								obj->permModify() ||
								obj->isReturnable();
						}
					} func;
					const bool firstonly = true;
					new_value = LLSelectMgr::getInstance()->getSelection()->applyToRootObjects(&func, firstonly);
				}
			}
		}
#endif
// [RLVa:KB] - Checked: 2010-03-24 (RLVa-1.2.0e) | Modified: RLVa-1.0.0b
		new_value &= (!rlv_handler_t::isEnabled()) || (rlvCanDeleteOrReturn());
// [/RLVa:KB]
		return new_value;
	}
};

void force_take_copy(void*)
{
	if (LLSelectMgr::getInstance()->getSelection()->isEmpty()) return;
	const LLUUID category_id = gInventory.findCategoryUUIDForType(LLFolderType::FT_OBJECT);
	derez_objects(DRD_FORCE_TO_GOD_INVENTORY, category_id);
}

void handle_take()
{
	// we want to use the folder this was derezzed from if it's
	// available. Otherwise, derez to the normal place.
//	if(LLSelectMgr::getInstance()->getSelection()->isEmpty())
// [RLVa:KB] - Checked: 2010-03-24 (RLVa-1.2.0e) | Modified: RLVa-1.0.0b
	if ( (LLSelectMgr::getInstance()->getSelection()->isEmpty()) || ((rlv_handler_t::isEnabled()) && (!rlvCanDeleteOrReturn())) )
// [/RLVa:KB]
	{
		return;
	}

	BOOL you_own_everything = TRUE;
	BOOL locked_but_takeable_object = FALSE;
	LLUUID category_id;
	
	for (LLObjectSelection::root_iterator iter = LLSelectMgr::getInstance()->getSelection()->root_begin();
		 iter != LLSelectMgr::getInstance()->getSelection()->root_end(); iter++)
	{
		LLSelectNode* node = *iter;
		LLViewerObject* object = node->getObject();
		if(object)
		{
			if(!object->permYouOwner())
			{
				you_own_everything = FALSE;
			}

			if(!object->permMove())
			{
				locked_but_takeable_object = TRUE;
			}
		}
		if(node->mFolderID.notNull())
		{
			if(category_id.isNull())
			{
				category_id = node->mFolderID;
			}
			else if(category_id != node->mFolderID)
			{
				// we have found two potential destinations. break out
				// now and send to the default location.
				category_id.setNull();
				break;
			}
		}
	}
	if(category_id.notNull())
	{
		// there is an unambiguous destination. See if this agent has
		// such a location and it is not in the trash or library
		if(!gInventory.getCategory(category_id))
		{
			// nope, set to NULL.
			category_id.setNull();
		}
		if(category_id.notNull())
		{
		        // check trash
			const LLUUID trash = gInventory.findCategoryUUIDForType(LLFolderType::FT_TRASH);
			if(category_id == trash || gInventory.isObjectDescendentOf(category_id, trash))
			{
				category_id.setNull();
			}

			// check library
			if(gInventory.isObjectDescendentOf(category_id, gInventory.getLibraryRootFolderID()))
			{
				category_id.setNull();
			}

		}
	}
	if(category_id.isNull())
	{
		category_id = gInventory.findCategoryUUIDForType(LLFolderType::FT_OBJECT);
	}
	LLSD payload;
	payload["folder_id"] = category_id;

	LLNotification::Params params("ConfirmObjectTakeLock");
	params.payload(payload);
	params.functor.function(confirm_take);

	if(locked_but_takeable_object ||
	   !you_own_everything)
	{
		if(locked_but_takeable_object && you_own_everything)
		{
			params.name("ConfirmObjectTakeLock");
		}
		else if(!locked_but_takeable_object && !you_own_everything)
		{
			params.name("ConfirmObjectTakeNoOwn");
		}
		else
		{
			params.name("ConfirmObjectTakeLockNoOwn");
		}
	
		LLNotifications::instance().add(params);
	}
	else
	{
		LLNotifications::instance().forceResponse(params, 0);
	}
}

void handle_object_show_inspector()
{
	LLObjectSelectionHandle selection = LLSelectMgr::getInstance()->getSelection();
	LLViewerObject* objectp = selection->getFirstRootObject(TRUE);
 	if (!objectp)
 	{
 		return;
 	}

	LLSD params;
	params["object_id"] = objectp->getID();
	LLFloaterReg::showInstance("inspect_object", params);
}

void handle_avatar_show_inspector()
{
	LLVOAvatar* avatar = find_avatar_from_object( LLSelectMgr::getInstance()->getSelection()->getPrimaryObject() );
	if(avatar)
	{
		LLSD params;
		params["avatar_id"] = avatar->getID();
		LLFloaterReg::showInstance("inspect_avatar", params);
	}
}



bool confirm_take(const LLSD& notification, const LLSD& response)
{
	S32 option = LLNotificationsUtil::getSelectedOption(notification, response);
	if(enable_take() && (option == 0))
	{
		derez_objects(DRD_TAKE_INTO_AGENT_INVENTORY, notification["payload"]["folder_id"].asUUID());
	}
	return false;
}

// You can take an item when it is public and transferrable, or when
// you own it. We err on the side of enabling the item when at least
// one item selected can be copied to inventory.
BOOL enable_take()
{
//	if (sitting_on_selection())
// [RLVa:KB] - Checked: 2010-03-24 (RLVa-1.2.0e) | Modified: RLVa-1.0.0b
	if ( (sitting_on_selection()) || ((rlv_handler_t::isEnabled()) && (!rlvCanDeleteOrReturn())) )
// [/RLVa:KB]
	{
		return FALSE;
	}

	for (LLObjectSelection::valid_root_iterator iter = LLSelectMgr::getInstance()->getSelection()->valid_root_begin();
		 iter != LLSelectMgr::getInstance()->getSelection()->valid_root_end(); iter++)
	{
		LLSelectNode* node = *iter;
		LLViewerObject* object = node->getObject();
		if (object->isAvatar())
		{
			// ...don't acquire avatars
			continue;
		}

#ifdef HACKED_GODLIKE_VIEWER
		return TRUE;
#else
# ifdef TOGGLE_HACKED_GODLIKE_VIEWER
		if (!LLGridManager::getInstance()->isInProductionGrid() 
            && gAgent.isGodlike())
		{
			return TRUE;
		}
# endif
		if((node->mPermissions->allowTransferTo(gAgent.getID())
			&& object->permModify())
		   || (node->mPermissions->getOwner() == gAgent.getID()))
		{
			return TRUE;
		}
#endif
	}
	return FALSE;
}


void handle_buy_or_take()
{
	if (LLSelectMgr::getInstance()->getSelection()->isEmpty())
	{
		return;
	}

	if (is_selection_buy_not_take())
	{
		S32 total_price = selection_price();

		if (total_price <= gStatusBar->getBalance() || total_price == 0)
		{
			handle_buy();
		}
		else
		{
			LLStringUtil::format_map_t args;
			args["AMOUNT"] = llformat("%d", total_price);
			LLBuyCurrencyHTML::openCurrencyFloater( LLTrans::getString( "BuyingCosts", args ), total_price );
		}
	}
	else
	{
		handle_take();
	}
}

bool visible_buy_object()
{
	return is_selection_buy_not_take() && enable_buy_object();
}

bool visible_take_object()
{
	return !is_selection_buy_not_take() && enable_take();
}

bool tools_visible_buy_object()
{
	return is_selection_buy_not_take();
}

bool tools_visible_take_object()
{
	return !is_selection_buy_not_take();
}

class LLToolsEnableBuyOrTake : public view_listener_t
{
	bool handleEvent(const LLSD& userdata)
	{
		bool is_buy = is_selection_buy_not_take();
		bool new_value = is_buy ? enable_buy_object() : enable_take();
		return new_value;
	}
};

// This is a small helper function to determine if we have a buy or a
// take in the selection. This method is to help with the aliasing
// problems of putting buy and take in the same pie menu space. After
// a fair amont of discussion, it was determined to prefer buy over
// take. The reasoning follows from the fact that when users walk up
// to buy something, they will click on one or more items. Thus, if
// anything is for sale, it becomes a buy operation, and the server
// will group all of the buy items, and copyable/modifiable items into
// one package and give the end user as much as the permissions will
// allow. If the user wanted to take something, they will select fewer
// and fewer items until only 'takeable' items are left. The one
// exception is if you own everything in the selection that is for
// sale, in this case, you can't buy stuff from yourself, so you can
// take it.
// return value = TRUE if selection is a 'buy'.
//                FALSE if selection is a 'take'
BOOL is_selection_buy_not_take()
{
	for (LLObjectSelection::root_iterator iter = LLSelectMgr::getInstance()->getSelection()->root_begin();
		 iter != LLSelectMgr::getInstance()->getSelection()->root_end(); iter++)
	{
		LLSelectNode* node = *iter;
		LLViewerObject* obj = node->getObject();
		if(obj && !(obj->permYouOwner()) && (node->mSaleInfo.isForSale()))
		{
			// you do not own the object and it is for sale, thus,
			// it's a buy
			return TRUE;
		}
	}
	return FALSE;
}

S32 selection_price()
{
	S32 total_price = 0;
	for (LLObjectSelection::root_iterator iter = LLSelectMgr::getInstance()->getSelection()->root_begin();
		 iter != LLSelectMgr::getInstance()->getSelection()->root_end(); iter++)
	{
		LLSelectNode* node = *iter;
		LLViewerObject* obj = node->getObject();
		if(obj && !(obj->permYouOwner()) && (node->mSaleInfo.isForSale()))
		{
			// you do not own the object and it is for sale.
			// Add its price.
			total_price += node->mSaleInfo.getSalePrice();
		}
	}

	return total_price;
}
/*
bool callback_show_buy_currency(const LLSD& notification, const LLSD& response)
{
	S32 option = LLNotificationsUtil::getSelectedOption(notification, response);
	if (0 == option)
	{
		llinfos << "Loading page " << LLNotifications::instance().getGlobalString("BUY_CURRENCY_URL") << llendl;
		LLWeb::loadURL(LLNotifications::instance().getGlobalString("BUY_CURRENCY_URL"));
	}
	return false;
}
*/

void show_buy_currency(const char* extra)
{
	// Don't show currency web page for branded clients.
/*
	std::ostringstream mesg;
	if (extra != NULL)
	{	
		mesg << extra << "\n \n";
	}
	mesg << "Go to " << LLNotifications::instance().getGlobalString("BUY_CURRENCY_URL")<< "\nfor information on purchasing currency?";
*/
	LLSD args;
	if (extra != NULL)
	{
		args["EXTRA"] = extra;
	}
	LLNotificationsUtil::add("PromptGoToCurrencyPage", args);//, LLSD(), callback_show_buy_currency);
}

void handle_buy()
{
	if (LLSelectMgr::getInstance()->getSelection()->isEmpty()) return;

	LLSaleInfo sale_info;
	BOOL valid = LLSelectMgr::getInstance()->selectGetSaleInfo(sale_info);
	if (!valid) return;

	S32 price = sale_info.getSalePrice();
	
	if (price > 0 && price > gStatusBar->getBalance())
	{
		LLStringUtil::format_map_t args;
		args["AMOUNT"] = llformat("%d", price);
		LLBuyCurrencyHTML::openCurrencyFloater( LLTrans::getString("this_object_costs", args), price );
		return;
	}

	if (sale_info.getSaleType() == LLSaleInfo::FS_CONTENTS)
	{
		handle_buy_contents(sale_info);
	}
	else
	{
		handle_buy_object(sale_info);
	}
}

bool anyone_copy_selection(LLSelectNode* nodep)
{
	bool perm_copy = (bool)(nodep->getObject()->permCopy());
	bool all_copy = (bool)(nodep->mPermissions->getMaskEveryone() & PERM_COPY);
	return perm_copy && all_copy;
}

bool for_sale_selection(LLSelectNode* nodep)
{
	return nodep->mSaleInfo.isForSale()
		&& nodep->mPermissions->getMaskOwner() & PERM_TRANSFER
		&& (nodep->mPermissions->getMaskOwner() & PERM_COPY
			|| nodep->mSaleInfo.getSaleType() != LLSaleInfo::FS_COPY);
}

BOOL sitting_on_selection()
{
	LLSelectNode* node = LLSelectMgr::getInstance()->getSelection()->getFirstRootNode();
	if (!node)
	{
		return FALSE;
	}

	if (!node->mValid)
	{
		return FALSE;
	}

	LLViewerObject* root_object = node->getObject();
	if (!root_object)
	{
		return FALSE;
	}

	// Need to determine if avatar is sitting on this object
	if (!isAgentAvatarValid()) return FALSE;

	return (gAgentAvatarp->isSitting() && gAgentAvatarp->getRoot() == root_object);
}

class LLToolsSaveToInventory : public view_listener_t
{
	bool handleEvent(const LLSD& userdata)
	{
		if(enable_save_into_inventory(NULL))
		{
			derez_objects(DRD_SAVE_INTO_AGENT_INVENTORY, LLUUID::null);
		}
		return true;
	}
};

class LLToolsSaveToObjectInventory : public view_listener_t
{
	bool handleEvent(const LLSD& userdata)
	{
		LLSelectNode* node = LLSelectMgr::getInstance()->getSelection()->getFirstRootNode();
		if(node && (node->mValid) && (!node->mFromTaskID.isNull()))
		{
			// *TODO: check to see if the fromtaskid object exists.
			derez_objects(DRD_SAVE_INTO_TASK_INVENTORY, node->mFromTaskID);
		}
		return true;
	}
};

// Round the position of all root objects to the grid
class LLToolsSnapObjectXY : public view_listener_t
{
	bool handleEvent(const LLSD& userdata)
	{
		F64 snap_size = (F64)gSavedSettings.getF32("GridResolution");

		for (LLObjectSelection::root_iterator iter = LLSelectMgr::getInstance()->getSelection()->root_begin();
			 iter != LLSelectMgr::getInstance()->getSelection()->root_end(); iter++)
		{
			LLSelectNode* node = *iter;
			LLViewerObject* obj = node->getObject();
			if (obj->permModify())
			{
				LLVector3d pos_global = obj->getPositionGlobal();
				F64 round_x = fmod(pos_global.mdV[VX], snap_size);
				if (round_x < snap_size * 0.5)
				{
					// closer to round down
					pos_global.mdV[VX] -= round_x;
				}
				else
				{
					// closer to round up
					pos_global.mdV[VX] -= round_x;
					pos_global.mdV[VX] += snap_size;
				}

				F64 round_y = fmod(pos_global.mdV[VY], snap_size);
				if (round_y < snap_size * 0.5)
				{
					pos_global.mdV[VY] -= round_y;
				}
				else
				{
					pos_global.mdV[VY] -= round_y;
					pos_global.mdV[VY] += snap_size;
				}

				obj->setPositionGlobal(pos_global, FALSE);
			}
		}
		LLSelectMgr::getInstance()->sendMultipleUpdate(UPD_POSITION);
		return true;
	}
};

// Determine if the option to cycle between linked prims is shown
class LLToolsEnableSelectNextPart : public view_listener_t
{
	bool handleEvent(const LLSD& userdata)
	{
		bool new_value = (gSavedSettings.getBOOL("EditLinkedParts") &&
				 !LLSelectMgr::getInstance()->getSelection()->isEmpty());
		return new_value;
	}
};

// Cycle selection through linked children in selected object.
// FIXME: Order of children list is not always the same as sim's idea of link order. This may confuse
// resis. Need link position added to sim messages to address this.
class LLToolsSelectNextPart : public view_listener_t
{
	bool handleEvent(const LLSD& userdata)
	{
		S32 object_count = LLSelectMgr::getInstance()->getSelection()->getObjectCount();
		if (gSavedSettings.getBOOL("EditLinkedParts") && object_count)
		{
			LLViewerObject* selected = LLSelectMgr::getInstance()->getSelection()->getFirstObject();
			if (selected && selected->getRootEdit())
			{
				bool fwd = (userdata.asString() == "next");
				bool prev = (userdata.asString() == "previous");
				bool ifwd = (userdata.asString() == "includenext");
				bool iprev = (userdata.asString() == "includeprevious");
				LLViewerObject* to_select = NULL;
				LLViewerObject::child_list_t children = selected->getRootEdit()->getChildren();
				children.push_front(selected->getRootEdit());	// need root in the list too

				for (LLViewerObject::child_list_t::iterator iter = children.begin(); iter != children.end(); ++iter)
				{
					if ((*iter)->isSelected())
					{
						if (object_count > 1 && (fwd || prev))	// multiple selection, find first or last selected if not include
						{
							to_select = *iter;
							if (fwd)
							{
								// stop searching if going forward; repeat to get last hit if backward
								break;
							}
						}
						else if ((object_count == 1) || (ifwd || iprev))	// single selection or include
						{
							if (fwd || ifwd)
							{
								++iter;
								while (iter != children.end() && ((*iter)->isAvatar() || (ifwd && (*iter)->isSelected())))
								{
									++iter;	// skip sitting avatars and selected if include
								}
							}
							else // backward
							{
								iter = (iter == children.begin() ? children.end() : iter);
								--iter;
								while (iter != children.begin() && ((*iter)->isAvatar() || (iprev && (*iter)->isSelected())))
								{
									--iter;	// skip sitting avatars and selected if include
								}
							}
							iter = (iter == children.end() ? children.begin() : iter);
							to_select = *iter;
							break;
						}
					}
				}

				if (to_select)
				{
					if (gFocusMgr.childHasKeyboardFocus(gFloaterTools))
					{
						gFocusMgr.setKeyboardFocus(NULL);	// force edit toolbox to commit any changes
					}
					if (fwd || prev)
					{
						LLSelectMgr::getInstance()->deselectAll();
					}
					LLSelectMgr::getInstance()->selectObjectOnly(to_select);
					return true;
				}
			}
		}
		return true;
	}
};

class LLToolsStopAllAnimations : public view_listener_t
{
	bool handleEvent(const LLSD& userdata)
	{
		gAgent.stopCurrentAnimations();
		return true;
	}
};

class LLToolsReleaseKeys : public view_listener_t
{
	bool handleEvent(const LLSD& userdata)
	{
// [RLVa:KB] - Checked: 2010-04-19 (RLVa-1.2.0f) | Modified: RLVa-1.0.5a
		if ( (rlv_handler_t::isEnabled()) && (gRlvAttachmentLocks.hasLockedAttachmentPoint(RLV_LOCK_REMOVE)) )
			return true;
// [/RLVa:KB]

		gAgent.forceReleaseControls();
		return true;
	}
};

class LLToolsEnableReleaseKeys : public view_listener_t
{
	bool handleEvent(const LLSD& userdata)
	{
// [RLVa:KB] - Checked: 2010-04-19 (RLVa-1.2.0f) | Modified: RLVa-1.0.5a
		return (gAgent.anyControlGrabbed()) && 
			( (!rlv_handler_t::isEnabled()) || (!gRlvAttachmentLocks.hasLockedAttachmentPoint(RLV_LOCK_REMOVE)) );
// [/RLVa:KB]
//		return gAgent.anyControlGrabbed();
	}
};


class LLEditEnableCut : public view_listener_t
{
	bool handleEvent(const LLSD& userdata)
	{
		bool new_value = LLEditMenuHandler::gEditMenuHandler && LLEditMenuHandler::gEditMenuHandler->canCut();
		return new_value;
	}
};

class LLEditCut : public view_listener_t
{
	bool handleEvent(const LLSD& userdata)
	{
		if( LLEditMenuHandler::gEditMenuHandler )
		{
			LLEditMenuHandler::gEditMenuHandler->cut();
		}
		return true;
	}
};

class LLEditEnableCopy : public view_listener_t
{
	bool handleEvent(const LLSD& userdata)
	{
		bool new_value = LLEditMenuHandler::gEditMenuHandler && LLEditMenuHandler::gEditMenuHandler->canCopy();
		return new_value;
	}
};

class LLEditCopy : public view_listener_t
{
	bool handleEvent(const LLSD& userdata)
	{
		if( LLEditMenuHandler::gEditMenuHandler )
		{
			LLEditMenuHandler::gEditMenuHandler->copy();
		}
		return true;
	}
};

class LLEditEnablePaste : public view_listener_t
{
	bool handleEvent(const LLSD& userdata)
	{
		bool new_value = LLEditMenuHandler::gEditMenuHandler && LLEditMenuHandler::gEditMenuHandler->canPaste();
		return new_value;
	}
};

class LLEditPaste : public view_listener_t
{
	bool handleEvent(const LLSD& userdata)
	{
		if( LLEditMenuHandler::gEditMenuHandler )
		{
			LLEditMenuHandler::gEditMenuHandler->paste();
		}
		return true;
	}
};

class LLEditEnableDelete : public view_listener_t
{
	bool handleEvent(const LLSD& userdata)
	{
		bool new_value = LLEditMenuHandler::gEditMenuHandler && LLEditMenuHandler::gEditMenuHandler->canDoDelete();
		return new_value;
	}
};

class LLEditDelete : public view_listener_t
{
	bool handleEvent(const LLSD& userdata)
	{
		// If a text field can do a deletion, it gets precedence over deleting
		// an object in the world.
		if( LLEditMenuHandler::gEditMenuHandler && LLEditMenuHandler::gEditMenuHandler->canDoDelete())
		{
			LLEditMenuHandler::gEditMenuHandler->doDelete();
		}

		// and close any pie/context menus when done
		gMenuHolder->hideMenus();

		// When deleting an object we may not actually be done
		// Keep selection so we know what to delete when confirmation is needed about the delete
		gMenuObject->hide();
		return true;
	}
};

bool enable_object_delete()
{
	bool new_value = 
#ifdef HACKED_GODLIKE_VIEWER
	TRUE;
#else
# ifdef TOGGLE_HACKED_GODLIKE_VIEWER
	(!LLGridManager::getInstance()->isInProductionGrid()
     && gAgent.isGodlike()) ||
# endif
	LLSelectMgr::getInstance()->canDoDelete();
#endif
	return new_value;
}

void handle_object_delete()
{

		if (LLSelectMgr::getInstance())
		{
			LLSelectMgr::getInstance()->doDelete();
		}

		// and close any pie/context menus when done
		gMenuHolder->hideMenus();

		// When deleting an object we may not actually be done
		// Keep selection so we know what to delete when confirmation is needed about the delete
		gMenuObject->hide();
		return;
}

void handle_force_delete(void*)
{
	LLSelectMgr::getInstance()->selectForceDelete();
}

class LLViewEnableJoystickFlycam : public view_listener_t
{
	bool handleEvent(const LLSD& userdata)
	{
		bool new_value = (gSavedSettings.getBOOL("JoystickEnabled") && gSavedSettings.getBOOL("JoystickFlycamEnabled"));
		return new_value;
	}
};

class LLViewEnableLastChatter : public view_listener_t
{
	bool handleEvent(const LLSD& userdata)
	{
		// *TODO: add check that last chatter is in range
		bool new_value = (gAgentCamera.cameraThirdPerson() && gAgent.getLastChatter().notNull());
		return new_value;
	}
};

class LLEditEnableDeselect : public view_listener_t
{
	bool handleEvent(const LLSD& userdata)
	{
		bool new_value = LLEditMenuHandler::gEditMenuHandler && LLEditMenuHandler::gEditMenuHandler->canDeselect();
		return new_value;
	}
};

class LLEditDeselect : public view_listener_t
{
	bool handleEvent(const LLSD& userdata)
	{
		if( LLEditMenuHandler::gEditMenuHandler )
		{
			LLEditMenuHandler::gEditMenuHandler->deselect();
		}
		return true;
	}
};

class LLEditEnableSelectAll : public view_listener_t
{
	bool handleEvent(const LLSD& userdata)
	{
		bool new_value = LLEditMenuHandler::gEditMenuHandler && LLEditMenuHandler::gEditMenuHandler->canSelectAll();
		return new_value;
	}
};


class LLEditSelectAll : public view_listener_t
{
	bool handleEvent(const LLSD& userdata)
	{
		if( LLEditMenuHandler::gEditMenuHandler )
		{
			LLEditMenuHandler::gEditMenuHandler->selectAll();
		}
		return true;
	}
};


class LLEditEnableUndo : public view_listener_t
{
	bool handleEvent(const LLSD& userdata)
	{
		bool new_value = LLEditMenuHandler::gEditMenuHandler && LLEditMenuHandler::gEditMenuHandler->canUndo();
		return new_value;
	}
};

class LLEditUndo : public view_listener_t
{
	bool handleEvent(const LLSD& userdata)
	{
		if( LLEditMenuHandler::gEditMenuHandler && LLEditMenuHandler::gEditMenuHandler->canUndo() )
		{
			LLEditMenuHandler::gEditMenuHandler->undo();
		}
		return true;
	}
};

class LLEditEnableRedo : public view_listener_t
{
	bool handleEvent(const LLSD& userdata)
	{
		bool new_value = LLEditMenuHandler::gEditMenuHandler && LLEditMenuHandler::gEditMenuHandler->canRedo();
		return new_value;
	}
};

class LLEditRedo : public view_listener_t
{
	bool handleEvent(const LLSD& userdata)
	{
		if( LLEditMenuHandler::gEditMenuHandler && LLEditMenuHandler::gEditMenuHandler->canRedo() )
		{
			LLEditMenuHandler::gEditMenuHandler->redo();
		}
		return true;
	}
};



void print_object_info(void*)
{
	LLSelectMgr::getInstance()->selectionDump();
}

void print_agent_nvpairs(void*)
{
	LLViewerObject *objectp;

	llinfos << "Agent Name Value Pairs" << llendl;

	objectp = gObjectList.findObject(gAgentID);
	if (objectp)
	{
		objectp->printNameValuePairs();
	}
	else
	{
		llinfos << "Can't find agent object" << llendl;
	}

	llinfos << "Camera at " << gAgentCamera.getCameraPositionGlobal() << llendl;
}

void show_debug_menus()
{
	// this might get called at login screen where there is no menu so only toggle it if one exists
	if ( gMenuBarView )
	{
		BOOL debug = gSavedSettings.getBOOL("UseDebugMenus");
		BOOL qamode = gSavedSettings.getBOOL("QAMode");

		gMenuBarView->setItemVisible("Advanced", debug);
// 		gMenuBarView->setItemEnabled("Advanced", debug); // Don't disable Advanced keyboard shortcuts when hidden

// [RLVa:KB] - Checked: 2010-03-09 (RLVa-1.2.0a) | Added: RLVa-1.2.0a
		// NOTE: this is supposed to execute whether RLVa is enabled or not
		LLMenuGL* pAdvancedMenu = gMenuBarView->findChildMenuByName("Advanced", FALSE);
		if (pAdvancedMenu)
		{
			pAdvancedMenu->setItemVisible("RLVa", rlv_handler_t::isEnabled());
			pAdvancedMenu->setItemEnabled("RLVa", rlv_handler_t::isEnabled());
		}
// [/RLVa:KB]
		
		gMenuBarView->setItemVisible("Debug", qamode);
		gMenuBarView->setItemEnabled("Debug", qamode);

		gMenuBarView->setItemVisible("Develop", qamode);
		gMenuBarView->setItemEnabled("Develop", qamode);

		// Server ('Admin') menu hidden when not in godmode.
		const bool show_server_menu = (gAgent.getGodLevel() > GOD_NOT || (debug && gAgent.getAdminOverride()));
		gMenuBarView->setItemVisible("Admin", show_server_menu);
		gMenuBarView->setItemEnabled("Admin", show_server_menu);
	}
	if (gLoginMenuBarView)
	{
		BOOL debug = gSavedSettings.getBOOL("UseDebugMenus");
		gLoginMenuBarView->setItemVisible("Debug", debug);
		gLoginMenuBarView->setItemEnabled("Debug", debug);
	}
}

void toggle_debug_menus(void*)
{
	BOOL visible = ! gSavedSettings.getBOOL("UseDebugMenus");
	gSavedSettings.setBOOL("UseDebugMenus", visible);
	show_debug_menus();
}


// LLUUID gExporterRequestID;
// std::string gExportDirectory;

// LLUploadDialog *gExportDialog = NULL;

// void handle_export_selected( void * )
// {
// 	LLObjectSelectionHandle selection = LLSelectMgr::getInstance()->getSelection();
// 	if (selection->isEmpty())
// 	{
// 		return;
// 	}
// 	llinfos << "Exporting selected objects:" << llendl;

// 	gExporterRequestID.generate();
// 	gExportDirectory = "";

// 	LLMessageSystem* msg = gMessageSystem;
// 	msg->newMessageFast(_PREHASH_ObjectExportSelected);
// 	msg->nextBlockFast(_PREHASH_AgentData);
// 	msg->addUUIDFast(_PREHASH_AgentID, gAgent.getID());
// 	msg->addUUIDFast(_PREHASH_RequestID, gExporterRequestID);
// 	msg->addS16Fast(_PREHASH_VolumeDetail, 4);

// 	for (LLObjectSelection::root_iterator iter = selection->root_begin();
// 		 iter != selection->root_end(); iter++)
// 	{
// 		LLSelectNode* node = *iter;
// 		LLViewerObject* object = node->getObject();
// 		msg->nextBlockFast(_PREHASH_ObjectData);
// 		msg->addUUIDFast(_PREHASH_ObjectID, object->getID());
// 		llinfos << "Object: " << object->getID() << llendl;
// 	}
// 	msg->sendReliable(gAgent.getRegion()->getHost());

// 	gExportDialog = LLUploadDialog::modalUploadDialog("Exporting selected objects...");
// }
//


class LLWorldSetHomeLocation : public view_listener_t
{
	bool handleEvent(const LLSD& userdata)
	{
		// we just send the message and let the server check for failure cases
		// server will echo back a "Home position set." alert if it succeeds
		// and the home location screencapture happens when that alert is recieved
		gAgent.setStartPosition(START_LOCATION_ID_HOME);
		return true;
	}
};

class LLWorldTeleportHome : public view_listener_t
{
	bool handleEvent(const LLSD& userdata)
	{
		gAgent.teleportHome();
		return true;
	}
};

class LLWorldAlwaysRun : public view_listener_t
{
	bool handleEvent(const LLSD& userdata)
	{
		// as well as altering the default walk-vs-run state,
		// we also change the *current* walk-vs-run state.
		if (gAgent.getAlwaysRun())
		{
			gAgent.clearAlwaysRun();
//			gAgent.clearRunning();
		}
		else
		{
			gAgent.setAlwaysRun();
//			gAgent.setRunning();
		}

		// tell the simulator.
//		gAgent.sendWalkRun(gAgent.getAlwaysRun());

		// Update Movement Controls according to AlwaysRun mode
		LLFloaterMove::setAlwaysRunMode(gAgent.getAlwaysRun());

		return true;
	}
};

class LLWorldCheckAlwaysRun : public view_listener_t
{
	bool handleEvent(const LLSD& userdata)
	{
		bool new_value = gAgent.getAlwaysRun();
		return new_value;
	}
};

class LLWorldSetAway : public view_listener_t
{
	bool handleEvent(const LLSD& userdata)
	{
		if (gAgent.getAFK())
		{
			gAgent.clearAFK();
		}
		else
		{
			gAgent.setAFK();
		}
		return true;
	}
};

class LLWorldSetBusy : public view_listener_t
{
	bool handleEvent(const LLSD& userdata)
	{
		if (gAgent.getBusy())
		{
			gAgent.clearBusy();
		}
		else
		{
			gAgent.setBusy();
			LLNotificationsUtil::add("BusyModeSet");
		}
		return true;
	}
};


class LLWorldSetAutorespond : public view_listener_t
{
	bool handleEvent(const LLSD& userdata)
	{
		if (gAgent.getAutorespond())
		{
			gAgent.clearAutorespond();
		}
		else
		{
			gAgent.setAutorespond();
			LLNotificationsUtil::add("AutorespondModeSet");
		}
		return true;
	}
};

class LLWorldCreateLandmark : public view_listener_t
{
	bool handleEvent(const LLSD& userdata)
	{
// [RLVa:KB] - Checked: 2010-09-28 (RLVa-1.2.1f) | Added: RLVa-1.0.0a
		if (gRlvHandler.hasBehaviour(RLV_BHVR_SHOWLOC))
			return true;
// [/RLVa:KB]

		LLSideTray::getInstance()->showPanel("panel_places", LLSD().with("type", "create_landmark"));

		return true;
	}
};

class LLWorldPlaceProfile : public view_listener_t
{
	bool handleEvent(const LLSD& userdata)
	{
		LLSideTray::getInstance()->showPanel("panel_places", LLSD().with("type", "agent"));

		return true;
	}
};

void handle_look_at_selection(const LLSD& param)
{
	const F32 PADDING_FACTOR = 1.75f;
	BOOL zoom = (param.asString() == "zoom");
	if (!LLSelectMgr::getInstance()->getSelection()->isEmpty())
	{
		gAgentCamera.setFocusOnAvatar(FALSE, ANIMATE);

		LLBBox selection_bbox = LLSelectMgr::getInstance()->getBBoxOfSelection();
		F32 angle_of_view = llmax(0.1f, LLViewerCamera::getInstance()->getAspect() > 1.f ? LLViewerCamera::getInstance()->getView() * LLViewerCamera::getInstance()->getAspect() : LLViewerCamera::getInstance()->getView());
		F32 distance = selection_bbox.getExtentLocal().magVec() * PADDING_FACTOR / atan(angle_of_view);

		LLVector3 obj_to_cam = LLViewerCamera::getInstance()->getOrigin() - selection_bbox.getCenterAgent();
		obj_to_cam.normVec();

		LLUUID object_id;
		if (LLSelectMgr::getInstance()->getSelection()->getPrimaryObject())
		{
			object_id = LLSelectMgr::getInstance()->getSelection()->getPrimaryObject()->mID;
		}
		if (zoom)
		{
			// Make sure we are not increasing the distance between the camera and object
			LLVector3d orig_distance = gAgentCamera.getCameraPositionGlobal() - LLSelectMgr::getInstance()->getSelectionCenterGlobal();
			distance = llmin(distance, (F32) orig_distance.length());
				
			gAgentCamera.setCameraPosAndFocusGlobal(LLSelectMgr::getInstance()->getSelectionCenterGlobal() + LLVector3d(obj_to_cam * distance), 
										LLSelectMgr::getInstance()->getSelectionCenterGlobal(), 
										object_id );
			
		}
		else
		{
			gAgentCamera.setFocusGlobal( LLSelectMgr::getInstance()->getSelectionCenterGlobal(), object_id );
		}	
	}
}

void handle_zoom_to_object(LLUUID object_id)
{
	const F32 PADDING_FACTOR = 2.f;

	LLViewerObject* object = gObjectList.findObject(object_id);

	if (object)
	{
		gAgentCamera.setFocusOnAvatar(FALSE, ANIMATE);

		LLBBox bbox = object->getBoundingBoxAgent() ;
		F32 angle_of_view = llmax(0.1f, LLViewerCamera::getInstance()->getAspect() > 1.f ? LLViewerCamera::getInstance()->getView() * LLViewerCamera::getInstance()->getAspect() : LLViewerCamera::getInstance()->getView());
		F32 distance = bbox.getExtentLocal().magVec() * PADDING_FACTOR / atan(angle_of_view);

		LLVector3 obj_to_cam = LLViewerCamera::getInstance()->getOrigin() - bbox.getCenterAgent();
		obj_to_cam.normVec();


			LLVector3d object_center_global = gAgent.getPosGlobalFromAgent(bbox.getCenterAgent());

			gAgentCamera.setCameraPosAndFocusGlobal(object_center_global + LLVector3d(obj_to_cam * distance), 
											object_center_global, 
											object_id );
	}
}

class LLAvatarInviteToGroup : public view_listener_t
{
	bool handleEvent(const LLSD& userdata)
	{
		LLVOAvatar* avatar = find_avatar_from_object( LLSelectMgr::getInstance()->getSelection()->getPrimaryObject() );
//		if(avatar)
// [RLVa:KB] - Checked: 2010-06-04 (RLVa-1.2.0d) | Added: RLVa-1.2.0d
		if ( (avatar) && (!gRlvHandler.hasBehaviour(RLV_BHVR_SHOWNAMES)) )
// [/RLVa:KB]
		{
			LLAvatarActions::inviteToGroup(avatar->getID());
		}
		return true;
	}
};

class LLAvatarAddFriend : public view_listener_t
{
	bool handleEvent(const LLSD& userdata)
	{
		LLVOAvatar* avatar = find_avatar_from_object( LLSelectMgr::getInstance()->getSelection()->getPrimaryObject() );
//		if(avatar && !LLAvatarActions::isFriend(avatar->getID()))
// [RLVa:KB] - Checked: 2010-04-20 (RLVa-1.2.0f) | Modified: RLVa-1.2.0f
		if ( (avatar && !LLAvatarActions::isFriend(avatar->getID())) && (!gRlvHandler.hasBehaviour(RLV_BHVR_SHOWNAMES)) )
// [/RLVa:KB]
		{
			request_friendship(avatar->getID());
		}
		return true;
	}
};

class LLAvatarAddContact : public view_listener_t
{
	bool handleEvent(const LLSD& userdata)
	{
		LLVOAvatar* avatar = find_avatar_from_object( LLSelectMgr::getInstance()->getSelection()->getPrimaryObject() );
//		if(avatar)
// [RLVa:KB] - Checked: 2010-04-20 (RLVa-1.2.0f) | Modified: RLVa-1.2.0f
		if ( (avatar) && (!gRlvHandler.hasBehaviour(RLV_BHVR_SHOWNAMES)) )
// [/RLVa:KB]
		{
			create_inventory_callingcard(avatar->getID());
		}
		return true;
	}
};

bool complete_give_money(const LLSD& notification, const LLSD& response, LLObjectSelectionHandle selection)
{
	S32 option = LLNotificationsUtil::getSelectedOption(notification, response);
	if (option == 0)
	{
		gAgent.clearBusy();
	}

	LLViewerObject* objectp = selection->getPrimaryObject();

	// Show avatar's name if paying attachment
	if (objectp && objectp->isAttachment())
	{
		while (objectp && !objectp->isAvatar())
		{
			objectp = (LLViewerObject*)objectp->getParent();
		}
	}

	if (objectp)
	{
		if (objectp->isAvatar())
		{
			const bool is_group = false;
			LLFloaterPayUtil::payDirectly(&give_money,
									  objectp->getID(),
									  is_group);
		}
		else
		{
			LLFloaterPayUtil::payViaObject(&give_money, selection);
		}
	}
	return false;
}

void handle_give_money_dialog()
{
	LLNotification::Params params("BusyModePay");
	params.functor.function(boost::bind(complete_give_money, _1, _2, LLSelectMgr::getInstance()->getSelection()));

	if (gAgent.getBusy())
	{
		// warn users of being in busy mode during a transaction
		LLNotifications::instance().add(params);
	}
	else
	{
		LLNotifications::instance().forceResponse(params, 1);
	}
}

bool enable_pay_avatar()
{
	LLViewerObject* obj = LLSelectMgr::getInstance()->getSelection()->getPrimaryObject();
	LLVOAvatar* avatar = find_avatar_from_object(obj);
//	return (avatar != NULL);
// [RLVa:KB] - Checked: 2010-08-25 (RLVa-1.2.1b) | Added: RLVa-1.2.1b
	return (avatar != NULL) && (!gRlvHandler.hasBehaviour(RLV_BHVR_SHOWNAMES));
// [/RLVa:KB]
}

bool enable_pay_object()
{
	LLViewerObject* object = LLSelectMgr::getInstance()->getSelection()->getPrimaryObject();
	if( object )
	{
		LLViewerObject *parent = (LLViewerObject *)object->getParent();
		if((object->flagTakesMoney()) || (parent && parent->flagTakesMoney()))
		{
			return true;
		}
	}
	return false;
}

bool enable_object_stand_up()
{
	// 'Object Stand Up' menu item is enabled when agent is sitting on selection
//	return sitting_on_selection();
// [RLVa:KB] - Checked: 2010-07-24 (RLVa-1.2.0g) | Added: RLVa-1.2.0g
	return sitting_on_selection() && ( (!rlv_handler_t::isEnabled()) || (gRlvHandler.canStand()) );
// [/RLVa:KB]
}

bool enable_object_sit(LLUICtrl* ctrl)
{
	// 'Object Sit' menu item is enabled when agent is not sitting on selection
	bool sitting_on_sel = sitting_on_selection();
	if (!sitting_on_sel)
	{
		std::string item_name = ctrl->getName();

		// init default labels
		init_default_item_label(item_name);

		// Update label
		LLSelectNode* node = LLSelectMgr::getInstance()->getSelection()->getFirstRootNode();
		if (node && node->mValid && !node->mSitName.empty())
		{
			gMenuHolder->childSetText(item_name, node->mSitName);
		}
		else
		{
			gMenuHolder->childSetText(item_name, get_default_item_label(item_name));
		}
	}

// [RLVa:KB] - Checked: 2010-04-01 (RLVa-1.2.0c) | Modified: RLVa-1.2.0c
		// RELEASE-RLVA: [SL-2.2.0] Make this match what happens in handle_object_sit_or_stand()
		if (rlv_handler_t::isEnabled())
		{
			const LLPickInfo& pick = LLToolPie::getInstance()->getPick();
			if (pick.mObjectID.notNull())
				sitting_on_sel = !gRlvHandler.canSit(pick.getObject(), pick.mObjectOffset);
		}
// [/RLVa:KB]

	return !sitting_on_sel && is_object_sittable();
}

void dump_select_mgr(void*)
{
	LLSelectMgr::getInstance()->dump();
}

void dump_inventory(void*)
{
	gInventory.dumpInventory();
}


void handle_dump_followcam(void*)
{
	LLFollowCamMgr::dump();
}

void handle_viewer_enable_message_log(void*)
{
	gMessageSystem->startLogging();
}

void handle_viewer_disable_message_log(void*)
{
	gMessageSystem->stopLogging();
}

void handle_customize_avatar()
{
	LLSideTray::getInstance()->showPanel("sidepanel_appearance", LLSD().with("type", "my_outfits"));
}

void handle_edit_outfit()
{
	LLSideTray::getInstance()->showPanel("sidepanel_appearance", LLSD().with("type", "edit_outfit"));
}

void handle_edit_shape()
{
	LLSideTray::getInstance()->showPanel("sidepanel_appearance", LLSD().with("type", "edit_shape"));
}

void handle_edit_physics()
{
	LLSideTray::getInstance()->showPanel("sidepanel_appearance", LLSD().with("type", "edit_physics"));
}

void handle_report_abuse()
{
	// Prevent menu from appearing in screen shot.
	gMenuHolder->hideMenus();
	LLFloaterReporter::showFromMenu(COMPLAINT_REPORT);
}

void handle_buy_currency()
{
	LLBuyCurrencyHTML::openCurrencyFloater();
}

void handle_recreate_lsl_bridge()
{
	FSLSLBridge::instance().recreateBridge();
}

class LLFloaterVisible : public view_listener_t
{
	bool handleEvent(const LLSD& userdata)
	{
		std::string floater_name = userdata.asString();
		bool new_value = false;
		{
			new_value = LLFloaterReg::instanceVisible(floater_name);
		}
		return new_value;
	}
};

class LLShowHelp : public view_listener_t
{
	bool handleEvent(const LLSD& userdata)
	{
		std::string help_topic = userdata.asString();
		LLViewerHelp* vhelp = LLViewerHelp::getInstance();
		vhelp->showTopic(help_topic);
		return true;
	}
};

class LLToggleHelp : public view_listener_t
{
	bool handleEvent(const LLSD& userdata)
	{
<<<<<<< HEAD
		std::string panel_name = userdata.asString();
		std::string udock_name = userdata.asString();
		if (panel_name == "sidepanel_inventory")
			udock_name = "sidebar_inventory";

		// AO: Proper behavior if tab is undocked
		LLFloater* floater_tab = LLFloaterReg::getInstance("side_bar_tab",udock_name);
		if (LLFloater::isShown(floater_tab))
		{
			bool isMinimized = floater_tab->isMinimized();
			floater_tab->setMinimized(!isMinimized);
=======
		LLFloater* help_browser = (LLFloaterReg::findInstance("help_browser"));
		if (help_browser && help_browser->isInVisibleChain())
		{
			help_browser->closeFloater();
>>>>>>> 113f532e
		}
		else // Toggle docked sidetray
		{
<<<<<<< HEAD
			// Toggle the panel
			if (!LLSideTray::getInstance()->isPanelActive(panel_name))
			{
				// LLFloaterInventory::showAgentInventory();
				LLSideTray::getInstance()->showPanel(panel_name, LLSD());
			}
			else
			{
				LLSideTray::getInstance()->collapseSideBar();
=======
			std::string help_topic = userdata.asString();
			LLViewerHelp* vhelp = LLViewerHelp::getInstance();
			vhelp->showTopic(help_topic);
		}
		return true;
	}
};

class LLToggleSpeak : public view_listener_t
{
	bool handleEvent(const LLSD& userdata)
	{
		LLVoiceClient::getInstance()->toggleUserPTTState();
		return true;
	}
};
class LLShowSidetrayPanel : public view_listener_t
{
	bool handleEvent(const LLSD& userdata)
	{
		std::string panel_name = userdata.asString();

		LLPanel* panel = LLSideTray::getInstance()->getPanel(panel_name);
		if (panel)
		{
			if (panel->isInVisibleChain())
			{
				LLSideTray::getInstance()->hidePanel(panel_name);
			}
			else
			{
				LLSideTray::getInstance()->showPanel(panel_name);
>>>>>>> 113f532e
			}
		}
		return true;
	}
};

class LLSidetrayPanelVisible : public view_listener_t
{
	bool handleEvent(const LLSD& userdata)
	{
		std::string panel_name = userdata.asString();
		// Toggle the panel
		if (LLSideTray::getInstance()->isPanelActive(panel_name))
			//|| LLSideTray::getInstance()->isFloaterPanelVisible(panel_name))
		{
			return true;
		}
		else
		{
			return false;
		}
		
	}
};


bool callback_show_url(const LLSD& notification, const LLSD& response)
{
	S32 option = LLNotificationsUtil::getSelectedOption(notification, response);
	if (0 == option)
	{
		LLWeb::loadURL(notification["payload"]["url"].asString());
	}
	return false;
}

class LLPromptShowURL : public view_listener_t
{
	bool handleEvent(const LLSD& userdata)
	{
		std::string param = userdata.asString();
		std::string::size_type offset = param.find(",");
		if (offset != param.npos)
		{
			std::string alert = param.substr(0, offset);
			std::string url = param.substr(offset+1);

			if(gSavedSettings.getBOOL("UseExternalBrowser"))
			{ 
    			LLSD payload;
    			payload["url"] = url;
    			LLNotificationsUtil::add(alert, LLSD(), payload, callback_show_url);
			}
			else
			{
		        LLWeb::loadURL(url);
			}
		}
		else
		{
			llinfos << "PromptShowURL invalid parameters! Expecting \"ALERT,URL\"." << llendl;
		}
		return true;
	}
};

bool callback_show_file(const LLSD& notification, const LLSD& response)
{
	S32 option = LLNotificationsUtil::getSelectedOption(notification, response);
	if (0 == option)
	{
		LLWeb::loadURL(notification["payload"]["url"]);
	}
	return false;
}

class LLPromptShowFile : public view_listener_t
{
	bool handleEvent(const LLSD& userdata)
	{
		std::string param = userdata.asString();
		std::string::size_type offset = param.find(",");
		if (offset != param.npos)
		{
			std::string alert = param.substr(0, offset);
			std::string file = param.substr(offset+1);

			LLSD payload;
			payload["url"] = file;
			LLNotificationsUtil::add(alert, LLSD(), payload, callback_show_file);
		}
		else
		{
			llinfos << "PromptShowFile invalid parameters! Expecting \"ALERT,FILE\"." << llendl;
		}
		return true;
	}
};

class LLShowAgentProfile : public view_listener_t
{
	bool handleEvent(const LLSD& userdata)
	{
		LLUUID agent_id;
		if (userdata.asString() == "agent")
		{
			agent_id = gAgent.getID();
		}
		else if (userdata.asString() == "hit object")
		{
			LLViewerObject* objectp = LLSelectMgr::getInstance()->getSelection()->getPrimaryObject();
			if (objectp)
			{
				agent_id = objectp->getID();
			}
		}
		else
		{
			agent_id = userdata.asUUID();
		}

		LLVOAvatar* avatar = find_avatar_from_object(agent_id);
//		if (avatar)
// [RLVa:KB] - Checked: 2010-06-04 (RLVa-1.2.0d) | Modified: RLVa-1.2.0d
		if ( (avatar) && ((!gRlvHandler.hasBehaviour(RLV_BHVR_SHOWNAMES)) || (gAgent.getID() == agent_id)) )
// [/RLVa:KB]
		{
			LLAvatarActions::showProfile(avatar->getID());
		}
		return true;
	}
};

class LLToggleAgentProfile : public view_listener_t
{
	bool handleEvent(const LLSD& userdata)
	{
		LLUUID agent_id;
		if (userdata.asString() == "agent")
		{
			agent_id = gAgent.getID();
		}
		else if (userdata.asString() == "hit object")
		{
			LLViewerObject* objectp = LLSelectMgr::getInstance()->getSelection()->getPrimaryObject();
			if (objectp)
			{
				agent_id = objectp->getID();
			}
		}
		else
		{
			agent_id = userdata.asUUID();
		}

		LLVOAvatar* avatar = find_avatar_from_object(agent_id);
		if (avatar)
		{
			if (!LLAvatarActions::profileVisible(avatar->getID()))
			{
				LLAvatarActions::showProfile(avatar->getID());
			}
			else
			{
				LLAvatarActions::hideProfile(avatar->getID());
			}
		}
		return true;
	}
};

class LLLandEdit : public view_listener_t
{
	bool handleEvent(const LLSD& userdata)
	{
		if (gAgentCamera.getFocusOnAvatar() && gSavedSettings.getBOOL("EditCameraMovement") )
		{
			// zoom in if we're looking at the avatar
			gAgentCamera.setFocusOnAvatar(FALSE, ANIMATE);
			gAgentCamera.setFocusGlobal(LLToolPie::getInstance()->getPick());

			gAgentCamera.cameraOrbitOver( F_PI * 0.25f );
			gViewerWindow->moveCursorToCenter();
		}
		else if ( gSavedSettings.getBOOL("EditCameraMovement") )
		{
			gAgentCamera.setFocusGlobal(LLToolPie::getInstance()->getPick());
			gViewerWindow->moveCursorToCenter();
		}


		LLViewerParcelMgr::getInstance()->selectParcelAt( LLToolPie::getInstance()->getPick().mPosGlobal );

		LLFloaterReg::showInstance("build");

		// Switch to land edit toolset
		LLToolMgr::getInstance()->getCurrentToolset()->selectTool( LLToolSelectLand::getInstance() );
		return true;
	}
};

class LLWorldEnableBuyLand : public view_listener_t
{
	bool handleEvent(const LLSD& userdata)
	{
		bool new_value = LLViewerParcelMgr::getInstance()->canAgentBuyParcel(
								LLViewerParcelMgr::getInstance()->selectionEmpty()
									? LLViewerParcelMgr::getInstance()->getAgentParcel()
									: LLViewerParcelMgr::getInstance()->getParcelSelection()->getParcel(),
								false);
		return new_value;
	}
};

BOOL enable_buy_land(void*)
{
	return LLViewerParcelMgr::getInstance()->canAgentBuyParcel(
				LLViewerParcelMgr::getInstance()->getParcelSelection()->getParcel(), false);
}

void handle_buy_land()
{
	LLViewerParcelMgr* vpm = LLViewerParcelMgr::getInstance();
	if (vpm->selectionEmpty())
	{
		vpm->selectParcelAt(gAgent.getPositionGlobal());
	}
	vpm->startBuyLand();
}

class LLObjectAttachToAvatar : public view_listener_t
{
public:
	LLObjectAttachToAvatar(bool replace) : mReplace(replace) {}
	static void setObjectSelection(LLObjectSelectionHandle selection) { sObjectSelection = selection; }

private:
	bool handleEvent(const LLSD& userdata)
	{
		setObjectSelection(LLSelectMgr::getInstance()->getSelection());
		LLViewerObject* selectedObject = sObjectSelection->getFirstRootObject();
		if (selectedObject)
		{
			S32 index = userdata.asInteger();
			LLViewerJointAttachment* attachment_point = NULL;
			if (index > 0)
				attachment_point = get_if_there(gAgentAvatarp->mAttachmentPoints, index, (LLViewerJointAttachment*)NULL);

// [RLVa:KB] - Checked: 2010-09-28 (RLVa-1.2.1f) | Modified: RLVa-1.2.1f
			// RELEASE-RLVa: [SL-2.2.0] If 'index != 0' then the object will be "add attached" [see LLSelectMgr::sendAttach()]
			if ( (rlv_handler_t::isEnabled()) &&
				 ( ((!index) && (gRlvAttachmentLocks.hasLockedAttachmentPoint(RLV_LOCK_ANY))) ||		    // Can't wear on default
				   ((index) && ((RLV_WEAR_ADD & gRlvAttachmentLocks.canAttach(attachment_point)) == 0)) ||	// or non-attachable attachpt
				   (gRlvHandler.hasBehaviour(RLV_BHVR_REZ)) ) )											    // Attach on object == "Take"
			{
				setObjectSelection(NULL); // Clear the selection or it'll get stuck
				return true;
			}
// [/RLVa:KB]

			confirmReplaceAttachment(0, attachment_point);
		}
		return true;
	}

	static void onNearAttachObject(BOOL success, void *user_data);
	void confirmReplaceAttachment(S32 option, LLViewerJointAttachment* attachment_point);

	struct CallbackData
	{
		CallbackData(LLViewerJointAttachment* point, bool replace) : mAttachmentPoint(point), mReplace(replace) {}

		LLViewerJointAttachment*	mAttachmentPoint;
		bool						mReplace;
	};

protected:
	static LLObjectSelectionHandle sObjectSelection;
	bool mReplace;
};

LLObjectSelectionHandle LLObjectAttachToAvatar::sObjectSelection;

// static
void LLObjectAttachToAvatar::onNearAttachObject(BOOL success, void *user_data)
{
	if (!user_data) return;
	CallbackData* cb_data = static_cast<CallbackData*>(user_data);

	if (success)
	{
		const LLViewerJointAttachment *attachment = cb_data->mAttachmentPoint;
		
		U8 attachment_id = 0;
		if (attachment)
		{
			for (LLVOAvatar::attachment_map_t::const_iterator iter = gAgentAvatarp->mAttachmentPoints.begin();
				 iter != gAgentAvatarp->mAttachmentPoints.end(); ++iter)
			{
				if (iter->second == attachment)
				{
					attachment_id = iter->first;
					break;
				}
			}
		}
		else
		{
			// interpret 0 as "default location"
			attachment_id = 0;
		}
		LLSelectMgr::getInstance()->sendAttach(attachment_id, cb_data->mReplace);
	}		
	LLObjectAttachToAvatar::setObjectSelection(NULL);

	delete cb_data;
}

// static
void LLObjectAttachToAvatar::confirmReplaceAttachment(S32 option, LLViewerJointAttachment* attachment_point)
{
	if (option == 0/*YES*/)
	{
		LLViewerObject* selectedObject = LLSelectMgr::getInstance()->getSelection()->getFirstRootObject();
		if (selectedObject)
		{
			const F32 MIN_STOP_DISTANCE = 1.f;	// meters
			const F32 ARM_LENGTH = 0.5f;		// meters
			const F32 SCALE_FUDGE = 1.5f;

			F32 stop_distance = SCALE_FUDGE * selectedObject->getMaxScale() + ARM_LENGTH;
			if (stop_distance < MIN_STOP_DISTANCE)
			{
				stop_distance = MIN_STOP_DISTANCE;
			}

			LLVector3 walkToSpot = selectedObject->getPositionAgent();
			
			// make sure we stop in front of the object
			LLVector3 delta = walkToSpot - gAgent.getPositionAgent();
			delta.normVec();
			delta = delta * 0.5f;
			walkToSpot -= delta;

			// The callback will be called even if avatar fails to get close enough to the object, so we won't get a memory leak.
			CallbackData* user_data = new CallbackData(attachment_point, mReplace);
			gAgent.startAutoPilotGlobal(gAgent.getPosGlobalFromAgent(walkToSpot), "Attach", NULL, onNearAttachObject, user_data, stop_distance);
			gAgentCamera.clearFocusObject();
		}
	}
}

void callback_attachment_drop(const LLSD& notification, const LLSD& response)
{
	// Ensure user confirmed the drop
	S32 option = LLNotificationsUtil::getSelectedOption(notification, response);
	if (option != 0) return;

	// Called when the user clicked on an object attached to them
	// and selected "Drop".
	LLUUID object_id = notification["payload"]["object_id"].asUUID();
	LLViewerObject *object = gObjectList.findObject(object_id);
	
	if (!object)
	{
		llwarns << "handle_drop_attachment() - no object to drop" << llendl;
		return;
	}

	LLViewerObject *parent = (LLViewerObject*)object->getParent();
	while (parent)
	{
		if(parent->isAvatar())
		{
			break;
		}
		object = parent;
		parent = (LLViewerObject*)parent->getParent();
	}

	if (!object)
	{
		llwarns << "handle_detach() - no object to detach" << llendl;
		return;
	}

	if (object->isAvatar())
	{
		llwarns << "Trying to detach avatar from avatar." << llendl;
		return;
	}
	
	// reselect the object
	LLSelectMgr::getInstance()->selectObjectAndFamily(object);

	LLSelectMgr::getInstance()->sendDropAttachment();

	return;
}

class LLAttachmentDrop : public view_listener_t
{
	bool handleEvent(const LLSD& userdata)
	{
// [RLVa:KB] - Checked: 2010-03-15 (RLVa-1.2.0e) | Modified: RLVa-1.0.5
		if (rlv_handler_t::isEnabled())
		{
			if (gRlvAttachmentLocks.hasLockedAttachmentPoint(RLV_LOCK_REMOVE))
			{
				// NOTE: copy/paste of the code in enable_detach()
				LLObjectSelectionHandle hSelect = LLSelectMgr::getInstance()->getSelection();
				RlvSelectHasLockedAttach f;
				if ( (hSelect->isAttachment()) && (hSelect->getFirstRootNode(&f, FALSE) != NULL) )
					return true;
			}
			if (gRlvHandler.hasBehaviour(RLV_BHVR_REZ))
			{
				return true;
			}
		}
// [/RLVa:KB]

		LLSD payload;
		LLViewerObject *object = LLSelectMgr::getInstance()->getSelection()->getPrimaryObject();

		if (object) 
		{
			payload["object_id"] = object->getID();
		}
		else
		{
			llwarns << "Drop object not found" << llendl;
			return true;
		}

		LLNotificationsUtil::add("AttachmentDrop", LLSD(), payload, &callback_attachment_drop);
		return true;
	}
};

// called from avatar pie menu
class LLAttachmentDetachFromPoint : public view_listener_t
{
	bool handleEvent(const LLSD& user_data)
	{
		const LLViewerJointAttachment *attachment = get_if_there(gAgentAvatarp->mAttachmentPoints, user_data.asInteger(), (LLViewerJointAttachment*)NULL);
//		if (attachment->getNumObjects() > 0)
// [RLVa:KB] - Checked: 2010-03-04 (RLVa-1.2.0a) | Added: RLVa-1.2.0a
		if ( (attachment->getNumObjects() > 0) && ((!rlv_handler_t::isEnabled()) || (gRlvAttachmentLocks.canDetach(attachment))) )
// [/RLVa:KB]
		{
			gMessageSystem->newMessage("ObjectDetach");
			gMessageSystem->nextBlockFast(_PREHASH_AgentData);
			gMessageSystem->addUUIDFast(_PREHASH_AgentID, gAgent.getID() );
			gMessageSystem->addUUIDFast(_PREHASH_SessionID, gAgent.getSessionID());
			
			for (LLViewerJointAttachment::attachedobjs_vec_t::const_iterator iter = attachment->mAttachedObjects.begin();
				 iter != attachment->mAttachedObjects.end();
				 iter++)
			{
				LLViewerObject *attached_object = (*iter);
// [RLVa:KB] - Checked: 2010-03-04 (RLVa-1.2.0a) | Added: RLVa-1.2.0a
				if ( (rlv_handler_t::isEnabled()) && (gRlvAttachmentLocks.isLockedAttachment(attached_object)) )
					continue;
// [/RLVa:KB]
				gMessageSystem->nextBlockFast(_PREHASH_ObjectData);
				gMessageSystem->addU32Fast(_PREHASH_ObjectLocalID, attached_object->getLocalID());
			}
			gMessageSystem->sendReliable( gAgent.getRegionHost() );
		}
		return true;
	}
};

static bool onEnableAttachmentLabel(LLUICtrl* ctrl, const LLSD& data)
{
// [RLVa:KB] - Checked: 2010-09-28 (RLVa-1.2.1f) | Modified: RLVa-1.2.1f
	// RELEASE-RLVa: [SL-2.2.0] When attaching to a specific point the object will be "add attached" [see LLSelectMgr::sendAttach()]
	bool fRlvEnable = true;
// [/RLVa:KB]
	std::string label;
	LLMenuItemGL* menu = dynamic_cast<LLMenuItemGL*>(ctrl);
	if (menu)
	{
		const LLViewerJointAttachment *attachment = get_if_there(gAgentAvatarp->mAttachmentPoints, data["index"].asInteger(), (LLViewerJointAttachment*)NULL);
		if (attachment)
		{
			label = data["label"].asString();
			for (LLViewerJointAttachment::attachedobjs_vec_t::const_iterator attachment_iter = attachment->mAttachedObjects.begin();
				 attachment_iter != attachment->mAttachedObjects.end();
				 ++attachment_iter)
			{
				const LLViewerObject* attached_object = (*attachment_iter);
				if (attached_object)
				{
					LLViewerInventoryItem* itemp = gInventory.getItem(attached_object->getAttachmentItemID());
					if (itemp)
					{
						label += std::string(" (") + itemp->getName() + std::string(")");
						break;
					}
				}
			}
		}

// [RLVa:KB] - Checked: 2010-09-28 (RLVa-1.2.1f) | Modified: RLVa-1.2.1f
		if (rlv_handler_t::isEnabled())
			fRlvEnable = (!gRlvAttachmentLocks.isLockedAttachmentPoint(attachment, RLV_LOCK_ADD));
// [/RLVa:KB]

		menu->setLabel(label);
	}
//	return true;
// [RLVa:KB] - Checked: 2010-02-27 (RLVa-1.2.0a) | Added: RLVa-1.2.0a
	return fRlvEnable;
// [/RLVa:KB]
}

class LLAttachmentDetach : public view_listener_t
{
	bool handleEvent(const LLSD& userdata)
	{
		// Called when the user clicked on an object attached to them
		// and selected "Detach".
		LLViewerObject *object = LLSelectMgr::getInstance()->getSelection()->getPrimaryObject();
		if (!object)
		{
			llwarns << "handle_detach() - no object to detach" << llendl;
			return true;
		}

		LLViewerObject *parent = (LLViewerObject*)object->getParent();
		while (parent)
		{
			if(parent->isAvatar())
			{
				break;
			}
			object = parent;
			parent = (LLViewerObject*)parent->getParent();
		}

		if (!object)
		{
			llwarns << "handle_detach() - no object to detach" << llendl;
			return true;
		}

		if (object->isAvatar())
		{
			llwarns << "Trying to detach avatar from avatar." << llendl;
			return true;
		}

// [RLVa:KB] - Checked: 2010-03-15 (RLVa-1.2.0a) | Modified: RLVa-1.0.5
		// NOTE: copy/paste of the code in enable_detach()
		if ( (rlv_handler_t::isEnabled()) && (gRlvAttachmentLocks.hasLockedAttachmentPoint(RLV_LOCK_REMOVE)) )
		{
			LLObjectSelectionHandle hSelect = LLSelectMgr::getInstance()->getSelection();
			RlvSelectHasLockedAttach f;
			if ( (hSelect->isAttachment()) && (hSelect->getFirstRootNode(&f, FALSE) != NULL) )
				return true;
		}
// [/RLVa:KB]

		// The sendDetach() method works on the list of selected
		// objects.  Thus we need to clear the list, make sure it only
		// contains the object the user clicked, send the message,
		// then clear the list.
		// We use deselectAll to update the simulator's notion of what's
		// selected, and removeAll just to change things locally.
		//RN: I thought it was more useful to detach everything that was selected
		if (LLSelectMgr::getInstance()->getSelection()->isAttachment())
		{
			LLSelectMgr::getInstance()->sendDetach();
		}
		return true;
	}
};

//Adding an observer for a Jira 2422 and needs to be a fetch observer
//for Jira 3119
class LLWornItemFetchedObserver : public LLInventoryFetchItemsObserver
{
public:
	LLWornItemFetchedObserver(const LLUUID& worn_item_id) :
		LLInventoryFetchItemsObserver(worn_item_id)
	{}
	virtual ~LLWornItemFetchedObserver() {}

protected:
	virtual void done()
	{
		gMenuAttachmentSelf->buildDrawLabels();
		gInventory.removeObserver(this);
		delete this;
	}
};

// You can only drop items on parcels where you can build.
class LLAttachmentEnableDrop : public view_listener_t
{
	bool handleEvent(const LLSD& userdata)
	{
		BOOL can_build   = gAgent.isGodlike() || (LLViewerParcelMgr::getInstance()->allowAgentBuild());

		//Add an inventory observer to only allow dropping the newly attached item
		//once it exists in your inventory.  Look at Jira 2422.
		//-jwolk

		// A bug occurs when you wear/drop an item before it actively is added to your inventory
		// if this is the case (you're on a slow sim, etc.) a copy of the object,
		// well, a newly created object with the same properties, is placed
		// in your inventory.  Therefore, we disable the drop option until the
		// item is in your inventory

		LLViewerObject*              object         = LLSelectMgr::getInstance()->getSelection()->getPrimaryObject();
		LLViewerJointAttachment*     attachment     = NULL;
		LLInventoryItem*             item           = NULL;

		// Do not enable drop if all faces of object are not enabled
		if (object && LLSelectMgr::getInstance()->getSelection()->contains(object,SELECT_ALL_TES ))
		{
    		S32 attachmentID  = ATTACHMENT_ID_FROM_STATE(object->getState());
			attachment = get_if_there(gAgentAvatarp->mAttachmentPoints, attachmentID, (LLViewerJointAttachment*)NULL);

			if (attachment)
			{
				for (LLViewerJointAttachment::attachedobjs_vec_t::iterator attachment_iter = attachment->mAttachedObjects.begin();
					 attachment_iter != attachment->mAttachedObjects.end();
					 ++attachment_iter)
				{
					// make sure item is in your inventory (it could be a delayed attach message being sent from the sim)
					// so check to see if the item is in the inventory already
					item = gInventory.getItem((*attachment_iter)->getAttachmentItemID());
					if (!item)
					{
						// Item does not exist, make an observer to enable the pie menu 
						// when the item finishes fetching worst case scenario 
						// if a fetch is already out there (being sent from a slow sim)
						// we refetch and there are 2 fetches
						LLWornItemFetchedObserver* worn_item_fetched = new LLWornItemFetchedObserver((*attachment_iter)->getAttachmentItemID());		
						worn_item_fetched->startFetch();
						gInventory.addObserver(worn_item_fetched);
					}
				}
			}
		}
		
		//now check to make sure that the item is actually in the inventory before we enable dropping it
//		bool new_value = enable_detach() && can_build && item;
// [RLVa:KB] - Checked: 2010-03-24 (RLVa-1.0.0b) | Modified: RLVa-1.0.0b
		bool new_value = enable_detach() && can_build && item && (!gRlvHandler.hasBehaviour(RLV_BHVR_REZ));
// [/RLVa:KB]

		return new_value;
	}
};

BOOL enable_detach(const LLSD&)
{
	LLViewerObject* object = LLSelectMgr::getInstance()->getSelection()->getPrimaryObject();
	
	// Only enable detach if all faces of object are selected
	if (!object ||
		!object->isAttachment() ||
		!LLSelectMgr::getInstance()->getSelection()->contains(object,SELECT_ALL_TES ))
	{
		return FALSE;
	}

	// Find the avatar who owns this attachment
	LLViewerObject* avatar = object;
	while (avatar)
	{
		// ...if it's you, good to detach
		if (avatar->getID() == gAgent.getID())
		{
// [RLVa:KB] - Checked: 2010-03-15 (RLVa-1.2.0a) | Modified: RLVa-1.0.5
			// NOTE: this code is reused as-is in LLAttachmentDetach::handleEvent() and LLAttachmentDrop::handleEvent()
			//       so any changes here should be reflected there as well

			// RELEASE-RLVa: [SL-2.2.0] LLSelectMgr::sendDetach() and LLSelectMgr::sendDropAttachment() call sendListToRegions with
			//                          SEND_ONLY_ROOTS so we only need to examine the roots which saves us time
			if ( (rlv_handler_t::isEnabled()) && (gRlvAttachmentLocks.hasLockedAttachmentPoint(RLV_LOCK_REMOVE)) )
			{
				LLObjectSelectionHandle hSelect = LLSelectMgr::getInstance()->getSelection();
				RlvSelectHasLockedAttach f;
				if ( (hSelect->isAttachment()) && (hSelect->getFirstRootNode(&f, FALSE) != NULL) )
					return FALSE;
			}
// [/RLVa:KB]
			return TRUE;
		}

		avatar = (LLViewerObject*)avatar->getParent();
	}

	return FALSE;
}

class LLAttachmentEnableDetach : public view_listener_t
{
	bool handleEvent(const LLSD& userdata)
	{
		bool new_value = enable_detach();
		return new_value;
	}
};

// Used to tell if the selected object can be attached to your avatar.
//BOOL object_selected_and_point_valid()
// [RLVa:KB] - Checked: 2010-03-16 (RLVa-1.2.0a) | Added: RLVa-1.2.0a
BOOL object_selected_and_point_valid(const LLSD& sdParam)
// [/RLVa:KB]
{
// [RLVa:KB] - Checked: 2010-09-28 (RLVa-1.2.1f) | Modified: RLVa-1.2.1f
	if (rlv_handler_t::isEnabled())
	{
		if (!isAgentAvatarValid())
			return FALSE;

		// RELEASE-RLVa: [SL-2.2.0] Look at the caller graph for this function on every new release
		//   - object_is_wearable() => dead code [sdParam == 0 => default attach point => OK!]
		//   - enabler set up in LLVOAvatarSelf::buildMenus() => Rezzed prim / Put On / "Attach To" [sdParam == idxAttachPt]
		//   - "Object.EnableWear" enable => Rezzed prim / Put On / "Wear" or "Add" [sdParam blank]
		// RELEASE-RLVa: [SL-2.2.0] If 'idxAttachPt != 0' then the object will be "add attached" [see LLSelectMgr::sendAttach()]
		const LLViewerJointAttachment* pAttachPt = 
			get_if_there(gAgentAvatarp->mAttachmentPoints, sdParam.asInteger(), (LLViewerJointAttachment*)NULL);
		if ( ((!pAttachPt) && (gRlvAttachmentLocks.hasLockedAttachmentPoint(RLV_LOCK_ANY))) ||		// Can't wear on default attach point
			 ((pAttachPt) && ((RLV_WEAR_ADD & gRlvAttachmentLocks.canAttach(pAttachPt)) == 0)) ||	// or non-attachable attach point
			 (gRlvHandler.hasBehaviour(RLV_BHVR_REZ)) )												// Attach on object == "Take"
		{
			return FALSE;
		}
	}
// [/RLVa:KB]

	LLObjectSelectionHandle selection = LLSelectMgr::getInstance()->getSelection();
	for (LLObjectSelection::root_iterator iter = selection->root_begin();
		 iter != selection->root_end(); iter++)
	{
		LLSelectNode* node = *iter;
		LLViewerObject* object = node->getObject();
		LLViewerObject::const_child_list_t& child_list = object->getChildren();
		for (LLViewerObject::child_list_t::const_iterator iter = child_list.begin();
			 iter != child_list.end(); iter++)
		{
			LLViewerObject* child = *iter;
			if (child->isAvatar())
			{
				return FALSE;
			}
		}
	}

	return (selection->getRootObjectCount() == 1) && 
		(selection->getFirstRootObject()->getPCode() == LL_PCODE_VOLUME) && 
		selection->getFirstRootObject()->permYouOwner() &&
		selection->getFirstRootObject()->flagObjectMove() &&
		!((LLViewerObject*)selection->getFirstRootObject()->getRoot())->isAvatar() && 
		(selection->getFirstRootObject()->getNVPair("AssetContainer") == NULL);
}


// [RLVa:KB] - Checked: 2010-03-16 (RLVa-1.2.0a) | Added: RLVa-1.2.0a
/*
BOOL object_is_wearable()
{
//	if (!object_selected_and_point_valid())
	if (!object_selected_and_point_valid(LLSD(0)))
	{
		return FALSE;
	}
	if (sitting_on_selection())
	{
		return FALSE;
	}
	LLObjectSelectionHandle selection = LLSelectMgr::getInstance()->getSelection();
	for (LLObjectSelection::valid_root_iterator iter = LLSelectMgr::getInstance()->getSelection()->valid_root_begin();
		 iter != LLSelectMgr::getInstance()->getSelection()->valid_root_end(); iter++)
	{
		LLSelectNode* node = *iter;		
		if (node->mPermissions->getOwner() == gAgent.getID())
		{
			return TRUE;
		}
	}
	return FALSE;
}
*/
// [/RLVa:KB]

class LLAttachmentPointFilled : public view_listener_t
{
	bool handleEvent(const LLSD& user_data)
	{
		bool enable = false;
		LLVOAvatar::attachment_map_t::iterator found_it = gAgentAvatarp->mAttachmentPoints.find(user_data.asInteger());
		if (found_it != gAgentAvatarp->mAttachmentPoints.end())
		{
//			enable = found_it->second->getNumObjects() > 0;
// [RLVa:KB] - Checked: 2010-03-04 (RLVa-1.2.0a) | Added: RLVa-1.2.0a
			// Enable the option if there is at least one attachment on this attachment point that can be detached
			enable = (found_it->second->getNumObjects() > 0) && 
				((!rlv_handler_t::isEnabled()) || (gRlvAttachmentLocks.canDetach(found_it->second)));
// [/RLVa:KB]
		}
		return enable;
	}
};

class LLAvatarSendIM : public view_listener_t
{
	bool handleEvent(const LLSD& userdata)
	{
		LLVOAvatar* avatar = find_avatar_from_object( LLSelectMgr::getInstance()->getSelection()->getPrimaryObject() );
//		if(avatar)
// [RLVa:KB] - Checked: 2010-06-04 (RLVa-1.2.0d) | Added: RLVa-1.2.0d
		if ( (avatar) && (!gRlvHandler.hasBehaviour(RLV_BHVR_SHOWNAMES)) )
// [/RLVa:KB]
		{
			LLAvatarActions::startIM(avatar->getID());
		}
		return true;
	}
};

class LLAvatarCall : public view_listener_t
{
	bool handleEvent(const LLSD& userdata)
	{
		LLVOAvatar* avatar = find_avatar_from_object( LLSelectMgr::getInstance()->getSelection()->getPrimaryObject() );
//		if(avatar)
// [RLVa:KB] - Checked: 2010-06-04 (RLVa-1.2.0d) | Added: RLVa-1.2.0d
		if ( (avatar) && (!gRlvHandler.hasBehaviour(RLV_BHVR_SHOWNAMES)) )
// [/RLVa:KB]
		{
			LLAvatarActions::startCall(avatar->getID());
		}
		return true;
	}
};

// [RLVa:KB] - Checked: 2010-08-25 (RLVa-1.2.1b) | Added: RLVa-1.2.1b
bool enable_avatar_call()
{
	return (!gRlvHandler.hasBehaviour(RLV_BHVR_SHOWNAMES)) && (LLAvatarActions::canCall());
}
// [/RLVa:KB]

namespace
{
	struct QueueObjects : public LLSelectedObjectFunctor
	{
		BOOL scripted;
		BOOL modifiable;
		LLFloaterScriptQueue* mQueue;
		QueueObjects(LLFloaterScriptQueue* q) : mQueue(q), scripted(FALSE), modifiable(FALSE) {}
		virtual bool apply(LLViewerObject* obj)
		{
			scripted = obj->flagScripted();
			modifiable = obj->permModify();

			if( scripted && modifiable )
			{
				mQueue->addObject(obj->getID());
				return false;
			}
			else
			{
				return true; // fail: stop applying
			}
		}
	};
}

void queue_actions(LLFloaterScriptQueue* q, const std::string& msg)
{
	QueueObjects func(q);
	LLSelectMgr *mgr = LLSelectMgr::getInstance();
	LLObjectSelectionHandle selectHandle = mgr->getSelection();
	bool fail = selectHandle->applyToObjects(&func);
	if(fail)
	{
		if ( !func.scripted )
		{
			std::string noscriptmsg = std::string("Cannot") + msg + "SelectObjectsNoScripts";
			LLNotificationsUtil::add(noscriptmsg);
		}
		else if ( !func.modifiable )
		{
			std::string nomodmsg = std::string("Cannot") + msg + "SelectObjectsNoPermission";
			LLNotificationsUtil::add(nomodmsg);
		}
		else
		{
			llerrs << "Bad logic." << llendl;
		}
	}
	else
	{
		if (!q->start())
		{
			llwarns << "Unexpected script compile failure." << llendl;
		}
	}
}

class LLToolsSelectedScriptAction : public view_listener_t
{
	bool handleEvent(const LLSD& userdata)
	{
// [RLVa:KB] - Checked: 2010-04-19 (RLVa-1.2.0f) | Modified: RLVa-1.0.5a
		// We'll allow resetting the scripts of objects on a non-attachable attach point since they wouldn't be able to circumvent anything
		if ( (rlv_handler_t::isEnabled()) && (gRlvAttachmentLocks.hasLockedAttachmentPoint(RLV_LOCK_REMOVE)) )
		{
			LLObjectSelectionHandle hSel = LLSelectMgr::getInstance()->getSelection();
			RlvSelectHasLockedAttach f;
			if ( (hSel->isAttachment()) && (hSel->getFirstNode(&f) != NULL) )
				return true;
		}
// [/RLVa:KB]

		std::string action = userdata.asString();
		bool mono = false;
		std::string msg, name;
		if (action == "compile mono")
		{
			name = "compile_queue";
			mono = true;
			msg = "Recompile";
		}
		if (action == "compile lsl")
		{
			name = "compile_queue";
			msg = "Recompile";
		}
		else if (action == "reset")
		{
			name = "reset_queue";
			msg = "Reset";
		}
		else if (action == "start")
		{
			name = "start_queue";
			msg = "SetRunning";
		}
		else if (action == "stop")
		{
			name = "stop_queue";
			msg = "SetRunningNot";
		}
		LLUUID id; id.generate();
		
		LLFloaterScriptQueue* queue =LLFloaterReg::getTypedInstance<LLFloaterScriptQueue>(name, LLSD(id));
		if (queue)
		{
			queue->setMono(mono);
			queue_actions(queue, msg);
		}
		else
		{
			llwarns << "Failed to generate LLFloaterScriptQueue with action: " << action << llendl;
		}
		return true;
	}
};

void handle_selected_texture_info(void*)
{
	for (LLObjectSelection::valid_iterator iter = LLSelectMgr::getInstance()->getSelection()->valid_begin();
   		iter != LLSelectMgr::getInstance()->getSelection()->valid_end(); iter++)
	{
		LLSelectNode* node = *iter;
	   	
   		std::string msg;
   		msg.assign("Texture info for: ");
   		msg.append(node->mName);

		LLSD args;
		args["MESSAGE"] = msg;
		LLNotificationsUtil::add("SystemMessage", args);
	   
   		U8 te_count = node->getObject()->getNumTEs();
   		// map from texture ID to list of faces using it
   		typedef std::map< LLUUID, std::vector<U8> > map_t;
   		map_t faces_per_texture;
   		for (U8 i = 0; i < te_count; i++)
   		{
   			if (!node->isTESelected(i)) continue;
	   
   			LLViewerTexture* img = node->getObject()->getTEImage(i);
   			LLUUID image_id = img->getID();
   			faces_per_texture[image_id].push_back(i);
   		}
   		// Per-texture, dump which faces are using it.
   		map_t::iterator it;
   		for (it = faces_per_texture.begin(); it != faces_per_texture.end(); ++it)
   		{
   			LLUUID image_id = it->first;
   			U8 te = it->second[0];
   			LLViewerTexture* img = node->getObject()->getTEImage(te);
   			S32 height = img->getHeight();
   			S32 width = img->getWidth();
   			S32 components = img->getComponents();
   			msg = llformat("%dx%d %s on face ",
   								width,
   								height,
   								(components == 4 ? "alpha" : "opaque"));
   			for (U8 i = 0; i < it->second.size(); ++i)
   			{
   				msg.append( llformat("%d ", (S32)(it->second[i])));
   			}

			LLSD args;
			args["MESSAGE"] = msg;
			LLNotificationsUtil::add("SystemMessage", args);
   		}
	}
}

void handle_test_male(void*)
{
// [RLVa:KB] - Checked: 2010-03-19 (RLVa-1.2.0c) | Modified: RLVa-1.2.0a
	// TODO-RLVa: [RLVa-1.2.1] Is there any reason to still block this?
	if ( (rlv_handler_t::isEnabled()) && 
		 ((gRlvAttachmentLocks.hasLockedAttachmentPoint(RLV_LOCK_ANY)) || (gRlvWearableLocks.hasLockedWearableType(RLV_LOCK_ANY))) )
	{
		return;
	}
// [/RLVa:KB]

	LLAppearanceMgr::instance().wearOutfitByName("Male Shape & Outfit");
	//gGestureList.requestResetFromServer( TRUE );
}

void handle_test_female(void*)
{
// [RLVa:KB] - Checked: 2010-03-19 (RLVa-1.2.0c) | Modified: RLVa-1.2.0a
	// TODO-RLVa: [RLVa-1.2.1] Is there any reason to still block this?
	if ( (rlv_handler_t::isEnabled()) && 
		 ((gRlvAttachmentLocks.hasLockedAttachmentPoint(RLV_LOCK_ANY)) || (gRlvWearableLocks.hasLockedWearableType(RLV_LOCK_ANY))) )
	{
		return;
	}
// [/RLVa:KB]

	LLAppearanceMgr::instance().wearOutfitByName("Female Shape & Outfit");
	//gGestureList.requestResetFromServer( FALSE );
}

void handle_toggle_pg(void*)
{
	gAgent.setTeen( !gAgent.isTeen() );

	LLFloaterWorldMap::reloadIcons(NULL);

	llinfos << "PG status set to " << (S32)gAgent.isTeen() << llendl;
}

void handle_dump_attachments(void*)
{
	if(!isAgentAvatarValid()) return;

	for (LLVOAvatar::attachment_map_t::iterator iter = gAgentAvatarp->mAttachmentPoints.begin(); 
		 iter != gAgentAvatarp->mAttachmentPoints.end(); )
	{
		LLVOAvatar::attachment_map_t::iterator curiter = iter++;
		LLViewerJointAttachment* attachment = curiter->second;
		S32 key = curiter->first;
		for (LLViewerJointAttachment::attachedobjs_vec_t::iterator attachment_iter = attachment->mAttachedObjects.begin();
			 attachment_iter != attachment->mAttachedObjects.end();
			 ++attachment_iter)
		{
			LLViewerObject *attached_object = (*attachment_iter);
			BOOL visible = (attached_object != NULL &&
							attached_object->mDrawable.notNull() && 
							!attached_object->mDrawable->isRenderType(0));
			LLVector3 pos;
			if (visible) pos = attached_object->mDrawable->getPosition();
			llinfos << "ATTACHMENT " << key << ": item_id=" << attached_object->getAttachmentItemID()
					<< (attached_object ? " present " : " absent ")
					<< (visible ? "visible " : "invisible ")
					<<  " at " << pos
					<< " and " << (visible ? attached_object->getPosition() : LLVector3::zero)
					<< llendl;
		}
	}
}


// these are used in the gl menus to set control values, generically.
class LLToggleControl : public view_listener_t
{
	bool handleEvent(const LLSD& userdata)
	{
		std::string control_name = userdata.asString();
		BOOL checked = gSavedSettings.getBOOL( control_name );
		gSavedSettings.setBOOL( control_name, !checked );
		return true;
	}
};

class LLCheckControl : public view_listener_t
{
	bool handleEvent( const LLSD& userdata)
	{
		std::string callback_data = userdata.asString();
		bool new_value = gSavedSettings.getBOOL(callback_data);
		return new_value;
	}
};

// not so generic

class LLAdvancedCheckRenderShadowOption: public view_listener_t
{
	bool handleEvent(const LLSD& userdata)
	{
		std::string control_name = userdata.asString();
		S32 current_shadow_level = gSavedSettings.getS32(control_name);
		if (current_shadow_level == 0) // is off
		{
			return false;
		}
		else // is on
		{
			return true;
		}
	}
};

class LLAdvancedClickRenderShadowOption: public view_listener_t
{
	bool handleEvent(const LLSD& userdata)
	{
		std::string control_name = userdata.asString();
		S32 current_shadow_level = gSavedSettings.getS32(control_name);
		if (current_shadow_level == 0) // upgrade to level 2
		{
			gSavedSettings.setS32(control_name, 2);
		}
		else // downgrade to level 0
		{
			gSavedSettings.setS32(control_name, 0);
		}
		return true;
	}
};

void menu_toggle_attached_lights(void* user_data)
{
	LLPipeline::sRenderAttachedLights = gSavedSettings.getBOOL("RenderAttachedLights");
}

void menu_toggle_attached_particles(void* user_data)
{
	LLPipeline::sRenderAttachedParticles = gSavedSettings.getBOOL("RenderAttachedParticles");
}

class LLAdvancedHandleAttachedLightParticles: public view_listener_t
{
	bool handleEvent(const LLSD& userdata)
	{
		std::string control_name = userdata.asString();

		// toggle the control
		gSavedSettings.setBOOL(control_name,
				       !gSavedSettings.getBOOL(control_name));

		// update internal flags
		if (control_name == "RenderAttachedLights")
		{
			menu_toggle_attached_lights(NULL);
		}
		else if (control_name == "RenderAttachedParticles")
		{
			menu_toggle_attached_particles(NULL);
		}
		return true;
	}
};

class LLSomethingSelected : public view_listener_t
{
	bool handleEvent(const LLSD& userdata)
	{
		bool new_value = !(LLSelectMgr::getInstance()->getSelection()->isEmpty());
		return new_value;
	}
};

class LLSomethingSelectedNoHUD : public view_listener_t
{
	bool handleEvent(const LLSD& userdata)
	{
		LLObjectSelectionHandle selection = LLSelectMgr::getInstance()->getSelection();
		bool new_value = !(selection->isEmpty()) && !(selection->getSelectType() == SELECT_TYPE_HUD);
		return new_value;
	}
};

static bool is_editable_selected()
{
// [RLVa:KB] - Checked: 2010-09-28 (RLVa-1.2.1f) | Modified: RLVa-1.0.5a
	// RELEASE-RLVa: [SL-2.2.0] Check that this still isn't called by anything but script actions in the Build menu
	if ( (rlv_handler_t::isEnabled()) && (gRlvAttachmentLocks.hasLockedAttachmentPoint(RLV_LOCK_REMOVE)) )
	{
		LLObjectSelectionHandle hSelection = LLSelectMgr::getInstance()->getSelection();

		// NOTE: this is called for 5 different menu items so we'll trade accuracy for efficiency and only
		//       examine root nodes (LLToolsSelectedScriptAction::handleEvent() will catch what we miss)
		RlvSelectHasLockedAttach f;
		if ( (hSelection->isAttachment()) && (hSelection->getFirstRootNode(&f)) )
		{
			return false;
		}
	}
// [/RLVa:KB]

	return (LLSelectMgr::getInstance()->getSelection()->getFirstEditableObject() != NULL);
}

class LLEditableSelected : public view_listener_t
{
	bool handleEvent(const LLSD& userdata)
	{
		return is_editable_selected();
	}
};

class LLEditableSelectedMono : public view_listener_t
{
	bool handleEvent(const LLSD& userdata)
	{
		bool new_value = false;
		LLViewerRegion* region = gAgent.getRegion();
		if(region && gMenuHolder)
		{
			bool have_cap = (! region->getCapability("UpdateScriptTask").empty());
			new_value = is_editable_selected() && have_cap;
		}
		return new_value;
	}
};

bool enable_object_take_copy()
{
	bool all_valid = false;
	if (LLSelectMgr::getInstance())
	{
		if (!LLSelectMgr::getInstance()->getSelection()->isEmpty())
		{
		all_valid = true;
#ifndef HACKED_GODLIKE_VIEWER
# ifdef TOGGLE_HACKED_GODLIKE_VIEWER
		if (LLGridManager::getInstance()->isInProductionGrid()
            || !gAgent.isGodlike())
# endif
		{
			struct f : public LLSelectedObjectFunctor
			{
				virtual bool apply(LLViewerObject* obj)
				{
//					return (!obj->permCopy() || obj->isAttachment());
// [RLVa:KB] - Checked: 2010-04-01 (RLVa-1.2.0c) | Modified: RLVa-1.0.0g
					return (!obj->permCopy() || obj->isAttachment()) || 
						( (gRlvHandler.hasBehaviour(RLV_BHVR_UNSIT)) && (isAgentAvatarValid()) && (gAgentAvatarp->getRoot() == obj) );
// [/RLVa:KB]
				}
			} func;
			const bool firstonly = true;
			bool any_invalid = LLSelectMgr::getInstance()->getSelection()->applyToRootObjects(&func, firstonly);
			all_valid = !any_invalid;
		}
#endif // HACKED_GODLIKE_VIEWER
		}
	}

	return all_valid;
}


class LLHasAsset : public LLInventoryCollectFunctor
{
public:
	LLHasAsset(const LLUUID& id) : mAssetID(id), mHasAsset(FALSE) {}
	virtual ~LLHasAsset() {}
	virtual bool operator()(LLInventoryCategory* cat,
							LLInventoryItem* item);
	BOOL hasAsset() const { return mHasAsset; }

protected:
	LLUUID mAssetID;
	BOOL mHasAsset;
};

bool LLHasAsset::operator()(LLInventoryCategory* cat,
							LLInventoryItem* item)
{
	if(item && item->getAssetUUID() == mAssetID)
	{
		mHasAsset = TRUE;
	}
	return FALSE;
}

BOOL enable_save_into_inventory(void*)
{
	// *TODO: clean this up
	// find the last root
	LLSelectNode* last_node = NULL;
	for (LLObjectSelection::root_iterator iter = LLSelectMgr::getInstance()->getSelection()->root_begin();
		 iter != LLSelectMgr::getInstance()->getSelection()->root_end(); iter++)
	{
		last_node = *iter;
	}

#ifdef HACKED_GODLIKE_VIEWER
	return TRUE;
#else
# ifdef TOGGLE_HACKED_GODLIKE_VIEWER
	if (!LLGridManager::getInstance()->isInProductionGrid()
        && gAgent.isGodlike())
	{
		return TRUE;
	}
# endif
	// check all pre-req's for save into inventory.
	if(last_node && last_node->mValid && !last_node->mItemID.isNull()
	   && (last_node->mPermissions->getOwner() == gAgent.getID())
	   && (gInventory.getItem(last_node->mItemID) != NULL))
	{
		LLViewerObject* obj = last_node->getObject();
		if( obj && !obj->isAttachment() )
		{
			return TRUE;
		}
	}
#endif
	return FALSE;
}

class LLToolsEnableSaveToInventory : public view_listener_t
{
	bool handleEvent(const LLSD& userdata)
	{
		bool new_value = enable_save_into_inventory(NULL);
		return new_value;
	}
};

BOOL enable_save_into_task_inventory(void*)
{
	LLSelectNode* node = LLSelectMgr::getInstance()->getSelection()->getFirstRootNode();
	if(node && (node->mValid) && (!node->mFromTaskID.isNull()))
	{
		// *TODO: check to see if the fromtaskid object exists.
		LLViewerObject* obj = node->getObject();
		if( obj && !obj->isAttachment() )
		{
			return TRUE;
		}
	}
	return FALSE;
}

class LLToolsEnableSaveToObjectInventory : public view_listener_t
{
	bool handleEvent(const LLSD& userdata)
	{
		bool new_value = enable_save_into_task_inventory(NULL);
		return new_value;
	}
};


class LLViewEnableMouselook : public view_listener_t
{
	bool handleEvent(const LLSD& userdata)
	{
		// You can't go directly from customize avatar to mouselook.
		// TODO: write code with appropriate dialogs to handle this transition.
		bool new_value = (CAMERA_MODE_CUSTOMIZE_AVATAR != gAgentCamera.getCameraMode() && !gSavedSettings.getBOOL("FreezeTime"));
		return new_value;
	}
};

class LLToolsEnableToolNotPie : public view_listener_t
{
	bool handleEvent(const LLSD& userdata)
	{
		bool new_value = ( LLToolMgr::getInstance()->getBaseTool() != LLToolPie::getInstance() );
		return new_value;
	}
};

class LLWorldEnableCreateLandmark : public view_listener_t
{
	bool handleEvent(const LLSD& userdata)
	{
//		return !LLLandmarkActions::landmarkAlreadyExists();
// [RLVa:KB] - Checked: 2010-09-28 (RLVa-1.2.1f) | Added: RLVa-1.2.1f
		return (!LLLandmarkActions::landmarkAlreadyExists()) && (!gRlvHandler.hasBehaviour(RLV_BHVR_SHOWLOC));
// [/RLVa:KB]
	}
};

class LLWorldEnableSetHomeLocation : public view_listener_t
{
	bool handleEvent(const LLSD& userdata)
	{
		bool new_value = gAgent.isGodlike() || 
			(gAgent.getRegion() && gAgent.getRegion()->getAllowSetHome());
		return new_value;
	}
};

class LLWorldEnableTeleportHome : public view_listener_t
{
	bool handleEvent(const LLSD& userdata)
	{
		LLViewerRegion* regionp = gAgent.getRegion();
		bool agent_on_prelude = (regionp && regionp->isPrelude());
		bool enable_teleport_home = gAgent.isGodlike() || !agent_on_prelude;
// [RLVa:KB] - Checked: 2010-09-28 (RLVa-1.2.1f) | Modified: RLVa-1.2.1f
		enable_teleport_home &= 
			(!rlv_handler_t::isEnabled()) || ((!gRlvHandler.hasBehaviour(RLV_BHVR_TPLM)) && (!gRlvHandler.hasBehaviour(RLV_BHVR_TPLOC)));
// [/RLVa:KB]
		return enable_teleport_home;
	}
};

BOOL enable_god_full(void*)
{
	return gAgent.getGodLevel() >= GOD_FULL;
}

BOOL enable_god_liaison(void*)
{
	return gAgent.getGodLevel() >= GOD_LIAISON;
}

bool is_god_customer_service()
{
	return gAgent.getGodLevel() >= GOD_CUSTOMER_SERVICE;
}

BOOL enable_god_basic(void*)
{
	return gAgent.getGodLevel() > GOD_NOT;
}


void toggle_show_xui_names(void *)
{
	gSavedSettings.setBOOL("DebugShowXUINames", !gSavedSettings.getBOOL("DebugShowXUINames"));
}

BOOL check_show_xui_names(void *)
{
	return gSavedSettings.getBOOL("DebugShowXUINames");
}

class LLToolsSelectOnlyMyObjects : public view_listener_t
{
	bool handleEvent(const LLSD& userdata)
	{
		BOOL cur_val = gSavedSettings.getBOOL("SelectOwnedOnly");

		gSavedSettings.setBOOL("SelectOwnedOnly", ! cur_val );

		return true;
	}
};

class LLToolsSelectOnlyMovableObjects : public view_listener_t
{
	bool handleEvent(const LLSD& userdata)
	{
		BOOL cur_val = gSavedSettings.getBOOL("SelectMovableOnly");

		gSavedSettings.setBOOL("SelectMovableOnly", ! cur_val );

		return true;
	}
};

class LLToolsSelectBySurrounding : public view_listener_t
{
	bool handleEvent(const LLSD& userdata)
	{
		LLSelectMgr::sRectSelectInclusive = !LLSelectMgr::sRectSelectInclusive;

		gSavedSettings.setBOOL("RectangleSelectInclusive", LLSelectMgr::sRectSelectInclusive);
		return true;
	}
};

class LLToolsShowHiddenSelection : public view_listener_t
{
	bool handleEvent(const LLSD& userdata)
	{
		// TomY TODO Merge these
		LLSelectMgr::sRenderHiddenSelections = !LLSelectMgr::sRenderHiddenSelections;

		gSavedSettings.setBOOL("RenderHiddenSelections", LLSelectMgr::sRenderHiddenSelections);
		return true;
	}
};

class LLToolsShowSelectionLightRadius : public view_listener_t
{
	bool handleEvent(const LLSD& userdata)
	{
		// TomY TODO merge these
		LLSelectMgr::sRenderLightRadius = !LLSelectMgr::sRenderLightRadius;

		gSavedSettings.setBOOL("RenderLightRadius", LLSelectMgr::sRenderLightRadius);
		return true;
	}
};

class LLToolsEditLinkedParts : public view_listener_t
{
	bool handleEvent(const LLSD& userdata)
	{
		BOOL select_individuals = !gSavedSettings.getBOOL("EditLinkedParts");
		gSavedSettings.setBOOL( "EditLinkedParts", select_individuals );
		if (select_individuals)
		{
			LLSelectMgr::getInstance()->demoteSelectionToIndividuals();
		}
		else
		{
			LLSelectMgr::getInstance()->promoteSelectionToRoot();
		}
		return true;
	}
};

void reload_vertex_shader(void *)
{
	//THIS WOULD BE AN AWESOME PLACE TO RELOAD SHADERS... just a thought	- DaveP
}

void handle_dump_avatar_local_textures(void*)
{
	gAgentAvatarp->dumpLocalTextures();
}

void handle_dump_timers()
{
	LLFastTimer::dumpCurTimes();
}

void handle_debug_avatar_textures(void*)
{
	LLViewerObject* objectp = LLSelectMgr::getInstance()->getSelection()->getPrimaryObject();
	if (objectp)
	{
		LLFloaterReg::showInstance( "avatar_textures", LLSD(objectp->getID()) );
	}
}

void handle_grab_baked_texture(void* data)
{
	EBakedTextureIndex baked_tex_index = (EBakedTextureIndex)((intptr_t)data);
	if (!isAgentAvatarValid()) return;

	const LLUUID& asset_id = gAgentAvatarp->grabBakedTexture(baked_tex_index);
	LL_INFOS("texture") << "Adding baked texture " << asset_id << " to inventory." << llendl;
	LLAssetType::EType asset_type = LLAssetType::AT_TEXTURE;
	LLInventoryType::EType inv_type = LLInventoryType::IT_TEXTURE;
	const LLUUID folder_id = gInventory.findCategoryUUIDForType(LLFolderType::assetTypeToFolderType(asset_type));
	if(folder_id.notNull())
	{
		std::string name;
		name = "Baked " + LLVOAvatarDictionary::getInstance()->getBakedTexture(baked_tex_index)->mNameCapitalized + " Texture";

		LLUUID item_id;
		item_id.generate();
		LLPermissions perm;
		perm.init(gAgentID,
				  gAgentID,
				  LLUUID::null,
				  LLUUID::null);
		U32 next_owner_perm = PERM_MOVE | PERM_TRANSFER;
		perm.initMasks(PERM_ALL,
					   PERM_ALL,
					   PERM_NONE,
					   PERM_NONE,
					   next_owner_perm);
		time_t creation_date_now = time_corrected();
		LLPointer<LLViewerInventoryItem> item
			= new LLViewerInventoryItem(item_id,
										folder_id,
										perm,
										asset_id,
										asset_type,
										inv_type,
										name,
										LLStringUtil::null,
										LLSaleInfo::DEFAULT,
										LLInventoryItemFlags::II_FLAGS_NONE,
										creation_date_now);

		item->updateServer(TRUE);
		gInventory.updateItem(item);
		gInventory.notifyObservers();

		// Show the preview panel for textures to let
		// user know that the image is now in inventory.
		LLInventoryPanel *active_panel = LLInventoryPanel::getActiveInventoryPanel();
		if(active_panel)
		{
			LLFocusableElement* focus_ctrl = gFocusMgr.getKeyboardFocus();

			active_panel->setSelection(item_id, TAKE_FOCUS_NO);
			active_panel->openSelected();
			//LLFloaterInventory::dumpSelectionInformation((void*)view);
			// restore keyboard focus
			gFocusMgr.setKeyboardFocus(focus_ctrl);
		}
	}
	else
	{
		llwarns << "Can't find a folder to put it in" << llendl;
	}
}

BOOL enable_grab_baked_texture(void* data)
{
	EBakedTextureIndex index = (EBakedTextureIndex)((intptr_t)data);
	if (isAgentAvatarValid())
	{
		return gAgentAvatarp->canGrabBakedTexture(index);
	}
	return FALSE;
}

// Returns a pointer to the avatar give the UUID of the avatar OR of an attachment the avatar is wearing.
// Returns NULL on failure.
LLVOAvatar* find_avatar_from_object( LLViewerObject* object )
{
	if (object)
	{
		if( object->isAttachment() )
		{
			do
			{
				object = (LLViewerObject*) object->getParent();
			}
			while( object && !object->isAvatar() );
		}
		else if( !object->isAvatar() )
		{
			object = NULL;
		}
	}

	return (LLVOAvatar*) object;
}


// Returns a pointer to the avatar give the UUID of the avatar OR of an attachment the avatar is wearing.
// Returns NULL on failure.
LLVOAvatar* find_avatar_from_object( const LLUUID& object_id )
{
	return find_avatar_from_object( gObjectList.findObject(object_id) );
}


void handle_disconnect_viewer(void *)
{
	LLAppViewer::instance()->forceDisconnect(LLTrans::getString("TestingDisconnect"));
}

void force_error_breakpoint(void *)
{
    LLAppViewer::instance()->forceErrorBreakpoint();
}

void force_error_llerror(void *)
{
    LLAppViewer::instance()->forceErrorLLError();
}

void force_error_bad_memory_access(void *)
{
    LLAppViewer::instance()->forceErrorBadMemoryAccess();
}

void force_error_infinite_loop(void *)
{
    LLAppViewer::instance()->forceErrorInfiniteLoop();
}

void force_error_software_exception(void *)
{
    LLAppViewer::instance()->forceErrorSoftwareException();
}

void force_error_driver_crash(void *)
{
    LLAppViewer::instance()->forceErrorDriverCrash();
}

class LLToolsUseSelectionForGrid : public view_listener_t
{
	bool handleEvent(const LLSD& userdata)
	{
		LLSelectMgr::getInstance()->clearGridObjects();
		struct f : public LLSelectedObjectFunctor
		{
			virtual bool apply(LLViewerObject* objectp)
			{
				LLSelectMgr::getInstance()->addGridObject(objectp);
				return true;
			}
		} func;
		LLSelectMgr::getInstance()->getSelection()->applyToRootObjects(&func);
		LLSelectMgr::getInstance()->setGridMode(GRID_MODE_REF_OBJECT);
		if (gFloaterTools)
		{
			gFloaterTools->mComboGridMode->setCurrentByIndex((S32)GRID_MODE_REF_OBJECT);
		}
		return true;
	}
};

void handle_test_load_url(void*)
{
	LLWeb::loadURL("");
	LLWeb::loadURL("hacker://www.google.com/");
	LLWeb::loadURL("http");
	LLWeb::loadURL("http://www.google.com/");
}

//
// LLViewerMenuHolderGL
//
static LLDefaultChildRegistry::Register<LLViewerMenuHolderGL> r("menu_holder");

LLViewerMenuHolderGL::LLViewerMenuHolderGL(const LLViewerMenuHolderGL::Params& p)
: LLMenuHolderGL(p)
{}

BOOL LLViewerMenuHolderGL::hideMenus()
{
	BOOL handled = FALSE;
	
	if (LLMenuHolderGL::hideMenus())
	{
		LLToolPie::instance().blockClickToWalk();
		handled = TRUE;
	}

	// drop pie menu selection
	mParcelSelection = NULL;
	mObjectSelection = NULL;

	if (gMenuBarView)
	{
		gMenuBarView->clearHoverItem();
		gMenuBarView->resetMenuTrigger();
	}

	return handled;
}

void LLViewerMenuHolderGL::setParcelSelection(LLSafeHandle<LLParcelSelection> selection) 
{ 
	mParcelSelection = selection; 
}

void LLViewerMenuHolderGL::setObjectSelection(LLSafeHandle<LLObjectSelection> selection) 
{ 
	mObjectSelection = selection; 
}


const LLRect LLViewerMenuHolderGL::getMenuRect() const
{
	return LLRect(0, getRect().getHeight() - MENU_BAR_HEIGHT, getRect().getWidth(), STATUS_BAR_HEIGHT);
}

void handle_save_to_xml(void*)
{
	LLFloater* frontmost = gFloaterView->getFrontmost();
	if (!frontmost)
	{
        LLNotificationsUtil::add("NoFrontmostFloater");
		return;
	}

	std::string default_name = "floater_";
	default_name += frontmost->getTitle();
	default_name += ".xml";

	LLStringUtil::toLower(default_name);
	LLStringUtil::replaceChar(default_name, ' ', '_');
	LLStringUtil::replaceChar(default_name, '/', '_');
	LLStringUtil::replaceChar(default_name, ':', '_');
	LLStringUtil::replaceChar(default_name, '"', '_');

	LLFilePicker& picker = LLFilePicker::instance();
	if (picker.getSaveFile(LLFilePicker::FFSAVE_XML, default_name))
	{
		std::string filename = picker.getFirstFile();
		LLUICtrlFactory::getInstance()->saveToXML(frontmost, filename);
	}
}

void handle_load_from_xml(void*)
{
	LLFilePicker& picker = LLFilePicker::instance();
	if (picker.getOpenFile(LLFilePicker::FFLOAD_XML))
	{
		std::string filename = picker.getFirstFile();
		LLFloater* floater = new LLFloater(LLSD());
		floater->buildFromFile(filename);
	}
}

void handle_web_browser_test(const LLSD& param)
{
	std::string url = param.asString();
	if (url.empty())
	{
		url = "about:blank";
	}
	LLWeb::loadURLInternal(url);
}

void handle_web_content_test(const LLSD& param)
{
	std::string url = param.asString();
	LLWeb::loadWebURLInternal(url);
}

void handle_buy_currency_test(void*)
{
	std::string url =
		"http://sarahd-sl-13041.webdev.lindenlab.com/app/lindex/index.php?agent_id=[AGENT_ID]&secure_session_id=[SESSION_ID]&lang=[LANGUAGE]";

	LLStringUtil::format_map_t replace;
	replace["[AGENT_ID]"] = gAgent.getID().asString();
	replace["[SESSION_ID]"] = gAgent.getSecureSessionID().asString();
	replace["[LANGUAGE]"] = LLUI::getLanguage();
	LLStringUtil::format(url, replace);

	llinfos << "buy currency url " << url << llendl;

	LLFloaterReg::showInstance("buy_currency_html", LLSD(url));
}

void handle_rebake_textures(void*)
{
	if (!isAgentAvatarValid()) return;

	// Slam pending upload count to "unstick" things
	bool slam_for_debug = true;
	gAgentAvatarp->forceBakeAllTextures(slam_for_debug);
}

void toggle_visibility(void* user_data)
{
	LLView* viewp = (LLView*)user_data;
	viewp->setVisible(!viewp->getVisible());
}

BOOL get_visibility(void* user_data)
{
	LLView* viewp = (LLView*)user_data;
	return viewp->getVisible();
}

// TomY TODO: Get rid of these?
class LLViewShowHoverTips : public view_listener_t
{
	bool handleEvent(const LLSD& userdata)
	{
		gSavedSettings.setBOOL("ShowHoverTips", !gSavedSettings.getBOOL("ShowHoverTips"));
		return true;
	}
};

class LLViewCheckShowHoverTips : public view_listener_t
{
	bool handleEvent(const LLSD& userdata)
	{
		bool new_value = gSavedSettings.getBOOL("ShowHoverTips");
		return new_value;
	}
};

// TomY TODO: Get rid of these?
class LLViewHighlightTransparent : public view_listener_t
{
	bool handleEvent(const LLSD& userdata)
	{
//		LLDrawPoolAlpha::sShowDebugAlpha = !LLDrawPoolAlpha::sShowDebugAlpha;
// [RLVa:KB] - Checked: 2010-11-29 (RLVa-1.3.0c) | Modified: RLVa-1.3.0c
		LLDrawPoolAlpha::sShowDebugAlpha = (!LLDrawPoolAlpha::sShowDebugAlpha) && (!gRlvHandler.hasBehaviour(RLV_BHVR_EDIT));
// [/RLVa:KB]
		return true;
	}
};

class LLViewCheckHighlightTransparent : public view_listener_t
{
	bool handleEvent(const LLSD& userdata)
	{
		bool new_value = LLDrawPoolAlpha::sShowDebugAlpha;
		return new_value;
	}
};

class LLViewBeaconWidth : public view_listener_t
{
	bool handleEvent(const LLSD& userdata)
	{
		std::string width = userdata.asString();
		if(width == "1")
		{
			gSavedSettings.setS32("DebugBeaconLineWidth", 1);
		}
		else if(width == "4")
		{
			gSavedSettings.setS32("DebugBeaconLineWidth", 4);
		}
		else if(width == "16")
		{
			gSavedSettings.setS32("DebugBeaconLineWidth", 16);
		}
		else if(width == "32")
		{
			gSavedSettings.setS32("DebugBeaconLineWidth", 32);
		}

		return true;
	}
};


class LLViewToggleBeacon : public view_listener_t
{
	bool handleEvent(const LLSD& userdata)
	{
		std::string beacon = userdata.asString();
		if (beacon == "scriptsbeacon")
		{
			LLPipeline::toggleRenderScriptedBeacons(NULL);
			gSavedSettings.setBOOL( "scriptsbeacon", LLPipeline::getRenderScriptedBeacons(NULL) );
			// toggle the other one off if it's on
			if (LLPipeline::getRenderScriptedBeacons(NULL) && LLPipeline::getRenderScriptedTouchBeacons(NULL))
			{
				LLPipeline::toggleRenderScriptedTouchBeacons(NULL);
				gSavedSettings.setBOOL( "scripttouchbeacon", LLPipeline::getRenderScriptedTouchBeacons(NULL) );
			}
		}
		else if (beacon == "physicalbeacon")
		{
			LLPipeline::toggleRenderPhysicalBeacons(NULL);
			gSavedSettings.setBOOL( "physicalbeacon", LLPipeline::getRenderPhysicalBeacons(NULL) );
		}
		else if (beacon == "moapbeacon")
		{
			LLPipeline::toggleRenderMOAPBeacons(NULL);
			gSavedSettings.setBOOL( "moapbeacon", LLPipeline::getRenderMOAPBeacons(NULL) );
		}
		else if (beacon == "soundsbeacon")
		{
			LLPipeline::toggleRenderSoundBeacons(NULL);
			gSavedSettings.setBOOL( "soundsbeacon", LLPipeline::getRenderSoundBeacons(NULL) );
		}
		else if (beacon == "particlesbeacon")
		{
			LLPipeline::toggleRenderParticleBeacons(NULL);
			gSavedSettings.setBOOL( "particlesbeacon", LLPipeline::getRenderParticleBeacons(NULL) );
		}
		else if (beacon == "scripttouchbeacon")
		{
			LLPipeline::toggleRenderScriptedTouchBeacons(NULL);
			gSavedSettings.setBOOL( "scripttouchbeacon", LLPipeline::getRenderScriptedTouchBeacons(NULL) );
			// toggle the other one off if it's on
			if (LLPipeline::getRenderScriptedBeacons(NULL) && LLPipeline::getRenderScriptedTouchBeacons(NULL))
			{
				LLPipeline::toggleRenderScriptedBeacons(NULL);
				gSavedSettings.setBOOL( "scriptsbeacon", LLPipeline::getRenderScriptedBeacons(NULL) );
			}
		}
		else if (beacon == "renderbeacons")
		{
			LLPipeline::toggleRenderBeacons(NULL);
			gSavedSettings.setBOOL( "renderbeacons", LLPipeline::getRenderBeacons(NULL) );
			// toggle the other one on if it's not
			if (!LLPipeline::getRenderBeacons(NULL) && !LLPipeline::getRenderHighlights(NULL))
			{
				LLPipeline::toggleRenderHighlights(NULL);
				gSavedSettings.setBOOL( "renderhighlights", LLPipeline::getRenderHighlights(NULL) );
			}
		}
		else if (beacon == "renderhighlights")
		{
			LLPipeline::toggleRenderHighlights(NULL);
			gSavedSettings.setBOOL( "renderhighlights", LLPipeline::getRenderHighlights(NULL) );
			// toggle the other one on if it's not
			if (!LLPipeline::getRenderBeacons(NULL) && !LLPipeline::getRenderHighlights(NULL))
			{
				LLPipeline::toggleRenderBeacons(NULL);
				gSavedSettings.setBOOL( "renderbeacons", LLPipeline::getRenderBeacons(NULL) );
			}
		}

		return true;
	}
};

class LLViewCheckBeaconEnabled : public view_listener_t
{
	bool handleEvent(const LLSD& userdata)
	{
		std::string beacon = userdata.asString();
		bool new_value = false;
		if (beacon == "scriptsbeacon")
		{
			new_value = gSavedSettings.getBOOL( "scriptsbeacon");
			LLPipeline::setRenderScriptedBeacons(new_value);
		}
		else if (beacon == "moapbeacon")
		{
			new_value = gSavedSettings.getBOOL( "moapbeacon");
			LLPipeline::setRenderMOAPBeacons(new_value);
		}
		else if (beacon == "physicalbeacon")
		{
			new_value = gSavedSettings.getBOOL( "physicalbeacon");
			LLPipeline::setRenderPhysicalBeacons(new_value);
		}
		else if (beacon == "soundsbeacon")
		{
			new_value = gSavedSettings.getBOOL( "soundsbeacon");
			LLPipeline::setRenderSoundBeacons(new_value);
		}
		else if (beacon == "particlesbeacon")
		{
			new_value = gSavedSettings.getBOOL( "particlesbeacon");
			LLPipeline::setRenderParticleBeacons(new_value);
		}
		else if (beacon == "scripttouchbeacon")
		{
			new_value = gSavedSettings.getBOOL( "scripttouchbeacon");
			LLPipeline::setRenderScriptedTouchBeacons(new_value);
		}
		else if (beacon == "renderbeacons")
		{
			new_value = gSavedSettings.getBOOL( "renderbeacons");
			LLPipeline::setRenderBeacons(new_value);
		}
		else if (beacon == "renderhighlights")
		{
			new_value = gSavedSettings.getBOOL( "renderhighlights");
			LLPipeline::setRenderHighlights(new_value);
		}
		return new_value;
	}
};

class LLViewToggleRenderType : public view_listener_t
{
	bool handleEvent(const LLSD& userdata)
	{
		std::string type = userdata.asString();
		if (type == "hideparticles")
		{
			LLPipeline::toggleRenderType(LLPipeline::RENDER_TYPE_PARTICLES);
		}
		return true;
	}
};

class LLViewCheckRenderType : public view_listener_t
{
	bool handleEvent(const LLSD& userdata)
	{
		std::string type = userdata.asString();
		bool new_value = false;
		if (type == "hideparticles")
		{
			new_value = LLPipeline::toggleRenderTypeControlNegated((void *)LLPipeline::RENDER_TYPE_PARTICLES);
		}
		return new_value;
	}
};

class LLViewShowHUDAttachments : public view_listener_t
{
	bool handleEvent(const LLSD& userdata)
	{
// [RLVa:KB] - Checked: 2010-04-19 (RLVa-1.2.1a) | Modified: RLVa-1.0.0c
		if ( (rlv_handler_t::isEnabled()) && (gRlvAttachmentLocks.hasLockedHUD()) && (LLPipeline::sShowHUDAttachments) )
			return true;
// [/RLVa:KB]

		LLPipeline::sShowHUDAttachments = !LLPipeline::sShowHUDAttachments;
		return true;
	}
};

class LLViewCheckHUDAttachments : public view_listener_t
{
	bool handleEvent(const LLSD& userdata)
	{
		bool new_value = LLPipeline::sShowHUDAttachments;
		return new_value;
	}
};

class LLEditEnableTakeOff : public view_listener_t
{
	bool handleEvent(const LLSD& userdata)
	{
		std::string clothing = userdata.asString();
		LLWearableType::EType type = LLWearableType::typeNameToType(clothing);
//		if (type >= LLWearableType::WT_SHAPE && type < LLWearableType::WT_COUNT)
// [RLVa:KB] - Checked: 2010-03-20 (RLVa-1.2.0c) | Modified: RLVa-1.2.0a
		// NOTE: see below - enable if there is at least one wearable on this type that can be removed
		if ( (type >= LLWearableType::WT_SHAPE && type < LLWearableType::WT_COUNT) && 
			 ((!rlv_handler_t::isEnabled()) || (gRlvWearableLocks.canRemove(type))) )
// [/RLVa:KB]
		{
			return LLAgentWearables::selfHasWearable(type);
		}
		return false;
	}
};

class LLEditTakeOff : public view_listener_t
{
	bool handleEvent(const LLSD& userdata)
	{
		std::string clothing = userdata.asString();
		if (clothing == "all")
			LLWearableBridge::removeAllClothesFromAvatar();
		else
		{
			LLWearableType::EType type = LLWearableType::typeNameToType(clothing);
			if (type >= LLWearableType::WT_SHAPE 
				&& type < LLWearableType::WT_COUNT
				&& (gAgentWearables.getWearableCount(type) > 0))
			{
				// MULTI-WEARABLES: assuming user wanted to remove top shirt.
				U32 wearable_index = gAgentWearables.getWearableCount(type) - 1;

// [RLVa:KB] - Checked: 2010-06-09 (RLVa-1.2.0g) | Added: RLVa-1.2.0g
				if ( (rlv_handler_t::isEnabled()) && (gRlvWearableLocks.hasLockedWearable(type)) )
				{
					// We'll use the first wearable we come across that can be removed (moving from top to bottom)
					for (; wearable_index >= 0; wearable_index--)
					{
						const LLWearable* pWearable = gAgentWearables.getWearable(type, wearable_index);
						if (!gRlvWearableLocks.isLockedWearable(pWearable))
							break;
					}
					if (wearable_index < 0)
						return true;	// No wearable found that can be removed
				}
// [/RLVa:KB]

				LLViewerInventoryItem *item = dynamic_cast<LLViewerInventoryItem*>(gAgentWearables.getWearableInventoryItem(type,wearable_index));
				LLWearableBridge::removeItemFromAvatar(item);
			}
				
		}
		return true;
	}
};

class LLToolsSelectTool : public view_listener_t
{
	bool handleEvent(const LLSD& userdata)
	{
		std::string tool_name = userdata.asString();
		if (tool_name == "focus")
		{
			LLToolMgr::getInstance()->getCurrentToolset()->selectToolByIndex(1);
		}
		else if (tool_name == "move")
		{
			LLToolMgr::getInstance()->getCurrentToolset()->selectToolByIndex(2);
		}
		else if (tool_name == "edit")
		{
			LLToolMgr::getInstance()->getCurrentToolset()->selectToolByIndex(3);
		}
		else if (tool_name == "create")
		{
			LLToolMgr::getInstance()->getCurrentToolset()->selectToolByIndex(4);
		}
		else if (tool_name == "land")
		{
			LLToolMgr::getInstance()->getCurrentToolset()->selectToolByIndex(5);
		}
		return true;
	}
};

/// WINDLIGHT callbacks
class LLWorldEnvSettings : public view_listener_t
{	
	bool handleEvent(const LLSD& userdata)
	{
// [RLVa:KB] - Checked: 2010-03-18 (RLVa-1.2.0a) | Modified: RLVa-1.0.0g
		if (gRlvHandler.hasBehaviour(RLV_BHVR_SETENV))
			return true;
// [/RLVa:KB]

		std::string tod = userdata.asString();
		LLVector3 sun_direction;
		
		if (tod == "editor")
		{
			// if not there or is hidden, show it
			LLFloaterReg::toggleInstance("env_settings");
			return true;
		}
		
		if (tod == "sunrise")
		{
			// set the value, turn off animation
			LLWLParamManager::instance()->mAnimator.setDayTime(0.25);
			LLWLParamManager::instance()->mAnimator.mIsRunning = false;
			LLWLParamManager::instance()->mAnimator.mUseLindenTime = false;

			// then call update once
			LLWLParamManager::instance()->mAnimator.update(
				LLWLParamManager::instance()->mCurParams);
		}
		else if (tod == "noon")
		{
			// set the value, turn off animation
			LLWLParamManager::instance()->mAnimator.setDayTime(0.567);
			LLWLParamManager::instance()->mAnimator.mIsRunning = false;
			LLWLParamManager::instance()->mAnimator.mUseLindenTime = false;

			// then call update once
			LLWLParamManager::instance()->mAnimator.update(
				LLWLParamManager::instance()->mCurParams);
		}
		else if (tod == "sunset")
		{
			// set the value, turn off animation
			LLWLParamManager::instance()->mAnimator.setDayTime(0.75);
			LLWLParamManager::instance()->mAnimator.mIsRunning = false;
			LLWLParamManager::instance()->mAnimator.mUseLindenTime = false;

			// then call update once
			LLWLParamManager::instance()->mAnimator.update(
				LLWLParamManager::instance()->mCurParams);
		}
		else if (tod == "midnight")
		{
			// set the value, turn off animation
			LLWLParamManager::instance()->mAnimator.setDayTime(0.0);
			LLWLParamManager::instance()->mAnimator.mIsRunning = false;
			LLWLParamManager::instance()->mAnimator.mUseLindenTime = false;

			// then call update once
			LLWLParamManager::instance()->mAnimator.update(
				LLWLParamManager::instance()->mCurParams);
		}
		else
		{
			LLWLParamManager::instance()->mAnimator.mIsRunning = true;
			LLWLParamManager::instance()->mAnimator.mUseLindenTime = true;	
		}
		return true;
	}
};

/// Water Menu callbacks
class LLWorldWaterSettings : public view_listener_t
{	
	bool handleEvent(const LLSD& userdata)
	{
		LLFloaterReg::toggleInstance("env_water");
		return true;
	}
};

/// Post-Process callbacks
class LLWorldPostProcess : public view_listener_t
{
	bool handleEvent(const LLSD& userdata)
	{
		LLFloaterReg::showInstance("env_post_process");
		return true;
	}
};

/// Day Cycle callbacks
class LLWorldDayCycle : public view_listener_t
{
	bool handleEvent(const LLSD& userdata)
	{
		LLFloaterReg::showInstance("env_day_cycle");
		return true;
	}
};

class LLWorldToggleMovementControls : public view_listener_t
{
	bool handleEvent(const LLSD& userdata)
	{
		LLBottomTray::getInstance()->toggleMovementControls();
		return true;
	}
};

class LLWorldToggleCameraControls : public view_listener_t
{
	bool handleEvent(const LLSD& userdata)
	{
		LLBottomTray::getInstance()->toggleCameraControls();
		return true;
	}
};

void handle_flush_name_caches()
{
	// Toggle display names on and off to flush
	bool use_display_names = LLAvatarNameCache::useDisplayNames();
	LLAvatarNameCache::setUseDisplayNames(!use_display_names);
	LLAvatarNameCache::setUseDisplayNames(use_display_names);

	if (gCacheName) gCacheName->clear();
}

class LLUploadCostCalculator : public view_listener_t
{
	std::string mCostStr;

	bool handleEvent(const LLSD& userdata)
	{
		std::string menu_name = userdata.asString();
		gMenuHolder->childSetLabelArg(menu_name, "[COST]", mCostStr);

		return true;
	}

	void calculateCost();

public:
	LLUploadCostCalculator()
	{
		calculateCost();
	}
};

class LLToggleUIHints : public view_listener_t
{
	bool handleEvent(const LLSD& userdata)
	{
		bool ui_hints_enabled = gSavedSettings.getBOOL("EnableUIHints");
		// toggle
		ui_hints_enabled = !ui_hints_enabled;
		gSavedSettings.setBOOL("EnableUIHints", ui_hints_enabled);
		return true;
	}
};

void LLUploadCostCalculator::calculateCost()
{
	S32 upload_cost = LLGlobalEconomy::Singleton::getInstance()->getPriceUpload();

	// getPriceUpload() returns -1 if no data available yet.
	if(upload_cost >= 0)
	{
		mCostStr = llformat("%d", upload_cost);
	}
	else
	{
		mCostStr = llformat("%d", gSavedSettings.getU32("DefaultUploadCost"));
	}
}

void show_navbar_context_menu(LLView* ctrl, S32 x, S32 y)
{
	static LLMenuGL*	show_navbar_context_menu = LLUICtrlFactory::getInstance()->createFromFile<LLMenuGL>("menu_hide_navbar.xml",
			gMenuHolder, LLViewerMenuHolderGL::child_registry_t::instance());
	if(gMenuHolder->hasVisibleMenu())
	{
		gMenuHolder->hideMenus();
	}
	show_navbar_context_menu->buildDrawLabels();
	show_navbar_context_menu->updateParent(LLMenuGL::sMenuContainer);
	LLMenuGL::showPopup(ctrl, show_navbar_context_menu, x, y);
}

void show_topinfobar_context_menu(LLView* ctrl, S32 x, S32 y)
{
	static LLMenuGL* show_topbarinfo_context_menu = LLUICtrlFactory::getInstance()->createFromFile<LLMenuGL>("menu_topinfobar.xml",
			gMenuHolder, LLViewerMenuHolderGL::child_registry_t::instance());

	LLMenuItemGL* landmark_item = show_topbarinfo_context_menu->getChild<LLMenuItemGL>("Landmark");
	if (!LLLandmarkActions::landmarkAlreadyExists())
	{
		landmark_item->setLabel(LLTrans::getString("AddLandmarkNavBarMenu"));
	}
	else
	{
		landmark_item->setLabel(LLTrans::getString("EditLandmarkNavBarMenu"));
	}

	if(gMenuHolder->hasVisibleMenu())
	{
		gMenuHolder->hideMenus();
	}

	show_topbarinfo_context_menu->buildDrawLabels();
	show_topbarinfo_context_menu->updateParent(LLMenuGL::sMenuContainer);
	LLMenuGL::showPopup(ctrl, show_topbarinfo_context_menu, x, y);
}

void initialize_edit_menu()
{
	view_listener_t::addMenu(new LLEditUndo(), "Edit.Undo");
	view_listener_t::addMenu(new LLEditRedo(), "Edit.Redo");
	view_listener_t::addMenu(new LLEditCut(), "Edit.Cut");
	view_listener_t::addMenu(new LLEditCopy(), "Edit.Copy");
	view_listener_t::addMenu(new LLEditPaste(), "Edit.Paste");
	view_listener_t::addMenu(new LLEditDelete(), "Edit.Delete");
	view_listener_t::addMenu(new LLEditSelectAll(), "Edit.SelectAll");
	view_listener_t::addMenu(new LLEditDeselect(), "Edit.Deselect");
	view_listener_t::addMenu(new LLEditDuplicate(), "Edit.Duplicate");
	view_listener_t::addMenu(new LLEditTakeOff(), "Edit.TakeOff");
	view_listener_t::addMenu(new LLEditEnableUndo(), "Edit.EnableUndo");
	view_listener_t::addMenu(new LLEditEnableRedo(), "Edit.EnableRedo");
	view_listener_t::addMenu(new LLEditEnableCut(), "Edit.EnableCut");
	view_listener_t::addMenu(new LLEditEnableCopy(), "Edit.EnableCopy");
	view_listener_t::addMenu(new LLEditEnablePaste(), "Edit.EnablePaste");
	view_listener_t::addMenu(new LLEditEnableDelete(), "Edit.EnableDelete");
	view_listener_t::addMenu(new LLEditEnableSelectAll(), "Edit.EnableSelectAll");
	view_listener_t::addMenu(new LLEditEnableDeselect(), "Edit.EnableDeselect");
	view_listener_t::addMenu(new LLEditEnableDuplicate(), "Edit.EnableDuplicate");

}

void initialize_menus()
{
	// A parameterized event handler used as ctrl-8/9/0 zoom controls below.
	class LLZoomer : public view_listener_t
	{
	public:
		// The "mult" parameter says whether "val" is a multiplier or used to set the value.
		LLZoomer(F32 val, bool mult=true) : mVal(val), mMult(mult) {}
		bool handleEvent(const LLSD& userdata)
		{
			F32 new_fov_rad = mMult ? LLViewerCamera::getInstance()->getDefaultFOV() * mVal : mVal;
			LLViewerCamera::getInstance()->setDefaultFOV(new_fov_rad);
			gSavedSettings.setF32("CameraAngle", LLViewerCamera::getInstance()->getView()); // setView may have clamped it.
			return true;
		}
	private:
		F32 mVal;
		bool mMult;
	};
	
	LLUICtrl::EnableCallbackRegistry::Registrar& enable = LLUICtrl::EnableCallbackRegistry::currentRegistrar();
	LLUICtrl::CommitCallbackRegistry::Registrar& commit = LLUICtrl::CommitCallbackRegistry::currentRegistrar();
	
	// Generic enable and visible
	// Don't prepend MenuName.Foo because these can be used in any menu.
	enable.add("IsGodCustomerService", boost::bind(&is_god_customer_service));

	view_listener_t::addEnable(new LLUploadCostCalculator(), "Upload.CalculateCosts");

	// Agent
	commit.add("Agent.toggleFlying", boost::bind(&LLAgent::toggleFlying));
	enable.add("Agent.enableFlying", boost::bind(&LLAgent::enableFlying));

	// File menu
	init_menu_file();

	view_listener_t::addMenu(new LLEditEnableTakeOff(), "Edit.EnableTakeOff");
	view_listener_t::addMenu(new LLEditEnableCustomizeAvatar(), "Edit.EnableCustomizeAvatar");
	view_listener_t::addMenu(new LLEnableEditShape(), "Edit.EnableEditShape");
	view_listener_t::addMenu(new LLEnableEditPhysics(), "Edit.EnableEditPhysics");
	commit.add("CustomizeAvatar", boost::bind(&handle_customize_avatar));
	commit.add("EditOutfit", boost::bind(&handle_edit_outfit));
	commit.add("EditShape", boost::bind(&handle_edit_shape));
	commit.add("EditPhysics", boost::bind(&handle_edit_physics));
<<<<<<< HEAD
//-TT Client LSL Bridge
	commit.add("RecreateLSLBridge", boost::bind(&handle_recreate_lsl_bridge));
//-TT
=======

>>>>>>> 113f532e
	// View menu
	view_listener_t::addMenu(new LLViewMouselook(), "View.Mouselook");
	view_listener_t::addMenu(new LLViewJoystickFlycam(), "View.JoystickFlycam");
	view_listener_t::addMenu(new LLViewResetView(), "View.ResetView");
	view_listener_t::addMenu(new LLViewLookAtLastChatter(), "View.LookAtLastChatter");
	view_listener_t::addMenu(new LLViewShowHoverTips(), "View.ShowHoverTips");
	view_listener_t::addMenu(new LLViewHighlightTransparent(), "View.HighlightTransparent");
	view_listener_t::addMenu(new LLViewToggleRenderType(), "View.ToggleRenderType");
	view_listener_t::addMenu(new LLViewShowHUDAttachments(), "View.ShowHUDAttachments");
	view_listener_t::addMenu(new LLZoomer(1.2f), "View.ZoomOut");
	view_listener_t::addMenu(new LLZoomer(1/1.2f), "View.ZoomIn");
	view_listener_t::addMenu(new LLZoomer(DEFAULT_FIELD_OF_VIEW, false), "View.ZoomDefault");
	view_listener_t::addMenu(new LLViewDefaultUISize(), "View.DefaultUISize");

	view_listener_t::addMenu(new LLViewEnableMouselook(), "View.EnableMouselook");
	view_listener_t::addMenu(new LLViewEnableJoystickFlycam(), "View.EnableJoystickFlycam");
	view_listener_t::addMenu(new LLViewEnableLastChatter(), "View.EnableLastChatter");

	view_listener_t::addMenu(new LLViewCheckJoystickFlycam(), "View.CheckJoystickFlycam");
	view_listener_t::addMenu(new LLViewCheckShowHoverTips(), "View.CheckShowHoverTips");
	view_listener_t::addMenu(new LLViewCheckHighlightTransparent(), "View.CheckHighlightTransparent");
	view_listener_t::addMenu(new LLViewCheckRenderType(), "View.CheckRenderType");
	view_listener_t::addMenu(new LLViewCheckHUDAttachments(), "View.CheckHUDAttachments");

	// Me > Movement
	view_listener_t::addMenu(new LLAdvancedAgentFlyingInfo(), "Agent.getFlying");
	
	// World menu
	commit.add("World.Chat", boost::bind(&handle_chat, (void*)NULL));
	view_listener_t::addMenu(new LLWorldAlwaysRun(), "World.AlwaysRun");
	view_listener_t::addMenu(new LLWorldCreateLandmark(), "World.CreateLandmark");
	view_listener_t::addMenu(new LLWorldPlaceProfile(), "World.PlaceProfile");
	view_listener_t::addMenu(new LLWorldSetHomeLocation(), "World.SetHomeLocation");
	view_listener_t::addMenu(new LLWorldTeleportHome(), "World.TeleportHome");
	view_listener_t::addMenu(new LLWorldSetAway(), "World.SetAway");
	view_listener_t::addMenu(new LLWorldSetBusy(), "World.SetBusy");
	view_listener_t::addMenu(new LLWorldSetAutorespond(), "World.SetAutorespond");

	view_listener_t::addMenu(new LLWorldEnableCreateLandmark(), "World.EnableCreateLandmark");
	view_listener_t::addMenu(new LLWorldEnableSetHomeLocation(), "World.EnableSetHomeLocation");
	view_listener_t::addMenu(new LLWorldEnableTeleportHome(), "World.EnableTeleportHome");
	view_listener_t::addMenu(new LLWorldEnableBuyLand(), "World.EnableBuyLand");

	view_listener_t::addMenu(new LLWorldCheckAlwaysRun(), "World.CheckAlwaysRun");
	
	view_listener_t::addMenu(new LLWorldEnvSettings(), "World.EnvSettings");
	view_listener_t::addMenu(new LLWorldWaterSettings(), "World.WaterSettings");
	view_listener_t::addMenu(new LLWorldPostProcess(), "World.PostProcess");
	view_listener_t::addMenu(new LLWorldDayCycle(), "World.DayCycle");

	view_listener_t::addMenu(new LLWorldToggleMovementControls(), "World.Toggle.MovementControls");
	view_listener_t::addMenu(new LLWorldToggleCameraControls(), "World.Toggle.CameraControls");

	// Tools menu
	view_listener_t::addMenu(new LLToolsSelectTool(), "Tools.SelectTool");
	view_listener_t::addMenu(new LLToolsSelectOnlyMyObjects(), "Tools.SelectOnlyMyObjects");
	view_listener_t::addMenu(new LLToolsSelectOnlyMovableObjects(), "Tools.SelectOnlyMovableObjects");
	view_listener_t::addMenu(new LLToolsSelectBySurrounding(), "Tools.SelectBySurrounding");
	view_listener_t::addMenu(new LLToolsShowHiddenSelection(), "Tools.ShowHiddenSelection");
	view_listener_t::addMenu(new LLToolsShowSelectionLightRadius(), "Tools.ShowSelectionLightRadius");
	view_listener_t::addMenu(new LLToolsEditLinkedParts(), "Tools.EditLinkedParts");
	view_listener_t::addMenu(new LLToolsSnapObjectXY(), "Tools.SnapObjectXY");
	view_listener_t::addMenu(new LLToolsUseSelectionForGrid(), "Tools.UseSelectionForGrid");
	view_listener_t::addMenu(new LLToolsSelectNextPart(), "Tools.SelectNextPart");
	commit.add("Tools.Link", boost::bind(&LLSelectMgr::linkObjects, LLSelectMgr::getInstance()));
	commit.add("Tools.Unlink", boost::bind(&LLSelectMgr::unlinkObjects, LLSelectMgr::getInstance()));
	view_listener_t::addMenu(new LLToolsStopAllAnimations(), "Tools.StopAllAnimations");
	view_listener_t::addMenu(new LLToolsReleaseKeys(), "Tools.ReleaseKeys");
	view_listener_t::addMenu(new LLToolsEnableReleaseKeys(), "Tools.EnableReleaseKeys");	
	commit.add("Tools.LookAtSelection", boost::bind(&handle_look_at_selection, _2));
	commit.add("Tools.BuyOrTake", boost::bind(&handle_buy_or_take));
	commit.add("Tools.TakeCopy", boost::bind(&handle_take_copy));
	view_listener_t::addMenu(new LLToolsSaveToInventory(), "Tools.SaveToInventory");
	view_listener_t::addMenu(new LLToolsSaveToObjectInventory(), "Tools.SaveToObjectInventory");
	view_listener_t::addMenu(new LLToolsSelectedScriptAction(), "Tools.SelectedScriptAction");

	view_listener_t::addMenu(new LLToolsEnableToolNotPie(), "Tools.EnableToolNotPie");
	view_listener_t::addMenu(new LLToolsEnableSelectNextPart(), "Tools.EnableSelectNextPart");
	enable.add("Tools.EnableLink", boost::bind(&LLSelectMgr::enableLinkObjects, LLSelectMgr::getInstance()));
	enable.add("Tools.EnableUnlink", boost::bind(&LLSelectMgr::enableUnlinkObjects, LLSelectMgr::getInstance()));
	view_listener_t::addMenu(new LLToolsEnableBuyOrTake(), "Tools.EnableBuyOrTake");
	enable.add("Tools.EnableTakeCopy", boost::bind(&enable_object_take_copy));
	enable.add("Tools.VisibleBuyObject", boost::bind(&tools_visible_buy_object));
	enable.add("Tools.VisibleTakeObject", boost::bind(&tools_visible_take_object));
	view_listener_t::addMenu(new LLToolsEnableSaveToInventory(), "Tools.EnableSaveToInventory");
	view_listener_t::addMenu(new LLToolsEnableSaveToObjectInventory(), "Tools.EnableSaveToObjectInventory");

	// Help menu
	// most items use the ShowFloater method

	// Advanced menu
	view_listener_t::addMenu(new LLAdvancedToggleConsole(), "Advanced.ToggleConsole");
	view_listener_t::addMenu(new LLAdvancedCheckConsole(), "Advanced.CheckConsole");
	view_listener_t::addMenu(new LLAdvancedDumpInfoToConsole(), "Advanced.DumpInfoToConsole");
	
	// Advanced > HUD Info
	view_listener_t::addMenu(new LLAdvancedToggleHUDInfo(), "Advanced.ToggleHUDInfo");
	view_listener_t::addMenu(new LLAdvancedCheckHUDInfo(), "Advanced.CheckHUDInfo");

	// Advanced Other Settings	
	view_listener_t::addMenu(new LLAdvancedClearGroupCache(), "Advanced.ClearGroupCache");
	
	// Advanced > Render > Types
	view_listener_t::addMenu(new LLAdvancedToggleRenderType(), "Advanced.ToggleRenderType");
	view_listener_t::addMenu(new LLAdvancedCheckRenderType(), "Advanced.CheckRenderType");

	//// Advanced > Render > Features
	view_listener_t::addMenu(new LLAdvancedToggleFeature(), "Advanced.ToggleFeature");
	view_listener_t::addMenu(new LLAdvancedCheckFeature(), "Advanced.CheckFeature");
	// Advanced > Render > Info Displays
	view_listener_t::addMenu(new LLAdvancedToggleInfoDisplay(), "Advanced.ToggleInfoDisplay");
	view_listener_t::addMenu(new LLAdvancedCheckInfoDisplay(), "Advanced.CheckInfoDisplay");
	view_listener_t::addMenu(new LLAdvancedSelectedTextureInfo(), "Advanced.SelectedTextureInfo");
	view_listener_t::addMenu(new LLAdvancedToggleWireframe(), "Advanced.ToggleWireframe");
	view_listener_t::addMenu(new LLAdvancedCheckWireframe(), "Advanced.CheckWireframe");
	// Develop > Render
	view_listener_t::addMenu(new LLAdvancedToggleTextureAtlas(), "Advanced.ToggleTextureAtlas");
	view_listener_t::addMenu(new LLAdvancedCheckTextureAtlas(), "Advanced.CheckTextureAtlas");
	view_listener_t::addMenu(new LLAdvancedEnableObjectObjectOcclusion(), "Advanced.EnableObjectObjectOcclusion");
	view_listener_t::addMenu(new LLAdvancedEnableRenderFBO(), "Advanced.EnableRenderFBO");
	view_listener_t::addMenu(new LLAdvancedEnableRenderDeferred(), "Advanced.EnableRenderDeferred");
	view_listener_t::addMenu(new LLAdvancedEnableRenderDeferredOptions(), "Advanced.EnableRenderDeferredOptions");
	view_listener_t::addMenu(new LLAdvancedToggleRandomizeFramerate(), "Advanced.ToggleRandomizeFramerate");
	view_listener_t::addMenu(new LLAdvancedCheckRandomizeFramerate(), "Advanced.CheckRandomizeFramerate");
	view_listener_t::addMenu(new LLAdvancedTogglePeriodicSlowFrame(), "Advanced.TogglePeriodicSlowFrame");
	view_listener_t::addMenu(new LLAdvancedCheckPeriodicSlowFrame(), "Advanced.CheckPeriodicSlowFrame");
	view_listener_t::addMenu(new LLAdvancedVectorizePerfTest(), "Advanced.VectorizePerfTest");
	view_listener_t::addMenu(new LLAdvancedToggleFrameTest(), "Advanced.ToggleFrameTest");
	view_listener_t::addMenu(new LLAdvancedCheckFrameTest(), "Advanced.CheckFrameTest");
	view_listener_t::addMenu(new LLAdvancedHandleAttachedLightParticles(), "Advanced.HandleAttachedLightParticles");
	view_listener_t::addMenu(new LLAdvancedCheckRenderShadowOption(), "Advanced.CheckRenderShadowOption");
	view_listener_t::addMenu(new LLAdvancedClickRenderShadowOption(), "Advanced.ClickRenderShadowOption");
	

	#ifdef TOGGLE_HACKED_GODLIKE_VIEWER
	view_listener_t::addMenu(new LLAdvancedHandleToggleHackedGodmode(), "Advanced.HandleToggleHackedGodmode");
	view_listener_t::addMenu(new LLAdvancedCheckToggleHackedGodmode(), "Advanced.CheckToggleHackedGodmode");
	view_listener_t::addMenu(new LLAdvancedEnableToggleHackedGodmode(), "Advanced.EnableToggleHackedGodmode");
	#endif

	// Advanced > World
	view_listener_t::addMenu(new LLAdvancedDumpScriptedCamera(), "Advanced.DumpScriptedCamera");
	view_listener_t::addMenu(new LLAdvancedDumpRegionObjectCache(), "Advanced.DumpRegionObjectCache");

	// Advanced > UI
	commit.add("Advanced.WebBrowserTest", boost::bind(&handle_web_browser_test,	_2));	// sigh! this one opens the MEDIA browser
	commit.add("Advanced.WebContentTest", boost::bind(&handle_web_content_test, _2));	// this one opens the Web Content floater
	view_listener_t::addMenu(new LLAdvancedBuyCurrencyTest(), "Advanced.BuyCurrencyTest");
	view_listener_t::addMenu(new LLAdvancedDumpSelectMgr(), "Advanced.DumpSelectMgr");
	view_listener_t::addMenu(new LLAdvancedDumpInventory(), "Advanced.DumpInventory");
	commit.add("Advanced.DumpTimers", boost::bind(&handle_dump_timers) );
	commit.add("Advanced.DumpFocusHolder", boost::bind(&handle_dump_focus) );
	view_listener_t::addMenu(new LLAdvancedPrintSelectedObjectInfo(), "Advanced.PrintSelectedObjectInfo");
	view_listener_t::addMenu(new LLAdvancedPrintAgentInfo(), "Advanced.PrintAgentInfo");
	view_listener_t::addMenu(new LLAdvancedPrintTextureMemoryStats(), "Advanced.PrintTextureMemoryStats");
	view_listener_t::addMenu(new LLAdvancedToggleDebugClicks(), "Advanced.ToggleDebugClicks");
	view_listener_t::addMenu(new LLAdvancedCheckDebugClicks(), "Advanced.CheckDebugClicks");
	view_listener_t::addMenu(new LLAdvancedCheckDebugViews(), "Advanced.CheckDebugViews");
	view_listener_t::addMenu(new LLAdvancedToggleDebugViews(), "Advanced.ToggleDebugViews");
	view_listener_t::addMenu(new LLAdvancedToggleXUINameTooltips(), "Advanced.ToggleXUINameTooltips");
	view_listener_t::addMenu(new LLAdvancedCheckXUINameTooltips(), "Advanced.CheckXUINameTooltips");
	view_listener_t::addMenu(new LLAdvancedToggleDebugMouseEvents(), "Advanced.ToggleDebugMouseEvents");
	view_listener_t::addMenu(new LLAdvancedCheckDebugMouseEvents(), "Advanced.CheckDebugMouseEvents");
	view_listener_t::addMenu(new LLAdvancedToggleDebugKeys(), "Advanced.ToggleDebugKeys");
	view_listener_t::addMenu(new LLAdvancedCheckDebugKeys(), "Advanced.CheckDebugKeys");
	view_listener_t::addMenu(new LLAdvancedToggleDebugWindowProc(), "Advanced.ToggleDebugWindowProc");
	view_listener_t::addMenu(new LLAdvancedCheckDebugWindowProc(), "Advanced.CheckDebugWindowProc");
	commit.add("Advanced.ShowSideTray", boost::bind(&handle_show_side_tray));

	// Advanced > XUI
	commit.add("Advanced.ReloadColorSettings", boost::bind(&LLUIColorTable::loadFromSettings, LLUIColorTable::getInstance()));
	view_listener_t::addMenu(new LLAdvancedLoadUIFromXML(), "Advanced.LoadUIFromXML");
	view_listener_t::addMenu(new LLAdvancedSaveUIToXML(), "Advanced.SaveUIToXML");
	view_listener_t::addMenu(new LLAdvancedToggleXUINames(), "Advanced.ToggleXUINames");
	view_listener_t::addMenu(new LLAdvancedCheckXUINames(), "Advanced.CheckXUINames");
	view_listener_t::addMenu(new LLAdvancedSendTestIms(), "Advanced.SendTestIMs");
	commit.add("Advanced.FlushNameCaches", boost::bind(&handle_flush_name_caches));

	// Advanced > Character > Grab Baked Texture
	view_listener_t::addMenu(new LLAdvancedGrabBakedTexture(), "Advanced.GrabBakedTexture");
	view_listener_t::addMenu(new LLAdvancedEnableGrabBakedTexture(), "Advanced.EnableGrabBakedTexture");

	// Advanced > Character > Character Tests
	view_listener_t::addMenu(new LLAdvancedAppearanceToXML(), "Advanced.AppearanceToXML");
	view_listener_t::addMenu(new LLAdvancedToggleCharacterGeometry(), "Advanced.ToggleCharacterGeometry");

	view_listener_t::addMenu(new LLAdvancedTestMale(), "Advanced.TestMale");
	view_listener_t::addMenu(new LLAdvancedTestFemale(), "Advanced.TestFemale");
	view_listener_t::addMenu(new LLAdvancedTogglePG(), "Advanced.TogglePG");
	
	// Advanced > Character (toplevel)
	view_listener_t::addMenu(new LLAdvancedForceParamsToDefault(), "Advanced.ForceParamsToDefault");
	view_listener_t::addMenu(new LLAdvancedReloadVertexShader(), "Advanced.ReloadVertexShader");
	view_listener_t::addMenu(new LLAdvancedToggleAnimationInfo(), "Advanced.ToggleAnimationInfo");
	view_listener_t::addMenu(new LLAdvancedCheckAnimationInfo(), "Advanced.CheckAnimationInfo");
	view_listener_t::addMenu(new LLAdvancedToggleShowLookAt(), "Advanced.ToggleShowLookAt");
	view_listener_t::addMenu(new LLAdvancedCheckShowLookAt(), "Advanced.CheckShowLookAt");
	view_listener_t::addMenu(new LLAdvancedToggleShowPointAt(), "Advanced.ToggleShowPointAt");
	view_listener_t::addMenu(new LLAdvancedCheckShowPointAt(), "Advanced.CheckShowPointAt");
	view_listener_t::addMenu(new LLAdvancedTogglePrivateLookPointAt(), "Advanced.TogglePrivateLookPointAt");
	view_listener_t::addMenu(new LLAdvancedCheckPrivateLookPointAt(), "Advanced.CheckPrivateLookPointAt");
	view_listener_t::addMenu(new LLAdvancedToggleDebugJointUpdates(), "Advanced.ToggleDebugJointUpdates");
	view_listener_t::addMenu(new LLAdvancedCheckDebugJointUpdates(), "Advanced.CheckDebugJointUpdates");
	view_listener_t::addMenu(new LLAdvancedToggleDisableLOD(), "Advanced.ToggleDisableLOD");
	view_listener_t::addMenu(new LLAdvancedCheckDisableLOD(), "Advanced.CheckDisableLOD");
	view_listener_t::addMenu(new LLAdvancedToggleDebugCharacterVis(), "Advanced.ToggleDebugCharacterVis");
	view_listener_t::addMenu(new LLAdvancedCheckDebugCharacterVis(), "Advanced.CheckDebugCharacterVis");
	view_listener_t::addMenu(new LLAdvancedDumpAttachments(), "Advanced.DumpAttachments");
	view_listener_t::addMenu(new LLAdvancedRebakeTextures(), "Advanced.RebakeTextures");
	view_listener_t::addMenu(new LLAdvancedDebugAvatarTextures(), "Advanced.DebugAvatarTextures");
	view_listener_t::addMenu(new LLAdvancedDumpAvatarLocalTextures(), "Advanced.DumpAvatarLocalTextures");
	view_listener_t::addMenu(new LLAdvancedReloadAvatarCloudParticle(), "Advanced.ReloadAvatarCloudParticle");

	// Advanced > Network
	view_listener_t::addMenu(new LLAdvancedEnableMessageLog(), "Advanced.EnableMessageLog");
	view_listener_t::addMenu(new LLAdvancedDisableMessageLog(), "Advanced.DisableMessageLog");
	view_listener_t::addMenu(new LLAdvancedDropPacket(), "Advanced.DropPacket");

	// Advanced > Recorder
	view_listener_t::addMenu(new LLAdvancedAgentPilot(), "Advanced.AgentPilot");
	view_listener_t::addMenu(new LLAdvancedToggleAgentPilotLoop(), "Advanced.ToggleAgentPilotLoop");
	view_listener_t::addMenu(new LLAdvancedCheckAgentPilotLoop(), "Advanced.CheckAgentPilotLoop");

	// Advanced > Debugging
	view_listener_t::addMenu(new LLAdvancedForceErrorBreakpoint(), "Advanced.ForceErrorBreakpoint");
	view_listener_t::addMenu(new LLAdvancedForceErrorLlerror(), "Advanced.ForceErrorLlerror");
	view_listener_t::addMenu(new LLAdvancedForceErrorBadMemoryAccess(), "Advanced.ForceErrorBadMemoryAccess");
	view_listener_t::addMenu(new LLAdvancedForceErrorInfiniteLoop(), "Advanced.ForceErrorInfiniteLoop");
	view_listener_t::addMenu(new LLAdvancedForceErrorSoftwareException(), "Advanced.ForceErrorSoftwareException");
	view_listener_t::addMenu(new LLAdvancedForceErrorDriverCrash(), "Advanced.ForceErrorDriverCrash");
	view_listener_t::addMenu(new LLAdvancedForceErrorDisconnectViewer(), "Advanced.ForceErrorDisconnectViewer");

	// Advanced (toplevel)
	view_listener_t::addMenu(new LLAdvancedToggleShowObjectUpdates(), "Advanced.ToggleShowObjectUpdates");
	view_listener_t::addMenu(new LLAdvancedCheckShowObjectUpdates(), "Advanced.CheckShowObjectUpdates");
	view_listener_t::addMenu(new LLAdvancedCompressImage(), "Advanced.CompressImage");
	view_listener_t::addMenu(new LLAdvancedShowDebugSettings(), "Advanced.ShowDebugSettings");
	view_listener_t::addMenu(new LLAdvancedEnableViewAdminOptions(), "Advanced.EnableViewAdminOptions");
	view_listener_t::addMenu(new LLAdvancedToggleViewAdminOptions(), "Advanced.ToggleViewAdminOptions");
	view_listener_t::addMenu(new LLAdvancedCheckViewAdminOptions(), "Advanced.CheckViewAdminOptions");
	view_listener_t::addMenu(new LLAdvancedRequestAdminStatus(), "Advanced.RequestAdminStatus");
	view_listener_t::addMenu(new LLAdvancedLeaveAdminStatus(), "Advanced.LeaveAdminStatus");


	// Admin >Object
	view_listener_t::addMenu(new LLAdminForceTakeCopy(), "Admin.ForceTakeCopy");
	view_listener_t::addMenu(new LLAdminHandleObjectOwnerSelf(), "Admin.HandleObjectOwnerSelf");
	view_listener_t::addMenu(new LLAdminHandleObjectOwnerPermissive(), "Admin.HandleObjectOwnerPermissive");
	view_listener_t::addMenu(new LLAdminHandleForceDelete(), "Admin.HandleForceDelete");
	view_listener_t::addMenu(new LLAdminHandleObjectLock(), "Admin.HandleObjectLock");
	view_listener_t::addMenu(new LLAdminHandleObjectAssetIDs(), "Admin.HandleObjectAssetIDs");

	// Admin >Parcel 
	view_listener_t::addMenu(new LLAdminHandleForceParcelOwnerToMe(), "Admin.HandleForceParcelOwnerToMe");
	view_listener_t::addMenu(new LLAdminHandleForceParcelToContent(), "Admin.HandleForceParcelToContent");
	view_listener_t::addMenu(new LLAdminHandleClaimPublicLand(), "Admin.HandleClaimPublicLand");

	// Admin >Region
	view_listener_t::addMenu(new LLAdminHandleRegionDumpTempAssetData(), "Admin.HandleRegionDumpTempAssetData");
	// Admin top level
	view_listener_t::addMenu(new LLAdminOnSaveState(), "Admin.OnSaveState");

	// Self context menu
	view_listener_t::addMenu(new LLSelfStandUp(), "Self.StandUp");
	enable.add("Self.EnableStandUp", boost::bind(&enable_standup_self));
	view_listener_t::addMenu(new LLSelfSitDown(), "Self.SitDown");
	enable.add("Self.EnableSitDown", boost::bind(&enable_sitdown_self));
	view_listener_t::addMenu(new FSSelfForceSit(), "Self.ForceSit"); //KC
	enable.add("Self.EnableForceSit", boost::bind(&enable_forcesit_self)); //KC
	view_listener_t::addMenu(new FSSelfCheckForceSit(), "Self.getForceSit"); //KC
	view_listener_t::addMenu(new FSSelfTogglePhantom(), "Self.togglePhantom"); //KC
	view_listener_t::addMenu(new FSSelfCheckPhantom(), "Self.getPhantom"); //KC
	view_listener_t::addMenu(new LLSelfRemoveAllAttachments(), "Self.RemoveAllAttachments");

	view_listener_t::addMenu(new LLSelfEnableRemoveAllAttachments(), "Self.EnableRemoveAllAttachments");

	// we don't use boost::bind directly to delay side tray construction
	view_listener_t::addMenu( new LLTogglePanelPeopleTab(), "SideTray.PanelPeopleTab");

	 // Avatar pie menu
	view_listener_t::addMenu(new LLObjectMute(), "Avatar.Mute");
	view_listener_t::addMenu(new LLAvatarAddFriend(), "Avatar.AddFriend");
	view_listener_t::addMenu(new LLAvatarAddContact(), "Avatar.AddContact");
	commit.add("Avatar.Freeze", boost::bind(&handle_avatar_freeze, LLSD()));
	view_listener_t::addMenu(new LLAvatarDebug(), "Avatar.Debug");
	view_listener_t::addMenu(new LLAvatarVisibleDebug(), "Avatar.VisibleDebug");
	view_listener_t::addMenu(new LLAvatarInviteToGroup(), "Avatar.InviteToGroup");
	commit.add("Avatar.Eject", boost::bind(&handle_avatar_eject, LLSD()));
	commit.add("Avatar.ShowInspector", boost::bind(&handle_avatar_show_inspector));
	view_listener_t::addMenu(new LLAvatarSendIM(), "Avatar.SendIM");
	view_listener_t::addMenu(new LLAvatarCall(), "Avatar.Call");
//	enable.add("Avatar.EnableCall", boost::bind(&LLAvatarActions::canCall));
// [RLVa:KB] - Checked: 2010-08-25 (RLVa-1.2.1b) | Added: RLVa-1.2.1b
	enable.add("Avatar.EnableCall", boost::bind(&enable_avatar_call));
// [/RLVa:KB]
	view_listener_t::addMenu(new LLAvatarReportAbuse(), "Avatar.ReportAbuse");
	
	view_listener_t::addMenu(new LLAvatarEnableAddFriend(), "Avatar.EnableAddFriend");
	enable.add("Avatar.EnableFreezeEject", boost::bind(&enable_freeze_eject, _2));

	// Object pie menu
	view_listener_t::addMenu(new LLObjectBuild(), "Object.Build");
	commit.add("Object.Touch", boost::bind(&handle_object_touch));
	commit.add("Object.SitOrStand", boost::bind(&handle_object_sit_or_stand));
	commit.add("Object.Delete", boost::bind(&handle_object_delete));
	view_listener_t::addMenu(new LLObjectAttachToAvatar(true), "Object.AttachToAvatar");
	view_listener_t::addMenu(new LLObjectAttachToAvatar(false), "Object.AttachAddToAvatar");
	view_listener_t::addMenu(new LLObjectReturn(), "Object.Return");
	view_listener_t::addMenu(new LLObjectReportAbuse(), "Object.ReportAbuse");
	view_listener_t::addMenu(new LLObjectMute(), "Object.Mute");
    view_listener_t::addMenu(new LLObjectDerender(), "Object.Derender");
    
	enable.add("Object.VisibleTake", boost::bind(&visible_take_object));
	enable.add("Object.VisibleBuy", boost::bind(&visible_buy_object));

	commit.add("Object.Buy", boost::bind(&handle_buy));
	commit.add("Object.Edit", boost::bind(&handle_object_edit));
	commit.add("Object.Inspect", boost::bind(&handle_object_inspect));
	commit.add("Object.Open", boost::bind(&handle_object_open));
	commit.add("Object.Take", boost::bind(&handle_take));
	commit.add("Object.ShowInspector", boost::bind(&handle_object_show_inspector));
	enable.add("Object.EnableOpen", boost::bind(&enable_object_open));
	enable.add("Object.EnableTouch", boost::bind(&enable_object_touch, _1));
	enable.add("Object.EnableDelete", boost::bind(&enable_object_delete));
//	enable.add("Object.EnableWear", boost::bind(&object_selected_and_point_valid));
// [RLVa:KB] - Checked: 2010-03-16 (RLVa-1.2.0a) | Added: RLVa-1.2.0a
	enable.add("Object.EnableWear", boost::bind(&object_selected_and_point_valid, _2));
// [/RLVa:KB]

	enable.add("Object.EnableStandUp", boost::bind(&enable_object_stand_up));
	enable.add("Object.EnableSit", boost::bind(&enable_object_sit, _1));

	view_listener_t::addMenu(new LLObjectEnableReturn(), "Object.EnableReturn");
	view_listener_t::addMenu(new LLObjectEnableReportAbuse(), "Object.EnableReportAbuse");

	enable.add("Avatar.EnableMute", boost::bind(&enable_object_mute));
	enable.add("Object.EnableMute", boost::bind(&enable_object_mute));
	enable.add("Object.EnableBuy", boost::bind(&enable_buy_object));
	commit.add("Object.ZoomIn", boost::bind(&handle_look_at_selection, "zoom"));

	// Attachment pie menu
	enable.add("Attachment.Label", boost::bind(&onEnableAttachmentLabel, _1, _2));
	view_listener_t::addMenu(new LLAttachmentDrop(), "Attachment.Drop");
	view_listener_t::addMenu(new LLAttachmentDetachFromPoint(), "Attachment.DetachFromPoint");
	view_listener_t::addMenu(new LLAttachmentDetach(), "Attachment.Detach");
	view_listener_t::addMenu(new LLAttachmentPointFilled(), "Attachment.PointFilled");
	view_listener_t::addMenu(new LLAttachmentEnableDrop(), "Attachment.EnableDrop");
	view_listener_t::addMenu(new LLAttachmentEnableDetach(), "Attachment.EnableDetach");

	// Land pie menu
	view_listener_t::addMenu(new LLLandBuild(), "Land.Build");
	view_listener_t::addMenu(new LLLandSit(), "Land.Sit");
	view_listener_t::addMenu(new LLLandBuyPass(), "Land.BuyPass");
	view_listener_t::addMenu(new LLLandEdit(), "Land.Edit");

	view_listener_t::addMenu(new LLLandEnableBuyPass(), "Land.EnableBuyPass");
	commit.add("Land.Buy", boost::bind(&handle_buy_land));

	// Generic actions
	commit.add("ReportAbuse", boost::bind(&handle_report_abuse));
	commit.add("BuyCurrency", boost::bind(&handle_buy_currency));
	view_listener_t::addMenu(new LLShowHelp(), "ShowHelp");
	view_listener_t::addMenu(new LLToggleHelp(), "ToggleHelp");
	view_listener_t::addMenu(new LLToggleSpeak(), "ToggleSpeak");
	view_listener_t::addMenu(new LLPromptShowURL(), "PromptShowURL");
	view_listener_t::addMenu(new LLShowAgentProfile(), "ShowAgentProfile");
	view_listener_t::addMenu(new LLToggleAgentProfile(), "ToggleAgentProfile");
	view_listener_t::addMenu(new LLToggleControl(), "ToggleControl");
	view_listener_t::addMenu(new LLCheckControl(), "CheckControl");
	view_listener_t::addMenu(new LLGoToObject(), "GoToObject");
	commit.add("PayObject", boost::bind(&handle_give_money_dialog));

	enable.add("EnablePayObject", boost::bind(&enable_pay_object));
	enable.add("EnablePayAvatar", boost::bind(&enable_pay_avatar));
	enable.add("EnableEdit", boost::bind(&enable_object_edit));
	enable.add("VisibleBuild", boost::bind(&enable_object_build));

	view_listener_t::addMenu(new LLFloaterVisible(), "FloaterVisible");
	view_listener_t::addMenu(new LLShowSidetrayPanel(), "ShowSidetrayPanel");
	view_listener_t::addMenu(new LLSidetrayPanelVisible(), "SidetrayPanelVisible");
	view_listener_t::addMenu(new LLSomethingSelected(), "SomethingSelected");
	view_listener_t::addMenu(new LLSomethingSelectedNoHUD(), "SomethingSelectedNoHUD");
	view_listener_t::addMenu(new LLEditableSelected(), "EditableSelected");
	view_listener_t::addMenu(new LLEditableSelectedMono(), "EditableSelectedMono");

	view_listener_t::addMenu(new LLToggleUIHints(), "ToggleUIHints");

<<<<<<< HEAD
	commit.add("DestinationAndAvatar.show", boost::bind(&LLDestinationAndAvatarShow, _2));

// [RLVa:KB] - Checked: 2010-04-23 (RLVa-1.2.0g) | Added: RLVa-1.2.0
	commit.add("RLV.ToggleEnabled", boost::bind(&rlvMenuToggleEnabled));
	enable.add("RLV.CheckEnabled", boost::bind(&rlvMenuCheckEnabled));
	if (rlv_handler_t::isEnabled())
	{
		enable.add("RLV.EnableIfNot", boost::bind(&rlvMenuEnableIfNot, _2));
	}
// [/RLVa:KB]
=======
	commit.add("Destination.show", boost::bind(&toggle_destination_and_avatar_picker, 0));
	commit.add("Avatar.show", boost::bind(&toggle_destination_and_avatar_picker, 1));
>>>>>>> 113f532e
}<|MERGE_RESOLUTION|>--- conflicted
+++ resolved
@@ -929,17 +929,12 @@
 		container->setVisible(true);
 		destinations->setVisible(false);
 		avatar_picker->setVisible(true);
-<<<<<<< HEAD
-		break;
-	default:
-=======
 		avatar_btn->setToggleState(true);
 		destination_btn->setToggleState(false);
 		gSavedSettings.setS32("DestinationsAndAvatarsVisibility", 1);
 	}
 	else
 	{	// toggling off dest guide or avatar picker
->>>>>>> 113f532e
 		container->setVisible(false);
 		destinations->setVisible(false);
 		avatar_picker->setVisible(false);
@@ -6037,38 +6032,13 @@
 {
 	bool handleEvent(const LLSD& userdata)
 	{
-<<<<<<< HEAD
-		std::string panel_name = userdata.asString();
-		std::string udock_name = userdata.asString();
-		if (panel_name == "sidepanel_inventory")
-			udock_name = "sidebar_inventory";
-
-		// AO: Proper behavior if tab is undocked
-		LLFloater* floater_tab = LLFloaterReg::getInstance("side_bar_tab",udock_name);
-		if (LLFloater::isShown(floater_tab))
-		{
-			bool isMinimized = floater_tab->isMinimized();
-			floater_tab->setMinimized(!isMinimized);
-=======
 		LLFloater* help_browser = (LLFloaterReg::findInstance("help_browser"));
 		if (help_browser && help_browser->isInVisibleChain())
 		{
 			help_browser->closeFloater();
->>>>>>> 113f532e
-		}
-		else // Toggle docked sidetray
-		{
-<<<<<<< HEAD
-			// Toggle the panel
-			if (!LLSideTray::getInstance()->isPanelActive(panel_name))
-			{
-				// LLFloaterInventory::showAgentInventory();
-				LLSideTray::getInstance()->showPanel(panel_name, LLSD());
-			}
-			else
-			{
-				LLSideTray::getInstance()->collapseSideBar();
-=======
+		}
+		else
+		{
 			std::string help_topic = userdata.asString();
 			LLViewerHelp* vhelp = LLViewerHelp::getInstance();
 			vhelp->showTopic(help_topic);
@@ -6101,7 +6071,6 @@
 			else
 			{
 				LLSideTray::getInstance()->showPanel(panel_name);
->>>>>>> 113f532e
 			}
 		}
 		return true;
@@ -8597,13 +8566,10 @@
 	commit.add("EditOutfit", boost::bind(&handle_edit_outfit));
 	commit.add("EditShape", boost::bind(&handle_edit_shape));
 	commit.add("EditPhysics", boost::bind(&handle_edit_physics));
-<<<<<<< HEAD
 //-TT Client LSL Bridge
 	commit.add("RecreateLSLBridge", boost::bind(&handle_recreate_lsl_bridge));
 //-TT
-=======
-
->>>>>>> 113f532e
+
 	// View menu
 	view_listener_t::addMenu(new LLViewMouselook(), "View.Mouselook");
 	view_listener_t::addMenu(new LLViewJoystickFlycam(), "View.JoystickFlycam");
@@ -8991,9 +8957,6 @@
 
 	view_listener_t::addMenu(new LLToggleUIHints(), "ToggleUIHints");
 
-<<<<<<< HEAD
-	commit.add("DestinationAndAvatar.show", boost::bind(&LLDestinationAndAvatarShow, _2));
-
 // [RLVa:KB] - Checked: 2010-04-23 (RLVa-1.2.0g) | Added: RLVa-1.2.0
 	commit.add("RLV.ToggleEnabled", boost::bind(&rlvMenuToggleEnabled));
 	enable.add("RLV.CheckEnabled", boost::bind(&rlvMenuCheckEnabled));
@@ -9002,8 +8965,6 @@
 		enable.add("RLV.EnableIfNot", boost::bind(&rlvMenuEnableIfNot, _2));
 	}
 // [/RLVa:KB]
-=======
 	commit.add("Destination.show", boost::bind(&toggle_destination_and_avatar_picker, 0));
 	commit.add("Avatar.show", boost::bind(&toggle_destination_and_avatar_picker, 1));
->>>>>>> 113f532e
 }