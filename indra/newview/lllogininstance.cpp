--- conflicted
+++ resolved
@@ -62,17 +62,10 @@
 #include <boost/scoped_ptr.hpp>
 #include <sstream>
 
-<<<<<<< HEAD
-const S32 LOGIN_MAX_RETRIES = 3;
+const S32 LOGIN_MAX_RETRIES = 0; // Viewer should not autmatically retry login
 const F32 LOGIN_SRV_TIMEOUT_MIN = 10.f;
 const F32 LOGIN_SRV_TIMEOUT_MAX = 120.f;
 const F32 LOGIN_DNS_TIMEOUT_FACTOR = 0.9f; // make DNS wait shorter then retry time
-=======
-const S32 LOGIN_MAX_RETRIES = 0; // Viewer should not autmatically retry login
-const F32 LOGIN_SRV_TIMEOUT_MIN = 10;
-const F32 LOGIN_SRV_TIMEOUT_MAX = 120;
-const F32 LOGIN_DNS_TIMEOUT_FACTOR = 0.9; // make DNS wait shorter then retry time
->>>>>>> 6662f734
 
 class LLLoginInstance::Disposable {
 public:
