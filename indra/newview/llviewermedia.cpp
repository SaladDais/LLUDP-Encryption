/**
 * @file llviewermedia.cpp
 * @brief Client interface to the media engine
 *
 * $LicenseInfo:firstyear=2007&license=viewergpl$
 * 
 * Copyright (c) 2007-2009, Linden Research, Inc.
 * 
 * Second Life Viewer Source Code
 * The source code in this file ("Source Code") is provided by Linden Lab
 * to you under the terms of the GNU General Public License, version 2.0
 * ("GPL"), unless you have obtained a separate licensing agreement
 * ("Other License"), formally executed by you and Linden Lab.  Terms of
 * the GPL can be found in doc/GPL-license.txt in this distribution, or
 * online at http://secondlifegrid.net/programs/open_source/licensing/gplv2
 * 
 * There are special exceptions to the terms and conditions of the GPL as
 * it is applied to this Source Code. View the full text of the exception
 * in the file doc/FLOSS-exception.txt in this software distribution, or
 * online at
 * http://secondlifegrid.net/programs/open_source/licensing/flossexception
 * 
 * By copying, modifying or distributing this software, you acknowledge
 * that you have read and understood your obligations described above,
 * and agree to abide by those obligations.
 * 
 * ALL LINDEN LAB SOURCE CODE IS PROVIDED "AS IS." LINDEN LAB MAKES NO
 * WARRANTIES, EXPRESS, IMPLIED OR OTHERWISE, REGARDING ITS ACCURACY,
 * COMPLETENESS OR PERFORMANCE.
 * $/LicenseInfo$
 */

#include "llviewerprecompiledheaders.h"

#include "llagent.h"
#include "llviewermedia.h"
#include "llviewermediafocus.h"
#include "llmimetypes.h"
#include "llmediaentry.h"
#include "llversioninfo.h"
#include "llviewercontrol.h"
#include "llviewertexture.h"
#include "llviewerparcelmedia.h"
#include "llviewerparcelmgr.h"
#include "llviewertexturelist.h"
#include "llvovolume.h"
#include "llpluginclassmedia.h"
#include "llviewerwindow.h"
#include "llfocusmgr.h"
#include "llcallbacklist.h"
#include "llparcel.h"
#include "llaudioengine.h"  // for gAudiop
#include "llvoavatar.h"
#include "llvoavatarself.h"
#include "llviewerregion.h"

#include "llevent.h"		// LLSimpleListener
#include "llnotificationsutil.h"
#include "lluuid.h"
#include "llkeyboard.h"
#include "llmutelist.h"
//#include "llfirstuse.h"
#include "llwindow.h"

#include <boost/bind.hpp>	// for SkinFolder listener
#include <boost/signals2.hpp>

/*static*/ const char* LLViewerMedia::AUTO_PLAY_MEDIA_SETTING = "ParcelMediaAutoPlayEnable";
/*static*/ const char* LLViewerMedia::SHOW_MEDIA_ON_OTHERS_SETTING = "MediaShowOnOthers";
/*static*/ const char* LLViewerMedia::SHOW_MEDIA_WITHIN_PARCEL_SETTING = "MediaShowWithinParcel";
/*static*/ const char* LLViewerMedia::SHOW_MEDIA_OUTSIDE_PARCEL_SETTING = "MediaShowOutsideParcel";


// Move this to its own file.

LLViewerMediaEventEmitter::~LLViewerMediaEventEmitter()
{
	observerListType::iterator iter = mObservers.begin();

	while( iter != mObservers.end() )
	{
		LLViewerMediaObserver *self = *iter;
		iter++;
		remObserver(self);
	}
}

///////////////////////////////////////////////////////////////////////////////
//
bool LLViewerMediaEventEmitter::addObserver( LLViewerMediaObserver* observer )
{
	if ( ! observer )
		return false;

	if ( std::find( mObservers.begin(), mObservers.end(), observer ) != mObservers.end() )
		return false;

	mObservers.push_back( observer );
	observer->mEmitters.push_back( this );

	return true;
}

///////////////////////////////////////////////////////////////////////////////
//
bool LLViewerMediaEventEmitter::remObserver( LLViewerMediaObserver* observer )
{
	if ( ! observer )
		return false;

	mObservers.remove( observer );
	observer->mEmitters.remove(this);

	return true;
}

///////////////////////////////////////////////////////////////////////////////
//
void LLViewerMediaEventEmitter::emitEvent( LLPluginClassMedia* media, LLViewerMediaObserver::EMediaEvent event )
{
	// Broadcast the event to any observers.
	observerListType::iterator iter = mObservers.begin();
	while( iter != mObservers.end() )
	{
		LLViewerMediaObserver *self = *iter;
		++iter;
		self->handleMediaEvent( media, event );
	}
}

// Move this to its own file.
LLViewerMediaObserver::~LLViewerMediaObserver()
{
	std::list<LLViewerMediaEventEmitter *>::iterator iter = mEmitters.begin();

	while( iter != mEmitters.end() )
	{
		LLViewerMediaEventEmitter *self = *iter;
		iter++;
		self->remObserver( this );
	}
}


// Move this to its own file.
// helper class that tries to download a URL from a web site and calls a method
// on the Panel Land Media and to discover the MIME type
class LLMimeDiscoveryResponder : public LLHTTPClient::Responder
{
LOG_CLASS(LLMimeDiscoveryResponder);
public:
	LLMimeDiscoveryResponder( viewer_media_t media_impl)
		: mMediaImpl(media_impl),
		  mInitialized(false)
	{
		if(mMediaImpl->mMimeTypeProbe != NULL)
		{
			llerrs << "impl already has an outstanding responder" << llendl;
		}
		
		mMediaImpl->mMimeTypeProbe = this;
	}

	~LLMimeDiscoveryResponder()
	{
		disconnectOwner();
	}

	virtual void completedHeader(U32 status, const std::string& reason, const LLSD& content)
	{
		std::string media_type = content["content-type"].asString();
		std::string::size_type idx1 = media_type.find_first_of(";");
		std::string mime_type = media_type.substr(0, idx1);

		lldebugs << "status is " << status << ", media type \"" << media_type << "\"" << llendl;
		
		// 2xx status codes indicate success.
		// Most 4xx status codes are successful enough for our purposes.
		// 499 is the error code for host not found, timeout, etc.
		// 500 means "Internal Server error" but we decided it's okay to 
		//     accept this and go past it in the MIME type probe
		// 302 means the resource can be found temporarily in a different place - added this for join.secondlife.com
		// 499 is a code specifc to join.secondlife.com (????) apparently safe to ignore
//		if(	((status >= 200) && (status < 300))	||
//			((status >= 400) && (status < 499))	|| 
//			(status == 500) ||
//			(status == 302) ||
//			(status == 499) 
//			)
		// We now no longer check the error code returned from the probe.
		// If we have a mime type, use it.  If not, default to the web plugin and let it handle error reporting.
		if(1)
		{
			// The probe was successful.
			if(mime_type.empty())
			{
				// Some sites don't return any content-type header at all.
				// Treat an empty mime type as text/html.
				mime_type = "text/html";
			}
			
			completeAny(status, mime_type);
		}
		else
		{
			llwarns << "responder failed with status " << status << ", reason " << reason << llendl;
		
			if(mMediaImpl)
			{
				mMediaImpl->mMediaSourceFailed = true;
			}
		}

	}

	void completeAny(U32 status, const std::string& mime_type)
	{
		// the call to initializeMedia may disconnect the responder, which will clear mMediaImpl.
		// Make a local copy so we can call loadURI() afterwards.
		LLViewerMediaImpl *impl = mMediaImpl;
		
		if(impl && !mInitialized && ! mime_type.empty())
		{
			if(impl->initializeMedia(mime_type))
			{
				mInitialized = true;
				impl->loadURI();
				disconnectOwner();
			}
		}
	}
	
	void cancelRequest()
	{
		disconnectOwner();
	}
	
private:
	void disconnectOwner()
	{
		if(mMediaImpl)
		{
			if(mMediaImpl->mMimeTypeProbe != this)
			{
				llerrs << "internal error: mMediaImpl->mMimeTypeProbe != this" << llendl;
			}

			mMediaImpl->mMimeTypeProbe = NULL;
		}
		mMediaImpl = NULL;
	}
	
	
public:
		LLViewerMediaImpl *mMediaImpl;
		bool mInitialized;
};
static LLViewerMedia::impl_list sViewerMediaImplList;
static LLViewerMedia::impl_id_map sViewerMediaTextureIDMap;
static LLTimer sMediaCreateTimer;
static const F32 LLVIEWERMEDIA_CREATE_DELAY = 1.0f;
static F32 sGlobalVolume = 1.0f;
static F64 sLowestLoadableImplInterest = 0.0f;

//////////////////////////////////////////////////////////////////////////////////////////
static void add_media_impl(LLViewerMediaImpl* media)
{
	sViewerMediaImplList.push_back(media);
}

//////////////////////////////////////////////////////////////////////////////////////////
static void remove_media_impl(LLViewerMediaImpl* media)
{
	LLViewerMedia::impl_list::iterator iter = sViewerMediaImplList.begin();
	LLViewerMedia::impl_list::iterator end = sViewerMediaImplList.end();
	
	for(; iter != end; iter++)
	{
		if(media == *iter)
		{
			sViewerMediaImplList.erase(iter);
			return;
		}
	}
}

class LLViewerMediaMuteListObserver : public LLMuteListObserver
{
	/* virtual */ void onChange()  { LLViewerMedia::muteListChanged();}
};

static LLViewerMediaMuteListObserver sViewerMediaMuteListObserver;
static bool sViewerMediaMuteListObserverInitialized = false;
static bool sInWorldMediaDisabled = false;


//////////////////////////////////////////////////////////////////////////////////////////
// LLViewerMedia

//////////////////////////////////////////////////////////////////////////////////////////
// static
viewer_media_t LLViewerMedia::newMediaImpl(
											 const LLUUID& texture_id,
											 S32 media_width, 
											 S32 media_height, 
											 U8 media_auto_scale,
											 U8 media_loop)
{
	LLViewerMediaImpl* media_impl = getMediaImplFromTextureID(texture_id);
	if(media_impl == NULL || texture_id.isNull())
	{
		// Create the media impl
		media_impl = new LLViewerMediaImpl(texture_id, media_width, media_height, media_auto_scale, media_loop);
	}
	else
	{
		media_impl->unload();
		media_impl->setTextureID(texture_id);
		media_impl->mMediaWidth = media_width;
		media_impl->mMediaHeight = media_height;
		media_impl->mMediaAutoScale = media_auto_scale;
		media_impl->mMediaLoop = media_loop;
	}

	return media_impl;
}

viewer_media_t LLViewerMedia::updateMediaImpl(LLMediaEntry* media_entry, const std::string& previous_url, bool update_from_self)
{	
	// Try to find media with the same media ID
	viewer_media_t media_impl = getMediaImplFromTextureID(media_entry->getMediaID());
	
	lldebugs << "called, current URL is \"" << media_entry->getCurrentURL() 
			<< "\", previous URL is \"" << previous_url 
			<< "\", update_from_self is " << (update_from_self?"true":"false")
			<< llendl;
			
	bool was_loaded = false;
	bool needs_navigate = false;
	
	if(media_impl)
	{	
		was_loaded = media_impl->hasMedia();
		
		media_impl->setHomeURL(media_entry->getHomeURL());
		
		media_impl->mMediaAutoScale = media_entry->getAutoScale();
		media_impl->mMediaLoop = media_entry->getAutoLoop();
		media_impl->mMediaWidth = media_entry->getWidthPixels();
		media_impl->mMediaHeight = media_entry->getHeightPixels();
		media_impl->mMediaAutoPlay = media_entry->getAutoPlay();
		media_impl->mMediaEntryURL = media_entry->getCurrentURL();
		if (media_impl->mMediaSource)
		{
			media_impl->mMediaSource->setAutoScale(media_impl->mMediaAutoScale);
			media_impl->mMediaSource->setLoop(media_impl->mMediaLoop);
			media_impl->mMediaSource->setSize(media_entry->getWidthPixels(), media_entry->getHeightPixels());
		}
		
		bool url_changed = (media_impl->mMediaEntryURL != previous_url);
		if(media_impl->mMediaEntryURL.empty())
		{
			if(url_changed)
			{
				// The current media URL is now empty.  Unload the media source.
				media_impl->unload();
			
				lldebugs << "Unloading media instance (new current URL is empty)." << llendl;
			}
		}
		else
		{
			// The current media URL is not empty.
			// If (the media was already loaded OR the media was set to autoplay) AND this update didn't come from this agent,
			// do a navigate.
			bool auto_play = media_impl->isAutoPlayable();			
			if((was_loaded || auto_play) && !update_from_self)
			{
				needs_navigate = url_changed;
			}
			
			lldebugs << "was_loaded is " << (was_loaded?"true":"false") 
					<< ", auto_play is " << (auto_play?"true":"false") 
					<< ", needs_navigate is " << (needs_navigate?"true":"false") << llendl;
		}
	}
	else
	{
		media_impl = newMediaImpl(
			media_entry->getMediaID(), 
			media_entry->getWidthPixels(),
			media_entry->getHeightPixels(), 
			media_entry->getAutoScale(), 
			media_entry->getAutoLoop());
		
		media_impl->setHomeURL(media_entry->getHomeURL());
		media_impl->mMediaAutoPlay = media_entry->getAutoPlay();
		media_impl->mMediaEntryURL = media_entry->getCurrentURL();
		
		if(media_impl->isAutoPlayable())
		{
			needs_navigate = true;
		}
	}
	
	if(media_impl)
	{
		if(needs_navigate)
		{
			media_impl->navigateTo(media_impl->mMediaEntryURL, "", true, true);
			lldebugs << "navigating to URL " << media_impl->mMediaEntryURL << llendl;
		}
		else if(!media_impl->mMediaURL.empty() && (media_impl->mMediaURL != media_impl->mMediaEntryURL))
		{
			// If we already have a non-empty media URL set and we aren't doing a navigate, update the media URL to match the media entry.
			media_impl->mMediaURL = media_impl->mMediaEntryURL;

			// If this causes a navigate at some point (such as after a reload), it should be considered server-driven so it isn't broadcast.
			media_impl->mNavigateServerRequest = true;

			lldebugs << "updating URL in the media impl to " << media_impl->mMediaEntryURL << llendl;
		}
	}
	
	return media_impl;
}

//////////////////////////////////////////////////////////////////////////////////////////
// static
LLViewerMediaImpl* LLViewerMedia::getMediaImplFromTextureID(const LLUUID& texture_id)
{
	LLViewerMediaImpl* result = NULL;
	
	// Look up the texture ID in the texture id->impl map.
	impl_id_map::iterator iter = sViewerMediaTextureIDMap.find(texture_id);
	if(iter != sViewerMediaTextureIDMap.end())
	{
		result = iter->second;
	}

	return result;
}

//////////////////////////////////////////////////////////////////////////////////////////
// static
std::string LLViewerMedia::getCurrentUserAgent()
{
	// Don't use user-visible string to avoid 
	// punctuation and strange characters.
	std::string skin_name = gSavedSettings.getString("SkinCurrent");

	// Just in case we need to check browser differences in A/B test
	// builds.
	std::string channel = gSavedSettings.getString("VersionChannelName");

	// append our magic version number string to the browser user agent id
	// See the HTTP 1.0 and 1.1 specifications for allowed formats:
	// http://www.ietf.org/rfc/rfc1945.txt section 10.15
	// http://www.ietf.org/rfc/rfc2068.txt section 3.8
	// This was also helpful:
	// http://www.mozilla.org/build/revised-user-agent-strings.html
	std::ostringstream codec;
	codec << "SecondLife/";
	codec << LLVersionInfo::getVersion();
	codec << " (" << channel << "; " << skin_name << " skin)";
	llinfos << codec.str() << llendl;
	
	return codec.str();
}

//////////////////////////////////////////////////////////////////////////////////////////
// static
void LLViewerMedia::updateBrowserUserAgent()
{
	std::string user_agent = getCurrentUserAgent();
	
	impl_list::iterator iter = sViewerMediaImplList.begin();
	impl_list::iterator end = sViewerMediaImplList.end();

	for(; iter != end; iter++)
	{
		LLViewerMediaImpl* pimpl = *iter;
		if(pimpl->mMediaSource && pimpl->mMediaSource->pluginSupportsMediaBrowser())
		{
			pimpl->mMediaSource->setBrowserUserAgent(user_agent);
		}
	}

}

//////////////////////////////////////////////////////////////////////////////////////////
// static
bool LLViewerMedia::handleSkinCurrentChanged(const LLSD& /*newvalue*/)
{
	// gSavedSettings is already updated when this function is called.
	updateBrowserUserAgent();
	return true;
}

//////////////////////////////////////////////////////////////////////////////////////////
// static
bool LLViewerMedia::textureHasMedia(const LLUUID& texture_id)
{
	impl_list::iterator iter = sViewerMediaImplList.begin();
	impl_list::iterator end = sViewerMediaImplList.end();

	for(; iter != end; iter++)
	{
		LLViewerMediaImpl* pimpl = *iter;
		if(pimpl->getMediaTextureID() == texture_id)
		{
			return true;
		}
	}
	return false;
}

//////////////////////////////////////////////////////////////////////////////////////////
// static
void LLViewerMedia::setVolume(F32 volume)
{
	if(volume != sGlobalVolume)
	{
		sGlobalVolume = volume;
		impl_list::iterator iter = sViewerMediaImplList.begin();
		impl_list::iterator end = sViewerMediaImplList.end();

		for(; iter != end; iter++)
		{
			LLViewerMediaImpl* pimpl = *iter;
			pimpl->updateVolume();
		}
	}
}

//////////////////////////////////////////////////////////////////////////////////////////
// static
F32 LLViewerMedia::getVolume()
{
	return sGlobalVolume;
}

//////////////////////////////////////////////////////////////////////////////////////////
// static
void LLViewerMedia::muteListChanged()
{
	// When the mute list changes, we need to check mute status on all impls.
	impl_list::iterator iter = sViewerMediaImplList.begin();
	impl_list::iterator end = sViewerMediaImplList.end();

	for(; iter != end; iter++)
	{
		LLViewerMediaImpl* pimpl = *iter;
		pimpl->mNeedsMuteCheck = true;
	}
}

//////////////////////////////////////////////////////////////////////////////////////////
// static
void LLViewerMedia::setInWorldMediaDisabled(bool disabled)
{
	sInWorldMediaDisabled = disabled;
}

//////////////////////////////////////////////////////////////////////////////////////////
// static
bool LLViewerMedia::getInWorldMediaDisabled()
{
	return sInWorldMediaDisabled;
}

//////////////////////////////////////////////////////////////////////////////////////////
// static
bool LLViewerMedia::isInterestingEnough(const LLVOVolume *object, const F64 &object_interest)
{
	bool result = false;
	
	if (NULL == object)
	{
		result = false;
	}
	// Focused?  Then it is interesting!
	else if (LLViewerMediaFocus::getInstance()->getFocusedObjectID() == object->getID())
	{
		result = true;
	}
	// Selected?  Then it is interesting!
	// XXX Sadly, 'contains()' doesn't take a const :(
	else if (LLSelectMgr::getInstance()->getSelection()->contains(const_cast<LLVOVolume*>(object)))
	{
		result = true;
	}
	else 
	{
		lldebugs << "object interest = " << object_interest << ", lowest loadable = " << sLowestLoadableImplInterest << llendl;
		if(object_interest >= sLowestLoadableImplInterest)
			result = true;
	}
	
	return result;
}

LLViewerMedia::impl_list &LLViewerMedia::getPriorityList()
{
	return sViewerMediaImplList;
}

// This is the predicate function used to sort sViewerMediaImplList by priority.
bool LLViewerMedia::priorityComparitor(const LLViewerMediaImpl* i1, const LLViewerMediaImpl* i2)
{
	if(i1->isForcedUnloaded() && !i2->isForcedUnloaded())
	{
		// Muted or failed items always go to the end of the list, period.
		return false;
	}
	else if(i2->isForcedUnloaded() && !i1->isForcedUnloaded())
	{
		// Muted or failed items always go to the end of the list, period.
		return true;
	}
	else if(i1->hasFocus())
	{
		// The item with user focus always comes to the front of the list, period.
		return true;
	}
	else if(i2->hasFocus())
	{
		// The item with user focus always comes to the front of the list, period.
		return false;
	}
	else if(i1->isParcelMedia())
	{
		// The parcel media impl sorts above all other inworld media, unless one has focus.
		return true;
	}
	else if(i2->isParcelMedia())
	{
		// The parcel media impl sorts above all other inworld media, unless one has focus.
		return false;
	}
	else if(i1->getUsedInUI() && !i2->getUsedInUI())
	{
		// i1 is a UI element, i2 is not.  This makes i1 "less than" i2, so it sorts earlier in our list.
		return true;
	}
	else if(i2->getUsedInUI() && !i1->getUsedInUI())
	{
		// i2 is a UI element, i1 is not.  This makes i2 "less than" i1, so it sorts earlier in our list.
		return false;
	}
	else if(i1->isPlayable() && !i2->isPlayable())
	{
		// Playable items sort above ones that wouldn't play even if they got high enough priority
		return true;
	}
	else if(!i1->isPlayable() && i2->isPlayable())
	{
		// Playable items sort above ones that wouldn't play even if they got high enough priority
		return false;
	}
	else if(i1->getInterest() == i2->getInterest())
	{
		// Generally this will mean both objects have zero interest.  In this case, sort on distance.
		return (i1->getProximityDistance() < i2->getProximityDistance());
	}
	else
	{
		// The object with the larger interest value should be earlier in the list, so we reverse the sense of the comparison here.
		return (i1->getInterest() > i2->getInterest());
	}
}

static bool proximity_comparitor(const LLViewerMediaImpl* i1, const LLViewerMediaImpl* i2)
{
	if(i1->getProximityDistance() < i2->getProximityDistance())
	{
		return true;
	}
	else if(i1->getProximityDistance() > i2->getProximityDistance())
	{
		return false;
	}
	else
	{
		// Both objects have the same distance.  This most likely means they're two faces of the same object.
		// They may also be faces on different objects with exactly the same distance (like HUD objects).
		// We don't actually care what the sort order is for this case, as long as it's stable and doesn't change when you enable/disable media.
		// Comparing the impl pointers gives a completely arbitrary ordering, but it will be stable.
		return (i1 < i2);
	}
}

//////////////////////////////////////////////////////////////////////////////////////////
// static
void LLViewerMedia::updateMedia(void *dummy_arg)
{
	impl_list::iterator iter = sViewerMediaImplList.begin();
	impl_list::iterator end = sViewerMediaImplList.end();

	for(; iter != end; iter++)
	{
		LLViewerMediaImpl* pimpl = *iter;
		pimpl->update();
		pimpl->calculateInterest();
	}
		
	// Sort the static instance list using our interest criteria
	std::stable_sort(sViewerMediaImplList.begin(), sViewerMediaImplList.end(), priorityComparitor);

	// Go through the list again and adjust according to priority.
	iter = sViewerMediaImplList.begin();
	end = sViewerMediaImplList.end();
	
	F64 total_cpu = 0.0f;
	int impl_count_total = 0;
	int impl_count_interest_low = 0;
	int impl_count_interest_normal = 0;
	
	std::vector<LLViewerMediaImpl*> proximity_order;
	
	bool inworld_media_enabled = gSavedSettings.getBOOL("AudioStreamingMedia");
	U32 max_instances = gSavedSettings.getU32("PluginInstancesTotal");
	U32 max_normal = gSavedSettings.getU32("PluginInstancesNormal");
	U32 max_low = gSavedSettings.getU32("PluginInstancesLow");
	F32 max_cpu = gSavedSettings.getF32("PluginInstancesCPULimit");
	// Setting max_cpu to 0.0 disables CPU usage checking.
	bool check_cpu_usage = (max_cpu != 0.0f);
	
	LLViewerMediaImpl* lowest_interest_loadable = NULL;
	
	// Notes on tweakable params:
	// max_instances must be set high enough to allow the various instances used in the UI (for the help browser, search, etc.) to be loaded.
	// If max_normal + max_low is less than max_instances, things will tend to get unloaded instead of being set to slideshow.
	
	for(; iter != end; iter++)
	{
		LLViewerMediaImpl* pimpl = *iter;
		
		LLPluginClassMedia::EPriority new_priority = LLPluginClassMedia::PRIORITY_NORMAL;

		if(pimpl->isForcedUnloaded() || (impl_count_total >= (int)max_instances))
		{
			// Never load muted or failed impls.
			// Hard limit on the number of instances that will be loaded at one time
			new_priority = LLPluginClassMedia::PRIORITY_UNLOADED;
		}
		else if(!pimpl->getVisible())
		{
			new_priority = LLPluginClassMedia::PRIORITY_HIDDEN;
		}
		else if(pimpl->hasFocus())
		{
			new_priority = LLPluginClassMedia::PRIORITY_HIGH;
			impl_count_interest_normal++;	// count this against the count of "normal" instances for priority purposes
		}
		else if(pimpl->getUsedInUI())
		{
			new_priority = LLPluginClassMedia::PRIORITY_NORMAL;
			impl_count_interest_normal++;
		}
		else if(pimpl->isParcelMedia())
		{
			new_priority = LLPluginClassMedia::PRIORITY_NORMAL;
			impl_count_interest_normal++;
		}
		else
		{
			// Look at interest and CPU usage for instances that aren't in any of the above states.
			
			// Heuristic -- if the media texture's approximate screen area is less than 1/4 of the native area of the texture,
			// turn it down to low instead of normal.  This may downsample for plugins that support it.
			bool media_is_small = false;
			F64 approximate_interest = pimpl->getApproximateTextureInterest();
			if(approximate_interest == 0.0f)
			{
				// this media has no current size, which probably means it's not loaded.
				media_is_small = true;
			}
			else if(pimpl->getInterest() < (approximate_interest / 4))
			{
				media_is_small = true;
			}
			
			if(pimpl->getInterest() == 0.0f)
			{
				// This media is completely invisible, due to being outside the view frustrum or out of range.
				new_priority = LLPluginClassMedia::PRIORITY_HIDDEN;
			}
			else if(check_cpu_usage && (total_cpu > max_cpu))
			{
				// Higher priority plugins have already used up the CPU budget.  Set remaining ones to slideshow priority.
				new_priority = LLPluginClassMedia::PRIORITY_SLIDESHOW;
			}
			else if((impl_count_interest_normal < (int)max_normal) && !media_is_small)
			{
				// Up to max_normal inworld get normal priority
				new_priority = LLPluginClassMedia::PRIORITY_NORMAL;
				impl_count_interest_normal++;
			}
			else if (impl_count_interest_low + impl_count_interest_normal < (int)max_low + (int)max_normal)
			{
				// The next max_low inworld get turned down
				new_priority = LLPluginClassMedia::PRIORITY_LOW;
				impl_count_interest_low++;
				
				// Set the low priority size for downsampling to approximately the size the texture is displayed at.
				{
					F32 approximate_interest_dimension = fsqrtf(pimpl->getInterest());
					
					pimpl->setLowPrioritySizeLimit(llround(approximate_interest_dimension));
				}
			}
			else
			{
				// Any additional impls (up to max_instances) get very infrequent time
				new_priority = LLPluginClassMedia::PRIORITY_SLIDESHOW;
			}
		}
		
		if(!pimpl->getUsedInUI() && (new_priority != LLPluginClassMedia::PRIORITY_UNLOADED))
		{
			// This is a loadable inworld impl -- the last one in the list in this class defines the lowest loadable interest.
			lowest_interest_loadable = pimpl;
			
			impl_count_total++;
		}

		// Overrides if the window is minimized or we lost focus (taking care
		// not to accidentally "raise" the priority either)
		if (!gViewerWindow->getActive() /* viewer window minimized? */ 
			&& new_priority > LLPluginClassMedia::PRIORITY_HIDDEN)
		{
			new_priority = LLPluginClassMedia::PRIORITY_HIDDEN;
		}
		else if (!gFocusMgr.getAppHasFocus() /* viewer window lost focus? */
				 && new_priority > LLPluginClassMedia::PRIORITY_LOW)
		{
			new_priority = LLPluginClassMedia::PRIORITY_LOW;
		}
		
		if(!inworld_media_enabled)
		{
			// If inworld media is locked out, force all inworld media to stay unloaded.
			if(!pimpl->getUsedInUI())
			{
				new_priority = LLPluginClassMedia::PRIORITY_UNLOADED;
			}
		}
					
		pimpl->setPriority(new_priority);
		
		if(pimpl->getUsedInUI())
		{
			// Any impls used in the UI should not be in the proximity list.
			pimpl->mProximity = -1;
		}
		else
		{
			proximity_order.push_back(pimpl);
		}

		total_cpu += pimpl->getCPUUsage();
	}

	// Re-calculate this every time.
	sLowestLoadableImplInterest	= 0.0f;

	// Only do this calculation if we've hit the impl count limit -- up until that point we always need to load media data.
	if(lowest_interest_loadable && (impl_count_total >= (int)max_instances))
	{
		// Get the interest value of this impl's object for use by isInterestingEnough
		LLVOVolume *object = lowest_interest_loadable->getSomeObject();
		if(object)
		{
			// NOTE: Don't use getMediaInterest() here.  We want the pixel area, not the total media interest,
			// 		so that we match up with the calculation done in LLMediaDataClient.
			sLowestLoadableImplInterest = object->getPixelArea();
		}
	}
	
	if(gSavedSettings.getBOOL("MediaPerformanceManagerDebug"))
	{
		// Give impls the same ordering as the priority list
		// they're already in the right order for this.
	}
	else
	{
		// Use a distance-based sort for proximity values.  
		std::stable_sort(proximity_order.begin(), proximity_order.end(), proximity_comparitor);
	}

	// Transfer the proximity order to the proximity fields in the objects.
	for(int i = 0; i < (int)proximity_order.size(); i++)
	{
		proximity_order[i]->mProximity = i;
	}
	
	LL_DEBUGS("PluginPriority") << "Total reported CPU usage is " << total_cpu << llendl;

}

//////////////////////////////////////////////////////////////////////////////////////////
// static
void LLViewerMedia::initClass()
{
	gIdleCallbacks.addFunction(LLViewerMedia::updateMedia, NULL);
}

//////////////////////////////////////////////////////////////////////////////////////////
// static
void LLViewerMedia::cleanupClass()
{
	gIdleCallbacks.deleteFunction(LLViewerMedia::updateMedia, NULL);
}

<<<<<<< HEAD
=======

//////////////////////////////////////////////////////////////////////////////////////////
// static
bool LLViewerMedia::needsMediaFirstRun()
{
	return gWarningSettings.getBOOL("FirstStreamingMedia");
}

//////////////////////////////////////////////////////////////////////////////////////////
// static
void LLViewerMedia::displayMediaFirstRun()
{
	gWarningSettings.setBOOL("FirstStreamingMedia", FALSE);

	LLNotificationsUtil::add("ParcelCanPlayMedia", LLSD(), LLSD(),
		boost::bind(firstRunCallback, _1, _2));
}

//////////////////////////////////////////////////////////////////////////////////////////
// static
bool LLViewerMedia::firstRunCallback(const LLSD& notification, const LLSD& response)
{
	S32 option = LLNotificationsUtil::getSelectedOption(notification, response);
	if (option == 0)
	{
		// user has elected to automatically play media.
		gSavedSettings.setBOOL(LLViewerMedia::AUTO_PLAY_MEDIA_SETTING, TRUE);
		// XXX TODO: what to do about other AUTO_PLAY settings?
		gSavedSettings.setBOOL("AudioStreamingMusic", TRUE);
		gSavedSettings.setBOOL("AudioStreamingMedia", TRUE);

		LLParcel *parcel = LLViewerParcelMgr::getInstance()->getAgentParcel();
				
		if (parcel)
		{
			// play media right now, if available
			LLViewerParcelMedia::play(parcel);
		
			// play music right now, if available
			std::string music_url = parcel->getMusicURL();
			if (gAudiop && !music_url.empty())
				gAudiop->startInternetStream(music_url);
		}
	}
	else
	{
		gSavedSettings.setBOOL(LLViewerMedia::AUTO_PLAY_MEDIA_SETTING, FALSE);
		// XXX TODO: what to do about other AUTO_PLAY settings?
		gSavedSettings.setBOOL("AudioStreamingMedia", FALSE);
		gSavedSettings.setBOOL("AudioStreamingMusic", FALSE);
	}
	return false;
}


>>>>>>> 67afc668
//////////////////////////////////////////////////////////////////////////////////////////
// LLViewerMediaImpl
//////////////////////////////////////////////////////////////////////////////////////////
LLViewerMediaImpl::LLViewerMediaImpl(	  const LLUUID& texture_id, 
										  S32 media_width, 
										  S32 media_height, 
										  U8 media_auto_scale, 
										  U8 media_loop)
:	
	mMediaSource( NULL ),
	mMovieImageHasMips(false),
	mMediaWidth(media_width),
	mMediaHeight(media_height),
	mMediaAutoScale(media_auto_scale),
	mMediaLoop(media_loop),
	mNeedsNewTexture(true),
	mTextureUsedWidth(0),
	mTextureUsedHeight(0),
	mSuspendUpdates(false),
	mVisible(true),
	mLastSetCursor( UI_CURSOR_ARROW ),
	mMediaNavState( MEDIANAVSTATE_NONE ),
	mInterest(0.0f),
	mUsedInUI(false),
	mHasFocus(false),
	mPriority(LLPluginClassMedia::PRIORITY_UNLOADED),
	mNavigateRediscoverType(false),
	mNavigateServerRequest(false),
	mMediaSourceFailed(false),
	mRequestedVolume(1.0f),
	mIsMuted(false),
	mNeedsMuteCheck(false),
	mPreviousMediaState(MEDIA_NONE),
	mPreviousMediaTime(0.0f),
	mIsDisabled(false),
	mIsParcelMedia(false),
	mProximity(-1),
	mProximityDistance(0.0f),
	mMimeTypeProbe(NULL),
	mMediaAutoPlay(false),
	mInNearbyMediaList(false),
	mClearCache(false),
	mBackgroundColor(LLColor4::white),
	mNavigateSuspended(false),
	mNavigateSuspendedDeferred(false),
	mIsUpdated(false)
{ 

	// Set up the mute list observer if it hasn't been set up already.
	if(!sViewerMediaMuteListObserverInitialized)
	{
		LLMuteList::getInstance()->addObserver(&sViewerMediaMuteListObserver);
		sViewerMediaMuteListObserverInitialized = true;
	}
	
	add_media_impl(this);

	setTextureID(texture_id);
	
	// connect this media_impl to the media texture, creating it if it doesn't exist.0
	// This is necessary because we need to be able to use getMaxVirtualSize() even if the media plugin is not loaded.
	LLViewerMediaTexture* media_tex = LLViewerTextureManager::getMediaTexture(mTextureId);
	if(media_tex)
	{
		media_tex->setMediaImpl();
	}

}

//////////////////////////////////////////////////////////////////////////////////////////
LLViewerMediaImpl::~LLViewerMediaImpl()
{
	if( gEditMenuHandler == this )
	{
		gEditMenuHandler = NULL;
	}
	
	destroyMediaSource();
	
	LLViewerMediaTexture::removeMediaImplFromTexture(mTextureId) ;

	setTextureID();
	remove_media_impl(this);
}

//////////////////////////////////////////////////////////////////////////////////////////
void LLViewerMediaImpl::emitEvent(LLPluginClassMedia* plugin, LLViewerMediaObserver::EMediaEvent event)
{
	// Broadcast to observers using the superclass version
	LLViewerMediaEventEmitter::emitEvent(plugin, event);
	
	// If this media is on one or more LLVOVolume objects, tell them about the event as well.
	std::list< LLVOVolume* >::iterator iter = mObjectList.begin() ;
	while(iter != mObjectList.end())
	{
		LLVOVolume *self = *iter;
		++iter;
		self->mediaEvent(this, plugin, event);
	}
}

//////////////////////////////////////////////////////////////////////////////////////////
bool LLViewerMediaImpl::initializeMedia(const std::string& mime_type)
{
	bool mimeTypeChanged = (mMimeType != mime_type);
	bool pluginChanged = (LLMIMETypes::implType(mCurrentMimeType) != LLMIMETypes::implType(mime_type));
	
	if(!mMediaSource || pluginChanged)
	{
		// We don't have a plugin at all, or the new mime type is handled by a different plugin than the old mime type.
		(void)initializePlugin(mime_type);
	}
	else if(mimeTypeChanged)
	{
		// The same plugin should be able to handle the new media -- just update the stored mime type.
		mMimeType = mime_type;
	}

	return (mMediaSource != NULL);
}

//////////////////////////////////////////////////////////////////////////////////////////
void LLViewerMediaImpl::createMediaSource()
{
	if(mPriority == LLPluginClassMedia::PRIORITY_UNLOADED)
	{
		// This media shouldn't be created yet.
		return;
	}
	
	if(! mMediaURL.empty())
	{
		navigateInternal();
	}
	else if(! mMimeType.empty())
	{
		initializeMedia(mMimeType);
	}
}

//////////////////////////////////////////////////////////////////////////////////////////
void LLViewerMediaImpl::destroyMediaSource()
{
	mNeedsNewTexture = true;

	// Tell the viewer media texture it's no longer active
	LLViewerMediaTexture* oldImage = LLViewerTextureManager::findMediaTexture( mTextureId );
	if (oldImage)
	{
		oldImage->setPlaying(FALSE) ;
	}
	
	cancelMimeTypeProbe();
	
	if(mMediaSource)
	{
		delete mMediaSource;
		mMediaSource = NULL;
	}	
}

//////////////////////////////////////////////////////////////////////////////////////////
void LLViewerMediaImpl::setMediaType(const std::string& media_type)
{
	mMimeType = media_type;
}

//////////////////////////////////////////////////////////////////////////////////////////
/*static*/
LLPluginClassMedia* LLViewerMediaImpl::newSourceFromMediaType(std::string media_type, LLPluginClassMediaOwner *owner /* may be NULL */, S32 default_width, S32 default_height)
{
	std::string plugin_basename = LLMIMETypes::implType(media_type);
	
	if(plugin_basename.empty())
	{
		LL_WARNS("Media") << "Couldn't find plugin for media type " << media_type << LL_ENDL;
	}
	else
	{
		std::string launcher_name = gDirUtilp->getLLPluginLauncher();
		std::string plugin_name = gDirUtilp->getLLPluginFilename(plugin_basename);
		std::string user_data_path = gDirUtilp->getOSUserAppDir();
		user_data_path += gDirUtilp->getDirDelimiter();

		// See if the plugin executable exists
		llstat s;
		if(LLFile::stat(launcher_name, &s))
		{
			LL_WARNS("Media") << "Couldn't find launcher at " << launcher_name << LL_ENDL;
		}
		else if(LLFile::stat(plugin_name, &s))
		{
			LL_WARNS("Media") << "Couldn't find plugin at " << plugin_name << LL_ENDL;
		}
		else
		{
			LLPluginClassMedia* media_source = new LLPluginClassMedia(owner);
			media_source->setSize(default_width, default_height);
			if (media_source->init(launcher_name, plugin_name, gSavedSettings.getBOOL("PluginAttachDebuggerToPlugins"), user_data_path))
			{
				return media_source;
			}
			else
			{
				LL_WARNS("Media") << "Failed to init plugin.  Destroying." << LL_ENDL;
				delete media_source;
			}
		}
	}
	
	LL_WARNS("Plugin") << "plugin intialization failed for mime type: " << media_type << LL_ENDL;
	LLSD args;
	args["MIME_TYPE"] = media_type;
	LLNotificationsUtil::add("NoPlugin", args);

	return NULL;
}							

//////////////////////////////////////////////////////////////////////////////////////////
bool LLViewerMediaImpl::initializePlugin(const std::string& media_type)
{
	if(mMediaSource)
	{
		// Save the previous media source's last set size before destroying it.
		mMediaWidth = mMediaSource->getSetWidth();
		mMediaHeight = mMediaSource->getSetHeight();
	}
	
	// Always delete the old media impl first.
	destroyMediaSource();
	
	// and unconditionally set the mime type
	mMimeType = media_type;

	if(mPriority == LLPluginClassMedia::PRIORITY_UNLOADED)
	{
		// This impl should not be loaded at this time.
		LL_DEBUGS("PluginPriority") << this << "Not loading (PRIORITY_UNLOADED)" << LL_ENDL;
		
		return false;
	}

	// If we got here, we want to ignore previous init failures.
	mMediaSourceFailed = false;

	// Save the MIME type that really caused the plugin to load
	mCurrentMimeType = mMimeType;

	LLPluginClassMedia* media_source = newSourceFromMediaType(mMimeType, this, mMediaWidth, mMediaHeight);
	
	if (media_source)
	{
		media_source->setDisableTimeout(gSavedSettings.getBOOL("DebugPluginDisableTimeout"));
		media_source->setLoop(mMediaLoop);
		media_source->setAutoScale(mMediaAutoScale);
		media_source->setBrowserUserAgent(LLViewerMedia::getCurrentUserAgent());
		media_source->focus(mHasFocus);
		media_source->setBackgroundColor(mBackgroundColor);
		
		if(mClearCache)
		{
			mClearCache = false;
			media_source->clear_cache();
		}
		
		mMediaSource = media_source;

		updateVolume();

		return true;
	}

	// Make sure the timer doesn't try re-initing this plugin repeatedly until something else changes.
	mMediaSourceFailed = true;

	return false;
}

//////////////////////////////////////////////////////////////////////////////////////////
void LLViewerMediaImpl::loadURI()
{
	if(mMediaSource)
	{
		// *HACK: we don't know if the URI coming in is properly escaped
		// (the contract doesn't specify whether it is escaped or not.
		// but LLQtWebKit expects it to be, so we do our best to encode
		// special characters)
		// The strings below were taken right from http://www.ietf.org/rfc/rfc1738.txt
		// Note especially that '%' and '/' are there.
		std::string uri = LLURI::escape(mMediaURL,
										"ABCDEFGHIJKLMNOPQRSTUVWXYZabcdefghijklmnopqrstuvwxyz"
										"0123456789"
										"$-_.+"
										"!*'(),"
										"{}|\\^~[]`"
										"<>#%"
										";/?:@&=",
										false);
		llinfos << "Asking media source to load URI: " << uri << llendl;
		
		mMediaSource->loadURI( uri );

		if(mPreviousMediaState == MEDIA_PLAYING)
		{
			// This media was playing before this instance was unloaded.

			if(mPreviousMediaTime != 0.0f)
			{
				// Seek back to where we left off, if possible.
				seek(mPreviousMediaTime);
			}
			
			start();
		}
		else if(mPreviousMediaState == MEDIA_PAUSED)
		{
			// This media was paused before this instance was unloaded.

			if(mPreviousMediaTime != 0.0f)
			{
				// Seek back to where we left off, if possible.
				seek(mPreviousMediaTime);
			}
			
			pause();
		}
		else
		{
			// No relevant previous media play state -- if we're loading the URL, we want to start playing.
			start();
		}
	}
}

//////////////////////////////////////////////////////////////////////////////////////////
void LLViewerMediaImpl::setSize(int width, int height)
{
	mMediaWidth = width;
	mMediaHeight = height;
	if(mMediaSource)
	{
		mMediaSource->setSize(width, height);
	}
}

//////////////////////////////////////////////////////////////////////////////////////////
void LLViewerMediaImpl::play()
{
	// If the media source isn't there, try to initialize it and load an URL.
	if(mMediaSource == NULL)
	{
	 	if(!initializeMedia(mMimeType))
		{
			// This may be the case where the plugin's priority is PRIORITY_UNLOADED
			return;
		}
		
		// Only do this if the media source was just loaded.
		loadURI();
	}
	
	// always start the media
	start();
}

//////////////////////////////////////////////////////////////////////////////////////////
void LLViewerMediaImpl::stop()
{
	if(mMediaSource)
	{
		mMediaSource->stop();
		// destroyMediaSource();
	}
}

//////////////////////////////////////////////////////////////////////////////////////////
void LLViewerMediaImpl::pause()
{
	if(mMediaSource)
	{
		mMediaSource->pause();
	}
}

//////////////////////////////////////////////////////////////////////////////////////////
void LLViewerMediaImpl::start()
{
	if(mMediaSource)
	{
		mMediaSource->start();
	}
}

//////////////////////////////////////////////////////////////////////////////////////////
void LLViewerMediaImpl::seek(F32 time)
{
	if(mMediaSource)
	{
		mMediaSource->seek(time);
	}
}

//////////////////////////////////////////////////////////////////////////////////////////
void LLViewerMediaImpl::skipBack(F32 step_scale)
{
	if(mMediaSource)
	{
		if(mMediaSource->pluginSupportsMediaTime())
		{
			F64 back_step = mMediaSource->getCurrentTime() - (mMediaSource->getDuration()*step_scale);
			if(back_step < 0.0)
			{
				back_step = 0.0;
			}
			mMediaSource->seek(back_step);
		}
	}
}

//////////////////////////////////////////////////////////////////////////////////////////
void LLViewerMediaImpl::skipForward(F32 step_scale)
{
	if(mMediaSource)
	{
		if(mMediaSource->pluginSupportsMediaTime())
		{
			F64 forward_step = mMediaSource->getCurrentTime() + (mMediaSource->getDuration()*step_scale);
			if(forward_step > mMediaSource->getDuration())
			{
				forward_step = mMediaSource->getDuration();
			}
			mMediaSource->seek(forward_step);
		}
	}
}

//////////////////////////////////////////////////////////////////////////////////////////
void LLViewerMediaImpl::setVolume(F32 volume)
{
	mRequestedVolume = volume;
	updateVolume();
}

//////////////////////////////////////////////////////////////////////////////////////////
void LLViewerMediaImpl::updateVolume()
{
	if(mMediaSource)
	{
		mMediaSource->setVolume(mRequestedVolume * LLViewerMedia::getVolume());
	}
}

//////////////////////////////////////////////////////////////////////////////////////////
F32 LLViewerMediaImpl::getVolume()
{
	return mRequestedVolume;
}

//////////////////////////////////////////////////////////////////////////////////////////
void LLViewerMediaImpl::focus(bool focus)
{
	mHasFocus = focus;
	
	if (mMediaSource)
	{
		// call focus just for the hell of it, even though this apopears to be a nop
		mMediaSource->focus(focus);
		if (focus)
		{
			// spoof a mouse click to *actually* pass focus
			// Don't do this anymore -- it actually clicks through now.
//			mMediaSource->mouseEvent(LLPluginClassMedia::MOUSE_EVENT_DOWN, 1, 1, 0);
//			mMediaSource->mouseEvent(LLPluginClassMedia::MOUSE_EVENT_UP, 1, 1, 0);
		}
	}
}

//////////////////////////////////////////////////////////////////////////////////////////
bool LLViewerMediaImpl::hasFocus() const
{
	// FIXME: This might be able to be a bit smarter by hooking into LLViewerMediaFocus, etc.
	return mHasFocus;
}

std::string LLViewerMediaImpl::getCurrentMediaURL()
{
	if(!mCurrentMediaURL.empty())
	{
		return mCurrentMediaURL;
	}
	
	return mMediaURL;
}

//////////////////////////////////////////////////////////////////////////////////////////
void LLViewerMediaImpl::clearCache()
{
	if(mMediaSource)
	{
		mMediaSource->clear_cache();
	}
	else
	{
		mClearCache = true;
	}
}

//////////////////////////////////////////////////////////////////////////////////////////
void LLViewerMediaImpl::mouseDown(S32 x, S32 y, MASK mask, S32 button)
{
	scaleMouse(&x, &y);
	mLastMouseX = x;
	mLastMouseY = y;
//	llinfos << "mouse down (" << x << ", " << y << ")" << llendl;
	if (mMediaSource)
	{
		mMediaSource->mouseEvent(LLPluginClassMedia::MOUSE_EVENT_DOWN, button, x, y, mask);
	}
}

//////////////////////////////////////////////////////////////////////////////////////////
void LLViewerMediaImpl::mouseUp(S32 x, S32 y, MASK mask, S32 button)
{
	scaleMouse(&x, &y);
	mLastMouseX = x;
	mLastMouseY = y;
//	llinfos << "mouse up (" << x << ", " << y << ")" << llendl;
	if (mMediaSource)
	{
		mMediaSource->mouseEvent(LLPluginClassMedia::MOUSE_EVENT_UP, button, x, y, mask);
	}
}

//////////////////////////////////////////////////////////////////////////////////////////
void LLViewerMediaImpl::mouseMove(S32 x, S32 y, MASK mask)
{
    scaleMouse(&x, &y);
	mLastMouseX = x;
	mLastMouseY = y;
//	llinfos << "mouse move (" << x << ", " << y << ")" << llendl;
	if (mMediaSource)
	{
		mMediaSource->mouseEvent(LLPluginClassMedia::MOUSE_EVENT_MOVE, 0, x, y, mask);
	}
}

//////////////////////////////////////////////////////////////////////////////////////////
//static 
void LLViewerMediaImpl::scaleTextureCoords(const LLVector2& texture_coords, S32 *x, S32 *y)
{
	F32 texture_x = texture_coords.mV[VX];
	F32 texture_y = texture_coords.mV[VY];
	
	// Deal with repeating textures by wrapping the coordinates into the range [0, 1.0)
	texture_x = fmodf(texture_x, 1.0f);
	if(texture_x < 0.0f)
		texture_x = 1.0 + texture_x;
		
	texture_y = fmodf(texture_y, 1.0f);
	if(texture_y < 0.0f)
		texture_y = 1.0 + texture_y;

	// scale x and y to texel units.
	*x = llround(texture_x * mMediaSource->getTextureWidth());
	*y = llround((1.0f - texture_y) * mMediaSource->getTextureHeight());

	// Adjust for the difference between the actual texture height and the amount of the texture in use.
	*y -= (mMediaSource->getTextureHeight() - mMediaSource->getHeight());
}

//////////////////////////////////////////////////////////////////////////////////////////
void LLViewerMediaImpl::mouseDown(const LLVector2& texture_coords, MASK mask, S32 button)
{
	if(mMediaSource)
	{
		S32 x, y;
		scaleTextureCoords(texture_coords, &x, &y);

		mouseDown(x, y, mask, button);
	}
}

void LLViewerMediaImpl::mouseUp(const LLVector2& texture_coords, MASK mask, S32 button)
{
	if(mMediaSource)
	{		
		S32 x, y;
		scaleTextureCoords(texture_coords, &x, &y);

		mouseUp(x, y, mask, button);
	}
}

void LLViewerMediaImpl::mouseMove(const LLVector2& texture_coords, MASK mask)
{
	if(mMediaSource)
	{		
		S32 x, y;
		scaleTextureCoords(texture_coords, &x, &y);

		mouseMove(x, y, mask);
	}
}

//////////////////////////////////////////////////////////////////////////////////////////
void LLViewerMediaImpl::mouseDoubleClick(S32 x, S32 y, MASK mask, S32 button)
{
	scaleMouse(&x, &y);
	mLastMouseX = x;
	mLastMouseY = y;
	if (mMediaSource)
	{
		mMediaSource->mouseEvent(LLPluginClassMedia::MOUSE_EVENT_DOUBLE_CLICK, button, x, y, mask);
	}
}

//////////////////////////////////////////////////////////////////////////////////////////
void LLViewerMediaImpl::scrollWheel(S32 x, S32 y, MASK mask)
{
	scaleMouse(&x, &y);
	mLastMouseX = x;
	mLastMouseY = y;
	if (mMediaSource)
	{
		mMediaSource->scrollEvent(x, y, mask);
	}
}

//////////////////////////////////////////////////////////////////////////////////////////
void LLViewerMediaImpl::onMouseCaptureLost()
{
	if (mMediaSource)
	{
		mMediaSource->mouseEvent(LLPluginClassMedia::MOUSE_EVENT_UP, 0, mLastMouseX, mLastMouseY, 0);
	}
}

//////////////////////////////////////////////////////////////////////////////////////////
BOOL LLViewerMediaImpl::handleMouseUp(S32 x, S32 y, MASK mask) 
{ 
	// NOTE: this is called when the mouse is released when we have capture.
	// Due to the way mouse coordinates are mapped to the object, we can't use the x and y coordinates that come in with the event.
	
	if(hasMouseCapture())
	{
		// Release the mouse -- this will also send a mouseup to the media
		gFocusMgr.setMouseCapture( FALSE );
	}

	return TRUE; 
}

//////////////////////////////////////////////////////////////////////////////////////////
std::string LLViewerMediaImpl::getName() const 
{ 
	if (mMediaSource)
	{
		return mMediaSource->getMediaName();
	}
	
	return LLStringUtil::null; 
};

//////////////////////////////////////////////////////////////////////////////////////////
void LLViewerMediaImpl::navigateBack()
{
	if (mMediaSource)
	{
		mMediaSource->browse_back();
	}
}

//////////////////////////////////////////////////////////////////////////////////////////
void LLViewerMediaImpl::navigateForward()
{
	if (mMediaSource)
	{
		mMediaSource->browse_forward();
	}
}

//////////////////////////////////////////////////////////////////////////////////////////
void LLViewerMediaImpl::navigateReload()
{
	navigateTo(getCurrentMediaURL(), "", true, false);
}

//////////////////////////////////////////////////////////////////////////////////////////
void LLViewerMediaImpl::navigateHome()
{
	navigateTo(mHomeURL, "", true, false);
}

//////////////////////////////////////////////////////////////////////////////////////////
void LLViewerMediaImpl::unload()
{
	// Unload the media impl and clear its state.
	destroyMediaSource();
	resetPreviousMediaState();
	mMediaURL.clear();
	mMimeType.clear();
	mCurrentMediaURL.clear();
	mCurrentMimeType.clear();
}

//////////////////////////////////////////////////////////////////////////////////////////
void LLViewerMediaImpl::navigateTo(const std::string& url, const std::string& mime_type,  bool rediscover_type, bool server_request)
{
	cancelMimeTypeProbe();

	if(mMediaURL != url)
	{
		// Don't carry media play state across distinct URLs.
		resetPreviousMediaState();
	}
	
	// Always set the current URL and MIME type.
	mMediaURL = url;
	mMimeType = mime_type;
	
	// Clear the current media URL, since it will no longer be correct.
	mCurrentMediaURL.clear();
	
	// if mime type discovery was requested, we'll need to do it when the media loads
	mNavigateRediscoverType = rediscover_type;
	
	// and if this was a server request, the navigate on load will also need to be one.
	mNavigateServerRequest = server_request;
	
	// An explicit navigate resets the "failed" flag.
	mMediaSourceFailed = false;

	if(mPriority == LLPluginClassMedia::PRIORITY_UNLOADED)
	{
		// Helpful to have media urls in log file. Shouldn't be spammy.
		llinfos << "NOT LOADING media id= " << mTextureId << " url=" << url << " mime_type=" << mime_type << llendl;

		// This impl should not be loaded at this time.
		LL_DEBUGS("PluginPriority") << this << "Not loading (PRIORITY_UNLOADED)" << LL_ENDL;
		
		return;
	}

	navigateInternal();
}

//////////////////////////////////////////////////////////////////////////////////////////
void LLViewerMediaImpl::navigateInternal()
{
	// Helpful to have media urls in log file. Shouldn't be spammy.
	llinfos << "media id= " << mTextureId << " url=" << mMediaURL << " mime_type=" << mMimeType << llendl;

	if(mNavigateSuspended)
	{
		llwarns << "Deferring navigate." << llendl;
		mNavigateSuspendedDeferred = true;
		return;
	}
	
	if(mMimeTypeProbe != NULL)
	{
		llwarns << "MIME type probe already in progress -- bailing out." << llendl;
		return;
	}
	
	if(mNavigateServerRequest)
	{
		setNavState(MEDIANAVSTATE_SERVER_SENT);
	}
	else
	{
		setNavState(MEDIANAVSTATE_NONE);
	}
			
	// If the caller has specified a non-empty MIME type, look that up in our MIME types list.
	// If we have a plugin for that MIME type, use that instead of attempting auto-discovery.
	// This helps in supporting legacy media content where the server the media resides on returns a bogus MIME type
	// but the parcel owner has correctly set the MIME type in the parcel media settings.
	
	if(!mMimeType.empty() && (mMimeType != "none/none"))
	{
		std::string plugin_basename = LLMIMETypes::implType(mMimeType);
		if(!plugin_basename.empty())
		{
			// We have a plugin for this mime type
			mNavigateRediscoverType = false;
		}
	}

	if(mNavigateRediscoverType)
	{

		LLURI uri(mMediaURL);
		std::string scheme = uri.scheme();

		if(scheme.empty() || "http" == scheme || "https" == scheme)
		{
			// If we don't set an Accept header, LLHTTPClient will add one like this:
			//    Accept: application/llsd+xml
			// which is really not what we want.
			LLSD headers = LLSD::emptyMap();
			headers["Accept"] = "*/*";
			LLHTTPClient::getHeaderOnly( mMediaURL, new LLMimeDiscoveryResponder(this), headers, 10.0f);
		}
		else if("data" == scheme || "file" == scheme || "about" == scheme)
		{
			// FIXME: figure out how to really discover the type for these schemes
			// We use "data" internally for a text/html url for loading the login screen
			if(initializeMedia("text/html"))
			{
				loadURI();
			}
		}
		else
		{
			// This catches 'rtsp://' urls
			if(initializeMedia(scheme))
			{
				loadURI();
			}
		}
	}
	else if(initializeMedia(mMimeType))
	{
		loadURI();
	}
	else
	{
		LL_WARNS("Media") << "Couldn't navigate to: " << mMediaURL << " as there is no media type for: " << mMimeType << LL_ENDL;
	}
}

//////////////////////////////////////////////////////////////////////////////////////////
void LLViewerMediaImpl::navigateStop()
{
	if(mMediaSource)
	{
		mMediaSource->browse_stop();
	}
}

//////////////////////////////////////////////////////////////////////////////////////////
bool LLViewerMediaImpl::handleKeyHere(KEY key, MASK mask)
{
	bool result = false;
	
	if (mMediaSource)
	{
		// FIXME: THIS IS SO WRONG.
		// Menu keys should be handled by the menu system and not passed to UI elements, but this is how LLTextEditor and LLLineEditor do it...
		if( MASK_CONTROL & mask )
		{
			if( 'C' == key )
			{
				mMediaSource->copy();
				result = true;
			}
			else
			if( 'V' == key )
			{
				mMediaSource->paste();
				result = true;
			}
			else
			if( 'X' == key )
			{
				mMediaSource->cut();
				result = true;
			}
		}
		
		if(!result)
		{
			
			LLSD native_key_data = gViewerWindow->getWindow()->getNativeKeyData();
			
			result = mMediaSource->keyEvent(LLPluginClassMedia::KEY_EVENT_DOWN ,key, mask, native_key_data);
			// Since the viewer internal event dispatching doesn't give us key-up events, simulate one here.
			(void)mMediaSource->keyEvent(LLPluginClassMedia::KEY_EVENT_UP ,key, mask, native_key_data);
		}
	}
	
	return result;
}

//////////////////////////////////////////////////////////////////////////////////////////
bool LLViewerMediaImpl::handleUnicodeCharHere(llwchar uni_char)
{
	bool result = false;
	
	if (mMediaSource)
	{
		// only accept 'printable' characters, sigh...
		if (uni_char >= 32 // discard 'control' characters
			&& uni_char != 127) // SDL thinks this is 'delete' - yuck.
		{
			LLSD native_key_data = gViewerWindow->getWindow()->getNativeKeyData();
			
			mMediaSource->textInput(wstring_to_utf8str(LLWString(1, uni_char)), gKeyboard->currentMask(FALSE), native_key_data);
		}
	}
	
	return result;
}

//////////////////////////////////////////////////////////////////////////////////////////
bool LLViewerMediaImpl::canNavigateForward()
{
	BOOL result = FALSE;
	if (mMediaSource)
	{
		result = mMediaSource->getHistoryForwardAvailable();
	}
	return result;
}

//////////////////////////////////////////////////////////////////////////////////////////
bool LLViewerMediaImpl::canNavigateBack()
{
	BOOL result = FALSE;
	if (mMediaSource)
	{
		result = mMediaSource->getHistoryBackAvailable();
	}
	return result;
}

//////////////////////////////////////////////////////////////////////////////////////////
void LLViewerMediaImpl::update()
{
	if(mMediaSource == NULL)
	{
		if(mPriority == LLPluginClassMedia::PRIORITY_UNLOADED)
		{
			// This media source should not be loaded.
		}
		else if(mPriority <= LLPluginClassMedia::PRIORITY_SLIDESHOW)
		{
			// Don't load new instances that are at PRIORITY_SLIDESHOW or below.  They're just kept around to preserve state.
		}
		else if(mMimeTypeProbe != NULL)
		{
			// this media source is doing a MIME type probe -- don't try loading it again.
		}
		else
		{
			// This media may need to be loaded.
			if(sMediaCreateTimer.hasExpired())
			{
				LL_DEBUGS("PluginPriority") << this << ": creating media based on timer expiration" << LL_ENDL;
				createMediaSource();
				sMediaCreateTimer.setTimerExpirySec(LLVIEWERMEDIA_CREATE_DELAY);
			}
			else
			{
				LL_DEBUGS("PluginPriority") << this << ": NOT creating media (waiting on timer)" << LL_ENDL;
			}
		}
	}
	
	if(mMediaSource == NULL)
	{
		return;
	}
	
	// Make sure a navigate doesn't happen during the idle -- it can cause mMediaSource to get destroyed, which can cause a crash.
	setNavigateSuspended(true);
	
	mMediaSource->idle();

	setNavigateSuspended(false);

	if(mMediaSource == NULL)
	{
		return;
	}
	
	if(mMediaSource->isPluginExited())
	{
		resetPreviousMediaState();
		destroyMediaSource();
		return;
	}

	if(!mMediaSource->textureValid())
	{
		return;
	}
	
	if(mSuspendUpdates || !mVisible)
	{
		return;
	}
	
	LLViewerMediaTexture* placeholder_image = updatePlaceholderImage();
		
	if(placeholder_image)
	{
		LLRect dirty_rect;
		
		// Since we're updating this texture, we know it's playing.  Tell the texture to do its replacement magic so it gets rendered.
		placeholder_image->setPlaying(TRUE);

		if(mMediaSource->getDirty(&dirty_rect))
		{
			// Constrain the dirty rect to be inside the texture
			S32 x_pos = llmax(dirty_rect.mLeft, 0);
			S32 y_pos = llmax(dirty_rect.mBottom, 0);
			S32 width = llmin(dirty_rect.mRight, placeholder_image->getWidth()) - x_pos;
			S32 height = llmin(dirty_rect.mTop, placeholder_image->getHeight()) - y_pos;
			
			if(width > 0 && height > 0)
			{

				U8* data = mMediaSource->getBitsData();

				// Offset the pixels pointer to match x_pos and y_pos
				data += ( x_pos * mMediaSource->getTextureDepth() * mMediaSource->getBitsWidth() );
				data += ( y_pos * mMediaSource->getTextureDepth() );
				
				placeholder_image->setSubImage(
						data, 
						mMediaSource->getBitsWidth(), 
						mMediaSource->getBitsHeight(),
						x_pos, 
						y_pos, 
						width, 
						height);

			}
			
			mMediaSource->resetDirty();
		}
	}
}


//////////////////////////////////////////////////////////////////////////////////////////
void LLViewerMediaImpl::updateImagesMediaStreams()
{
}


//////////////////////////////////////////////////////////////////////////////////////////
LLViewerMediaTexture* LLViewerMediaImpl::updatePlaceholderImage()
{
	if(mTextureId.isNull())
	{
		// The code that created this instance will read from the plugin's bits.
		return NULL;
	}
	
	LLViewerMediaTexture* placeholder_image = LLViewerTextureManager::getMediaTexture( mTextureId );
	
	if (mNeedsNewTexture 
		|| placeholder_image->getUseMipMaps()
		|| (placeholder_image->getWidth() != mMediaSource->getTextureWidth())
		|| (placeholder_image->getHeight() != mMediaSource->getTextureHeight())
		|| (mTextureUsedWidth != mMediaSource->getWidth())
		|| (mTextureUsedHeight != mMediaSource->getHeight())
		)
	{
		LL_DEBUGS("Media") << "initializing media placeholder" << LL_ENDL;
		LL_DEBUGS("Media") << "movie image id " << mTextureId << LL_ENDL;

		int texture_width = mMediaSource->getTextureWidth();
		int texture_height = mMediaSource->getTextureHeight();
		int texture_depth = mMediaSource->getTextureDepth();
		
		// MEDIAOPT: check to see if size actually changed before doing work
		placeholder_image->destroyGLTexture();
		// MEDIAOPT: apparently just calling setUseMipMaps(FALSE) doesn't work?
		placeholder_image->reinit(FALSE);	// probably not needed

		// MEDIAOPT: seems insane that we actually have to make an imageraw then
		// immediately discard it
		LLPointer<LLImageRaw> raw = new LLImageRaw(texture_width, texture_height, texture_depth);
		// Clear the texture to the background color, ignoring alpha.
		// convert background color channels from [0.0, 1.0] to [0, 255];
		raw->clear(int(mBackgroundColor.mV[VX] * 255.0f), int(mBackgroundColor.mV[VY] * 255.0f), int(mBackgroundColor.mV[VZ] * 255.0f), 0xff);
		int discard_level = 0;

		// ask media source for correct GL image format constants
		placeholder_image->setExplicitFormat(mMediaSource->getTextureFormatInternal(),
											 mMediaSource->getTextureFormatPrimary(),
											 mMediaSource->getTextureFormatType(),
											 mMediaSource->getTextureFormatSwapBytes());

		placeholder_image->createGLTexture(discard_level, raw);

		// MEDIAOPT: set this dynamically on play/stop
		// FIXME
//		placeholder_image->mIsMediaTexture = true;
		mNeedsNewTexture = false;
				
		// If the amount of the texture being drawn by the media goes down in either width or height, 
		// recreate the texture to avoid leaving parts of the old image behind.
		mTextureUsedWidth = mMediaSource->getWidth();
		mTextureUsedHeight = mMediaSource->getHeight();
	}
	
	return placeholder_image;
}


//////////////////////////////////////////////////////////////////////////////////////////
LLUUID LLViewerMediaImpl::getMediaTextureID() const
{
	return mTextureId;
}

//////////////////////////////////////////////////////////////////////////////////////////
void LLViewerMediaImpl::setVisible(bool visible)
{
	mVisible = visible;
	
	if(mVisible)
	{
		if(mMediaSource && mMediaSource->isPluginExited())
		{
			destroyMediaSource();
		}
		
		if(!mMediaSource)
		{
			createMediaSource();
		}
	}
}

//////////////////////////////////////////////////////////////////////////////////////////
void LLViewerMediaImpl::mouseCapture()
{
	gFocusMgr.setMouseCapture(this);
}

//////////////////////////////////////////////////////////////////////////////////////////
void LLViewerMediaImpl::scaleMouse(S32 *mouse_x, S32 *mouse_y)
{
#if 0
	S32 media_width, media_height;
	S32 texture_width, texture_height;
	getMediaSize( &media_width, &media_height );
	getTextureSize( &texture_width, &texture_height );
	S32 y_delta = texture_height - media_height;

	*mouse_y -= y_delta;
#endif
}



//////////////////////////////////////////////////////////////////////////////////////////
bool LLViewerMediaImpl::isMediaTimeBased()
{
	bool result = false;
	
	if(mMediaSource)
	{
		result = mMediaSource->pluginSupportsMediaTime();
	}
	
	return result;
}

//////////////////////////////////////////////////////////////////////////////////////////
bool LLViewerMediaImpl::isMediaPlaying()
{
	bool result = false;
	
	if(mMediaSource)
	{
		EMediaStatus status = mMediaSource->getStatus();
		if(status == MEDIA_PLAYING || status == MEDIA_LOADING)
			result = true;
	}
	
	return result;
}
//////////////////////////////////////////////////////////////////////////////////////////
bool LLViewerMediaImpl::isMediaPaused()
{
	bool result = false;

	if(mMediaSource)
	{
		if(mMediaSource->getStatus() == MEDIA_PAUSED)
			result = true;
	}
	
	return result;
}

//////////////////////////////////////////////////////////////////////////////////////////
//
bool LLViewerMediaImpl::hasMedia() const
{
	return mMediaSource != NULL;
}

//////////////////////////////////////////////////////////////////////////////////////////
//
void LLViewerMediaImpl::resetPreviousMediaState()
{
	mPreviousMediaState = MEDIA_NONE;
	mPreviousMediaTime = 0.0f;
}


//////////////////////////////////////////////////////////////////////////////////////////
//
void LLViewerMediaImpl::setDisabled(bool disabled)
{
	if(mIsDisabled != disabled)
	{
		// Only do this on actual state transitions.
		mIsDisabled = disabled;
		
		if(mIsDisabled)
		{
			// We just disabled this media.  Clear all state.
			unload();
		}
		else
		{
			// We just (re)enabled this media.  Do a navigate if auto-play is in order.
			if(isAutoPlayable())
			{
				navigateTo(mMediaEntryURL, "", true, true);
			}
		}

	}
};

//////////////////////////////////////////////////////////////////////////////////////////
//
bool LLViewerMediaImpl::isForcedUnloaded() const
{
	if(mIsMuted || mMediaSourceFailed || mIsDisabled)
	{
		return true;
	}
	
	if(sInWorldMediaDisabled)
	{
		// When inworld media is disabled, all instances that aren't marked as "used in UI" will not be loaded.
		if(!mUsedInUI)
		{
			return true;
		}
	}
	
	// If this media's class is not supposed to be shown, unload
	if (!shouldShowBasedOnClass())
	{
		return true;
	}
	
	return false;
}

//////////////////////////////////////////////////////////////////////////////////////////
//
bool LLViewerMediaImpl::isPlayable() const
{
	if(isForcedUnloaded())
	{
		// All of the forced-unloaded criteria also imply not playable.
		return false;
	}
	
	if(hasMedia())
	{
		// Anything that's already playing is, by definition, playable.
		return true;
	}
	
	if(!mMediaURL.empty())
	{
		// If something has navigated the instance, it's ready to be played.
		return true;
	}
	
	return false;
}

//////////////////////////////////////////////////////////////////////////////////////////
void LLViewerMediaImpl::handleMediaEvent(LLPluginClassMedia* plugin, LLPluginClassMediaOwner::EMediaEvent event)
{
	switch(event)
	{
		case MEDIA_EVENT_PLUGIN_FAILED_LAUNCH:
		{
			// The plugin failed to load properly.  Make sure the timer doesn't retry.
			// TODO: maybe mark this plugin as not loadable somehow?
			mMediaSourceFailed = true;

			// Reset the last known state of the media to defaults.
			resetPreviousMediaState();
			
			// TODO: may want a different message for this case?
			LLSD args;
			args["PLUGIN"] = LLMIMETypes::implType(mCurrentMimeType);
			LLNotificationsUtil::add("MediaPluginFailed", args);
		}
		break;

		case MEDIA_EVENT_PLUGIN_FAILED:
		{
			// The plugin crashed.
			mMediaSourceFailed = true;

			// Reset the last known state of the media to defaults.
			resetPreviousMediaState();

			LLSD args;
			args["PLUGIN"] = LLMIMETypes::implType(mCurrentMimeType);
			// SJB: This is getting called every frame if the plugin fails to load, continuously respawining the alert!
			//LLNotificationsUtil::add("MediaPluginFailed", args);
		}
		break;
		
		case MEDIA_EVENT_CURSOR_CHANGED:
		{
			LL_DEBUGS("Media") <<  "Media event:  MEDIA_EVENT_CURSOR_CHANGED, new cursor is " << plugin->getCursorName() << LL_ENDL;

			std::string cursor = plugin->getCursorName();
			
			if(cursor == "arrow")
				mLastSetCursor = UI_CURSOR_ARROW;
			else if(cursor == "ibeam")
				mLastSetCursor = UI_CURSOR_IBEAM;
			else if(cursor == "splith")
				mLastSetCursor = UI_CURSOR_SIZEWE;
			else if(cursor == "splitv")
				mLastSetCursor = UI_CURSOR_SIZENS;
			else if(cursor == "hand")
				mLastSetCursor = UI_CURSOR_HAND;
			else // for anything else, default to the arrow
				mLastSetCursor = UI_CURSOR_ARROW;
		}
		break;

		case LLViewerMediaObserver::MEDIA_EVENT_NAVIGATE_BEGIN:
		{
			LL_DEBUGS("Media") << "MEDIA_EVENT_NAVIGATE_BEGIN, uri is: " << plugin->getNavigateURI() << LL_ENDL;

			if(getNavState() == MEDIANAVSTATE_SERVER_SENT)
			{
				setNavState(MEDIANAVSTATE_SERVER_BEGUN);
			}
			else
			{
				setNavState(MEDIANAVSTATE_BEGUN);
			}
		}
		break;

		case LLViewerMediaObserver::MEDIA_EVENT_NAVIGATE_COMPLETE:
		{
			LL_DEBUGS("Media") << "MEDIA_EVENT_NAVIGATE_COMPLETE, uri is: " << plugin->getNavigateURI() << LL_ENDL;

			if(getNavState() == MEDIANAVSTATE_BEGUN)
			{
				mCurrentMediaURL = plugin->getNavigateURI();
				setNavState(MEDIANAVSTATE_COMPLETE_BEFORE_LOCATION_CHANGED);
			}
			else if(getNavState() == MEDIANAVSTATE_SERVER_BEGUN)
			{
				mCurrentMediaURL = plugin->getNavigateURI();
				setNavState(MEDIANAVSTATE_SERVER_COMPLETE_BEFORE_LOCATION_CHANGED);
			}
			else
			{
				// all other cases need to leave the state alone.
			}
		}
		break;
		
		case LLViewerMediaObserver::MEDIA_EVENT_LOCATION_CHANGED:
		{
			LL_DEBUGS("Media") << "MEDIA_EVENT_LOCATION_CHANGED, uri is: " << plugin->getLocation() << LL_ENDL;

			if(getNavState() == MEDIANAVSTATE_BEGUN)
			{
				mCurrentMediaURL = plugin->getLocation();
				setNavState(MEDIANAVSTATE_FIRST_LOCATION_CHANGED);
			}
			else if(getNavState() == MEDIANAVSTATE_SERVER_BEGUN)
			{
				mCurrentMediaURL = plugin->getLocation();
				setNavState(MEDIANAVSTATE_SERVER_FIRST_LOCATION_CHANGED);
			}
			else
			{
				// Don't track redirects.
				setNavState(MEDIANAVSTATE_NONE);
			}
		}
		break;

		
		default:
		break;
	}

	// Just chain the event to observers.
	emitEvent(plugin, event);
}

////////////////////////////////////////////////////////////////////////////////
// virtual
void
LLViewerMediaImpl::cut()
{
	if (mMediaSource)
		mMediaSource->cut();
}

////////////////////////////////////////////////////////////////////////////////
// virtual
BOOL
LLViewerMediaImpl::canCut() const
{
	if (mMediaSource)
		return mMediaSource->canCut();
	else
		return FALSE;
}

////////////////////////////////////////////////////////////////////////////////
// virtual
void
LLViewerMediaImpl::copy()
{
	if (mMediaSource)
		mMediaSource->copy();
}

////////////////////////////////////////////////////////////////////////////////
// virtual
BOOL
LLViewerMediaImpl::canCopy() const
{
	if (mMediaSource)
		return mMediaSource->canCopy();
	else
		return FALSE;
}

////////////////////////////////////////////////////////////////////////////////
// virtual
void
LLViewerMediaImpl::paste()
{
	if (mMediaSource)
		mMediaSource->paste();
}

////////////////////////////////////////////////////////////////////////////////
// virtual
BOOL
LLViewerMediaImpl::canPaste() const
{
	if (mMediaSource)
		return mMediaSource->canPaste();
	else
		return FALSE;
}

void LLViewerMediaImpl::setUpdated(BOOL updated)
{
	mIsUpdated = updated ;
}

BOOL LLViewerMediaImpl::isUpdated()
{
	return mIsUpdated ;
}

void LLViewerMediaImpl::calculateInterest()
{
	LLViewerMediaTexture* texture = LLViewerTextureManager::findMediaTexture( mTextureId );
	
	if(texture != NULL)
	{
		mInterest = texture->getMaxVirtualSize();
	}
	else
	{
		// This will be a relatively common case now, since it will always be true for unloaded media.
		mInterest = 0.0f;
	}
	
	// Calculate distance from the avatar, for use in the proximity calculation.
	mProximityDistance = 0.0f;
	if(!mObjectList.empty())
	{
		// Just use the first object in the list.  We could go through the list and find the closest object, but this should work well enough.
		LLVector3d global_delta = gAgent.getPositionGlobal() - (*mObjectList.begin())->getPositionGlobal();
		mProximityDistance = global_delta.magVecSquared();  // use distance-squared because it's cheaper and sorts the same.
	}
	
	if(mNeedsMuteCheck)
	{
		// Check all objects this instance is associated with, and those objects' owners, against the mute list
		mIsMuted = false;
		
		std::list< LLVOVolume* >::iterator iter = mObjectList.begin() ;
		for(; iter != mObjectList.end() ; ++iter)
		{
			LLVOVolume *obj = *iter;
			if(LLMuteList::getInstance()->isMuted(obj->getID()))
				mIsMuted = true;
			else
			{
				// We won't have full permissions data for all objects.  Attempt to mute objects when we can tell their owners are muted.
				LLPermissions* obj_perm = LLSelectMgr::getInstance()->findObjectPermissions(obj);
				if(obj_perm)
				{
					if(LLMuteList::getInstance()->isMuted(obj_perm->getOwner()))
						mIsMuted = true;
				}
			}
		}
		
		mNeedsMuteCheck = false;
	}
}

F64 LLViewerMediaImpl::getApproximateTextureInterest()
{
	F64 result = 0.0f;
	
	if(mMediaSource)
	{
		result = mMediaSource->getFullWidth();
		result *= mMediaSource->getFullHeight();
	}
	else
	{
		// No media source is loaded -- all we have to go on is the texture size that has been set on the impl, if any.
		result = mMediaWidth;
		result *= mMediaHeight;
	}

	return result;
}

void LLViewerMediaImpl::setUsedInUI(bool used_in_ui)
{
	mUsedInUI = used_in_ui; 
	
	// HACK: Force elements used in UI to load right away.
	// This fixes some issues where UI code that uses the browser instance doesn't expect it to be unloaded.
	if(mUsedInUI && (mPriority == LLPluginClassMedia::PRIORITY_UNLOADED))
	{
		if(getVisible())
		{
			setPriority(LLPluginClassMedia::PRIORITY_NORMAL);
		}
		else
		{
			setPriority(LLPluginClassMedia::PRIORITY_HIDDEN);
		}

		createMediaSource();
	}
};

void LLViewerMediaImpl::setBackgroundColor(LLColor4 color)
{
	mBackgroundColor = color; 

	if(mMediaSource)
	{
		mMediaSource->setBackgroundColor(mBackgroundColor);
	}
};

F64 LLViewerMediaImpl::getCPUUsage() const
{
	F64 result = 0.0f;
	
	if(mMediaSource)
	{
		result = mMediaSource->getCPUUsage();
	}
	
	return result;
}

void LLViewerMediaImpl::setPriority(LLPluginClassMedia::EPriority priority)
{
	if(mPriority != priority)
	{
		LL_DEBUGS("PluginPriority")
			<< "changing priority of media id " << mTextureId
			<< " from " << LLPluginClassMedia::priorityToString(mPriority)
			<< " to " << LLPluginClassMedia::priorityToString(priority)
			<< LL_ENDL;
	}
	
	mPriority = priority;
	
	if(priority == LLPluginClassMedia::PRIORITY_UNLOADED)
	{
		if(mMediaSource)
		{
			// Need to unload the media source
			
			// First, save off previous media state
			mPreviousMediaState = mMediaSource->getStatus();
			mPreviousMediaTime = mMediaSource->getCurrentTime();
			
			destroyMediaSource();
		}
	}

	if(mMediaSource)
	{
		mMediaSource->setPriority(mPriority);
	}
	
	// NOTE: loading (or reloading) media sources whose priority has risen above PRIORITY_UNLOADED is done in update().
}

void LLViewerMediaImpl::setLowPrioritySizeLimit(int size)
{
	if(mMediaSource)
	{
		mMediaSource->setLowPrioritySizeLimit(size);
	}
}

void LLViewerMediaImpl::setNavState(EMediaNavState state)
{
	mMediaNavState = state;
	
	switch (state) 
	{
		case MEDIANAVSTATE_NONE: LL_DEBUGS("Media") << "Setting nav state to MEDIANAVSTATE_NONE" << llendl; break;
		case MEDIANAVSTATE_BEGUN: LL_DEBUGS("Media") << "Setting nav state to MEDIANAVSTATE_BEGUN" << llendl; break;
		case MEDIANAVSTATE_FIRST_LOCATION_CHANGED: LL_DEBUGS("Media") << "Setting nav state to MEDIANAVSTATE_FIRST_LOCATION_CHANGED" << llendl; break;
		case MEDIANAVSTATE_COMPLETE_BEFORE_LOCATION_CHANGED: LL_DEBUGS("Media") << "Setting nav state to MEDIANAVSTATE_COMPLETE_BEFORE_LOCATION_CHANGED" << llendl; break;
		case MEDIANAVSTATE_SERVER_SENT: LL_DEBUGS("Media") << "Setting nav state to MEDIANAVSTATE_SERVER_SENT" << llendl; break;
		case MEDIANAVSTATE_SERVER_BEGUN: LL_DEBUGS("Media") << "Setting nav state to MEDIANAVSTATE_SERVER_BEGUN" << llendl; break;
		case MEDIANAVSTATE_SERVER_FIRST_LOCATION_CHANGED: LL_DEBUGS("Media") << "Setting nav state to MEDIANAVSTATE_SERVER_FIRST_LOCATION_CHANGED" << llendl; break;
		case MEDIANAVSTATE_SERVER_COMPLETE_BEFORE_LOCATION_CHANGED: LL_DEBUGS("Media") << "Setting nav state to MEDIANAVSTATE_SERVER_COMPLETE_BEFORE_LOCATION_CHANGED" << llendl; break;
	}
}

void LLViewerMediaImpl::setNavigateSuspended(bool suspend)
{
	if(mNavigateSuspended != suspend)
	{
		mNavigateSuspended = suspend;
		if(!suspend)
		{
			// We're coming out of suspend.  If someone tried to do a navigate while suspended, do one now instead.
			if(mNavigateSuspendedDeferred)
			{
				mNavigateSuspendedDeferred = false;
				navigateInternal();
			}
		}
	}
}

void LLViewerMediaImpl::cancelMimeTypeProbe()
{
	if(mMimeTypeProbe != NULL)
	{
		// There doesn't seem to be a way to actually cancel an outstanding request.
		// Simulate it by telling the LLMimeDiscoveryResponder not to write back any results.
		mMimeTypeProbe->cancelRequest();
		
		// The above should already have set mMimeTypeProbe to NULL.
		if(mMimeTypeProbe != NULL)
		{
			llerrs << "internal error: mMimeTypeProbe is not NULL after cancelling request." << llendl;
		}
	}
}

void LLViewerMediaImpl::addObject(LLVOVolume* obj) 
{
	std::list< LLVOVolume* >::iterator iter = mObjectList.begin() ;
	for(; iter != mObjectList.end() ; ++iter)
	{
		if(*iter == obj)
		{
			return ; //already in the list.
		}
	}

	mObjectList.push_back(obj) ;
	mNeedsMuteCheck = true;
}
	
void LLViewerMediaImpl::removeObject(LLVOVolume* obj) 
{
	mObjectList.remove(obj) ;	
	mNeedsMuteCheck = true;
}
	
const std::list< LLVOVolume* >* LLViewerMediaImpl::getObjectList() const 
{
	return &mObjectList ;
}

LLVOVolume *LLViewerMediaImpl::getSomeObject()
{
	LLVOVolume *result = NULL;
	
	std::list< LLVOVolume* >::iterator iter = mObjectList.begin() ;
	if(iter != mObjectList.end())
	{
		result = *iter;
	}
	
	return result;
}

void LLViewerMediaImpl::setTextureID(LLUUID id)
{
	if(id != mTextureId)
	{
		if(mTextureId.notNull())
		{
			// Remove this item's entry from the map
			sViewerMediaTextureIDMap.erase(mTextureId);
		}
		
		if(id.notNull())
		{
			sViewerMediaTextureIDMap.insert(LLViewerMedia::impl_id_map::value_type(id, this));
		}
		
		mTextureId = id;
	}
}

//////////////////////////////////////////////////////////////////////////////////////////
//
bool LLViewerMediaImpl::isAutoPlayable() const
{
	return (mMediaAutoPlay && gSavedSettings.getBOOL(LLViewerMedia::AUTO_PLAY_MEDIA_SETTING));
}

//////////////////////////////////////////////////////////////////////////////////////////
//
bool LLViewerMediaImpl::shouldShowBasedOnClass() const
{
	// If this is parcel media or in the UI, return true always
	if (getUsedInUI() || isParcelMedia()) return true;
	
	bool attached_to_another_avatar = isAttachedToAnotherAvatar();
	bool inside_parcel = isInAgentParcel();
	
	//	llinfos << " hasFocus = " << hasFocus() <<
	//	" others = " << (attached_to_another_avatar && gSavedSettings.getBOOL(LLViewerMedia::SHOW_MEDIA_ON_OTHERS_SETTING)) <<
	//	" within = " << (inside_parcel && gSavedSettings.getBOOL(LLViewerMedia::SHOW_MEDIA_WITHIN_PARCEL_SETTING)) <<
	//	" outside = " << (!inside_parcel && gSavedSettings.getBOOL(LLViewerMedia::SHOW_MEDIA_OUTSIDE_PARCEL_SETTING)) << llendl;
	
	// If it has focus, we should show it
	if (hasFocus())
		return true;
	
	// If it is attached to an avatar and the pref is off, we shouldn't show it
	if (attached_to_another_avatar)
		return gSavedSettings.getBOOL(LLViewerMedia::SHOW_MEDIA_ON_OTHERS_SETTING);
	
	if (inside_parcel)
		return gSavedSettings.getBOOL(LLViewerMedia::SHOW_MEDIA_WITHIN_PARCEL_SETTING);
	else 
		return gSavedSettings.getBOOL(LLViewerMedia::SHOW_MEDIA_OUTSIDE_PARCEL_SETTING);
}

//////////////////////////////////////////////////////////////////////////////////////////
//
bool LLViewerMediaImpl::isAttachedToAnotherAvatar() const
{
	bool result = false;
	
	std::list< LLVOVolume* >::const_iterator iter = mObjectList.begin();
	std::list< LLVOVolume* >::const_iterator end = mObjectList.end();
	for ( ; iter != end; iter++)
	{
		if (isObjectAttachedToAnotherAvatar(*iter))
		{
			result = true;
			break;
		}
	}
	return result;
}

//////////////////////////////////////////////////////////////////////////////////////////
//
//static
bool LLViewerMediaImpl::isObjectAttachedToAnotherAvatar(LLVOVolume *obj)
{
	bool result = false;
	LLXform *xform = obj;
	// Walk up parent chain
	while (NULL != xform)
	{
		LLViewerObject *object = dynamic_cast<LLViewerObject*> (xform);
		if (NULL != object)
		{
			LLVOAvatar *avatar = object->asAvatar();
			if (NULL != avatar && avatar != gAgent.getAvatarObject())
			{
				result = true;
				break;
			}
		}
		xform = xform->getParent();
	}
	return result;
}

//////////////////////////////////////////////////////////////////////////////////////////
//
bool LLViewerMediaImpl::isInAgentParcel() const
{
	bool result = false;
	
	std::list< LLVOVolume* >::const_iterator iter = mObjectList.begin();
	std::list< LLVOVolume* >::const_iterator end = mObjectList.end();
	for ( ; iter != end; iter++)
	{
		LLVOVolume *object = *iter;
		if (LLViewerMediaImpl::isObjectInAgentParcel(object))
		{
			result = true;
			break;
		}
	}
	return result;
}

//////////////////////////////////////////////////////////////////////////////////////////
//
// static
bool LLViewerMediaImpl::isObjectInAgentParcel(LLVOVolume *obj)
{
	return (LLViewerParcelMgr::getInstance()->inAgentParcel(obj->getPositionGlobal()));
}<|MERGE_RESOLUTION|>--- conflicted
+++ resolved
@@ -913,64 +913,8 @@
 	gIdleCallbacks.deleteFunction(LLViewerMedia::updateMedia, NULL);
 }
 
-<<<<<<< HEAD
-=======
-
-//////////////////////////////////////////////////////////////////////////////////////////
-// static
-bool LLViewerMedia::needsMediaFirstRun()
-{
-	return gWarningSettings.getBOOL("FirstStreamingMedia");
-}
-
-//////////////////////////////////////////////////////////////////////////////////////////
-// static
-void LLViewerMedia::displayMediaFirstRun()
-{
-	gWarningSettings.setBOOL("FirstStreamingMedia", FALSE);
-
-	LLNotificationsUtil::add("ParcelCanPlayMedia", LLSD(), LLSD(),
-		boost::bind(firstRunCallback, _1, _2));
-}
-
-//////////////////////////////////////////////////////////////////////////////////////////
-// static
-bool LLViewerMedia::firstRunCallback(const LLSD& notification, const LLSD& response)
-{
-	S32 option = LLNotificationsUtil::getSelectedOption(notification, response);
-	if (option == 0)
-	{
-		// user has elected to automatically play media.
-		gSavedSettings.setBOOL(LLViewerMedia::AUTO_PLAY_MEDIA_SETTING, TRUE);
 		// XXX TODO: what to do about other AUTO_PLAY settings?
-		gSavedSettings.setBOOL("AudioStreamingMusic", TRUE);
-		gSavedSettings.setBOOL("AudioStreamingMedia", TRUE);
-
-		LLParcel *parcel = LLViewerParcelMgr::getInstance()->getAgentParcel();
-				
-		if (parcel)
-		{
-			// play media right now, if available
-			LLViewerParcelMedia::play(parcel);
-		
-			// play music right now, if available
-			std::string music_url = parcel->getMusicURL();
-			if (gAudiop && !music_url.empty())
-				gAudiop->startInternetStream(music_url);
-		}
-	}
-	else
-	{
-		gSavedSettings.setBOOL(LLViewerMedia::AUTO_PLAY_MEDIA_SETTING, FALSE);
 		// XXX TODO: what to do about other AUTO_PLAY settings?
-		gSavedSettings.setBOOL("AudioStreamingMedia", FALSE);
-		gSavedSettings.setBOOL("AudioStreamingMusic", FALSE);
-	}
-	return false;
-}
-
-
->>>>>>> 67afc668
 //////////////////////////////////////////////////////////////////////////////////////////
 // LLViewerMediaImpl
 //////////////////////////////////////////////////////////////////////////////////////////
