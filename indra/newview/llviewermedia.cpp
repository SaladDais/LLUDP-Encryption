/**
 * @file llviewermedia.cpp
 * @brief Client interface to the media engine
 *
 * $LicenseInfo:firstyear=2007&license=viewerlgpl$
 * Second Life Viewer Source Code
 * Copyright (C) 2010, Linden Research, Inc.
 * 
 * This library is free software; you can redistribute it and/or
 * modify it under the terms of the GNU Lesser General Public
 * License as published by the Free Software Foundation;
 * version 2.1 of the License only.
 * 
 * This library is distributed in the hope that it will be useful,
 * but WITHOUT ANY WARRANTY; without even the implied warranty of
 * MERCHANTABILITY or FITNESS FOR A PARTICULAR PURPOSE.  See the GNU
 * Lesser General Public License for more details.
 * 
 * You should have received a copy of the GNU Lesser General Public
 * License along with this library; if not, write to the Free Software
 * Foundation, Inc., 51 Franklin Street, Fifth Floor, Boston, MA  02110-1301  USA
 * 
 * Linden Research, Inc., 945 Battery Street, San Francisco, CA  94111  USA
 * $/LicenseInfo$
 */

#include "llviewerprecompiledheaders.h"

#include "llagent.h"
#include "llagentcamera.h"
#include "llviewermedia.h"
#include "llviewermediafocus.h"
#include "llmimetypes.h"
#include "llmediaentry.h"
#include "llversioninfo.h"
#include "llviewercontrol.h"
#include "llviewertexture.h"
#include "llviewerparcelmedia.h"
#include "llviewerparcelmgr.h"
#include "llviewertexturelist.h"
#include "llvovolume.h"
#include "llpluginclassmedia.h"
#include "llplugincookiestore.h"
#include "llviewerwindow.h"
#include "llfocusmgr.h"
#include "llcallbacklist.h"
#include "llparcel.h"
#include "llaudioengine.h"  // for gAudiop
#include "llurldispatcher.h"
#include "llvoavatar.h"
#include "llvoavatarself.h"
#include "llviewerregion.h"
#include "llwebprofile.h"
#include "llwebsharing.h"	// For LLWebSharing::setOpenIDCookie(), *TODO: find a better way to do this!
#include "llfilepicker.h"
#include "llnotifications.h"
#include "lldir.h"
#include "lldiriterator.h"
#include "llevent.h"		// LLSimpleListener
#include "llnotificationsutil.h"
#include "lluuid.h"
#include "llkeyboard.h"
#include "llmutelist.h"
#include "llpanelprofile.h"
#include "llappviewer.h"
#include "lllogininstance.h" 
//#include "llfirstuse.h"
#include "llviewernetwork.h"
#include "llwindow.h"
#include "llvieweraudio.h"

#include "llfloaterwebcontent.h"	// for handling window close requests and geometry change requests in media browser windows.

#include <boost/bind.hpp>	// for SkinFolder listener
#include <boost/signals2.hpp>

/*static*/ const char* LLViewerMedia::AUTO_PLAY_MEDIA_SETTING = "ParcelMediaAutoPlayEnable";
/*static*/ const char* LLViewerMedia::SHOW_MEDIA_ON_OTHERS_SETTING = "MediaShowOnOthers";
/*static*/ const char* LLViewerMedia::SHOW_MEDIA_WITHIN_PARCEL_SETTING = "MediaShowWithinParcel";
/*static*/ const char* LLViewerMedia::SHOW_MEDIA_OUTSIDE_PARCEL_SETTING = "MediaShowOutsideParcel";


// Move this to its own file.

LLViewerMediaEventEmitter::~LLViewerMediaEventEmitter()
{
	observerListType::iterator iter = mObservers.begin();

	while( iter != mObservers.end() )
	{
		LLViewerMediaObserver *self = *iter;
		iter++;
		remObserver(self);
	}
}

///////////////////////////////////////////////////////////////////////////////
//
bool LLViewerMediaEventEmitter::addObserver( LLViewerMediaObserver* observer )
{
	if ( ! observer )
		return false;

	if ( std::find( mObservers.begin(), mObservers.end(), observer ) != mObservers.end() )
		return false;

	mObservers.push_back( observer );
	observer->mEmitters.push_back( this );

	return true;
}

///////////////////////////////////////////////////////////////////////////////
//
bool LLViewerMediaEventEmitter::remObserver( LLViewerMediaObserver* observer )
{
	if ( ! observer )
		return false;

	mObservers.remove( observer );
	observer->mEmitters.remove(this);

	return true;
}

///////////////////////////////////////////////////////////////////////////////
//
void LLViewerMediaEventEmitter::emitEvent( LLPluginClassMedia* media, LLViewerMediaObserver::EMediaEvent event )
{
	// Broadcast the event to any observers.
	observerListType::iterator iter = mObservers.begin();
	while( iter != mObservers.end() )
	{
		LLViewerMediaObserver *self = *iter;
		++iter;
		self->handleMediaEvent( media, event );
	}
}

// Move this to its own file.
LLViewerMediaObserver::~LLViewerMediaObserver()
{
	std::list<LLViewerMediaEventEmitter *>::iterator iter = mEmitters.begin();

	while( iter != mEmitters.end() )
	{
		LLViewerMediaEventEmitter *self = *iter;
		iter++;
		self->remObserver( this );
	}
}


// Move this to its own file.
// helper class that tries to download a URL from a web site and calls a method
// on the Panel Land Media and to discover the MIME type
class LLMimeDiscoveryResponder : public LLHTTPClient::Responder
{
LOG_CLASS(LLMimeDiscoveryResponder);
public:
	LLMimeDiscoveryResponder( viewer_media_t media_impl)
		: mMediaImpl(media_impl),
		  mInitialized(false)
	{
		if(mMediaImpl->mMimeTypeProbe != NULL)
		{
			llerrs << "impl already has an outstanding responder" << llendl;
		}
		
		mMediaImpl->mMimeTypeProbe = this;
	}

	~LLMimeDiscoveryResponder()
	{
		disconnectOwner();
	}

	virtual void completedHeader(U32 status, const std::string& reason, const LLSD& content)
	{
		std::string media_type = content["content-type"].asString();
		std::string::size_type idx1 = media_type.find_first_of(";");
		std::string mime_type = media_type.substr(0, idx1);

		lldebugs << "status is " << status << ", media type \"" << media_type << "\"" << llendl;
		
		// 2xx status codes indicate success.
		// Most 4xx status codes are successful enough for our purposes.
		// 499 is the error code for host not found, timeout, etc.
		// 500 means "Internal Server error" but we decided it's okay to 
		//     accept this and go past it in the MIME type probe
		// 302 means the resource can be found temporarily in a different place - added this for join.secondlife.com
		// 499 is a code specifc to join.secondlife.com (????) apparently safe to ignore
//		if(	((status >= 200) && (status < 300))	||
//			((status >= 400) && (status < 499))	|| 
//			(status == 500) ||
//			(status == 302) ||
//			(status == 499) 
//			)
		// We now no longer check the error code returned from the probe.
		// If we have a mime type, use it.  If not, default to the web plugin and let it handle error reporting.
		if(1)
		{
			// The probe was successful.
			if(mime_type.empty())
			{
				// Some sites don't return any content-type header at all.
				// Treat an empty mime type as text/html.
				mime_type = "text/html";
			}
			
			completeAny(status, mime_type);
		}
		else
		{
			llwarns << "responder failed with status " << status << ", reason " << reason << llendl;
		
			if(mMediaImpl)
			{
				mMediaImpl->mMediaSourceFailed = true;
			}
		}

	}

	void completeAny(U32 status, const std::string& mime_type)
	{
		// the call to initializeMedia may disconnect the responder, which will clear mMediaImpl.
		// Make a local copy so we can call loadURI() afterwards.
		LLViewerMediaImpl *impl = mMediaImpl;
		
		if(impl && !mInitialized && ! mime_type.empty())
		{
			if(impl->initializeMedia(mime_type))
			{
				mInitialized = true;
				impl->loadURI();
				disconnectOwner();
			}
		}
	}
	
	void cancelRequest()
	{
		disconnectOwner();
	}
	
private:
	void disconnectOwner()
	{
		if(mMediaImpl)
		{
			if(mMediaImpl->mMimeTypeProbe != this)
			{
				llerrs << "internal error: mMediaImpl->mMimeTypeProbe != this" << llendl;
			}

			mMediaImpl->mMimeTypeProbe = NULL;
		}
		mMediaImpl = NULL;
	}
	
	
public:
		LLViewerMediaImpl *mMediaImpl;
		bool mInitialized;
};

class LLViewerMediaOpenIDResponder : public LLHTTPClient::Responder
{
LOG_CLASS(LLViewerMediaOpenIDResponder);
public:
	LLViewerMediaOpenIDResponder( )
	{
	}

	~LLViewerMediaOpenIDResponder()
	{
	}

	/* virtual */ void completedHeader(U32 status, const std::string& reason, const LLSD& content)
	{
		LL_DEBUGS("MediaAuth") << "status = " << status << ", reason = " << reason << LL_ENDL;
		LL_DEBUGS("MediaAuth") << content << LL_ENDL;
		std::string cookie = content["set-cookie"].asString();
		
		LLViewerMedia::openIDCookieResponse(cookie);
	}

	/* virtual */ void completedRaw(
		U32 status,
		const std::string& reason,
		const LLChannelDescriptors& channels,
		const LLIOPipe::buffer_ptr_t& buffer)
	{
		// This is just here to disable the default behavior (attempting to parse the response as llsd).
		// We don't care about the content of the response, only the set-cookie header.
	}

};

class LLViewerMediaWebProfileResponder : public LLHTTPClient::Responder
{
LOG_CLASS(LLViewerMediaWebProfileResponder);
public:
	LLViewerMediaWebProfileResponder(std::string host)
	{
		mHost = host;
	}

	~LLViewerMediaWebProfileResponder()
	{
	}

	/* virtual */ void completedHeader(U32 status, const std::string& reason, const LLSD& content)
	{
		LL_WARNS("MediaAuth") << "status = " << status << ", reason = " << reason << LL_ENDL;
		LL_WARNS("MediaAuth") << content << LL_ENDL;

		std::string cookie = content["set-cookie"].asString();

		LLViewerMedia::getCookieStore()->setCookiesFromHost(cookie, mHost);

		// Set cookie for snapshot publishing.
		std::string auth_cookie = cookie.substr(0, cookie.find(";")); // strip path
		LLWebProfile::setAuthCookie(auth_cookie);
	}

	 void completedRaw(
		U32 status,
		const std::string& reason,
		const LLChannelDescriptors& channels,
		const LLIOPipe::buffer_ptr_t& buffer)
	{
		// This is just here to disable the default behavior (attempting to parse the response as llsd).
		// We don't care about the content of the response, only the set-cookie header.
	}

	std::string mHost;
};


LLPluginCookieStore *LLViewerMedia::sCookieStore = NULL;
LLURL LLViewerMedia::sOpenIDURL;
std::string LLViewerMedia::sOpenIDCookie;
LLPluginClassMedia* LLViewerMedia::sSpareBrowserMediaSource = NULL;
static LLViewerMedia::impl_list sViewerMediaImplList;
static LLViewerMedia::impl_id_map sViewerMediaTextureIDMap;
static LLTimer sMediaCreateTimer;
static const F32 LLVIEWERMEDIA_CREATE_DELAY = 1.0f;
static F32 sGlobalVolume = 1.0f;
static bool sForceUpdate = false;
static LLUUID sOnlyAudibleTextureID = LLUUID::null;
static F64 sLowestLoadableImplInterest = 0.0f;
static bool sAnyMediaShowing = false;
static boost::signals2::connection sTeleportFinishConnection;
static std::string sUpdatedCookies;
static const char *PLUGIN_COOKIE_FILE_NAME = "plugin_cookies.txt";

//////////////////////////////////////////////////////////////////////////////////////////
static void add_media_impl(LLViewerMediaImpl* media)
{
	sViewerMediaImplList.push_back(media);
}

//////////////////////////////////////////////////////////////////////////////////////////
static void remove_media_impl(LLViewerMediaImpl* media)
{
	LLViewerMedia::impl_list::iterator iter = sViewerMediaImplList.begin();
	LLViewerMedia::impl_list::iterator end = sViewerMediaImplList.end();
	
	for(; iter != end; iter++)
	{
		if(media == *iter)
		{
			sViewerMediaImplList.erase(iter);
			return;
		}
	}
}

class LLViewerMediaMuteListObserver : public LLMuteListObserver
{
	/* virtual */ void onChange()  { LLViewerMedia::muteListChanged();}
};

static LLViewerMediaMuteListObserver sViewerMediaMuteListObserver;
static bool sViewerMediaMuteListObserverInitialized = false;
static bool sInWorldMediaDisabled = false;


//////////////////////////////////////////////////////////////////////////////////////////
// LLViewerMedia

//////////////////////////////////////////////////////////////////////////////////////////
// static
viewer_media_t LLViewerMedia::newMediaImpl(
											 const LLUUID& texture_id,
											 S32 media_width, 
											 S32 media_height, 
											 U8 media_auto_scale,
											 U8 media_loop)
{
	LLViewerMediaImpl* media_impl = getMediaImplFromTextureID(texture_id);
	if(media_impl == NULL || texture_id.isNull())
	{
		// Create the media impl
		media_impl = new LLViewerMediaImpl(texture_id, media_width, media_height, media_auto_scale, media_loop);
	}
	else
	{
		media_impl->unload();
		media_impl->setTextureID(texture_id);
		media_impl->mMediaWidth = media_width;
		media_impl->mMediaHeight = media_height;
		media_impl->mMediaAutoScale = media_auto_scale;
		media_impl->mMediaLoop = media_loop;
	}

	return media_impl;
}

viewer_media_t LLViewerMedia::updateMediaImpl(LLMediaEntry* media_entry, const std::string& previous_url, bool update_from_self)
{	
	// Try to find media with the same media ID
	viewer_media_t media_impl = getMediaImplFromTextureID(media_entry->getMediaID());
	
	lldebugs << "called, current URL is \"" << media_entry->getCurrentURL() 
			<< "\", previous URL is \"" << previous_url 
			<< "\", update_from_self is " << (update_from_self?"true":"false")
			<< llendl;
			
	bool was_loaded = false;
	bool needs_navigate = false;
	
	if(media_impl)
	{	
		was_loaded = media_impl->hasMedia();
		
		media_impl->setHomeURL(media_entry->getHomeURL());
		
		media_impl->mMediaAutoScale = media_entry->getAutoScale();
		media_impl->mMediaLoop = media_entry->getAutoLoop();
		media_impl->mMediaWidth = media_entry->getWidthPixels();
		media_impl->mMediaHeight = media_entry->getHeightPixels();
		media_impl->mMediaAutoPlay = media_entry->getAutoPlay();
		media_impl->mMediaEntryURL = media_entry->getCurrentURL();
		if (media_impl->mMediaSource)
		{
			media_impl->mMediaSource->setAutoScale(media_impl->mMediaAutoScale);
			media_impl->mMediaSource->setLoop(media_impl->mMediaLoop);
			media_impl->mMediaSource->setSize(media_entry->getWidthPixels(), media_entry->getHeightPixels());
		}
		
		bool url_changed = (media_impl->mMediaEntryURL != previous_url);
		if(media_impl->mMediaEntryURL.empty())
		{
			if(url_changed)
			{
				// The current media URL is now empty.  Unload the media source.
				media_impl->unload();
			
				lldebugs << "Unloading media instance (new current URL is empty)." << llendl;
			}
		}
		else
		{
			// The current media URL is not empty.
			// If (the media was already loaded OR the media was set to autoplay) AND this update didn't come from this agent,
			// do a navigate.
			bool auto_play = media_impl->isAutoPlayable();			
			if((was_loaded || auto_play) && !update_from_self)
			{
				needs_navigate = url_changed;
			}
			
			lldebugs << "was_loaded is " << (was_loaded?"true":"false") 
					<< ", auto_play is " << (auto_play?"true":"false") 
					<< ", needs_navigate is " << (needs_navigate?"true":"false") << llendl;
		}
	}
	else
	{
		media_impl = newMediaImpl(
			media_entry->getMediaID(), 
			media_entry->getWidthPixels(),
			media_entry->getHeightPixels(), 
			media_entry->getAutoScale(), 
			media_entry->getAutoLoop());
		
		media_impl->setHomeURL(media_entry->getHomeURL());
		media_impl->mMediaAutoPlay = media_entry->getAutoPlay();
		media_impl->mMediaEntryURL = media_entry->getCurrentURL();
		if(media_impl->isAutoPlayable())
		{
			needs_navigate = true;
		}
	}
	
	if(media_impl)
	{
		if(needs_navigate)
		{
			media_impl->navigateTo(media_impl->mMediaEntryURL, "", true, true);
			lldebugs << "navigating to URL " << media_impl->mMediaEntryURL << llendl;
		}
		else if(!media_impl->mMediaURL.empty() && (media_impl->mMediaURL != media_impl->mMediaEntryURL))
		{
			// If we already have a non-empty media URL set and we aren't doing a navigate, update the media URL to match the media entry.
			media_impl->mMediaURL = media_impl->mMediaEntryURL;

			// If this causes a navigate at some point (such as after a reload), it should be considered server-driven so it isn't broadcast.
			media_impl->mNavigateServerRequest = true;

			lldebugs << "updating URL in the media impl to " << media_impl->mMediaEntryURL << llendl;
		}
	}
	
	return media_impl;
}

//////////////////////////////////////////////////////////////////////////////////////////
// static
LLViewerMediaImpl* LLViewerMedia::getMediaImplFromTextureID(const LLUUID& texture_id)
{
	LLViewerMediaImpl* result = NULL;
	
	// Look up the texture ID in the texture id->impl map.
	impl_id_map::iterator iter = sViewerMediaTextureIDMap.find(texture_id);
	if(iter != sViewerMediaTextureIDMap.end())
	{
		result = iter->second;
	}

	return result;
}

//////////////////////////////////////////////////////////////////////////////////////////
// static
std::string LLViewerMedia::getCurrentUserAgent()
{
	// Don't use user-visible string to avoid 
	// punctuation and strange characters.
	std::string skin_name = gSavedSettings.getString("SkinCurrent");

	// Just in case we need to check browser differences in A/B test
	// builds.
	std::string channel = LLVersionInfo::getChannel();

	// append our magic version number string to the browser user agent id
	// See the HTTP 1.0 and 1.1 specifications for allowed formats:
	// http://www.ietf.org/rfc/rfc1945.txt section 10.15
	// http://www.ietf.org/rfc/rfc2068.txt section 3.8
	// This was also helpful:
	// http://www.mozilla.org/build/revised-user-agent-strings.html
	std::ostringstream codec;
	codec << "SecondLife/";
	codec << LLVersionInfo::getVersion();
	codec << " (" << channel << "; " << skin_name << " skin)";
	llinfos << codec.str() << llendl;
	
	return codec.str();
}

//////////////////////////////////////////////////////////////////////////////////////////
// static
void LLViewerMedia::updateBrowserUserAgent()
{
	std::string user_agent = getCurrentUserAgent();
	
	impl_list::iterator iter = sViewerMediaImplList.begin();
	impl_list::iterator end = sViewerMediaImplList.end();

	for(; iter != end; iter++)
	{
		LLViewerMediaImpl* pimpl = *iter;
		if(pimpl->mMediaSource && pimpl->mMediaSource->pluginSupportsMediaBrowser())
		{
			pimpl->mMediaSource->setBrowserUserAgent(user_agent);
		}
	}

}

//////////////////////////////////////////////////////////////////////////////////////////
// static
bool LLViewerMedia::handleSkinCurrentChanged(const LLSD& /*newvalue*/)
{
	// gSavedSettings is already updated when this function is called.
	updateBrowserUserAgent();
	return true;
}

//////////////////////////////////////////////////////////////////////////////////////////
// static
bool LLViewerMedia::textureHasMedia(const LLUUID& texture_id)
{
	impl_list::iterator iter = sViewerMediaImplList.begin();
	impl_list::iterator end = sViewerMediaImplList.end();

	for(; iter != end; iter++)
	{
		LLViewerMediaImpl* pimpl = *iter;
		if(pimpl->getMediaTextureID() == texture_id)
		{
			return true;
		}
	}
	return false;
}

//////////////////////////////////////////////////////////////////////////////////////////
// static
void LLViewerMedia::setVolume(F32 volume)
{
	if(volume != sGlobalVolume || sForceUpdate)
	{
		sGlobalVolume = volume;
		impl_list::iterator iter = sViewerMediaImplList.begin();
		impl_list::iterator end = sViewerMediaImplList.end();

		for(; iter != end; iter++)
		{
			LLViewerMediaImpl* pimpl = *iter;
			pimpl->updateVolume();
		}

		sForceUpdate = false;
	}
}

//////////////////////////////////////////////////////////////////////////////////////////
// static
F32 LLViewerMedia::getVolume()
{
	return sGlobalVolume;
}

//////////////////////////////////////////////////////////////////////////////////////////
// static
void LLViewerMedia::muteListChanged()
{
	// When the mute list changes, we need to check mute status on all impls.
	impl_list::iterator iter = sViewerMediaImplList.begin();
	impl_list::iterator end = sViewerMediaImplList.end();

	for(; iter != end; iter++)
	{
		LLViewerMediaImpl* pimpl = *iter;
		pimpl->mNeedsMuteCheck = true;
	}
}

//////////////////////////////////////////////////////////////////////////////////////////
// static
void LLViewerMedia::setInWorldMediaDisabled(bool disabled)
{
	sInWorldMediaDisabled = disabled;
}

//////////////////////////////////////////////////////////////////////////////////////////
// static
bool LLViewerMedia::getInWorldMediaDisabled()
{
	return sInWorldMediaDisabled;
}

//////////////////////////////////////////////////////////////////////////////////////////
// static
bool LLViewerMedia::isInterestingEnough(const LLVOVolume *object, const F64 &object_interest)
{
	bool result = false;
	
	if (NULL == object)
	{
		result = false;
	}
	// Focused?  Then it is interesting!
	else if (LLViewerMediaFocus::getInstance()->getFocusedObjectID() == object->getID())
	{
		result = true;
	}
	// Selected?  Then it is interesting!
	// XXX Sadly, 'contains()' doesn't take a const :(
	else if (LLSelectMgr::getInstance()->getSelection()->contains(const_cast<LLVOVolume*>(object)))
	{
		result = true;
	}
	else 
	{
		lldebugs << "object interest = " << object_interest << ", lowest loadable = " << sLowestLoadableImplInterest << llendl;
		if(object_interest >= sLowestLoadableImplInterest)
			result = true;
	}
	
	return result;
}

LLViewerMedia::impl_list &LLViewerMedia::getPriorityList()
{
	return sViewerMediaImplList;
}

// This is the predicate function used to sort sViewerMediaImplList by priority.
bool LLViewerMedia::priorityComparitor(const LLViewerMediaImpl* i1, const LLViewerMediaImpl* i2)
{
	if(i1->isForcedUnloaded() && !i2->isForcedUnloaded())
	{
		// Muted or failed items always go to the end of the list, period.
		return false;
	}
	else if(i2->isForcedUnloaded() && !i1->isForcedUnloaded())
	{
		// Muted or failed items always go to the end of the list, period.
		return true;
	}
	else if(i1->hasFocus())
	{
		// The item with user focus always comes to the front of the list, period.
		return true;
	}
	else if(i2->hasFocus())
	{
		// The item with user focus always comes to the front of the list, period.
		return false;
	}
	else if(i1->isParcelMedia())
	{
		// The parcel media impl sorts above all other inworld media, unless one has focus.
		return true;
	}
	else if(i2->isParcelMedia())
	{
		// The parcel media impl sorts above all other inworld media, unless one has focus.
		return false;
	}
	else if(i1->getUsedInUI() && !i2->getUsedInUI())
	{
		// i1 is a UI element, i2 is not.  This makes i1 "less than" i2, so it sorts earlier in our list.
		return true;
	}
	else if(i2->getUsedInUI() && !i1->getUsedInUI())
	{
		// i2 is a UI element, i1 is not.  This makes i2 "less than" i1, so it sorts earlier in our list.
		return false;
	}
	else if(i1->isPlayable() && !i2->isPlayable())
	{
		// Playable items sort above ones that wouldn't play even if they got high enough priority
		return true;
	}
	else if(!i1->isPlayable() && i2->isPlayable())
	{
		// Playable items sort above ones that wouldn't play even if they got high enough priority
		return false;
	}
	else if(i1->getInterest() == i2->getInterest())
	{
		// Generally this will mean both objects have zero interest.  In this case, sort on distance.
		return (i1->getProximityDistance() < i2->getProximityDistance());
	}
	else
	{
		// The object with the larger interest value should be earlier in the list, so we reverse the sense of the comparison here.
		return (i1->getInterest() > i2->getInterest());
	}
}

static bool proximity_comparitor(const LLViewerMediaImpl* i1, const LLViewerMediaImpl* i2)
{
	if(i1->getProximityDistance() < i2->getProximityDistance())
	{
		return true;
	}
	else if(i1->getProximityDistance() > i2->getProximityDistance())
	{
		return false;
	}
	else
	{
		// Both objects have the same distance.  This most likely means they're two faces of the same object.
		// They may also be faces on different objects with exactly the same distance (like HUD objects).
		// We don't actually care what the sort order is for this case, as long as it's stable and doesn't change when you enable/disable media.
		// Comparing the impl pointers gives a completely arbitrary ordering, but it will be stable.
		return (i1 < i2);
	}
}

static LLFastTimer::DeclareTimer FTM_MEDIA_UPDATE("Update Media");
static LLFastTimer::DeclareTimer FTM_MEDIA_SPARE_IDLE("Spare Idle");
static LLFastTimer::DeclareTimer FTM_MEDIA_UPDATE_INTEREST("Update/Interest");
static LLFastTimer::DeclareTimer FTM_MEDIA_SORT("Sort");
static LLFastTimer::DeclareTimer FTM_MEDIA_SORT2("Sort 2");
static LLFastTimer::DeclareTimer FTM_MEDIA_MISC("Misc");


//////////////////////////////////////////////////////////////////////////////////////////
// static
void LLViewerMedia::updateMedia(void *dummy_arg)
{
	LLFastTimer t1(FTM_MEDIA_UPDATE);
	
	// Enable/disable the plugin read thread
	LLPluginProcessParent::setUseReadThread(gSavedSettings.getBOOL("PluginUseReadThread"));
	
	// HACK: we always try to keep a spare running webkit plugin around to improve launch times.
	createSpareBrowserMediaSource();
	
	sAnyMediaShowing = false;
	sUpdatedCookies = getCookieStore()->getChangedCookies();
	if(!sUpdatedCookies.empty())
	{
		lldebugs << "updated cookies will be sent to all loaded plugins: " << llendl;
		lldebugs << sUpdatedCookies << llendl;
	}
	
	impl_list::iterator iter = sViewerMediaImplList.begin();
	impl_list::iterator end = sViewerMediaImplList.end();

	{
		LLFastTimer t(FTM_MEDIA_UPDATE_INTEREST);
		for(; iter != end;)
		{
			LLViewerMediaImpl* pimpl = *iter++;
			pimpl->update();
			pimpl->calculateInterest();
		}
	}
	
	// Let the spare media source actually launch
	if(sSpareBrowserMediaSource)
	{
		LLFastTimer t(FTM_MEDIA_SPARE_IDLE);
		sSpareBrowserMediaSource->idle();
	}
		
	{
		LLFastTimer t(FTM_MEDIA_SORT);
		// Sort the static instance list using our interest criteria
		sViewerMediaImplList.sort(priorityComparitor);
	}

	// Go through the list again and adjust according to priority.
	iter = sViewerMediaImplList.begin();
	end = sViewerMediaImplList.end();
	
	F64 total_cpu = 0.0f;
	int impl_count_total = 0;
	int impl_count_interest_low = 0;
	int impl_count_interest_normal = 0;
	
	std::vector<LLViewerMediaImpl*> proximity_order;
	
	bool inworld_media_enabled = gSavedSettings.getBOOL("AudioStreamingMedia");
	bool inworld_audio_enabled = gSavedSettings.getBOOL("AudioStreamingMusic");
	U32 max_instances = gSavedSettings.getU32("PluginInstancesTotal");
	U32 max_normal = gSavedSettings.getU32("PluginInstancesNormal");
	U32 max_low = gSavedSettings.getU32("PluginInstancesLow");
	F32 max_cpu = gSavedSettings.getF32("PluginInstancesCPULimit");
	// Setting max_cpu to 0.0 disables CPU usage checking.
	bool check_cpu_usage = (max_cpu != 0.0f);
	
	LLViewerMediaImpl* lowest_interest_loadable = NULL;
	
	// Notes on tweakable params:
	// max_instances must be set high enough to allow the various instances used in the UI (for the help browser, search, etc.) to be loaded.
	// If max_normal + max_low is less than max_instances, things will tend to get unloaded instead of being set to slideshow.
	
	{
		LLFastTimer t(FTM_MEDIA_MISC);
		for(; iter != end; iter++)
		{
			LLViewerMediaImpl* pimpl = *iter;
		
			LLPluginClassMedia::EPriority new_priority = LLPluginClassMedia::PRIORITY_NORMAL;

			if(pimpl->isForcedUnloaded() || (impl_count_total >= (int)max_instances))
			{
				// Never load muted or failed impls.
				// Hard limit on the number of instances that will be loaded at one time
				new_priority = LLPluginClassMedia::PRIORITY_UNLOADED;
			}
			else if(!pimpl->getVisible())
			{
				new_priority = LLPluginClassMedia::PRIORITY_HIDDEN;
			}
			else if(pimpl->hasFocus())
			{
				new_priority = LLPluginClassMedia::PRIORITY_HIGH;
				impl_count_interest_normal++;	// count this against the count of "normal" instances for priority purposes
			}
			else if(pimpl->getUsedInUI())
			{
				new_priority = LLPluginClassMedia::PRIORITY_NORMAL;
				impl_count_interest_normal++;
			}
			else if(pimpl->isParcelMedia())
			{
				new_priority = LLPluginClassMedia::PRIORITY_NORMAL;
				impl_count_interest_normal++;
			}
			else
			{
				// Look at interest and CPU usage for instances that aren't in any of the above states.
			
				// Heuristic -- if the media texture's approximate screen area is less than 1/4 of the native area of the texture,
				// turn it down to low instead of normal.  This may downsample for plugins that support it.
				bool media_is_small = false;
				F64 approximate_interest = pimpl->getApproximateTextureInterest();
				if(approximate_interest == 0.0f)
				{
					// this media has no current size, which probably means it's not loaded.
					media_is_small = true;
				}
				else if(pimpl->getInterest() < (approximate_interest / 4))
				{
					media_is_small = true;
				}
			
				if(pimpl->getInterest() == 0.0f)
				{
					// This media is completely invisible, due to being outside the view frustrum or out of range.
					new_priority = LLPluginClassMedia::PRIORITY_HIDDEN;
				}
				else if(check_cpu_usage && (total_cpu > max_cpu))
				{
					// Higher priority plugins have already used up the CPU budget.  Set remaining ones to slideshow priority.
					new_priority = LLPluginClassMedia::PRIORITY_SLIDESHOW;
				}
				else if((impl_count_interest_normal < (int)max_normal) && !media_is_small)
				{
					// Up to max_normal inworld get normal priority
					new_priority = LLPluginClassMedia::PRIORITY_NORMAL;
					impl_count_interest_normal++;
				}
				else if (impl_count_interest_low + impl_count_interest_normal < (int)max_low + (int)max_normal)
				{
					// The next max_low inworld get turned down
					new_priority = LLPluginClassMedia::PRIORITY_LOW;
					impl_count_interest_low++;
				
					// Set the low priority size for downsampling to approximately the size the texture is displayed at.
					{
						F32 approximate_interest_dimension = (F32) sqrt(pimpl->getInterest());
					
						pimpl->setLowPrioritySizeLimit(llround(approximate_interest_dimension));
					}
				}
				else
				{
					// Any additional impls (up to max_instances) get very infrequent time
					new_priority = LLPluginClassMedia::PRIORITY_SLIDESHOW;
				}
			}
		
			if(!pimpl->getUsedInUI() && (new_priority != LLPluginClassMedia::PRIORITY_UNLOADED))
			{
				// This is a loadable inworld impl -- the last one in the list in this class defines the lowest loadable interest.
				lowest_interest_loadable = pimpl;
			
				impl_count_total++;
			}

			// Overrides if the window is minimized or we lost focus (taking care
			// not to accidentally "raise" the priority either)
			if (!gViewerWindow->getActive() /* viewer window minimized? */ 
				&& new_priority > LLPluginClassMedia::PRIORITY_HIDDEN)
			{
				new_priority = LLPluginClassMedia::PRIORITY_HIDDEN;
			}
			else if (!gFocusMgr.getAppHasFocus() /* viewer window lost focus? */
					 && new_priority > LLPluginClassMedia::PRIORITY_LOW)
			{
				new_priority = LLPluginClassMedia::PRIORITY_LOW;
			}
		
			if(!inworld_media_enabled)
			{
				// If inworld media is locked out, force all inworld media to stay unloaded.
				if(!pimpl->getUsedInUI())
				{
					new_priority = LLPluginClassMedia::PRIORITY_UNLOADED;
				}
			}
			// update the audio stream here as well
			if( !inworld_audio_enabled)
			{
<<<<<<< HEAD
				if(LLViewerMedia::isParcelAudioPlaying() && gAudiop && LLViewerMedia::hasParcelAudio())
				{
					gAudiop->stopInternetStream();
				}
=======
				LLViewerAudio::getInstance()->stopInternetStreamWithAutoFade();
>>>>>>> 31931708
			}
			pimpl->setPriority(new_priority);
		
			if(pimpl->getUsedInUI())
			{
				// Any impls used in the UI should not be in the proximity list.
				pimpl->mProximity = -1;
			}
			else
			{
				proximity_order.push_back(pimpl);
			}

			total_cpu += pimpl->getCPUUsage();
		
			if (!pimpl->getUsedInUI() && pimpl->hasMedia())
			{
				sAnyMediaShowing = true;
			}

		}
	}

	// Re-calculate this every time.
	sLowestLoadableImplInterest	= 0.0f;

	// Only do this calculation if we've hit the impl count limit -- up until that point we always need to load media data.
	if(lowest_interest_loadable && (impl_count_total >= (int)max_instances))
	{
		// Get the interest value of this impl's object for use by isInterestingEnough
		LLVOVolume *object = lowest_interest_loadable->getSomeObject();
		if(object)
		{
			// NOTE: Don't use getMediaInterest() here.  We want the pixel area, not the total media interest,
			// 		so that we match up with the calculation done in LLMediaDataClient.
			sLowestLoadableImplInterest = object->getPixelArea();
		}
	}
	
	if(gSavedSettings.getBOOL("MediaPerformanceManagerDebug"))
	{
		// Give impls the same ordering as the priority list
		// they're already in the right order for this.
	}
	else
	{
		LLFastTimer t(FTM_MEDIA_SORT2);
		// Use a distance-based sort for proximity values.  
		std::stable_sort(proximity_order.begin(), proximity_order.end(), proximity_comparitor);
	}

	// Transfer the proximity order to the proximity fields in the objects.
	for(int i = 0; i < (int)proximity_order.size(); i++)
	{
		proximity_order[i]->mProximity = i;
	}
	
	LL_DEBUGS("PluginPriority") << "Total reported CPU usage is " << total_cpu << llendl;

}

//////////////////////////////////////////////////////////////////////////////////////////
// static
bool LLViewerMedia::isAnyMediaShowing()
{
	return sAnyMediaShowing;
}

//////////////////////////////////////////////////////////////////////////////////////////
// static
void LLViewerMedia::setAllMediaEnabled(bool val)
{
	// Set "tentative" autoplay first.  We need to do this here or else
	// re-enabling won't start up the media below.
	gSavedSettings.setBOOL("MediaTentativeAutoPlay", val);
	
	// Then 
	impl_list::iterator iter = sViewerMediaImplList.begin();
	impl_list::iterator end = sViewerMediaImplList.end();
	
	for(; iter != end; iter++)
	{
		LLViewerMediaImpl* pimpl = *iter;
		if (!pimpl->getUsedInUI())
		{
			pimpl->setDisabled(!val);
		}
	}
	
	// Also do Parcel Media and Parcel Audio
	if (val)
	{
		if (!LLViewerMedia::isParcelMediaPlaying() && LLViewerMedia::hasParcelMedia())
		{	
			LLViewerParcelMedia::play(LLViewerParcelMgr::getInstance()->getAgentParcel());
		}
		
		if (gSavedSettings.getBOOL("AudioStreamingMusic") &&
			!LLViewerMedia::isParcelAudioPlaying() &&
			gAudiop && 
			LLViewerMedia::hasParcelAudio())
		{
			if (LLAudioEngine::AUDIO_PAUSED == gAudiop->isInternetStreamPlaying())
			{
				// 'false' means unpause
				gAudiop->pauseInternetStream(false);
			}
			else
			{
				LLViewerAudio::getInstance()->startInternetStreamWithAutoFade(LLViewerMedia::getParcelAudioURL());
			}
		}
	}
	else {
		// This actually unloads the impl, as opposed to "stop"ping the media
		LLViewerParcelMedia::stop();
		if (gAudiop)
		{
			LLViewerAudio::getInstance()->stopInternetStreamWithAutoFade();
		}
	}
}

//////////////////////////////////////////////////////////////////////////////////////////
// static
bool LLViewerMedia::isParcelMediaPlaying()
{
	return (LLViewerMedia::hasParcelMedia() && LLViewerParcelMedia::getParcelMedia() && LLViewerParcelMedia::getParcelMedia()->hasMedia());
}

/////////////////////////////////////////////////////////////////////////////////////////
// static
bool LLViewerMedia::isParcelAudioPlaying()
{
	return (LLViewerMedia::hasParcelAudio() && gAudiop && LLAudioEngine::AUDIO_PLAYING == gAudiop->isInternetStreamPlaying());
}

void LLViewerMedia::onAuthSubmit(const LLSD& notification, const LLSD& response)
{
	LLViewerMediaImpl *impl = LLViewerMedia::getMediaImplFromTextureID(notification["payload"]["media_id"]);
	if(impl)
	{
		LLPluginClassMedia* media = impl->getMediaPlugin();
		if(media)
		{
			if (response["ok"])
			{
				media->sendAuthResponse(true, response["username"], response["password"]);
			}
			else
			{
				media->sendAuthResponse(false, "", "");
			}
		}
	}
}

/////////////////////////////////////////////////////////////////////////////////////////
// static
void LLViewerMedia::clearAllCookies()
{
	// Clear all cookies for all plugins
	impl_list::iterator iter = sViewerMediaImplList.begin();
	impl_list::iterator end = sViewerMediaImplList.end();
	for (; iter != end; iter++)
	{
		LLViewerMediaImpl* pimpl = *iter;
		if(pimpl->mMediaSource)
		{
			pimpl->mMediaSource->clear_cookies();
		}
	}
	
	// Clear all cookies from the cookie store
	getCookieStore()->setAllCookies("");

	// FIXME: this may not be sufficient, since the on-disk cookie file won't get written until some browser instance exits cleanly.
	// It also won't clear cookies for other accounts, or for any account if we're not logged in, and won't do anything at all if there are no webkit plugins loaded.
	// Until such time as we can centralize cookie storage, the following hack should cover these cases:
	
	// HACK: Look for cookie files in all possible places and delete them.
	// NOTE: this assumes knowledge of what happens inside the webkit plugin (it's what adds 'browser_profile' to the path and names the cookie file)
	
	// Places that cookie files can be:
	// <getOSUserAppDir>/browser_profile/cookies
	// <getOSUserAppDir>/first_last/browser_profile/cookies  (note that there may be any number of these!)
	// <getOSUserAppDir>/first_last/plugin_cookies.txt  (note that there may be any number of these!)
	
	std::string base_dir = gDirUtilp->getOSUserAppDir() + gDirUtilp->getDirDelimiter();
	std::string target;
	std::string filename;
	
	lldebugs << "base dir = " << base_dir << llendl;

	// The non-logged-in version is easy
	target = base_dir;
	target += "browser_profile";
	target += gDirUtilp->getDirDelimiter();
	target += "cookies";
	lldebugs << "target = " << target << llendl;
	if(LLFile::isfile(target))
	{
		LLFile::remove(target);
	}
	
	// the hard part: iterate over all user directories and delete the cookie file from each one
	LLDirIterator dir_iter(base_dir, "*_*");
	while (dir_iter.next(filename))
	{
		target = base_dir;
		target += filename;
		target += gDirUtilp->getDirDelimiter();
		target += "browser_profile";
		target += gDirUtilp->getDirDelimiter();
		target += "cookies";
		lldebugs << "target = " << target << llendl;
		if(LLFile::isfile(target))
		{	
			LLFile::remove(target);
		}
		
		// Other accounts may have new-style cookie files too -- delete them as well
		target = base_dir;
		target += filename;
		target += gDirUtilp->getDirDelimiter();
		target += PLUGIN_COOKIE_FILE_NAME;
		lldebugs << "target = " << target << llendl;
		if(LLFile::isfile(target))
		{	
			LLFile::remove(target);
		}
	}
	
	// If we have an OpenID cookie, re-add it to the cookie store.
	setOpenIDCookie();
}
	
/////////////////////////////////////////////////////////////////////////////////////////
// static 
void LLViewerMedia::clearAllCaches()
{
	// Clear all plugins' caches
	impl_list::iterator iter = sViewerMediaImplList.begin();
	impl_list::iterator end = sViewerMediaImplList.end();
	for (; iter != end; iter++)
	{
		LLViewerMediaImpl* pimpl = *iter;
		pimpl->clearCache();
	}
}
	
/////////////////////////////////////////////////////////////////////////////////////////
// static 
void LLViewerMedia::setCookiesEnabled(bool enabled)
{
	// Set the "cookies enabled" flag for all loaded plugins
	impl_list::iterator iter = sViewerMediaImplList.begin();
	impl_list::iterator end = sViewerMediaImplList.end();
	for (; iter != end; iter++)
	{
		LLViewerMediaImpl* pimpl = *iter;
		if(pimpl->mMediaSource)
		{
			pimpl->mMediaSource->enable_cookies(enabled);
		}
	}
}
	
/////////////////////////////////////////////////////////////////////////////////////////
// static 
void LLViewerMedia::setProxyConfig(bool enable, const std::string &host, int port)
{
	// Set the proxy config for all loaded plugins
	impl_list::iterator iter = sViewerMediaImplList.begin();
	impl_list::iterator end = sViewerMediaImplList.end();
	for (; iter != end; iter++)
	{
		LLViewerMediaImpl* pimpl = *iter;
		if(pimpl->mMediaSource)
		{
			pimpl->mMediaSource->proxy_setup(enable, host, port);
		}
	}
}

/////////////////////////////////////////////////////////////////////////////////////////
// static 
/////////////////////////////////////////////////////////////////////////////////////////
// static
LLPluginCookieStore *LLViewerMedia::getCookieStore()
{
	if(sCookieStore == NULL)
	{
		sCookieStore = new LLPluginCookieStore;
	}
	
	return sCookieStore;
}

/////////////////////////////////////////////////////////////////////////////////////////
// static
void LLViewerMedia::loadCookieFile()
{
	// build filename for each user
	std::string resolved_filename = gDirUtilp->getExpandedFilename(LL_PATH_PER_SL_ACCOUNT, PLUGIN_COOKIE_FILE_NAME);

	if (resolved_filename.empty())
	{
		llinfos << "can't get path to plugin cookie file - probably not logged in yet." << llendl;
		return;
	}
	
	// open the file for reading
	llifstream file(resolved_filename);
	if (!file.is_open())
	{
		llwarns << "can't load plugin cookies from file \"" << PLUGIN_COOKIE_FILE_NAME << "\"" << llendl;
		return;
	}
	
	getCookieStore()->readAllCookies(file, true);

	file.close();
	
	// send the clear_cookies message to all loaded plugins
	impl_list::iterator iter = sViewerMediaImplList.begin();
	impl_list::iterator end = sViewerMediaImplList.end();
	for (; iter != end; iter++)
	{
		LLViewerMediaImpl* pimpl = *iter;
		if(pimpl->mMediaSource)
		{
			pimpl->mMediaSource->clear_cookies();
		}
	}
	
	// If we have an OpenID cookie, re-add it to the cookie store.
	setOpenIDCookie();
}


/////////////////////////////////////////////////////////////////////////////////////////
// static
void LLViewerMedia::saveCookieFile()
{
	// build filename for each user
	std::string resolved_filename = gDirUtilp->getExpandedFilename(LL_PATH_PER_SL_ACCOUNT, PLUGIN_COOKIE_FILE_NAME);

	if (resolved_filename.empty())
	{
		llinfos << "can't get path to plugin cookie file - probably not logged in yet." << llendl;
		return;
	}

	// open a file for writing
	llofstream file (resolved_filename);
	if (!file.is_open())
	{
		llwarns << "can't open plugin cookie file \"" << PLUGIN_COOKIE_FILE_NAME << "\" for writing" << llendl;
		return;
	}

	getCookieStore()->writePersistentCookies(file);

	file.close();
}

/////////////////////////////////////////////////////////////////////////////////////////
// static
void LLViewerMedia::addCookie(const std::string &name, const std::string &value, const std::string &domain, const LLDate &expires, const std::string &path, bool secure)
{
	std::stringstream cookie;
	
	cookie << name << "=" << LLPluginCookieStore::quoteString(value);
	
	if(expires.notNull())
	{
		cookie << "; expires=" << expires.asRFC1123();
	}
	
	cookie << "; domain=" << domain;

	cookie << "; path=" << path;
	
	if(secure)
	{
		cookie << "; secure";
	}
	
	getCookieStore()->setCookies(cookie.str());
}

/////////////////////////////////////////////////////////////////////////////////////////
// static
void LLViewerMedia::addSessionCookie(const std::string &name, const std::string &value, const std::string &domain, const std::string &path, bool secure)
{
	// A session cookie just has a NULL date.
	addCookie(name, value, domain, LLDate(), path, secure);
}

/////////////////////////////////////////////////////////////////////////////////////////
// static
void LLViewerMedia::removeCookie(const std::string &name, const std::string &domain, const std::string &path )
{
	// To remove a cookie, add one with the same name, domain, and path that expires in the past.
	
	addCookie(name, "", domain, LLDate(LLDate::now().secondsSinceEpoch() - 1.0), path);
}


// This is defined in two files but I don't want to create a dependence between this and llsidepanelinventory
// just to be able to temporarily disable the outbox.
#define ENABLE_INVENTORY_DISPLAY_OUTBOX		0	// keep in sync with ENABLE_MERCHANT_OUTBOX_PANEL, ENABLE_MERCHANT_OUTBOX_CONTEXT_MENU

class LLInventoryUserStatusResponder : public LLHTTPClient::Responder
{
public:
	LLInventoryUserStatusResponder()
		: LLCurl::Responder()
	{
	}

	void completed(U32 status, const std::string& reason, const LLSD& content)
	{
		if (isGoodStatus(status))
		{
			std::string merchantStatus = content[gAgent.getID().getString()].asString();
			llinfos << "Marketplace merchant status: " << merchantStatus << llendl;

			// Save the merchant status before turning on the display
			gSavedSettings.setString("InventoryMarketplaceUserStatus", merchantStatus);

			// Complete success
			gSavedSettings.setBOOL("InventoryDisplayInbox", true);

#if ENABLE_INVENTORY_DISPLAY_OUTBOX
			gSavedSettings.setBOOL("InventoryDisplayOutbox", true);
#endif
		}
		else if (status == 401)
		{
			// API is available for use but OpenID authorization failed
			gSavedSettings.setBOOL("InventoryDisplayInbox", true);
		}
		else
		{
			// API in unavailable
			llinfos << "Marketplace API is unavailable -- Inbox may be disabled, status = " << status << ", reason = " << reason << llendl;
		}
	}
};


void doOnetimeEarlyHTTPRequests()
{
	std::string url = "https://marketplace.secondlife.com/";

	if (!LLGridManager::getInstance()->isInProductionGrid())
	{
		std::string gridLabel = LLGridManager::getInstance()->getGridLabel();
		url = llformat("https://marketplace.%s.lindenlab.com/", utf8str_tolower(gridLabel).c_str());

		// TEMP for Jim's pdp
		//url = "http://pdp24.lindenlab.com:3000/";
	}
	
	url += "api/1/users/";
	url += gAgent.getID().getString();
	url += "/user_status";

	llinfos << "http get: " << url << llendl;
	LLHTTPClient::get(url, new LLInventoryUserStatusResponder(), LLViewerMedia::getHeaders());
}


LLSD LLViewerMedia::getHeaders()
{
	LLSD headers = LLSD::emptyMap();
	headers["Accept"] = "*/*";
	headers["Cookie"] = sOpenIDCookie;
	headers["User-Agent"] = getCurrentUserAgent();

	return headers;
}

/////////////////////////////////////////////////////////////////////////////////////////
// static
void LLViewerMedia::setOpenIDCookie()
{
	if(!sOpenIDCookie.empty())
	{
		// The LLURL can give me the 'authority', which is of the form: [username[:password]@]hostname[:port]
		// We want just the hostname for the cookie code, but LLURL doesn't seem to have a way to extract that.
		// We therefore do it here.
		std::string authority = sOpenIDURL.mAuthority;
		std::string::size_type host_start = authority.find('@'); 
		if(host_start == std::string::npos)
		{
			// no username/password
			host_start = 0;
		}
		else
		{
			// Hostname starts after the @. 
			// (If the hostname part is empty, this may put host_start at the end of the string.  In that case, it will end up passing through an empty hostname, which is correct.)
			++host_start;
		}
		std::string::size_type host_end = authority.rfind(':'); 
		if((host_end == std::string::npos) || (host_end < host_start))
		{
			// no port
			host_end = authority.size();
		}
		
		getCookieStore()->setCookiesFromHost(sOpenIDCookie, authority.substr(host_start, host_end - host_start));

		// *HACK: Doing this here is nasty, find a better way.
		LLWebSharing::instance().setOpenIDCookie(sOpenIDCookie);

		// Do a web profile get so we can store the cookie 
		LLSD headers = LLSD::emptyMap();
		headers["Accept"] = "*/*";
		headers["Cookie"] = sOpenIDCookie;
		headers["User-Agent"] = getCurrentUserAgent();

		std::string profile_url = getProfileURL("");
		LLURL raw_profile_url( profile_url.c_str() );

		LL_DEBUGS("MediaAuth") << "Requesting " << profile_url << llendl;
		LL_DEBUGS("MediaAuth") << "sOpenIDCookie = [" << sOpenIDCookie << "]" << llendl;
		LLHTTPClient::get(profile_url,  
			new LLViewerMediaWebProfileResponder(raw_profile_url.getAuthority()),
			headers);

		// FUI: No longer perform the user_status query
		//doOnetimeEarlyHTTPRequests();
	}
}

/////////////////////////////////////////////////////////////////////////////////////////
// static
void LLViewerMedia::openIDSetup(const std::string &openid_url, const std::string &openid_token)
{
	LL_DEBUGS("MediaAuth") << "url = \"" << openid_url << "\", token = \"" << openid_token << "\"" << LL_ENDL;

	// post the token to the url 
	// the responder will need to extract the cookie(s).

	// Save the OpenID URL for later -- we may need the host when adding the cookie.
	sOpenIDURL.init(openid_url.c_str());
	
	// We shouldn't ever do this twice, but just in case this code gets repurposed later, clear existing cookies.
	sOpenIDCookie.clear();

	LLSD headers = LLSD::emptyMap();
	// Keep LLHTTPClient from adding an "Accept: application/llsd+xml" header
	headers["Accept"] = "*/*";
	// and use the expected content-type for a post, instead of the LLHTTPClient::postRaw() default of "application/octet-stream"
	headers["Content-Type"] = "application/x-www-form-urlencoded";

	// postRaw() takes ownership of the buffer and releases it later, so we need to allocate a new buffer here.
	size_t size = openid_token.size();
	U8 *data = new U8[size];
	memcpy(data, openid_token.data(), size);

	LLHTTPClient::postRaw( 
		openid_url, 
		data, 
		size, 
		new LLViewerMediaOpenIDResponder(),
		headers);
			
}

/////////////////////////////////////////////////////////////////////////////////////////
// static
void LLViewerMedia::openIDCookieResponse(const std::string &cookie)
{
	LL_DEBUGS("MediaAuth") << "Cookie received: \"" << cookie << "\"" << LL_ENDL;
	
	sOpenIDCookie += cookie;

	setOpenIDCookie();
}

/////////////////////////////////////////////////////////////////////////////////////////
// static
void LLViewerMedia::proxyWindowOpened(const std::string &target, const std::string &uuid)
{
	if(uuid.empty())
		return;
		
	for (impl_list::iterator iter = sViewerMediaImplList.begin(); iter != sViewerMediaImplList.end(); iter++)
	{
		if((*iter)->mMediaSource && (*iter)->mMediaSource->pluginSupportsMediaBrowser())
		{
			(*iter)->mMediaSource->proxyWindowOpened(target, uuid);
		}
	}
}

/////////////////////////////////////////////////////////////////////////////////////////
// static
void LLViewerMedia::proxyWindowClosed(const std::string &uuid)
{
	if(uuid.empty())
		return;

	for (impl_list::iterator iter = sViewerMediaImplList.begin(); iter != sViewerMediaImplList.end(); iter++)
	{
		if((*iter)->mMediaSource && (*iter)->mMediaSource->pluginSupportsMediaBrowser())
		{
			(*iter)->mMediaSource->proxyWindowClosed(uuid);
		}
	}
}

/////////////////////////////////////////////////////////////////////////////////////////
// static
void LLViewerMedia::createSpareBrowserMediaSource()
{
	// If we don't have a spare browser media source, create one.
	// However, if PluginAttachDebuggerToPlugins is set then don't spawn a spare
	// SLPlugin process in order to not be confused by an unrelated gdb terminal
	// popping up at the moment we start a media plugin.
	if (!sSpareBrowserMediaSource && !gSavedSettings.getBOOL("PluginAttachDebuggerToPlugins"))
	{
		// The null owner will keep the browser plugin from fully initializing 
		// (specifically, it keeps LLPluginClassMedia from negotiating a size change, 
		// which keeps MediaPluginWebkit::initBrowserWindow from doing anything until we have some necessary data, like the background color)
		sSpareBrowserMediaSource = LLViewerMediaImpl::newSourceFromMediaType("text/html", NULL, 0, 0);
	}
}

/////////////////////////////////////////////////////////////////////////////////////////
// static
LLPluginClassMedia* LLViewerMedia::getSpareBrowserMediaSource() 
{
	LLPluginClassMedia* result = sSpareBrowserMediaSource;
	sSpareBrowserMediaSource = NULL;
	return result; 
};

bool LLViewerMedia::hasInWorldMedia()
{
	if (sInWorldMediaDisabled) return false;
	impl_list::iterator iter = sViewerMediaImplList.begin();
	impl_list::iterator end = sViewerMediaImplList.end();
	// This should be quick, because there should be very few non-in-world-media impls
	for (; iter != end; iter++)
	{
		LLViewerMediaImpl* pimpl = *iter;
		if (!pimpl->getUsedInUI() && !pimpl->isParcelMedia())
		{
			// Found an in-world media impl
			return true;
		}
	}
	return false;
}

//////////////////////////////////////////////////////////////////////////////////////////
// static
bool LLViewerMedia::hasParcelMedia()
{
	return !LLViewerParcelMedia::getURL().empty();
}

//////////////////////////////////////////////////////////////////////////////////////////
// static
bool LLViewerMedia::hasParcelAudio()
{
	return !LLViewerMedia::getParcelAudioURL().empty();
}

//////////////////////////////////////////////////////////////////////////////////////////
// static
std::string LLViewerMedia::getParcelAudioURL()
{
	return LLViewerParcelMgr::getInstance()->getAgentParcel()->getMusicURL();
}

//////////////////////////////////////////////////////////////////////////////////////////
// static
void LLViewerMedia::initClass()
{
	gIdleCallbacks.addFunction(LLViewerMedia::updateMedia, NULL);	
	sTeleportFinishConnection = LLViewerParcelMgr::getInstance()->
		setTeleportFinishedCallback(boost::bind(&LLViewerMedia::onTeleportFinished));
}

//////////////////////////////////////////////////////////////////////////////////////////
// static
void LLViewerMedia::cleanupClass()
{
	gIdleCallbacks.deleteFunction(LLViewerMedia::updateMedia, NULL);
	sTeleportFinishConnection.disconnect();
}

//////////////////////////////////////////////////////////////////////////////////////////
// static
void LLViewerMedia::onTeleportFinished()
{
	// On teleport, clear this setting (i.e. set it to true)
	gSavedSettings.setBOOL("MediaTentativeAutoPlay", true);
}


//////////////////////////////////////////////////////////////////////////////////////////
// static
void LLViewerMedia::setOnlyAudibleMediaTextureID(const LLUUID& texture_id)
{
	sOnlyAudibleTextureID = texture_id;
	sForceUpdate = true;
}

//////////////////////////////////////////////////////////////////////////////////////////
// LLViewerMediaImpl
//////////////////////////////////////////////////////////////////////////////////////////
LLViewerMediaImpl::LLViewerMediaImpl(	  const LLUUID& texture_id, 
										  S32 media_width, 
										  S32 media_height, 
										  U8 media_auto_scale, 
										  U8 media_loop)
:	
	mMediaSource( NULL ),
	mMovieImageHasMips(false),
	mMediaWidth(media_width),
	mMediaHeight(media_height),
	mMediaAutoScale(media_auto_scale),
	mMediaLoop(media_loop),
	mNeedsNewTexture(true),
	mTextureUsedWidth(0),
	mTextureUsedHeight(0),
	mSuspendUpdates(false),
	mVisible(true),
	mLastSetCursor( UI_CURSOR_ARROW ),
	mMediaNavState( MEDIANAVSTATE_NONE ),
	mInterest(0.0f),
	mUsedInUI(false),
	mHasFocus(false),
	mPriority(LLPluginClassMedia::PRIORITY_UNLOADED),
	mNavigateRediscoverType(false),
	mNavigateServerRequest(false),
	mMediaSourceFailed(false),
	mRequestedVolume(1.0f),
	mIsMuted(false),
	mNeedsMuteCheck(false),
	mPreviousMediaState(MEDIA_NONE),
	mPreviousMediaTime(0.0f),
	mIsDisabled(false),
	mIsParcelMedia(false),
	mProximity(-1),
	mProximityDistance(0.0f),
	mMimeTypeProbe(NULL),
	mMediaAutoPlay(false),
	mInNearbyMediaList(false),
	mClearCache(false),
	mBackgroundColor(LLColor4::white),
	mNavigateSuspended(false),
	mNavigateSuspendedDeferred(false),
	mIsUpdated(false),
	mTrustedBrowser(false),
	mZoomFactor(1.0)
{ 

	// Set up the mute list observer if it hasn't been set up already.
	if(!sViewerMediaMuteListObserverInitialized)
	{
		LLMuteList::getInstance()->addObserver(&sViewerMediaMuteListObserver);
		sViewerMediaMuteListObserverInitialized = true;
	}
	
	add_media_impl(this);

	setTextureID(texture_id);
	
	// connect this media_impl to the media texture, creating it if it doesn't exist.0
	// This is necessary because we need to be able to use getMaxVirtualSize() even if the media plugin is not loaded.
	LLViewerMediaTexture* media_tex = LLViewerTextureManager::getMediaTexture(mTextureId);
	if(media_tex)
	{
		media_tex->setMediaImpl();
	}

}

//////////////////////////////////////////////////////////////////////////////////////////
LLViewerMediaImpl::~LLViewerMediaImpl()
{
	destroyMediaSource();
	
	LLViewerMediaTexture::removeMediaImplFromTexture(mTextureId) ;

	setTextureID();
	remove_media_impl(this);
}

//////////////////////////////////////////////////////////////////////////////////////////
void LLViewerMediaImpl::emitEvent(LLPluginClassMedia* plugin, LLViewerMediaObserver::EMediaEvent event)
{
	// Broadcast to observers using the superclass version
	LLViewerMediaEventEmitter::emitEvent(plugin, event);
	
	// If this media is on one or more LLVOVolume objects, tell them about the event as well.
	std::list< LLVOVolume* >::iterator iter = mObjectList.begin() ;
	while(iter != mObjectList.end())
	{
		LLVOVolume *self = *iter;
		++iter;
		self->mediaEvent(this, plugin, event);
	}
}

//////////////////////////////////////////////////////////////////////////////////////////
bool LLViewerMediaImpl::initializeMedia(const std::string& mime_type)
{
	bool mimeTypeChanged = (mMimeType != mime_type);
	bool pluginChanged = (LLMIMETypes::implType(mCurrentMimeType) != LLMIMETypes::implType(mime_type));
	
	if(!mMediaSource || pluginChanged)
	{
		// We don't have a plugin at all, or the new mime type is handled by a different plugin than the old mime type.
		(void)initializePlugin(mime_type);
	}
	else if(mimeTypeChanged)
	{
		// The same plugin should be able to handle the new media -- just update the stored mime type.
		mMimeType = mime_type;
	}

	return (mMediaSource != NULL);
}

//////////////////////////////////////////////////////////////////////////////////////////
void LLViewerMediaImpl::createMediaSource()
{
	if(mPriority == LLPluginClassMedia::PRIORITY_UNLOADED)
	{
		// This media shouldn't be created yet.
		return;
	}
	
	if(! mMediaURL.empty())
	{
		navigateInternal();
	}
	else if(! mMimeType.empty())
	{
		if (!initializeMedia(mMimeType))
		{
			LL_WARNS("Media") << "Failed to initialize media for mime type " << mMimeType << LL_ENDL;
		}
	}

}

//////////////////////////////////////////////////////////////////////////////////////////
void LLViewerMediaImpl::destroyMediaSource()
{
	mNeedsNewTexture = true;

	// Tell the viewer media texture it's no longer active
	LLViewerMediaTexture* oldImage = LLViewerTextureManager::findMediaTexture( mTextureId );
	if (oldImage)
	{
		oldImage->setPlaying(FALSE) ;
	}
	
	cancelMimeTypeProbe();
	
	if(mMediaSource)
	{
		mMediaSource->setDeleteOK(true) ;
		delete mMediaSource;
		mMediaSource = NULL;
	}	
}

//////////////////////////////////////////////////////////////////////////////////////////
void LLViewerMediaImpl::setMediaType(const std::string& media_type)
{
	mMimeType = media_type;
}

//////////////////////////////////////////////////////////////////////////////////////////
/*static*/
LLPluginClassMedia* LLViewerMediaImpl::newSourceFromMediaType(std::string media_type, LLPluginClassMediaOwner *owner /* may be NULL */, S32 default_width, S32 default_height, const std::string target)
{
	std::string plugin_basename = LLMIMETypes::implType(media_type);
	LLPluginClassMedia* media_source = NULL;
	
	// HACK: we always try to keep a spare running webkit plugin around to improve launch times.
	// If a spare was already created before PluginAttachDebuggerToPlugins was set, don't use it.
	if(plugin_basename == "media_plugin_webkit" && !gSavedSettings.getBOOL("PluginAttachDebuggerToPlugins"))
	{
		media_source = LLViewerMedia::getSpareBrowserMediaSource();
		if(media_source)
		{
			media_source->setOwner(owner);
			media_source->setTarget(target);
			media_source->setSize(default_width, default_height);
						
			return media_source;
		}
	}
	
	if(plugin_basename.empty())
	{
		LL_WARNS("Media") << "Couldn't find plugin for media type " << media_type << LL_ENDL;
	}
	else
	{
		std::string launcher_name = gDirUtilp->getLLPluginLauncher();
		std::string plugin_name = gDirUtilp->getLLPluginFilename(plugin_basename);
		std::string user_data_path = gDirUtilp->getOSUserAppDir();
		user_data_path += gDirUtilp->getDirDelimiter();

		// Fix for EXT-5960 - make browser profile specific to user (cache, cookies etc.)
		// If the linden username returned is blank, that can only mean we are
		// at the login page displaying login Web page or Web browser test via Develop menu.
		// In this case we just use whatever gDirUtilp->getOSUserAppDir() gives us (this
		// is what we always used before this change)
		std::string linden_user_dir = gDirUtilp->getLindenUserDir();
		if ( ! linden_user_dir.empty() )
		{
			// gDirUtilp->getLindenUserDir() is whole path, not just Linden name
			user_data_path = linden_user_dir;
			user_data_path += gDirUtilp->getDirDelimiter();
		};

		// See if the plugin executable exists
		llstat s;
		if(LLFile::stat(launcher_name, &s))
		{
			LL_WARNS("Media") << "Couldn't find launcher at " << launcher_name << LL_ENDL;
		}
		else if(LLFile::stat(plugin_name, &s))
		{
			LL_WARNS("Media") << "Couldn't find plugin at " << plugin_name << LL_ENDL;
		}
		else
		{
			media_source = new LLPluginClassMedia(owner);
			media_source->setSize(default_width, default_height);
			media_source->setUserDataPath(user_data_path);
			media_source->setLanguageCode(LLUI::getLanguage());

			// collect 'cookies enabled' setting from prefs and send to embedded browser
			bool cookies_enabled = gSavedSettings.getBOOL( "CookiesEnabled" );
			media_source->enable_cookies( cookies_enabled );

			// collect 'plugins enabled' setting from prefs and send to embedded browser
			bool plugins_enabled = gSavedSettings.getBOOL( "BrowserPluginsEnabled" );
			media_source->setPluginsEnabled( plugins_enabled );

			// collect 'javascript enabled' setting from prefs and send to embedded browser
			bool javascript_enabled = gSavedSettings.getBOOL( "BrowserJavascriptEnabled" );
			media_source->setJavascriptEnabled( javascript_enabled );
		
			bool media_plugin_debugging_enabled = gSavedSettings.getBOOL("MediaPluginDebugging");
			media_source->enableMediaPluginDebugging( media_plugin_debugging_enabled );

			media_source->setTarget(target);
			
			const std::string plugin_dir = gDirUtilp->getLLPluginDir();
			if (media_source->init(launcher_name, plugin_dir, plugin_name, gSavedSettings.getBOOL("PluginAttachDebuggerToPlugins")))
			{
				return media_source;
			}
			else
			{
				LL_WARNS("Media") << "Failed to init plugin.  Destroying." << LL_ENDL;
				delete media_source;
			}
		}
	}
	
	LL_WARNS("Plugin") << "plugin intialization failed for mime type: " << media_type << LL_ENDL;
	LLSD args;
	args["MIME_TYPE"] = media_type;
	LLNotificationsUtil::add("NoPlugin", args);

	return NULL;
}							

//////////////////////////////////////////////////////////////////////////////////////////
bool LLViewerMediaImpl::initializePlugin(const std::string& media_type)
{
	if(mMediaSource)
	{
		// Save the previous media source's last set size before destroying it.
		mMediaWidth = mMediaSource->getSetWidth();
		mMediaHeight = mMediaSource->getSetHeight();
	}
	
	// Always delete the old media impl first.
	destroyMediaSource();
	
	// and unconditionally set the mime type
	mMimeType = media_type;

	if(mPriority == LLPluginClassMedia::PRIORITY_UNLOADED)
	{
		// This impl should not be loaded at this time.
		LL_DEBUGS("PluginPriority") << this << "Not loading (PRIORITY_UNLOADED)" << LL_ENDL;
		
		return false;
	}

	// If we got here, we want to ignore previous init failures.
	mMediaSourceFailed = false;

	// Save the MIME type that really caused the plugin to load
	mCurrentMimeType = mMimeType;

	LLPluginClassMedia* media_source = newSourceFromMediaType(mMimeType, this, mMediaWidth, mMediaHeight, mTarget);
	
	if (media_source)
	{
		media_source->setDisableTimeout(gSavedSettings.getBOOL("DebugPluginDisableTimeout"));
		media_source->setLoop(mMediaLoop);
		media_source->setAutoScale(mMediaAutoScale);
		media_source->setBrowserUserAgent(LLViewerMedia::getCurrentUserAgent());
		media_source->focus(mHasFocus);
		media_source->setBackgroundColor(mBackgroundColor);
		
		if(gSavedSettings.getBOOL("BrowserIgnoreSSLCertErrors"))
		{
			media_source->ignore_ssl_cert_errors(true);
		}

		// the correct way to deal with certs it to load ours from CA.pem and append them to the ones
		// Qt/WebKit loads from your system location.
		// Note: This needs the new CA.pem file with the Equifax Secure Certificate Authority 
		// cert at the bottom: (MIIDIDCCAomgAwIBAgIENd70zzANBg)
		std::string ca_path = gDirUtilp->getExpandedFilename( LL_PATH_APP_SETTINGS, "CA.pem" );
		media_source->addCertificateFilePath( ca_path );

		media_source->proxy_setup(gSavedSettings.getBOOL("BrowserProxyEnabled"), gSavedSettings.getString("BrowserProxyAddress"), gSavedSettings.getS32("BrowserProxyPort"));
		
		if(mClearCache)
		{
			mClearCache = false;
			media_source->clear_cache();
		}
		
		// TODO: Only send cookies to plugins that need them
		//  Ideally, the plugin should tell us whether it handles cookies or not -- either via the init response or through a separate message.
		//  Due to the ordering of messages, it's possible we wouldn't get that information back in time to send cookies before sending a navigate message,
		//  which could cause odd race conditions.
		std::string all_cookies = LLViewerMedia::getCookieStore()->getAllCookies();
		lldebugs << "setting cookies: " << all_cookies << llendl;
		if(!all_cookies.empty())
		{
			media_source->set_cookies(all_cookies);
		}
				
		mMediaSource = media_source;
		mMediaSource->setDeleteOK(false) ;
		updateVolume();

		return true;
	}

	// Make sure the timer doesn't try re-initing this plugin repeatedly until something else changes.
	mMediaSourceFailed = true;

	return false;
}

//////////////////////////////////////////////////////////////////////////////////////////
void LLViewerMediaImpl::loadURI()
{
	if(mMediaSource)
	{
		// trim whitespace from front and back of URL - fixes EXT-5363
		LLStringUtil::trim( mMediaURL );

		// *HACK: we don't know if the URI coming in is properly escaped
		// (the contract doesn't specify whether it is escaped or not.
		// but LLQtWebKit expects it to be, so we do our best to encode
		// special characters)
		// The strings below were taken right from http://www.ietf.org/rfc/rfc1738.txt
		// Note especially that '%' and '/' are there.
		std::string uri = LLURI::escape(mMediaURL,
										"ABCDEFGHIJKLMNOPQRSTUVWXYZabcdefghijklmnopqrstuvwxyz"
										"0123456789"
										"$-_.+"
										"!*'(),"
										"{}|\\^~[]`"
										"<>#%"
										";/?:@&=",
										false);
		llinfos << "Asking media source to load URI: " << uri << llendl;
		
		mMediaSource->loadURI( uri );
		
		// A non-zero mPreviousMediaTime means that either this media was previously unloaded by the priority code while playing/paused, 
		// or a seek happened before the media loaded.  In either case, seek to the saved time.
		if(mPreviousMediaTime != 0.0f)
		{
			seek(mPreviousMediaTime);
		}
			
		if(mPreviousMediaState == MEDIA_PLAYING)
		{
			// This media was playing before this instance was unloaded.
			start();
		}
		else if(mPreviousMediaState == MEDIA_PAUSED)
		{
			// This media was paused before this instance was unloaded.
			pause();
		}
		else
		{
			// No relevant previous media play state -- if we're loading the URL, we want to start playing.
			start();
		}
	}
}

//////////////////////////////////////////////////////////////////////////////////////////
void LLViewerMediaImpl::setSize(int width, int height)
{
	mMediaWidth = width;
	mMediaHeight = height;
	if(mMediaSource)
	{
		mMediaSource->setSize(width, height);
	}
}

//////////////////////////////////////////////////////////////////////////////////////////
void LLViewerMediaImpl::showNotification(LLNotificationPtr notify)
{
	mNotification = notify;
}

//////////////////////////////////////////////////////////////////////////////////////////
void LLViewerMediaImpl::hideNotification()
{
	mNotification.reset();
}

//////////////////////////////////////////////////////////////////////////////////////////
void LLViewerMediaImpl::play()
{
	// If the media source isn't there, try to initialize it and load an URL.
	if(mMediaSource == NULL)
	{
	 	if(!initializeMedia(mMimeType))
		{
			// This may be the case where the plugin's priority is PRIORITY_UNLOADED
			return;
		}
		
		// Only do this if the media source was just loaded.
		loadURI();
	}
	
	// always start the media
	start();
}

//////////////////////////////////////////////////////////////////////////////////////////
void LLViewerMediaImpl::stop()
{
	if(mMediaSource)
	{
		mMediaSource->stop();
		// destroyMediaSource();
	}
}

//////////////////////////////////////////////////////////////////////////////////////////
void LLViewerMediaImpl::pause()
{
	if(mMediaSource)
	{
		mMediaSource->pause();
	}
	else
	{
		mPreviousMediaState = MEDIA_PAUSED;
	}
}

//////////////////////////////////////////////////////////////////////////////////////////
void LLViewerMediaImpl::start()
{
	if(mMediaSource)
	{
		mMediaSource->start();
	}
	else
	{
		mPreviousMediaState = MEDIA_PLAYING;
	}
}

//////////////////////////////////////////////////////////////////////////////////////////
void LLViewerMediaImpl::seek(F32 time)
{
	if(mMediaSource)
	{
		mMediaSource->seek(time);
	}
	else
	{
		// Save the seek time to be set when the media is loaded.
		mPreviousMediaTime = time;
	}
}

//////////////////////////////////////////////////////////////////////////////////////////
void LLViewerMediaImpl::skipBack(F32 step_scale)
{
	if(mMediaSource)
	{
		if(mMediaSource->pluginSupportsMediaTime())
		{
			F64 back_step = mMediaSource->getCurrentTime() - (mMediaSource->getDuration()*step_scale);
			if(back_step < 0.0)
			{
				back_step = 0.0;
			}
			mMediaSource->seek(back_step);
		}
	}
}

//////////////////////////////////////////////////////////////////////////////////////////
void LLViewerMediaImpl::skipForward(F32 step_scale)
{
	if(mMediaSource)
	{
		if(mMediaSource->pluginSupportsMediaTime())
		{
			F64 forward_step = mMediaSource->getCurrentTime() + (mMediaSource->getDuration()*step_scale);
			if(forward_step > mMediaSource->getDuration())
			{
				forward_step = mMediaSource->getDuration();
			}
			mMediaSource->seek(forward_step);
		}
	}
}

//////////////////////////////////////////////////////////////////////////////////////////
void LLViewerMediaImpl::setVolume(F32 volume)
{
	mRequestedVolume = volume;
	updateVolume();
}

//////////////////////////////////////////////////////////////////////////////////////////
void LLViewerMediaImpl::updateVolume()
{
	if(mMediaSource)
	{
		// always scale the volume by the global media volume 
		F32 volume = mRequestedVolume * LLViewerMedia::getVolume();

		if (mProximityCamera > 0) 
		{
			if (mProximityCamera > gSavedSettings.getF32("MediaRollOffMax"))
			{
				volume = 0;
			}
			else if (mProximityCamera > gSavedSettings.getF32("MediaRollOffMin"))
			{
				// attenuated_volume = 1 / (roll_off_rate * (d - min))^2
				// the +1 is there so that for distance 0 the volume stays the same
				F64 adjusted_distance = mProximityCamera - gSavedSettings.getF32("MediaRollOffMin");
				F64 attenuation = 1.0 + (gSavedSettings.getF32("MediaRollOffRate") * adjusted_distance);
				attenuation = 1.0 / (attenuation * attenuation);
				// the attenuation multiplier should never be more than one since that would increase volume
				volume = volume * llmin(1.0, attenuation);
			}
		}

		if (sOnlyAudibleTextureID == LLUUID::null || sOnlyAudibleTextureID == mTextureId)
		{
			mMediaSource->setVolume(volume);
		}
		else
		{
			mMediaSource->setVolume(0.0f);
		}
	}
}

//////////////////////////////////////////////////////////////////////////////////////////
F32 LLViewerMediaImpl::getVolume()
{
	return mRequestedVolume;
}

//////////////////////////////////////////////////////////////////////////////////////////
void LLViewerMediaImpl::focus(bool focus)
{
	mHasFocus = focus;
	
	if (mMediaSource)
	{
		// call focus just for the hell of it, even though this apopears to be a nop
		mMediaSource->focus(focus);
		if (focus)
		{
			// spoof a mouse click to *actually* pass focus
			// Don't do this anymore -- it actually clicks through now.
//			mMediaSource->mouseEvent(LLPluginClassMedia::MOUSE_EVENT_DOWN, 1, 1, 0);
//			mMediaSource->mouseEvent(LLPluginClassMedia::MOUSE_EVENT_UP, 1, 1, 0);
		}
	}
}

//////////////////////////////////////////////////////////////////////////////////////////
bool LLViewerMediaImpl::hasFocus() const
{
	// FIXME: This might be able to be a bit smarter by hooking into LLViewerMediaFocus, etc.
	return mHasFocus;
}

std::string LLViewerMediaImpl::getCurrentMediaURL()
{
	if(!mCurrentMediaURL.empty())
	{
		return mCurrentMediaURL;
	}
	
	return mMediaURL;
}

//////////////////////////////////////////////////////////////////////////////////////////
void LLViewerMediaImpl::clearCache()
{
	if(mMediaSource)
	{
		mMediaSource->clear_cache();
	}
	else
	{
		mClearCache = true;
	}
}


//////////////////////////////////////////////////////////////////////////////////////////
void LLViewerMediaImpl::setPageZoomFactor( double factor )
{
	if(mMediaSource && factor != mZoomFactor)
	{
		mZoomFactor = factor;
		mMediaSource->set_page_zoom_factor( factor );
	}
}

//////////////////////////////////////////////////////////////////////////////////////////
void LLViewerMediaImpl::mouseDown(S32 x, S32 y, MASK mask, S32 button)
{
	scaleMouse(&x, &y);
	mLastMouseX = x;
	mLastMouseY = y;
//	llinfos << "mouse down (" << x << ", " << y << ")" << llendl;
	if (mMediaSource)
	{
		mMediaSource->mouseEvent(LLPluginClassMedia::MOUSE_EVENT_DOWN, button, x, y, mask);
	}
}

//////////////////////////////////////////////////////////////////////////////////////////
void LLViewerMediaImpl::mouseUp(S32 x, S32 y, MASK mask, S32 button)
{
	scaleMouse(&x, &y);
	mLastMouseX = x;
	mLastMouseY = y;
//	llinfos << "mouse up (" << x << ", " << y << ")" << llendl;
	if (mMediaSource)
	{
		mMediaSource->mouseEvent(LLPluginClassMedia::MOUSE_EVENT_UP, button, x, y, mask);
	}
}

//////////////////////////////////////////////////////////////////////////////////////////
void LLViewerMediaImpl::mouseMove(S32 x, S32 y, MASK mask)
{
    scaleMouse(&x, &y);
	mLastMouseX = x;
	mLastMouseY = y;
//	llinfos << "mouse move (" << x << ", " << y << ")" << llendl;
	if (mMediaSource)
	{
		mMediaSource->mouseEvent(LLPluginClassMedia::MOUSE_EVENT_MOVE, 0, x, y, mask);
	}
}

//////////////////////////////////////////////////////////////////////////////////////////
//static 
void LLViewerMediaImpl::scaleTextureCoords(const LLVector2& texture_coords, S32 *x, S32 *y)
{
	F32 texture_x = texture_coords.mV[VX];
	F32 texture_y = texture_coords.mV[VY];
	
	// Deal with repeating textures by wrapping the coordinates into the range [0, 1.0)
	texture_x = fmodf(texture_x, 1.0f);
	if(texture_x < 0.0f)
		texture_x = 1.0 + texture_x;
		
	texture_y = fmodf(texture_y, 1.0f);
	if(texture_y < 0.0f)
		texture_y = 1.0 + texture_y;

	// scale x and y to texel units.
	*x = llround(texture_x * mMediaSource->getTextureWidth());
	*y = llround((1.0f - texture_y) * mMediaSource->getTextureHeight());

	// Adjust for the difference between the actual texture height and the amount of the texture in use.
	*y -= (mMediaSource->getTextureHeight() - mMediaSource->getHeight());
}

//////////////////////////////////////////////////////////////////////////////////////////
void LLViewerMediaImpl::mouseDown(const LLVector2& texture_coords, MASK mask, S32 button)
{
	if(mMediaSource)
	{
		S32 x, y;
		scaleTextureCoords(texture_coords, &x, &y);

		mouseDown(x, y, mask, button);
	}
}

void LLViewerMediaImpl::mouseUp(const LLVector2& texture_coords, MASK mask, S32 button)
{
	if(mMediaSource)
	{		
		S32 x, y;
		scaleTextureCoords(texture_coords, &x, &y);

		mouseUp(x, y, mask, button);
	}
}

void LLViewerMediaImpl::mouseMove(const LLVector2& texture_coords, MASK mask)
{
	if(mMediaSource)
	{		
		S32 x, y;
		scaleTextureCoords(texture_coords, &x, &y);

		mouseMove(x, y, mask);
	}
}

//////////////////////////////////////////////////////////////////////////////////////////
void LLViewerMediaImpl::mouseDoubleClick(S32 x, S32 y, MASK mask, S32 button)
{
	scaleMouse(&x, &y);
	mLastMouseX = x;
	mLastMouseY = y;
	if (mMediaSource)
	{
		mMediaSource->mouseEvent(LLPluginClassMedia::MOUSE_EVENT_DOUBLE_CLICK, button, x, y, mask);
	}
}

//////////////////////////////////////////////////////////////////////////////////////////
void LLViewerMediaImpl::scrollWheel(S32 x, S32 y, MASK mask)
{
	scaleMouse(&x, &y);
	mLastMouseX = x;
	mLastMouseY = y;
	if (mMediaSource)
	{
		mMediaSource->scrollEvent(x, y, mask);
	}
}

//////////////////////////////////////////////////////////////////////////////////////////
void LLViewerMediaImpl::onMouseCaptureLost()
{
	if (mMediaSource)
	{
		mMediaSource->mouseEvent(LLPluginClassMedia::MOUSE_EVENT_UP, 0, mLastMouseX, mLastMouseY, 0);
	}
}

//////////////////////////////////////////////////////////////////////////////////////////
BOOL LLViewerMediaImpl::handleMouseUp(S32 x, S32 y, MASK mask) 
{ 
	// NOTE: this is called when the mouse is released when we have capture.
	// Due to the way mouse coordinates are mapped to the object, we can't use the x and y coordinates that come in with the event.
	
	if(hasMouseCapture())
	{
		// Release the mouse -- this will also send a mouseup to the media
		gFocusMgr.setMouseCapture( FALSE );
	}

	return TRUE; 
}

//////////////////////////////////////////////////////////////////////////////////////////
void LLViewerMediaImpl::updateJavascriptObject()
{
	static LLFrameTimer timer ;

	if ( mMediaSource )
	{
		// flag to expose this information to internal browser or not.
		bool enable = gSavedSettings.getBOOL("BrowserEnableJSObject");

		if(!enable)
		{
			return ; //no need to go further.
		}

		if(timer.getElapsedTimeF32() < 1.0f)
		{
			return ; //do not update more than once per second.
		}
		timer.reset() ;

		mMediaSource->jsEnableObject( enable );

		// these values are only menaingful after login so don't set them before
		bool logged_in = LLLoginInstance::getInstance()->authSuccess();
		if ( logged_in )
		{
			// current location within a region
			LLVector3 agent_pos = gAgent.getPositionAgent();
			double x = agent_pos.mV[ VX ];
			double y = agent_pos.mV[ VY ];
			double z = agent_pos.mV[ VZ ];
			mMediaSource->jsAgentLocationEvent( x, y, z );

			// current location within the grid
			LLVector3d agent_pos_global = gAgent.getLastPositionGlobal();
			double global_x = agent_pos_global.mdV[ VX ];
			double global_y = agent_pos_global.mdV[ VY ];
			double global_z = agent_pos_global.mdV[ VZ ];
			mMediaSource->jsAgentGlobalLocationEvent( global_x, global_y, global_z );

			// current agent orientation
			double rotation = atan2( gAgent.getAtAxis().mV[VX], gAgent.getAtAxis().mV[VY] );
			double angle = rotation * RAD_TO_DEG;
			if ( angle < 0.0f ) angle = 360.0f + angle;	// TODO: has to be a better way to get orientation!
			mMediaSource->jsAgentOrientationEvent( angle );

			// current region agent is in
			std::string region_name("");
			LLViewerRegion* region = gAgent.getRegion();
			if ( region )
			{
				region_name = region->getName();
			};
			mMediaSource->jsAgentRegionEvent( region_name );
		}

		// language code the viewer is set to
		mMediaSource->jsAgentLanguageEvent( LLUI::getLanguage() );

		// maturity setting the agent has selected
		if ( gAgent.prefersAdult() )
			mMediaSource->jsAgentMaturityEvent( "GMA" );	// Adult means see adult, mature and general content
		else
		if ( gAgent.prefersMature() )
			mMediaSource->jsAgentMaturityEvent( "GM" );	// Mature means see mature and general content
		else
		if ( gAgent.prefersPG() )
			mMediaSource->jsAgentMaturityEvent( "G" );	// PG means only see General content
	}
}

//////////////////////////////////////////////////////////////////////////////////////////
const std::string& LLViewerMediaImpl::getName() const 
{ 
	if (mMediaSource)
	{
		return mMediaSource->getMediaName();
	}
	
	return LLStringUtil::null; 
};

//////////////////////////////////////////////////////////////////////////////////////////
void LLViewerMediaImpl::navigateBack()
{
	if (mMediaSource)
	{
		mMediaSource->browse_back();
	}
}

//////////////////////////////////////////////////////////////////////////////////////////
void LLViewerMediaImpl::navigateForward()
{
	if (mMediaSource)
	{
		mMediaSource->browse_forward();
	}
}

//////////////////////////////////////////////////////////////////////////////////////////
void LLViewerMediaImpl::navigateReload()
{
	navigateTo(getCurrentMediaURL(), "", true, false);
}

//////////////////////////////////////////////////////////////////////////////////////////
void LLViewerMediaImpl::navigateHome()
{
	bool rediscover_mimetype = mHomeMimeType.empty();
	navigateTo(mHomeURL, mHomeMimeType, rediscover_mimetype, false);
}

//////////////////////////////////////////////////////////////////////////////////////////
void LLViewerMediaImpl::unload()
{
	// Unload the media impl and clear its state.
	destroyMediaSource();
	resetPreviousMediaState();
	mMediaURL.clear();
	mMimeType.clear();
	mCurrentMediaURL.clear();
	mCurrentMimeType.clear();
}

//////////////////////////////////////////////////////////////////////////////////////////
void LLViewerMediaImpl::navigateTo(const std::string& url, const std::string& mime_type,  bool rediscover_type, bool server_request)
{
	cancelMimeTypeProbe();

	if(mMediaURL != url)
	{
		// Don't carry media play state across distinct URLs.
		resetPreviousMediaState();
	}
	
	// Always set the current URL and MIME type.
	mMediaURL = url;
	mMimeType = mime_type;
	
	// Clear the current media URL, since it will no longer be correct.
	mCurrentMediaURL.clear();
	
	// if mime type discovery was requested, we'll need to do it when the media loads
	mNavigateRediscoverType = rediscover_type;
	
	// and if this was a server request, the navigate on load will also need to be one.
	mNavigateServerRequest = server_request;
	
	// An explicit navigate resets the "failed" flag.
	mMediaSourceFailed = false;

	if(mPriority == LLPluginClassMedia::PRIORITY_UNLOADED)
	{
		// Helpful to have media urls in log file. Shouldn't be spammy.
		llinfos << "NOT LOADING media id= " << mTextureId << " url=" << url << " mime_type=" << mime_type << llendl;

		// This impl should not be loaded at this time.
		LL_DEBUGS("PluginPriority") << this << "Not loading (PRIORITY_UNLOADED)" << LL_ENDL;
		
		return;
	}

	navigateInternal();
}

//////////////////////////////////////////////////////////////////////////////////////////
void LLViewerMediaImpl::navigateInternal()
{
	// Helpful to have media urls in log file. Shouldn't be spammy.
	llinfos << "media id= " << mTextureId << " url=" << mMediaURL << " mime_type=" << mMimeType << llendl;

	if(mNavigateSuspended)
	{
		llwarns << "Deferring navigate." << llendl;
		mNavigateSuspendedDeferred = true;
		return;
	}
	
	if(mMimeTypeProbe != NULL)
	{
		llwarns << "MIME type probe already in progress -- bailing out." << llendl;
		return;
	}
	
	if(mNavigateServerRequest)
	{
		setNavState(MEDIANAVSTATE_SERVER_SENT);
	}
	else
	{
		setNavState(MEDIANAVSTATE_NONE);
	}
			
	// If the caller has specified a non-empty MIME type, look that up in our MIME types list.
	// If we have a plugin for that MIME type, use that instead of attempting auto-discovery.
	// This helps in supporting legacy media content where the server the media resides on returns a bogus MIME type
	// but the parcel owner has correctly set the MIME type in the parcel media settings.
	
	if(!mMimeType.empty() && (mMimeType != LLMIMETypes::getDefaultMimeType()))
	{
		std::string plugin_basename = LLMIMETypes::implType(mMimeType);
		if(!plugin_basename.empty())
		{
			// We have a plugin for this mime type
			mNavigateRediscoverType = false;
		}
	}

	if(mNavigateRediscoverType)
	{

		LLURI uri(mMediaURL);
		std::string scheme = uri.scheme();

		if(scheme.empty() || "http" == scheme || "https" == scheme)
		{
			// If we don't set an Accept header, LLHTTPClient will add one like this:
			//    Accept: application/llsd+xml
			// which is really not what we want.
			LLSD headers = LLSD::emptyMap();
			headers["Accept"] = "*/*";
			// Allow cookies in the response, to prevent a redirect loop when accessing join.secondlife.com
			headers["Cookie"] = "";
			LLHTTPClient::getHeaderOnly( mMediaURL, new LLMimeDiscoveryResponder(this), headers, 10.0f);
		}
		else if("data" == scheme || "file" == scheme || "about" == scheme)
		{
			// FIXME: figure out how to really discover the type for these schemes
			// We use "data" internally for a text/html url for loading the login screen
			if(initializeMedia("text/html"))
			{
				loadURI();
			}
		}
		else
		{
			// This catches 'rtsp://' urls
			if(initializeMedia(scheme))
			{
				loadURI();
			}
		}
	}
	else if(initializeMedia(mMimeType))
	{
		loadURI();
	}
	else
	{
		LL_WARNS("Media") << "Couldn't navigate to: " << mMediaURL << " as there is no media type for: " << mMimeType << LL_ENDL;
	}
}

//////////////////////////////////////////////////////////////////////////////////////////
void LLViewerMediaImpl::navigateStop()
{
	if(mMediaSource)
	{
		mMediaSource->browse_stop();
	}
}

//////////////////////////////////////////////////////////////////////////////////////////
bool LLViewerMediaImpl::handleKeyHere(KEY key, MASK mask)
{
	bool result = false;
	
	if (mMediaSource)
	{
		// FIXME: THIS IS SO WRONG.
		// Menu keys should be handled by the menu system and not passed to UI elements, but this is how LLTextEditor and LLLineEditor do it...
		if( MASK_CONTROL & mask )
		{
			result = true;
		}
		
		if(!result)
		{
			
			LLSD native_key_data = gViewerWindow->getWindow()->getNativeKeyData();
			
			result = mMediaSource->keyEvent(LLPluginClassMedia::KEY_EVENT_DOWN ,key, mask, native_key_data);
			// Since the viewer internal event dispatching doesn't give us key-up events, simulate one here.
			(void)mMediaSource->keyEvent(LLPluginClassMedia::KEY_EVENT_UP ,key, mask, native_key_data);
		}
	}
	
	return result;
}

//////////////////////////////////////////////////////////////////////////////////////////
bool LLViewerMediaImpl::handleUnicodeCharHere(llwchar uni_char)
{
	bool result = false;
	
	if (mMediaSource)
	{
		// only accept 'printable' characters, sigh...
		if (uni_char >= 32 // discard 'control' characters
			&& uni_char != 127) // SDL thinks this is 'delete' - yuck.
		{
			LLSD native_key_data = gViewerWindow->getWindow()->getNativeKeyData();
			
			mMediaSource->textInput(wstring_to_utf8str(LLWString(1, uni_char)), gKeyboard->currentMask(FALSE), native_key_data);
		}
	}
	
	return result;
}

//////////////////////////////////////////////////////////////////////////////////////////
bool LLViewerMediaImpl::canNavigateForward()
{
	BOOL result = FALSE;
	if (mMediaSource)
	{
		result = mMediaSource->getHistoryForwardAvailable();
	}
	return result;
}

//////////////////////////////////////////////////////////////////////////////////////////
bool LLViewerMediaImpl::canNavigateBack()
{
	BOOL result = FALSE;
	if (mMediaSource)
	{
		result = mMediaSource->getHistoryBackAvailable();
	}
	return result;
}

//////////////////////////////////////////////////////////////////////////////////////////
static LLFastTimer::DeclareTimer FTM_MEDIA_DO_UPDATE("Do Update");
static LLFastTimer::DeclareTimer FTM_MEDIA_GET_DATA("Get Data");
static LLFastTimer::DeclareTimer FTM_MEDIA_SET_SUBIMAGE("Set Subimage");


void LLViewerMediaImpl::update()
{
	LLFastTimer t(FTM_MEDIA_DO_UPDATE);
	if(mMediaSource == NULL)
	{
		if(mPriority == LLPluginClassMedia::PRIORITY_UNLOADED)
		{
			// This media source should not be loaded.
		}
		else if(mPriority <= LLPluginClassMedia::PRIORITY_SLIDESHOW)
		{
			// Don't load new instances that are at PRIORITY_SLIDESHOW or below.  They're just kept around to preserve state.
		}
		else if(mMimeTypeProbe != NULL)
		{
			// this media source is doing a MIME type probe -- don't try loading it again.
		}
		else
		{
			// This media may need to be loaded.
			if(sMediaCreateTimer.hasExpired())
			{
				LL_DEBUGS("PluginPriority") << this << ": creating media based on timer expiration" << LL_ENDL;
				createMediaSource();
				sMediaCreateTimer.setTimerExpirySec(LLVIEWERMEDIA_CREATE_DELAY);
			}
			else
			{
				LL_DEBUGS("PluginPriority") << this << ": NOT creating media (waiting on timer)" << LL_ENDL;
			}
		}
	}
	else
	{
		updateVolume();

		// TODO: this is updated every frame - is this bad?
		updateJavascriptObject();

		// If we didn't just create the impl, it may need to get cookie updates.
		if(!sUpdatedCookies.empty())
		{
			// TODO: Only send cookies to plugins that need them
			mMediaSource->set_cookies(sUpdatedCookies);
		}
	}

	
	if(mMediaSource == NULL)
	{
		return;
	}
	
	// Make sure a navigate doesn't happen during the idle -- it can cause mMediaSource to get destroyed, which can cause a crash.
	setNavigateSuspended(true);
	
	mMediaSource->idle();

	setNavigateSuspended(false);

	if(mMediaSource == NULL)
	{
		return;
	}
	
	if(mMediaSource->isPluginExited())
	{
		resetPreviousMediaState();
		destroyMediaSource();
		return;
	}

	if(!mMediaSource->textureValid())
	{
		return;
	}
	
	if(mSuspendUpdates || !mVisible)
	{
		return;
	}
	
	LLViewerMediaTexture* placeholder_image = updatePlaceholderImage();
		
	if(placeholder_image)
	{
		LLRect dirty_rect;
		
		// Since we're updating this texture, we know it's playing.  Tell the texture to do its replacement magic so it gets rendered.
		placeholder_image->setPlaying(TRUE);

		if(mMediaSource->getDirty(&dirty_rect))
		{
			// Constrain the dirty rect to be inside the texture
			S32 x_pos = llmax(dirty_rect.mLeft, 0);
			S32 y_pos = llmax(dirty_rect.mBottom, 0);
			S32 width = llmin(dirty_rect.mRight, placeholder_image->getWidth()) - x_pos;
			S32 height = llmin(dirty_rect.mTop, placeholder_image->getHeight()) - y_pos;
			
			if(width > 0 && height > 0)
			{

				U8* data = NULL;
				{
					LLFastTimer t(FTM_MEDIA_GET_DATA);
					data = mMediaSource->getBitsData();
				}

				// Offset the pixels pointer to match x_pos and y_pos
				data += ( x_pos * mMediaSource->getTextureDepth() * mMediaSource->getBitsWidth() );
				data += ( y_pos * mMediaSource->getTextureDepth() );
				
				{
					LLFastTimer t(FTM_MEDIA_SET_SUBIMAGE);
					placeholder_image->setSubImage(
							data, 
							mMediaSource->getBitsWidth(), 
							mMediaSource->getBitsHeight(),
							x_pos, 
							y_pos, 
							width, 
							height);
				}

			}
			
			mMediaSource->resetDirty();
		}
	}
}


//////////////////////////////////////////////////////////////////////////////////////////
void LLViewerMediaImpl::updateImagesMediaStreams()
{
}


//////////////////////////////////////////////////////////////////////////////////////////
LLViewerMediaTexture* LLViewerMediaImpl::updatePlaceholderImage()
{
	if(mTextureId.isNull())
	{
		// The code that created this instance will read from the plugin's bits.
		return NULL;
	}
	
	LLViewerMediaTexture* placeholder_image = LLViewerTextureManager::getMediaTexture( mTextureId );
	
	if (mNeedsNewTexture 
		|| placeholder_image->getUseMipMaps()
		|| (placeholder_image->getWidth() != mMediaSource->getTextureWidth())
		|| (placeholder_image->getHeight() != mMediaSource->getTextureHeight())
		|| (mTextureUsedWidth != mMediaSource->getWidth())
		|| (mTextureUsedHeight != mMediaSource->getHeight())
		)
	{
		LL_DEBUGS("Media") << "initializing media placeholder" << LL_ENDL;
		LL_DEBUGS("Media") << "movie image id " << mTextureId << LL_ENDL;

		int texture_width = mMediaSource->getTextureWidth();
		int texture_height = mMediaSource->getTextureHeight();
		int texture_depth = mMediaSource->getTextureDepth();
		
		// MEDIAOPT: check to see if size actually changed before doing work
		placeholder_image->destroyGLTexture();
		// MEDIAOPT: apparently just calling setUseMipMaps(FALSE) doesn't work?
		placeholder_image->reinit(FALSE);	// probably not needed

		// MEDIAOPT: seems insane that we actually have to make an imageraw then
		// immediately discard it
		LLPointer<LLImageRaw> raw = new LLImageRaw(texture_width, texture_height, texture_depth);
		// Clear the texture to the background color, ignoring alpha.
		// convert background color channels from [0.0, 1.0] to [0, 255];
		raw->clear(int(mBackgroundColor.mV[VX] * 255.0f), int(mBackgroundColor.mV[VY] * 255.0f), int(mBackgroundColor.mV[VZ] * 255.0f), 0xff);
		int discard_level = 0;

		// ask media source for correct GL image format constants
		placeholder_image->setExplicitFormat(mMediaSource->getTextureFormatInternal(),
											 mMediaSource->getTextureFormatPrimary(),
											 mMediaSource->getTextureFormatType(),
											 mMediaSource->getTextureFormatSwapBytes());

		placeholder_image->createGLTexture(discard_level, raw);

		// MEDIAOPT: set this dynamically on play/stop
		// FIXME
//		placeholder_image->mIsMediaTexture = true;
		mNeedsNewTexture = false;
				
		// If the amount of the texture being drawn by the media goes down in either width or height, 
		// recreate the texture to avoid leaving parts of the old image behind.
		mTextureUsedWidth = mMediaSource->getWidth();
		mTextureUsedHeight = mMediaSource->getHeight();
	}
	
	return placeholder_image;
}


//////////////////////////////////////////////////////////////////////////////////////////
LLUUID LLViewerMediaImpl::getMediaTextureID() const
{
	return mTextureId;
}

//////////////////////////////////////////////////////////////////////////////////////////
void LLViewerMediaImpl::setVisible(bool visible)
{
	mVisible = visible;
	
	if(mVisible)
	{
		if(mMediaSource && mMediaSource->isPluginExited())
		{
			destroyMediaSource();
		}
		
		if(!mMediaSource)
		{
			createMediaSource();
		}
	}
}

//////////////////////////////////////////////////////////////////////////////////////////
void LLViewerMediaImpl::mouseCapture()
{
	gFocusMgr.setMouseCapture(this);
}

//////////////////////////////////////////////////////////////////////////////////////////
void LLViewerMediaImpl::scaleMouse(S32 *mouse_x, S32 *mouse_y)
{
#if 0
	S32 media_width, media_height;
	S32 texture_width, texture_height;
	getMediaSize( &media_width, &media_height );
	getTextureSize( &texture_width, &texture_height );
	S32 y_delta = texture_height - media_height;

	*mouse_y -= y_delta;
#endif
}



//////////////////////////////////////////////////////////////////////////////////////////
bool LLViewerMediaImpl::isMediaTimeBased()
{
	bool result = false;
	
	if(mMediaSource)
	{
		result = mMediaSource->pluginSupportsMediaTime();
	}
	
	return result;
}

//////////////////////////////////////////////////////////////////////////////////////////
bool LLViewerMediaImpl::isMediaPlaying()
{
	bool result = false;
	
	if(mMediaSource)
	{
		EMediaStatus status = mMediaSource->getStatus();
		if(status == MEDIA_PLAYING || status == MEDIA_LOADING)
			result = true;
	}
	
	return result;
}
//////////////////////////////////////////////////////////////////////////////////////////
bool LLViewerMediaImpl::isMediaPaused()
{
	bool result = false;

	if(mMediaSource)
	{
		if(mMediaSource->getStatus() == MEDIA_PAUSED)
			result = true;
	}
	
	return result;
}

//////////////////////////////////////////////////////////////////////////////////////////
//
bool LLViewerMediaImpl::hasMedia() const
{
	return mMediaSource != NULL;
}

//////////////////////////////////////////////////////////////////////////////////////////
//
void LLViewerMediaImpl::resetPreviousMediaState()
{
	mPreviousMediaState = MEDIA_NONE;
	mPreviousMediaTime = 0.0f;
}


//////////////////////////////////////////////////////////////////////////////////////////
//
void LLViewerMediaImpl::setDisabled(bool disabled, bool forcePlayOnEnable)
{
	if(mIsDisabled != disabled)
	{
		// Only do this on actual state transitions.
		mIsDisabled = disabled;
		
		if(mIsDisabled)
		{
			// We just disabled this media.  Clear all state.
			unload();
		}
		else
		{
			// We just (re)enabled this media.  Do a navigate if auto-play is in order.
			if(isAutoPlayable() || forcePlayOnEnable)
			{
				navigateTo(mMediaEntryURL, "", true, true);
			}
		}

	}
};

//////////////////////////////////////////////////////////////////////////////////////////
//
bool LLViewerMediaImpl::isForcedUnloaded() const
{
	if(mIsMuted || mMediaSourceFailed || mIsDisabled)
	{
		return true;
	}
	
	if(sInWorldMediaDisabled)
	{
		// When inworld media is disabled, all instances that aren't marked as "used in UI" will not be loaded.
		if(!mUsedInUI)
		{
			return true;
		}
	}
	
	// If this media's class is not supposed to be shown, unload
	if (!shouldShowBasedOnClass())
	{
		return true;
	}
	
	return false;
}

//////////////////////////////////////////////////////////////////////////////////////////
//
bool LLViewerMediaImpl::isPlayable() const
{
	if(isForcedUnloaded())
	{
		// All of the forced-unloaded criteria also imply not playable.
		return false;
	}
	
	if(hasMedia())
	{
		// Anything that's already playing is, by definition, playable.
		return true;
	}
	
	if(!mMediaURL.empty())
	{
		// If something has navigated the instance, it's ready to be played.
		return true;
	}
	
	return false;
}

//////////////////////////////////////////////////////////////////////////////////////////
void LLViewerMediaImpl::handleMediaEvent(LLPluginClassMedia* plugin, LLPluginClassMediaOwner::EMediaEvent event)
{
	bool pass_through = true;
	switch(event)
	{
		case MEDIA_EVENT_CLICK_LINK_NOFOLLOW:
		{
			LL_DEBUGS("Media") << "MEDIA_EVENT_CLICK_LINK_NOFOLLOW, uri is: " << plugin->getClickURL() << LL_ENDL; 
			std::string url = plugin->getClickURL();
			std::string nav_type = plugin->getClickNavType();
			LLURLDispatcher::dispatch(url, nav_type, NULL, mTrustedBrowser);
		}
		break;
		case MEDIA_EVENT_CLICK_LINK_HREF:
		{
			LL_DEBUGS("Media") <<  "Media event:  MEDIA_EVENT_CLICK_LINK_HREF, target is \"" << plugin->getClickTarget() << "\", uri is " << plugin->getClickURL() << LL_ENDL;
		};
		break;
		case MEDIA_EVENT_PLUGIN_FAILED_LAUNCH:
		{
			// The plugin failed to load properly.  Make sure the timer doesn't retry.
			// TODO: maybe mark this plugin as not loadable somehow?
			mMediaSourceFailed = true;

			// Reset the last known state of the media to defaults.
			resetPreviousMediaState();
			
			// TODO: may want a different message for this case?
			LLSD args;
			args["PLUGIN"] = LLMIMETypes::implType(mCurrentMimeType);
			LLNotificationsUtil::add("MediaPluginFailed", args);
		}
		break;

		case MEDIA_EVENT_PLUGIN_FAILED:
		{
			// The plugin crashed.
			mMediaSourceFailed = true;

			// Reset the last known state of the media to defaults.
			resetPreviousMediaState();

			LLSD args;
			args["PLUGIN"] = LLMIMETypes::implType(mCurrentMimeType);
			// SJB: This is getting called every frame if the plugin fails to load, continuously respawining the alert!
			//LLNotificationsUtil::add("MediaPluginFailed", args);
		}
		break;
		
		case MEDIA_EVENT_CURSOR_CHANGED:
		{
			LL_DEBUGS("Media") <<  "Media event:  MEDIA_EVENT_CURSOR_CHANGED, new cursor is " << plugin->getCursorName() << LL_ENDL;

			std::string cursor = plugin->getCursorName();
			
			if(cursor == "arrow")
				mLastSetCursor = UI_CURSOR_ARROW;
			else if(cursor == "ibeam")
				mLastSetCursor = UI_CURSOR_IBEAM;
			else if(cursor == "splith")
				mLastSetCursor = UI_CURSOR_SIZEWE;
			else if(cursor == "splitv")
				mLastSetCursor = UI_CURSOR_SIZENS;
			else if(cursor == "hand")
				mLastSetCursor = UI_CURSOR_HAND;
			else // for anything else, default to the arrow
				mLastSetCursor = UI_CURSOR_ARROW;
		}
		break;

		case LLViewerMediaObserver::MEDIA_EVENT_NAVIGATE_BEGIN:
		{
			LL_DEBUGS("Media") << "MEDIA_EVENT_NAVIGATE_BEGIN, uri is: " << plugin->getNavigateURI() << LL_ENDL;
			hideNotification();

			if(getNavState() == MEDIANAVSTATE_SERVER_SENT)
			{
				setNavState(MEDIANAVSTATE_SERVER_BEGUN);
			}
			else
			{
				setNavState(MEDIANAVSTATE_BEGUN);
			}
		}
		break;

		case LLViewerMediaObserver::MEDIA_EVENT_NAVIGATE_COMPLETE:
		{
			LL_DEBUGS("Media") << "MEDIA_EVENT_NAVIGATE_COMPLETE, uri is: " << plugin->getNavigateURI() << LL_ENDL;

			std::string url = plugin->getNavigateURI();
			if(getNavState() == MEDIANAVSTATE_BEGUN)
			{
				if(mCurrentMediaURL == url)
				{
					// This is a navigate that takes us to the same url as the previous navigate.
					setNavState(MEDIANAVSTATE_COMPLETE_BEFORE_LOCATION_CHANGED_SPURIOUS);
				}
				else
				{
					mCurrentMediaURL = url;
					setNavState(MEDIANAVSTATE_COMPLETE_BEFORE_LOCATION_CHANGED);
				}
			}
			else if(getNavState() == MEDIANAVSTATE_SERVER_BEGUN)
			{
				mCurrentMediaURL = url;
				setNavState(MEDIANAVSTATE_SERVER_COMPLETE_BEFORE_LOCATION_CHANGED);
			}
			else
			{
				// all other cases need to leave the state alone.
			}
		}
		break;
		
		case LLViewerMediaObserver::MEDIA_EVENT_LOCATION_CHANGED:
		{
			LL_DEBUGS("Media") << "MEDIA_EVENT_LOCATION_CHANGED, uri is: " << plugin->getLocation() << LL_ENDL;

			std::string url = plugin->getLocation();

			if(getNavState() == MEDIANAVSTATE_BEGUN)
			{
				if(mCurrentMediaURL == url)
				{
					// This is a navigate that takes us to the same url as the previous navigate.
					setNavState(MEDIANAVSTATE_FIRST_LOCATION_CHANGED_SPURIOUS);
				}
				else
				{
					mCurrentMediaURL = url;
					setNavState(MEDIANAVSTATE_FIRST_LOCATION_CHANGED);
				}
			}
			else if(getNavState() == MEDIANAVSTATE_SERVER_BEGUN)
			{
				mCurrentMediaURL = url;
				setNavState(MEDIANAVSTATE_SERVER_FIRST_LOCATION_CHANGED);
			}
			else
			{
				// Don't track redirects.
				setNavState(MEDIANAVSTATE_NONE);
			}
		}
		break;

		case LLViewerMediaObserver::MEDIA_EVENT_PICK_FILE_REQUEST:
		{
			// Display a file picker
			std::string response;
			
			LLFilePicker& picker = LLFilePicker::instance();
			if (!picker.getOpenFile(LLFilePicker::FFLOAD_ALL))
			{
				// The user didn't pick a file -- the empty response string will indicate this.
			}
			
			response = picker.getFirstFile();
			
			plugin->sendPickFileResponse(response);
		}
		break;


		case LLViewerMediaObserver::MEDIA_EVENT_AUTH_REQUEST:
		{
			LLNotification::Params auth_request_params;
			auth_request_params.name = "AuthRequest";

			// pass in host name and realm for site (may be zero length but will always exist)
			LLSD args;
			LLURL raw_url( plugin->getAuthURL().c_str() );
			args["HOST_NAME"] = raw_url.getAuthority();
			args["REALM"] = plugin->getAuthRealm();
			auth_request_params.substitutions = args;

			auth_request_params.payload = LLSD().with("media_id", mTextureId);
			auth_request_params.functor.function = boost::bind(&LLViewerMedia::onAuthSubmit, _1, _2);
			LLNotifications::instance().add(auth_request_params);
		};
		break;

		case LLViewerMediaObserver::MEDIA_EVENT_CLOSE_REQUEST:
		{
			std::string uuid = plugin->getClickUUID();

			llinfos << "MEDIA_EVENT_CLOSE_REQUEST for uuid " << uuid << llendl;

			if(uuid.empty())
			{
				// This close request is directed at this instance, let it fall through.
			}
			else
			{
				// This close request is directed at another instance
				pass_through = false;
				LLFloaterWebContent::closeRequest(uuid);
			}
		}
		break;

		case LLViewerMediaObserver::MEDIA_EVENT_GEOMETRY_CHANGE:
		{
			std::string uuid = plugin->getClickUUID();

			llinfos << "MEDIA_EVENT_GEOMETRY_CHANGE for uuid " << uuid << llendl;

			if(uuid.empty())
			{
				// This geometry change request is directed at this instance, let it fall through.
			}
			else
			{
				// This request is directed at another instance
				pass_through = false;
				LLFloaterWebContent::geometryChanged(uuid, plugin->getGeometryX(), plugin->getGeometryY(), plugin->getGeometryWidth(), plugin->getGeometryHeight());
			}
		}
		break;

		default:
		break;
	}

	if(pass_through)
	{
		// Just chain the event to observers.
		emitEvent(plugin, event);
	}
}

////////////////////////////////////////////////////////////////////////////////
// virtual
void LLViewerMediaImpl::handleCookieSet(LLPluginClassMedia* self, const std::string &cookie)
{
	LLViewerMedia::getCookieStore()->setCookies(cookie);
}

////////////////////////////////////////////////////////////////////////////////
// virtual
void
LLViewerMediaImpl::cut()
{
	if (mMediaSource)
		mMediaSource->cut();
}

////////////////////////////////////////////////////////////////////////////////
// virtual
BOOL
LLViewerMediaImpl::canCut() const
{
	if (mMediaSource)
		return mMediaSource->canCut();
	else
		return FALSE;
}

////////////////////////////////////////////////////////////////////////////////
// virtual
void
LLViewerMediaImpl::copy()
{
	if (mMediaSource)
		mMediaSource->copy();
}

////////////////////////////////////////////////////////////////////////////////
// virtual
BOOL
LLViewerMediaImpl::canCopy() const
{
	if (mMediaSource)
		return mMediaSource->canCopy();
	else
		return FALSE;
}

////////////////////////////////////////////////////////////////////////////////
// virtual
void
LLViewerMediaImpl::paste()
{
	if (mMediaSource)
		mMediaSource->paste();
}

////////////////////////////////////////////////////////////////////////////////
// virtual
BOOL
LLViewerMediaImpl::canPaste() const
{
	if (mMediaSource)
		return mMediaSource->canPaste();
	else
		return FALSE;
}

void LLViewerMediaImpl::setUpdated(BOOL updated)
{
	mIsUpdated = updated ;
}

BOOL LLViewerMediaImpl::isUpdated()
{
	return mIsUpdated ;
}

static LLFastTimer::DeclareTimer FTM_MEDIA_CALCULATE_INTEREST("Calculate Interest");

void LLViewerMediaImpl::calculateInterest()
{
	LLFastTimer t(FTM_MEDIA_CALCULATE_INTEREST);
	LLViewerMediaTexture* texture = LLViewerTextureManager::findMediaTexture( mTextureId );
	
	if(texture != NULL)
	{
		mInterest = texture->getMaxVirtualSize();
	}
	else
	{
		// This will be a relatively common case now, since it will always be true for unloaded media.
		mInterest = 0.0f;
	}
	
	// Calculate distance from the avatar, for use in the proximity calculation.
	mProximityDistance = 0.0f;
	mProximityCamera = 0.0f;
	if(!mObjectList.empty())
	{
		// Just use the first object in the list.  We could go through the list and find the closest object, but this should work well enough.
		std::list< LLVOVolume* >::iterator iter = mObjectList.begin() ;
		LLVOVolume* objp = *iter ;
		llassert_always(objp != NULL) ;
		
		// The distance calculation is invalid for HUD attachments -- leave both mProximityDistance and mProximityCamera at 0 for them.
		if(!objp->isHUDAttachment())
		{
			LLVector3d obj_global = objp->getPositionGlobal() ;
			LLVector3d agent_global = gAgent.getPositionGlobal() ;
			LLVector3d global_delta = agent_global - obj_global ;
			mProximityDistance = global_delta.magVecSquared();  // use distance-squared because it's cheaper and sorts the same.

			LLVector3d camera_delta = gAgentCamera.getCameraPositionGlobal() - obj_global;
			mProximityCamera = camera_delta.magVec();
		}
	}
	
	if(mNeedsMuteCheck)
	{
		// Check all objects this instance is associated with, and those objects' owners, against the mute list
		mIsMuted = false;
		
		std::list< LLVOVolume* >::iterator iter = mObjectList.begin() ;
		for(; iter != mObjectList.end() ; ++iter)
		{
			LLVOVolume *obj = *iter;
			llassert(obj);
			if (!obj) continue;
			if(LLMuteList::getInstance() &&
			   LLMuteList::getInstance()->isMuted(obj->getID()))
			{
				mIsMuted = true;
			}
			else
			{
				// We won't have full permissions data for all objects.  Attempt to mute objects when we can tell their owners are muted.
				if (LLSelectMgr::getInstance())
				{
					LLPermissions* obj_perm = LLSelectMgr::getInstance()->findObjectPermissions(obj);
					if(obj_perm)
					{
						if(LLMuteList::getInstance() &&
						   LLMuteList::getInstance()->isMuted(obj_perm->getOwner()))
							mIsMuted = true;
					}
				}
			}
		}
		
		mNeedsMuteCheck = false;
	}
}

F64 LLViewerMediaImpl::getApproximateTextureInterest()
{
	F64 result = 0.0f;
	
	if(mMediaSource)
	{
		result = mMediaSource->getFullWidth();
		result *= mMediaSource->getFullHeight();
	}
	else
	{
		// No media source is loaded -- all we have to go on is the texture size that has been set on the impl, if any.
		result = mMediaWidth;
		result *= mMediaHeight;
	}

	return result;
}

void LLViewerMediaImpl::setUsedInUI(bool used_in_ui)
{
	mUsedInUI = used_in_ui; 
	
	// HACK: Force elements used in UI to load right away.
	// This fixes some issues where UI code that uses the browser instance doesn't expect it to be unloaded.
	if(mUsedInUI && (mPriority == LLPluginClassMedia::PRIORITY_UNLOADED))
	{
		if(getVisible())
		{
			setPriority(LLPluginClassMedia::PRIORITY_NORMAL);
		}
		else
		{
			setPriority(LLPluginClassMedia::PRIORITY_HIDDEN);
		}

		createMediaSource();
	}
};

void LLViewerMediaImpl::setBackgroundColor(LLColor4 color)
{
	mBackgroundColor = color; 

	if(mMediaSource)
	{
		mMediaSource->setBackgroundColor(mBackgroundColor);
	}
};

F64 LLViewerMediaImpl::getCPUUsage() const
{
	F64 result = 0.0f;
	
	if(mMediaSource)
	{
		result = mMediaSource->getCPUUsage();
	}
	
	return result;
}

void LLViewerMediaImpl::setPriority(LLPluginClassMedia::EPriority priority)
{
	if(mPriority != priority)
	{
		LL_DEBUGS("PluginPriority")
			<< "changing priority of media id " << mTextureId
			<< " from " << LLPluginClassMedia::priorityToString(mPriority)
			<< " to " << LLPluginClassMedia::priorityToString(priority)
			<< LL_ENDL;
	}
	
	mPriority = priority;
	
	if(priority == LLPluginClassMedia::PRIORITY_UNLOADED)
	{
		if(mMediaSource)
		{
			// Need to unload the media source
			
			// First, save off previous media state
			mPreviousMediaState = mMediaSource->getStatus();
			mPreviousMediaTime = mMediaSource->getCurrentTime();
			
			destroyMediaSource();
		}
	}

	if(mMediaSource)
	{
		mMediaSource->setPriority(mPriority);
	}
	
	// NOTE: loading (or reloading) media sources whose priority has risen above PRIORITY_UNLOADED is done in update().
}

void LLViewerMediaImpl::setLowPrioritySizeLimit(int size)
{
	if(mMediaSource)
	{
		mMediaSource->setLowPrioritySizeLimit(size);
	}
}

void LLViewerMediaImpl::setNavState(EMediaNavState state)
{
	mMediaNavState = state;
	
	switch (state) 
	{
		case MEDIANAVSTATE_NONE: LL_DEBUGS("Media") << "Setting nav state to MEDIANAVSTATE_NONE" << llendl; break;
		case MEDIANAVSTATE_BEGUN: LL_DEBUGS("Media") << "Setting nav state to MEDIANAVSTATE_BEGUN" << llendl; break;
		case MEDIANAVSTATE_FIRST_LOCATION_CHANGED: LL_DEBUGS("Media") << "Setting nav state to MEDIANAVSTATE_FIRST_LOCATION_CHANGED" << llendl; break;
		case MEDIANAVSTATE_FIRST_LOCATION_CHANGED_SPURIOUS: LL_DEBUGS("Media") << "Setting nav state to MEDIANAVSTATE_FIRST_LOCATION_CHANGED_SPURIOUS" << llendl; break;
		case MEDIANAVSTATE_COMPLETE_BEFORE_LOCATION_CHANGED: LL_DEBUGS("Media") << "Setting nav state to MEDIANAVSTATE_COMPLETE_BEFORE_LOCATION_CHANGED" << llendl; break;
		case MEDIANAVSTATE_COMPLETE_BEFORE_LOCATION_CHANGED_SPURIOUS: LL_DEBUGS("Media") << "Setting nav state to MEDIANAVSTATE_COMPLETE_BEFORE_LOCATION_CHANGED_SPURIOUS" << llendl; break;
		case MEDIANAVSTATE_SERVER_SENT: LL_DEBUGS("Media") << "Setting nav state to MEDIANAVSTATE_SERVER_SENT" << llendl; break;
		case MEDIANAVSTATE_SERVER_BEGUN: LL_DEBUGS("Media") << "Setting nav state to MEDIANAVSTATE_SERVER_BEGUN" << llendl; break;
		case MEDIANAVSTATE_SERVER_FIRST_LOCATION_CHANGED: LL_DEBUGS("Media") << "Setting nav state to MEDIANAVSTATE_SERVER_FIRST_LOCATION_CHANGED" << llendl; break;
		case MEDIANAVSTATE_SERVER_COMPLETE_BEFORE_LOCATION_CHANGED: LL_DEBUGS("Media") << "Setting nav state to MEDIANAVSTATE_SERVER_COMPLETE_BEFORE_LOCATION_CHANGED" << llendl; break;
	}
}

void LLViewerMediaImpl::setNavigateSuspended(bool suspend)
{
	if(mNavigateSuspended != suspend)
	{
		mNavigateSuspended = suspend;
		if(!suspend)
		{
			// We're coming out of suspend.  If someone tried to do a navigate while suspended, do one now instead.
			if(mNavigateSuspendedDeferred)
			{
				mNavigateSuspendedDeferred = false;
				navigateInternal();
			}
		}
	}
}

void LLViewerMediaImpl::cancelMimeTypeProbe()
{
	if(mMimeTypeProbe != NULL)
	{
		// There doesn't seem to be a way to actually cancel an outstanding request.
		// Simulate it by telling the LLMimeDiscoveryResponder not to write back any results.
		mMimeTypeProbe->cancelRequest();
		
		// The above should already have set mMimeTypeProbe to NULL.
		if(mMimeTypeProbe != NULL)
		{
			llerrs << "internal error: mMimeTypeProbe is not NULL after cancelling request." << llendl;
		}
	}
}

void LLViewerMediaImpl::addObject(LLVOVolume* obj) 
{
	std::list< LLVOVolume* >::iterator iter = mObjectList.begin() ;
	for(; iter != mObjectList.end() ; ++iter)
	{
		if(*iter == obj)
		{
			return ; //already in the list.
		}
	}

	mObjectList.push_back(obj) ;
	mNeedsMuteCheck = true;
}
	
void LLViewerMediaImpl::removeObject(LLVOVolume* obj) 
{
	mObjectList.remove(obj) ;	
	mNeedsMuteCheck = true;
}
	
const std::list< LLVOVolume* >* LLViewerMediaImpl::getObjectList() const 
{
	return &mObjectList ;
}

LLVOVolume *LLViewerMediaImpl::getSomeObject()
{
	LLVOVolume *result = NULL;
	
	std::list< LLVOVolume* >::iterator iter = mObjectList.begin() ;
	if(iter != mObjectList.end())
	{
		result = *iter;
	}
	
	return result;
}

void LLViewerMediaImpl::setTextureID(LLUUID id)
{
	if(id != mTextureId)
	{
		if(mTextureId.notNull())
		{
			// Remove this item's entry from the map
			sViewerMediaTextureIDMap.erase(mTextureId);
		}
		
		if(id.notNull())
		{
			sViewerMediaTextureIDMap.insert(LLViewerMedia::impl_id_map::value_type(id, this));
		}
		
		mTextureId = id;
	}
}

//////////////////////////////////////////////////////////////////////////////////////////
//
bool LLViewerMediaImpl::isAutoPlayable() const
{
	return (mMediaAutoPlay && 
			gSavedSettings.getBOOL(LLViewerMedia::AUTO_PLAY_MEDIA_SETTING) &&
			gSavedSettings.getBOOL("MediaTentativeAutoPlay"));
}

//////////////////////////////////////////////////////////////////////////////////////////
//
bool LLViewerMediaImpl::shouldShowBasedOnClass() const
{
	// If this is parcel media or in the UI, return true always
	if (getUsedInUI() || isParcelMedia()) return true;
	
	bool attached_to_another_avatar = isAttachedToAnotherAvatar();
	bool inside_parcel = isInAgentParcel();
	
	//	llinfos << " hasFocus = " << hasFocus() <<
	//	" others = " << (attached_to_another_avatar && gSavedSettings.getBOOL(LLViewerMedia::SHOW_MEDIA_ON_OTHERS_SETTING)) <<
	//	" within = " << (inside_parcel && gSavedSettings.getBOOL(LLViewerMedia::SHOW_MEDIA_WITHIN_PARCEL_SETTING)) <<
	//	" outside = " << (!inside_parcel && gSavedSettings.getBOOL(LLViewerMedia::SHOW_MEDIA_OUTSIDE_PARCEL_SETTING)) << llendl;
	
	// If it has focus, we should show it
	// This is incorrect, and causes EXT-6750 (disabled attachment media still plays)
//	if (hasFocus())
//		return true;
	
	// If it is attached to an avatar and the pref is off, we shouldn't show it
	if (attached_to_another_avatar)
		return gSavedSettings.getBOOL(LLViewerMedia::SHOW_MEDIA_ON_OTHERS_SETTING);
	
	if (inside_parcel)
		return gSavedSettings.getBOOL(LLViewerMedia::SHOW_MEDIA_WITHIN_PARCEL_SETTING);
	else 
		return gSavedSettings.getBOOL(LLViewerMedia::SHOW_MEDIA_OUTSIDE_PARCEL_SETTING);
}

//////////////////////////////////////////////////////////////////////////////////////////
//
bool LLViewerMediaImpl::isAttachedToAnotherAvatar() const
{
	bool result = false;
	
	std::list< LLVOVolume* >::const_iterator iter = mObjectList.begin();
	std::list< LLVOVolume* >::const_iterator end = mObjectList.end();
	for ( ; iter != end; iter++)
	{
		if (isObjectAttachedToAnotherAvatar(*iter))
		{
			result = true;
			break;
		}
	}
	return result;
}

//////////////////////////////////////////////////////////////////////////////////////////
//
//static
bool LLViewerMediaImpl::isObjectAttachedToAnotherAvatar(LLVOVolume *obj)
{
	bool result = false;
	LLXform *xform = obj;
	// Walk up parent chain
	while (NULL != xform)
	{
		LLViewerObject *object = dynamic_cast<LLViewerObject*> (xform);
		if (NULL != object)
		{
			LLVOAvatar *avatar = object->asAvatar();
			if ((NULL != avatar) && (avatar != gAgentAvatarp))
			{
				result = true;
				break;
			}
		}
		xform = xform->getParent();
	}
	return result;
}

//////////////////////////////////////////////////////////////////////////////////////////
//
bool LLViewerMediaImpl::isInAgentParcel() const
{
	bool result = false;
	
	std::list< LLVOVolume* >::const_iterator iter = mObjectList.begin();
	std::list< LLVOVolume* >::const_iterator end = mObjectList.end();
	for ( ; iter != end; iter++)
	{
		LLVOVolume *object = *iter;
		if (LLViewerMediaImpl::isObjectInAgentParcel(object))
		{
			result = true;
			break;
		}
	}
	return result;
}

LLNotificationPtr LLViewerMediaImpl::getCurrentNotification() const
{
	return mNotification;
}

//////////////////////////////////////////////////////////////////////////////////////////
//
// static
bool LLViewerMediaImpl::isObjectInAgentParcel(LLVOVolume *obj)
{
	return (LLViewerParcelMgr::getInstance()->inAgentParcel(obj->getPositionGlobal()));
}<|MERGE_RESOLUTION|>--- conflicted
+++ resolved
@@ -984,14 +984,10 @@
 			// update the audio stream here as well
 			if( !inworld_audio_enabled)
 			{
-<<<<<<< HEAD
 				if(LLViewerMedia::isParcelAudioPlaying() && gAudiop && LLViewerMedia::hasParcelAudio())
 				{
-					gAudiop->stopInternetStream();
+					LLViewerAudio::getInstance()->stopInternetStreamWithAutoFade();
 				}
-=======
-				LLViewerAudio::getInstance()->stopInternetStreamWithAutoFade();
->>>>>>> 31931708
 			}
 			pimpl->setPriority(new_priority);
 		
