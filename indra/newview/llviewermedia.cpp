--- conflicted
+++ resolved
@@ -573,11 +573,7 @@
 	else 
 	{
 		lldebugs << "object interest = " << object_interest << ", lowest loadable = " << sLowestLoadableImplInterest << llendl;
-<<<<<<< HEAD
-		if(object_interest > sLowestLoadableImplInterest)
-=======
 		if(object_interest >= sLowestLoadableImplInterest)
->>>>>>> cf4c5117
 			result = true;
 	}
 	
