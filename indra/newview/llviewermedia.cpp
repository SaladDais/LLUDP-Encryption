--- conflicted
+++ resolved
@@ -1083,54 +1083,35 @@
 		if (!LLViewerMedia::isParcelMediaPlaying() && LLViewerMedia::hasParcelMedia())
 		{	
 			if (gSavedSettings.getBOOL("MediaEnableFilter"))
-			{
 				LLViewerParcelMedia::filterMediaUrl(LLViewerParcelMgr::getInstance()->getAgentParcel());
-			}
 			else
-			{
 				LLViewerParcelMedia::play(LLViewerParcelMgr::getInstance()->getAgentParcel());
-			}
-		}
-		/* ## Zi: Media/Stream separation
-		if (gSavedSettings.getBOOL("AudioStreamingMusic") &&
-			!LLViewerMedia::isParcelAudioPlaying() &&
-			gAudiop && 
-			LLViewerMedia::hasParcelAudio())
-		{
-<<<<<<< HEAD
-			if (gSavedSettings.getBOOL("MediaEnableFilter"))
-			{
-				LLViewerParcelMedia::filterAudioUrl(LLViewerMedia::getParcelAudioURL());
-			}
-			else
-			{
-				gAudiop->startInternetStream(LLViewerMedia::getParcelAudioURL());
-=======
-			if (LLAudioEngine::AUDIO_PAUSED == gAudiop->isInternetStreamPlaying())
-			{
-				// 'false' means unpause
-				gAudiop->pauseInternetStream(false);
-			}
-			else
-			{
-				LLViewerAudio::getInstance()->startInternetStreamWithAutoFade(LLViewerMedia::getParcelAudioURL());
->>>>>>> f6b8bfd3
-			}
-		}
-		## Zi: Media/Stream separation
-		*/
+		}
+// ## Zi: Media/Stream separation
+//		if (gSavedSettings.getBOOL("AudioStreamingMusic") &&
+//			!LLViewerMedia::isParcelAudioPlaying() &&
+//			gAudiop && 
+//			LLViewerMedia::hasParcelAudio())
+//		{
+//			if (LLAudioEngine::AUDIO_PAUSED == gAudiop->isInternetStreamPlaying())
+//			{
+//				// 'false' means unpause
+//				gAudiop->pauseInternetStream(false);
+//			}
+//			else
+//			{
+//				LLViewerAudio::getInstance()->startInternetStreamWithAutoFade(LLViewerMedia::getParcelAudioURL());
+//			}
+//		}
 	}
 	else {
 		// This actually unloads the impl, as opposed to "stop"ping the media
 		LLViewerParcelMedia::stop();
-<<<<<<< HEAD
-//		if (gAudiop) gAudiop->stopInternetStream();	// ## Zi: Media/Stream separation
-=======
-		if (gAudiop)
-		{
-			LLViewerAudio::getInstance()->stopInternetStreamWithAutoFade();
-		}
->>>>>>> f6b8bfd3
+// ## Zi: Media/Stream separation
+//		if (gAudiop)
+//		{
+//			LLViewerAudio::getInstance()->stopInternetStreamWithAutoFade();
+//		}
 	}
 }
 
