/**
 * @file llviewermedia.cpp
 * @brief Client interface to the media engine
 *
 * $LicenseInfo:firstyear=2007&license=viewerlgpl$
 * Second Life Viewer Source Code
 * Copyright (C) 2010, Linden Research, Inc.
 *
 * This library is free software; you can redistribute it and/or
 * modify it under the terms of the GNU Lesser General Public
 * License as published by the Free Software Foundation;
 * version 2.1 of the License only.
 *
 * This library is distributed in the hope that it will be useful,
 * but WITHOUT ANY WARRANTY; without even the implied warranty of
 * MERCHANTABILITY or FITNESS FOR A PARTICULAR PURPOSE.  See the GNU
 * Lesser General Public License for more details.
 *
 * You should have received a copy of the GNU Lesser General Public
 * License along with this library; if not, write to the Free Software
 * Foundation, Inc., 51 Franklin Street, Fifth Floor, Boston, MA  02110-1301  USA
 *
 * Linden Research, Inc., 945 Battery Street, San Francisco, CA  94111  USA
 * $/LicenseInfo$
 */

#include "llviewerprecompiledheaders.h"

#include "llviewermedia.h"

#include "llagent.h"
#include "llagentcamera.h"
#include "llappviewer.h"
#include "llaudioengine.h"  // for gAudiop
#include "llcallbacklist.h"
#include "lldir.h"
#include "lldiriterator.h"
#include "llevent.h"		// LLSimpleListener
#include "llfilepicker.h"
#include "llfloaterwebcontent.h"	// for handling window close requests and geometry change requests in media browser windows.
#include "llfocusmgr.h"
#include "llkeyboard.h"
#include "lllogininstance.h"
#include "llmarketplacefunctions.h"
#include "llmediaentry.h"
#include "llmimetypes.h"
#include "llmutelist.h"
#include "llnotifications.h"
#include "llnotificationsutil.h"
#include "llpanelprofile.h"
#include "llparcel.h"
#include "llpluginclassmedia.h"
#include "llplugincookiestore.h"
#include "llurldispatcher.h"
#include "lluuid.h"
#include "llversioninfo.h"
#include "llviewermediafocus.h"
#include "llviewercontrol.h"
#include "llviewernetwork.h"
#include "llviewerparcelmedia.h"
#include "llviewerparcelmgr.h"
#include "llviewerregion.h"
#include "llviewertexture.h"
#include "llviewertexturelist.h"
#include "llviewerwindow.h"
#include "llvoavatar.h"
#include "llvoavatarself.h"
#include "llvovolume.h"
#include "llfloaterreg.h"
#include "llwebprofile.h"
#include "llwindow.h"
#include "llvieweraudio.h"
#include "llcorehttputil.h"

#include "llfloaterwebcontent.h"	// for handling window close requests and geometry change requests in media browser windows.

#include <boost/bind.hpp>	// for SkinFolder listener
#include <boost/signals2.hpp>

/*static*/ const char* LLViewerMedia::AUTO_PLAY_MEDIA_SETTING = "ParcelMediaAutoPlayEnable";
/*static*/ const char* LLViewerMedia::SHOW_MEDIA_ON_OTHERS_SETTING = "MediaShowOnOthers";
/*static*/ const char* LLViewerMedia::SHOW_MEDIA_WITHIN_PARCEL_SETTING = "MediaShowWithinParcel";
/*static*/ const char* LLViewerMedia::SHOW_MEDIA_OUTSIDE_PARCEL_SETTING = "MediaShowOutsideParcel";


// Move this to its own file.

LLViewerMediaEventEmitter::~LLViewerMediaEventEmitter()
{
	observerListType::iterator iter = mObservers.begin();

	while( iter != mObservers.end() )
	{
		LLViewerMediaObserver *self = *iter;
		iter++;
		remObserver(self);
	}
}

///////////////////////////////////////////////////////////////////////////////
//
bool LLViewerMediaEventEmitter::addObserver( LLViewerMediaObserver* observer )
{
	if ( ! observer )
		return false;

	if ( std::find( mObservers.begin(), mObservers.end(), observer ) != mObservers.end() )
		return false;

	mObservers.push_back( observer );
	observer->mEmitters.push_back( this );

	return true;
}

///////////////////////////////////////////////////////////////////////////////
//
bool LLViewerMediaEventEmitter::remObserver( LLViewerMediaObserver* observer )
{
	if ( ! observer )
		return false;

	mObservers.remove( observer );
	observer->mEmitters.remove(this);

	return true;
}

///////////////////////////////////////////////////////////////////////////////
//
void LLViewerMediaEventEmitter::emitEvent( LLPluginClassMedia* media, LLViewerMediaObserver::EMediaEvent event )
{
	// Broadcast the event to any observers.
	observerListType::iterator iter = mObservers.begin();
	while( iter != mObservers.end() )
	{
		LLViewerMediaObserver *self = *iter;
		++iter;
		self->handleMediaEvent( media, event );
	}
}

// Move this to its own file.
LLViewerMediaObserver::~LLViewerMediaObserver()
{
	std::list<LLViewerMediaEventEmitter *>::iterator iter = mEmitters.begin();

	while( iter != mEmitters.end() )
	{
		LLViewerMediaEventEmitter *self = *iter;
		iter++;
		self->remObserver( this );
	}
}


LLPluginCookieStore *LLViewerMedia::sCookieStore = NULL;
LLURL LLViewerMedia::sOpenIDURL;
std::string LLViewerMedia::sOpenIDCookie;
LLPluginClassMedia* LLViewerMedia::sSpareBrowserMediaSource = NULL;
static LLViewerMedia::impl_list sViewerMediaImplList;
static LLViewerMedia::impl_id_map sViewerMediaTextureIDMap;
static LLTimer sMediaCreateTimer;
static const F32 LLVIEWERMEDIA_CREATE_DELAY = 1.0f;
static F32 sGlobalVolume = 1.0f;
static bool sForceUpdate = false;
static LLUUID sOnlyAudibleTextureID = LLUUID::null;
static F64 sLowestLoadableImplInterest = 0.0f;
static bool sAnyMediaShowing = false;
static bool sAnyMediaPlaying = false;
static boost::signals2::connection sTeleportFinishConnection;
static std::string sUpdatedCookies;
static const char *PLUGIN_COOKIE_FILE_NAME = "plugin_cookies.txt";

//////////////////////////////////////////////////////////////////////////////////////////
static void add_media_impl(LLViewerMediaImpl* media)
{
	sViewerMediaImplList.push_back(media);
}

//////////////////////////////////////////////////////////////////////////////////////////
static void remove_media_impl(LLViewerMediaImpl* media)
{
	LLViewerMedia::impl_list::iterator iter = sViewerMediaImplList.begin();
	LLViewerMedia::impl_list::iterator end = sViewerMediaImplList.end();

	for(; iter != end; iter++)
	{
		if(media == *iter)
		{
			sViewerMediaImplList.erase(iter);
			return;
		}
	}
}

class LLViewerMediaMuteListObserver : public LLMuteListObserver
{
	/* virtual */ void onChange()  { LLViewerMedia::muteListChanged();}
};

static LLViewerMediaMuteListObserver sViewerMediaMuteListObserver;
static bool sViewerMediaMuteListObserverInitialized = false;


//////////////////////////////////////////////////////////////////////////////////////////
// LLViewerMedia

//////////////////////////////////////////////////////////////////////////////////////////
// static
viewer_media_t LLViewerMedia::newMediaImpl(
											 const LLUUID& texture_id,
											 S32 media_width,
											 S32 media_height,
											 U8 media_auto_scale,
											 U8 media_loop)
{
	LLViewerMediaImpl* media_impl = getMediaImplFromTextureID(texture_id);
	if(media_impl == NULL || texture_id.isNull())
	{
		// Create the media impl
		media_impl = new LLViewerMediaImpl(texture_id, media_width, media_height, media_auto_scale, media_loop);
	}
	else
	{
		media_impl->unload();
		media_impl->setTextureID(texture_id);
		media_impl->mMediaWidth = media_width;
		media_impl->mMediaHeight = media_height;
		media_impl->mMediaAutoScale = media_auto_scale;
		media_impl->mMediaLoop = media_loop;
	}

	return media_impl;
}

viewer_media_t LLViewerMedia::updateMediaImpl(LLMediaEntry* media_entry, const std::string& previous_url, bool update_from_self)
{
	// Try to find media with the same media ID
	viewer_media_t media_impl = getMediaImplFromTextureID(media_entry->getMediaID());

	LL_DEBUGS() << "called, current URL is \"" << media_entry->getCurrentURL()
			<< "\", previous URL is \"" << previous_url
			<< "\", update_from_self is " << (update_from_self?"true":"false")
			<< LL_ENDL;

	bool was_loaded = false;
	bool needs_navigate = false;

	if(media_impl)
	{
		was_loaded = media_impl->hasMedia();

		media_impl->setHomeURL(media_entry->getHomeURL());

		media_impl->mMediaAutoScale = media_entry->getAutoScale();
		media_impl->mMediaLoop = media_entry->getAutoLoop();
		media_impl->mMediaWidth = media_entry->getWidthPixels();
		media_impl->mMediaHeight = media_entry->getHeightPixels();
		media_impl->mMediaAutoPlay = media_entry->getAutoPlay();
		media_impl->mMediaEntryURL = media_entry->getCurrentURL();
		if (media_impl->mMediaSource)
		{
			media_impl->mMediaSource->setAutoScale(media_impl->mMediaAutoScale);
			media_impl->mMediaSource->setLoop(media_impl->mMediaLoop);
			media_impl->mMediaSource->setSize(media_entry->getWidthPixels(), media_entry->getHeightPixels());
		}

		bool url_changed = (media_impl->mMediaEntryURL != previous_url);
		if(media_impl->mMediaEntryURL.empty())
		{
			if(url_changed)
			{
				// The current media URL is now empty.  Unload the media source.
				media_impl->unload();

				LL_INFOS() << "Unloading media instance (new current URL is empty)." << LL_ENDL;
			}
		}
		else
		{
			// The current media URL is not empty.
			// If (the media was already loaded OR the media was set to autoplay) AND this update didn't come from this agent,
			// do a navigate.
			bool auto_play = media_impl->isAutoPlayable();
			if((was_loaded || auto_play) && !update_from_self)
			{
				needs_navigate = url_changed;
			}

			LL_DEBUGS() << "was_loaded is " << (was_loaded?"true":"false")
					<< ", auto_play is " << (auto_play?"true":"false")
					<< ", needs_navigate is " << (needs_navigate?"true":"false") << LL_ENDL;
		}
	}
	else
	{
		media_impl = newMediaImpl(
			media_entry->getMediaID(),
			media_entry->getWidthPixels(),
			media_entry->getHeightPixels(),
			media_entry->getAutoScale(),
			media_entry->getAutoLoop());

		media_impl->setHomeURL(media_entry->getHomeURL());
		media_impl->mMediaAutoPlay = media_entry->getAutoPlay();
		media_impl->mMediaEntryURL = media_entry->getCurrentURL();
		if(media_impl->isAutoPlayable())
		{
			needs_navigate = true;
		}
	}

	if(media_impl)
	{
		if(needs_navigate)
		{
			media_impl->navigateTo(media_impl->mMediaEntryURL, "", true, true);
			LL_INFOS() << "navigating to URL " << media_impl->mMediaEntryURL << LL_ENDL;
		}
		else if(!media_impl->mMediaURL.empty() && (media_impl->mMediaURL != media_impl->mMediaEntryURL))
		{
			// If we already have a non-empty media URL set and we aren't doing a navigate, update the media URL to match the media entry.
			media_impl->mMediaURL = media_impl->mMediaEntryURL;

			// If this causes a navigate at some point (such as after a reload), it should be considered server-driven so it isn't broadcast.
			media_impl->mNavigateServerRequest = true;

			LL_INFOS() << "updating URL in the media impl to " << media_impl->mMediaEntryURL << LL_ENDL;
		}
	}

	return media_impl;
}

//////////////////////////////////////////////////////////////////////////////////////////
// static
LLViewerMediaImpl* LLViewerMedia::getMediaImplFromTextureID(const LLUUID& texture_id)
{
	LLViewerMediaImpl* result = NULL;

	// Look up the texture ID in the texture id->impl map.
	impl_id_map::iterator iter = sViewerMediaTextureIDMap.find(texture_id);
	if(iter != sViewerMediaTextureIDMap.end())
	{
		result = iter->second;
	}

	return result;
}

//////////////////////////////////////////////////////////////////////////////////////////
// static
std::string LLViewerMedia::getCurrentUserAgent()
{
	// Don't use user-visible string to avoid
	// punctuation and strange characters.
	std::string skin_name = gSavedSettings.getString("SkinCurrent");

	// Just in case we need to check browser differences in A/B test
	// builds.
	std::string channel = LLVersionInfo::getChannel();

	// append our magic version number string to the browser user agent id
	// See the HTTP 1.0 and 1.1 specifications for allowed formats:
	// http://www.ietf.org/rfc/rfc1945.txt section 10.15
	// http://www.ietf.org/rfc/rfc2068.txt section 3.8
	// This was also helpful:
	// http://www.mozilla.org/build/revised-user-agent-strings.html
	std::ostringstream codec;
	codec << "SecondLife/";
	codec << LLVersionInfo::getVersion();
	codec << " (" << channel << "; " << skin_name << " skin)";
	LL_INFOS() << codec.str() << LL_ENDL;

	return codec.str();
}

//////////////////////////////////////////////////////////////////////////////////////////
// static
void LLViewerMedia::updateBrowserUserAgent()
{
	std::string user_agent = getCurrentUserAgent();

	impl_list::iterator iter = sViewerMediaImplList.begin();
	impl_list::iterator end = sViewerMediaImplList.end();

	for(; iter != end; iter++)
	{
		LLViewerMediaImpl* pimpl = *iter;
		if(pimpl->mMediaSource && pimpl->mMediaSource->pluginSupportsMediaBrowser())
		{
			pimpl->mMediaSource->setBrowserUserAgent(user_agent);
		}
	}

}

//////////////////////////////////////////////////////////////////////////////////////////
// static
bool LLViewerMedia::handleSkinCurrentChanged(const LLSD& /*newvalue*/)
{
	// gSavedSettings is already updated when this function is called.
	updateBrowserUserAgent();
	return true;
}

//////////////////////////////////////////////////////////////////////////////////////////
// static
bool LLViewerMedia::textureHasMedia(const LLUUID& texture_id)
{
	impl_list::iterator iter = sViewerMediaImplList.begin();
	impl_list::iterator end = sViewerMediaImplList.end();

	for(; iter != end; iter++)
	{
		LLViewerMediaImpl* pimpl = *iter;
		if(pimpl->getMediaTextureID() == texture_id)
		{
			return true;
		}
	}
	return false;
}

//////////////////////////////////////////////////////////////////////////////////////////
// static
void LLViewerMedia::setVolume(F32 volume)
{
	if(volume != sGlobalVolume || sForceUpdate)
	{
		sGlobalVolume = volume;
		impl_list::iterator iter = sViewerMediaImplList.begin();
		impl_list::iterator end = sViewerMediaImplList.end();

		for(; iter != end; iter++)
		{
			LLViewerMediaImpl* pimpl = *iter;
			pimpl->updateVolume();
		}

		sForceUpdate = false;
	}
}

//////////////////////////////////////////////////////////////////////////////////////////
// static
F32 LLViewerMedia::getVolume()
{
	return sGlobalVolume;
}

//////////////////////////////////////////////////////////////////////////////////////////
// static
void LLViewerMedia::muteListChanged()
{
	// When the mute list changes, we need to check mute status on all impls.
	impl_list::iterator iter = sViewerMediaImplList.begin();
	impl_list::iterator end = sViewerMediaImplList.end();

	for(; iter != end; iter++)
	{
		LLViewerMediaImpl* pimpl = *iter;
		pimpl->mNeedsMuteCheck = true;
	}
}

//////////////////////////////////////////////////////////////////////////////////////////
// static
bool LLViewerMedia::isInterestingEnough(const LLVOVolume *object, const F64 &object_interest)
{
	bool result = false;

	if (NULL == object)
	{
		result = false;
	}
	// Focused?  Then it is interesting!
	else if (LLViewerMediaFocus::getInstance()->getFocusedObjectID() == object->getID())
	{
		result = true;
	}
	// Selected?  Then it is interesting!
	// XXX Sadly, 'contains()' doesn't take a const :(
	else if (LLSelectMgr::getInstance()->getSelection()->contains(const_cast<LLVOVolume*>(object)))
	{
		result = true;
	}
	else
	{
		LL_DEBUGS() << "object interest = " << object_interest << ", lowest loadable = " << sLowestLoadableImplInterest << LL_ENDL;
		if(object_interest >= sLowestLoadableImplInterest)
			result = true;
	}

	return result;
}

LLViewerMedia::impl_list &LLViewerMedia::getPriorityList()
{
	return sViewerMediaImplList;
}

// This is the predicate function used to sort sViewerMediaImplList by priority.
bool LLViewerMedia::priorityComparitor(const LLViewerMediaImpl* i1, const LLViewerMediaImpl* i2)
{
	if(i1->isForcedUnloaded() && !i2->isForcedUnloaded())
	{
		// Muted or failed items always go to the end of the list, period.
		return false;
	}
	else if(i2->isForcedUnloaded() && !i1->isForcedUnloaded())
	{
		// Muted or failed items always go to the end of the list, period.
		return true;
	}
	else if(i1->hasFocus())
	{
		// The item with user focus always comes to the front of the list, period.
		return true;
	}
	else if(i2->hasFocus())
	{
		// The item with user focus always comes to the front of the list, period.
		return false;
	}
	else if(i1->isParcelMedia())
	{
		// The parcel media impl sorts above all other inworld media, unless one has focus.
		return true;
	}
	else if(i2->isParcelMedia())
	{
		// The parcel media impl sorts above all other inworld media, unless one has focus.
		return false;
	}
	else if(i1->getUsedInUI() && !i2->getUsedInUI())
	{
		// i1 is a UI element, i2 is not.  This makes i1 "less than" i2, so it sorts earlier in our list.
		return true;
	}
	else if(i2->getUsedInUI() && !i1->getUsedInUI())
	{
		// i2 is a UI element, i1 is not.  This makes i2 "less than" i1, so it sorts earlier in our list.
		return false;
	}
	else if(i1->isPlayable() && !i2->isPlayable())
	{
		// Playable items sort above ones that wouldn't play even if they got high enough priority
		return true;
	}
	else if(!i1->isPlayable() && i2->isPlayable())
	{
		// Playable items sort above ones that wouldn't play even if they got high enough priority
		return false;
	}
	else if(i1->getInterest() == i2->getInterest())
	{
		// Generally this will mean both objects have zero interest.  In this case, sort on distance.
		return (i1->getProximityDistance() < i2->getProximityDistance());
	}
	else
	{
		// The object with the larger interest value should be earlier in the list, so we reverse the sense of the comparison here.
		return (i1->getInterest() > i2->getInterest());
	}
}

static bool proximity_comparitor(const LLViewerMediaImpl* i1, const LLViewerMediaImpl* i2)
{
	if(i1->getProximityDistance() < i2->getProximityDistance())
	{
		return true;
	}
	else if(i1->getProximityDistance() > i2->getProximityDistance())
	{
		return false;
	}
	else
	{
		// Both objects have the same distance.  This most likely means they're two faces of the same object.
		// They may also be faces on different objects with exactly the same distance (like HUD objects).
		// We don't actually care what the sort order is for this case, as long as it's stable and doesn't change when you enable/disable media.
		// Comparing the impl pointers gives a completely arbitrary ordering, but it will be stable.
		return (i1 < i2);
	}
}

static LLTrace::BlockTimerStatHandle FTM_MEDIA_UPDATE("Update Media");
static LLTrace::BlockTimerStatHandle FTM_MEDIA_SPARE_IDLE("Spare Idle");
static LLTrace::BlockTimerStatHandle FTM_MEDIA_UPDATE_INTEREST("Update/Interest");
static LLTrace::BlockTimerStatHandle FTM_MEDIA_SORT("Media Sort");
static LLTrace::BlockTimerStatHandle FTM_MEDIA_SORT2("Media Sort 2");
static LLTrace::BlockTimerStatHandle FTM_MEDIA_MISC("Misc");


//////////////////////////////////////////////////////////////////////////////////////////
// static
void LLViewerMedia::updateMedia(void *dummy_arg)
{
	LL_RECORD_BLOCK_TIME(FTM_MEDIA_UPDATE);

	// Enable/disable the plugin read thread
	// <FS:Ansariel> Replace frequently called gSavedSettings
	//LLPluginProcessParent::setUseReadThread(gSavedSettings.getBOOL("PluginUseReadThread"));
	static LLCachedControl<bool> sPluginUseReadThread(gSavedSettings, "PluginUseReadThread");
	LLPluginProcessParent::setUseReadThread(sPluginUseReadThread);
	// </FS:Ansariel>

	// HACK: we always try to keep a spare running webkit plugin around to improve launch times.
	createSpareBrowserMediaSource();

	sAnyMediaShowing = false;
	sAnyMediaPlaying = false;
	sUpdatedCookies = getCookieStore()->getChangedCookies();
	if(!sUpdatedCookies.empty())
	{
		LL_DEBUGS() << "updated cookies will be sent to all loaded plugins: " << LL_ENDL;
		LL_DEBUGS() << sUpdatedCookies << LL_ENDL;
	}

	impl_list::iterator iter = sViewerMediaImplList.begin();
	impl_list::iterator end = sViewerMediaImplList.end();

	{
		LL_RECORD_BLOCK_TIME(FTM_MEDIA_UPDATE_INTEREST);
		for(; iter != end;)
		{
			LLViewerMediaImpl* pimpl = *iter++;
			pimpl->update();
			pimpl->calculateInterest();
		}
	}

	// Let the spare media source actually launch
	if(sSpareBrowserMediaSource)
	{
		LL_RECORD_BLOCK_TIME(FTM_MEDIA_SPARE_IDLE);
		sSpareBrowserMediaSource->idle();
	}

	{
		LL_RECORD_BLOCK_TIME(FTM_MEDIA_SORT);
		// Sort the static instance list using our interest criteria
		sViewerMediaImplList.sort(priorityComparitor);
	}

	// Go through the list again and adjust according to priority.
	iter = sViewerMediaImplList.begin();
	end = sViewerMediaImplList.end();

	F64 total_cpu = 0.0f;
	int impl_count_total = 0;
	int impl_count_interest_low = 0;
	int impl_count_interest_normal = 0;

	std::vector<LLViewerMediaImpl*> proximity_order;

	// <FS:Ansariel> Replace frequently called gSavedSettings
	//bool inworld_media_enabled = gSavedSettings.getBOOL("AudioStreamingMedia");
	//bool inworld_audio_enabled = gSavedSettings.getBOOL("AudioStreamingMusic");
	//U32 max_instances = gSavedSettings.getU32("PluginInstancesTotal");
	//U32 max_normal = gSavedSettings.getU32("PluginInstancesNormal");
	//U32 max_low = gSavedSettings.getU32("PluginInstancesLow");
	//F32 max_cpu = gSavedSettings.getF32("PluginInstancesCPULimit");

	static LLCachedControl<bool> sAudioStreamingMedia(gSavedSettings, "AudioStreamingMedia");
	static LLCachedControl<bool> sAudioStreamingMusic(gSavedSettings, "AudioStreamingMusic");
	static LLCachedControl<U32> sPluginInstancesTotal(gSavedSettings, "PluginInstancesTotal");
	static LLCachedControl<U32> sPluginInstancesNormal(gSavedSettings, "PluginInstancesNormal");
	static LLCachedControl<U32> sPluginInstancesLow(gSavedSettings, "PluginInstancesLow");
	static LLCachedControl<F32> sPluginInstancesCPULimit(gSavedSettings, "PluginInstancesCPULimit");

	bool inworld_media_enabled = sAudioStreamingMedia;
	bool inworld_audio_enabled = sAudioStreamingMusic;
	U32 max_instances = sPluginInstancesTotal();
	U32 max_normal = sPluginInstancesNormal();
	U32 max_low = sPluginInstancesLow();
	F32 max_cpu = sPluginInstancesCPULimit();
	// </FS:Ansariel>
	// Setting max_cpu to 0.0 disables CPU usage checking.
	bool check_cpu_usage = (max_cpu != 0.0f);

	LLViewerMediaImpl* lowest_interest_loadable = NULL;

	// Notes on tweakable params:
	// max_instances must be set high enough to allow the various instances used in the UI (for the help browser, search, etc.) to be loaded.
	// If max_normal + max_low is less than max_instances, things will tend to get unloaded instead of being set to slideshow.

	{
		LL_RECORD_BLOCK_TIME(FTM_MEDIA_MISC);
		for(; iter != end; iter++)
		{
			LLViewerMediaImpl* pimpl = *iter;

			LLPluginClassMedia::EPriority new_priority = LLPluginClassMedia::PRIORITY_NORMAL;

			if(pimpl->isForcedUnloaded() || (impl_count_total >= (int)max_instances))
			{
				// Never load muted or failed impls.
				// Hard limit on the number of instances that will be loaded at one time
				new_priority = LLPluginClassMedia::PRIORITY_UNLOADED;
			}
			else if(!pimpl->getVisible())
			{
				new_priority = LLPluginClassMedia::PRIORITY_HIDDEN;
			}
			else if(pimpl->hasFocus())
			{
				new_priority = LLPluginClassMedia::PRIORITY_HIGH;
				impl_count_interest_normal++;	// count this against the count of "normal" instances for priority purposes
			}
			else if(pimpl->getUsedInUI())
			{
				new_priority = LLPluginClassMedia::PRIORITY_NORMAL;
				impl_count_interest_normal++;
			}
			else if(pimpl->isParcelMedia())
			{
				new_priority = LLPluginClassMedia::PRIORITY_NORMAL;
				impl_count_interest_normal++;
			}
			else
			{
				// Look at interest and CPU usage for instances that aren't in any of the above states.

				// Heuristic -- if the media texture's approximate screen area is less than 1/4 of the native area of the texture,
				// turn it down to low instead of normal.  This may downsample for plugins that support it.
				bool media_is_small = false;
				F64 approximate_interest = pimpl->getApproximateTextureInterest();
				if(approximate_interest == 0.0f)
				{
					// this media has no current size, which probably means it's not loaded.
					media_is_small = true;
				}
				else if(pimpl->getInterest() < (approximate_interest / 4))
				{
					media_is_small = true;
				}

				if(pimpl->getInterest() == 0.0f)
				{
					// This media is completely invisible, due to being outside the view frustrum or out of range.
					new_priority = LLPluginClassMedia::PRIORITY_HIDDEN;
				}
				else if(check_cpu_usage && (total_cpu > max_cpu))
				{
					// Higher priority plugins have already used up the CPU budget.  Set remaining ones to slideshow priority.
					new_priority = LLPluginClassMedia::PRIORITY_SLIDESHOW;
				}
				else if((impl_count_interest_normal < (int)max_normal) && !media_is_small)
				{
					// Up to max_normal inworld get normal priority
					new_priority = LLPluginClassMedia::PRIORITY_NORMAL;
					impl_count_interest_normal++;
				}
				else if (impl_count_interest_low + impl_count_interest_normal < (int)max_low + (int)max_normal)
				{
					// The next max_low inworld get turned down
					new_priority = LLPluginClassMedia::PRIORITY_LOW;
					impl_count_interest_low++;

					// Set the low priority size for downsampling to approximately the size the texture is displayed at.
					{
						F32 approximate_interest_dimension = (F32) sqrt(pimpl->getInterest());

						pimpl->setLowPrioritySizeLimit(ll_round(approximate_interest_dimension));
					}
				}
				else
				{
					// Any additional impls (up to max_instances) get very infrequent time
					new_priority = LLPluginClassMedia::PRIORITY_SLIDESHOW;
				}
			}

			if(!pimpl->getUsedInUI() && (new_priority != LLPluginClassMedia::PRIORITY_UNLOADED))
			{
				// This is a loadable inworld impl -- the last one in the list in this class defines the lowest loadable interest.
				lowest_interest_loadable = pimpl;

				impl_count_total++;
			}

			// Overrides if the window is minimized or we lost focus (taking care
			// not to accidentally "raise" the priority either)
			if (!gViewerWindow->getActive() /* viewer window minimized? */
				&& new_priority > LLPluginClassMedia::PRIORITY_HIDDEN)
			{
				new_priority = LLPluginClassMedia::PRIORITY_HIDDEN;
			}
			else if (!gFocusMgr.getAppHasFocus() /* viewer window lost focus? */
					 && new_priority > LLPluginClassMedia::PRIORITY_LOW)
			{
				new_priority = LLPluginClassMedia::PRIORITY_LOW;
			}

			if(!inworld_media_enabled)
			{
				// If inworld media is locked out, force all inworld media to stay unloaded.
				if(!pimpl->getUsedInUI())
				{
					new_priority = LLPluginClassMedia::PRIORITY_UNLOADED;
				}
			}
			// update the audio stream here as well
			if( !inworld_audio_enabled)
			{
				if(LLViewerMedia::isParcelAudioPlaying() && gAudiop && LLViewerMedia::hasParcelAudio())
				{
					LLViewerAudio::getInstance()->stopInternetStreamWithAutoFade();
				}
			}
			pimpl->setPriority(new_priority);

			if(pimpl->getUsedInUI())
			{
				// Any impls used in the UI should not be in the proximity list.
				pimpl->mProximity = -1;
			}
			else
			{
				proximity_order.push_back(pimpl);
			}

			total_cpu += pimpl->getCPUUsage();

			if (!pimpl->getUsedInUI() && pimpl->hasMedia())
			{
				sAnyMediaShowing = true;
			}

<<<<<<< HEAD
			if (!pimpl->getUsedInUI() && pimpl->hasMedia() && (!pimpl->isMediaPaused() || !pimpl->isMediaTimeBased()))
=======
			if (!pimpl->getUsedInUI() && pimpl->hasMedia() && pimpl->isMediaPlaying())
>>>>>>> fbbb74b4
			{
				sAnyMediaPlaying = true;
			}

		}
	}

	// Re-calculate this every time.
	sLowestLoadableImplInterest	= 0.0f;

	// Only do this calculation if we've hit the impl count limit -- up until that point we always need to load media data.
	if(lowest_interest_loadable && (impl_count_total >= (int)max_instances))
	{
		// Get the interest value of this impl's object for use by isInterestingEnough
		LLVOVolume *object = lowest_interest_loadable->getSomeObject();
		if(object)
		{
			// NOTE: Don't use getMediaInterest() here.  We want the pixel area, not the total media interest,
			// 		so that we match up with the calculation done in LLMediaDataClient.
			sLowestLoadableImplInterest = object->getPixelArea();
		}
	}

	// <FS:Ansariel> Replace frequently called gSavedSettings
	//if(gSavedSettings.getBOOL("MediaPerformanceManagerDebug"))
	static LLCachedControl<bool> sMediaPerformanceManagerDebug(gSavedSettings, "MediaPerformanceManagerDebug");
	if(sMediaPerformanceManagerDebug)
	// </FS:Ansariel>
	{
		// Give impls the same ordering as the priority list
		// they're already in the right order for this.
	}
	else
	{
		LL_RECORD_BLOCK_TIME(FTM_MEDIA_SORT2);
		// Use a distance-based sort for proximity values.
		std::stable_sort(proximity_order.begin(), proximity_order.end(), proximity_comparitor);
	}

	// Transfer the proximity order to the proximity fields in the objects.
	for(int i = 0; i < (int)proximity_order.size(); i++)
	{
		proximity_order[i]->mProximity = i;
	}

	LL_DEBUGS("PluginPriority") << "Total reported CPU usage is " << total_cpu << LL_ENDL;

}

//////////////////////////////////////////////////////////////////////////////////////////
// static
bool LLViewerMedia::isAnyMediaShowing()
{
	return sAnyMediaShowing;
}

//////////////////////////////////////////////////////////////////////////////////////////
// static
bool LLViewerMedia::isAnyMediaPlaying()
{
    return sAnyMediaPlaying;
}

//////////////////////////////////////////////////////////////////////////////////////////
// static
void LLViewerMedia::setAllMediaEnabled(bool val)
{
	// Set "tentative" autoplay first.  We need to do this here or else
	// re-enabling won't start up the media below.
	gSavedSettings.setBOOL("MediaTentativeAutoPlay", val);

	// Then
	impl_list::iterator iter = sViewerMediaImplList.begin();
	impl_list::iterator end = sViewerMediaImplList.end();

	for(; iter != end; iter++)
	{
		LLViewerMediaImpl* pimpl = *iter;
		if (!pimpl->getUsedInUI())
		{
			pimpl->setDisabled(!val);
		}
	}

	// Also do Parcel Media and Parcel Audio
	if (val)
	{
		if (!LLViewerMedia::isParcelMediaPlaying() && LLViewerMedia::hasParcelMedia())
		{
			if (gSavedSettings.getBOOL("MediaEnableFilter"))
				LLViewerParcelMedia::filterMediaUrl(LLViewerParcelMgr::getInstance()->getAgentParcel());
			else
				LLViewerParcelMedia::play(LLViewerParcelMgr::getInstance()->getAgentParcel());
		}
		
//		if (gSavedSettings.getBOOL("AudioStreamingMusic") &&
//			!LLViewerMedia::isParcelAudioPlaying() &&
//			gAudiop && 
//			LLViewerMedia::hasParcelAudio())
//		{
//			if (LLAudioEngine::AUDIO_PAUSED == gAudiop->isInternetStreamPlaying())
//			{
//				// 'false' means unpause
//				gAudiop->pauseInternetStream(false);
//			}
//			else
//			{
//				LLViewerAudio::getInstance()->startInternetStreamWithAutoFade(LLViewerMedia::getParcelAudioURL());
//			}
//		}
	}
	else {
		// This actually unloads the impl, as opposed to "stop"ping the media
		LLViewerParcelMedia::stop();
// ## Zi: Media/Stream separation
//		if (gAudiop)
//		{
//			LLViewerAudio::getInstance()->stopInternetStreamWithAutoFade();
//		}
	}
}

//////////////////////////////////////////////////////////////////////////////////////////
// static
void LLViewerMedia::setAllMediaPaused(bool val)
{
    // Set "tentative" autoplay first.  We need to do this here or else
    // re-enabling won't start up the media below.
    gSavedSettings.setBOOL("MediaTentativeAutoPlay", val);

    // Then
    impl_list::iterator iter = sViewerMediaImplList.begin();
    impl_list::iterator end = sViewerMediaImplList.end();

    for (; iter != end; iter++)
    {
        LLViewerMediaImpl* pimpl = *iter;
        if (!pimpl->getUsedInUI())
        {
            // upause/pause time based media, enable/disable any other
            if (!val)
            {
                pimpl->setDisabled(val);
                if (pimpl->isMediaTimeBased() && pimpl->isMediaPaused())
                {
                    pimpl->play();
<<<<<<< HEAD
                    return;
=======
>>>>>>> fbbb74b4
                }
            }
            else if (pimpl->isMediaTimeBased() && pimpl->mMediaSource)
            {
                pimpl->pause();
            }
            else
            {
                pimpl->setDisabled(val);
            }
        }
    }

    // Also do Parcel Media and Parcel Audio
    if (!val)
    {
        if (!LLViewerMedia::isParcelMediaPlaying() && LLViewerMedia::hasParcelMedia())
        {
            LLViewerParcelMedia::play(LLViewerParcelMgr::getInstance()->getAgentParcel());
        }

        if (gSavedSettings.getBOOL("AudioStreamingMusic") &&
            !LLViewerMedia::isParcelAudioPlaying() &&
            gAudiop &&
            LLViewerMedia::hasParcelAudio())
        {
            if (LLAudioEngine::AUDIO_PAUSED == gAudiop->isInternetStreamPlaying())
            {
                // 'false' means unpause
                gAudiop->pauseInternetStream(false);
            }
            else
            {
                LLViewerAudio::getInstance()->startInternetStreamWithAutoFade(LLViewerMedia::getParcelAudioURL());
            }
        }
    }
    else {
        // This actually unloads the impl, as opposed to "stop"ping the media
        LLViewerParcelMedia::stop();
        if (gAudiop)
        {
            LLViewerAudio::getInstance()->stopInternetStreamWithAutoFade();
        }
    }
}

//////////////////////////////////////////////////////////////////////////////////////////
// static
bool LLViewerMedia::isParcelMediaPlaying()
{
	return (LLViewerMedia::hasParcelMedia() && LLViewerParcelMedia::getParcelMedia() && LLViewerParcelMedia::getParcelMedia()->hasMedia());
}

/////////////////////////////////////////////////////////////////////////////////////////
// static
bool LLViewerMedia::isParcelAudioPlaying()
{
	return (LLViewerMedia::hasParcelAudio() && gAudiop && LLAudioEngine::AUDIO_PLAYING == gAudiop->isInternetStreamPlaying());
}

void LLViewerMedia::onAuthSubmit(const LLSD& notification, const LLSD& response)
{
	LLViewerMediaImpl *impl = LLViewerMedia::getMediaImplFromTextureID(notification["payload"]["media_id"]);
	if(impl)
	{
		LLPluginClassMedia* media = impl->getMediaPlugin();
		if(media)
		{
			if (response["ok"])
			{
				media->sendAuthResponse(true, response["username"], response["password"]);
			}
			else
			{
				media->sendAuthResponse(false, "", "");
			}
		}
	}
}

/////////////////////////////////////////////////////////////////////////////////////////
// static
void LLViewerMedia::clearAllCookies()
{
	// Clear all cookies for all plugins
	impl_list::iterator iter = sViewerMediaImplList.begin();
	impl_list::iterator end = sViewerMediaImplList.end();
	for (; iter != end; iter++)
	{
		LLViewerMediaImpl* pimpl = *iter;
		if(pimpl->mMediaSource)
		{
			pimpl->mMediaSource->clear_cookies();
		}
	}

	// Clear all cookies from the cookie store
	getCookieStore()->setAllCookies("");

	// FIXME: this may not be sufficient, since the on-disk cookie file won't get written until some browser instance exits cleanly.
	// It also won't clear cookies for other accounts, or for any account if we're not logged in, and won't do anything at all if there are no webkit plugins loaded.
	// Until such time as we can centralize cookie storage, the following hack should cover these cases:

	// HACK: Look for cookie files in all possible places and delete them.
	// NOTE: this assumes knowledge of what happens inside the webkit plugin (it's what adds 'browser_profile' to the path and names the cookie file)

	// Places that cookie files can be:
	// <getOSUserAppDir>/browser_profile/cookies
	// <getOSUserAppDir>/first_last/browser_profile/cookies  (note that there may be any number of these!)
	// <getOSUserAppDir>/first_last/plugin_cookies.txt  (note that there may be any number of these!)

	std::string base_dir = gDirUtilp->getOSUserAppDir() + gDirUtilp->getDirDelimiter();
	std::string target;
	std::string filename;

	LL_DEBUGS() << "base dir = " << base_dir << LL_ENDL;

	// The non-logged-in version is easy
	target = base_dir;
	target += "browser_profile";
	target += gDirUtilp->getDirDelimiter();
	target += "cookies";
	LL_DEBUGS() << "target = " << target << LL_ENDL;
	if(LLFile::isfile(target))
	{
		LLFile::remove(target);
	}

	// the hard part: iterate over all user directories and delete the cookie file from each one
	LLDirIterator dir_iter(base_dir, "*_*");
	while (dir_iter.next(filename))
	{
		target = gDirUtilp->add(base_dir, filename);
		gDirUtilp->append(target, "browser_profile");
		gDirUtilp->append(target, "cookies");
		LL_DEBUGS() << "target = " << target << LL_ENDL;
		if(LLFile::isfile(target))
		{
			LLFile::remove(target);
		}

		// Other accounts may have new-style cookie files too -- delete them as well
		target = gDirUtilp->add(base_dir, filename);
		gDirUtilp->append(target, PLUGIN_COOKIE_FILE_NAME);
		LL_DEBUGS() << "target = " << target << LL_ENDL;
		if(LLFile::isfile(target))
		{
			LLFile::remove(target);
		}
	}

	// If we have an OpenID cookie, re-add it to the cookie store.
	setOpenIDCookie(std::string());
}

/////////////////////////////////////////////////////////////////////////////////////////
// static
void LLViewerMedia::clearAllCaches()
{
	// Clear all plugins' caches
	impl_list::iterator iter = sViewerMediaImplList.begin();
	impl_list::iterator end = sViewerMediaImplList.end();
	for (; iter != end; iter++)
	{
		LLViewerMediaImpl* pimpl = *iter;
		pimpl->clearCache();
	}
}

/////////////////////////////////////////////////////////////////////////////////////////
// static
void LLViewerMedia::setCookiesEnabled(bool enabled)
{
	// Set the "cookies enabled" flag for all loaded plugins
	impl_list::iterator iter = sViewerMediaImplList.begin();
	impl_list::iterator end = sViewerMediaImplList.end();
	for (; iter != end; iter++)
	{
		LLViewerMediaImpl* pimpl = *iter;
		if(pimpl->mMediaSource)
		{
			pimpl->mMediaSource->enable_cookies(enabled);
		}
	}
}

/////////////////////////////////////////////////////////////////////////////////////////
// static
void LLViewerMedia::setProxyConfig(bool enable, const std::string &host, int port)
{
	// Set the proxy config for all loaded plugins
	impl_list::iterator iter = sViewerMediaImplList.begin();
	impl_list::iterator end = sViewerMediaImplList.end();
	for (; iter != end; iter++)
	{
		LLViewerMediaImpl* pimpl = *iter;
		if(pimpl->mMediaSource)
		{
			pimpl->mMediaSource->proxy_setup(enable, host, port);
		}
	}
}

/////////////////////////////////////////////////////////////////////////////////////////
// static
/////////////////////////////////////////////////////////////////////////////////////////
// static
LLPluginCookieStore *LLViewerMedia::getCookieStore()
{
	if(sCookieStore == NULL)
	{
		sCookieStore = new LLPluginCookieStore;
	}

	return sCookieStore;
}

/////////////////////////////////////////////////////////////////////////////////////////
// static
void LLViewerMedia::loadCookieFile()
{
	// build filename for each user
	std::string resolved_filename = gDirUtilp->getExpandedFilename(LL_PATH_PER_SL_ACCOUNT, PLUGIN_COOKIE_FILE_NAME);

	if (resolved_filename.empty())
	{
		LL_INFOS() << "can't get path to plugin cookie file - probably not logged in yet." << LL_ENDL;
		return;
	}

	// open the file for reading
	llifstream file(resolved_filename.c_str());
	if (!file.is_open())
	{
		LL_WARNS() << "can't load plugin cookies from file \"" << PLUGIN_COOKIE_FILE_NAME << "\"" << LL_ENDL;
		return;
	}

	getCookieStore()->readAllCookies(file, true);

	file.close();

	// send the clear_cookies message to all loaded plugins
	impl_list::iterator iter = sViewerMediaImplList.begin();
	impl_list::iterator end = sViewerMediaImplList.end();
	for (; iter != end; iter++)
	{
		LLViewerMediaImpl* pimpl = *iter;
		if(pimpl->mMediaSource)
		{
			pimpl->mMediaSource->clear_cookies();
		}
	}

	// If we have an OpenID cookie, re-add it to the cookie store.
	setOpenIDCookie(std::string());
}


/////////////////////////////////////////////////////////////////////////////////////////
// static
void LLViewerMedia::saveCookieFile()
{
	// build filename for each user
	std::string resolved_filename = gDirUtilp->getExpandedFilename(LL_PATH_PER_SL_ACCOUNT, PLUGIN_COOKIE_FILE_NAME);

	if (resolved_filename.empty())
	{
		LL_INFOS() << "can't get path to plugin cookie file - probably not logged in yet." << LL_ENDL;
		return;
	}

	// open a file for writing
	llofstream file(resolved_filename.c_str());
	if (!file.is_open())
	{
		LL_WARNS() << "can't open plugin cookie file \"" << PLUGIN_COOKIE_FILE_NAME << "\" for writing" << LL_ENDL;
		return;
	}

	getCookieStore()->writePersistentCookies(file);

	file.close();
}

/////////////////////////////////////////////////////////////////////////////////////////
// static
void LLViewerMedia::addCookie(const std::string &name, const std::string &value, const std::string &domain, const LLDate &expires, const std::string &path, bool secure)
{
	std::stringstream cookie;

	cookie << name << "=" << LLPluginCookieStore::quoteString(value);

	if(expires.notNull())
	{
		cookie << "; expires=" << expires.asRFC1123();
	}

	cookie << "; domain=" << domain;

	cookie << "; path=" << path;

	if(secure)
	{
		cookie << "; secure";
	}

	getCookieStore()->setCookies(cookie.str());
}

/////////////////////////////////////////////////////////////////////////////////////////
// static
void LLViewerMedia::addSessionCookie(const std::string &name, const std::string &value, const std::string &domain, const std::string &path, bool secure)
{
	// A session cookie just has a NULL date.
	addCookie(name, value, domain, LLDate(), path, secure);
}

/////////////////////////////////////////////////////////////////////////////////////////
// static
void LLViewerMedia::removeCookie(const std::string &name, const std::string &domain, const std::string &path )
{
	// To remove a cookie, add one with the same name, domain, and path that expires in the past.

	addCookie(name, "", domain, LLDate(LLDate::now().secondsSinceEpoch() - 1.0), path);
}


LLSD LLViewerMedia::getHeaders()
{
	LLSD headers = LLSD::emptyMap();
	headers[HTTP_OUT_HEADER_ACCEPT] = "*/*";
	// *TODO: Should this be 'application/llsd+xml' ?
	// *TODO: Should this even be set at all?   This header is only not overridden in 'GET' methods.
	headers[HTTP_OUT_HEADER_CONTENT_TYPE] = HTTP_CONTENT_XML;
	headers[HTTP_OUT_HEADER_COOKIE] = sOpenIDCookie;
	headers[HTTP_OUT_HEADER_USER_AGENT] = getCurrentUserAgent();

	return headers;
}

 /////////////////////////////////////////////////////////////////////////////////////////
 // static
bool LLViewerMedia::parseRawCookie(const std::string raw_cookie, std::string& name, std::string& value, std::string& path, bool& httponly, bool& secure)
{
	std::size_t name_pos = raw_cookie.find_first_of("=");
	if (name_pos != std::string::npos)
	{
		name = raw_cookie.substr(0, name_pos);
		std::size_t value_pos = raw_cookie.find_first_of(";", name_pos);
		if (value_pos != std::string::npos)
		{
			value = raw_cookie.substr(name_pos + 1, value_pos - name_pos - 1);
			path = "/";	// assume root path for now

			httponly = true;	// hard coded for now
			secure = true;

			return true;
		}
	}

	return false;
}

LLCore::HttpHeaders::ptr_t LLViewerMedia::getHttpHeaders()
{
    LLCore::HttpHeaders::ptr_t headers(new LLCore::HttpHeaders);

    headers->append(HTTP_OUT_HEADER_ACCEPT, "*/*");
    headers->append(HTTP_OUT_HEADER_CONTENT_TYPE, HTTP_CONTENT_XML);
    headers->append(HTTP_OUT_HEADER_COOKIE, sOpenIDCookie);
    headers->append(HTTP_OUT_HEADER_USER_AGENT, getCurrentUserAgent());

    return headers;
}


/////////////////////////////////////////////////////////////////////////////////////////
// static
void LLViewerMedia::setOpenIDCookie(const std::string& url)
{
	if(!sOpenIDCookie.empty())
	{
        std::string profileUrl = getProfileURL("");

        LLCoros::instance().launch("LLViewerMedia::getOpenIDCookieCoro",
            boost::bind(&LLViewerMedia::getOpenIDCookieCoro, profileUrl));
	}
}

/*static*/
void LLViewerMedia::getOpenIDCookieCoro(std::string url)
{
    LLCore::HttpRequest::policy_t httpPolicy(LLCore::HttpRequest::DEFAULT_POLICY_ID);
    LLCoreHttpUtil::HttpCoroutineAdapter::ptr_t
        httpAdapter(new LLCoreHttpUtil::HttpCoroutineAdapter("getOpenIDCookieCoro", httpPolicy));
    LLCore::HttpRequest::ptr_t httpRequest(new LLCore::HttpRequest);
    LLCore::HttpOptions::ptr_t httpOpts(new LLCore::HttpOptions);
    LLCore::HttpHeaders::ptr_t httpHeaders(new LLCore::HttpHeaders);
    
    httpOpts->setFollowRedirects(true);
    httpOpts->setWantHeaders(true);

    LLURL hostUrl(url.c_str());
    std::string hostAuth = hostUrl.getAuthority();

    // *TODO: Expand LLURL to split and extract this information better. 
    // The structure of a URL is well defined and needing to retrieve parts of it are common.
    // original comment:
    // The LLURL can give me the 'authority', which is of the form: [username[:password]@]hostname[:port]
    // We want just the hostname for the cookie code, but LLURL doesn't seem to have a way to extract that.
    // We therefore do it here.
    std::string authority = sOpenIDURL.mAuthority;
    std::string::size_type hostStart = authority.find('@');
    if (hostStart == std::string::npos)
    {   // no username/password
        hostStart = 0;
    }
    else
    {   // Hostname starts after the @. 
			// Hostname starts after the @. 
        // (If the hostname part is empty, this may put host_start at the end of the string.  In that case, it will end up passing through an empty hostname, which is correct.)
        ++hostStart;
    }
    std::string::size_type hostEnd = authority.rfind(':');
    if ((hostEnd == std::string::npos) || (hostEnd < hostStart))
    {   // no port
        hostEnd = authority.size();
    }

    getCookieStore()->setCookiesFromHost(sOpenIDCookie, authority.substr(hostStart, hostEnd - hostStart));

	if (url.length())
	{
		LLMediaCtrl* media_instance = LLFloaterReg::getInstance("destinations")->getChild<LLMediaCtrl>("destination_guide_contents");
		if (media_instance)
		{
			std::string cookie_host = authority.substr(hostStart, hostEnd - hostStart);
			std::string cookie_name = "";
			std::string cookie_value = "";
			std::string cookie_path = "";
			bool httponly = true;
			bool secure = true;
			if (parseRawCookie(sOpenIDCookie, cookie_name, cookie_value, cookie_path, httponly, secure) &&
                media_instance->getMediaPlugin())
			{
				// MAINT-5711 - inexplicably, the CEF setCookie function will no longer set the cookie if the 
				// url and domain are not the same. This used to be my.sl.com and id.sl.com respectively and worked.
				// For now, we use the URL for the OpenID POST request since it will have the same authority
				// as the domain field.
				// (Feels like there must be a less dirty way to construct a URL from component LLURL parts)
				// MAINT-6392 - Rider: Do not change, however, the original URI requested, since it is used further
				// down.
                std::string cefUrl(std::string(sOpenIDURL.mURI) + "://" + std::string(sOpenIDURL.mAuthority));

				media_instance->getMediaPlugin()->setCookie(cefUrl, cookie_name, cookie_value, cookie_host, cookie_path, httponly, secure);
			}
		}
	}

    // Note: Rider: MAINT-6392 - Some viewer code requires access to the my.sl.com openid cookie for such 
    // actions as posting snapshots to the feed.  This is handled through HTTPCore rather than CEF and so 
    // we must learn to SHARE the cookies.

	// Do a web profile get so we can store the cookie 
    httpHeaders->append(HTTP_OUT_HEADER_ACCEPT, "*/*");
    httpHeaders->append(HTTP_OUT_HEADER_COOKIE, sOpenIDCookie);
    httpHeaders->append(HTTP_OUT_HEADER_USER_AGENT, getCurrentUserAgent());


    LL_DEBUGS("MediaAuth") << "Requesting " << url << LL_ENDL;
    LL_DEBUGS("MediaAuth") << "sOpenIDCookie = [" << sOpenIDCookie << "]" << LL_ENDL;
    
    LLSD result = httpAdapter->getRawAndSuspend(httpRequest, url, httpOpts, httpHeaders);

    LLSD httpResults = result[LLCoreHttpUtil::HttpCoroutineAdapter::HTTP_RESULTS];
    LLCore::HttpStatus status = LLCoreHttpUtil::HttpCoroutineAdapter::getStatusFromLLSD(httpResults);

    if (!status)
    {
        LL_WARNS("MediaAuth") << "Error getting web profile." << LL_ENDL;
        return;
    }

    LLSD resultHeaders = httpResults[LLCoreHttpUtil::HttpCoroutineAdapter::HTTP_RESULTS_HEADERS];
    if (!resultHeaders.has(HTTP_IN_HEADER_SET_COOKIE))
    {
        LL_WARNS("MediaAuth") << "No cookie in response." << LL_ENDL;
        return;
    }

    const std::string& cookie = resultHeaders[HTTP_IN_HEADER_SET_COOKIE].asStringRef();
    LL_DEBUGS("MediaAuth") << "cookie = " << cookie << LL_ENDL;

    // *TODO: What about bad status codes?  Does this destroy previous cookies?
    LLViewerMedia::getCookieStore()->setCookiesFromHost(cookie, hostAuth);

    // Set cookie for snapshot publishing.
    std::string authCookie = cookie.substr(0, cookie.find(";")); // strip path
    LLWebProfile::setAuthCookie(authCookie);

}

/////////////////////////////////////////////////////////////////////////////////////////
// static
void LLViewerMedia::openIDSetup(const std::string &openidUrl, const std::string &openidToken)
{
	LL_DEBUGS("MediaAuth") << "url = \"" << openidUrl << "\", token = \"" << openidToken << "\"" << LL_ENDL;

    LLCoros::instance().launch("LLViewerMedia::openIDSetupCoro",
        boost::bind(&LLViewerMedia::openIDSetupCoro, openidUrl, openidToken));
}

/*static*/
void LLViewerMedia::openIDSetupCoro(std::string openidUrl, std::string openidToken)
{
    LLCore::HttpRequest::policy_t httpPolicy(LLCore::HttpRequest::DEFAULT_POLICY_ID);
    LLCoreHttpUtil::HttpCoroutineAdapter::ptr_t
        httpAdapter(new LLCoreHttpUtil::HttpCoroutineAdapter("openIDSetupCoro", httpPolicy));
    LLCore::HttpRequest::ptr_t httpRequest(new LLCore::HttpRequest);
    LLCore::HttpOptions::ptr_t httpOpts(new LLCore::HttpOptions);
    LLCore::HttpHeaders::ptr_t httpHeaders(new LLCore::HttpHeaders);

    httpOpts->setWantHeaders(true);

	// post the token to the url 
    // the responder will need to extract the cookie(s).
    // Save the OpenID URL for later -- we may need the host when adding the cookie.
    sOpenIDURL.init(openidUrl.c_str());
	
    // We shouldn't ever do this twice, but just in case this code gets repurposed later, clear existing cookies.
    sOpenIDCookie.clear();

    httpHeaders->append(HTTP_OUT_HEADER_ACCEPT, "*/*");
    httpHeaders->append(HTTP_OUT_HEADER_CONTENT_TYPE, "application/x-www-form-urlencoded");

    LLCore::BufferArray::ptr_t rawbody(new LLCore::BufferArray);
    LLCore::BufferArrayStream bas(rawbody.get());

    bas << std::noskipws << openidToken;

    LLSD result = httpAdapter->postRawAndSuspend(httpRequest, openidUrl, rawbody, httpOpts, httpHeaders);

    LLSD httpResults = result[LLCoreHttpUtil::HttpCoroutineAdapter::HTTP_RESULTS];
    LLCore::HttpStatus status = LLCoreHttpUtil::HttpCoroutineAdapter::getStatusFromLLSD(httpResults);

    if (!status)
    {
        LL_WARNS("MediaAuth") << "Error getting Open ID cookie" << LL_ENDL;
        return;
    }

    LLSD resultHeaders = httpResults[LLCoreHttpUtil::HttpCoroutineAdapter::HTTP_RESULTS_HEADERS];
    if (!resultHeaders.has(HTTP_IN_HEADER_SET_COOKIE))
    {
        LL_WARNS("MediaAuth") << "No cookie in response." << LL_ENDL;
        return;
    }

    // We don't care about the content of the response, only the Set-Cookie header.
    const std::string& cookie = resultHeaders[HTTP_IN_HEADER_SET_COOKIE].asString();

	// *TODO: What about bad status codes?  Does this destroy previous cookies?
    LLViewerMedia::openIDCookieResponse(openidUrl, cookie);
    LL_DEBUGS("MediaAuth") << "OpenID cookie set." << LL_ENDL;
			
}

/////////////////////////////////////////////////////////////////////////////////////////
// static
void LLViewerMedia::openIDCookieResponse(const std::string& url, const std::string &cookie)
{
	LL_DEBUGS("MediaAuth") << "Cookie received: \"" << cookie << "\"" << LL_ENDL;

	sOpenIDCookie += cookie;

	setOpenIDCookie(url);
}

/////////////////////////////////////////////////////////////////////////////////////////
// static
void LLViewerMedia::proxyWindowOpened(const std::string &target, const std::string &uuid)
{
	if(uuid.empty())
		return;

	for (impl_list::iterator iter = sViewerMediaImplList.begin(); iter != sViewerMediaImplList.end(); iter++)
	{
		if((*iter)->mMediaSource && (*iter)->mMediaSource->pluginSupportsMediaBrowser())
		{
			(*iter)->mMediaSource->proxyWindowOpened(target, uuid);
		}
	}
}

/////////////////////////////////////////////////////////////////////////////////////////
// static
void LLViewerMedia::proxyWindowClosed(const std::string &uuid)
{
	if(uuid.empty())
		return;

	for (impl_list::iterator iter = sViewerMediaImplList.begin(); iter != sViewerMediaImplList.end(); iter++)
	{
		if((*iter)->mMediaSource && (*iter)->mMediaSource->pluginSupportsMediaBrowser())
		{
			(*iter)->mMediaSource->proxyWindowClosed(uuid);
		}
	}
}

/////////////////////////////////////////////////////////////////////////////////////////
// static
void LLViewerMedia::createSpareBrowserMediaSource()
{
	// If we don't have a spare browser media source, create one.
	// However, if PluginAttachDebuggerToPlugins is set then don't spawn a spare
	// SLPlugin process in order to not be confused by an unrelated gdb terminal
	// popping up at the moment we start a media plugin.
	if (!sSpareBrowserMediaSource && !gSavedSettings.getBOOL("PluginAttachDebuggerToPlugins"))
	{
		// The null owner will keep the browser plugin from fully initializing
		// (specifically, it keeps LLPluginClassMedia from negotiating a size change,
		// which keeps MediaPluginWebkit::initBrowserWindow from doing anything until we have some necessary data, like the background color)
		sSpareBrowserMediaSource = LLViewerMediaImpl::newSourceFromMediaType(HTTP_CONTENT_TEXT_HTML, NULL, 0, 0, 1.0);
	}
}

/////////////////////////////////////////////////////////////////////////////////////////
// static
LLPluginClassMedia* LLViewerMedia::getSpareBrowserMediaSource()
{
	LLPluginClassMedia* result = sSpareBrowserMediaSource;
	sSpareBrowserMediaSource = NULL;
	return result;
};

bool LLViewerMedia::hasInWorldMedia()
{
	impl_list::iterator iter = sViewerMediaImplList.begin();
	impl_list::iterator end = sViewerMediaImplList.end();
	// This should be quick, because there should be very few non-in-world-media impls
	for (; iter != end; iter++)
	{
		LLViewerMediaImpl* pimpl = *iter;
		if (!pimpl->getUsedInUI() && !pimpl->isParcelMedia())
		{
			// Found an in-world media impl
			return true;
		}
	}
	return false;
}

//////////////////////////////////////////////////////////////////////////////////////////
// static
bool LLViewerMedia::hasParcelMedia()
{
	return !LLViewerParcelMedia::getURL().empty();
}

//////////////////////////////////////////////////////////////////////////////////////////
// static
bool LLViewerMedia::hasParcelAudio()
{
	return !LLViewerMedia::getParcelAudioURL().empty();
}

//////////////////////////////////////////////////////////////////////////////////////////
// static
std::string LLViewerMedia::getParcelAudioURL()
{
	return LLViewerParcelMgr::getInstance()->getAgentParcel()->getMusicURL();
}

//////////////////////////////////////////////////////////////////////////////////////////
// static
void LLViewerMedia::initClass()
{
	gIdleCallbacks.addFunction(LLViewerMedia::updateMedia, NULL);
	sTeleportFinishConnection = LLViewerParcelMgr::getInstance()->
		setTeleportFinishedCallback(boost::bind(&LLViewerMedia::onTeleportFinished));
}

//////////////////////////////////////////////////////////////////////////////////////////
// static
void LLViewerMedia::cleanupClass()
{
	gIdleCallbacks.deleteFunction(LLViewerMedia::updateMedia, NULL);
	sTeleportFinishConnection.disconnect();
	if (sSpareBrowserMediaSource != NULL)
	{
		delete sSpareBrowserMediaSource;
		sSpareBrowserMediaSource = NULL;
	}

	if (sCookieStore != NULL)
	{
		delete sCookieStore;
		sCookieStore = NULL;
	}
}

//////////////////////////////////////////////////////////////////////////////////////////
// static
void LLViewerMedia::onTeleportFinished()
{
	// On teleport, clear this setting (i.e. set it to true)
	gSavedSettings.setBOOL("MediaTentativeAutoPlay", true);

	LLViewerMediaImpl::sMimeTypesFailed.clear();
}


//////////////////////////////////////////////////////////////////////////////////////////
// static
void LLViewerMedia::setOnlyAudibleMediaTextureID(const LLUUID& texture_id)
{
	sOnlyAudibleTextureID = texture_id;
	sForceUpdate = true;
}

std::vector<std::string> LLViewerMediaImpl::sMimeTypesFailed;
//////////////////////////////////////////////////////////////////////////////////////////
// LLViewerMediaImpl
//////////////////////////////////////////////////////////////////////////////////////////
LLViewerMediaImpl::LLViewerMediaImpl(	  const LLUUID& texture_id,
										  S32 media_width,
										  S32 media_height,
										  U8 media_auto_scale,
										  U8 media_loop)
:
	mMediaSource( NULL ),
	mMovieImageHasMips(false),
	mMediaWidth(media_width),
	mMediaHeight(media_height),
	mMediaAutoScale(media_auto_scale),
	mMediaLoop(media_loop),
	mNeedsNewTexture(true),
	mTextureUsedWidth(0),
	mTextureUsedHeight(0),
	mSuspendUpdates(false),
	mVisible(true),
	mLastSetCursor( UI_CURSOR_ARROW ),
	mMediaNavState( MEDIANAVSTATE_NONE ),
	mInterest(0.0f),
	mUsedInUI(false),
	mHasFocus(false),
	mPriority(LLPluginClassMedia::PRIORITY_UNLOADED),
	mNavigateRediscoverType(false),
	mNavigateServerRequest(false),
	mMediaSourceFailed(false),
	mRequestedVolume(1.0f),
	mIsMuted(false),
	mNeedsMuteCheck(false),
	mPreviousMediaState(MEDIA_NONE),
	mPreviousMediaTime(0.0f),
	mIsDisabled(false),
	mIsParcelMedia(false),
	mProximity(-1),
	mProximityDistance(0.0f),
	mMediaAutoPlay(false),
	mInNearbyMediaList(false),
	mClearCache(false),
	mBackgroundColor(LLColor4::white),
	mNavigateSuspended(false),
	mNavigateSuspendedDeferred(false),
	mIsUpdated(false),
	mTrustedBrowser(false),
	mZoomFactor(1.0),
    mCleanBrowser(false),
    mMimeProbe(),
    mCanceling(false)
{

	// Set up the mute list observer if it hasn't been set up already.
	if(!sViewerMediaMuteListObserverInitialized)
	{
		LLMuteList::getInstance()->addObserver(&sViewerMediaMuteListObserver);
		sViewerMediaMuteListObserverInitialized = true;
	}

	add_media_impl(this);

	setTextureID(texture_id);

	// connect this media_impl to the media texture, creating it if it doesn't exist.0
	// This is necessary because we need to be able to use getMaxVirtualSize() even if the media plugin is not loaded.
	LLViewerMediaTexture* media_tex = LLViewerTextureManager::getMediaTexture(mTextureId);
	if(media_tex)
	{
		media_tex->setMediaImpl();
	}

}

//////////////////////////////////////////////////////////////////////////////////////////
LLViewerMediaImpl::~LLViewerMediaImpl()
{
	destroyMediaSource();

	LLViewerMediaTexture::removeMediaImplFromTexture(mTextureId) ;

	setTextureID();
	remove_media_impl(this);
}

//////////////////////////////////////////////////////////////////////////////////////////
void LLViewerMediaImpl::emitEvent(LLPluginClassMedia* plugin, LLViewerMediaObserver::EMediaEvent event)
{
	// Broadcast to observers using the superclass version
	LLViewerMediaEventEmitter::emitEvent(plugin, event);

	// If this media is on one or more LLVOVolume objects, tell them about the event as well.
	std::list< LLVOVolume* >::iterator iter = mObjectList.begin() ;
	while(iter != mObjectList.end())
	{
		LLVOVolume *self = *iter;
		++iter;
		self->mediaEvent(this, plugin, event);
	}
}

//////////////////////////////////////////////////////////////////////////////////////////
bool LLViewerMediaImpl::initializeMedia(const std::string& mime_type)
{
	bool mimeTypeChanged = (mMimeType != mime_type);
	bool pluginChanged = (LLMIMETypes::implType(mCurrentMimeType) != LLMIMETypes::implType(mime_type));

	if(!mMediaSource || pluginChanged)
	{
		// We don't have a plugin at all, or the new mime type is handled by a different plugin than the old mime type.
		(void)initializePlugin(mime_type);
	}
	else if(mimeTypeChanged)
	{
		// The same plugin should be able to handle the new media -- just update the stored mime type.
		mMimeType = mime_type;
	}

	return (mMediaSource != NULL);
}

//////////////////////////////////////////////////////////////////////////////////////////
void LLViewerMediaImpl::createMediaSource()
{
	if(mPriority == LLPluginClassMedia::PRIORITY_UNLOADED)
	{
		// This media shouldn't be created yet.
		return;
	}

	if(! mMediaURL.empty())
	{
		navigateInternal();
	}
	else if(! mMimeType.empty())
	{
		if (!initializeMedia(mMimeType))
		{
			LL_WARNS("Media") << "Failed to initialize media for mime type " << mMimeType << LL_ENDL;
		}
	}

}

//////////////////////////////////////////////////////////////////////////////////////////
void LLViewerMediaImpl::destroyMediaSource()
{
	mNeedsNewTexture = true;

	// Tell the viewer media texture it's no longer active
	LLViewerMediaTexture* oldImage = LLViewerTextureManager::findMediaTexture( mTextureId );
	if (oldImage)
	{
		oldImage->setPlaying(FALSE) ;
	}

	cancelMimeTypeProbe();

	if(mMediaSource)
	{
		mMediaSource->setDeleteOK(true) ;
		delete mMediaSource;
		mMediaSource = NULL;
	}
}

//////////////////////////////////////////////////////////////////////////////////////////
void LLViewerMediaImpl::setMediaType(const std::string& media_type)
{
	mMimeType = media_type;
}

//////////////////////////////////////////////////////////////////////////////////////////
/*static*/
LLPluginClassMedia* LLViewerMediaImpl::newSourceFromMediaType(std::string media_type, LLPluginClassMediaOwner *owner /* may be NULL */, S32 default_width, S32 default_height, F64 zoom_factor, const std::string target, bool clean_browser)
{
	std::string plugin_basename = LLMIMETypes::implType(media_type);
	LLPluginClassMedia* media_source = NULL;

#ifdef LL_LINUX
	if( plugin_basename == "media_plugin_cef" )
	{
		std::string strSandbox = gDirUtilp->getExecutableDir() + gDirUtilp->getDirDelimiter() + "chrome-sandbox";
		llstat st;
		if( LLFile::stat( strSandbox, &st ) )
		{
			LL_WARNS() << strSandbox << " not found, CEF will run without using the sandbox" << LL_ENDL;
		}
		else if( st.st_uid != 0 || st.st_gid != 0 || (st.st_mode & S_ISUID ) != S_ISUID )
		{
			LL_WARNS() << strSandbox << " is either not owned by root:root or does not have the suid bit set, CEF will run without using the sandbox" << LL_ENDL;
		}
	}
#endif

	
	// HACK: we always try to keep a spare running webkit plugin around to improve launch times.
	// If a spare was already created before PluginAttachDebuggerToPlugins was set, don't use it.
    // Do not use a spare if launching with full viewer control (e.g. Facebook, Twitter and few others)
	if ((plugin_basename == "media_plugin_cef") &&
        !gSavedSettings.getBOOL("PluginAttachDebuggerToPlugins") && !clean_browser)
	{
		media_source = LLViewerMedia::getSpareBrowserMediaSource();
		if(media_source)
		{
			media_source->setOwner(owner);
			media_source->setTarget(target);
			media_source->setSize(default_width, default_height);
			media_source->setZoomFactor(zoom_factor);

			return media_source;
		}
	}
	if(plugin_basename.empty())
	{
		LL_WARNS_ONCE("Media") << "Couldn't find plugin for media type " << media_type << LL_ENDL;
	}
	else
	{
		std::string launcher_name = gDirUtilp->getLLPluginLauncher();
		std::string plugin_name = gDirUtilp->getLLPluginFilename(plugin_basename);

		std::string user_data_path_cache = gDirUtilp->getCacheDir(false);
		user_data_path_cache += gDirUtilp->getDirDelimiter();

		std::string user_data_path_cookies = gDirUtilp->getOSUserAppDir();
		user_data_path_cookies += gDirUtilp->getDirDelimiter();

		// Fix for EXT-5960 - make browser profile specific to user (cache, cookies etc.)
		// If the linden username returned is blank, that can only mean we are
		// at the login page displaying login Web page or Web browser test via Develop menu.
		// In this case we just use whatever gDirUtilp->getOSUserAppDir() gives us (this
		// is what we always used before this change)
		std::string linden_user_dir = gDirUtilp->getLindenUserDir();
		if ( ! linden_user_dir.empty() )
		{
			// gDirUtilp->getLindenUserDir() is whole path, not just Linden name
			user_data_path_cookies = linden_user_dir;
			user_data_path_cookies += gDirUtilp->getDirDelimiter();
		};

		// See if the plugin executable exists
		llstat s;
		if(LLFile::stat(launcher_name, &s))
		{
			LL_WARNS_ONCE("Media") << "Couldn't find launcher at " << launcher_name << LL_ENDL;
		}
		else if(LLFile::stat(plugin_name, &s))
		{
#if !LL_LINUX
			LL_WARNS_ONCE("Media") << "Couldn't find plugin at " << plugin_name << LL_ENDL;
#endif
		}
		else
		{
			media_source = new LLPluginClassMedia(owner);
			media_source->setSize(default_width, default_height);
			media_source->setUserDataPath(user_data_path_cache, user_data_path_cookies);
			media_source->setLanguageCode(LLUI::getLanguage());
			media_source->setZoomFactor(zoom_factor);

			// collect 'cookies enabled' setting from prefs and send to embedded browser
			bool cookies_enabled = gSavedSettings.getBOOL( "CookiesEnabled" );
			media_source->enable_cookies( cookies_enabled || clean_browser);

			// collect 'plugins enabled' setting from prefs and send to embedded browser
			bool plugins_enabled = gSavedSettings.getBOOL( "BrowserPluginsEnabled" );
			media_source->setPluginsEnabled( plugins_enabled  || clean_browser);

			// collect 'javascript enabled' setting from prefs and send to embedded browser
			bool javascript_enabled = gSavedSettings.getBOOL( "BrowserJavascriptEnabled" );
			media_source->setJavascriptEnabled( javascript_enabled || clean_browser);

			bool media_plugin_debugging_enabled = gSavedSettings.getBOOL("MediaPluginDebugging");
			media_source->enableMediaPluginDebugging( media_plugin_debugging_enabled  || clean_browser);

			// need to set agent string here before instance created
			media_source->setBrowserUserAgent(LLViewerMedia::getCurrentUserAgent());

			media_source->setTarget(target);

			const std::string plugin_dir = gDirUtilp->getLLPluginDir();
			if (media_source->init(launcher_name, plugin_dir, plugin_name, gSavedSettings.getBOOL("PluginAttachDebuggerToPlugins")))
			{
				return media_source;
			}
			else
			{
				LL_WARNS("Media") << "Failed to init plugin.  Destroying." << LL_ENDL;
				delete media_source;
			}
		}
	}
#if !LL_LINUX
	LL_WARNS_ONCE("Plugin") << "plugin initialization failed for mime type: " << media_type << LL_ENDL;
#endif

	if(gAgent.isInitialized())
	{
	    if (std::find(sMimeTypesFailed.begin(), sMimeTypesFailed.end(), media_type) == sMimeTypesFailed.end())
	    {
	        LLSD args;
	        args["MIME_TYPE"] = media_type;
	        LLNotificationsUtil::add("NoPlugin", args);
	        sMimeTypesFailed.push_back(media_type);
	    }
	}
	return NULL;
}

//////////////////////////////////////////////////////////////////////////////////////////
bool LLViewerMediaImpl::initializePlugin(const std::string& media_type)
{
	if(mMediaSource)
	{
		// Save the previous media source's last set size before destroying it.
		mMediaWidth = mMediaSource->getSetWidth();
		mMediaHeight = mMediaSource->getSetHeight();
		mZoomFactor = mMediaSource->getZoomFactor();
	}

	// Always delete the old media impl first.
	destroyMediaSource();

	// and unconditionally set the mime type
	mMimeType = media_type;

	if(mPriority == LLPluginClassMedia::PRIORITY_UNLOADED)
	{
		// This impl should not be loaded at this time.
		LL_DEBUGS("PluginPriority") << this << "Not loading (PRIORITY_UNLOADED)" << LL_ENDL;

		return false;
	}

	// If we got here, we want to ignore previous init failures.
	mMediaSourceFailed = false;

	// Save the MIME type that really caused the plugin to load
	mCurrentMimeType = mMimeType;

	LLPluginClassMedia* media_source = newSourceFromMediaType(mMimeType, this, mMediaWidth, mMediaHeight, mZoomFactor, mTarget, mCleanBrowser);

	if (media_source)
	{
		media_source->setDisableTimeout(gSavedSettings.getBOOL("DebugPluginDisableTimeout"));
		media_source->setLoop(mMediaLoop);
		media_source->setAutoScale(mMediaAutoScale);
		media_source->setBrowserUserAgent(LLViewerMedia::getCurrentUserAgent());
		media_source->focus(mHasFocus);
		media_source->setBackgroundColor(mBackgroundColor);

		if(gSavedSettings.getBOOL("BrowserIgnoreSSLCertErrors"))
		{
			media_source->ignore_ssl_cert_errors(true);
		}

		// the correct way to deal with certs it to load ours from CA.pem and append them to the ones
		// Qt/WebKit loads from your system location.
		// Note: This needs the new CA.pem file with the Equifax Secure Certificate Authority
		// cert at the bottom: (MIIDIDCCAomgAwIBAgIENd70zzANBg)
		std::string ca_path = gDirUtilp->getExpandedFilename( LL_PATH_APP_SETTINGS, "CA.pem" );
		media_source->addCertificateFilePath( ca_path );

		media_source->proxy_setup(gSavedSettings.getBOOL("BrowserProxyEnabled"), gSavedSettings.getString("BrowserProxyAddress"), gSavedSettings.getS32("BrowserProxyPort"));

		if(mClearCache)
		{
			mClearCache = false;
			media_source->clear_cache();
		}

		// TODO: Only send cookies to plugins that need them
		//  Ideally, the plugin should tell us whether it handles cookies or not -- either via the init response or through a separate message.
		//  Due to the ordering of messages, it's possible we wouldn't get that information back in time to send cookies before sending a navigate message,
		//  which could cause odd race conditions.
		std::string all_cookies = LLViewerMedia::getCookieStore()->getAllCookies();
		LL_DEBUGS() << "setting cookies: " << all_cookies << LL_ENDL;
		if(!all_cookies.empty())
		{
			media_source->set_cookies(all_cookies);
		}

		mMediaSource = media_source;
		mMediaSource->setDeleteOK(false) ;
		updateVolume();

		return true;
	}

	// Make sure the timer doesn't try re-initing this plugin repeatedly until something else changes.
	mMediaSourceFailed = true;

	return false;
}

//////////////////////////////////////////////////////////////////////////////////////////
void LLViewerMediaImpl::loadURI()
{
	if(mMediaSource)
	{
		// trim whitespace from front and back of URL - fixes EXT-5363
		LLStringUtil::trim( mMediaURL );

		// *HACK: we don't know if the URI coming in is properly escaped
		// (the contract doesn't specify whether it is escaped or not.
		// but LLQtWebKit expects it to be, so we do our best to encode
		// special characters)
		// The strings below were taken right from http://www.ietf.org/rfc/rfc1738.txt
		// Note especially that '%' and '/' are there.
		std::string uri = LLURI::escape(mMediaURL,
										"ABCDEFGHIJKLMNOPQRSTUVWXYZabcdefghijklmnopqrstuvwxyz"
										"0123456789"
										"$-_.+"
										"!*'(),"
										"{}|\\^~[]`"
										"<>#%"
										";/?:@&=",
										false);
        {
            // Do not log the query parts
            LLURI u(uri);
            std::string sanitized_uri = (u.query().empty() ? uri : u.scheme() + "://" + u.authority() + u.path());
            LL_INFOS() << "Asking media source to load URI: " << sanitized_uri << LL_ENDL;
        }

		mMediaSource->loadURI( uri );

		// A non-zero mPreviousMediaTime means that either this media was previously unloaded by the priority code while playing/paused,
		// or a seek happened before the media loaded.  In either case, seek to the saved time.
		if(mPreviousMediaTime != 0.0f)
		{
			seek(mPreviousMediaTime);
		}

		if(mPreviousMediaState == MEDIA_PLAYING)
		{
			// This media was playing before this instance was unloaded.
			start();
		}
		else if(mPreviousMediaState == MEDIA_PAUSED)
		{
			// This media was paused before this instance was unloaded.
			pause();
		}
		else
		{
			// No relevant previous media play state -- if we're loading the URL, we want to start playing.
			start();
		}
	}
}

//////////////////////////////////////////////////////////////////////////////////////////
void LLViewerMediaImpl::setSize(int width, int height)
{
	mMediaWidth = width;
	mMediaHeight = height;
	if(mMediaSource)
	{
		mMediaSource->setSize(width, height);
	}
}

//////////////////////////////////////////////////////////////////////////////////////////
void LLViewerMediaImpl::showNotification(LLNotificationPtr notify)
{
	mNotification = notify;
}

//////////////////////////////////////////////////////////////////////////////////////////
void LLViewerMediaImpl::hideNotification()
{
	mNotification.reset();
}

//////////////////////////////////////////////////////////////////////////////////////////
void LLViewerMediaImpl::play()
{
	// If the media source isn't there, try to initialize it and load an URL.
	if(mMediaSource == NULL)
	{
	 	if(!initializeMedia(mMimeType))
		{
			// This may be the case where the plugin's priority is PRIORITY_UNLOADED
			return;
		}

		// Only do this if the media source was just loaded.
		loadURI();
	}

	// always start the media
	start();
}

//////////////////////////////////////////////////////////////////////////////////////////
void LLViewerMediaImpl::stop()
{
	if(mMediaSource)
	{
		mMediaSource->stop();
		// destroyMediaSource();
	}
}

//////////////////////////////////////////////////////////////////////////////////////////
void LLViewerMediaImpl::pause()
{
	if(mMediaSource)
	{
		mMediaSource->pause();
	}
	else
	{
		mPreviousMediaState = MEDIA_PAUSED;
	}
}

//////////////////////////////////////////////////////////////////////////////////////////
void LLViewerMediaImpl::start()
{
	if(mMediaSource)
	{
		mMediaSource->start();
	}
	else
	{
		mPreviousMediaState = MEDIA_PLAYING;
	}
}

//////////////////////////////////////////////////////////////////////////////////////////
void LLViewerMediaImpl::seek(F32 time)
{
	if(mMediaSource)
	{
		mMediaSource->seek(time);
	}
	else
	{
		// Save the seek time to be set when the media is loaded.
		mPreviousMediaTime = time;
	}
}

//////////////////////////////////////////////////////////////////////////////////////////
void LLViewerMediaImpl::skipBack(F32 step_scale)
{
	if(mMediaSource)
	{
		if(mMediaSource->pluginSupportsMediaTime())
		{
			F64 back_step = mMediaSource->getCurrentTime() - (mMediaSource->getDuration()*step_scale);
			if(back_step < 0.0)
			{
				back_step = 0.0;
			}
			mMediaSource->seek(back_step);
		}
	}
}

//////////////////////////////////////////////////////////////////////////////////////////
void LLViewerMediaImpl::skipForward(F32 step_scale)
{
	if(mMediaSource)
	{
		if(mMediaSource->pluginSupportsMediaTime())
		{
			F64 forward_step = mMediaSource->getCurrentTime() + (mMediaSource->getDuration()*step_scale);
			if(forward_step > mMediaSource->getDuration())
			{
				forward_step = mMediaSource->getDuration();
			}
			mMediaSource->seek(forward_step);
		}
	}
}

//////////////////////////////////////////////////////////////////////////////////////////
void LLViewerMediaImpl::setVolume(F32 volume)
{
	mRequestedVolume = volume;
	updateVolume();
}

//////////////////////////////////////////////////////////////////////////////////////////
void LLViewerMediaImpl::updateVolume()
{
	if(mMediaSource)
	{
		// always scale the volume by the global media volume
		F32 volume = mRequestedVolume * LLViewerMedia::getVolume();

		if (mProximityCamera > 0)
		{
			// <FS:PP> It seems, that updateVolume() is called per frame with mMediaSource as stated in the "TODO: this is updated every frame - is this bad?" comment in this file, in LLViewerMediaImpl::update()... let's place some LLCachedControls here for performance reasons
			// if (mProximityCamera > gSavedSettings.getF32("MediaRollOffMax"))
			static LLCachedControl<F32> sMediaRollOffMax(gSavedSettings, "MediaRollOffMax");
			static LLCachedControl<F32> sMediaRollOffMin(gSavedSettings, "MediaRollOffMin");
			if (mProximityCamera > sMediaRollOffMax)
			// </FS:PP>
			{
				volume = 0;
			}
			// <FS:PP> Speed up with LLCachedControls
			// else if (mProximityCamera > gSavedSettings.getF32("MediaRollOffMin"))
			else if (mProximityCamera > sMediaRollOffMin)
			// </FS:PP>
			{
				// attenuated_volume = 1 / (roll_off_rate * (d - min))^2
				// the +1 is there so that for distance 0 the volume stays the same

				// <FS:PP> Speed up with LLCachedControls
				// F64 adjusted_distance = mProximityCamera - gSavedSettings.getF32("MediaRollOffMin");
				// F64 attenuation = 1.0 + (gSavedSettings.getF32("MediaRollOffRate") * adjusted_distance);
				static LLCachedControl<F32> sMediaRollOffRate(gSavedSettings, "MediaRollOffRate");
				F64 adjusted_distance = mProximityCamera - sMediaRollOffMin;
				F64 attenuation = 1.0 + (sMediaRollOffRate * adjusted_distance);
				// </FS:PP>

				attenuation = 1.0 / (attenuation * attenuation);
				// the attenuation multiplier should never be more than one since that would increase volume
				volume = volume * llmin(1.0, attenuation);
			}
		}

		if (sOnlyAudibleTextureID == LLUUID::null || sOnlyAudibleTextureID == mTextureId)
		{
			mMediaSource->setVolume(volume);
		}
		else
		{
			mMediaSource->setVolume(0.0f);
		}
	}
}

//////////////////////////////////////////////////////////////////////////////////////////
F32 LLViewerMediaImpl::getVolume()
{
	return mRequestedVolume;
}

//////////////////////////////////////////////////////////////////////////////////////////
void LLViewerMediaImpl::focus(bool focus)
{
	mHasFocus = focus;

	if (mMediaSource)
	{
		// call focus just for the hell of it, even though this apopears to be a nop
		mMediaSource->focus(focus);
		if (focus)
		{
			// spoof a mouse click to *actually* pass focus
			// Don't do this anymore -- it actually clicks through now.
//			mMediaSource->mouseEvent(LLPluginClassMedia::MOUSE_EVENT_DOWN, 1, 1, 0);
//			mMediaSource->mouseEvent(LLPluginClassMedia::MOUSE_EVENT_UP, 1, 1, 0);
		}
	}
}

//////////////////////////////////////////////////////////////////////////////////////////
bool LLViewerMediaImpl::hasFocus() const
{
	// FIXME: This might be able to be a bit smarter by hooking into LLViewerMediaFocus, etc.
	return mHasFocus;
}

std::string LLViewerMediaImpl::getCurrentMediaURL()
{
	if(!mCurrentMediaURL.empty())
	{
		return mCurrentMediaURL;
	}

	return mMediaURL;
}

//////////////////////////////////////////////////////////////////////////////////////////
void LLViewerMediaImpl::clearCache()
{
	if(mMediaSource)
	{
		mMediaSource->clear_cache();
	}
	else
	{
		mClearCache = true;
	}
}


//////////////////////////////////////////////////////////////////////////////////////////
void LLViewerMediaImpl::setPageZoomFactor( double factor )
{
	if(mMediaSource && factor != mZoomFactor)
	{
		mZoomFactor = factor;
		mMediaSource->set_page_zoom_factor( factor );
	}
}

//////////////////////////////////////////////////////////////////////////////////////////
void LLViewerMediaImpl::mouseDown(S32 x, S32 y, MASK mask, S32 button)
{
	scaleMouse(&x, &y);
	mLastMouseX = x;
	mLastMouseY = y;
//	LL_INFOS() << "mouse down (" << x << ", " << y << ")" << LL_ENDL;
	if (mMediaSource)
	{
		mMediaSource->mouseEvent(LLPluginClassMedia::MOUSE_EVENT_DOWN, button, x, y, mask);
	}
}

//////////////////////////////////////////////////////////////////////////////////////////
void LLViewerMediaImpl::mouseUp(S32 x, S32 y, MASK mask, S32 button)
{
	scaleMouse(&x, &y);
	mLastMouseX = x;
	mLastMouseY = y;
//	LL_INFOS() << "mouse up (" << x << ", " << y << ")" << LL_ENDL;
	if (mMediaSource)
	{
		mMediaSource->mouseEvent(LLPluginClassMedia::MOUSE_EVENT_UP, button, x, y, mask);
	}
}

//////////////////////////////////////////////////////////////////////////////////////////
void LLViewerMediaImpl::mouseMove(S32 x, S32 y, MASK mask)
{
    scaleMouse(&x, &y);
	mLastMouseX = x;
	mLastMouseY = y;
//	LL_INFOS() << "mouse move (" << x << ", " << y << ")" << LL_ENDL;
	if (mMediaSource)
	{
		mMediaSource->mouseEvent(LLPluginClassMedia::MOUSE_EVENT_MOVE, 0, x, y, mask);
	}
}

//////////////////////////////////////////////////////////////////////////////////////////
//static
void LLViewerMediaImpl::scaleTextureCoords(const LLVector2& texture_coords, S32 *x, S32 *y)
{
	F32 texture_x = texture_coords.mV[VX];
	F32 texture_y = texture_coords.mV[VY];

	// Deal with repeating textures by wrapping the coordinates into the range [0, 1.0)
	texture_x = fmodf(texture_x, 1.0f);
	if(texture_x < 0.0f)
		texture_x = 1.0 + texture_x;

	texture_y = fmodf(texture_y, 1.0f);
	if(texture_y < 0.0f)
		texture_y = 1.0 + texture_y;

	// scale x and y to texel units.
	*x = ll_round(texture_x * mMediaSource->getTextureWidth());
	*y = ll_round((1.0f - texture_y) * mMediaSource->getTextureHeight());

	// Adjust for the difference between the actual texture height and the amount of the texture in use.
	*y -= (mMediaSource->getTextureHeight() - mMediaSource->getHeight());
}

//////////////////////////////////////////////////////////////////////////////////////////
void LLViewerMediaImpl::mouseDown(const LLVector2& texture_coords, MASK mask, S32 button)
{
	if(mMediaSource)
	{
		S32 x, y;
		scaleTextureCoords(texture_coords, &x, &y);

		mouseDown(x, y, mask, button);
	}
}

void LLViewerMediaImpl::mouseUp(const LLVector2& texture_coords, MASK mask, S32 button)
{
	if(mMediaSource)
	{
		S32 x, y;
		scaleTextureCoords(texture_coords, &x, &y);

		mouseUp(x, y, mask, button);
	}
}

void LLViewerMediaImpl::mouseMove(const LLVector2& texture_coords, MASK mask)
{
	if(mMediaSource)
	{
		S32 x, y;
		scaleTextureCoords(texture_coords, &x, &y);

		mouseMove(x, y, mask);
	}
}

void LLViewerMediaImpl::mouseDoubleClick(const LLVector2& texture_coords, MASK mask)
{
    if (mMediaSource)
    {
        S32 x, y;
        scaleTextureCoords(texture_coords, &x, &y);

        mouseDoubleClick(x, y, mask);
    }
}

//////////////////////////////////////////////////////////////////////////////////////////
void LLViewerMediaImpl::mouseDoubleClick(S32 x, S32 y, MASK mask, S32 button)
{
	scaleMouse(&x, &y);
	mLastMouseX = x;
	mLastMouseY = y;
	if (mMediaSource)
	{
		mMediaSource->mouseEvent(LLPluginClassMedia::MOUSE_EVENT_DOUBLE_CLICK, button, x, y, mask);
	}
}

//////////////////////////////////////////////////////////////////////////////////////////
void LLViewerMediaImpl::scrollWheel(S32 x, S32 y, MASK mask)
{
	scaleMouse(&x, &y);
	mLastMouseX = x;
	mLastMouseY = y;
	if (mMediaSource)
	{
		mMediaSource->scrollEvent(x, y, mask);
	}
}

//////////////////////////////////////////////////////////////////////////////////////////
void LLViewerMediaImpl::onMouseCaptureLost()
{
	if (mMediaSource)
	{
		mMediaSource->mouseEvent(LLPluginClassMedia::MOUSE_EVENT_UP, 0, mLastMouseX, mLastMouseY, 0);
	}
}

//////////////////////////////////////////////////////////////////////////////////////////
BOOL LLViewerMediaImpl::handleMouseUp(S32 x, S32 y, MASK mask)
{
	// NOTE: this is called when the mouse is released when we have capture.
	// Due to the way mouse coordinates are mapped to the object, we can't use the x and y coordinates that come in with the event.

	if(hasMouseCapture())
	{
		// Release the mouse -- this will also send a mouseup to the media
		gFocusMgr.setMouseCapture( FALSE );
	}

	return TRUE;
}

//////////////////////////////////////////////////////////////////////////////////////////
void LLViewerMediaImpl::updateJavascriptObject()
{
	static LLFrameTimer timer ;

	if ( mMediaSource )
	{
		// flag to expose this information to internal browser or not.
		// <FS:Ansariel> Performance improvement
		//bool enable = gSavedSettings.getBOOL("BrowserEnableJSObject");
		static LLCachedControl<bool> enable(gSavedSettings, "BrowserEnableJSObject");
		// </FS:Ansariel>

		if(!enable)
		{
			return ; //no need to go further.
		}

		if(timer.getElapsedTimeF32() < 1.0f)
		{
			return ; //do not update more than once per second.
		}
		timer.reset() ;

		mMediaSource->jsEnableObject( enable );

		// these values are only menaingful after login so don't set them before
		bool logged_in = LLLoginInstance::getInstance()->authSuccess();
		if ( logged_in )
		{
			// current location within a region
			LLVector3 agent_pos = gAgent.getPositionAgent();
			double x = agent_pos.mV[ VX ];
			double y = agent_pos.mV[ VY ];
			double z = agent_pos.mV[ VZ ];
			mMediaSource->jsAgentLocationEvent( x, y, z );

			// current location within the grid
			LLVector3d agent_pos_global = gAgent.getLastPositionGlobal();
			double global_x = agent_pos_global.mdV[ VX ];
			double global_y = agent_pos_global.mdV[ VY ];
			double global_z = agent_pos_global.mdV[ VZ ];
			mMediaSource->jsAgentGlobalLocationEvent( global_x, global_y, global_z );

			// current agent orientation
			double rotation = atan2( gAgent.getAtAxis().mV[VX], gAgent.getAtAxis().mV[VY] );
			double angle = rotation * RAD_TO_DEG;
			if ( angle < 0.0f ) angle = 360.0f + angle;	// TODO: has to be a better way to get orientation!
			mMediaSource->jsAgentOrientationEvent( angle );

			// current region agent is in
			std::string region_name("");
			LLViewerRegion* region = gAgent.getRegion();
			if ( region )
			{
				region_name = region->getName();
			};
			mMediaSource->jsAgentRegionEvent( region_name );
		}

		// language code the viewer is set to
		mMediaSource->jsAgentLanguageEvent( LLUI::getLanguage() );

		// maturity setting the agent has selected
		if ( gAgent.prefersAdult() )
			mMediaSource->jsAgentMaturityEvent( "GMA" );	// Adult means see adult, mature and general content
		else
		if ( gAgent.prefersMature() )
			mMediaSource->jsAgentMaturityEvent( "GM" );	// Mature means see mature and general content
		else
		if ( gAgent.prefersPG() )
			mMediaSource->jsAgentMaturityEvent( "G" );	// PG means only see General content
	}
}

//////////////////////////////////////////////////////////////////////////////////////////
const std::string& LLViewerMediaImpl::getName() const
{
	if (mMediaSource)
	{
		return mMediaSource->getMediaName();
	}

	return LLStringUtil::null;
};

//////////////////////////////////////////////////////////////////////////////////////////
void LLViewerMediaImpl::navigateBack()
{
	if (mMediaSource)
	{
		mMediaSource->browse_back();
	}
}

//////////////////////////////////////////////////////////////////////////////////////////
void LLViewerMediaImpl::navigateForward()
{
	if (mMediaSource)
	{
		mMediaSource->browse_forward();
	}
}

//////////////////////////////////////////////////////////////////////////////////////////
void LLViewerMediaImpl::navigateReload()
{
	navigateTo(getCurrentMediaURL(), "", true, false);
}

//////////////////////////////////////////////////////////////////////////////////////////
void LLViewerMediaImpl::navigateHome()
{
	bool rediscover_mimetype = mHomeMimeType.empty();
	navigateTo(mHomeURL, mHomeMimeType, rediscover_mimetype, false);
}

//////////////////////////////////////////////////////////////////////////////////////////
void LLViewerMediaImpl::unload()
{
	// Unload the media impl and clear its state.
	destroyMediaSource();
	resetPreviousMediaState();
	mMediaURL.clear();
	mMimeType.clear();
	mCurrentMediaURL.clear();
	mCurrentMimeType.clear();
}

//////////////////////////////////////////////////////////////////////////////////////////
void LLViewerMediaImpl::navigateTo(const std::string& url, const std::string& mime_type,  bool rediscover_type, bool server_request, bool clean_browser)
{
	cancelMimeTypeProbe();

	if(mMediaURL != url)
	{
		// Don't carry media play state across distinct URLs.
		resetPreviousMediaState();
	}

	// Always set the current URL and MIME type.
	mMediaURL = url;
	mMimeType = mime_type;
    mCleanBrowser = clean_browser;

	// Clear the current media URL, since it will no longer be correct.
	mCurrentMediaURL.clear();

	// if mime type discovery was requested, we'll need to do it when the media loads
	mNavigateRediscoverType = rediscover_type;

	// and if this was a server request, the navigate on load will also need to be one.
	mNavigateServerRequest = server_request;

	// An explicit navigate resets the "failed" flag.
	mMediaSourceFailed = false;

	if(mPriority == LLPluginClassMedia::PRIORITY_UNLOADED)
	{
		// Helpful to have media urls in log file. Shouldn't be spammy.
        {
            // Do not log the query parts
            LLURI u(url);
            std::string sanitized_url = (u.query().empty() ? url : u.scheme() + "://" + u.authority() + u.path());
            LL_INFOS() << "NOT LOADING media id= " << mTextureId << " url=" << sanitized_url << ", mime_type=" << mime_type << LL_ENDL;
        }

		// This impl should not be loaded at this time.
		LL_DEBUGS("PluginPriority") << this << "Not loading (PRIORITY_UNLOADED)" << LL_ENDL;

		return;
	}

	navigateInternal();
}

//////////////////////////////////////////////////////////////////////////////////////////
void LLViewerMediaImpl::navigateInternal()
{
	// Helpful to have media urls in log file. Shouldn't be spammy.
    {
        // Do not log the query parts
        LLURI u(mMediaURL);
        std::string sanitized_url = (u.query().empty() ? mMediaURL : u.scheme() + "://" + u.authority() + u.path());
        LL_INFOS() << "media id= " << mTextureId << " url=" << sanitized_url << ", mime_type=" << mMimeType << LL_ENDL;
    }

	if(mNavigateSuspended)
	{
		LL_WARNS() << "Deferring navigate." << LL_ENDL;
		mNavigateSuspendedDeferred = true;
		return;
	}
	
    
    if (!mMimeProbe.expired())
	{
		LL_WARNS() << "MIME type probe already in progress -- bailing out." << LL_ENDL;
		return;
	}

	if(mNavigateServerRequest)
	{
		setNavState(MEDIANAVSTATE_SERVER_SENT);
	}
	else
	{
		setNavState(MEDIANAVSTATE_NONE);
	}

	// If the caller has specified a non-empty MIME type, look that up in our MIME types list.
	// If we have a plugin for that MIME type, use that instead of attempting auto-discovery.
	// This helps in supporting legacy media content where the server the media resides on returns a bogus MIME type
	// but the parcel owner has correctly set the MIME type in the parcel media settings.

	if(!mMimeType.empty() && (mMimeType != LLMIMETypes::getDefaultMimeType()))
	{
		std::string plugin_basename = LLMIMETypes::implType(mMimeType);
		if(!plugin_basename.empty())
		{
			// We have a plugin for this mime type
			mNavigateRediscoverType = false;
		}
	}

	if(mNavigateRediscoverType)
	{

		LLURI uri(mMediaURL);
		std::string scheme = uri.scheme();

		if(scheme.empty() || "http" == scheme || "https" == scheme)
		{
            LLCoros::instance().launch("LLViewerMediaImpl::mimeDiscoveryCoro",
                boost::bind(&LLViewerMediaImpl::mimeDiscoveryCoro, this, mMediaURL));
		}
		else if("data" == scheme || "file" == scheme || "about" == scheme)
		{
			// FIXME: figure out how to really discover the type for these schemes
			// We use "data" internally for a text/html url for loading the login screen
			if(initializeMedia(HTTP_CONTENT_TEXT_HTML))
			{
				loadURI();
			}
		}
		else
		{
			// This catches 'rtsp://' urls
			if(initializeMedia(scheme))
			{
				loadURI();
			}
		}
	}
	else if(initializeMedia(mMimeType))
	{
		loadURI();
	}
	else
	{
		LL_WARNS("Media") << "Couldn't navigate to: " << mMediaURL << " as there is no media type for: " << mMimeType << LL_ENDL;
	}
}

void LLViewerMediaImpl::mimeDiscoveryCoro(std::string url)
{
    LLCore::HttpRequest::policy_t httpPolicy(LLCore::HttpRequest::DEFAULT_POLICY_ID);
    LLCoreHttpUtil::HttpCoroutineAdapter::ptr_t
        httpAdapter(new LLCoreHttpUtil::HttpCoroutineAdapter("mimeDiscoveryCoro", httpPolicy));
    LLCore::HttpRequest::ptr_t httpRequest(new LLCore::HttpRequest);
    LLCore::HttpOptions::ptr_t httpOpts(new LLCore::HttpOptions);
    LLCore::HttpHeaders::ptr_t httpHeaders(new LLCore::HttpHeaders);

    // Increment our refcount so that we do not go away while the coroutine is active.
    this->ref();

    mMimeProbe = httpAdapter;

    httpOpts->setFollowRedirects(true);
    httpOpts->setHeadersOnly(true);

    httpHeaders->append(HTTP_OUT_HEADER_ACCEPT, "*/*");
    httpHeaders->append(HTTP_OUT_HEADER_COOKIE, "");

    LLSD result = httpAdapter->getRawAndSuspend(httpRequest, url, httpOpts, httpHeaders);

    mMimeProbe.reset();

    LLSD httpResults = result[LLCoreHttpUtil::HttpCoroutineAdapter::HTTP_RESULTS];
    LLCore::HttpStatus status = LLCoreHttpUtil::HttpCoroutineAdapter::getStatusFromLLSD(httpResults);

    if (!status)
    {
        LL_WARNS() << "Error retrieving media headers." << LL_ENDL;
    }

    if (this->getNumRefs() > 1)
    {   // if there is only a single ref count outstanding it will be the one we took out above...
        // we can skip the rest of this routine

        LLSD resultHeaders = httpResults[LLCoreHttpUtil::HttpCoroutineAdapter::HTTP_RESULTS_HEADERS];

        const std::string& mediaType = resultHeaders[HTTP_IN_HEADER_CONTENT_TYPE].asStringRef();

        std::string::size_type idx1 = mediaType.find_first_of(";");
        std::string mimeType = mediaType.substr(0, idx1);

        // We now no longer need to check the error code returned from the probe.
        // If we have a mime type, use it.  If not, default to the web plugin and let it handle error reporting.
        // The probe was successful.
        if (mimeType.empty())
        {
            // Some sites don't return any content-type header at all.
            // Treat an empty mime type as text/html.
            mimeType = HTTP_CONTENT_TEXT_HTML;
        }

        LL_DEBUGS() << "Media type \"" << mediaType << "\", mime type is \"" << mimeType << "\"" << LL_ENDL;

        // the call to initializeMedia may disconnect the responder, which will clear mMediaImpl.
        // Make a local copy so we can call loadURI() afterwards.

        if (!mimeType.empty())
        {
            if (initializeMedia(mimeType))
            {
                loadURI();
            }
        }

    }
    else
    {
        LL_WARNS() << "LLViewerMediaImpl to be released." << LL_ENDL;
    }

    this->unref();
}

//////////////////////////////////////////////////////////////////////////////////////////
void LLViewerMediaImpl::navigateStop()
{
	if(mMediaSource)
	{
		mMediaSource->browse_stop();
	}
}

//////////////////////////////////////////////////////////////////////////////////////////
bool LLViewerMediaImpl::handleKeyHere(KEY key, MASK mask)
{
	bool result = false;

	if (mMediaSource)
	{
		// FIXME: THIS IS SO WRONG.
		// Menu keys should be handled by the menu system and not passed to UI elements, but this is how LLTextEditor and LLLineEditor do it...
		if (MASK_CONTROL & mask && key != KEY_LEFT && key != KEY_RIGHT && key != KEY_HOME && key != KEY_END)
		{
			result = true;
		}

		if (!result)
		{
            LLSD native_key_data = gViewerWindow->getWindow()->getNativeKeyData();
			result = mMediaSource->keyEvent(LLPluginClassMedia::KEY_EVENT_DOWN, key, mask, native_key_data);
		}
	}

	return result;
}

//////////////////////////////////////////////////////////////////////////////////////////
bool LLViewerMediaImpl::handleKeyUpHere(KEY key, MASK mask)
{
	bool result = false;

	if (mMediaSource)
	{
		// FIXME: THIS IS SO WRONG.
		// Menu keys should be handled by the menu system and not passed to UI elements, but this is how LLTextEditor and LLLineEditor do it...
		if (MASK_CONTROL & mask && key != KEY_LEFT && key != KEY_RIGHT && key != KEY_HOME && key != KEY_END)
		{
			result = true;
		}

		if (!result)
		{
			LLSD native_key_data = gViewerWindow->getWindow()->getNativeKeyData();
			result = mMediaSource->keyEvent(LLPluginClassMedia::KEY_EVENT_UP, key, mask, native_key_data);
		}
	}

	return result;
}

//////////////////////////////////////////////////////////////////////////////////////////
bool LLViewerMediaImpl::handleUnicodeCharHere(llwchar uni_char)
{
	bool result = false;

	if (mMediaSource)
	{
		// only accept 'printable' characters, sigh...
		if (uni_char >= 32 // discard 'control' characters
			&& uni_char != 127) // SDL thinks this is 'delete' - yuck.
		{
			LLSD native_key_data = gViewerWindow->getWindow()->getNativeKeyData();

			mMediaSource->textInput(wstring_to_utf8str(LLWString(1, uni_char)), gKeyboard->currentMask(FALSE), native_key_data);
		}
	}

	return result;
}

//////////////////////////////////////////////////////////////////////////////////////////
bool LLViewerMediaImpl::canNavigateForward()
{
	BOOL result = FALSE;
	if (mMediaSource)
	{
		result = mMediaSource->getHistoryForwardAvailable();
	}
	return result;
}

//////////////////////////////////////////////////////////////////////////////////////////
bool LLViewerMediaImpl::canNavigateBack()
{
	BOOL result = FALSE;
	if (mMediaSource)
	{
		result = mMediaSource->getHistoryBackAvailable();
	}
	return result;
}

//////////////////////////////////////////////////////////////////////////////////////////
static LLTrace::BlockTimerStatHandle FTM_MEDIA_DO_UPDATE("Do Update");
static LLTrace::BlockTimerStatHandle FTM_MEDIA_GET_DATA("Get Data");
static LLTrace::BlockTimerStatHandle FTM_MEDIA_SET_SUBIMAGE("Set Subimage");


void LLViewerMediaImpl::update()
{
	LL_RECORD_BLOCK_TIME(FTM_MEDIA_DO_UPDATE);
	if(mMediaSource == NULL)
	{
		if(mPriority == LLPluginClassMedia::PRIORITY_UNLOADED)
		{
			// This media source should not be loaded.
		}
		else if(mPriority <= LLPluginClassMedia::PRIORITY_SLIDESHOW)
		{
			// Don't load new instances that are at PRIORITY_SLIDESHOW or below.  They're just kept around to preserve state.
		}
        else if (!mMimeProbe.expired())
		{
			// this media source is doing a MIME type probe -- don't try loading it again.
		}
		else
		{
			// This media may need to be loaded.
			if(sMediaCreateTimer.hasExpired())
			{
				LL_DEBUGS("PluginPriority") << this << ": creating media based on timer expiration" << LL_ENDL;
				createMediaSource();
				sMediaCreateTimer.setTimerExpirySec(LLVIEWERMEDIA_CREATE_DELAY);
			}
			else
			{
				LL_DEBUGS("PluginPriority") << this << ": NOT creating media (waiting on timer)" << LL_ENDL;
			}
		}
	}
	else
	{
		updateVolume();

		// TODO: this is updated every frame - is this bad?
		updateJavascriptObject();

		// If we didn't just create the impl, it may need to get cookie updates.
		if(!sUpdatedCookies.empty())
		{
			// TODO: Only send cookies to plugins that need them
			mMediaSource->set_cookies(sUpdatedCookies);
		}
	}


	if(mMediaSource == NULL)
	{
		return;
	}

	// Make sure a navigate doesn't happen during the idle -- it can cause mMediaSource to get destroyed, which can cause a crash.
	setNavigateSuspended(true);

	mMediaSource->idle();

	setNavigateSuspended(false);

	if(mMediaSource == NULL)
	{
		return;
	}

	if(mMediaSource->isPluginExited())
	{
		resetPreviousMediaState();
		destroyMediaSource();
		return;
	}

	if(!mMediaSource->textureValid())
	{
		return;
	}

	if(mSuspendUpdates || !mVisible)
	{
		return;
	}

	LLViewerMediaTexture* placeholder_image = updatePlaceholderImage();

	if(placeholder_image)
	{
		LLRect dirty_rect;

		// Since we're updating this texture, we know it's playing.  Tell the texture to do its replacement magic so it gets rendered.
		placeholder_image->setPlaying(TRUE);

		if(mMediaSource->getDirty(&dirty_rect))
		{
			// Constrain the dirty rect to be inside the texture
			S32 x_pos = llmax(dirty_rect.mLeft, 0);
			S32 y_pos = llmax(dirty_rect.mBottom, 0);
			S32 width = llmin(dirty_rect.mRight, placeholder_image->getWidth()) - x_pos;
			S32 height = llmin(dirty_rect.mTop, placeholder_image->getHeight()) - y_pos;

			if(width > 0 && height > 0)
			{

				U8* data = NULL;
				{
					LL_RECORD_BLOCK_TIME(FTM_MEDIA_GET_DATA);
					data = mMediaSource->getBitsData();
				}

				// Offset the pixels pointer to match x_pos and y_pos
				data += ( x_pos * mMediaSource->getTextureDepth() * mMediaSource->getBitsWidth() );
				data += ( y_pos * mMediaSource->getTextureDepth() );

				{
					LL_RECORD_BLOCK_TIME(FTM_MEDIA_SET_SUBIMAGE);
					placeholder_image->setSubImage(
							data,
							mMediaSource->getBitsWidth(),
							mMediaSource->getBitsHeight(),
							x_pos,
							y_pos,
							width,
							height);
				}

			}

			mMediaSource->resetDirty();
		}
	}
}


//////////////////////////////////////////////////////////////////////////////////////////
void LLViewerMediaImpl::updateImagesMediaStreams()
{
}


//////////////////////////////////////////////////////////////////////////////////////////
LLViewerMediaTexture* LLViewerMediaImpl::updatePlaceholderImage()
{
//	if(mTextureId.isNull())
// [SL:KB] - Patch: Render-TextureToggle (Catznip-4.0)
	if ( (mTextureId.isNull()) || ((LLViewerFetchedTexture::sDefaultDiffuseImagep.notNull()) && (LLViewerFetchedTexture::sDefaultDiffuseImagep->getID() == mTextureId)) )
// [/SL:KB]
	{
		// The code that created this instance will read from the plugin's bits.
		return NULL;
	}

	LLViewerMediaTexture* placeholder_image = LLViewerTextureManager::getMediaTexture( mTextureId );

	if (mNeedsNewTexture
		|| placeholder_image->getUseMipMaps()
		|| (placeholder_image->getWidth() != mMediaSource->getTextureWidth())
		|| (placeholder_image->getHeight() != mMediaSource->getTextureHeight())
		|| (mTextureUsedWidth != mMediaSource->getWidth())
		|| (mTextureUsedHeight != mMediaSource->getHeight())
		)
	{
		LL_DEBUGS("Media") << "initializing media placeholder" << LL_ENDL;
		LL_DEBUGS("Media") << "movie image id " << mTextureId << LL_ENDL;

		int texture_width = mMediaSource->getTextureWidth();
		int texture_height = mMediaSource->getTextureHeight();
		int texture_depth = mMediaSource->getTextureDepth();

		// MEDIAOPT: check to see if size actually changed before doing work
		placeholder_image->destroyGLTexture();
		// MEDIAOPT: apparently just calling setUseMipMaps(FALSE) doesn't work?
		placeholder_image->reinit(FALSE);	// probably not needed

		// MEDIAOPT: seems insane that we actually have to make an imageraw then
		// immediately discard it
		LLPointer<LLImageRaw> raw = new LLImageRaw(texture_width, texture_height, texture_depth);
		// Clear the texture to the background color, ignoring alpha.
		// convert background color channels from [0.0, 1.0] to [0, 255];
		raw->clear(int(mBackgroundColor.mV[VX] * 255.0f), int(mBackgroundColor.mV[VY] * 255.0f), int(mBackgroundColor.mV[VZ] * 255.0f), 0xff);
		int discard_level = 0;

		// ask media source for correct GL image format constants
		placeholder_image->setExplicitFormat(mMediaSource->getTextureFormatInternal(),
											 mMediaSource->getTextureFormatPrimary(),
											 mMediaSource->getTextureFormatType(),
											 mMediaSource->getTextureFormatSwapBytes());

		placeholder_image->createGLTexture(discard_level, raw);

		// MEDIAOPT: set this dynamically on play/stop
		// FIXME
//		placeholder_image->mIsMediaTexture = true;
		mNeedsNewTexture = false;

		// If the amount of the texture being drawn by the media goes down in either width or height,
		// recreate the texture to avoid leaving parts of the old image behind.
		mTextureUsedWidth = mMediaSource->getWidth();
		mTextureUsedHeight = mMediaSource->getHeight();
	}

	return placeholder_image;
}


//////////////////////////////////////////////////////////////////////////////////////////
LLUUID LLViewerMediaImpl::getMediaTextureID() const
{
	return mTextureId;
}

//////////////////////////////////////////////////////////////////////////////////////////
void LLViewerMediaImpl::setVisible(bool visible)
{
	mVisible = visible;

	if(mVisible)
	{
		if(mMediaSource && mMediaSource->isPluginExited())
		{
			destroyMediaSource();
		}

		if(!mMediaSource)
		{
			createMediaSource();
		}
	}
}

//////////////////////////////////////////////////////////////////////////////////////////
void LLViewerMediaImpl::mouseCapture()
{
	gFocusMgr.setMouseCapture(this);
}

//////////////////////////////////////////////////////////////////////////////////////////
void LLViewerMediaImpl::scaleMouse(S32 *mouse_x, S32 *mouse_y)
{
#if 0
	S32 media_width, media_height;
	S32 texture_width, texture_height;
	getMediaSize( &media_width, &media_height );
	getTextureSize( &texture_width, &texture_height );
	S32 y_delta = texture_height - media_height;

	*mouse_y -= y_delta;
#endif
}



//////////////////////////////////////////////////////////////////////////////////////////
bool LLViewerMediaImpl::isMediaTimeBased()
{
	bool result = false;

	if(mMediaSource)
	{
		result = mMediaSource->pluginSupportsMediaTime();
	}

	return result;
}

//////////////////////////////////////////////////////////////////////////////////////////
bool LLViewerMediaImpl::isMediaPlaying()
{
	bool result = false;

	if(mMediaSource)
	{
		EMediaStatus status = mMediaSource->getStatus();
		if(status == MEDIA_PLAYING || status == MEDIA_LOADING)
			result = true;
	}

	return result;
}
//////////////////////////////////////////////////////////////////////////////////////////
bool LLViewerMediaImpl::isMediaPaused()
{
	bool result = false;

	if(mMediaSource)
	{
		if(mMediaSource->getStatus() == MEDIA_PAUSED)
			result = true;
	}

	return result;
}

//////////////////////////////////////////////////////////////////////////////////////////
//
bool LLViewerMediaImpl::hasMedia() const
{
	return mMediaSource != NULL;
}

//////////////////////////////////////////////////////////////////////////////////////////
//
void LLViewerMediaImpl::resetPreviousMediaState()
{
	mPreviousMediaState = MEDIA_NONE;
	mPreviousMediaTime = 0.0f;
}


//////////////////////////////////////////////////////////////////////////////////////////
//
void LLViewerMediaImpl::setDisabled(bool disabled, bool forcePlayOnEnable)
{
	if(mIsDisabled != disabled)
	{
		// Only do this on actual state transitions.
		mIsDisabled = disabled;

		if(mIsDisabled)
		{
			// We just disabled this media.  Clear all state.
			unload();
		}
		else
		{
			// We just (re)enabled this media.  Do a navigate if auto-play is in order.
			if(isAutoPlayable() || forcePlayOnEnable)
			{
				navigateTo(mMediaEntryURL, "", true, true);
			}
		}

	}
};

//////////////////////////////////////////////////////////////////////////////////////////
//
bool LLViewerMediaImpl::isForcedUnloaded() const
{
	if(mIsMuted || mMediaSourceFailed || mIsDisabled)
	{
		return true;
	}

	// If this media's class is not supposed to be shown, unload
	if (!shouldShowBasedOnClass())
	{
		return true;
	}

	return false;
}

//////////////////////////////////////////////////////////////////////////////////////////
//
bool LLViewerMediaImpl::isPlayable() const
{
	if(isForcedUnloaded())
	{
		// All of the forced-unloaded criteria also imply not playable.
		return false;
	}

	if(hasMedia())
	{
		// Anything that's already playing is, by definition, playable.
		return true;
	}

	if(!mMediaURL.empty())
	{
		// If something has navigated the instance, it's ready to be played.
		return true;
	}

	return false;
}

//////////////////////////////////////////////////////////////////////////////////////////
void LLViewerMediaImpl::handleMediaEvent(LLPluginClassMedia* plugin, LLPluginClassMediaOwner::EMediaEvent event)
{
	bool pass_through = true;
	switch(event)
	{
		case MEDIA_EVENT_CLICK_LINK_NOFOLLOW:
		{
			LL_DEBUGS("Media") << "MEDIA_EVENT_CLICK_LINK_NOFOLLOW, uri is: " << plugin->getClickURL() << LL_ENDL;
			std::string url = plugin->getClickURL();
			std::string nav_type = plugin->getClickNavType();
			LLURLDispatcher::dispatch(url, nav_type, NULL, mTrustedBrowser);
		}
		break;
		case MEDIA_EVENT_CLICK_LINK_HREF:
		{
			LL_DEBUGS("Media") <<  "Media event:  MEDIA_EVENT_CLICK_LINK_HREF, target is \"" << plugin->getClickTarget() << "\", uri is " << plugin->getClickURL() << LL_ENDL;
		};
		break;
		case MEDIA_EVENT_PLUGIN_FAILED_LAUNCH:
		{
			// The plugin failed to load properly.  Make sure the timer doesn't retry.
			// TODO: maybe mark this plugin as not loadable somehow?
			mMediaSourceFailed = true;

			// Reset the last known state of the media to defaults.
			resetPreviousMediaState();

			// TODO: may want a different message for this case?
			LLSD args;
			args["PLUGIN"] = LLMIMETypes::implType(mCurrentMimeType);
			LLNotificationsUtil::add("MediaPluginFailed", args);
		}
		break;

		case MEDIA_EVENT_PLUGIN_FAILED:
		{
			// The plugin crashed.
			mMediaSourceFailed = true;

			// Reset the last known state of the media to defaults.
			resetPreviousMediaState();

			LLSD args;
			args["PLUGIN"] = LLMIMETypes::implType(mCurrentMimeType);
			// SJB: This is getting called every frame if the plugin fails to load, continuously respawining the alert!
			//LLNotificationsUtil::add("MediaPluginFailed", args);
		}
		break;

		case MEDIA_EVENT_CURSOR_CHANGED:
		{
			LL_DEBUGS("Media") <<  "Media event:  MEDIA_EVENT_CURSOR_CHANGED, new cursor is " << plugin->getCursorName() << LL_ENDL;

			std::string cursor = plugin->getCursorName();

			if(cursor == "arrow")
				mLastSetCursor = UI_CURSOR_ARROW;
			else if(cursor == "ibeam")
				mLastSetCursor = UI_CURSOR_IBEAM;
			else if(cursor == "splith")
				mLastSetCursor = UI_CURSOR_SIZEWE;
			else if(cursor == "splitv")
				mLastSetCursor = UI_CURSOR_SIZENS;
			else if(cursor == "hand")
				mLastSetCursor = UI_CURSOR_HAND;
			else // for anything else, default to the arrow
				mLastSetCursor = UI_CURSOR_ARROW;
		}
		break;

		case LLViewerMediaObserver::MEDIA_EVENT_FILE_DOWNLOAD:
		{
			//llinfos << "Media event - file download requested - filename is " << self->getFileDownloadFilename() << llendl;
			LLNotificationsUtil::add("MediaFileDownloadUnsupported");
		}
		break;

		case LLViewerMediaObserver::MEDIA_EVENT_NAVIGATE_BEGIN:
		{
			LL_DEBUGS("Media") << "MEDIA_EVENT_NAVIGATE_BEGIN, uri is: " << plugin->getNavigateURI() << LL_ENDL;
			hideNotification();

			if(getNavState() == MEDIANAVSTATE_SERVER_SENT)
			{
				setNavState(MEDIANAVSTATE_SERVER_BEGUN);
			}
			else
			{
				setNavState(MEDIANAVSTATE_BEGUN);
			}
		}
		break;

		case LLViewerMediaObserver::MEDIA_EVENT_NAVIGATE_COMPLETE:
		{
			LL_DEBUGS("Media") << "MEDIA_EVENT_NAVIGATE_COMPLETE, uri is: " << plugin->getNavigateURI() << LL_ENDL;

			std::string url = plugin->getNavigateURI();
			if(getNavState() == MEDIANAVSTATE_BEGUN)
			{
				if(mCurrentMediaURL == url)
				{
					// This is a navigate that takes us to the same url as the previous navigate.
					setNavState(MEDIANAVSTATE_COMPLETE_BEFORE_LOCATION_CHANGED_SPURIOUS);
				}
				else
				{
					mCurrentMediaURL = url;
					setNavState(MEDIANAVSTATE_COMPLETE_BEFORE_LOCATION_CHANGED);
				}
			}
			else if(getNavState() == MEDIANAVSTATE_SERVER_BEGUN)
			{
				mCurrentMediaURL = url;
				setNavState(MEDIANAVSTATE_SERVER_COMPLETE_BEFORE_LOCATION_CHANGED);
			}
			else
			{
				// all other cases need to leave the state alone.
			}
		}
		break;

		case LLViewerMediaObserver::MEDIA_EVENT_LOCATION_CHANGED:
		{
			LL_DEBUGS("Media") << "MEDIA_EVENT_LOCATION_CHANGED, uri is: " << plugin->getLocation() << LL_ENDL;

			std::string url = plugin->getLocation();

			if(getNavState() == MEDIANAVSTATE_BEGUN)
			{
				if(mCurrentMediaURL == url)
				{
					// This is a navigate that takes us to the same url as the previous navigate.
					setNavState(MEDIANAVSTATE_FIRST_LOCATION_CHANGED_SPURIOUS);
				}
				else
				{
					mCurrentMediaURL = url;
					setNavState(MEDIANAVSTATE_FIRST_LOCATION_CHANGED);
				}
			}
			else if(getNavState() == MEDIANAVSTATE_SERVER_BEGUN)
			{
				mCurrentMediaURL = url;
				setNavState(MEDIANAVSTATE_SERVER_FIRST_LOCATION_CHANGED);
			}
			else
			{
				// Don't track redirects.
				setNavState(MEDIANAVSTATE_NONE);
			}
		}
		break;

		case LLViewerMediaObserver::MEDIA_EVENT_PICK_FILE_REQUEST:
		{
			// Display a file picker
			std::string response;

			LLFilePicker& picker = LLFilePicker::instance();
			if (!picker.getOpenFile(LLFilePicker::FFLOAD_ALL))
			{
				// The user didn't pick a file -- the empty response string will indicate this.
			}

			response = picker.getFirstFile();

			plugin->sendPickFileResponse(response);
		}
		break;


		case LLViewerMediaObserver::MEDIA_EVENT_AUTH_REQUEST:
		{
			LLNotification::Params auth_request_params;
			auth_request_params.name = "AuthRequest";

			// pass in host name and realm for site (may be zero length but will always exist)
			LLSD args;
			LLURL raw_url( plugin->getAuthURL().c_str() );
			args["HOST_NAME"] = raw_url.getAuthority();
			args["REALM"] = plugin->getAuthRealm();
			auth_request_params.substitutions = args;

			auth_request_params.payload = LLSD().with("media_id", mTextureId);
			auth_request_params.functor.function = boost::bind(&LLViewerMedia::onAuthSubmit, _1, _2);
			LLNotifications::instance().add(auth_request_params);
		};
		break;

		case LLViewerMediaObserver::MEDIA_EVENT_CLOSE_REQUEST:
		{
			std::string uuid = plugin->getClickUUID();

			LL_INFOS() << "MEDIA_EVENT_CLOSE_REQUEST for uuid " << uuid << LL_ENDL;

			if(uuid.empty())
			{
				// This close request is directed at this instance, let it fall through.
			}
			else
			{
				// This close request is directed at another instance
				pass_through = false;
				LLFloaterWebContent::closeRequest(uuid);
			}
		}
		break;

		case LLViewerMediaObserver::MEDIA_EVENT_GEOMETRY_CHANGE:
		{
			std::string uuid = plugin->getClickUUID();

			LL_INFOS() << "MEDIA_EVENT_GEOMETRY_CHANGE for uuid " << uuid << LL_ENDL;

			if(uuid.empty())
			{
				// This geometry change request is directed at this instance, let it fall through.
			}
			else
			{
				// This request is directed at another instance
				pass_through = false;
				LLFloaterWebContent::geometryChanged(uuid, plugin->getGeometryX(), plugin->getGeometryY(), plugin->getGeometryWidth(), plugin->getGeometryHeight());
			}
		}
		break;

		default:
		break;
	}

	if(pass_through)
	{
		// Just chain the event to observers.
		emitEvent(plugin, event);
	}
}

////////////////////////////////////////////////////////////////////////////////
// virtual
void LLViewerMediaImpl::handleCookieSet(LLPluginClassMedia* self, const std::string &cookie)
{
	LLViewerMedia::getCookieStore()->setCookies(cookie);
}

////////////////////////////////////////////////////////////////////////////////
// virtual
void
LLViewerMediaImpl::cut()
{
	if (mMediaSource)
		mMediaSource->cut();
}

////////////////////////////////////////////////////////////////////////////////
// virtual
BOOL
LLViewerMediaImpl::canCut() const
{
	if (mMediaSource)
		return mMediaSource->canCut();
	else
		return FALSE;
}

////////////////////////////////////////////////////////////////////////////////
// virtual
void
LLViewerMediaImpl::copy()
{
	if (mMediaSource)
		mMediaSource->copy();
}

////////////////////////////////////////////////////////////////////////////////
// virtual
BOOL
LLViewerMediaImpl::canCopy() const
{
	if (mMediaSource)
		return mMediaSource->canCopy();
	else
		return FALSE;
}

////////////////////////////////////////////////////////////////////////////////
// virtual
void
LLViewerMediaImpl::paste()
{
	if (mMediaSource)
		mMediaSource->paste();
}

////////////////////////////////////////////////////////////////////////////////
// virtual
BOOL
LLViewerMediaImpl::canPaste() const
{
	if (mMediaSource)
		return mMediaSource->canPaste();
	else
		return FALSE;
}

void LLViewerMediaImpl::setUpdated(BOOL updated)
{
	mIsUpdated = updated ;
}

BOOL LLViewerMediaImpl::isUpdated()
{
	return mIsUpdated ;
}

static LLTrace::BlockTimerStatHandle FTM_MEDIA_CALCULATE_INTEREST("Calculate Interest");

void LLViewerMediaImpl::calculateInterest()
{
	LL_RECORD_BLOCK_TIME(FTM_MEDIA_CALCULATE_INTEREST);
	LLViewerMediaTexture* texture = LLViewerTextureManager::findMediaTexture( mTextureId );

	if(texture != NULL)
	{
		mInterest = texture->getMaxVirtualSize();
	}
	else
	{
		// This will be a relatively common case now, since it will always be true for unloaded media.
		mInterest = 0.0f;
	}

	// Calculate distance from the avatar, for use in the proximity calculation.
	mProximityDistance = 0.0f;
	mProximityCamera = 0.0f;
	if(!mObjectList.empty())
	{
		// Just use the first object in the list.  We could go through the list and find the closest object, but this should work well enough.
		std::list< LLVOVolume* >::iterator iter = mObjectList.begin() ;
		LLVOVolume* objp = *iter ;
		llassert_always(objp != NULL) ;

		// The distance calculation is invalid for HUD attachments -- leave both mProximityDistance and mProximityCamera at 0 for them.
		if(!objp->isHUDAttachment())
		{
			LLVector3d obj_global = objp->getPositionGlobal() ;
			LLVector3d agent_global = gAgent.getPositionGlobal() ;
			LLVector3d global_delta = agent_global - obj_global ;
			mProximityDistance = global_delta.magVecSquared();  // use distance-squared because it's cheaper and sorts the same.

			LLVector3d camera_delta = gAgentCamera.getCameraPositionGlobal() - obj_global;
			mProximityCamera = camera_delta.magVec();
		}
	}

	if(mNeedsMuteCheck)
	{
		// Check all objects this instance is associated with, and those objects' owners, against the mute list
		mIsMuted = false;

		std::list< LLVOVolume* >::iterator iter = mObjectList.begin() ;
		for(; iter != mObjectList.end() ; ++iter)
		{
			LLVOVolume *obj = *iter;
			llassert(obj);
			if (!obj) continue;
			if(LLMuteList::getInstance() &&
			   LLMuteList::getInstance()->isMuted(obj->getID()))
			{
				mIsMuted = true;
			}
			else
			{
				// We won't have full permissions data for all objects.  Attempt to mute objects when we can tell their owners are muted.
				if (LLSelectMgr::getInstance())
				{
					LLPermissions* obj_perm = LLSelectMgr::getInstance()->findObjectPermissions(obj);
					if(obj_perm)
					{
						if(LLMuteList::getInstance() &&
						   LLMuteList::getInstance()->isMuted(obj_perm->getOwner()))
							mIsMuted = true;
					}
				}
			}
		}

		mNeedsMuteCheck = false;
	}
}

F64 LLViewerMediaImpl::getApproximateTextureInterest()
{
	F64 result = 0.0f;

	if(mMediaSource)
	{
		result = mMediaSource->getFullWidth();
		result *= mMediaSource->getFullHeight();
	}
	else
	{
		// No media source is loaded -- all we have to go on is the texture size that has been set on the impl, if any.
		result = mMediaWidth;
		result *= mMediaHeight;
	}

	return result;
}

void LLViewerMediaImpl::setUsedInUI(bool used_in_ui)
{
	mUsedInUI = used_in_ui;

	// HACK: Force elements used in UI to load right away.
	// This fixes some issues where UI code that uses the browser instance doesn't expect it to be unloaded.
	if(mUsedInUI && (mPriority == LLPluginClassMedia::PRIORITY_UNLOADED))
	{
		if(getVisible())
		{
			setPriority(LLPluginClassMedia::PRIORITY_NORMAL);
		}
		else
		{
			setPriority(LLPluginClassMedia::PRIORITY_HIDDEN);
		}

		createMediaSource();
	}
};

void LLViewerMediaImpl::setBackgroundColor(LLColor4 color)
{
	mBackgroundColor = color;

	if(mMediaSource)
	{
		mMediaSource->setBackgroundColor(mBackgroundColor);
	}
};

F64 LLViewerMediaImpl::getCPUUsage() const
{
	F64 result = 0.0f;

	if(mMediaSource)
	{
		result = mMediaSource->getCPUUsage();
	}

	return result;
}

void LLViewerMediaImpl::setPriority(LLPluginClassMedia::EPriority priority)
{
	if(mPriority != priority)
	{
		LL_DEBUGS("PluginPriority")
			<< "changing priority of media id " << mTextureId
			<< " from " << LLPluginClassMedia::priorityToString(mPriority)
			<< " to " << LLPluginClassMedia::priorityToString(priority)
			<< LL_ENDL;
	}

	mPriority = priority;

	if(priority == LLPluginClassMedia::PRIORITY_UNLOADED)
	{
		if(mMediaSource)
		{
			// Need to unload the media source

			// First, save off previous media state
			mPreviousMediaState = mMediaSource->getStatus();
			mPreviousMediaTime = mMediaSource->getCurrentTime();

			destroyMediaSource();
		}
	}

	if(mMediaSource)
	{
		mMediaSource->setPriority(mPriority);
	}

	// NOTE: loading (or reloading) media sources whose priority has risen above PRIORITY_UNLOADED is done in update().
}

void LLViewerMediaImpl::setLowPrioritySizeLimit(int size)
{
	if(mMediaSource)
	{
		mMediaSource->setLowPrioritySizeLimit(size);
	}
}

void LLViewerMediaImpl::setNavState(EMediaNavState state)
{
	mMediaNavState = state;

	switch (state)
	{
		case MEDIANAVSTATE_NONE: LL_DEBUGS("Media") << "Setting nav state to MEDIANAVSTATE_NONE" << LL_ENDL; break;
		case MEDIANAVSTATE_BEGUN: LL_DEBUGS("Media") << "Setting nav state to MEDIANAVSTATE_BEGUN" << LL_ENDL; break;
		case MEDIANAVSTATE_FIRST_LOCATION_CHANGED: LL_DEBUGS("Media") << "Setting nav state to MEDIANAVSTATE_FIRST_LOCATION_CHANGED" << LL_ENDL; break;
		case MEDIANAVSTATE_FIRST_LOCATION_CHANGED_SPURIOUS: LL_DEBUGS("Media") << "Setting nav state to MEDIANAVSTATE_FIRST_LOCATION_CHANGED_SPURIOUS" << LL_ENDL; break;
		case MEDIANAVSTATE_COMPLETE_BEFORE_LOCATION_CHANGED: LL_DEBUGS("Media") << "Setting nav state to MEDIANAVSTATE_COMPLETE_BEFORE_LOCATION_CHANGED" << LL_ENDL; break;
		case MEDIANAVSTATE_COMPLETE_BEFORE_LOCATION_CHANGED_SPURIOUS: LL_DEBUGS("Media") << "Setting nav state to MEDIANAVSTATE_COMPLETE_BEFORE_LOCATION_CHANGED_SPURIOUS" << LL_ENDL; break;
		case MEDIANAVSTATE_SERVER_SENT: LL_DEBUGS("Media") << "Setting nav state to MEDIANAVSTATE_SERVER_SENT" << LL_ENDL; break;
		case MEDIANAVSTATE_SERVER_BEGUN: LL_DEBUGS("Media") << "Setting nav state to MEDIANAVSTATE_SERVER_BEGUN" << LL_ENDL; break;
		case MEDIANAVSTATE_SERVER_FIRST_LOCATION_CHANGED: LL_DEBUGS("Media") << "Setting nav state to MEDIANAVSTATE_SERVER_FIRST_LOCATION_CHANGED" << LL_ENDL; break;
		case MEDIANAVSTATE_SERVER_COMPLETE_BEFORE_LOCATION_CHANGED: LL_DEBUGS("Media") << "Setting nav state to MEDIANAVSTATE_SERVER_COMPLETE_BEFORE_LOCATION_CHANGED" << LL_ENDL; break;
	}
}

void LLViewerMediaImpl::setNavigateSuspended(bool suspend)
{
	if(mNavigateSuspended != suspend)
	{
		mNavigateSuspended = suspend;
		if(!suspend)
		{
			// We're coming out of suspend.  If someone tried to do a navigate while suspended, do one now instead.
			if(mNavigateSuspendedDeferred)
			{
				mNavigateSuspendedDeferred = false;
				navigateInternal();
			}
		}
	}
}

void LLViewerMediaImpl::cancelMimeTypeProbe()
{
    LLCoreHttpUtil::HttpCoroutineAdapter::ptr_t probeAdapter = mMimeProbe.lock();

    if (probeAdapter)
        probeAdapter->cancelSuspendedOperation();
		
}

void LLViewerMediaImpl::addObject(LLVOVolume* obj)
{
	std::list< LLVOVolume* >::iterator iter = mObjectList.begin() ;
	for(; iter != mObjectList.end() ; ++iter)
	{
		if(*iter == obj)
		{
			return ; //already in the list.
		}
	}

	mObjectList.push_back(obj) ;
	mNeedsMuteCheck = true;
}

void LLViewerMediaImpl::removeObject(LLVOVolume* obj)
{
	mObjectList.remove(obj) ;
	mNeedsMuteCheck = true;
}

const std::list< LLVOVolume* >* LLViewerMediaImpl::getObjectList() const
{
	return &mObjectList ;
}

LLVOVolume *LLViewerMediaImpl::getSomeObject()
{
	LLVOVolume *result = NULL;

	std::list< LLVOVolume* >::iterator iter = mObjectList.begin() ;
	if(iter != mObjectList.end())
	{
		result = *iter;
	}

	return result;
}

void LLViewerMediaImpl::setTextureID(LLUUID id)
{
	if(id != mTextureId)
	{
		if(mTextureId.notNull())
		{
			// Remove this item's entry from the map
			sViewerMediaTextureIDMap.erase(mTextureId);
		}

		if(id.notNull())
		{
			sViewerMediaTextureIDMap.insert(LLViewerMedia::impl_id_map::value_type(id, this));
		}

		mTextureId = id;
	}
}

//////////////////////////////////////////////////////////////////////////////////////////
//
bool LLViewerMediaImpl::isAutoPlayable() const
{
	return (mMediaAutoPlay &&
			gSavedSettings.getBOOL(LLViewerMedia::AUTO_PLAY_MEDIA_SETTING) &&
			gSavedSettings.getBOOL("MediaTentativeAutoPlay"));
}

//////////////////////////////////////////////////////////////////////////////////////////
//
bool LLViewerMediaImpl::shouldShowBasedOnClass() const
{
	// If this is parcel media or in the UI, return true always
	if (getUsedInUI() || isParcelMedia()) return true;

	bool attached_to_another_avatar = isAttachedToAnotherAvatar();
	bool inside_parcel = isInAgentParcel();

	//	LL_INFOS() << " hasFocus = " << hasFocus() <<
	//	" others = " << (attached_to_another_avatar && gSavedSettings.getBOOL(LLViewerMedia::SHOW_MEDIA_ON_OTHERS_SETTING)) <<
	//	" within = " << (inside_parcel && gSavedSettings.getBOOL(LLViewerMedia::SHOW_MEDIA_WITHIN_PARCEL_SETTING)) <<
	//	" outside = " << (!inside_parcel && gSavedSettings.getBOOL(LLViewerMedia::SHOW_MEDIA_OUTSIDE_PARCEL_SETTING)) << LL_ENDL;

	// If it has focus, we should show it
	// This is incorrect, and causes EXT-6750 (disabled attachment media still plays)
//	if (hasFocus())
//		return true;

	// If it is attached to an avatar and the pref is off, we shouldn't show it
	if (attached_to_another_avatar)
	{
		static LLCachedControl<bool> show_media_on_others(gSavedSettings, LLViewerMedia::SHOW_MEDIA_ON_OTHERS_SETTING, false);
		return show_media_on_others;
	}
	if (inside_parcel)
	{
		static LLCachedControl<bool> show_media_within_parcel(gSavedSettings, LLViewerMedia::SHOW_MEDIA_WITHIN_PARCEL_SETTING, true);

		return show_media_within_parcel;
	}
	else
	{
		static LLCachedControl<bool> show_media_outside_parcel(gSavedSettings, LLViewerMedia::SHOW_MEDIA_OUTSIDE_PARCEL_SETTING, true);

		return show_media_outside_parcel;
	}
}

//////////////////////////////////////////////////////////////////////////////////////////
//
bool LLViewerMediaImpl::isAttachedToAnotherAvatar() const
{
	bool result = false;

	std::list< LLVOVolume* >::const_iterator iter = mObjectList.begin();
	std::list< LLVOVolume* >::const_iterator end = mObjectList.end();
	for ( ; iter != end; iter++)
	{
		if (isObjectAttachedToAnotherAvatar(*iter))
		{
			result = true;
			break;
		}
	}
	return result;
}

//////////////////////////////////////////////////////////////////////////////////////////
//
//static
bool LLViewerMediaImpl::isObjectAttachedToAnotherAvatar(LLVOVolume *obj)
{
	bool result = false;
	LLXform *xform = obj;
	// Walk up parent chain
	while (NULL != xform)
	{
		LLViewerObject *object = dynamic_cast<LLViewerObject*> (xform);
		if (NULL != object)
		{
			LLVOAvatar *avatar = object->asAvatar();
			if ((NULL != avatar) && (avatar != gAgentAvatarp))
			{
				result = true;
				break;
			}
		}
		xform = xform->getParent();
	}
	return result;
}

//////////////////////////////////////////////////////////////////////////////////////////
//
bool LLViewerMediaImpl::isInAgentParcel() const
{
	bool result = false;

	std::list< LLVOVolume* >::const_iterator iter = mObjectList.begin();
	std::list< LLVOVolume* >::const_iterator end = mObjectList.end();
	for ( ; iter != end; iter++)
	{
		LLVOVolume *object = *iter;
		if (LLViewerMediaImpl::isObjectInAgentParcel(object))
		{
			result = true;
			break;
		}
	}
	return result;
}

LLNotificationPtr LLViewerMediaImpl::getCurrentNotification() const
{
	return mNotification;
}

//////////////////////////////////////////////////////////////////////////////////////////
//
// static
bool LLViewerMediaImpl::isObjectInAgentParcel(LLVOVolume *obj)
{
	return (LLViewerParcelMgr::getInstance()->inAgentParcel(obj->getPositionGlobal()));
}<|MERGE_RESOLUTION|>--- conflicted
+++ resolved
@@ -830,11 +830,7 @@
 				sAnyMediaShowing = true;
 			}
 
-<<<<<<< HEAD
-			if (!pimpl->getUsedInUI() && pimpl->hasMedia() && (!pimpl->isMediaPaused() || !pimpl->isMediaTimeBased()))
-=======
 			if (!pimpl->getUsedInUI() && pimpl->hasMedia() && pimpl->isMediaPlaying())
->>>>>>> fbbb74b4
 			{
 				sAnyMediaPlaying = true;
 			}
@@ -981,10 +977,6 @@
                 if (pimpl->isMediaTimeBased() && pimpl->isMediaPaused())
                 {
                     pimpl->play();
-<<<<<<< HEAD
-                    return;
-=======
->>>>>>> fbbb74b4
                 }
             }
             else if (pimpl->isMediaTimeBased() && pimpl->mMediaSource)
