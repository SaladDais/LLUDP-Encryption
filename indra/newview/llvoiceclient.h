/** 
 * @file llvoiceclient.h
 * @brief Declaration of LLVoiceClient class which is the interface to the voice client process.
 *
 * $LicenseInfo:firstyear=2001&license=viewerlgpl$
 * Second Life Viewer Source Code
 * Copyright (C) 2010, Linden Research, Inc.
 * 
 * This library is free software; you can redistribute it and/or
 * modify it under the terms of the GNU Lesser General Public
 * License as published by the Free Software Foundation;
 * version 2.1 of the License only.
 * 
 * This library is distributed in the hope that it will be useful,
 * but WITHOUT ANY WARRANTY; without even the implied warranty of
 * MERCHANTABILITY or FITNESS FOR A PARTICULAR PURPOSE.  See the GNU
 * Lesser General Public License for more details.
 * 
 * You should have received a copy of the GNU Lesser General Public
 * License along with this library; if not, write to the Free Software
 * Foundation, Inc., 51 Franklin Street, Fifth Floor, Boston, MA  02110-1301  USA
 * 
 * Linden Research, Inc., 945 Battery Street, San Francisco, CA  94111  USA
 * $/LicenseInfo$
 */
#ifndef LL_VOICE_CLIENT_H
#define LL_VOICE_CLIENT_H

class LLVOAvatar;

#include "lliopipe.h"
#include "llpumpio.h"
#include "llchainio.h"
#include "lliosocket.h"
#include "v3math.h"
#include "llframetimer.h"
#include "llcallingcard.h"   // for LLFriendObserver
#include "llsecapi.h"
#include "llcontrol.h"

// devices

class LLVoiceDevice
{
  public:
    std::string display_name; // friendly value for the user
    std::string full_name;  // internal value for selection

    LLVoiceDevice(const std::string& display_name, const std::string& full_name)
        :display_name(display_name)
        ,full_name(full_name)
    {
    };
};
typedef std::vector<LLVoiceDevice> LLVoiceDeviceList;

// <FS:Ansariel> Add callback for user volume change
typedef boost::signals2::signal<void(const LLUUID&)> user_voice_volume_change_callback_t;

class LLVoiceClientParticipantObserver
{
public:
	virtual ~LLVoiceClientParticipantObserver() { }
	virtual void onParticipantsChanged() = 0;
};


///////////////////////////////////
/// @class LLVoiceClientStatusObserver
class LLVoiceClientStatusObserver
{
public:
	typedef enum e_voice_status_type
	{
		// NOTE: when updating this enum, please also update the switch in
		//  LLVoiceClientStatusObserver::status2string().
		STATUS_LOGIN_RETRY,
		STATUS_LOGGED_IN,
		STATUS_JOINING,
		STATUS_JOINED,
		STATUS_LEFT_CHANNEL,
		STATUS_VOICE_DISABLED,
		STATUS_VOICE_ENABLED,
		BEGIN_ERROR_STATUS,
		ERROR_CHANNEL_FULL,
		ERROR_CHANNEL_LOCKED,
		ERROR_NOT_AVAILABLE,
		ERROR_UNKNOWN
	} EStatusType;

	virtual ~LLVoiceClientStatusObserver() { }
	virtual void onChange(EStatusType status, const std::string &channelURI, bool proximal) = 0;

	static std::string status2string(EStatusType inStatus);
};

struct LLVoiceVersionInfo
{
	std::string serverType;
	std::string serverVersion;
};

//////////////////////////////////
/// @class LLVoiceModuleInterface
/// @brief Voice module interface
///
/// Voice modules should provide an implementation for this interface.
/////////////////////////////////

class LLVoiceModuleInterface
{
public:
	LLVoiceModuleInterface() {}
	virtual ~LLVoiceModuleInterface() {}
	
	virtual void init(LLPumpIO *pump)=0;	// Call this once at application startup (creates connector)
	virtual void terminate()=0;	// Call this to clean up during shutdown
	
	virtual void updateSettings()=0; // call after loading settings and whenever they change
	
	virtual bool isVoiceWorking() const = 0; // connected to a voice server and voice channel
    
    virtual void setHidden(bool hidden)=0;  //  Hides the user from voice.

	virtual const LLVoiceVersionInfo& getVersion()=0;
	
	virtual bool singletoneInstanceExists()=0;
	
	/////////////////////
	/// @name Tuning
	//@{
	virtual void tuningStart()=0;
	virtual void tuningStop()=0;
	virtual bool inTuningMode()=0;
	
	virtual void tuningSetMicVolume(float volume)=0;
	virtual void tuningSetSpeakerVolume(float volume)=0;
	virtual float tuningGetEnergy(void)=0;
	//@}
	
	/////////////////////
	/// @name Devices
	//@{
	// This returns true when it's safe to bring up the "device settings" dialog in the prefs.
	// i.e. when the daemon is running and connected, and the device lists are populated.
	virtual bool deviceSettingsAvailable()=0;
	virtual bool deviceSettingsUpdated() = 0;
	
	// Requery the vivox daemon for the current list of input/output devices.
	// If you pass true for clearCurrentList, deviceSettingsAvailable() will be false until the query has completed
	// (use this if you want to know when it's done).
	// If you pass false, you'll have no way to know when the query finishes, but the device lists will not appear empty in the interim.
	virtual void refreshDeviceLists(bool clearCurrentList = true)=0;
	
	virtual void setCaptureDevice(const std::string& name)=0;
	virtual void setRenderDevice(const std::string& name)=0;
	
	virtual LLVoiceDeviceList& getCaptureDevices()=0;
	virtual LLVoiceDeviceList& getRenderDevices()=0;
	
	virtual void getParticipantList(std::set<LLUUID> &participants)=0;
	virtual bool isParticipant(const LLUUID& speaker_id)=0;
	//@}
	
	////////////////////////////
	/// @ name Channel stuff
	//@{
	// returns true iff the user is currently in a proximal (local spatial) channel.
	// Note that gestures should only fire if this returns true.
	virtual bool inProximalChannel()=0;
	
	virtual void setNonSpatialChannel(const std::string &uri,
									  const std::string &credentials)=0;
	
	virtual bool setSpatialChannel(const std::string &uri,
								   const std::string &credentials)=0;
	
	virtual void leaveNonSpatialChannel()=0;
	
	virtual void leaveChannel(void)=0;	
	
	// Returns the URI of the current channel, or an empty string if not currently in a channel.
	// NOTE that it will return an empty string if it's in the process of joining a channel.
	virtual std::string getCurrentChannel()=0;
	//@}
	
	
	//////////////////////////
	/// @name invitations
	//@{
	// start a voice channel with the specified user
	virtual void callUser(const LLUUID &uuid)=0;
	virtual bool isValidChannel(std::string& channelHandle)=0;
	virtual bool answerInvite(std::string &channelHandle)=0;
	virtual void declineInvite(std::string &channelHandle)=0;
	//@}
	
	/////////////////////////
	/// @name Volume/gain
	//@{
	virtual void setVoiceVolume(F32 volume)=0;
	virtual void setMicGain(F32 volume)=0;
	//@}
	
	/////////////////////////
	/// @name enable disable voice and features
	//@{
	// <FS:Ansariel> Bypass LLCachedControls for voice status update
	//virtual bool voiceEnabled()=0;
	virtual bool voiceEnabled(bool no_cache = false)=0;
	// </FS:Ansariel>
	virtual void setVoiceEnabled(bool enabled)=0;
	virtual void setLipSyncEnabled(BOOL enabled)=0;
	virtual BOOL lipSyncEnabled()=0;	
	virtual void setMuteMic(bool muted)=0;		// Set the mute state of the local mic.
	//@}
		
	//////////////////////////
	/// @name nearby speaker accessors
	//@{
	virtual BOOL getVoiceEnabled(const LLUUID& id)=0;		// true if we've received data for this avatar
	virtual std::string getDisplayName(const LLUUID& id)=0;
	virtual BOOL isParticipantAvatar(const LLUUID &id)=0;
	virtual BOOL getIsSpeaking(const LLUUID& id)=0;
	virtual BOOL getIsModeratorMuted(const LLUUID& id)=0;
	virtual F32 getCurrentPower(const LLUUID& id)=0;		// "power" is related to "amplitude" in a defined way.  I'm just not sure what the formula is...
	virtual BOOL getOnMuteList(const LLUUID& id)=0;
	virtual F32 getUserVolume(const LLUUID& id)=0;
	virtual void setUserVolume(const LLUUID& id, F32 volume)=0; // set's volume for specified agent, from 0-1 (where .5 is nominal)	
	//@}
	
	//////////////////////////
	/// @name text chat
	//@{
	virtual BOOL isSessionTextIMPossible(const LLUUID& id)=0;
	virtual BOOL isSessionCallBackPossible(const LLUUID& id)=0;
	//virtual BOOL sendTextMessage(const LLUUID& participant_id, const std::string& message)=0;
	virtual void endUserIMSession(const LLUUID &uuid)=0;	
	//@}
	
	// authorize the user
	virtual void userAuthorized(const std::string& user_id,
								const LLUUID &agentID)=0;
	
	//////////////////////////////
	/// @name Status notification
	//@{
	virtual void addObserver(LLVoiceClientStatusObserver* observer)=0;
	virtual void removeObserver(LLVoiceClientStatusObserver* observer)=0;
	virtual void addObserver(LLFriendObserver* observer)=0;
	virtual void removeObserver(LLFriendObserver* observer)=0;	
	virtual void addObserver(LLVoiceClientParticipantObserver* observer)=0;
	virtual void removeObserver(LLVoiceClientParticipantObserver* observer)=0;	
	// <FS:Ansariel> Add callback for user volume change
	virtual boost::signals2::connection setUserVolumeUpdateCallback(const user_voice_volume_change_callback_t::slot_type& cb) = 0;
	//@}
	
	virtual std::string sipURIFromID(const LLUUID &id)=0;
	//@}
	
};


//////////////////////////////////
/// @class LLVoiceEffectObserver
class LLVoiceEffectObserver
{
public:
	virtual ~LLVoiceEffectObserver() { }
	virtual void onVoiceEffectChanged(bool effect_list_updated) = 0;
};

typedef std::multimap<const std::string, const LLUUID, LLDictionaryLess> voice_effect_list_t;

//////////////////////////////////
/// @class LLVoiceEffectInterface
/// @brief Voice effect module interface
///
/// Voice effect modules should provide an implementation for this interface.
/////////////////////////////////

class LLVoiceEffectInterface
{
public:
	LLVoiceEffectInterface() {}
	virtual ~LLVoiceEffectInterface() {}

	//////////////////////////
	/// @name Accessors
	//@{
	virtual bool setVoiceEffect(const LLUUID& id) = 0;
	virtual const LLUUID getVoiceEffect() = 0;
	virtual LLSD getVoiceEffectProperties(const LLUUID& id) = 0;

	virtual void refreshVoiceEffectLists(bool clear_lists) = 0;
	virtual const voice_effect_list_t &getVoiceEffectList() const = 0;
	virtual const voice_effect_list_t &getVoiceEffectTemplateList() const = 0;
	//@}

	//////////////////////////////
	/// @name Status notification
	//@{
	virtual void addObserver(LLVoiceEffectObserver* observer) = 0;
	virtual void removeObserver(LLVoiceEffectObserver* observer) = 0;
	//@}

	//////////////////////////////
	/// @name Preview buffer
	//@{
	virtual void enablePreviewBuffer(bool enable) = 0;
	virtual void recordPreviewBuffer() = 0;
	virtual void playPreviewBuffer(const LLUUID& effect_id = LLUUID::null) = 0;
	virtual void stopPreviewBuffer() = 0;

	virtual bool isPreviewRecording() = 0;
	virtual bool isPreviewPlaying() = 0;
	//@}
};


<<<<<<< HEAD
// <FS:Ansariel> Centralized voice power level
typedef enum e_voice_power_level
{
	VPL_MUTED,
	VPL_PTT_Off,
	VPL_PTT_On,
	VPL_Level1,
	VPL_Level2,
	VPL_Level3
} EVoicePowerLevel;
// </FS:Ansariel> Centralized voice power level

class LLVoiceClient: public LLSingleton<LLVoiceClient>
=======
class LLVoiceClient: public LLParamSingleton<LLVoiceClient>
>>>>>>> af5c5562
{
	LLSINGLETON(LLVoiceClient, LLPumpIO *pump);
	LOG_CLASS(LLVoiceClient);
	~LLVoiceClient();

public:
	typedef boost::signals2::signal<void(void)> micro_changed_signal_t;
	micro_changed_signal_t mMicroChangedSignal;

	void terminate();	// Call this to clean up during shutdown
	
	const LLVoiceVersionInfo getVersion();
	
	static const F32 OVERDRIVEN_POWER_LEVEL;

	// <FS:Ansariel> Centralized voice power level
	static const F32 POWER_LEVEL_0;
	static const F32 POWER_LEVEL_1;
	static const F32 POWER_LEVEL_2;
	// </FS:Ansariel> Centralized voice power level

	static const F32 VOLUME_MIN;
	static const F32 VOLUME_DEFAULT;
	static const F32 VOLUME_MAX;

	void updateSettings(); // call after loading settings and whenever they change

	bool isVoiceWorking() const; // connected to a voice server and voice channel

	// tuning
	void tuningStart();
	void tuningStop();
	bool inTuningMode();
		
	void tuningSetMicVolume(float volume);
	void tuningSetSpeakerVolume(float volume);
	float tuningGetEnergy(void);
				
	// devices
	
	// This returns true when it's safe to bring up the "device settings" dialog in the prefs.
	// i.e. when the daemon is running and connected, and the device lists are populated.
	bool deviceSettingsAvailable();
	bool deviceSettingsUpdated();	// returns true when the device list has been updated recently.
		
	// Requery the vivox daemon for the current list of input/output devices.
	// If you pass true for clearCurrentList, deviceSettingsAvailable() will be false until the query has completed
	// (use this if you want to know when it's done).
	// If you pass false, you'll have no way to know when the query finishes, but the device lists will not appear empty in the interim.
	void refreshDeviceLists(bool clearCurrentList = true);

	void setCaptureDevice(const std::string& name);
	void setRenderDevice(const std::string& name);
    void setHidden(bool hidden);

	const LLVoiceDeviceList& getCaptureDevices();
	const LLVoiceDeviceList& getRenderDevices();

	////////////////////////////
	// Channel stuff
	//
	
	// returns true iff the user is currently in a proximal (local spatial) channel.
	// Note that gestures should only fire if this returns true.
	bool inProximalChannel();
	void setNonSpatialChannel(
							  const std::string &uri,
							  const std::string &credentials);
	void setSpatialChannel(
						   const std::string &uri,
						   const std::string &credentials);
	void leaveNonSpatialChannel();
	
	// Returns the URI of the current channel, or an empty string if not currently in a channel.
	// NOTE that it will return an empty string if it's in the process of joining a channel.
	std::string getCurrentChannel();
	// start a voice channel with the specified user
	void callUser(const LLUUID &uuid);
	bool isValidChannel(std::string& channelHandle);
	bool answerInvite(std::string &channelHandle);
	void declineInvite(std::string &channelHandle);	
	void leaveChannel(void);		// call this on logout or teleport begin
	
	
	/////////////////////////////
	// Sending updates of current state
	

	void setVoiceVolume(F32 volume);
	void setMicGain(F32 volume);
	void setUserVolume(const LLUUID& id, F32 volume); // set's volume for specified agent, from 0-1 (where .5 is nominal)		
	// <FS:Ansariel> Bypass LLCachedControls for voice status update
	//bool voiceEnabled();
	bool voiceEnabled(bool no_cache = false);
	// </FS:Ansariel>
	void setLipSyncEnabled(BOOL enabled);
	void setMuteMic(bool muted);		// Use this to mute the local mic (for when the client is minimized, etc), ignoring user PTT state.
	void setUserPTTState(bool ptt);
	bool getUserPTTState();
	void toggleUserPTTState(void);
	void inputUserControlState(bool down);  // interpret any sort of up-down mic-open control input according to ptt-toggle prefs	
	void setVoiceEnabled(bool enabled);

	void setUsePTT(bool usePTT);
	void setPTTIsToggle(bool PTTIsToggle);
	bool getPTTIsToggle();	
	void setPTTKey(std::string &key);
	
	void updateMicMuteLogic();
	
	BOOL lipSyncEnabled();
	
	// PTT key triggering
	void keyDown(KEY key, MASK mask);
	void keyUp(KEY key, MASK mask);
	void middleMouseState(bool down);
	
	boost::signals2::connection MicroChangedCallback(const micro_changed_signal_t::slot_type& cb ) { return mMicroChangedSignal.connect(cb); }

	// <FS:Ansariel> Add callback for user volume change
	boost::signals2::connection setUserVolumeUpdateCallback(const user_voice_volume_change_callback_t::slot_type& cb);
	
	/////////////////////////////
	// Accessors for data related to nearby speakers
	BOOL getVoiceEnabled(const LLUUID& id);		// true if we've received data for this avatar
	std::string getDisplayName(const LLUUID& id);	
	BOOL isOnlineSIP(const LLUUID &id);
	BOOL isParticipantAvatar(const LLUUID &id);
	BOOL getIsSpeaking(const LLUUID& id);
	BOOL getIsModeratorMuted(const LLUUID& id);
	F32 getCurrentPower(const LLUUID& id);		// "power" is related to "amplitude" in a defined way.  I'm just not sure what the formula is...
	BOOL getOnMuteList(const LLUUID& id);
	F32 getUserVolume(const LLUUID& id);

	// <FS:Ansariel> Centralized voice power level
	EVoicePowerLevel getPowerLevel(const LLUUID& id);
	// </FS:Ansariel> Centralized voice power level

	/////////////////////////////
	BOOL getAreaVoiceDisabled();		// returns true if the area the avatar is in is speech-disabled.
													  // Use this to determine whether to show a "no speech" icon in the menu bar.
	void getParticipantList(std::set<LLUUID> &participants);
	bool isParticipant(const LLUUID& speaker_id);
	
	//////////////////////////
	/// @name text chat
	//@{
	BOOL isSessionTextIMPossible(const LLUUID& id);
	BOOL isSessionCallBackPossible(const LLUUID& id);
	//BOOL sendTextMessage(const LLUUID& participant_id, const std::string& message) const {return true;} ;
	void endUserIMSession(const LLUUID &uuid);	
	//@}
	

	void userAuthorized(const std::string& user_id,
			const LLUUID &agentID);
	
	void addObserver(LLVoiceClientStatusObserver* observer);
	void removeObserver(LLVoiceClientStatusObserver* observer);
	void addObserver(LLFriendObserver* observer);
	void removeObserver(LLFriendObserver* observer);
	void addObserver(LLVoiceClientParticipantObserver* observer);
	void removeObserver(LLVoiceClientParticipantObserver* observer);
	
	std::string sipURIFromID(const LLUUID &id);	

	//////////////////////////
	/// @name Voice effects
	//@{
	bool getVoiceEffectEnabled() const { return mVoiceEffectEnabled; };
	LLUUID getVoiceEffectDefault() const { return LLUUID(mVoiceEffectDefault); };

	// Returns NULL if voice effects are not supported, or not enabled.
	LLVoiceEffectInterface* getVoiceEffectInterface() const;
	//@}
private:
	void init(LLPumpIO *pump);

protected:
	LLVoiceModuleInterface* mVoiceModule;
	LLPumpIO *m_servicePump;


	LLCachedControl<bool> mVoiceEffectEnabled;
	LLCachedControl<std::string> mVoiceEffectDefault;

	bool		mPTTDirty;
	bool		mPTT;
	
	bool		mUsePTT;
	bool		mPTTIsMiddleMouse;
	KEY			mPTTKey;
	bool		mPTTIsToggle;
	bool		mUserPTTState;
	bool		mMuteMic;
	bool		mDisableMic;
};

/**
 * Speaker volume storage helper class
 **/
class LLSpeakerVolumeStorage : public LLSingleton<LLSpeakerVolumeStorage>
{
	LLSINGLETON(LLSpeakerVolumeStorage);
	~LLSpeakerVolumeStorage();
	LOG_CLASS(LLSpeakerVolumeStorage);
public:

	/**
	 * Stores volume level for specified user.
	 *
	 * @param[in] speaker_id - LLUUID of user to store volume level for.
	 * @param[in] volume - volume level to be stored for user.
	 */
	void storeSpeakerVolume(const LLUUID& speaker_id, F32 volume);

	/**
	 * Gets stored volume level for specified speaker
	 *
	 * @param[in] speaker_id - LLUUID of user to retrieve volume level for.
	 * @param[out] volume - set to stored volume if found, otherwise unmodified.
	 * @return - true if a stored volume is found.
	 */
	bool getSpeakerVolume(const LLUUID& speaker_id, F32& volume);

	/**
	 * Removes stored volume level for specified user.
	 *
	 * @param[in] speaker_id - LLUUID of user to remove.
	 */
	void removeSpeakerVolume(const LLUUID& speaker_id);

private:
	const static std::string SETTINGS_FILE_NAME;

	void load();
	void save();

	static F32 transformFromLegacyVolume(F32 volume_in);
	static F32 transformToLegacyVolume(F32 volume_in);

	typedef std::map<LLUUID, F32> speaker_data_map_t;
	speaker_data_map_t mSpeakersData;
};

#endif //LL_VOICE_CLIENT_H


<|MERGE_RESOLUTION|>--- conflicted
+++ resolved
@@ -318,7 +318,6 @@
 };
 
 
-<<<<<<< HEAD
 // <FS:Ansariel> Centralized voice power level
 typedef enum e_voice_power_level
 {
@@ -331,10 +330,7 @@
 } EVoicePowerLevel;
 // </FS:Ansariel> Centralized voice power level
 
-class LLVoiceClient: public LLSingleton<LLVoiceClient>
-=======
 class LLVoiceClient: public LLParamSingleton<LLVoiceClient>
->>>>>>> af5c5562
 {
 	LLSINGLETON(LLVoiceClient, LLPumpIO *pump);
 	LOG_CLASS(LLVoiceClient);
