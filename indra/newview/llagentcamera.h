--- conflicted
+++ resolved
@@ -58,15 +58,13 @@
 	/** "Above and to the left, over the shoulder, pulled back a little on the zoom" */
 	CAMERA_PRESET_GROUP_VIEW,
 
-<<<<<<< HEAD
+	/** Current view when a preset is saved */
+	CAMERA_PRESET_CUSTOM0,
+
 // [RLVa:KB] - Checked: RLVa-2.0.0
 	/* Used by RLVa */
 	CAMERA_RLV_SETCAM_VIEW
 // [/RLVa:KB]
-=======
-	/** Current view when a preset is saved */
-	CAMERA_PRESET_CUSTOM0
->>>>>>> 3ed3cfce
 };
 
 //------------------------------------------------------------------------
