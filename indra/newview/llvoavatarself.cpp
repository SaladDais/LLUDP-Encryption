/** 
 * @file llvoavatar.cpp
 * @brief Implementation of LLVOAvatar class which is a derivation fo LLViewerObject
 *
 * $LicenseInfo:firstyear=2001&license=viewerlgpl$
 * Second Life Viewer Source Code
 * Copyright (C) 2010, Linden Research, Inc.
 * 
 * This library is free software; you can redistribute it and/or
 * modify it under the terms of the GNU Lesser General Public
 * License as published by the Free Software Foundation;
 * version 2.1 of the License only.
 * 
 * This library is distributed in the hope that it will be useful,
 * but WITHOUT ANY WARRANTY; without even the implied warranty of
 * MERCHANTABILITY or FITNESS FOR A PARTICULAR PURPOSE.  See the GNU
 * Lesser General Public License for more details.
 * 
 * You should have received a copy of the GNU Lesser General Public
 * License along with this library; if not, write to the Free Software
 * Foundation, Inc., 51 Franklin Street, Fifth Floor, Boston, MA  02110-1301  USA
 * 
 * Linden Research, Inc., 945 Battery Street, San Francisco, CA  94111  USA
 * $/LicenseInfo$
 */

#if LL_MSVC
// disable warning about boost::lexical_cast returning uninitialized data
// when it fails to parse the string
#pragma warning (disable:4701)
#endif

#include "llviewerprecompiledheaders.h"

#include "llvoavatarself.h"
#include "llvoavatar.h"

#include "pipeline.h"

#include "llagent.h" //  Get state values from here
#include "llattachmentsmgr.h"
#include "llagentcamera.h"
#include "llagentwearables.h"
#include "llhudeffecttrail.h"
#include "llhudmanager.h"
#include "llinventoryfunctions.h"
#include "lllocaltextureobject.h"
#include "llnotificationsutil.h"
#include "llselectmgr.h"
#include "lltoolgrab.h"	// for needsRenderBeam
#include "lltoolmgr.h" // for needsRenderBeam
#include "lltoolmorph.h"
#include "lltrans.h"
#include "llviewercamera.h"
#include "llviewercontrol.h"
#include "llviewermenu.h"
#include "llviewerobjectlist.h"
#include "llviewerstats.h"
#include "llviewerregion.h"
#include "llviewertexlayer.h"
#include "llviewerwearable.h"
#include "llappearancemgr.h"
#include "llmeshrepository.h"
#include "llvovolume.h"
#include "llsdutil.h"
#include "llstartup.h"
#include "llsdserialize.h"
#include "llcallstack.h"
#include "llcorehttputil.h"

// Firestorm includes
#include "fslslbridge.h"
#include "lggbeammaps.h"
#include "piemenu.h"
#include "pieslice.h"
#include "pieseparator.h"
// [RLVa:KB] - Checked: RLVa-2.0.2
#include "rlvhandler.h"
#include "rlvhelper.h"
#include "rlvlocks.h"
// [/RLVa:KB]


// <FS:Ansariel> [Legacy Bake]
<<<<<<< HEAD
#ifdef OPENSIM
#include "llviewernetwork.h"
#endif
=======
#include "llviewernetwork.h"
>>>>>>> c33f949d
// </FS:Ansariel> [Legacy Bake]

#if LL_MSVC
// disable boost::lexical_cast warning
#pragma warning (disable:4702)
#endif

#include <boost/lexical_cast.hpp>

LLPointer<LLVOAvatarSelf> gAgentAvatarp = NULL;

BOOL isAgentAvatarValid()
{
	return (gAgentAvatarp.notNull() && gAgentAvatarp->isValid());
}

void selfStartPhase(const std::string& phase_name)
{
	if (isAgentAvatarValid())
	{
		gAgentAvatarp->startPhase(phase_name);
	}
}

void selfStopPhase(const std::string& phase_name, bool err_check)
{
	if (isAgentAvatarValid())
	{
		gAgentAvatarp->stopPhase(phase_name, err_check);
	}
}

void selfClearPhases()
{
	if (isAgentAvatarValid())
	{
		gAgentAvatarp->clearPhases();
	}
}

using namespace LLAvatarAppearanceDefines;


LLSD summarize_by_buckets(std::vector<LLSD> in_records, std::vector<std::string> by_fields, std::string val_field);

/*********************************************************************************
 **                                                                             **
 ** Begin private LLVOAvatarSelf Support classes
 **
 **/

struct LocalTextureData
{
	LocalTextureData() : 
		mIsBakedReady(false), 
		mDiscard(MAX_DISCARD_LEVEL+1), 
		mImage(NULL), 
		mWearableID(IMG_DEFAULT_AVATAR),
		mTexEntry(NULL)
	{}
	LLPointer<LLViewerFetchedTexture> mImage;
	bool mIsBakedReady;
	S32 mDiscard;
	LLUUID mWearableID;	// UUID of the wearable that this texture belongs to, not of the image itself
	LLTextureEntry *mTexEntry;
};

//-----------------------------------------------------------------------------
// Callback data
//-----------------------------------------------------------------------------


/**
 **
 ** End LLVOAvatarSelf Support classes
 **                                                                             **
 *********************************************************************************/


//-----------------------------------------------------------------------------
// Static Data
//-----------------------------------------------------------------------------
S32Bytes LLVOAvatarSelf::sScratchTexBytes(0);
std::map< LLGLenum, LLGLuint*> LLVOAvatarSelf::sScratchTexNames;


/*********************************************************************************
 **                                                                             **
 ** Begin LLVOAvatarSelf Constructor routines
 **
 **/

LLVOAvatarSelf::LLVOAvatarSelf(const LLUUID& id,
							   const LLPCode pcode,
							   LLViewerRegion* regionp) :
	LLVOAvatar(id, pcode, regionp),
// [RLVa:KB] - Checked: 2012-07-28 (RLVa-1.4.7)
	mAttachmentSignal(NULL),
// [/RLVa:KB]
	mScreenp(NULL),
	mLastRegionHandle(0),
	mRegionCrossingCount(0),
	mIsCrossingRegion(false), // <FS:Ansariel> FIRE-12004: Attachments getting lost on TP
	// Value outside legal range, so will always be a mismatch the
	// first time through.
	mLastHoverOffsetSent(LLVector3(0.0f, 0.0f, -999.0f)),
    mInitialMetric(true),
    mMetricSequence(0)
{
// <FS:Ansariel> [Legacy Bake]
#ifdef OPENSIM
	if (!LLGridManager::getInstance()->isInSecondLife())
	{
		gAgentWearables.setAvatarObject(this);
	}
#endif
// </FS:Ansariel> [Legacy Bake]

	mMotionController.mIsSelf = TRUE;

	LL_DEBUGS() << "Marking avatar as self " << id << LL_ENDL;
}

// Called periodically for diagnostics, return true when done.
bool output_self_av_texture_diagnostics()
{
	if (!isAgentAvatarValid())
		return true; // done checking

	gAgentAvatarp->outputRezDiagnostics();

	return false;
}

bool update_avatar_rez_metrics()
{
	if (!isAgentAvatarValid())
		return true;
	
	gAgentAvatarp->updateAvatarRezMetrics(false);

	return false;
}

// <FS:Ansariel> [Legacy Bake]
bool check_for_unsupported_baked_appearance()
{
	if (!isAgentAvatarValid())
		return true;

	gAgentAvatarp->checkForUnsupportedServerBakeAppearance();
	return false;
}
// </FS:Ansariel> [Legacy Bake]

void LLVOAvatarSelf::initInstance()
{
	BOOL status = TRUE;
	// creates hud joint(mScreen) among other things
	status &= loadAvatarSelf();

	// adds attachment points to mScreen among other things
	LLVOAvatar::initInstance();

	LL_INFOS() << "Self avatar object created. Starting timer." << LL_ENDL;
	mDebugSelfLoadTimer.reset();
	// clear all times to -1 for debugging
	for (U32 i =0; i < LLAvatarAppearanceDefines::TEX_NUM_INDICES; ++i)
	{
		for (U32 j = 0; j <= MAX_DISCARD_LEVEL; ++j)
		{
			mDebugTextureLoadTimes[i][j] = -1.0f;
		}
	}

	for (U32 i =0; i < LLAvatarAppearanceDefines::BAKED_NUM_INDICES; ++i)
	{
		mDebugBakedTextureTimes[i][0] = -1.0f;
		mDebugBakedTextureTimes[i][1] = -1.0f;
	}

// [RLVa:KB] - Checked: 2010-12-12 (RLVa-1.2.2c) | Added: RLVa-1.2.2c
	RlvAttachPtLookup::initLookupTable();
// [/RLVa:KB]

	status &= buildMenus();
	if (!status)
	{
		LL_ERRS() << "Unable to load user's avatar" << LL_ENDL;
		return;
	}

	setHoverIfRegionEnabled();

	//doPeriodically(output_self_av_texture_diagnostics, 30.0);
	doPeriodically(update_avatar_rez_metrics, 5.0);
	// <FS:Ansariel> [Legacy Bake]
	doPeriodically(check_for_unsupported_baked_appearance, 120.0);
	doPeriodically(boost::bind(&LLVOAvatarSelf::checkStuckAppearance, this), 30.0);

    mInitFlags |= 1<<2;
}

void LLVOAvatarSelf::setHoverIfRegionEnabled()
{
	if (getRegion() && getRegion()->simulatorFeaturesReceived())
	{
		if (getRegion()->avatarHoverHeightEnabled())
		{
			F32 hover_z = gSavedPerAccountSettings.getF32("AvatarHoverOffsetZ");
			setHoverOffset(LLVector3(0.0, 0.0, llclamp(hover_z,MIN_HOVER_Z,MAX_HOVER_Z)));
			LL_INFOS("Avatar") << avString() << " set hover height from debug setting " << hover_z << LL_ENDL;
		}
		// <FS:Ansariel> [Legacy bake]
		else if (!isUsingServerBakes())
		{
			computeBodySize();
		}
		// </FS:Ansariel> [Legacy bake]
		else 
		{
			setHoverOffset(LLVector3(0.0, 0.0, 0.0));
			LL_INFOS("Avatar") << avString() << " zeroing hover height, region does not support" << LL_ENDL;
		}
	}
	else
	{
		LL_INFOS("Avatar") << avString() << " region or simulator features not known, no change on hover" << LL_ENDL;
		if (getRegion())
		{
			getRegion()->setSimulatorFeaturesReceivedCallback(boost::bind(&LLVOAvatarSelf::onSimulatorFeaturesReceived,this,_1));
		}

	}
}

bool LLVOAvatarSelf::checkStuckAppearance()
{
	const F32 CONDITIONAL_UNSTICK_INTERVAL = 300.0;
	const F32 UNCONDITIONAL_UNSTICK_INTERVAL = 600.0;
	
	if (gAgentWearables.isCOFChangeInProgress())
	{
		LL_DEBUGS("Avatar") << "checking for stuck appearance" << LL_ENDL;
		F32 change_time = gAgentWearables.getCOFChangeTime();
		LL_DEBUGS("Avatar") << "change in progress for " << change_time << " seconds" << LL_ENDL;
		S32 active_hp = LLAppearanceMgr::instance().countActiveHoldingPatterns();
		LL_DEBUGS("Avatar") << "active holding patterns " << active_hp << " seconds" << LL_ENDL;
		S32 active_copies = LLAppearanceMgr::instance().getActiveCopyOperations();
		LL_DEBUGS("Avatar") << "active copy operations " << active_copies << LL_ENDL;

		if ((change_time > CONDITIONAL_UNSTICK_INTERVAL && active_copies == 0) ||
			(change_time > UNCONDITIONAL_UNSTICK_INTERVAL))
		{
			gAgentWearables.notifyLoadingFinished();
		}
	}

	// Return false to continue running check periodically.
	return LLApp::isExiting();
}

// virtual
void LLVOAvatarSelf::markDead()
{
	mBeam = NULL;
	LLVOAvatar::markDead();
}

/*virtual*/ BOOL LLVOAvatarSelf::loadAvatar()
{
	BOOL success = LLVOAvatar::loadAvatar();

	// set all parameters stored directly in the avatar to have
	// the isSelfParam to be TRUE - this is used to prevent
	// them from being animated or trigger accidental rebakes
	// when we copy params from the wearable to the base avatar.
	for (LLViewerVisualParam* param = (LLViewerVisualParam*) getFirstVisualParam(); 
		 param;
		 param = (LLViewerVisualParam*) getNextVisualParam())
	{
		if (param->getWearableType() != LLWearableType::WT_INVALID)
		{
			param->setIsDummy(TRUE);
		}
	}

	return success;
}


BOOL LLVOAvatarSelf::loadAvatarSelf()
{
	BOOL success = TRUE;
	// avatar_skeleton.xml
	if (!buildSkeletonSelf(sAvatarSkeletonInfo))
	{
		LL_WARNS() << "avatar file: buildSkeleton() failed" << LL_ENDL;
		return FALSE;
	}

	return success;
}

BOOL LLVOAvatarSelf::buildSkeletonSelf(const LLAvatarSkeletonInfo *info)
{
	// add special-purpose "screen" joint
	mScreenp = new LLViewerJoint("mScreen", NULL);
	// for now, put screen at origin, as it is only used during special
	// HUD rendering mode
	F32 aspect = LLViewerCamera::getInstance()->getAspect();
	LLVector3 scale(1.f, aspect, 1.f);
	mScreenp->setScale(scale);
	// SL-315
	mScreenp->setWorldPosition(LLVector3::zero);
	// need to update screen agressively when sidebar opens/closes, for example
	mScreenp->mUpdateXform = TRUE;
	return TRUE;
}

BOOL LLVOAvatarSelf::buildMenus()
{
	//-------------------------------------------------------------------------
	// build the attach and detach menus
	//-------------------------------------------------------------------------
	gAttachBodyPartPieMenus[0] = NULL;

	LLContextMenu::Params params;
	params.label(LLTrans::getString("BodyPartsRightArm"));
	params.name(params.label);
	params.visible(false);
	gAttachBodyPartPieMenus[1] = LLUICtrlFactory::create<LLContextMenu> (params);

	params.label(LLTrans::getString("BodyPartsHead"));
	params.name(params.label);
	gAttachBodyPartPieMenus[2] = LLUICtrlFactory::create<LLContextMenu> (params);

	params.label(LLTrans::getString("BodyPartsLeftArm"));
	params.name(params.label);
	gAttachBodyPartPieMenus[3] = LLUICtrlFactory::create<LLContextMenu> (params);

	gAttachBodyPartPieMenus[4] = NULL;

	params.label(LLTrans::getString("BodyPartsLeftLeg"));
	params.name(params.label);
	gAttachBodyPartPieMenus[5] = LLUICtrlFactory::create<LLContextMenu> (params);

	params.label(LLTrans::getString("BodyPartsTorso"));
	params.name(params.label);
	gAttachBodyPartPieMenus[6] = LLUICtrlFactory::create<LLContextMenu> (params);

	params.label(LLTrans::getString("BodyPartsRightLeg"));
	params.name(params.label);
	gAttachBodyPartPieMenus[7] = LLUICtrlFactory::create<LLContextMenu> (params);

	params.label(LLTrans::getString("BodyPartsEnhancedSkeleton"));
	params.name(params.label);
	gAttachBodyPartPieMenus[8] = LLUICtrlFactory::create<LLContextMenu>(params);

	gDetachBodyPartPieMenus[0] = NULL;

	params.label(LLTrans::getString("BodyPartsRightArm"));
	params.name(params.label);
	gDetachBodyPartPieMenus[1] = LLUICtrlFactory::create<LLContextMenu> (params);

	params.label(LLTrans::getString("BodyPartsHead"));
	params.name(params.label);
	gDetachBodyPartPieMenus[2] = LLUICtrlFactory::create<LLContextMenu> (params);

	params.label(LLTrans::getString("BodyPartsLeftArm"));
	params.name(params.label);
	gDetachBodyPartPieMenus[3] = LLUICtrlFactory::create<LLContextMenu> (params);

	gDetachBodyPartPieMenus[4] = NULL;

	params.label(LLTrans::getString("BodyPartsLeftLeg"));
	params.name(params.label);
	gDetachBodyPartPieMenus[5] = LLUICtrlFactory::create<LLContextMenu> (params);

	params.label(LLTrans::getString("BodyPartsTorso"));
	params.name(params.label);
	gDetachBodyPartPieMenus[6] = LLUICtrlFactory::create<LLContextMenu> (params);

	params.label(LLTrans::getString("BodyPartsRightLeg"));
	params.name(params.label);
	gDetachBodyPartPieMenus[7] = LLUICtrlFactory::create<LLContextMenu> (params);

	params.label(LLTrans::getString("BodyPartsEnhancedSkeleton"));
	params.name(params.label);
	gDetachBodyPartPieMenus[8] = LLUICtrlFactory::create<LLContextMenu>(params);

// <FS:Zi> Pie menu
	//-------------------------------------------------------------------------
	// build the attach and detach pie menus
	//-------------------------------------------------------------------------
	PieMenu::Params pieParams;
	pieParams.visible(false);

	gPieAttachBodyPartMenus[0] = NULL;

	pieParams.label(LLTrans::getString("BodyPartsRightArm"));
	pieParams.name(pieParams.label);
	gPieAttachBodyPartMenus[1] = LLUICtrlFactory::create<PieMenu> (pieParams);

	pieParams.label(LLTrans::getString("BodyPartsHead"));
	pieParams.name(pieParams.label);
	gPieAttachBodyPartMenus[2] = LLUICtrlFactory::create<PieMenu> (pieParams);

	pieParams.label(LLTrans::getString("BodyPartsLeftArm"));
	pieParams.name(pieParams.label);
	gPieAttachBodyPartMenus[3] = LLUICtrlFactory::create<PieMenu> (pieParams);

	gPieAttachBodyPartMenus[4] = NULL;

	pieParams.label(LLTrans::getString("BodyPartsLeftLeg"));
	pieParams.name(pieParams.label);
	gPieAttachBodyPartMenus[5] = LLUICtrlFactory::create<PieMenu> (pieParams);

	pieParams.label(LLTrans::getString("BodyPartsTorso"));
	pieParams.name(pieParams.label);
	gPieAttachBodyPartMenus[6] = LLUICtrlFactory::create<PieMenu> (pieParams);

	pieParams.label(LLTrans::getString("BodyPartsRightLeg"));
	pieParams.name(pieParams.label);
	gPieAttachBodyPartMenus[7] = LLUICtrlFactory::create<PieMenu> (pieParams);

	gPieDetachBodyPartMenus[0] = NULL;

	pieParams.label(LLTrans::getString("BodyPartsRightArm"));
	pieParams.name(pieParams.label);
	gPieDetachBodyPartMenus[1] = LLUICtrlFactory::create<PieMenu> (pieParams);

	pieParams.label(LLTrans::getString("BodyPartsHead"));
	pieParams.name(pieParams.label);
	gPieDetachBodyPartMenus[2] = LLUICtrlFactory::create<PieMenu> (pieParams);

	pieParams.label(LLTrans::getString("BodyPartsLeftArm"));
	pieParams.name(pieParams.label);
	gPieDetachBodyPartMenus[3] = LLUICtrlFactory::create<PieMenu> (pieParams);

	gPieDetachBodyPartMenus[4] = NULL;

	pieParams.label(LLTrans::getString("BodyPartsLeftLeg"));
	pieParams.name(pieParams.label);
	gPieDetachBodyPartMenus[5] = LLUICtrlFactory::create<PieMenu> (pieParams);

	pieParams.label(LLTrans::getString("BodyPartsTorso"));
	pieParams.name(pieParams.label);
	gPieDetachBodyPartMenus[6] = LLUICtrlFactory::create<PieMenu> (pieParams);

	pieParams.label(LLTrans::getString("BodyPartsRightLeg"));
	pieParams.name(pieParams.label);
	gPieDetachBodyPartMenus[7] = LLUICtrlFactory::create<PieMenu> (pieParams);
// </FS:Zi> Pie menu

	for (S32 i = 0; i < 9; i++)
	{
		if (gAttachBodyPartPieMenus[i])
		{
			gAttachPieMenu->appendContextSubMenu( gAttachBodyPartPieMenus[i] );
		}
		else
		{
			for (attachment_map_t::iterator iter = mAttachmentPoints.begin(); 
				 iter != mAttachmentPoints.end();
				 ++iter)
			{
				LLViewerJointAttachment* attachment = iter->second;
				if (attachment && attachment->getGroup() == i)
				{
					LLMenuItemCallGL::Params item_params;

					std::string sub_piemenu_name = attachment->getName();
					if (LLTrans::getString(sub_piemenu_name) != "")
					{
						item_params.label = LLTrans::getString(sub_piemenu_name);
					}
					else
					{
						item_params.label = sub_piemenu_name;
					}
					item_params.name =(item_params.label );
					item_params.on_click.function_name = "Object.AttachToAvatar";
					item_params.on_click.parameter = iter->first;
					// [RLVa:KB] - No changes, but we do need the parameter to always be idxAttachPt for object_selected_and_point_valid()
					item_params.on_enable.function_name = "Object.EnableWear";
					item_params.on_enable.parameter = iter->first;
					LLMenuItemCallGL* item = LLUICtrlFactory::create<LLMenuItemCallGL>(item_params);

					gAttachPieMenu->addChild(item);

					break;

				}
			}
		}

		if (gDetachBodyPartPieMenus[i])
		{
			gDetachPieMenu->appendContextSubMenu( gDetachBodyPartPieMenus[i] );
		}
		else
		{
			for (attachment_map_t::iterator iter = mAttachmentPoints.begin(); 
				 iter != mAttachmentPoints.end();
				 ++iter)
			{
				LLViewerJointAttachment* attachment = iter->second;
				if (attachment && attachment->getGroup() == i)
				{
					LLMenuItemCallGL::Params item_params;
					std::string sub_piemenu_name = attachment->getName();
					if (LLTrans::getString(sub_piemenu_name) != "")
					{
						item_params.label = LLTrans::getString(sub_piemenu_name);
					}
					else
					{
						item_params.label = sub_piemenu_name;
					}
					item_params.name =(item_params.label );
					item_params.on_click.function_name = "Attachment.DetachFromPoint";
					item_params.on_click.parameter = iter->first;
					item_params.on_enable.function_name = "Attachment.PointFilled";
					item_params.on_enable.parameter = iter->first;
					LLMenuItemCallGL* item = LLUICtrlFactory::create<LLMenuItemCallGL>(item_params);

					gDetachPieMenu->addChild(item);

					break;
				}
			}
		}
	}

	// <FS:Zi> Pie menu
	for (S32 i = 0; i < PIE_MAX_SLICES; i++)
	{
		// Skip former slices of left and right hand that have been moved into the
		// corresponding Left/Right arm groups;
		// 0 is Bento enhanced skeleton now, manually added in menu_pie_avatar_self.xml
		// and menu_pie_object.xml
		if (i == 0)
		{
			continue;
		}
		else if (i == 4)
		{
			PieSeparator::Params pie_sep_params;
			pieParams.name("AttachSlot4Separator");
			gPieAttachMenu->addChild(LLUICtrlFactory::create<PieSeparator>(pie_sep_params));
			pieParams.name("DetachSlot4Separator");
			gPieDetachMenu->addChild(LLUICtrlFactory::create<PieSeparator>(pie_sep_params));
			continue;
		}

		if (gPieAttachBodyPartMenus[i])
		{
			gPieAttachMenu->appendContextSubMenu(gPieAttachBodyPartMenus[i]);
		}
		else
		{
			for (attachment_map_t::iterator iter = mAttachmentPoints.begin(); 
				 iter != mAttachmentPoints.end();
				 ++iter)
			{
				LLViewerJointAttachment* attachment = iter->second;
				if (attachment && attachment->getGroup() == i)
				{
					PieSlice::Params slice_params;

					std::string sub_piemenu_name = attachment->getName();
					if (LLTrans::getString(sub_piemenu_name) != "")
					{
						slice_params.label = LLTrans::getString(sub_piemenu_name);
					}
					else
					{
						slice_params.label = sub_piemenu_name;
					}

					slice_params.name = (slice_params.label);
					slice_params.on_click.function_name = "Object.AttachToAvatar";
					slice_params.on_click.parameter = iter->first;
					slice_params.on_enable.function_name = "Object.EnableWear";
					slice_params.on_enable.parameter = iter->first;
					PieSlice* slice = LLUICtrlFactory::create<PieSlice>(slice_params);

					gPieAttachMenu->addChild(slice);

					break;
				}
			}
		}

		if (gPieDetachBodyPartMenus[i])
		{
			gPieDetachMenu->appendContextSubMenu(gPieDetachBodyPartMenus[i]);
		}
		else
		{
			for (attachment_map_t::iterator iter = mAttachmentPoints.begin(); 
				 iter != mAttachmentPoints.end();
				 ++iter)
			{
				LLViewerJointAttachment* attachment = iter->second;
				if (attachment && attachment->getGroup() == i)
				{
					PieSlice::Params slice_params;
					std::string sub_piemenu_name = attachment->getName();
					if (LLTrans::getString(sub_piemenu_name) != "")
					{
						slice_params.label = LLTrans::getString(sub_piemenu_name);
					}
					else
					{
						slice_params.label = sub_piemenu_name;
					}

					slice_params.name = (slice_params.label);
					slice_params.on_click.function_name = "Attachment.DetachFromPoint";
					slice_params.on_click.parameter = iter->first;
					slice_params.on_enable.function_name = "Attachment.PointFilled";
					slice_params.on_enable.parameter = iter->first;
					PieSlice* slice = LLUICtrlFactory::create<PieSlice>(slice_params);

					gPieDetachMenu->addChild(slice);

					break;
				}
			}
		}
	}
	// </FS:Zi> Pie menu

	// add screen attachments
	for (attachment_map_t::iterator iter = mAttachmentPoints.begin(); 
		 iter != mAttachmentPoints.end();
		 ++iter)
	{
		LLViewerJointAttachment* attachment = iter->second;
		if (attachment && attachment->getGroup() == 9)
		{
			LLMenuItemCallGL::Params item_params;
			PieSlice::Params slice_params;	// <FS:Zi> Pie menu
			std::string sub_piemenu_name = attachment->getName();
			if (LLTrans::getString(sub_piemenu_name) != "")
			{
				item_params.label = LLTrans::getString(sub_piemenu_name);
				slice_params.label = LLTrans::getString(sub_piemenu_name);	// <FS:Zi> Pie menu
			}
			else
			{
				item_params.label = sub_piemenu_name;
				slice_params.label = sub_piemenu_name;	// <FS:Zi> Pie menu
			}
			item_params.name =(item_params.label );
			item_params.on_click.function_name = "Object.AttachToAvatar";
			item_params.on_click.parameter = iter->first;
			// [RLVa:KB] - No changes, but we do need the parameter to always be idxAttachPt for object_selected_and_point_valid()
			item_params.on_enable.function_name = "Object.EnableWear";
			item_params.on_enable.parameter = iter->first;
			LLMenuItemCallGL* item = LLUICtrlFactory::create<LLMenuItemCallGL>(item_params);
			gAttachScreenPieMenu->addChild(item);

			item_params.on_click.function_name = "Attachment.DetachFromPoint";
			item_params.on_click.parameter = iter->first;
			item_params.on_enable.function_name = "Attachment.PointFilled";
			item_params.on_enable.parameter = iter->first;
			item = LLUICtrlFactory::create<LLMenuItemCallGL>(item_params);
			gDetachScreenPieMenu->addChild(item);

			// <FS:Zi> Pie menu
			slice_params.name =(slice_params.label );
			slice_params.on_click.function_name = "Object.AttachToAvatar";
			slice_params.on_click.parameter = iter->first;
			slice_params.on_enable.function_name = "Object.EnableWear";
			slice_params.on_enable.parameter = iter->first;
			PieSlice* slice = LLUICtrlFactory::create<PieSlice>(slice_params);
			gPieAttachScreenMenu->addChild(slice);

			slice_params.on_click.function_name = "Attachment.DetachFromPoint";
			slice_params.on_click.parameter = iter->first;
			slice_params.on_enable.function_name = "Attachment.PointFilled";
			slice_params.on_enable.parameter = iter->first;
			slice = LLUICtrlFactory::create<PieSlice>(slice_params);
			gPieDetachScreenMenu->addChild(slice);
			// </FS:Zi> Pie menu
		}
	}

	for (S32 pass = 0; pass < 2; pass++)
	{
		// *TODO: Skinning - gAttachSubMenu is an awful, awful hack
		if (!gAttachSubMenu)
		{
			break;
		}
		for (attachment_map_t::iterator iter = mAttachmentPoints.begin(); 
			 iter != mAttachmentPoints.end();
			 ++iter)
		{
			LLViewerJointAttachment* attachment = iter->second;
			if (attachment->getIsHUDAttachment() != (pass == 1))
			{
				continue;
			}
			LLMenuItemCallGL::Params item_params;
			std::string sub_piemenu_name = attachment->getName();
			if (LLTrans::getString(sub_piemenu_name) != "")
			{
				item_params.label = LLTrans::getString(sub_piemenu_name);
			}
			else
			{
				item_params.label = sub_piemenu_name;
			}
			item_params.name =(item_params.label );
			item_params.on_click.function_name = "Object.AttachToAvatar";
			item_params.on_click.parameter = iter->first;
			// [RLVa:KB] - No changes, but we do need the parameter to always be idxAttachPt for object_selected_and_point_valid()
			item_params.on_enable.function_name = "Object.EnableWear";
			item_params.on_enable.parameter = iter->first;
			//* TODO: Skinning:
			//LLSD params;
			//params["index"] = iter->first;
			//params["label"] = attachment->getName();
			//item->addEventHandler("on_enable", LLMenuItemCallGL::MenuCallback().function_name("Attachment.Label").parameter(params));
				
			LLMenuItemCallGL* item = LLUICtrlFactory::create<LLMenuItemCallGL>(item_params);
			gAttachSubMenu->addChild(item);

			item_params.on_click.function_name = "Attachment.DetachFromPoint";
			item_params.on_click.parameter = iter->first;
			item_params.on_enable.function_name = "Attachment.PointFilled";
			item_params.on_enable.parameter = iter->first;
			//* TODO: Skinning: item->addEventHandler("on_enable", LLMenuItemCallGL::MenuCallback().function_name("Attachment.Label").parameter(params));

			item = LLUICtrlFactory::create<LLMenuItemCallGL>(item_params);
			gDetachSubMenu->addChild(item);
		}
		if (pass == 0)
		{
			// put separator between non-hud and hud attachments
			gAttachSubMenu->addSeparator();
			gDetachSubMenu->addSeparator();
		}
	}

	for (S32 group = 0; group < 9; group++)
	{
		// skip over groups that don't have sub menus
		if (!gAttachBodyPartPieMenus[group] || !gDetachBodyPartPieMenus[group])
		{
			continue;
		}

		std::multimap<S32, S32> attachment_pie_menu_map;

		// gather up all attachment points assigned to this group, and throw into map sorted by pie slice number
		for (attachment_map_t::iterator iter = mAttachmentPoints.begin(); 
			 iter != mAttachmentPoints.end();
			 ++iter)
		{
			LLViewerJointAttachment* attachment = iter->second;
			if(attachment && attachment->getGroup() == group)
			{
				// use multimap to provide a partial order off of the pie slice key
				S32 pie_index = attachment->getPieSlice();
				attachment_pie_menu_map.insert(std::make_pair(pie_index, iter->first));
			}
		}

		// add in requested order to pie menu, inserting separators as necessary
		for (std::multimap<S32, S32>::iterator attach_it = attachment_pie_menu_map.begin();
			 attach_it != attachment_pie_menu_map.end(); ++attach_it)
		{
			S32 attach_index = attach_it->second;

			// <FS:Ansariel> Skip bridge attachment spot
			if (attach_index == 127)
			{
				continue;
			}
			// </FS:Ansariel>

			LLViewerJointAttachment* attachment = get_if_there(mAttachmentPoints, attach_index, (LLViewerJointAttachment*)NULL);
			if (attachment)
			{
				LLMenuItemCallGL::Params item_params;
				item_params.name = attachment->getName();
				item_params.label = LLTrans::getString(attachment->getName());
				item_params.on_click.function_name = "Object.AttachToAvatar";
				item_params.on_click.parameter = attach_index;
				// [RLVa:KB] - No changes, but we do need the parameter to always be idxAttachPt for object_selected_and_point_valid()
				item_params.on_enable.function_name = "Object.EnableWear";
				item_params.on_enable.parameter = attach_index;

				LLMenuItemCallGL* item = LLUICtrlFactory::create<LLMenuItemCallGL>(item_params);
				gAttachBodyPartPieMenus[group]->addChild(item);
					
				item_params.on_click.function_name = "Attachment.DetachFromPoint";
				item_params.on_click.parameter = attach_index;
				item_params.on_enable.function_name = "Attachment.PointFilled";
				item_params.on_enable.parameter = attach_index;
				item = LLUICtrlFactory::create<LLMenuItemCallGL>(item_params);
				gDetachBodyPartPieMenus[group]->addChild(item);
			}
		}
	}

	// <FS:Zi> Pie menu
	for (S32 group = 0; group < PIE_MAX_SLICES; group++)
	{
		// skip over groups that don't have sub menus
		if (!gPieAttachBodyPartMenus[group] || !gPieDetachBodyPartMenus[group])
		{
			continue;
		}

		std::multimap<S32, S32> attachment_pie_menu_map;

		// gather up all attachment points assigned to this group, and throw into map sorted by pie slice number
		for (attachment_map_t::iterator iter = mAttachmentPoints.begin(); 
			 iter != mAttachmentPoints.end();
			 ++iter)
		{
			LLViewerJointAttachment* attachment = iter->second;
			if(attachment && attachment->getGroup() == group)
			{
				// use multimap to provide a partial order off of the pie slice key
				S32 pie_index = attachment->getPieSlice();
				attachment_pie_menu_map.insert(std::make_pair(pie_index, iter->first));
			}
		}

		// add in requested order to pie menu, inserting separators as necessary
		for (std::multimap<S32, S32>::iterator attach_it = attachment_pie_menu_map.begin();
			 attach_it != attachment_pie_menu_map.end(); ++attach_it)
		{
			S32 attach_index = attach_it->second;

			// <FS:Ansariel> Skip bridge attachment spot
			if (attach_index == 127)
			{
				continue;
			}
			// </FS:Ansariel>

			LLViewerJointAttachment* attachment = get_if_there(mAttachmentPoints, attach_index, (LLViewerJointAttachment*)NULL);
			if (attachment)
			{
				PieSlice::Params slice_params;
				slice_params.name = attachment->getName();
				slice_params.label = LLTrans::getString(attachment->getName());
				slice_params.on_click.function_name = "Object.AttachToAvatar";
				slice_params.on_click.parameter = attach_index;
				slice_params.on_enable.function_name = "Object.EnableWear";
				slice_params.on_enable.parameter = attach_index;

				PieSlice* slice = LLUICtrlFactory::create<PieSlice>(slice_params);
				gPieAttachBodyPartMenus[group]->addChild(slice);

				slice_params.on_click.function_name = "Attachment.DetachFromPoint";
				slice_params.on_click.parameter = attach_index;
				slice_params.on_enable.function_name = "Attachment.PointFilled";
				slice_params.on_enable.parameter = attach_index;
				slice = LLUICtrlFactory::create<PieSlice>(slice_params);
				gPieDetachBodyPartMenus[group]->addChild(slice);
			}
		}
	}
	// </FS:Zi> Pie menu

	return TRUE;
}

void LLVOAvatarSelf::cleanup()
{
	markDead();
 	delete mScreenp;
 	mScreenp = NULL;
	mRegionp = NULL;
}

LLVOAvatarSelf::~LLVOAvatarSelf()
{
	cleanup();

// [RLVa:KB] - Checked: 2012-07-28 (RLVa-1.4.7)
	delete mAttachmentSignal;
// [/RLVa:KB]
}

/**
 **
 ** End LLVOAvatarSelf Constructor routines
 **                                                                             **
 *********************************************************************************/

// virtual
BOOL LLVOAvatarSelf::updateCharacter(LLAgent &agent)
{
	// update screen joint size
	if (mScreenp)
	{
		F32 aspect = LLViewerCamera::getInstance()->getAspect();
		LLVector3 scale(1.f, aspect, 1.f);
		mScreenp->setScale(scale);
		mScreenp->updateWorldMatrixChildren();
		resetHUDAttachments();
	}
	
	return LLVOAvatar::updateCharacter(agent);
}

// virtual
BOOL LLVOAvatarSelf::isValid() const
{
	// <FS:Ansariel> Skip unregistering attachments during shutdown
	//return ((getRegion() != NULL) && !isDead());
	return ((getRegion() != NULL) && !isDead() && !LLApp::isExiting());
}

// virtual
void LLVOAvatarSelf::idleUpdate(LLAgent &agent, const F64 &time)
{
	if (isValid())
	{
		LLVOAvatar::idleUpdate(agent, time);
		idleUpdateTractorBeam();

		// <FS:Ansariel> Make sure to definitely stop typing
		if ((gAgent.getTypingTime() > LLAgent::TYPING_TIMEOUT_SECS) && (gAgent.getRenderState() & AGENT_STATE_TYPING))
		{
			gAgent.stopTyping();
		}
		// </FS:Ansariel>
	}
}

// virtual
//<FS:ND> Query by JointKey rather than just a string, the key can be a U32 index for faster lookup
//LLJoint *LLVOAvatarSelf::getJoint( const std::string &name )
LLJoint *LLVOAvatarSelf::getJoint( const JointKey &name )
// </FS:ND>
{
    LLJoint *jointp = NULL;
    jointp = LLVOAvatar::getJoint(name);
	if (!jointp && mScreenp)
	{
		//<FS:ND> Query by JointKey rather than just a string, the key can be a U32 index for faster lookup
		//jointp = mScreenp->findJoint(name);
		jointp = mScreenp->findJoint(name.mName);
		// </FS:ND>
        if (jointp)
        {
            //<FS:ND> Query by JointKey rather than just a string, the key can be a U32 index for faster lookup
            //mJointMap[name] = jointp;
            mJointMap[name.mKey] = jointp;
            // </FS:ND>
        }
	}
    if (jointp && jointp != mScreenp && jointp != mRoot)
    {
        llassert(LLVOAvatar::getJoint((S32)jointp->getJointNum())==jointp);
    }
    return jointp;
}

// virtual
// <FS:Ansariel> [Legacy Bake]
//BOOL LLVOAvatarSelf::setVisualParamWeight(const LLVisualParam *which_param, F32 weight)
BOOL LLVOAvatarSelf::setVisualParamWeight(const LLVisualParam *which_param, F32 weight, BOOL upload_bake)
{
	if (!which_param)
	{
		return FALSE;
	}
	LLViewerVisualParam *param = (LLViewerVisualParam*) LLCharacter::getVisualParam(which_param->getID());
	// <FS:Ansariel> [Legacy Bake]
	//return setParamWeight(param,weight);
	return setParamWeight(param,weight,upload_bake);
}

// virtual
// <FS:Ansariel> [Legacy Bake]
//BOOL LLVOAvatarSelf::setVisualParamWeight(const char* param_name, F32 weight)
BOOL LLVOAvatarSelf::setVisualParamWeight(const char* param_name, F32 weight, BOOL upload_bake)
{
	if (!param_name)
	{
		return FALSE;
	}
	LLViewerVisualParam *param = (LLViewerVisualParam*) LLCharacter::getVisualParam(param_name);
	// <FS:Ansariel> [Legacy Bake]
	//return setParamWeight(param,weight);
	return setParamWeight(param,weight,upload_bake);
}

// virtual
// <FS:Ansariel> [Legacy Bake]
//BOOL LLVOAvatarSelf::setVisualParamWeight(const LLViewerVisualParam *param, F32 weight)
BOOL LLVOAvatarSelf::setVisualParamWeight(S32 index, F32 weight, BOOL upload_bake)
{
	LLViewerVisualParam *param = (LLViewerVisualParam*) LLCharacter::getVisualParam(index);
	// <FS:Ansariel> [Legacy Bake]
	//return setParamWeight(param,weight);
	return setParamWeight(param,weight,upload_bake);
}

// <FS:Ansariel> [Legacy Bake]
//BOOL LLVOAvatarSelf::setParamWeight(const LLViewerVisualParam *param, F32 weight)
BOOL LLVOAvatarSelf::setParamWeight(const LLViewerVisualParam *param, F32 weight, BOOL upload_bake)
{
	if (!param)
	{
		return FALSE;
	}

	if (param->getCrossWearable())
	{
		LLWearableType::EType type = (LLWearableType::EType)param->getWearableType();
		U32 size = gAgentWearables.getWearableCount(type);
		for (U32 count = 0; count < size; ++count)
		{
			LLViewerWearable *wearable = gAgentWearables.getViewerWearable(type,count);
			if (wearable)
			{
				// <FS:Ansariel> [Legacy Bake]
				//wearable->setVisualParamWeight(param->getID(), weight);
				wearable->setVisualParamWeight(param->getID(), weight, upload_bake);
			}
		}
	}

	// <FS:Ansariel> [Legacy Bake]
	//return LLCharacter::setVisualParamWeight(param,weight);
	return LLCharacter::setVisualParamWeight(param,weight,upload_bake);
}

/*virtual*/ 
void LLVOAvatarSelf::updateVisualParams()
{
	LLVOAvatar::updateVisualParams();
}

void LLVOAvatarSelf::writeWearablesToAvatar()
{
	for (U32 type = 0; type < LLWearableType::WT_COUNT; type++)
	{
		LLWearable *wearable = gAgentWearables.getTopWearable((LLWearableType::EType)type);
		if (wearable)
		{
			wearable->writeToAvatar(this);
		}
	}

}

/*virtual*/
void LLVOAvatarSelf::idleUpdateAppearanceAnimation()
{
	// Animate all top-level wearable visual parameters
	// <FS:Ansariel> [Legacy Bake]
	//gAgentWearables.animateAllWearableParams(calcMorphAmount());
	gAgentWearables.animateAllWearableParams(calcMorphAmount(), FALSE);

	// Apply wearable visual params to avatar
	writeWearablesToAvatar();

	//allow avatar to process updates
	LLVOAvatar::idleUpdateAppearanceAnimation();

}

// virtual
void LLVOAvatarSelf::requestStopMotion(LLMotion* motion)
{
	// Only agent avatars should handle the stop motion notifications.

	// Notify agent that motion has stopped
	gAgent.requestStopMotion(motion);
}

// virtual
bool LLVOAvatarSelf::hasMotionFromSource(const LLUUID& source_id)
{
	AnimSourceIterator motion_it = mAnimationSources.find(source_id);
	return motion_it != mAnimationSources.end();
}

// virtual
void LLVOAvatarSelf::stopMotionFromSource(const LLUUID& source_id)
{
	for (AnimSourceIterator motion_it = mAnimationSources.find(source_id); motion_it != mAnimationSources.end(); )
	{
		gAgent.sendAnimationRequest(motion_it->second, ANIM_REQUEST_STOP);
		mAnimationSources.erase(motion_it++);
	}


	LLViewerObject* object = gObjectList.findObject(source_id);
	if (object)
	{
		object->setFlagsWithoutUpdate(FLAGS_ANIM_SOURCE, FALSE);
	}
}

void LLVOAvatarSelf::setLocalTextureTE(U8 te, LLViewerTexture* image, U32 index)
{
	if (te >= TEX_NUM_INDICES)
	{
		llassert(0);
		return;
	}

	if (getTEImage(te)->getID() == image->getID())
	{
		return;
	}

	if (isIndexBakedTexture((ETextureIndex)te))
	{
		llassert(0);
		return;
	}

	setTEImage(te, image);
}

//virtual
void LLVOAvatarSelf::removeMissingBakedTextures()
{	
	BOOL removed = FALSE;
	for (U32 i = 0; i < mBakedTextureDatas.size(); i++)
	{
		const S32 te = mBakedTextureDatas[i].mTextureIndex;
		const LLViewerTexture* tex = getTEImage(te);

		// Replace with default if we can't find the asset, assuming the
		// default is actually valid (which it should be unless something
		// is seriously wrong).
		if (!tex || tex->isMissingAsset())
		{
			LLViewerTexture *imagep = LLViewerTextureManager::getFetchedTexture(IMG_DEFAULT_AVATAR);
			if (imagep && imagep != tex)
			{
				setTEImage(te, imagep);
				removed = TRUE;
			}
		}
	}

	if (removed)
	{
		for (U32 i = 0; i < mBakedTextureDatas.size(); i++)
		{
			LLViewerTexLayerSet *layerset = getTexLayerSet(i);
			layerset->setUpdatesEnabled(TRUE);
			// <FS:Ansariel> [Legacy Bake]
			//invalidateComposite(layerset);
			invalidateComposite(layerset, FALSE);
		}
		updateMeshTextures();
		// <FS:Ansariel> [Legacy Bake]
		if (getRegion() && !getRegion()->getCentralBakeVersion())
		{
			requestLayerSetUploads();
		}
		// </FS:Ansariel> [Legacy Bake]
	}
}
// <FS:Beq> Check whether the BOM capability is different to last time we changed region (even across login)
void LLVOAvatarSelf::checkBOMRebakeRequired()
{
	if(!getRegion())
	{
		auto newBOMStatus = getRegion()->bakesOnMeshEnabled();
		if(!gSavedSettings.getBOOL("CurrentlyUsingBakesOnMesh") != newBOMStatus)
		{
			// force a rebake when the last grid we were on (including previous login) had different BOM support
			// This replicates forceAppearanceUpdate rather than pulling in the whole of llavatarself.
			if(!LLGridManager::instance().isInSecondLife())
			{
				doAfterInterval(boost::bind(&LLVOAvatarSelf::forceBakeAllTextures,	gAgentAvatarp.get(), true), 5.0);
			}
			// update the setting even if we are in SL so that switch SL to OS and back 
			gSavedSettings.setBOOL("CurrentlyUsingBakesOnMesh", newBOMStatus);
		}
	}
}
// </FS:Beq>

void LLVOAvatarSelf::onSimulatorFeaturesReceived(const LLUUID& region_id)
{
	LL_INFOS("Avatar") << "simulator features received, setting hover based on region props" << LL_ENDL;
	setHoverIfRegionEnabled();
	checkBOMRebakeRequired();// <FS:Beq/> BOM we may have stale cache, rebake may be needed
}

//virtual
void LLVOAvatarSelf::updateRegion(LLViewerRegion *regionp)
{
	// Save the global position
	LLVector3d global_pos_from_old_region = getPositionGlobal();

	// Change the region
	setRegion(regionp);

	if (regionp)
	{	// Set correct region-relative position from global coordinates
		setPositionGlobal(global_pos_from_old_region);

		// Diagnostic info
		//LLVector3d pos_from_new_region = getPositionGlobal();
		//LL_INFOS() << "pos_from_old_region is " << global_pos_from_old_region
		//	<< " while pos_from_new_region is " << pos_from_new_region
		//	<< LL_ENDL;

		// Update hover height, or schedule callback, based on whether
		// it's supported in this region.
		if (regionp->simulatorFeaturesReceived())
		{
			setHoverIfRegionEnabled();
			checkBOMRebakeRequired();// <FS:Beq/> BOM we may have stale cache, rebake may be needed
		}
		else
		{
			regionp->setSimulatorFeaturesReceivedCallback(boost::bind(&LLVOAvatarSelf::onSimulatorFeaturesReceived,this,_1));
		}
	}

	if (!regionp || (regionp->getHandle() != mLastRegionHandle))
	{
		if (mLastRegionHandle != 0)
		{
			++mRegionCrossingCount;
			F64Seconds delta(mRegionCrossingTimer.getElapsedTimeF32());
			record(LLStatViewer::REGION_CROSSING_TIME, delta);

			// Diagnostics
			LL_INFOS() << "Region crossing took " << (F32)(delta * 1000.0).value() << " ms " << LL_ENDL;
		}
		if (regionp)
		{
			mLastRegionHandle = regionp->getHandle();
		}
	}
	mRegionCrossingTimer.reset();
	LLViewerObject::updateRegion(regionp);
	setIsCrossingRegion(false); // <FS:Ansariel> FIRE-12004: Attachments getting lost on TP
}

//--------------------------------------------------------------------
// draw tractor beam when editing objects
//--------------------------------------------------------------------
//virtual
void LLVOAvatarSelf::idleUpdateTractorBeam()
{
	LLColor4U rgb = gLggBeamMaps.getCurrentColor(LLColor4U(gAgent.getEffectColor()));

	// <FS:Ansariel> Private point at
	static LLCachedControl<bool> private_pointat(gSavedSettings, "PrivatePointAtTarget", false);

	// This is only done for yourself (maybe it should be in the agent?)
	// <FS:Ansariel> Private point at
	//if (!needsRenderBeam() || !isBuilt())
	if (!needsRenderBeam() || !isBuilt() || private_pointat)
	// </FS:Ansariel>
	{
		mBeam = NULL;
		gLggBeamMaps.stopBeamChat();
	}
	else if (!mBeam || mBeam->isDead())
	{
		// VEFFECT: Tractor Beam
		mBeam = (LLHUDEffectSpiral *)LLHUDManager::getInstance()->createViewerEffect(LLHUDObject::LL_HUD_EFFECT_BEAM);
		mBeam->setColor(rgb);
		mBeam->setSourceObject(this);
		mBeamTimer.reset();
	}

	if (!mBeam.isNull())
	{
		LLObjectSelectionHandle selection = LLSelectMgr::getInstance()->getSelection();

		if (gAgentCamera.mPointAt.notNull())
		{
			// get point from pointat effect
			mBeam->setPositionGlobal(gAgentCamera.mPointAt->getPointAtPosGlobal());
			gLggBeamMaps.updateBeamChat(gAgentCamera.mPointAt->getPointAtPosGlobal());
			mBeam->triggerLocal();
		}
		else if (selection->getFirstRootObject() && 
				selection->getSelectType() != SELECT_TYPE_HUD)
		{
			LLViewerObject* objectp = selection->getFirstRootObject();
			mBeam->setTargetObject(objectp);
		}
		else
		{
			mBeam->setTargetObject(NULL);
			LLTool *tool = LLToolMgr::getInstance()->getCurrentTool();
			if (tool->isEditing())
			{
				if (tool->getEditingObject())
				{
					mBeam->setTargetObject(tool->getEditingObject());
				}
				else
				{
					mBeam->setPositionGlobal(tool->getEditingPointGlobal());
				}
			}
			else
			{
				const LLPickInfo& pick = gViewerWindow->getLastPick();
				mBeam->setPositionGlobal(pick.mPosGlobal);
			}
		}
		if (mBeamTimer.getElapsedTimeF32() > gLggBeamMaps.setUpAndGetDuration())
		{
			mBeam->setColor(rgb);
			mBeam->setNeedsSendToSim(TRUE);
			mBeamTimer.reset();
			gLggBeamMaps.fireCurrentBeams(mBeam, rgb);
		}
	}
}

//-----------------------------------------------------------------------------
// restoreMeshData()
//-----------------------------------------------------------------------------
// virtual
void LLVOAvatarSelf::restoreMeshData()
{
	//LL_INFOS() << "Restoring" << LL_ENDL;
	mMeshValid = TRUE;
	updateJointLODs();
	updateAttachmentVisibility(gAgentCamera.getCameraMode());

	// force mesh update as LOD might not have changed to trigger this
	gPipeline.markRebuild(mDrawable, LLDrawable::REBUILD_GEOMETRY, TRUE);
}



//-----------------------------------------------------------------------------
// updateAttachmentVisibility()
//-----------------------------------------------------------------------------
void LLVOAvatarSelf::updateAttachmentVisibility(U32 camera_mode)
{
	for (attachment_map_t::iterator iter = mAttachmentPoints.begin(); 
		 iter != mAttachmentPoints.end();
		 ++iter)
	{
		LLViewerJointAttachment* attachment = iter->second;
		// <FS:Ansariel> Possible crash fix
		if (!attachment)
		{
			continue;
		}
		// </FS:Ansariel>
		if (attachment->getIsHUDAttachment())
		{
			attachment->setAttachmentVisibility(TRUE);
		}
		else
		{
// [RLVa:KB] - Checked: RLVa-2.0.2
			bool fRlvCanShowAttachment = true;
			if (rlv_handler_t::isEnabled())
			{
				fRlvCanShowAttachment =
					(!gRlvHandler.hasBehaviour(RLV_BHVR_SHOWSELF)) &&
					( (!gRlvHandler.hasBehaviour(RLV_BHVR_SHOWSELFHEAD)) || (RLV_ATTACHGROUP_HEAD != rlvAttachGroupFromIndex(attachment->getGroup())) );
			}
// [/RLVa:KB]

			switch (camera_mode)
			{
				case CAMERA_MODE_MOUSELOOK:
					if (LLVOAvatar::sVisibleInFirstPerson && attachment->getVisibleInFirstPerson())
					{
// [RLVa:KB] - Checked: RLVa-2.0.2
						attachment->setAttachmentVisibility(fRlvCanShowAttachment);
// [/RLVa:KB]
//						attachment->setAttachmentVisibility(TRUE);
					}
					else
					{
						attachment->setAttachmentVisibility(FALSE);
					}
					break;
				default:
// [RLVa:KB] - Checked: RLVa-2.0.2
					attachment->setAttachmentVisibility(fRlvCanShowAttachment);
// [/RLVa:KB]
//					attachment->setAttachmentVisibility(TRUE);
					break;
			}
		}
	}
}

//-----------------------------------------------------------------------------
// updatedWearable( LLWearableType::EType type )
// forces an update to any baked textures relevant to type.
// will force an upload of the resulting bake if the second parameter is TRUE
//-----------------------------------------------------------------------------
// <FS:Ansariel> [Legacy Bake]
//void LLVOAvatarSelf::wearableUpdated(LLWearableType::EType type)
void LLVOAvatarSelf::wearableUpdated(LLWearableType::EType type, BOOL upload_result)
{
	for (LLAvatarAppearanceDictionary::BakedTextures::const_iterator baked_iter = LLAvatarAppearanceDictionary::getInstance()->getBakedTextures().begin();
		 baked_iter != LLAvatarAppearanceDictionary::getInstance()->getBakedTextures().end();
		 ++baked_iter)
	{
		const LLAvatarAppearanceDictionary::BakedEntry *baked_dict = baked_iter->second;
		const LLAvatarAppearanceDefines::EBakedTextureIndex index = baked_iter->first;

		if (baked_dict)
		{
			for (LLAvatarAppearanceDefines::wearables_vec_t::const_iterator type_iter = baked_dict->mWearables.begin();
				type_iter != baked_dict->mWearables.end();
				 ++type_iter)
			{
				const LLWearableType::EType comp_type = *type_iter;
				if (comp_type == type)
				{
					LLViewerTexLayerSet *layerset = getLayerSet(index);
					if (layerset)
					{
						layerset->setUpdatesEnabled(true);
						// <FS:Ansariel> [Legacy Bake]
						//invalidateComposite(layerset);
						invalidateComposite(layerset, upload_result);
					}
					break;
				}
			}
		}
	}

	// </FS:Ansariel> [Legacy Bake]
	// Physics type has no associated baked textures, but change of params needs to be sent to
	// other avatars.
	if (type == LLWearableType::WT_PHYSICS)
	{
		gAgent.sendAgentSetAppearance();
	}
	// <FS:Ansariel> [Legacy Bake]
}

//-----------------------------------------------------------------------------
// isWearingAttachment()
//-----------------------------------------------------------------------------
BOOL LLVOAvatarSelf::isWearingAttachment(const LLUUID& inv_item_id) const
{
	const LLUUID& base_inv_item_id = gInventory.getLinkedItemID(inv_item_id);
	for (attachment_map_t::const_iterator iter = mAttachmentPoints.begin(); 
		 iter != mAttachmentPoints.end();
		 ++iter)
	{
		const LLViewerJointAttachment* attachment = iter->second;
		if (attachment->getAttachedObject(base_inv_item_id))
		{
			return TRUE;
		}
	}
	return FALSE;
}

//-----------------------------------------------------------------------------
// getWornAttachment()
//-----------------------------------------------------------------------------
LLViewerObject* LLVOAvatarSelf::getWornAttachment(const LLUUID& inv_item_id)
{
	const LLUUID& base_inv_item_id = gInventory.getLinkedItemID(inv_item_id);
	for (attachment_map_t::const_iterator iter = mAttachmentPoints.begin(); 
		 iter != mAttachmentPoints.end();
		 ++iter)
	{
		LLViewerJointAttachment* attachment = iter->second;
 		if (LLViewerObject *attached_object = attachment->getAttachedObject(base_inv_item_id))
		{
			return attached_object;
		}
	}
	return NULL;
}

// [RLVa:KB] - Checked: 2012-07-28 (RLVa-1.4.7)
boost::signals2::connection LLVOAvatarSelf::setAttachmentCallback(const attachment_signal_t::slot_type& cb)
{
	if (!mAttachmentSignal)
		mAttachmentSignal = new attachment_signal_t();
	return mAttachmentSignal->connect(cb);
}
// [/RLVa:KB]
// [RLVa:KB] - Checked: 2010-03-14 (RLVa-1.2.0a) | Modified: RLVa-1.2.0a
LLViewerJointAttachment* LLVOAvatarSelf::getWornAttachmentPoint(const LLUUID& idItem) const
{
	const LLUUID& idItemBase = gInventory.getLinkedItemID(idItem);
	for (attachment_map_t::const_iterator itAttachPt = mAttachmentPoints.begin(); itAttachPt != mAttachmentPoints.end(); ++itAttachPt)
	{
		LLViewerJointAttachment* pAttachPt = itAttachPt->second;
 		if (pAttachPt->getAttachedObject(idItemBase))
			return pAttachPt;
	}
	return NULL;
}
// [/RLVa:KB]

bool LLVOAvatarSelf::getAttachedPointName(const LLUUID& inv_item_id, std::string& name) const
{
	if (!gInventory.getItem(inv_item_id))
	{
		name = "ATTACHMENT_MISSING_ITEM";
		return false;
	}
	const LLUUID& base_inv_item_id = gInventory.getLinkedItemID(inv_item_id);
	if (!gInventory.getItem(base_inv_item_id))
	{
		name = "ATTACHMENT_MISSING_BASE_ITEM";
		return false;
	}
	for (attachment_map_t::const_iterator iter = mAttachmentPoints.begin(); 
		 iter != mAttachmentPoints.end(); 
		 ++iter)
	{
		const LLViewerJointAttachment* attachment = iter->second;
		if (attachment->getAttachedObject(base_inv_item_id))
		{
			name = attachment->getName();
			return true;
		}
	}

	name = "ATTACHMENT_NOT_ATTACHED";
	return false;
}

//virtual
const LLViewerJointAttachment *LLVOAvatarSelf::attachObject(LLViewerObject *viewer_object)
{
	const LLViewerJointAttachment *attachment = LLVOAvatar::attachObject(viewer_object);
	if (!attachment)
	{
		return 0;
	}

	updateAttachmentVisibility(gAgentCamera.getCameraMode());
	
	// Then make sure the inventory is in sync with the avatar.

	// Should just be the last object added
	if (attachment->isObjectAttached(viewer_object))
	{
		const LLUUID& attachment_id = viewer_object->getAttachmentItemID();
		LLAppearanceMgr::instance().registerAttachment(attachment_id);

		// <FS:TT> ReplaceWornItemsOnly
		gInventory.wearAttachmentsOnAvatarCheckRemove(viewer_object, attachment);
		// </FS:TT>
		// <FS:TT> Client LSL Bridge
		if (attachment->getName() == FS_BRIDGE_ATTACHMENT_POINT_NAME && gSavedSettings.getBOOL("UseLSLBridge"))
		{
			LLViewerInventoryItem* inv_object = gInventory.getItem(viewer_object->getAttachmentItemID());
			if (inv_object && inv_object->getName() == FSLSLBridge::instance().currentFullName())
			{
				FSLSLBridge::instance().processAttach(viewer_object, attachment);
			}
		}
		// </FS:TT>
		updateLODRiggedAttachments();		

// [RLVa:KB] - Checked: 2010-08-22 (RLVa-1.2.1a) | Modified: RLVa-1.2.1a
		// NOTE: RLVa event handlers should be invoked *after* LLVOAvatar::attachObject() calls LLViewerJointAttachment::addObject()
		if (mAttachmentSignal)
		{
			(*mAttachmentSignal)(viewer_object, attachment, ACTION_ATTACH);
		}
		if (rlv_handler_t::isEnabled())
		{
			RlvAttachmentLockWatchdog::instance().onAttach(viewer_object, attachment);
			gRlvHandler.onAttach(viewer_object, attachment);

			if ( (attachment->getIsHUDAttachment()) && (!gRlvAttachmentLocks.hasLockedHUD()) )
				gRlvAttachmentLocks.updateLockedHUD();
		}
// [/RLVa:KB]
	}

	return attachment;
}

//virtual
BOOL LLVOAvatarSelf::detachObject(LLViewerObject *viewer_object)
{
	const LLUUID attachment_id = viewer_object->getAttachmentItemID();

// [RLVa:KB] - Checked: 2010-03-05 (RLVa-1.2.0a) | Added: RLVa-1.2.0a
	// NOTE: RLVa event handlers should be invoked *before* LLVOAvatar::detachObject() calls LLViewerJointAttachment::removeObject()
	//if (rlv_handler_t::isEnabled())
	//{
	//	for (attachment_map_t::const_iterator itAttachPt = mAttachmentPoints.begin(); itAttachPt != mAttachmentPoints.end(); ++itAttachPt)
	//	{
	//		const LLViewerJointAttachment* pAttachPt = itAttachPt->second;
	//		if (pAttachPt->isObjectAttached(viewer_object))
	//		{
	// <FS:TT> Client LSL Bridge - moving the rlv check to get the pAttachPt for the bridge
	const LLViewerJointAttachment* pAttachPt = NULL;
	for (attachment_map_t::const_iterator itAttachPt = mAttachmentPoints.begin(); itAttachPt != mAttachmentPoints.end(); ++itAttachPt)
	{
		pAttachPt = itAttachPt->second;
		if (pAttachPt->isObjectAttached(viewer_object))
		{
			if (rlv_handler_t::isEnabled())
			{
	// </FS:TT>
				RlvAttachmentLockWatchdog::instance().onDetach(viewer_object, pAttachPt);
				gRlvHandler.onDetach(viewer_object, pAttachPt);
			}
			if (mAttachmentSignal)
			{
				(*mAttachmentSignal)(viewer_object, pAttachPt, ACTION_DETACH);
			}

			// <FS:TT> Client LSL Bridge
			if (pAttachPt->getName() == FS_BRIDGE_ATTACHMENT_POINT_NAME)
			{
				LLViewerInventoryItem* inv_object = gInventory.getItem(viewer_object->getAttachmentItemID());
				if (inv_object && inv_object->getName() == FSLSLBridge::instance().currentFullName())
				{
					FSLSLBridge::instance().processDetach(viewer_object, pAttachPt);
				}
			}
			// </FS:TT>
			break;
		}
	}
// [/RLVa:KB]

	if ( LLVOAvatar::detachObject(viewer_object) )
	{
		// the simulator should automatically handle permission revocation
		
		stopMotionFromSource(attachment_id);
		LLFollowCamMgr::getInstance()->setCameraActive(viewer_object->getID(), FALSE);
		
		LLViewerObject::const_child_list_t& child_list = viewer_object->getChildren();
		for (LLViewerObject::child_list_t::const_iterator iter = child_list.begin();
			 iter != child_list.end(); 
			 ++iter)
		{
			LLViewerObject* child_objectp = *iter;
			// the simulator should automatically handle
			// permissions revocation
			
			stopMotionFromSource(child_objectp->getID());
			LLFollowCamMgr::getInstance()->setCameraActive(child_objectp->getID(), FALSE);
		}
		
		// Make sure the inventory is in sync with the avatar.

		// Update COF contents, don't trigger appearance update.
		if (!isValid())
		{
			LL_INFOS() << "removeItemLinks skipped, avatar is under destruction" << LL_ENDL;
		}
		else
		{
			LLAppearanceMgr::instance().unregisterAttachment(attachment_id);
		}
		
// [RLVa:KB] - Checked: 2010-08-22 (RLVa-1.2.1a) | Added: RLVa-1.2.1a
		if ( (rlv_handler_t::isEnabled()) && (viewer_object->isHUDAttachment()) && (gRlvAttachmentLocks.hasLockedHUD()) )
			gRlvAttachmentLocks.updateLockedHUD();
// [/RLVa:KB]

		return TRUE;
	}
	return FALSE;
}

// static
BOOL LLVOAvatarSelf::detachAttachmentIntoInventory(const LLUUID &item_id)
{
	LLInventoryItem* item = gInventory.getItem(item_id);
//	if (item)
// [RLVa:KB] - Checked: 2010-09-04 (RLVa-1.2.1c) | Added: RLVa-1.2.1c
	if ( (item) && (((!rlv_handler_t::isEnabled()) || (gRlvAttachmentLocks.canDetach(item))) ||
		FSLSLBridge::instance().canDetach(item->getUUID())) )
// [/RLVa:KB]
	{
		gMessageSystem->newMessageFast(_PREHASH_DetachAttachmentIntoInv);
		gMessageSystem->nextBlockFast(_PREHASH_ObjectData);
		gMessageSystem->addUUIDFast(_PREHASH_AgentID, gAgent.getID());
		gMessageSystem->addUUIDFast(_PREHASH_ItemID, item_id);
		gMessageSystem->sendReliable(gAgent.getRegionHost());
		
		// This object might have been selected, so let the selection manager know it's gone now
		LLViewerObject *found_obj = gObjectList.findObject(item_id);
		if (found_obj)
		{
			LLSelectMgr::getInstance()->remove(found_obj);
		}

		// Error checking in case this object was attached to an invalid point
		// In that case, just remove the item from COF preemptively since detach 
		// will fail.
		if (isAgentAvatarValid())
		{
			const LLViewerObject *attached_obj = gAgentAvatarp->getWornAttachment(item_id);
			if (!attached_obj)
			{
				LLAppearanceMgr::instance().removeCOFItemLinks(item_id);
			}
		}
		return TRUE;
	}
	return FALSE;
}

U32 LLVOAvatarSelf::getNumWearables(LLAvatarAppearanceDefines::ETextureIndex i) const
{
	LLWearableType::EType type = LLAvatarAppearanceDictionary::getInstance()->getTEWearableType(i);
	return gAgentWearables.getWearableCount(type);
}

// virtual
void LLVOAvatarSelf::localTextureLoaded(BOOL success, LLViewerFetchedTexture *src_vi, LLImageRaw* src_raw, LLImageRaw* aux_src, S32 discard_level, BOOL final, void* userdata)
{	

	const LLUUID& src_id = src_vi->getID();
	LLAvatarTexData *data = (LLAvatarTexData *)userdata;
	ETextureIndex index = data->mIndex;
	if (!isIndexLocalTexture(index)) return;

	LLLocalTextureObject *local_tex_obj = getLocalTextureObject(index, 0);

	// fix for EXT-268. Preventing using of NULL pointer
	if(NULL == local_tex_obj)
	{
		LL_WARNS("TAG") << "There is no Local Texture Object with index: " << index 
			<< ", final: " << final
			<< LL_ENDL;
		return;
	}
	if (success)
	{
		if (!local_tex_obj->getBakedReady() &&
			local_tex_obj->getImage() != NULL &&
			(local_tex_obj->getID() == src_id) &&
			discard_level < local_tex_obj->getDiscard())
		{
			local_tex_obj->setDiscard(discard_level);
			requestLayerSetUpdate(index);
			if (isEditingAppearance())
			{
				LLVisualParamHint::requestHintUpdates();
			}
			updateMeshTextures();
		}
	}
	else if (final)
	{
		// Failed: asset is missing
		if (!local_tex_obj->getBakedReady() &&
			local_tex_obj->getImage() != NULL &&
			local_tex_obj->getImage()->getID() == src_id)
		{
			local_tex_obj->setDiscard(0);
			requestLayerSetUpdate(index);
			updateMeshTextures();
		}
	}
}

// virtual
BOOL LLVOAvatarSelf::getLocalTextureGL(ETextureIndex type, LLViewerTexture** tex_pp, U32 index) const
{
	*tex_pp = NULL;

	if (!isIndexLocalTexture(type)) return FALSE;
	if (getLocalTextureID(type, index) == IMG_DEFAULT_AVATAR) return TRUE;

	const LLLocalTextureObject *local_tex_obj = getLocalTextureObject(type, index);
	if (!local_tex_obj)
	{
		return FALSE;
	}
	*tex_pp = dynamic_cast<LLViewerTexture*> (local_tex_obj->getImage());
	return TRUE;
}

LLViewerFetchedTexture* LLVOAvatarSelf::getLocalTextureGL(LLAvatarAppearanceDefines::ETextureIndex type, U32 index) const
{
	if (!isIndexLocalTexture(type))
	{
		return NULL;
	}

	const LLLocalTextureObject *local_tex_obj = getLocalTextureObject(type, index);
	if (!local_tex_obj)
	{
		return NULL;
	}
	if (local_tex_obj->getID() == IMG_DEFAULT_AVATAR)
	{
		return LLViewerTextureManager::getFetchedTexture(IMG_DEFAULT_AVATAR);
	}
	return dynamic_cast<LLViewerFetchedTexture*> (local_tex_obj->getImage());
}

const LLUUID& LLVOAvatarSelf::getLocalTextureID(ETextureIndex type, U32 index) const
{
	if (!isIndexLocalTexture(type)) return IMG_DEFAULT_AVATAR;

	const LLLocalTextureObject *local_tex_obj = getLocalTextureObject(type, index);
	if (local_tex_obj && local_tex_obj->getImage() != NULL)
	{
		return local_tex_obj->getImage()->getID();
	}
	return IMG_DEFAULT_AVATAR;
} 


//-----------------------------------------------------------------------------
// isLocalTextureDataAvailable()
// Returns true if at least the lowest quality discard level exists for every texture
// in the layerset.
//-----------------------------------------------------------------------------
BOOL LLVOAvatarSelf::isLocalTextureDataAvailable(const LLViewerTexLayerSet* layerset) const
{
	/* if (layerset == mBakedTextureDatas[BAKED_HEAD].mTexLayerSet)
	   return getLocalDiscardLevel(TEX_HEAD_BODYPAINT) >= 0; */
	for (LLAvatarAppearanceDictionary::BakedTextures::const_iterator baked_iter = LLAvatarAppearanceDictionary::getInstance()->getBakedTextures().begin();
		 baked_iter != LLAvatarAppearanceDictionary::getInstance()->getBakedTextures().end();
		 ++baked_iter)
	{
		const EBakedTextureIndex baked_index = baked_iter->first;
		if (layerset == mBakedTextureDatas[baked_index].mTexLayerSet)
		{
			BOOL ret = true;
			const LLAvatarAppearanceDictionary::BakedEntry *baked_dict = baked_iter->second;
			for (texture_vec_t::const_iterator local_tex_iter = baked_dict->mLocalTextures.begin();
				 local_tex_iter != baked_dict->mLocalTextures.end();
				 ++local_tex_iter)
			{
				const ETextureIndex tex_index = *local_tex_iter;
				const LLWearableType::EType wearable_type = LLAvatarAppearanceDictionary::getTEWearableType(tex_index);
				const U32 wearable_count = gAgentWearables.getWearableCount(wearable_type);
				for (U32 wearable_index = 0; wearable_index < wearable_count; wearable_index++)
				{
					BOOL tex_avail = (getLocalDiscardLevel(tex_index, wearable_index) >= 0);
					ret &= tex_avail;
				}
			}
			return ret;
		}
	}
	llassert(0);
	return FALSE;
}

//-----------------------------------------------------------------------------
// virtual
// isLocalTextureDataFinal()
// Returns true if the highest quality discard level exists for every texture
// in the layerset.
//-----------------------------------------------------------------------------
BOOL LLVOAvatarSelf::isLocalTextureDataFinal(const LLViewerTexLayerSet* layerset) const
{
	// <FS:Ansariel> Replace frequently called gSavedSettings
	//const U32 desired_tex_discard_level = gSavedSettings.getU32("TextureDiscardLevel"); 
	static LLCachedControl<U32> sTextureDiscardLevel(gSavedSettings, "TextureDiscardLevel");
	const U32 desired_tex_discard_level = sTextureDiscardLevel();
	// </FS:Ansariel>
	// const U32 desired_tex_discard_level = 0; // hack to not bake textures on lower discard levels.

	for (U32 i = 0; i < mBakedTextureDatas.size(); i++)
	{
		if (layerset == mBakedTextureDatas[i].mTexLayerSet)
		{
			const LLAvatarAppearanceDictionary::BakedEntry *baked_dict = LLAvatarAppearanceDictionary::getInstance()->getBakedTexture((EBakedTextureIndex)i);
			for (texture_vec_t::const_iterator local_tex_iter = baked_dict->mLocalTextures.begin();
				 local_tex_iter != baked_dict->mLocalTextures.end();
				 ++local_tex_iter)
			{
				const ETextureIndex tex_index = *local_tex_iter;
				const LLWearableType::EType wearable_type = LLAvatarAppearanceDictionary::getTEWearableType(tex_index);
				const U32 wearable_count = gAgentWearables.getWearableCount(wearable_type);
				for (U32 wearable_index = 0; wearable_index < wearable_count; wearable_index++)
				{
					S32 local_discard_level = getLocalDiscardLevel(*local_tex_iter, wearable_index);
					if ((local_discard_level > (S32)(desired_tex_discard_level)) ||
						(local_discard_level < 0 ))
					{
						return FALSE;
					}
				}
			}
			return TRUE;
		}
	}
	llassert(0);
	return FALSE;
}


BOOL LLVOAvatarSelf::isAllLocalTextureDataFinal() const
{
	// <FS:Ansariel> Replace frequently called gSavedSettings
	//const U32 desired_tex_discard_level = gSavedSettings.getU32("TextureDiscardLevel"); 
	static LLCachedControl<U32> sTextureDiscardLevel(gSavedSettings, "TextureDiscardLevel");
	const U32 desired_tex_discard_level = sTextureDiscardLevel();
	// </FS:Ansariel>
	// const U32 desired_tex_discard_level = 0; // hack to not bake textures on lower discard levels

	for (U32 i = 0; i < mBakedTextureDatas.size(); i++)
	{
		const LLAvatarAppearanceDictionary::BakedEntry *baked_dict = LLAvatarAppearanceDictionary::getInstance()->getBakedTexture((EBakedTextureIndex)i);
		for (texture_vec_t::const_iterator local_tex_iter = baked_dict->mLocalTextures.begin();
			 local_tex_iter != baked_dict->mLocalTextures.end();
			 ++local_tex_iter)
		{
			const ETextureIndex tex_index = *local_tex_iter;
			const LLWearableType::EType wearable_type = LLAvatarAppearanceDictionary::getTEWearableType(tex_index);
			const U32 wearable_count = gAgentWearables.getWearableCount(wearable_type);
			for (U32 wearable_index = 0; wearable_index < wearable_count; wearable_index++)
			{
				S32 local_discard_level = getLocalDiscardLevel(*local_tex_iter, wearable_index);
				if ((local_discard_level > (S32)(desired_tex_discard_level)) ||
					(local_discard_level < 0 ))
				{
					return FALSE;
				}
			}
		}
	}
	return TRUE;
}

BOOL LLVOAvatarSelf::isTextureDefined(LLAvatarAppearanceDefines::ETextureIndex type, U32 index) const
{
	LLUUID id;
	BOOL isDefined = TRUE;
	if (isIndexLocalTexture(type))
	{
		const LLWearableType::EType wearable_type = LLAvatarAppearanceDictionary::getTEWearableType(type);
		const U32 wearable_count = gAgentWearables.getWearableCount(wearable_type);
		if (index >= wearable_count)
		{
			// invalid index passed in. check all textures of a given type
			for (U32 wearable_index = 0; wearable_index < wearable_count; wearable_index++)
			{
				id = getLocalTextureID(type, wearable_index);
				isDefined &= (id != IMG_DEFAULT_AVATAR && id != IMG_DEFAULT);
			}
		}
		else
		{
			id = getLocalTextureID(type, index);
			isDefined &= (id != IMG_DEFAULT_AVATAR && id != IMG_DEFAULT);
		}
	}
	else
	{
		id = getTEImage(type)->getID();
		isDefined &= (id != IMG_DEFAULT_AVATAR && id != IMG_DEFAULT);
	}
	
	return isDefined;
}

//virtual
BOOL LLVOAvatarSelf::isTextureVisible(LLAvatarAppearanceDefines::ETextureIndex type, U32 index) const
{
	if (isIndexBakedTexture(type))
	{
		return LLVOAvatar::isTextureVisible(type, (U32)0);
	}

	LLUUID tex_id = getLocalTextureID(type,index);
	return (tex_id != IMG_INVISIBLE) 
			|| (LLDrawPoolAlpha::sShowDebugAlpha);
}

//virtual
BOOL LLVOAvatarSelf::isTextureVisible(LLAvatarAppearanceDefines::ETextureIndex type, LLViewerWearable *wearable) const
{
	if (isIndexBakedTexture(type))
	{
		return LLVOAvatar::isTextureVisible(type);
	}

	U32 index;
	if (gAgentWearables.getWearableIndex(wearable,index))
	{
		return isTextureVisible(type,index);
	}
	else
	{
		LL_WARNS() << "Wearable not found" << LL_ENDL;
		return FALSE;
	}
}

bool LLVOAvatarSelf::areTexturesCurrent() const
{
	// <FS:Ansariel> [Legacy Bake]
	//return gAgentWearables.areWearablesLoaded();
	return !hasPendingBakedUploads() && gAgentWearables.areWearablesLoaded();
}

// <FS:Ansariel> [Legacy Bake]
//void LLVOAvatarSelf::invalidateComposite( LLTexLayerSet* layerset)
void LLVOAvatarSelf::invalidateComposite( LLTexLayerSet* layerset, BOOL upload_result)
{
	LLViewerTexLayerSet *layer_set = dynamic_cast<LLViewerTexLayerSet*>(layerset);
	if( !layer_set || !layer_set->getUpdatesEnabled() )
	{
		return;
	}
	// LL_INFOS() << "LLVOAvatar::invalidComposite() " << layerset->getBodyRegionName() << LL_ENDL;

	layer_set->requestUpdate();
	layer_set->invalidateMorphMasks();

	// <FS:Ansariel> [Legacy Bake]
	if( upload_result  && (getRegion() && !getRegion()->getCentralBakeVersion()))
	{
		llassert(isSelf());

		ETextureIndex baked_te = getBakedTE( layer_set );
		setTEImage( baked_te, LLViewerTextureManager::getFetchedTexture(IMG_DEFAULT_AVATAR) );
		layer_set->requestUpload();
		updateMeshTextures();
	}
	// </FS:Ansariel> [Legacy Bake]
}

void LLVOAvatarSelf::invalidateAll()
{
	for (U32 i = 0; i < mBakedTextureDatas.size(); i++)
	{
		LLViewerTexLayerSet *layerset = getTexLayerSet(i);
		// <FS:Ansariel> [Legacy Bake]
		//invalidateComposite(layerset);
		invalidateComposite(layerset, TRUE);
	}
	//mDebugSelfLoadTimer.reset();
}

//-----------------------------------------------------------------------------
// setCompositeUpdatesEnabled()
//-----------------------------------------------------------------------------
void LLVOAvatarSelf::setCompositeUpdatesEnabled( bool b )
{
	for (U32 i = 0; i < mBakedTextureDatas.size(); i++)
	{
		setCompositeUpdatesEnabled(i, b);
	}
}

void LLVOAvatarSelf::setCompositeUpdatesEnabled(U32 index, bool b)
{
	LLViewerTexLayerSet *layerset = getTexLayerSet(index);
	if (layerset )
	{
		layerset->setUpdatesEnabled( b );
	}
}

bool LLVOAvatarSelf::isCompositeUpdateEnabled(U32 index)
{
	LLViewerTexLayerSet *layerset = getTexLayerSet(index);
	if (layerset)
	{
		return layerset->getUpdatesEnabled();
	}
	return false;
}

void LLVOAvatarSelf::setupComposites()
{
	for (U32 i = 0; i < mBakedTextureDatas.size(); i++)
	{
		ETextureIndex tex_index = mBakedTextureDatas[i].mTextureIndex;
		BOOL layer_baked = isTextureDefined(tex_index, gAgentWearables.getWearableCount(tex_index));
		LLViewerTexLayerSet *layerset = getTexLayerSet(i);
		if (layerset)
		{
			layerset->setUpdatesEnabled(!layer_baked);
		}
	}
}

void LLVOAvatarSelf::updateComposites()
{
	for (U32 i = 0; i < mBakedTextureDatas.size(); i++)
	{
		LLViewerTexLayerSet *layerset = getTexLayerSet(i);
		if (layerset 
			&& ((i != BAKED_SKIRT) || isWearingWearableType(LLWearableType::WT_SKIRT)))
		{
			layerset->updateComposite();
		}
	}
}

// virtual
S32 LLVOAvatarSelf::getLocalDiscardLevel(ETextureIndex type, U32 wearable_index) const
{
	if (!isIndexLocalTexture(type)) return FALSE;

	const LLLocalTextureObject *local_tex_obj = getLocalTextureObject(type, wearable_index);
	if (local_tex_obj)
	{
		const LLViewerFetchedTexture* image = dynamic_cast<LLViewerFetchedTexture*>( local_tex_obj->getImage() );
		if (type >= 0
			&& local_tex_obj->getID() != IMG_DEFAULT_AVATAR
			&& !image->isMissingAsset())
		{
			return image->getDiscardLevel();
		}
		else
		{
			// We don't care about this (no image associated with the layer) treat as fully loaded.
			return 0;
		}
	}
	return 0;
}

// virtual
// Counts the memory footprint of local textures.
void LLVOAvatarSelf::getLocalTextureByteCount(S32* gl_bytes) const
{
	*gl_bytes = 0;
	for (S32 type = 0; type < TEX_NUM_INDICES; type++)
	{
		if (!isIndexLocalTexture((ETextureIndex)type)) continue;
		U32 max_tex = getNumWearables((ETextureIndex) type);
		for (U32 num = 0; num < max_tex; num++)
		{
			const LLLocalTextureObject *local_tex_obj = getLocalTextureObject((ETextureIndex) type, num);
			if (local_tex_obj)
			{
				const LLViewerFetchedTexture* image_gl = dynamic_cast<LLViewerFetchedTexture*>( local_tex_obj->getImage() );
				if (image_gl)
				{
					S32 bytes = (S32)image_gl->getWidth() * image_gl->getHeight() * image_gl->getComponents();
					
					if (image_gl->hasGLTexture())
					{
						*gl_bytes += bytes;
					}
				}
			}
		}
	}
}

// virtual 
void LLVOAvatarSelf::setLocalTexture(ETextureIndex type, LLViewerTexture* src_tex, BOOL baked_version_ready, U32 index)
{
	if (!isIndexLocalTexture(type)) return;

	LLViewerFetchedTexture* tex = LLViewerTextureManager::staticCastToFetchedTexture(src_tex, TRUE) ;
	if(!tex)
	{
		return ;
	}

	S32 desired_discard = isSelf() ? 0 : 2;
	LLLocalTextureObject *local_tex_obj = getLocalTextureObject(type,index);
	if (!local_tex_obj)
	{
		if (type >= TEX_NUM_INDICES)
		{
			LL_ERRS() << "Tried to set local texture with invalid type: (" << (U32) type << ", " << index << ")" << LL_ENDL;
			return;
		}
		LLWearableType::EType wearable_type = LLAvatarAppearanceDictionary::getInstance()->getTEWearableType(type);
		if (!gAgentWearables.getViewerWearable(wearable_type,index))
		{
			// no wearable is loaded, cannot set the texture.
			return;
		}
		gAgentWearables.addLocalTextureObject(wearable_type,type,index);
		local_tex_obj = getLocalTextureObject(type,index);
		if (!local_tex_obj)
		{
			LL_ERRS() << "Unable to create LocalTextureObject for wearable type & index: (" << (U32) wearable_type << ", " << index << ")" << LL_ENDL;
			return;
		}
		
		LLViewerTexLayerSet *layer_set = getLayerSet(type);
		if (layer_set)
		{
			layer_set->cloneTemplates(local_tex_obj, type, gAgentWearables.getViewerWearable(wearable_type,index));
		}

	}
	if (!baked_version_ready)
	{
		if (tex != local_tex_obj->getImage() || local_tex_obj->getBakedReady())
		{
			local_tex_obj->setDiscard(MAX_DISCARD_LEVEL+1);
		}
		if (tex->getID() != IMG_DEFAULT_AVATAR)
		{
			if (local_tex_obj->getDiscard() > desired_discard)
			{
				S32 tex_discard = tex->getDiscardLevel();
				if (tex_discard >= 0 && tex_discard <= desired_discard)
				{
					local_tex_obj->setDiscard(tex_discard);
					if (isSelf())
					{
						requestLayerSetUpdate(type);
						if (isEditingAppearance())
						{
							LLVisualParamHint::requestHintUpdates();
						}
					}
				}
				else
				{					
					tex->setLoadedCallback(onLocalTextureLoaded, desired_discard, TRUE, FALSE, new LLAvatarTexData(getID(), type), NULL);
				}
			}
			tex->setMinDiscardLevel(desired_discard);
		}
	}
	local_tex_obj->setImage(tex);
	local_tex_obj->setID(tex->getID());
	setBakedReady(type,baked_version_ready,index);
}

//virtual
void LLVOAvatarSelf::setBakedReady(LLAvatarAppearanceDefines::ETextureIndex type, BOOL baked_version_exists, U32 index)
{
	if (!isIndexLocalTexture(type)) return;
	LLLocalTextureObject *local_tex_obj = getLocalTextureObject(type,index);
	if (local_tex_obj)
	{
		local_tex_obj->setBakedReady( baked_version_exists );
	}
}


// virtual
void LLVOAvatarSelf::dumpLocalTextures() const
{
	LL_INFOS() << "Local Textures:" << LL_ENDL;

	/* ETextureIndex baked_equiv[] = {
	   TEX_UPPER_BAKED,
	   if (isTextureDefined(baked_equiv[i])) */
	for (LLAvatarAppearanceDictionary::Textures::const_iterator iter = LLAvatarAppearanceDictionary::getInstance()->getTextures().begin();
		 iter != LLAvatarAppearanceDictionary::getInstance()->getTextures().end();
		 ++iter)
	{
		const LLAvatarAppearanceDictionary::TextureEntry *texture_dict = iter->second;
		if (!texture_dict->mIsLocalTexture || !texture_dict->mIsUsedByBakedTexture)
			continue;

		const EBakedTextureIndex baked_index = texture_dict->mBakedTextureIndex;
		const ETextureIndex baked_equiv = LLAvatarAppearanceDictionary::getInstance()->getBakedTexture(baked_index)->mTextureIndex;

		const std::string &name = texture_dict->mName;
		const LLLocalTextureObject *local_tex_obj = getLocalTextureObject(iter->first, 0);
		// index is baked texture - index is not relevant. putting in 0 as placeholder
		if (isTextureDefined(baked_equiv, 0))
		{
#if LL_RELEASE_FOR_DOWNLOAD
			// End users don't get to trivially see avatar texture IDs, makes textures
			// easier to steal. JC
			LL_INFOS() << "LocTex " << name << ": Baked " << LL_ENDL;
#else
			LL_INFOS() << "LocTex " << name << ": Baked " << getTEImage(baked_equiv)->getID() << LL_ENDL;
#endif
		}
		else if (local_tex_obj && local_tex_obj->getImage() != NULL)
		{
			if (local_tex_obj->getImage()->getID() == IMG_DEFAULT_AVATAR)
			{
				LL_INFOS() << "LocTex " << name << ": None" << LL_ENDL;
			}
			else
			{
				const LLViewerFetchedTexture* image = dynamic_cast<LLViewerFetchedTexture*>( local_tex_obj->getImage() );

				LL_INFOS() << "LocTex " << name << ": "
						<< "Discard " << image->getDiscardLevel() << ", "
						<< "(" << image->getWidth() << ", " << image->getHeight() << ") " 
#if !LL_RELEASE_FOR_DOWNLOAD
					// End users don't get to trivially see avatar texture IDs,
					// makes textures easier to steal
						<< image->getID() << " "
#endif
						<< "Priority: " << image->getDecodePriority()
						<< LL_ENDL;
			}
		}
		else
		{
			LL_INFOS() << "LocTex " << name << ": No LLViewerTexture" << LL_ENDL;
		}
	}
}

//-----------------------------------------------------------------------------
// static 
// onLocalTextureLoaded()
//-----------------------------------------------------------------------------

void LLVOAvatarSelf::onLocalTextureLoaded(BOOL success, LLViewerFetchedTexture *src_vi, LLImageRaw* src_raw, LLImageRaw* aux_src, S32 discard_level, BOOL final, void* userdata)
{
	LLAvatarTexData *data = (LLAvatarTexData *)userdata;
	LLVOAvatarSelf *self = (LLVOAvatarSelf *)gObjectList.findObject(data->mAvatarID);
	if (self)
	{
		// We should only be handling local textures for ourself
		self->localTextureLoaded(success, src_vi, src_raw, aux_src, discard_level, final, userdata);
	}
	// ensure data is cleaned up
	if (final || !success)
	{
		delete data;
	}
}

/*virtual*/	void LLVOAvatarSelf::setImage(const U8 te, LLViewerTexture *imagep, const U32 index)
{
	if (isIndexLocalTexture((ETextureIndex)te))
	{
		setLocalTexture((ETextureIndex)te, imagep, FALSE ,index);
	}
	else 
	{
		setTEImage(te,imagep);
	}
}

/*virtual*/ LLViewerTexture* LLVOAvatarSelf::getImage(const U8 te, const U32 index) const
{
	if (isIndexLocalTexture((ETextureIndex)te))
	{
		return getLocalTextureGL((ETextureIndex)te,index);
	}
	else 
	{
		return getTEImage(te);
	}
}


// static
void LLVOAvatarSelf::dumpTotalLocalTextureByteCount()
{
	S32 gl_bytes = 0;
	gAgentAvatarp->getLocalTextureByteCount(&gl_bytes);
	LL_INFOS() << "Total Avatar LocTex GL:" << (gl_bytes/1024) << "KB" << LL_ENDL;
}

bool LLVOAvatarSelf::getIsCloud() const
{
	// Let people know why they're clouded without spamming them into oblivion.
	bool do_warn = false;
	static LLTimer time_since_notice;
	F32 update_freq = 30.0;
	if (time_since_notice.getElapsedTimeF32() > update_freq)
	{
		time_since_notice.reset();
		do_warn = true;
	}
	
	// do we have our body parts?
	S32 shape_count = gAgentWearables.getWearableCount(LLWearableType::WT_SHAPE);
	S32 hair_count = gAgentWearables.getWearableCount(LLWearableType::WT_HAIR);
	S32 eye_count = gAgentWearables.getWearableCount(LLWearableType::WT_EYES);
	S32 skin_count = gAgentWearables.getWearableCount(LLWearableType::WT_SKIN);
	if (!shape_count || !hair_count || !eye_count || !skin_count)
	{
		if (do_warn)
		{
			LL_INFOS() << "Self is clouded due to missing one or more required body parts: "
					<< (shape_count ? "" : "SHAPE ")
					<< (hair_count ? "" : "HAIR ")
					<< (eye_count ? "" : "EYES ")
					<< (skin_count ? "" : "SKIN ")
					<< LL_ENDL;
		}
		return true;
	}

	if (!isTextureDefined(TEX_HAIR, 0))
	{
		if (do_warn)
		{
			LL_INFOS() << "Self is clouded because of no hair texture" << LL_ENDL;
		}
		return true;
	}

	if (!mPreviousFullyLoaded)
	{
		if (!isLocalTextureDataAvailable(getLayerSet(BAKED_LOWER)) &&
			(!isTextureDefined(TEX_LOWER_BAKED, 0)))
		{
			if (do_warn)
			{
				LL_INFOS() << "Self is clouded because lower textures not baked" << LL_ENDL;
			}
			return true;
		}

		if (!isLocalTextureDataAvailable(getLayerSet(BAKED_UPPER)) &&
			(!isTextureDefined(TEX_UPPER_BAKED, 0)))
		{
			if (do_warn)
			{
				LL_INFOS() << "Self is clouded because upper textures not baked" << LL_ENDL;
			}
			return true;
		}

		for (U32 i = 0; i < mBakedTextureDatas.size(); i++)
		{
			if (i == BAKED_SKIRT && !isWearingWearableType(LLWearableType::WT_SKIRT))
				continue;

			const BakedTextureData& texture_data = mBakedTextureDatas[i];
			if (!isTextureDefined(texture_data.mTextureIndex, 0))
				continue;

			// Check for the case that texture is defined but not sufficiently loaded to display anything.
			const LLViewerTexture* baked_img = getImage( texture_data.mTextureIndex, 0 );
			if (!baked_img || !baked_img->hasGLTexture())
			{
				if (do_warn)
				{
					LL_INFOS() << "Self is clouded because texture at index " << i
							<< " (texture index is " << texture_data.mTextureIndex << ") is not loaded" << LL_ENDL;
				}
				return true;
			}
		}

		LL_DEBUGS() << "Avatar de-clouded" << LL_ENDL;
	}
	return false;
}

/*static*/
void LLVOAvatarSelf::debugOnTimingLocalTexLoaded(BOOL success, LLViewerFetchedTexture *src_vi, LLImageRaw* src, LLImageRaw* aux_src, S32 discard_level, BOOL final, void* userdata)
{
	if (gAgentAvatarp.notNull())
	{
		gAgentAvatarp->debugTimingLocalTexLoaded(success, src_vi, src, aux_src, discard_level, final, userdata);
	}
}

void LLVOAvatarSelf::debugTimingLocalTexLoaded(BOOL success, LLViewerFetchedTexture *src_vi, LLImageRaw* src, LLImageRaw* aux_src, S32 discard_level, BOOL final, void* userdata)
{
	LLAvatarTexData *data = (LLAvatarTexData *)userdata;
	if (!data)
	{
		return;
	}

	ETextureIndex index = data->mIndex;
	
	if (index < 0 || index >= TEX_NUM_INDICES)
	{
		return;
	}

	if (discard_level >=0 && discard_level <= MAX_DISCARD_LEVEL) // ignore discard level -1, as it means we have no data.
	{
		mDebugTextureLoadTimes[(U32)index][(U32)discard_level] = mDebugSelfLoadTimer.getElapsedTimeF32();
	}
	if (final)
	{
		delete data;
	}
}

void LLVOAvatarSelf::debugBakedTextureUpload(EBakedTextureIndex index, BOOL finished)
{
	U32 done = 0;
	if (finished)
	{
		done = 1;
	}
	mDebugBakedTextureTimes[index][done] = mDebugSelfLoadTimer.getElapsedTimeF32();
}

const std::string LLVOAvatarSelf::verboseDebugDumpLocalTextureDataInfo(const LLViewerTexLayerSet* layerset) const
{
	std::ostringstream outbuf;
	for (LLAvatarAppearanceDictionary::BakedTextures::const_iterator baked_iter =
			 LLAvatarAppearanceDictionary::getInstance()->getBakedTextures().begin();
		 baked_iter != LLAvatarAppearanceDictionary::getInstance()->getBakedTextures().end();
		 ++baked_iter)
	{
		const EBakedTextureIndex baked_index = baked_iter->first;
		if (layerset == mBakedTextureDatas[baked_index].mTexLayerSet)
		{
			outbuf << "baked_index: " << baked_index << "\n";
			const LLAvatarAppearanceDictionary::BakedEntry *baked_dict = baked_iter->second;
			for (texture_vec_t::const_iterator local_tex_iter = baked_dict->mLocalTextures.begin();
				 local_tex_iter != baked_dict->mLocalTextures.end();
				 ++local_tex_iter)
			{
				const ETextureIndex tex_index = *local_tex_iter;
				const std::string tex_name = LLAvatarAppearanceDictionary::getInstance()->getTexture(tex_index)->mName;
				outbuf << "  tex_index " << (S32) tex_index << " name " << tex_name << "\n";
				const LLWearableType::EType wearable_type = LLAvatarAppearanceDictionary::getTEWearableType(tex_index);
				const U32 wearable_count = gAgentWearables.getWearableCount(wearable_type);
				if (wearable_count > 0)
				{
					for (U32 wearable_index = 0; wearable_index < wearable_count; wearable_index++)
					{
						outbuf << "    " << LLWearableType::getTypeName(wearable_type) << " " << wearable_index << ":";
						const LLLocalTextureObject *local_tex_obj = getLocalTextureObject(tex_index, wearable_index);
						if (local_tex_obj)
						{
							LLViewerFetchedTexture* image = dynamic_cast<LLViewerFetchedTexture*>( local_tex_obj->getImage() );
							if (tex_index >= 0
								&& local_tex_obj->getID() != IMG_DEFAULT_AVATAR
								&& !image->isMissingAsset())
							{
								outbuf << " id: " << image->getID()
									   << " refs: " << image->getNumRefs()
									   << " glocdisc: " << getLocalDiscardLevel(tex_index, wearable_index)
									   << " discard: " << image->getDiscardLevel()
									   << " desired: " << image->getDesiredDiscardLevel()
									   << " decode: " << image->getDecodePriority()
									   << " addl: " << image->getAdditionalDecodePriority()
									   << " ts: " << image->getTextureState()
									   << " bl: " << image->getBoostLevel()
									   << " fl: " << image->isFullyLoaded() // this is not an accessor for mFullyLoaded - see comment there.
									   << " cl: " << (image->isFullyLoaded() && image->getDiscardLevel()==0) // "completely loaded"
									   << " mvs: " << image->getMaxVirtualSize()
									   << " mvsc: " << image->getMaxVirtualSizeResetCounter()
									   << " mem: " << image->getTextureMemory();
							}
						}
						outbuf << "\n";
					}
				}
			}
			break;
		}
	}
	return outbuf.str();
}

void LLVOAvatarSelf::dumpAllTextures() const
{
	std::string vd_text = "Local textures per baked index and wearable:\n";
	for (LLAvatarAppearanceDefines::LLAvatarAppearanceDictionary::BakedTextures::const_iterator baked_iter = LLAvatarAppearanceDefines::LLAvatarAppearanceDictionary::getInstance()->getBakedTextures().begin();
		 baked_iter != LLAvatarAppearanceDefines::LLAvatarAppearanceDictionary::getInstance()->getBakedTextures().end();
		 ++baked_iter)
	{
		const LLAvatarAppearanceDefines::EBakedTextureIndex baked_index = baked_iter->first;
		const LLViewerTexLayerSet *layerset = debugGetLayerSet(baked_index);
		if (!layerset) continue;
		const LLViewerTexLayerSetBuffer *layerset_buffer = layerset->getViewerComposite();
		if (!layerset_buffer) continue;
		vd_text += verboseDebugDumpLocalTextureDataInfo(layerset);
	}
	LL_DEBUGS("Avatar") << vd_text << LL_ENDL;
}

const std::string LLVOAvatarSelf::debugDumpLocalTextureDataInfo(const LLViewerTexLayerSet* layerset) const
{
	std::string text="";

	text = llformat("[Final:%d Avail:%d] ",isLocalTextureDataFinal(layerset), isLocalTextureDataAvailable(layerset));

	/* if (layerset == mBakedTextureDatas[BAKED_HEAD].mTexLayerSet)
	   return getLocalDiscardLevel(TEX_HEAD_BODYPAINT) >= 0; */
	for (LLAvatarAppearanceDictionary::BakedTextures::const_iterator baked_iter = LLAvatarAppearanceDictionary::getInstance()->getBakedTextures().begin();
		 baked_iter != LLAvatarAppearanceDictionary::getInstance()->getBakedTextures().end();
		 ++baked_iter)
	{
		const EBakedTextureIndex baked_index = baked_iter->first;
		if (layerset == mBakedTextureDatas[baked_index].mTexLayerSet)
		{
			const LLAvatarAppearanceDictionary::BakedEntry *baked_dict = baked_iter->second;
			text += llformat("%d-%s ( ",baked_index, baked_dict->mName.c_str());
			for (texture_vec_t::const_iterator local_tex_iter = baked_dict->mLocalTextures.begin();
				 local_tex_iter != baked_dict->mLocalTextures.end();
				 ++local_tex_iter)
			{
				const ETextureIndex tex_index = *local_tex_iter;
				const LLWearableType::EType wearable_type = LLAvatarAppearanceDictionary::getTEWearableType(tex_index);
				const U32 wearable_count = gAgentWearables.getWearableCount(wearable_type);
				if (wearable_count > 0)
				{
					text += LLWearableType::getTypeName(wearable_type) + ":";
					for (U32 wearable_index = 0; wearable_index < wearable_count; wearable_index++)
					{
						const U32 discard_level = getLocalDiscardLevel(tex_index, wearable_index);
						std::string discard_str = llformat("%d ",discard_level);
						text += llformat("%d ",discard_level);
					}
				}
			}
			text += ")";
			break;
		}
	}
	return text;
}

const std::string LLVOAvatarSelf::debugDumpAllLocalTextureDataInfo() const
{
	std::string text;
	const U32 override_tex_discard_level = gSavedSettings.getU32("TextureDiscardLevel");

	for (U32 i = 0; i < mBakedTextureDatas.size(); i++)
	{
		const LLAvatarAppearanceDictionary::BakedEntry *baked_dict = LLAvatarAppearanceDictionary::getInstance()->getBakedTexture((EBakedTextureIndex)i);
		BOOL is_texture_final = TRUE;
		for (texture_vec_t::const_iterator local_tex_iter = baked_dict->mLocalTextures.begin();
			 local_tex_iter != baked_dict->mLocalTextures.end();
			 ++local_tex_iter)
		{
			const ETextureIndex tex_index = *local_tex_iter;
			const LLWearableType::EType wearable_type = LLAvatarAppearanceDictionary::getTEWearableType(tex_index);
			const U32 wearable_count = gAgentWearables.getWearableCount(wearable_type);
			for (U32 wearable_index = 0; wearable_index < wearable_count; wearable_index++)
			{
				is_texture_final &= (getLocalDiscardLevel(*local_tex_iter, wearable_index) <= (S32)(override_tex_discard_level));
			}
		}
		text += llformat("%s:%d ",baked_dict->mName.c_str(),is_texture_final);
	}
	return text;
}

void LLVOAvatarSelf::appearanceChangeMetricsCoro(std::string url)
{
    LLCore::HttpRequest::policy_t httpPolicy(LLCore::HttpRequest::DEFAULT_POLICY_ID);
    LLCoreHttpUtil::HttpCoroutineAdapter::ptr_t
        httpAdapter(new LLCoreHttpUtil::HttpCoroutineAdapter("appearanceChangeMetrics", httpPolicy));
    LLCore::HttpRequest::ptr_t httpRequest(new LLCore::HttpRequest);
    LLCore::HttpOptions::ptr_t httpOpts = LLCore::HttpOptions::ptr_t(new LLCore::HttpOptions);

    S32 currentSequence = mMetricSequence;
    if (S32_MAX == ++mMetricSequence)
        mMetricSequence = 0;

    LLSD msg;
    msg["message"] = "ViewerAppearanceChangeMetrics";
    msg["session_id"] = gAgentSessionID;
    msg["agent_id"] = gAgentID;
    msg["sequence"] = currentSequence;
    msg["initial"] = mInitialMetric;
    msg["break"] = false;
    msg["duration"] = mTimeSinceLastRezMessage.getElapsedTimeF32();

    // Status of our own rezzing.
    msg["rez_status"] = LLVOAvatar::rezStatusToString(getRezzedStatus());

    // Status of all nearby avs including ourself.
    msg["nearby"] = LLSD::emptyArray();
    std::vector<S32> rez_counts;
    LLVOAvatar::getNearbyRezzedStats(rez_counts);
    for (S32 rez_stat = 0; rez_stat < rez_counts.size(); ++rez_stat)
    {
        std::string rez_status_name = LLVOAvatar::rezStatusToString(rez_stat);
        msg["nearby"][rez_status_name] = rez_counts[rez_stat];
    }

    //	std::vector<std::string> bucket_fields("timer_name","is_self","grid_x","grid_y","is_using_server_bake");
    std::vector<std::string> by_fields;
    by_fields.push_back("timer_name");
    by_fields.push_back("completed");
    by_fields.push_back("grid_x");
    by_fields.push_back("grid_y");
    by_fields.push_back("is_using_server_bakes");
    by_fields.push_back("is_self");
    by_fields.push_back("central_bake_version");
    LLSD summary = summarize_by_buckets(mPendingTimerRecords, by_fields, std::string("elapsed"));
    msg["timers"] = summary;

    mPendingTimerRecords.clear();

    LL_DEBUGS("Avatar") << avString() << "message: " << ll_pretty_print_sd(msg) << LL_ENDL;

    gPendingMetricsUploads++;

    LLSD result = httpAdapter->postAndSuspend(httpRequest, url, msg);

    LLSD httpResults = result[LLCoreHttpUtil::HttpCoroutineAdapter::HTTP_RESULTS];
    LLCore::HttpStatus status = LLCoreHttpUtil::HttpCoroutineAdapter::getStatusFromLLSD(httpResults);

    gPendingMetricsUploads--;

    if (!status)
    {
        LL_WARNS("Avatar") << "Unable to upload statistics" << LL_ENDL;
        return;
    }
    else
    {
        LL_INFOS("Avatar") << "Statistics upload OK" << LL_ENDL;
        mInitialMetric = false;
    }
}

bool LLVOAvatarSelf::updateAvatarRezMetrics(bool force_send)
{
	const F32 AV_METRICS_INTERVAL_QA = 30.0;
	F32 send_period = 300.0;

	static LLCachedControl<bool> qa_mode_metrics(gSavedSettings,"QAModeMetrics");
	if (qa_mode_metrics)
	{
		send_period = AV_METRICS_INTERVAL_QA;
	}

	if (force_send || mTimeSinceLastRezMessage.getElapsedTimeF32() > send_period)
	{
		// Stats for completed phases have been getting logged as they
		// complete.  This will give us stats for any timers that
		// haven't finished as of the metric's being sent.
		
		if (force_send)
		{
			LLVOAvatar::logPendingPhasesAllAvatars();
		}
		sendViewerAppearanceChangeMetrics();
	}

	return false;
}

void LLVOAvatarSelf::addMetricsTimerRecord(const LLSD& record)
{
	mPendingTimerRecords.push_back(record);
}

bool operator<(const LLSD& a, const LLSD& b)
{
	std::ostringstream aout, bout;
	aout << LLSDNotationStreamer(a);
	bout << LLSDNotationStreamer(b);
	std::string astring = aout.str();
	std::string bstring = bout.str();

	return astring < bstring;

}

// Given a vector of LLSD records, return an LLSD array of bucketed stats for val_field.
LLSD summarize_by_buckets(std::vector<LLSD> in_records,
						  std::vector<std::string> by_fields,
						  std::string val_field)
{
	LLSD result = LLSD::emptyArray();
	std::map<LLSD,LLViewerStats::StatsAccumulator> accum;
	for (std::vector<LLSD>::iterator in_record_iter = in_records.begin();
		 in_record_iter != in_records.end(); ++in_record_iter)
	{
		LLSD& record = *in_record_iter;
		LLSD key;
		for (std::vector<std::string>::iterator field_iter = by_fields.begin();
			 field_iter != by_fields.end(); ++field_iter)
		{
			const std::string& field = *field_iter;
			key[field] = record[field];
		}
		LLViewerStats::StatsAccumulator& stats = accum[key];
		F32 value = record[val_field].asReal();
		stats.push(value);
	}
	for (std::map<LLSD,LLViewerStats::StatsAccumulator>::iterator accum_it = accum.begin();
		 accum_it != accum.end(); ++accum_it)
	{
		LLSD out_record = accum_it->first;
		out_record["stats"] = accum_it->second.asLLSD();
		result.append(out_record);
	}
	return result;
}

void LLVOAvatarSelf::sendViewerAppearanceChangeMetrics()
{
    std::string	caps_url;
	if (getRegion())
	{
		// runway - change here to activate.
		caps_url = getRegion()->getCapability("ViewerMetrics");
	}
	if (!caps_url.empty())
	{

        LLCoros::instance().launch("LLVOAvatarSelf::appearanceChangeMetricsCoro",
            boost::bind(&LLVOAvatarSelf::appearanceChangeMetricsCoro, this, caps_url));
		mTimeSinceLastRezMessage.reset();
	}
}

const LLUUID& LLVOAvatarSelf::grabBakedTexture(EBakedTextureIndex baked_index) const
{
	if (canGrabBakedTexture(baked_index))
	{
		ETextureIndex tex_index = LLAvatarAppearanceDictionary::bakedToLocalTextureIndex(baked_index);
		if (tex_index == TEX_NUM_INDICES)
		{
			return LLUUID::null;
		}
		return getTEImage( tex_index )->getID();
	}
	return LLUUID::null;
}

BOOL LLVOAvatarSelf::canGrabBakedTexture(EBakedTextureIndex baked_index) const
{
	ETextureIndex tex_index = LLAvatarAppearanceDictionary::bakedToLocalTextureIndex(baked_index);
	if (tex_index == TEX_NUM_INDICES)
	{
		return FALSE;
	}
	// Check if the texture hasn't been baked yet.
	if (!isTextureDefined(tex_index, 0))
	{
		LL_DEBUGS() << "getTEImage( " << (U32) tex_index << " )->getID() == IMG_DEFAULT_AVATAR" << LL_ENDL;
		return FALSE;
	}

	if (gAgent.isGodlikeWithoutAdminMenuFakery())
		return TRUE;

	// Check permissions of textures that show up in the
	// baked texture.  We don't want people copying people's
	// work via baked textures.

	const LLAvatarAppearanceDictionary::BakedEntry *baked_dict = LLAvatarAppearanceDictionary::getInstance()->getBakedTexture(baked_index);
	for (texture_vec_t::const_iterator iter = baked_dict->mLocalTextures.begin();
		 iter != baked_dict->mLocalTextures.end();
		 ++iter)
	{
		const ETextureIndex t_index = (*iter);
		LLWearableType::EType wearable_type = LLAvatarAppearanceDictionary::getTEWearableType(t_index);
		U32 count = gAgentWearables.getWearableCount(wearable_type);
		LL_DEBUGS() << "Checking index " << (U32) t_index << " count: " << count << LL_ENDL;
		
		for (U32 wearable_index = 0; wearable_index < count; ++wearable_index)
		{
			LLViewerWearable *wearable = gAgentWearables.getViewerWearable(wearable_type, wearable_index);
			if (wearable)
			{
				const LLLocalTextureObject *texture = wearable->getLocalTextureObject((S32)t_index);
				const LLUUID& texture_id = texture->getID();
				if (texture_id != IMG_DEFAULT_AVATAR)
				{
					// Search inventory for this texture.
					LLViewerInventoryCategory::cat_array_t cats;
					LLViewerInventoryItem::item_array_t items;
					LLAssetIDMatches asset_id_matches(texture_id);
					gInventory.collectDescendentsIf(LLUUID::null,
													cats,
													items,
													LLInventoryModel::INCLUDE_TRASH,
													asset_id_matches);

					BOOL can_grab = FALSE;
					LL_DEBUGS() << "item count for asset " << texture_id << ": " << items.size() << LL_ENDL;
					if (items.size())
					{
						// search for full permissions version
						for (S32 i = 0; i < items.size(); i++)
						{
							LLViewerInventoryItem* itemp = items[i];
												if (itemp->getIsFullPerm())
							{
								can_grab = TRUE;
								break;
							}
						}
					}
					if (!can_grab) return FALSE;
				}
			}
		}
	}

	return TRUE;
}

void LLVOAvatarSelf::addLocalTextureStats( ETextureIndex type, LLViewerFetchedTexture* imagep,
										   F32 texel_area_ratio, BOOL render_avatar, BOOL covered_by_baked)
{
	if (!isIndexLocalTexture(type)) return;

	// Sunshine - ignoring covered_by_baked will force local textures
	// to always load.  Fix for SH-4001 and many related issues.  Do
	// not restore this without some more targetted fix for the local
	// textures failing to load issue.
	//if (!covered_by_baked)
	{
		if (imagep->getID() != IMG_DEFAULT_AVATAR)
		{
			imagep->setNoDelete();
			if (imagep->getDiscardLevel() != 0)
			{
				F32 desired_pixels;
				desired_pixels = llmin(mPixelArea, (F32)getTexImageArea());
				
				imagep->setBoostLevel(getAvatarBoostLevel());
				imagep->setAdditionalDecodePriority(SELF_ADDITIONAL_PRI) ;
				imagep->resetTextureStats();
				imagep->setMaxVirtualSizeResetInterval(MAX_TEXTURE_VIRTUAL_SIZE_RESET_INTERVAL);
				imagep->addTextureStats( desired_pixels / texel_area_ratio );
				imagep->forceUpdateBindStats() ;
				if (imagep->getDiscardLevel() < 0)
				{
					mHasGrey = TRUE; // for statistics gathering
				}
			}
		}
		else
		{
			// texture asset is missing
			mHasGrey = TRUE; // for statistics gathering
		}
	}
}

LLLocalTextureObject* LLVOAvatarSelf::getLocalTextureObject(LLAvatarAppearanceDefines::ETextureIndex i, U32 wearable_index) const
{
	LLWearableType::EType type = LLAvatarAppearanceDictionary::getInstance()->getTEWearableType(i);
	LLViewerWearable* wearable = gAgentWearables.getViewerWearable(type, wearable_index);
	if (wearable)
	{
		return wearable->getLocalTextureObject(i);
	}

	return NULL;
}

//-----------------------------------------------------------------------------
// getBakedTE()
// Used by the LayerSet.  (Layer sets don't in general know what textures depend on them.)
//-----------------------------------------------------------------------------
ETextureIndex LLVOAvatarSelf::getBakedTE( const LLViewerTexLayerSet* layerset ) const
{
	for (U32 i = 0; i < mBakedTextureDatas.size(); i++)
	{
		if (layerset == mBakedTextureDatas[i].mTexLayerSet )
		{
			return mBakedTextureDatas[i].mTextureIndex;
		}
	}
	llassert(0);
	return TEX_HEAD_BAKED;
}

// FIXME: This is not called consistently. Something may be broken.
void LLVOAvatarSelf::outputRezDiagnostics() const
{
	if(!gSavedSettings.getBOOL("DebugAvatarLocalTexLoadedTime"))
	{
		return ;
	}

	const F32 final_time = mDebugSelfLoadTimer.getElapsedTimeF32();
	LL_DEBUGS("Avatar") << "REZTIME: Myself rez stats:" << LL_ENDL;
	LL_DEBUGS("Avatar") << "\t Time from avatar creation to load wearables: " << (S32)mDebugTimeWearablesLoaded << LL_ENDL;
	LL_DEBUGS("Avatar") << "\t Time from avatar creation to de-cloud: " << (S32)mDebugTimeAvatarVisible << LL_ENDL;
	LL_DEBUGS("Avatar") << "\t Time from avatar creation to de-cloud for others: " << (S32)final_time << LL_ENDL;
	LL_DEBUGS("Avatar") << "\t Load time for each texture: " << LL_ENDL;
	for (U32 i = 0; i < LLAvatarAppearanceDefines::TEX_NUM_INDICES; ++i)
	{
		std::stringstream out;
		out << "\t\t (" << i << ") ";
		U32 j=0;
		for (j=0; j <= MAX_DISCARD_LEVEL; j++)
		{
			out << "\t";
			S32 load_time = (S32)mDebugTextureLoadTimes[i][j];
			if (load_time == -1)
			{
				out << "*";
				if (j == 0)
					break;
			}
			else
			{
				out << load_time;
			}
		}

		// Don't print out non-existent textures.
		if (j != 0)
		{
			LL_DEBUGS("Avatar") << out.str() << LL_ENDL;
		}
	}
	LL_DEBUGS("Avatar") << "\t Time points for each upload (start / finish)" << LL_ENDL;
	for (U32 i = 0; i < LLAvatarAppearanceDefines::BAKED_NUM_INDICES; ++i)
	{
		LL_DEBUGS("Avatar") << "\t\t (" << i << ") \t" << (S32)mDebugBakedTextureTimes[i][0] << " / " << (S32)mDebugBakedTextureTimes[i][1] << LL_ENDL;
	}

	for (LLAvatarAppearanceDefines::LLAvatarAppearanceDictionary::BakedTextures::const_iterator baked_iter = LLAvatarAppearanceDefines::LLAvatarAppearanceDictionary::getInstance()->getBakedTextures().begin();
		 baked_iter != LLAvatarAppearanceDefines::LLAvatarAppearanceDictionary::getInstance()->getBakedTextures().end();
		 ++baked_iter)
	{
		const LLAvatarAppearanceDefines::EBakedTextureIndex baked_index = baked_iter->first;
		const LLViewerTexLayerSet *layerset = debugGetLayerSet(baked_index);
		if (!layerset) continue;
		const LLViewerTexLayerSetBuffer *layerset_buffer = layerset->getViewerComposite();
		if (!layerset_buffer) continue;
		LL_DEBUGS("Avatar") << layerset_buffer->dumpTextureInfo() << LL_ENDL;
	}

	dumpAllTextures();
}

void LLVOAvatarSelf::outputRezTiming(const std::string& msg) const
{
	LL_DEBUGS("Avatar")
		<< avString()
		<< llformat("%s. Time from avatar creation: %.2f", msg.c_str(), mDebugSelfLoadTimer.getElapsedTimeF32())
		<< LL_ENDL;
}

void LLVOAvatarSelf::reportAvatarRezTime() const
{
	// TODO: report mDebugSelfLoadTimer.getElapsedTimeF32() somehow.
}

//-- SUNSHINE CLEANUP - not clear we need any of this, may be sufficient to request server appearance in llviewermenu.cpp:handle_rebake_textures()
void LLVOAvatarSelf::forceBakeAllTextures(bool slam_for_debug)
{
	LL_INFOS() << "TAT: forced full rebake. " << LL_ENDL;

	for (U32 i = 0; i < mBakedTextureDatas.size(); i++)
	{
		ETextureIndex baked_index = mBakedTextureDatas[i].mTextureIndex;
		LLViewerTexLayerSet* layer_set = getLayerSet(baked_index);
		if (layer_set)
		{
			if (slam_for_debug)
			{
				layer_set->setUpdatesEnabled(TRUE);
				// <FS:Ansariel> [Legacy Bake]
				layer_set->cancelUpload();
			}

			// <FS:Ansariel> [Legacy Bake]
			//invalidateComposite(layer_set);
			invalidateComposite(layer_set, TRUE);
			add(LLStatViewer::TEX_REBAKES, 1);
		}
		else
		{
			LL_WARNS() << "TAT: NO LAYER SET FOR " << (S32)baked_index << LL_ENDL;
		}
	}

	// Don't know if this is needed
	updateMeshTextures();
}

//-----------------------------------------------------------------------------
// requestLayerSetUpdate()
//-----------------------------------------------------------------------------
void LLVOAvatarSelf::requestLayerSetUpdate(ETextureIndex index )
{
	/* switch(index)
		case LOCTEX_UPPER_BODYPAINT:  
		case LOCTEX_UPPER_SHIRT:
			if( mUpperBodyLayerSet )
				mUpperBodyLayerSet->requestUpdate(); */
	const LLAvatarAppearanceDictionary::TextureEntry *texture_dict = LLAvatarAppearanceDictionary::getInstance()->getTexture(index);
	if (!texture_dict)
		return;
	if (!texture_dict->mIsLocalTexture || !texture_dict->mIsUsedByBakedTexture)
		return;
	const EBakedTextureIndex baked_index = texture_dict->mBakedTextureIndex;
	if (mBakedTextureDatas[baked_index].mTexLayerSet)
	{
		mBakedTextureDatas[baked_index].mTexLayerSet->requestUpdate();
	}
}

LLViewerTexLayerSet* LLVOAvatarSelf::getLayerSet(ETextureIndex index) const
{
       /* switch(index)
               case TEX_HEAD_BAKED:
               case TEX_HEAD_BODYPAINT:
                       return mHeadLayerSet; */
       const LLAvatarAppearanceDictionary::TextureEntry *texture_dict = LLAvatarAppearanceDictionary::getInstance()->getTexture(index);
       if (texture_dict && texture_dict->mIsUsedByBakedTexture)
       {
               const EBakedTextureIndex baked_index = texture_dict->mBakedTextureIndex;
               return getLayerSet(baked_index);
       }
       return NULL;
}

LLViewerTexLayerSet* LLVOAvatarSelf::getLayerSet(EBakedTextureIndex baked_index) const
{
       /* switch(index)
               case TEX_HEAD_BAKED:
               case TEX_HEAD_BODYPAINT:
                       return mHeadLayerSet; */
	// <FS:Beq> BOM fallback support for OpenSim legacy
    //    if (baked_index >= 0 && baked_index < BAKED_NUM_INDICES)
       if (baked_index >= 0 && baked_index < getNumBakes())
	//</FS:Beq>
       {
		   return  getTexLayerSet(baked_index);
       }
       return NULL;
}




// static
void LLVOAvatarSelf::onCustomizeStart(bool disable_camera_switch)
{
	if (isAgentAvatarValid())
	{
		if (!gAgentAvatarp->mEndCustomizeCallback.get())
		{
			gAgentAvatarp->mEndCustomizeCallback = new LLUpdateAppearanceOnDestroy;
		}
		
		gAgentAvatarp->mIsEditingAppearance = true;
		gAgentAvatarp->mUseLocalAppearance = true;
		if (gSavedSettings.getBOOL("AppearanceCameraMovement") && !disable_camera_switch)
		{
			gAgentCamera.changeCameraToCustomizeAvatar();
		}

#if 0
		gAgentAvatarp->clearVisualParamWeights();
		gAgentAvatarp->idleUpdateAppearanceAnimation();
#endif
		
		gAgentAvatarp->invalidateAll(); // mark all bakes as dirty, request updates
		gAgentAvatarp->updateMeshTextures(); // make sure correct textures are applied to the avatar mesh.
		gAgentAvatarp->updateTextures(); // call updateTextureStats
	}
}

// static
void LLVOAvatarSelf::onCustomizeEnd(bool disable_camera_switch)
{

	if (isAgentAvatarValid())
	{
		gAgentAvatarp->mIsEditingAppearance = false;
		// <FS:Ansariel> [Legacy Bake]
		if (gAgentAvatarp->getRegion() && !gAgentAvatarp->getRegion()->getCentralBakeVersion())
		{
			// FIXME DRANO - move to sendAgentSetAppearance, make conditional on upload complete.
			gAgentAvatarp->mUseLocalAppearance = false;
		}
		// </FS:Ansariel> [Legacy Bake]
		gAgentAvatarp->invalidateAll();

		// <FS:Ansariel> Cinder's fix for STORM-2096 / FIRE-5740
		//if (gSavedSettings.getBOOL("AppearanceCameraMovement") && !disable_camera_switch)
		if (gAgentCamera.cameraCustomizeAvatar() && !disable_camera_switch)
		// </FS:Ansariel>
		{
			gAgentCamera.changeCameraToDefault();
			gAgentCamera.resetView();
		}

		// Dereferencing the previous callback will cause
		// updateAppearanceFromCOF to be called, whenever all refs
		// have resolved.
		gAgentAvatarp->mEndCustomizeCallback = NULL;
	}
}

// virtual
bool LLVOAvatarSelf::shouldRenderRigged() const
{
    return gAgent.needsRenderAvatar(); 
}

// HACK: this will null out the avatar's local texture IDs before the TE message is sent
//       to ensure local texture IDs are not sent to other clients in the area.
//       this is a short-term solution. The long term solution will be to not set the texture
//       IDs in the avatar object, and keep them only in the wearable.
//       This will involve further refactoring that is too risky for the initial release of 2.0.
bool LLVOAvatarSelf::sendAppearanceMessage(LLMessageSystem *mesgsys) const
{
	LLUUID texture_id[TEX_NUM_INDICES];
	// pack away current TEs to make sure we don't send them out
	for (LLAvatarAppearanceDictionary::Textures::const_iterator iter = LLAvatarAppearanceDictionary::getInstance()->getTextures().begin();
		 iter != LLAvatarAppearanceDictionary::getInstance()->getTextures().end();
		 ++iter)
	{
		const ETextureIndex index = iter->first;
		const LLAvatarAppearanceDictionary::TextureEntry *texture_dict = iter->second;
		// <FS:Beq> hide the surplus bakes and universals from non-BOM
		// if (!texture_dict->mIsBakedTexture)
		if( (index == TEX_SKIRT || index == TEX_SKIRT_TATTOO) && !gAgentAvatarp->isWearingWearableType(LLWearableType::WT_SKIRT) )
<<<<<<< HEAD
		{
			// TODO(BEQ): combine this with clause below once proven it works.
			LL_DEBUGS("Avatar") << "Ignoring skirt related texture at index=" << index << LL_ENDL;
			LLTextureEntry &entry = getTEref((U8) index);
			texture_id[index] = entry.getID();
			entry.setID(IMG_DEFAULT_AVATAR);
		}
		if (!texture_dict->mIsBakedTexture || index >= getRegion()->getRegionMaxTEs())
		// </FS:Beq>
		{
=======
		{
			// TODO(BEQ): combine this with clause below once proven it works.
			LL_DEBUGS("Avatar") << "Ignoring skirt related texture at index=" << index << LL_ENDL;
			LLTextureEntry &entry = getTEref((U8) index);
			texture_id[index] = entry.getID();
			entry.setID(IMG_DEFAULT_AVATAR);
		}
		if (!texture_dict->mIsBakedTexture || index >= getRegion()->getRegionMaxTEs())
		// </FS:Beq>
		{
>>>>>>> c33f949d
			LLTextureEntry &entry = getTEref((U8) index);
			texture_id[index] = entry.getID();
			entry.setID(IMG_DEFAULT_AVATAR);
		}
	}
	
	
	// <ClientTag> hack -- Zwagoth
	LL_INFOS() << "Setting clientTag" << LL_ENDL;
	LLTextureEntry* entry = getTE(0);
	//You edit this to change the tag in your client. Yes.
	const char* tag_client = "Firestorm";
	LLUUID client_name;
	strncpy((char*)&client_name.mData[0], tag_client, UUID_BYTES);
	static LLCachedControl<LLColor4> tag_color(gSavedPerAccountSettings, "FirestormTagColor", LLColor4(1,0,1,1));
	entry->setColor(tag_color);
	//This glow is used to tell if the tag color is set or not.
	entry->setGlow(0.1f);
	entry->setID(client_name);

    // Need to reset these if you turn off the tag system without relogging, they persist otherwise.
	//
	//LL_INFOS() << "Clearing clientTag" << LL_ENDL;
	//LLTextureEntry* entry = getTE(0);
	//if(entry->getGlow()>0.f)
	//{
	//	entry->setGlow(0.0f);
	//	entry->setColor(LLColor4::white);
	//}
	// </ClientTag>


	bool success = packTEMessage(mesgsys);

	// unpack TEs to make sure we don't re-trigger a bake
	for (LLAvatarAppearanceDictionary::Textures::const_iterator iter = LLAvatarAppearanceDictionary::getInstance()->getTextures().begin();
		 iter != LLAvatarAppearanceDictionary::getInstance()->getTextures().end();
		 ++iter)
	{
		const ETextureIndex index = iter->first;
		const LLAvatarAppearanceDictionary::TextureEntry *texture_dict = iter->second;
		// <FS:Beq> hide the surplus bakes and universals from non-BOM
		// if (!texture_dict->mIsBakedTexture)
		if (!texture_dict->mIsBakedTexture || index >= getRegion()->getRegionMaxTEs())
		// </FS:Beq>
		{
			LLTextureEntry &entry = getTEref((U8) index);
			entry.setID(texture_id[index]);
		}
	}

	return success;
}

//------------------------------------------------------------------------
// sendHoverHeight()
//------------------------------------------------------------------------
void LLVOAvatarSelf::sendHoverHeight() const
{
	std::string url = gAgent.getRegionCapability("AgentPreferences");

	if (!url.empty())
	{
		LLSD update = LLSD::emptyMap();
		const LLVector3& hover_offset = getHoverOffset();
		update["hover_height"] = hover_offset[2];

		LL_DEBUGS("Avatar") << avString() << "sending hover height value " << hover_offset[2] << LL_ENDL;

        // *TODO: - this class doesn't really do anything, could just use a base
        // class responder if nothing else gets added. 
        // (comment from removed Responder)
        LLCoreHttpUtil::HttpCoroutineAdapter::messageHttpPost(url, update, 
            "Hover height sent to sim", "Hover height not sent to sim");
		mLastHoverOffsetSent = hover_offset;
	}
}

void LLVOAvatarSelf::setHoverOffset(const LLVector3& hover_offset, bool send_update)
{
	if (getHoverOffset() != hover_offset)
	{
		LL_INFOS("Avatar") << avString() << " setting hover due to change " << hover_offset[2] << LL_ENDL;
		LLVOAvatar::setHoverOffset(hover_offset, send_update);
	}
	if (send_update && (hover_offset != mLastHoverOffsetSent))
	{
		LL_INFOS("Avatar") << avString() << " sending hover due to change " << hover_offset[2] << LL_ENDL;
		sendHoverHeight();
	}
}

//------------------------------------------------------------------------
// needsRenderBeam()
//------------------------------------------------------------------------
BOOL LLVOAvatarSelf::needsRenderBeam()
{
	LLTool *tool = LLToolMgr::getInstance()->getCurrentTool();

	BOOL is_touching_or_grabbing = (tool == LLToolGrab::getInstance() && LLToolGrab::getInstance()->isEditing());
	if (LLToolGrab::getInstance()->getEditingObject() && 
		LLToolGrab::getInstance()->getEditingObject()->isAttachment())
	{
		// don't render selection beam on hud objects
		is_touching_or_grabbing = FALSE;
	}
	return is_touching_or_grabbing || (getAttachmentState() & AGENT_STATE_EDITING && LLSelectMgr::getInstance()->shouldShowSelection());
}

// static
void LLVOAvatarSelf::deleteScratchTextures()
{
	for(std::map< LLGLenum, LLGLuint*>::iterator it = sScratchTexNames.begin(), end_it = sScratchTexNames.end();
		it != end_it;
		++it)
	{
		LLImageGL::deleteTextures(1, (U32 *)it->second );
		stop_glerror();
	}

	if( sScratchTexBytes.value() )
	{
		LL_DEBUGS() << "Clearing Scratch Textures " << (S32Kilobytes)sScratchTexBytes << LL_ENDL;

		delete_and_clear(sScratchTexNames);
		LLImageGL::sGlobalTextureMemory -= sScratchTexBytes;
		sScratchTexBytes = S32Bytes(0);
	}
}

// static 
void LLVOAvatarSelf::dumpScratchTextureByteCount()
{
	LL_INFOS() << "Scratch Texture GL: " << (sScratchTexBytes/1024) << "KB" << LL_ENDL;
}

void LLVOAvatarSelf::dumpWearableInfo(LLAPRFile& outfile)
{
	// <FS:ND> Remove LLVolatileAPRPool/apr_file_t and use FILE* instead
	// apr_file_t* file = outfile.getFileHandle();
	LLAPRFile::tFiletype* file = outfile.getFileHandle();
	// </FS:ND>

	if (!file)
	{
		return;
	}

	
	apr_file_printf( file, "\n<wearable_info>\n" );

	LLWearableData *wd = getWearableData();
	for (S32 type = 0; type < LLWearableType::WT_COUNT; type++)
	{
		const std::string& type_name = LLWearableType::getTypeName((LLWearableType::EType)type);
		for (U32 j=0; j< wd->getWearableCount((LLWearableType::EType)type); j++)
		{
			LLViewerWearable *wearable = gAgentWearables.getViewerWearable((LLWearableType::EType)type,j);
			apr_file_printf( file, "\n\t    <wearable type=\"%s\" name=\"%s\"/>\n",
							 type_name.c_str(), wearable->getName().c_str() );
			LLWearable::visual_param_vec_t v_params;
			wearable->getVisualParams(v_params);
			for (LLWearable::visual_param_vec_t::iterator it = v_params.begin();
				 it != v_params.end(); ++it)
			{
				LLVisualParam *param = *it;
				dump_visual_param(file, param, param->getWeight());
			}
		}
	}
	apr_file_printf( file, "\n</wearable_info>\n" );
}

// [RLVa:KB] - Checked: 2013-03-03 (RLVa-1.4.8)
F32 LLVOAvatarSelf::getAvatarOffset() /*const*/
{
#ifdef OPENSIM
	if (!LLGridManager::getInstance()->isInSecondLife())
	{
		return (isUsingServerBakes()) ? LLAvatarAppearance::getAvatarOffset() : gSavedPerAccountSettings.getF32("AvatarHoverOffsetZ");
	}
#endif
	return LLAvatarAppearance::getAvatarOffset();
}
// [/RLVa:KB]

// <FS:Ansariel> [Legacy Bake]
//-----------------------------------------------------------------------------
// Legacy baking
//-----------------------------------------------------------------------------
//virtual
U32  LLVOAvatarSelf::processUpdateMessage(LLMessageSystem *mesgsys,
													 void **user_data,
													 U32 block_num,
													 const EObjectUpdateType update_type,
													 LLDataPacker *dp)
{
	U32 retval = LLVOAvatar::processUpdateMessage(mesgsys,user_data,block_num,update_type,dp);

	return retval;
}

BOOL LLVOAvatarSelf::isBakedTextureFinal(const LLAvatarAppearanceDefines::EBakedTextureIndex index) const
{
	const LLViewerTexLayerSet *layerset = getLayerSet(index);
	if (!layerset) return FALSE;
	const LLViewerTexLayerSetBuffer *layerset_buffer = layerset->getViewerComposite();
	if (!layerset_buffer) return FALSE;
	return !layerset_buffer->uploadNeeded();
}

//-----------------------------------------------------------------------------
// requestLayerSetUploads()
//-----------------------------------------------------------------------------
void LLVOAvatarSelf::requestLayerSetUploads()
{
	for (U32 i = 0; i < mBakedTextureDatas.size(); i++)
	{
		requestLayerSetUpload((EBakedTextureIndex)i);
	}
}

void LLVOAvatarSelf::requestLayerSetUpload(LLAvatarAppearanceDefines::EBakedTextureIndex i)
{
	ETextureIndex tex_index = mBakedTextureDatas[i].mTextureIndex;
	const BOOL layer_baked = isTextureDefined(tex_index, gAgentWearables.getWearableCount(tex_index));
	LLViewerTexLayerSet *layerset = getLayerSet(i);
	if (!layer_baked && layerset)
	{
		layerset->requestUpload();
	}
}

// virtual
bool LLVOAvatarSelf::hasPendingBakedUploads() const
{
	// <FS:Beq> BOMOS constrain uploads for non-BOM.
	// for (U32 i = 0; i < mBakedTextureDatas.size(); i++)
	for (U32 i = 0; i < getNumBakes(); i++)
	{
		LLViewerTexLayerSet* layerset = getTexLayerSet(i);
		if (layerset && layerset->getViewerComposite() && layerset->getViewerComposite()->uploadPending())
		{
			return true;
		}
	}
	return false;
}

void CheckAgentAppearanceService_httpSuccess( LLSD const &aData )
{
		LL_DEBUGS("Avatar") << "OK" << LL_ENDL;
}

void forceAppearanceUpdate()
{
	// Trying to rebake immediately after crossing region boundary
	// seems to be failure prone; adding a delay factor. Yes, this
	// fix is ad-hoc and not guaranteed to work in all cases.
	doAfterInterval(boost::bind(&LLVOAvatarSelf::forceBakeAllTextures,	gAgentAvatarp.get(), true), 5.0);
}

void CheckAgentAppearanceService_httpFailure( LLSD const &aData )
{
	if (isAgentAvatarValid())
	{
		LL_DEBUGS("Avatar") << "failed, will rebake " << aData << LL_ENDL;
		forceAppearanceUpdate();
	}	
}

void LLVOAvatarSelf::checkForUnsupportedServerBakeAppearance()
{
	// Need to check only if we have a server baked appearance and are
	// in a non-baking region.
	if (!gAgentAvatarp->isUsingServerBakes())
		return;
	if (!gAgent.getRegion() || gAgent.getRegion()->getCentralBakeVersion()!=0)
		return;

	// if baked image service is unknown, need to refresh.
	if (LLAppearanceMgr::instance().getAppearanceServiceURL().empty())
	{
		forceAppearanceUpdate();
	}
	// query baked image service to check status.
	std::string image_url = gAgentAvatarp->getImageURL(TEX_HEAD_BAKED,
													   getTE(TEX_HEAD_BAKED)->getID());

	LLCoreHttpUtil::HttpCoroutineAdapter::callbackHttpGet( image_url, CheckAgentAppearanceService_httpSuccess, CheckAgentAppearanceService_httpFailure );
}

void LLVOAvatarSelf::setNewBakedTexture(LLAvatarAppearanceDefines::EBakedTextureIndex i, const LLUUID &uuid)
{
	ETextureIndex index = LLAvatarAppearanceDictionary::bakedToLocalTextureIndex(i);
	setNewBakedTexture(index, uuid);
}


//-----------------------------------------------------------------------------
// setNewBakedTexture()
// A new baked texture has been successfully uploaded and we can start using it now.
//-----------------------------------------------------------------------------
void LLVOAvatarSelf::setNewBakedTexture( ETextureIndex te, const LLUUID& uuid )
{
	// Baked textures live on other sims.
	LLHost target_host = getObjectHost();	
	setTEImage( te, LLViewerTextureManager::getFetchedTextureFromHost( uuid, FTT_HOST_BAKE, target_host ) );
	updateMeshTextures();
	dirtyMesh();

	LLVOAvatar::cullAvatarsByPixelArea();

	/* switch(te)
		case TEX_HEAD_BAKED:
			LL_INFOS() << "New baked texture: HEAD" << LL_ENDL; */
	const LLAvatarAppearanceDictionary::TextureEntry *texture_dict = LLAvatarAppearanceDictionary::getInstance()->getTexture(te);
	if (texture_dict->mIsBakedTexture)
	{
		debugBakedTextureUpload(texture_dict->mBakedTextureIndex, TRUE); // FALSE for start of upload, TRUE for finish.
		LL_INFOS() << "New baked texture: " << texture_dict->mName << " UUID: " << uuid <<LL_ENDL;
	}
	else
	{
		LL_WARNS() << "New baked texture: unknown te " << te << LL_ENDL;
	}
	
	//	dumpAvatarTEs( "setNewBakedTexture() send" );
	// RN: throttle uploads
	if (!hasPendingBakedUploads())
	{
		gAgent.sendAgentSetAppearance();

		if (gSavedSettings.getBOOL("DebugAvatarRezTime"))
		{
			LLSD args;
			args["EXISTENCE"] = llformat("%d",(U32)mDebugExistenceTimer.getElapsedTimeF32());
			args["TIME"] = llformat("%d",(U32)mDebugSelfLoadTimer.getElapsedTimeF32());
			if (isAllLocalTextureDataFinal())
			{
				LLNotificationsUtil::add("AvatarRezSelfBakedDoneNotification",args);
				LL_DEBUGS("Avatar") << "REZTIME: [ " << (U32)mDebugExistenceTimer.getElapsedTimeF32()
						<< "sec ]"
						<< avString() 
						<< "RuthTimer " << (U32)mRuthDebugTimer.getElapsedTimeF32()
						<< " SelfLoadTimer " << (U32)mDebugSelfLoadTimer.getElapsedTimeF32()
						<< " Notification " << "AvatarRezSelfBakedDoneNotification"
						<< LL_ENDL;
			}
			else
			{
				args["STATUS"] = debugDumpAllLocalTextureDataInfo();
				LLNotificationsUtil::add("AvatarRezSelfBakedUpdateNotification",args);
				LL_DEBUGS("Avatar") << "REZTIME: [ " << (U32)mDebugExistenceTimer.getElapsedTimeF32()
						<< "sec ]"
						<< avString() 
						<< "RuthTimer " << (U32)mRuthDebugTimer.getElapsedTimeF32()
						<< " SelfLoadTimer " << (U32)mDebugSelfLoadTimer.getElapsedTimeF32()
						<< " Notification " << "AvatarRezSelfBakedUpdateNotification"
						<< LL_ENDL;
			}
		}

		outputRezDiagnostics();
	}
}

//-----------------------------------------------------------------------------
// setCachedBakedTexture()
// A baked texture id was received from a cache query, make it active
//-----------------------------------------------------------------------------
void LLVOAvatarSelf::setCachedBakedTexture( ETextureIndex te, const LLUUID& uuid )
{
	setTETexture( te, uuid );

	/* switch(te)
		case TEX_HEAD_BAKED:
			if( mHeadLayerSet )
				mHeadLayerSet->cancelUpload(); */
	for (U32 i = 0; i < mBakedTextureDatas.size(); i++)
	{
		LLViewerTexLayerSet *layerset = getTexLayerSet(i);
		if ( mBakedTextureDatas[i].mTextureIndex == te && layerset)
		{
			layerset->cancelUpload();
		}
	}
}

// static
void LLVOAvatarSelf::processRebakeAvatarTextures(LLMessageSystem* msg, void**)
{
	LLUUID texture_id;
	msg->getUUID("TextureData", "TextureID", texture_id);
	if (!isAgentAvatarValid()) return;

	// If this is a texture corresponding to one of our baked entries, 
	// just rebake that layer set.
	BOOL found = FALSE;

	/* ETextureIndex baked_texture_indices[BAKED_NUM_INDICES] =
			TEX_HEAD_BAKED,
			TEX_UPPER_BAKED, */
	for (LLAvatarAppearanceDictionary::Textures::const_iterator iter = LLAvatarAppearanceDictionary::getInstance()->getTextures().begin();
		 iter != LLAvatarAppearanceDictionary::getInstance()->getTextures().end();
		 ++iter)
	{
		const ETextureIndex index = iter->first;
		const LLAvatarAppearanceDictionary::TextureEntry *texture_dict = iter->second;
		if (texture_dict->mIsBakedTexture)
		{
			if (texture_id == gAgentAvatarp->getTEImage(index)->getID())
			{
				LLViewerTexLayerSet* layer_set = gAgentAvatarp->getLayerSet(index);
				if (layer_set)
				{
					LL_INFOS() << "TAT: rebake - matched entry " << (S32)index << LL_ENDL;
					gAgentAvatarp->invalidateComposite(layer_set, TRUE);
					found = TRUE;
					add(LLStatViewer::TEX_REBAKES, 1);
				}
			}
		}
	}

	// If texture not found, rebake all entries.
	if (!found)
	{
		gAgentAvatarp->forceBakeAllTextures();
	}
	else
	{
		// Not sure if this is necessary, but forceBakeAllTextures() does it.
		gAgentAvatarp->updateMeshTextures();
	}
}
// </FS:Ansariel> [Legacy Bake]
<|MERGE_RESOLUTION|>--- conflicted
+++ resolved
@@ -82,13 +82,7 @@
 
 
 // <FS:Ansariel> [Legacy Bake]
-<<<<<<< HEAD
-#ifdef OPENSIM
 #include "llviewernetwork.h"
-#endif
-=======
-#include "llviewernetwork.h"
->>>>>>> c33f949d
 // </FS:Ansariel> [Legacy Bake]
 
 #if LL_MSVC
@@ -3307,7 +3301,6 @@
 		// <FS:Beq> hide the surplus bakes and universals from non-BOM
 		// if (!texture_dict->mIsBakedTexture)
 		if( (index == TEX_SKIRT || index == TEX_SKIRT_TATTOO) && !gAgentAvatarp->isWearingWearableType(LLWearableType::WT_SKIRT) )
-<<<<<<< HEAD
 		{
 			// TODO(BEQ): combine this with clause below once proven it works.
 			LL_DEBUGS("Avatar") << "Ignoring skirt related texture at index=" << index << LL_ENDL;
@@ -3318,18 +3311,6 @@
 		if (!texture_dict->mIsBakedTexture || index >= getRegion()->getRegionMaxTEs())
 		// </FS:Beq>
 		{
-=======
-		{
-			// TODO(BEQ): combine this with clause below once proven it works.
-			LL_DEBUGS("Avatar") << "Ignoring skirt related texture at index=" << index << LL_ENDL;
-			LLTextureEntry &entry = getTEref((U8) index);
-			texture_id[index] = entry.getID();
-			entry.setID(IMG_DEFAULT_AVATAR);
-		}
-		if (!texture_dict->mIsBakedTexture || index >= getRegion()->getRegionMaxTEs())
-		// </FS:Beq>
-		{
->>>>>>> c33f949d
 			LLTextureEntry &entry = getTEref((U8) index);
 			texture_id[index] = entry.getID();
 			entry.setID(IMG_DEFAULT_AVATAR);
