--- conflicted
+++ resolved
@@ -476,8 +476,11 @@
 	params.name(params.label);
 	gDetachBodyPartPieMenus[7] = LLUICtrlFactory::create<LLContextMenu> (params);
 
-<<<<<<< HEAD
-// ## Zi: Pie menu
+	params.label(LLTrans::getString("BodyPartsEnhancedSkeleton"));
+	params.name(params.label);
+	gDetachBodyPartPieMenus[8] = LLUICtrlFactory::create<LLContextMenu>(params);
+
+// <FS:Zi> Pie menu
 	//-------------------------------------------------------------------------
 	// build the attach and detach pie menus
 	//-------------------------------------------------------------------------
@@ -511,6 +514,10 @@
 	pieParams.name(pieParams.label);
 	gPieAttachBodyPartMenus[7] = LLUICtrlFactory::create<PieMenu> (pieParams);
 
+	pieParams.label(LLTrans::getString("BodyPartsEnhancedSkeleton"));
+	pieParams.name(pieParams.label);
+	gPieAttachBodyPartMenus[8] = LLUICtrlFactory::create<PieMenu>(pieParams);
+
 	gPieDetachBodyPartMenus[0] = NULL;
 
 	pieParams.label(LLTrans::getString("BodyPartsRightArm"));
@@ -538,21 +545,24 @@
 	pieParams.label(LLTrans::getString("BodyPartsRightLeg"));
 	pieParams.name(pieParams.label);
 	gPieDetachBodyPartMenus[7] = LLUICtrlFactory::create<PieMenu> (pieParams);
-// ## Zi: Pie menu
-
-	for (S32 i = 0; i < 8; i++)
-=======
-	params.label(LLTrans::getString("BodyPartsEnhancedSkeleton"));
-	params.name(params.label);
-	gDetachBodyPartPieMenus[8] = LLUICtrlFactory::create<LLContextMenu>(params);
+
+	pieParams.label(LLTrans::getString("BodyPartsEnhancedSkeleton"));
+	pieParams.name(pieParams.label);
+	gPieDetachBodyPartMenus[8] = LLUICtrlFactory::create<PieMenu>(pieParams);
+// </FS:Zi> Pie menu
 
 	for (S32 i = 0; i < 9; i++)
->>>>>>> 99f4b270
 	{
 		if (gAttachBodyPartPieMenus[i])
 		{
 			gAttachPieMenu->appendContextSubMenu( gAttachBodyPartPieMenus[i] );
-			gPieAttachMenu->appendContextSubMenu( gPieAttachBodyPartMenus[i] ); // ## Zi: Pie menu
+			// <FS:Zi> Pie menu
+			// Ansa: Exclude Bento additions for now until we figured out a way where to put them...
+			if (i < 8)
+			{
+				gPieAttachMenu->appendContextSubMenu(gPieAttachBodyPartMenus[i]); 
+			}
+			// </FS:Zi>
 		}
 		else
 		{
@@ -587,16 +597,20 @@
 
 					gAttachPieMenu->addChild(item);
 
-					// ## Zi: Pie menu
-					slice_params.name =(slice_params.label );
-					slice_params.on_click.function_name = "Object.AttachToAvatar";
-					slice_params.on_click.parameter = iter->first;
-					slice_params.on_enable.function_name = "Object.EnableWear";
-					slice_params.on_enable.parameter = iter->first;
-					PieSlice* slice = LLUICtrlFactory::create<PieSlice>(slice_params);
-
-					gPieAttachMenu->addChild(slice);
-					// ## Zi: Pie menu
+					// <FS:Zi> Pie menu
+					// Ansa: Exclude Bento additions for now until we figured out a way where to put them...
+					if (i < 8)
+					{
+						slice_params.name = (slice_params.label);
+						slice_params.on_click.function_name = "Object.AttachToAvatar";
+						slice_params.on_click.parameter = iter->first;
+						slice_params.on_enable.function_name = "Object.EnableWear";
+						slice_params.on_enable.parameter = iter->first;
+						PieSlice* slice = LLUICtrlFactory::create<PieSlice>(slice_params);
+
+						gPieAttachMenu->addChild(slice);
+					}
+					// </FS:Zi> Pie menu
 
 					break;
 
@@ -607,7 +621,13 @@
 		if (gDetachBodyPartPieMenus[i])
 		{
 			gDetachPieMenu->appendContextSubMenu( gDetachBodyPartPieMenus[i] );
-			gPieDetachMenu->appendContextSubMenu( gPieDetachBodyPartMenus[i] );	// ## Zi: Pie menu
+			// <FS:Zi> Pie menu
+			// Ansa: Exclude Bento additions for now until we figured out a way where to put them...
+			if (i < 8)
+			{
+				gPieDetachMenu->appendContextSubMenu(gPieDetachBodyPartMenus[i]);
+			}
+			// </FS:Zi> Pie menu
 		}
 		else
 		{
@@ -619,17 +639,17 @@
 				if (attachment->getGroup() == i)
 				{
 					LLMenuItemCallGL::Params item_params;
-					PieSlice::Params slice_params;	// ## Zi: Pie menu
+					PieSlice::Params slice_params;	// <FS:Zi> Pie menu
 					std::string sub_piemenu_name = attachment->getName();
 					if (LLTrans::getString(sub_piemenu_name) != "")
 					{
 						item_params.label = LLTrans::getString(sub_piemenu_name);
-						slice_params.label = LLTrans::getString(sub_piemenu_name);	// ## Zi: Pie menu
+						slice_params.label = LLTrans::getString(sub_piemenu_name);	// <FS:Zi> Pie menu
 					}
 					else
 					{
 						item_params.label = sub_piemenu_name;
-						slice_params.label = sub_piemenu_name;	// ## Zi: Pie menu
+						slice_params.label = sub_piemenu_name;	// <FS:Zi> Pie menu
 					}
 					item_params.name =(item_params.label );
 					item_params.on_click.function_name = "Attachment.DetachFromPoint";
@@ -640,16 +660,20 @@
 
 					gDetachPieMenu->addChild(item);
 
-					// ## Zi: Pie menu
-					slice_params.name =(slice_params.label );
-					slice_params.on_click.function_name = "Attachment.DetachFromPoint";
-					slice_params.on_click.parameter = iter->first;
-					slice_params.on_enable.function_name = "Attachment.PointFilled";
-					slice_params.on_enable.parameter = iter->first;
-					PieSlice* slice = LLUICtrlFactory::create<PieSlice>(slice_params);
-
-					gPieDetachMenu->addChild(slice);
-					// ## Zi: Pie menu
+					// <FS:Zi> Pie menu
+					// Ansa: Exclude Bento additions for now until we figured out a way where to put them...
+					if (i < 8)
+					{
+						slice_params.name = (slice_params.label);
+						slice_params.on_click.function_name = "Attachment.DetachFromPoint";
+						slice_params.on_click.parameter = iter->first;
+						slice_params.on_enable.function_name = "Attachment.PointFilled";
+						slice_params.on_enable.parameter = iter->first;
+						PieSlice* slice = LLUICtrlFactory::create<PieSlice>(slice_params);
+
+						gPieDetachMenu->addChild(slice);
+					}
+					// </FS:Zi> Pie menu
 
 					break;
 				}
@@ -671,12 +695,12 @@
 			if (LLTrans::getString(sub_piemenu_name) != "")
 			{
 				item_params.label = LLTrans::getString(sub_piemenu_name);
-				slice_params.label = LLTrans::getString(sub_piemenu_name);	// ## Zi: Pie menu
+				slice_params.label = LLTrans::getString(sub_piemenu_name);	// <FS:Zi> Pie menu
 			}
 			else
 			{
 				item_params.label = sub_piemenu_name;
-				slice_params.label = sub_piemenu_name;	// ## Zi: Pie menu
+				slice_params.label = sub_piemenu_name;	// <FS:Zi> Pie menu
 			}
 			item_params.name =(item_params.label );
 			item_params.on_click.function_name = "Object.AttachToAvatar";
@@ -694,7 +718,7 @@
 			item = LLUICtrlFactory::create<LLMenuItemCallGL>(item_params);
 			gDetachScreenPieMenu->addChild(item);
 
-			// ## Zi: Pie menu
+			// <FS:Zi> Pie menu
 			slice_params.name =(slice_params.label );
 			slice_params.on_click.function_name = "Object.AttachToAvatar";
 			slice_params.on_click.parameter = iter->first;
@@ -709,7 +733,7 @@
 			slice_params.on_enable.parameter = iter->first;
 			slice = LLUICtrlFactory::create<PieSlice>(slice_params);
 			gPieDetachScreenMenu->addChild(slice);
-			// ## Zi: Pie menu
+			// </FS:Zi> Pie menu
 		}
 	}
 
@@ -779,7 +803,8 @@
 			continue;
 		}
 
-		std::multimap<S32, S32> attachment_pie_menu_map;		// ## Zi: Pie menu
+		std::multimap<S32, S32> attachment_pie_menu_map;
+
 		// gather up all attachment points assigned to this group, and throw into map sorted by pie slice number
 		for (attachment_map_t::iterator iter = mAttachmentPoints.begin(); 
 			 iter != mAttachmentPoints.end();
@@ -829,25 +854,29 @@
 				item = LLUICtrlFactory::create<LLMenuItemCallGL>(item_params);
 				gDetachBodyPartPieMenus[group]->addChild(item);
 
-				// ## Zi: Pie menu
-				PieSlice::Params slice_params;
-				slice_params.name = attachment->getName();
-				slice_params.label = LLTrans::getString(attachment->getName());
-				slice_params.on_click.function_name = "Object.AttachToAvatar";
-				slice_params.on_click.parameter = attach_index;
-				slice_params.on_enable.function_name = "Object.EnableWear";
-				slice_params.on_enable.parameter = attach_index;
-
-				PieSlice* slice = LLUICtrlFactory::create<PieSlice>(slice_params);
-				gPieAttachBodyPartMenus[group]->addChild(slice);
-
-				slice_params.on_click.function_name = "Attachment.DetachFromPoint";
-				slice_params.on_click.parameter = attach_index;
-				slice_params.on_enable.function_name = "Attachment.PointFilled";
-				slice_params.on_enable.parameter = attach_index;
-				slice = LLUICtrlFactory::create<PieSlice>(slice_params);
-				gPieDetachBodyPartMenus[group]->addChild(slice);
-				// ## Zi: Pie menu
+				// <FS:Zi> Pie menu
+				// Ansa: Exclude Bento additions for now until we figured out a way where to put them...
+				if (group < 8)
+				{
+					PieSlice::Params slice_params;
+					slice_params.name = attachment->getName();
+					slice_params.label = LLTrans::getString(attachment->getName());
+					slice_params.on_click.function_name = "Object.AttachToAvatar";
+					slice_params.on_click.parameter = attach_index;
+					slice_params.on_enable.function_name = "Object.EnableWear";
+					slice_params.on_enable.parameter = attach_index;
+
+					PieSlice* slice = LLUICtrlFactory::create<PieSlice>(slice_params);
+					gPieAttachBodyPartMenus[group]->addChild(slice);
+
+					slice_params.on_click.function_name = "Attachment.DetachFromPoint";
+					slice_params.on_click.parameter = attach_index;
+					slice_params.on_enable.function_name = "Attachment.PointFilled";
+					slice_params.on_enable.parameter = attach_index;
+					slice = LLUICtrlFactory::create<PieSlice>(slice_params);
+					gPieDetachBodyPartMenus[group]->addChild(slice);
+				}
+				// </FS:Zi> Pie menu
 			}
 		}
 	}
@@ -3562,18 +3591,18 @@
 		LLViewerTexLayerSet *layerset = getTexLayerSet(i);
 		if ( mBakedTextureDatas[i].mTextureIndex == te && layerset)
 		{
-			if (mInitialBakeIDs[i] != LLUUID::null)
-			{
-				if (mInitialBakeIDs[i] == uuid)
-				{
-					LL_INFOS() << "baked texture correctly loaded at login! " << i << LL_ENDL;
-				}
-				else
-				{
-					LL_WARNS() << "baked texture does not match id loaded at login!" << i << LL_ENDL;
-				}
-				mInitialBakeIDs[i] = LLUUID::null;
-			}
+			//if (mInitialBakeIDs[i] != LLUUID::null)
+			//{
+			//	if (mInitialBakeIDs[i] == uuid)
+			//	{
+			//		LL_INFOS() << "baked texture correctly loaded at login! " << i << LL_ENDL;
+			//	}
+			//	else
+			//	{
+			//		LL_WARNS() << "baked texture does not match id loaded at login!" << i << LL_ENDL;
+			//	}
+			//	mInitialBakeIDs[i] = LLUUID::null;
+			//}
 			layerset->cancelUpload();
 		}
 	}
