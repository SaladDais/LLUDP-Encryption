/** 
 * @file llvoavatar.cpp
 * @brief Implementation of LLVOAvatar class which is a derivation fo LLViewerObject
 *
 * $LicenseInfo:firstyear=2001&license=viewerlgpl$
 * Second Life Viewer Source Code
 * Copyright (C) 2010, Linden Research, Inc.
 * 
 * This library is free software; you can redistribute it and/or
 * modify it under the terms of the GNU Lesser General Public
 * License as published by the Free Software Foundation;
 * version 2.1 of the License only.
 * 
 * This library is distributed in the hope that it will be useful,
 * but WITHOUT ANY WARRANTY; without even the implied warranty of
 * MERCHANTABILITY or FITNESS FOR A PARTICULAR PURPOSE.  See the GNU
 * Lesser General Public License for more details.
 * 
 * You should have received a copy of the GNU Lesser General Public
 * License along with this library; if not, write to the Free Software
 * Foundation, Inc., 51 Franklin Street, Fifth Floor, Boston, MA  02110-1301  USA
 * 
 * Linden Research, Inc., 945 Battery Street, San Francisco, CA  94111  USA
 * $/LicenseInfo$
 */

#if LL_MSVC
// disable warning about boost::lexical_cast returning uninitialized data
// when it fails to parse the string
#pragma warning (disable:4701)
#endif

#include "llviewerprecompiledheaders.h"

#include "llvoavatarself.h"
#include "llvoavatar.h"

#include "pipeline.h"

#include "llagent.h" //  Get state values from here
#include "llattachmentsmgr.h"
#include "llagentcamera.h"
#include "llagentwearables.h"
#include "llhudeffecttrail.h"
#include "llhudmanager.h"
#include "llinventoryfunctions.h"
#include "lllocaltextureobject.h"
#include "llnotificationsutil.h"
#include "llselectmgr.h"
#include "lltoolgrab.h"	// for needsRenderBeam
#include "lltoolmgr.h" // for needsRenderBeam
#include "lltoolmorph.h"
#include "lltrans.h"
#include "llviewercamera.h"
#include "llviewercontrol.h"
#include "llviewermenu.h"
#include "llviewerobjectlist.h"
#include "llviewerstats.h"
#include "llviewerregion.h"
#include "llviewertexlayer.h"
#include "llviewerwearable.h"
#include "llappearancemgr.h"
#include "llmeshrepository.h"
#include "llvovolume.h"
#include "llsdutil.h"
#include "llstartup.h"
#include "llsdserialize.h"
#include "llcallstack.h"
#include "llcorehttputil.h"

// Firestorm includes
#include "fslslbridge.h"
#include "lggbeammaps.h"
#include "piemenu.h"
#include "pieslice.h"
#include "pieseparator.h"
// [RLVa:KB] - Checked: RLVa-2.0.2
#include "rlvhandler.h"
#include "rlvhelper.h"
#include "rlvlocks.h"
// [/RLVa:KB]


// <FS:Ansariel> [Legacy Bake]
#include "llviewernetwork.h"
// </FS:Ansariel> [Legacy Bake]

#if LL_MSVC
// disable boost::lexical_cast warning
#pragma warning (disable:4702)
#endif

#include <boost/lexical_cast.hpp>

LLPointer<LLVOAvatarSelf> gAgentAvatarp = NULL;

BOOL isAgentAvatarValid()
{
	return (gAgentAvatarp.notNull() && gAgentAvatarp->isValid());
}

void selfStartPhase(const std::string& phase_name)
{
	if (isAgentAvatarValid())
	{
		gAgentAvatarp->startPhase(phase_name);
	}
}

void selfStopPhase(const std::string& phase_name, bool err_check)
{
	if (isAgentAvatarValid())
	{
		gAgentAvatarp->stopPhase(phase_name, err_check);
	}
}

void selfClearPhases()
{
	if (isAgentAvatarValid())
	{
		gAgentAvatarp->clearPhases();
	}
}

using namespace LLAvatarAppearanceDefines;


LLSD summarize_by_buckets(std::vector<LLSD> in_records, std::vector<std::string> by_fields, std::string val_field);

/*********************************************************************************
 **                                                                             **
 ** Begin private LLVOAvatarSelf Support classes
 **
 **/

struct LocalTextureData
{
	LocalTextureData() : 
		mIsBakedReady(false), 
		mDiscard(MAX_DISCARD_LEVEL+1), 
		mImage(NULL), 
		mWearableID(IMG_DEFAULT_AVATAR),
		mTexEntry(NULL)
	{}
	LLPointer<LLViewerFetchedTexture> mImage;
	bool mIsBakedReady;
	S32 mDiscard;
	LLUUID mWearableID;	// UUID of the wearable that this texture belongs to, not of the image itself
	LLTextureEntry *mTexEntry;
};

//-----------------------------------------------------------------------------
// Callback data
//-----------------------------------------------------------------------------


/**
 **
 ** End LLVOAvatarSelf Support classes
 **                                                                             **
 *********************************************************************************/


//-----------------------------------------------------------------------------
// Static Data
//-----------------------------------------------------------------------------
S32Bytes LLVOAvatarSelf::sScratchTexBytes(0);
std::map< LLGLenum, LLGLuint*> LLVOAvatarSelf::sScratchTexNames;


/*********************************************************************************
 **                                                                             **
 ** Begin LLVOAvatarSelf Constructor routines
 **
 **/

LLVOAvatarSelf::LLVOAvatarSelf(const LLUUID& id,
							   const LLPCode pcode,
							   LLViewerRegion* regionp) :
	LLVOAvatar(id, pcode, regionp),
// [RLVa:KB] - Checked: 2012-07-28 (RLVa-1.4.7)
	mAttachmentSignal(NULL),
// [/RLVa:KB]
	mScreenp(NULL),
	mLastRegionHandle(0),
	mRegionCrossingCount(0),
	mIsCrossingRegion(false), // <FS:Ansariel> FIRE-12004: Attachments getting lost on TP
	// Value outside legal range, so will always be a mismatch the
	// first time through.
	mLastHoverOffsetSent(LLVector3(0.0f, 0.0f, -999.0f)),
    mInitialMetric(true),
    mMetricSequence(0)
{
// <FS:Ansariel> [Legacy Bake]
#ifdef OPENSIM
	if (!LLGridManager::getInstance()->isInSecondLife())
	{
		gAgentWearables.setAvatarObject(this);
	}
#endif
// </FS:Ansariel> [Legacy Bake]

	mMotionController.mIsSelf = TRUE;

	LL_DEBUGS() << "Marking avatar as self " << id << LL_ENDL;
}

// Called periodically for diagnostics, return true when done.
bool output_self_av_texture_diagnostics()
{
	if (!isAgentAvatarValid())
		return true; // done checking

	gAgentAvatarp->outputRezDiagnostics();

	return false;
}

bool update_avatar_rez_metrics()
{
	if (!isAgentAvatarValid())
		return true;
	
	gAgentAvatarp->updateAvatarRezMetrics(false);

	return false;
}

// <FS:Ansariel> [Legacy Bake]
bool check_for_unsupported_baked_appearance()
{
	if (!isAgentAvatarValid())
		return true;

	gAgentAvatarp->checkForUnsupportedServerBakeAppearance();
	return false;
}
// </FS:Ansariel> [Legacy Bake]

void LLVOAvatarSelf::initInstance()
{
	BOOL status = TRUE;
	// creates hud joint(mScreen) among other things
	status &= loadAvatarSelf();

	// adds attachment points to mScreen among other things
	LLVOAvatar::initInstance();

	LL_INFOS() << "Self avatar object created. Starting timer." << LL_ENDL;
	mDebugSelfLoadTimer.reset();
	// clear all times to -1 for debugging
	for (U32 i =0; i < LLAvatarAppearanceDefines::TEX_NUM_INDICES; ++i)
	{
		for (U32 j = 0; j <= MAX_DISCARD_LEVEL; ++j)
		{
			mDebugTextureLoadTimes[i][j] = -1.0f;
		}
	}

	for (U32 i =0; i < LLAvatarAppearanceDefines::BAKED_NUM_INDICES; ++i)
	{
		mDebugBakedTextureTimes[i][0] = -1.0f;
		mDebugBakedTextureTimes[i][1] = -1.0f;
	}

// [RLVa:KB] - Checked: 2010-12-12 (RLVa-1.2.2c) | Added: RLVa-1.2.2c
	RlvAttachPtLookup::initLookupTable();
// [/RLVa:KB]

	status &= buildMenus();
	if (!status)
	{
		LL_ERRS() << "Unable to load user's avatar" << LL_ENDL;
		return;
	}

	setHoverIfRegionEnabled();

	//doPeriodically(output_self_av_texture_diagnostics, 30.0);
	doPeriodically(update_avatar_rez_metrics, 5.0);
	// <FS:Ansariel> [Legacy Bake]
	doPeriodically(check_for_unsupported_baked_appearance, 120.0);
	doPeriodically(boost::bind(&LLVOAvatarSelf::checkStuckAppearance, this), 30.0);

    mInitFlags |= 1<<2;
}

void LLVOAvatarSelf::setHoverIfRegionEnabled()
{
	if (getRegion() && getRegion()->simulatorFeaturesReceived())
	{
		if (getRegion()->avatarHoverHeightEnabled())
		{
			F32 hover_z = gSavedPerAccountSettings.getF32("AvatarHoverOffsetZ");
			setHoverOffset(LLVector3(0.0, 0.0, llclamp(hover_z,MIN_HOVER_Z,MAX_HOVER_Z)));
			LL_INFOS("Avatar") << avString() << " set hover height from debug setting " << hover_z << LL_ENDL;
		}
		// <FS:Ansariel> [Legacy bake]
		else if (!isUsingServerBakes())
		{
			computeBodySize();
		}
		// </FS:Ansariel> [Legacy bake]
		else 
		{
			setHoverOffset(LLVector3(0.0, 0.0, 0.0));
			LL_INFOS("Avatar") << avString() << " zeroing hover height, region does not support" << LL_ENDL;
		}
	}
	else
	{
		LL_INFOS("Avatar") << avString() << " region or simulator features not known, no change on hover" << LL_ENDL;
		if (getRegion())
		{
			getRegion()->setSimulatorFeaturesReceivedCallback(boost::bind(&LLVOAvatarSelf::onSimulatorFeaturesReceived,this,_1));
		}

	}
}

bool LLVOAvatarSelf::checkStuckAppearance()
{
	const F32 CONDITIONAL_UNSTICK_INTERVAL = 300.0;
	const F32 UNCONDITIONAL_UNSTICK_INTERVAL = 600.0;
	
	if (gAgentWearables.isCOFChangeInProgress())
	{
		LL_DEBUGS("Avatar") << "checking for stuck appearance" << LL_ENDL;
		F32 change_time = gAgentWearables.getCOFChangeTime();
		LL_DEBUGS("Avatar") << "change in progress for " << change_time << " seconds" << LL_ENDL;
		S32 active_hp = LLAppearanceMgr::instance().countActiveHoldingPatterns();
		LL_DEBUGS("Avatar") << "active holding patterns " << active_hp << " seconds" << LL_ENDL;
		S32 active_copies = LLAppearanceMgr::instance().getActiveCopyOperations();
		LL_DEBUGS("Avatar") << "active copy operations " << active_copies << LL_ENDL;

		if ((change_time > CONDITIONAL_UNSTICK_INTERVAL && active_copies == 0) ||
			(change_time > UNCONDITIONAL_UNSTICK_INTERVAL))
		{
			gAgentWearables.notifyLoadingFinished();
		}
	}

	// Return false to continue running check periodically.
	return LLApp::isExiting();
}

// virtual
void LLVOAvatarSelf::markDead()
{
	mBeam = NULL;
	LLVOAvatar::markDead();
}

/*virtual*/ BOOL LLVOAvatarSelf::loadAvatar()
{
	BOOL success = LLVOAvatar::loadAvatar();

	// set all parameters stored directly in the avatar to have
	// the isSelfParam to be TRUE - this is used to prevent
	// them from being animated or trigger accidental rebakes
	// when we copy params from the wearable to the base avatar.
	for (LLViewerVisualParam* param = (LLViewerVisualParam*) getFirstVisualParam(); 
		 param;
		 param = (LLViewerVisualParam*) getNextVisualParam())
	{
		if (param->getWearableType() != LLWearableType::WT_INVALID)
		{
			param->setIsDummy(TRUE);
		}
	}

	return success;
}


BOOL LLVOAvatarSelf::loadAvatarSelf()
{
	BOOL success = TRUE;
	// avatar_skeleton.xml
	if (!buildSkeletonSelf(sAvatarSkeletonInfo))
	{
		LL_WARNS() << "avatar file: buildSkeleton() failed" << LL_ENDL;
		return FALSE;
	}

	return success;
}

BOOL LLVOAvatarSelf::buildSkeletonSelf(const LLAvatarSkeletonInfo *info)
{
	// add special-purpose "screen" joint
	mScreenp = new LLViewerJoint("mScreen", NULL);
	// for now, put screen at origin, as it is only used during special
	// HUD rendering mode
	F32 aspect = LLViewerCamera::getInstance()->getAspect();
	LLVector3 scale(1.f, aspect, 1.f);
	mScreenp->setScale(scale);
	// SL-315
	mScreenp->setWorldPosition(LLVector3::zero);
	// need to update screen agressively when sidebar opens/closes, for example
	mScreenp->mUpdateXform = TRUE;
	return TRUE;
}

BOOL LLVOAvatarSelf::buildMenus()
{
	//-------------------------------------------------------------------------
	// build the attach and detach menus
	//-------------------------------------------------------------------------
	gAttachBodyPartPieMenus[0] = NULL;

	LLContextMenu::Params params;
	params.label(LLTrans::getString("BodyPartsRightArm"));
	params.name(params.label);
	params.visible(false);
	gAttachBodyPartPieMenus[1] = LLUICtrlFactory::create<LLContextMenu> (params);

	params.label(LLTrans::getString("BodyPartsHead"));
	params.name(params.label);
	gAttachBodyPartPieMenus[2] = LLUICtrlFactory::create<LLContextMenu> (params);

	params.label(LLTrans::getString("BodyPartsLeftArm"));
	params.name(params.label);
	gAttachBodyPartPieMenus[3] = LLUICtrlFactory::create<LLContextMenu> (params);

	gAttachBodyPartPieMenus[4] = NULL;

	params.label(LLTrans::getString("BodyPartsLeftLeg"));
	params.name(params.label);
	gAttachBodyPartPieMenus[5] = LLUICtrlFactory::create<LLContextMenu> (params);

	params.label(LLTrans::getString("BodyPartsTorso"));
	params.name(params.label);
	gAttachBodyPartPieMenus[6] = LLUICtrlFactory::create<LLContextMenu> (params);

	params.label(LLTrans::getString("BodyPartsRightLeg"));
	params.name(params.label);
	gAttachBodyPartPieMenus[7] = LLUICtrlFactory::create<LLContextMenu> (params);

	params.label(LLTrans::getString("BodyPartsEnhancedSkeleton"));
	params.name(params.label);
	gAttachBodyPartPieMenus[8] = LLUICtrlFactory::create<LLContextMenu>(params);

	gDetachBodyPartPieMenus[0] = NULL;

	params.label(LLTrans::getString("BodyPartsRightArm"));
	params.name(params.label);
	gDetachBodyPartPieMenus[1] = LLUICtrlFactory::create<LLContextMenu> (params);

	params.label(LLTrans::getString("BodyPartsHead"));
	params.name(params.label);
	gDetachBodyPartPieMenus[2] = LLUICtrlFactory::create<LLContextMenu> (params);

	params.label(LLTrans::getString("BodyPartsLeftArm"));
	params.name(params.label);
	gDetachBodyPartPieMenus[3] = LLUICtrlFactory::create<LLContextMenu> (params);

	gDetachBodyPartPieMenus[4] = NULL;

	params.label(LLTrans::getString("BodyPartsLeftLeg"));
	params.name(params.label);
	gDetachBodyPartPieMenus[5] = LLUICtrlFactory::create<LLContextMenu> (params);

	params.label(LLTrans::getString("BodyPartsTorso"));
	params.name(params.label);
	gDetachBodyPartPieMenus[6] = LLUICtrlFactory::create<LLContextMenu> (params);

	params.label(LLTrans::getString("BodyPartsRightLeg"));
	params.name(params.label);
	gDetachBodyPartPieMenus[7] = LLUICtrlFactory::create<LLContextMenu> (params);

	params.label(LLTrans::getString("BodyPartsEnhancedSkeleton"));
	params.name(params.label);
	gDetachBodyPartPieMenus[8] = LLUICtrlFactory::create<LLContextMenu>(params);

// <FS:Zi> Pie menu
	//-------------------------------------------------------------------------
	// build the attach and detach pie menus
	//-------------------------------------------------------------------------
	PieMenu::Params pieParams;
	pieParams.visible(false);

	gPieAttachBodyPartMenus[0] = NULL;

	pieParams.label(LLTrans::getString("BodyPartsRightArm"));
	pieParams.name(pieParams.label);
	gPieAttachBodyPartMenus[1] = LLUICtrlFactory::create<PieMenu> (pieParams);

	pieParams.label(LLTrans::getString("BodyPartsHead"));
	pieParams.name(pieParams.label);
	gPieAttachBodyPartMenus[2] = LLUICtrlFactory::create<PieMenu> (pieParams);

	pieParams.label(LLTrans::getString("BodyPartsLeftArm"));
	pieParams.name(pieParams.label);
	gPieAttachBodyPartMenus[3] = LLUICtrlFactory::create<PieMenu> (pieParams);

	gPieAttachBodyPartMenus[4] = NULL;

	pieParams.label(LLTrans::getString("BodyPartsLeftLeg"));
	pieParams.name(pieParams.label);
	gPieAttachBodyPartMenus[5] = LLUICtrlFactory::create<PieMenu> (pieParams);

	pieParams.label(LLTrans::getString("BodyPartsTorso"));
	pieParams.name(pieParams.label);
	gPieAttachBodyPartMenus[6] = LLUICtrlFactory::create<PieMenu> (pieParams);

	pieParams.label(LLTrans::getString("BodyPartsRightLeg"));
	pieParams.name(pieParams.label);
	gPieAttachBodyPartMenus[7] = LLUICtrlFactory::create<PieMenu> (pieParams);

	gPieDetachBodyPartMenus[0] = NULL;

	pieParams.label(LLTrans::getString("BodyPartsRightArm"));
	pieParams.name(pieParams.label);
	gPieDetachBodyPartMenus[1] = LLUICtrlFactory::create<PieMenu> (pieParams);

	pieParams.label(LLTrans::getString("BodyPartsHead"));
	pieParams.name(pieParams.label);
	gPieDetachBodyPartMenus[2] = LLUICtrlFactory::create<PieMenu> (pieParams);

	pieParams.label(LLTrans::getString("BodyPartsLeftArm"));
	pieParams.name(pieParams.label);
	gPieDetachBodyPartMenus[3] = LLUICtrlFactory::create<PieMenu> (pieParams);

	gPieDetachBodyPartMenus[4] = NULL;

	pieParams.label(LLTrans::getString("BodyPartsLeftLeg"));
	pieParams.name(pieParams.label);
	gPieDetachBodyPartMenus[5] = LLUICtrlFactory::create<PieMenu> (pieParams);

	pieParams.label(LLTrans::getString("BodyPartsTorso"));
	pieParams.name(pieParams.label);
	gPieDetachBodyPartMenus[6] = LLUICtrlFactory::create<PieMenu> (pieParams);

	pieParams.label(LLTrans::getString("BodyPartsRightLeg"));
	pieParams.name(pieParams.label);
	gPieDetachBodyPartMenus[7] = LLUICtrlFactory::create<PieMenu> (pieParams);
// </FS:Zi> Pie menu

	for (S32 i = 0; i < 9; i++)
	{
		if (gAttachBodyPartPieMenus[i])
		{
			gAttachPieMenu->appendContextSubMenu( gAttachBodyPartPieMenus[i] );
		}
		else
		{
			for (attachment_map_t::iterator iter = mAttachmentPoints.begin(); 
				 iter != mAttachmentPoints.end();
				 ++iter)
			{
				LLViewerJointAttachment* attachment = iter->second;
				if (attachment && attachment->getGroup() == i)
				{
					LLMenuItemCallGL::Params item_params;

					std::string sub_piemenu_name = attachment->getName();
					if (LLTrans::getString(sub_piemenu_name) != "")
					{
						item_params.label = LLTrans::getString(sub_piemenu_name);
					}
					else
					{
						item_params.label = sub_piemenu_name;
					}
					item_params.name =(item_params.label );
					item_params.on_click.function_name = "Object.AttachToAvatar";
					item_params.on_click.parameter = iter->first;
					// [RLVa:KB] - No changes, but we do need the parameter to always be idxAttachPt for object_selected_and_point_valid()
					item_params.on_enable.function_name = "Object.EnableWear";
					item_params.on_enable.parameter = iter->first;
					LLMenuItemCallGL* item = LLUICtrlFactory::create<LLMenuItemCallGL>(item_params);

					gAttachPieMenu->addChild(item);

					break;

				}
			}
		}

		if (gDetachBodyPartPieMenus[i])
		{
			gDetachPieMenu->appendContextSubMenu( gDetachBodyPartPieMenus[i] );
<<<<<<< HEAD
			gDetachAttSelfMenu->appendContextSubMenu(gDetachBodyPartPieMenus[i]);
			gDetachAvatarMenu->appendContextSubMenu(gDetachBodyPartPieMenus[i]);
=======
			// <FS:Ansariel> FIRE-7893: "Detach" sub-menu on inspect menu without function
			gInspectSelfDetachMenu->appendContextSubMenu( gDetachBodyPartPieMenus[i] );
>>>>>>> a9a98c51
		}
		else
		{
			for (attachment_map_t::iterator iter = mAttachmentPoints.begin(); 
				 iter != mAttachmentPoints.end();
				 ++iter)
			{
				LLViewerJointAttachment* attachment = iter->second;
				if (attachment && attachment->getGroup() == i)
				{
					LLMenuItemCallGL::Params item_params;
					std::string sub_piemenu_name = attachment->getName();
					if (LLTrans::getString(sub_piemenu_name) != "")
					{
						item_params.label = LLTrans::getString(sub_piemenu_name);
					}
					else
					{
						item_params.label = sub_piemenu_name;
					}
					item_params.name =(item_params.label );
					item_params.on_click.function_name = "Attachment.DetachFromPoint";
					item_params.on_click.parameter = iter->first;
					item_params.on_enable.function_name = "Attachment.PointFilled";
					item_params.on_enable.parameter = iter->first;
					LLMenuItemCallGL* item = LLUICtrlFactory::create<LLMenuItemCallGL>(item_params);

					gDetachPieMenu->addChild(item);
<<<<<<< HEAD
					gDetachAttSelfMenu->addChild(LLUICtrlFactory::create<LLMenuItemCallGL>(item_params));
					gDetachAvatarMenu->addChild(LLUICtrlFactory::create<LLMenuItemCallGL>(item_params));
=======
					// <FS:Ansariel> FIRE-7893: "Detach" sub-menu on inspect menu without function
					gInspectSelfDetachMenu->addChild(item);

>>>>>>> a9a98c51
					break;
				}
			}
		}
	}
	

	// <FS:Zi> Pie menu
	for (S32 i = 0; i < PIE_MAX_SLICES; i++)
	{
		// Skip former slices of left and right hand that have been moved into the
		// corresponding Left/Right arm groups;
		// 0 is Bento enhanced skeleton now, manually added in menu_pie_avatar_self.xml
		// and menu_pie_object.xml
		if (i == 0)
		{
			continue;
		}
		else if (i == 4)
		{
			PieSeparator::Params pie_sep_params;
			pieParams.name("AttachSlot4Separator");
			gPieAttachMenu->addChild(LLUICtrlFactory::create<PieSeparator>(pie_sep_params));
			pieParams.name("DetachSlot4Separator");
			gPieDetachMenu->addChild(LLUICtrlFactory::create<PieSeparator>(pie_sep_params));
			continue;
		}

		if (gPieAttachBodyPartMenus[i])
		{
			gPieAttachMenu->appendContextSubMenu(gPieAttachBodyPartMenus[i]);
		}
		else
		{
			for (attachment_map_t::iterator iter = mAttachmentPoints.begin(); 
				 iter != mAttachmentPoints.end();
				 ++iter)
			{
				LLViewerJointAttachment* attachment = iter->second;
				if (attachment && attachment->getGroup() == i)
				{
					PieSlice::Params slice_params;

					std::string sub_piemenu_name = attachment->getName();
					if (LLTrans::getString(sub_piemenu_name) != "")
					{
						slice_params.label = LLTrans::getString(sub_piemenu_name);
					}
					else
					{
						slice_params.label = sub_piemenu_name;
					}

					slice_params.name = (slice_params.label);
					slice_params.on_click.function_name = "Object.AttachToAvatar";
					slice_params.on_click.parameter = iter->first;
					slice_params.on_enable.function_name = "Object.EnableWear";
					slice_params.on_enable.parameter = iter->first;
					PieSlice* slice = LLUICtrlFactory::create<PieSlice>(slice_params);

					gPieAttachMenu->addChild(slice);

					break;
				}
			}
		}

		if (gPieDetachBodyPartMenus[i])
		{
			gPieDetachMenu->appendContextSubMenu(gPieDetachBodyPartMenus[i]);
		}
		else
		{
			for (attachment_map_t::iterator iter = mAttachmentPoints.begin(); 
				 iter != mAttachmentPoints.end();
				 ++iter)
			{
				LLViewerJointAttachment* attachment = iter->second;
				if (attachment && attachment->getGroup() == i)
				{
					PieSlice::Params slice_params;
					std::string sub_piemenu_name = attachment->getName();
					if (LLTrans::getString(sub_piemenu_name) != "")
					{
						slice_params.label = LLTrans::getString(sub_piemenu_name);
					}
					else
					{
						slice_params.label = sub_piemenu_name;
					}

					slice_params.name = (slice_params.label);
					slice_params.on_click.function_name = "Attachment.DetachFromPoint";
					slice_params.on_click.parameter = iter->first;
					slice_params.on_enable.function_name = "Attachment.PointFilled";
					slice_params.on_enable.parameter = iter->first;
					PieSlice* slice = LLUICtrlFactory::create<PieSlice>(slice_params);

					gPieDetachMenu->addChild(slice);

					break;
				}
			}
		}
	}
	// </FS:Zi> Pie menu

	// add screen attachments
	for (attachment_map_t::iterator iter = mAttachmentPoints.begin(); 
		 iter != mAttachmentPoints.end();
		 ++iter)
	{
		LLViewerJointAttachment* attachment = iter->second;
		if (attachment && attachment->getGroup() == 9)
		{
			LLMenuItemCallGL::Params item_params;
			PieSlice::Params slice_params;	// <FS:Zi> Pie menu
			std::string sub_piemenu_name = attachment->getName();
			if (LLTrans::getString(sub_piemenu_name) != "")
			{
				item_params.label = LLTrans::getString(sub_piemenu_name);
				slice_params.label = LLTrans::getString(sub_piemenu_name);	// <FS:Zi> Pie menu
			}
			else
			{
				item_params.label = sub_piemenu_name;
				slice_params.label = sub_piemenu_name;	// <FS:Zi> Pie menu
			}
			item_params.name =(item_params.label );
			item_params.on_click.function_name = "Object.AttachToAvatar";
			item_params.on_click.parameter = iter->first;
			// [RLVa:KB] - No changes, but we do need the parameter to always be idxAttachPt for object_selected_and_point_valid()
			item_params.on_enable.function_name = "Object.EnableWear";
			item_params.on_enable.parameter = iter->first;
			LLMenuItemCallGL* item = LLUICtrlFactory::create<LLMenuItemCallGL>(item_params);
			gAttachScreenPieMenu->addChild(item);

			item_params.on_click.function_name = "Attachment.DetachFromPoint";
			item_params.on_click.parameter = iter->first;
			item_params.on_enable.function_name = "Attachment.PointFilled";
			item_params.on_enable.parameter = iter->first;
			item = LLUICtrlFactory::create<LLMenuItemCallGL>(item_params);
			gDetachScreenPieMenu->addChild(item);
<<<<<<< HEAD
			gDetachHUDAttSelfMenu->addChild(LLUICtrlFactory::create<LLMenuItemCallGL>(item_params));
			gDetachHUDAvatarMenu->addChild(LLUICtrlFactory::create<LLMenuItemCallGL>(item_params));
=======
			// <FS:Ansariel> FIRE-7893: "Detach" sub-menu on inspect menu without function
			gInspectSelfDetachScreenMenu->addChild(item);
>>>>>>> a9a98c51

			// <FS:Zi> Pie menu
			slice_params.name =(slice_params.label );
			slice_params.on_click.function_name = "Object.AttachToAvatar";
			slice_params.on_click.parameter = iter->first;
			slice_params.on_enable.function_name = "Object.EnableWear";
			slice_params.on_enable.parameter = iter->first;
			PieSlice* slice = LLUICtrlFactory::create<PieSlice>(slice_params);
			gPieAttachScreenMenu->addChild(slice);

			slice_params.on_click.function_name = "Attachment.DetachFromPoint";
			slice_params.on_click.parameter = iter->first;
			slice_params.on_enable.function_name = "Attachment.PointFilled";
			slice_params.on_enable.parameter = iter->first;
			slice = LLUICtrlFactory::create<PieSlice>(slice_params);
			gPieDetachScreenMenu->addChild(slice);
			// </FS:Zi> Pie menu
		}
	}

	for (S32 pass = 0; pass < 2; pass++)
	{
		// *TODO: Skinning - gAttachSubMenu is an awful, awful hack
		if (!gAttachSubMenu)
		{
			break;
		}
		for (attachment_map_t::iterator iter = mAttachmentPoints.begin(); 
			 iter != mAttachmentPoints.end();
			 ++iter)
		{
			LLViewerJointAttachment* attachment = iter->second;
			if (attachment->getIsHUDAttachment() != (pass == 1))
			{
				continue;
			}
			LLMenuItemCallGL::Params item_params;
			std::string sub_piemenu_name = attachment->getName();
			if (LLTrans::getString(sub_piemenu_name) != "")
			{
				item_params.label = LLTrans::getString(sub_piemenu_name);
			}
			else
			{
				item_params.label = sub_piemenu_name;
			}
			item_params.name =(item_params.label );
			item_params.on_click.function_name = "Object.AttachToAvatar";
			item_params.on_click.parameter = iter->first;
			// [RLVa:KB] - No changes, but we do need the parameter to always be idxAttachPt for object_selected_and_point_valid()
			item_params.on_enable.function_name = "Object.EnableWear";
			item_params.on_enable.parameter = iter->first;
			//* TODO: Skinning:
			//LLSD params;
			//params["index"] = iter->first;
			//params["label"] = attachment->getName();
			//item->addEventHandler("on_enable", LLMenuItemCallGL::MenuCallback().function_name("Attachment.Label").parameter(params));
				
			LLMenuItemCallGL* item = LLUICtrlFactory::create<LLMenuItemCallGL>(item_params);
			gAttachSubMenu->addChild(item);

			item_params.on_click.function_name = "Attachment.DetachFromPoint";
			item_params.on_click.parameter = iter->first;
			item_params.on_enable.function_name = "Attachment.PointFilled";
			item_params.on_enable.parameter = iter->first;
			//* TODO: Skinning: item->addEventHandler("on_enable", LLMenuItemCallGL::MenuCallback().function_name("Attachment.Label").parameter(params));

			item = LLUICtrlFactory::create<LLMenuItemCallGL>(item_params);
			gDetachSubMenu->addChild(item);
		}
		if (pass == 0)
		{
			// put separator between non-hud and hud attachments
			gAttachSubMenu->addSeparator();
			gDetachSubMenu->addSeparator();
		}
	}

	for (S32 group = 0; group < 9; group++)
	{
		// skip over groups that don't have sub menus
		if (!gAttachBodyPartPieMenus[group] || !gDetachBodyPartPieMenus[group])
		{
			continue;
		}

		std::multimap<S32, S32> attachment_pie_menu_map;

		// gather up all attachment points assigned to this group, and throw into map sorted by pie slice number
		for (attachment_map_t::iterator iter = mAttachmentPoints.begin(); 
			 iter != mAttachmentPoints.end();
			 ++iter)
		{
			LLViewerJointAttachment* attachment = iter->second;
			if(attachment && attachment->getGroup() == group)
			{
				// use multimap to provide a partial order off of the pie slice key
				S32 pie_index = attachment->getPieSlice();
				attachment_pie_menu_map.insert(std::make_pair(pie_index, iter->first));
			}
		}

		// add in requested order to pie menu, inserting separators as necessary
		for (std::multimap<S32, S32>::iterator attach_it = attachment_pie_menu_map.begin();
			 attach_it != attachment_pie_menu_map.end(); ++attach_it)
		{
			S32 attach_index = attach_it->second;

			// <FS:Ansariel> Skip bridge attachment spot
			if (attach_index == 127)
			{
				continue;
			}
			// </FS:Ansariel>

			LLViewerJointAttachment* attachment = get_if_there(mAttachmentPoints, attach_index, (LLViewerJointAttachment*)NULL);
			if (attachment)
			{
				LLMenuItemCallGL::Params item_params;
				item_params.name = attachment->getName();
				item_params.label = LLTrans::getString(attachment->getName());
				item_params.on_click.function_name = "Object.AttachToAvatar";
				item_params.on_click.parameter = attach_index;
				// [RLVa:KB] - No changes, but we do need the parameter to always be idxAttachPt for object_selected_and_point_valid()
				item_params.on_enable.function_name = "Object.EnableWear";
				item_params.on_enable.parameter = attach_index;

				LLMenuItemCallGL* item = LLUICtrlFactory::create<LLMenuItemCallGL>(item_params);
				gAttachBodyPartPieMenus[group]->addChild(item);
					
				item_params.on_click.function_name = "Attachment.DetachFromPoint";
				item_params.on_click.parameter = attach_index;
				item_params.on_enable.function_name = "Attachment.PointFilled";
				item_params.on_enable.parameter = attach_index;
				item = LLUICtrlFactory::create<LLMenuItemCallGL>(item_params);
				gDetachBodyPartPieMenus[group]->addChild(item);
			}
		}
	}

	// <FS:Zi> Pie menu
	for (S32 group = 0; group < PIE_MAX_SLICES; group++)
	{
		// skip over groups that don't have sub menus
		if (!gPieAttachBodyPartMenus[group] || !gPieDetachBodyPartMenus[group])
		{
			continue;
		}

		std::multimap<S32, S32> attachment_pie_menu_map;

		// gather up all attachment points assigned to this group, and throw into map sorted by pie slice number
		for (attachment_map_t::iterator iter = mAttachmentPoints.begin(); 
			 iter != mAttachmentPoints.end();
			 ++iter)
		{
			LLViewerJointAttachment* attachment = iter->second;
			if(attachment && attachment->getGroup() == group)
			{
				// use multimap to provide a partial order off of the pie slice key
				S32 pie_index = attachment->getPieSlice();
				attachment_pie_menu_map.insert(std::make_pair(pie_index, iter->first));
			}
		}

		// add in requested order to pie menu, inserting separators as necessary
		for (std::multimap<S32, S32>::iterator attach_it = attachment_pie_menu_map.begin();
			 attach_it != attachment_pie_menu_map.end(); ++attach_it)
		{
			S32 attach_index = attach_it->second;

			// <FS:Ansariel> Skip bridge attachment spot
			if (attach_index == 127)
			{
				continue;
			}
			// </FS:Ansariel>

			LLViewerJointAttachment* attachment = get_if_there(mAttachmentPoints, attach_index, (LLViewerJointAttachment*)NULL);
			if (attachment)
			{
				PieSlice::Params slice_params;
				slice_params.name = attachment->getName();
				slice_params.label = LLTrans::getString(attachment->getName());
				slice_params.on_click.function_name = "Object.AttachToAvatar";
				slice_params.on_click.parameter = attach_index;
				slice_params.on_enable.function_name = "Object.EnableWear";
				slice_params.on_enable.parameter = attach_index;

				PieSlice* slice = LLUICtrlFactory::create<PieSlice>(slice_params);
				gPieAttachBodyPartMenus[group]->addChild(slice);

				slice_params.on_click.function_name = "Attachment.DetachFromPoint";
				slice_params.on_click.parameter = attach_index;
				slice_params.on_enable.function_name = "Attachment.PointFilled";
				slice_params.on_enable.parameter = attach_index;
				slice = LLUICtrlFactory::create<PieSlice>(slice_params);
				gPieDetachBodyPartMenus[group]->addChild(slice);
			}
		}
	}
	// </FS:Zi> Pie menu

	return TRUE;
}

void LLVOAvatarSelf::cleanup()
{
	markDead();
 	delete mScreenp;
 	mScreenp = NULL;
	mRegionp = NULL;
}

LLVOAvatarSelf::~LLVOAvatarSelf()
{
	cleanup();

// [RLVa:KB] - Checked: 2012-07-28 (RLVa-1.4.7)
	delete mAttachmentSignal;
// [/RLVa:KB]
}

/**
 **
 ** End LLVOAvatarSelf Constructor routines
 **                                                                             **
 *********************************************************************************/

// virtual
BOOL LLVOAvatarSelf::updateCharacter(LLAgent &agent)
{
	// update screen joint size
	if (mScreenp)
	{
		F32 aspect = LLViewerCamera::getInstance()->getAspect();
		LLVector3 scale(1.f, aspect, 1.f);
		mScreenp->setScale(scale);
		mScreenp->updateWorldMatrixChildren();
		resetHUDAttachments();
	}
	
	return LLVOAvatar::updateCharacter(agent);
}

// virtual
BOOL LLVOAvatarSelf::isValid() const
{
	// <FS:Ansariel> Skip unregistering attachments during shutdown
	//return ((getRegion() != NULL) && !isDead());
	return ((getRegion() != NULL) && !isDead() && !LLApp::isExiting());
}

// virtual
void LLVOAvatarSelf::idleUpdate(LLAgent &agent, const F64 &time)
{
	if (isValid())
	{
		LLVOAvatar::idleUpdate(agent, time);
		idleUpdateTractorBeam();

		// <FS:Ansariel> Make sure to definitely stop typing
		if ((gAgent.getTypingTime() > LLAgent::TYPING_TIMEOUT_SECS) && (gAgent.getRenderState() & AGENT_STATE_TYPING))
		{
			gAgent.stopTyping();
		}
		// </FS:Ansariel>
	}
}

// virtual
//<FS:ND> Query by JointKey rather than just a string, the key can be a U32 index for faster lookup
//LLJoint *LLVOAvatarSelf::getJoint( const std::string &name )
LLJoint *LLVOAvatarSelf::getJoint( const JointKey &name )
// </FS:ND>
{
    LLJoint *jointp = NULL;
    jointp = LLVOAvatar::getJoint(name);
	if (!jointp && mScreenp)
	{
		//<FS:ND> Query by JointKey rather than just a string, the key can be a U32 index for faster lookup
		//jointp = mScreenp->findJoint(name);
		jointp = mScreenp->findJoint(name.mName);
		// </FS:ND>
        if (jointp)
        {
            //<FS:ND> Query by JointKey rather than just a string, the key can be a U32 index for faster lookup
            //mJointMap[name] = jointp;
            mJointMap[name.mKey] = jointp;
            // </FS:ND>
        }
	}
    if (jointp && jointp != mScreenp && jointp != mRoot)
    {
        llassert(LLVOAvatar::getJoint((S32)jointp->getJointNum())==jointp);
    }
    return jointp;
}

// virtual
// <FS:Ansariel> [Legacy Bake]
//BOOL LLVOAvatarSelf::setVisualParamWeight(const LLVisualParam *which_param, F32 weight)
BOOL LLVOAvatarSelf::setVisualParamWeight(const LLVisualParam *which_param, F32 weight, BOOL upload_bake)
{
	if (!which_param)
	{
		return FALSE;
	}
	LLViewerVisualParam *param = (LLViewerVisualParam*) LLCharacter::getVisualParam(which_param->getID());
	// <FS:Ansariel> [Legacy Bake]
	//return setParamWeight(param,weight);
	return setParamWeight(param,weight,upload_bake);
}

// virtual
// <FS:Ansariel> [Legacy Bake]
//BOOL LLVOAvatarSelf::setVisualParamWeight(const char* param_name, F32 weight)
BOOL LLVOAvatarSelf::setVisualParamWeight(const char* param_name, F32 weight, BOOL upload_bake)
{
	if (!param_name)
	{
		return FALSE;
	}
	LLViewerVisualParam *param = (LLViewerVisualParam*) LLCharacter::getVisualParam(param_name);
	// <FS:Ansariel> [Legacy Bake]
	//return setParamWeight(param,weight);
	return setParamWeight(param,weight,upload_bake);
}

// virtual
// <FS:Ansariel> [Legacy Bake]
//BOOL LLVOAvatarSelf::setVisualParamWeight(const LLViewerVisualParam *param, F32 weight)
BOOL LLVOAvatarSelf::setVisualParamWeight(S32 index, F32 weight, BOOL upload_bake)
{
	LLViewerVisualParam *param = (LLViewerVisualParam*) LLCharacter::getVisualParam(index);
	// <FS:Ansariel> [Legacy Bake]
	//return setParamWeight(param,weight);
	return setParamWeight(param,weight,upload_bake);
}

// <FS:Ansariel> [Legacy Bake]
//BOOL LLVOAvatarSelf::setParamWeight(const LLViewerVisualParam *param, F32 weight)
BOOL LLVOAvatarSelf::setParamWeight(const LLViewerVisualParam *param, F32 weight, BOOL upload_bake)
{
	if (!param)
	{
		return FALSE;
	}

	if (param->getCrossWearable())
	{
		LLWearableType::EType type = (LLWearableType::EType)param->getWearableType();
		U32 size = gAgentWearables.getWearableCount(type);
		for (U32 count = 0; count < size; ++count)
		{
			LLViewerWearable *wearable = gAgentWearables.getViewerWearable(type,count);
			if (wearable)
			{
				// <FS:Ansariel> [Legacy Bake]
				//wearable->setVisualParamWeight(param->getID(), weight);
				wearable->setVisualParamWeight(param->getID(), weight, upload_bake);
			}
		}
	}

	// <FS:Ansariel> [Legacy Bake]
	//return LLCharacter::setVisualParamWeight(param,weight);
	return LLCharacter::setVisualParamWeight(param,weight,upload_bake);
}

/*virtual*/ 
void LLVOAvatarSelf::updateVisualParams()
{
	LLVOAvatar::updateVisualParams();
}

void LLVOAvatarSelf::writeWearablesToAvatar()
{
	for (U32 type = 0; type < LLWearableType::WT_COUNT; type++)
	{
		LLWearable *wearable = gAgentWearables.getTopWearable((LLWearableType::EType)type);
		if (wearable)
		{
			wearable->writeToAvatar(this);
		}
	}

}

/*virtual*/
void LLVOAvatarSelf::idleUpdateAppearanceAnimation()
{
	// Animate all top-level wearable visual parameters
	// <FS:Ansariel> [Legacy Bake]
	//gAgentWearables.animateAllWearableParams(calcMorphAmount());
	gAgentWearables.animateAllWearableParams(calcMorphAmount(), FALSE);

	// Apply wearable visual params to avatar
	writeWearablesToAvatar();

	//allow avatar to process updates
	LLVOAvatar::idleUpdateAppearanceAnimation();

}

// virtual
void LLVOAvatarSelf::requestStopMotion(LLMotion* motion)
{
	// Only agent avatars should handle the stop motion notifications.

	// Notify agent that motion has stopped
	gAgent.requestStopMotion(motion);
}

// virtual
bool LLVOAvatarSelf::hasMotionFromSource(const LLUUID& source_id)
{
	AnimSourceIterator motion_it = mAnimationSources.find(source_id);
	return motion_it != mAnimationSources.end();
}

// virtual
void LLVOAvatarSelf::stopMotionFromSource(const LLUUID& source_id)
{
	for (AnimSourceIterator motion_it = mAnimationSources.find(source_id); motion_it != mAnimationSources.end(); )
	{
		gAgent.sendAnimationRequest(motion_it->second, ANIM_REQUEST_STOP);
		mAnimationSources.erase(motion_it++);
	}


	LLViewerObject* object = gObjectList.findObject(source_id);
	if (object)
	{
		object->setFlagsWithoutUpdate(FLAGS_ANIM_SOURCE, FALSE);
	}
}

void LLVOAvatarSelf::setLocalTextureTE(U8 te, LLViewerTexture* image, U32 index)
{
	if (te >= TEX_NUM_INDICES)
	{
		llassert(0);
		return;
	}

	if (getTEImage(te)->getID() == image->getID())
	{
		return;
	}

	if (isIndexBakedTexture((ETextureIndex)te))
	{
		llassert(0);
		return;
	}

	setTEImage(te, image);
}

//virtual
void LLVOAvatarSelf::removeMissingBakedTextures()
{	
	BOOL removed = FALSE;
	for (U32 i = 0; i < mBakedTextureDatas.size(); i++)
	{
		const S32 te = mBakedTextureDatas[i].mTextureIndex;
		const LLViewerTexture* tex = getTEImage(te);

		// Replace with default if we can't find the asset, assuming the
		// default is actually valid (which it should be unless something
		// is seriously wrong).
		if (!tex || tex->isMissingAsset())
		{
			LLViewerTexture *imagep = LLViewerTextureManager::getFetchedTexture(IMG_DEFAULT_AVATAR);
			if (imagep && imagep != tex)
			{
				setTEImage(te, imagep);
				removed = TRUE;
			}
		}
	}

	if (removed)
	{
		for (U32 i = 0; i < mBakedTextureDatas.size(); i++)
		{
			LLViewerTexLayerSet *layerset = getTexLayerSet(i);
			layerset->setUpdatesEnabled(TRUE);
			// <FS:Ansariel> [Legacy Bake]
			//invalidateComposite(layerset);
			invalidateComposite(layerset, FALSE);
		}
		updateMeshTextures();
		// <FS:Ansariel> [Legacy Bake]
		if (getRegion() && !getRegion()->getCentralBakeVersion())
		{
			requestLayerSetUploads();
		}
		// </FS:Ansariel> [Legacy Bake]
	}
}
// <FS:Beq> Check whether the BOM capability is different to last time we changed region (even across login)
void LLVOAvatarSelf::checkBOMRebakeRequired()
{
	if(!getRegion())
	{
		auto newBOMStatus = getRegion()->bakesOnMeshEnabled();
		if(!gSavedSettings.getBOOL("CurrentlyUsingBakesOnMesh") != newBOMStatus)
		{
			// force a rebake when the last grid we were on (including previous login) had different BOM support
			// This replicates forceAppearanceUpdate rather than pulling in the whole of llavatarself.
			if(!LLGridManager::instance().isInSecondLife())
			{
				doAfterInterval(boost::bind(&LLVOAvatarSelf::forceBakeAllTextures,	gAgentAvatarp.get(), true), 5.0);
			}
			// update the setting even if we are in SL so that switch SL to OS and back 
			gSavedSettings.setBOOL("CurrentlyUsingBakesOnMesh", newBOMStatus);
		}
	}
}
// </FS:Beq>

void LLVOAvatarSelf::onSimulatorFeaturesReceived(const LLUUID& region_id)
{
	LL_INFOS("Avatar") << "simulator features received, setting hover based on region props" << LL_ENDL;
	setHoverIfRegionEnabled();
	checkBOMRebakeRequired();// <FS:Beq/> BOM we may have stale cache, rebake may be needed
}

//virtual
void LLVOAvatarSelf::updateRegion(LLViewerRegion *regionp)
{
	// Save the global position
	LLVector3d global_pos_from_old_region = getPositionGlobal();

	// Change the region
	setRegion(regionp);

	if (regionp)
	{	// Set correct region-relative position from global coordinates
		setPositionGlobal(global_pos_from_old_region);

		// Diagnostic info
		//LLVector3d pos_from_new_region = getPositionGlobal();
		//LL_INFOS() << "pos_from_old_region is " << global_pos_from_old_region
		//	<< " while pos_from_new_region is " << pos_from_new_region
		//	<< LL_ENDL;

		// Update hover height, or schedule callback, based on whether
		// it's supported in this region.
		if (regionp->simulatorFeaturesReceived())
		{
			setHoverIfRegionEnabled();
			checkBOMRebakeRequired();// <FS:Beq/> BOM we may have stale cache, rebake may be needed
		}
		else
		{
			regionp->setSimulatorFeaturesReceivedCallback(boost::bind(&LLVOAvatarSelf::onSimulatorFeaturesReceived,this,_1));
		}
	}

	if (!regionp || (regionp->getHandle() != mLastRegionHandle))
	{
		if (mLastRegionHandle != 0)
		{
			++mRegionCrossingCount;
			F64Seconds delta(mRegionCrossingTimer.getElapsedTimeF32());
			record(LLStatViewer::REGION_CROSSING_TIME, delta);

			// Diagnostics
			LL_INFOS() << "Region crossing took " << (F32)(delta * 1000.0).value() << " ms " << LL_ENDL;
		}
		if (regionp)
		{
			mLastRegionHandle = regionp->getHandle();
		}
	}
	mRegionCrossingTimer.reset();
	LLViewerObject::updateRegion(regionp);
	setIsCrossingRegion(false); // <FS:Ansariel> FIRE-12004: Attachments getting lost on TP
}

//--------------------------------------------------------------------
// draw tractor beam when editing objects
//--------------------------------------------------------------------
//virtual
void LLVOAvatarSelf::idleUpdateTractorBeam()
{
	LLColor4U rgb = gLggBeamMaps.getCurrentColor(LLColor4U(gAgent.getEffectColor()));

	// <FS:Ansariel> Private point at
	static LLCachedControl<bool> private_pointat(gSavedSettings, "PrivatePointAtTarget", false);

	// This is only done for yourself (maybe it should be in the agent?)
	// <FS:Ansariel> Private point at
	//if (!needsRenderBeam() || !isBuilt())
	if (!needsRenderBeam() || !isBuilt() || private_pointat)
	// </FS:Ansariel>
	{
		mBeam = NULL;
		gLggBeamMaps.stopBeamChat();
	}
	else if (!mBeam || mBeam->isDead())
	{
		// VEFFECT: Tractor Beam
		mBeam = (LLHUDEffectSpiral *)LLHUDManager::getInstance()->createViewerEffect(LLHUDObject::LL_HUD_EFFECT_BEAM);
		mBeam->setColor(rgb);
		mBeam->setSourceObject(this);
		mBeamTimer.reset();
	}

	if (!mBeam.isNull())
	{
		LLObjectSelectionHandle selection = LLSelectMgr::getInstance()->getSelection();

		if (gAgentCamera.mPointAt.notNull())
		{
			// get point from pointat effect
			mBeam->setPositionGlobal(gAgentCamera.mPointAt->getPointAtPosGlobal());
			gLggBeamMaps.updateBeamChat(gAgentCamera.mPointAt->getPointAtPosGlobal());
			mBeam->triggerLocal();
		}
		else if (selection->getFirstRootObject() && 
				selection->getSelectType() != SELECT_TYPE_HUD)
		{
			LLViewerObject* objectp = selection->getFirstRootObject();
			mBeam->setTargetObject(objectp);
		}
		else
		{
			mBeam->setTargetObject(NULL);
			LLTool *tool = LLToolMgr::getInstance()->getCurrentTool();
			if (tool->isEditing())
			{
				if (tool->getEditingObject())
				{
					mBeam->setTargetObject(tool->getEditingObject());
				}
				else
				{
					mBeam->setPositionGlobal(tool->getEditingPointGlobal());
				}
			}
			else
			{
				const LLPickInfo& pick = gViewerWindow->getLastPick();
				mBeam->setPositionGlobal(pick.mPosGlobal);
			}
		}
		if (mBeamTimer.getElapsedTimeF32() > gLggBeamMaps.setUpAndGetDuration())
		{
			mBeam->setColor(rgb);
			mBeam->setNeedsSendToSim(TRUE);
			mBeamTimer.reset();
			gLggBeamMaps.fireCurrentBeams(mBeam, rgb);
		}
	}
}

//-----------------------------------------------------------------------------
// restoreMeshData()
//-----------------------------------------------------------------------------
// virtual
void LLVOAvatarSelf::restoreMeshData()
{
	//LL_INFOS() << "Restoring" << LL_ENDL;
	mMeshValid = TRUE;
	updateJointLODs();
	updateAttachmentVisibility(gAgentCamera.getCameraMode());

	// force mesh update as LOD might not have changed to trigger this
	gPipeline.markRebuild(mDrawable, LLDrawable::REBUILD_GEOMETRY, TRUE);
}



//-----------------------------------------------------------------------------
// updateAttachmentVisibility()
//-----------------------------------------------------------------------------
void LLVOAvatarSelf::updateAttachmentVisibility(U32 camera_mode)
{
	for (attachment_map_t::iterator iter = mAttachmentPoints.begin(); 
		 iter != mAttachmentPoints.end();
		 ++iter)
	{
		LLViewerJointAttachment* attachment = iter->second;
		// <FS:Ansariel> Possible crash fix
		if (!attachment)
		{
			continue;
		}
		// </FS:Ansariel>
		if (attachment->getIsHUDAttachment())
		{
			attachment->setAttachmentVisibility(TRUE);
		}
		else
		{
// [RLVa:KB] - Checked: RLVa-2.0.2
			bool fRlvCanShowAttachment = true;
			if (rlv_handler_t::isEnabled())
			{
				fRlvCanShowAttachment =
					(!gRlvHandler.hasBehaviour(RLV_BHVR_SHOWSELF)) &&
					( (!gRlvHandler.hasBehaviour(RLV_BHVR_SHOWSELFHEAD)) || (RLV_ATTACHGROUP_HEAD != rlvAttachGroupFromIndex(attachment->getGroup())) );
			}
// [/RLVa:KB]

			switch (camera_mode)
			{
				case CAMERA_MODE_MOUSELOOK:
					if (LLVOAvatar::sVisibleInFirstPerson && attachment->getVisibleInFirstPerson())
					{
// [RLVa:KB] - Checked: RLVa-2.0.2
						attachment->setAttachmentVisibility(fRlvCanShowAttachment);
// [/RLVa:KB]
//						attachment->setAttachmentVisibility(TRUE);
					}
					else
					{
						attachment->setAttachmentVisibility(FALSE);
					}
					break;
				default:
// [RLVa:KB] - Checked: RLVa-2.0.2
					attachment->setAttachmentVisibility(fRlvCanShowAttachment);
// [/RLVa:KB]
//					attachment->setAttachmentVisibility(TRUE);
					break;
			}
		}
	}
}

//-----------------------------------------------------------------------------
// updatedWearable( LLWearableType::EType type )
// forces an update to any baked textures relevant to type.
// will force an upload of the resulting bake if the second parameter is TRUE
//-----------------------------------------------------------------------------
// <FS:Ansariel> [Legacy Bake]
//void LLVOAvatarSelf::wearableUpdated(LLWearableType::EType type)
void LLVOAvatarSelf::wearableUpdated(LLWearableType::EType type, BOOL upload_result)
{
	for (LLAvatarAppearanceDictionary::BakedTextures::const_iterator baked_iter = LLAvatarAppearanceDictionary::getInstance()->getBakedTextures().begin();
		 baked_iter != LLAvatarAppearanceDictionary::getInstance()->getBakedTextures().end();
		 ++baked_iter)
	{
		const LLAvatarAppearanceDictionary::BakedEntry *baked_dict = baked_iter->second;
		const LLAvatarAppearanceDefines::EBakedTextureIndex index = baked_iter->first;

		if (baked_dict)
		{
			for (LLAvatarAppearanceDefines::wearables_vec_t::const_iterator type_iter = baked_dict->mWearables.begin();
				type_iter != baked_dict->mWearables.end();
				 ++type_iter)
			{
				const LLWearableType::EType comp_type = *type_iter;
				if (comp_type == type)
				{
					LLViewerTexLayerSet *layerset = getLayerSet(index);
					if (layerset)
					{
						layerset->setUpdatesEnabled(true);
						// <FS:Ansariel> [Legacy Bake]
						//invalidateComposite(layerset);
						invalidateComposite(layerset, upload_result);
					}
					break;
				}
			}
		}
	}

	// </FS:Ansariel> [Legacy Bake]
	// Physics type has no associated baked textures, but change of params needs to be sent to
	// other avatars.
	if (type == LLWearableType::WT_PHYSICS)
	{
		gAgent.sendAgentSetAppearance();
	}
	// <FS:Ansariel> [Legacy Bake]
}

//-----------------------------------------------------------------------------
// isWearingAttachment()
//-----------------------------------------------------------------------------
BOOL LLVOAvatarSelf::isWearingAttachment(const LLUUID& inv_item_id) const
{
	const LLUUID& base_inv_item_id = gInventory.getLinkedItemID(inv_item_id);
	for (attachment_map_t::const_iterator iter = mAttachmentPoints.begin(); 
		 iter != mAttachmentPoints.end();
		 ++iter)
	{
		const LLViewerJointAttachment* attachment = iter->second;
		if (attachment->getAttachedObject(base_inv_item_id))
		{
			return TRUE;
		}
	}
	return FALSE;
}

//-----------------------------------------------------------------------------
// getWornAttachment()
//-----------------------------------------------------------------------------
LLViewerObject* LLVOAvatarSelf::getWornAttachment(const LLUUID& inv_item_id)
{
	const LLUUID& base_inv_item_id = gInventory.getLinkedItemID(inv_item_id);
	for (attachment_map_t::const_iterator iter = mAttachmentPoints.begin(); 
		 iter != mAttachmentPoints.end();
		 ++iter)
	{
		LLViewerJointAttachment* attachment = iter->second;
 		if (LLViewerObject *attached_object = attachment->getAttachedObject(base_inv_item_id))
		{
			return attached_object;
		}
	}
	return NULL;
}

// [RLVa:KB] - Checked: 2012-07-28 (RLVa-1.4.7)
boost::signals2::connection LLVOAvatarSelf::setAttachmentCallback(const attachment_signal_t::slot_type& cb)
{
	if (!mAttachmentSignal)
		mAttachmentSignal = new attachment_signal_t();
	return mAttachmentSignal->connect(cb);
}
// [/RLVa:KB]
// [RLVa:KB] - Checked: 2010-03-14 (RLVa-1.2.0a) | Modified: RLVa-1.2.0a
LLViewerJointAttachment* LLVOAvatarSelf::getWornAttachmentPoint(const LLUUID& idItem) const
{
	const LLUUID& idItemBase = gInventory.getLinkedItemID(idItem);
	for (attachment_map_t::const_iterator itAttachPt = mAttachmentPoints.begin(); itAttachPt != mAttachmentPoints.end(); ++itAttachPt)
	{
		LLViewerJointAttachment* pAttachPt = itAttachPt->second;
 		if (pAttachPt->getAttachedObject(idItemBase))
			return pAttachPt;
	}
	return NULL;
}
// [/RLVa:KB]

bool LLVOAvatarSelf::getAttachedPointName(const LLUUID& inv_item_id, std::string& name) const
{
	if (!gInventory.getItem(inv_item_id))
	{
		name = "ATTACHMENT_MISSING_ITEM";
		return false;
	}
	const LLUUID& base_inv_item_id = gInventory.getLinkedItemID(inv_item_id);
	if (!gInventory.getItem(base_inv_item_id))
	{
		name = "ATTACHMENT_MISSING_BASE_ITEM";
		return false;
	}
	for (attachment_map_t::const_iterator iter = mAttachmentPoints.begin(); 
		 iter != mAttachmentPoints.end(); 
		 ++iter)
	{
		const LLViewerJointAttachment* attachment = iter->second;
		if (attachment->getAttachedObject(base_inv_item_id))
		{
			name = attachment->getName();
			return true;
		}
	}

	name = "ATTACHMENT_NOT_ATTACHED";
	return false;
}

//virtual
const LLViewerJointAttachment *LLVOAvatarSelf::attachObject(LLViewerObject *viewer_object)
{
	const LLViewerJointAttachment *attachment = LLVOAvatar::attachObject(viewer_object);
	if (!attachment)
	{
		return 0;
	}

	updateAttachmentVisibility(gAgentCamera.getCameraMode());
	
	// Then make sure the inventory is in sync with the avatar.

	// Should just be the last object added
	if (attachment->isObjectAttached(viewer_object))
	{
		const LLUUID& attachment_id = viewer_object->getAttachmentItemID();
		LLAppearanceMgr::instance().registerAttachment(attachment_id);

		// <FS:TT> ReplaceWornItemsOnly
		gInventory.wearAttachmentsOnAvatarCheckRemove(viewer_object, attachment);
		// </FS:TT>
		// <FS:TT> Client LSL Bridge
		if (attachment->getName() == FS_BRIDGE_ATTACHMENT_POINT_NAME && gSavedSettings.getBOOL("UseLSLBridge"))
		{
			LLViewerInventoryItem* inv_object = gInventory.getItem(viewer_object->getAttachmentItemID());
			if (inv_object && inv_object->getName() == FSLSLBridge::instance().currentFullName())
			{
				FSLSLBridge::instance().processAttach(viewer_object, attachment);
			}
		}
		// </FS:TT>
		updateLODRiggedAttachments();		

// [RLVa:KB] - Checked: 2010-08-22 (RLVa-1.2.1a) | Modified: RLVa-1.2.1a
		// NOTE: RLVa event handlers should be invoked *after* LLVOAvatar::attachObject() calls LLViewerJointAttachment::addObject()
		if (mAttachmentSignal)
		{
			(*mAttachmentSignal)(viewer_object, attachment, ACTION_ATTACH);
		}
		if (rlv_handler_t::isEnabled())
		{
			RlvAttachmentLockWatchdog::instance().onAttach(viewer_object, attachment);
			gRlvHandler.onAttach(viewer_object, attachment);

			if ( (attachment->getIsHUDAttachment()) && (!gRlvAttachmentLocks.hasLockedHUD()) )
				gRlvAttachmentLocks.updateLockedHUD();
		}
// [/RLVa:KB]
	}

	return attachment;
}

//virtual
BOOL LLVOAvatarSelf::detachObject(LLViewerObject *viewer_object)
{
	const LLUUID attachment_id = viewer_object->getAttachmentItemID();

// [RLVa:KB] - Checked: 2010-03-05 (RLVa-1.2.0a) | Added: RLVa-1.2.0a
	// NOTE: RLVa event handlers should be invoked *before* LLVOAvatar::detachObject() calls LLViewerJointAttachment::removeObject()
	//if (rlv_handler_t::isEnabled())
	//{
	//	for (attachment_map_t::const_iterator itAttachPt = mAttachmentPoints.begin(); itAttachPt != mAttachmentPoints.end(); ++itAttachPt)
	//	{
	//		const LLViewerJointAttachment* pAttachPt = itAttachPt->second;
	//		if (pAttachPt->isObjectAttached(viewer_object))
	//		{
	// <FS:TT> Client LSL Bridge - moving the rlv check to get the pAttachPt for the bridge
	const LLViewerJointAttachment* pAttachPt = NULL;
	for (attachment_map_t::const_iterator itAttachPt = mAttachmentPoints.begin(); itAttachPt != mAttachmentPoints.end(); ++itAttachPt)
	{
		pAttachPt = itAttachPt->second;
		if (pAttachPt->isObjectAttached(viewer_object))
		{
			if (rlv_handler_t::isEnabled())
			{
	// </FS:TT>
				RlvAttachmentLockWatchdog::instance().onDetach(viewer_object, pAttachPt);
				gRlvHandler.onDetach(viewer_object, pAttachPt);
			}
			if (mAttachmentSignal)
			{
				(*mAttachmentSignal)(viewer_object, pAttachPt, ACTION_DETACH);
			}

			// <FS:TT> Client LSL Bridge
			if (pAttachPt->getName() == FS_BRIDGE_ATTACHMENT_POINT_NAME)
			{
				LLViewerInventoryItem* inv_object = gInventory.getItem(viewer_object->getAttachmentItemID());
				if (inv_object && inv_object->getName() == FSLSLBridge::instance().currentFullName())
				{
					FSLSLBridge::instance().processDetach(viewer_object, pAttachPt);
				}
			}
			// </FS:TT>
			break;
		}
	}
// [/RLVa:KB]

	if ( LLVOAvatar::detachObject(viewer_object) )
	{
		// the simulator should automatically handle permission revocation
		
		stopMotionFromSource(attachment_id);
		LLFollowCamMgr::getInstance()->setCameraActive(viewer_object->getID(), FALSE);
		
		LLViewerObject::const_child_list_t& child_list = viewer_object->getChildren();
		for (LLViewerObject::child_list_t::const_iterator iter = child_list.begin();
			 iter != child_list.end(); 
			 ++iter)
		{
			LLViewerObject* child_objectp = *iter;
			// the simulator should automatically handle
			// permissions revocation
			
			stopMotionFromSource(child_objectp->getID());
			LLFollowCamMgr::getInstance()->setCameraActive(child_objectp->getID(), FALSE);
		}
		
		// Make sure the inventory is in sync with the avatar.

		// Update COF contents, don't trigger appearance update.
		if (!isValid())
		{
			LL_INFOS() << "removeItemLinks skipped, avatar is under destruction" << LL_ENDL;
		}
		else
		{
			LLAppearanceMgr::instance().unregisterAttachment(attachment_id);
		}
		
// [RLVa:KB] - Checked: 2010-08-22 (RLVa-1.2.1a) | Added: RLVa-1.2.1a
		if ( (rlv_handler_t::isEnabled()) && (viewer_object->isHUDAttachment()) && (gRlvAttachmentLocks.hasLockedHUD()) )
			gRlvAttachmentLocks.updateLockedHUD();
// [/RLVa:KB]

		return TRUE;
	}
	return FALSE;
}

// static
BOOL LLVOAvatarSelf::detachAttachmentIntoInventory(const LLUUID &item_id)
{
	LLInventoryItem* item = gInventory.getItem(item_id);
//	if (item)
// [RLVa:KB] - Checked: 2010-09-04 (RLVa-1.2.1c) | Added: RLVa-1.2.1c
	if ( (item) && (((!rlv_handler_t::isEnabled()) || (gRlvAttachmentLocks.canDetach(item))) ||
		FSLSLBridge::instance().canDetach(item->getUUID())) )
// [/RLVa:KB]
	{
		gMessageSystem->newMessageFast(_PREHASH_DetachAttachmentIntoInv);
		gMessageSystem->nextBlockFast(_PREHASH_ObjectData);
		gMessageSystem->addUUIDFast(_PREHASH_AgentID, gAgent.getID());
		gMessageSystem->addUUIDFast(_PREHASH_ItemID, item_id);
		gMessageSystem->sendReliable(gAgent.getRegionHost());
		
		// This object might have been selected, so let the selection manager know it's gone now
		LLViewerObject *found_obj = gObjectList.findObject(item_id);
		if (found_obj)
		{
			LLSelectMgr::getInstance()->remove(found_obj);
		}

		// Error checking in case this object was attached to an invalid point
		// In that case, just remove the item from COF preemptively since detach 
		// will fail.
		if (isAgentAvatarValid())
		{
			const LLViewerObject *attached_obj = gAgentAvatarp->getWornAttachment(item_id);
			if (!attached_obj)
			{
				LLAppearanceMgr::instance().removeCOFItemLinks(item_id);
			}
		}
		return TRUE;
	}
	return FALSE;
}

U32 LLVOAvatarSelf::getNumWearables(LLAvatarAppearanceDefines::ETextureIndex i) const
{
	LLWearableType::EType type = LLAvatarAppearanceDictionary::getInstance()->getTEWearableType(i);
	return gAgentWearables.getWearableCount(type);
}

// virtual
void LLVOAvatarSelf::localTextureLoaded(BOOL success, LLViewerFetchedTexture *src_vi, LLImageRaw* src_raw, LLImageRaw* aux_src, S32 discard_level, BOOL final, void* userdata)
{	

	const LLUUID& src_id = src_vi->getID();
	LLAvatarTexData *data = (LLAvatarTexData *)userdata;
	ETextureIndex index = data->mIndex;
	if (!isIndexLocalTexture(index)) return;

	LLLocalTextureObject *local_tex_obj = getLocalTextureObject(index, 0);

	// fix for EXT-268. Preventing using of NULL pointer
	if(NULL == local_tex_obj)
	{
		LL_WARNS("TAG") << "There is no Local Texture Object with index: " << index 
			<< ", final: " << final
			<< LL_ENDL;
		return;
	}
	if (success)
	{
		if (!local_tex_obj->getBakedReady() &&
			local_tex_obj->getImage() != NULL &&
			(local_tex_obj->getID() == src_id) &&
			discard_level < local_tex_obj->getDiscard())
		{
			local_tex_obj->setDiscard(discard_level);
			requestLayerSetUpdate(index);
			if (isEditingAppearance())
			{
				LLVisualParamHint::requestHintUpdates();
			}
			updateMeshTextures();
		}
	}
	else if (final)
	{
		// Failed: asset is missing
		if (!local_tex_obj->getBakedReady() &&
			local_tex_obj->getImage() != NULL &&
			local_tex_obj->getImage()->getID() == src_id)
		{
			local_tex_obj->setDiscard(0);
			requestLayerSetUpdate(index);
			updateMeshTextures();
		}
	}
}

// virtual
BOOL LLVOAvatarSelf::getLocalTextureGL(ETextureIndex type, LLViewerTexture** tex_pp, U32 index) const
{
	*tex_pp = NULL;

	if (!isIndexLocalTexture(type)) return FALSE;
	if (getLocalTextureID(type, index) == IMG_DEFAULT_AVATAR) return TRUE;

	const LLLocalTextureObject *local_tex_obj = getLocalTextureObject(type, index);
	if (!local_tex_obj)
	{
		return FALSE;
	}
	*tex_pp = dynamic_cast<LLViewerTexture*> (local_tex_obj->getImage());
	return TRUE;
}

LLViewerFetchedTexture* LLVOAvatarSelf::getLocalTextureGL(LLAvatarAppearanceDefines::ETextureIndex type, U32 index) const
{
	if (!isIndexLocalTexture(type))
	{
		return NULL;
	}

	const LLLocalTextureObject *local_tex_obj = getLocalTextureObject(type, index);
	if (!local_tex_obj)
	{
		return NULL;
	}
	if (local_tex_obj->getID() == IMG_DEFAULT_AVATAR)
	{
		return LLViewerTextureManager::getFetchedTexture(IMG_DEFAULT_AVATAR);
	}
	return dynamic_cast<LLViewerFetchedTexture*> (local_tex_obj->getImage());
}

const LLUUID& LLVOAvatarSelf::getLocalTextureID(ETextureIndex type, U32 index) const
{
	if (!isIndexLocalTexture(type)) return IMG_DEFAULT_AVATAR;

	const LLLocalTextureObject *local_tex_obj = getLocalTextureObject(type, index);
	if (local_tex_obj && local_tex_obj->getImage() != NULL)
	{
		return local_tex_obj->getImage()->getID();
	}
	return IMG_DEFAULT_AVATAR;
} 


//-----------------------------------------------------------------------------
// isLocalTextureDataAvailable()
// Returns true if at least the lowest quality discard level exists for every texture
// in the layerset.
//-----------------------------------------------------------------------------
BOOL LLVOAvatarSelf::isLocalTextureDataAvailable(const LLViewerTexLayerSet* layerset) const
{
	/* if (layerset == mBakedTextureDatas[BAKED_HEAD].mTexLayerSet)
	   return getLocalDiscardLevel(TEX_HEAD_BODYPAINT) >= 0; */
	for (LLAvatarAppearanceDictionary::BakedTextures::const_iterator baked_iter = LLAvatarAppearanceDictionary::getInstance()->getBakedTextures().begin();
		 baked_iter != LLAvatarAppearanceDictionary::getInstance()->getBakedTextures().end();
		 ++baked_iter)
	{
		const EBakedTextureIndex baked_index = baked_iter->first;
		if (layerset == mBakedTextureDatas[baked_index].mTexLayerSet)
		{
			BOOL ret = true;
			const LLAvatarAppearanceDictionary::BakedEntry *baked_dict = baked_iter->second;
			for (texture_vec_t::const_iterator local_tex_iter = baked_dict->mLocalTextures.begin();
				 local_tex_iter != baked_dict->mLocalTextures.end();
				 ++local_tex_iter)
			{
				const ETextureIndex tex_index = *local_tex_iter;
				const LLWearableType::EType wearable_type = LLAvatarAppearanceDictionary::getTEWearableType(tex_index);
				const U32 wearable_count = gAgentWearables.getWearableCount(wearable_type);
				for (U32 wearable_index = 0; wearable_index < wearable_count; wearable_index++)
				{
					BOOL tex_avail = (getLocalDiscardLevel(tex_index, wearable_index) >= 0);
					ret &= tex_avail;
				}
			}
			return ret;
		}
	}
	llassert(0);
	return FALSE;
}

//-----------------------------------------------------------------------------
// virtual
// isLocalTextureDataFinal()
// Returns true if the highest quality discard level exists for every texture
// in the layerset.
//-----------------------------------------------------------------------------
BOOL LLVOAvatarSelf::isLocalTextureDataFinal(const LLViewerTexLayerSet* layerset) const
{
	// <FS:Ansariel> Replace frequently called gSavedSettings
	//const U32 desired_tex_discard_level = gSavedSettings.getU32("TextureDiscardLevel"); 
	static LLCachedControl<U32> sTextureDiscardLevel(gSavedSettings, "TextureDiscardLevel");
	const U32 desired_tex_discard_level = sTextureDiscardLevel();
	// </FS:Ansariel>
	// const U32 desired_tex_discard_level = 0; // hack to not bake textures on lower discard levels.

	for (U32 i = 0; i < mBakedTextureDatas.size(); i++)
	{
		if (layerset == mBakedTextureDatas[i].mTexLayerSet)
		{
			const LLAvatarAppearanceDictionary::BakedEntry *baked_dict = LLAvatarAppearanceDictionary::getInstance()->getBakedTexture((EBakedTextureIndex)i);
			for (texture_vec_t::const_iterator local_tex_iter = baked_dict->mLocalTextures.begin();
				 local_tex_iter != baked_dict->mLocalTextures.end();
				 ++local_tex_iter)
			{
				const ETextureIndex tex_index = *local_tex_iter;
				const LLWearableType::EType wearable_type = LLAvatarAppearanceDictionary::getTEWearableType(tex_index);
				const U32 wearable_count = gAgentWearables.getWearableCount(wearable_type);
				for (U32 wearable_index = 0; wearable_index < wearable_count; wearable_index++)
				{
					S32 local_discard_level = getLocalDiscardLevel(*local_tex_iter, wearable_index);
					if ((local_discard_level > (S32)(desired_tex_discard_level)) ||
						(local_discard_level < 0 ))
					{
						return FALSE;
					}
				}
			}
			return TRUE;
		}
	}
	llassert(0);
	return FALSE;
}


BOOL LLVOAvatarSelf::isAllLocalTextureDataFinal() const
{
	// <FS:Ansariel> Replace frequently called gSavedSettings
	//const U32 desired_tex_discard_level = gSavedSettings.getU32("TextureDiscardLevel"); 
	static LLCachedControl<U32> sTextureDiscardLevel(gSavedSettings, "TextureDiscardLevel");
	const U32 desired_tex_discard_level = sTextureDiscardLevel();
	// </FS:Ansariel>
	// const U32 desired_tex_discard_level = 0; // hack to not bake textures on lower discard levels

	for (U32 i = 0; i < mBakedTextureDatas.size(); i++)
	{
		const LLAvatarAppearanceDictionary::BakedEntry *baked_dict = LLAvatarAppearanceDictionary::getInstance()->getBakedTexture((EBakedTextureIndex)i);
		for (texture_vec_t::const_iterator local_tex_iter = baked_dict->mLocalTextures.begin();
			 local_tex_iter != baked_dict->mLocalTextures.end();
			 ++local_tex_iter)
		{
			const ETextureIndex tex_index = *local_tex_iter;
			const LLWearableType::EType wearable_type = LLAvatarAppearanceDictionary::getTEWearableType(tex_index);
			const U32 wearable_count = gAgentWearables.getWearableCount(wearable_type);
			for (U32 wearable_index = 0; wearable_index < wearable_count; wearable_index++)
			{
				S32 local_discard_level = getLocalDiscardLevel(*local_tex_iter, wearable_index);
				if ((local_discard_level > (S32)(desired_tex_discard_level)) ||
					(local_discard_level < 0 ))
				{
					return FALSE;
				}
			}
		}
	}
	return TRUE;
}

BOOL LLVOAvatarSelf::isTextureDefined(LLAvatarAppearanceDefines::ETextureIndex type, U32 index) const
{
	LLUUID id;
	BOOL isDefined = TRUE;
	if (isIndexLocalTexture(type))
	{
		const LLWearableType::EType wearable_type = LLAvatarAppearanceDictionary::getTEWearableType(type);
		const U32 wearable_count = gAgentWearables.getWearableCount(wearable_type);
		if (index >= wearable_count)
		{
			// invalid index passed in. check all textures of a given type
			for (U32 wearable_index = 0; wearable_index < wearable_count; wearable_index++)
			{
				id = getLocalTextureID(type, wearable_index);
				isDefined &= (id != IMG_DEFAULT_AVATAR && id != IMG_DEFAULT);
			}
		}
		else
		{
			id = getLocalTextureID(type, index);
			isDefined &= (id != IMG_DEFAULT_AVATAR && id != IMG_DEFAULT);
		}
	}
	else
	{
		id = getTEImage(type)->getID();
		isDefined &= (id != IMG_DEFAULT_AVATAR && id != IMG_DEFAULT);
	}
	
	return isDefined;
}

//virtual
BOOL LLVOAvatarSelf::isTextureVisible(LLAvatarAppearanceDefines::ETextureIndex type, U32 index) const
{
	if (isIndexBakedTexture(type))
	{
		return LLVOAvatar::isTextureVisible(type, (U32)0);
	}

	LLUUID tex_id = getLocalTextureID(type,index);
	return (tex_id != IMG_INVISIBLE) 
			|| (LLDrawPoolAlpha::sShowDebugAlpha);
}

//virtual
BOOL LLVOAvatarSelf::isTextureVisible(LLAvatarAppearanceDefines::ETextureIndex type, LLViewerWearable *wearable) const
{
	if (isIndexBakedTexture(type))
	{
		return LLVOAvatar::isTextureVisible(type);
	}

	U32 index;
	if (gAgentWearables.getWearableIndex(wearable,index))
	{
		return isTextureVisible(type,index);
	}
	else
	{
		LL_WARNS() << "Wearable not found" << LL_ENDL;
		return FALSE;
	}
}

bool LLVOAvatarSelf::areTexturesCurrent() const
{
	// <FS:Ansariel> [Legacy Bake]
	//return gAgentWearables.areWearablesLoaded();
	return !hasPendingBakedUploads() && gAgentWearables.areWearablesLoaded();
}

// <FS:Ansariel> [Legacy Bake]
//void LLVOAvatarSelf::invalidateComposite( LLTexLayerSet* layerset)
void LLVOAvatarSelf::invalidateComposite( LLTexLayerSet* layerset, BOOL upload_result)
{
	LLViewerTexLayerSet *layer_set = dynamic_cast<LLViewerTexLayerSet*>(layerset);
	if( !layer_set || !layer_set->getUpdatesEnabled() )
	{
		return;
	}
	// LL_INFOS() << "LLVOAvatar::invalidComposite() " << layerset->getBodyRegionName() << LL_ENDL;

	layer_set->requestUpdate();
	layer_set->invalidateMorphMasks();

	// <FS:Ansariel> [Legacy Bake]
	if( upload_result  && (getRegion() && !getRegion()->getCentralBakeVersion()))
	{
		llassert(isSelf());

		ETextureIndex baked_te = getBakedTE( layer_set );
		setTEImage( baked_te, LLViewerTextureManager::getFetchedTexture(IMG_DEFAULT_AVATAR) );
		layer_set->requestUpload();
		updateMeshTextures();
	}
	// </FS:Ansariel> [Legacy Bake]
}

void LLVOAvatarSelf::invalidateAll()
{
	for (U32 i = 0; i < mBakedTextureDatas.size(); i++)
	{
		LLViewerTexLayerSet *layerset = getTexLayerSet(i);
		// <FS:Ansariel> [Legacy Bake]
		//invalidateComposite(layerset);
		invalidateComposite(layerset, TRUE);
	}
	//mDebugSelfLoadTimer.reset();
}

//-----------------------------------------------------------------------------
// setCompositeUpdatesEnabled()
//-----------------------------------------------------------------------------
void LLVOAvatarSelf::setCompositeUpdatesEnabled( bool b )
{
	for (U32 i = 0; i < mBakedTextureDatas.size(); i++)
	{
		setCompositeUpdatesEnabled(i, b);
	}
}

void LLVOAvatarSelf::setCompositeUpdatesEnabled(U32 index, bool b)
{
	LLViewerTexLayerSet *layerset = getTexLayerSet(index);
	if (layerset )
	{
		layerset->setUpdatesEnabled( b );
	}
}

bool LLVOAvatarSelf::isCompositeUpdateEnabled(U32 index)
{
	LLViewerTexLayerSet *layerset = getTexLayerSet(index);
	if (layerset)
	{
		return layerset->getUpdatesEnabled();
	}
	return false;
}

void LLVOAvatarSelf::setupComposites()
{
	for (U32 i = 0; i < mBakedTextureDatas.size(); i++)
	{
		ETextureIndex tex_index = mBakedTextureDatas[i].mTextureIndex;
		BOOL layer_baked = isTextureDefined(tex_index, gAgentWearables.getWearableCount(tex_index));
		LLViewerTexLayerSet *layerset = getTexLayerSet(i);
		if (layerset)
		{
			layerset->setUpdatesEnabled(!layer_baked);
		}
	}
}

void LLVOAvatarSelf::updateComposites()
{
	for (U32 i = 0; i < mBakedTextureDatas.size(); i++)
	{
		LLViewerTexLayerSet *layerset = getTexLayerSet(i);
		if (layerset 
			&& ((i != BAKED_SKIRT) || isWearingWearableType(LLWearableType::WT_SKIRT)))
		{
			layerset->updateComposite();
		}
	}
}

// virtual
S32 LLVOAvatarSelf::getLocalDiscardLevel(ETextureIndex type, U32 wearable_index) const
{
	if (!isIndexLocalTexture(type)) return FALSE;

	const LLLocalTextureObject *local_tex_obj = getLocalTextureObject(type, wearable_index);
	if (local_tex_obj)
	{
		const LLViewerFetchedTexture* image = dynamic_cast<LLViewerFetchedTexture*>( local_tex_obj->getImage() );
		if (type >= 0
			&& local_tex_obj->getID() != IMG_DEFAULT_AVATAR
			&& !image->isMissingAsset())
		{
			return image->getDiscardLevel();
		}
		else
		{
			// We don't care about this (no image associated with the layer) treat as fully loaded.
			return 0;
		}
	}
	return 0;
}

// virtual
// Counts the memory footprint of local textures.
void LLVOAvatarSelf::getLocalTextureByteCount(S32* gl_bytes) const
{
	*gl_bytes = 0;
	for (S32 type = 0; type < TEX_NUM_INDICES; type++)
	{
		if (!isIndexLocalTexture((ETextureIndex)type)) continue;
		U32 max_tex = getNumWearables((ETextureIndex) type);
		for (U32 num = 0; num < max_tex; num++)
		{
			const LLLocalTextureObject *local_tex_obj = getLocalTextureObject((ETextureIndex) type, num);
			if (local_tex_obj)
			{
				const LLViewerFetchedTexture* image_gl = dynamic_cast<LLViewerFetchedTexture*>( local_tex_obj->getImage() );
				if (image_gl)
				{
					S32 bytes = (S32)image_gl->getWidth() * image_gl->getHeight() * image_gl->getComponents();
					
					if (image_gl->hasGLTexture())
					{
						*gl_bytes += bytes;
					}
				}
			}
		}
	}
}

// virtual 
void LLVOAvatarSelf::setLocalTexture(ETextureIndex type, LLViewerTexture* src_tex, BOOL baked_version_ready, U32 index)
{
	if (!isIndexLocalTexture(type)) return;

	LLViewerFetchedTexture* tex = LLViewerTextureManager::staticCastToFetchedTexture(src_tex, TRUE) ;
	if(!tex)
	{
		return ;
	}

	S32 desired_discard = isSelf() ? 0 : 2;
	LLLocalTextureObject *local_tex_obj = getLocalTextureObject(type,index);
	if (!local_tex_obj)
	{
		if (type >= TEX_NUM_INDICES)
		{
			LL_ERRS() << "Tried to set local texture with invalid type: (" << (U32) type << ", " << index << ")" << LL_ENDL;
			return;
		}
		LLWearableType::EType wearable_type = LLAvatarAppearanceDictionary::getInstance()->getTEWearableType(type);
		if (!gAgentWearables.getViewerWearable(wearable_type,index))
		{
			// no wearable is loaded, cannot set the texture.
			return;
		}
		gAgentWearables.addLocalTextureObject(wearable_type,type,index);
		local_tex_obj = getLocalTextureObject(type,index);
		if (!local_tex_obj)
		{
			LL_ERRS() << "Unable to create LocalTextureObject for wearable type & index: (" << (U32) wearable_type << ", " << index << ")" << LL_ENDL;
			return;
		}
		
		LLViewerTexLayerSet *layer_set = getLayerSet(type);
		if (layer_set)
		{
			layer_set->cloneTemplates(local_tex_obj, type, gAgentWearables.getViewerWearable(wearable_type,index));
		}

	}
	if (!baked_version_ready)
	{
		if (tex != local_tex_obj->getImage() || local_tex_obj->getBakedReady())
		{
			local_tex_obj->setDiscard(MAX_DISCARD_LEVEL+1);
		}
		if (tex->getID() != IMG_DEFAULT_AVATAR)
		{
			if (local_tex_obj->getDiscard() > desired_discard)
			{
				S32 tex_discard = tex->getDiscardLevel();
				if (tex_discard >= 0 && tex_discard <= desired_discard)
				{
					local_tex_obj->setDiscard(tex_discard);
					if (isSelf())
					{
						requestLayerSetUpdate(type);
						if (isEditingAppearance())
						{
							LLVisualParamHint::requestHintUpdates();
						}
					}
				}
				else
				{					
					tex->setLoadedCallback(onLocalTextureLoaded, desired_discard, TRUE, FALSE, new LLAvatarTexData(getID(), type), NULL);
				}
			}
			tex->setMinDiscardLevel(desired_discard);
		}
	}
	local_tex_obj->setImage(tex);
	local_tex_obj->setID(tex->getID());
	setBakedReady(type,baked_version_ready,index);
}

//virtual
void LLVOAvatarSelf::setBakedReady(LLAvatarAppearanceDefines::ETextureIndex type, BOOL baked_version_exists, U32 index)
{
	if (!isIndexLocalTexture(type)) return;
	LLLocalTextureObject *local_tex_obj = getLocalTextureObject(type,index);
	if (local_tex_obj)
	{
		local_tex_obj->setBakedReady( baked_version_exists );
	}
}


// virtual
void LLVOAvatarSelf::dumpLocalTextures() const
{
	LL_INFOS() << "Local Textures:" << LL_ENDL;

	/* ETextureIndex baked_equiv[] = {
	   TEX_UPPER_BAKED,
	   if (isTextureDefined(baked_equiv[i])) */
	for (LLAvatarAppearanceDictionary::Textures::const_iterator iter = LLAvatarAppearanceDictionary::getInstance()->getTextures().begin();
		 iter != LLAvatarAppearanceDictionary::getInstance()->getTextures().end();
		 ++iter)
	{
		const LLAvatarAppearanceDictionary::TextureEntry *texture_dict = iter->second;
		if (!texture_dict->mIsLocalTexture || !texture_dict->mIsUsedByBakedTexture)
			continue;

		const EBakedTextureIndex baked_index = texture_dict->mBakedTextureIndex;
		const ETextureIndex baked_equiv = LLAvatarAppearanceDictionary::getInstance()->getBakedTexture(baked_index)->mTextureIndex;

		const std::string &name = texture_dict->mName;
		const LLLocalTextureObject *local_tex_obj = getLocalTextureObject(iter->first, 0);
		// index is baked texture - index is not relevant. putting in 0 as placeholder
		if (isTextureDefined(baked_equiv, 0))
		{
#if LL_RELEASE_FOR_DOWNLOAD
			// End users don't get to trivially see avatar texture IDs, makes textures
			// easier to steal. JC
			LL_INFOS() << "LocTex " << name << ": Baked " << LL_ENDL;
#else
			LL_INFOS() << "LocTex " << name << ": Baked " << getTEImage(baked_equiv)->getID() << LL_ENDL;
#endif
		}
		else if (local_tex_obj && local_tex_obj->getImage() != NULL)
		{
			if (local_tex_obj->getImage()->getID() == IMG_DEFAULT_AVATAR)
			{
				LL_INFOS() << "LocTex " << name << ": None" << LL_ENDL;
			}
			else
			{
				const LLViewerFetchedTexture* image = dynamic_cast<LLViewerFetchedTexture*>( local_tex_obj->getImage() );

				LL_INFOS() << "LocTex " << name << ": "
						<< "Discard " << image->getDiscardLevel() << ", "
						<< "(" << image->getWidth() << ", " << image->getHeight() << ") " 
#if !LL_RELEASE_FOR_DOWNLOAD
					// End users don't get to trivially see avatar texture IDs,
					// makes textures easier to steal
						<< image->getID() << " "
#endif
						<< "Priority: " << image->getDecodePriority()
						<< LL_ENDL;
			}
		}
		else
		{
			LL_INFOS() << "LocTex " << name << ": No LLViewerTexture" << LL_ENDL;
		}
	}
}

//-----------------------------------------------------------------------------
// static 
// onLocalTextureLoaded()
//-----------------------------------------------------------------------------

void LLVOAvatarSelf::onLocalTextureLoaded(BOOL success, LLViewerFetchedTexture *src_vi, LLImageRaw* src_raw, LLImageRaw* aux_src, S32 discard_level, BOOL final, void* userdata)
{
	LLAvatarTexData *data = (LLAvatarTexData *)userdata;
	LLVOAvatarSelf *self = (LLVOAvatarSelf *)gObjectList.findObject(data->mAvatarID);
	if (self)
	{
		// We should only be handling local textures for ourself
		self->localTextureLoaded(success, src_vi, src_raw, aux_src, discard_level, final, userdata);
	}
	// ensure data is cleaned up
	if (final || !success)
	{
		delete data;
	}
}

/*virtual*/	void LLVOAvatarSelf::setImage(const U8 te, LLViewerTexture *imagep, const U32 index)
{
	if (isIndexLocalTexture((ETextureIndex)te))
	{
		setLocalTexture((ETextureIndex)te, imagep, FALSE ,index);
	}
	else 
	{
		setTEImage(te,imagep);
	}
}

/*virtual*/ LLViewerTexture* LLVOAvatarSelf::getImage(const U8 te, const U32 index) const
{
	if (isIndexLocalTexture((ETextureIndex)te))
	{
		return getLocalTextureGL((ETextureIndex)te,index);
	}
	else 
	{
		return getTEImage(te);
	}
}


// static
void LLVOAvatarSelf::dumpTotalLocalTextureByteCount()
{
	S32 gl_bytes = 0;
	gAgentAvatarp->getLocalTextureByteCount(&gl_bytes);
	LL_INFOS() << "Total Avatar LocTex GL:" << (gl_bytes/1024) << "KB" << LL_ENDL;
}

bool LLVOAvatarSelf::getIsCloud() const
{
	// Let people know why they're clouded without spamming them into oblivion.
	bool do_warn = false;
	static LLTimer time_since_notice;
	F32 update_freq = 30.0;
	if (time_since_notice.getElapsedTimeF32() > update_freq)
	{
		time_since_notice.reset();
		do_warn = true;
	}
	
	// do we have our body parts?
	S32 shape_count = gAgentWearables.getWearableCount(LLWearableType::WT_SHAPE);
	S32 hair_count = gAgentWearables.getWearableCount(LLWearableType::WT_HAIR);
	S32 eye_count = gAgentWearables.getWearableCount(LLWearableType::WT_EYES);
	S32 skin_count = gAgentWearables.getWearableCount(LLWearableType::WT_SKIN);
	if (!shape_count || !hair_count || !eye_count || !skin_count)
	{
		if (do_warn)
		{
			LL_INFOS() << "Self is clouded due to missing one or more required body parts: "
					<< (shape_count ? "" : "SHAPE ")
					<< (hair_count ? "" : "HAIR ")
					<< (eye_count ? "" : "EYES ")
					<< (skin_count ? "" : "SKIN ")
					<< LL_ENDL;
		}
		return true;
	}

	if (!isTextureDefined(TEX_HAIR, 0))
	{
		if (do_warn)
		{
			LL_INFOS() << "Self is clouded because of no hair texture" << LL_ENDL;
		}
		return true;
	}

	if (!mPreviousFullyLoaded)
	{
		if (!isLocalTextureDataAvailable(getLayerSet(BAKED_LOWER)) &&
			(!isTextureDefined(TEX_LOWER_BAKED, 0)))
		{
			if (do_warn)
			{
				LL_INFOS() << "Self is clouded because lower textures not baked" << LL_ENDL;
			}
			return true;
		}

		if (!isLocalTextureDataAvailable(getLayerSet(BAKED_UPPER)) &&
			(!isTextureDefined(TEX_UPPER_BAKED, 0)))
		{
			if (do_warn)
			{
				LL_INFOS() << "Self is clouded because upper textures not baked" << LL_ENDL;
			}
			return true;
		}

		for (U32 i = 0; i < mBakedTextureDatas.size(); i++)
		{
			if (i == BAKED_SKIRT && !isWearingWearableType(LLWearableType::WT_SKIRT))
				continue;

			const BakedTextureData& texture_data = mBakedTextureDatas[i];
			if (!isTextureDefined(texture_data.mTextureIndex, 0))
				continue;

			// Check for the case that texture is defined but not sufficiently loaded to display anything.
			const LLViewerTexture* baked_img = getImage( texture_data.mTextureIndex, 0 );
			if (!baked_img || !baked_img->hasGLTexture())
			{
				if (do_warn)
				{
					LL_INFOS() << "Self is clouded because texture at index " << i
							<< " (texture index is " << texture_data.mTextureIndex << ") is not loaded" << LL_ENDL;
				}
				return true;
			}
		}

		LL_DEBUGS() << "Avatar de-clouded" << LL_ENDL;
	}
	return false;
}

/*static*/
void LLVOAvatarSelf::debugOnTimingLocalTexLoaded(BOOL success, LLViewerFetchedTexture *src_vi, LLImageRaw* src, LLImageRaw* aux_src, S32 discard_level, BOOL final, void* userdata)
{
	if (gAgentAvatarp.notNull())
	{
		gAgentAvatarp->debugTimingLocalTexLoaded(success, src_vi, src, aux_src, discard_level, final, userdata);
	}
}

void LLVOAvatarSelf::debugTimingLocalTexLoaded(BOOL success, LLViewerFetchedTexture *src_vi, LLImageRaw* src, LLImageRaw* aux_src, S32 discard_level, BOOL final, void* userdata)
{
	LLAvatarTexData *data = (LLAvatarTexData *)userdata;
	if (!data)
	{
		return;
	}

	ETextureIndex index = data->mIndex;
	
	if (index < 0 || index >= TEX_NUM_INDICES)
	{
		return;
	}

	if (discard_level >=0 && discard_level <= MAX_DISCARD_LEVEL) // ignore discard level -1, as it means we have no data.
	{
		mDebugTextureLoadTimes[(U32)index][(U32)discard_level] = mDebugSelfLoadTimer.getElapsedTimeF32();
	}
	if (final)
	{
		delete data;
	}
}

void LLVOAvatarSelf::debugBakedTextureUpload(EBakedTextureIndex index, BOOL finished)
{
	U32 done = 0;
	if (finished)
	{
		done = 1;
	}
	mDebugBakedTextureTimes[index][done] = mDebugSelfLoadTimer.getElapsedTimeF32();
}

const std::string LLVOAvatarSelf::verboseDebugDumpLocalTextureDataInfo(const LLViewerTexLayerSet* layerset) const
{
	std::ostringstream outbuf;
	for (LLAvatarAppearanceDictionary::BakedTextures::const_iterator baked_iter =
			 LLAvatarAppearanceDictionary::getInstance()->getBakedTextures().begin();
		 baked_iter != LLAvatarAppearanceDictionary::getInstance()->getBakedTextures().end();
		 ++baked_iter)
	{
		const EBakedTextureIndex baked_index = baked_iter->first;
		if (layerset == mBakedTextureDatas[baked_index].mTexLayerSet)
		{
			outbuf << "baked_index: " << baked_index << "\n";
			const LLAvatarAppearanceDictionary::BakedEntry *baked_dict = baked_iter->second;
			for (texture_vec_t::const_iterator local_tex_iter = baked_dict->mLocalTextures.begin();
				 local_tex_iter != baked_dict->mLocalTextures.end();
				 ++local_tex_iter)
			{
				const ETextureIndex tex_index = *local_tex_iter;
				const std::string tex_name = LLAvatarAppearanceDictionary::getInstance()->getTexture(tex_index)->mName;
				outbuf << "  tex_index " << (S32) tex_index << " name " << tex_name << "\n";
				const LLWearableType::EType wearable_type = LLAvatarAppearanceDictionary::getTEWearableType(tex_index);
				const U32 wearable_count = gAgentWearables.getWearableCount(wearable_type);
				if (wearable_count > 0)
				{
					for (U32 wearable_index = 0; wearable_index < wearable_count; wearable_index++)
					{
						outbuf << "    " << LLWearableType::getTypeName(wearable_type) << " " << wearable_index << ":";
						const LLLocalTextureObject *local_tex_obj = getLocalTextureObject(tex_index, wearable_index);
						if (local_tex_obj)
						{
							LLViewerFetchedTexture* image = dynamic_cast<LLViewerFetchedTexture*>( local_tex_obj->getImage() );
							if (tex_index >= 0
								&& local_tex_obj->getID() != IMG_DEFAULT_AVATAR
								&& !image->isMissingAsset())
							{
								outbuf << " id: " << image->getID()
									   << " refs: " << image->getNumRefs()
									   << " glocdisc: " << getLocalDiscardLevel(tex_index, wearable_index)
									   << " discard: " << image->getDiscardLevel()
									   << " desired: " << image->getDesiredDiscardLevel()
									   << " decode: " << image->getDecodePriority()
									   << " addl: " << image->getAdditionalDecodePriority()
									   << " ts: " << image->getTextureState()
									   << " bl: " << image->getBoostLevel()
									   << " fl: " << image->isFullyLoaded() // this is not an accessor for mFullyLoaded - see comment there.
									   << " cl: " << (image->isFullyLoaded() && image->getDiscardLevel()==0) // "completely loaded"
									   << " mvs: " << image->getMaxVirtualSize()
									   << " mvsc: " << image->getMaxVirtualSizeResetCounter()
									   << " mem: " << image->getTextureMemory();
							}
						}
						outbuf << "\n";
					}
				}
			}
			break;
		}
	}
	return outbuf.str();
}

void LLVOAvatarSelf::dumpAllTextures() const
{
	std::string vd_text = "Local textures per baked index and wearable:\n";
	for (LLAvatarAppearanceDefines::LLAvatarAppearanceDictionary::BakedTextures::const_iterator baked_iter = LLAvatarAppearanceDefines::LLAvatarAppearanceDictionary::getInstance()->getBakedTextures().begin();
		 baked_iter != LLAvatarAppearanceDefines::LLAvatarAppearanceDictionary::getInstance()->getBakedTextures().end();
		 ++baked_iter)
	{
		const LLAvatarAppearanceDefines::EBakedTextureIndex baked_index = baked_iter->first;
		const LLViewerTexLayerSet *layerset = debugGetLayerSet(baked_index);
		if (!layerset) continue;
		const LLViewerTexLayerSetBuffer *layerset_buffer = layerset->getViewerComposite();
		if (!layerset_buffer) continue;
		vd_text += verboseDebugDumpLocalTextureDataInfo(layerset);
	}
	LL_DEBUGS("Avatar") << vd_text << LL_ENDL;
}

const std::string LLVOAvatarSelf::debugDumpLocalTextureDataInfo(const LLViewerTexLayerSet* layerset) const
{
	std::string text="";

	text = llformat("[Final:%d Avail:%d] ",isLocalTextureDataFinal(layerset), isLocalTextureDataAvailable(layerset));

	/* if (layerset == mBakedTextureDatas[BAKED_HEAD].mTexLayerSet)
	   return getLocalDiscardLevel(TEX_HEAD_BODYPAINT) >= 0; */
	for (LLAvatarAppearanceDictionary::BakedTextures::const_iterator baked_iter = LLAvatarAppearanceDictionary::getInstance()->getBakedTextures().begin();
		 baked_iter != LLAvatarAppearanceDictionary::getInstance()->getBakedTextures().end();
		 ++baked_iter)
	{
		const EBakedTextureIndex baked_index = baked_iter->first;
		if (layerset == mBakedTextureDatas[baked_index].mTexLayerSet)
		{
			const LLAvatarAppearanceDictionary::BakedEntry *baked_dict = baked_iter->second;
			text += llformat("%d-%s ( ",baked_index, baked_dict->mName.c_str());
			for (texture_vec_t::const_iterator local_tex_iter = baked_dict->mLocalTextures.begin();
				 local_tex_iter != baked_dict->mLocalTextures.end();
				 ++local_tex_iter)
			{
				const ETextureIndex tex_index = *local_tex_iter;
				const LLWearableType::EType wearable_type = LLAvatarAppearanceDictionary::getTEWearableType(tex_index);
				const U32 wearable_count = gAgentWearables.getWearableCount(wearable_type);
				if (wearable_count > 0)
				{
					text += LLWearableType::getTypeName(wearable_type) + ":";
					for (U32 wearable_index = 0; wearable_index < wearable_count; wearable_index++)
					{
						const U32 discard_level = getLocalDiscardLevel(tex_index, wearable_index);
						std::string discard_str = llformat("%d ",discard_level);
						text += llformat("%d ",discard_level);
					}
				}
			}
			text += ")";
			break;
		}
	}
	return text;
}

const std::string LLVOAvatarSelf::debugDumpAllLocalTextureDataInfo() const
{
	std::string text;
	const U32 override_tex_discard_level = gSavedSettings.getU32("TextureDiscardLevel");

	for (U32 i = 0; i < mBakedTextureDatas.size(); i++)
	{
		const LLAvatarAppearanceDictionary::BakedEntry *baked_dict = LLAvatarAppearanceDictionary::getInstance()->getBakedTexture((EBakedTextureIndex)i);
		BOOL is_texture_final = TRUE;
		for (texture_vec_t::const_iterator local_tex_iter = baked_dict->mLocalTextures.begin();
			 local_tex_iter != baked_dict->mLocalTextures.end();
			 ++local_tex_iter)
		{
			const ETextureIndex tex_index = *local_tex_iter;
			const LLWearableType::EType wearable_type = LLAvatarAppearanceDictionary::getTEWearableType(tex_index);
			const U32 wearable_count = gAgentWearables.getWearableCount(wearable_type);
			for (U32 wearable_index = 0; wearable_index < wearable_count; wearable_index++)
			{
				is_texture_final &= (getLocalDiscardLevel(*local_tex_iter, wearable_index) <= (S32)(override_tex_discard_level));
			}
		}
		text += llformat("%s:%d ",baked_dict->mName.c_str(),is_texture_final);
	}
	return text;
}

void LLVOAvatarSelf::appearanceChangeMetricsCoro(std::string url)
{
    LLCore::HttpRequest::policy_t httpPolicy(LLCore::HttpRequest::DEFAULT_POLICY_ID);
    LLCoreHttpUtil::HttpCoroutineAdapter::ptr_t
        httpAdapter(new LLCoreHttpUtil::HttpCoroutineAdapter("appearanceChangeMetrics", httpPolicy));
    LLCore::HttpRequest::ptr_t httpRequest(new LLCore::HttpRequest);
    LLCore::HttpOptions::ptr_t httpOpts = LLCore::HttpOptions::ptr_t(new LLCore::HttpOptions);

    S32 currentSequence = mMetricSequence;
    if (S32_MAX == ++mMetricSequence)
        mMetricSequence = 0;

    LLSD msg;
    msg["message"] = "ViewerAppearanceChangeMetrics";
    msg["session_id"] = gAgentSessionID;
    msg["agent_id"] = gAgentID;
    msg["sequence"] = currentSequence;
    msg["initial"] = mInitialMetric;
    msg["break"] = false;
    msg["duration"] = mTimeSinceLastRezMessage.getElapsedTimeF32();

    // Status of our own rezzing.
    msg["rez_status"] = LLVOAvatar::rezStatusToString(getRezzedStatus());

    // Status of all nearby avs including ourself.
    msg["nearby"] = LLSD::emptyArray();
    std::vector<S32> rez_counts;
    LLVOAvatar::getNearbyRezzedStats(rez_counts);
    for (S32 rez_stat = 0; rez_stat < rez_counts.size(); ++rez_stat)
    {
        std::string rez_status_name = LLVOAvatar::rezStatusToString(rez_stat);
        msg["nearby"][rez_status_name] = rez_counts[rez_stat];
    }

    //	std::vector<std::string> bucket_fields("timer_name","is_self","grid_x","grid_y","is_using_server_bake");
    std::vector<std::string> by_fields;
    by_fields.push_back("timer_name");
    by_fields.push_back("completed");
    by_fields.push_back("grid_x");
    by_fields.push_back("grid_y");
    by_fields.push_back("is_using_server_bakes");
    by_fields.push_back("is_self");
    by_fields.push_back("central_bake_version");
    LLSD summary = summarize_by_buckets(mPendingTimerRecords, by_fields, std::string("elapsed"));
    msg["timers"] = summary;

    mPendingTimerRecords.clear();

    LL_DEBUGS("Avatar") << avString() << "message: " << ll_pretty_print_sd(msg) << LL_ENDL;

    gPendingMetricsUploads++;

    LLSD result = httpAdapter->postAndSuspend(httpRequest, url, msg);

    LLSD httpResults = result[LLCoreHttpUtil::HttpCoroutineAdapter::HTTP_RESULTS];
    LLCore::HttpStatus status = LLCoreHttpUtil::HttpCoroutineAdapter::getStatusFromLLSD(httpResults);

    gPendingMetricsUploads--;

    if (!status)
    {
        LL_WARNS("Avatar") << "Unable to upload statistics" << LL_ENDL;
        return;
    }
    else
    {
        LL_INFOS("Avatar") << "Statistics upload OK" << LL_ENDL;
        mInitialMetric = false;
    }
}

bool LLVOAvatarSelf::updateAvatarRezMetrics(bool force_send)
{
	const F32 AV_METRICS_INTERVAL_QA = 30.0;
	F32 send_period = 300.0;

	static LLCachedControl<bool> qa_mode_metrics(gSavedSettings,"QAModeMetrics");
	if (qa_mode_metrics)
	{
		send_period = AV_METRICS_INTERVAL_QA;
	}

	if (force_send || mTimeSinceLastRezMessage.getElapsedTimeF32() > send_period)
	{
		// Stats for completed phases have been getting logged as they
		// complete.  This will give us stats for any timers that
		// haven't finished as of the metric's being sent.
		
		if (force_send)
		{
			LLVOAvatar::logPendingPhasesAllAvatars();
		}
		sendViewerAppearanceChangeMetrics();
	}

	return false;
}

void LLVOAvatarSelf::addMetricsTimerRecord(const LLSD& record)
{
	mPendingTimerRecords.push_back(record);
}

bool operator<(const LLSD& a, const LLSD& b)
{
	std::ostringstream aout, bout;
	aout << LLSDNotationStreamer(a);
	bout << LLSDNotationStreamer(b);
	std::string astring = aout.str();
	std::string bstring = bout.str();

	return astring < bstring;

}

// Given a vector of LLSD records, return an LLSD array of bucketed stats for val_field.
LLSD summarize_by_buckets(std::vector<LLSD> in_records,
						  std::vector<std::string> by_fields,
						  std::string val_field)
{
	LLSD result = LLSD::emptyArray();
	std::map<LLSD,LLViewerStats::StatsAccumulator> accum;
	for (std::vector<LLSD>::iterator in_record_iter = in_records.begin();
		 in_record_iter != in_records.end(); ++in_record_iter)
	{
		LLSD& record = *in_record_iter;
		LLSD key;
		for (std::vector<std::string>::iterator field_iter = by_fields.begin();
			 field_iter != by_fields.end(); ++field_iter)
		{
			const std::string& field = *field_iter;
			key[field] = record[field];
		}
		LLViewerStats::StatsAccumulator& stats = accum[key];
		F32 value = record[val_field].asReal();
		stats.push(value);
	}
	for (std::map<LLSD,LLViewerStats::StatsAccumulator>::iterator accum_it = accum.begin();
		 accum_it != accum.end(); ++accum_it)
	{
		LLSD out_record = accum_it->first;
		out_record["stats"] = accum_it->second.asLLSD();
		result.append(out_record);
	}
	return result;
}

void LLVOAvatarSelf::sendViewerAppearanceChangeMetrics()
{
    std::string	caps_url;
	if (getRegion())
	{
		// runway - change here to activate.
		caps_url = getRegion()->getCapability("ViewerMetrics");
	}
	if (!caps_url.empty())
	{

        LLCoros::instance().launch("LLVOAvatarSelf::appearanceChangeMetricsCoro",
            boost::bind(&LLVOAvatarSelf::appearanceChangeMetricsCoro, this, caps_url));
		mTimeSinceLastRezMessage.reset();
	}
}

const LLUUID& LLVOAvatarSelf::grabBakedTexture(EBakedTextureIndex baked_index) const
{
	if (canGrabBakedTexture(baked_index))
	{
		ETextureIndex tex_index = LLAvatarAppearanceDictionary::bakedToLocalTextureIndex(baked_index);
		if (tex_index == TEX_NUM_INDICES)
		{
			return LLUUID::null;
		}
		return getTEImage( tex_index )->getID();
	}
	return LLUUID::null;
}

BOOL LLVOAvatarSelf::canGrabBakedTexture(EBakedTextureIndex baked_index) const
{
	ETextureIndex tex_index = LLAvatarAppearanceDictionary::bakedToLocalTextureIndex(baked_index);
	if (tex_index == TEX_NUM_INDICES)
	{
		return FALSE;
	}
	// Check if the texture hasn't been baked yet.
	if (!isTextureDefined(tex_index, 0))
	{
		LL_DEBUGS() << "getTEImage( " << (U32) tex_index << " )->getID() == IMG_DEFAULT_AVATAR" << LL_ENDL;
		return FALSE;
	}

	if (gAgent.isGodlikeWithoutAdminMenuFakery())
		return TRUE;

	// Check permissions of textures that show up in the
	// baked texture.  We don't want people copying people's
	// work via baked textures.

	const LLAvatarAppearanceDictionary::BakedEntry *baked_dict = LLAvatarAppearanceDictionary::getInstance()->getBakedTexture(baked_index);
	for (texture_vec_t::const_iterator iter = baked_dict->mLocalTextures.begin();
		 iter != baked_dict->mLocalTextures.end();
		 ++iter)
	{
		const ETextureIndex t_index = (*iter);
		LLWearableType::EType wearable_type = LLAvatarAppearanceDictionary::getTEWearableType(t_index);
		U32 count = gAgentWearables.getWearableCount(wearable_type);
		LL_DEBUGS() << "Checking index " << (U32) t_index << " count: " << count << LL_ENDL;
		
		for (U32 wearable_index = 0; wearable_index < count; ++wearable_index)
		{
			LLViewerWearable *wearable = gAgentWearables.getViewerWearable(wearable_type, wearable_index);
			if (wearable)
			{
				const LLLocalTextureObject *texture = wearable->getLocalTextureObject((S32)t_index);
				const LLUUID& texture_id = texture->getID();
				if (texture_id != IMG_DEFAULT_AVATAR)
				{
					// Search inventory for this texture.
					LLViewerInventoryCategory::cat_array_t cats;
					LLViewerInventoryItem::item_array_t items;
					LLAssetIDMatches asset_id_matches(texture_id);
					gInventory.collectDescendentsIf(LLUUID::null,
													cats,
													items,
													LLInventoryModel::INCLUDE_TRASH,
													asset_id_matches);

					BOOL can_grab = FALSE;
					LL_DEBUGS() << "item count for asset " << texture_id << ": " << items.size() << LL_ENDL;
					if (items.size())
					{
						// search for full permissions version
						for (S32 i = 0; i < items.size(); i++)
						{
							LLViewerInventoryItem* itemp = items[i];
												if (itemp->getIsFullPerm())
							{
								can_grab = TRUE;
								break;
							}
						}
					}
					if (!can_grab) return FALSE;
				}
			}
		}
	}

	return TRUE;
}

void LLVOAvatarSelf::addLocalTextureStats( ETextureIndex type, LLViewerFetchedTexture* imagep,
										   F32 texel_area_ratio, BOOL render_avatar, BOOL covered_by_baked)
{
	if (!isIndexLocalTexture(type)) return;

	// Sunshine - ignoring covered_by_baked will force local textures
	// to always load.  Fix for SH-4001 and many related issues.  Do
	// not restore this without some more targetted fix for the local
	// textures failing to load issue.
	//if (!covered_by_baked)
	{
		if (imagep->getID() != IMG_DEFAULT_AVATAR)
		{
			imagep->setNoDelete();
			if (imagep->getDiscardLevel() != 0)
			{
				F32 desired_pixels;
				desired_pixels = llmin(mPixelArea, (F32)getTexImageArea());
				
				imagep->setBoostLevel(getAvatarBoostLevel());
				imagep->setAdditionalDecodePriority(SELF_ADDITIONAL_PRI) ;
				imagep->resetTextureStats();
				imagep->setMaxVirtualSizeResetInterval(MAX_TEXTURE_VIRTUAL_SIZE_RESET_INTERVAL);
				imagep->addTextureStats( desired_pixels / texel_area_ratio );
				imagep->forceUpdateBindStats() ;
				if (imagep->getDiscardLevel() < 0)
				{
					mHasGrey = TRUE; // for statistics gathering
				}
			}
		}
		else
		{
			// texture asset is missing
			mHasGrey = TRUE; // for statistics gathering
		}
	}
}

LLLocalTextureObject* LLVOAvatarSelf::getLocalTextureObject(LLAvatarAppearanceDefines::ETextureIndex i, U32 wearable_index) const
{
	LLWearableType::EType type = LLAvatarAppearanceDictionary::getInstance()->getTEWearableType(i);
	LLViewerWearable* wearable = gAgentWearables.getViewerWearable(type, wearable_index);
	if (wearable)
	{
		return wearable->getLocalTextureObject(i);
	}

	return NULL;
}

//-----------------------------------------------------------------------------
// getBakedTE()
// Used by the LayerSet.  (Layer sets don't in general know what textures depend on them.)
//-----------------------------------------------------------------------------
ETextureIndex LLVOAvatarSelf::getBakedTE( const LLViewerTexLayerSet* layerset ) const
{
	for (U32 i = 0; i < mBakedTextureDatas.size(); i++)
	{
		if (layerset == mBakedTextureDatas[i].mTexLayerSet )
		{
			return mBakedTextureDatas[i].mTextureIndex;
		}
	}
	llassert(0);
	return TEX_HEAD_BAKED;
}

// FIXME: This is not called consistently. Something may be broken.
void LLVOAvatarSelf::outputRezDiagnostics() const
{
	if(!gSavedSettings.getBOOL("DebugAvatarLocalTexLoadedTime"))
	{
		return ;
	}

	const F32 final_time = mDebugSelfLoadTimer.getElapsedTimeF32();
	LL_DEBUGS("Avatar") << "REZTIME: Myself rez stats:" << LL_ENDL;
	LL_DEBUGS("Avatar") << "\t Time from avatar creation to load wearables: " << (S32)mDebugTimeWearablesLoaded << LL_ENDL;
	LL_DEBUGS("Avatar") << "\t Time from avatar creation to de-cloud: " << (S32)mDebugTimeAvatarVisible << LL_ENDL;
	LL_DEBUGS("Avatar") << "\t Time from avatar creation to de-cloud for others: " << (S32)final_time << LL_ENDL;
	LL_DEBUGS("Avatar") << "\t Load time for each texture: " << LL_ENDL;
	for (U32 i = 0; i < LLAvatarAppearanceDefines::TEX_NUM_INDICES; ++i)
	{
		std::stringstream out;
		out << "\t\t (" << i << ") ";
		U32 j=0;
		for (j=0; j <= MAX_DISCARD_LEVEL; j++)
		{
			out << "\t";
			S32 load_time = (S32)mDebugTextureLoadTimes[i][j];
			if (load_time == -1)
			{
				out << "*";
				if (j == 0)
					break;
			}
			else
			{
				out << load_time;
			}
		}

		// Don't print out non-existent textures.
		if (j != 0)
		{
			LL_DEBUGS("Avatar") << out.str() << LL_ENDL;
		}
	}
	LL_DEBUGS("Avatar") << "\t Time points for each upload (start / finish)" << LL_ENDL;
	for (U32 i = 0; i < LLAvatarAppearanceDefines::BAKED_NUM_INDICES; ++i)
	{
		LL_DEBUGS("Avatar") << "\t\t (" << i << ") \t" << (S32)mDebugBakedTextureTimes[i][0] << " / " << (S32)mDebugBakedTextureTimes[i][1] << LL_ENDL;
	}

	for (LLAvatarAppearanceDefines::LLAvatarAppearanceDictionary::BakedTextures::const_iterator baked_iter = LLAvatarAppearanceDefines::LLAvatarAppearanceDictionary::getInstance()->getBakedTextures().begin();
		 baked_iter != LLAvatarAppearanceDefines::LLAvatarAppearanceDictionary::getInstance()->getBakedTextures().end();
		 ++baked_iter)
	{
		const LLAvatarAppearanceDefines::EBakedTextureIndex baked_index = baked_iter->first;
		const LLViewerTexLayerSet *layerset = debugGetLayerSet(baked_index);
		if (!layerset) continue;
		const LLViewerTexLayerSetBuffer *layerset_buffer = layerset->getViewerComposite();
		if (!layerset_buffer) continue;
		LL_DEBUGS("Avatar") << layerset_buffer->dumpTextureInfo() << LL_ENDL;
	}

	dumpAllTextures();
}

void LLVOAvatarSelf::outputRezTiming(const std::string& msg) const
{
	LL_DEBUGS("Avatar")
		<< avString()
		<< llformat("%s. Time from avatar creation: %.2f", msg.c_str(), mDebugSelfLoadTimer.getElapsedTimeF32())
		<< LL_ENDL;
}

void LLVOAvatarSelf::reportAvatarRezTime() const
{
	// TODO: report mDebugSelfLoadTimer.getElapsedTimeF32() somehow.
}

//-- SUNSHINE CLEANUP - not clear we need any of this, may be sufficient to request server appearance in llviewermenu.cpp:handle_rebake_textures()
void LLVOAvatarSelf::forceBakeAllTextures(bool slam_for_debug)
{
	LL_INFOS() << "TAT: forced full rebake. " << LL_ENDL;

	for (U32 i = 0; i < mBakedTextureDatas.size(); i++)
	{
		ETextureIndex baked_index = mBakedTextureDatas[i].mTextureIndex;
		LLViewerTexLayerSet* layer_set = getLayerSet(baked_index);
		if (layer_set)
		{
			if (slam_for_debug)
			{
				layer_set->setUpdatesEnabled(TRUE);
				// <FS:Ansariel> [Legacy Bake]
				layer_set->cancelUpload();
			}

			// <FS:Ansariel> [Legacy Bake]
			//invalidateComposite(layer_set);
			invalidateComposite(layer_set, TRUE);
			add(LLStatViewer::TEX_REBAKES, 1);
		}
		else
		{
			LL_WARNS() << "TAT: NO LAYER SET FOR " << (S32)baked_index << LL_ENDL;
		}
	}

	// Don't know if this is needed
	updateMeshTextures();
}

//-----------------------------------------------------------------------------
// requestLayerSetUpdate()
//-----------------------------------------------------------------------------
void LLVOAvatarSelf::requestLayerSetUpdate(ETextureIndex index )
{
	/* switch(index)
		case LOCTEX_UPPER_BODYPAINT:  
		case LOCTEX_UPPER_SHIRT:
			if( mUpperBodyLayerSet )
				mUpperBodyLayerSet->requestUpdate(); */
	const LLAvatarAppearanceDictionary::TextureEntry *texture_dict = LLAvatarAppearanceDictionary::getInstance()->getTexture(index);
	if (!texture_dict)
		return;
	if (!texture_dict->mIsLocalTexture || !texture_dict->mIsUsedByBakedTexture)
		return;
	const EBakedTextureIndex baked_index = texture_dict->mBakedTextureIndex;
	if (mBakedTextureDatas[baked_index].mTexLayerSet)
	{
		mBakedTextureDatas[baked_index].mTexLayerSet->requestUpdate();
	}
}

LLViewerTexLayerSet* LLVOAvatarSelf::getLayerSet(ETextureIndex index) const
{
       /* switch(index)
               case TEX_HEAD_BAKED:
               case TEX_HEAD_BODYPAINT:
                       return mHeadLayerSet; */
       const LLAvatarAppearanceDictionary::TextureEntry *texture_dict = LLAvatarAppearanceDictionary::getInstance()->getTexture(index);
       if (texture_dict && texture_dict->mIsUsedByBakedTexture)
       {
               const EBakedTextureIndex baked_index = texture_dict->mBakedTextureIndex;
               return getLayerSet(baked_index);
       }
       return NULL;
}

LLViewerTexLayerSet* LLVOAvatarSelf::getLayerSet(EBakedTextureIndex baked_index) const
{
       /* switch(index)
               case TEX_HEAD_BAKED:
               case TEX_HEAD_BODYPAINT:
                       return mHeadLayerSet; */
	// <FS:Beq> BOM fallback support for OpenSim legacy
    //    if (baked_index >= 0 && baked_index < BAKED_NUM_INDICES)
       if (baked_index >= 0 && baked_index < getNumBakes())
	//</FS:Beq>
       {
		   return  getTexLayerSet(baked_index);
       }
       return NULL;
}




// static
void LLVOAvatarSelf::onCustomizeStart(bool disable_camera_switch)
{
	if (isAgentAvatarValid())
	{
		if (!gAgentAvatarp->mEndCustomizeCallback.get())
		{
			gAgentAvatarp->mEndCustomizeCallback = new LLUpdateAppearanceOnDestroy;
		}
		
		gAgentAvatarp->mIsEditingAppearance = true;
		gAgentAvatarp->mUseLocalAppearance = true;
		if (gSavedSettings.getBOOL("AppearanceCameraMovement") && !disable_camera_switch)
		{
			gAgentCamera.changeCameraToCustomizeAvatar();
		}
		
		gAgentAvatarp->invalidateAll(); // mark all bakes as dirty, request updates
		gAgentAvatarp->updateMeshTextures(); // make sure correct textures are applied to the avatar mesh.
		gAgentAvatarp->updateTextures(); // call updateTextureStats
	}
}

// static
void LLVOAvatarSelf::onCustomizeEnd(bool disable_camera_switch)
{

	if (isAgentAvatarValid())
	{
		gAgentAvatarp->mIsEditingAppearance = false;
		// <FS:Ansariel> [Legacy Bake]
		if (gAgentAvatarp->getRegion() && !gAgentAvatarp->getRegion()->getCentralBakeVersion())
		{
			// FIXME DRANO - move to sendAgentSetAppearance, make conditional on upload complete.
			gAgentAvatarp->mUseLocalAppearance = false;
		}
		// </FS:Ansariel> [Legacy Bake]
		gAgentAvatarp->invalidateAll();

		// <FS:Ansariel> Cinder's fix for STORM-2096 / FIRE-5740
		//if (gSavedSettings.getBOOL("AppearanceCameraMovement") && !disable_camera_switch)
		if (gAgentCamera.cameraCustomizeAvatar() && !disable_camera_switch)
		// </FS:Ansariel>
		{
			gAgentCamera.changeCameraToDefault();
			gAgentCamera.resetView();
		}

		// Dereferencing the previous callback will cause
		// updateAppearanceFromCOF to be called, whenever all refs
		// have resolved.
		gAgentAvatarp->mEndCustomizeCallback = NULL;
	}
}

// virtual
bool LLVOAvatarSelf::shouldRenderRigged() const
{
    return gAgent.needsRenderAvatar(); 
}

// HACK: this will null out the avatar's local texture IDs before the TE message is sent
//       to ensure local texture IDs are not sent to other clients in the area.
//       this is a short-term solution. The long term solution will be to not set the texture
//       IDs in the avatar object, and keep them only in the wearable.
//       This will involve further refactoring that is too risky for the initial release of 2.0.
bool LLVOAvatarSelf::sendAppearanceMessage(LLMessageSystem *mesgsys) const
{
	LLUUID texture_id[TEX_NUM_INDICES];
	// pack away current TEs to make sure we don't send them out
	for (LLAvatarAppearanceDictionary::Textures::const_iterator iter = LLAvatarAppearanceDictionary::getInstance()->getTextures().begin();
		 iter != LLAvatarAppearanceDictionary::getInstance()->getTextures().end();
		 ++iter)
	{
		const ETextureIndex index = iter->first;
		const LLAvatarAppearanceDictionary::TextureEntry *texture_dict = iter->second;
		// <FS:Beq> hide the surplus bakes and universals from non-BOM
		// if (!texture_dict->mIsBakedTexture)
		if( (index == TEX_SKIRT || index == TEX_SKIRT_TATTOO) && !gAgentAvatarp->isWearingWearableType(LLWearableType::WT_SKIRT) )
		{
			// TODO(BEQ): combine this with clause below once proven it works.
			LL_DEBUGS("Avatar") << "Ignoring skirt related texture at index=" << index << LL_ENDL;
			LLTextureEntry &entry = getTEref((U8) index);
			texture_id[index] = entry.getID();
			entry.setID(IMG_DEFAULT_AVATAR);
		}
		if (!texture_dict->mIsBakedTexture || index >= getRegion()->getRegionMaxTEs())
		// </FS:Beq>
		{
			LLTextureEntry &entry = getTEref((U8) index);
			texture_id[index] = entry.getID();
			entry.setID(IMG_DEFAULT_AVATAR);
		}
	}
	
	
	// <ClientTag> hack -- Zwagoth
	LL_INFOS() << "Setting clientTag" << LL_ENDL;
	LLTextureEntry* entry = getTE(0);
	//You edit this to change the tag in your client. Yes.
	const char* tag_client = "Firestorm";
	LLUUID client_name;
	strncpy((char*)&client_name.mData[0], tag_client, UUID_BYTES);
	static LLCachedControl<LLColor4> tag_color(gSavedPerAccountSettings, "FirestormTagColor", LLColor4(1,0,1,1));
	entry->setColor(tag_color);
	//This glow is used to tell if the tag color is set or not.
	entry->setGlow(0.1f);
	entry->setID(client_name);

    // Need to reset these if you turn off the tag system without relogging, they persist otherwise.
	//
	//LL_INFOS() << "Clearing clientTag" << LL_ENDL;
	//LLTextureEntry* entry = getTE(0);
	//if(entry->getGlow()>0.f)
	//{
	//	entry->setGlow(0.0f);
	//	entry->setColor(LLColor4::white);
	//}
	// </ClientTag>


	bool success = packTEMessage(mesgsys);

	// unpack TEs to make sure we don't re-trigger a bake
	for (LLAvatarAppearanceDictionary::Textures::const_iterator iter = LLAvatarAppearanceDictionary::getInstance()->getTextures().begin();
		 iter != LLAvatarAppearanceDictionary::getInstance()->getTextures().end();
		 ++iter)
	{
		const ETextureIndex index = iter->first;
		const LLAvatarAppearanceDictionary::TextureEntry *texture_dict = iter->second;
		// <FS:Beq> hide the surplus bakes and universals from non-BOM
		// if (!texture_dict->mIsBakedTexture)
		if (!texture_dict->mIsBakedTexture || index >= getRegion()->getRegionMaxTEs())
		// </FS:Beq>
		{
			LLTextureEntry &entry = getTEref((U8) index);
			entry.setID(texture_id[index]);
		}
	}

	return success;
}

//------------------------------------------------------------------------
// sendHoverHeight()
//------------------------------------------------------------------------
void LLVOAvatarSelf::sendHoverHeight() const
{
	std::string url = gAgent.getRegionCapability("AgentPreferences");

	if (!url.empty())
	{
		LLSD update = LLSD::emptyMap();
		const LLVector3& hover_offset = getHoverOffset();
		update["hover_height"] = hover_offset[2];

		LL_DEBUGS("Avatar") << avString() << "sending hover height value " << hover_offset[2] << LL_ENDL;

        // *TODO: - this class doesn't really do anything, could just use a base
        // class responder if nothing else gets added. 
        // (comment from removed Responder)
        LLCoreHttpUtil::HttpCoroutineAdapter::messageHttpPost(url, update, 
            "Hover height sent to sim", "Hover height not sent to sim");
		mLastHoverOffsetSent = hover_offset;
	}
}

void LLVOAvatarSelf::setHoverOffset(const LLVector3& hover_offset, bool send_update)
{
	if (getHoverOffset() != hover_offset)
	{
		LL_INFOS("Avatar") << avString() << " setting hover due to change " << hover_offset[2] << LL_ENDL;
		LLVOAvatar::setHoverOffset(hover_offset, send_update);
	}
	if (send_update && (hover_offset != mLastHoverOffsetSent))
	{
		LL_INFOS("Avatar") << avString() << " sending hover due to change " << hover_offset[2] << LL_ENDL;
		sendHoverHeight();
	}
}

//------------------------------------------------------------------------
// needsRenderBeam()
//------------------------------------------------------------------------
BOOL LLVOAvatarSelf::needsRenderBeam()
{
	LLTool *tool = LLToolMgr::getInstance()->getCurrentTool();

	BOOL is_touching_or_grabbing = (tool == LLToolGrab::getInstance() && LLToolGrab::getInstance()->isEditing());
	if (LLToolGrab::getInstance()->getEditingObject() && 
		LLToolGrab::getInstance()->getEditingObject()->isAttachment())
	{
		// don't render selection beam on hud objects
		is_touching_or_grabbing = FALSE;
	}
	return is_touching_or_grabbing || (getAttachmentState() & AGENT_STATE_EDITING && LLSelectMgr::getInstance()->shouldShowSelection());
}

// static
void LLVOAvatarSelf::deleteScratchTextures()
{
	for(std::map< LLGLenum, LLGLuint*>::iterator it = sScratchTexNames.begin(), end_it = sScratchTexNames.end();
		it != end_it;
		++it)
	{
		LLImageGL::deleteTextures(1, (U32 *)it->second );
		stop_glerror();
	}

	if( sScratchTexBytes.value() )
	{
		LL_DEBUGS() << "Clearing Scratch Textures " << (S32Kilobytes)sScratchTexBytes << LL_ENDL;

		delete_and_clear(sScratchTexNames);
		LLImageGL::sGlobalTextureMemory -= sScratchTexBytes;
		sScratchTexBytes = S32Bytes(0);
	}
}

// static 
void LLVOAvatarSelf::dumpScratchTextureByteCount()
{
	LL_INFOS() << "Scratch Texture GL: " << (sScratchTexBytes/1024) << "KB" << LL_ENDL;
}

void LLVOAvatarSelf::dumpWearableInfo(LLAPRFile& outfile)
{
	// <FS:ND> Remove LLVolatileAPRPool/apr_file_t and use FILE* instead
	// apr_file_t* file = outfile.getFileHandle();
	LLAPRFile::tFiletype* file = outfile.getFileHandle();
	// </FS:ND>

	if (!file)
	{
		return;
	}

	
	apr_file_printf( file, "\n<wearable_info>\n" );

	LLWearableData *wd = getWearableData();
	for (S32 type = 0; type < LLWearableType::WT_COUNT; type++)
	{
		const std::string& type_name = LLWearableType::getTypeName((LLWearableType::EType)type);
		for (U32 j=0; j< wd->getWearableCount((LLWearableType::EType)type); j++)
		{
			LLViewerWearable *wearable = gAgentWearables.getViewerWearable((LLWearableType::EType)type,j);
			apr_file_printf( file, "\n\t    <wearable type=\"%s\" name=\"%s\"/>\n",
							 type_name.c_str(), wearable->getName().c_str() );
			LLWearable::visual_param_vec_t v_params;
			wearable->getVisualParams(v_params);
			for (LLWearable::visual_param_vec_t::iterator it = v_params.begin();
				 it != v_params.end(); ++it)
			{
				LLVisualParam *param = *it;
				dump_visual_param(file, param, param->getWeight());
			}
		}
	}
	apr_file_printf( file, "\n</wearable_info>\n" );
}

// [RLVa:KB] - Checked: 2013-03-03 (RLVa-1.4.8)
F32 LLVOAvatarSelf::getAvatarOffset() /*const*/
{
#ifdef OPENSIM
	if (!LLGridManager::getInstance()->isInSecondLife())
	{
		return (isUsingServerBakes()) ? LLAvatarAppearance::getAvatarOffset() : gSavedPerAccountSettings.getF32("AvatarHoverOffsetZ");
	}
#endif
	return LLAvatarAppearance::getAvatarOffset();
}
// [/RLVa:KB]

// <FS:Ansariel> [Legacy Bake]
//-----------------------------------------------------------------------------
// Legacy baking
//-----------------------------------------------------------------------------
//virtual
U32  LLVOAvatarSelf::processUpdateMessage(LLMessageSystem *mesgsys,
													 void **user_data,
													 U32 block_num,
													 const EObjectUpdateType update_type,
													 LLDataPacker *dp)
{
	U32 retval = LLVOAvatar::processUpdateMessage(mesgsys,user_data,block_num,update_type,dp);

	return retval;
}

BOOL LLVOAvatarSelf::isBakedTextureFinal(const LLAvatarAppearanceDefines::EBakedTextureIndex index) const
{
	const LLViewerTexLayerSet *layerset = getLayerSet(index);
	if (!layerset) return FALSE;
	const LLViewerTexLayerSetBuffer *layerset_buffer = layerset->getViewerComposite();
	if (!layerset_buffer) return FALSE;
	return !layerset_buffer->uploadNeeded();
}

//-----------------------------------------------------------------------------
// requestLayerSetUploads()
//-----------------------------------------------------------------------------
void LLVOAvatarSelf::requestLayerSetUploads()
{
	for (U32 i = 0; i < mBakedTextureDatas.size(); i++)
	{
		requestLayerSetUpload((EBakedTextureIndex)i);
	}
}

void LLVOAvatarSelf::requestLayerSetUpload(LLAvatarAppearanceDefines::EBakedTextureIndex i)
{
	ETextureIndex tex_index = mBakedTextureDatas[i].mTextureIndex;
	const BOOL layer_baked = isTextureDefined(tex_index, gAgentWearables.getWearableCount(tex_index));
	LLViewerTexLayerSet *layerset = getLayerSet(i);
	if (!layer_baked && layerset)
	{
		layerset->requestUpload();
	}
}

// virtual
bool LLVOAvatarSelf::hasPendingBakedUploads() const
{
	// <FS:Beq> BOMOS constrain uploads for non-BOM.
	// for (U32 i = 0; i < mBakedTextureDatas.size(); i++)
	for (U32 i = 0; i < getNumBakes(); i++)
	{
		LLViewerTexLayerSet* layerset = getTexLayerSet(i);
		if (layerset && layerset->getViewerComposite() && layerset->getViewerComposite()->uploadPending())
		{
			return true;
		}
	}
	return false;
}

void CheckAgentAppearanceService_httpSuccess( LLSD const &aData )
{
		LL_DEBUGS("Avatar") << "OK" << LL_ENDL;
}

void forceAppearanceUpdate()
{
	// Trying to rebake immediately after crossing region boundary
	// seems to be failure prone; adding a delay factor. Yes, this
	// fix is ad-hoc and not guaranteed to work in all cases.
	doAfterInterval(boost::bind(&LLVOAvatarSelf::forceBakeAllTextures,	gAgentAvatarp.get(), true), 5.0);
}

void CheckAgentAppearanceService_httpFailure( LLSD const &aData )
{
	if (isAgentAvatarValid())
	{
		LL_DEBUGS("Avatar") << "failed, will rebake " << aData << LL_ENDL;
		forceAppearanceUpdate();
	}	
}

void LLVOAvatarSelf::checkForUnsupportedServerBakeAppearance()
{
	// Need to check only if we have a server baked appearance and are
	// in a non-baking region.
	if (!gAgentAvatarp->isUsingServerBakes())
		return;
	if (!gAgent.getRegion() || gAgent.getRegion()->getCentralBakeVersion()!=0)
		return;

	// if baked image service is unknown, need to refresh.
	if (LLAppearanceMgr::instance().getAppearanceServiceURL().empty())
	{
		forceAppearanceUpdate();
	}
	// query baked image service to check status.
	std::string image_url = gAgentAvatarp->getImageURL(TEX_HEAD_BAKED,
													   getTE(TEX_HEAD_BAKED)->getID());

	LLCoreHttpUtil::HttpCoroutineAdapter::callbackHttpGet( image_url, CheckAgentAppearanceService_httpSuccess, CheckAgentAppearanceService_httpFailure );
}

void LLVOAvatarSelf::setNewBakedTexture(LLAvatarAppearanceDefines::EBakedTextureIndex i, const LLUUID &uuid)
{
	ETextureIndex index = LLAvatarAppearanceDictionary::bakedToLocalTextureIndex(i);
	setNewBakedTexture(index, uuid);
}


//-----------------------------------------------------------------------------
// setNewBakedTexture()
// A new baked texture has been successfully uploaded and we can start using it now.
//-----------------------------------------------------------------------------
void LLVOAvatarSelf::setNewBakedTexture( ETextureIndex te, const LLUUID& uuid )
{
	// Baked textures live on other sims.
	LLHost target_host = getObjectHost();	
	setTEImage( te, LLViewerTextureManager::getFetchedTextureFromHost( uuid, FTT_HOST_BAKE, target_host ) );
	updateMeshTextures();
	dirtyMesh();

	LLVOAvatar::cullAvatarsByPixelArea();

	/* switch(te)
		case TEX_HEAD_BAKED:
			LL_INFOS() << "New baked texture: HEAD" << LL_ENDL; */
	const LLAvatarAppearanceDictionary::TextureEntry *texture_dict = LLAvatarAppearanceDictionary::getInstance()->getTexture(te);
	if (texture_dict->mIsBakedTexture)
	{
		debugBakedTextureUpload(texture_dict->mBakedTextureIndex, TRUE); // FALSE for start of upload, TRUE for finish.
		LL_INFOS() << "New baked texture: " << texture_dict->mName << " UUID: " << uuid <<LL_ENDL;
	}
	else
	{
		LL_WARNS() << "New baked texture: unknown te " << te << LL_ENDL;
	}
	
	//	dumpAvatarTEs( "setNewBakedTexture() send" );
	// RN: throttle uploads
	if (!hasPendingBakedUploads())
	{
		gAgent.sendAgentSetAppearance();

		if (gSavedSettings.getBOOL("DebugAvatarRezTime"))
		{
			LLSD args;
			args["EXISTENCE"] = llformat("%d",(U32)mDebugExistenceTimer.getElapsedTimeF32());
			args["TIME"] = llformat("%d",(U32)mDebugSelfLoadTimer.getElapsedTimeF32());
			if (isAllLocalTextureDataFinal())
			{
				LLNotificationsUtil::add("AvatarRezSelfBakedDoneNotification",args);
				LL_DEBUGS("Avatar") << "REZTIME: [ " << (U32)mDebugExistenceTimer.getElapsedTimeF32()
						<< "sec ]"
						<< avString() 
						<< "RuthTimer " << (U32)mRuthDebugTimer.getElapsedTimeF32()
						<< " SelfLoadTimer " << (U32)mDebugSelfLoadTimer.getElapsedTimeF32()
						<< " Notification " << "AvatarRezSelfBakedDoneNotification"
						<< LL_ENDL;
			}
			else
			{
				args["STATUS"] = debugDumpAllLocalTextureDataInfo();
				LLNotificationsUtil::add("AvatarRezSelfBakedUpdateNotification",args);
				LL_DEBUGS("Avatar") << "REZTIME: [ " << (U32)mDebugExistenceTimer.getElapsedTimeF32()
						<< "sec ]"
						<< avString() 
						<< "RuthTimer " << (U32)mRuthDebugTimer.getElapsedTimeF32()
						<< " SelfLoadTimer " << (U32)mDebugSelfLoadTimer.getElapsedTimeF32()
						<< " Notification " << "AvatarRezSelfBakedUpdateNotification"
						<< LL_ENDL;
			}
		}

		outputRezDiagnostics();
	}
}

//-----------------------------------------------------------------------------
// setCachedBakedTexture()
// A baked texture id was received from a cache query, make it active
//-----------------------------------------------------------------------------
void LLVOAvatarSelf::setCachedBakedTexture( ETextureIndex te, const LLUUID& uuid )
{
	setTETexture( te, uuid );

	/* switch(te)
		case TEX_HEAD_BAKED:
			if( mHeadLayerSet )
				mHeadLayerSet->cancelUpload(); */
	for (U32 i = 0; i < mBakedTextureDatas.size(); i++)
	{
		LLViewerTexLayerSet *layerset = getTexLayerSet(i);
		if ( mBakedTextureDatas[i].mTextureIndex == te && layerset)
		{
			layerset->cancelUpload();
		}
	}
}

// static
void LLVOAvatarSelf::processRebakeAvatarTextures(LLMessageSystem* msg, void**)
{
	LLUUID texture_id;
	msg->getUUID("TextureData", "TextureID", texture_id);
	if (!isAgentAvatarValid()) return;

	// If this is a texture corresponding to one of our baked entries, 
	// just rebake that layer set.
	BOOL found = FALSE;

	/* ETextureIndex baked_texture_indices[BAKED_NUM_INDICES] =
			TEX_HEAD_BAKED,
			TEX_UPPER_BAKED, */
	for (LLAvatarAppearanceDictionary::Textures::const_iterator iter = LLAvatarAppearanceDictionary::getInstance()->getTextures().begin();
		 iter != LLAvatarAppearanceDictionary::getInstance()->getTextures().end();
		 ++iter)
	{
		const ETextureIndex index = iter->first;
		const LLAvatarAppearanceDictionary::TextureEntry *texture_dict = iter->second;
		if (texture_dict->mIsBakedTexture)
		{
			if (texture_id == gAgentAvatarp->getTEImage(index)->getID())
			{
				LLViewerTexLayerSet* layer_set = gAgentAvatarp->getLayerSet(index);
				if (layer_set)
				{
					LL_INFOS() << "TAT: rebake - matched entry " << (S32)index << LL_ENDL;
					gAgentAvatarp->invalidateComposite(layer_set, TRUE);
					found = TRUE;
					add(LLStatViewer::TEX_REBAKES, 1);
				}
			}
		}
	}

	// If texture not found, rebake all entries.
	if (!found)
	{
		gAgentAvatarp->forceBakeAllTextures();
	}
	else
	{
		// Not sure if this is necessary, but forceBakeAllTextures() does it.
		gAgentAvatarp->updateMeshTextures();
	}
}
// </FS:Ansariel> [Legacy Bake]
<|MERGE_RESOLUTION|>--- conflicted
+++ resolved
@@ -583,13 +583,10 @@
 		if (gDetachBodyPartPieMenus[i])
 		{
 			gDetachPieMenu->appendContextSubMenu( gDetachBodyPartPieMenus[i] );
-<<<<<<< HEAD
 			gDetachAttSelfMenu->appendContextSubMenu(gDetachBodyPartPieMenus[i]);
 			gDetachAvatarMenu->appendContextSubMenu(gDetachBodyPartPieMenus[i]);
-=======
 			// <FS:Ansariel> FIRE-7893: "Detach" sub-menu on inspect menu without function
 			gInspectSelfDetachMenu->appendContextSubMenu( gDetachBodyPartPieMenus[i] );
->>>>>>> a9a98c51
 		}
 		else
 		{
@@ -618,14 +615,11 @@
 					LLMenuItemCallGL* item = LLUICtrlFactory::create<LLMenuItemCallGL>(item_params);
 
 					gDetachPieMenu->addChild(item);
-<<<<<<< HEAD
 					gDetachAttSelfMenu->addChild(LLUICtrlFactory::create<LLMenuItemCallGL>(item_params));
 					gDetachAvatarMenu->addChild(LLUICtrlFactory::create<LLMenuItemCallGL>(item_params));
-=======
 					// <FS:Ansariel> FIRE-7893: "Detach" sub-menu on inspect menu without function
 					gInspectSelfDetachMenu->addChild(item);
 
->>>>>>> a9a98c51
 					break;
 				}
 			}
@@ -769,13 +763,10 @@
 			item_params.on_enable.parameter = iter->first;
 			item = LLUICtrlFactory::create<LLMenuItemCallGL>(item_params);
 			gDetachScreenPieMenu->addChild(item);
-<<<<<<< HEAD
 			gDetachHUDAttSelfMenu->addChild(LLUICtrlFactory::create<LLMenuItemCallGL>(item_params));
 			gDetachHUDAvatarMenu->addChild(LLUICtrlFactory::create<LLMenuItemCallGL>(item_params));
-=======
 			// <FS:Ansariel> FIRE-7893: "Detach" sub-menu on inspect menu without function
 			gInspectSelfDetachScreenMenu->addChild(item);
->>>>>>> a9a98c51
 
 			// <FS:Zi> Pie menu
 			slice_params.name =(slice_params.label );
