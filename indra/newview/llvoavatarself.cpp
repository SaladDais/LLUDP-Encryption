/** 
 * @file llvoavatar.cpp
 * @brief Implementation of LLVOAvatar class which is a derivation fo LLViewerObject
 *
 * $LicenseInfo:firstyear=2001&license=viewerlgpl$
 * Second Life Viewer Source Code
 * Copyright (C) 2010, Linden Research, Inc.
 * 
 * This library is free software; you can redistribute it and/or
 * modify it under the terms of the GNU Lesser General Public
 * License as published by the Free Software Foundation;
 * version 2.1 of the License only.
 * 
 * This library is distributed in the hope that it will be useful,
 * but WITHOUT ANY WARRANTY; without even the implied warranty of
 * MERCHANTABILITY or FITNESS FOR A PARTICULAR PURPOSE.  See the GNU
 * Lesser General Public License for more details.
 * 
 * You should have received a copy of the GNU Lesser General Public
 * License along with this library; if not, write to the Free Software
 * Foundation, Inc., 51 Franklin Street, Fifth Floor, Boston, MA  02110-1301  USA
 * 
 * Linden Research, Inc., 945 Battery Street, San Francisco, CA  94111  USA
 * $/LicenseInfo$
 */

#if LL_MSVC
// disable warning about boost::lexical_cast returning uninitialized data
// when it fails to parse the string
#pragma warning (disable:4701)
#endif

#include "llviewerprecompiledheaders.h"

#include "llvoavatarself.h"
#include "llvoavatar.h"

#include "pipeline.h"

#include "llagent.h" //  Get state values from here
#include "llagentcamera.h"
#include "llagentwearables.h"
#include "llhudeffecttrail.h"
#include "llhudmanager.h"
#include "llinventoryfunctions.h"
#include "llnotificationsutil.h"
#include "llselectmgr.h"
#include "lltoolgrab.h"	// for needsRenderBeam
#include "lltoolmgr.h" // for needsRenderBeam
#include "lltoolmorph.h"
#include "lltrans.h"
#include "llviewercamera.h"
#include "llviewercontrol.h"
#include "llviewermenu.h"
#include "llviewerobjectlist.h"
#include "llviewerstats.h"
#include "llviewerregion.h"
#include "llviewertexlayer.h"
#include "llviewerwearable.h"
#include "llappearancemgr.h"
// ## Zi: Pie menu
#include "piemenu.h"
#include "pieslice.h"
// ## Zi: Pie menu
// [RLVa:KB] - Checked: 2011-05-22 (RLVa-1.3.1a)
#include "rlvhandler.h"
#include "rlvlocks.h"
// [/RLVa:KB]
//-TT Client LSL Bridge
#include "fslslbridge.h"
//-TT
#include "lggbeammaps.h"
#include "llmeshrepository.h"
#include "llvovolume.h"
#include "llsdutil.h"
#include "llstartup.h"
#include "llsdserialize.h"
// [RLVa:KB] - Checked: 2011-05-22 (RLVa-1.3.1a)
#include "rlvhandler.h"
#include "rlvlocks.h"
// [/RLVa:KB]

#if LL_MSVC
// disable boost::lexical_cast warning
#pragma warning (disable:4702)
#endif

#include <boost/lexical_cast.hpp>

LLPointer<LLVOAvatarSelf> gAgentAvatarp = NULL;

BOOL isAgentAvatarValid()
{
	return (gAgentAvatarp.notNull() && gAgentAvatarp->isValid());
}

void selfStartPhase(const std::string& phase_name)
{
	if (isAgentAvatarValid())
	{
		gAgentAvatarp->startPhase(phase_name);
	}
}

void selfStopPhase(const std::string& phase_name, bool err_check)
{
	if (isAgentAvatarValid())
	{
		gAgentAvatarp->stopPhase(phase_name, err_check);
	}
}

void selfClearPhases()
{
	if (isAgentAvatarValid())
	{
		gAgentAvatarp->clearPhases();
	}
}

using namespace LLAvatarAppearanceDefines;

/*********************************************************************************
 **                                                                             **
 ** Begin private LLVOAvatarSelf Support classes
 **
 **/

struct LocalTextureData
{
	LocalTextureData() : 
		mIsBakedReady(false), 
		mDiscard(MAX_DISCARD_LEVEL+1), 
		mImage(NULL), 
		mWearableID(IMG_DEFAULT_AVATAR),
		mTexEntry(NULL)
	{}
	LLPointer<LLViewerFetchedTexture> mImage;
	bool mIsBakedReady;
	S32 mDiscard;
	LLUUID mWearableID;	// UUID of the wearable that this texture belongs to, not of the image itself
	LLTextureEntry *mTexEntry;
};

//-----------------------------------------------------------------------------
// Callback data
//-----------------------------------------------------------------------------


/**
 **
 ** End LLVOAvatarSelf Support classes
 **                                                                             **
 *********************************************************************************/


//-----------------------------------------------------------------------------
// Static Data
//-----------------------------------------------------------------------------
S32 LLVOAvatarSelf::sScratchTexBytes = 0;
LLMap< LLGLenum, LLGLuint*> LLVOAvatarSelf::sScratchTexNames;
LLMap< LLGLenum, F32*> LLVOAvatarSelf::sScratchTexLastBindTime;


/*********************************************************************************
 **                                                                             **
 ** Begin LLVOAvatarSelf Constructor routines
 **
 **/

LLVOAvatarSelf::LLVOAvatarSelf(const LLUUID& id,
							   const LLPCode pcode,
							   LLViewerRegion* regionp) :
	LLVOAvatar(id, pcode, regionp),
// [RLVa:KB] - Checked: 2012-07-28 (RLVa-1.4.7)
	mAttachmentSignal(NULL),
// [/RLVa:KB]
	mScreenp(NULL),
	mLastRegionHandle(0),
	mRegionCrossingCount(0),
	mInitialBakesLoaded(false)
{
	gAgentWearables.setAvatarObject(this);

	mMotionController.mIsSelf = TRUE;

	lldebugs << "Marking avatar as self " << id << llendl;
}

// Called periodically for diagnostics, return true when done.
bool output_self_av_texture_diagnostics()
{
	if (!isAgentAvatarValid())
		return true; // done checking

	gAgentAvatarp->outputRezDiagnostics();

	return false;
}

bool update_avatar_rez_metrics()
{
	if (!isAgentAvatarValid())
		return true;
	
	gAgentAvatarp->updateAvatarRezMetrics(false);
	return false;
}

bool check_for_unsupported_baked_appearance()
{
	if (!isAgentAvatarValid())
		return true;

	gAgentAvatarp->checkForUnsupportedServerBakeAppearance();
	return false;
}

void LLVOAvatarSelf::initInstance()
{
	BOOL status = TRUE;
	// creates hud joint(mScreen) among other things
	status &= loadAvatarSelf();

	// adds attachment points to mScreen among other things
	LLVOAvatar::initInstance();

	llinfos << "Self avatar object created. Starting timer." << llendl;
	mDebugSelfLoadTimer.reset();
	// clear all times to -1 for debugging
	for (U32 i =0; i < LLAvatarAppearanceDefines::TEX_NUM_INDICES; ++i)
	{
		for (U32 j = 0; j <= MAX_DISCARD_LEVEL; ++j)
		{
			mDebugTextureLoadTimes[i][j] = -1.0f;
		}
	}

	for (U32 i =0; i < LLAvatarAppearanceDefines::BAKED_NUM_INDICES; ++i)
	{
		mDebugBakedTextureTimes[i][0] = -1.0f;
		mDebugBakedTextureTimes[i][1] = -1.0f;
		mInitialBakeIDs[i] = LLUUID::null;
	}

// [RLVa:KB] - Checked: 2010-12-12 (RLVa-1.2.2c) | Added: RLVa-1.2.2c
	RlvAttachPtLookup::initLookupTable();
// [/RLVa:KB]

	status &= buildMenus();
	if (!status)
	{
		llerrs << "Unable to load user's avatar" << llendl;
		return;
	}

	//doPeriodically(output_self_av_texture_diagnostics, 30.0);
	doPeriodically(update_avatar_rez_metrics, 5.0);
	doPeriodically(check_for_unsupported_baked_appearance, 120.0);
}

// virtual
void LLVOAvatarSelf::markDead()
{
	mBeam = NULL;
	LLVOAvatar::markDead();
}

/*virtual*/ BOOL LLVOAvatarSelf::loadAvatar()
{
	BOOL success = LLVOAvatar::loadAvatar();

	// set all parameters sotred directly in the avatar to have
	// the isSelfParam to be TRUE - this is used to prevent
	// them from being animated or trigger accidental rebakes
	// when we copy params from the wearable to the base avatar.
	for (LLViewerVisualParam* param = (LLViewerVisualParam*) getFirstVisualParam(); 
		 param;
		 param = (LLViewerVisualParam*) getNextVisualParam())
	{
		if (param->getWearableType() != LLWearableType::WT_INVALID)
		{
			param->setIsDummy(TRUE);
		}
	}

	return success;
}


BOOL LLVOAvatarSelf::loadAvatarSelf()
{
	BOOL success = TRUE;
	// avatar_skeleton.xml
	if (!buildSkeletonSelf(sAvatarSkeletonInfo))
	{
		llwarns << "avatar file: buildSkeleton() failed" << llendl;
		return FALSE;
	}

	return success;
}

BOOL LLVOAvatarSelf::buildSkeletonSelf(const LLAvatarSkeletonInfo *info)
{
	// add special-purpose "screen" joint
	mScreenp = new LLViewerJoint("mScreen", NULL);
	// for now, put screen at origin, as it is only used during special
	// HUD rendering mode
	F32 aspect = LLViewerCamera::getInstance()->getAspect();
	LLVector3 scale(1.f, aspect, 1.f);
	mScreenp->setScale(scale);
	mScreenp->setWorldPosition(LLVector3::zero);
	// need to update screen agressively when sidebar opens/closes, for example
	mScreenp->mUpdateXform = TRUE;
	return TRUE;
}

BOOL LLVOAvatarSelf::buildMenus()
{
	//-------------------------------------------------------------------------
	// build the attach and detach menus
	//-------------------------------------------------------------------------
	gAttachBodyPartPieMenus[0] = NULL;

	LLContextMenu::Params params;
	params.label(LLTrans::getString("BodyPartsRightArm"));
	params.name(params.label);
	params.visible(false);
	gAttachBodyPartPieMenus[1] = LLUICtrlFactory::create<LLContextMenu> (params);

	params.label(LLTrans::getString("BodyPartsHead"));
	params.name(params.label);
	gAttachBodyPartPieMenus[2] = LLUICtrlFactory::create<LLContextMenu> (params);

	params.label(LLTrans::getString("BodyPartsLeftArm"));
	params.name(params.label);
	gAttachBodyPartPieMenus[3] = LLUICtrlFactory::create<LLContextMenu> (params);

	gAttachBodyPartPieMenus[4] = NULL;

	params.label(LLTrans::getString("BodyPartsLeftLeg"));
	params.name(params.label);
	gAttachBodyPartPieMenus[5] = LLUICtrlFactory::create<LLContextMenu> (params);

	params.label(LLTrans::getString("BodyPartsTorso"));
	params.name(params.label);
	gAttachBodyPartPieMenus[6] = LLUICtrlFactory::create<LLContextMenu> (params);

	params.label(LLTrans::getString("BodyPartsRightLeg"));
	params.name(params.label);
	gAttachBodyPartPieMenus[7] = LLUICtrlFactory::create<LLContextMenu> (params);

	gDetachBodyPartPieMenus[8] = NULL; // HUD attachment spots

	params.label(LLTrans::getString("BodyPartsOther"));
	params.name(params.label);
	gAttachBodyPartPieMenus[9] = LLUICtrlFactory::create<LLContextMenu> (params);

	gDetachBodyPartPieMenus[0] = NULL;

	params.label(LLTrans::getString("BodyPartsRightArm"));
	params.name(params.label);
	gDetachBodyPartPieMenus[1] = LLUICtrlFactory::create<LLContextMenu> (params);

	params.label(LLTrans::getString("BodyPartsHead"));
	params.name(params.label);
	gDetachBodyPartPieMenus[2] = LLUICtrlFactory::create<LLContextMenu> (params);

	params.label(LLTrans::getString("BodyPartsLeftArm"));
	params.name(params.label);
	gDetachBodyPartPieMenus[3] = LLUICtrlFactory::create<LLContextMenu> (params);

	gDetachBodyPartPieMenus[4] = NULL;

	params.label(LLTrans::getString("BodyPartsLeftLeg"));
	params.name(params.label);
	gDetachBodyPartPieMenus[5] = LLUICtrlFactory::create<LLContextMenu> (params);

	params.label(LLTrans::getString("BodyPartsTorso"));
	params.name(params.label);
	gDetachBodyPartPieMenus[6] = LLUICtrlFactory::create<LLContextMenu> (params);

	params.label(LLTrans::getString("BodyPartsRightLeg"));
	params.name(params.label);
	gDetachBodyPartPieMenus[7] = LLUICtrlFactory::create<LLContextMenu> (params);

	gDetachBodyPartPieMenus[8] = NULL; // HUD attachment spots

	params.label(LLTrans::getString("BodyPartsOther"));
	params.name(params.label);
	gDetachBodyPartPieMenus[9] = LLUICtrlFactory::create<LLContextMenu> (params);

// ## Zi: Pie menu
	//-------------------------------------------------------------------------
	// build the attach and detach pie menus
	//-------------------------------------------------------------------------
	gPieAttachBodyPartMenus[0] = NULL;

	PieMenu::Params pieParams;
	pieParams.label(LLTrans::getString("BodyPartsRightArm"));
	pieParams.name(pieParams.label);
	pieParams.visible(false);
	gPieAttachBodyPartMenus[1] = LLUICtrlFactory::create<PieMenu> (pieParams);

	pieParams.label(LLTrans::getString("BodyPartsHead"));
	pieParams.name(pieParams.label);
	gPieAttachBodyPartMenus[2] = LLUICtrlFactory::create<PieMenu> (pieParams);

	pieParams.label(LLTrans::getString("BodyPartsLeftArm"));
	pieParams.name(pieParams.label);
	gPieAttachBodyPartMenus[3] = LLUICtrlFactory::create<PieMenu> (pieParams);

	gPieAttachBodyPartMenus[4] = NULL;

	pieParams.label(LLTrans::getString("BodyPartsLeftLeg"));
	pieParams.name(pieParams.label);
	gPieAttachBodyPartMenus[5] = LLUICtrlFactory::create<PieMenu> (pieParams);

	pieParams.label(LLTrans::getString("BodyPartsTorso"));
	pieParams.name(pieParams.label);
	gPieAttachBodyPartMenus[6] = LLUICtrlFactory::create<PieMenu> (pieParams);

	pieParams.label(LLTrans::getString("BodyPartsRightLeg"));
	pieParams.name(pieParams.label);
	gPieAttachBodyPartMenus[7] = LLUICtrlFactory::create<PieMenu> (pieParams);

	gPieAttachBodyPartMenus[8] = NULL; // HUD attachment spots
	gPieAttachBodyPartMenus[9] = NULL; // New attachment spots, will be moved to "Torso"

	gPieDetachBodyPartMenus[0] = NULL;

	pieParams.label(LLTrans::getString("BodyPartsRightArm"));
	pieParams.name(pieParams.label);
	gPieDetachBodyPartMenus[1] = LLUICtrlFactory::create<PieMenu> (pieParams);

	pieParams.label(LLTrans::getString("BodyPartsHead"));
	pieParams.name(pieParams.label);
	gPieDetachBodyPartMenus[2] = LLUICtrlFactory::create<PieMenu> (pieParams);

	pieParams.label(LLTrans::getString("BodyPartsLeftArm"));
	pieParams.name(pieParams.label);
	gPieDetachBodyPartMenus[3] = LLUICtrlFactory::create<PieMenu> (pieParams);

	gPieDetachBodyPartMenus[4] = NULL;

	pieParams.label(LLTrans::getString("BodyPartsLeftLeg"));
	pieParams.name(pieParams.label);
	gPieDetachBodyPartMenus[5] = LLUICtrlFactory::create<PieMenu> (pieParams);

	pieParams.label(LLTrans::getString("BodyPartsTorso"));
	pieParams.name(pieParams.label);
	gPieDetachBodyPartMenus[6] = LLUICtrlFactory::create<PieMenu> (pieParams);

	pieParams.label(LLTrans::getString("BodyPartsRightLeg"));
	pieParams.name(pieParams.label);
	gPieDetachBodyPartMenus[7] = LLUICtrlFactory::create<PieMenu> (pieParams);

	gPieDetachBodyPartMenus[8] = NULL; // HUD attachment spots
	gPieDetachBodyPartMenus[9] = NULL; // Other attachment spots, will be moved to "Torso"
// ## Zi: Pie menu

	for (S32 i = 0; i < 10; i++)
	{
		// skip HUD attachment spots (needed for Neck and Avatar Center group above 8) -Zi
		if(i==8)
			continue;

		if (gAttachBodyPartPieMenus[i])
		{
			gAttachPieMenu->appendContextSubMenu( gAttachBodyPartPieMenus[i] );
			if(gPieAttachBodyPartMenus[i])
				gPieAttachMenu->appendContextSubMenu( gPieAttachBodyPartMenus[i] ); // ## Zi: Pie menu
		}
		else
		{
			for (attachment_map_t::iterator iter = mAttachmentPoints.begin(); 
				 iter != mAttachmentPoints.end();
				 ++iter)
			{
				LLViewerJointAttachment* attachment = iter->second;
				if (attachment->getGroup() == i)
				{
					LLMenuItemCallGL::Params item_params;
					PieSlice::Params slice_params;	// ## Zi: Pie menu

					std::string sub_piemenu_name = attachment->getName();
					if (LLTrans::getString(sub_piemenu_name) != "")
					{
						item_params.label = LLTrans::getString(sub_piemenu_name);
						slice_params.label = LLTrans::getString(sub_piemenu_name);	// ## Zi: Pie menu
					}
					else
					{
						item_params.label = sub_piemenu_name;
						slice_params.label = sub_piemenu_name;	// ## Zi: Pie menu
					}
					item_params.name =(item_params.label );
					item_params.on_click.function_name = "Object.AttachToAvatar";
					item_params.on_click.parameter = iter->first;
					// [RLVa:KB] - No changes, but we do need the parameter to always be idxAttachPt for object_selected_and_point_valid()
					item_params.on_enable.function_name = "Object.EnableWear";
					item_params.on_enable.parameter = iter->first;
					LLMenuItemCallGL* item = LLUICtrlFactory::create<LLMenuItemCallGL>(item_params);

					gAttachPieMenu->addChild(item);

					// ## Zi: Pie menu
					slice_params.name =(slice_params.label );
					slice_params.on_click.function_name = "Object.AttachToAvatar";
					slice_params.on_click.parameter = iter->first;
					slice_params.on_enable.function_name = "Object.EnableWear";
					slice_params.on_enable.parameter = iter->first;
					PieSlice* slice = LLUICtrlFactory::create<PieSlice>(slice_params);

					gPieAttachMenu->addChild(slice);
					// ## Zi: Pie menu

					break;

				}
			}
		}

		if (gDetachBodyPartPieMenus[i])
		{
			gDetachPieMenu->appendContextSubMenu( gDetachBodyPartPieMenus[i] );
			if(gPieDetachBodyPartMenus[i])
				gPieDetachMenu->appendContextSubMenu( gPieDetachBodyPartMenus[i] );	// ## Zi: Pie menu
		}
		else
		{
			for (attachment_map_t::iterator iter = mAttachmentPoints.begin(); 
				 iter != mAttachmentPoints.end();
				 ++iter)
			{
				LLViewerJointAttachment* attachment = iter->second;
				if (attachment->getGroup() == i)
				{
					LLMenuItemCallGL::Params item_params;
					PieSlice::Params slice_params;	// ## Zi: Pie menu
					std::string sub_piemenu_name = attachment->getName();
					if (LLTrans::getString(sub_piemenu_name) != "")
					{
						item_params.label = LLTrans::getString(sub_piemenu_name);
						slice_params.label = LLTrans::getString(sub_piemenu_name);	// ## Zi: Pie menu
					}
					else
					{
						item_params.label = sub_piemenu_name;
						slice_params.label = sub_piemenu_name;	// ## Zi: Pie menu
					}
					item_params.name =(item_params.label );
					item_params.on_click.function_name = "Attachment.DetachFromPoint";
					item_params.on_click.parameter = iter->first;
					item_params.on_enable.function_name = "Attachment.PointFilled";
					item_params.on_enable.parameter = iter->first;
					LLMenuItemCallGL* item = LLUICtrlFactory::create<LLMenuItemCallGL>(item_params);

					gDetachPieMenu->addChild(item);

					// ## Zi: Pie menu
					slice_params.name =(slice_params.label );
					slice_params.on_click.function_name = "Attachment.DetachFromPoint";
					slice_params.on_click.parameter = iter->first;
					slice_params.on_enable.function_name = "Attachment.PointFilled";
					slice_params.on_enable.parameter = iter->first;
					PieSlice* slice = LLUICtrlFactory::create<PieSlice>(slice_params);

					gPieDetachMenu->addChild(slice);
					// ## Zi: Pie menu

					break;
				}
			}
		}
	}

	// add screen attachments
	for (attachment_map_t::iterator iter = mAttachmentPoints.begin(); 
		 iter != mAttachmentPoints.end();
		 ++iter)
	{
		LLViewerJointAttachment* attachment = iter->second;
		if (attachment->getGroup() == 8)
		{
			LLMenuItemCallGL::Params item_params;
			PieSlice::Params slice_params;	// ## Zi: Pie menu
			std::string sub_piemenu_name = attachment->getName();
			if (LLTrans::getString(sub_piemenu_name) != "")
			{
				item_params.label = LLTrans::getString(sub_piemenu_name);
				slice_params.label = LLTrans::getString(sub_piemenu_name);	// ## Zi: Pie menu
			}
			else
			{
				item_params.label = sub_piemenu_name;
				slice_params.label = sub_piemenu_name;	// ## Zi: Pie menu
			}
			item_params.name =(item_params.label );
			item_params.on_click.function_name = "Object.AttachToAvatar";
			item_params.on_click.parameter = iter->first;
			// [RLVa:KB] - No changes, but we do need the parameter to always be idxAttachPt for object_selected_and_point_valid()
			item_params.on_enable.function_name = "Object.EnableWear";
			item_params.on_enable.parameter = iter->first;
			LLMenuItemCallGL* item = LLUICtrlFactory::create<LLMenuItemCallGL>(item_params);
			gAttachScreenPieMenu->addChild(item);

			item_params.on_click.function_name = "Attachment.DetachFromPoint";
			item_params.on_click.parameter = iter->first;
			item_params.on_enable.function_name = "Attachment.PointFilled";
			item_params.on_enable.parameter = iter->first;
			item = LLUICtrlFactory::create<LLMenuItemCallGL>(item_params);
			gDetachScreenPieMenu->addChild(item);

			// ## Zi: Pie menu
			slice_params.name =(slice_params.label );
			slice_params.on_click.function_name = "Object.AttachToAvatar";
			slice_params.on_click.parameter = iter->first;
			slice_params.on_enable.function_name = "Object.EnableWear";
			slice_params.on_enable.parameter = iter->first;
			PieSlice* slice = LLUICtrlFactory::create<PieSlice>(slice_params);
			gPieAttachScreenMenu->addChild(slice);

			slice_params.on_click.function_name = "Attachment.DetachFromPoint";
			slice_params.on_click.parameter = iter->first;
			slice_params.on_enable.function_name = "Attachment.PointFilled";
			slice_params.on_enable.parameter = iter->first;
			slice = LLUICtrlFactory::create<PieSlice>(slice_params);
			gPieDetachScreenMenu->addChild(slice);
			// ## Zi: Pie menu
		}
	}

	for (S32 pass = 0; pass < 2; pass++)
	{
		// *TODO: Skinning - gAttachSubMenu is an awful, awful hack
		if (!gAttachSubMenu)
		{
			break;
		}
		for (attachment_map_t::iterator iter = mAttachmentPoints.begin(); 
			 iter != mAttachmentPoints.end();
			 ++iter)
		{
			LLViewerJointAttachment* attachment = iter->second;
			if (attachment->getIsHUDAttachment() != (pass == 1))
			{
				continue;
			}
			LLMenuItemCallGL::Params item_params;
			std::string sub_piemenu_name = attachment->getName();
			if (LLTrans::getString(sub_piemenu_name) != "")
			{
				item_params.label = LLTrans::getString(sub_piemenu_name);
			}
			else
			{
				item_params.label = sub_piemenu_name;
			}
			item_params.name =(item_params.label );
			item_params.on_click.function_name = "Object.AttachToAvatar";
			item_params.on_click.parameter = iter->first;
			// [RLVa:KB] - No changes, but we do need the parameter to always be idxAttachPt for object_selected_and_point_valid()
			item_params.on_enable.function_name = "Object.EnableWear";
			item_params.on_enable.parameter = iter->first;
			//* TODO: Skinning:
			//LLSD params;
			//params["index"] = iter->first;
			//params["label"] = attachment->getName();
			//item->addEventHandler("on_enable", LLMenuItemCallGL::MenuCallback().function_name("Attachment.Label").parameter(params));
				
			LLMenuItemCallGL* item = LLUICtrlFactory::create<LLMenuItemCallGL>(item_params);
			gAttachSubMenu->addChild(item);

			item_params.on_click.function_name = "Attachment.DetachFromPoint";
			item_params.on_click.parameter = iter->first;
			item_params.on_enable.function_name = "Attachment.PointFilled";
			item_params.on_enable.parameter = iter->first;
			//* TODO: Skinning: item->addEventHandler("on_enable", LLMenuItemCallGL::MenuCallback().function_name("Attachment.Label").parameter(params));

			item = LLUICtrlFactory::create<LLMenuItemCallGL>(item_params);
			gDetachSubMenu->addChild(item);
		}
		if (pass == 0)
		{
			// put separator between non-hud and hud attachments
			gAttachSubMenu->addSeparator();
			gDetachSubMenu->addSeparator();
		}
	}

	for (S32 group = 0; group < 10; group++)
	{
		// skip HUD attachment spots (needed for Neck and Avatar Center group above 8) -Zi
		if(group==8)
			continue;

		// skip over groups that don't have sub menus
		if (!gAttachBodyPartPieMenus[group] || !gDetachBodyPartPieMenus[group])
		{
			continue;
		}

		std::multimap<S32, S32> attachment_pie_menu_map;		// ## Zi: Pie menu
		std::multimap<S32, S32> attachment_linear_menu_map;
		// gather up all attachment points assigned to this group, and throw into map sorted by pie slice number
		for (attachment_map_t::iterator iter = mAttachmentPoints.begin(); 
			 iter != mAttachmentPoints.end();
			 ++iter)
		{
			LLViewerJointAttachment* attachment = iter->second;
			if(attachment->getGroup() == group)
			{
				// use multimap to provide a partial order off of the pie slice key
				S32 pie_index = attachment->getPieSlice();
				attachment_linear_menu_map.insert(std::make_pair(pie_index, iter->first));
			}

			// ## Zi: Pie menu
			// bad hack to add the new "Neck" and "Avatar Center" points in group 9 to
			// "Torso" (group 6). There was no room anywhere else that would have made
			// sense. Going forward we will probably have to have a static XML file for
			// the pie menu.
			if(attachment->getGroup() == group || (group==6 && attachment->getGroup()==9))
			{
				// use multimap to provide a partial order off of the pie slice key
				S32 pie_index = attachment->getPieSlice();
				attachment_pie_menu_map.insert(std::make_pair(pie_index, iter->first));
			}
			// ## Zi: Pie menu
		}

		// add in requested order to linear menu, inserting separators as necessary
		for (std::multimap<S32, S32>::iterator attach_it = attachment_linear_menu_map.begin();
			 attach_it != attachment_linear_menu_map.end(); ++attach_it)
		{
			S32 attach_index = attach_it->second;

			LLViewerJointAttachment* attachment = get_if_there(mAttachmentPoints, attach_index, (LLViewerJointAttachment*)NULL);
			if (attachment)
			{
				LLMenuItemCallGL::Params item_params;
				item_params.name = attachment->getName();
				item_params.label = LLTrans::getString(attachment->getName());
				item_params.on_click.function_name = "Object.AttachToAvatar";
				item_params.on_click.parameter = attach_index;
				// [RLVa:KB] - No changes, but we do need the parameter to always be idxAttachPt for object_selected_and_point_valid()
				item_params.on_enable.function_name = "Object.EnableWear";
				item_params.on_enable.parameter = attach_index;

				LLMenuItemCallGL* item = LLUICtrlFactory::create<LLMenuItemCallGL>(item_params);
				gAttachBodyPartPieMenus[group]->addChild(item);
					
				item_params.on_click.function_name = "Attachment.DetachFromPoint";
				item_params.on_click.parameter = attach_index;
				item_params.on_enable.function_name = "Attachment.PointFilled";
				item_params.on_enable.parameter = attach_index;
				item = LLUICtrlFactory::create<LLMenuItemCallGL>(item_params);
				gDetachBodyPartPieMenus[group]->addChild(item);
			}
		}

		// ## Zi: Pie menu
		// we need a second loop here because the pie menu might have a different number of slices than the linear menu

		// we don't have anything above 8 in the pie, the new group 9 is remapped to 6
		if(group>8)
			continue;

		// add in requested order to pie menu, inserting separators as necessary
		for (std::multimap<S32, S32>::iterator pie_attach_it = attachment_pie_menu_map.begin();
			 pie_attach_it != attachment_pie_menu_map.end(); ++pie_attach_it)
		{
			S32 attach_index = pie_attach_it->second;

			LLViewerJointAttachment* attachment = get_if_there(mAttachmentPoints, attach_index, (LLViewerJointAttachment*)NULL);
			if (attachment)
			{
				attach_index = pie_attach_it->second;

				// Hide the bridge attachment point from the pie menu.
				// Doesn't make so much sense to have it and it frees up a slice for the neck and avatar center points.
				if(attach_index==127)
					continue;

				PieSlice::Params slice_params;
				slice_params.name = attachment->getName();
				slice_params.label = LLTrans::getString(attachment->getName());
				slice_params.on_click.function_name = "Object.AttachToAvatar";
				slice_params.on_click.parameter = attach_index;
				slice_params.on_enable.function_name = "Object.EnableWear";
				slice_params.on_enable.parameter = attach_index;

				PieSlice* slice = LLUICtrlFactory::create<PieSlice>(slice_params);
				gPieAttachBodyPartMenus[group]->addChild(slice);

				slice_params.on_click.function_name = "Attachment.DetachFromPoint";
				slice_params.on_click.parameter = attach_index;
				slice_params.on_enable.function_name = "Attachment.PointFilled";
				slice_params.on_enable.parameter = attach_index;
				slice = LLUICtrlFactory::create<PieSlice>(slice_params);
				gPieDetachBodyPartMenus[group]->addChild(slice);
			}
		}
		// ## Zi: Pie menu
	}
	return TRUE;
}

void LLVOAvatarSelf::cleanup()
{
	markDead();
 	delete mScreenp;
 	mScreenp = NULL;
	mRegionp = NULL;
}

LLVOAvatarSelf::~LLVOAvatarSelf()
{
	cleanup();

// [RLVa:KB] - Checked: 2012-07-28 (RLVa-1.4.7)
	delete mAttachmentSignal;
// [/RLVa:KB]
}

/**
 **
 ** End LLVOAvatarSelf Constructor routines
 **                                                                             **
 *********************************************************************************/

// virtual
BOOL LLVOAvatarSelf::updateCharacter(LLAgent &agent)
{
	// update screen joint size
	if (mScreenp)
	{
		F32 aspect = LLViewerCamera::getInstance()->getAspect();
		LLVector3 scale(1.f, aspect, 1.f);
		mScreenp->setScale(scale);
		mScreenp->updateWorldMatrixChildren();
		resetHUDAttachments();
	}
	
	return LLVOAvatar::updateCharacter(agent);
}

// virtual
BOOL LLVOAvatarSelf::isValid() const
{
	return ((getRegion() != NULL) && !isDead());
}

// virtual
void LLVOAvatarSelf::idleUpdate(LLAgent &agent, LLWorld &world, const F64 &time)
{
	if (isValid())
	{
		LLVOAvatar::idleUpdate(agent, world, time);
		idleUpdateTractorBeam();
	}
}

// virtual
LLJoint *LLVOAvatarSelf::getJoint(const std::string &name)
{
	if (mScreenp)
	{
		LLJoint* jointp = mScreenp->findJoint(name);
		if (jointp) return jointp;
	}
	return LLVOAvatar::getJoint(name);
}
//virtual
void LLVOAvatarSelf::resetJointPositions( void )
{
	return LLVOAvatar::resetJointPositions();
}
// virtual
BOOL LLVOAvatarSelf::setVisualParamWeight(const LLVisualParam *which_param, F32 weight, BOOL upload_bake )
{
	if (!which_param)
	{
		return FALSE;
	}
	LLViewerVisualParam *param = (LLViewerVisualParam*) LLCharacter::getVisualParam(which_param->getID());
	return setParamWeight(param,weight,upload_bake);
}

// virtual
BOOL LLVOAvatarSelf::setVisualParamWeight(const char* param_name, F32 weight, BOOL upload_bake )
{
	if (!param_name)
	{
		return FALSE;
	}
	LLViewerVisualParam *param = (LLViewerVisualParam*) LLCharacter::getVisualParam(param_name);
	return setParamWeight(param,weight,upload_bake);
}

// virtual
BOOL LLVOAvatarSelf::setVisualParamWeight(S32 index, F32 weight, BOOL upload_bake )
{
	LLViewerVisualParam *param = (LLViewerVisualParam*) LLCharacter::getVisualParam(index);
	return setParamWeight(param,weight,upload_bake);
}

BOOL LLVOAvatarSelf::setParamWeight(const LLViewerVisualParam *param, F32 weight, BOOL upload_bake )
{
	if (!param)
	{
		return FALSE;
	}

#if 0
	// FIXME DRANO - kludgy way to avoid overwriting avatar state from wearables.
	if (isUsingServerBakes() && !isUsingLocalAppearance())
	{
		return FALSE;
	}
#endif

	if (param->getCrossWearable())
	{
		LLWearableType::EType type = (LLWearableType::EType)param->getWearableType();
		U32 size = gAgentWearables.getWearableCount(type);
		for (U32 count = 0; count < size; ++count)
		{
			LLViewerWearable *wearable = gAgentWearables.getViewerWearable(type,count);
			if (wearable)
			{
				wearable->setVisualParamWeight(param->getID(), weight, upload_bake);
			}
		}
	}

	return LLCharacter::setVisualParamWeight(param,weight,upload_bake);
}

/*virtual*/ 
void LLVOAvatarSelf::updateVisualParams()
{
	LLVOAvatar::updateVisualParams();
}

/*virtual*/
void LLVOAvatarSelf::idleUpdateAppearanceAnimation()
{
	// Animate all top-level wearable visual parameters
	gAgentWearables.animateAllWearableParams(calcMorphAmount(), FALSE);

	// apply wearable visual params to avatar
	for (U32 type = 0; type < LLWearableType::WT_COUNT; type++)
	{
		LLWearable *wearable = gAgentWearables.getTopWearable((LLWearableType::EType)type);
		if (wearable)
		{
			wearable->writeToAvatar(this);
		}
	}

	//allow avatar to process updates
	LLVOAvatar::idleUpdateAppearanceAnimation();

}

// virtual
void LLVOAvatarSelf::requestStopMotion(LLMotion* motion)
{
	// Only agent avatars should handle the stop motion notifications.

	// Notify agent that motion has stopped
	gAgent.requestStopMotion(motion);
}

// virtual
void LLVOAvatarSelf::stopMotionFromSource(const LLUUID& source_id)
{
	for (AnimSourceIterator motion_it = mAnimationSources.find(source_id); motion_it != mAnimationSources.end(); )
	{
		gAgent.sendAnimationRequest(motion_it->second, ANIM_REQUEST_STOP);
		mAnimationSources.erase(motion_it++);
	}

	LLViewerObject* object = gObjectList.findObject(source_id);
	if (object)
	{
		object->setFlagsWithoutUpdate(FLAGS_ANIM_SOURCE, FALSE);
	}
}

//virtual
U32  LLVOAvatarSelf::processUpdateMessage(LLMessageSystem *mesgsys,
													 void **user_data,
													 U32 block_num,
													 const EObjectUpdateType update_type,
													 LLDataPacker *dp)
{
	U32 retval = LLVOAvatar::processUpdateMessage(mesgsys,user_data,block_num,update_type,dp);

#if 0
	// DRANO - it's not clear this does anything useful. If we wait
	// until an appearance message has been received, we already have
	// the texture ids. If we don't wait, we don't yet know where to
	// look for baked textures, because we haven't received the
	// appearance version data from the appearance message. This looks
	// like an old optimization that's incompatible with server-side
	// texture baking.
	
	// FIXME DRANO - skipping in the case of !mFirstAppearanceMessageReceived prevents us from trying to
	// load textures before we know where they come from (ie, from baking service or not);
	// unknown impact on performance.
	if (mInitialBakesLoaded == false && retval == 0x0 && mFirstAppearanceMessageReceived)
	{
		// call update textures to force the images to be created
		updateMeshTextures();

		// unpack the texture UUIDs to the texture slots
		retval = unpackTEMessage(mesgsys, _PREHASH_ObjectData, (S32) block_num);

		// need to trigger a few operations to get the avatar to use the new bakes
		for (U32 i = 0; i < mBakedTextureDatas.size(); i++)
		{
			const LLAvatarAppearanceDefines::ETextureIndex te = mBakedTextureDatas[i].mTextureIndex;
			LLUUID texture_id = getTEImage(te)->getID();
			setNewBakedTexture(te, texture_id);
			mInitialBakeIDs[i] = texture_id;
		}

		onFirstTEMessageReceived();

		mInitialBakesLoaded = true;
	}
#endif

	return retval;
}


void LLVOAvatarSelf::setLocalTextureTE(U8 te, LLViewerTexture* image, U32 index)
{
	if (te >= TEX_NUM_INDICES)
	{
		llassert(0);
		return;
	}

	if (getTEImage(te)->getID() == image->getID())
	{
		return;
	}

	if (isIndexBakedTexture((ETextureIndex)te))
	{
		llassert(0);
		return;
	}

	setTEImage(te, image);
}

//virtual
void LLVOAvatarSelf::removeMissingBakedTextures()
{	
	BOOL removed = FALSE;
	for (U32 i = 0; i < mBakedTextureDatas.size(); i++)
	{
		const S32 te = mBakedTextureDatas[i].mTextureIndex;
		const LLViewerTexture* tex = getTEImage(te);

		// Replace with default if we can't find the asset, assuming the
		// default is actually valid (which it should be unless something
		// is seriously wrong).
		if (!tex || tex->isMissingAsset())
		{
			LLViewerTexture *imagep = LLViewerTextureManager::getFetchedTexture(IMG_DEFAULT_AVATAR);
			if (imagep)
			{
				setTEImage(te, imagep);
				removed = TRUE;
			}
		}
	}

	if (removed)
	{
		for (U32 i = 0; i < mBakedTextureDatas.size(); i++)
		{
			LLViewerTexLayerSet *layerset = getTexLayerSet(i);
			layerset->setUpdatesEnabled(TRUE);
			invalidateComposite(layerset, FALSE);
		}
		updateMeshTextures();
		if (getRegion() && !getRegion()->getCentralBakeVersion())
		{
			requestLayerSetUploads();
		}
	}
}

//virtual
void LLVOAvatarSelf::updateRegion(LLViewerRegion *regionp)
{
	// Save the global position
	LLVector3d global_pos_from_old_region = getPositionGlobal();

	// Change the region
	setRegion(regionp);

	if (regionp)
	{	// Set correct region-relative position from global coordinates
		setPositionGlobal(global_pos_from_old_region);

		// Diagnostic info
		//LLVector3d pos_from_new_region = getPositionGlobal();
		//llinfos << "pos_from_old_region is " << global_pos_from_old_region
		//	<< " while pos_from_new_region is " << pos_from_new_region
		//	<< llendl;
	}

	if (!regionp || (regionp->getHandle() != mLastRegionHandle))
	{
		if (mLastRegionHandle != 0)
		{
			++mRegionCrossingCount;
			F64 delta = (F64)mRegionCrossingTimer.getElapsedTimeF32();
			F64 avg = (mRegionCrossingCount == 1) ? 0 : LLViewerStats::getInstance()->getStat(LLViewerStats::ST_CROSSING_AVG);
			F64 delta_avg = (delta + avg*(mRegionCrossingCount-1)) / mRegionCrossingCount;
			LLViewerStats::getInstance()->setStat(LLViewerStats::ST_CROSSING_AVG, delta_avg);
			
			F64 max = (mRegionCrossingCount == 1) ? 0 : LLViewerStats::getInstance()->getStat(LLViewerStats::ST_CROSSING_MAX);
			max = llmax(delta, max);
			LLViewerStats::getInstance()->setStat(LLViewerStats::ST_CROSSING_MAX, max);

			// Diagnostics
			llinfos << "Region crossing took " << (F32)(delta * 1000.0) << " ms " << llendl;
		}
		if (regionp)
		{
			mLastRegionHandle = regionp->getHandle();
		}
	}
	mRegionCrossingTimer.reset();
	LLViewerObject::updateRegion(regionp);
}

//--------------------------------------------------------------------
// draw tractor beam when editing objects
//--------------------------------------------------------------------
//virtual
void LLVOAvatarSelf::idleUpdateTractorBeam()
{
	LLColor4U rgb = gLggBeamMaps.getCurrentColor(LLColor4U(gAgent.getEffectColor()));

	// This is only done for yourself (maybe it should be in the agent?)
	if (!needsRenderBeam() || !isBuilt())
	{
		mBeam = NULL;
		gLggBeamMaps.stopBeamChat();
	}
	else if (!mBeam || mBeam->isDead())
	{
		// VEFFECT: Tractor Beam
		mBeam = (LLHUDEffectSpiral *)LLHUDManager::getInstance()->createViewerEffect(LLHUDObject::LL_HUD_EFFECT_BEAM);
		mBeam->setColor(rgb);
		mBeam->setSourceObject(this);
		mBeamTimer.reset();
	}

	if (!mBeam.isNull())
	{
		LLObjectSelectionHandle selection = LLSelectMgr::getInstance()->getSelection();

		if (gAgentCamera.mPointAt.notNull())
		{
			// get point from pointat effect
			mBeam->setPositionGlobal(gAgentCamera.mPointAt->getPointAtPosGlobal());
			gLggBeamMaps.updateBeamChat(gAgentCamera.mPointAt->getPointAtPosGlobal());
			mBeam->triggerLocal();
		}
		else if (selection->getFirstRootObject() && 
				selection->getSelectType() != SELECT_TYPE_HUD)
		{
			LLViewerObject* objectp = selection->getFirstRootObject();
			mBeam->setTargetObject(objectp);
		}
		else
		{
			mBeam->setTargetObject(NULL);
			LLTool *tool = LLToolMgr::getInstance()->getCurrentTool();
			if (tool->isEditing())
			{
				if (tool->getEditingObject())
				{
					mBeam->setTargetObject(tool->getEditingObject());
				}
				else
				{
					mBeam->setPositionGlobal(tool->getEditingPointGlobal());
				}
			}
			else
			{
				const LLPickInfo& pick = gViewerWindow->getLastPick();
				mBeam->setPositionGlobal(pick.mPosGlobal);
			}
		}
		if (mBeamTimer.getElapsedTimeF32() > gLggBeamMaps.setUpAndGetDuration())
		{
			mBeam->setColor(rgb);
			mBeam->setNeedsSendToSim(TRUE);
			mBeamTimer.reset();
			gLggBeamMaps.fireCurrentBeams(mBeam, rgb);
		}
	}
}

//-----------------------------------------------------------------------------
// restoreMeshData()
//-----------------------------------------------------------------------------
// virtual
void LLVOAvatarSelf::restoreMeshData()
{
	//llinfos << "Restoring" << llendl;
	mMeshValid = TRUE;
	updateJointLODs();
	updateAttachmentVisibility(gAgentCamera.getCameraMode());

	// force mesh update as LOD might not have changed to trigger this
	gPipeline.markRebuild(mDrawable, LLDrawable::REBUILD_GEOMETRY, TRUE);
}



//-----------------------------------------------------------------------------
// updateAttachmentVisibility()
//-----------------------------------------------------------------------------
void LLVOAvatarSelf::updateAttachmentVisibility(U32 camera_mode)
{
	for (attachment_map_t::iterator iter = mAttachmentPoints.begin(); 
		 iter != mAttachmentPoints.end();
		 ++iter)
	{
		LLViewerJointAttachment* attachment = iter->second;
		if (attachment->getIsHUDAttachment())
		{
			attachment->setAttachmentVisibility(TRUE);
		}
		else
		{
			switch (camera_mode)
			{
				case CAMERA_MODE_MOUSELOOK:
					if (LLVOAvatar::sVisibleInFirstPerson && attachment->getVisibleInFirstPerson())
					{
						attachment->setAttachmentVisibility(TRUE);
					}
					else
					{
						attachment->setAttachmentVisibility(FALSE);
					}
					break;
				default:
					attachment->setAttachmentVisibility(TRUE);
					break;
			}
		}
	}
}

//-----------------------------------------------------------------------------
// updatedWearable( LLWearableType::EType type )
// forces an update to any baked textures relevant to type.
// will force an upload of the resulting bake if the second parameter is TRUE
//-----------------------------------------------------------------------------
void LLVOAvatarSelf::wearableUpdated( LLWearableType::EType type, BOOL upload_result )
{
	for (LLAvatarAppearanceDictionary::BakedTextures::const_iterator baked_iter = LLAvatarAppearanceDictionary::getInstance()->getBakedTextures().begin();
		 baked_iter != LLAvatarAppearanceDictionary::getInstance()->getBakedTextures().end();
		 ++baked_iter)
	{
		const LLAvatarAppearanceDictionary::BakedEntry *baked_dict = baked_iter->second;
		const LLAvatarAppearanceDefines::EBakedTextureIndex index = baked_iter->first;

		if (baked_dict)
		{
			for (LLAvatarAppearanceDefines::wearables_vec_t::const_iterator type_iter = baked_dict->mWearables.begin();
				type_iter != baked_dict->mWearables.end();
				 ++type_iter)
			{
				const LLWearableType::EType comp_type = *type_iter;
				if (comp_type == type)
				{
					LLViewerTexLayerSet *layerset = getLayerSet(index);
					if (layerset)
					{
						layerset->setUpdatesEnabled(true);
						invalidateComposite(layerset, upload_result);
					}
					break;
				}
			}
		}
	}
	
	// Physics type has no associated baked textures, but change of params needs to be sent to
	// other avatars.
	if (type == LLWearableType::WT_PHYSICS)
	  {
	    gAgent.sendAgentSetAppearance();
	  }
}

//-----------------------------------------------------------------------------
// isWearingAttachment()
//-----------------------------------------------------------------------------
BOOL LLVOAvatarSelf::isWearingAttachment(const LLUUID& inv_item_id) const
{
	const LLUUID& base_inv_item_id = gInventory.getLinkedItemID(inv_item_id);
	for (attachment_map_t::const_iterator iter = mAttachmentPoints.begin(); 
		 iter != mAttachmentPoints.end();
		 ++iter)
	{
		const LLViewerJointAttachment* attachment = iter->second;
		if (attachment->getAttachedObject(base_inv_item_id))
		{
			return TRUE;
		}
	}
	return FALSE;
}

//-----------------------------------------------------------------------------
BOOL LLVOAvatarSelf::attachmentWasRequested(const LLUUID& inv_item_id) const
{
	const F32 REQUEST_EXPIRATION_SECONDS = 5.0;  // any request older than this is ignored/removed.
	std::map<LLUUID,LLTimer>::iterator it = mAttachmentRequests.find(inv_item_id);
	if (it != mAttachmentRequests.end())
	{
		const LLTimer& request_time = it->second;
		F32 request_time_elapsed = request_time.getElapsedTimeF32();
		if (request_time_elapsed > REQUEST_EXPIRATION_SECONDS)
		{
			mAttachmentRequests.erase(it);
			return FALSE;
		}
		else
		{
			return TRUE;
		}
	}
	else
	{
		return FALSE;
	}
}

//-----------------------------------------------------------------------------
void LLVOAvatarSelf::addAttachmentRequest(const LLUUID& inv_item_id)
{
	LLTimer current_time;
	mAttachmentRequests[inv_item_id] = current_time;
}

//-----------------------------------------------------------------------------
void LLVOAvatarSelf::removeAttachmentRequest(const LLUUID& inv_item_id)
{
	mAttachmentRequests.erase(inv_item_id);
}

//-----------------------------------------------------------------------------
// getWornAttachment()
//-----------------------------------------------------------------------------
LLViewerObject* LLVOAvatarSelf::getWornAttachment(const LLUUID& inv_item_id)
{
	const LLUUID& base_inv_item_id = gInventory.getLinkedItemID(inv_item_id);
	for (attachment_map_t::const_iterator iter = mAttachmentPoints.begin(); 
		 iter != mAttachmentPoints.end();
		 ++iter)
	{
		LLViewerJointAttachment* attachment = iter->second;
 		if (LLViewerObject *attached_object = attachment->getAttachedObject(base_inv_item_id))
		{
			return attached_object;
		}
	}
	return NULL;
}

// [RLVa:KB] - Checked: 2012-07-28 (RLVa-1.4.7)
boost::signals2::connection LLVOAvatarSelf::setAttachmentCallback(const attachment_signal_t::slot_type& cb)
{
	if (!mAttachmentSignal)
		mAttachmentSignal = new attachment_signal_t();
	return mAttachmentSignal->connect(cb);
}
// [/RLVa:KB]
// [RLVa:KB] - Checked: 2010-03-14 (RLVa-1.2.0a) | Modified: RLVa-1.2.0a
LLViewerJointAttachment* LLVOAvatarSelf::getWornAttachmentPoint(const LLUUID& idItem) const
{
	const LLUUID& idItemBase = gInventory.getLinkedItemID(idItem);
	for (attachment_map_t::const_iterator itAttachPt = mAttachmentPoints.begin(); itAttachPt != mAttachmentPoints.end(); ++itAttachPt)
	{
		LLViewerJointAttachment* pAttachPt = itAttachPt->second;
 		if (pAttachPt->getAttachedObject(idItemBase))
			return pAttachPt;
	}
	return NULL;
}
// [/RLVa:KB]

const std::string LLVOAvatarSelf::getAttachedPointName(const LLUUID& inv_item_id) const
{
	const LLUUID& base_inv_item_id = gInventory.getLinkedItemID(inv_item_id);
	for (attachment_map_t::const_iterator iter = mAttachmentPoints.begin(); 
		 iter != mAttachmentPoints.end(); 
		 ++iter)
	{
		const LLViewerJointAttachment* attachment = iter->second;
		if (attachment->getAttachedObject(base_inv_item_id))
		{
			return attachment->getName();
		}
	}

	return LLStringUtil::null;
}

//virtual
const LLViewerJointAttachment *LLVOAvatarSelf::attachObject(LLViewerObject *viewer_object)
{
	const LLViewerJointAttachment *attachment = LLVOAvatar::attachObject(viewer_object);
	if (!attachment)
	{
		return 0;
	}

	updateAttachmentVisibility(gAgentCamera.getCameraMode());
	
	// Then make sure the inventory is in sync with the avatar.

	// Should just be the last object added
	if (attachment->isObjectAttached(viewer_object))
	{
		const LLUUID& attachment_id = viewer_object->getAttachmentItemID();
		LLAppearanceMgr::instance().registerAttachment(attachment_id);
		// Clear any pending requests once the attachment arrives.
		removeAttachmentRequest(attachment_id);

//-TT Patch: ReplaceWornItemsOnly
		gInventory.wearAttachmentsOnAvatarCheckRemove(viewer_object, attachment);
//-TT
//-TT Client LSL Bridge
		if (gSavedSettings.getBOOL("UseLSLBridge"))
		{
			if (attachment->getName() == "Bridge")
				FSLSLBridge::instance().processAttach(viewer_object, attachment);
		}
//-TT
		updateLODRiggedAttachments();		

// [RLVa:KB] - Checked: 2010-08-22 (RLVa-1.2.1a) | Modified: RLVa-1.2.1a
		// NOTE: RLVa event handlers should be invoked *after* LLVOAvatar::attachObject() calls LLViewerJointAttachment::addObject()
		if (mAttachmentSignal)
		{
			(*mAttachmentSignal)(viewer_object, attachment, ACTION_ATTACH);
		}
		if (rlv_handler_t::isEnabled())
		{
			RlvAttachmentLockWatchdog::instance().onAttach(viewer_object, attachment);
			gRlvHandler.onAttach(viewer_object, attachment);

			if ( (attachment->getIsHUDAttachment()) && (!gRlvAttachmentLocks.hasLockedHUD()) )
				gRlvAttachmentLocks.updateLockedHUD();
		}
// [/RLVa:KB]
	}

	return attachment;
}

//virtual
BOOL LLVOAvatarSelf::detachObject(LLViewerObject *viewer_object)
{
	const LLUUID attachment_id = viewer_object->getAttachmentItemID();

// [RLVa:KB] - Checked: 2010-03-05 (RLVa-1.2.0a) | Added: RLVa-1.2.0a
	// NOTE: RLVa event handlers should be invoked *before* LLVOAvatar::detachObject() calls LLViewerJointAttachment::removeObject()
<<<<<<< HEAD
	//if (rlv_handler_t::isEnabled())
	//{
	//	for (attachment_map_t::const_iterator itAttachPt = mAttachmentPoints.begin(); itAttachPt != mAttachmentPoints.end(); ++itAttachPt)
	//	{
	//		const LLViewerJointAttachment* pAttachPt = itAttachPt->second;
	//		if (pAttachPt->isObjectAttached(viewer_object))
	//		{
//-TT Client LSL Bridge - moving the rlv check to get the pAttachPt for the bridge
	const LLViewerJointAttachment* pAttachPt = NULL;
	for (attachment_map_t::const_iterator itAttachPt = mAttachmentPoints.begin(); itAttachPt != mAttachmentPoints.end(); ++itAttachPt)
	{
		pAttachPt = itAttachPt->second;
		if (pAttachPt->isObjectAttached(viewer_object))
		{
			if (rlv_handler_t::isEnabled())
			{
//-TT
=======
	if (rlv_handler_t::isEnabled())
	{
		for (attachment_map_t::const_iterator itAttachPt = mAttachmentPoints.begin(); itAttachPt != mAttachmentPoints.end(); ++itAttachPt)
		{
			const LLViewerJointAttachment* pAttachPt = itAttachPt->second;
			if (pAttachPt->isObjectAttached(viewer_object))
			{
>>>>>>> fe8b4bf1
				RlvAttachmentLockWatchdog::instance().onDetach(viewer_object, pAttachPt);
				gRlvHandler.onDetach(viewer_object, pAttachPt);
			}
			if (mAttachmentSignal)
			{
				(*mAttachmentSignal)(viewer_object, pAttachPt, ACTION_DETACH);
			}
<<<<<<< HEAD

//-TT Client LSL Bridge
			if (pAttachPt->getName() == "Bridge" && gSavedSettings.getBOOL("UseLSLBridge"))
			{
				FSLSLBridge::instance().processDetach(viewer_object, pAttachPt);
			}
//-TT
			break;
=======
>>>>>>> fe8b4bf1
		}
	}
// [/RLVa:KB]

	if ( LLVOAvatar::detachObject(viewer_object) )
	{
		LLVOAvatar::cleanupAttachedMesh( viewer_object );
		
		// the simulator should automatically handle permission revocation
		
		stopMotionFromSource(attachment_id);
		LLFollowCamMgr::setCameraActive(viewer_object->getID(), FALSE);
		
		LLViewerObject::const_child_list_t& child_list = viewer_object->getChildren();
		for (LLViewerObject::child_list_t::const_iterator iter = child_list.begin();
			 iter != child_list.end(); 
			 ++iter)
		{
			LLViewerObject* child_objectp = *iter;
			// the simulator should automatically handle
			// permissions revocation
			
			stopMotionFromSource(child_objectp->getID());
			LLFollowCamMgr::setCameraActive(child_objectp->getID(), FALSE);
		}
		
		// Make sure the inventory is in sync with the avatar.

		// Update COF contents, don't trigger appearance update.
		if (!isValid())
		{
			llinfos << "removeItemLinks skipped, avatar is under destruction" << llendl;
		}
		else
		{
			LLAppearanceMgr::instance().unregisterAttachment(attachment_id);
		}
		
// [RLVa:KB] - Checked: 2010-08-22 (RLVa-1.2.1a) | Added: RLVa-1.2.1a
		if ( (rlv_handler_t::isEnabled()) && (viewer_object->isHUDAttachment()) && (gRlvAttachmentLocks.hasLockedHUD()) )
			gRlvAttachmentLocks.updateLockedHUD();
// [/RLVa:KB]

		return TRUE;
	}
	return FALSE;
}

// static
BOOL LLVOAvatarSelf::detachAttachmentIntoInventory(const LLUUID &item_id)
{
	LLInventoryItem* item = gInventory.getItem(item_id);
//	if (item)
// [RLVa:KB] - Checked: 2010-09-04 (RLVa-1.2.1c) | Added: RLVa-1.2.1c
	if ( (item) && ((!rlv_handler_t::isEnabled()) || (gRlvAttachmentLocks.canDetach(item))) )
// [/RLVa:KB]
	{
		gMessageSystem->newMessageFast(_PREHASH_DetachAttachmentIntoInv);
		gMessageSystem->nextBlockFast(_PREHASH_ObjectData);
		gMessageSystem->addUUIDFast(_PREHASH_AgentID, gAgent.getID());
		gMessageSystem->addUUIDFast(_PREHASH_ItemID, item_id);
		gMessageSystem->sendReliable(gAgent.getRegion()->getHost());
		
		// This object might have been selected, so let the selection manager know it's gone now
		LLViewerObject *found_obj = gObjectList.findObject(item_id);
		if (found_obj)
		{
			LLSelectMgr::getInstance()->remove(found_obj);
		}

		// Error checking in case this object was attached to an invalid point
		// In that case, just remove the item from COF preemptively since detach 
		// will fail.
		if (isAgentAvatarValid())
		{
			const LLViewerObject *attached_obj = gAgentAvatarp->getWornAttachment(item_id);
			if (!attached_obj)
			{
				LLAppearanceMgr::instance().removeCOFItemLinks(item_id);
			}
		}
		return TRUE;
	}
	return FALSE;
}

U32 LLVOAvatarSelf::getNumWearables(LLAvatarAppearanceDefines::ETextureIndex i) const
{
	LLWearableType::EType type = LLAvatarAppearanceDictionary::getInstance()->getTEWearableType(i);
	return gAgentWearables.getWearableCount(type);
}

// virtual
void LLVOAvatarSelf::localTextureLoaded(BOOL success, LLViewerFetchedTexture *src_vi, LLImageRaw* src_raw, LLImageRaw* aux_src, S32 discard_level, BOOL final, void* userdata)
{	

	const LLUUID& src_id = src_vi->getID();
	LLAvatarTexData *data = (LLAvatarTexData *)userdata;
	ETextureIndex index = data->mIndex;
	if (!isIndexLocalTexture(index)) return;

	LLLocalTextureObject *local_tex_obj = getLocalTextureObject(index, 0);

	// fix for EXT-268. Preventing using of NULL pointer
	if(NULL == local_tex_obj)
	{
		LL_WARNS("TAG") << "There is no Local Texture Object with index: " << index 
			<< ", final: " << final
			<< LL_ENDL;
		return;
	}
	if (success)
	{
		if (!local_tex_obj->getBakedReady() &&
			local_tex_obj->getImage() != NULL &&
			(local_tex_obj->getID() == src_id) &&
			discard_level < local_tex_obj->getDiscard())
		{
			local_tex_obj->setDiscard(discard_level);
			requestLayerSetUpdate(index);
			if (isEditingAppearance())
			{
				LLVisualParamHint::requestHintUpdates();
			}
			updateMeshTextures();
		}
	}
	else if (final)
	{
		// Failed: asset is missing
		if (!local_tex_obj->getBakedReady() &&
			local_tex_obj->getImage() != NULL &&
			local_tex_obj->getImage()->getID() == src_id)
		{
			local_tex_obj->setDiscard(0);
			requestLayerSetUpdate(index);
			updateMeshTextures();
		}
	}
}

// virtual
BOOL LLVOAvatarSelf::getLocalTextureGL(ETextureIndex type, LLViewerTexture** tex_pp, U32 index) const
{
	*tex_pp = NULL;

	if (!isIndexLocalTexture(type)) return FALSE;
	if (getLocalTextureID(type, index) == IMG_DEFAULT_AVATAR) return TRUE;

	const LLLocalTextureObject *local_tex_obj = getLocalTextureObject(type, index);
	if (!local_tex_obj)
	{
		return FALSE;
	}
	*tex_pp = dynamic_cast<LLViewerTexture*> (local_tex_obj->getImage());
	return TRUE;
}

LLViewerFetchedTexture* LLVOAvatarSelf::getLocalTextureGL(LLAvatarAppearanceDefines::ETextureIndex type, U32 index) const
{
	if (!isIndexLocalTexture(type))
	{
		return NULL;
	}

	const LLLocalTextureObject *local_tex_obj = getLocalTextureObject(type, index);
	if (!local_tex_obj)
	{
		return NULL;
	}
	if (local_tex_obj->getID() == IMG_DEFAULT_AVATAR)
	{
		return LLViewerTextureManager::getFetchedTexture(IMG_DEFAULT_AVATAR);
	}
	return dynamic_cast<LLViewerFetchedTexture*> (local_tex_obj->getImage());
}

const LLUUID& LLVOAvatarSelf::getLocalTextureID(ETextureIndex type, U32 index) const
{
	if (!isIndexLocalTexture(type)) return IMG_DEFAULT_AVATAR;

	const LLLocalTextureObject *local_tex_obj = getLocalTextureObject(type, index);
	if (local_tex_obj && local_tex_obj->getImage() != NULL)
	{
		return local_tex_obj->getImage()->getID();
	}
	return IMG_DEFAULT_AVATAR;
} 


//-----------------------------------------------------------------------------
// isLocalTextureDataAvailable()
// Returns true if at least the lowest quality discard level exists for every texture
// in the layerset.
//-----------------------------------------------------------------------------
BOOL LLVOAvatarSelf::isLocalTextureDataAvailable(const LLViewerTexLayerSet* layerset) const
{
	/* if (layerset == mBakedTextureDatas[BAKED_HEAD].mTexLayerSet)
	   return getLocalDiscardLevel(TEX_HEAD_BODYPAINT) >= 0; */
	for (LLAvatarAppearanceDictionary::BakedTextures::const_iterator baked_iter = LLAvatarAppearanceDictionary::getInstance()->getBakedTextures().begin();
		 baked_iter != LLAvatarAppearanceDictionary::getInstance()->getBakedTextures().end();
		 ++baked_iter)
	{
		const EBakedTextureIndex baked_index = baked_iter->first;
		if (layerset == mBakedTextureDatas[baked_index].mTexLayerSet)
		{
			BOOL ret = true;
			const LLAvatarAppearanceDictionary::BakedEntry *baked_dict = baked_iter->second;
			for (texture_vec_t::const_iterator local_tex_iter = baked_dict->mLocalTextures.begin();
				 local_tex_iter != baked_dict->mLocalTextures.end();
				 ++local_tex_iter)
			{
				const ETextureIndex tex_index = *local_tex_iter;
				const LLWearableType::EType wearable_type = LLAvatarAppearanceDictionary::getTEWearableType(tex_index);
				const U32 wearable_count = gAgentWearables.getWearableCount(wearable_type);
				for (U32 wearable_index = 0; wearable_index < wearable_count; wearable_index++)
				{
					BOOL tex_avail = (getLocalDiscardLevel(tex_index, wearable_index) >= 0);
					ret &= tex_avail;
				}
			}
			return ret;
		}
	}
	llassert(0);
	return FALSE;
}

//-----------------------------------------------------------------------------
// virtual
// isLocalTextureDataFinal()
// Returns true if the highest quality discard level exists for every texture
// in the layerset.
//-----------------------------------------------------------------------------
BOOL LLVOAvatarSelf::isLocalTextureDataFinal(const LLViewerTexLayerSet* layerset) const
{
	const U32 desired_tex_discard_level = gSavedSettings.getU32("TextureDiscardLevel"); 
	// const U32 desired_tex_discard_level = 0; // hack to not bake textures on lower discard levels.

	for (U32 i = 0; i < mBakedTextureDatas.size(); i++)
	{
		if (layerset == mBakedTextureDatas[i].mTexLayerSet)
		{
			const LLAvatarAppearanceDictionary::BakedEntry *baked_dict = LLAvatarAppearanceDictionary::getInstance()->getBakedTexture((EBakedTextureIndex)i);
			for (texture_vec_t::const_iterator local_tex_iter = baked_dict->mLocalTextures.begin();
				 local_tex_iter != baked_dict->mLocalTextures.end();
				 ++local_tex_iter)
			{
				const ETextureIndex tex_index = *local_tex_iter;
				const LLWearableType::EType wearable_type = LLAvatarAppearanceDictionary::getTEWearableType(tex_index);
				const U32 wearable_count = gAgentWearables.getWearableCount(wearable_type);
				for (U32 wearable_index = 0; wearable_index < wearable_count; wearable_index++)
				{
					S32 local_discard_level = getLocalDiscardLevel(*local_tex_iter, wearable_index);
					if ((local_discard_level > (S32)(desired_tex_discard_level)) ||
						(local_discard_level < 0 ))
					{
						return FALSE;
					}
				}
			}
			return TRUE;
		}
	}
	llassert(0);
	return FALSE;
}


BOOL LLVOAvatarSelf::isAllLocalTextureDataFinal() const
{
	const U32 desired_tex_discard_level = gSavedSettings.getU32("TextureDiscardLevel"); 
	// const U32 desired_tex_discard_level = 0; // hack to not bake textures on lower discard levels

	for (U32 i = 0; i < mBakedTextureDatas.size(); i++)
	{
		const LLAvatarAppearanceDictionary::BakedEntry *baked_dict = LLAvatarAppearanceDictionary::getInstance()->getBakedTexture((EBakedTextureIndex)i);
		for (texture_vec_t::const_iterator local_tex_iter = baked_dict->mLocalTextures.begin();
			 local_tex_iter != baked_dict->mLocalTextures.end();
			 ++local_tex_iter)
		{
			const ETextureIndex tex_index = *local_tex_iter;
			const LLWearableType::EType wearable_type = LLAvatarAppearanceDictionary::getTEWearableType(tex_index);
			const U32 wearable_count = gAgentWearables.getWearableCount(wearable_type);
			for (U32 wearable_index = 0; wearable_index < wearable_count; wearable_index++)
			{
				S32 local_discard_level = getLocalDiscardLevel(*local_tex_iter, wearable_index);
				if ((local_discard_level > (S32)(desired_tex_discard_level)) ||
					(local_discard_level < 0 ))
				{
					return FALSE;
				}
			}
		}
	}
	return TRUE;
}

BOOL LLVOAvatarSelf::isBakedTextureFinal(const LLAvatarAppearanceDefines::EBakedTextureIndex index) const
{
	const LLViewerTexLayerSet *layerset = getLayerSet(index);
	if (!layerset) return FALSE;
	const LLViewerTexLayerSetBuffer *layerset_buffer = layerset->getViewerComposite();
	if (!layerset_buffer) return FALSE;
	return !layerset_buffer->uploadNeeded();
}

BOOL LLVOAvatarSelf::isTextureDefined(LLAvatarAppearanceDefines::ETextureIndex type, U32 index) const
{
	LLUUID id;
	BOOL isDefined = TRUE;
	if (isIndexLocalTexture(type))
	{
		const LLWearableType::EType wearable_type = LLAvatarAppearanceDictionary::getTEWearableType(type);
		const U32 wearable_count = gAgentWearables.getWearableCount(wearable_type);
		if (index >= wearable_count)
		{
			// invalid index passed in. check all textures of a given type
			for (U32 wearable_index = 0; wearable_index < wearable_count; wearable_index++)
			{
				id = getLocalTextureID(type, wearable_index);
				isDefined &= (id != IMG_DEFAULT_AVATAR && id != IMG_DEFAULT);
			}
		}
		else
		{
			id = getLocalTextureID(type, index);
			isDefined &= (id != IMG_DEFAULT_AVATAR && id != IMG_DEFAULT);
		}
	}
	else
	{
		id = getTEImage(type)->getID();
		isDefined &= (id != IMG_DEFAULT_AVATAR && id != IMG_DEFAULT);
	}
	
	return isDefined;
}

//virtual
BOOL LLVOAvatarSelf::isTextureVisible(LLAvatarAppearanceDefines::ETextureIndex type, U32 index) const
{
	if (isIndexBakedTexture(type))
	{
		return LLVOAvatar::isTextureVisible(type, (U32)0);
	}

	LLUUID tex_id = getLocalTextureID(type,index);
	return (tex_id != IMG_INVISIBLE) 
			|| (LLDrawPoolAlpha::sShowDebugAlpha);
}

//virtual
BOOL LLVOAvatarSelf::isTextureVisible(LLAvatarAppearanceDefines::ETextureIndex type, LLViewerWearable *wearable) const
{
	if (isIndexBakedTexture(type))
	{
		return LLVOAvatar::isTextureVisible(type);
	}

	U32 index = gAgentWearables.getWearableIndex(wearable);
	return isTextureVisible(type,index);
}


//-----------------------------------------------------------------------------
// requestLayerSetUploads()
//-----------------------------------------------------------------------------
void LLVOAvatarSelf::requestLayerSetUploads()
{
	for (U32 i = 0; i < mBakedTextureDatas.size(); i++)
	{
		requestLayerSetUpload((EBakedTextureIndex)i);
	}
}

void LLVOAvatarSelf::requestLayerSetUpload(LLAvatarAppearanceDefines::EBakedTextureIndex i)
{
	ETextureIndex tex_index = mBakedTextureDatas[i].mTextureIndex;
	const BOOL layer_baked = isTextureDefined(tex_index, gAgentWearables.getWearableCount(tex_index));
	LLViewerTexLayerSet *layerset = getLayerSet(i);
	if (!layer_baked && layerset)
	{
		layerset->requestUpload();
	}
}

bool LLVOAvatarSelf::areTexturesCurrent() const
{
	return !hasPendingBakedUploads() && gAgentWearables.areWearablesLoaded();
}

// virtual
bool LLVOAvatarSelf::hasPendingBakedUploads() const
{
	for (U32 i = 0; i < mBakedTextureDatas.size(); i++)
	{
		LLViewerTexLayerSet* layerset = getTexLayerSet(i);
		if (layerset && layerset->getViewerComposite() && layerset->getViewerComposite()->uploadPending())
		{
			return true;
		}
	}
	return false;
}

void LLVOAvatarSelf::invalidateComposite( LLTexLayerSet* layerset, BOOL upload_result )
{
	LLViewerTexLayerSet *layer_set = dynamic_cast<LLViewerTexLayerSet*>(layerset);
	if( !layer_set || !layer_set->getUpdatesEnabled() )
	{
		return;
	}
	// llinfos << "LLVOAvatar::invalidComposite() " << layerset->getBodyRegionName() << llendl;

	layer_set->requestUpdate();
	layer_set->invalidateMorphMasks();

	if( upload_result  && (getRegion() && !getRegion()->getCentralBakeVersion()))
	{
		llassert(isSelf());

		ETextureIndex baked_te = getBakedTE( layer_set );
		setTEImage( baked_te, LLViewerTextureManager::getFetchedTexture(IMG_DEFAULT_AVATAR) );
		layer_set->requestUpload();
		updateMeshTextures();
	}
}

void LLVOAvatarSelf::invalidateAll()
{
	for (U32 i = 0; i < mBakedTextureDatas.size(); i++)
	{
		LLViewerTexLayerSet *layerset = getTexLayerSet(i);
		invalidateComposite(layerset, TRUE);
	}
	//mDebugSelfLoadTimer.reset();
}

//-----------------------------------------------------------------------------
// setCompositeUpdatesEnabled()
//-----------------------------------------------------------------------------
void LLVOAvatarSelf::setCompositeUpdatesEnabled( bool b )
{
	for (U32 i = 0; i < mBakedTextureDatas.size(); i++)
	{
		setCompositeUpdatesEnabled(i, b);
	}
}

void LLVOAvatarSelf::setCompositeUpdatesEnabled(U32 index, bool b)
{
	LLViewerTexLayerSet *layerset = getTexLayerSet(index);
	if (layerset )
	{
		layerset->setUpdatesEnabled( b );
	}
}

bool LLVOAvatarSelf::isCompositeUpdateEnabled(U32 index)
{
	LLViewerTexLayerSet *layerset = getTexLayerSet(index);
	if (layerset)
	{
		return layerset->getUpdatesEnabled();
	}
	return false;
}

void LLVOAvatarSelf::setupComposites()
{
	for (U32 i = 0; i < mBakedTextureDatas.size(); i++)
	{
		ETextureIndex tex_index = mBakedTextureDatas[i].mTextureIndex;
		BOOL layer_baked = isTextureDefined(tex_index, gAgentWearables.getWearableCount(tex_index));
		LLViewerTexLayerSet *layerset = getTexLayerSet(i);
		if (layerset)
		{
			layerset->setUpdatesEnabled(!layer_baked);
		}
	}
}

void LLVOAvatarSelf::updateComposites()
{
	for (U32 i = 0; i < mBakedTextureDatas.size(); i++)
	{
		LLViewerTexLayerSet *layerset = getTexLayerSet(i);
		if (layerset 
			&& ((i != BAKED_SKIRT) || isWearingWearableType(LLWearableType::WT_SKIRT)))
		{
			layerset->updateComposite();
		}
	}
}

// virtual
S32 LLVOAvatarSelf::getLocalDiscardLevel(ETextureIndex type, U32 wearable_index) const
{
	if (!isIndexLocalTexture(type)) return FALSE;

	const LLLocalTextureObject *local_tex_obj = getLocalTextureObject(type, wearable_index);
	if (local_tex_obj)
	{
		const LLViewerFetchedTexture* image = dynamic_cast<LLViewerFetchedTexture*>( local_tex_obj->getImage() );
		if (type >= 0
			&& local_tex_obj->getID() != IMG_DEFAULT_AVATAR
			&& !image->isMissingAsset())
		{
			return image->getDiscardLevel();
		}
		else
		{
			// We don't care about this (no image associated with the layer) treat as fully loaded.
			return 0;
		}
	}
	return 0;
}

// virtual
// Counts the memory footprint of local textures.
void LLVOAvatarSelf::getLocalTextureByteCount(S32* gl_bytes) const
{
	*gl_bytes = 0;
	for (S32 type = 0; type < TEX_NUM_INDICES; type++)
	{
		if (!isIndexLocalTexture((ETextureIndex)type)) continue;
		U32 max_tex = getNumWearables((ETextureIndex) type);
		for (U32 num = 0; num < max_tex; num++)
		{
			const LLLocalTextureObject *local_tex_obj = getLocalTextureObject((ETextureIndex) type, num);
			if (local_tex_obj)
			{
				const LLViewerFetchedTexture* image_gl = dynamic_cast<LLViewerFetchedTexture*>( local_tex_obj->getImage() );
				if (image_gl)
				{
					S32 bytes = (S32)image_gl->getWidth() * image_gl->getHeight() * image_gl->getComponents();
					
					if (image_gl->hasGLTexture())
					{
						*gl_bytes += bytes;
					}
				}
			}
		}
	}
}

// virtual 
void LLVOAvatarSelf::setLocalTexture(ETextureIndex type, LLViewerTexture* src_tex, BOOL baked_version_ready, U32 index)
{
	if (!isIndexLocalTexture(type)) return;

	LLViewerFetchedTexture* tex = LLViewerTextureManager::staticCastToFetchedTexture(src_tex, TRUE) ;
	if(!tex)
	{
		return ;
	}

	S32 desired_discard = isSelf() ? 0 : 2;
	LLLocalTextureObject *local_tex_obj = getLocalTextureObject(type,index);
	if (!local_tex_obj)
	{
		if (type >= TEX_NUM_INDICES)
		{
			llerrs << "Tried to set local texture with invalid type: (" << (U32) type << ", " << index << ")" << llendl;
			return;
		}
		LLWearableType::EType wearable_type = LLAvatarAppearanceDictionary::getInstance()->getTEWearableType(type);
		if (!gAgentWearables.getViewerWearable(wearable_type,index))
		{
			// no wearable is loaded, cannot set the texture.
			return;
		}
		gAgentWearables.addLocalTextureObject(wearable_type,type,index);
		local_tex_obj = getLocalTextureObject(type,index);
		if (!local_tex_obj)
		{
			llerrs << "Unable to create LocalTextureObject for wearable type & index: (" << (U32) wearable_type << ", " << index << ")" << llendl;
			return;
		}
		
		LLViewerTexLayerSet *layer_set = getLayerSet(type);
		if (layer_set)
		{
			layer_set->cloneTemplates(local_tex_obj, type, gAgentWearables.getViewerWearable(wearable_type,index));
		}

	}
	if (!baked_version_ready)
	{
		if (tex != local_tex_obj->getImage() || local_tex_obj->getBakedReady())
		{
			local_tex_obj->setDiscard(MAX_DISCARD_LEVEL+1);
		}
		if (tex->getID() != IMG_DEFAULT_AVATAR)
		{
			if (local_tex_obj->getDiscard() > desired_discard)
			{
				S32 tex_discard = tex->getDiscardLevel();
				if (tex_discard >= 0 && tex_discard <= desired_discard)
				{
					local_tex_obj->setDiscard(tex_discard);
					if (isSelf())
					{
						requestLayerSetUpdate(type);
						if (isEditingAppearance())
						{
							LLVisualParamHint::requestHintUpdates();
						}
					}
				}
				else
				{					
					tex->setLoadedCallback(onLocalTextureLoaded, desired_discard, TRUE, FALSE, new LLAvatarTexData(getID(), type), NULL);
				}
			}
			tex->setMinDiscardLevel(desired_discard);
		}
	}
	local_tex_obj->setImage(tex);
	local_tex_obj->setID(tex->getID());
	setBakedReady(type,baked_version_ready,index);
}

//virtual
void LLVOAvatarSelf::setBakedReady(LLAvatarAppearanceDefines::ETextureIndex type, BOOL baked_version_exists, U32 index)
{
	if (!isIndexLocalTexture(type)) return;
	LLLocalTextureObject *local_tex_obj = getLocalTextureObject(type,index);
	if (local_tex_obj)
	{
		local_tex_obj->setBakedReady( baked_version_exists );
	}
}


// virtual
void LLVOAvatarSelf::dumpLocalTextures() const
{
	llinfos << "Local Textures:" << llendl;

	/* ETextureIndex baked_equiv[] = {
	   TEX_UPPER_BAKED,
	   if (isTextureDefined(baked_equiv[i])) */
	for (LLAvatarAppearanceDictionary::Textures::const_iterator iter = LLAvatarAppearanceDictionary::getInstance()->getTextures().begin();
		 iter != LLAvatarAppearanceDictionary::getInstance()->getTextures().end();
		 ++iter)
	{
		const LLAvatarAppearanceDictionary::TextureEntry *texture_dict = iter->second;
		if (!texture_dict->mIsLocalTexture || !texture_dict->mIsUsedByBakedTexture)
			continue;

		const EBakedTextureIndex baked_index = texture_dict->mBakedTextureIndex;
		const ETextureIndex baked_equiv = LLAvatarAppearanceDictionary::getInstance()->getBakedTexture(baked_index)->mTextureIndex;

		const std::string &name = texture_dict->mName;
		const LLLocalTextureObject *local_tex_obj = getLocalTextureObject(iter->first, 0);
		// index is baked texture - index is not relevant. putting in 0 as placeholder
		if (isTextureDefined(baked_equiv, 0))
		{
#if LL_RELEASE_FOR_DOWNLOAD
			// End users don't get to trivially see avatar texture IDs, makes textures
			// easier to steal. JC
			llinfos << "LocTex " << name << ": Baked " << llendl;
#else
			llinfos << "LocTex " << name << ": Baked " << getTEImage(baked_equiv)->getID() << llendl;
#endif
		}
		else if (local_tex_obj && local_tex_obj->getImage() != NULL)
		{
			if (local_tex_obj->getImage()->getID() == IMG_DEFAULT_AVATAR)
			{
				llinfos << "LocTex " << name << ": None" << llendl;
			}
			else
			{
				const LLViewerFetchedTexture* image = dynamic_cast<LLViewerFetchedTexture*>( local_tex_obj->getImage() );

				llinfos << "LocTex " << name << ": "
						<< "Discard " << image->getDiscardLevel() << ", "
						<< "(" << image->getWidth() << ", " << image->getHeight() << ") " 
#if !LL_RELEASE_FOR_DOWNLOAD
					// End users don't get to trivially see avatar texture IDs,
					// makes textures easier to steal
						<< image->getID() << " "
#endif
						<< "Priority: " << image->getDecodePriority()
						<< llendl;
			}
		}
		else
		{
			llinfos << "LocTex " << name << ": No LLViewerTexture" << llendl;
		}
	}
}

//-----------------------------------------------------------------------------
// static 
// onLocalTextureLoaded()
//-----------------------------------------------------------------------------

void LLVOAvatarSelf::onLocalTextureLoaded(BOOL success, LLViewerFetchedTexture *src_vi, LLImageRaw* src_raw, LLImageRaw* aux_src, S32 discard_level, BOOL final, void* userdata)
{
	LLAvatarTexData *data = (LLAvatarTexData *)userdata;
	LLVOAvatarSelf *self = (LLVOAvatarSelf *)gObjectList.findObject(data->mAvatarID);
	if (self)
	{
		// We should only be handling local textures for ourself
		self->localTextureLoaded(success, src_vi, src_raw, aux_src, discard_level, final, userdata);
	}
	// ensure data is cleaned up
	if (final || !success)
	{
		delete data;
	}
}

/*virtual*/	void LLVOAvatarSelf::setImage(const U8 te, LLViewerTexture *imagep, const U32 index)
{
	if (isIndexLocalTexture((ETextureIndex)te))
	{
		setLocalTexture((ETextureIndex)te, imagep, FALSE ,index);
	}
	else 
	{
		setTEImage(te,imagep);
	}
}

/*virtual*/ LLViewerTexture* LLVOAvatarSelf::getImage(const U8 te, const U32 index) const
{
	if (isIndexLocalTexture((ETextureIndex)te))
	{
		return getLocalTextureGL((ETextureIndex)te,index);
	}
	else 
	{
		return getTEImage(te);
	}
}


// static
void LLVOAvatarSelf::dumpTotalLocalTextureByteCount()
{
	S32 gl_bytes = 0;
	gAgentAvatarp->getLocalTextureByteCount(&gl_bytes);
	llinfos << "Total Avatar LocTex GL:" << (gl_bytes/1024) << "KB" << llendl;
}

BOOL LLVOAvatarSelf::getIsCloud() const
{
	// Let people know why they're clouded without spamming them into oblivion.
	bool do_warn = false;
	static LLTimer time_since_notice;
	F32 update_freq = 30.0;
	if (time_since_notice.getElapsedTimeF32() > update_freq)
	{
		time_since_notice.reset();
		do_warn = true;
	}
	
	// do we have our body parts?
	S32 shape_count = gAgentWearables.getWearableCount(LLWearableType::WT_SHAPE);
	S32 hair_count = gAgentWearables.getWearableCount(LLWearableType::WT_HAIR);
	S32 eye_count = gAgentWearables.getWearableCount(LLWearableType::WT_EYES);
	S32 skin_count = gAgentWearables.getWearableCount(LLWearableType::WT_SKIN);
	if (!shape_count || !hair_count || !eye_count || !skin_count)
	{
		if (do_warn)
		{
			llinfos << "Self is clouded due to missing one or more required body parts: "
					<< (shape_count ? "" : "SHAPE ")
					<< (hair_count ? "" : "HAIR ")
					<< (eye_count ? "" : "EYES ")
					<< (skin_count ? "" : "SKIN ")
					<< llendl;
		}
		return TRUE;
	}

	if (!isTextureDefined(TEX_HAIR, 0))
	{
		if (do_warn)
		{
			llinfos << "Self is clouded because of no hair texture" << llendl;
		}
		return TRUE;
	}

	if (!mPreviousFullyLoaded)
	{
		if (!isLocalTextureDataAvailable(getLayerSet(BAKED_LOWER)) &&
			(!isTextureDefined(TEX_LOWER_BAKED, 0)))
		{
			if (do_warn)
			{
				llinfos << "Self is clouded because lower textures not baked" << llendl;
			}
			return TRUE;
		}

		if (!isLocalTextureDataAvailable(getLayerSet(BAKED_UPPER)) &&
			(!isTextureDefined(TEX_UPPER_BAKED, 0)))
		{
			if (do_warn)
			{
				llinfos << "Self is clouded because upper textures not baked" << llendl;
			}
			return TRUE;
		}

		for (U32 i = 0; i < mBakedTextureDatas.size(); i++)
		{
			if (i == BAKED_SKIRT && !isWearingWearableType(LLWearableType::WT_SKIRT))
				continue;

			const BakedTextureData& texture_data = mBakedTextureDatas[i];
			if (!isTextureDefined(texture_data.mTextureIndex, 0))
				continue;

			// Check for the case that texture is defined but not sufficiently loaded to display anything.
			const LLViewerTexture* baked_img = getImage( texture_data.mTextureIndex, 0 );
			if (!baked_img || !baked_img->hasGLTexture())
			{
				if (do_warn)
				{
					llinfos << "Self is clouded because texture at index " << i
							<< " (texture index is " << texture_data.mTextureIndex << ") is not loaded" << llendl;
				}
				return TRUE;
			}
		}

		lldebugs << "Avatar de-clouded" << llendl;
	}
	return FALSE;
}

/*static*/
void LLVOAvatarSelf::debugOnTimingLocalTexLoaded(BOOL success, LLViewerFetchedTexture *src_vi, LLImageRaw* src, LLImageRaw* aux_src, S32 discard_level, BOOL final, void* userdata)
{
	gAgentAvatarp->debugTimingLocalTexLoaded(success, src_vi, src, aux_src, discard_level, final, userdata);
}

void LLVOAvatarSelf::debugTimingLocalTexLoaded(BOOL success, LLViewerFetchedTexture *src_vi, LLImageRaw* src, LLImageRaw* aux_src, S32 discard_level, BOOL final, void* userdata)
{
	LLAvatarTexData *data = (LLAvatarTexData *)userdata;
	if (!data)
	{
		return;
	}

	ETextureIndex index = data->mIndex;
	
	if (index < 0 || index >= TEX_NUM_INDICES)
	{
		return;
	}

	if (discard_level >=0 && discard_level <= MAX_DISCARD_LEVEL) // ignore discard level -1, as it means we have no data.
	{
		mDebugTextureLoadTimes[(U32)index][(U32)discard_level] = mDebugSelfLoadTimer.getElapsedTimeF32();
	}
	if (final)
	{
		delete data;
	}
}

void LLVOAvatarSelf::debugBakedTextureUpload(EBakedTextureIndex index, BOOL finished)
{
	U32 done = 0;
	if (finished)
	{
		done = 1;
	}
	mDebugBakedTextureTimes[index][done] = mDebugSelfLoadTimer.getElapsedTimeF32();
}

const std::string LLVOAvatarSelf::verboseDebugDumpLocalTextureDataInfo(const LLViewerTexLayerSet* layerset) const
{
	std::ostringstream outbuf;
	for (LLAvatarAppearanceDictionary::BakedTextures::const_iterator baked_iter =
			 LLAvatarAppearanceDictionary::getInstance()->getBakedTextures().begin();
		 baked_iter != LLAvatarAppearanceDictionary::getInstance()->getBakedTextures().end();
		 ++baked_iter)
	{
		const EBakedTextureIndex baked_index = baked_iter->first;
		if (layerset == mBakedTextureDatas[baked_index].mTexLayerSet)
		{
			outbuf << "baked_index: " << baked_index << "\n";
			const LLAvatarAppearanceDictionary::BakedEntry *baked_dict = baked_iter->second;
			for (texture_vec_t::const_iterator local_tex_iter = baked_dict->mLocalTextures.begin();
				 local_tex_iter != baked_dict->mLocalTextures.end();
				 ++local_tex_iter)
			{
				const ETextureIndex tex_index = *local_tex_iter;
				const std::string tex_name = LLAvatarAppearanceDictionary::getInstance()->getTexture(tex_index)->mName;
				outbuf << "  tex_index " << (S32) tex_index << " name " << tex_name << "\n";
				const LLWearableType::EType wearable_type = LLAvatarAppearanceDictionary::getTEWearableType(tex_index);
				const U32 wearable_count = gAgentWearables.getWearableCount(wearable_type);
				if (wearable_count > 0)
				{
					for (U32 wearable_index = 0; wearable_index < wearable_count; wearable_index++)
					{
						outbuf << "    " << LLWearableType::getTypeName(wearable_type) << " " << wearable_index << ":";
						const LLLocalTextureObject *local_tex_obj = getLocalTextureObject(tex_index, wearable_index);
						if (local_tex_obj)
						{
							LLViewerFetchedTexture* image = dynamic_cast<LLViewerFetchedTexture*>( local_tex_obj->getImage() );
							if (tex_index >= 0
								&& local_tex_obj->getID() != IMG_DEFAULT_AVATAR
								&& !image->isMissingAsset())
							{
								outbuf << " id: " << image->getID()
									   << " refs: " << image->getNumRefs()
									   << " glocdisc: " << getLocalDiscardLevel(tex_index, wearable_index)
									   << " discard: " << image->getDiscardLevel()
									   << " desired: " << image->getDesiredDiscardLevel()
									   << " decode: " << image->getDecodePriority()
									   << " addl: " << image->getAdditionalDecodePriority()
									   << " ts: " << image->getTextureState()
									   << " bl: " << image->getBoostLevel()
									   << " fl: " << image->isFullyLoaded() // this is not an accessor for mFullyLoaded - see comment there.
									   << " cl: " << (image->isFullyLoaded() && image->getDiscardLevel()==0) // "completely loaded"
									   << " mvs: " << image->getMaxVirtualSize()
									   << " mvsc: " << image->getMaxVirtualSizeResetCounter()
									   << " mem: " << image->getTextureMemory();
							}
						}
						outbuf << "\n";
					}
				}
			}
			break;
		}
	}
	return outbuf.str();
}

void LLVOAvatarSelf::dumpAllTextures() const
{
	std::string vd_text = "Local textures per baked index and wearable:\n";
	for (LLAvatarAppearanceDefines::LLAvatarAppearanceDictionary::BakedTextures::const_iterator baked_iter = LLAvatarAppearanceDefines::LLAvatarAppearanceDictionary::getInstance()->getBakedTextures().begin();
		 baked_iter != LLAvatarAppearanceDefines::LLAvatarAppearanceDictionary::getInstance()->getBakedTextures().end();
		 ++baked_iter)
	{
		const LLAvatarAppearanceDefines::EBakedTextureIndex baked_index = baked_iter->first;
		const LLViewerTexLayerSet *layerset = debugGetLayerSet(baked_index);
		if (!layerset) continue;
		const LLViewerTexLayerSetBuffer *layerset_buffer = layerset->getViewerComposite();
		if (!layerset_buffer) continue;
		vd_text += verboseDebugDumpLocalTextureDataInfo(layerset);
	}
	LL_DEBUGS("Avatar") << vd_text << llendl;
}

const std::string LLVOAvatarSelf::debugDumpLocalTextureDataInfo(const LLViewerTexLayerSet* layerset) const
{
	std::string text="";

	text = llformat("[Final:%d Avail:%d] ",isLocalTextureDataFinal(layerset), isLocalTextureDataAvailable(layerset));

	/* if (layerset == mBakedTextureDatas[BAKED_HEAD].mTexLayerSet)
	   return getLocalDiscardLevel(TEX_HEAD_BODYPAINT) >= 0; */
	for (LLAvatarAppearanceDictionary::BakedTextures::const_iterator baked_iter = LLAvatarAppearanceDictionary::getInstance()->getBakedTextures().begin();
		 baked_iter != LLAvatarAppearanceDictionary::getInstance()->getBakedTextures().end();
		 ++baked_iter)
	{
		const EBakedTextureIndex baked_index = baked_iter->first;
		if (layerset == mBakedTextureDatas[baked_index].mTexLayerSet)
		{
			const LLAvatarAppearanceDictionary::BakedEntry *baked_dict = baked_iter->second;
			text += llformat("%d-%s ( ",baked_index, baked_dict->mName.c_str());
			for (texture_vec_t::const_iterator local_tex_iter = baked_dict->mLocalTextures.begin();
				 local_tex_iter != baked_dict->mLocalTextures.end();
				 ++local_tex_iter)
			{
				const ETextureIndex tex_index = *local_tex_iter;
				const LLWearableType::EType wearable_type = LLAvatarAppearanceDictionary::getTEWearableType(tex_index);
				const U32 wearable_count = gAgentWearables.getWearableCount(wearable_type);
				if (wearable_count > 0)
				{
					text += LLWearableType::getTypeName(wearable_type) + ":";
					for (U32 wearable_index = 0; wearable_index < wearable_count; wearable_index++)
					{
						const U32 discard_level = getLocalDiscardLevel(tex_index, wearable_index);
						std::string discard_str = llformat("%d ",discard_level);
						text += llformat("%d ",discard_level);
					}
				}
			}
			text += ")";
			break;
		}
	}
	return text;
}

const std::string LLVOAvatarSelf::debugDumpAllLocalTextureDataInfo() const
{
	std::string text;
	const U32 override_tex_discard_level = gSavedSettings.getU32("TextureDiscardLevel");

	for (U32 i = 0; i < mBakedTextureDatas.size(); i++)
	{
		const LLAvatarAppearanceDictionary::BakedEntry *baked_dict = LLAvatarAppearanceDictionary::getInstance()->getBakedTexture((EBakedTextureIndex)i);
		BOOL is_texture_final = TRUE;
		for (texture_vec_t::const_iterator local_tex_iter = baked_dict->mLocalTextures.begin();
			 local_tex_iter != baked_dict->mLocalTextures.end();
			 ++local_tex_iter)
		{
			const ETextureIndex tex_index = *local_tex_iter;
			const LLWearableType::EType wearable_type = LLAvatarAppearanceDictionary::getTEWearableType(tex_index);
			const U32 wearable_count = gAgentWearables.getWearableCount(wearable_type);
			for (U32 wearable_index = 0; wearable_index < wearable_count; wearable_index++)
			{
				is_texture_final &= (getLocalDiscardLevel(*local_tex_iter, wearable_index) <= (S32)(override_tex_discard_level));
			}
		}
		text += llformat("%s:%d ",baked_dict->mName.c_str(),is_texture_final);
	}
	return text;
}


#if 0
// Dump avatar metrics data.
LLSD LLVOAvatarSelf::metricsData()
{
	// runway - add region info
	LLSD result;
	result["rez_status"] = LLVOAvatar::rezStatusToString(getRezzedStatus());
	result["timers"]["debug_existence"] = mDebugExistenceTimer.getElapsedTimeF32();
	result["timers"]["ruth_debug"] = mRuthDebugTimer.getElapsedTimeF32();
	result["timers"]["ruth"] = mRuthTimer.getElapsedTimeF32();
	result["timers"]["invisible"] = mInvisibleTimer.getElapsedTimeF32();
	result["timers"]["fully_loaded"] = mFullyLoadedTimer.getElapsedTimeF32();
	result["startup"] = LLStartUp::getPhases().dumpPhases();
	
	return result;
}
#endif

class ViewerAppearanceChangeMetricsResponder: public LLCurl::Responder
{
public:
	ViewerAppearanceChangeMetricsResponder( S32 expected_sequence,
											volatile const S32 & live_sequence,
											volatile bool & reporting_started):
		mExpectedSequence(expected_sequence),
		mLiveSequence(live_sequence),
		mReportingStarted(reporting_started)
	{
	}

	virtual void completed(U32 status,
						   const std::string& reason,
						   const LLSD& content)
	{
		gPendingMetricsUploads--; // if we add retry, this should be moved to the isGoodStatus case.
		if (isGoodStatus(status))
		{
			LL_DEBUGS("Avatar") << "OK" << LL_ENDL;
			result(content);
		}
		else
		{
			LL_WARNS("Avatar") << "Failed " << status << " reason " << reason << LL_ENDL;
			errorWithContent(status,reason,content);
		}
	}

	// virtual
	void result(const LLSD & content)
	{
		if (mLiveSequence == mExpectedSequence)
		{
			mReportingStarted = true;
		}
	}

private:
	S32 mExpectedSequence;
	volatile const S32 & mLiveSequence;
	volatile bool & mReportingStarted;
};

bool LLVOAvatarSelf::updateAvatarRezMetrics(bool force_send)
{
	const F32 AV_METRICS_INTERVAL_QA = 30.0;
	F32 send_period = 300.0;
	if (gSavedSettings.getBOOL("QAModeMetrics"))
	{
		send_period = AV_METRICS_INTERVAL_QA;
	}

	if (force_send || mTimeSinceLastRezMessage.getElapsedTimeF32() > send_period)
	{
		// Stats for completed phases have been getting logged as they
		// complete.  This will give us stats for any timers that
		// haven't finished as of the metric's being sent.
		
		if (force_send)
		{
			LLVOAvatar::logPendingPhasesAllAvatars();
		}
		sendViewerAppearanceChangeMetrics();
	}

	return false;
}

void LLVOAvatarSelf::addMetricsTimerRecord(const LLSD& record)
{
	mPendingTimerRecords.push_back(record);
}

bool operator<(const LLSD& a, const LLSD& b)
{
	std::ostringstream aout, bout;
	aout << LLSDNotationStreamer(a);
	bout << LLSDNotationStreamer(b);
	std::string astring = aout.str();
	std::string bstring = bout.str();

	return astring < bstring;

}

// Given a vector of LLSD records, return an LLSD array of bucketed stats for val_field.
LLSD summarize_by_buckets(std::vector<LLSD> in_records,
						  std::vector<std::string> by_fields,
						  std::string val_field)
{
	LLSD result = LLSD::emptyArray();
	std::map<LLSD,LLViewerStats::StatsAccumulator> accum;
	for (std::vector<LLSD>::iterator in_record_iter = in_records.begin();
		 in_record_iter != in_records.end(); ++in_record_iter)
	{
		LLSD& record = *in_record_iter;
		LLSD key;
		for (std::vector<std::string>::iterator field_iter = by_fields.begin();
			 field_iter != by_fields.end(); ++field_iter)
		{
			const std::string& field = *field_iter;
			key[field] = record[field];
		}
		LLViewerStats::StatsAccumulator& stats = accum[key];
		F32 value = record[val_field].asReal();
		stats.push(value);
	}
	for (std::map<LLSD,LLViewerStats::StatsAccumulator>::iterator accum_it = accum.begin();
		 accum_it != accum.end(); ++accum_it)
	{
		LLSD out_record = accum_it->first;
		out_record["stats"] = accum_it->second.getData();
		result.append(out_record);
	}
	return result;
}

void LLVOAvatarSelf::sendViewerAppearanceChangeMetrics()
{
	// gAgentAvatarp->stopAllPhases();
	static volatile bool reporting_started(false);
	static volatile S32 report_sequence(0);

	LLSD msg; // = metricsData();
	msg["message"] = "ViewerAppearanceChangeMetrics";
	msg["session_id"] = gAgentSessionID;
	msg["agent_id"] = gAgentID;
	msg["sequence"] = report_sequence;
	msg["initial"] = !reporting_started;
	msg["break"] = false;
	msg["duration"] = mTimeSinceLastRezMessage.getElapsedTimeF32();

	// Status of our own rezzing.
	msg["rez_status"] = LLVOAvatar::rezStatusToString(getRezzedStatus());

	// Status of all nearby avs including ourself.
	msg["nearby"] = LLSD::emptyArray();
	std::vector<S32> rez_counts;
	LLVOAvatar::getNearbyRezzedStats(rez_counts);
	for (S32 rez_stat=0; rez_stat < rez_counts.size(); ++rez_stat)
	{
		std::string rez_status_name = LLVOAvatar::rezStatusToString(rez_stat);
		msg["nearby"][rez_status_name] = rez_counts[rez_stat];
	}

	//	std::vector<std::string> bucket_fields("timer_name","is_self","grid_x","grid_y","is_using_server_bake");
	std::vector<std::string> by_fields;
	by_fields.push_back("timer_name");
	by_fields.push_back("completed");
	by_fields.push_back("grid_x");
	by_fields.push_back("grid_y");
	by_fields.push_back("is_using_server_bakes");
	by_fields.push_back("is_self");
	by_fields.push_back("central_bake_version");
	LLSD summary = summarize_by_buckets(mPendingTimerRecords, by_fields, std::string("elapsed"));
	msg["timers"] = summary;

	mPendingTimerRecords.clear();

	// Update sequence number
	if (S32_MAX == ++report_sequence)
		report_sequence = 0;

	LL_DEBUGS("Avatar") << avString() << "message: " << ll_pretty_print_sd(msg) << LL_ENDL;
	std::string	caps_url;
	if (getRegion())
	{
		// runway - change here to activate.
		caps_url = getRegion()->getCapability("ViewerMetrics");
	}
	if (!caps_url.empty())
	{
		gPendingMetricsUploads++;
		LLCurlRequest::headers_t headers;
		LLHTTPClient::post(caps_url,
						   msg,
						   new ViewerAppearanceChangeMetricsResponder(report_sequence,
																	  report_sequence,
																	  reporting_started));
		mTimeSinceLastRezMessage.reset();
	}
}

class CheckAgentAppearanceServiceResponder: public LLHTTPClient::Responder
{
public:
	CheckAgentAppearanceServiceResponder()
	{
	}
	
	virtual ~CheckAgentAppearanceServiceResponder()
	{
	}

	/* virtual */ void result(const LLSD& content)
	{
		LL_DEBUGS("Avatar") << "status OK" << llendl;
	}

	// Error
	/*virtual*/ void errorWithContent(U32 status, const std::string& reason, const LLSD& content)
	{
		if (isAgentAvatarValid())
		{
			LL_DEBUGS("Avatar") << "failed, will rebake [status:"
					<< status << "]: " << content << llendl;
			forceAppearanceUpdate();
		}
	}	

	static void forceAppearanceUpdate()
	{
		// Trying to rebake immediately after crossing region boundary
		// seems to be failure prone; adding a delay factor. Yes, this
		// fix is ad-hoc and not guaranteed to work in all cases.
		doAfterInterval(boost::bind(&LLVOAvatarSelf::forceBakeAllTextures,
									gAgentAvatarp.get(), true), 5.0);
	}
};

void LLVOAvatarSelf::checkForUnsupportedServerBakeAppearance()
{
	// Need to check only if we have a server baked appearance and are
	// in a non-baking region.
	if (!gAgentAvatarp->isUsingServerBakes())
		return;
	if (!gAgent.getRegion() || gAgent.getRegion()->getCentralBakeVersion()!=0)
		return;

	// if baked image service is unknown, need to refresh.
	if (LLAppearanceMgr::instance().getAppearanceServiceURL().empty())
	{
		CheckAgentAppearanceServiceResponder::forceAppearanceUpdate();
	}
	// query baked image service to check status.
	std::string image_url = gAgentAvatarp->getImageURL(TEX_HEAD_BAKED,
													   getTE(TEX_HEAD_BAKED)->getID());
	LLHTTPClient::head(image_url, new CheckAgentAppearanceServiceResponder);
}

const LLUUID& LLVOAvatarSelf::grabBakedTexture(EBakedTextureIndex baked_index) const
{
	if (canGrabBakedTexture(baked_index))
	{
		ETextureIndex tex_index = LLAvatarAppearanceDictionary::bakedToLocalTextureIndex(baked_index);
		if (tex_index == TEX_NUM_INDICES)
		{
			return LLUUID::null;
		}
		return getTEImage( tex_index )->getID();
	}
	return LLUUID::null;
}

BOOL LLVOAvatarSelf::canGrabBakedTexture(EBakedTextureIndex baked_index) const
{
	ETextureIndex tex_index = LLAvatarAppearanceDictionary::bakedToLocalTextureIndex(baked_index);
	if (tex_index == TEX_NUM_INDICES)
	{
		return FALSE;
	}
	// Check if the texture hasn't been baked yet.
	if (!isTextureDefined(tex_index, 0))
	{
		lldebugs << "getTEImage( " << (U32) tex_index << " )->getID() == IMG_DEFAULT_AVATAR" << llendl;
		return FALSE;
	}

	if (gAgent.isGodlikeWithoutAdminMenuFakery())
		return TRUE;

	// Check permissions of textures that show up in the
	// baked texture.  We don't want people copying people's
	// work via baked textures.

	const LLAvatarAppearanceDictionary::BakedEntry *baked_dict = LLAvatarAppearanceDictionary::getInstance()->getBakedTexture(baked_index);
	for (texture_vec_t::const_iterator iter = baked_dict->mLocalTextures.begin();
		 iter != baked_dict->mLocalTextures.end();
		 ++iter)
	{
		const ETextureIndex t_index = (*iter);
		LLWearableType::EType wearable_type = LLAvatarAppearanceDictionary::getTEWearableType(t_index);
		U32 count = gAgentWearables.getWearableCount(wearable_type);
		lldebugs << "Checking index " << (U32) t_index << " count: " << count << llendl;
		
		for (U32 wearable_index = 0; wearable_index < count; ++wearable_index)
		{
			LLViewerWearable *wearable = gAgentWearables.getViewerWearable(wearable_type, wearable_index);
			if (wearable)
			{
				const LLLocalTextureObject *texture = wearable->getLocalTextureObject((S32)t_index);
				const LLUUID& texture_id = texture->getID();
				if (texture_id != IMG_DEFAULT_AVATAR)
				{
					// Search inventory for this texture.
					LLViewerInventoryCategory::cat_array_t cats;
					LLViewerInventoryItem::item_array_t items;
					LLAssetIDMatches asset_id_matches(texture_id);
					gInventory.collectDescendentsIf(LLUUID::null,
													cats,
													items,
													LLInventoryModel::INCLUDE_TRASH,
													asset_id_matches);

					BOOL can_grab = FALSE;
					lldebugs << "item count for asset " << texture_id << ": " << items.count() << llendl;
					if (items.count())
					{
						// search for full permissions version
						for (S32 i = 0; i < items.count(); i++)
						{
							LLViewerInventoryItem* itemp = items[i];
												if (itemp->getIsFullPerm())
							{
								can_grab = TRUE;
								break;
							}
						}
					}
					if (!can_grab) return FALSE;
				}
			}
		}
	}

	return TRUE;
}

void LLVOAvatarSelf::addLocalTextureStats( ETextureIndex type, LLViewerFetchedTexture* imagep,
										   F32 texel_area_ratio, BOOL render_avatar, BOOL covered_by_baked)
{
	if (!isIndexLocalTexture(type)) return;

	// Sunshine - ignoring covered_by_baked will force local textures
	// to always load.  Fix for SH-4001 and many related issues.  Do
	// not restore this without some more targetted fix for the local
	// textures failing to load issue.
	//if (!covered_by_baked)
	{
		if (imagep->getID() != IMG_DEFAULT_AVATAR)
		{
			imagep->setNoDelete();
			if (imagep->getDiscardLevel() != 0)
			{
				F32 desired_pixels;
				desired_pixels = llmin(mPixelArea, (F32)getTexImageArea());
				
				imagep->setBoostLevel(getAvatarBoostLevel());
				imagep->setAdditionalDecodePriority(SELF_ADDITIONAL_PRI) ;
				imagep->resetTextureStats();
				imagep->setMaxVirtualSizeResetInterval(MAX_TEXTURE_VIRTURE_SIZE_RESET_INTERVAL);
				imagep->addTextureStats( desired_pixels / texel_area_ratio );
				imagep->forceUpdateBindStats() ;
				if (imagep->getDiscardLevel() < 0)
				{
					mHasGrey = TRUE; // for statistics gathering
				}
			}
		}
		else
		{
			// texture asset is missing
			mHasGrey = TRUE; // for statistics gathering
		}
	}
}

LLLocalTextureObject* LLVOAvatarSelf::getLocalTextureObject(LLAvatarAppearanceDefines::ETextureIndex i, U32 wearable_index) const
{
	LLWearableType::EType type = LLAvatarAppearanceDictionary::getInstance()->getTEWearableType(i);
	LLViewerWearable* wearable = gAgentWearables.getViewerWearable(type, wearable_index);
	if (wearable)
	{
		return wearable->getLocalTextureObject(i);
	}

	return NULL;
}

//-----------------------------------------------------------------------------
// getBakedTE()
// Used by the LayerSet.  (Layer sets don't in general know what textures depend on them.)
//-----------------------------------------------------------------------------
ETextureIndex LLVOAvatarSelf::getBakedTE( const LLViewerTexLayerSet* layerset ) const
{
	for (U32 i = 0; i < mBakedTextureDatas.size(); i++)
	{
		if (layerset == mBakedTextureDatas[i].mTexLayerSet )
		{
			return mBakedTextureDatas[i].mTextureIndex;
		}
	}
	llassert(0);
	return TEX_HEAD_BAKED;
}


void LLVOAvatarSelf::setNewBakedTexture(LLAvatarAppearanceDefines::EBakedTextureIndex i, const LLUUID &uuid)
{
	ETextureIndex index = LLAvatarAppearanceDictionary::bakedToLocalTextureIndex(i);
	setNewBakedTexture(index, uuid);
}


//-----------------------------------------------------------------------------
// setNewBakedTexture()
// A new baked texture has been successfully uploaded and we can start using it now.
//-----------------------------------------------------------------------------
void LLVOAvatarSelf::setNewBakedTexture( ETextureIndex te, const LLUUID& uuid )
{
	// Baked textures live on other sims.
	LLHost target_host = getObjectHost();	
	setTEImage( te, LLViewerTextureManager::getFetchedTextureFromHost( uuid, FTT_HOST_BAKE, target_host ) );
	updateMeshTextures();
	dirtyMesh();

	LLVOAvatar::cullAvatarsByPixelArea();

	/* switch(te)
		case TEX_HEAD_BAKED:
			llinfos << "New baked texture: HEAD" << llendl; */
	const LLAvatarAppearanceDictionary::TextureEntry *texture_dict = LLAvatarAppearanceDictionary::getInstance()->getTexture(te);
	if (texture_dict->mIsBakedTexture)
	{
		debugBakedTextureUpload(texture_dict->mBakedTextureIndex, TRUE); // FALSE for start of upload, TRUE for finish.
		llinfos << "New baked texture: " << texture_dict->mName << " UUID: " << uuid <<llendl;
	}
	else
	{
		llwarns << "New baked texture: unknown te " << te << llendl;
	}
	
	//	dumpAvatarTEs( "setNewBakedTexture() send" );
	// RN: throttle uploads
	if (!hasPendingBakedUploads())
	{
		gAgent.sendAgentSetAppearance();

		if (gSavedSettings.getBOOL("DebugAvatarRezTime"))
		{
			LLSD args;
			args["EXISTENCE"] = llformat("%d",(U32)mDebugExistenceTimer.getElapsedTimeF32());
			args["TIME"] = llformat("%d",(U32)mDebugSelfLoadTimer.getElapsedTimeF32());
			if (isAllLocalTextureDataFinal())
			{
				LLNotificationsUtil::add("AvatarRezSelfBakedDoneNotification",args);
				LL_DEBUGS("Avatar") << "REZTIME: [ " << (U32)mDebugExistenceTimer.getElapsedTimeF32()
						<< "sec ]"
						<< avString() 
						<< "RuthTimer " << (U32)mRuthDebugTimer.getElapsedTimeF32()
						<< " SelfLoadTimer " << (U32)mDebugSelfLoadTimer.getElapsedTimeF32()
						<< " Notification " << "AvatarRezSelfBakedDoneNotification"
						<< llendl;
			}
			else
			{
				args["STATUS"] = debugDumpAllLocalTextureDataInfo();
				LLNotificationsUtil::add("AvatarRezSelfBakedUpdateNotification",args);
				LL_DEBUGS("Avatar") << "REZTIME: [ " << (U32)mDebugExistenceTimer.getElapsedTimeF32()
						<< "sec ]"
						<< avString() 
						<< "RuthTimer " << (U32)mRuthDebugTimer.getElapsedTimeF32()
						<< " SelfLoadTimer " << (U32)mDebugSelfLoadTimer.getElapsedTimeF32()
						<< " Notification " << "AvatarRezSelfBakedUpdateNotification"
						<< llendl;
			}
		}

		outputRezDiagnostics();
	}
}

// FIXME: This is not called consistently. Something may be broken.
void LLVOAvatarSelf::outputRezDiagnostics() const
{
	if(!gSavedSettings.getBOOL("DebugAvatarLocalTexLoadedTime"))
	{
		return ;
	}

	const F32 final_time = mDebugSelfLoadTimer.getElapsedTimeF32();
	LL_DEBUGS("Avatar") << "REZTIME: Myself rez stats:" << llendl;
	LL_DEBUGS("Avatar") << "\t Time from avatar creation to load wearables: " << (S32)mDebugTimeWearablesLoaded << llendl;
	LL_DEBUGS("Avatar") << "\t Time from avatar creation to de-cloud: " << (S32)mDebugTimeAvatarVisible << llendl;
	LL_DEBUGS("Avatar") << "\t Time from avatar creation to de-cloud for others: " << (S32)final_time << llendl;
	LL_DEBUGS("Avatar") << "\t Load time for each texture: " << llendl;
	for (U32 i = 0; i < LLAvatarAppearanceDefines::TEX_NUM_INDICES; ++i)
	{
		std::stringstream out;
		out << "\t\t (" << i << ") ";
		U32 j=0;
		for (j=0; j <= MAX_DISCARD_LEVEL; j++)
		{
			out << "\t";
			S32 load_time = (S32)mDebugTextureLoadTimes[i][j];
			if (load_time == -1)
			{
				out << "*";
				if (j == 0)
					break;
			}
			else
			{
				out << load_time;
			}
		}

		// Don't print out non-existent textures.
		if (j != 0)
		{
			LL_DEBUGS("Avatar") << out.str() << LL_ENDL;
		}
	}
	LL_DEBUGS("Avatar") << "\t Time points for each upload (start / finish)" << llendl;
	for (U32 i = 0; i < LLAvatarAppearanceDefines::BAKED_NUM_INDICES; ++i)
	{
		LL_DEBUGS("Avatar") << "\t\t (" << i << ") \t" << (S32)mDebugBakedTextureTimes[i][0] << " / " << (S32)mDebugBakedTextureTimes[i][1] << llendl;
	}

	for (LLAvatarAppearanceDefines::LLAvatarAppearanceDictionary::BakedTextures::const_iterator baked_iter = LLAvatarAppearanceDefines::LLAvatarAppearanceDictionary::getInstance()->getBakedTextures().begin();
		 baked_iter != LLAvatarAppearanceDefines::LLAvatarAppearanceDictionary::getInstance()->getBakedTextures().end();
		 ++baked_iter)
	{
		const LLAvatarAppearanceDefines::EBakedTextureIndex baked_index = baked_iter->first;
		const LLViewerTexLayerSet *layerset = debugGetLayerSet(baked_index);
		if (!layerset) continue;
		const LLViewerTexLayerSetBuffer *layerset_buffer = layerset->getViewerComposite();
		if (!layerset_buffer) continue;
		LL_DEBUGS("Avatar") << layerset_buffer->dumpTextureInfo() << llendl;
	}

	dumpAllTextures();
}

void LLVOAvatarSelf::outputRezTiming(const std::string& msg) const
{
	LL_DEBUGS("Avatar")
		<< avString()
		<< llformat("%s. Time from avatar creation: %.2f", msg.c_str(), mDebugSelfLoadTimer.getElapsedTimeF32())
		<< LL_ENDL;
}

void LLVOAvatarSelf::reportAvatarRezTime() const
{
	// TODO: report mDebugSelfLoadTimer.getElapsedTimeF32() somehow.
}

//-----------------------------------------------------------------------------
// setCachedBakedTexture()
// A baked texture id was received from a cache query, make it active
//-----------------------------------------------------------------------------
void LLVOAvatarSelf::setCachedBakedTexture( ETextureIndex te, const LLUUID& uuid )
{
	setTETexture( te, uuid );

	/* switch(te)
		case TEX_HEAD_BAKED:
			if( mHeadLayerSet )
				mHeadLayerSet->cancelUpload(); */
	for (U32 i = 0; i < mBakedTextureDatas.size(); i++)
	{
		LLViewerTexLayerSet *layerset = getTexLayerSet(i);
		if ( mBakedTextureDatas[i].mTextureIndex == te && layerset)
		{
			if (mInitialBakeIDs[i] != LLUUID::null)
			{
				if (mInitialBakeIDs[i] == uuid)
				{
					llinfos << "baked texture correctly loaded at login! " << i << llendl;
				}
				else
				{
					llwarns << "baked texture does not match id loaded at login!" << i << llendl;
				}
				mInitialBakeIDs[i] = LLUUID::null;
			}
			layerset->cancelUpload();
		}
	}
}

// static
void LLVOAvatarSelf::processRebakeAvatarTextures(LLMessageSystem* msg, void**)
{
	LLUUID texture_id;
	msg->getUUID("TextureData", "TextureID", texture_id);
	if (!isAgentAvatarValid()) return;

	// If this is a texture corresponding to one of our baked entries, 
	// just rebake that layer set.
	BOOL found = FALSE;

	/* ETextureIndex baked_texture_indices[BAKED_NUM_INDICES] =
			TEX_HEAD_BAKED,
			TEX_UPPER_BAKED, */
	for (LLAvatarAppearanceDictionary::Textures::const_iterator iter = LLAvatarAppearanceDictionary::getInstance()->getTextures().begin();
		 iter != LLAvatarAppearanceDictionary::getInstance()->getTextures().end();
		 ++iter)
	{
		const ETextureIndex index = iter->first;
		const LLAvatarAppearanceDictionary::TextureEntry *texture_dict = iter->second;
		if (texture_dict->mIsBakedTexture)
		{
			if (texture_id == gAgentAvatarp->getTEImage(index)->getID())
			{
				LLViewerTexLayerSet* layer_set = gAgentAvatarp->getLayerSet(index);
				if (layer_set)
				{
					llinfos << "TAT: rebake - matched entry " << (S32)index << llendl;
					gAgentAvatarp->invalidateComposite(layer_set, TRUE);
					found = TRUE;
					LLViewerStats::getInstance()->incStat(LLViewerStats::ST_TEX_REBAKES);
				}
			}
		}
	}

	// If texture not found, rebake all entries.
	if (!found)
	{
		gAgentAvatarp->forceBakeAllTextures();
	}
	else
	{
		// Not sure if this is necessary, but forceBakeAllTextures() does it.
		gAgentAvatarp->updateMeshTextures();
	}
}


void LLVOAvatarSelf::forceBakeAllTextures(bool slam_for_debug)
{
	llinfos << "TAT: forced full rebake. " << llendl;

	for (U32 i = 0; i < mBakedTextureDatas.size(); i++)
	{
		ETextureIndex baked_index = mBakedTextureDatas[i].mTextureIndex;
		LLViewerTexLayerSet* layer_set = getLayerSet(baked_index);
		if (layer_set)
		{
			if (slam_for_debug)
			{
				layer_set->setUpdatesEnabled(TRUE);
				layer_set->cancelUpload();
			}

			invalidateComposite(layer_set, TRUE);
			LLViewerStats::getInstance()->incStat(LLViewerStats::ST_TEX_REBAKES);
		}
		else
		{
			llwarns << "TAT: NO LAYER SET FOR " << (S32)baked_index << llendl;
		}
	}

	// Don't know if this is needed
	updateMeshTextures();
}

//-----------------------------------------------------------------------------
// requestLayerSetUpdate()
//-----------------------------------------------------------------------------
void LLVOAvatarSelf::requestLayerSetUpdate(ETextureIndex index )
{
	/* switch(index)
		case LOCTEX_UPPER_BODYPAINT:  
		case LOCTEX_UPPER_SHIRT:
			if( mUpperBodyLayerSet )
				mUpperBodyLayerSet->requestUpdate(); */
	const LLAvatarAppearanceDictionary::TextureEntry *texture_dict = LLAvatarAppearanceDictionary::getInstance()->getTexture(index);
	if (!texture_dict->mIsLocalTexture || !texture_dict->mIsUsedByBakedTexture)
		return;
	const EBakedTextureIndex baked_index = texture_dict->mBakedTextureIndex;
	if (mBakedTextureDatas[baked_index].mTexLayerSet)
	{
		mBakedTextureDatas[baked_index].mTexLayerSet->requestUpdate();
	}
}

LLViewerTexLayerSet* LLVOAvatarSelf::getLayerSet(ETextureIndex index) const
{
       /* switch(index)
               case TEX_HEAD_BAKED:
               case TEX_HEAD_BODYPAINT:
                       return mHeadLayerSet; */
       const LLAvatarAppearanceDictionary::TextureEntry *texture_dict = LLAvatarAppearanceDictionary::getInstance()->getTexture(index);
       if (texture_dict->mIsUsedByBakedTexture)
       {
               const EBakedTextureIndex baked_index = texture_dict->mBakedTextureIndex;
               return getLayerSet(baked_index);
       }
       return NULL;
}

LLViewerTexLayerSet* LLVOAvatarSelf::getLayerSet(EBakedTextureIndex baked_index) const
{
       /* switch(index)
               case TEX_HEAD_BAKED:
               case TEX_HEAD_BODYPAINT:
                       return mHeadLayerSet; */
       if (baked_index >= 0 && baked_index < BAKED_NUM_INDICES)
       {
		   return  getTexLayerSet(baked_index);
       }
       return NULL;
}




// static
void LLVOAvatarSelf::onCustomizeStart(bool disable_camera_switch)
{
	if (isAgentAvatarValid())
	{
		gAgentAvatarp->mIsEditingAppearance = true;
		gAgentAvatarp->mUseLocalAppearance = true;

		if (gSavedSettings.getBOOL("AppearanceCameraMovement") && !disable_camera_switch)
		{
			gAgentCamera.changeCameraToCustomizeAvatar();
		}

#if 0
		gAgentAvatarp->clearVisualParamWeights();
		gAgentAvatarp->idleUpdateAppearanceAnimation();
#endif
		
		gAgentAvatarp->invalidateAll(); // mark all bakes as dirty, request updates
		gAgentAvatarp->updateMeshTextures(); // make sure correct textures are applied to the avatar mesh.
		gAgentAvatarp->updateTextures(); // call updateTextureStats
	}
}

// static
void LLVOAvatarSelf::onCustomizeEnd(bool disable_camera_switch)
{

	if (isAgentAvatarValid())
	{
		gAgentAvatarp->mIsEditingAppearance = false;
		if (gAgentAvatarp->getRegion() && !gAgentAvatarp->getRegion()->getCentralBakeVersion())
		{
			// FIXME DRANO - move to sendAgentSetAppearance, make conditional on upload complete.
			gAgentAvatarp->mUseLocalAppearance = false;
		}

		gAgentAvatarp->invalidateAll();

		if (gSavedSettings.getBOOL("AppearanceCameraMovement") && !disable_camera_switch)
		{
			gAgentCamera.changeCameraToDefault();
			gAgentCamera.resetView();
		}
	
		LLAppearanceMgr::instance().updateAppearanceFromCOF();	
	}
}

// HACK: this will null out the avatar's local texture IDs before the TE message is sent
//       to ensure local texture IDs are not sent to other clients in the area.
//       this is a short-term solution. The long term solution will be to not set the texture
//       IDs in the avatar object, and keep them only in the wearable.
//       This will involve further refactoring that is too risky for the initial release of 2.0.
bool LLVOAvatarSelf::sendAppearanceMessage(LLMessageSystem *mesgsys) const
{
	LLUUID texture_id[TEX_NUM_INDICES];
	// pack away current TEs to make sure we don't send them out
	for (LLAvatarAppearanceDictionary::Textures::const_iterator iter = LLAvatarAppearanceDictionary::getInstance()->getTextures().begin();
		 iter != LLAvatarAppearanceDictionary::getInstance()->getTextures().end();
		 ++iter)
	{
		const ETextureIndex index = iter->first;
		const LLAvatarAppearanceDictionary::TextureEntry *texture_dict = iter->second;
		if (!texture_dict->mIsBakedTexture)
		{
			LLTextureEntry* entry = getTE((U8) index);
			texture_id[index] = entry->getID();
			entry->setID(IMG_DEFAULT_AVATAR);
		}
	}
	
	
	// <ClientTag> hack -- Zwagoth
	llinfos << "Setting clientTag" << llendl;
	LLTextureEntry* entry = getTE(0);
	//You edit this to change the tag in your client. Yes.
	const char* tag_client = "Firestorm";
	LLUUID client_name;
	strncpy((char*)&client_name.mData[0], tag_client, UUID_BYTES);
	static LLCachedControl<LLColor4> tag_color(gSavedPerAccountSettings, "FirestormTagColor", LLColor4(1,0,1,1));
	entry->setColor(tag_color);
	//This glow is used to tell if the tag color is set or not.
	entry->setGlow(0.1f);
	entry->setID(client_name);

    // Need to reset these if you turn off the tag system without relogging, they persist otherwise.
	//
	//llinfos << "Clearing clientTag" << llendl;
	//LLTextureEntry* entry = getTE(0);
	//if(entry->getGlow()>0.f)
	//{
	//	entry->setGlow(0.0f);
	//	entry->setColor(LLColor4::white);
	//}
	// </ClientTag>

	
	bool success = packTEMessage(mesgsys);

	// unpack TEs to make sure we don't re-trigger a bake
	for (LLAvatarAppearanceDictionary::Textures::const_iterator iter = LLAvatarAppearanceDictionary::getInstance()->getTextures().begin();
		 iter != LLAvatarAppearanceDictionary::getInstance()->getTextures().end();
		 ++iter)
	{
		const ETextureIndex index = iter->first;
		const LLAvatarAppearanceDictionary::TextureEntry *texture_dict = iter->second;
		if (!texture_dict->mIsBakedTexture)
		{
			LLTextureEntry* entry = getTE((U8) index);
			entry->setID(texture_id[index]);
		}
	}

	return success;
}


//------------------------------------------------------------------------
// needsRenderBeam()
//------------------------------------------------------------------------
BOOL LLVOAvatarSelf::needsRenderBeam()
{
	LLTool *tool = LLToolMgr::getInstance()->getCurrentTool();

	BOOL is_touching_or_grabbing = (tool == LLToolGrab::getInstance() && LLToolGrab::getInstance()->isEditing());
	if (LLToolGrab::getInstance()->getEditingObject() && 
		LLToolGrab::getInstance()->getEditingObject()->isAttachment())
	{
		// don't render selection beam on hud objects
		is_touching_or_grabbing = FALSE;
	}
	return is_touching_or_grabbing || (mState & AGENT_STATE_EDITING && LLSelectMgr::getInstance()->shouldShowSelection());
}

// static
void LLVOAvatarSelf::deleteScratchTextures()
{
	for( LLGLuint* namep = sScratchTexNames.getFirstData(); 
		 namep; 
		 namep = sScratchTexNames.getNextData() )
	{
		LLImageGL::deleteTextures(LLTexUnit::TT_TEXTURE, 0, -1, 1, (U32 *)namep );
		stop_glerror();
	}

	if( sScratchTexBytes )
	{
		lldebugs << "Clearing Scratch Textures " << (sScratchTexBytes/1024) << "KB" << llendl;

		sScratchTexNames.deleteAllData();
		sScratchTexLastBindTime.deleteAllData();
		LLImageGL::sGlobalTextureMemoryInBytes -= sScratchTexBytes;
		sScratchTexBytes = 0;
	}
}

// static 
void LLVOAvatarSelf::dumpScratchTextureByteCount()
{
	llinfos << "Scratch Texture GL: " << (sScratchTexBytes/1024) << "KB" << llendl;
}

void LLVOAvatarSelf::dumpWearableInfo(LLAPRFile& outfile)
{
	// <FS:ND> Remove LLVolatileAPRPool/apr_file_t and use FILE* instead
	// apr_file_t* file = outfile.getFileHandle();
	LLAPRFile::tFiletype* file = outfile.getFileHandle();
	// </FS:ND>

	if (!file)
	{
		return;
	}

	
	apr_file_printf( file, "\n<wearable_info>\n" );

	LLWearableData *wd = getWearableData();
	for (S32 type = 0; type < LLWearableType::WT_COUNT; type++)
	{
		const std::string& type_name = LLWearableType::getTypeName((LLWearableType::EType)type);
		for (U32 j=0; j< wd->getWearableCount((LLWearableType::EType)type); j++)
		{
			LLViewerWearable *wearable = gAgentWearables.getViewerWearable((LLWearableType::EType)type,j);
			apr_file_printf( file, "\n\t    <wearable type=\"%s\" name=\"%s\"/>\n",
							 type_name.c_str(), wearable->getName().c_str() );
			LLWearable::visual_param_vec_t v_params;
			wearable->getVisualParams(v_params);
			for (LLWearable::visual_param_vec_t::iterator it = v_params.begin();
				 it != v_params.end(); ++it)
			{
				LLVisualParam *param = *it;
				dump_visual_param(file, param, param->getWeight());
			}
		}
	}
	apr_file_printf( file, "\n</wearable_info>\n" );
}

// [RLVa:KB] - Checked: 2013-03-03 (RLVa-1.4.8)
F32 LLVOAvatarSelf::getAvatarOffset() /*const*/
{
<<<<<<< HEAD
	// <FS:CR> FIRE-9759 - Temporarily remove setting AvatarZOffset
	//return (isUsingServerBakes()) ? LLAvatarAppearance::getAvatarOffset() : RlvSettings::getAvatarOffsetZ();
	return LLAvatarAppearance::getAvatarOffset();
	// </FS:CR>
=======
	return (isUsingServerBakes()) ? LLAvatarAppearance::getAvatarOffset() : RlvSettings::getAvatarOffsetZ();
>>>>>>> fe8b4bf1
}
// [/RLVa:KB]<|MERGE_RESOLUTION|>--- conflicted
+++ resolved
@@ -1488,7 +1488,6 @@
 
 // [RLVa:KB] - Checked: 2010-03-05 (RLVa-1.2.0a) | Added: RLVa-1.2.0a
 	// NOTE: RLVa event handlers should be invoked *before* LLVOAvatar::detachObject() calls LLViewerJointAttachment::removeObject()
-<<<<<<< HEAD
 	//if (rlv_handler_t::isEnabled())
 	//{
 	//	for (attachment_map_t::const_iterator itAttachPt = mAttachmentPoints.begin(); itAttachPt != mAttachmentPoints.end(); ++itAttachPt)
@@ -1506,15 +1505,6 @@
 			if (rlv_handler_t::isEnabled())
 			{
 //-TT
-=======
-	if (rlv_handler_t::isEnabled())
-	{
-		for (attachment_map_t::const_iterator itAttachPt = mAttachmentPoints.begin(); itAttachPt != mAttachmentPoints.end(); ++itAttachPt)
-		{
-			const LLViewerJointAttachment* pAttachPt = itAttachPt->second;
-			if (pAttachPt->isObjectAttached(viewer_object))
-			{
->>>>>>> fe8b4bf1
 				RlvAttachmentLockWatchdog::instance().onDetach(viewer_object, pAttachPt);
 				gRlvHandler.onDetach(viewer_object, pAttachPt);
 			}
@@ -1522,7 +1512,6 @@
 			{
 				(*mAttachmentSignal)(viewer_object, pAttachPt, ACTION_DETACH);
 			}
-<<<<<<< HEAD
 
 //-TT Client LSL Bridge
 			if (pAttachPt->getName() == "Bridge" && gSavedSettings.getBOOL("UseLSLBridge"))
@@ -1531,8 +1520,6 @@
 			}
 //-TT
 			break;
-=======
->>>>>>> fe8b4bf1
 		}
 	}
 // [/RLVa:KB]
@@ -3495,13 +3482,9 @@
 // [RLVa:KB] - Checked: 2013-03-03 (RLVa-1.4.8)
 F32 LLVOAvatarSelf::getAvatarOffset() /*const*/
 {
-<<<<<<< HEAD
 	// <FS:CR> FIRE-9759 - Temporarily remove setting AvatarZOffset
 	//return (isUsingServerBakes()) ? LLAvatarAppearance::getAvatarOffset() : RlvSettings::getAvatarOffsetZ();
 	return LLAvatarAppearance::getAvatarOffset();
 	// </FS:CR>
-=======
-	return (isUsingServerBakes()) ? LLAvatarAppearance::getAvatarOffset() : RlvSettings::getAvatarOffsetZ();
->>>>>>> fe8b4bf1
 }
 // [/RLVa:KB]