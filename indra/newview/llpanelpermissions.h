/** 
 * @file llpanelpermissions.h
 * @brief LLPanelPermissions class header file
 *
 * $LicenseInfo:firstyear=2002&license=viewerlgpl$
 * Second Life Viewer Source Code
 * Copyright (C) 2010, Linden Research, Inc.
 * 
 * This library is free software; you can redistribute it and/or
 * modify it under the terms of the GNU Lesser General Public
 * License as published by the Free Software Foundation;
 * version 2.1 of the License only.
 * 
 * This library is distributed in the hope that it will be useful,
 * but WITHOUT ANY WARRANTY; without even the implied warranty of
 * MERCHANTABILITY or FITNESS FOR A PARTICULAR PURPOSE.  See the GNU
 * Lesser General Public License for more details.
 * 
 * You should have received a copy of the GNU Lesser General Public
 * License along with this library; if not, write to the Free Software
 * Foundation, Inc., 51 Franklin Street, Fifth Floor, Boston, MA  02110-1301  USA
 * 
 * Linden Research, Inc., 945 Battery Street, San Francisco, CA  94111  USA
 * $/LicenseInfo$
 */

#ifndef LL_LLPANELPERMISSIONS_H
#define LL_LLPANELPERMISSIONS_H

#include "llpanel.h"
#include "llstyle.h"
#include "lluuid.h"

//~~~~~~~~~~~~~~~~~~~~~~~~~~~~~~~~~~~~~~~~~~~~~~~~~~~~~~~~~~~~~~~~~~~~~~~~~~~~~
// Class llpanelpermissions
//
// Panel for permissions of an object.
//~~~~~~~~~~~~~~~~~~~~~~~~~~~~~~~~~~~~~~~~~~~~~~~~~~~~~~~~~~~~~~~~~~~~~~~~~~~~~

<<<<<<< HEAD
//class LLNameBox;
=======
class LLAvatarName;
class LLTextBox;
class LLNameBox;
>>>>>>> 9eabb279
class LLViewerInventoryItem;
class LLViewerObject;

class LLPanelPermissions : public LLPanel
{
public:
	LLPanelPermissions();
	virtual ~LLPanelPermissions();

	/*virtual*/	BOOL	postBuild();
	void updateOwnerName(const LLUUID& owner_id, const LLAvatarName& owner_name, const LLStyle::Params& style_params);
	void updateCreatorName(const LLUUID& creator_id, const LLAvatarName& creator_name, const LLStyle::Params& style_params);
	void refresh();							// refresh all labels as needed

protected:
	// statics
	static void onClickClaim(void*);
	static void onClickRelease(void*);
		   void onClickGroup();
		   void cbGroupID(LLUUID group_id);
	static void onClickDeedToGroup(void*);

	static void onCommitPerm(LLUICtrl *ctrl, void *data, U8 field, U32 perm);

	static void onCommitGroupShare(LLUICtrl *ctrl, void *data);

	static void onCommitEveryoneMove(LLUICtrl *ctrl, void *data);
	static void onCommitEveryoneCopy(LLUICtrl *ctrl, void *data);

	static void onCommitNextOwnerModify(LLUICtrl* ctrl, void* data);
	static void onCommitNextOwnerCopy(LLUICtrl* ctrl, void* data);
	static void onCommitNextOwnerTransfer(LLUICtrl* ctrl, void* data);
	
	static void onCommitName(LLUICtrl* ctrl, void* data);
	static void onCommitDesc(LLUICtrl* ctrl, void* data);

	void onCommitForSale();
	void onCommitSaleInfo();
	void setAllSaleInfo();
	void showMarkForSale(BOOL show);

	static void	onCommitClickAction(LLUICtrl* ctrl, void*);
	static void onCommitIncludeInSearch(LLUICtrl* ctrl, void*);

	static LLViewerInventoryItem* findItem(LLUUID &object_id);
	
	static void onCommitExport(LLUICtrl* ctrl, void* data);	// <FS:CR> OpenSim export permissions

protected:
	void disableAll();
	
private:
<<<<<<< HEAD
	// LLNameBox*		mLabelGroupName;		// group name

=======
	LLNameBox*		mLabelGroupName;		// group name
	LLTextBox*		mLabelOwnerName;
	LLTextBox*		mLabelCreatorName;
>>>>>>> 9eabb279
	LLUUID			mCreatorID;
	LLUUID			mOwnerID;
	LLUUID			mLastOwnerID;

<<<<<<< HEAD
	LLPointer<LLViewerObject> mLastSelectedObject;
=======
	boost::signals2::connection mOwnerCacheConnection;
	boost::signals2::connection mCreatorCacheConnection;
>>>>>>> 9eabb279
};


#endif // LL_LLPANELPERMISSIONS_H<|MERGE_RESOLUTION|>--- conflicted
+++ resolved
@@ -37,13 +37,9 @@
 // Panel for permissions of an object.
 //~~~~~~~~~~~~~~~~~~~~~~~~~~~~~~~~~~~~~~~~~~~~~~~~~~~~~~~~~~~~~~~~~~~~~~~~~~~~~
 
-<<<<<<< HEAD
+//class LLAvatarName;
+//class LLTextBox;
 //class LLNameBox;
-=======
-class LLAvatarName;
-class LLTextBox;
-class LLNameBox;
->>>>>>> 9eabb279
 class LLViewerInventoryItem;
 class LLViewerObject;
 
@@ -54,8 +50,9 @@
 	virtual ~LLPanelPermissions();
 
 	/*virtual*/	BOOL	postBuild();
-	void updateOwnerName(const LLUUID& owner_id, const LLAvatarName& owner_name, const LLStyle::Params& style_params);
-	void updateCreatorName(const LLUUID& creator_id, const LLAvatarName& creator_name, const LLStyle::Params& style_params);
+
+	//void updateOwnerName(const LLUUID& owner_id, const LLAvatarName& owner_name, const LLStyle::Params& style_params);
+	//void updateCreatorName(const LLUUID& creator_id, const LLAvatarName& creator_name, const LLStyle::Params& style_params);
 	void refresh();							// refresh all labels as needed
 
 protected:
@@ -96,24 +93,18 @@
 	void disableAll();
 	
 private:
-<<<<<<< HEAD
 	// LLNameBox*		mLabelGroupName;		// group name
 
-=======
-	LLNameBox*		mLabelGroupName;		// group name
-	LLTextBox*		mLabelOwnerName;
-	LLTextBox*		mLabelCreatorName;
->>>>>>> 9eabb279
+	//LLTextBox*		mLabelOwnerName;
+	//LLTextBox*		mLabelCreatorName;
 	LLUUID			mCreatorID;
 	LLUUID			mOwnerID;
 	LLUUID			mLastOwnerID;
 
-<<<<<<< HEAD
+	//boost::signals2::connection mOwnerCacheConnection;
+	//boost::signals2::connection mCreatorCacheConnection;
+
 	LLPointer<LLViewerObject> mLastSelectedObject;
-=======
-	boost::signals2::connection mOwnerCacheConnection;
-	boost::signals2::connection mCreatorCacheConnection;
->>>>>>> 9eabb279
 };
 
 
