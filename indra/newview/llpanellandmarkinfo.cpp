--- conflicted
+++ resolved
@@ -102,8 +102,6 @@
 	mLandmarkTitle->setText(LLStringUtil::null);
 	mLandmarkTitleEditor->setText(LLStringUtil::null);
 	mNotesEditor->setText(LLStringUtil::null);
-
-    getChild<LLUICtrl>("parcel_owner_label")->setVisible(FALSE);
 }
 
 // virtual
@@ -161,10 +159,6 @@
 				mLandmarkTitleEditor->setText(name);
 			}
 
-<<<<<<< HEAD
-            getChild<LLUICtrl>("parcel_owner_label")->setVisible(TRUE);
-=======
->>>>>>> a2cb61d9
             LLUUID owner_id = parcel->getOwnerID();
             if (owner_id.notNull())
             {
@@ -251,10 +245,6 @@
     else
     {
         mParcelOwner->setText(getString("public"));
-<<<<<<< HEAD
-        getChild<LLUICtrl>("parcel_owner_label")->setVisible(FALSE);
-=======
->>>>>>> a2cb61d9
     }
 
 	LLSD info;
