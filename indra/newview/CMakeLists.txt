--- conflicted
+++ resolved
@@ -2274,11 +2274,8 @@
         --arch=${ARCH}
         --artwork=${ARTWORK_DIR}
         "--bugsplat=${BUGSPLAT_DB}"
-<<<<<<< HEAD
+        "--fmodstudio=${FMODSTUDIO}"
         "--openal=${OPENAL}"
-=======
-        "--fmodstudio=${FMODSTUDIO}"
->>>>>>> 280802bc
         --build=${CMAKE_CURRENT_BINARY_DIR}
         --buildtype=${CMAKE_BUILD_TYPE}
         "--channel=${VIEWER_CHANNEL}"
@@ -2289,11 +2286,6 @@
         --touch=${CMAKE_CURRENT_BINARY_DIR}/${CMAKE_CFG_INTDIR}/copy_touched.bat
         --versionfile=${CMAKE_CURRENT_BINARY_DIR}/viewer_version.txt
         --viewer_flavor=${ND_VIEWER_FLAVOR}
-<<<<<<< HEAD
-        --fmodversion=${FMODVERSION}
-=======
-        --openal=${OPENAL}
->>>>>>> 280802bc
       DEPENDS
         ${CMAKE_CURRENT_SOURCE_DIR}/viewer_manifest.py
         stage_third_party_libs
@@ -2346,11 +2338,8 @@
           --arch=${ARCH}
           --artwork=${ARTWORK_DIR}
           "--bugsplat=${BUGSPLAT_DB}"
-<<<<<<< HEAD
+          "--fmodstudio=${FMODSTUDIO}"
           "--openal=${OPENAL}"
-=======
-          "--fmodstudio=${FMODSTUDIO}"
->>>>>>> 280802bc
           --build=${CMAKE_CURRENT_BINARY_DIR}
           --buildtype=${CMAKE_BUILD_TYPE}
           "--channel=${VIEWER_CHANNEL}"
@@ -2361,11 +2350,6 @@
           --touch=${CMAKE_CURRENT_BINARY_DIR}/${CMAKE_CFG_INTDIR}/touched.bat
           --versionfile=${CMAKE_CURRENT_BINARY_DIR}/viewer_version.txt
           --viewer_flavor=${ND_VIEWER_FLAVOR}
-<<<<<<< HEAD
-          --fmodversion=${FMODVERSION}
-=======
-          --openal=${OPENAL}
->>>>>>> 280802bc
         DEPENDS
             ${VIEWER_BINARY_NAME}
             ${CMAKE_CURRENT_SOURCE_DIR}/viewer_manifest.py
@@ -2527,11 +2511,8 @@
         --arch=${ARCH}
         --artwork=${ARTWORK_DIR}
         "--bugsplat=${BUGSPLAT_DB}"
-<<<<<<< HEAD
+        "--fmodstudio=${FMODSTUDIO}"
         "--openal=${OPENAL}"
-=======
-        "--fmodstudio=${FMODSTUDIO}"
->>>>>>> 280802bc
         --build=${CMAKE_CURRENT_BINARY_DIR}
         --buildtype=${CMAKE_BUILD_TYPE}
         "--channel=${VIEWER_CHANNEL}"
@@ -2542,11 +2523,6 @@
         --touch=${CMAKE_CURRENT_BINARY_DIR}/${CMAKE_CFG_INTDIR}/.${product}.touched
         --versionfile=${CMAKE_CURRENT_BINARY_DIR}/viewer_version.txt
         --viewer_flavor=${ND_VIEWER_FLAVOR}
-<<<<<<< HEAD
-        --fmodversion=${FMODVERSION}
-=======
-        --openal=${OPENAL}
->>>>>>> 280802bc
       DEPENDS
         ${CMAKE_CURRENT_SOURCE_DIR}/viewer_manifest.py
         ${COPY_INPUT_DEPENDENCIES}
@@ -2562,11 +2538,8 @@
       --arch=${ARCH}
       --artwork=${ARTWORK_DIR}
       "--bugsplat=${BUGSPLAT_DB}"
-<<<<<<< HEAD
+      "--fmodstudio=${FMODSTUDIO}"
       "--openal=${OPENAL}"
-=======
-      "--fmodstudio=${FMODSTUDIO}"
->>>>>>> 280802bc
       --build=${CMAKE_CURRENT_BINARY_DIR}
       --buildtype=${CMAKE_BUILD_TYPE}
       "--channel=${VIEWER_CHANNEL}"
@@ -2576,11 +2549,6 @@
       --source=${CMAKE_CURRENT_SOURCE_DIR}
       --versionfile=${CMAKE_CURRENT_BINARY_DIR}/viewer_version.txt
       --viewer_flavor=${ND_VIEWER_FLAVOR}
-<<<<<<< HEAD
-      --fmodversion=${FMODVERSION}
-=======
-      --openal=${OPENAL}
->>>>>>> 280802bc
     DEPENDS
       ${CMAKE_CURRENT_SOURCE_DIR}/viewer_manifest.py
       ${COPY_INPUT_DEPENDENCIES}
@@ -2654,11 +2622,8 @@
       --arch=${ARCH}
       --artwork=${ARTWORK_DIR}
       "--bugsplat=${BUGSPLAT_DB}"
-<<<<<<< HEAD
+      "--fmodstudio=${FMODSTUDIO}"
       "--openal=${OPENAL}"
-=======
-      "--fmodstudio=${FMODSTUDIO}"
->>>>>>> 280802bc
       --build=${CMAKE_CURRENT_BINARY_DIR}
       --buildtype=${CMAKE_BUILD_TYPE}
       --bundleid=${MACOSX_BUNDLE_GUI_IDENTIFIER}
@@ -2669,11 +2634,6 @@
       --source=${CMAKE_CURRENT_SOURCE_DIR}
       --versionfile=${CMAKE_CURRENT_BINARY_DIR}/viewer_version.txt
       --viewer_flavor=${ND_VIEWER_FLAVOR}
-<<<<<<< HEAD
-      --fmodversion=${FMODVERSION}
-=======
-      --openal=${OPENAL}
->>>>>>> 280802bc
     DEPENDS
       ${VIEWER_BINARY_NAME}
       ${CMAKE_CURRENT_SOURCE_DIR}/viewer_manifest.py
@@ -2699,11 +2659,8 @@
           --arch=${ARCH}
           --artwork=${ARTWORK_DIR}
           "--bugsplat=${BUGSPLAT_DB}"
-<<<<<<< HEAD
+          "--fmodstudio=${FMODSTUDIO}"
           "--openal=${OPENAL}"
-=======
-          "--fmodstudio=${FMODSTUDIO}"
->>>>>>> 280802bc
           --build=${CMAKE_CURRENT_BINARY_DIR}
           --buildtype=${CMAKE_BUILD_TYPE}
           "--channel=${VIEWER_CHANNEL}"
@@ -2714,11 +2671,6 @@
           --touch=${CMAKE_CURRENT_BINARY_DIR}/${CMAKE_CFG_INTDIR}/.${product}.touched
           --versionfile=${CMAKE_CURRENT_BINARY_DIR}/viewer_version.txt
           --viewer_flavor=${ND_VIEWER_FLAVOR}
-<<<<<<< HEAD
-          --fmodversion=${FMODVERSION}
-=======
-          --openal=${OPENAL}
->>>>>>> 280802bc
           ${SIGNING_SETTING}
         DEPENDS
           ${CMAKE_CURRENT_SOURCE_DIR}/viewer_manifest.py
