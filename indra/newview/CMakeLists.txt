--- conflicted
+++ resolved
@@ -1568,15 +1568,9 @@
     set_target_properties(${VIEWER_BINARY_NAME}
         PROPERTIES
         # *TODO -reenable this once we get server usage sorted out
-<<<<<<< HEAD
         LINK_FLAGS "/debug /NODEFAULTLIB:LIBCMT /SUBSYSTEM:WINDOWS ${TCMALLOC_LINK_FLAGS} /LARGEADDRESSAWARE"
         LINK_FLAGS_DEBUG "/NODEFAULTLIB:\"LIBCMT;LIBCMTD;MSVCRT\" /INCREMENTAL:NO /LARGEADDRESSAWARE"
-        LINK_FLAGS_RELEASE "/FORCE:MULTIPLE /MAP\"secondlife-bin.MAP\" /OPT:REF /LARGEADDRESSAWARE"
-=======
-        LINK_FLAGS "/debug /NODEFAULTLIB:LIBCMT /SUBSYSTEM:WINDOWS ${TCMALLOC_LINK_FLAGS}"
-        LINK_FLAGS_DEBUG "/NODEFAULTLIB:\"LIBCMT;LIBCMTD;MSVCRT\" /INCREMENTAL:NO"
-        LINK_FLAGS_RELEASE "/MAP\"secondlife-bin.MAP\" /OPT:REF"
->>>>>>> 75b565ac
+        LINK_FLAGS_RELEASE "/MAP\"secondlife-bin.MAP\" /OPT:REF /LARGEADDRESSAWARE"
         )
     if(USE_PRECOMPILED_HEADERS)
         set_target_properties(
