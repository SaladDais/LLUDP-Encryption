--- conflicted
+++ resolved
@@ -71,12 +71,9 @@
     ${LSCRIPT_INCLUDE_DIRS}
     ${LSCRIPT_INCLUDE_DIRS}/lscript_compile
     ${LLLOGIN_INCLUDE_DIRS}
+    ${UPDATER_INCLUDE_DIRS}
     ${LIBS_PREBUILT_DIR}/include/collada
-<<<<<<< HEAD
-    ${UPDATER_INCLUDE_DIRS}
-=======
     ${LIBS_PREBUILD_DIR}/include/hunspell
->>>>>>> a4df79bc
     ${OPENAL_LIB_INCLUDE_DIRS}
     ${LIBS_PREBUILT_DIR}/include/collada/1.4
     ${GROWL_INCLUDE_DIRS}
