--- conflicted
+++ resolved
@@ -2322,11 +2322,8 @@
           --grid=${GRID}
           --source=${CMAKE_CURRENT_SOURCE_DIR}
           --touch=${CMAKE_CURRENT_BINARY_DIR}/${CMAKE_CFG_INTDIR}/touched.bat
-<<<<<<< HEAD
+          --versionfile=${CMAKE_CURRENT_BINARY_DIR}/viewer_version.txt
           --viewer_flavor=${ND_VIEWER_FLAVOR}
-=======
-          --versionfile=${CMAKE_CURRENT_BINARY_DIR}/viewer_version.txt
->>>>>>> aa6d178b
         DEPENDS
             ${VIEWER_BINARY_NAME}
             ${CMAKE_CURRENT_SOURCE_DIR}/viewer_manifest.py
@@ -2437,8 +2434,7 @@
   target_link_libraries(${VIEWER_BINARY_NAME}
     ${BUGSPLAT_LIBRARIES}
     )
-<<<<<<< HEAD
-endif (DEFINED ENV{BUGSPLAT_DB})
+endif (BUGSPLAT_DB)
 	
 if (WINDOWS)
     target_link_libraries(${VIEWER_BINARY_NAME}
@@ -2449,9 +2445,6 @@
 if (LINUX)
     target_link_libraries(${VIEWER_BINARY_NAME} "dl" )
 endif (LINUX)
-=======
-endif (BUGSPLAT_DB)
->>>>>>> aa6d178b
 
 set(ARTWORK_DIR ${CMAKE_CURRENT_SOURCE_DIR} CACHE PATH
     "Path to artwork files.")
@@ -2497,11 +2490,8 @@
         --grid=${GRID}
         --source=${CMAKE_CURRENT_SOURCE_DIR}
         --touch=${CMAKE_CURRENT_BINARY_DIR}/${CMAKE_CFG_INTDIR}/.${product}.touched
-<<<<<<< HEAD
+        --versionfile=${CMAKE_CURRENT_BINARY_DIR}/viewer_version.txt
         --viewer_flavor=${ND_VIEWER_FLAVOR}
-=======
-        --versionfile=${CMAKE_CURRENT_BINARY_DIR}/viewer_version.txt
->>>>>>> aa6d178b
       DEPENDS
         ${CMAKE_CURRENT_SOURCE_DIR}/viewer_manifest.py
         ${COPY_INPUT_DEPENDENCIES}
@@ -2587,15 +2577,10 @@
   set(VIEWER_APP_XCARCHIVE "${VIEWER_APP_BUNDLE}/../${product}.xcarchive.zip")
 
   configure_file(
-<<<<<<< HEAD
      # <FS:CR> Use Firestorm plist
      #"${CMAKE_CURRENT_SOURCE_DIR}/Info-SecondLife.plist"
      "${CMAKE_CURRENT_SOURCE_DIR}/Info-Firestorm.plist"
-     "${CMAKE_CURRENT_BINARY_DIR}/${CMAKE_CFG_INTDIR}/${product}.app/Contents/Info.plist"
-=======
-     "${CMAKE_CURRENT_SOURCE_DIR}/Info-SecondLife.plist"
      "${VIEWER_APP_BUNDLE}/Contents/Info.plist"
->>>>>>> aa6d178b
     )
 
   add_custom_command(
@@ -2649,11 +2634,8 @@
           --grid=${GRID}
           --source=${CMAKE_CURRENT_SOURCE_DIR}
           --touch=${CMAKE_CURRENT_BINARY_DIR}/${CMAKE_CFG_INTDIR}/.${product}.touched
-<<<<<<< HEAD
+          --versionfile=${CMAKE_CURRENT_BINARY_DIR}/viewer_version.txt
           --viewer_flavor=${ND_VIEWER_FLAVOR}
-=======
-          --versionfile=${CMAKE_CURRENT_BINARY_DIR}/viewer_version.txt
->>>>>>> aa6d178b
           ${SIGNING_SETTING}
         DEPENDS
           ${CMAKE_CURRENT_SOURCE_DIR}/viewer_manifest.py
@@ -2665,66 +2647,6 @@
   include(${CMAKE_CURRENT_SOURCE_DIR}/ViewerInstall.cmake)
 endif (INSTALL)
 
-<<<<<<< HEAD
-if (PACKAGE AND (RELEASE_CRASH_REPORTING OR NON_RELEASE_CRASH_REPORTING) AND NOT DEFINED ENV{BUGSPLAT_DB})
-  set(SYMBOL_SEARCH_DIRS "")
-  # Note that the path to VIEWER_SYMBOL_FILE must match that in ../../build.sh
-  if (WINDOWS)
-    list(APPEND SYMBOL_SEARCH_DIRS "${CMAKE_CURRENT_BINARY_DIR}/${CMAKE_CFG_INTDIR}")
-    set(VIEWER_SYMBOL_FILE "${CMAKE_CURRENT_BINARY_DIR}/${CMAKE_CFG_INTDIR}/firestorm-symbols-windows-$ENV{AUTOBUILD_ADDRSIZE}.tar.bz2")
-    # slplugin.exe failing symbols dump - need to debug, might have to do with updated version of google breakpad
-    # set(VIEWER_EXE_GLOBS "${VIEWER_BINARY_NAME}${CMAKE_EXECUTABLE_SUFFIX} slplugin.exe")
-    set(VIEWER_EXE_GLOBS "${VIEWER_BINARY_NAME}${CMAKE_EXECUTABLE_SUFFIX}")
-    set(VIEWER_LIB_GLOB "*${CMAKE_SHARED_MODULE_SUFFIX}")
-    set(VIEWER_COPY_MANIFEST copy_w_viewer_manifest)
-  endif (WINDOWS)
-  if (DARWIN)
-    list(APPEND SYMBOL_SEARCH_DIRS "${CMAKE_CURRENT_BINARY_DIR}/${CMAKE_CFG_INTDIR}")
-    # *TODO: Generate these search dirs in the cmake files related to each binary.
-    list(APPEND SYMBOL_SEARCH_DIRS "${CMAKE_BINARY_DIR}/llplugin/slplugin/${CMAKE_CFG_INTDIR}")
-    list(APPEND SYMBOL_SEARCH_DIRS "${CMAKE_BINARY_DIR}/mac_crash_logger/${CMAKE_CFG_INTDIR}")
-    list(APPEND SYMBOL_SEARCH_DIRS "${CMAKE_BINARY_DIR}/media_plugins/gstreamer010/${CMAKE_CFG_INTDIR}")
-    set(VIEWER_SYMBOL_FILE "${CMAKE_CURRENT_BINARY_DIR}/${CMAKE_CFG_INTDIR}/firestorm-symbols-darwin-$ENV{AUTOBUILD_ADDRSIZE}.tar.bz2")
-##    set(VIEWER_EXE_GLOBS "'${product}' SLPlugin mac-crash-logger")
-    set(VIEWER_EXE_GLOBS "'${product}' mac-crash-logger")
-    set(VIEWER_LIB_GLOB "*.dylib")
-  endif (DARWIN)
-  if (LINUX)
-    list(APPEND SYMBOL_SEARCH_DIRS "${CMAKE_CURRENT_BINARY_DIR}/packaged")
-    set(VIEWER_SYMBOL_FILE "${CMAKE_CURRENT_BINARY_DIR}/${CMAKE_CFG_INTDIR}/firestorm-symbols-linux-$ENV{AUTOBUILD_ADDRSIZE}.tar.bz2")
-##  set(VIEWER_EXE_GLOBS "do-not-directly-run-secondlife-bin SLPlugin")
-    set(VIEWER_EXE_GLOBS "do-not-directly-run-firestorm-bin SLPlugin")
-    set(VIEWER_LIB_GLOB "*${CMAKE_SHARED_MODULE_SUFFIX}*")
-    set(VIEWER_COPY_MANIFEST copy_l_viewer_manifest)
-  endif (LINUX)
-
-  if(CMAKE_CFG_INTDIR STREQUAL ".")
-      set(LLBUILD_CONFIG ${CMAKE_BUILD_TYPE})
-  else(CMAKE_CFG_INTDIR STREQUAL ".")
-      # set LLBUILD_CONFIG to be a shell variable evaluated at build time
-      # reflecting the configuration we are currently building.
-      set(LLBUILD_CONFIG ${CMAKE_CFG_INTDIR})
-  endif(CMAKE_CFG_INTDIR STREQUAL ".")
-  add_custom_command(OUTPUT "${VIEWER_SYMBOL_FILE}"
-    COMMAND "${PYTHON_EXECUTABLE}"
-    ARGS
-      "${CMAKE_CURRENT_SOURCE_DIR}/generate_breakpad_symbols.py"
-      "${LLBUILD_CONFIG}"
-      "${SYMBOL_SEARCH_DIRS}"
-      "${VIEWER_EXE_GLOBS}"
-      "${VIEWER_LIB_GLOB}"
-      "${AUTOBUILD_INSTALL_DIR}/bin/dump_syms"
-      "${VIEWER_SYMBOL_FILE}"
-    DEPENDS generate_breakpad_symbols.py
-        VERBATIM)
-
-  add_custom_target(generate_breakpad_symbols DEPENDS "${VIEWER_SYMBOL_FILE}")
-  add_dependencies(generate_breakpad_symbols "${VIEWER_BINARY_NAME}")
-  if (WINDOWS OR LINUX)
-    add_dependencies(generate_breakpad_symbols "${VIEWER_COPY_MANIFEST}")
-  endif (WINDOWS OR LINUX)
-  add_dependencies(llpackage generate_breakpad_symbols)
-=======
 # Note that the conventional VIEWER_SYMBOL_FILE is set by ../../build.sh
 if (PACKAGE AND (RELEASE_CRASH_REPORTING OR NON_RELEASE_CRASH_REPORTING) AND VIEWER_SYMBOL_FILE)
   if (NOT BUGSPLAT_DB)
@@ -2744,14 +2666,14 @@
       list(APPEND SYMBOL_SEARCH_DIRS "${CMAKE_BINARY_DIR}/llplugin/slplugin/${CMAKE_CFG_INTDIR}")
       list(APPEND SYMBOL_SEARCH_DIRS "${CMAKE_BINARY_DIR}/mac_crash_logger/${CMAKE_CFG_INTDIR}")
       list(APPEND SYMBOL_SEARCH_DIRS "${CMAKE_BINARY_DIR}/media_plugins/gstreamer010/${CMAKE_CFG_INTDIR}")
-      set(VIEWER_EXE_GLOBS "'${product}' SLPlugin mac-crash-logger")
+##      set(VIEWER_EXE_GLOBS "'${product}' SLPlugin mac-crash-logger")
       set(VIEWER_EXE_GLOBS "'${product}' mac-crash-logger")
       set(VIEWER_LIB_GLOB "*.dylib")
     endif (DARWIN)
     if (LINUX)
       list(APPEND SYMBOL_SEARCH_DIRS "${CMAKE_CURRENT_BINARY_DIR}/packaged")
-      set(VIEWER_EXE_GLOBS "do-not-directly-run-secondlife-bin SLPlugin")
-      set(VIEWER_EXE_GLOBS "do-not-directly-run-secondlife-bin")
+##      set(VIEWER_EXE_GLOBS "do-not-directly-run-secondlife-bin SLPlugin")
+      set(VIEWER_EXE_GLOBS "do-not-directly-run-firestorm-bin")
       set(VIEWER_LIB_GLOB "*${CMAKE_SHARED_MODULE_SUFFIX}*")
       set(VIEWER_COPY_MANIFEST copy_l_viewer_manifest)
     endif (LINUX)
@@ -2776,7 +2698,8 @@
       DEPENDS generate_breakpad_symbols.py
           VERBATIM)
 
-    add_custom_target(generate_symbols DEPENDS "${VIEWER_SYMBOL_FILE}" "${VIEWER_BINARY_NAME}" "${VIEWER_COPY_MANIFEST}")
+##    add_custom_target(generate_symbols DEPENDS "${VIEWER_SYMBOL_FILE}" "${VIEWER_BINARY_NAME}" "${VIEWER_COPY_MANIFEST}")
+    add_custom_target(generate_symbols DEPENDS "${VIEWER_SYMBOL_FILE}")
     add_dependencies(generate_symbols "${VIEWER_BINARY_NAME}")
     if (WINDOWS OR LINUX)
       add_dependencies(generate_symbols "${VIEWER_COPY_MANIFEST}")
@@ -2867,7 +2790,6 @@
 
   # for both BUGSPLAT_DB and Breakpad
   add_dependencies(llpackage generate_symbols)
->>>>>>> aa6d178b
 endif ()
 
 if (LL_TESTS)
