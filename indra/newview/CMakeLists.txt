# -*- cmake -*-

project(viewer)

include(00-Common)
include(Boost)
include(BuildVersion)
include(DBusGlib)
include(DirectX)
include(OpenSSL)
include(DragDrop)
include(EXPAT)
include(FMODEX)
include(OPENAL)
include(OpenGL)
include(Hunspell)
include(JsonCpp)
include(LLAudio)
include(LLCharacter)
include(LLCommon)
include(LLCoreHttp)
include(LLImage)
include(LLImageJ2COJ)
include(LLInventory)
include(LLMath)
include(LLMessage)
include(LLPhysicsExtensions)
include(LLPlugin)
include(LLPrimitive)
include(LLRender)
include(LLUI)
include(LLVFS)
include(LLWindow)
include(LLXML)
# <FS:CR> Nope -> include(LScript)
include(Linking)
include(NDOF)
include(NVAPI)
include(GooglePerfTools)
include(Teapot)# <FS:AW opensim currency support>
include(TemplateCheck)
include(UI)
include(UnixInstall)
include(LLKDU)
include(ViewerMiscLibs)
include(LLLogin)
include(VisualLeakDetector)
include(GLOD)
include(CMakeCopyIfDifferent)
include(LLAppearance)
include(Growl)
include(ColladaDom)

# <FS:ND> if using ndPhysicsstub this variable will be unset, we don't need to build any stub code viewer side in that case
if( LLPHYSICSEXTENSIONS_SRC_DIR )
# </FS:ND>

if (NOT HAVOK_TPV)
   # When using HAVOK_TPV, the library is precompiled, so no need for this
   add_subdirectory(${LLPHYSICSEXTENSIONS_SRC_DIR} llphysicsextensions)
endif (NOT HAVOK_TPV)

# <FS:ND>
endif( LLPHYSICSEXTENSIONS_SRC_DIR )
# </FS:ND>

if(FMODEX)
  include_directories(${FMODEX_INCLUDE_DIR})
endif(FMODEX)

include_directories(
    ${DBUSGLIB_INCLUDE_DIRS}
    ${JSONCPP_INCLUDE_DIR}
    ${GLOD_INCLUDE_DIR}
    ${LLAUDIO_INCLUDE_DIRS}
    ${LLCHARACTER_INCLUDE_DIRS}
    ${LLCOMMON_INCLUDE_DIRS}
    ${LLCOREHTTP_INCLUDE_DIRS}
    ${LLPHYSICS_INCLUDE_DIRS}
    ${LLIMAGE_INCLUDE_DIRS}
    ${LLKDU_INCLUDE_DIRS}
    ${LLINVENTORY_INCLUDE_DIRS}
    ${LLMATH_INCLUDE_DIRS}
    ${LLMESSAGE_INCLUDE_DIRS}
    ${LLPLUGIN_INCLUDE_DIRS}
    ${LLPRIMITIVE_INCLUDE_DIRS}
    ${LLRENDER_INCLUDE_DIRS}
    ${LLUI_INCLUDE_DIRS}
    ${LLVFS_INCLUDE_DIRS}
    ${LLWINDOW_INCLUDE_DIRS}
    ${LLXML_INCLUDE_DIRS}
    # <FS:CR> ${LSCRIPT_INCLUDE_DIRS}
    # <FS:CR> ${LSCRIPT_INCLUDE_DIRS}/lscript_compile
    ${LLLOGIN_INCLUDE_DIRS}
    ${UPDATER_INCLUDE_DIRS}
    ${LIBS_PREBUILT_DIR}/include/collada
    ${LIBS_PREBUILD_DIR}/include/hunspell
    ${OPENAL_LIB_INCLUDE_DIRS}
    ${LIBS_PREBUILT_DIR}/include/collada/1.4
    ${GROWL_INCLUDE_DIRS}
    ${TEAPOT_INCLUDE_DIRS}# <FS:AW opensim currency support>
    ${COLLADA_INCLUDE_DIRS}
    ${LLAPPEARANCE_INCLUDE_DIRS}
    ${CMAKE_CURRENT_SOURCE_DIR}
    ${CMAKE_CURRENT_BINARY_DIR}
    )

include_directories(SYSTEM
    ${LLCOMMON_SYSTEM_INCLUDE_DIRS}
    ${LLXML_SYSTEM_INCLUDE_DIRS}
    ${LLPHYSICSEXTENSIONS_INCLUDE_DIRS}
    )

set(viewer_SOURCE_FILES
# <Add FS includes below this line>
    ao.cpp
    aoengine.cpp
    aoset.cpp
    chatbar_as_cmdline.cpp
    daeexport.cpp
    dialogstack.cpp
    exoflickr.cpp
    exoflickrauth.cpp
    exogroupmutelist.cpp
    exopanelsnapshotflickr.cpp
    exopostprocess.cpp
    floatermedialists.cpp
    fsareasearch.cpp
    fschathistory.cpp
    fscommon.cpp
    fsconsoleutils.cpp
    fscontactsfloater.cpp
    fsdata.cpp
    fsexportperms.cpp
    fsfloaterblocklist.cpp
    fsfloaterexport.cpp
    fsfloatergroup.cpp
    fsfloatergrouptitles.cpp
    fsfloaterimport.cpp
    fsfloaterim.cpp
    fsfloaterimcontainer.cpp
    fsfloaternearbychat.cpp
    fsfloaterplacedetails.cpp
    fsfloaterposestand.cpp
    fsfloaterprofile.cpp
    fsfloaterradar.cpp
    fsfloaterscripteditorprefs.cpp
    fsfloatersearch.cpp
    fsfloaterteleporthistory.cpp
    fsfloatervoicecontrols.cpp
    fsfloatervolumecontrols.cpp
    fsfloaterwsassetblacklist.cpp
    fskeywords.cpp
    fslightshare.cpp
    fslslbridge.cpp
    fslslbridgerequest.cpp
    fslslpreproc.cpp
    fsmoneytracker.cpp
    fsnearbychatbarlistener.cpp
    fsnearbychatcontrol.cpp
    fsnearbychathub.cpp
    fsnearbychatvoicemonitor.cpp
    fspanelclassified.cpp
    fspanelimcontrolpanel.cpp
    fspanelprefs.cpp
    fspanelprofile.cpp
    fspanelprofileclassifieds.cpp
    fspanelradar.cpp
    fsparticipantlist.cpp
    fspose.cpp
    fsradar.cpp
    fsradarentry.cpp
    fsradarlistctrl.cpp
    fsradarmenu.cpp
    fsscriptlibrary.cpp
    fsslurlcommand.cpp
    fswsassetblacklist.cpp
    groupchatlistener.cpp
    #growlmanager.cpp
    kcwlinterface.cpp
    lggbeamcolormapfloater.cpp
    lggbeammapfloater.cpp
    lggbeammaps.cpp
    lggbeamscolors.cpp
    lggcontactsets.cpp
    lggcontactsetsfloater.cpp
    lfsimfeaturehandler.cpp
    llpanelopenregionsettings.cpp

    llaccountingcostmanager.cpp
    llagent.cpp
    llagentaccess.cpp
    llagentcamera.cpp
    llagentdata.cpp
    llagentlanguage.cpp
    llagentlistener.cpp
    llagentpicksinfo.cpp
    llagentpilot.cpp
    llagentui.cpp
    llagentwearables.cpp
    llagentwearablesfetch.cpp
    llanimstatelabels.cpp
    llappcorehttp.cpp
    llappearancemgr.cpp
    llappviewer.cpp
    llappviewerlistener.cpp
    llassetuploadqueue.cpp
    llassetuploadresponders.cpp
    llattachmentsmgr.cpp
    llaudiosourcevo.cpp
    llautoreplace.cpp
    llavataractions.cpp
    llavatariconctrl.cpp
    llavatarlist.cpp
    llavatarlistitem.cpp
    llavatarrenderinfoaccountant.cpp
    llavatarpropertiesprocessor.cpp
    llblockedlistitem.cpp
    llblocklist.cpp
    llbox.cpp
    llbreadcrumbview.cpp
    llbrowsernotification.cpp
    llbuycurrencyhtml.cpp
    llcallbacklist.cpp
    llcallingcard.cpp
    llcapabilitylistener.cpp
    llcaphttpsender.cpp
    llchannelmanager.cpp
    llchathistory.cpp
    llchatitemscontainerctrl.cpp
    llchatmsgbox.cpp
    llchiclet.cpp
    llchicletbar.cpp
    llclassifiedinfo.cpp
    llclassifiedstatsresponder.cpp
    llcofwearables.cpp
    llcolorswatch.cpp
    llcommanddispatcherlistener.cpp
    llcommandhandler.cpp
    llcommandlineparser.cpp
    llcommunicationchannel.cpp
    llcompilequeue.cpp
    llconfirmationmanager.cpp
    llconversationlog.cpp
    llconversationloglist.cpp
    llconversationloglistitem.cpp
    llconversationmodel.cpp
    llconversationview.cpp
    llcurrencyuimanager.cpp
    llcylinder.cpp
    lldateutil.cpp
    lldaycyclemanager.cpp
    lldebugmessagebox.cpp
    lldebugview.cpp
    lldeferredsounds.cpp
    lldelayedgestureerror.cpp
    lldirpicker.cpp
    lldonotdisturbnotificationstorage.cpp
    lldndbutton.cpp
    lldrawable.cpp
    lldrawpool.cpp
    lldrawpoolalpha.cpp
    lldrawpoolavatar.cpp
    lldrawpoolbump.cpp
    lldrawpoolground.cpp
    lldrawpoolmaterials.cpp
    lldrawpoolsimple.cpp
    lldrawpoolsky.cpp
    lldrawpoolterrain.cpp
    lldrawpooltree.cpp
    lldrawpoolwater.cpp
    lldrawpoolwlsky.cpp
    lldynamictexture.cpp
    llemote.cpp
    llenvmanager.cpp
    llestateinfomodel.cpp
    lleventnotifier.cpp
    lleventpoll.cpp
    llexpandabletextbox.cpp
    llexternaleditor.cpp
    llface.cpp
    llfacebookconnect.cpp
    llfasttimerview.cpp
    llfavoritesbar.cpp
    llfeaturemanager.cpp
    llfilepicker.cpp
    llfilteredwearablelist.cpp
    llfirstuse.cpp
    llflexibleobject.cpp
    llfloaterabout.cpp
    llfloaterbvhpreview.cpp
    llfloaterauction.cpp
    llfloaterautoreplacesettings.cpp
    llfloateravatar.cpp
    llfloateravatarpicker.cpp
    llfloateravatartextures.cpp
    llfloaterbeacons.cpp
    llfloaterbuildoptions.cpp
    llfloaterbulkpermission.cpp
    llfloaterbump.cpp
    llfloaterbuy.cpp
    llfloaterbuycontents.cpp
    llfloaterbuycurrency.cpp
    llfloaterbuycurrencyhtml.cpp
    llfloaterbuyland.cpp
    llfloatercamera.cpp
    llfloaterchatvoicevolume.cpp
    llfloatercolorpicker.cpp
    llfloaterconversationlog.cpp
    llfloaterconversationpreview.cpp
    llfloaterdeleteenvpreset.cpp
    llfloaterdestinations.cpp
    llfloaterdisplayname.cpp
    llfloatereditdaycycle.cpp
    llfloatereditsky.cpp
    llfloatereditwater.cpp
    llfloaterenvironmentsettings.cpp
    llfloaterevent.cpp
    llfloaterfonttest.cpp
    llfloatergesture.cpp
    llfloatergodtools.cpp
    llfloatergotoline.cpp
    llfloatergroupinvite.cpp
    llfloatergroups.cpp
    llfloaterhandler.cpp
    llfloaterhardwaresettings.cpp
    llfloaterhelpbrowser.cpp
    llfloaterhud.cpp
    llfloaterimagepreview.cpp
    llfloaterinspect.cpp
    llfloaterinventory.cpp
    llfloaterjoystick.cpp
    llfloaterlagmeter.cpp
    llfloaterland.cpp
    llfloaterlandholdings.cpp
    llfloatermap.cpp
    llfloatermediasettings.cpp
    llfloatermemleak.cpp
    llfloatermodelpreview.cpp
    llfloatermodeluploadbase.cpp
    llfloaternamedesc.cpp
    llfloaternotificationsconsole.cpp
    llfloaterobjectweights.cpp
    llfloateropenobject.cpp
    llfloateroutbox.cpp
    llfloaterpathfindingcharacters.cpp
    llfloaterpathfindingconsole.cpp
    llfloaterpathfindinglinksets.cpp
    llfloaterpathfindingobjects.cpp
    llfloaterpay.cpp
    llfloaterperms.cpp
    llfloaterpostprocess.cpp
    llfloaterpreference.cpp
    llfloaterproperties.cpp
    llfloaterregiondebugconsole.cpp
    llfloaterregioninfo.cpp
    llfloaterreporter.cpp
    llfloaterscriptdebug.cpp
    llfloaterscriptlimits.cpp
    llfloaterscriptrecover.cpp
    llfloatersearch.cpp
    llfloatersearchreplace.cpp
    llfloatersellland.cpp
    llfloatersettingsdebug.cpp
    llfloatersidepanelcontainer.cpp
    llfloatersnapshot.cpp
    llfloatersocial.cpp
    llfloatersounddevices.cpp
    llfloaterspellchecksettings.cpp
    llfloatertelehub.cpp
    llfloatertestinspectors.cpp
    llfloatertestlistview.cpp
    llfloatertexturefetchdebugger.cpp
    llfloatertools.cpp
    llfloatertopobjects.cpp
    llfloatertos.cpp
    llfloatertoybox.cpp
    llfloatertranslationsettings.cpp
    llfloateruipreview.cpp
    llfloaterurlentry.cpp
    llfloatervoiceeffect.cpp
    llfloatervoicevolume.cpp
    llfloaterwebcontent.cpp
    llfloaterwebprofile.cpp
    llfloaterwhitelistentry.cpp
    llfloaterwindowsize.cpp
    llfloaterworldmap.cpp
    llfolderviewmodelinventory.cpp
    llfollowcam.cpp
    llfriendcard.cpp
    llgesturelistener.cpp
    llgesturemgr.cpp
    llgiveinventory.cpp
    llglsandbox.cpp
    llgroupactions.cpp
    llgroupiconctrl.cpp
    llgrouplist.cpp
    llgroupmgr.cpp
    llhasheduniqueid.cpp
    llhints.cpp
    llhomelocationresponder.cpp
    llhudeffect.cpp
    llhudeffectbeam.cpp
    llhudeffectlookat.cpp
    llhudeffectpointat.cpp
    llhudeffecttrail.cpp
    llhudeffectblob.cpp
    llhudicon.cpp
    llhudmanager.cpp
    llhudnametag.cpp
    llhudobject.cpp
    llhudrender.cpp
    llhudtext.cpp
    llhudview.cpp
    llfloaterimsessiontab.cpp
    llfloaterimsession.cpp
    llfloaterimcontainer.cpp
    llimhandler.cpp
    llimview.cpp
    llinspect.cpp
    llinspectavatar.cpp
    llinspectgroup.cpp
    llinspectobject.cpp
    llinspectremoteobject.cpp
    llinspecttoast.cpp
    llinventorybridge.cpp
    llinventoryfilter.cpp
    llinventoryfunctions.cpp
    llinventoryicon.cpp
    llinventoryitemslist.cpp
    llinventorylistitem.cpp
    llinventorymodel.cpp
    llinventorymodelbackgroundfetch.cpp
    llinventoryobserver.cpp
    llinventorypanel.cpp
    lljoystickbutton.cpp
    lllandmarkactions.cpp
    lllandmarklist.cpp
    lllistbrowser.cpp
    lllistcontextmenu.cpp
    lllistview.cpp
    lllocalbitmaps.cpp
    lllocationhistory.cpp
    lllocationinputctrl.cpp
    lllogchat.cpp
    llloginhandler.cpp
    lllogininstance.cpp
    llmachineid.cpp
    llmainlooprepeater.cpp
    llmanip.cpp
    llmaniprotate.cpp
    llmanipscale.cpp
    llmaniptranslate.cpp
    llmarketplacefunctions.cpp
    llmarketplacenotifications.cpp
    llmaterialmgr.cpp
    llmediactrl.cpp
    llmediadataclient.cpp
    llmenuoptionpathfindingrebakenavmesh.cpp
    llmeshrepository.cpp
    llmimetypes.cpp
    llmorphview.cpp
    llmoveview.cpp
    llmutelist.cpp
    llnamebox.cpp
    llnameeditor.cpp
    llnamelistctrl.cpp
    llnavigationbar.cpp
    llfloaterimnearbychat.cpp
    llfloaterimnearbychathandler.cpp
    llfloaterimnearbychatlistener.cpp
    llnetmap.cpp
    llnotificationalerthandler.cpp
    llnotificationgrouphandler.cpp
    llnotificationhandlerutil.cpp
    llnotificationhinthandler.cpp
    llnotificationmanager.cpp
    llnotificationofferhandler.cpp
    llnotificationscripthandler.cpp
    llnotificationstorage.cpp
    llnotificationtiphandler.cpp
    lloutfitslist.cpp
    lloutfitobserver.cpp
    lloutputmonitorctrl.cpp
    llpanelappearancetab.cpp
    llpanelavatar.cpp
    llpanelavatartag.cpp
    llpanelblockedlist.cpp
    llpanelclassified.cpp
    llpanelcontents.cpp
    llpaneleditwearable.cpp
    llpanelface.cpp
    llpanelgenerictip.cpp
    llpanelgroup.cpp
    llpanelgroupgeneral.cpp
    llpanelgroupinvite.cpp
    llpanelgrouplandmoney.cpp
    llpanelgroupnotices.cpp
    llpanelgrouproles.cpp
    llpanelhome.cpp
    llpanelland.cpp
    llpanellandaudio.cpp
    llpanellandmarkinfo.cpp
    llpanellandmarks.cpp
    llpanellandmedia.cpp
    llpanellogin.cpp
    llpanelloginlistener.cpp
    llpanelmaininventory.cpp
    llpanelmarketplaceinbox.cpp
    llpanelmarketplaceinboxinventory.cpp
    llpanelmediasettingsgeneral.cpp
    llpanelmediasettingspermissions.cpp
    llpanelmediasettingssecurity.cpp
    llpanelme.cpp
    llpanelnearbymedia.cpp
    llpanelobject.cpp
    llpanelobjectinventory.cpp
    llpanelonlinestatus.cpp
    llpaneloutfitedit.cpp
    llpaneloutfitsinventory.cpp
    llpanelpeople.cpp
    llpanelpeoplemenus.cpp
    llpanelpermissions.cpp
    llpanelpick.cpp
    llpanelpicks.cpp
    llpanelplaceinfo.cpp
    llpanelplaceprofile.cpp
    llpanelplaces.cpp
    llpanelplacestab.cpp
    llpanelprimmediacontrols.cpp
    llpanelprofile.cpp
    llpanelsnapshot.cpp
    llpanelsnapshotinventory.cpp
    llpanelsnapshotlocal.cpp
    llpanelsnapshotoptions.cpp
    llpanelsnapshotpostcard.cpp
    llpanelsnapshotprofile.cpp
    llpanelteleporthistory.cpp
    llpaneltiptoast.cpp
    llpanelvoiceeffect.cpp
    llpaneltopinfobar.cpp
    llpanelvoicedevicesettings.cpp
    llpanelvolume.cpp
    llpanelvolumepulldown.cpp
    llpanelwearing.cpp
    llparcelselection.cpp
    llparticipantlist.cpp
    llpatchvertexarray.cpp
    llpathfindingcharacter.cpp
    llpathfindingcharacterlist.cpp
    llpathfindinglinkset.cpp
    llpathfindinglinksetlist.cpp
    llpathfindingmanager.cpp
    llpathfindingnavmesh.cpp
    llpathfindingnavmeshstatus.cpp
    llpathfindingnavmeshzone.cpp
    llpathfindingobject.cpp
    llpathfindingobjectlist.cpp
    llpathfindingpathtool.cpp
    llpersistentnotificationstorage.cpp
    llphysicsmotion.cpp
    llphysicsshapebuilderutil.cpp
    llpipelinelistener.cpp
    llplacesinventorybridge.cpp
    llplacesinventorypanel.cpp
    llplacesfolderview.cpp
    llpopupview.cpp
    llpostcard.cpp
    llpreview.cpp
    llpreviewanim.cpp
    llpreviewgesture.cpp
    llpreviewnotecard.cpp
    llpreviewscript.cpp
    llpreviewsound.cpp
    llpreviewtexture.cpp
    llproductinforequest.cpp
    llprogressview.cpp
    llrecentpeople.cpp
    llregioninfomodel.cpp
    llregionposition.cpp
    llremoteparcelrequest.cpp
    llsavedsettingsglue.cpp
    llsaveoutfitcombobtn.cpp
    llsceneview.cpp
    llscreenchannel.cpp
    llscriptfloater.cpp
    llscrollingpanelparam.cpp
    llscrollingpanelparambase.cpp
    llsearchcombobox.cpp
    llsearchhistory.cpp
    llsecapi.cpp
    llsechandler_basic.cpp
    llselectmgr.cpp
    llshareavatarhandler.cpp
    llsidepanelappearance.cpp
    llsidepanelinventory.cpp
    llsidepanelinventorysubpanel.cpp
    llsidepaneliteminfo.cpp
    llsidepaneltaskinfo.cpp
    llsidetraypanelcontainer.cpp
    llsky.cpp
<<<<<<< HEAD
    #llslurl.cpp #<FS:AW optional opensim support>
=======
    llslurl.cpp
    llsnapshotlivepreview.cpp
>>>>>>> 9c313aea
    llspatialpartition.cpp
    llspeakers.cpp
    llspeakingindicatormanager.cpp
    llsplitbutton.cpp
    llsprite.cpp
    llstartup.cpp
    llstartuplistener.cpp
    llstatusbar.cpp
    llstylemap.cpp
    llsurface.cpp
    llsurfacepatch.cpp
    llsyswellitem.cpp
    llsyswellwindow.cpp
    llteleporthistory.cpp
    llteleporthistorystorage.cpp
    lltextureatlas.cpp
    lltextureatlasmanager.cpp
    lltexturecache.cpp
    lltexturectrl.cpp
    lltexturefetch.cpp
    lltextureinfo.cpp
    lltextureinfodetails.cpp
    lltexturestats.cpp
    lltexturestatsuploader.cpp
    lltextureview.cpp
    lltoast.cpp
    lltoastalertpanel.cpp
    lltoastgroupnotifypanel.cpp
    lltoastimpanel.cpp
    lltoastnotifypanel.cpp
    lltoastpanel.cpp
    lltoastscripttextbox.cpp
    lltoastscriptquestion.cpp
    lltool.cpp
    lltoolbarview.cpp
    lltoolbrush.cpp
    lltoolcomp.cpp
    lltooldraganddrop.cpp
    lltoolface.cpp
    lltoolfocus.cpp
    lltoolgrab.cpp
    lltoolgun.cpp
    lltoolindividual.cpp
    lltoolmgr.cpp
    lltoolmorph.cpp
    lltoolobjpicker.cpp
    lltoolpie.cpp
    lltoolpipette.cpp
    lltoolplacer.cpp
    lltoolselect.cpp
    lltoolselectland.cpp
    lltoolselectrect.cpp
    lltracker.cpp
    lltransientdockablefloater.cpp
    lltransientfloatermgr.cpp
    lltranslate.cpp
    lluilistener.cpp
    lluploaddialog.cpp
    lluploadfloaterobservers.cpp
    llurl.cpp
    llurldispatcher.cpp
    llurldispatcherlistener.cpp
    llurlhistory.cpp
    llurllineeditorctrl.cpp
    llurlwhitelist.cpp
    llvectorperfoptions.cpp
    llversioninfo.cpp
    llviewchildren.cpp
    llviewerassetstats.cpp
    llviewerassetstorage.cpp
    llviewerassettype.cpp
    llviewerattachmenu.cpp
    llvieweraudio.cpp
    llviewercamera.cpp
    llviewerchat.cpp
    llviewercontrol.cpp
    llviewercontrollistener.cpp
    llviewerdisplay.cpp
    llviewerdisplayname.cpp
    llviewerfloaterreg.cpp
    llviewerfoldertype.cpp
    llviewergenericmessage.cpp
    llviewergesture.cpp
    llviewerhelp.cpp
    llviewerhelputil.cpp
    llviewerhome.cpp
    llviewerinventory.cpp
    llviewerjoint.cpp
    llviewerjointattachment.cpp
    llviewerjointmesh.cpp
    llviewerjoystick.cpp
    llviewerkeyboard.cpp
    llviewerlayer.cpp
    llviewermedia.cpp
    llviewermedia_streamingaudio.cpp
    llviewermediafocus.cpp
    llviewermenu.cpp
    llviewermenufile.cpp
    llviewermessage.cpp
    #llviewernetwork.cpp #<FS:AW optional opensim support>
    llviewerobject.cpp
    llviewerobjectlist.cpp
    llviewerparcelmedia.cpp
    llviewerparcelmediaautoplay.cpp
    llviewerparcelmgr.cpp
    llviewerparceloverlay.cpp
    llviewerpartsim.cpp
    llviewerpartsource.cpp
    llviewerregion.cpp
    llviewershadermgr.cpp
    llviewerstats.cpp
    llviewerstatsrecorder.cpp
    llviewertexlayer.cpp
    llviewertexteditor.cpp
    llviewertexture.cpp
    llviewertextureanim.cpp
    llviewertexturelist.cpp
    llviewerthrottle.cpp
    llviewerwearable.cpp
    llviewerwindow.cpp
    llviewerwindowlistener.cpp
    llvlcomposition.cpp
    llvlmanager.cpp
    llvoavatar.cpp
    llvoavatarself.cpp
    llvocache.cpp
    llvograss.cpp
    llvoground.cpp
    llvoicecallhandler.cpp
    llvoicechannel.cpp
    llvoiceclient.cpp
    llvoicevisualizer.cpp
    llvoicevivox.cpp
    llvoinventorylistener.cpp
    llvopartgroup.cpp
    llvosky.cpp
    llvosurfacepatch.cpp
    llvotree.cpp
    llvovolume.cpp
    llvowater.cpp
    llvowlsky.cpp
    llwatchdog.cpp
    llwaterparammanager.cpp
    llwaterparamset.cpp
    llwearableitemslist.cpp
    llwearablelist.cpp
    llweb.cpp
    llwebprofile.cpp
    llwebsharing.cpp
    llwind.cpp
    llwindowlistener.cpp
    llwlanimator.cpp
    llwldaycycle.cpp
    llwlhandlers.cpp
    llwlparammanager.cpp
    llwlparamset.cpp
    llworld.cpp
    llworldmap.cpp
    llworldmapmessage.cpp
    llworldmipmap.cpp
    llworldmapview.cpp
    llxmlrpclistener.cpp
    llxmlrpctransaction.cpp
    noise.cpp
    particleeditor.cpp
    piemenu.cpp
    pieseparator.cpp
    pieslice.cpp
    pipeline.cpp
    qtoolalign.cpp
    quickprefs.cpp
    rlvactions.cpp
    rlvhandler.cpp
    rlvhelper.cpp
    rlvcommon.cpp
    rlvlocks.cpp
    rlvinventory.cpp
    rlvextensions.cpp
    rlvfloaters.cpp
    rlvui.cpp
    sanitycheck.cpp
    streamtitledisplay.cpp
    utilitybar.cpp
    NACLantispam.cpp
    NACLfloaterexploresounds.cpp
    )

if (OPENSIM)
    list(APPEND viewer_SOURCE_FILES
                fsgridhandler.cpp
                fsslurl.cpp
        )
else (OPENSIM)
    list(APPEND viewer_SOURCE_FILES
                llslurl.cpp
                llviewernetwork.cpp
        )
endif (OPENSIM)

set(VIEWER_BINARY_NAME "firestorm-bin" CACHE STRING
    "The name of the viewer executable to create.")

set(viewer_HEADER_FILES
    CMakeLists.txt
    ViewerInstall.cmake

# <Add FS includes below this line>
    ao.h
    aoengine.h
    aoset.h
    chatbar_as_cmdline.h
    daeexport.h
    dialogstack.h
    exoflickr.h
    exoflickrauth.h
    exogroupmutelist.h
    exopostprocess.h
    floatermedialists.h
    fsareasearch.h
    fschathistory.h
    fscommon.h
    fsconsoleutils.h
    fscontactsfloater.h
    fsdata.h
    fsexportperms.h
    fsfloaterblocklist.h
    fsfloaterexport.h
    fsfloatergroup.h
    fsfloatergrouptitles.h
    fsfloaterimport.h
    fsfloaterim.h
    fsfloaterimcontainer.h
    fsfloaternearbychat.h
    fsfloaterplacedetails.h
    fsfloaterposestand.h
    fsfloaterprofile.h
    fsfloaterradar.h
    fsfloaterscripteditorprefs.h
    fsfloatersearch.h
    fsfloaterteleporthistory.h
    fsfloatervoicecontrols.h
    fsfloatervolumecontrols.h
    fsfloaterwsassetblacklist.h
    fsgridhandler.h
    fskeywords.h
    fslightshare.h
    fslslbridge.h
    fslslbridgerequest.h
    fslslpreproc.h
    fsmoneytracker.h
    fsnearbychatbarlistener.h
    fsnearbychatcontrol.h
    fsnearbychathub.h
    fsnearbychatvoicemonitor.h
    fspanelclassified.h
    fspanelimcontrolpanel.h
    fspanelprefs.h
    fspanelprofile.h
    fspanelprofileclassifieds.h
    fspanelradar.h
    fsparticipantlist.h
    fspose.h
    fsradar.h
    fsradarentry.h
    fsradarlistctrl.h
    fsradarmenu.h
    fsscriptlibrary.h
    fsslurl.h
    fsslurlcommand.h
    fswsassetblacklist.h
    groupchatlistener.h
    #growlmanager.h
    #growlnotifier.h
    kcwlinterface.h
    lggbeamcolormapfloater.h
    lggbeammapfloater.h
    lggbeammaps.h
    lggbeamscolors.h
    lggcontactsets.h
    lggcontactsetsfloater.h
    lfsimfeaturehandler.h

    llaccountingcostmanager.h
    llagent.h
    llagentaccess.h
    llagentcamera.h
    llagentdata.h
    llagentlanguage.h
    llagentlistener.h
    llagentpicksinfo.h
    llagentpilot.h
    llagentui.h
    llagentwearables.h
    llagentwearablesfetch.h
    llanimstatelabels.h
    llappcorehttp.h
    llappearance.h
    llappearancemgr.h
    llappviewer.h
    llappviewerlistener.h
    llassetuploadqueue.h
    llassetuploadresponders.h
    llattachmentsmgr.h
    llaudiosourcevo.h
    llautoreplace.h
    llavataractions.h
    llavatariconctrl.h
    llavatarlist.h
    llavatarlistitem.h
    llavatarpropertiesprocessor.h
    llavatarrenderinfoaccountant.h
    llblockedlistitem.h
    llblocklist.h
    llbox.h
    llbreadcrumbview.h
    llbuycurrencyhtml.h
    llcallbacklist.h
    llcallingcard.h
    llcapabilitylistener.h
    llcapabilityprovider.h
    llcaphttpsender.h
    llchannelmanager.h
    llchathistory.h
    llchatitemscontainerctrl.h
    llchatmsgbox.h
    llchiclet.h
    llchicletbar.h
    llclassifiedinfo.h
    llclassifiedstatsresponder.h
    llcofwearables.h
    llcolorswatch.h
    llcommanddispatcherlistener.h
    llcommandhandler.h
    llcommandlineparser.h
    llcommunicationchannel.h
    llcompilequeue.h
    llconfirmationmanager.h
    llconversationlog.h
    llconversationloglist.h
    llconversationloglistitem.h
    llconversationmodel.h
    llconversationview.h
    llcurrencyuimanager.h
    llcylinder.h
    lldateutil.h
    lldaycyclemanager.h
    lldebugmessagebox.h
    lldebugview.h
    lldeferredsounds.h
    lldelayedgestureerror.h
    lldirpicker.h
    lldonotdisturbnotificationstorage.h
    lldndbutton.h
    lldrawable.h
    lldrawpool.h
    lldrawpoolalpha.h
    lldrawpoolavatar.h
    lldrawpoolbump.h
    lldrawpoolmaterials.h
    lldrawpoolground.h
    lldrawpoolsimple.h
    lldrawpoolsky.h
    lldrawpoolterrain.h
    lldrawpooltree.h
    lldrawpoolwater.h
    lldrawpoolwlsky.h
    lldynamictexture.h
    llemote.h
    llenvmanager.h
    llestateinfomodel.h
    lleventnotifier.h
    lleventpoll.h
    llexpandabletextbox.h
    llexternaleditor.h
    llface.h
    llfacebookconnect.h
    llfasttimerview.h
    llfavoritesbar.h
    llfeaturemanager.h
    llfilepicker.h
    llfilteredwearablelist.h
    llfirstuse.h
    llflexibleobject.h
    llfloaterabout.h
    llfloaterbvhpreview.h
    llfloaterauction.h
    llfloaterautoreplacesettings.h
    llfloateravatar.h
    llfloateravatarpicker.h
    llfloateravatartextures.h
    llfloaterbeacons.h
    llfloaterbuildoptions.h
    llfloaterbulkpermission.h
    llfloaterbump.h
    llfloaterbuy.h
    llfloaterbuycontents.h
    llfloaterbuycurrency.h
    llfloaterbuycurrencyhtml.h
    llfloaterbuyland.h
    llfloatercamera.h
    llfloaterchatvoicevolume.h
    llfloatercolorpicker.h
    llfloaterconversationlog.h
    llfloaterconversationpreview.h
    llfloaterdeleteenvpreset.h
    llfloaterdestinations.h
    llfloaterdisplayname.h
    llfloatereditdaycycle.h
    llfloatereditsky.h
    llfloatereditwater.h
    llfloaterenvironmentsettings.h
    llfloaterevent.h
    llfloaterfonttest.h
    llfloatergesture.h
    llfloatergodtools.h
    llfloatergotoline.h
    llfloatergroupinvite.h
    llfloatergroups.h
    llfloaterhandler.h
    llfloaterhardwaresettings.h
    llfloaterhelpbrowser.h
    llfloaterhud.h
    llfloaterimagepreview.h
    llfloaterinspect.h
    llfloaterinventory.h
    llfloaterjoystick.h
    llfloaterlagmeter.h
    llfloaterland.h
    llfloaterlandholdings.h
    llfloatermap.h
    llfloatermediasettings.h
    llfloatermemleak.h
    llfloatermodelpreview.h
    llfloatermodeluploadbase.h
    llfloaternamedesc.h
    llfloaternotificationsconsole.h
    llfloaterobjectweights.h
    llfloateropenobject.h
    llfloateroutbox.h
    llfloaterpathfindingcharacters.h
    llfloaterpathfindingconsole.h
    llfloaterpathfindinglinksets.h
    llfloaterpathfindingobjects.h
    llfloaterpay.h
    llfloaterperms.h
    llfloaterpostprocess.h
    llfloaterpreference.h
    llfloaterproperties.h
    llfloaterregiondebugconsole.h
    llfloaterregioninfo.h
    llfloaterreporter.h
    llfloaterscriptdebug.h
    llfloaterscriptlimits.h
    llfloaterscriptrecover.h
    llfloatersearch.h
    llfloatersearchreplace.h
    llfloatersellland.h
    llfloatersettingsdebug.h
    llfloatersidepanelcontainer.h
    llfloatersnapshot.h
    llfloatersocial.h
    llfloatersounddevices.h
    llfloaterspellchecksettings.h
    llfloatertelehub.h
    llfloatertestinspectors.h
    llfloatertestlistview.h
    llfloatertexturefetchdebugger.h
    llfloatertools.h
    llfloatertopobjects.h
    llfloatertos.h
    llfloatertoybox.h
    llfloatertranslationsettings.h
    llfloateruipreview.h
    llfloaterurlentry.h
    llfloatervoiceeffect.h
    llfloatervoicevolume.h
    llfloaterwebcontent.h
    llfloaterwebprofile.h
    llfloaterwhitelistentry.h
    llfloaterwindowsize.h
    llfloaterworldmap.h
    llfolderviewmodelinventory.h
    llfollowcam.h
    llfriendcard.h
    llgesturelistener.h
    llgesturemgr.h
    llgiveinventory.h
    llgroupactions.h
    llgroupiconctrl.h
    llgrouplist.h
    llgroupmgr.h
    llhasheduniqueid.h
    llhints.h
    llhomelocationresponder.h
    llhudeffect.h
    llhudeffectbeam.h
    llhudeffectlookat.h
    llhudeffectpointat.h
    llhudeffecttrail.h
    llhudeffectblob.h
    llhudicon.h
    llhudmanager.h
    llhudnametag.h
    llhudobject.h
    llhudrender.h
    llhudtext.h
    llhudview.h
    llfloaterimsessiontab.h
    llfloaterimsession.h
    llfloaterimcontainer.h
    llimview.h
    llinspect.h
    llinspectavatar.h
    llinspectgroup.h
    llinspectobject.h
    llinspectremoteobject.h
    llinspecttoast.h
    llinventorybridge.h
    llinventoryfilter.h
    llinventoryfunctions.h
    llinventoryicon.h
    llinventoryitemslist.h
    llinventorylistitem.h
    llinventorymodel.h
    llinventorymodelbackgroundfetch.h
    llinventoryobserver.h
    llinventorypanel.h
    lljoystickbutton.h
    lllandmarkactions.h
    lllandmarklist.h
    lllightconstants.h
    lllistbrowser.h
    lllistcontextmenu.h
    lllistview.h
    lllocalbitmaps.h
    lllocationhistory.h
    lllocationinputctrl.h
    lllogchat.h
    llloginhandler.h
    lllogininstance.h
    llmachineid.h
    llmainlooprepeater.h
    llmanip.h
    llmaniprotate.h
    llmanipscale.h
    llmaniptranslate.h
    llmarketplacefunctions.h
    llmarketplacenotifications.h
    llmaterialmgr.h
    llmediactrl.h
    llmediadataclient.h
    llmenuoptionpathfindingrebakenavmesh.h
    llmeshrepository.h
    llmimetypes.h
    llmorphview.h
    llmoveview.h
    llmutelist.h
    llnamebox.h
    llnameeditor.h
    llnamelistctrl.h
    llnavigationbar.h
    llfloaterimnearbychat.h
    llfloaterimnearbychathandler.h
    llfloaterimnearbychatlistener.h
    llnetmap.h
    llnotificationhandler.h
    llnotificationmanager.h
    llnotificationstorage.h
    lloutfitslist.h
    lloutfitobserver.h
    lloutputmonitorctrl.h
    llpanelappearancetab.h
    llpanelavatar.h
    llpanelavatartag.h
    llpanelblockedlist.h
    llpanelclassified.h
    llpanelcontents.h
    llpaneleditwearable.h
    llpanelface.h
    llpanelgenerictip.h
    llpanelgroup.h
    llpanelgroupgeneral.h
    llpanelgroupinvite.h
    llpanelgrouplandmoney.h
    llpanelgroupnotices.h
    llpanelgrouproles.h
    llpanelhome.h
    llpanelland.h
    llpanellandaudio.h
    llpanellandmarkinfo.h
    llpanellandmarks.h
    llpanellandmedia.h
    llpanellogin.h
    llpanelloginlistener.h
    llpanelmaininventory.h
    llpanelmarketplaceinbox.h
    llpanelmarketplaceinboxinventory.h
    llpanelmediasettingsgeneral.h
    llpanelmediasettingspermissions.h
    llpanelmediasettingssecurity.h
    llpanelme.h
    llpanelnearbymedia.h
    llpanelobject.h
    llpanelobjectinventory.h
    llpanelonlinestatus.h
    llpaneloutfitedit.h
    llpaneloutfitsinventory.h
    llpanelpeople.h
    llpanelpeoplemenus.h
    llpanelpermissions.h
    llpanelpick.h
    llpanelpicks.h
    llpanelplaceinfo.h
    llpanelplaceprofile.h
    llpanelplaces.h
    llpanelplacestab.h
    llpanelprimmediacontrols.h
    llpanelprofile.h
    llpanelsnapshot.h
    llpanelteleporthistory.h
    llpaneltiptoast.h
    llpanelvoicedevicesettings.h
    llpanelvoiceeffect.h
    llpaneltopinfobar.h
    llpanelvolume.h
    llpanelvolumepulldown.h
    llpanelwearing.h
    llparcelselection.h
    llparticipantlist.h
    llpatchvertexarray.h
    llpathfindingcharacter.h
    llpathfindingcharacterlist.h
    llpathfindinglinkset.h
    llpathfindinglinksetlist.h
    llpathfindingmanager.h
    llpathfindingnavmesh.h
    llpathfindingnavmeshstatus.h
    llpathfindingnavmeshzone.h
    llpathfindingobject.h
    llpathfindingobjectlist.h
    llpathfindingpathtool.h
    llpersistentnotificationstorage.h
    llphysicsmotion.h
    llphysicsshapebuilderutil.h
    llpipelinelistener.h
    llplacesinventorybridge.h
    llplacesinventorypanel.h
    llplacesfolderview.h
    llpopupview.h
    llpostcard.h
    llpreview.h
    llpreviewanim.h
    llpreviewgesture.h
    llpreviewnotecard.h
    llpreviewscript.h
    llpreviewsound.h
    llpreviewtexture.h
    llproductinforequest.h
    llprogressview.h
    llrecentpeople.h
    llregioninfomodel.h
    llregionposition.h
    llremoteparcelrequest.h
    llresourcedata.h
    llrootview.h
    llsavedsettingsglue.h
    llsaveoutfitcombobtn.h
    llsceneview.h
    llscreenchannel.h
    llscriptfloater.h
    llscrollingpanelparam.h
    llscrollingpanelparambase.h
    llsearchcombobox.h
    llsearchhistory.h
    llsecapi.h
    llsechandler_basic.h
    llselectmgr.h
    llsidepanelappearance.h
    llsidepanelinventory.h
    llsidepanelinventorysubpanel.h
    llsidepaneliteminfo.h
    llsidepaneltaskinfo.h
    llsidetraypanelcontainer.h
    llsky.h
    llslurl.h
    llsnapshotlivepreview.h
    llspatialpartition.h
    llspeakers.h
    llspeakingindicatormanager.h
    llsplitbutton.h
    llsprite.h
    llstartup.h
    llstartuplistener.h
    llstatusbar.h
    llstylemap.h
    llsurface.h
    llsurfacepatch.h
    llsyswellitem.h
    llsyswellwindow.h
    lltable.h
    llteleporthistory.h
    llteleporthistorystorage.h
    lltextureatlas.h
    lltextureatlasmanager.h
    lltexturecache.h
    lltexturectrl.h
    lltexturefetch.h
    lltextureinfo.h
    lltextureinfodetails.h
    lltexturestats.h
    lltexturestatsuploader.h
    lltextureview.h
    lltoast.h
    lltoastalertpanel.h
    lltoastgroupnotifypanel.h
    lltoastimpanel.h
    lltoastnotifypanel.h
    lltoastpanel.h
    lltoastscripttextbox.h
    lltoastscriptquestion.h
    lltool.h
    lltoolbarview.h
    lltoolbrush.h
    lltoolcomp.h
    lltooldraganddrop.h
    lltoolface.h
    lltoolfocus.h
    lltoolgrab.h
    lltoolgun.h
    lltoolindividual.h
    lltoolmgr.h
    lltoolmorph.h
    lltoolobjpicker.h
    lltoolpie.h
    lltoolpipette.h
    lltoolplacer.h
    lltoolselect.h
    lltoolselectland.h
    lltoolselectrect.h
    lltracker.h
    lltransientdockablefloater.h
    lltransientfloatermgr.h
    lltranslate.h
    lluiconstants.h
    lluilistener.h
    lluploaddialog.h
    lluploadfloaterobservers.h
    llurl.h
    llurldispatcher.h
    llurldispatcherlistener.h
    llurlhistory.h
    llurllineeditorctrl.h
    llurlwhitelist.h
    llvectorperfoptions.h
    llversioninfo.h
    llviewchildren.h
    llviewerassetstats.h
    llviewerassetstorage.h
    llviewerassettype.h
    llviewerattachmenu.h
    llvieweraudio.h
    llviewercamera.h
    llviewerchat.h
    llviewercontrol.h
    llviewercontrollistener.h
    llviewerdisplay.h
    llviewerdisplayname.h
    llviewerfloaterreg.h
    llviewerfoldertype.h
    llviewergenericmessage.h
    llviewergesture.h
    llviewerhelp.h
    llviewerhome.h
    llviewerinventory.h
    llviewerjoint.h
    llviewerjointattachment.h
    llviewerjointmesh.h
    llviewerjoystick.h
    llviewerkeyboard.h
    llviewerlayer.h
    llviewermedia.h
    llviewermediafocus.h
    llviewermediaobserver.h
    llviewermenu.h
    llviewermenufile.h
    llviewermessage.h
    llviewernetwork.h
    llviewerobject.h
    llviewerobjectlist.h
    llviewerparcelmedia.h
    llviewerparcelmediaautoplay.h
    llviewerparcelmgr.h
    llviewerparceloverlay.h
    llviewerpartsim.h
    llviewerpartsource.h
    llviewerprecompiledheaders.h
    llviewerregion.h
    llviewershadermgr.h
    llviewerstats.h
    llviewerstatsrecorder.h
    llviewertexlayer.h
    llviewertexteditor.h
    llviewertexture.h
    llviewertextureanim.h
    llviewertexturelist.h
    llviewerthrottle.h
    llviewerwearable.h
    llviewerwindow.h
    llviewerwindowlistener.h
    llvlcomposition.h
    llvlmanager.h
    llvoavatar.h
    llvoavatarself.h
    llvocache.h
    llvograss.h
    llvoground.h
    llvoicechannel.h
    llvoiceclient.h
    llvoicevisualizer.h
    llvoicevivox.h
    llvoinventorylistener.h
    llvopartgroup.h
    llvosky.h
    llvosurfacepatch.h
    llvotree.h
    llvotreenew.h
    llvovolume.h
    llvowater.h
    llvowlsky.h
    llwatchdog.h
    llwaterparammanager.h
    llwaterparamset.h
    llwearableitemslist.h
    llwearablelist.h
    llweb.h
    llwebprofile.h
    llwebsharing.h
    llwind.h
    llwindowlistener.h
    llwlanimator.h
    llwldaycycle.h
    llwlhandlers.h
    llwlparammanager.h
    llwlparamset.h
    llworld.h
    llworldmap.h
    llworldmapmessage.h
    llworldmipmap.h
    llworldmapview.h
    llxmlrpclistener.h
    llxmlrpctransaction.h
    macmain.h
    noise.h
    particleeditor.h
    piemenu.h
    pieseparator.h
    pieslice.h
    pipeline.h
    qtoolalign.h
    quickprefs.h
    rlvactions.h
    rlvdefines.h
    rlvhandler.h
    rlvhelper.h
    rlvcommon.h
    rlvlocks.h
    rlvinventory.h
    rlvextensions.h
    rlvfloaters.h
    rlvui.h
    sanitycheck.h
    streamtitledisplay.h
    utilitybar.h
    VertexCache.h
    VorbisFramework.h
    NACLantispam.h
    NACLfloaterexploresounds.h
    )

# <exodus>
# Generate the flickr keys header.
configure_file(
    ${CMAKE_CURRENT_SOURCE_DIR}/exoflickrkeys.h.in
    ${CMAKE_CURRENT_BINARY_DIR}/exoflickrkeys.h
    @ONLY
)
list(APPEND viewer_HEADER_FILES ${CMAKE_CURRENT_BINARY_DIR}/exoflickrkeys.h)
# </exodus>

# <FS:TS> Generate the version information header file.
configure_file(
    ${CMAKE_CURRENT_SOURCE_DIR}/fsversionvalues.h.in
    ${CMAKE_CURRENT_BINARY_DIR}/fsversionvalues.h
    @ONLY
)
list(APPEND viewer_HEADER_FILES ${CMAKE_CURRENT_BINARY_DIR}/fsversionvalues.h)
# </FS:TS>

source_group("CMake Rules" FILES ViewerInstall.cmake)

# the viewer_version.txt file created here is for passing to viewer_manifest
# the summary.json file is created for the benefit of the TeamCity builds, where
#   it is used to provide descriptive information to the build results page
add_custom_target(generate_viewer_version ALL
                  COMMAND printf '${VIEWER_SHORT_VERSION}.${VIEWER_VERSION_REVISION}' > ${CMAKE_CURRENT_BINARY_DIR}/viewer_version.txt
                  COMMAND printf '{"Type":"viewer","Version":"${VIEWER_SHORT_VERSION}.${VIEWER_VERSION_REVISION}"}' > ${CMAKE_BINARY_DIR}/summary.json
                  COMMENT Generating viewer_version.txt for manifest processing
                  )

set_source_files_properties(
   llversioninfo.cpp tests/llversioninfo_test.cpp 
   PROPERTIES
   DEPENDS generate_viewer_version  # dummy dependency to force recompile every time
# <FS:TS> The next line causes a full rebuild of the entire newview
#         directory every time the Mercurial revision number changes.
#         Instead of doing that, we use the configure tool to build
#         fsversionstrings.h with the right numbers in it.
#   COMPILE_DEFINITIONS "${VIEWER_CHANNEL_VERSION_DEFINES}" # see BuildVersion.cmake
   )

if (DARWIN)
  LIST(APPEND viewer_SOURCE_FILES llappviewermacosx.cpp)
  LIST(APPEND viewer_SOURCE_FILES llfilepicker_mac.mm)
  LIST(APPEND viewer_HEADER_FILES llfilepicker_mac.h)

  # This should be compiled with the viewer.
  LIST(APPEND viewer_SOURCE_FILES llappdelegate-objc.mm)

# [FS] Growl libs
  LIST(APPEND viewer_SOURCE_FILES
        growlmanager.cpp
        growlnotifiermacosx.cpp
        growlnotifiermacosx-objc.mm
        )

  LIST(APPEND viewer_HEADER_FILES
         growlmanager.h
         growlnotifiermacosx.h
         growlnotifiermacosx-objc.h
         )
# [FS]

  find_library(AGL_LIBRARY AGL)
  find_library(APPKIT_LIBRARY AppKit)
  find_library(COCOA_LIBRARY Cocoa)
  find_library(IOKIT_LIBRARY IOKit)
  find_library(COREAUDIO_LIBRARY CoreAudio)

  set(viewer_LIBRARIES
    ${COCOA_LIBRARY}
    ${AGL_LIBRARY}
    ${IOKIT_LIBRARY}
    ${COREAUDIO_LIBRARY}
    )

  # Add resource files to the project.
  set(viewer_RESOURCE_FILES
    firestorm_icon.icns
    macview.r
    gpu_table.txt
    Info-Firestorm.plist
    Firestorm.xib/
    # CMake doesn't seem to support Xcode language variants well just yet
    English.lproj/InfoPlist.strings
    English.lproj/language.txt
    German.lproj/language.txt
    Japanese.lproj/language.txt
    Korean.lproj/language.txt
    )
  set_source_files_properties(
    ${viewer_RESOURCE_FILES}
    PROPERTIES
    HEADER_FILE_ONLY TRUE
    #MACOSX_PACKAGE_LOCATION Resources #don't do this! this tells cmake to copy the files.
    )
  SOURCE_GROUP("Resources" FILES ${viewer_RESOURCE_FILES})
  list(APPEND viewer_SOURCE_FILES ${viewer_RESOURCE_FILES})
endif (DARWIN)

if (LINUX)
    LIST(APPEND viewer_SOURCE_FILES llappviewerlinux.cpp)
    LIST(APPEND viewer_SOURCE_FILES llappviewerlinux_api_dbus.cpp)
# [FS] Growl support
    LIST(APPEND viewer_HEADER_FILES desktopnotifierlinux.h growlmanager.h)
    LIST(APPEND viewer_SOURCE_FILES desktopnotifierlinux.cpp growlmanager.cpp)
# [FS] Growl support

    SET(CMAKE_EXE_LINKER_FLAGS "${CMAKE_EXE_LINKER_FLAGS} -Wl,--as-needed")

    set(viewer_LIBRARIES
        Xinerama
        )

    # <FS:ND> Enable user to create a ctags database via using -DND_CTAGS=On
    if( ND_CTAGS )
      message( "Will generate ctags database during compilation" )
      set_source_files_properties( TAGS PROPERTIES GENERATED true)
      add_custom_command ( OUTPUT TAGS COMMAND ctags --extra=+q --fields=+aiS --c++-kinds=+p -e --recurse=yes .
                           WORKING_DIRECTORY ${CMAKE_SOURCE_DIR} )
      list(APPEND viewer_SOURCE_FILES TAGS )
    endif( ND_CTAGS )
    # </FS:ND>

endif (LINUX)

if (WINDOWS)
    list(APPEND viewer_SOURCE_FILES
         growlmanager.cpp
         growlnotifierwin.cpp
         llappviewerwin32.cpp
         llwindebug.cpp
         )

    list(APPEND viewer_HEADER_FILES
         llappviewerwin32.h
         llwindebug.h
# [FS] Growl libs
         growlmanager.h
         growlnotifierwin.h
# [FS]
         )

    # precompiled header configuration
    # llviewerprecompiledheaders.cpp generates
    # the .pch file.
    # All sources added to viewer_SOURCE_FILES
    # at this point use it.
    if(USE_PRECOMPILED_HEADERS)
        set_source_files_properties(llviewerprecompiledheaders.cpp
            PROPERTIES
            COMPILE_FLAGS "/Ycllviewerprecompiledheaders.h"
            )
        set(viewer_SOURCE_FILES "${viewer_SOURCE_FILES}" llviewerprecompiledheaders.cpp)
    endif(USE_PRECOMPILED_HEADERS)

    # Replace the icons with the appropriate ones for the channel
    # ('test' is the default)
    set(ICON_PATH "private")
    set(VIEWER_MACOSX_PHASE "d")
    string(TOLOWER ${VIEWER_CHANNEL} channel_lower)
    if(channel_lower MATCHES "release")
        set(ICON_PATH "release")
        set(VIEWER_MACOSX_PHASE "f")
    elseif(channel_lower MATCHES "beta")
        set(ICON_PATH "beta")
        set(VIEWER_MACOSX_PHASE "b")
    elseif(channel_lower MATCHES "project")
        set(ICON_PATH "project")
        set(VIEWER_MACOSX_PHASE "a")
    endif()
    message("Copying icons for ${ICON_PATH}")
    execute_process(
      COMMAND ${CMAKE_COMMAND} -E copy_if_different
        "${CMAKE_CURRENT_SOURCE_DIR}/icons/${ICON_PATH}/firestorm_icon.ico"
        "${CMAKE_CURRENT_SOURCE_DIR}/res/firestorm_icon.ico"
      )
    execute_process(
      COMMAND ${CMAKE_COMMAND} -E copy_if_different
        "${CMAKE_CURRENT_SOURCE_DIR}/icons/${ICON_PATH}/firestorm_256.BMP"
        "${CMAKE_CURRENT_SOURCE_DIR}/res/firestorm_icon.BMP"
      )
    execute_process(
      COMMAND ${CMAKE_COMMAND} -E copy_if_different
        "${CMAKE_CURRENT_SOURCE_DIR}/icons/${ICON_PATH}/firestorm_256.BMP"
        "${CMAKE_CURRENT_SOURCE_DIR}/res-sdl/firestorm_icon.BMP"
      )

    # Add resource files to the project.
    # viewerRes.rc is the only buildable file, but
    # the rest are all dependencies of it.
    set(viewer_RESOURCE_FILES
        res/arrow.cur
        res/arrowcop.cur
        res/arrowcopmulti.cur
        res/arrowdrag.cur
        res/circleandline.cur
        res/llarrow.cur
        res/llarrowdrag.cur
        res/llarrowdragmulti.cur
        res/llarrowlocked.cur
        res/llgrablocked.cur
        res/llno.cur
        res/llnolocked.cur
        res/lltoolcamera.cur
        res/lltoolcreate.cur
        res/lltoolfocus.cur
        res/lltoolgrab.cur
        res/lltoolland.cur
        res/lltoolpan.cur
        res/lltoolpathfinding.cur
        res/lltoolpathfindingpathend.cur
        res/lltoolpathfindingpathendadd.cur
        res/lltoolpathfindingpathstart.cur
        res/lltoolpathfindingpathstartadd.cur
        res/lltoolpipette.cur
        res/lltoolrotate.cur
        res/lltoolscale.cur
        res/lltooltranslate.cur
        res/lltoolzoomin.cur
        res/lltoolzoomout.cur
        res/firestorm_icon.BMP
        res/firestorm_icon.ico
        res-sdl/firestorm_icon.BMP
        res/resource.h
        res/toolpickobject.cur
        res/toolpickobject2.cur
        res/toolpickobject3.cur
        res/toolpipette.cur
        res/toolbuy.cur
        res/toolopen.cur
        res/toolsit.cur
        )

    set_source_files_properties(${viewer_RESOURCE_FILES}
                                PROPERTIES HEADER_FILE_ONLY TRUE)

    configure_file( ${CMAKE_CURRENT_SOURCE_DIR}/res/viewerRes.rc
                    ${CMAKE_CURRENT_BINARY_DIR}/viewerRes.rc
                    )
    set(viewer_RESOURCE_FILES
        ${CMAKE_CURRENT_BINARY_DIR}/viewerRes.rc
        ${viewer_RESOURCE_FILES}
        )

    set_source_files_properties(${CMAKE_CURRENT_BINARY_DIR}/viewerRes.rc
      PROPERTIES COMPILE_FLAGS "-I${CMAKE_CURRENT_SOURCE_DIR}/res"
      )

    SOURCE_GROUP("Resource Files" FILES ${viewer_RESOURCE_FILES})

    if (NOT STANDALONE)
        list(APPEND viewer_SOURCE_FILES ${viewer_RESOURCE_FILES})
    endif (NOT STANDALONE)

    find_library(DINPUT_LIBRARY dinput8 ${DIRECTX_LIBRARY_DIR})
    find_library(DXGUID_LIBRARY dxguid ${DIRECTX_LIBRARY_DIR})
    mark_as_advanced(
        DINPUT_LIBRARY
        DXGUID_LIBRARY
        )

# see EXP-1765 - theory is opengl32.lib needs to be included before gdi32.lib (windows libs)
    set(viewer_LIBRARIES
        opengl32
        ${WINDOWS_LIBRARIES}
        comdlg32
        ${DINPUT_LIBRARY}
        ${DXGUID_LIBRARY}
        kernel32
        odbc32
        odbccp32
        ole32
        oleaut32
        shell32
        Vfw32
        winspool
        )

    find_library(INTEL_MEMOPS_LIBRARY
                 NAMES ll_intel_memops
                 PATHS
                 optimized ${ARCH_PREBUILT_DIRS_RELEASE}
                 debug ${ARCH_PREBUILT_DIRS_DEBUG}
                 )
    mark_as_advanced(INTEL_MEMOPS_LIBRARY)

    if (INTEL_MEMOPS_LIBRARY)
      list(APPEND viewer_LIBRARIES ${INTEL_MEMOPS_LIBRARY})
    endif (INTEL_MEMOPS_LIBRARY)
endif (WINDOWS)

# Add the xui files. This is handy for searching for xui elements
# from within the IDE.
set(viewer_XUI_FILES
    skins/default/colors.xml
    skins/default/textures/textures.xml
    )
file(GLOB DEFAULT_XUI_FILE_GLOB_LIST
     ${CMAKE_CURRENT_SOURCE_DIR}/skins/*/xui/en/*.xml)
list(APPEND viewer_XUI_FILES ${DEFAULT_XUI_FILE_GLOB_LIST})

file(GLOB DEFAULT_WIDGET_FILE_GLOB_LIST
     ${CMAKE_CURRENT_SOURCE_DIR}/skins/*/xui/en/widgets/*.xml)
list(APPEND viewer_XUI_FILES ${DEFAULT_WIDGET_FILE_GLOB_LIST})

# Cannot append empty lists in CMake, wait until we have files here.
#file(GLOB SILVER_WIDGET_FILE_GLOB_LIST
#     ${CMAKE_CURRENT_SOURCE_DIR}/skins/silver/xui/en-us/widgets/*.xml)
#list(APPEND viewer_XUI_FILES ${SILVER_WIDGET_FILE_GLOB_LIST})

list(SORT viewer_XUI_FILES)

source_group("XUI Files" FILES ${viewer_XUI_FILES})

set_source_files_properties(${viewer_XUI_FILES}
                            PROPERTIES HEADER_FILE_ONLY TRUE)

list(APPEND viewer_SOURCE_FILES ${viewer_XUI_FILES})

set(viewer_APPSETTINGS_FILES
    app_settings/anim.ini
    app_settings/cmd_line.xml
    app_settings/commands.xml
    app_settings/grass.xml
    app_settings/high_graphics.xml
    app_settings/ignorable_dialogs.xml
    app_settings/keys.xml
    app_settings/keys_azerty.xml
    app_settings/keywords.ini
    app_settings/logcontrol.xml
    app_settings/low_graphics.xml
    app_settings/mid_graphics.xml
    app_settings/grids.fallback.xml
    app_settings/account_settings_phoenix.xml
    app_settings/settings_firestorm.xml
    app_settings/settings_hybrid.xml
    app_settings/settings_phoenix.xml
    app_settings/settings_v3.xml
    app_settings/settings.xml
    app_settings/settings_crash_behavior.xml
    app_settings/settings_files.xml
    app_settings/settings_per_account.xml
    app_settings/std_bump.ini
    #app_settings/toolbars.xml  FS:AO moved to skins
    app_settings/trees.xml
    app_settings/ultra_graphics.xml
    app_settings/viewerart.xml
    ${CMAKE_SOURCE_DIR}/../etc/message.xml
    ${CMAKE_SOURCE_DIR}/../scripts/messages/message_template.msg
    #app_settings/growl_notifications.xml
    )
	
if (WINDOWS)
  LIST(APPEND viewer_APPSETTINGS_FILES app_settings/growl_notifications.xml)
endif (WINDOWS)

source_group("App Settings" FILES ${viewer_APPSETTINGS_FILES})

set_source_files_properties(${viewer_APPSETTINGS_FILES}
                            PROPERTIES HEADER_FILE_ONLY TRUE)

list(APPEND viewer_SOURCE_FILES ${viewer_APPSETTINGS_FILES})

set(viewer_CHARACTER_FILES
    character/attentions.xml
    character/attentionsN.xml
    character/avatar_lad.xml
    character/avatar_skeleton.xml
    character/genepool.xml
    )

source_group("Character File" FILES ${viewer_CHARACTER_FILES})

set_source_files_properties(${viewer_CHARACTER_FILES}
                            PROPERTIES HEADER_FILE_ONLY TRUE)
if (NOT STANDALONE)
    list(APPEND viewer_SOURCE_FILES ${viewer_CHARACTER_FILES})
endif (NOT STANDALONE)

if (WINDOWS)
  file(GLOB viewer_INSTALLER_FILES installers/windows/*.nsi)

  source_group("Installer Files" FILES ${viewer_INSTALLER_FILES})

  set_source_files_properties(${viewer_INSTALLER_FILES}
                              PROPERTIES HEADER_FILE_ONLY TRUE)

  list(APPEND viewer_SOURCE_FILES ${viewer_INSTALLER_FILES})
endif (WINDOWS)

if (OPENAL)
  set(LLSTARTUP_COMPILE_FLAGS "${LLSTARTUP_COMPILE_FLAGS} -DLL_OPENAL")
endif (OPENAL)

if (FMODEX)
  set(LLSTARTUP_COMPILE_FLAGS "${LLSTARTUP_COMPILE_FLAGS} -DLL_FMODEX")
  set(FMODWRAPPER_LIBRARY ${FMODEX_LIBRARY})
endif (FMODEX)

set_source_files_properties(llstartup.cpp PROPERTIES COMPILE_FLAGS "${LLSTARTUP_COMPILE_FLAGS}")

list(APPEND viewer_SOURCE_FILES ${viewer_HEADER_FILES})

set_source_files_properties(${viewer_HEADER_FILES}
                            PROPERTIES HEADER_FILE_ONLY TRUE)

add_executable(${VIEWER_BINARY_NAME}
    WIN32
    MACOSX_BUNDLE
    ${viewer_SOURCE_FILES}
    )

if (SDL_FOUND)
  set_property(TARGET ${VIEWER_BINARY_NAME}
    PROPERTY COMPILE_DEFINITIONS LL_SDL=1
    )
endif (SDL_FOUND)

# add package files
file(GLOB EVENT_HOST_SCRIPT_GLOB_LIST
     ${CMAKE_CURRENT_SOURCE_DIR}/../viewer_components/*.py)
list(APPEND EVENT_HOST_SCRIPTS ${EVENT_HOST_SCRIPT_GLOB_LIST})

set(PACKAGE ON CACHE BOOL
    "Add a package target that builds an installer package.")

if ( OPENSIM )
  set( ND_VIEWER_FLAVOR "oss" )
else ( OPENSIM )
  set( ND_VIEWER_FLAVOR "hvk" )
endif ( OPENSIM )

if (WINDOWS)
    set_target_properties(${VIEWER_BINARY_NAME}
        PROPERTIES
        # *TODO -reenable this once we get server usage sorted out
        LINK_FLAGS "/debug /NODEFAULTLIB:LIBCMT /SUBSYSTEM:WINDOWS ${TCMALLOC_LINK_FLAGS} /LARGEADDRESSAWARE"
        LINK_FLAGS_DEBUG "/NODEFAULTLIB:\"LIBCMT;LIBCMTD;MSVCRT\" /INCREMENTAL:NO /LARGEADDRESSAWARE"
        LINK_FLAGS_RELEASE "/MAP\"secondlife-bin.MAP\" /OPT:REF /LARGEADDRESSAWARE"
        )
    if(USE_PRECOMPILED_HEADERS)
        set_target_properties(
            ${VIEWER_BINARY_NAME}
            PROPERTIES
            COMPILE_FLAGS "/Yullviewerprecompiledheaders.h"
            )
    endif(USE_PRECOMPILED_HEADERS)

    # If adding a file to viewer_manifest.py in the WindowsManifest.construct() method, be sure to add the dependency
    # here.
    # *NOTE:Mani - This is a crappy hack to have important dependencies for the viewer_manifest copy action
    # be met. I'm looking forward to a source-code split-up project next year that will address this kind of thing.
    # In the meantime, if you have any ideas on how to easily maintain one list, either here or in viewer_manifest.py
    # and have the build deps get tracked *please* tell me about it.

    if(USE_TCMALLOC)
      # Configure a var for tcmalloc location, if used.
      # Note the need to specify multiple names explicitly.
      set(GOOGLE_PERF_TOOLS_SOURCE
        ${SHARED_LIB_STAGING_DIR}/Release/libtcmalloc_minimal.dll
        ${SHARED_LIB_STAGING_DIR}/RelWithDebInfo/libtcmalloc_minimal.dll
        ${SHARED_LIB_STAGING_DIR}/Debug/libtcmalloc_minimal-debug.dll
        )
     endif(USE_TCMALLOC)


    set(COPY_INPUT_DEPENDENCIES
      # The following commented dependencies are determined at variably at build time. Can't do this here.
      #${SHARED_LIB_STAGING_DIR}/${CMAKE_CFG_INTDIR}/libtcmalloc_minimal.dll => None ... Skipping libtcmalloc_minimal.dll
      ${CMAKE_SOURCE_DIR}/../etc/message.xml
      ${CMAKE_SOURCE_DIR}/../scripts/messages/message_template.msg
      ${SHARED_LIB_STAGING_DIR}/${CMAKE_CFG_INTDIR}/llcommon.dll
      ${SHARED_LIB_STAGING_DIR}/${CMAKE_CFG_INTDIR}/libapr-1.dll
      ${SHARED_LIB_STAGING_DIR}/${CMAKE_CFG_INTDIR}/libaprutil-1.dll
      ${SHARED_LIB_STAGING_DIR}/${CMAKE_CFG_INTDIR}/libapriconv-1.dll
      ${SHARED_LIB_STAGING_DIR}/Release/glod.dll
      ${SHARED_LIB_STAGING_DIR}/RelWithDebInfo/glod.dll
      ${SHARED_LIB_STAGING_DIR}/Debug/glod.dll
      ${SHARED_LIB_STAGING_DIR}/Release/libcollada14dom22.dll
      ${SHARED_LIB_STAGING_DIR}/RelWithDebInfo/libcollada14dom22.dll
      ${SHARED_LIB_STAGING_DIR}/Debug/libcollada14dom22-d.dll
      ${SHARED_LIB_STAGING_DIR}/Release/openjpeg.dll
      ${SHARED_LIB_STAGING_DIR}/RelWithDebInfo/openjpeg.dll
      ${SHARED_LIB_STAGING_DIR}/Debug/openjpegd.dll
      ${SHARED_LIB_STAGING_DIR}/Release/msvcr100.dll
      ${SHARED_LIB_STAGING_DIR}/Release/msvcp100.dll
      ${SHARED_LIB_STAGING_DIR}/RelWithDebInfo/msvcr100.dll
      ${SHARED_LIB_STAGING_DIR}/RelWithDebInfo/msvcp100.dll
      ${SHARED_LIB_STAGING_DIR}/Debug/msvcr100d.dll
      ${SHARED_LIB_STAGING_DIR}/Debug/msvcp100d.dll
      ${SHARED_LIB_STAGING_DIR}/Release/libhunspell.dll
      ${SHARED_LIB_STAGING_DIR}/RelWithDebInfo/libhunspell.dll
      ${SHARED_LIB_STAGING_DIR}/Debug/libhunspell.dll
      ${SHARED_LIB_STAGING_DIR}/${CMAKE_CFG_INTDIR}/SLVoice.exe
      ${SHARED_LIB_STAGING_DIR}/${CMAKE_CFG_INTDIR}/vivoxsdk.dll
      ${SHARED_LIB_STAGING_DIR}/${CMAKE_CFG_INTDIR}/ortp.dll
      ${SHARED_LIB_STAGING_DIR}/${CMAKE_CFG_INTDIR}/libsndfile-1.dll
      ${SHARED_LIB_STAGING_DIR}/${CMAKE_CFG_INTDIR}/zlib1.dll
      ${SHARED_LIB_STAGING_DIR}/${CMAKE_CFG_INTDIR}/vivoxplatform.dll
      ${SHARED_LIB_STAGING_DIR}/${CMAKE_CFG_INTDIR}/vivoxoal.dll
      ${SHARED_LIB_STAGING_DIR}/${CMAKE_CFG_INTDIR}/ca-bundle.crt
      ${GOOGLE_PERF_TOOLS_SOURCE}
      ${CMAKE_CURRENT_SOURCE_DIR}/licenses-win32.txt
      ${CMAKE_CURRENT_SOURCE_DIR}/featuretable.txt
      ${CMAKE_CURRENT_SOURCE_DIR}/featuretable_xp.txt
      ${ARCH_PREBUILT_DIRS_RELEASE}/libeay32.dll
      ${ARCH_PREBUILT_DIRS_RELEASE}/qtcore4.dll
      ${ARCH_PREBUILT_DIRS_RELEASE}/qtgui4.dll
      ${ARCH_PREBUILT_DIRS_RELEASE}/qtnetwork4.dll
      ${ARCH_PREBUILT_DIRS_RELEASE}/qtopengl4.dll
      ${ARCH_PREBUILT_DIRS_RELEASE}/qtwebkit4.dll
      ${ARCH_PREBUILT_DIRS_RELEASE}/qtxmlpatterns4.dll
      ${ARCH_PREBUILT_DIRS_RELEASE}/ssleay32.dll
      ${ARCH_PREBUILT_DIRS_RELEASE}/imageformats/qgif4.dll
      ${ARCH_PREBUILT_DIRS_RELEASE}/imageformats/qico4.dll
      ${ARCH_PREBUILT_DIRS_RELEASE}/imageformats/qjpeg4.dll
      ${ARCH_PREBUILT_DIRS_RELEASE}/imageformats/qmng4.dll
      ${ARCH_PREBUILT_DIRS_RELEASE}/imageformats/qsvg4.dll
      ${ARCH_PREBUILT_DIRS_RELEASE}/imageformats/qtiff4.dll
      ${ARCH_PREBUILT_DIRS_RELEASE}/codecs/qcncodecs4.dll
      ${ARCH_PREBUILT_DIRS_RELEASE}/codecs/qjpcodecs4.dll
      ${ARCH_PREBUILT_DIRS_RELEASE}/codecs/qkrcodecs4.dll
      ${ARCH_PREBUILT_DIRS_RELEASE}/codecs/qtwcodecs4.dll
      ${ARCH_PREBUILT_DIRS_DEBUG}/libeay32.dll
      ${ARCH_PREBUILT_DIRS_DEBUG}/qtcored4.dll
      ${ARCH_PREBUILT_DIRS_DEBUG}/qtguid4.dll
      ${ARCH_PREBUILT_DIRS_DEBUG}/qtnetworkd4.dll
      ${ARCH_PREBUILT_DIRS_DEBUG}/qtopengld4.dll
      ${ARCH_PREBUILT_DIRS_DEBUG}/qtwebkitd4.dll
      ${ARCH_PREBUILT_DIRS_DEBUG}/qtxmlpatternsd4.dll
      ${ARCH_PREBUILT_DIRS_DEBUG}/ssleay32.dll
      ${ARCH_PREBUILT_DIRS_DEBUG}/imageformats/qgifd4.dll
      ${ARCH_PREBUILT_DIRS_DEBUG}/imageformats/qicod4.dll
      ${ARCH_PREBUILT_DIRS_DEBUG}/imageformats/qjpegd4.dll
      ${ARCH_PREBUILT_DIRS_DEBUG}/imageformats/qmngd4.dll
      ${ARCH_PREBUILT_DIRS_DEBUG}/imageformats/qsvgd4.dll
      ${ARCH_PREBUILT_DIRS_DEBUG}/imageformats/qtiffd4.dll
      ${ARCH_PREBUILT_DIRS_RELEASE}/codecs/qcncodecsd4.dll
      ${ARCH_PREBUILT_DIRS_RELEASE}/codecs/qjpcodecsd4.dll
      ${ARCH_PREBUILT_DIRS_RELEASE}/codecs/qkrcodecsd4.dll
      ${ARCH_PREBUILT_DIRS_RELEASE}/codecs/qtwcodecsd4.dll
      ${ARCH_PREBUILT_DIRS_RELEASE}/growl.dll
      SLPlugin
      media_plugin_quicktime
      media_plugin_webkit
      winmm_shim
      windows-crash-logger
      windows-updater
      )

    if( ND_BUILD64BIT_ARCH )
      set( VIEWERMANIFEST_FLAGS --m64 --copy_artwork )
      set( VIEWERMANIFEST_PACKAGE_FLAGS --m64 )
    else( ND_BUILD64BIT_ARCH )
      set( VIEWERMANIFEST_FLAGS "" )
      set( VIEWERMANIFEST_PACKAGE_FLAGS )
    endif( ND_BUILD64BIT_ARCH )

    if (FMODEX)
      list(APPEND COPY_INPUT_DEPENDENCIES
           ${SHARED_LIB_STAGING_DIR}/Release/fmodex.dll
           ${SHARED_LIB_STAGING_DIR}/RelWithDebInfo/fmodex.dll
           ${SHARED_LIB_STAGING_DIR}/Debug/fmodexL.dll
          )
    endif (FMODEX)
    
    add_custom_command(
      OUTPUT  ${CMAKE_CFG_INTDIR}/copy_touched.bat
      COMMAND ${PYTHON_EXECUTABLE}
      ARGS
        ${CMAKE_CURRENT_SOURCE_DIR}/viewer_manifest.py
        --actions=copy
        ${VIEWERMANIFEST_FLAGS}
        --artwork=${ARTWORK_DIR}
        --build=${CMAKE_CURRENT_BINARY_DIR}
        --buildtype=${CMAKE_BUILD_TYPE}
        --configuration=${CMAKE_CFG_INTDIR}
        --dest=${CMAKE_CURRENT_BINARY_DIR}/${CMAKE_CFG_INTDIR}
        --grid=${GRID}
        --channel=${VIEWER_CHANNEL}
        --versionfile=${CMAKE_CURRENT_BINARY_DIR}/viewer_version.txt
        --source=${CMAKE_CURRENT_SOURCE_DIR}
        --touch=${CMAKE_CURRENT_BINARY_DIR}/${CMAKE_CFG_INTDIR}/copy_touched.bat
      DEPENDS
        ${CMAKE_CURRENT_SOURCE_DIR}/viewer_manifest.py
        generate_viewer_version
        stage_third_party_libs
        ${COPY_INPUT_DEPENDENCIES}
      COMMENT "Performing viewer_manifest copy"
      )

    add_custom_target(copy_w_viewer_manifest ALL DEPENDS ${CMAKE_CFG_INTDIR}/copy_touched.bat)

    add_dependencies(${VIEWER_BINARY_NAME} stage_third_party_libs llcommon copy_w_viewer_manifest)

    if (EXISTS ${CMAKE_SOURCE_DIR}/copy_win_scripts)
      add_dependencies(${VIEWER_BINARY_NAME} copy_win_scripts)
    endif (EXISTS ${CMAKE_SOURCE_DIR}/copy_win_scripts)

    add_dependencies(${VIEWER_BINARY_NAME}
      SLPlugin
      windows-updater
      windows-crash-logger
      )

    # sets the 'working directory' for debugging from visual studio.
    if (NOT UNATTENDED)
        add_custom_command(
            TARGET ${VIEWER_BINARY_NAME} POST_BUILD
            COMMAND ${CMAKE_SOURCE_DIR}/tools/vstool/vstool.exe
            ARGS
              --solution
              ${CMAKE_BINARY_DIR}/${CMAKE_PROJECT_NAME}.sln
              --workingdir
              ${VIEWER_BINARY_NAME}
              "${CMAKE_CURRENT_SOURCE_DIR}"
            COMMENT "Setting the ${VIEWER_BINARY_NAME} working directory for debugging."
            )
    endif (NOT UNATTENDED)

    if (PACKAGE)
      add_custom_command(
        OUTPUT ${CMAKE_CURRENT_BINARY_DIR}/${CMAKE_CFG_INTDIR}/event_host.tar.bz2
        COMMAND ${PYTHON_EXECUTABLE}
        ARGS
          ${CMAKE_CURRENT_SOURCE_DIR}/event_host_manifest.py
          ${CMAKE_CURRENT_SOURCE_DIR}/..
          ${CMAKE_CURRENT_BINARY_DIR}
          ${CMAKE_CFG_INTDIR}
        DEPENDS
          lleventhost
          ${EVENT_HOST_SCRIPTS}
          ${CMAKE_CURRENT_SOURCE_DIR}/event_host_manifest.py
        )

      add_custom_command(
        OUTPUT ${CMAKE_CFG_INTDIR}/touched.bat
        COMMAND ${PYTHON_EXECUTABLE}
        ARGS
          ${CMAKE_CURRENT_SOURCE_DIR}/viewer_manifest.py
          ${VIEWERMANIFEST_PACKAGE_FLAGS}
          --artwork=${ARTWORK_DIR}
          --build=${CMAKE_CURRENT_BINARY_DIR}
          --buildtype=${CMAKE_BUILD_TYPE}
          --channel=${VIEWER_CHANNEL}
          --versionfile=${CMAKE_CURRENT_BINARY_DIR}/viewer_version.txt
          --configuration=${CMAKE_CFG_INTDIR}
          --dest=${CMAKE_CURRENT_BINARY_DIR}/${CMAKE_CFG_INTDIR}
          --grid=${GRID}
          --source=${CMAKE_CURRENT_SOURCE_DIR}
          --touch=${CMAKE_CURRENT_BINARY_DIR}/${CMAKE_CFG_INTDIR}/touched.bat
          --viewer_flavor=${ND_VIEWER_FLAVOR}
        DEPENDS
            ${VIEWER_BINARY_NAME}
            ${CMAKE_CURRENT_SOURCE_DIR}/viewer_manifest.py
            ${CMAKE_CURRENT_BINARY_DIR}/viewer_version.txt
            ${COPY_INPUT_DEPENDENCIES}
        )

      add_custom_target(package ALL DEPENDS
        ${CMAKE_CFG_INTDIR}/touched.bat
        windows-setup-build-all
        generate_viewer_version
        )
        # temporarily disable packaging of event_host until hg subrepos get
        # sorted out on the parabuild cluster...
        #${CMAKE_CURRENT_BINARY_DIR}/${CMAKE_CFG_INTDIR}/event_host.tar.bz2)

    endif (PACKAGE)
elseif (DARWIN)
    set_target_properties(${VIEWER_BINARY_NAME}
        PROPERTIES
        LINK_FLAGS_RELEASE "${LINK_FLAGS_RELEASE} -Xlinker -dead_strip -Xlinker -map -Xlinker ${CMAKE_CURRENT_BINARY_DIR}/${VIEWER_BINARY_NAME}.MAP"
        )
else (WINDOWS)
        # Linux 
    set_target_properties(${VIEWER_BINARY_NAME}
        PROPERTIES
        LINK_FLAGS_RELEASE "${LINK_FLAGS_RELEASE} -Wl,--Map=${VIEWER_BINARY_NAME}.MAP"
        )
endif (WINDOWS)

# *NOTE - this list is very sensitive to ordering, test carefully on all
# platforms if you change the releative order of the entries here.
# In particular, cmake 2.6.4 (when buidling with linux/makefile generators)
# appears to sometimes de-duplicate redundantly listed dependencies improperly.
# To work around this, higher level modules should be listed before the modules
# that they depend upon. -brad
target_link_libraries(${VIEWER_BINARY_NAME}
    ${UPDATER_LIBRARIES}
    ${GOOGLE_PERFTOOLS_LIBRARIES}
    ${LLAUDIO_LIBRARIES}
    ${LLCHARACTER_LIBRARIES}
    ${LLIMAGE_LIBRARIES}
    ${LLINVENTORY_LIBRARIES}
    ${LLMESSAGE_LIBRARIES}
    ${LLPLUGIN_LIBRARIES}
    ${LLPRIMITIVE_LIBRARIES}
    ${LLRENDER_LIBRARIES}
    ${FREETYPE_LIBRARIES}
    ${LLUI_LIBRARIES}
    ${LLVFS_LIBRARIES}
    ${LLWINDOW_LIBRARIES}
    ${LLXML_LIBRARIES}
    # <FS:CR> ${LSCRIPT_LIBRARIES}
    ${LLMATH_LIBRARIES}
    ${LLCOREHTTP_LIBRARIES}
    ${LLCOMMON_LIBRARIES}
    ${NDOF_LIBRARY}
    ${NVAPI_LIBRARY}
    ${HUNSPELL_LIBRARY}
    ${viewer_LIBRARIES}
    ${BOOST_PROGRAM_OPTIONS_LIBRARY}
    ${BOOST_REGEX_LIBRARY}
    ${BOOST_CONTEXT_LIBRARY}
    ${BOOST_WAVE_LIBRARY} #FS specific
    ${BOOST_THREAD_LIBRARY} #FS specific
    ${DBUSGLIB_LIBRARIES}
    ${OPENGL_LIBRARIES}
    ${FMODWRAPPER_LIBRARY} # must come after LLAudio
    ${GLOD_LIBRARIES}
    ${OPENGL_LIBRARIES}
    ${JSONCPP_LIBRARIES}
    ${SDL_LIBRARY}
    ${SMARTHEAP_LIBRARY}
    ${UI_LIBRARIES}
    ${WINDOWS_LIBRARIES}
    ${EXPAT_LIBRARIES}
    ${XMLRPCEPI_LIBRARIES}
    ${OPENSSL_LIBRARIES}
    ${CRYPTO_LIBRARIES}
    ${LLLOGIN_LIBRARIES}
    ${LLPHYSICS_LIBRARIES}
    ${LLPHYSICSEXTENSIONS_LIBRARIES}
    ${TCMALLOC_LIBRARIES}
    ${LLAPPEARANCE_LIBRARIES}
    ${GROWL_LIBRARY}
    )
	
if (WINDOWS)
    target_link_libraries(${VIEWER_BINARY_NAME}
    ${GROWL_LIBRARY}
    )
endif (WINDOWS)

if (LINUX)
    target_link_libraries(${VIEWER_BINARY_NAME} "dl" )
endif (LINUX)

set(ARTWORK_DIR ${CMAKE_CURRENT_SOURCE_DIR} CACHE PATH
    "Path to artwork files.")

if (LINUX)
  set(product Firestorm-${ARCH}-${VIEWER_SHORT_VERSION}.${VIEWER_VERSION_REVISION})

  # These are the generated targets that are copied to package/
  set(COPY_INPUT_DEPENDENCIES
    ${VIEWER_BINARY_NAME}
    linux-crash-logger
    SLPlugin
    media_plugin_webkit
    media_plugin_gstreamer010
    llcommon
    )

  add_custom_command(
      OUTPUT ${product}.tar.bz2
      COMMAND ${PYTHON_EXECUTABLE}
      ARGS
        ${CMAKE_CURRENT_SOURCE_DIR}/viewer_manifest.py
        --arch=${ARCH}
        --artwork=${ARTWORK_DIR}
        --build=${CMAKE_CURRENT_BINARY_DIR}
        --buildtype=${CMAKE_BUILD_TYPE}
        --channel=${VIEWER_CHANNEL}
        --versionfile=${CMAKE_CURRENT_BINARY_DIR}/viewer_version.txt
        --configuration=${CMAKE_CFG_INTDIR}
        --dest=${CMAKE_CURRENT_BINARY_DIR}/packaged
        --grid=${GRID}
        --installer_name=${product}
        --source=${CMAKE_CURRENT_SOURCE_DIR}
        --touch=${CMAKE_CURRENT_BINARY_DIR}/${CMAKE_CFG_INTDIR}/.${product}.touched
        --viewer_flavor=${ND_VIEWER_FLAVOR}
      DEPENDS
        ${CMAKE_CURRENT_SOURCE_DIR}/viewer_manifest.py
        generate_viewer_version
        ${COPY_INPUT_DEPENDENCIES}
      )


  add_custom_command(
    OUTPUT  ${CMAKE_CURRENT_BINARY_DIR}/${CMAKE_CFG_INTDIR}/.${product}.copy_touched
    COMMAND ${PYTHON_EXECUTABLE}
    ARGS
      ${CMAKE_CURRENT_SOURCE_DIR}/viewer_manifest.py
      --arch=${ARCH}
      --actions=copy
      --artwork=${ARTWORK_DIR}
      --build=${CMAKE_CURRENT_BINARY_DIR}
      --buildtype=${CMAKE_BUILD_TYPE}
      --configuration=${CMAKE_CFG_INTDIR}
      --dest=${CMAKE_CURRENT_BINARY_DIR}/packaged
      --grid=${GRID}
      --channel=${VIEWER_CHANNEL}
      --versionfile=${CMAKE_CURRENT_BINARY_DIR}/viewer_version.txt
      --source=${CMAKE_CURRENT_SOURCE_DIR}
    DEPENDS
      ${CMAKE_CURRENT_SOURCE_DIR}/viewer_manifest.py
      generate_viewer_version
      ${COPY_INPUT_DEPENDENCIES}
    COMMENT "Performing viewer_manifest copy"
    )

  add_custom_target(copy_l_viewer_manifest ALL DEPENDS ${CMAKE_CURRENT_BINARY_DIR}/${CMAKE_CFG_INTDIR}/.${product}.copy_touched)

  if (PACKAGE)
    add_custom_target(package ALL DEPENDS ${product}.tar.bz2)
    # Make sure we don't run two instances of viewer_manifest.py at the same time.
    add_dependencies(package copy_l_viewer_manifest)
    check_message_template(package)
  endif (PACKAGE)
endif (LINUX)

if (DARWIN)
 # These all get set with PROPERTIES
  set(product "Firestorm")
  set(MACOSX_BUNDLE_INFO_STRING "Firestorm Viewer")
  set(MACOSX_BUNDLE_ICON_FILE "firestorm_icon.icns")
  set(MACOSX_BUNDLE_GUI_IDENTIFIER "com.phoenixviewer.firestorm.viewer-${ND_VIEWER_FLAVOR}")
  set(MACOSX_BUNDLE_LONG_VERSION_STRING "${VIEWER_CHANNEL} ${VIEWER_SHORT_VERSION}.${VIEWER_VERSION_REVISION}")
  set(MACOSX_BUNDLE_BUNDLE_NAME "Firestorm")
  set(MACOSX_BUNDLE_SHORT_VERSION_STRING "${VIEWER_SHORT_VERSION}")
  set(MACOSX_BUNDLE_BUNDLE_VERSION "${VIEWER_SHORT_VERSION}${VIEWER_MACOSX_PHASE}${VIEWER_REVISION}")
  set(MACOSX_BUNDLE_COPYRIGHT "Copyright © The Phoenix Firestorm Project, Inc. 2010-2013")
  set(MACOSX_BUNDLE_NSMAIN_NIB_FILE "Firestorm.nib")
  set(MACOSX_BUNDLE_NSPRINCIPAL_CLASS "NSApplication")

  set_target_properties(
    ${VIEWER_BINARY_NAME}
    PROPERTIES
    OUTPUT_NAME "${product}"
    MACOSX_BUNDLE_INFO_PLIST
    # <FS:CR> Use Firestorm plist
    #"${CMAKE_CURRENT_SOURCE_DIR}/Info-SecondLife.plist"
    "${CMAKE_CURRENT_SOURCE_DIR}/Info-Firestorm.plist"
    )

  configure_file(
     # <FS:CR> Use Firestorm plist
     #"${CMAKE_CURRENT_SOURCE_DIR}/Info-SecondLife.plist"
     "${CMAKE_CURRENT_SOURCE_DIR}/Info-Firestorm.plist"
     "${CMAKE_CURRENT_BINARY_DIR}/${CMAKE_CFG_INTDIR}/${product}.app/Contents/Info.plist"
    )

  add_custom_command(
    TARGET ${VIEWER_BINARY_NAME} POST_BUILD
    COMMAND ${PYTHON_EXECUTABLE}
    ARGS
      ${CMAKE_CURRENT_SOURCE_DIR}/viewer_manifest.py
      --actions=copy
      --artwork=${ARTWORK_DIR}
      --build=${CMAKE_CURRENT_BINARY_DIR}
      --buildtype=${CMAKE_BUILD_TYPE}
      --configuration=${CMAKE_CFG_INTDIR}
      --dest=${CMAKE_CURRENT_BINARY_DIR}/${CMAKE_CFG_INTDIR}/${product}.app
      --grid=${GRID}
      --channel=${VIEWER_CHANNEL}
      --versionfile=${CMAKE_CURRENT_BINARY_DIR}/viewer_version.txt
      --source=${CMAKE_CURRENT_SOURCE_DIR}
    DEPENDS
      ${VIEWER_BINARY_NAME}
      ${CMAKE_CURRENT_SOURCE_DIR}/viewer_manifest.py
      generate_viewer_version
    )

  add_dependencies(${VIEWER_BINARY_NAME} SLPlugin media_plugin_quicktime media_plugin_webkit mac-crash-logger)
  
  if (ENABLE_SIGNING)
      set(SIGNING_SETTING "--signature=${SIGNING_IDENTITY}")
  else (ENABLE_SIGNING)
      set(SIGNING_SETTING "")
  endif (ENABLE_SIGNING)

  if (PACKAGE)
      add_custom_target(package ALL DEPENDS ${VIEWER_BINARY_NAME})
      add_dependencies(package generate_viewer_version)

      add_custom_command(
        TARGET package POST_BUILD
        COMMAND ${PYTHON_EXECUTABLE}
        ARGS
          ${CMAKE_CURRENT_SOURCE_DIR}/viewer_manifest.py
          --artwork=${ARTWORK_DIR}
          --build=${CMAKE_CURRENT_BINARY_DIR}
          --buildtype=${CMAKE_BUILD_TYPE}
          --channel=${VIEWER_CHANNEL}
          --configuration=${CMAKE_CFG_INTDIR}
          --dest=${CMAKE_CURRENT_BINARY_DIR}/${CMAKE_CFG_INTDIR}/${product}.app
          --grid=${GRID}
          --channel=${VIEWER_CHANNEL}
          --versionfile=${CMAKE_CURRENT_BINARY_DIR}/viewer_version.txt
          --source=${CMAKE_CURRENT_SOURCE_DIR}
          --touch=${CMAKE_CURRENT_BINARY_DIR}/${CMAKE_CFG_INTDIR}/.${product}.touched
          --viewer_flavor=${ND_VIEWER_FLAVOR}
          ${SIGNING_SETTING}
        DEPENDS
          ${CMAKE_CURRENT_SOURCE_DIR}/viewer_manifest.py
          generate_viewer_version
      )
  endif (PACKAGE)
endif (DARWIN)

if (INSTALL)
  include(${CMAKE_CURRENT_SOURCE_DIR}/ViewerInstall.cmake)
endif (INSTALL)

if (PACKAGE)
  set(SYMBOL_SEARCH_DIRS "")
  if (WINDOWS)
    list(APPEND SYMBOL_SEARCH_DIRS "${CMAKE_CURRENT_BINARY_DIR}/${CMAKE_CFG_INTDIR}")
    set(VIEWER_SYMBOL_FILE "${CMAKE_CURRENT_BINARY_DIR}/${CMAKE_CFG_INTDIR}/firestorm-symbols-windows.tar.bz2")
    # slplugin.exe failing symbols dump - need to debug, might have to do with updated version of google breakpad
    # set(VIEWER_EXE_GLOBS "${VIEWER_BINARY_NAME}${CMAKE_EXECUTABLE_SUFFIX} slplugin.exe")
    set(VIEWER_EXE_GLOBS "${VIEWER_BINARY_NAME}${CMAKE_EXECUTABLE_SUFFIX}")
    set(VIEWER_LIB_GLOB "*${CMAKE_SHARED_MODULE_SUFFIX}")
    set(VIEWER_COPY_MANIFEST copy_w_viewer_manifest)
  endif (WINDOWS)
  if (DARWIN)
    list(APPEND SYMBOL_SEARCH_DIRS "${CMAKE_CURRENT_BINARY_DIR}/${CMAKE_CFG_INTDIR}")
    # *TODO: Generate these search dirs in the cmake files related to each binary.
    list(APPEND SYMBOL_SEARCH_DIRS "${CMAKE_BINARY_DIR}/llplugin/slplugin/${CMAKE_CFG_INTDIR}")
    list(APPEND SYMBOL_SEARCH_DIRS "${CMAKE_BINARY_DIR}/mac_crash_logger/${CMAKE_CFG_INTDIR}")
    list(APPEND SYMBOL_SEARCH_DIRS "${CMAKE_BINARY_DIR}/media_plugins/gstreamer010/${CMAKE_CFG_INTDIR}")
    list(APPEND SYMBOL_SEARCH_DIRS "${CMAKE_BINARY_DIR}/media_plugins/quicktime/${CMAKE_CFG_INTDIR}")
    list(APPEND SYMBOL_SEARCH_DIRS "${CMAKE_BINARY_DIR}/media_plugins/webkit/${CMAKE_CFG_INTDIR}")
    set(VIEWER_SYMBOL_FILE "${CMAKE_CURRENT_BINARY_DIR}/${CMAKE_CFG_INTDIR}/firestorm-symbols-darwin.tar.bz2")
    set(VIEWER_EXE_GLOBS "'Firestorm' SLPlugin mac-crash-logger")
    set(VIEWER_LIB_GLOB "*.dylib")
  endif (DARWIN)
  if (LINUX)
    list(APPEND SYMBOL_SEARCH_DIRS "${CMAKE_CURRENT_BINARY_DIR}/packaged")
    set(VIEWER_SYMBOL_FILE "${CMAKE_CURRENT_BINARY_DIR}/${CMAKE_CFG_INTDIR}/firestorm-symbols-linux.tar.bz2")
    set(VIEWER_EXE_GLOBS "do-not-directly-run-firestorm-bin SLPlugin")
    set(VIEWER_LIB_GLOB "*${CMAKE_SHARED_MODULE_SUFFIX}*")
    set(VIEWER_COPY_MANIFEST copy_l_viewer_manifest)
  endif (LINUX)

  if(RELEASE_CRASH_REPORTING OR NON_RELEASE_CRASH_REPORTING)
  if(CMAKE_CFG_INTDIR STREQUAL ".")
      set(LLBUILD_CONFIG ${CMAKE_BUILD_TYPE})
  else(CMAKE_CFG_INTDIR STREQUAL ".")
      # set LLBUILD_CONFIG to be a shell variable evaluated at build time
      # reflecting the configuration we are currently building.
      set(LLBUILD_CONFIG ${CMAKE_CFG_INTDIR})
  endif(CMAKE_CFG_INTDIR STREQUAL ".")
  add_custom_command(OUTPUT "${VIEWER_SYMBOL_FILE}"
    COMMAND "${PYTHON_EXECUTABLE}"
    ARGS
      "${CMAKE_CURRENT_SOURCE_DIR}/generate_breakpad_symbols.py"
      "${LLBUILD_CONFIG}"
      "${SYMBOL_SEARCH_DIRS}"
      "${VIEWER_EXE_GLOBS}"
      "${VIEWER_LIB_GLOB}"
      "${AUTOBUILD_INSTALL_DIR}/bin/dump_syms"
      "${VIEWER_SYMBOL_FILE}"
    DEPENDS generate_breakpad_symbols.py
        VERBATIM)

  add_custom_target(generate_breakpad_symbols DEPENDS "${VIEWER_SYMBOL_FILE}")
  add_dependencies(generate_breakpad_symbols "${VIEWER_BINARY_NAME}" "${VIEWER_COPY_MANIFEST}")
  add_dependencies(package generate_breakpad_symbols)
  endif(RELEASE_CRASH_REPORTING OR NON_RELEASE_CRASH_REPORTING)
endif (PACKAGE)

if (LL_TESTS)
  # To add a viewer unit test, just add the test .cpp file below
  # This creates a separate test project per file listed.
  include(LLAddBuildTest)
  SET(viewer_TEST_SOURCE_FILES
    llagentaccess.cpp
    lldateutil.cpp
    llmediadataclient.cpp
    lllogininstance.cpp
    llremoteparcelrequest.cpp
    lltranslate.cpp
    llviewerhelputil.cpp
    llversioninfo.cpp
    llworldmap.cpp
    llworldmipmap.cpp
  )

  set_source_files_properties(
    llworldmap.cpp
    llworldmipmap.cpp
    PROPERTIES
    LL_TEST_ADDITIONAL_SOURCE_FILES 
    tests/llviewertexture_stub.cpp
    #llviewertexturelist.cpp
  )

  set_source_files_properties(
    llworldmap.cpp
    llworldmipmap.cpp
    PROPERTIES
    LL_TEST_ADDITIONAL_SOURCE_FILES 
    tests/llviewertexture_stub.cpp
    #llviewertexturelist.cpp
  )

  set_source_files_properties(
    lltranslate.cpp
    PROPERTIES
    LL_TEST_ADDITIONAL_LIBRARIES "${JSONCPP_LIBRARIES}"
  )

  set_source_files_properties(
    llviewerhelputil.cpp
    PROPERTIES
    LL_TEST_ADDITIONAL_LIBRARIES "${BOOST_SYSTEM_LIBRARY}"
  )

  set_source_files_properties(
    llremoteparcelrequest.cpp
    PROPERTIES
    LL_TEST_ADDITIONAL_LIBRARIES "${BOOST_SYSTEM_LIBRARY}"
  )

  set_source_files_properties(
    llworldmap.cpp
    llworldmipmap.cpp
    PROPERTIES
    LL_TEST_ADDITIONAL_SOURCE_FILES 
    tests/llviewertexture_stub.cpp
    #llviewertexturelist.cpp
    LL_TEST_ADDITIONAL_LIBRARIES "${BOOST_SYSTEM_LIBRARY}"
  )

  set_source_files_properties(
    llmediadataclient.cpp
    PROPERTIES
    LL_TEST_ADDITIONAL_LIBRARIES "${LLPRIMITIVE_LIBRARIES}"
  )

  set_source_files_properties(
    llagentaccess.cpp
    PROPERTIES
    LL_TEST_ADDITIONAL_LIBRARIES "${BOOST_SYSTEM_LIBRARY}"
  )

  set_source_files_properties(
    lllogininstance.cpp
    PROPERTIES
    LL_TEST_ADDITIONAL_LIBRARIES "${BOOST_SYSTEM_LIBRARY}"
  )

  ##################################################
  # DISABLING PRECOMPILED HEADERS USAGE FOR TESTS
  ##################################################
  # if(USE_PRECOMPILED_HEADERS)
  #     set_source_files_properties(
  #       ${viewer_TEST_SOURCE_FILES}
  #       PROPERTIES
  #         LL_TEST_ADDITIONAL_SOURCE_FILES llviewerprecompiledheaders.cpp
  #       )
  # endif(USE_PRECOMPILED_HEADERS)
  LL_ADD_PROJECT_UNIT_TESTS(${VIEWER_BINARY_NAME} "${viewer_TEST_SOURCE_FILES}")

  #set(TEST_DEBUG on)
  set(test_sources llcapabilitylistener.cpp)
  ##################################################
  # DISABLING PRECOMPILED HEADERS USAGE FOR TESTS
  ##################################################
  # if(USE_PRECOMPILED_HEADERS)
  #     set(test_sources "${test_sources}" llviewerprecompiledheaders.cpp)
  # endif(USE_PRECOMPILED_HEADERS)
  set(test_libs
    ${LLMESSAGE_LIBRARIES}
    ${WINDOWS_LIBRARIES}
    ${LLVFS_LIBRARIES}
    ${LLMATH_LIBRARIES}
    ${LLCOMMON_LIBRARIES}
    ${GOOGLEMOCK_LIBRARIES}
    )

  LL_ADD_INTEGRATION_TEST(llcapabilitylistener
    "${test_sources}"
    "${test_libs}"
    ${PYTHON_EXECUTABLE}
    "${CMAKE_SOURCE_DIR}/llmessage/tests/test_llsdmessage_peer.py"
    )

  set(test_libs
    ${LLMESSAGE_LIBRARIES}
    ${WINDOWS_LIBRARIES}
    ${LLVFS_LIBRARIES}
    ${LLMATH_LIBRARIES}
    ${LLCOMMON_LIBRARIES}
    ${GOOGLEMOCK_LIBRARIES}
    ${OPENSSL_LIBRARIES}
    ${CRYPTO_LIBRARIES}
  )

    LL_ADD_INTEGRATION_TEST(llsechandler_basic
    llsechandler_basic.cpp
    "${test_libs}"
    )

  LL_ADD_INTEGRATION_TEST(llsecapi
     llsecapi.cpp
    "${test_libs}"
    )
  if (NOT OPENSIM)#<FS:AW optional opensim support>
    set(llslurl_test_sources
        llslurl.cpp
        llviewernetwork.cpp
    )
  endif (NOT OPENSIM)#<FS:AW optional opensim support>

# RLVa - incompatible
#  LL_ADD_INTEGRATION_TEST(llslurl
#     "${llslurl_test_sources}"
#    "${test_libs}"
#    )

  LL_ADD_INTEGRATION_TEST(llviewernetwork
     llviewernetwork.cpp
    "${test_libs}"
    )

  LL_ADD_INTEGRATION_TEST(llsimplestat
    ""
    "${test_libs}"
    )

  LL_ADD_INTEGRATION_TEST(llviewerassetstats
    llviewerassetstats.cpp
    "${test_libs}"
    )

  #ADD_VIEWER_BUILD_TEST(llmemoryview viewer)
  #ADD_VIEWER_BUILD_TEST(llagentaccess viewer)
  #ADD_VIEWER_BUILD_TEST(lltextureinfo viewer)
  #ADD_VIEWER_BUILD_TEST(lltextureinfodetails viewer)
  #ADD_VIEWER_BUILD_TEST(lltexturestatsuploader viewer)

include(LLAddBuildTest)
SET(viewer_TEST_SOURCE_FILES
  llagentaccess.cpp
  llwlparammanager.cpp
  # Not *actually* a unit test, it's an integration test.
  # Because it won't work in the new unit test iface, i've commented out
  # and notified Nat. Delete this when it's replaced!
  # + poppy & brad 2009-06-05
  # llcapabilitylistener.cpp
  )
set_source_files_properties(
  ${viewer_TEST_SOURCE_FILES}
  PROPERTIES
    LL_TEST_ADDITIONAL_SOURCE_FILES llviewerprecompiledheaders.cpp
  )

endif (LL_TESTS)

check_message_template(${VIEWER_BINARY_NAME})
<|MERGE_RESOLUTION|>--- conflicted
+++ resolved
@@ -599,12 +599,8 @@
     llsidepaneltaskinfo.cpp
     llsidetraypanelcontainer.cpp
     llsky.cpp
-<<<<<<< HEAD
     #llslurl.cpp #<FS:AW optional opensim support>
-=======
-    llslurl.cpp
     llsnapshotlivepreview.cpp
->>>>>>> 9c313aea
     llspatialpartition.cpp
     llspeakers.cpp
     llspeakingindicatormanager.cpp
