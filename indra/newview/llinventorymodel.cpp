--- conflicted
+++ resolved
@@ -379,15 +379,6 @@
 	mItemLock[cat_id] = false;
 }
 
-<<<<<<< HEAD
-const LLUUID LLInventoryModel::findCategoryUUIDForTypeInRoot(
-	LLFolderType::EType preferred_type,
-	bool create_folder,
-	const LLUUID& root_id)
-{
-	LLUUID rv = LLUUID::null;
-	
-=======
 void LLInventoryModel::consolidateForType(const LLUUID& main_id, LLFolderType::EType type)
 {
     // Make a list of folders that are not "main_id" and are of "type"
@@ -448,16 +439,12 @@
 	}
 }
 
-// findCategoryUUIDForType() returns the uuid of the category that
-// specifies 'type' as what it defaults to containing. The category is
-// not necessarily only for that type. *NOTE: This will create a new
-// inventory category on the fly if one does not exist.
-const LLUUID LLInventoryModel::findCategoryUUIDForType(LLFolderType::EType preferred_type, bool create_folder/*,
-					  bool find_in_library*/)
+const LLUUID LLInventoryModel::findCategoryUUIDForTypeInRoot(
+	LLFolderType::EType preferred_type,
+	bool create_folder,
+	const LLUUID& root_id)
 {
 	LLUUID rv = LLUUID::null;
-	const LLUUID &root_id = /*(find_in_library) ? gInventory.getLibraryRootFolderID() :*/ gInventory.getRootFolderID();
->>>>>>> c71e459b
 	if(LLFolderType::FT_ROOT_INVENTORY == preferred_type)
 	{
 		rv = root_id;
@@ -473,16 +460,11 @@
 			{
 				if (cats->get(i)->getPreferredType() == preferred_type)
 				{
-<<<<<<< HEAD
 					const LLUUID& folder_id = cats->get(i)->getUUID();
 					if (rv.isNull() || folder_id < rv)
 					{
 						rv = folder_id;
 					}
-=======
-                    rv = cats->get(i)->getUUID();
-					break;
->>>>>>> c71e459b
 				}
 			}
 		}
@@ -651,7 +633,6 @@
 	return id;
 }
 
-<<<<<<< HEAD
 // This is optimized for the case that we just want to know whether a
 // category has any immediate children meeting a condition, without
 // needing to recurse or build up any lists.
@@ -686,10 +667,7 @@
 	return false;
 }
 												  
-// Starting with the object specified, add it's descendents to the
-=======
 // Starting with the object specified, add its descendents to the
->>>>>>> c71e459b
 // array provided, but do not add the inventory object specified by
 // id. There is no guaranteed order. Neither array will be erased
 // before adding objects to it. Do not store a copy of the pointers
@@ -1453,61 +1431,10 @@
 	// everything else on the changelist will also get rebuilt.
 	if (item_array.size() > 0)
 	{
-<<<<<<< HEAD
 		gInventory.notifyObservers();
 		for (LLInventoryModel::item_array_t::const_iterator iter = item_array.begin();
 			iter != item_array.end();
 			iter++)
-=======
-		const LLViewerInventoryItem *linked_item = (*iter);
-		const LLUUID &item_id = linked_item->getUUID();
-		if (item_id == baseobj_id) continue;
-		addChangedMask(LLInventoryObserver::REBUILD, item_id);
-	}
-	gInventory.notifyObservers();
-}
-
-// This is a method which collects the descendents of the id
-// provided. If the category is not found, no action is
-// taken. This method goes through the long winded process of
-// cancelling any calling cards, removing server representation of
-// folders, items, etc in a fairly efficient manner.
-void LLInventoryModel::purgeDescendentsOf(const LLUUID& id)
-{
-	LLPointer<LLViewerInventoryCategory> cat = getCategory(id);
-	if (cat.notNull())
-	{
-		if (LLClipboard::instance().hasContents() && LLClipboard::instance().isCutMode())
-		{
-			// Something on the clipboard is in "cut mode" and needs to be preserved
-			llinfos << "LLInventoryModel::purgeDescendentsOf " << cat->getName()
-			<< " iterate and purge non hidden items" << llendl;
-			cat_array_t* categories;
-			item_array_t* items;
-			// Get the list of direct descendants in that category passed as argument
-			getDirectDescendentsOf(id, categories, items);
-			std::vector<LLUUID> list_uuids;
-			// Make a unique list with all the UUIDs of the direct descendants (items and categories are not treated differently)
-			// Note: we need to do that shallow copy as purging things will invalidate the categories or items lists
-			for (cat_array_t::const_iterator it = categories->begin(); it != categories->end(); ++it)
-			{
-				list_uuids.push_back((*it)->getUUID());
-			}
-			for (item_array_t::const_iterator it = items->begin(); it != items->end(); ++it)
-			{
-				list_uuids.push_back((*it)->getUUID());
-			}
-			// Iterate through the list and only purge the UUIDs that are not on the clipboard
-			for (std::vector<LLUUID>::const_iterator it = list_uuids.begin(); it != list_uuids.end(); ++it)
-			{
-				if (!LLClipboard::instance().isOnClipboard(*it))
-				{
-					purgeObject(*it);
-				}
-			}
-		}
-		else
->>>>>>> c71e459b
 		{
 			const LLViewerInventoryItem *linked_item = (*iter);
 			const LLUUID &item_id = linked_item->getUUID();
