--- conflicted
+++ resolved
@@ -2930,7 +2930,6 @@
 		LLSD s_item;
 		std::istringstream iss(line);
 		if (parser->parse(iss, s_item, line.length()) == LLSDParser::PARSE_FAILURE)
-<<<<<<< HEAD
 		{
 			LL_WARNS(LOG_INV)<< "Parsing inventory cache failed" << LL_ENDL;
 			break;
@@ -2938,15 +2937,6 @@
 
 		if (s_item.has("inv_cache_version"))
 		{
-=======
-		{
-			LL_WARNS(LOG_INV)<< "Parsing inventory cache failed" << LL_ENDL;
-			break;
-		}
-
-		if (s_item.has("inv_cache_version"))
-		{
->>>>>>> 89f88776
 			S32 version = s_item["inv_cache_version"].asInteger();
 			if (version == sCurrentInvCacheVersion)
 			{
@@ -3038,10 +3028,7 @@
 		if(cat->getVersion() != LLViewerInventoryCategory::VERSION_UNKNOWN)
 		{
 			fileXML << LLSDOStreamer<LLSDNotationFormatter>(cat->exportLLSD()) << std::endl;
-<<<<<<< HEAD
-=======
 			cat_count++;
->>>>>>> 89f88776
 		}
 	}
 
@@ -3053,11 +3040,8 @@
 
 	fileXML.close();
 
-<<<<<<< HEAD
-=======
 	LL_INFOS(LOG_INV) << "Inventory saved: " << cat_count << " categories, " << it_count << " items." << LL_ENDL;
 
->>>>>>> 89f88776
 	return true;
 }
 
