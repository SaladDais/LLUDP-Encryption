--- conflicted
+++ resolved
@@ -47,13 +47,7 @@
 public:
 	void close();
 
-<<<<<<< HEAD
-	static bool onNewNotification(const LLSD& notification);
-
 	F32 getCurrentTransparency();
-
-=======
->>>>>>> fe8b4bf1
 	// Non-transient messages.  You can specify non-default button
 	// layouts (like one for script dialogs) by passing various
 	// numbers in for "layout".
