/** 
 * @file lltoolmgr.cpp
 * @brief LLToolMgr class implementation
 *
 * $LicenseInfo:firstyear=2001&license=viewerlgpl$
 * Second Life Viewer Source Code
 * Copyright (C) 2010, Linden Research, Inc.
 * 
 * This library is free software; you can redistribute it and/or
 * modify it under the terms of the GNU Lesser General Public
 * License as published by the Free Software Foundation;
 * version 2.1 of the License only.
 * 
 * This library is distributed in the hope that it will be useful,
 * but WITHOUT ANY WARRANTY; without even the implied warranty of
 * MERCHANTABILITY or FITNESS FOR A PARTICULAR PURPOSE.  See the GNU
 * Lesser General Public License for more details.
 * 
 * You should have received a copy of the GNU Lesser General Public
 * License along with this library; if not, write to the Free Software
 * Foundation, Inc., 51 Franklin Street, Fifth Floor, Boston, MA  02110-1301  USA
 * 
 * Linden Research, Inc., 945 Battery Street, San Francisco, CA  94111  USA
 * $/LicenseInfo$
 */

#include "llviewerprecompiledheaders.h"

#include "lltoolmgr.h"

#include "lluictrl.h"
#include "llmenugl.h"
#include "llfloaterreg.h"

//#include "llfirstuse.h"
// tools and manipulators
#include "lltool.h"
#include "llmanipscale.h"
#include "llselectmgr.h"
#include "lltoolbrush.h"
#include "lltoolcomp.h"
#include "lltooldraganddrop.h"
#include "lltoolface.h"
#include "lltoolfocus.h"
#include "lltoolgrab.h"
#include "lltoolindividual.h"
#include "lltoolmorph.h"
#include "lltoolpie.h"
#include "lltoolselectland.h"
#include "lltoolobjpicker.h"
#include "lltoolpipette.h"
#include "llagent.h"
#include "llagentcamera.h"
#include "llviewercontrol.h"
#include "llviewerjoystick.h"
#include "llviewermenu.h"
#include "llviewerparcelmgr.h"
// [RLVa:KB] - Checked: 2010-04-11 (RLVa-1.2.0e)
#include "rlvhandler.h"
#include "rlvui.h"
// [/RLVa:KB]

// Used when app not active to avoid processing hover.
LLTool*			gToolNull	= NULL;

LLToolset*		gBasicToolset		= NULL;
LLToolset*		gCameraToolset		= NULL;
//LLToolset*		gLandToolset		= NULL;
LLToolset*		gMouselookToolset	= NULL;
LLToolset*		gFaceEditToolset	= NULL;

/////////////////////////////////////////////////////
// LLToolMgr

LLToolMgr::LLToolMgr()
	:
	mBaseTool(NULL), 
	mSavedTool(NULL),
	mTransientTool( NULL ),
	mOverrideTool( NULL ),
	mSelectedTool( NULL ),
	mCurrentToolset( NULL )
{
	// Not a panel, register these callbacks globally.
	LLUICtrl::EnableCallbackRegistry::currentRegistrar().add("Build.Active", boost::bind(&LLToolMgr::inEdit, this));
//	LLUICtrl::EnableCallbackRegistry::currentRegistrar().add("Build.Enabled", boost::bind(&LLToolMgr::canEdit, this));
// [RLVa:KB] - Checked: 2010-09-11 (RLVa-1.2.1d) | Added: RLVa-1.2.1d
	LLUICtrl::EnableCallbackRegistry::currentRegistrar().add("Build.Enabled", boost::bind(&RlvUIEnabler::isBuildEnabled));
// [/RLVa:KB]
	LLUICtrl::CommitCallbackRegistry::currentRegistrar().add("Build.Toggle", boost::bind(&LLToolMgr::toggleBuildMode, this));
	
	gToolNull = new LLTool(LLStringUtil::null);  // Does nothing
	setCurrentTool(gToolNull);

	gBasicToolset		= new LLToolset();
	gCameraToolset		= new LLToolset();
//	gLandToolset		= new LLToolset();
	gMouselookToolset	= new LLToolset();
	gFaceEditToolset	= new LLToolset();
}

void LLToolMgr::initTools()
{
	static BOOL initialized = FALSE;
	if(initialized)
	{
		return;
	}
	initialized = TRUE;
	gBasicToolset->addTool( LLToolPie::getInstance() );
	gBasicToolset->addTool( LLToolCamera::getInstance() );
	gCameraToolset->addTool( LLToolCamera::getInstance() );
	gBasicToolset->addTool( LLToolGrab::getInstance() );
	gBasicToolset->addTool( LLToolCompTranslate::getInstance() );
	gBasicToolset->addTool( LLToolCompCreate::getInstance() );
	gBasicToolset->addTool( LLToolBrushLand::getInstance() );
	gMouselookToolset->addTool( LLToolCompGun::getInstance() );
	gBasicToolset->addTool( LLToolCompInspect::getInstance() );
	gFaceEditToolset->addTool( LLToolCamera::getInstance() );

	// On startup, use "select" tool
	setCurrentToolset(gBasicToolset);

	gBasicToolset->selectTool( LLToolPie::getInstance() );
}

LLToolMgr::~LLToolMgr()
{
	delete gBasicToolset;
	gBasicToolset = NULL;

	delete gMouselookToolset;
	gMouselookToolset = NULL;

	delete gFaceEditToolset;
	gFaceEditToolset = NULL;

	delete gCameraToolset;
	gCameraToolset = NULL;
	
	delete gToolNull;
	gToolNull = NULL;
}

BOOL LLToolMgr::usingTransientTool()
{
	return mTransientTool ? TRUE : FALSE;
}

void LLToolMgr::setCurrentToolset(LLToolset* current)
{
	if (!current) return;

	// switching toolsets?
	if (current != mCurrentToolset)
	{
		// deselect current tool
		if (mSelectedTool)
		{
			mSelectedTool->handleDeselect();
		}
		mCurrentToolset = current;
		// select first tool of new toolset only if toolset changed
		mCurrentToolset->selectFirstTool();
	}
	// update current tool based on new toolset
	setCurrentTool( mCurrentToolset->getSelectedTool() );
}

LLToolset* LLToolMgr::getCurrentToolset()
{
	return mCurrentToolset;
}

void LLToolMgr::setCurrentTool( LLTool* tool )
{
	if (mTransientTool)
	{
		mTransientTool = NULL;
	}

	mBaseTool = tool;
	updateToolStatus();

	mSavedTool = NULL;
}

LLTool* LLToolMgr::getCurrentTool()
{
	MASK override_mask = gKeyboard ? gKeyboard->currentMask(TRUE) : 0;

	LLTool* cur_tool = NULL;
	// always use transient tools if available
	if (mTransientTool)
	{
		mOverrideTool = NULL;
		cur_tool = mTransientTool;
	}
	// tools currently grabbing mouse input will stay active
	else if (mSelectedTool && mSelectedTool->hasMouseCapture())
	{
		cur_tool = mSelectedTool;
	}
	else
	{
		mOverrideTool = mBaseTool ? mBaseTool->getOverrideTool(override_mask) : NULL;

		// use override tool if available otherwise drop back to base tool
		cur_tool = mOverrideTool ? mOverrideTool : mBaseTool;
	}

	LLTool* prev_tool = mSelectedTool;
	// Set the selected tool to avoid infinite recursion
	mSelectedTool = cur_tool;
	
	//update tool selection status
	if (prev_tool != cur_tool)
	{
		if (prev_tool)
		{
			prev_tool->handleDeselect();
		}
		if (cur_tool)
		{
			cur_tool->handleSelect();
		}
	}

	return mSelectedTool;
}

LLTool* LLToolMgr::getBaseTool()
{
	return mBaseTool;
}

void LLToolMgr::updateToolStatus()
{
	// call getcurrenttool() to calculate active tool and call handleSelect() and handleDeselect() immediately
	// when active tool changes
	getCurrentTool();
}

bool LLToolMgr::inEdit()
{
	return mBaseTool != LLToolPie::getInstance() && mBaseTool != gToolNull;
}

bool LLToolMgr::canEdit()
{
	return LLViewerParcelMgr::getInstance()->allowAgentBuild();
}

void LLToolMgr::toggleBuildMode()
{
	if (inBuildMode())
	{
		if (gSavedSettings.getBOOL("EditCameraMovement"))
		{
			// just reset the view, will pull us out of edit mode
			handle_reset_view();
		}
		else
		{
			// manually disable edit mode, but do not affect the camera
			gAgentCamera.resetView(false);
			LLFloaterReg::hideInstance("build");
			gViewerWindow->showCursor();			
		}
		// avoid spurious avatar movements pulling out of edit mode
		LLViewerJoystick::getInstance()->setNeedsReset();
	}
	else
	{
		ECameraMode camMode = gAgentCamera.getCameraMode();
		if (CAMERA_MODE_MOUSELOOK == camMode ||	CAMERA_MODE_CUSTOMIZE_AVATAR == camMode)
		{
			// pull the user out of mouselook or appearance mode when entering build mode
			handle_reset_view();
		}

		if (gSavedSettings.getBOOL("EditCameraMovement"))
		{
			// camera should be set
			if (LLViewerJoystick::getInstance()->getOverrideCamera())
			{
				handle_toggle_flycam();
			}

			if (gAgentCamera.getFocusOnAvatar())
			{
				// zoom in if we're looking at the avatar
				gAgentCamera.setFocusOnAvatar(FALSE, ANIMATE);
				gAgentCamera.setFocusGlobal(gAgent.getPositionGlobal() + 2.0 * LLVector3d(gAgent.getAtAxis()));
				gAgentCamera.cameraZoomIn(0.666f);
				gAgentCamera.cameraOrbitOver( 30.f * DEG_TO_RAD );
			}
		}

<<<<<<< HEAD
// [RLVa:KB] - Checked: 2010-04-11 (RLVa-1.2.0e) | Modified: RLVa-1.0.0b
		// TODO-RLVa: [RLVa-1.2.1] Does this code actually still ever trigger?
		if (gRlvHandler.hasBehaviour(RLV_BHVR_EDIT))
		{
			LLSelectMgr::getInstance()->deselectAll();
		}
// [/RLVa:KB]

=======
>>>>>>> 7b0455ba
		setCurrentToolset(gBasicToolset);
		getCurrentToolset()->selectTool( LLToolCompCreate::getInstance() );

		// Could be first use
		//LLFirstUse::useBuild();

		gAgentCamera.resetView(false);

		// avoid spurious avatar movements
		LLViewerJoystick::getInstance()->setNeedsReset();

	}
}

bool LLToolMgr::inBuildMode()
{
	// when entering mouselook inEdit() immediately returns true before 
	// cameraMouselook() actually starts returning true.  Also, appearance edit
	// sets build mode to true, so let's exclude that.
	bool b=(inEdit() 
			&& !gAgentCamera.cameraMouselook()
			&& mCurrentToolset != gFaceEditToolset);
	
	return b;
}

void LLToolMgr::setTransientTool(LLTool* tool)
{
	if (!tool)
	{
		clearTransientTool();
	}
	else
	{
		if (mTransientTool)
		{
			mTransientTool = NULL;
		}

		mTransientTool = tool;
	}

	updateToolStatus();
}

void LLToolMgr::clearTransientTool()
{
	if (mTransientTool)
	{
		mTransientTool = NULL;
		if (!mBaseTool)
		{
			llwarns << "mBaseTool is NULL" << llendl;
		}
	}
	updateToolStatus();
}


void LLToolMgr::onAppFocusLost()
{
	if (mSelectedTool)
	{
		mSelectedTool->handleDeselect();
	}
	updateToolStatus();
}

void LLToolMgr::onAppFocusGained()
{
	if (mSelectedTool)
	{
		mSelectedTool->handleSelect();
	}
	updateToolStatus();
}

void LLToolMgr::clearSavedTool()
{
	mSavedTool = NULL;
}

/////////////////////////////////////////////////////
// LLToolset

void LLToolset::addTool(LLTool* tool)
{
	mToolList.push_back( tool );
	if( !mSelectedTool )
	{
		mSelectedTool = tool;
	}
}


void LLToolset::selectTool(LLTool* tool)
{
	mSelectedTool = tool;
	LLToolMgr::getInstance()->setCurrentTool( mSelectedTool );
}


void LLToolset::selectToolByIndex( S32 index )
{
	LLTool *tool = (index >= 0 && index < (S32)mToolList.size()) ? mToolList[index] : NULL;
	if (tool)
	{
		mSelectedTool = tool;
		LLToolMgr::getInstance()->setCurrentTool( tool );
	}
}

BOOL LLToolset::isToolSelected( S32 index )
{
	LLTool *tool = (index >= 0 && index < (S32)mToolList.size()) ? mToolList[index] : NULL;
	return (tool == mSelectedTool);
}


void LLToolset::selectFirstTool()
{
	mSelectedTool = (0 < mToolList.size()) ? mToolList[0] : NULL;
	LLToolMgr::getInstance()->setCurrentTool( mSelectedTool );
}


void LLToolset::selectNextTool()
{
	LLTool* next = NULL;
	for( tool_list_t::iterator iter = mToolList.begin();
		 iter != mToolList.end(); )
	{
		LLTool* cur = *iter++;
		if( cur == mSelectedTool && iter != mToolList.end() )
		{
			next = *iter;
			break;
		}
	}

	if( next )
	{
		mSelectedTool = next;
		LLToolMgr::getInstance()->setCurrentTool( mSelectedTool );
	}
	else
	{
		selectFirstTool();
	}
}

void LLToolset::selectPrevTool()
{
	LLTool* prev = NULL;
	for( tool_list_t::reverse_iterator iter = mToolList.rbegin();
		 iter != mToolList.rend(); )
	{
		LLTool* cur = *iter++;
		if( cur == mSelectedTool && iter != mToolList.rend() )
		{
			prev = *iter;
			break;
		}
	}

	if( prev )
	{
		mSelectedTool = prev;
		LLToolMgr::getInstance()->setCurrentTool( mSelectedTool );
	}
	else if (mToolList.size() > 0)
	{
		selectToolByIndex((S32)mToolList.size()-1);
	}
}

////////////////////////////////////////////////////////////////////////////

<|MERGE_RESOLUTION|>--- conflicted
+++ resolved
@@ -297,17 +297,6 @@
 			}
 		}
 
-<<<<<<< HEAD
-// [RLVa:KB] - Checked: 2010-04-11 (RLVa-1.2.0e) | Modified: RLVa-1.0.0b
-		// TODO-RLVa: [RLVa-1.2.1] Does this code actually still ever trigger?
-		if (gRlvHandler.hasBehaviour(RLV_BHVR_EDIT))
-		{
-			LLSelectMgr::getInstance()->deselectAll();
-		}
-// [/RLVa:KB]
-
-=======
->>>>>>> 7b0455ba
 		setCurrentToolset(gBasicToolset);
 		getCurrentToolset()->selectTool( LLToolCompCreate::getInstance() );
 
