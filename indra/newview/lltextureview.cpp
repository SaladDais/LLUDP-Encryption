/** 
 * @file lltextureview.cpp
 * @brief LLTextureView class implementation
 *
 * $LicenseInfo:firstyear=2001&license=viewerlgpl$
 * Second Life Viewer Source Code
 * Copyright (C) 2010, Linden Research, Inc.
 * 
 * This library is free software; you can redistribute it and/or
 * modify it under the terms of the GNU Lesser General Public
 * License as published by the Free Software Foundation;
 * version 2.1 of the License only.
 * 
 * This library is distributed in the hope that it will be useful,
 * but WITHOUT ANY WARRANTY; without even the implied warranty of
 * MERCHANTABILITY or FITNESS FOR A PARTICULAR PURPOSE.  See the GNU
 * Lesser General Public License for more details.
 * 
 * You should have received a copy of the GNU Lesser General Public
 * License along with this library; if not, write to the Free Software
 * Foundation, Inc., 51 Franklin Street, Fifth Floor, Boston, MA  02110-1301  USA
 * 
 * Linden Research, Inc., 945 Battery Street, San Francisco, CA  94111  USA
 * $/LicenseInfo$
 */

#include "llviewerprecompiledheaders.h"

#include <set>

#include "lltextureview.h"

#include "llrect.h"
#include "llerror.h"
#include "lllfsthread.h"
#include "llui.h"
#include "llimageworker.h"
#include "llrender.h"

#include "lltooltip.h"
#include "llappviewer.h"
#include "llselectmgr.h"
#include "lltexlayer.h"
#include "lltexturecache.h"
#include "lltexturefetch.h"
#include "llviewercontrol.h"
#include "llviewerobject.h"
#include "llviewertexture.h"
#include "llviewertexturelist.h"
#include "llvovolume.h"
#include "llviewerstats.h"

// For avatar texture view
#include "llvoavatarself.h"
#include "lltexlayer.h"

extern F32 texmem_lower_bound_scale;

LLTextureView *gTextureView = NULL;
LLTextureSizeView *gTextureSizeView = NULL;
LLTextureSizeView *gTextureCategoryView = NULL;

#define HIGH_PRIORITY 100000000.f

//static
std::set<LLViewerFetchedTexture*> LLTextureView::sDebugImages;

////////////////////////////////////////////////////////////////////////////

static std::string title_string1a("Tex UUID Area  DDis(Req)  DecodePri(Fetch)     [download] pk/max");
static std::string title_string1b("Tex UUID Area  DDis(Req)  Fetch(DecodePri)     [download] pk/max");
static std::string title_string2("State");
static std::string title_string3("Pkt Bnd");
static std::string title_string4("  W x H (Dis) Mem");

static S32 title_x1 = 0;
static S32 title_x2 = 460;
static S32 title_x3 = title_x2 + 40;
static S32 title_x4 = title_x3 + 50;
static S32 texture_bar_height = 8;

////////////////////////////////////////////////////////////////////////////

class LLTextureBar : public LLView
{
public:
	LLPointer<LLViewerFetchedTexture> mImagep;
	S32 mHilite;

public:
	struct Params : public LLInitParam::Block<Params, LLView::Params>
	{
		Mandatory<LLTextureView*> texture_view;
		Params()
		:	texture_view("texture_view")
		{
			changeDefault(mouse_opaque, false);
		}
	};
	LLTextureBar(const Params& p)
	:	LLView(p),
		mHilite(0),
		mTextureView(p.texture_view)
	{}

	virtual void draw();
	virtual BOOL handleMouseDown(S32 x, S32 y, MASK mask);
	virtual LLRect getRequiredRect();	// Return the height of this object, given the set options.

// Used for sorting
	struct sort
	{
		bool operator()(const LLView* i1, const LLView* i2)
		{
			LLTextureBar* bar1p = (LLTextureBar*)i1;
			LLTextureBar* bar2p = (LLTextureBar*)i2;
			LLViewerFetchedTexture *i1p = bar1p->mImagep;
			LLViewerFetchedTexture *i2p = bar2p->mImagep;
			F32 pri1 = i1p->getDecodePriority(); // i1p->mRequestedDownloadPriority
			F32 pri2 = i2p->getDecodePriority(); // i2p->mRequestedDownloadPriority
			if (pri1 > pri2)
				return true;
			else if (pri2 > pri1)
				return false;
			else
				return i1p->getID() < i2p->getID();
		}
	};

	struct sort_fetch
	{
		bool operator()(const LLView* i1, const LLView* i2)
		{
			LLTextureBar* bar1p = (LLTextureBar*)i1;
			LLTextureBar* bar2p = (LLTextureBar*)i2;
			LLViewerFetchedTexture *i1p = bar1p->mImagep;
			LLViewerFetchedTexture *i2p = bar2p->mImagep;
			U32 pri1 = i1p->getFetchPriority() ;
			U32 pri2 = i2p->getFetchPriority() ;
			if (pri1 > pri2)
				return true;
			else if (pri2 > pri1)
				return false;
			else
				return i1p->getID() < i2p->getID();
		}
	};	
private:
	LLTextureView* mTextureView;
};

void LLTextureBar::draw()
{
	if (!mImagep)
	{
		return;
	}

	LLColor4 color;
	if (mImagep->getID() == LLAppViewer::getTextureFetch()->mDebugID)
	{
		color = LLColor4::cyan2;
	}
	else if (mHilite)
	{
		S32 idx = llclamp(mHilite,1,3);
		if (idx==1) color = LLColor4::orange;
		else if (idx==2) color = LLColor4::yellow;
		else color = LLColor4::pink2;
	}
	else if (mImagep->mDontDiscard)
	{
		color = LLColor4::green4;
	}
	else if (mImagep->getBoostLevel() > LLViewerTexture::BOOST_NONE)
	{
		color = LLColor4::magenta;
	}
	else if (mImagep->getDecodePriority() <= 0.0f)
	{
		color = LLColor4::grey; color[VALPHA] = .7f;
	}
	else
	{
		color = LLColor4::white; color[VALPHA] = .7f;
	}

	// We need to draw:
	// The texture UUID or name
	// The progress bar for the texture, highlighted if it's being download
	// Various numerical stats.
	std::string tex_str;
	S32 left, right;
	S32 top = 0;
	S32 bottom = top + 6;
	LLColor4 clr;

	LLGLSUIDefault gls_ui;
	
	// Name, pixel_area, requested pixel area, decode priority
	std::string uuid_str;
	mImagep->mID.toString(uuid_str);
	uuid_str = uuid_str.substr(0,7);
	if (mTextureView->mOrderFetch)
	{
		tex_str = llformat("%s %7.0f %d(%d) 0x%08x(%8.0f)",
						   uuid_str.c_str(),
						   mImagep->mMaxVirtualSize,
						   mImagep->mDesiredDiscardLevel,
						   mImagep->mRequestedDiscardLevel,
						   mImagep->mFetchPriority,
						   mImagep->getDecodePriority());
	}
	else
	{
		tex_str = llformat("%s %7.0f %d(%d) %8.0f(0x%08x)",
						   uuid_str.c_str(),
						   mImagep->mMaxVirtualSize,
						   mImagep->mDesiredDiscardLevel,
						   mImagep->mRequestedDiscardLevel,
						   mImagep->getDecodePriority(),
						   mImagep->mFetchPriority);
	}

	LLFontGL::getFontMonospace()->renderUTF8(tex_str, 0, title_x1, getRect().getHeight(),
									 color, LLFontGL::LEFT, LLFontGL::TOP);

	// State
	// Hack: mirrored from lltexturefetch.cpp
	struct { const std::string desc; LLColor4 color; } fetch_state_desc[] = {
		{ "---", LLColor4::red },	// INVALID
		{ "INI", LLColor4::white },	// INIT
		{ "DSK", LLColor4::cyan },	// LOAD_FROM_TEXTURE_CACHE
		{ "DSK", LLColor4::blue },	// CACHE_POST
		{ "NET", LLColor4::green },	// LOAD_FROM_NETWORK
		{ "SIM", LLColor4::green },	// LOAD_FROM_SIMULATOR
		{ "REQ", LLColor4::yellow },// SEND_HTTP_REQ
		{ "HTP", LLColor4::green },	// WAIT_HTTP_REQ
		{ "DEC", LLColor4::yellow },// DECODE_IMAGE
		{ "DEC", LLColor4::green }, // DECODE_IMAGE_UPDATE
		{ "WRT", LLColor4::purple },// WRITE_TO_CACHE
		{ "WRT", LLColor4::orange },// WAIT_ON_WRITE
		{ "END", LLColor4::red },   // DONE
#define LAST_STATE 12
		{ "CRE", LLColor4::magenta }, // LAST_STATE+1
		{ "FUL", LLColor4::green }, // LAST_STATE+2
		{ "BAD", LLColor4::red }, // LAST_STATE+3
		{ "MIS", LLColor4::red }, // LAST_STATE+4
		{ "---", LLColor4::white }, // LAST_STATE+5
	};
	const S32 fetch_state_desc_size = (S32)LL_ARRAY_SIZE(fetch_state_desc);
	S32 state =
		mImagep->mNeedsCreateTexture ? LAST_STATE+1 :
		mImagep->mFullyLoaded ? LAST_STATE+2 :
		mImagep->mMinDiscardLevel > 0 ? LAST_STATE+3 :
		mImagep->mIsMissingAsset ? LAST_STATE+4 :
		!mImagep->mIsFetching ? LAST_STATE+5 :
		mImagep->mFetchState;
	state = llclamp(state,0,fetch_state_desc_size-1);

	LLFontGL::getFontMonospace()->renderUTF8(fetch_state_desc[state].desc, 0, title_x2, getRect().getHeight(),
									 fetch_state_desc[state].color,
									 LLFontGL::LEFT, LLFontGL::TOP);
	gGL.getTexUnit(0)->unbind(LLTexUnit::TT_TEXTURE);

	// Draw the progress bar.
	S32 bar_width = 100;
	S32 bar_left = 260;
	left = bar_left;
	right = left + bar_width;

	gGL.color4f(0.f, 0.f, 0.f, 0.75f);
	gl_rect_2d(left, top, right, bottom);

	F32 data_progress = mImagep->mDownloadProgress;
	
	if (data_progress > 0.0f)
	{
		// Downloaded bytes
		right = left + llfloor(data_progress * (F32)bar_width);
		if (right > left)
		{
			gGL.color4f(0.f, 0.f, 1.f, 0.75f);
			gl_rect_2d(left, top, right, bottom);
		}
	}

	S32 pip_width = 6;
	S32 pip_space = 14;
	S32 pip_x = title_x3 + pip_space/2;
	
	// Draw the packet pip
	const F32 pip_max_time = 5.f;
	F32 last_event = mImagep->mLastPacketTimer.getElapsedTimeF32();
	if (last_event < pip_max_time)
	{
		clr = LLColor4::white; 
	}
	else
	{
		last_event = mImagep->mRequestDeltaTime;
		if (last_event < pip_max_time)
		{
			clr = LLColor4::green;
		}
		else
		{
			last_event = mImagep->mFetchDeltaTime;
			if (last_event < pip_max_time)
			{
				clr = LLColor4::yellow;
			}
		}
	}
	if (last_event < pip_max_time)
	{
		clr.setAlpha(1.f - last_event/pip_max_time);
		gGL.color4fv(clr.mV);
		gl_rect_2d(pip_x, top, pip_x + pip_width, bottom);
	}
	pip_x += pip_width + pip_space;

	// we don't want to show bind/resident pips for textures using the default texture
	if (mImagep->hasGLTexture())
	{
		// Draw the bound pip
		last_event = mImagep->getTimePassedSinceLastBound();
		if (last_event < 1.f)
		{
			clr = mImagep->getMissed() ? LLColor4::red : LLColor4::magenta1;
			clr.setAlpha(1.f - last_event);
			gGL.color4fv(clr.mV);
			gl_rect_2d(pip_x, top, pip_x + pip_width, bottom);
		}
	}
	pip_x += pip_width + pip_space;

	
	{
		LLGLSUIDefault gls_ui;
		// draw the packet data
// 		{
// 			std::string num_str = llformat("%3d/%3d", mImagep->mLastPacket+1, mImagep->mPackets);
// 			LLFontGL::getFontMonospace()->renderUTF8(num_str, 0, bar_left + 100, getRect().getHeight(), color,
// 											 LLFontGL::LEFT, LLFontGL::TOP);
// 		}
		
		// draw the image size at the end
		{
			std::string num_str = llformat("%3dx%3d (%d) %7d", mImagep->getWidth(), mImagep->getHeight(),
				mImagep->getDiscardLevel(), mImagep->hasGLTexture() ? mImagep->getTextureMemory() : 0);
			LLFontGL::getFontMonospace()->renderUTF8(num_str, 0, title_x4, getRect().getHeight(), color,
											LLFontGL::LEFT, LLFontGL::TOP);
		}
	}

}

BOOL LLTextureBar::handleMouseDown(S32 x, S32 y, MASK mask)
{
	if ((mask & (MASK_CONTROL|MASK_SHIFT|MASK_ALT)) == MASK_ALT)
	{
		LLAppViewer::getTextureFetch()->mDebugID = mImagep->getID();
		return TRUE;
	}
	return LLView::handleMouseDown(x,y,mask);
}

LLRect LLTextureBar::getRequiredRect()
{
	LLRect rect;

	rect.mTop = texture_bar_height;

	return rect;
}

////////////////////////////////////////////////////////////////////////////

class LLAvatarTexBar : public LLView
{
public:
	struct Params : public LLInitParam::Block<Params, LLView::Params>
	{
		Mandatory<LLTextureView*>	texture_view;
		Params()
		:	texture_view("texture_view")
		{
			S32 line_height = (S32)(LLFontGL::getFontMonospace()->getLineHeight() + .5f);
			changeDefault(rect, LLRect(0,0,100,line_height * 4));
		}
	};

	LLAvatarTexBar(const Params& p)
	:	LLView(p),
		mTextureView(p.texture_view)
	{}

	virtual void draw();	
	virtual BOOL handleMouseDown(S32 x, S32 y, MASK mask);
	virtual LLRect getRequiredRect();	// Return the height of this object, given the set options.

private:
	LLTextureView* mTextureView;
};

void LLAvatarTexBar::draw()
{	
	if (!gSavedSettings.getBOOL("DebugAvatarRezTime")) return;

	LLVOAvatarSelf* avatarp = gAgentAvatarp;
	if (!avatarp) return;

	const S32 line_height = (S32)(LLFontGL::getFontMonospace()->getLineHeight() + .5f);
	const S32 v_offset = 0;
	const S32 l_offset = 3;

	//----------------------------------------------------------------------------
	LLGLSUIDefault gls_ui;
	LLColor4 color;
	
	U32 line_num = 1;
	for (LLVOAvatarDefines::LLVOAvatarDictionary::BakedTextures::const_iterator baked_iter = LLVOAvatarDefines::LLVOAvatarDictionary::getInstance()->getBakedTextures().begin();
		 baked_iter != LLVOAvatarDefines::LLVOAvatarDictionary::getInstance()->getBakedTextures().end();
		 ++baked_iter)
	{
		const LLVOAvatarDefines::EBakedTextureIndex baked_index = baked_iter->first;
		const LLTexLayerSet *layerset = avatarp->debugGetLayerSet(baked_index);
		if (!layerset) continue;
		const LLTexLayerSetBuffer *layerset_buffer = layerset->getComposite();
		if (!layerset_buffer) continue;

		LLColor4 text_color = LLColor4::white;
		
		if (layerset_buffer->uploadNeeded())
		{
			text_color = LLColor4::red;
		}
 		if (layerset_buffer->uploadInProgress())
		{
			text_color = LLColor4::magenta;
		}
		std::string text = layerset_buffer->dumpTextureInfo();
		LLFontGL::getFontMonospace()->renderUTF8(text, 0, l_offset, v_offset + line_height*line_num,
												 text_color, LLFontGL::LEFT, LLFontGL::TOP); //, LLFontGL::BOLD, LLFontGL::DROP_SHADOW_SOFT);
		line_num++;
	}
	const U32 texture_timeout = gSavedSettings.getU32("AvatarBakedTextureUploadTimeout");
	const U32 override_tex_discard_level = gSavedSettings.getU32("TextureDiscardLevel");
	
	LLColor4 header_color(1.f, 1.f, 1.f, 0.9f);

	const std::string texture_timeout_str = texture_timeout ? llformat("%d",texture_timeout) : "Disabled";
	const std::string override_tex_discard_level_str = override_tex_discard_level ? llformat("%d",override_tex_discard_level) : "Disabled";
	std::string header_text = llformat("[ Timeout('AvatarBakedTextureUploadTimeout'):%s ] [ LOD_Override('TextureDiscardLevel'):%s ]", texture_timeout_str.c_str(), override_tex_discard_level_str.c_str());
	LLFontGL::getFontMonospace()->renderUTF8(header_text, 0, l_offset, v_offset + line_height*line_num,
											 header_color, LLFontGL::LEFT, LLFontGL::TOP); //, LLFontGL::BOLD, LLFontGL::DROP_SHADOW_SOFT);
	line_num++;
	std::string section_text = "Avatar Textures Information:";
	LLFontGL::getFontMonospace()->renderUTF8(section_text, 0, 0, v_offset + line_height*line_num,
											 header_color, LLFontGL::LEFT, LLFontGL::TOP, LLFontGL::BOLD, LLFontGL::DROP_SHADOW_SOFT);
}

BOOL LLAvatarTexBar::handleMouseDown(S32 x, S32 y, MASK mask)
{
	return FALSE;
}

LLRect LLAvatarTexBar::getRequiredRect()
{
	LLRect rect;
	rect.mTop = 100;
	if (!gSavedSettings.getBOOL("DebugAvatarRezTime")) rect.mTop = 0;
	return rect;
}

////////////////////////////////////////////////////////////////////////////

class LLGLTexMemBar : public LLView
{
public:
	struct Params : public LLInitParam::Block<Params, LLView::Params>
	{
		Mandatory<LLTextureView*>	texture_view;
		Params()
		:	texture_view("texture_view")
		{
			S32 line_height = (S32)(LLFontGL::getFontMonospace()->getLineHeight() + .5f);
			changeDefault(rect, LLRect(0,0,100,line_height * 4));
		}
	};

	LLGLTexMemBar(const Params& p)
	:	LLView(p),
		mTextureView(p.texture_view)
	{}

	virtual void draw();	
	virtual BOOL handleMouseDown(S32 x, S32 y, MASK mask);
	virtual LLRect getRequiredRect();	// Return the height of this object, given the set options.

private:
	LLTextureView* mTextureView;
};

void LLGLTexMemBar::draw()
{
	S32 bound_mem = BYTES_TO_MEGA_BYTES(LLViewerTexture::sBoundTextureMemoryInBytes);
 	S32 max_bound_mem = LLViewerTexture::sMaxBoundTextureMemInMegaBytes;
	S32 total_mem = BYTES_TO_MEGA_BYTES(LLViewerTexture::sTotalTextureMemoryInBytes);
	S32 max_total_mem = LLViewerTexture::sMaxTotalTextureMemInMegaBytes;
	F32 discard_bias = LLViewerTexture::sDesiredDiscardBias;
	F32 cache_usage = (F32)BYTES_TO_MEGA_BYTES(LLAppViewer::getTextureCache()->getUsage()) ;
	F32 cache_max_usage = (F32)BYTES_TO_MEGA_BYTES(LLAppViewer::getTextureCache()->getMaxUsage()) ;
	S32 line_height = (S32)(LLFontGL::getFontMonospace()->getLineHeight() + .5f);
	S32 v_offset = (S32)((texture_bar_height + 2.2f) * mTextureView->mNumTextureBars + 2.0f);
	F32 total_texture_downloaded = (F32)gTotalTextureBytes / (1024 * 1024);
	F32 total_object_downloaded = (F32)gTotalObjectBytes / (1024 * 1024);
	U32 total_http_requests = LLAppViewer::getTextureFetch()->getTotalNumHTTPRequests() ;
	//----------------------------------------------------------------------------
	LLGLSUIDefault gls_ui;
	LLColor4 text_color(1.f, 1.f, 1.f, 0.75f);
	LLColor4 color;
	
	std::string text = "";

	LLFontGL::getFontMonospace()->renderUTF8(text, 0, 0, v_offset + line_height*6,
											 text_color, LLFontGL::LEFT, LLFontGL::TOP);

	text = llformat("GL Tot: %d/%d MB Bound: %d/%d MB FBO: %d MB Raw Tot: %d MB Bias: %.2f Cache: %.1f/%.1f MB Net Tot Tex: %.1f MB Tot Obj: %.1f MB Tot Htp: %d",
					total_mem,
					max_total_mem,
					bound_mem,
					max_bound_mem,
					LLRenderTarget::sBytesAllocated/(1024*1024),
					LLImageRaw::sGlobalRawMemory >> 20,	discard_bias,
					cache_usage, cache_max_usage, total_texture_downloaded, total_object_downloaded, total_http_requests);
	//, cache_entries, cache_max_entries

	LLFontGL::getFontMonospace()->renderUTF8(text, 0, 0, v_offset + line_height*4,
											 text_color, LLFontGL::LEFT, LLFontGL::TOP);

	//----------------------------------------------------------------------------
#if 1
	S32 bar_left = 0;
	S32 bar_width = 200;
	S32 bar_space = 32;
	S32 top = line_height*3 - 2 + v_offset;
	S32 bottom = top - 6;
	S32 left = bar_left;
	S32 right = left + bar_width;
	F32 bar_scale;
	
	gGL.getTexUnit(0)->unbind(LLTexUnit::TT_TEXTURE);

	// GL Mem Bar
		
	left = bar_left;
	text = "GL";
	LLFontGL::getFontMonospace()->renderUTF8(text, 0, left, v_offset + line_height*3,
											 text_color, LLFontGL::LEFT, LLFontGL::TOP);
	
	left = bar_left+20;
	right = left + bar_width;
	
	gGL.color4f(0.5f, 0.5f, 0.5f, 0.75f); // grey
	gl_rect_2d(left, top, right, bottom);

	bar_scale = (F32)bar_width / (max_total_mem * 1.5f);
	right = left + llfloor(total_mem * bar_scale);
	right = llclamp(right, bar_left, bar_left + bar_width);
	
	color = (total_mem < llfloor(max_total_mem * texmem_lower_bound_scale)) ? LLColor4::green :
		  	(total_mem < max_total_mem) ? LLColor4::yellow : LLColor4::red;
	color[VALPHA] = .75f;
<<<<<<< HEAD
	//glColor4fv(color.mV);
=======
	gGL.diffuseColor4fv(color.mV);
>>>>>>> f6b8bfd3
	
	gl_rect_2d(left, top, right, bottom, color); // red/yellow/green

	//
	bar_left += bar_width + bar_space;
	//top = bottom - 2; bottom = top - 6;
	
	// Bound Mem Bar

	left = bar_left;
	text = "Bound";
	LLFontGL::getFontMonospace()->renderUTF8(text, 0, left, v_offset + line_height*3,
									 text_color, LLFontGL::LEFT, LLFontGL::TOP);
	left = bar_left + 42;
	right = left + bar_width;
	
	gGL.color4f(0.5f, 0.5f, 0.5f, 0.75f);
	gl_rect_2d(left, top, right, bottom);

	color = (bound_mem < llfloor(max_bound_mem * texmem_lower_bound_scale)) ? LLColor4::green :
		  	(bound_mem < max_bound_mem) ? LLColor4::yellow : LLColor4::red;
	color[VALPHA] = .75f;
<<<<<<< HEAD
	//glColor4fv(color.mV);
=======
	gGL.diffuseColor4fv(color.mV);
>>>>>>> f6b8bfd3

	bar_scale = (F32)bar_width / (max_bound_mem * 1.5f);
	right = left + llfloor(bound_mem * bar_scale);

	gl_rect_2d(left, top, right, bottom, color);
#else
	S32 left = 0 ;
#endif
	//----------------------------------------------------------------------------

	text = llformat("Textures: %d Fetch: %d(%d) Pkts:%d(%d) Cache R/W: %d/%d LFS:%d RAW:%d HTP:%d DEC:%d CRE:%d",
					gTextureList.getNumImages(),
					LLAppViewer::getTextureFetch()->getNumRequests(), LLAppViewer::getTextureFetch()->getNumDeletes(),
					LLAppViewer::getTextureFetch()->mPacketCount, LLAppViewer::getTextureFetch()->mBadPacketCount, 
					LLAppViewer::getTextureCache()->getNumReads(), LLAppViewer::getTextureCache()->getNumWrites(),
					LLLFSThread::sLocal->getPending(),
					LLImageRaw::sRawImageCount,
					LLAppViewer::getTextureFetch()->getNumHTTPRequests(),
					LLAppViewer::getImageDecodeThread()->getPending(), 
					gTextureList.mCreateTextureList.size());

	LLFontGL::getFontMonospace()->renderUTF8(text, 0, 0, v_offset + line_height*2,
									 text_color, LLFontGL::LEFT, LLFontGL::TOP);


	left = 500;
	F32 bandwidth = LLAppViewer::getTextureFetch()->getTextureBandwidth();
	F32 max_bandwidth = gSavedSettings.getF32("ThrottleBandwidthKBPS");
	color = bandwidth > max_bandwidth ? LLColor4::red : bandwidth > max_bandwidth*.75f ? LLColor4::yellow : text_color;
	color[VALPHA] = text_color[VALPHA];
	text = llformat("BW:%.0f/%.0f",bandwidth, max_bandwidth);
	LLFontGL::getFontMonospace()->renderUTF8(text, 0, left, v_offset + line_height*3,
											 color, LLFontGL::LEFT, LLFontGL::TOP);
	
	S32 dx1 = 0;
	if (LLAppViewer::getTextureFetch()->mDebugPause)
	{
		LLFontGL::getFontMonospace()->renderUTF8(std::string("!"), 0, title_x1, v_offset + line_height,
										 text_color, LLFontGL::LEFT, LLFontGL::TOP);
		dx1 += 8;
	}
	if (mTextureView->mFreezeView)
	{
		LLFontGL::getFontMonospace()->renderUTF8(std::string("*"), 0, title_x1, v_offset + line_height,
										 text_color, LLFontGL::LEFT, LLFontGL::TOP);
		dx1 += 8;
	}
	if (mTextureView->mOrderFetch)
	{
		LLFontGL::getFontMonospace()->renderUTF8(title_string1b, 0, title_x1+dx1, v_offset + line_height,
										 text_color, LLFontGL::LEFT, LLFontGL::TOP);
	}
	else
	{	
		LLFontGL::getFontMonospace()->renderUTF8(title_string1a, 0, title_x1+dx1, v_offset + line_height,
										 text_color, LLFontGL::LEFT, LLFontGL::TOP);
	}
	
	LLFontGL::getFontMonospace()->renderUTF8(title_string2, 0, title_x2, v_offset + line_height,
									 text_color, LLFontGL::LEFT, LLFontGL::TOP);

	LLFontGL::getFontMonospace()->renderUTF8(title_string3, 0, title_x3, v_offset + line_height,
									 text_color, LLFontGL::LEFT, LLFontGL::TOP);

	LLFontGL::getFontMonospace()->renderUTF8(title_string4, 0, title_x4, v_offset + line_height,
									 text_color, LLFontGL::LEFT, LLFontGL::TOP);
}

BOOL LLGLTexMemBar::handleMouseDown(S32 x, S32 y, MASK mask)
{
	return FALSE;
}

LLRect LLGLTexMemBar::getRequiredRect()
{
	LLRect rect;
	//rect.mTop = 50;
	rect.mTop = 0;
	return rect;
}

////////////////////////////////////////////////////////////////////////////
class LLGLTexSizeBar
{
public:
	LLGLTexSizeBar(S32 index, S32 left, S32 bottom, S32 right, S32 line_height)
	{
		mIndex = index ;
		mLeft = left ;
		mBottom = bottom ;
		mRight = right ;
		mLineHeight = line_height ;
		mTopLoaded = 0 ;
		mTopBound = 0 ;
		mScale = 1.0f ;
	}

	void setTop(S32 loaded, S32 bound, F32 scale) {mTopLoaded = loaded ; mTopBound = bound; mScale = scale ;}

	void draw();	
	BOOL handleHover(S32 x, S32 y, MASK mask, BOOL set_pick_size) ;
	
private:
	S32 mIndex ;
	S32 mLeft ;
	S32 mBottom ;
	S32 mRight ;
	S32 mTopLoaded ;
	S32 mTopBound ;
	S32 mLineHeight ;
	F32 mScale ;
};

BOOL LLGLTexSizeBar::handleHover(S32 x, S32 y, MASK mask, BOOL set_pick_size) 
{
	if(y > mBottom && (y < mBottom + (S32)(mTopLoaded * mScale) || y < mBottom + (S32)(mTopBound * mScale)))
	{
		LLImageGL::setCurTexSizebar(mIndex, set_pick_size);
	}
	return TRUE ;
}
void LLGLTexSizeBar::draw()
{
	LLGLSUIDefault gls_ui;

	if(LLImageGL::sCurTexSizeBar == mIndex)
	{
		F32 text_color[] = {1.f, 1.f, 1.f, 0.75f};	
		std::string text;
	
		text = llformat("%d", mTopLoaded) ;
		LLFontGL::getFontMonospace()->renderUTF8(text, 0, mLeft, mBottom + (S32)(mTopLoaded * mScale) + mLineHeight,
									 text_color, LLFontGL::LEFT, LLFontGL::TOP);

		text = llformat("%d", mTopBound) ;
		LLFontGL::getFontMonospace()->renderUTF8(text, 0, (mLeft + mRight) / 2, mBottom + (S32)(mTopBound * mScale) + mLineHeight,
									 text_color, LLFontGL::LEFT, LLFontGL::TOP);
	}

	F32 loaded_color[] = {1.0f, 0.0f, 0.0f, 0.75f};
	F32 bound_color[] = {1.0f, 1.0f, 0.0f, 0.75f};
	gl_rect_2d(mLeft, mBottom + (S32)(mTopLoaded * mScale), (mLeft + mRight) / 2, mBottom, loaded_color) ;
	gl_rect_2d((mLeft + mRight) / 2, mBottom + (S32)(mTopBound * mScale), mRight, mBottom, bound_color) ;
}
////////////////////////////////////////////////////////////////////////////

LLTextureView::LLTextureView(const LLTextureView::Params& p)
	:	LLContainerView(p),
		mFreezeView(FALSE),
		mOrderFetch(FALSE),
		mPrintList(FALSE),
		mNumTextureBars(0)
{
	setVisible(FALSE);
	
	setDisplayChildren(TRUE);
	mGLTexMemBar = 0;
	mAvatarTexBar = 0;
}

LLTextureView::~LLTextureView()
{
	// Children all cleaned up by default view destructor.
	delete mGLTexMemBar;
	mGLTexMemBar = 0;
	
	delete mAvatarTexBar;
	mAvatarTexBar = 0;
}

typedef std::pair<F32,LLViewerFetchedTexture*> decode_pair_t;
struct compare_decode_pair
{
	bool operator()(const decode_pair_t& a, const decode_pair_t& b)
	{
		return a.first > b.first;
	}
};

struct KillView
{
	void operator()(LLView* viewp)
	{
		viewp->getParent()->removeChild(viewp);
		viewp->die();
	}
};

void LLTextureView::draw()
{
	if (!mFreezeView)
	{
// 		LLViewerObject *objectp;
// 		S32 te;

		for_each(mTextureBars.begin(), mTextureBars.end(), KillView());
		mTextureBars.clear();
			
		if (mGLTexMemBar)
		{
			removeChild(mGLTexMemBar);
			mGLTexMemBar->die();
			mGLTexMemBar = 0;
		}

		if (mAvatarTexBar)
		{
			removeChild(mAvatarTexBar);
			mAvatarTexBar->die();
			mAvatarTexBar = 0;
		}

		typedef std::multiset<decode_pair_t, compare_decode_pair > display_list_t;
		display_list_t display_image_list;
	
		if (mPrintList)
		{
			llinfos << "ID\tMEM\tBOOST\tPRI\tWIDTH\tHEIGHT\tDISCARD" << llendl;
		}
	
		for (LLViewerTextureList::image_priority_list_t::iterator iter = gTextureList.mImageList.begin();
			 iter != gTextureList.mImageList.end(); )
		{
			LLPointer<LLViewerFetchedTexture> imagep = *iter++;
			if(!imagep->hasFetcher())
			{
				continue ;
			}

			S32 cur_discard = imagep->getDiscardLevel();
			S32 desired_discard = imagep->mDesiredDiscardLevel;
			
			if (mPrintList)
			{
				S32 tex_mem = imagep->hasGLTexture() ? imagep->getTextureMemory() : 0 ;
				llinfos << imagep->getID()
						<< "\t" << tex_mem
						<< "\t" << imagep->getBoostLevel()
						<< "\t" << imagep->getDecodePriority()
						<< "\t" << imagep->getWidth()
						<< "\t" << imagep->getHeight()
						<< "\t" << cur_discard
						<< llendl;
			}

			if (imagep->getID() == LLAppViewer::getTextureFetch()->mDebugID)
			{
				static S32 debug_count = 0;
				++debug_count; // for breakpoints
			}
			
			F32 pri;
			if (mOrderFetch)
			{
				pri = ((F32)imagep->mFetchPriority)/256.f;
			}
			else
			{
				pri = imagep->getDecodePriority();
			}
			pri = llclamp(pri, 0.0f, HIGH_PRIORITY-1.f);
			
			if (sDebugImages.find(imagep) != sDebugImages.end())
			{
				pri += 4*HIGH_PRIORITY;
			}

			if (!mOrderFetch)
			{
				if (pri < HIGH_PRIORITY && LLSelectMgr::getInstance())
				{
					struct f : public LLSelectedTEFunctor
					{
						LLViewerFetchedTexture* mImage;
						f(LLViewerFetchedTexture* image) : mImage(image) {}
						virtual bool apply(LLViewerObject* object, S32 te)
						{
							return (mImage == object->getTEImage(te));
						}
					} func(imagep);
					const bool firstonly = true;
					bool match = LLSelectMgr::getInstance()->getSelection()->applyToTEs(&func, firstonly);
					if (match)
					{
						pri += 3*HIGH_PRIORITY;
					}
				}

				if (pri < HIGH_PRIORITY && (cur_discard< 0 || desired_discard < cur_discard))
				{
					LLSelectNode* hover_node = LLSelectMgr::instance().getHoverNode();
					if (hover_node)
					{
						LLViewerObject *objectp = hover_node->getObject();
						if (objectp)
						{
							S32 tex_count = objectp->getNumTEs();
							for (S32 i = 0; i < tex_count; i++)
							{
								if (imagep == objectp->getTEImage(i))
								{
									pri += 2*HIGH_PRIORITY;
									break;
								}
							}
						}
					}
				}

				if (pri > 0.f && pri < HIGH_PRIORITY)
				{
					if (imagep->mLastPacketTimer.getElapsedTimeF32() < 1.f ||
						imagep->mFetchDeltaTime < 0.25f)
					{
						pri += 1*HIGH_PRIORITY;
					}
				}
			}
			
	 		if (pri > 0.0f)
			{
				display_image_list.insert(std::make_pair(pri, imagep));
			}
		}
		
		if (mPrintList)
		{
			mPrintList = FALSE;
		}
		
		static S32 max_count = 50;
		S32 count = 0;
		mNumTextureBars = 0 ;
		for (display_list_t::iterator iter = display_image_list.begin();
			 iter != display_image_list.end(); iter++)
		{
			LLViewerFetchedTexture* imagep = iter->second;
			S32 hilite = 0;
			F32 pri = iter->first;
			if (pri >= 1 * HIGH_PRIORITY)
			{
				hilite = (S32)((pri+1) / HIGH_PRIORITY) - 1;
			}
			if ((hilite || count < max_count-10) && (count < max_count))
			{
				if (addBar(imagep, hilite))
				{
					count++;
				}
			}
		}

		if (mOrderFetch)
			sortChildren(LLTextureBar::sort_fetch());
		else
			sortChildren(LLTextureBar::sort());

		LLGLTexMemBar::Params tmbp;
		LLRect tmbr;
		tmbp.name("gl texmem bar");
		tmbp.rect(tmbr);
		tmbp.texture_view(this);
		mGLTexMemBar = LLUICtrlFactory::create<LLGLTexMemBar>(tmbp);
		addChildInBack(mGLTexMemBar);

		LLAvatarTexBar::Params atbp;
		LLRect atbr;
		atbp.name("gl avatartex bar");
		atbp.texture_view(this);
		atbp.rect(atbr);
		mAvatarTexBar = LLUICtrlFactory::create<LLAvatarTexBar>(atbp);
		addChild(mAvatarTexBar);

		reshape(getRect().getWidth(), getRect().getHeight(), TRUE);

		/*
		  count = gTextureList.getNumImages();
		  std::string info_string;
		  info_string = llformat("Global Info:\nTexture Count: %d", count);
		  mInfoTextp->setText(info_string);
		*/


		for (child_list_const_iter_t child_iter = getChildList()->begin();
			 child_iter != getChildList()->end(); ++child_iter)
		{
			LLView *viewp = *child_iter;
			if (viewp->getRect().mBottom < 0)
			{
				viewp->setVisible(FALSE);
			}
		}
	}
	
	LLContainerView::draw();

}

BOOL LLTextureView::addBar(LLViewerFetchedTexture *imagep, S32 hilite)
{
	llassert(imagep);
	
	LLTextureBar *barp;
	LLRect r;

	mNumTextureBars++;

	LLTextureBar::Params tbp;
	tbp.name("texture bar");
	tbp.rect(r);
	tbp.texture_view(this);
	barp = LLUICtrlFactory::create<LLTextureBar>(tbp);
	barp->mImagep = imagep;	
	barp->mHilite = hilite;

	addChild(barp);
	mTextureBars.push_back(barp);

	return TRUE;
}

BOOL LLTextureView::handleMouseDown(S32 x, S32 y, MASK mask)
{
	if ((mask & (MASK_CONTROL|MASK_SHIFT|MASK_ALT)) == (MASK_ALT|MASK_SHIFT))
	{
		mPrintList = TRUE;
		return TRUE;
	}
	if ((mask & (MASK_CONTROL|MASK_SHIFT|MASK_ALT)) == (MASK_CONTROL|MASK_SHIFT))
	{
		LLAppViewer::getTextureFetch()->mDebugPause = !LLAppViewer::getTextureFetch()->mDebugPause;
		return TRUE;
	}
	if (mask & MASK_SHIFT)
	{
		mFreezeView = !mFreezeView;
		return TRUE;
	}
	if (mask & MASK_CONTROL)
	{
		mOrderFetch = !mOrderFetch;
		return TRUE;
	}
	return LLView::handleMouseDown(x,y,mask);
}

BOOL LLTextureView::handleMouseUp(S32 x, S32 y, MASK mask)
{
	return FALSE;
}

BOOL LLTextureView::handleKey(KEY key, MASK mask, BOOL called_from_parent)
{
	return FALSE;
}

//-----------------------------------------------------------------
LLTextureSizeView::LLTextureSizeView(const LLTextureSizeView::Params& p) : LLContainerView(p)
{
	setVisible(FALSE) ;

	mTextureSizeBarWidth = 30 ;
}

LLTextureSizeView::~LLTextureSizeView()
{
	if(mTextureSizeBar.size())
	{
		for(U32 i = 0 ; i < mTextureSizeBar.size() ; i++)
		{
			delete mTextureSizeBar[i] ;
		}
		mTextureSizeBar.clear() ;
	}
}
void LLTextureSizeView::draw()
{
	if(mType == TEXTURE_MEM_OVER_SIZE)
	{
		drawTextureSizeGraph();
	}
	else
	{
		drawTextureCategoryGraph() ;
	}
	
	LLView::draw();
}

BOOL LLTextureSizeView::handleHover(S32 x, S32 y, MASK mask) 
{
	if(x > mTextureSizeBarRect.mLeft && x < mTextureSizeBarRect.mRight)
	{
		mTextureSizeBar[(x - mTextureSizeBarRect.mLeft) / mTextureSizeBarWidth]->handleHover(x, y, mask, (mType == TEXTURE_MEM_OVER_SIZE)) ;
	}

	return TRUE ;
}

//draw real-time texture mem bar over size
void LLTextureSizeView::drawTextureSizeGraph()
{
	if(mTextureSizeBar.size() == 0)
	{
		S32 line_height = (S32)(LLFontGL::getFontMonospace()->getLineHeight() + .5f);
		mTextureSizeBar.resize(LLImageGL::sTextureLoadedCounter.size()) ;
		mTextureSizeBarRect.set(700, line_height * 2 + 400, 700 + mTextureSizeBar.size() * mTextureSizeBarWidth, line_height * 2) ;
		
		for(U32 i = 0 ; i < mTextureSizeBar.size() ; i++)
		{				
			mTextureSizeBar[i] = new LLGLTexSizeBar(i, mTextureSizeBarRect.mLeft + i * mTextureSizeBarWidth , 
				line_height * 2, mTextureSizeBarRect.mLeft + (i + 1) * mTextureSizeBarWidth, line_height) ;				
		}			
	}

	F32 size_bar_scale = drawTextureSizeDistributionGraph() ;		
	for(U32 i = 0 ; i < mTextureSizeBar.size() ; i++)
	{
		mTextureSizeBar[i]->setTop(LLImageGL::sTextureLoadedCounter[i], LLImageGL::sTextureBoundCounter[i], size_bar_scale) ;
		mTextureSizeBar[i]->draw() ;
	}		
	LLImageGL::resetCurTexSizebar();
}

//draw background of texture size bar graph
F32 LLTextureSizeView::drawTextureSizeDistributionGraph()
{	
	//scale
	F32 scale = 1.0f ;
	
	LLGLSUIDefault gls_ui;

	{
		S32 count = 0 ;
		for(U32 i = 0 ; i < LLImageGL::sTextureLoadedCounter.size() ; i++)
		{
			if(LLImageGL::sTextureLoadedCounter[i] > count)
			{
				count = LLImageGL::sTextureLoadedCounter[i] ;
			}
		}
		if(count > mTextureSizeBarRect.getHeight())
		{
			scale = (F32)mTextureSizeBarRect.getHeight() / count ;
		}
	}

	S32 line_height = (S32)(LLFontGL::getFontMonospace()->getLineHeight() + .5f);
	S32 left = mTextureSizeBarRect.mLeft ;
	S32 bottom = mTextureSizeBarRect.mBottom ;
	S32 right = mTextureSizeBarRect.mRight ;
	S32 top = mTextureSizeBarRect.mTop ;

	gGL.getTexUnit(0)->unbind(LLTexUnit::TT_TEXTURE);
	
	//background rect
	gl_rect_2d(left - 25, top + 30, right + 100, bottom - 25, LLColor4(0.0f, 0.0f, 0.0f, 0.25f)) ;

	//--------------------------------------------------
	gGL.color4f(1.0f, 0.5f, 0.5f, 0.75f);
	gl_line_2d(left, bottom, right, bottom) ; //x axis
	gl_line_2d(left, bottom, left, top) ; //y axis

	//ruler
	//--------------------------------------------------
	gGL.color4f(1.0f, 0.5f, 0.5f, 0.5f);
	for(S32 i = bottom + 50 ; i <= top ; i += 50)
	{
		gl_line_2d(left, i, right, i) ;
	}

	//texts
	//--------------------------------------------------
	F32 text_color[] = {1.f, 1.f, 1.f, 0.75f};	
	std::string text;
	
	//-------
	//x axis: size label
	text = llformat("%d", 0) ;
	LLFontGL::getFontMonospace()->renderUTF8(text, 0, left + 12, bottom - line_height / 2,
									 text_color, LLFontGL::LEFT, LLFontGL::TOP);
	for(U32 i = 1 ; i < mTextureSizeBar.size() ; i++)
	{
		text = llformat("%d", (1 << (i / 2)) + ((i & 1) ? ((1 << (i / 2)) >> 1) : 0)) ;
		LLFontGL::getFontMonospace()->renderUTF8(text, 0, left + i * mTextureSizeBarWidth + 12, bottom - line_height / 2,
									 text_color, LLFontGL::LEFT, LLFontGL::TOP);
	}
	text = llformat("(w + h)/2") ;
	LLFontGL::getFontMonospace()->renderUTF8(text, 0, right + 10, bottom - line_height / 2,
									 text_color, LLFontGL::LEFT, LLFontGL::TOP);
	//-------

	//y axis: number label
	for(S32 i = bottom + 50 ; i <= top ; i += 50)
	{
		text = llformat("%d", (S32)((i - bottom) / scale)) ;
		LLFontGL::getFontMonospace()->renderUTF8(text, 0, left - 20, i + line_height / 2 ,
									 text_color, LLFontGL::LEFT, LLFontGL::TOP);
		LLFontGL::getFontMonospace()->renderUTF8(text, 0, right + 5, i + line_height / 2 ,
									 text_color, LLFontGL::LEFT, LLFontGL::TOP);
	}

	//--------------------------------------------------
	F32 loaded_color[] = {1.0f, 0.0f, 0.0f, 0.75f};
	gl_rect_2d(left + 70, top + line_height * 2, left + 90, top + line_height, loaded_color) ;
	text = llformat("Loaded") ;
	LLFontGL::getFontMonospace()->renderUTF8(text, 0, left + 100, top + line_height * 2,
									 loaded_color, LLFontGL::LEFT, LLFontGL::TOP);

	F32 bound_color[] = {1.0f, 1.0f, 0.0f, 0.75f};
	gl_rect_2d(left + 170, top + line_height * 2, left + 190, top + line_height, bound_color) ;
	text = llformat("Bound") ;
	LLFontGL::getFontMonospace()->renderUTF8(text, 0, left + 200, top + line_height * 2,
									 bound_color, LLFontGL::LEFT, LLFontGL::TOP);

	//--------------------------------------------------

	//title
	text = llformat("Texture Size Distribution") ;
	LLFontGL::getFontMonospace()->renderUTF8(text, 0, left + 250, top + line_height * 3,
									 text_color, LLFontGL::LEFT, LLFontGL::TOP);
	return scale ;
}

//draw real-time texture mem bar over category
void LLTextureSizeView::drawTextureCategoryGraph()
{
	if(mTextureSizeBar.size() == 0)
	{
		S32 line_height = (S32)(LLFontGL::getFontMonospace()->getLineHeight() + .5f);
		mTextureSizeBar.resize(LLViewerTexture::getTotalNumOfCategories()) ;
		mTextureSizeBarRect.set(700, line_height * 2 + 400, 700 + mTextureSizeBar.size() * mTextureSizeBarWidth, line_height * 2) ;
		
		for(U32 i = 0 ; i < mTextureSizeBar.size() ; i++)
		{				
			mTextureSizeBar[i] = new LLGLTexSizeBar(i, mTextureSizeBarRect.mLeft + i * mTextureSizeBarWidth , 
				line_height * 2, mTextureSizeBarRect.mLeft + (i + 1) * mTextureSizeBarWidth, line_height) ;				
		}			
	}

	F32 size_bar_scale = drawTextureCategoryDistributionGraph() ;		
	for(U32 i = 0 ; i < mTextureSizeBar.size() ; i++)
	{
		U32 k = LLViewerTexture::getIndexFromCategory(i) ;
		mTextureSizeBar[i]->setTop(LLImageGL::sTextureMemByCategory[k] >> 20, LLImageGL::sTextureMemByCategoryBound[k] >> 20, size_bar_scale) ;
		mTextureSizeBar[i]->draw() ;
	}		
	LLImageGL::resetCurTexSizebar();
}

//draw background for TEXTURE_MEM_OVER_CATEGORY
F32 LLTextureSizeView::drawTextureCategoryDistributionGraph() 
{
	//scale
	F32 scale = 4.0f ;
	
	LLGLSUIDefault gls_ui;

	{
		S32 count = 0 ;
		for(U32 i = 0 ; i < LLImageGL::sTextureMemByCategory.size() ; i++)
		{
			S32 tmp = LLImageGL::sTextureMemByCategory[i] >> 20 ;
			if(tmp > count)
			{
				count = tmp ;
			}
		}
		if(count > mTextureSizeBarRect.getHeight() * 0.25f)
		{
			scale = (F32)mTextureSizeBarRect.getHeight() * 0.25f / count ;
		}
	}

	S32 line_height = (S32)(LLFontGL::getFontMonospace()->getLineHeight() + .5f);
	S32 left = mTextureSizeBarRect.mLeft ;
	S32 bottom = mTextureSizeBarRect.mBottom ;
	S32 right = mTextureSizeBarRect.mRight ;
	S32 top = mTextureSizeBarRect.mTop ;

	gGL.getTexUnit(0)->unbind(LLTexUnit::TT_TEXTURE);
	
	//background rect
	gl_rect_2d(left - 25, top + 30, right + 100, bottom - 25, LLColor4(0.0f, 0.0f, 0.0f, 0.25f)) ;

	//--------------------------------------------------
	gGL.color4f(1.0f, 0.5f, 0.5f, 0.75f);
	gl_line_2d(left, bottom, right, bottom) ; //x axis
	gl_line_2d(left, bottom, left, top) ; //y axis

	//ruler
	//--------------------------------------------------
	gGL.color4f(1.0f, 0.5f, 0.5f, 0.5f);
	for(S32 i = bottom + 50 ; i <= top ; i += 50)
	{
		gl_line_2d(left, i, right, i) ;
	}

	//texts
	//--------------------------------------------------
	F32 text_color[] = {1.f, 1.f, 1.f, 0.75f};	
	std::string text;
	
	//-------
	//x axis: size label			
	static char category[LLViewerTexture::MAX_GL_IMAGE_CATEGORY][4] = 
	{"Non", "Bak", "Av", "Cld", "Scp", "Hi", "Trn", "Slt", "Hud", "Bsf", "UI", "Pvw", "Map", "Mvs", "Slf", "Loc", "Scr", "Dyn", "Mdi", "ALT", "Oth" } ;

	text = llformat("%s", category[0]) ;
	LLFontGL::getFontMonospace()->renderUTF8(text, 0, left + 12, bottom - line_height / 2,
									 text_color, LLFontGL::LEFT, LLFontGL::TOP);
	for(U32 i = 1 ; i < mTextureSizeBar.size() ; i++)
	{
		text = llformat("%s", category[i]) ;
		LLFontGL::getFontMonospace()->renderUTF8(text, 0, left + i * mTextureSizeBarWidth + 12, bottom - line_height / 2,
									 text_color, LLFontGL::LEFT, LLFontGL::TOP);
	}
	//-------

	//y axis: number label
	for(S32 i = bottom + 50 ; i <= top ; i += 50)
	{
		text = llformat("%d", (S32)((i - bottom) / scale)) ;
		LLFontGL::getFontMonospace()->renderUTF8(text, 0, left - 20, i + line_height / 2 ,
									 text_color, LLFontGL::LEFT, LLFontGL::TOP);
		LLFontGL::getFontMonospace()->renderUTF8(text, 0, right + 5, i + line_height / 2 ,
									 text_color, LLFontGL::LEFT, LLFontGL::TOP);
	}

	text = llformat("MB") ;
	LLFontGL::getFontMonospace()->renderUTF8(text, 0, left - 20, top + line_height * 2 ,
									 text_color, LLFontGL::LEFT, LLFontGL::TOP);
	//--------------------------------------------------
	F32 loaded_color[] = {1.0f, 0.0f, 0.0f, 0.75f};
	gl_rect_2d(left + 70, top + line_height * 2, left + 90, top + line_height, loaded_color) ;
	text = llformat("Loaded") ;
	LLFontGL::getFontMonospace()->renderUTF8(text, 0, left + 100, top + line_height * 2,
									 loaded_color, 
									 LLFontGL::LEFT, LLFontGL::TOP);

	F32 bound_color[] = {1.0f, 1.0f, 0.0f, 0.75f};
	gl_rect_2d(left + 170, top + line_height * 2, left + 190, top + line_height, bound_color) ;
	text = llformat("Bound") ;
	LLFontGL::getFontMonospace()->renderUTF8(text, 0, left + 200, top + line_height * 2,
									 bound_color, LLFontGL::LEFT, LLFontGL::TOP);

	//--------------------------------------------------

	//title
	text = llformat("Texture Category Distribution") ;
	LLFontGL::getFontMonospace()->renderUTF8(text, 0, left + 250, top + line_height * 3,
									 text_color, LLFontGL::LEFT, LLFontGL::TOP);

	return scale ;
}<|MERGE_RESOLUTION|>--- conflicted
+++ resolved
@@ -573,11 +573,7 @@
 	color = (total_mem < llfloor(max_total_mem * texmem_lower_bound_scale)) ? LLColor4::green :
 		  	(total_mem < max_total_mem) ? LLColor4::yellow : LLColor4::red;
 	color[VALPHA] = .75f;
-<<<<<<< HEAD
-	//glColor4fv(color.mV);
-=======
-	gGL.diffuseColor4fv(color.mV);
->>>>>>> f6b8bfd3
+//	gGL.diffuseColor4fv(color.mV);
 	
 	gl_rect_2d(left, top, right, bottom, color); // red/yellow/green
 
@@ -600,11 +596,7 @@
 	color = (bound_mem < llfloor(max_bound_mem * texmem_lower_bound_scale)) ? LLColor4::green :
 		  	(bound_mem < max_bound_mem) ? LLColor4::yellow : LLColor4::red;
 	color[VALPHA] = .75f;
-<<<<<<< HEAD
-	//glColor4fv(color.mV);
-=======
-	gGL.diffuseColor4fv(color.mV);
->>>>>>> f6b8bfd3
+//	gGL.diffuseColor4fv(color.mV);
 
 	bar_scale = (F32)bar_width / (max_bound_mem * 1.5f);
 	right = left + llfloor(bound_mem * bar_scale);
