--- conflicted
+++ resolved
@@ -92,11 +92,7 @@
 	void onClickStop();
 	void onEnterAddress();
 	void onPopExternal();
-<<<<<<< HEAD
-	void onTestVideo(std::string url);
-=======
 	void onTestURL(std::string url);
->>>>>>> 19640c01
 
 	static void preCreate(Params& p);
 	void open_media(const Params& );
