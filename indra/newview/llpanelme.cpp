/** 
 * @file llpanelme.cpp
 * @brief Side tray "Me" (My Profile) panel
 *
 * $LicenseInfo:firstyear=2009&license=viewerlgpl$
 * Second Life Viewer Source Code
 * Copyright (C) 2010, Linden Research, Inc.
 * 
 * This library is free software; you can redistribute it and/or
 * modify it under the terms of the GNU Lesser General Public
 * License as published by the Free Software Foundation;
 * version 2.1 of the License only.
 * 
 * This library is distributed in the hope that it will be useful,
 * but WITHOUT ANY WARRANTY; without even the implied warranty of
 * MERCHANTABILITY or FITNESS FOR A PARTICULAR PURPOSE.  See the GNU
 * Lesser General Public License for more details.
 * 
 * You should have received a copy of the GNU Lesser General Public
 * License along with this library; if not, write to the Free Software
 * Foundation, Inc., 51 Franklin Street, Fifth Floor, Boston, MA  02110-1301  USA
 * 
 * Linden Research, Inc., 945 Battery Street, San Francisco, CA  94111  USA
 * $/LicenseInfo$
 */

#include "llviewerprecompiledheaders.h"

#include "llpanelme.h"

// Viewer includes
#include "llpanelprofile.h"
#include "llavatarconstants.h"
#include "llagent.h"
#include "llagentcamera.h"
#include "llagentwearables.h"
#include "llclipboard.h"
#include "llfirstuse.h"
#include "llfloaterreg.h"
#include "llhints.h"
#include "llviewercontrol.h"
#include "llviewerdisplayname.h"

// Linden libraries
#include "llavatarnamecache.h"		// IDEVO
#include "lliconctrl.h"
#include "llnotifications.h"
#include "llnotificationsutil.h"	// IDEVO
#include "lltabcontainer.h"
#include "lltexturectrl.h"

static LLRegisterPanelClassWrapper<LLPanelMe> t_panel_me_profile("panel_me");

LLPanelMe::LLPanelMe(void) 
 : LLPanelProfile()
{
	setAvatarId(gAgent.getID());
}

BOOL LLPanelMe::postBuild()
{
	LLPanelProfile::postBuild();

	// set up callback for copy URI button
	childSetCommitCallback("copy_uri",boost::bind(&LLPanelMe::onCopyURI,this),NULL);

	getTabContainer()[PANEL_PROFILE]->childSetAction("edit_profile_btn", boost::bind(&LLPanelMe::onEditProfileClicked, this), this);
	getChild<LLUICtrl>("copy_uri")->setEnabled( true );
	// fill in user key
	getChild<LLUICtrl>("user_key")->setValue(getAvatarId().asString());

	return TRUE;
}

void LLPanelMe::onOpen(const LLSD& key)
{
	LLPanelProfile::onOpen(key);
<<<<<<< HEAD

	// Removed this action as per SOCIAL-431 The first time a new resident opens the profile tab 
	//                                       in the sidebar, they see the old profile editing panel
	//
	//// Force Edit My Profile if this is the first time when user is opening Me Panel (EXT-5068)
	//bool opened = gSavedSettings.getBOOL("MePanelOpened");
	//// In some cases Side Tray my call onOpen() twice, check getCollapsed() to be sure this
	//// is the last time onOpen() is called
	//if( !opened && !LLSideTray::getInstance()->getCollapsed() )
	//{
	//	buildEditPanel();
	//	openPanel(mEditPanel, getAvatarId());
	//	gSavedSettings.setBOOL("MePanelOpened", true);
	//}
}

bool LLPanelMe::notifyChildren(const LLSD& info)
{
	if (info.has("task-panel-action") && info["task-panel-action"].asString() == "handle-tri-state")
	{
		// Implement task panel tri-state behavior.
		//
		// When the button of an active open task panel is clicked, side tray
		// calls notifyChildren() on the panel, passing task-panel-action=>handle-tri-state as an argument.
		// The task panel is supposed to handle this by reverting to the default view,
		// i.e. closing any dependent panels like "pick info" or "profile edit".

		bool on_default_view = true;

		const LLRect& task_panel_rect = getRect();
		for (LLView* child = getFirstChild(); child; child = findNextSibling(child))
		{
			LLPanel* panel = dynamic_cast<LLPanel*>(child);
			if (!panel)
				continue;

			// *HACK: implement panel stack instead (e.g. me->pick_info->pick_edit).
			if (panel->getRect().getWidth()  == task_panel_rect.getWidth()  &&
				panel->getRect().getHeight() == task_panel_rect.getHeight() &&
				panel->getVisible())
			{
				panel->setVisible(FALSE);
				on_default_view = false;
			}
		}
		
		if (on_default_view)
			LLSideTray::getInstance()->collapseSideBar();

		return true; // this notification is only supposed to be handled by task panels 
	}

	return LLPanel::notifyChildren(info);
}

void LLPanelMe::buildEditPanel()
{
	if (NULL == mEditPanel)
	{
		mEditPanel = new LLPanelMyProfileEdit();
		mEditPanel->childSetAction("save_btn", boost::bind(&LLPanelMe::onSaveChangesClicked, this), this);
		mEditPanel->childSetAction("cancel_btn", boost::bind(&LLPanelMe::onCancelClicked, this), this);
	}
}

void LLPanelMe::onEditProfileClicked()
{
	buildEditPanel();
	togglePanel(mEditPanel, getAvatarId()); // open
}

void LLPanelMe::onSaveChangesClicked()
{
	LLAvatarData data = LLAvatarData();
	data.avatar_id = gAgent.getID();
	data.image_id = mEditPanel->getChild<LLTextureCtrl>(PICKER_SECOND_LIFE)->getImageAssetID();
	data.fl_image_id = mEditPanel->getChild<LLTextureCtrl>(PICKER_FIRST_LIFE)->getImageAssetID();
	data.about_text = mEditPanel->getChild<LLUICtrl>("sl_description_edit")->getValue().asString();
	data.fl_about_text = mEditPanel->getChild<LLUICtrl>("fl_description_edit")->getValue().asString();
	data.profile_url = mEditPanel->getChild<LLUICtrl>("homepage_edit")->getValue().asString();
	data.allow_publish = mEditPanel->getChild<LLUICtrl>("show_in_search_checkbox")->getValue();

	LLAvatarPropertiesProcessor::getInstance()->sendAvatarPropertiesUpdate(&data);
	togglePanel(mEditPanel); // close
	onOpen(getAvatarId());
}

void LLPanelMe::onCancelClicked()
{
	togglePanel(mEditPanel); // close
}

// Copy URI button callback
void LLPanelMe::onCopyURI()
{
    std::string name = "secondlife:///app/agent/"+getChild<LLUICtrl>("user_key")->getValue().asString()+"/about";
    gClipboard.copyFromString(utf8str_to_wstring(name));
}


//////////////////////////////////////////////////////////////////////////
//////////////////////////////////////////////////////////////////////////
//////////////////////////////////////////////////////////////////////////

LLPanelMyProfileEdit::LLPanelMyProfileEdit() 
 : LLPanelMyProfile()
{
	buildFromFile( "panel_edit_profile.xml");

	setAvatarId(gAgent.getID());

	LLAvatarNameCache::addUseDisplayNamesCallback(boost::bind(&LLPanelMyProfileEdit::onAvatarNameChanged, this));
}

void LLPanelMyProfileEdit::onOpen(const LLSD& key)
{
	resetData();

	// Disable editing until data is loaded, or edited fields will be overwritten when data
	// is loaded.
	enableEditing(false);

	// force new avatar name fetch so we have latest update time
	LLAvatarNameCache::fetch(gAgent.getID()); 
	LLPanelMyProfile::onOpen(getAvatarId());
	
	LLAvatarName av_name;	
	if (LLAvatarNameCache::useDisplayNames())
	{
		if (LLAvatarNameCache::get(gAgent.getID(), &av_name) && av_name.mIsDisplayNameDefault)  	
		{
			LLFirstUse::setDisplayName();
		}
		else
		{
			LLFirstUse::setDisplayName(false);
		}
	}

	if (LLAvatarNameCache::useDisplayNames())
	{
		getChild<LLUICtrl>("user_label")->setVisible( true );
		getChild<LLUICtrl>("user_slid")->setVisible( true );
		getChild<LLUICtrl>("display_name_label")->setVisible( true );
		getChild<LLUICtrl>("set_name")->setVisible( true );
		getChild<LLUICtrl>("set_name")->setEnabled( true );
		getChild<LLUICtrl>("solo_user_name")->setVisible( false );
		getChild<LLUICtrl>("solo_username_label")->setVisible( false );
	}
	else
	{
		getChild<LLUICtrl>("user_label")->setVisible( false );
		getChild<LLUICtrl>("user_slid")->setVisible( false );
		getChild<LLUICtrl>("display_name_label")->setVisible( false );
		getChild<LLUICtrl>("set_name")->setVisible( false );
		getChild<LLUICtrl>("set_name")->setEnabled( false );
		getChild<LLUICtrl>("solo_user_name")->setVisible( true );
		getChild<LLUICtrl>("solo_username_label")->setVisible( true );
	}
}

void LLPanelMyProfileEdit::onClose(const LLSD& key)
{
	if (LLAvatarNameCache::useDisplayNames())
	{
		LLFirstUse::setDisplayName(false);
	}	
}

void LLPanelMyProfileEdit::processProperties(void* data, EAvatarProcessorType type)
{
	if(APT_PROPERTIES == type)
	{
		const LLAvatarData* avatar_data = static_cast<const LLAvatarData*>(data);
		if(avatar_data && getAvatarId() == avatar_data->avatar_id)
		{
			// *TODO dzaporozhan
			// Workaround for ticket EXT-1099, waiting for fix for ticket EXT-1128
			enableEditing(true);
			processProfileProperties(avatar_data);
			LLAvatarPropertiesProcessor::getInstance()->removeObserver(getAvatarId(),this);
		}
	}
}

void LLPanelMyProfileEdit::processProfileProperties(const LLAvatarData* avatar_data)
{
	fillCommonData(avatar_data);

	// 'Home page' was hidden in LLPanelAvatarProfile::fillCommonData() to fix  EXT-4734
	// Show 'Home page' in Edit My Profile (EXT-4873)
	getChildView("homepage_edit")->setVisible( true);

	fillPartnerData(avatar_data);

	fillAccountStatus(avatar_data);

	getChild<LLUICtrl>("show_in_search_checkbox")->setValue((BOOL)(avatar_data->flags & AVATAR_ALLOW_PUBLISH));

	LLAvatarNameCache::get(avatar_data->avatar_id,
		boost::bind(&LLPanelMyProfileEdit::onNameCache, this, _1, _2));
}

void LLPanelMyProfileEdit::onNameCache(const LLUUID& agent_id, const LLAvatarName& av_name)
{
	getChild<LLUICtrl>("user_name")->setValue( av_name.mDisplayName );
	getChild<LLUICtrl>("user_slid")->setValue( av_name.mUsername );
	getChild<LLUICtrl>("user_name_small")->setValue( av_name.mDisplayName );
	getChild<LLUICtrl>("solo_user_name")->setValue( av_name.mDisplayName );


	if (LLAvatarNameCache::useDisplayNames())
	{
		getChild<LLUICtrl>("user_label")->setVisible( true );
		getChild<LLUICtrl>("user_slid")->setVisible( true );
		getChild<LLUICtrl>("display_name_label")->setVisible( true );
		getChild<LLUICtrl>("set_name")->setVisible( true );
		getChild<LLUICtrl>("set_name")->setEnabled( true );

		getChild<LLUICtrl>("solo_user_name")->setVisible( false );
		getChild<LLUICtrl>("solo_username_label")->setVisible( false );

		// show smaller display name if too long to display in regular size
		if (getChild<LLTextBox>("user_name")->getTextPixelWidth() > getChild<LLTextBox>("user_name")->getRect().getWidth())
		{
			getChild<LLUICtrl>("user_name_small")->setVisible( true );
			getChild<LLUICtrl>("user_name")->setVisible( false );
		}
		else
		{
			getChild<LLUICtrl>("user_name_small")->setVisible( false );
			getChild<LLUICtrl>("user_name")->setVisible( true );
		}
	}
	else
	{
		getChild<LLUICtrl>("user_label")->setVisible( false );
		getChild<LLUICtrl>("user_slid")->setVisible( false );
		getChild<LLUICtrl>("display_name_label")->setVisible( false );
		getChild<LLUICtrl>("set_name")->setVisible( false );
		getChild<LLUICtrl>("set_name")->setEnabled( false );
		
		getChild<LLUICtrl>("solo_user_name")->setVisible( true );
		getChild<LLUICtrl>("user_name_small")->setVisible( false );
		getChild<LLUICtrl>("user_name")->setVisible( false );
		getChild<LLUICtrl>("solo_username_label")->setVisible( true );
	}
}


void LLPanelMyProfileEdit::onAvatarNameChanged()
{
	LLAvatarNameCache::get(getAvatarId(),
		boost::bind(&LLPanelMyProfileEdit::onNameCache, this, _1, _2));
}

BOOL LLPanelMyProfileEdit::postBuild()
{
	initTexturePickerMouseEvents();

	getChild<LLUICtrl>("partner_edit_link")->setTextArg("[URL]", getString("partner_edit_link_url"));
	getChild<LLUICtrl>("my_account_link")->setTextArg("[URL]", getString("my_account_link_url"));

	getChild<LLUICtrl>("set_name")->setCommitCallback(
		boost::bind(&LLPanelMyProfileEdit::onClickSetName, this));

	LLHints::registerHintTarget("set_display_name", getChild<LLUICtrl>("set_name")->getHandle());
	LLViewerDisplayName::addNameChangedCallback(boost::bind(&LLPanelMyProfileEdit::onAvatarNameChanged, this));
	return LLPanelAvatarProfile::postBuild();
}
/**
 * Inits map with texture picker and appropriate edit icon.
 * Sets callbacks of Mouse Enter and Mouse Leave signals of Texture Pickers 
 */
void LLPanelMyProfileEdit::initTexturePickerMouseEvents()
{
	LLTextureCtrl* text_pic = getChild<LLTextureCtrl>(PICKER_SECOND_LIFE);	
	LLIconCtrl* text_icon = getChild<LLIconCtrl>("2nd_life_edit_icon");
	mTextureEditIconMap[text_pic->getName()] = text_icon;
	text_pic->setMouseEnterCallback(boost::bind(&LLPanelMyProfileEdit::onTexturePickerMouseEnter, this, _1));
	text_pic->setMouseLeaveCallback(boost::bind(&LLPanelMyProfileEdit::onTexturePickerMouseLeave, this, _1));
	text_icon->setVisible(FALSE);

	text_pic = getChild<LLTextureCtrl>(PICKER_FIRST_LIFE);
	text_icon = getChild<LLIconCtrl>("real_world_edit_icon");
	mTextureEditIconMap[text_pic->getName()] = text_icon;
	text_pic->setMouseEnterCallback(boost::bind(&LLPanelMyProfileEdit::onTexturePickerMouseEnter, this, _1));
	text_pic->setMouseLeaveCallback(boost::bind(&LLPanelMyProfileEdit::onTexturePickerMouseLeave, this, _1));
	text_icon->setVisible(FALSE);
}

void LLPanelMyProfileEdit::resetData()
{
	LLPanelMyProfile::resetData();

	//childSetTextArg("name_text", "[FIRST]", LLStringUtil::null);
	//childSetTextArg("name_text", "[LAST]", LLStringUtil::null);
	getChild<LLUICtrl>("user_name")->setValue( LLSD() );
	getChild<LLUICtrl>("user_slid")->setValue( LLSD() );
	getChild<LLUICtrl>("solo_user_name")->setValue( LLSD() );
	getChild<LLUICtrl>("user_name_small")->setValue( LLSD() );
}

void LLPanelMyProfileEdit::onTexturePickerMouseEnter(LLUICtrl* ctrl)
{
	mTextureEditIconMap[ctrl->getName()]->setVisible(TRUE);
}
void LLPanelMyProfileEdit::onTexturePickerMouseLeave(LLUICtrl* ctrl)
{
	mTextureEditIconMap[ctrl->getName()]->setVisible(FALSE);
}

void LLPanelMyProfileEdit::onClickSetName()
{	
	LLAvatarNameCache::get(getAvatarId(), 
			boost::bind(&LLPanelMyProfileEdit::onAvatarNameCache,
				this, _1, _2));	

	LLFirstUse::setDisplayName(false);
}

void LLPanelMyProfileEdit::onAvatarNameCache(const LLUUID& agent_id, const LLAvatarName& av_name)
{
	if (av_name.mDisplayName.empty())
	{
		// something is wrong, tell user to try again later
		LLNotificationsUtil::add("SetDisplayNameFailedGeneric");
		return;		
	}

	llinfos << "name-change now " << LLDate::now() << " next_update "
		<< LLDate(av_name.mNextUpdate) << llendl;
	F64 now_secs = LLDate::now().secondsSinceEpoch();

	if (now_secs < av_name.mNextUpdate)
	{
		// if the update time is more than a year in the future, it means updates have been blocked
		// show a more general message
        const int YEAR = 60*60*24*365; 
		if (now_secs + YEAR < av_name.mNextUpdate)
		{
			LLNotificationsUtil::add("SetDisplayNameBlocked");
			return;
		}
	}
	
	LLFloaterReg::showInstance("display_name");
}

void LLPanelMyProfileEdit::enableEditing(bool enable)
{
	getChildView("2nd_life_pic")->setEnabled(enable);
	getChildView("real_world_pic")->setEnabled(enable);
	getChildView("sl_description_edit")->setEnabled(enable);
	getChildView("fl_description_edit")->setEnabled(enable);
	getChildView("homepage_edit")->setEnabled(enable);
	getChildView("show_in_search_checkbox")->setEnabled(enable);
=======
>>>>>>> f6b8bfd3
}<|MERGE_RESOLUTION|>--- conflicted
+++ resolved
@@ -61,378 +61,10 @@
 {
 	LLPanelProfile::postBuild();
 
-	// set up callback for copy URI button
-	childSetCommitCallback("copy_uri",boost::bind(&LLPanelMe::onCopyURI,this),NULL);
-
-	getTabContainer()[PANEL_PROFILE]->childSetAction("edit_profile_btn", boost::bind(&LLPanelMe::onEditProfileClicked, this), this);
-	getChild<LLUICtrl>("copy_uri")->setEnabled( true );
-	// fill in user key
-	getChild<LLUICtrl>("user_key")->setValue(getAvatarId().asString());
-
 	return TRUE;
 }
 
 void LLPanelMe::onOpen(const LLSD& key)
 {
 	LLPanelProfile::onOpen(key);
-<<<<<<< HEAD
-
-	// Removed this action as per SOCIAL-431 The first time a new resident opens the profile tab 
-	//                                       in the sidebar, they see the old profile editing panel
-	//
-	//// Force Edit My Profile if this is the first time when user is opening Me Panel (EXT-5068)
-	//bool opened = gSavedSettings.getBOOL("MePanelOpened");
-	//// In some cases Side Tray my call onOpen() twice, check getCollapsed() to be sure this
-	//// is the last time onOpen() is called
-	//if( !opened && !LLSideTray::getInstance()->getCollapsed() )
-	//{
-	//	buildEditPanel();
-	//	openPanel(mEditPanel, getAvatarId());
-	//	gSavedSettings.setBOOL("MePanelOpened", true);
-	//}
-}
-
-bool LLPanelMe::notifyChildren(const LLSD& info)
-{
-	if (info.has("task-panel-action") && info["task-panel-action"].asString() == "handle-tri-state")
-	{
-		// Implement task panel tri-state behavior.
-		//
-		// When the button of an active open task panel is clicked, side tray
-		// calls notifyChildren() on the panel, passing task-panel-action=>handle-tri-state as an argument.
-		// The task panel is supposed to handle this by reverting to the default view,
-		// i.e. closing any dependent panels like "pick info" or "profile edit".
-
-		bool on_default_view = true;
-
-		const LLRect& task_panel_rect = getRect();
-		for (LLView* child = getFirstChild(); child; child = findNextSibling(child))
-		{
-			LLPanel* panel = dynamic_cast<LLPanel*>(child);
-			if (!panel)
-				continue;
-
-			// *HACK: implement panel stack instead (e.g. me->pick_info->pick_edit).
-			if (panel->getRect().getWidth()  == task_panel_rect.getWidth()  &&
-				panel->getRect().getHeight() == task_panel_rect.getHeight() &&
-				panel->getVisible())
-			{
-				panel->setVisible(FALSE);
-				on_default_view = false;
-			}
-		}
-		
-		if (on_default_view)
-			LLSideTray::getInstance()->collapseSideBar();
-
-		return true; // this notification is only supposed to be handled by task panels 
-	}
-
-	return LLPanel::notifyChildren(info);
-}
-
-void LLPanelMe::buildEditPanel()
-{
-	if (NULL == mEditPanel)
-	{
-		mEditPanel = new LLPanelMyProfileEdit();
-		mEditPanel->childSetAction("save_btn", boost::bind(&LLPanelMe::onSaveChangesClicked, this), this);
-		mEditPanel->childSetAction("cancel_btn", boost::bind(&LLPanelMe::onCancelClicked, this), this);
-	}
-}
-
-void LLPanelMe::onEditProfileClicked()
-{
-	buildEditPanel();
-	togglePanel(mEditPanel, getAvatarId()); // open
-}
-
-void LLPanelMe::onSaveChangesClicked()
-{
-	LLAvatarData data = LLAvatarData();
-	data.avatar_id = gAgent.getID();
-	data.image_id = mEditPanel->getChild<LLTextureCtrl>(PICKER_SECOND_LIFE)->getImageAssetID();
-	data.fl_image_id = mEditPanel->getChild<LLTextureCtrl>(PICKER_FIRST_LIFE)->getImageAssetID();
-	data.about_text = mEditPanel->getChild<LLUICtrl>("sl_description_edit")->getValue().asString();
-	data.fl_about_text = mEditPanel->getChild<LLUICtrl>("fl_description_edit")->getValue().asString();
-	data.profile_url = mEditPanel->getChild<LLUICtrl>("homepage_edit")->getValue().asString();
-	data.allow_publish = mEditPanel->getChild<LLUICtrl>("show_in_search_checkbox")->getValue();
-
-	LLAvatarPropertiesProcessor::getInstance()->sendAvatarPropertiesUpdate(&data);
-	togglePanel(mEditPanel); // close
-	onOpen(getAvatarId());
-}
-
-void LLPanelMe::onCancelClicked()
-{
-	togglePanel(mEditPanel); // close
-}
-
-// Copy URI button callback
-void LLPanelMe::onCopyURI()
-{
-    std::string name = "secondlife:///app/agent/"+getChild<LLUICtrl>("user_key")->getValue().asString()+"/about";
-    gClipboard.copyFromString(utf8str_to_wstring(name));
-}
-
-
-//////////////////////////////////////////////////////////////////////////
-//////////////////////////////////////////////////////////////////////////
-//////////////////////////////////////////////////////////////////////////
-
-LLPanelMyProfileEdit::LLPanelMyProfileEdit() 
- : LLPanelMyProfile()
-{
-	buildFromFile( "panel_edit_profile.xml");
-
-	setAvatarId(gAgent.getID());
-
-	LLAvatarNameCache::addUseDisplayNamesCallback(boost::bind(&LLPanelMyProfileEdit::onAvatarNameChanged, this));
-}
-
-void LLPanelMyProfileEdit::onOpen(const LLSD& key)
-{
-	resetData();
-
-	// Disable editing until data is loaded, or edited fields will be overwritten when data
-	// is loaded.
-	enableEditing(false);
-
-	// force new avatar name fetch so we have latest update time
-	LLAvatarNameCache::fetch(gAgent.getID()); 
-	LLPanelMyProfile::onOpen(getAvatarId());
-	
-	LLAvatarName av_name;	
-	if (LLAvatarNameCache::useDisplayNames())
-	{
-		if (LLAvatarNameCache::get(gAgent.getID(), &av_name) && av_name.mIsDisplayNameDefault)  	
-		{
-			LLFirstUse::setDisplayName();
-		}
-		else
-		{
-			LLFirstUse::setDisplayName(false);
-		}
-	}
-
-	if (LLAvatarNameCache::useDisplayNames())
-	{
-		getChild<LLUICtrl>("user_label")->setVisible( true );
-		getChild<LLUICtrl>("user_slid")->setVisible( true );
-		getChild<LLUICtrl>("display_name_label")->setVisible( true );
-		getChild<LLUICtrl>("set_name")->setVisible( true );
-		getChild<LLUICtrl>("set_name")->setEnabled( true );
-		getChild<LLUICtrl>("solo_user_name")->setVisible( false );
-		getChild<LLUICtrl>("solo_username_label")->setVisible( false );
-	}
-	else
-	{
-		getChild<LLUICtrl>("user_label")->setVisible( false );
-		getChild<LLUICtrl>("user_slid")->setVisible( false );
-		getChild<LLUICtrl>("display_name_label")->setVisible( false );
-		getChild<LLUICtrl>("set_name")->setVisible( false );
-		getChild<LLUICtrl>("set_name")->setEnabled( false );
-		getChild<LLUICtrl>("solo_user_name")->setVisible( true );
-		getChild<LLUICtrl>("solo_username_label")->setVisible( true );
-	}
-}
-
-void LLPanelMyProfileEdit::onClose(const LLSD& key)
-{
-	if (LLAvatarNameCache::useDisplayNames())
-	{
-		LLFirstUse::setDisplayName(false);
-	}	
-}
-
-void LLPanelMyProfileEdit::processProperties(void* data, EAvatarProcessorType type)
-{
-	if(APT_PROPERTIES == type)
-	{
-		const LLAvatarData* avatar_data = static_cast<const LLAvatarData*>(data);
-		if(avatar_data && getAvatarId() == avatar_data->avatar_id)
-		{
-			// *TODO dzaporozhan
-			// Workaround for ticket EXT-1099, waiting for fix for ticket EXT-1128
-			enableEditing(true);
-			processProfileProperties(avatar_data);
-			LLAvatarPropertiesProcessor::getInstance()->removeObserver(getAvatarId(),this);
-		}
-	}
-}
-
-void LLPanelMyProfileEdit::processProfileProperties(const LLAvatarData* avatar_data)
-{
-	fillCommonData(avatar_data);
-
-	// 'Home page' was hidden in LLPanelAvatarProfile::fillCommonData() to fix  EXT-4734
-	// Show 'Home page' in Edit My Profile (EXT-4873)
-	getChildView("homepage_edit")->setVisible( true);
-
-	fillPartnerData(avatar_data);
-
-	fillAccountStatus(avatar_data);
-
-	getChild<LLUICtrl>("show_in_search_checkbox")->setValue((BOOL)(avatar_data->flags & AVATAR_ALLOW_PUBLISH));
-
-	LLAvatarNameCache::get(avatar_data->avatar_id,
-		boost::bind(&LLPanelMyProfileEdit::onNameCache, this, _1, _2));
-}
-
-void LLPanelMyProfileEdit::onNameCache(const LLUUID& agent_id, const LLAvatarName& av_name)
-{
-	getChild<LLUICtrl>("user_name")->setValue( av_name.mDisplayName );
-	getChild<LLUICtrl>("user_slid")->setValue( av_name.mUsername );
-	getChild<LLUICtrl>("user_name_small")->setValue( av_name.mDisplayName );
-	getChild<LLUICtrl>("solo_user_name")->setValue( av_name.mDisplayName );
-
-
-	if (LLAvatarNameCache::useDisplayNames())
-	{
-		getChild<LLUICtrl>("user_label")->setVisible( true );
-		getChild<LLUICtrl>("user_slid")->setVisible( true );
-		getChild<LLUICtrl>("display_name_label")->setVisible( true );
-		getChild<LLUICtrl>("set_name")->setVisible( true );
-		getChild<LLUICtrl>("set_name")->setEnabled( true );
-
-		getChild<LLUICtrl>("solo_user_name")->setVisible( false );
-		getChild<LLUICtrl>("solo_username_label")->setVisible( false );
-
-		// show smaller display name if too long to display in regular size
-		if (getChild<LLTextBox>("user_name")->getTextPixelWidth() > getChild<LLTextBox>("user_name")->getRect().getWidth())
-		{
-			getChild<LLUICtrl>("user_name_small")->setVisible( true );
-			getChild<LLUICtrl>("user_name")->setVisible( false );
-		}
-		else
-		{
-			getChild<LLUICtrl>("user_name_small")->setVisible( false );
-			getChild<LLUICtrl>("user_name")->setVisible( true );
-		}
-	}
-	else
-	{
-		getChild<LLUICtrl>("user_label")->setVisible( false );
-		getChild<LLUICtrl>("user_slid")->setVisible( false );
-		getChild<LLUICtrl>("display_name_label")->setVisible( false );
-		getChild<LLUICtrl>("set_name")->setVisible( false );
-		getChild<LLUICtrl>("set_name")->setEnabled( false );
-		
-		getChild<LLUICtrl>("solo_user_name")->setVisible( true );
-		getChild<LLUICtrl>("user_name_small")->setVisible( false );
-		getChild<LLUICtrl>("user_name")->setVisible( false );
-		getChild<LLUICtrl>("solo_username_label")->setVisible( true );
-	}
-}
-
-
-void LLPanelMyProfileEdit::onAvatarNameChanged()
-{
-	LLAvatarNameCache::get(getAvatarId(),
-		boost::bind(&LLPanelMyProfileEdit::onNameCache, this, _1, _2));
-}
-
-BOOL LLPanelMyProfileEdit::postBuild()
-{
-	initTexturePickerMouseEvents();
-
-	getChild<LLUICtrl>("partner_edit_link")->setTextArg("[URL]", getString("partner_edit_link_url"));
-	getChild<LLUICtrl>("my_account_link")->setTextArg("[URL]", getString("my_account_link_url"));
-
-	getChild<LLUICtrl>("set_name")->setCommitCallback(
-		boost::bind(&LLPanelMyProfileEdit::onClickSetName, this));
-
-	LLHints::registerHintTarget("set_display_name", getChild<LLUICtrl>("set_name")->getHandle());
-	LLViewerDisplayName::addNameChangedCallback(boost::bind(&LLPanelMyProfileEdit::onAvatarNameChanged, this));
-	return LLPanelAvatarProfile::postBuild();
-}
-/**
- * Inits map with texture picker and appropriate edit icon.
- * Sets callbacks of Mouse Enter and Mouse Leave signals of Texture Pickers 
- */
-void LLPanelMyProfileEdit::initTexturePickerMouseEvents()
-{
-	LLTextureCtrl* text_pic = getChild<LLTextureCtrl>(PICKER_SECOND_LIFE);	
-	LLIconCtrl* text_icon = getChild<LLIconCtrl>("2nd_life_edit_icon");
-	mTextureEditIconMap[text_pic->getName()] = text_icon;
-	text_pic->setMouseEnterCallback(boost::bind(&LLPanelMyProfileEdit::onTexturePickerMouseEnter, this, _1));
-	text_pic->setMouseLeaveCallback(boost::bind(&LLPanelMyProfileEdit::onTexturePickerMouseLeave, this, _1));
-	text_icon->setVisible(FALSE);
-
-	text_pic = getChild<LLTextureCtrl>(PICKER_FIRST_LIFE);
-	text_icon = getChild<LLIconCtrl>("real_world_edit_icon");
-	mTextureEditIconMap[text_pic->getName()] = text_icon;
-	text_pic->setMouseEnterCallback(boost::bind(&LLPanelMyProfileEdit::onTexturePickerMouseEnter, this, _1));
-	text_pic->setMouseLeaveCallback(boost::bind(&LLPanelMyProfileEdit::onTexturePickerMouseLeave, this, _1));
-	text_icon->setVisible(FALSE);
-}
-
-void LLPanelMyProfileEdit::resetData()
-{
-	LLPanelMyProfile::resetData();
-
-	//childSetTextArg("name_text", "[FIRST]", LLStringUtil::null);
-	//childSetTextArg("name_text", "[LAST]", LLStringUtil::null);
-	getChild<LLUICtrl>("user_name")->setValue( LLSD() );
-	getChild<LLUICtrl>("user_slid")->setValue( LLSD() );
-	getChild<LLUICtrl>("solo_user_name")->setValue( LLSD() );
-	getChild<LLUICtrl>("user_name_small")->setValue( LLSD() );
-}
-
-void LLPanelMyProfileEdit::onTexturePickerMouseEnter(LLUICtrl* ctrl)
-{
-	mTextureEditIconMap[ctrl->getName()]->setVisible(TRUE);
-}
-void LLPanelMyProfileEdit::onTexturePickerMouseLeave(LLUICtrl* ctrl)
-{
-	mTextureEditIconMap[ctrl->getName()]->setVisible(FALSE);
-}
-
-void LLPanelMyProfileEdit::onClickSetName()
-{	
-	LLAvatarNameCache::get(getAvatarId(), 
-			boost::bind(&LLPanelMyProfileEdit::onAvatarNameCache,
-				this, _1, _2));	
-
-	LLFirstUse::setDisplayName(false);
-}
-
-void LLPanelMyProfileEdit::onAvatarNameCache(const LLUUID& agent_id, const LLAvatarName& av_name)
-{
-	if (av_name.mDisplayName.empty())
-	{
-		// something is wrong, tell user to try again later
-		LLNotificationsUtil::add("SetDisplayNameFailedGeneric");
-		return;		
-	}
-
-	llinfos << "name-change now " << LLDate::now() << " next_update "
-		<< LLDate(av_name.mNextUpdate) << llendl;
-	F64 now_secs = LLDate::now().secondsSinceEpoch();
-
-	if (now_secs < av_name.mNextUpdate)
-	{
-		// if the update time is more than a year in the future, it means updates have been blocked
-		// show a more general message
-        const int YEAR = 60*60*24*365; 
-		if (now_secs + YEAR < av_name.mNextUpdate)
-		{
-			LLNotificationsUtil::add("SetDisplayNameBlocked");
-			return;
-		}
-	}
-	
-	LLFloaterReg::showInstance("display_name");
-}
-
-void LLPanelMyProfileEdit::enableEditing(bool enable)
-{
-	getChildView("2nd_life_pic")->setEnabled(enable);
-	getChildView("real_world_pic")->setEnabled(enable);
-	getChildView("sl_description_edit")->setEnabled(enable);
-	getChildView("fl_description_edit")->setEnabled(enable);
-	getChildView("homepage_edit")->setEnabled(enable);
-	getChildView("show_in_search_checkbox")->setEnabled(enable);
-=======
->>>>>>> f6b8bfd3
 }