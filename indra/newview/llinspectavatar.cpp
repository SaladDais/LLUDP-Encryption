--- conflicted
+++ resolved
@@ -292,151 +292,10 @@
 	delete mPropertiesRequest;
 	mPropertiesRequest = NULL;
 }
-<<<<<<< HEAD
-
-// For the avatar inspector, we only want to unpause the fade timer 
-// if neither the gear menu or self gear menu are open
-void LLInspectAvatar::onMouseLeave(S32 x, S32 y, MASK mask)
-{
-	LLToggleableMenu* gear_menu = getChild<LLMenuButton>("gear_btn")->getMenu();
-	LLToggleableMenu* gear_menu_self = getChild<LLMenuButton>("gear_self_btn")->getMenu();
-	if ( gear_menu && gear_menu->getVisible() &&
-		 gear_menu_self && gear_menu_self->getVisible() )
-	{
-		return;
-	}
-
-	if(childHasVisiblePopupMenu())
-	{
-		return;
-	}
-
-	mOpenTimer.unpause();
-}
-
-void LLInspectAvatar::updateModeratorPanel()
-{
-	bool enable_moderator_panel = false;
-
-    if (LLVoiceChannel::getCurrentVoiceChannel() &&
-		mAvatarID != gAgent.getID())
-    {
-		LLUUID session_id = LLVoiceChannel::getCurrentVoiceChannel()->getSessionID();
-
-		if (session_id != LLUUID::null)
-		{
-			LLIMSpeakerMgr* speaker_mgr = LLIMModel::getInstance()->getSpeakerManager(session_id);
-
-			if (speaker_mgr)
-			{
-				LLPointer<LLSpeaker> self_speakerp = speaker_mgr->findSpeaker(gAgent.getID());
-				LLPointer<LLSpeaker> selected_speakerp = speaker_mgr->findSpeaker(mAvatarID);
-				
-				if(speaker_mgr->isVoiceActive() && selected_speakerp && 
-					selected_speakerp->isInVoiceChannel() &&
-					((self_speakerp && self_speakerp->mIsModerator) || gAgent.isGodlike()))
-				{
-					getChild<LLUICtrl>("enable_voice")->setVisible(selected_speakerp->mModeratorMutedVoice);
-					getChild<LLUICtrl>("disable_voice")->setVisible(!selected_speakerp->mModeratorMutedVoice);
-
-					enable_moderator_panel = true;
-				}
-			}
-		}
-	}
-
-	if (enable_moderator_panel)
-	{
-		if (!getChild<LLUICtrl>("moderator_panel")->getVisible())
-		{
-			getChild<LLUICtrl>("moderator_panel")->setVisible(true);
-			// stretch the floater so it can accommodate the moderator panel
-			reshape(getRect().getWidth(), getRect().getHeight() + getChild<LLUICtrl>("moderator_panel")->getRect().getHeight());
-		}
-	}
-	else if (getChild<LLUICtrl>("moderator_panel")->getVisible())
-	{
-		getChild<LLUICtrl>("moderator_panel")->setVisible(false);
-		// shrink the inspector floater back to original size
-		reshape(getRect().getWidth(), getRect().getHeight() - getChild<LLUICtrl>("moderator_panel")->getRect().getHeight());					
-	}
-}
-
-void LLInspectAvatar::toggleSelectedVoice(bool enabled)
-{
-	LLUUID session_id = LLVoiceChannel::getCurrentVoiceChannel()->getSessionID();
-	LLIMSpeakerMgr* speaker_mgr = LLIMModel::getInstance()->getSpeakerManager(session_id);
-
-	if (speaker_mgr)
-	{
-		if (!gAgent.getRegion())
-			return;
-
-		std::string url = gAgent.getRegion()->getCapability("ChatSessionRequest");
-		LLSD data;
-		data["method"] = "mute update";
-		data["session-id"] = session_id;
-		data["params"] = LLSD::emptyMap();
-		data["params"]["agent_id"] = mAvatarID;
-		data["params"]["mute_info"] = LLSD::emptyMap();
-		// ctrl value represents ability to type, so invert
-		data["params"]["mute_info"]["voice"] = !enabled;
-
-		class MuteVoiceResponder : public LLHTTPClient::Responder
-		{
-			LOG_CLASS(MuteVoiceResponder);
-		public:
-			MuteVoiceResponder(const LLUUID& session_id)
-			{
-				mSessionID = session_id;
-			}
-
-		protected:
-			virtual void httpFailure()
-			{
-				llwarns << dumpResponse() << llendl;
-
-				if ( gIMMgr )
-				{
-					//403 == you're not a mod
-					//should be disabled if you're not a moderator
-					if ( HTTP_FORBIDDEN == getStatus() )
-					{
-						gIMMgr->showSessionEventError(
-							"mute",
-							"not_a_moderator",
-							mSessionID);
-					}
-					else
-					{
-						gIMMgr->showSessionEventError(
-							"mute",
-							"generic",
-							mSessionID);
-					}
-				}
-			}
-
-		private:
-			LLUUID mSessionID;
-		};
-
-		LLHTTPClient::post(
-			url,
-			data,
-			new MuteVoiceResponder(speaker_mgr->getSessionID()));
-	}
-
-	closeFloater();
-
-}
-=======
 /*
 prep#
-			virtual void errorWithContent(U32 status, const std::string& reason, const LLSD& content)
-				llwarns << "MuteVoiceResponder error [status:" << status << "]: " << content << llendl;
+	virtual void httpFailure()
 	*/
->>>>>>> 0ebcdce8
 
 void LLInspectAvatar::updateVolumeSlider()
 {
