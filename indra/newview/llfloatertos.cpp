--- conflicted
+++ resolved
@@ -162,7 +162,6 @@
 	{
 		web_browser->addObserver(this);
 
-<<<<<<< HEAD
 // <FS:CR> FIRE-8063 - Aurora and OpenSim TOS
 		// Next line moved into logic below...
 		//web_browser->navigateTo( getString( "loading_url" ) );
@@ -179,6 +178,12 @@
 			// Don't use the start_url parameter for this browser instance -- it may finish loading before we get to add our observer.
 			// Store the URL separately and navigate here instead.
 			web_browser->navigateTo( getString( "loading_url" ) );
+			LLPluginClassMedia* media_plugin = web_browser->getMediaPlugin();
+			if (media_plugin)
+			{
+				// All links from tos_html should be opened in external browser
+				media_plugin->setOverrideClickTarget("_external");
+			}
 		}
 	}
 #ifdef OPENSIM
@@ -199,17 +204,6 @@
 		mRealNavigateBegun = true;
 		tos_agreement->setEnabled(true);
 		web_browser->navigateTo(showTos);
-=======
-		// Don't use the start_url parameter for this browser instance -- it may finish loading before we get to add our observer.
-		// Store the URL separately and navigate here instead.
-		web_browser->navigateTo( getString( "loading_url" ) );
-		LLPluginClassMedia* media_plugin = web_browser->getMediaPlugin();
-		if (media_plugin)
-		{
-			// All links from tos_html should be opened in external browser
-			media_plugin->setOverrideClickTarget("_external");
-		}
->>>>>>> 0bbb1722
 	}
 #endif // OPENSIM
 // </FS:CR>
