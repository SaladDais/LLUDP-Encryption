/**
 * @file lltoastnotifypanel.cpp
 * @brief Panel for notify toasts.
 *
 * $LicenseInfo:firstyear=2001&license=viewerlgpl$
 * Second Life Viewer Source Code
 * Copyright (C) 2010, Linden Research, Inc.
 * 
 * This library is free software; you can redistribute it and/or
 * modify it under the terms of the GNU Lesser General Public
 * License as published by the Free Software Foundation;
 * version 2.1 of the License only.
 * 
 * This library is distributed in the hope that it will be useful,
 * but WITHOUT ANY WARRANTY; without even the implied warranty of
 * MERCHANTABILITY or FITNESS FOR A PARTICULAR PURPOSE.  See the GNU
 * Lesser General Public License for more details.
 * 
 * You should have received a copy of the GNU Lesser General Public
 * License along with this library; if not, write to the Free Software
 * Foundation, Inc., 51 Franklin Street, Fifth Floor, Boston, MA  02110-1301  USA
 * 
 * Linden Research, Inc., 945 Battery Street, San Francisco, CA  94111  USA
 * $/LicenseInfo$
 */

#include "llviewerprecompiledheaders.h"

#include "lltoastnotifypanel.h"

// project includes
#include "llviewercontrol.h"

// library includes
#include "lldbstrings.h"
#include "lllslconstants.h"
#include "llnotifications.h"
#include "lluiconstants.h"
#include "llrect.h"
#include "lltrans.h"
#include "llnotificationsutil.h"
#include "llviewermessage.h"
<<<<<<< HEAD
// <FS:Ansariel> [FS communication UI]
//#include "llimfloater.h"
#include "fsfloaterim.h"
// </FS:Ansariel> [FS communication UI]
=======
#include "llfloaterimsession.h"
>>>>>>> fe8b4bf1

const S32 BOTTOM_PAD = VPAD * 3;
const S32 IGNORE_BTN_TOP_DELTA = 3*VPAD;//additional ignore_btn padding
S32 BUTTON_WIDTH = 90;
// *TODO: magic numbers(???) - copied from llnotify.cpp(250)
const S32 MAX_LENGTH = 512 + 20 + DB_FIRST_NAME_BUF_SIZE + DB_LAST_NAME_BUF_SIZE + DB_INV_ITEM_NAME_BUF_SIZE; 


//static
const LLFontGL* LLToastNotifyPanel::sFont = NULL;
const LLFontGL* LLToastNotifyPanel::sFontSmall = NULL;

LLToastNotifyPanel::button_click_signal_t LLToastNotifyPanel::sButtonClickSignal;

LLToastNotifyPanel::LLToastNotifyPanel(const LLNotificationPtr& notification, const LLRect& rect, bool show_images) 
:	LLToastPanel(notification),
	LLInstanceTracker<LLToastNotifyPanel, LLUUID>(notification->getID())
{
<<<<<<< HEAD
	// is it a script dialog?
	mIsScriptDialog = (notification->getName() == "ScriptDialog" || notification->getName() == "ScriptDialogGroup");

	if (mIsScriptDialog)
		buildFromFile( "panel_notification_script.xml");
	else
		buildFromFile( "panel_notification.xml");
	if(rect != LLRect::null)
	{
		this->setShape(rect);
	}		 
	mInfoPanel = getChild<LLPanel>("info_panel");
	mControlPanel = getChild<LLPanel>("control_panel");
	BUTTON_WIDTH = gSavedSettings.getS32("ToastButtonWidth");
	// customize panel's attributes
	// is it intended for displaying a tip?
	mIsTip = notification->getType() == "notifytip";
	// is it a caution?
	//
	// caution flag can be set explicitly by specifying it in the notification payload, or it can be set implicitly if the
	// notify xml template specifies that it is a caution
	// tip-style notification handle 'caution' differently -they display the tip in a different color
	mIsCaution = notification->getPriority() >= NOTIFICATION_PRIORITY_HIGH;

	// setup parameters
	// get a notification message
	mMessage = notification->getMessage();
	// init font variables
	if (!sFont)
	{
		sFont = LLFontGL::getFontSansSerif();
		sFontSmall = LLFontGL::getFontSansSerifSmall();
	}
	// initialize
	setFocusRoot(!mIsTip);
	// get a form for the notification
	LLNotificationFormPtr form(notification->getForm());
	// get number of elements
	mNumOptions = form->getNumElements();

	// customize panel's outfit
	// preliminary adjust panel's layout
	//move to the end 
	//mIsTip ? adjustPanelForTipNotice() : adjustPanelForScriptNotice(form);

	// adjust text options according to the notification type
	// add a caution textbox at the top of a caution notification
	if (mIsCaution && !mIsTip)
	{
		mTextBox = getChild<LLTextBox>("caution_text_box");
	}
	else
	{
		mTextBox = getChild<LLTextEditor>("text_editor_box"); 
	}

	// *TODO: magic numbers(???) - copied from llnotify.cpp(250)
	const S32 MAX_LENGTH = 512 + 20 + DB_FIRST_NAME_BUF_SIZE + DB_LAST_NAME_BUF_SIZE + DB_INV_ITEM_NAME_BUF_SIZE; 

	mTextBox->setMaxTextLength(MAX_LENGTH);
	mTextBox->setVisible(TRUE);
	mTextBox->setPlainText(!show_images);
	mTextBox->setValue(notification->getMessage());

	// add buttons for a script notification
	if (mIsTip)
	{
		adjustPanelForTipNotice();
	}
	else
	{
		std::vector<index_button_pair_t> buttons;
		buttons.reserve(mNumOptions);
		S32 buttons_width = 0;
		// create all buttons and accumulate they total width to reshape mControlPanel
		for (S32 i = 0; i < mNumOptions; i++)
		{
			LLSD form_element = form->getElement(i);
			if (form_element["type"].asString() != "button")
			{
				// not a button.
				continue;
			}
			if (form_element["name"].asString() == TEXTBOX_MAGIC_TOKEN)
			{
				// a textbox pretending to be a button.
				continue;
			}
			LLButton* new_button = createButton(form_element, TRUE);
			buttons_width += new_button->getRect().getWidth();
			S32 index = form_element["index"].asInteger();
			buttons.push_back(index_button_pair_t(index,new_button));
		}
		if (buttons.empty())
		{
			addDefaultButton();
		}
		else
		{
			const S32 button_panel_width = mControlPanel->getRect().getWidth();// do not change width of the panel
			S32 button_panel_height = mControlPanel->getRect().getHeight();
			//try get an average h_pad to spread out buttons
			S32 h_pad = (button_panel_width - buttons_width) / (S32(buttons.size()));
			if(h_pad < 2*HPAD)
			{
				/*
				 * Probably it is a scriptdialog toast
				 * for a scriptdialog toast h_pad can be < 2*HPAD if we have a lot of buttons.
				 * In last case set default h_pad to avoid heaping of buttons 
				 */
				S32 button_per_row = button_panel_width / BUTTON_WIDTH;
				h_pad = (button_panel_width % BUTTON_WIDTH) / (button_per_row - 1);// -1  because we do not need space after last button in a row   
				if(h_pad < 2*HPAD) // still not enough space between buttons ?
				{
					h_pad = 2*HPAD;
				}
			}
			if (mIsScriptDialog)
			{
				// we are using default width for script buttons so we can determinate button_rows
				//to get a number of rows we divide the required width of the buttons to button_panel_width
				S32 button_rows = llceil(F32(buttons.size() - 1) * (BUTTON_WIDTH + h_pad) / button_panel_width);
				//S32 button_rows = (buttons.size() - 1) * (BUTTON_WIDTH + h_pad) / button_panel_width;
				//reserve one row for the ignore_btn
				button_rows++;
				//calculate required panel height for scripdialog notification.
				button_panel_height = button_rows * (BTN_HEIGHT + VPAD)	+ IGNORE_BTN_TOP_DELTA + BOTTOM_PAD;
			}
			else
			{
				// in common case buttons can have different widths so we need to calculate button_rows according to buttons_width
				//S32 button_rows = llceil(F32(buttons.size()) * (buttons_width + h_pad) / button_panel_width);
				S32 button_rows = llceil(F32((buttons.size() - 1) * h_pad + buttons_width) / button_panel_width);
				//calculate required panel height 
				button_panel_height = button_rows * (BTN_HEIGHT + VPAD)	+ BOTTOM_PAD;
			}
		
			// we need to keep min width and max height to make visible all buttons, because width of the toast can not be changed
			adjustPanelForScriptNotice(button_panel_width, button_panel_height);
			updateButtonsLayout(buttons, h_pad);
			// save buttons for later use in disableButtons()
			mButtons.assign(buttons.begin(), buttons.end());
		}
=======
	init(rect, show_images);
>>>>>>> fe8b4bf1
	}
void LLToastNotifyPanel::addDefaultButton()
{
	LLSD form_element;
	form_element.with("name", "OK").with("text", LLTrans::getString("ok")).with("default", true);
	LLButton* ok_btn = createButton(form_element, FALSE);
	LLRect new_btn_rect(ok_btn->getRect());

	new_btn_rect.setOriginAndSize(llabs(getRect().getWidth() - BUTTON_WIDTH)/ 2, BOTTOM_PAD,
			//auto_size for ok button makes it very small, so let's make it wider
			BUTTON_WIDTH, new_btn_rect.getHeight());
	ok_btn->setRect(new_btn_rect);
	addChild(ok_btn, -1);
	mNumButtons = 1;
	mAddedDefaultBtn = true;
}
LLButton* LLToastNotifyPanel::createButton(const LLSD& form_element, BOOL is_option)
{
	InstanceAndS32* userdata = new InstanceAndS32;
	userdata->mSelf = this;
	userdata->mButtonName = is_option ? form_element["name"].asString() : "";

	mBtnCallbackData.push_back(userdata);

	LLButton::Params p;
	bool make_small_btn = form_element["index"].asInteger() == -1 || form_element["index"].asInteger() == -2;
	const LLFontGL* font = make_small_btn ? sFontSmall: sFont; // for block and ignore buttons in script dialog
	p.name = form_element["name"].asString();
	p.label = form_element["text"].asString();
	p.font = font;
	p.rect.height = BTN_HEIGHT;
	p.click_callback.function(boost::bind(&LLToastNotifyPanel::onClickButton, userdata));
	p.rect.width = BUTTON_WIDTH;
	p.auto_resize = false;
	p.follows.flags(FOLLOWS_LEFT | FOLLOWS_BOTTOM);
	p.enabled = !form_element.has("enabled") || form_element["enabled"].asBoolean();
	if (mIsCaution)
	{
		p.image_color(LLUIColorTable::instance().getColor("ButtonCautionImageColor"));
		p.image_color_disabled(LLUIColorTable::instance().getColor("ButtonCautionImageColor"));
	}
	// for the scriptdialog buttons we use fixed button size. This  is a limit!
	if (!mIsScriptDialog && font->getWidth(form_element["text"].asString()) > BUTTON_WIDTH)
	{
		p.rect.width = 1;
		p.auto_resize = true;
	}
	else if (mIsScriptDialog && make_small_btn)
	{
		// this is ignore button, make it smaller
		p.rect.height = BTN_HEIGHT_SMALL;
		p.rect.width = 1;
		p.auto_resize = true;
	}
	LLButton* btn = LLUICtrlFactory::create<LLButton>(p);
	mNumButtons++;
	btn->autoResize();
	if (form_element["default"].asBoolean())
	{
		setDefaultBtn(btn);
	}

	return btn;
}

LLToastNotifyPanel::~LLToastNotifyPanel() 
{
	mButtonClickConnection.disconnect();

	std::for_each(mBtnCallbackData.begin(), mBtnCallbackData.end(), DeletePointer());
	if (mIsTip)
		{
			LLNotifications::getInstance()->cancel(mNotification);
		}
	}

void LLToastNotifyPanel::updateButtonsLayout(const std::vector<index_button_pair_t>& buttons, S32 h_pad)
{
	S32 left = 0;
	//reserve place for ignore button
	S32 bottom_offset = mIsScriptDialog ? (BTN_HEIGHT + IGNORE_BTN_TOP_DELTA + BOTTOM_PAD) : BOTTOM_PAD;
	S32 max_width = mControlPanel->getRect().getWidth();
	LLButton* ignore_btn = NULL;
	LLButton* mute_btn = NULL;
	for (std::vector<index_button_pair_t>::const_iterator it = buttons.begin(); it != buttons.end(); it++)
	{
		if (-2 == it->first)
		{
			mute_btn = it->second;
			continue;
		}
		if (it->first == -1)
		{
			ignore_btn = it->second;
			continue;
		}
		LLButton* btn = it->second;
		LLRect btn_rect(btn->getRect());
		if (left + btn_rect.getWidth() > max_width)// whether there is still some place for button+h_pad in the mControlPanel
		{
			// looks like we need to add button to the next row
			left = 0;
			bottom_offset += (BTN_HEIGHT + VPAD);
		}
		//we arrange buttons from bottom to top for backward support of old script
		btn_rect.setOriginAndSize(left, bottom_offset, btn_rect.getWidth(),	btn_rect.getHeight());
		btn->setRect(btn_rect);
		left = btn_rect.mLeft + btn_rect.getWidth() + h_pad;
		mControlPanel->addChild(btn, -1);
	}

	U32 ignore_btn_width = 0;
	U32 mute_btn_pad = 0;
	if (mIsScriptDialog && ignore_btn != NULL)
	{
		LLRect ignore_btn_rect(ignore_btn->getRect());
		S32 ignore_btn_left = max_width - ignore_btn_rect.getWidth();
		ignore_btn_rect.setOriginAndSize(ignore_btn_left, BOTTOM_PAD,// always move ignore button at the bottom
				ignore_btn_rect.getWidth(), ignore_btn_rect.getHeight());
		ignore_btn->setRect(ignore_btn_rect);
		ignore_btn_width = ignore_btn_rect.getWidth();
		mControlPanel->addChild(ignore_btn, -1);
		mute_btn_pad = 4 * HPAD; //only use a 4 * HPAD padding if an ignore button exists
	}
	// FIRE-3948: Commenting all out as mute button is disabled (FS:MS)
	// <FS:Ansariel> Undo the removal and make it optional after I was looking for the mute button on spammy dialogs!
	//if (mIsScriptDialog && mute_btn != NULL)
	if (mIsScriptDialog && mute_btn != NULL && !gSavedSettings.getBOOL("FSRemoveScriptBlockButton"))
	{
		LLRect mute_btn_rect(mute_btn->getRect());
		// Place mute (Block) button to the left of the ignore button.
		S32 mute_btn_left = max_width - mute_btn_rect.getWidth() - ignore_btn_width - mute_btn_pad;
		mute_btn_rect.setOriginAndSize(mute_btn_left, BOTTOM_PAD,// always move mute button at the bottom
				mute_btn_rect.getWidth(), mute_btn_rect.getHeight());
		mute_btn->setRect(mute_btn_rect);
		mControlPanel->addChild(mute_btn); 
	}
}
void LLToastNotifyPanel::adjustPanelForScriptNotice(S32 button_panel_width, S32 button_panel_height)
{
	//adjust layout
	// we need to keep min width and max height to make visible all buttons, because width of the toast can not be changed
	reshape(getRect().getWidth(), mInfoPanel->getRect().getHeight() + button_panel_height + VPAD);
	mControlPanel->reshape( button_panel_width, button_panel_height);
}

void LLToastNotifyPanel::adjustPanelForTipNotice()
{
	//we don't need display ControlPanel for tips because they doesn't contain any buttons. 
	mControlPanel->setVisible(FALSE);
	reshape(getRect().getWidth(), mInfoPanel->getRect().getHeight());

	if (mNotification->getPayload().has("respond_on_mousedown")
		&& mNotification->getPayload()["respond_on_mousedown"] )
	{
		mInfoPanel->setMouseDownCallback(
			boost::bind(&LLNotification::respond,
						mNotification,
						mNotification->getResponseTemplate()));
	}
}

// static
void LLToastNotifyPanel::onClickButton(void* data)
{
	InstanceAndS32* self_and_button = (InstanceAndS32*)data;
	LLToastNotifyPanel* self = self_and_button->mSelf;
	std::string button_name = self_and_button->mButtonName;

	LLSD response = self->mNotification->getResponseTemplate();
	if (!self->mAddedDefaultBtn && !button_name.empty())
	{
		response[button_name] = true;
	}

	// disable all buttons
	self->mControlPanel->setEnabled(FALSE);

	// this might repost notification with new form data/enabled buttons
	self->mNotification->respond(response);
}

void LLToastNotifyPanel::init( LLRect rect, bool show_images )
{
    deleteAllChildren();

    mTextBox = NULL;
    mInfoPanel = NULL;
    mControlPanel = NULL;
    mNumOptions = 0;
    mNumButtons = 0;
    mAddedDefaultBtn = false;

	LLRect current_rect = getRect();

	setXMLFilename("");
	buildFromFile("panel_notification.xml");

    if(rect != LLRect::null)
    {
        this->setShape(rect);
    }
    mInfoPanel = getChild<LLPanel>("info_panel");

    mControlPanel = getChild<LLPanel>("control_panel");
    BUTTON_WIDTH = gSavedSettings.getS32("ToastButtonWidth");
    // customize panel's attributes
    // is it intended for displaying a tip?
    mIsTip = mNotification->getType() == "notifytip";
    // is it a script dialog?
    mIsScriptDialog = (mNotification->getName() == "ScriptDialog" || mNotification->getName() == "ScriptDialogGroup");
    // is it a caution?
    //
    // caution flag can be set explicitly by specifying it in the notification payload, or it can be set implicitly if the
    // notify xml template specifies that it is a caution
    // tip-style notification handle 'caution' differently -they display the tip in a different color
    mIsCaution = mNotification->getPriority() >= NOTIFICATION_PRIORITY_HIGH;

    // setup parameters
    // get a notification message
    mMessage = mNotification->getMessage();
    // init font variables
    if (!sFont)
    {
        sFont = LLFontGL::getFontSansSerif();
        sFontSmall = LLFontGL::getFontSansSerifSmall();
    }
    // initialize
    setFocusRoot(!mIsTip);
    // get a form for the notification
    LLNotificationFormPtr form(mNotification->getForm());
    // get number of elements
    mNumOptions = form->getNumElements();

    // customize panel's outfit
    // preliminary adjust panel's layout
    //move to the end 
    //mIsTip ? adjustPanelForTipNotice() : adjustPanelForScriptNotice(form);

    // adjust text options according to the notification type
    // add a caution textbox at the top of a caution notification
    if (mIsCaution && !mIsTip)
    {
        mTextBox = getChild<LLTextBox>("caution_text_box");
    }
    else
    {
        mTextBox = getChild<LLTextEditor>("text_editor_box"); 
    }

    mTextBox->setMaxTextLength(MAX_LENGTH);
    mTextBox->setVisible(TRUE);
    mTextBox->setPlainText(!show_images);
    mTextBox->setValue(mNotification->getMessage());

    // add buttons for a script notification
    if (mIsTip)
    {
        adjustPanelForTipNotice();
    }
    else
    {
        std::vector<index_button_pair_t> buttons;
        buttons.reserve(mNumOptions);
        S32 buttons_width = 0;
        // create all buttons and accumulate they total width to reshape mControlPanel
        for (S32 i = 0; i < mNumOptions; i++)
        {
            LLSD form_element = form->getElement(i);
            if (form_element["type"].asString() != "button")
            {
                // not a button.
                continue;
            }
            if (form_element["name"].asString() == TEXTBOX_MAGIC_TOKEN)
            {
                // a textbox pretending to be a button.
                continue;
            }
            LLButton* new_button = createButton(form_element, TRUE);
            buttons_width += new_button->getRect().getWidth();
            S32 index = form_element["index"].asInteger();
            buttons.push_back(index_button_pair_t(index,new_button));
        }
        if (buttons.empty())
        {
            addDefaultButton();
        }
        else
        {
            const S32 button_panel_width = mControlPanel->getRect().getWidth();// do not change width of the panel
            S32 button_panel_height = mControlPanel->getRect().getHeight();
            //try get an average h_pad to spread out buttons
            S32 h_pad = (button_panel_width - buttons_width) / (S32(buttons.size()));
            if(h_pad < 2*HPAD)
            {
                /*
                 * Probably it is a scriptdialog toast
                 * for a scriptdialog toast h_pad can be < 2*HPAD if we have a lot of buttons.
                 * In last case set default h_pad to avoid heaping of buttons 
                 */
                S32 button_per_row = button_panel_width / BUTTON_WIDTH;
                h_pad = (button_panel_width % BUTTON_WIDTH) / (button_per_row - 1);// -1  because we do not need space after last button in a row   
                if(h_pad < 2*HPAD) // still not enough space between buttons ?
                {
                    h_pad = 2*HPAD;
                }
            }
            if (mIsScriptDialog)
            {
                // we are using default width for script buttons so we can determinate button_rows
                //to get a number of rows we divide the required width of the buttons to button_panel_width
                S32 button_rows = llceil(F32(buttons.size() - 1) * (BUTTON_WIDTH + h_pad) / button_panel_width);
                //S32 button_rows = (buttons.size() - 1) * (BUTTON_WIDTH + h_pad) / button_panel_width;
                //reserve one row for the ignore_btn
                button_rows++;
                //calculate required panel height for scripdialog notification.
                button_panel_height = button_rows * (BTN_HEIGHT + VPAD)	+ IGNORE_BTN_TOP_DELTA + BOTTOM_PAD;
            }
            else
            {
                // in common case buttons can have different widths so we need to calculate button_rows according to buttons_width
                //S32 button_rows = llceil(F32(buttons.size()) * (buttons_width + h_pad) / button_panel_width);
                S32 button_rows = llceil(F32((buttons.size() - 1) * h_pad + buttons_width) / button_panel_width);
                //calculate required panel height 
                button_panel_height = button_rows * (BTN_HEIGHT + VPAD)	+ BOTTOM_PAD;
            }

            // we need to keep min width and max height to make visible all buttons, because width of the toast can not be changed
            adjustPanelForScriptNotice(button_panel_width, button_panel_height);
            updateButtonsLayout(buttons, h_pad);
            // save buttons for later use in disableButtons()
            //mButtons.assign(buttons.begin(), buttons.end());
        }
    }

	//.xml file intially makes info panel only follow left/right/top. This is so that when control buttons are added the info panel 
	//can shift upward making room for the buttons inside mControlPanel. After the buttons are added, the info panel can then be set to follow 'all'.
	mInfoPanel->setFollowsAll();
    snapToMessageHeight(mTextBox, MAX_LENGTH);

	// reshape the panel to its previous size
	if (current_rect.notEmpty())
	{
		reshape(current_rect.getWidth(), current_rect.getHeight());
	}
}

//////////////////////////////////////////////////////////////////////////

LLIMToastNotifyPanel::LLIMToastNotifyPanel(LLNotificationPtr& pNotification, const LLUUID& session_id, const LLRect& rect /* = LLRect::null */,
										   bool show_images /* = true */, LLTextBase* parent_text)
:	mSessionID(session_id), LLToastNotifyPanel(pNotification, rect, show_images),
	mParentText(parent_text)
{
	compactButtons();
}

LLIMToastNotifyPanel::~LLIMToastNotifyPanel()
{
}

void LLIMToastNotifyPanel::reshape(S32 width, S32 height, BOOL called_from_parent /* = TRUE */)
{
	LLToastPanel::reshape(width, height, called_from_parent);
	snapToMessageHeight();
}

void LLIMToastNotifyPanel::snapToMessageHeight()
{
	if(!mTextBox)
	{
		return;
	}

	//Add message height if it is visible
	if (mTextBox->getVisible())
	{
		S32 new_panel_height = computeSnappedToMessageHeight(mTextBox, MAX_LENGTH);

		//reshape the panel with new height
		if (new_panel_height != getRect().getHeight())
		{
			LLToastNotifyPanel::reshape( getRect().getWidth(), new_panel_height);
		}
	}
}

void LLIMToastNotifyPanel::compactButtons()
{
	//we can't set follows in xml since it broke toasts behavior
	setFollows(FOLLOWS_LEFT|FOLLOWS_RIGHT|FOLLOWS_TOP);

	const child_list_t* children = getControlPanel()->getChildList();
	S32 offset = 0;
	// Children were added by addChild() which uses push_front to insert them into list,
	// so to get buttons in correct order reverse iterator is used (EXT-5906) 
	for (child_list_t::const_reverse_iterator it = children->rbegin(); it != children->rend(); it++)
	{
		LLButton * button = dynamic_cast<LLButton*> (*it);
		if (button != NULL)
		{
			button->setOrigin( offset,button->getRect().mBottom);
			button->setLeftHPad(2 * HPAD);
			button->setRightHPad(2 * HPAD);
			// set zero width before perform autoResize()
			button->setRect(LLRect(button->getRect().mLeft,
				button->getRect().mTop, 
				button->getRect().mLeft,
				button->getRect().mBottom));
			button->setAutoResize(true);
			button->autoResize();
			offset += HPAD + button->getRect().getWidth();
			button->setFollowsNone();
		}
	}

	if (mParentText)
	{
		mParentText->needsReflow();
	}
}

<<<<<<< HEAD
LLIMToastNotifyPanel::~LLIMToastNotifyPanel()
{
	// We shouldn't delete notification when IM floater exists
	// since that notification will be reused by IM floater.
	// This may happened when IM floater reloads messages, exactly when user
	// changes layout of IM chat log(disable/enable plaintext mode).
	// See EXT-6500
	// <FS:Ansariel> [FS communication UI]
	//LLIMFloater* im_floater = LLIMFloater::findInstance(mSessionID);
	FSFloaterIM* im_floater = FSFloaterIM::findInstance(mSessionID);
	// </FS:Ansariel> [FS communication UI]
	if (im_floater != NULL && !im_floater->isDead())
=======
void LLIMToastNotifyPanel::updateNotification()
>>>>>>> fe8b4bf1
	{
	init(LLRect(), true);
	}

void LLIMToastNotifyPanel::init( LLRect rect, bool show_images )
{
	LLToastNotifyPanel::init(LLRect(), show_images);

	compactButtons();
}

// EOF
<|MERGE_RESOLUTION|>--- conflicted
+++ resolved
@@ -40,14 +40,11 @@
 #include "lltrans.h"
 #include "llnotificationsutil.h"
 #include "llviewermessage.h"
-<<<<<<< HEAD
 // <FS:Ansariel> [FS communication UI]
-//#include "llimfloater.h"
+//#include "llfloaterimsession.h" <FS:TM> CHUI Merge new
+//#include "llimfloater.h" <FS:TM> CHUI Merge old
 #include "fsfloaterim.h"
 // </FS:Ansariel> [FS communication UI]
-=======
-#include "llfloaterimsession.h"
->>>>>>> fe8b4bf1
 
 const S32 BOTTOM_PAD = VPAD * 3;
 const S32 IGNORE_BTN_TOP_DELTA = 3*VPAD;//additional ignore_btn padding
@@ -66,153 +63,7 @@
 :	LLToastPanel(notification),
 	LLInstanceTracker<LLToastNotifyPanel, LLUUID>(notification->getID())
 {
-<<<<<<< HEAD
-	// is it a script dialog?
-	mIsScriptDialog = (notification->getName() == "ScriptDialog" || notification->getName() == "ScriptDialogGroup");
-
-	if (mIsScriptDialog)
-		buildFromFile( "panel_notification_script.xml");
-	else
-		buildFromFile( "panel_notification.xml");
-	if(rect != LLRect::null)
-	{
-		this->setShape(rect);
-	}		 
-	mInfoPanel = getChild<LLPanel>("info_panel");
-	mControlPanel = getChild<LLPanel>("control_panel");
-	BUTTON_WIDTH = gSavedSettings.getS32("ToastButtonWidth");
-	// customize panel's attributes
-	// is it intended for displaying a tip?
-	mIsTip = notification->getType() == "notifytip";
-	// is it a caution?
-	//
-	// caution flag can be set explicitly by specifying it in the notification payload, or it can be set implicitly if the
-	// notify xml template specifies that it is a caution
-	// tip-style notification handle 'caution' differently -they display the tip in a different color
-	mIsCaution = notification->getPriority() >= NOTIFICATION_PRIORITY_HIGH;
-
-	// setup parameters
-	// get a notification message
-	mMessage = notification->getMessage();
-	// init font variables
-	if (!sFont)
-	{
-		sFont = LLFontGL::getFontSansSerif();
-		sFontSmall = LLFontGL::getFontSansSerifSmall();
-	}
-	// initialize
-	setFocusRoot(!mIsTip);
-	// get a form for the notification
-	LLNotificationFormPtr form(notification->getForm());
-	// get number of elements
-	mNumOptions = form->getNumElements();
-
-	// customize panel's outfit
-	// preliminary adjust panel's layout
-	//move to the end 
-	//mIsTip ? adjustPanelForTipNotice() : adjustPanelForScriptNotice(form);
-
-	// adjust text options according to the notification type
-	// add a caution textbox at the top of a caution notification
-	if (mIsCaution && !mIsTip)
-	{
-		mTextBox = getChild<LLTextBox>("caution_text_box");
-	}
-	else
-	{
-		mTextBox = getChild<LLTextEditor>("text_editor_box"); 
-	}
-
-	// *TODO: magic numbers(???) - copied from llnotify.cpp(250)
-	const S32 MAX_LENGTH = 512 + 20 + DB_FIRST_NAME_BUF_SIZE + DB_LAST_NAME_BUF_SIZE + DB_INV_ITEM_NAME_BUF_SIZE; 
-
-	mTextBox->setMaxTextLength(MAX_LENGTH);
-	mTextBox->setVisible(TRUE);
-	mTextBox->setPlainText(!show_images);
-	mTextBox->setValue(notification->getMessage());
-
-	// add buttons for a script notification
-	if (mIsTip)
-	{
-		adjustPanelForTipNotice();
-	}
-	else
-	{
-		std::vector<index_button_pair_t> buttons;
-		buttons.reserve(mNumOptions);
-		S32 buttons_width = 0;
-		// create all buttons and accumulate they total width to reshape mControlPanel
-		for (S32 i = 0; i < mNumOptions; i++)
-		{
-			LLSD form_element = form->getElement(i);
-			if (form_element["type"].asString() != "button")
-			{
-				// not a button.
-				continue;
-			}
-			if (form_element["name"].asString() == TEXTBOX_MAGIC_TOKEN)
-			{
-				// a textbox pretending to be a button.
-				continue;
-			}
-			LLButton* new_button = createButton(form_element, TRUE);
-			buttons_width += new_button->getRect().getWidth();
-			S32 index = form_element["index"].asInteger();
-			buttons.push_back(index_button_pair_t(index,new_button));
-		}
-		if (buttons.empty())
-		{
-			addDefaultButton();
-		}
-		else
-		{
-			const S32 button_panel_width = mControlPanel->getRect().getWidth();// do not change width of the panel
-			S32 button_panel_height = mControlPanel->getRect().getHeight();
-			//try get an average h_pad to spread out buttons
-			S32 h_pad = (button_panel_width - buttons_width) / (S32(buttons.size()));
-			if(h_pad < 2*HPAD)
-			{
-				/*
-				 * Probably it is a scriptdialog toast
-				 * for a scriptdialog toast h_pad can be < 2*HPAD if we have a lot of buttons.
-				 * In last case set default h_pad to avoid heaping of buttons 
-				 */
-				S32 button_per_row = button_panel_width / BUTTON_WIDTH;
-				h_pad = (button_panel_width % BUTTON_WIDTH) / (button_per_row - 1);// -1  because we do not need space after last button in a row   
-				if(h_pad < 2*HPAD) // still not enough space between buttons ?
-				{
-					h_pad = 2*HPAD;
-				}
-			}
-			if (mIsScriptDialog)
-			{
-				// we are using default width for script buttons so we can determinate button_rows
-				//to get a number of rows we divide the required width of the buttons to button_panel_width
-				S32 button_rows = llceil(F32(buttons.size() - 1) * (BUTTON_WIDTH + h_pad) / button_panel_width);
-				//S32 button_rows = (buttons.size() - 1) * (BUTTON_WIDTH + h_pad) / button_panel_width;
-				//reserve one row for the ignore_btn
-				button_rows++;
-				//calculate required panel height for scripdialog notification.
-				button_panel_height = button_rows * (BTN_HEIGHT + VPAD)	+ IGNORE_BTN_TOP_DELTA + BOTTOM_PAD;
-			}
-			else
-			{
-				// in common case buttons can have different widths so we need to calculate button_rows according to buttons_width
-				//S32 button_rows = llceil(F32(buttons.size()) * (buttons_width + h_pad) / button_panel_width);
-				S32 button_rows = llceil(F32((buttons.size() - 1) * h_pad + buttons_width) / button_panel_width);
-				//calculate required panel height 
-				button_panel_height = button_rows * (BTN_HEIGHT + VPAD)	+ BOTTOM_PAD;
-			}
-		
-			// we need to keep min width and max height to make visible all buttons, because width of the toast can not be changed
-			adjustPanelForScriptNotice(button_panel_width, button_panel_height);
-			updateButtonsLayout(buttons, h_pad);
-			// save buttons for later use in disableButtons()
-			mButtons.assign(buttons.begin(), buttons.end());
-		}
-=======
 	init(rect, show_images);
->>>>>>> fe8b4bf1
 	}
 void LLToastNotifyPanel::addDefaultButton()
 {
@@ -636,22 +487,7 @@
 	}
 }
 
-<<<<<<< HEAD
-LLIMToastNotifyPanel::~LLIMToastNotifyPanel()
-{
-	// We shouldn't delete notification when IM floater exists
-	// since that notification will be reused by IM floater.
-	// This may happened when IM floater reloads messages, exactly when user
-	// changes layout of IM chat log(disable/enable plaintext mode).
-	// See EXT-6500
-	// <FS:Ansariel> [FS communication UI]
-	//LLIMFloater* im_floater = LLIMFloater::findInstance(mSessionID);
-	FSFloaterIM* im_floater = FSFloaterIM::findInstance(mSessionID);
-	// </FS:Ansariel> [FS communication UI]
-	if (im_floater != NULL && !im_floater->isDead())
-=======
 void LLIMToastNotifyPanel::updateNotification()
->>>>>>> fe8b4bf1
 	{
 	init(LLRect(), true);
 	}
