/**
 * @file lltoastnotifypanel.cpp
 * @brief Panel for notify toasts.
 *
 * $LicenseInfo:firstyear=2001&license=viewerlgpl$
 * Second Life Viewer Source Code
 * Copyright (C) 2010, Linden Research, Inc.
 * 
 * This library is free software; you can redistribute it and/or
 * modify it under the terms of the GNU Lesser General Public
 * License as published by the Free Software Foundation;
 * version 2.1 of the License only.
 * 
 * This library is distributed in the hope that it will be useful,
 * but WITHOUT ANY WARRANTY; without even the implied warranty of
 * MERCHANTABILITY or FITNESS FOR A PARTICULAR PURPOSE.  See the GNU
 * Lesser General Public License for more details.
 * 
 * You should have received a copy of the GNU Lesser General Public
 * License along with this library; if not, write to the Free Software
 * Foundation, Inc., 51 Franklin Street, Fifth Floor, Boston, MA  02110-1301  USA
 * 
 * Linden Research, Inc., 945 Battery Street, San Francisco, CA  94111  USA
 * $/LicenseInfo$
 */

#include "llviewerprecompiledheaders.h"

#include "lltoastnotifypanel.h"

// project includes
#include "llviewercontrol.h"

// library includes
#include "lldbstrings.h"
#include "lllslconstants.h"
#include "llnotifications.h"
#include "lluiconstants.h"
#include "llrect.h"
#include "lltrans.h"
#include "llnotificationsutil.h"
#include "llviewermessage.h"
#include "llimfloater.h"

const S32 BOTTOM_PAD = VPAD * 3;
const S32 IGNORE_BTN_TOP_DELTA = 3*VPAD;//additional ignore_btn padding
S32 BUTTON_WIDTH = 90;

//static
const LLFontGL* LLToastNotifyPanel::sFont = NULL;
const LLFontGL* LLToastNotifyPanel::sFontSmall = NULL;

LLToastNotifyPanel::button_click_signal_t LLToastNotifyPanel::sButtonClickSignal;

LLToastNotifyPanel::LLToastNotifyPanel(const LLNotificationPtr& notification, const LLRect& rect, bool show_images) :
LLToastPanel(notification),
mTextBox(NULL),
mInfoPanel(NULL),
mControlPanel(NULL),
mNumOptions(0),
mNumButtons(0),
mAddedDefaultBtn(false),
mCloseNotificationOnDestroy(true)
{
	// is it a script dialog?
	mIsScriptDialog = (notification->getName() == "ScriptDialog" || notification->getName() == "ScriptDialogGroup");

	if (mIsScriptDialog)
		buildFromFile( "panel_notification_script.xml");
	else
		buildFromFile( "panel_notification.xml");
	if(rect != LLRect::null)
	{
		this->setShape(rect);
	}		 
	mInfoPanel = getChild<LLPanel>("info_panel");
	mControlPanel = getChild<LLPanel>("control_panel");
	BUTTON_WIDTH = gSavedSettings.getS32("ToastButtonWidth");
	// customize panel's attributes
	// is it intended for displaying a tip?
	mIsTip = notification->getType() == "notifytip";
	// is it a caution?
	//
	// caution flag can be set explicitly by specifying it in the notification payload, or it can be set implicitly if the
	// notify xml template specifies that it is a caution
	// tip-style notification handle 'caution' differently -they display the tip in a different color
	mIsCaution = notification->getPriority() >= NOTIFICATION_PRIORITY_HIGH;

	// setup parameters
	// get a notification message
	mMessage = notification->getMessage();
	// init font variables
	if (!sFont)
	{
		sFont = LLFontGL::getFontSansSerif();
		sFontSmall = LLFontGL::getFontSansSerifSmall();
	}
	// initialize
	setFocusRoot(!mIsTip);
	// get a form for the notification
	LLNotificationFormPtr form(notification->getForm());
	// get number of elements
	mNumOptions = form->getNumElements();

	// customize panel's outfit
	// preliminary adjust panel's layout
	//move to the end 
	//mIsTip ? adjustPanelForTipNotice() : adjustPanelForScriptNotice(form);

	// adjust text options according to the notification type
	// add a caution textbox at the top of a caution notification
	if (mIsCaution && !mIsTip)
	{
		mTextBox = getChild<LLTextBox>("caution_text_box");
	}
	else
	{
		mTextBox = getChild<LLTextEditor>("text_editor_box"); 
	}

	// *TODO: magic numbers(???) - copied from llnotify.cpp(250)
	const S32 MAX_LENGTH = 512 + 20 + DB_FIRST_NAME_BUF_SIZE + DB_LAST_NAME_BUF_SIZE + DB_INV_ITEM_NAME_BUF_SIZE; 

	mTextBox->setMaxTextLength(MAX_LENGTH);
	mTextBox->setVisible(TRUE);
	mTextBox->setPlainText(!show_images);
	mTextBox->setValue(notification->getMessage());

	// add buttons for a script notification
	if (mIsTip)
	{
		adjustPanelForTipNotice();
	}
	else
	{
		std::vector<index_button_pair_t> buttons;
		buttons.reserve(mNumOptions);
		S32 buttons_width = 0;
		// create all buttons and accumulate they total width to reshape mControlPanel
		for (S32 i = 0; i < mNumOptions; i++)
		{
			LLSD form_element = form->getElement(i);
			if (form_element["type"].asString() != "button")
			{
				// not a button.
				continue;
			}
			if (form_element["name"].asString() == TEXTBOX_MAGIC_TOKEN)
			{
				// a textbox pretending to be a button.
				continue;
			}
			LLButton* new_button = createButton(form_element, TRUE);
			buttons_width += new_button->getRect().getWidth();
			S32 index = form_element["index"].asInteger();
			buttons.push_back(index_button_pair_t(index,new_button));
		}
		if (buttons.empty())
		{
			addDefaultButton();
		}
		else
		{
			const S32 button_panel_width = mControlPanel->getRect().getWidth();// do not change width of the panel
			S32 button_panel_height = mControlPanel->getRect().getHeight();
			//try get an average h_pad to spread out buttons
			S32 h_pad = (button_panel_width - buttons_width) / (S32(buttons.size()));
			if(h_pad < 2*HPAD)
			{
				/*
				 * Probably it is a scriptdialog toast
				 * for a scriptdialog toast h_pad can be < 2*HPAD if we have a lot of buttons.
				 * In last case set default h_pad to avoid heaping of buttons 
				 */
				S32 button_per_row = button_panel_width / BUTTON_WIDTH;
				h_pad = (button_panel_width % BUTTON_WIDTH) / (button_per_row - 1);// -1  because we do not need space after last button in a row   
				if(h_pad < 2*HPAD) // still not enough space between buttons ?
				{
					h_pad = 2*HPAD;
				}
			}
			if (mIsScriptDialog)
			{
				// we are using default width for script buttons so we can determinate button_rows
				//to get a number of rows we divide the required width of the buttons to button_panel_width
				S32 button_rows = llceil(F32(buttons.size() - 1) * (BUTTON_WIDTH + h_pad) / button_panel_width);
				//S32 button_rows = (buttons.size() - 1) * (BUTTON_WIDTH + h_pad) / button_panel_width;
				//reserve one row for the ignore_btn
				button_rows++;
				//calculate required panel height for scripdialog notification.
				button_panel_height = button_rows * (BTN_HEIGHT + VPAD)	+ IGNORE_BTN_TOP_DELTA + BOTTOM_PAD;
			}
			else
			{
				// in common case buttons can have different widths so we need to calculate button_rows according to buttons_width
				//S32 button_rows = llceil(F32(buttons.size()) * (buttons_width + h_pad) / button_panel_width);
				S32 button_rows = llceil(F32((buttons.size() - 1) * h_pad + buttons_width) / button_panel_width);
				//calculate required panel height 
				button_panel_height = button_rows * (BTN_HEIGHT + VPAD)	+ BOTTOM_PAD;
			}
		
			// we need to keep min width and max height to make visible all buttons, because width of the toast can not be changed
			adjustPanelForScriptNotice(button_panel_width, button_panel_height);
			updateButtonsLayout(buttons, h_pad);
			// save buttons for later use in disableButtons()
			mButtons.assign(buttons.begin(), buttons.end());
		}
	}
	// adjust panel's height to the text size
	mInfoPanel->setFollowsAll();
	snapToMessageHeight(mTextBox, MAX_LENGTH);

	if(notification->isReusable())
	{
		mButtonClickConnection = sButtonClickSignal.connect(
			boost::bind(&LLToastNotifyPanel::onToastPanelButtonClicked, this, _1, _2));

		if(notification->isRespondedTo())
		{
			// User selected an option in toast, now disable required buttons in IM window
			disableRespondedOptions(notification);
		}
	}
}
void LLToastNotifyPanel::addDefaultButton()
{
	LLSD form_element;
	form_element.with("name", "OK").with("text", LLTrans::getString("ok")).with("default", true);
	LLButton* ok_btn = createButton(form_element, FALSE);
	LLRect new_btn_rect(ok_btn->getRect());

	new_btn_rect.setOriginAndSize(llabs(getRect().getWidth() - BUTTON_WIDTH)/ 2, BOTTOM_PAD,
			//auto_size for ok button makes it very small, so let's make it wider
			BUTTON_WIDTH, new_btn_rect.getHeight());
	ok_btn->setRect(new_btn_rect);
	addChild(ok_btn, -1);
	mNumButtons = 1;
	mAddedDefaultBtn = true;
}
LLButton* LLToastNotifyPanel::createButton(const LLSD& form_element, BOOL is_option)
{

	InstanceAndS32* userdata = new InstanceAndS32;
	userdata->mSelf = this;
	userdata->mButtonName = is_option ? form_element["name"].asString() : "";

	mBtnCallbackData.push_back(userdata);

	LLButton::Params p;
	bool make_small_btn = form_element["index"].asInteger() == -1 || form_element["index"].asInteger() == -2;
	const LLFontGL* font = make_small_btn ? sFontSmall: sFont; // for block and ignore buttons in script dialog
	p.name(form_element["name"].asString());
	p.label(form_element["text"].asString());
	p.font(font);
	p.rect.height = BTN_HEIGHT;
	p.click_callback.function(boost::bind(&LLToastNotifyPanel::onClickButton, userdata));
	p.rect.width = BUTTON_WIDTH;
	p.auto_resize = false;
	p.follows.flags(FOLLOWS_LEFT | FOLLOWS_BOTTOM);
	if (mIsCaution)
	{
		p.image_color(LLUIColorTable::instance().getColor("ButtonCautionImageColor"));
		p.image_color_disabled(LLUIColorTable::instance().getColor("ButtonCautionImageColor"));
	}
	// for the scriptdialog buttons we use fixed button size. This  is a limit!
	if (!mIsScriptDialog && font->getWidth(form_element["text"].asString()) > BUTTON_WIDTH)
	{
		p.rect.width = 1;
		p.auto_resize = true;
	}
	else if (mIsScriptDialog && make_small_btn)
	{
		// this is ignore button, make it smaller
		p.rect.height = BTN_HEIGHT_SMALL;
		p.rect.width = 1;
		p.auto_resize = true;
	}
	LLButton* btn = LLUICtrlFactory::create<LLButton>(p);
	mNumButtons++;
	btn->autoResize();
	if (form_element["default"].asBoolean())
	{
		setDefaultBtn(btn);
	}

	return btn;
}

LLToastNotifyPanel::~LLToastNotifyPanel() 
{
	mButtonClickConnection.disconnect();

	std::for_each(mBtnCallbackData.begin(), mBtnCallbackData.end(), DeletePointer());
	if (mCloseNotificationOnDestroy && LLNotificationsUtil::find(mNotification->getID()) != NULL)
	{
		// let reusable notification be deleted
		mNotification->setReusable(false);
		if (!mNotification->isPersistent())
		{
			LLNotifications::getInstance()->cancel(mNotification);
		}
	}
}

void LLToastNotifyPanel::updateButtonsLayout(const std::vector<index_button_pair_t>& buttons, S32 h_pad)
{
	S32 left = 0;
	//reserve place for ignore button
	S32 bottom_offset = mIsScriptDialog ? (BTN_HEIGHT + IGNORE_BTN_TOP_DELTA + BOTTOM_PAD) : BOTTOM_PAD;
	S32 max_width = mControlPanel->getRect().getWidth();
	LLButton* ignore_btn = NULL;
	// LLButton* mute_btn = NULL; *spam protection is part of FS now. May be a debug setting in future*
	for (std::vector<index_button_pair_t>::const_iterator it = buttons.begin(); it != buttons.end(); it++)
	{
		if (-2 == it->first)
		{
	//		mute_btn = it->second; *Removing Mute Button*
			continue;
		}
		if (it->first == -1)
		{
			ignore_btn = it->second;
			continue;
		}
		LLButton* btn = it->second;
		LLRect btn_rect(btn->getRect());
		if (left + btn_rect.getWidth() > max_width)// whether there is still some place for button+h_pad in the mControlPanel
		{
			// looks like we need to add button to the next row
			left = 0;
			bottom_offset += (BTN_HEIGHT + VPAD);
		}
		//we arrange buttons from bottom to top for backward support of old script
		btn_rect.setOriginAndSize(left, bottom_offset, btn_rect.getWidth(),	btn_rect.getHeight());
		btn->setRect(btn_rect);
		left = btn_rect.mLeft + btn_rect.getWidth() + h_pad;
		mControlPanel->addChild(btn, -1);
	}

	U32 ignore_btn_width = 0;
	U32 mute_btn_pad = 0;
	if (mIsScriptDialog && ignore_btn != NULL)
	{
		LLRect ignore_btn_rect(ignore_btn->getRect());
		S32 ignore_btn_left = max_width - ignore_btn_rect.getWidth();
		ignore_btn_rect.setOriginAndSize(ignore_btn_left, BOTTOM_PAD,// always move ignore button at the bottom
				ignore_btn_rect.getWidth(), ignore_btn_rect.getHeight());
		ignore_btn->setRect(ignore_btn_rect);
		ignore_btn_width = ignore_btn_rect.getWidth();
		mControlPanel->addChild(ignore_btn, -1);
		mute_btn_pad = 4 * HPAD; //only use a 4 * HPAD padding if an ignore button exists
	}
	// Commenting all out as mute button is disabled
	// if (mIsScriptDialog && mute_btn != NULL)
	{
<<<<<<< HEAD
	//	LLRect mute_btn_rect(mute_btn->getRect());
	//	S32 buttons_per_row = max_width / BUTTON_WIDTH; //assume that h_pad far less than BUTTON_WIDTH
		// Place mute (Block) button to the left of the ignore button.
	//	S32 mute_btn_left = buttons_per_row * BUTTON_WIDTH + (buttons_per_row	- 1) * h_pad - mute_btn_rect.getWidth() - ignore_btn_width - (h_pad / 2);
	//	if (mute_btn_left + mute_btn_rect.getWidth() > max_width) // make sure that the mute button is in panel
	//	{
	//		mute_btn_left = max_width - mute_btn_rect.getWidth() - 2 * HPAD;
	//	}
	//	mute_btn_rect.setOriginAndSize(mute_btn_left, BOTTOM_PAD,// always move mute button at the bottom
	//			mute_btn_rect.getWidth(), mute_btn_rect.getHeight());
	//	mute_btn->setRect(mute_btn_rect);
	//	mControlPanel->addChild(mute_btn); 
=======
		LLRect mute_btn_rect(mute_btn->getRect());
		// Place mute (Block) button to the left of the ignore button.
		S32 mute_btn_left = max_width - mute_btn_rect.getWidth() - ignore_btn_width - mute_btn_pad;
		mute_btn_rect.setOriginAndSize(mute_btn_left, BOTTOM_PAD,// always move mute button at the bottom
				mute_btn_rect.getWidth(), mute_btn_rect.getHeight());
		mute_btn->setRect(mute_btn_rect);
		mControlPanel->addChild(mute_btn);
>>>>>>> d56a98de
	}
}
void LLToastNotifyPanel::adjustPanelForScriptNotice(S32 button_panel_width, S32 button_panel_height)
{
	//adjust layout
	// we need to keep min width and max height to make visible all buttons, because width of the toast can not be changed
	reshape(getRect().getWidth(), mInfoPanel->getRect().getHeight() + button_panel_height + VPAD);
	mControlPanel->reshape( button_panel_width, button_panel_height);
}

void LLToastNotifyPanel::adjustPanelForTipNotice()
{
	LLRect info_rect = mInfoPanel->getRect();
	LLRect this_rect = getRect();
	//we don't need display ControlPanel for tips because they doesn't contain any buttons. 
	mControlPanel->setVisible(FALSE);
	reshape(getRect().getWidth(), mInfoPanel->getRect().getHeight());

	if (mNotification->getPayload().has("respond_on_mousedown")
		&& mNotification->getPayload()["respond_on_mousedown"] )
	{
		mInfoPanel->setMouseDownCallback(
			boost::bind(&LLNotification::respond,
						mNotification,
						mNotification->getResponseTemplate()));
	}
}

typedef std::set<std::string> button_name_set_t;
typedef std::map<std::string, button_name_set_t> disable_button_map_t;

disable_button_map_t initUserGiveItemDisableButtonMap()
{
	// see EXT-5905 for disable rules

	disable_button_map_t disable_map;
	button_name_set_t buttons;

	buttons.insert("Show");
	disable_map.insert(std::make_pair("Show", buttons));

	buttons.insert("Discard");
	disable_map.insert(std::make_pair("Discard", buttons));

	buttons.insert("Mute");
	disable_map.insert(std::make_pair("Mute", buttons));

	return disable_map;
}

disable_button_map_t initTeleportOfferedDisableButtonMap()
{
	disable_button_map_t disable_map;
	button_name_set_t buttons;

	buttons.insert("Teleport");
	buttons.insert("Cancel");

	disable_map.insert(std::make_pair("Teleport", buttons));
	disable_map.insert(std::make_pair("Cancel", buttons));

	return disable_map;
}

disable_button_map_t initFriendshipOfferedDisableButtonMap()
{
	disable_button_map_t disable_map;
	button_name_set_t buttons;

	buttons.insert("Accept");
	buttons.insert("Decline");

	disable_map.insert(std::make_pair("Accept", buttons));
	disable_map.insert(std::make_pair("Decline", buttons));

	return disable_map;
}

button_name_set_t getButtonDisableList(const std::string& notification_name, const std::string& button_name)
{
	static disable_button_map_t user_give_item_disable_map = initUserGiveItemDisableButtonMap();
	static disable_button_map_t teleport_offered_disable_map = initTeleportOfferedDisableButtonMap();
	static disable_button_map_t friendship_offered_disable_map = initFriendshipOfferedDisableButtonMap();

	disable_button_map_t::const_iterator it;
	disable_button_map_t::const_iterator it_end;
	disable_button_map_t search_map;

	if("UserGiveItem" == notification_name)
	{
		search_map = user_give_item_disable_map;
	}
	else if(("TeleportOffered" == notification_name) || ("TeleportOffered_MaturityExceeded" == notification_name))
	{
		search_map = teleport_offered_disable_map;
	}
	else if("OfferFriendship" == notification_name)
	{
		search_map = friendship_offered_disable_map;
	}

	it = search_map.find(button_name);
	it_end = search_map.end();

	if(it_end != it)
	{
		return it->second;
	}
	return button_name_set_t();
}

void LLToastNotifyPanel::disableButtons(const std::string& notification_name, const std::string& selected_button)
{
	button_name_set_t buttons = getButtonDisableList(notification_name, selected_button);

	std::vector<index_button_pair_t>::const_iterator it = mButtons.begin();
	for ( ; it != mButtons.end(); it++)
	{
		LLButton* btn = it->second;
		if(buttons.find(btn->getName()) != buttons.end())
		{
			btn->setEnabled(FALSE);
		}
	}
}

// static
void LLToastNotifyPanel::onClickButton(void* data)
{
	InstanceAndS32* self_and_button = (InstanceAndS32*)data;
	LLToastNotifyPanel* self = self_and_button->mSelf;
	std::string button_name = self_and_button->mButtonName;

	LLSD response = self->mNotification->getResponseTemplate();
	if (!self->mAddedDefaultBtn && !button_name.empty())
	{
		response[button_name] = true;
	}
	
	bool is_reusable = self->mNotification->isReusable();
	// When we call respond(), LLOfferInfo will delete itself in inventory_offer_callback(), 
	// lets copy it while it's still valid.
	LLOfferInfo* old_info = static_cast<LLOfferInfo*>(self->mNotification->getResponder());
	LLOfferInfo* new_info = NULL;
	if(is_reusable && old_info)
	{
		new_info = new LLOfferInfo(*old_info);
		self->mNotification->setResponder(new_info);
	}

	self->mNotification->respond(response);

	if(is_reusable)
	{
		sButtonClickSignal(self->mNotification->getID(), button_name);
	}
	else
	{
		// disable all buttons
		self->mControlPanel->setEnabled(FALSE);
	}
}

void LLToastNotifyPanel::onToastPanelButtonClicked(const LLUUID& notification_id, const std::string btn_name)
{
	if(mNotification->getID() == notification_id)
	{
		disableButtons(mNotification->getName(), btn_name);
	}
}

void LLToastNotifyPanel::disableRespondedOptions(const LLNotificationPtr& notification)
{
	LLSD response = notification->getResponse();
	for (LLSD::map_const_iterator response_it = response.beginMap(); 
		response_it != response.endMap(); ++response_it)
	{
		if (response_it->second.isBoolean() && response_it->second.asBoolean())
		{
			// that after multiple responses there can be many pressed buttons
			// need to process them all
			disableButtons(notification->getName(), response_it->first);
		}
	}
}


//////////////////////////////////////////////////////////////////////////

LLIMToastNotifyPanel::LLIMToastNotifyPanel(LLNotificationPtr& pNotification, const LLUUID& session_id, const LLRect& rect /* = LLRect::null */,
										   bool show_images /* = true */)
 : mSessionID(session_id), LLToastNotifyPanel(pNotification, rect, show_images)
{
	mTextBox->setFollowsAll();
}

LLIMToastNotifyPanel::~LLIMToastNotifyPanel()
{
	// We shouldn't delete notification when IM floater exists
	// since that notification will be reused by IM floater.
	// This may happened when IM floater reloads messages, exactly when user
	// changes layout of IM chat log(disable/enable plaintext mode).
	// See EXT-6500
	LLIMFloater* im_floater = LLIMFloater::findInstance(mSessionID);
	if (im_floater != NULL && !im_floater->isDead())
	{
		mCloseNotificationOnDestroy = false;
	}
}

void LLIMToastNotifyPanel::reshape(S32 width, S32 height, BOOL called_from_parent /* = TRUE */)
{
	S32 text_height = mTextBox->getTextBoundingRect().getHeight();
	S32 widget_height = mTextBox->getRect().getHeight();
	S32 delta = text_height - widget_height;
	LLRect rc = getRect();

	rc.setLeftTopAndSize(rc.mLeft, rc.mTop, width, height + delta);
	height = rc.getHeight();
	width = rc.getWidth();

	bool is_width_changed = width != getRect().getWidth();

	LLToastPanel::reshape(width, height, called_from_parent);

	// Notification height required to display the text message depends on
	// the width of the text box thus if panel width is changed the text box
	// width is also changed then reshape() is called to adjust proper height.
	if (is_width_changed)
	{
		reshape(width, height, called_from_parent);
	}
}

// EOF<|MERGE_RESOLUTION|>--- conflicted
+++ resolved
@@ -350,32 +350,17 @@
 		mControlPanel->addChild(ignore_btn, -1);
 		mute_btn_pad = 4 * HPAD; //only use a 4 * HPAD padding if an ignore button exists
 	}
-	// Commenting all out as mute button is disabled
+	// FIRE-3948: Commenting all out as mute button is disabled (FS:MS)
 	// if (mIsScriptDialog && mute_btn != NULL)
-	{
-<<<<<<< HEAD
+	//{
 	//	LLRect mute_btn_rect(mute_btn->getRect());
-	//	S32 buttons_per_row = max_width / BUTTON_WIDTH; //assume that h_pad far less than BUTTON_WIDTH
 		// Place mute (Block) button to the left of the ignore button.
-	//	S32 mute_btn_left = buttons_per_row * BUTTON_WIDTH + (buttons_per_row	- 1) * h_pad - mute_btn_rect.getWidth() - ignore_btn_width - (h_pad / 2);
-	//	if (mute_btn_left + mute_btn_rect.getWidth() > max_width) // make sure that the mute button is in panel
-	//	{
-	//		mute_btn_left = max_width - mute_btn_rect.getWidth() - 2 * HPAD;
-	//	}
+	//	S32 mute_btn_left = max_width - mute_btn_rect.getWidth() - ignore_btn_width - mute_btn_pad;
 	//	mute_btn_rect.setOriginAndSize(mute_btn_left, BOTTOM_PAD,// always move mute button at the bottom
 	//			mute_btn_rect.getWidth(), mute_btn_rect.getHeight());
 	//	mute_btn->setRect(mute_btn_rect);
 	//	mControlPanel->addChild(mute_btn); 
-=======
-		LLRect mute_btn_rect(mute_btn->getRect());
-		// Place mute (Block) button to the left of the ignore button.
-		S32 mute_btn_left = max_width - mute_btn_rect.getWidth() - ignore_btn_width - mute_btn_pad;
-		mute_btn_rect.setOriginAndSize(mute_btn_left, BOTTOM_PAD,// always move mute button at the bottom
-				mute_btn_rect.getWidth(), mute_btn_rect.getHeight());
-		mute_btn->setRect(mute_btn_rect);
-		mControlPanel->addChild(mute_btn);
->>>>>>> d56a98de
-	}
+	//}
 }
 void LLToastNotifyPanel::adjustPanelForScriptNotice(S32 button_panel_width, S32 button_panel_height)
 {
