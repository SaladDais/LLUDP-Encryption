--- conflicted
+++ resolved
@@ -91,14 +91,8 @@
 {
 	// a bit of a hack, but if it's foilage, we don't want to use the
 	// new larger scale which would result in giant trees and grass
-<<<<<<< HEAD
-	if (gSavedSettings.getBOOL("MeshEnabled") && 
-		gAgent.getRegion() && 
-		!gAgent.getRegion()->getCapability("GetMesh").empty() &&
+	if (gMeshRepo.meshRezEnabled() &&
 		!gAgent.getRegion()->getCapability("ObjectAdd").empty() &&
-=======
-	if (gMeshRepo.meshRezEnabled() &&
->>>>>>> 81af06c9
 		!is_flora)
 	{
 		return DEFAULT_MAX_PRIM_SCALE;
