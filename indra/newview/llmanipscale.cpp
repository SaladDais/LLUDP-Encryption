/** 
 * @file llmanipscale.cpp
 * @brief LLManipScale class implementation
 *
 * $LicenseInfo:firstyear=2001&license=viewerlgpl$
 * Second Life Viewer Source Code
 * Copyright (C) 2010, Linden Research, Inc.
 * 
 * This library is free software; you can redistribute it and/or
 * modify it under the terms of the GNU Lesser General Public
 * License as published by the Free Software Foundation;
 * version 2.1 of the License only.
 * 
 * This library is distributed in the hope that it will be useful,
 * but WITHOUT ANY WARRANTY; without even the implied warranty of
 * MERCHANTABILITY or FITNESS FOR A PARTICULAR PURPOSE.  See the GNU
 * Lesser General Public License for more details.
 * 
 * You should have received a copy of the GNU Lesser General Public
 * License along with this library; if not, write to the Free Software
 * Foundation, Inc., 51 Franklin Street, Fifth Floor, Boston, MA  02110-1301  USA
 * 
 * Linden Research, Inc., 945 Battery Street, San Francisco, CA  94111  USA
 * $/LicenseInfo$
 */

#include "llviewerprecompiledheaders.h"

#include "llmanipscale.h"

// library includes
#include "llmath.h"
#include "v3math.h"
#include "llquaternion.h"
#include "llgl.h"
#include "llrender.h"
#include "v4color.h"
#include "llprimitive.h"

// viewer includes
#include "llagent.h"
#include "llagentcamera.h"
#include "llbbox.h"
#include "llbox.h"
#include "llviewercontrol.h"
#include "llcriticaldamp.h"
#include "lldrawable.h"
#include "llfloatertools.h"
#include "llglheaders.h"
#include "llselectmgr.h"
#include "llstatusbar.h"
#include "llui.h"
#include "llviewercamera.h"
#include "llviewerobject.h"
#include "llviewerregion.h"
#include "llviewerwindow.h"
#include "llhudrender.h"
#include "llworld.h"
#include "v2math.h"
#include "llviewerregion.h"
#include "llvoavatar.h"
#include "llmeshrepository.h"
#include "lltrans.h"

const F32 MAX_MANIP_SELECT_DISTANCE_SQUARED = 11.f * 11.f;
const F32 SNAP_GUIDE_SCREEN_OFFSET = 0.05f;
const F32 SNAP_GUIDE_SCREEN_LENGTH = 0.7f;
const F32 SELECTED_MANIPULATOR_SCALE = 1.2f;
const F32 MANIPULATOR_SCALE_HALF_LIFE = 0.07f;

<<<<<<< HEAD
BOOL LLManipScale::mInvertUniform=FALSE;	// <FS:Zi> Add middle mouse control for switching uniform scaling on the fly

const LLManip::EManipPart MANIPULATOR_IDS[NUM_MANIPULATORS] =
=======
const LLManip::EManipPart MANIPULATOR_IDS[LLManipScale::NUM_MANIPULATORS] = 
>>>>>>> 530fe90d
{
	LLManip::LL_CORNER_NNN,
	LLManip::LL_CORNER_NNP,
	LLManip::LL_CORNER_NPN,
	LLManip::LL_CORNER_NPP,
	LLManip::LL_CORNER_PNN,
	LLManip::LL_CORNER_PNP,
	LLManip::LL_CORNER_PPN,
	LLManip::LL_CORNER_PPP,
	LLManip::LL_FACE_POSZ,
	LLManip::LL_FACE_POSX,
	LLManip::LL_FACE_POSY,
	LLManip::LL_FACE_NEGX,
	LLManip::LL_FACE_NEGY,
	LLManip::LL_FACE_NEGZ
};


F32 get_default_max_prim_scale(bool is_flora)
{
	// a bit of a hack, but if it's foilage, we don't want to use the
	// new larger scale which would result in giant trees and grass
	if (gMeshRepo.meshRezEnabled() &&
		!is_flora)
	{
// <AW: opensim-limits>
//		return DEFAULT_MAX_PRIM_SCALE;
		return LLWorld::getInstance()->getRegionMaxPrimScale();
// </AW: opensim-limits>
	}
	else
	{
// <AW: opensim-limits>
//		return DEFAULT_MAX_PRIM_SCALE_NO_MESH;
		return LLWorld::getInstance()->getRegionMaxPrimScaleNoMesh();
// </AW: opensim-limits>
	}
}

// static
void LLManipScale::setUniform(BOOL b)
{
	gSavedSettings.setBOOL("ScaleUniform", b);
}

// static
void LLManipScale::setShowAxes(BOOL b)
{
	gSavedSettings.setBOOL("ScaleShowAxes", b);
}

// static
void LLManipScale::setStretchTextures(BOOL b)
{
	gSavedSettings.setBOOL("ScaleStretchTextures", b);
}

// static
BOOL LLManipScale::getUniform()
{
	// <FS:Zi> Add middle mouse control for switching uniform scaling on the fly
	// return gSavedSettings.getBOOL("ScaleUniform");
	return (gSavedSettings.getBOOL("ScaleUniform") ^ mInvertUniform);
	// </FS:Zi>
}

// static
BOOL LLManipScale::getShowAxes()
{
	return gSavedSettings.getBOOL("ScaleShowAxes");
}

// static
BOOL LLManipScale::getStretchTextures()
{
	return gSavedSettings.getBOOL("ScaleStretchTextures");
}

inline void LLManipScale::conditionalHighlight( U32 part, const LLColor4* highlight, const LLColor4* normal )
{
	LLColor4 default_highlight( 1.f, 1.f, 1.f, 1.f );
	LLColor4 default_normal( 0.7f, 0.7f, 0.7f, 0.6f );
	LLColor4 invisible(0.f, 0.f, 0.f, 0.f);

	for (S32 i = 0; i < NUM_MANIPULATORS; i++)
	{
		if((U32)MANIPULATOR_IDS[i] == part)
		{
			mScaledBoxHandleSize = mManipulatorScales[i] * mBoxHandleSize[i];
			break;
		}
	}

	if (mManipPart != (S32)LL_NO_PART && mManipPart != (S32)part)
	{
		gGL.color4fv( invisible.mV );
	}
	else if( mHighlightedPart == (S32)part )
	{
		gGL.color4fv( highlight ? highlight->mV : default_highlight.mV );
	}
	else
	{
		gGL.color4fv( normal ? normal->mV : default_normal.mV  );
	}
}

void LLManipScale::handleSelect()
{
	LLBBox bbox = LLSelectMgr::getInstance()->getBBoxOfSelection();
	updateSnapGuides(bbox);
	LLSelectMgr::getInstance()->saveSelectedObjectTransform(SELECT_ACTION_TYPE_PICK);
	gFloaterTools->setStatusText("scale");
	LLManip::handleSelect();
}

LLManipScale::LLManipScale( LLToolComposite* composite )
	:
	LLManip( std::string("Scale"), composite ),
	mScaledBoxHandleSize( 1.f ),
	mLastMouseX( -1 ),
	mLastMouseY( -1 ),
	mSendUpdateOnMouseUp( FALSE ),
	mLastUpdateFlags( 0 ),
	mScaleSnapUnit1(1.f),
	mScaleSnapUnit2(1.f),
	mSnapRegimeOffset(0.f),
	mTickPixelSpacing1(0.f),
	mTickPixelSpacing2(0.f),
	mSnapGuideLength(0.f),
	mSnapRegime(SNAP_REGIME_NONE),
	mScaleSnappedValue(0.f)
{
	for (S32 i = 0; i < NUM_MANIPULATORS; i++)
	{
		mManipulatorScales[i] = 1.f;
		mBoxHandleSize[i]     = 1.f;
	}
}

LLManipScale::~LLManipScale()
{
	for_each(mProjectedManipulators.begin(), mProjectedManipulators.end(), DeletePointer());
}

void LLManipScale::render()
{
	LLGLSUIDefault gls_ui;
	gGL.getTexUnit(0)->unbind(LLTexUnit::TT_TEXTURE);
	LLGLDepthTest gls_depth(GL_TRUE);
	LLGLEnable gl_blend(GL_BLEND);
	LLGLEnable gls_alpha_test(GL_ALPHA_TEST);
	LLBBox bbox = LLSelectMgr::getInstance()->getBBoxOfSelection();

	if( canAffectSelection() )
	{
		gGL.matrixMode(LLRender::MM_MODELVIEW);
		gGL.pushMatrix();
		if (mObjectSelection->getSelectType() == SELECT_TYPE_HUD)
		{
			F32 zoom = gAgentCamera.mHUDCurZoom;
			gGL.scalef(zoom, zoom, zoom);
		}

		////////////////////////////////////////////////////////////////////////
		// Calculate size of drag handles

		const F32 BOX_HANDLE_BASE_SIZE		= 50.0f;   // box size in pixels = BOX_HANDLE_BASE_SIZE * BOX_HANDLE_BASE_FACTOR
		const F32 BOX_HANDLE_BASE_FACTOR	= 0.2f;

		LLVector3 center_agent = gAgent.getPosAgentFromGlobal(LLSelectMgr::getInstance()->getSelectionCenterGlobal());

		if (mObjectSelection->getSelectType() == SELECT_TYPE_HUD)
		{
			for (S32 i = 0; i < NUM_MANIPULATORS; i++)
			{
				mBoxHandleSize[i] = BOX_HANDLE_BASE_SIZE * BOX_HANDLE_BASE_FACTOR / (F32) LLViewerCamera::getInstance()->getViewHeightInPixels();
				mBoxHandleSize[i] /= gAgentCamera.mHUDCurZoom;
			}
		}
		else
		{
			for (S32 i = 0; i < NUM_MANIPULATORS; i++)
			{
				LLVector3 manipulator_pos = bbox.localToAgent(unitVectorToLocalBBoxExtent(partToUnitVector(MANIPULATOR_IDS[i]), bbox));
				F32 range_squared = dist_vec_squared(gAgentCamera.getCameraPositionAgent(), manipulator_pos);
				F32 range_from_agent_squared = dist_vec_squared(gAgent.getPositionAgent(), manipulator_pos);

				// Don't draw manip if object too far away
				if (gSavedSettings.getBOOL("LimitSelectDistance"))
				{
					F32 max_select_distance = gSavedSettings.getF32("MaxSelectDistance");
					if (range_from_agent_squared > max_select_distance * max_select_distance)
					{
						return;
					}
				}

				if (range_squared > 0.001f * 0.001f)
				{
					// range != zero
					F32 fraction_of_fov = BOX_HANDLE_BASE_SIZE / (F32) LLViewerCamera::getInstance()->getViewHeightInPixels();
					F32 apparent_angle = fraction_of_fov * LLViewerCamera::getInstance()->getView();  // radians
					mBoxHandleSize[i] = (F32) sqrtf(range_squared) * tan(apparent_angle) * BOX_HANDLE_BASE_FACTOR;
				}
				else
				{
					// range == zero
					mBoxHandleSize[i] = BOX_HANDLE_BASE_FACTOR;
				}
			}
		}

		////////////////////////////////////////////////////////////////////////
		// Draw bounding box

		LLVector3 pos_agent = bbox.getPositionAgent();
		LLQuaternion rot = bbox.getRotation();

		gGL.matrixMode(LLRender::MM_MODELVIEW);
		gGL.pushMatrix();
		{
			gGL.translatef(pos_agent.mV[VX], pos_agent.mV[VY], pos_agent.mV[VZ]);

			F32 angle_radians, x, y, z;
			rot.getAngleAxis(&angle_radians, &x, &y, &z);
			gGL.rotatef(angle_radians * RAD_TO_DEG, x, y, z);


			{
				LLGLEnable poly_offset(GL_POLYGON_OFFSET_FILL);
				glPolygonOffset( -2.f, -2.f);

				// JC - Band-aid until edge stretch working similar to side stretch
				// in non-uniform.
				// renderEdges( bbox );

				renderCorners( bbox );
				renderFaces( bbox );

				if (mManipPart != LL_NO_PART)
				{
					renderGuidelinesPart( bbox );
				}

				glPolygonOffset( 0.f, 0.f);
			}
		}
		gGL.popMatrix();

		if (mManipPart != LL_NO_PART)
		{
			renderSnapGuides(bbox);
		}
		gGL.popMatrix();

		renderXYZ(bbox.getExtentLocal());
	}
}

BOOL LLManipScale::handleMouseDown(S32 x, S32 y, MASK mask)
{
	BOOL	handled = FALSE;

	if(mHighlightedPart != LL_NO_PART)
	{
		handled = handleMouseDownOnPart( x, y, mask );
	}

	return handled;
}

// Assumes that one of the arrows on an object was hit.
BOOL LLManipScale::handleMouseDownOnPart( S32 x, S32 y, MASK mask )
{
	BOOL can_scale = canAffectSelection();
	if (!can_scale)
	{
		return FALSE;
	}

	highlightManipulators(x, y);
	S32 hit_part = mHighlightedPart;

	LLSelectMgr::getInstance()->enableSilhouette(FALSE);
	mManipPart = (EManipPart)hit_part;

	LLBBox bbox = LLSelectMgr::getInstance()->getBBoxOfSelection();
	LLVector3 box_center_agent = bbox.getCenterAgent();
	LLVector3 box_corner_agent = bbox.localToAgent( unitVectorToLocalBBoxExtent( partToUnitVector( mManipPart ), bbox ) );

	updateSnapGuides(bbox);

	mDragStartPointGlobal = gAgent.getPosGlobalFromAgent(box_corner_agent);
	mDragStartCenterGlobal = gAgent.getPosGlobalFromAgent(box_center_agent);
	LLVector3 far_corner_agent = bbox.localToAgent( unitVectorToLocalBBoxExtent( -1.f * partToUnitVector( mManipPart ), bbox ) );
	mDragFarHitGlobal = gAgent.getPosGlobalFromAgent(far_corner_agent);
	mDragPointGlobal = mDragStartPointGlobal;

	// we just started a drag, so save initial object positions, orientations, and scales
	LLSelectMgr::getInstance()->saveSelectedObjectTransform(SELECT_ACTION_TYPE_SCALE);
	// Route future Mouse messages here preemptively.  (Release on mouse up.)
	setMouseCapture( TRUE );

	mHelpTextTimer.reset();
	sNumTimesHelpTextShown++;
	return TRUE;
}


BOOL LLManipScale::handleMouseUp(S32 x, S32 y, MASK mask)
{
	// first, perform normal processing in case this was a quick-click
	handleHover(x, y, mask);

	if( hasMouseCapture() )
	{
		if( (LL_FACE_MIN <= (S32)mManipPart)
			&& ((S32)mManipPart <= LL_FACE_MAX) )
		{
			sendUpdates(TRUE,TRUE,FALSE);
		}
		else
		if( (LL_CORNER_MIN <= (S32)mManipPart)
			&& ((S32)mManipPart <= LL_CORNER_MAX) )
		{
			sendUpdates(TRUE,TRUE,TRUE);
		}

		//send texture update
		LLSelectMgr::getInstance()->adjustTexturesByScale(TRUE, getStretchTextures());

		LLSelectMgr::getInstance()->enableSilhouette(TRUE);
		mManipPart = LL_NO_PART;

		// Might have missed last update due to UPDATE_DELAY timing
		LLSelectMgr::getInstance()->sendMultipleUpdate( mLastUpdateFlags );

		//gAgent.setObjectTracking(gSavedSettings.getBOOL("TrackFocusObject"));
		LLSelectMgr::getInstance()->saveSelectedObjectTransform(SELECT_ACTION_TYPE_PICK);
	}
	return LLManip::handleMouseUp(x, y, mask);
}


BOOL LLManipScale::handleHover(S32 x, S32 y, MASK mask)
{
	if( hasMouseCapture() )
	{
		if( mObjectSelection->isEmpty() )
		{
			// Somehow the object got deselected while we were dragging it.
			setMouseCapture( FALSE );
		}
		else
		{
			drag( x, y );
		}
		LL_DEBUGS("UserInput") << "hover handled by LLManipScale (active)" << LL_ENDL;		
	}
	else
	{
		mSnapRegime = SNAP_REGIME_NONE;
		// not dragging...
		highlightManipulators(x, y);
	}

	// Patch up textures, if possible.
	LLSelectMgr::getInstance()->adjustTexturesByScale(FALSE, getStretchTextures());

	gViewerWindow->setCursor(UI_CURSOR_TOOLSCALE);
	return TRUE;
}

void LLManipScale::highlightManipulators(S32 x, S32 y)
{
	mHighlightedPart = LL_NO_PART;

	// If we have something selected, try to hit its manipulator handles.
	// Don't do this with nothing selected, as it kills the framerate.
	LLBBox bbox = LLSelectMgr::getInstance()->getBBoxOfSelection();

	if( canAffectSelection() )
	{
		LLMatrix4 transform;
		if (mObjectSelection->getSelectType() == SELECT_TYPE_HUD)
		{
			LLVector4 translation(bbox.getPositionAgent());
			transform.initRotTrans(bbox.getRotation(), translation);
			LLMatrix4 cfr(OGL_TO_CFR_ROTATION);
			transform *= cfr;
			LLMatrix4 window_scale;
			F32 zoom_level = 2.f * gAgentCamera.mHUDCurZoom;
			window_scale.initAll(LLVector3(zoom_level / LLViewerCamera::getInstance()->getAspect(), zoom_level, 0.f),
				LLQuaternion::DEFAULT,
				LLVector3::zero);
			transform *= window_scale;
		}
		else
		{
			LLMatrix4 projMatrix = LLViewerCamera::getInstance()->getProjection();
			LLMatrix4 modelView = LLViewerCamera::getInstance()->getModelview();
			transform.initAll(LLVector3(1.f, 1.f, 1.f), bbox.getRotation(), bbox.getPositionAgent());

			transform *= modelView;
			transform *= projMatrix;
		}

		LLVector3 min = bbox.getMinLocal();
		LLVector3 max = bbox.getMaxLocal();
		LLVector3 ctr = bbox.getCenterLocal();

		S32 numManips = 0;
		// corners
		mManipulatorVertices[numManips++] = LLVector4(min.mV[VX], min.mV[VY], min.mV[VZ], 1.f);
		mManipulatorVertices[numManips++] = LLVector4(min.mV[VX], min.mV[VY], max.mV[VZ], 1.f);
		mManipulatorVertices[numManips++] = LLVector4(min.mV[VX], max.mV[VY], min.mV[VZ], 1.f);
		mManipulatorVertices[numManips++] = LLVector4(min.mV[VX], max.mV[VY], max.mV[VZ], 1.f);
		mManipulatorVertices[numManips++] = LLVector4(max.mV[VX], min.mV[VY], min.mV[VZ], 1.f);
		mManipulatorVertices[numManips++] = LLVector4(max.mV[VX], min.mV[VY], max.mV[VZ], 1.f);
		mManipulatorVertices[numManips++] = LLVector4(max.mV[VX], max.mV[VY], min.mV[VZ], 1.f);
		mManipulatorVertices[numManips++] = LLVector4(max.mV[VX], max.mV[VY], max.mV[VZ], 1.f);

		// 1-D highlights are applicable iff one object is selected
		if( mObjectSelection->getObjectCount() == 1 )
		{
			// face centers
			mManipulatorVertices[numManips++] = LLVector4(ctr.mV[VX], ctr.mV[VY], max.mV[VZ], 1.f);
			mManipulatorVertices[numManips++] = LLVector4(max.mV[VX], ctr.mV[VY], ctr.mV[VZ], 1.f);
			mManipulatorVertices[numManips++] = LLVector4(ctr.mV[VX], max.mV[VY], ctr.mV[VZ], 1.f);
			mManipulatorVertices[numManips++] = LLVector4(min.mV[VX], ctr.mV[VY], ctr.mV[VZ], 1.f);
			mManipulatorVertices[numManips++] = LLVector4(ctr.mV[VX], min.mV[VY], ctr.mV[VZ], 1.f);
			mManipulatorVertices[numManips++] = LLVector4(ctr.mV[VX], ctr.mV[VY], min.mV[VZ], 1.f);
		}

		for_each(mProjectedManipulators.begin(), mProjectedManipulators.end(), DeletePointer());
		mProjectedManipulators.clear();

		for (S32 i = 0; i < numManips; i++)
		{
			LLVector4 projectedVertex = mManipulatorVertices[i] * transform;
			projectedVertex = projectedVertex * (1.f / projectedVertex.mV[VW]);

			ManipulatorHandle* projManipulator = new ManipulatorHandle(LLVector3(projectedVertex.mV[VX], projectedVertex.mV[VY],
				projectedVertex.mV[VZ]), MANIPULATOR_IDS[i], (i < 7) ? SCALE_MANIP_CORNER : SCALE_MANIP_FACE);
			mProjectedManipulators.insert(projManipulator);
		}

		LLRect world_view_rect = gViewerWindow->getWorldViewRectScaled();
		F32 half_width = (F32)world_view_rect.getWidth() / 2.f;
		F32 half_height = (F32)world_view_rect.getHeight() / 2.f;
		LLVector2 manip2d;
		LLVector2 mousePos((F32)x - half_width, (F32)y - half_height);
		LLVector2 delta;

		mHighlightedPart = LL_NO_PART;

		for (manipulator_list_t::iterator iter = mProjectedManipulators.begin();
			 iter != mProjectedManipulators.end(); ++iter)
		{
			ManipulatorHandle* manipulator = *iter;
			{
				manip2d.set(manipulator->mPosition.mV[VX] * half_width, manipulator->mPosition.mV[VY] * half_height);

				delta = manip2d - mousePos;
				if (delta.lengthSquared() < MAX_MANIP_SELECT_DISTANCE_SQUARED)
				{
					mHighlightedPart = manipulator->mManipID;

					//LL_INFOS() << "Tried: " << mHighlightedPart << LL_ENDL;
					break;
				}
			}
		}
	}

	for (S32 i = 0; i < NUM_MANIPULATORS; i++)
	{
		if (mHighlightedPart == MANIPULATOR_IDS[i])
		{
			mManipulatorScales[i] = lerp(mManipulatorScales[i], SELECTED_MANIPULATOR_SCALE, LLSmoothInterpolation::getInterpolant(MANIPULATOR_SCALE_HALF_LIFE));
		}
		else
		{
			mManipulatorScales[i] = lerp(mManipulatorScales[i], 1.f, LLSmoothInterpolation::getInterpolant(MANIPULATOR_SCALE_HALF_LIFE));
		}
	}

	LL_DEBUGS("UserInput") << "hover handled by LLManipScale (inactive)" << LL_ENDL;
}


void LLManipScale::renderFaces( const LLBBox& bbox )
{
	// Don't bother to render the drag handles for 1-D scaling if
	// more than one object is selected or if it is an attachment
	if ( mObjectSelection->getObjectCount() > 1 )
	{
		return;
	}

	// This is a flattened representation of the box as render here
	//                                       .
	//              (+++)        (++-)      /|\t
	//                +------------+         | (texture coordinates)
	//                |            |         |
	//                |     1      |        (*) --->s
	//                |    +X      |   
	//                |            |
	// (+++)     (+-+)|            |(+--)     (++-)        (+++)
	//   +------------+------------+------------+------------+
	//   |0          3|3          7|7          4|4          0|
	//   |     0      |     4      |     5      |     2	     |
	//   |    +Z      |    -Y      |    -Z      |    +Y      |
	//   |	          |            |            |            |
	//   |1          2|2          6|6          5|5          1|
	//   +------------+------------+------------+------------+
	// (-++)     (--+)|            |(---)     (-+-)        (-++)
	//                |     3      |
	//                |    -X      |
	//                |            |
	//                |            |
	//                +------------+
	//              (-++)        (-+-)

	LLColor4 highlight_color( 1.f, 1.f, 1.f, 0.5f);
	LLColor4 normal_color(	1.f, 1.f, 1.f, 0.3f);

	LLColor4 x_highlight_color( 1.f, 0.2f, 0.2f, 1.0f);
	LLColor4 x_normal_color(	0.6f, 0.f, 0.f, 0.4f);

	LLColor4 y_highlight_color( 0.2f, 1.f, 0.2f, 1.0f);
	LLColor4 y_normal_color(	0.f, 0.6f, 0.f, 0.4f);

	LLColor4 z_highlight_color( 0.2f, 0.2f, 1.f, 1.0f);
	LLColor4 z_normal_color(	0.f, 0.f, 0.6f, 0.4f);

	LLColor4 default_normal_color( 0.7f, 0.7f, 0.7f, 0.15f );

	const LLVector3& min = bbox.getMinLocal();
	const LLVector3& max = bbox.getMaxLocal();
	LLVector3 ctr = bbox.getCenterLocal();

	if (mManipPart == LL_NO_PART)
	{
		gGL.color4fv( default_normal_color.mV );
		LLGLDepthTest gls_depth(GL_FALSE);
		gGL.begin(LLRender::QUADS);
		{
			// Face 0
			gGL.vertex3f(min.mV[VX], max.mV[VY], max.mV[VZ]);
			gGL.vertex3f(min.mV[VX], min.mV[VY], max.mV[VZ]);
			gGL.vertex3f(max.mV[VX], min.mV[VY], max.mV[VZ]);
			gGL.vertex3f(max.mV[VX], max.mV[VY], max.mV[VZ]);

			// Face 1
			gGL.vertex3f(max.mV[VX], min.mV[VY], max.mV[VZ]);
			gGL.vertex3f(max.mV[VX], min.mV[VY], min.mV[VZ]);
			gGL.vertex3f(max.mV[VX], max.mV[VY], min.mV[VZ]);
			gGL.vertex3f(max.mV[VX], max.mV[VY], max.mV[VZ]);

			// Face 2
			gGL.vertex3f(min.mV[VX], max.mV[VY], min.mV[VZ]);
			gGL.vertex3f(min.mV[VX], max.mV[VY], max.mV[VZ]);
			gGL.vertex3f(max.mV[VX], max.mV[VY], max.mV[VZ]);
			gGL.vertex3f(max.mV[VX], max.mV[VY], min.mV[VZ]);

			// Face 3
			gGL.vertex3f(min.mV[VX], max.mV[VY], max.mV[VZ]);
			gGL.vertex3f(min.mV[VX], max.mV[VY], min.mV[VZ]);
			gGL.vertex3f(min.mV[VX], min.mV[VY], min.mV[VZ]);
			gGL.vertex3f(min.mV[VX], min.mV[VY], max.mV[VZ]);

			// Face 4
			gGL.vertex3f(min.mV[VX], min.mV[VY], max.mV[VZ]);
			gGL.vertex3f(min.mV[VX], min.mV[VY], min.mV[VZ]);
			gGL.vertex3f(max.mV[VX], min.mV[VY], min.mV[VZ]);
			gGL.vertex3f(max.mV[VX], min.mV[VY], max.mV[VZ]);

			// Face 5
			gGL.vertex3f(min.mV[VX], min.mV[VY], min.mV[VZ]);
			gGL.vertex3f(min.mV[VX], max.mV[VY], min.mV[VZ]);
			gGL.vertex3f(max.mV[VX], max.mV[VY], min.mV[VZ]);
			gGL.vertex3f(max.mV[VX], min.mV[VY], min.mV[VZ]);
		}
		gGL.end();
	}

	// Find nearest vertex
	LLVector3 orientWRTHead = bbox.agentToLocalBasis( bbox.getCenterAgent() - gAgentCamera.getCameraPositionAgent() );
	U32 nearest =
		(orientWRTHead.mV[0] < 0.0f ? 1 : 0) +
		(orientWRTHead.mV[1] < 0.0f ? 2 : 0) +
		(orientWRTHead.mV[2] < 0.0f ? 4 : 0);

	// opposite faces on Linden cubes:
	// 0 & 5
	// 1 & 3
	// 2 & 4

	// Table of order to draw faces, based on nearest vertex
	static U32 face_list[8][6] = {
		{ 2,0,1, 4,5,3 }, // v6  F201 F453
		{ 2,0,3, 4,5,1 }, // v7  F203 F451
		{ 4,0,1, 2,5,3 }, // v5  F401 F253
		{ 4,0,3, 2,5,1 }, // v4  F403 F251
		{ 2,5,1, 4,0,3 }, // v2  F251 F403
		{ 2,5,3, 4,0,1 }, // v3  F253 F401
		{ 4,5,1, 2,0,3 }, // v1  F451 F203
		{ 4,5,3, 2,0,1 }  // v0  F453 F201
	};

	{
		LLGLDepthTest gls_depth(GL_FALSE);

		for (S32 i = 0; i < 6; i++)
		{
			U32 face = face_list[nearest][i];
			switch( face )
			{
			  case 0:
				conditionalHighlight( LL_FACE_POSZ, &z_highlight_color, &z_normal_color );
				renderAxisHandle( LL_FACE_POSZ, ctr, LLVector3( ctr.mV[VX], ctr.mV[VY], max.mV[VZ] ) );
				break;

			  case 1:
				conditionalHighlight( LL_FACE_POSX, &x_highlight_color, &x_normal_color );
				renderAxisHandle( LL_FACE_POSX, ctr, LLVector3( max.mV[VX], ctr.mV[VY], ctr.mV[VZ] ) );
				break;

			  case 2:
				conditionalHighlight( LL_FACE_POSY, &y_highlight_color, &y_normal_color );
				renderAxisHandle( LL_FACE_POSY, ctr, LLVector3( ctr.mV[VX], max.mV[VY], ctr.mV[VZ] ) );
				break;

			  case 3:
				conditionalHighlight( LL_FACE_NEGX, &x_highlight_color, &x_normal_color );
				renderAxisHandle( LL_FACE_NEGX, ctr, LLVector3( min.mV[VX], ctr.mV[VY], ctr.mV[VZ] ) );
				break;

			  case 4:
				conditionalHighlight( LL_FACE_NEGY, &y_highlight_color, &y_normal_color );
				renderAxisHandle( LL_FACE_NEGY, ctr, LLVector3( ctr.mV[VX], min.mV[VY], ctr.mV[VZ] ) );
				break;

			  case 5:
				conditionalHighlight( LL_FACE_NEGZ, &z_highlight_color, &z_normal_color );
				renderAxisHandle( LL_FACE_NEGZ, ctr, LLVector3( ctr.mV[VX], ctr.mV[VY], min.mV[VZ] ) );
				break;
			}
		}
	}
}

void LLManipScale::renderEdges( const LLBBox& bbox )
{
	LLVector3 extent = bbox.getExtentLocal();

	for( U32 part = LL_EDGE_MIN; part <= LL_EDGE_MAX; part++ )
	{
		F32 edge_width = mBoxHandleSize[part] * .6f;
		LLVector3 direction = edgeToUnitVector( part );
		LLVector3 center_to_edge = unitVectorToLocalBBoxExtent( direction, bbox );

		gGL.pushMatrix();
		{
			gGL.translatef( center_to_edge.mV[0], center_to_edge.mV[1], center_to_edge.mV[2] );
			conditionalHighlight( part );
			gGL.scalef(
				direction.mV[0] ? edge_width : extent.mV[VX],
				direction.mV[1] ? edge_width : extent.mV[VY],
				direction.mV[2] ? edge_width : extent.mV[VZ] );
			gBox.render();
		}
		gGL.popMatrix();
	}
}


void LLManipScale::renderCorners( const LLBBox& bbox )
{
	U32 part = LL_CORNER_NNN;

	F32 x_offset = bbox.getMinLocal().mV[VX];
	for( S32 i=0; i < 2; i++ )
	{
		F32 y_offset = bbox.getMinLocal().mV[VY];
		for( S32 j=0; j < 2; j++ )
		{
			F32 z_offset = bbox.getMinLocal().mV[VZ];
			for( S32 k=0; k < 2; k++ )
			{
				conditionalHighlight( part );
				renderBoxHandle( x_offset, y_offset, z_offset );
				part++;

				z_offset = bbox.getMaxLocal().mV[VZ];

			}
			y_offset = bbox.getMaxLocal().mV[VY];
		}
		x_offset = bbox.getMaxLocal().mV[VX];
	}
}


void LLManipScale::renderBoxHandle( F32 x, F32 y, F32 z )
{
	gGL.getTexUnit(0)->unbind(LLTexUnit::TT_TEXTURE);
	LLGLDepthTest gls_depth(GL_FALSE);

	gGL.pushMatrix();
	{
		gGL.translatef( x, y, z );
		gGL.scalef( mScaledBoxHandleSize, mScaledBoxHandleSize, mScaledBoxHandleSize );
		gBox.render();
	}
	gGL.popMatrix();
}


void LLManipScale::renderAxisHandle( U32 part, const LLVector3& start, const LLVector3& end )
{
	if( getShowAxes() )
	{
		// Draws a single "jacks" style handle: a long, retangular box from start to end.
		LLVector3 offset_start = end - start;
		offset_start.normalize();
		offset_start = start + mBoxHandleSize[part] * offset_start;

		LLVector3 delta = end - offset_start;
		LLVector3 pos = offset_start + 0.5f * delta;

		gGL.pushMatrix();
		{
			gGL.translatef( pos.mV[VX], pos.mV[VY], pos.mV[VZ] );
			gGL.scalef(
				mBoxHandleSize[part] + llabs(delta.mV[VX]),
				mBoxHandleSize[part] + llabs(delta.mV[VY]),
				mBoxHandleSize[part] + llabs(delta.mV[VZ]));
			gBox.render();
		}
		gGL.popMatrix();
	}
	else
	{
		renderBoxHandle( end.mV[VX], end.mV[VY], end.mV[VZ] );
	}
}

// General scale call
void LLManipScale::drag( S32 x, S32 y )
{
	if( (LL_FACE_MIN <= (S32)mManipPart)
		&& ((S32)mManipPart <= LL_FACE_MAX) )
	{
		dragFace( x, y );
	}
	else if( (LL_CORNER_MIN <= (S32)mManipPart)
		&& ((S32)mManipPart <= LL_CORNER_MAX) )
	{
		dragCorner( x, y );
	}

	// store changes to override updates
	for (LLObjectSelection::iterator iter = LLSelectMgr::getInstance()->getSelection()->begin();
		 iter != LLSelectMgr::getInstance()->getSelection()->end(); iter++)
	{
		LLSelectNode* selectNode = *iter;
		LLViewerObject*cur = selectNode->getObject();
		LLViewerObject *root_object = (cur == NULL) ? NULL : cur->getRootEdit();
		if( cur->permModify() && cur->permMove() && !cur->isPermanentEnforced() &&
			((root_object == NULL) || !root_object->isPermanentEnforced()) &&
			!cur->isAvatar())
		{
			selectNode->mLastScale = cur->getScale();
			selectNode->mLastPositionLocal = cur->getPosition();
		}
	}

	LLSelectMgr::getInstance()->updateSelectionCenter();
	gAgentCamera.clearFocusObject();
}

// Scale on three axis simultaneously
void LLManipScale::dragCorner( S32 x, S32 y )
{
	// Suppress scale if mouse hasn't moved.
	if (x == mLastMouseX && y == mLastMouseY)
	{
		return;
	}
	mLastMouseX = x;
	mLastMouseY = y;

	LLVector3 drag_start_point_agent = gAgent.getPosAgentFromGlobal(mDragStartPointGlobal);
	LLVector3 drag_start_center_agent = gAgent.getPosAgentFromGlobal(mDragStartCenterGlobal);

	LLVector3d drag_start_dir_d;
	drag_start_dir_d.set(mDragStartPointGlobal - mDragStartCenterGlobal);

	F32 s = 0;
	F32 t = 0;
	nearestPointOnLineFromMouse(x, y,
								drag_start_center_agent,
								drag_start_point_agent,
								s, t );

	if( s <= 0 )  // we only care about intersections in front of the camera
	{
		return;
	}
	mDragPointGlobal = lerp(mDragStartCenterGlobal, mDragStartPointGlobal, t);

	LLBBox bbox	     = LLSelectMgr::getInstance()->getBBoxOfSelection();
	F32 scale_factor = 1.f;
	F32 max_scale    = partToMaxScale(mManipPart, bbox);
	F32 min_scale    = partToMinScale(mManipPart, bbox);
	BOOL uniform     = LLManipScale::getUniform();

	// check for snapping
	LLVector3 mouse_on_plane1;
	getMousePointOnPlaneAgent(mouse_on_plane1, x, y, mScaleCenter, mScalePlaneNormal1);
	mouse_on_plane1 -= mScaleCenter;

	LLVector3 mouse_on_plane2;
	getMousePointOnPlaneAgent(mouse_on_plane2, x, y, mScaleCenter, mScalePlaneNormal2);
	mouse_on_plane2 -= mScaleCenter;

	LLVector3 projected_drag_pos1 = inverse_projected_vec(mScaleDir, orthogonal_component(mouse_on_plane1, mSnapGuideDir1));
	LLVector3 projected_drag_pos2 = inverse_projected_vec(mScaleDir, orthogonal_component(mouse_on_plane2, mSnapGuideDir2));

	BOOL snap_enabled = gSavedSettings.getBOOL("SnapEnabled");
	if (snap_enabled && (mouse_on_plane1 - projected_drag_pos1) * mSnapGuideDir1 > mSnapRegimeOffset)
	{
		F32 drag_dist = mScaleDir * projected_drag_pos1; // Projecting the drag position allows for negative results, vs using the length which will result in a "reverse scaling" bug.

		F32 cur_subdivisions = llclamp(getSubdivisionLevel(mScaleCenter + projected_drag_pos1, mScaleDir, mScaleSnapUnit1, mTickPixelSpacing1), sGridMinSubdivisionLevel, sGridMaxSubdivisionLevel);
		F32 snap_dist = mScaleSnapUnit1 / (2.f * cur_subdivisions);
		F32 relative_snap_dist = fmodf(drag_dist + snap_dist, mScaleSnapUnit1 / cur_subdivisions);

		mScaleSnappedValue = llclamp((drag_dist - (relative_snap_dist - snap_dist)), min_scale, max_scale);
		scale_factor = mScaleSnappedValue / dist_vec(drag_start_point_agent, drag_start_center_agent);
		mScaleSnappedValue /= mScaleSnapUnit1 * 2.f;
		mSnapRegime = SNAP_REGIME_UPPER;

		if (!uniform)
		{
			scale_factor *= 0.5f;
		}
	}
	else if (snap_enabled && (mouse_on_plane2 - projected_drag_pos2) * mSnapGuideDir2 > mSnapRegimeOffset )
	{
		F32 drag_dist = mScaleDir * projected_drag_pos2; // Projecting the drag position allows for negative results, vs using the length which will result in a "reverse scaling" bug.

		F32 cur_subdivisions = llclamp(getSubdivisionLevel(mScaleCenter + projected_drag_pos2, mScaleDir, mScaleSnapUnit2, mTickPixelSpacing2), sGridMinSubdivisionLevel, sGridMaxSubdivisionLevel);
		F32 snap_dist = mScaleSnapUnit2 / (2.f * cur_subdivisions);
		F32 relative_snap_dist = fmodf(drag_dist + snap_dist, mScaleSnapUnit2 / cur_subdivisions);

		mScaleSnappedValue = llclamp((drag_dist - (relative_snap_dist - snap_dist)), min_scale, max_scale);
		scale_factor = mScaleSnappedValue / dist_vec(drag_start_point_agent, drag_start_center_agent);
		mScaleSnappedValue /= mScaleSnapUnit2 * 2.f;
		mSnapRegime = SNAP_REGIME_LOWER;

		if (!uniform)
		{
			scale_factor *= 0.5f;
		}
	}
	else
	{
		mSnapRegime = SNAP_REGIME_NONE;
		scale_factor = t;
		if (!uniform)
		{
			scale_factor = 0.5f + (scale_factor * 0.5f);
		}
	}

// <AW: opensim-limits>
//	F32 max_scale_factor = get_default_max_prim_scale() / MIN_PRIM_SCALE;
//	F32 min_scale_factor = MIN_PRIM_SCALE / get_default_max_prim_scale();
	F32 max_scale_factor = LLWorld::getInstance()->getRegionMaxPrimScale() / LLWorld::getInstance()->getRegionMinPrimScale();
	F32 min_scale_factor = LLWorld::getInstance()->getRegionMinPrimScale() / LLWorld::getInstance()->getRegionMaxPrimScale();
// </AW: opensim-limits>

	// find max and min scale factors that will make biggest object hit max absolute scale and smallest object hit min absolute scale
	for (LLObjectSelection::iterator iter = mObjectSelection->begin();
		 iter != mObjectSelection->end(); iter++)
	{
		LLSelectNode* selectNode = *iter;
		LLViewerObject* cur = selectNode->getObject();
		LLViewerObject *root_object = (cur == NULL) ? NULL : cur->getRootEdit();
		if(  cur->permModify() && cur->permMove() && !cur->isPermanentEnforced() &&
			((root_object == NULL) || !root_object->isPermanentEnforced()) &&
			!cur->isAvatar() )
		{
			const LLVector3& scale = selectNode->mSavedScale;

			F32 cur_max_scale_factor = llmin( get_default_max_prim_scale(LLPickInfo::isFlora(cur)) / scale.mV[VX], get_default_max_prim_scale(LLPickInfo::isFlora(cur)) / scale.mV[VY], get_default_max_prim_scale(LLPickInfo::isFlora(cur)) / scale.mV[VZ] );
			max_scale_factor = llmin( max_scale_factor, cur_max_scale_factor );
// <AW: opensim-limits>
//			F32 cur_min_scale_factor = llmax( MIN_PRIM_SCALE / scale.mV[VX], MIN_PRIM_SCALE / scale.mV[VY], MIN_PRIM_SCALE / scale.mV[VZ] );
			F32 cur_min_scale_factor = llmax( LLWorld::getInstance()->getRegionMinPrimScale() / scale.mV[VX], LLWorld::getInstance()->getRegionMinPrimScale() / scale.mV[VY], LLWorld::getInstance()->getRegionMinPrimScale() / scale.mV[VZ] );
// </AW: opensim-limits>
			min_scale_factor = llmax( min_scale_factor, cur_min_scale_factor );
		}
	}

	scale_factor = llclamp( scale_factor, min_scale_factor, max_scale_factor );

	LLVector3d drag_global = uniform ? mDragStartCenterGlobal : mDragFarHitGlobal;

	// do the root objects i.e. (TRUE == cur->isRootEdit())
	for (LLObjectSelection::iterator iter = mObjectSelection->begin();
		 iter != mObjectSelection->end(); iter++)
	{
		LLSelectNode* selectNode = *iter;
		LLViewerObject* cur = selectNode->getObject();
		LLViewerObject *root_object = (cur == NULL) ? NULL : cur->getRootEdit();
		if( cur->permModify() && cur->permMove() && !cur->isPermanentEnforced() &&
			((root_object == NULL) || !root_object->isPermanentEnforced()) &&
			!cur->isAvatar() && cur->isRootEdit() )
		{
			const LLVector3& scale = selectNode->mSavedScale;
			cur->setScale( scale_factor * scale );

			LLVector3 delta_pos;
			LLVector3 original_pos = cur->getPositionEdit();
			LLVector3d new_pos_global = drag_global + (selectNode->mSavedPositionGlobal - drag_global) * scale_factor;
			if (!cur->isAttachment())
			{
				new_pos_global = LLWorld::getInstance()->clipToVisibleRegions(selectNode->mSavedPositionGlobal, new_pos_global);
			}
			cur->setPositionAbsoluteGlobal( new_pos_global );
			rebuild(cur);

			delta_pos = cur->getPositionEdit() - original_pos;

			if (selectNode->mIndividualSelection)
			{
				// counter-translate child objects if we are moving the root as an individual
				LLViewerObject::const_child_list_t& child_list = cur->getChildren();
				for (LLViewerObject::child_list_t::const_iterator iter = child_list.begin();
					 iter != child_list.end(); iter++)
				{
					LLViewerObject* childp = *iter;

					if (cur->isAttachment())
					{
						LLVector3 child_pos = childp->getPosition() - (delta_pos * ~cur->getRotationEdit());
						childp->setPosition(child_pos);
					}
					else
					{
						LLVector3d child_pos_delta(delta_pos);
						// RN: this updates drawable position instantly
						childp->setPositionAbsoluteGlobal(childp->getPositionGlobal() - child_pos_delta);
					}
					rebuild(childp);
				}
			}
		}
	}
	// do the child objects i.e. (FALSE == cur->isRootEdit())
	for (LLObjectSelection::iterator iter = mObjectSelection->begin();
		 iter != mObjectSelection->end(); iter++)
	{
		LLSelectNode* selectNode = *iter;
		LLViewerObject*cur = selectNode->getObject();
		LLViewerObject *root_object = (cur == NULL) ? NULL : cur->getRootEdit();
		if( cur->permModify() && cur->permMove() && !cur->isPermanentEnforced() &&
			((root_object == NULL) || !root_object->isPermanentEnforced()) &&
			!cur->isAvatar() && !cur->isRootEdit() )
		{
			const LLVector3& scale = selectNode->mSavedScale;
			cur->setScale( scale_factor * scale, FALSE );

			if (!selectNode->mIndividualSelection)
			{
				cur->setPosition(selectNode->mSavedPositionLocal * scale_factor);
			}

			rebuild(cur);
		}
	}
}

// Scale on a single axis
void LLManipScale::dragFace( S32 x, S32 y )
{
	// Suppress scale if mouse hasn't moved.
	if (x == mLastMouseX && y == mLastMouseY)
	{
		return;
	}

	mLastMouseX = x;
	mLastMouseY = y;

	LLVector3d drag_start_point_global	= mDragStartPointGlobal;
	LLVector3d drag_start_center_global = mDragStartCenterGlobal;
	LLVector3 drag_start_point_agent = gAgent.getPosAgentFromGlobal(drag_start_point_global);
	LLVector3 drag_start_center_agent = gAgent.getPosAgentFromGlobal(drag_start_center_global);

	LLVector3d drag_start_dir_d;
	drag_start_dir_d.set(drag_start_point_global - drag_start_center_global);
	LLVector3 drag_start_dir_f;
	drag_start_dir_f.set(drag_start_dir_d);

	LLBBox bbox	= LLSelectMgr::getInstance()->getBBoxOfSelection();

	F32 s = 0;
	F32 t = 0;

	nearestPointOnLineFromMouse(x,
						y,
						drag_start_center_agent,
						drag_start_point_agent,
						s, t );

	if( s <= 0 )  // we only care about intersections in front of the camera
	{
		return;
	}

	LLVector3d drag_point_global = drag_start_center_global + t * drag_start_dir_d;
	LLVector3 part_dir_local	= partToUnitVector( mManipPart );

	// check for snapping
	LLVector3 mouse_on_plane;
	getMousePointOnPlaneAgent(mouse_on_plane, x, y, mScaleCenter, mScalePlaneNormal1 );

	LLVector3 mouse_on_scale_line = mScaleCenter + projected_vec(mouse_on_plane - mScaleCenter, mScaleDir);
	LLVector3 drag_delta(mouse_on_scale_line - drag_start_point_agent);
	F32 max_drag_dist = partToMaxScale(mManipPart, bbox);
	F32 min_drag_dist = partToMinScale(mManipPart, bbox);

	BOOL uniform = LLManipScale::getUniform();
	if( uniform )
	{
		drag_delta *= 2.f;
	}

	LLVector3 scale_center_to_mouse = mouse_on_plane - mScaleCenter;
	F32 dist_from_scale_line = dist_vec(scale_center_to_mouse, (mouse_on_scale_line - mScaleCenter));
	F32 dist_along_scale_line = scale_center_to_mouse * mScaleDir;

	BOOL snap_enabled = gSavedSettings.getBOOL("SnapEnabled");

	if (snap_enabled && dist_from_scale_line > mSnapRegimeOffset)
	{
		mSnapRegime = static_cast<ESnapRegimes>(SNAP_REGIME_UPPER | SNAP_REGIME_LOWER); // A face drag doesn't have split regimes.

		if (dist_along_scale_line > max_drag_dist)
		{
			mScaleSnappedValue = max_drag_dist;

			LLVector3 clamp_point = mScaleCenter + max_drag_dist * mScaleDir;
			drag_delta.set(clamp_point - drag_start_point_agent);
		}
		else if (dist_along_scale_line < min_drag_dist)
		{
			mScaleSnappedValue = min_drag_dist;

			LLVector3 clamp_point = mScaleCenter + min_drag_dist * mScaleDir;
			drag_delta.set(clamp_point - drag_start_point_agent);
		}
		else
		{
			F32 drag_dist = scale_center_to_mouse * mScaleDir;
			F32 cur_subdivisions = llclamp(getSubdivisionLevel(mScaleCenter + mScaleDir * drag_dist, mScaleDir, mScaleSnapUnit1, mTickPixelSpacing1), sGridMinSubdivisionLevel, sGridMaxSubdivisionLevel);
			F32 snap_dist = mScaleSnapUnit1 / (2.f * cur_subdivisions);
			F32 relative_snap_dist = fmodf(drag_dist + snap_dist, mScaleSnapUnit1 / cur_subdivisions);
			relative_snap_dist -= snap_dist;

			//make sure that values that the scale is "snapped to"
			//do not exceed/go under the applicable max/mins
			//this causes the box to shift displacements ever so slightly
			//although the "snap value" should go down to 0
			//see Jira 1027
			relative_snap_dist = llclamp(relative_snap_dist,
										 drag_dist - max_drag_dist,
										 drag_dist - min_drag_dist);

			mScaleSnappedValue = (drag_dist - relative_snap_dist) / (mScaleSnapUnit1 * 2.f);

			if (llabs(relative_snap_dist) < snap_dist)
			{
				LLVector3 drag_correction = relative_snap_dist * mScaleDir;
				if (uniform)
				{
					drag_correction *= 2.f;
				}

				drag_delta -= drag_correction;
			}
		}
	}
	else
	{
		mSnapRegime = SNAP_REGIME_NONE;
	}

	LLVector3 dir_agent;
	if( part_dir_local.mV[VX] )
	{
		dir_agent = bbox.localToAgentBasis( LLVector3::x_axis );
	}
	else if( part_dir_local.mV[VY] )
	{
		dir_agent = bbox.localToAgentBasis( LLVector3::y_axis );
	}
	else if( part_dir_local.mV[VZ] )
	{
		dir_agent = bbox.localToAgentBasis( LLVector3::z_axis );
	}
	stretchFace(
		projected_vec(drag_start_dir_f, dir_agent) + drag_start_center_agent,
		projected_vec(drag_delta, dir_agent));

	mDragPointGlobal = drag_point_global;
}

void LLManipScale::sendUpdates( BOOL send_position_update, BOOL send_scale_update, BOOL corner )
{
	// Throttle updates to 10 per second.
	static LLTimer	update_timer;
	F32 elapsed_time = update_timer.getElapsedTimeF32();
	const F32 UPDATE_DELAY = 0.1f;						//  min time between transmitted updates

	if( send_scale_update || send_position_update )
	{
		U32 update_flags = UPD_NONE;
		if (send_position_update)	update_flags |= UPD_POSITION;
		if (send_scale_update)		update_flags |= UPD_SCALE;

// 		BOOL send_type = SEND_INDIVIDUALS;
		if (corner)
		{
			update_flags |= UPD_UNIFORM;
		}
		// keep this up to date for sendonmouseup
		mLastUpdateFlags = update_flags;

		// enforce minimum update delay and don't stream updates on sub-object selections
		if( elapsed_time > UPDATE_DELAY && !gSavedSettings.getBOOL("EditLinkedParts") )
		{
			LLSelectMgr::getInstance()->sendMultipleUpdate( update_flags );
			update_timer.reset();
			mSendUpdateOnMouseUp = FALSE;
		}
		else
		{
			mSendUpdateOnMouseUp = TRUE;
		}
		dialog_refresh_all();
	}
}

// Rescales in a single dimension.  Either uniform (standard) or one-sided (scale plus translation)
// depending on mUniform.  Handles multiple selection and objects that are not aligned to the bounding box.
void LLManipScale::stretchFace( const LLVector3& drag_start_agent, const LLVector3& drag_delta_agent )
{
	LLVector3 drag_start_center_agent = gAgent.getPosAgentFromGlobal(mDragStartCenterGlobal);

	for (LLObjectSelection::iterator iter = mObjectSelection->begin();
		 iter != mObjectSelection->end(); iter++)
	{
		LLSelectNode* selectNode = *iter;
		LLViewerObject*cur = selectNode->getObject();
		LLViewerObject *root_object = (cur == NULL) ? NULL : cur->getRootEdit();
		if( cur->permModify() && cur->permMove() && !cur->isPermanentEnforced() &&
			((root_object == NULL) || !root_object->isPermanentEnforced()) &&
			!cur->isAvatar() )
		{
			LLBBox cur_bbox			= cur->getBoundingBoxAgent();
			LLVector3 start_local	= cur_bbox.agentToLocal( drag_start_agent );
			LLVector3 end_local		= cur_bbox.agentToLocal( drag_start_agent + drag_delta_agent);
			LLVector3 start_center_local = cur_bbox.agentToLocal( drag_start_center_agent );
			LLVector3 axis			= nearestAxis( start_local - start_center_local );
			S32 axis_index			= axis.mV[0] ? 0 : (axis.mV[1] ? 1 : 2 );

			LLVector3 delta_local	= end_local - start_local;
			F32 delta_local_mag		= delta_local.length();
			LLVector3 dir_local;
			if (delta_local_mag == 0.f)
			{
				dir_local = axis;
			}
			else
			{
				dir_local = delta_local / delta_local_mag; // normalized delta_local
			}

			F32 denom = axis * dir_local;
			F32 desired_delta_size	= is_approx_zero(denom) ? 0.f : (delta_local_mag / denom);  // in meters
// <AW: opensim-limits>
//			F32 desired_scale		= llclamp(selectNode->mSavedScale.mV[axis_index] + desired_delta_size, MIN_PRIM_SCALE, get_default_max_prim_scale(LLPickInfo::isFlora(cur)));
			F32 desired_scale		= llclamp(selectNode->mSavedScale.mV[axis_index] + desired_delta_size, LLWorld::getInstance()->getRegionMinPrimScale(), get_default_max_prim_scale(LLPickInfo::isFlora(cur)));
// </AW: opensim-limits>
			// propagate scale constraint back to position offset
			desired_delta_size		= desired_scale - selectNode->mSavedScale.mV[axis_index]; // propagate constraint back to position

			LLVector3 scale			= cur->getScale();
			scale.mV[axis_index]	= desired_scale;
			cur->setScale(scale, FALSE);
			rebuild(cur);
			LLVector3 delta_pos;
			if( !getUniform() )
			{
				LLVector3 delta_pos_local = axis * (0.5f * desired_delta_size);
				LLVector3d delta_pos_global;
				delta_pos_global.set(cur_bbox.localToAgent( delta_pos_local ) - cur_bbox.getCenterAgent());
				LLVector3 cur_pos = cur->getPositionEdit();

				if (cur->isRootEdit() && !cur->isAttachment())
				{
					LLVector3d new_pos_global = LLWorld::getInstance()->clipToVisibleRegions(selectNode->mSavedPositionGlobal, selectNode->mSavedPositionGlobal + delta_pos_global);
					cur->setPositionGlobal( new_pos_global );
				}
				else
				{
					LLXform* parent_xform = cur->mDrawable->getXform()->getParent();
					LLVector3 new_pos_local;
					// this works in attachment point space using world space delta
					if (parent_xform)
					{
						new_pos_local = selectNode->mSavedPositionLocal + (LLVector3(delta_pos_global) * ~parent_xform->getWorldRotation());
					}
					else
					{
						new_pos_local = selectNode->mSavedPositionLocal + LLVector3(delta_pos_global);
					}
					cur->setPosition(new_pos_local);
				}
				delta_pos = cur->getPositionEdit() - cur_pos;
			}
			if (cur->isRootEdit() && selectNode->mIndividualSelection)
			{
				// counter-translate child objects if we are moving the root as an individual
				LLViewerObject::const_child_list_t& child_list = cur->getChildren();
				for (LLViewerObject::child_list_t::const_iterator iter = child_list.begin();
					 iter != child_list.end(); iter++)
				{
					LLViewerObject* childp = *iter;
					if (!getUniform())
					{
						LLVector3 child_pos = childp->getPosition() - (delta_pos * ~cur->getRotationEdit());
						childp->setPosition(child_pos);
						rebuild(childp);
					}
				}
			}
		}
	}
}


void LLManipScale::renderGuidelinesPart( const LLBBox& bbox )
{
	LLVector3 guideline_start = bbox.getCenterLocal();

	LLVector3 guideline_end = unitVectorToLocalBBoxExtent( partToUnitVector( mManipPart ), bbox );

	if (!getUniform())
	{
		guideline_start = unitVectorToLocalBBoxExtent( -partToUnitVector( mManipPart ), bbox );
	}

	guideline_end -= guideline_start;
	guideline_end.normalize();
	guideline_end *= LLWorld::getInstance()->getRegionWidthInMeters();
	guideline_end += guideline_start;

	{
		LLGLDepthTest gls_depth(GL_TRUE);
		gl_stippled_line_3d( guideline_start, guideline_end, LLColor4(1.f, 1.f, 1.f, 0.5f) );
	}
	{
		LLGLDepthTest gls_depth(GL_FALSE);
		gl_stippled_line_3d( guideline_start, guideline_end, LLColor4(1.f, 1.f, 1.f, 0.25f) );
	}
}

void LLManipScale::updateSnapGuides(const LLBBox& bbox)
{
	LLVector3 grid_origin;
	LLVector3 grid_scale;
	LLQuaternion grid_rotation;
	LLSelectMgr::getInstance()->getGrid(grid_origin, grid_rotation, grid_scale);

	bool uniform = LLManipScale::getUniform();

	LLVector3 box_corner_agent = bbox.localToAgent(unitVectorToLocalBBoxExtent( partToUnitVector( mManipPart ), bbox ));
	mScaleCenter = uniform ? bbox.getCenterAgent() : bbox.localToAgent(unitVectorToLocalBBoxExtent( -1.f * partToUnitVector( mManipPart ), bbox ));
	mScaleDir = box_corner_agent - mScaleCenter;
	mScaleDir.normalize();

	if(mObjectSelection->getSelectType() == SELECT_TYPE_HUD)
	{
		mSnapRegimeOffset = SNAP_GUIDE_SCREEN_OFFSET / gAgentCamera.mHUDCurZoom;
	}
	else
	{
		F32 object_distance = dist_vec(box_corner_agent, LLViewerCamera::getInstance()->getOrigin());
		mSnapRegimeOffset = (SNAP_GUIDE_SCREEN_OFFSET * gViewerWindow->getWorldViewWidthRaw() * object_distance) / LLViewerCamera::getInstance()->getPixelMeterRatio();
	}
	LLVector3 cam_at_axis;
	F32 snap_guide_length;
	if (mObjectSelection->getSelectType() == SELECT_TYPE_HUD)
	{
		cam_at_axis.set(1.f, 0.f, 0.f);
		snap_guide_length = SNAP_GUIDE_SCREEN_LENGTH / gAgentCamera.mHUDCurZoom;
	}
	else
	{
		cam_at_axis = LLViewerCamera::getInstance()->getAtAxis();
		F32 manipulator_distance = dist_vec(box_corner_agent, LLViewerCamera::getInstance()->getOrigin());
		snap_guide_length = (SNAP_GUIDE_SCREEN_LENGTH * gViewerWindow->getWorldViewWidthRaw() * manipulator_distance) / LLViewerCamera::getInstance()->getPixelMeterRatio();
	}

	mSnapGuideLength = snap_guide_length / llmax(0.1f, (llmin(mSnapGuideDir1 * cam_at_axis, mSnapGuideDir2 * cam_at_axis)));

	LLVector3 off_axis_dir = mScaleDir % cam_at_axis;
	off_axis_dir.normalize();

	if( (LL_FACE_MIN <= (S32)mManipPart) && ((S32)mManipPart <= LL_FACE_MAX) )
	{
		LLVector3 bbox_relative_cam_dir = off_axis_dir * ~bbox.getRotation();
		bbox_relative_cam_dir.abs();
		if (bbox_relative_cam_dir.mV[VX] > bbox_relative_cam_dir.mV[VY] && bbox_relative_cam_dir.mV[VX] > bbox_relative_cam_dir.mV[VZ])
		{
			mSnapGuideDir1 = LLVector3::x_axis * bbox.getRotation();
		}
		else if (bbox_relative_cam_dir.mV[VY] > bbox_relative_cam_dir.mV[VZ])
		{
			mSnapGuideDir1 = LLVector3::y_axis * bbox.getRotation();
		}
		else
		{
			mSnapGuideDir1 = LLVector3::z_axis * bbox.getRotation();
		}

		LLVector3 scale_snap = grid_scale;
		mScaleSnapUnit1 = scale_snap.scaleVec(partToUnitVector( mManipPart )).length();
		mScaleSnapUnit2 = mScaleSnapUnit1;
		mSnapGuideDir1 *= mSnapGuideDir1 * LLViewerCamera::getInstance()->getUpAxis() > 0.f ? 1.f : -1.f;
		mSnapGuideDir2 = mSnapGuideDir1 * -1.f;
		mSnapDir1 = mScaleDir;
		mSnapDir2 = mScaleDir;
	}
	else if( (LL_CORNER_MIN <= (S32)mManipPart) && ((S32)mManipPart <= LL_CORNER_MAX) )
	{
		LLVector3 local_camera_dir;
		if (mObjectSelection->getSelectType() == SELECT_TYPE_HUD)
		{
			local_camera_dir = LLVector3(-1.f, 0.f, 0.f) * ~bbox.getRotation();
		}
		else
		{
			local_camera_dir = (LLViewerCamera::getInstance()->getOrigin() - box_corner_agent) * ~bbox.getRotation();
			local_camera_dir.normalize();
		}

		LLVector3 axis_flip;
		switch (mManipPart)
		{
		case LL_CORNER_NNN:
			axis_flip.set(1.f, 1.f, 1.f);
			break;
		case LL_CORNER_NNP:
			axis_flip.set(1.f, 1.f, -1.f);
			break;
		case LL_CORNER_NPN:
			axis_flip.set(1.f, -1.f, 1.f);
			break;
		case LL_CORNER_NPP:
			axis_flip.set(1.f, -1.f, -1.f);
			break;
		case LL_CORNER_PNN:
			axis_flip.set(-1.f, 1.f, 1.f);
			break;
		case LL_CORNER_PNP:
			axis_flip.set(-1.f, 1.f, -1.f);
			break;
		case LL_CORNER_PPN:
			axis_flip.set(-1.f, -1.f, 1.f);
			break;
		case LL_CORNER_PPP:
			axis_flip.set(-1.f, -1.f, -1.f);
			break;
		default:
			break;
		}

		// account for which side of the object the camera is located and negate appropriate axes
		local_camera_dir.scaleVec(axis_flip);

		// normalize to object scale
		LLVector3 bbox_extent = bbox.getExtentLocal();
		local_camera_dir.scaleVec(LLVector3(1.f / bbox_extent.mV[VX], 1.f / bbox_extent.mV[VY], 1.f / bbox_extent.mV[VZ]));

		S32 scale_face = -1;

		if ((local_camera_dir.mV[VX] > 0.f) == (local_camera_dir.mV[VY] > 0.f))
		{
			if ((local_camera_dir.mV[VZ] > 0.f) == (local_camera_dir.mV[VY] > 0.f))
			{
				LLVector3 local_camera_dir_abs = local_camera_dir;
				local_camera_dir_abs.abs();
				// all neighboring faces of bbox are pointing towards camera or away from camera
				// use largest magnitude face for snap guides
				if (local_camera_dir_abs.mV[VX] > local_camera_dir_abs.mV[VY])
				{
					if (local_camera_dir_abs.mV[VX] > local_camera_dir_abs.mV[VZ])
					{
						scale_face = VX;
					}
					else
					{
						scale_face = VZ;
					}
				}
				else // y > x
				{
					if (local_camera_dir_abs.mV[VY] > local_camera_dir_abs.mV[VZ])
					{
						scale_face = VY;
					}
					else
					{
						scale_face = VZ;
					}
				}
			}
			else
			{
				// z axis facing opposite direction from x and y relative to camera, use x and y for snap guides
				scale_face = VZ;
			}
		}
		else // x and y axes are facing in opposite directions relative to camera
		{
			if ((local_camera_dir.mV[VZ] > 0.f) == (local_camera_dir.mV[VY] > 0.f))
			{
				// x axis facing opposite direction from y and z relative to camera, use y and z for snap guides
				scale_face = VX;
			}
			else
			{
				// y axis facing opposite direction from x and z relative to camera, use x and z for snap guides
				scale_face = VY;
			}
		}

		switch(scale_face)
		{
		case VX:
			// x axis face being scaled, use y and z for snap guides
			mSnapGuideDir1 = LLVector3::y_axis.scaledVec(axis_flip);
			mScaleSnapUnit1 = grid_scale.mV[VZ];
			mSnapGuideDir2 = LLVector3::z_axis.scaledVec(axis_flip);
			mScaleSnapUnit2 = grid_scale.mV[VY];
			break;
		case VY:
			// y axis facing being scaled, use x and z for snap guides
			mSnapGuideDir1 = LLVector3::x_axis.scaledVec(axis_flip);
			mScaleSnapUnit1 = grid_scale.mV[VZ];
			mSnapGuideDir2 = LLVector3::z_axis.scaledVec(axis_flip);
			mScaleSnapUnit2 = grid_scale.mV[VX];
			break;
		case VZ:
			// z axis facing being scaled, use x and y for snap guides
			mSnapGuideDir1 = LLVector3::x_axis.scaledVec(axis_flip);
			mScaleSnapUnit1 = grid_scale.mV[VY];
			mSnapGuideDir2 = LLVector3::y_axis.scaledVec(axis_flip);
			mScaleSnapUnit2 = grid_scale.mV[VX];
			break;
		default:
			mSnapGuideDir1.setZero();
			mScaleSnapUnit1 = 0.f;

			mSnapGuideDir2.setZero();
			mScaleSnapUnit2 = 0.f;
			break;
		}

		mSnapGuideDir1.rotVec(bbox.getRotation());
		mSnapGuideDir2.rotVec(bbox.getRotation());
		mSnapDir1 = -1.f * mSnapGuideDir2;
		mSnapDir2 = -1.f * mSnapGuideDir1;
	}

	mScalePlaneNormal1 = mSnapGuideDir1 % mScaleDir;
	mScalePlaneNormal1.normalize();

	mScalePlaneNormal2 = mSnapGuideDir2 % mScaleDir;
	mScalePlaneNormal2.normalize();

	mScaleSnapUnit1 = mScaleSnapUnit1 / (mSnapDir1 * mScaleDir);
	mScaleSnapUnit2 = mScaleSnapUnit2 / (mSnapDir2 * mScaleDir);

	mTickPixelSpacing1 = llround((F32)MIN_DIVISION_PIXEL_WIDTH / (mScaleDir % mSnapGuideDir1).length());
	mTickPixelSpacing2 = llround((F32)MIN_DIVISION_PIXEL_WIDTH / (mScaleDir % mSnapGuideDir2).length());

	if (uniform)
	{
		mScaleSnapUnit1 *= 0.5f;
		mScaleSnapUnit2 *= 0.5f;
	}
}

void LLManipScale::renderSnapGuides(const LLBBox& bbox)
{
	if (!gSavedSettings.getBOOL("SnapEnabled"))
	{
		return;
	}

	F32 grid_alpha = gSavedSettings.getF32("GridOpacity");

	F32 max_point_on_scale_line = partToMaxScale(mManipPart, bbox);
	LLVector3 drag_point = gAgent.getPosAgentFromGlobal(mDragPointGlobal);

	updateGridSettings();

	S32 pass;
	for (pass = 0; pass < 3; pass++)
	{
		LLColor4 tick_color = setupSnapGuideRenderPass(pass);

		gGL.begin(LLRender::LINES);
		LLVector3 line_mid = mScaleCenter + (mScaleSnappedValue * mScaleDir) + (mSnapGuideDir1 * mSnapRegimeOffset);
		LLVector3 line_start = line_mid - (mScaleDir * (llmin(mScaleSnappedValue, mSnapGuideLength * 0.5f)));
		LLVector3 line_end = line_mid + (mScaleDir * llmin(max_point_on_scale_line - mScaleSnappedValue, mSnapGuideLength * 0.5f));

		gGL.color4f(tick_color.mV[VRED], tick_color.mV[VGREEN], tick_color.mV[VBLUE], tick_color.mV[VALPHA] * 0.1f);
		gGL.vertex3fv(line_start.mV);
		gGL.color4fv(tick_color.mV);
		gGL.vertex3fv(line_mid.mV);
		gGL.vertex3fv(line_mid.mV);
		gGL.color4f(tick_color.mV[VRED], tick_color.mV[VGREEN], tick_color.mV[VBLUE], tick_color.mV[VALPHA] * 0.1f);
		gGL.vertex3fv(line_end.mV);

		line_mid = mScaleCenter + (mScaleSnappedValue * mScaleDir) + (mSnapGuideDir2 * mSnapRegimeOffset);
		line_start = line_mid - (mScaleDir * (llmin(mScaleSnappedValue, mSnapGuideLength * 0.5f)));
		line_end = line_mid + (mScaleDir * llmin(max_point_on_scale_line - mScaleSnappedValue, mSnapGuideLength * 0.5f));
		gGL.vertex3fv(line_start.mV);
		gGL.color4fv(tick_color.mV);
		gGL.vertex3fv(line_mid.mV);
		gGL.vertex3fv(line_mid.mV);
		gGL.color4f(tick_color.mV[VRED], tick_color.mV[VGREEN], tick_color.mV[VBLUE], tick_color.mV[VALPHA] * 0.1f);
		gGL.vertex3fv(line_end.mV);
		gGL.end();
	}

	{
		LLGLDepthTest gls_depth(GL_FALSE);

		F32 dist_grid_axis = llmax(0.f, (drag_point - mScaleCenter) * mScaleDir);
		
		F32 smallest_subdivision1 = mScaleSnapUnit1 / sGridMaxSubdivisionLevel;
		F32 smallest_subdivision2 = mScaleSnapUnit2 / sGridMaxSubdivisionLevel;
		
		F32 dist_scale_units_1 = dist_grid_axis / smallest_subdivision1;
		F32 dist_scale_units_2 = dist_grid_axis / smallest_subdivision2;
		
		// find distance to nearest smallest grid unit
		F32 grid_multiple1 = llfloor(dist_scale_units_1);
		F32 grid_multiple2 = llfloor(dist_scale_units_2);
		F32 grid_offset1 = fmodf(dist_grid_axis, smallest_subdivision1);
		F32 grid_offset2 = fmodf(dist_grid_axis, smallest_subdivision2);

		// how many smallest grid units are we away from largest grid scale?
		S32 sub_div_offset_1 = llround(fmod(dist_grid_axis - grid_offset1, mScaleSnapUnit1 / sGridMinSubdivisionLevel) / smallest_subdivision1);
		S32 sub_div_offset_2 = llround(fmod(dist_grid_axis - grid_offset2, mScaleSnapUnit2 / sGridMinSubdivisionLevel) / smallest_subdivision2);

		S32 num_ticks_per_side1 = llmax(1, lltrunc(0.5f * mSnapGuideLength / smallest_subdivision1));
		S32 num_ticks_per_side2 = llmax(1, lltrunc(0.5f * mSnapGuideLength / smallest_subdivision2));
		S32 ticks_from_scale_center_1 = lltrunc(dist_scale_units_1);
		S32 ticks_from_scale_center_2 = lltrunc(dist_scale_units_2);
		S32 max_ticks1 = llceil(max_point_on_scale_line / smallest_subdivision1 - dist_scale_units_1);
		S32 max_ticks2 = llceil(max_point_on_scale_line / smallest_subdivision2 - dist_scale_units_2);
		S32 start_tick = 0;
		S32 stop_tick = 0;

		if (mSnapRegime != SNAP_REGIME_NONE)
		{
			// draw snap guide line
			gGL.begin(LLRender::LINES);
			LLVector3 snap_line_center = bbox.localToAgent(unitVectorToLocalBBoxExtent( partToUnitVector( mManipPart ), bbox ));

			LLVector3 snap_line_start = snap_line_center + (mSnapGuideDir1 * mSnapRegimeOffset);
			LLVector3 snap_line_end = snap_line_center + (mSnapGuideDir2 * mSnapRegimeOffset);

			gGL.color4f(1.f, 1.f, 1.f, grid_alpha);
			gGL.vertex3fv(snap_line_start.mV);
			gGL.vertex3fv(snap_line_center.mV);
			gGL.vertex3fv(snap_line_center.mV);
			gGL.vertex3fv(snap_line_end.mV);
			gGL.end();

			// draw snap guide arrow
			gGL.begin(LLRender::TRIANGLES);
			{
				//gGLSNoCullFaces.set();
				gGL.color4f(1.f, 1.f, 1.f, grid_alpha);

				LLVector3 arrow_dir;
				LLVector3 arrow_span = mScaleDir;

				arrow_dir = snap_line_start - snap_line_center;
				arrow_dir.normalize();
				gGL.vertex3fv((snap_line_start + arrow_dir * mSnapRegimeOffset * 0.1f).mV);
				gGL.vertex3fv((snap_line_start + arrow_span * mSnapRegimeOffset * 0.1f).mV);
				gGL.vertex3fv((snap_line_start - arrow_span * mSnapRegimeOffset * 0.1f).mV);

				arrow_dir = snap_line_end - snap_line_center;
				arrow_dir.normalize();
				gGL.vertex3fv((snap_line_end + arrow_dir * mSnapRegimeOffset * 0.1f).mV);
				gGL.vertex3fv((snap_line_end + arrow_span * mSnapRegimeOffset * 0.1f).mV);
				gGL.vertex3fv((snap_line_end - arrow_span * mSnapRegimeOffset * 0.1f).mV);
			}
			gGL.end();
		}

		LLVector2 screen_translate_axis(llabs(mScaleDir * LLViewerCamera::getInstance()->getLeftAxis()), llabs(mScaleDir * LLViewerCamera::getInstance()->getUpAxis()));
		screen_translate_axis.normalize();

		S32 tick_label_spacing = llround(screen_translate_axis * sTickLabelSpacing);

		for (pass = 0; pass < 3; pass++)
		{
			LLColor4 tick_color = setupSnapGuideRenderPass(pass);

			start_tick = -(llmin(ticks_from_scale_center_1, num_ticks_per_side1));
			stop_tick = llmin(max_ticks1, num_ticks_per_side1);

			gGL.begin(LLRender::LINES);
			// draw first row of ticks
			for (S32 i = start_tick; i <= stop_tick; i++)
			{
				F32 alpha = (1.f - (1.f *  ((F32)llabs(i) / (F32)num_ticks_per_side1)));
				LLVector3 tick_pos = mScaleCenter + (mScaleDir * (grid_multiple1 + i) * smallest_subdivision1);

				F32 cur_subdivisions = llclamp(getSubdivisionLevel(tick_pos, mScaleDir, mScaleSnapUnit1, mTickPixelSpacing1), sGridMinSubdivisionLevel, sGridMaxSubdivisionLevel);

				if (fmodf((F32)(i + sub_div_offset_1), (sGridMaxSubdivisionLevel / cur_subdivisions)) != 0.f)
				{
					continue;
				}

				F32 tick_scale = 1.f;
				for (F32 division_level = sGridMaxSubdivisionLevel; division_level >= sGridMinSubdivisionLevel; division_level /= 2.f)
				{
					if (fmodf((F32)(i + sub_div_offset_1), division_level) == 0.f)
					{
						break;
					}
					tick_scale *= 0.7f;
				}

				gGL.color4f(tick_color.mV[VRED], tick_color.mV[VGREEN], tick_color.mV[VBLUE], tick_color.mV[VALPHA] * alpha);
				LLVector3 tick_start = tick_pos + (mSnapGuideDir1 * mSnapRegimeOffset);
				LLVector3 tick_end = tick_start + (mSnapGuideDir1 * mSnapRegimeOffset * tick_scale);
				gGL.vertex3fv(tick_start.mV);
				gGL.vertex3fv(tick_end.mV);
			}

			// draw opposite row of ticks
			start_tick = -(llmin(ticks_from_scale_center_2, num_ticks_per_side2));
			stop_tick = llmin(max_ticks2, num_ticks_per_side2);

			for (S32 i = start_tick; i <= stop_tick; i++)
			{
				F32 alpha = (1.f - (1.f *  ((F32)llabs(i) / (F32)num_ticks_per_side2)));
				LLVector3 tick_pos = mScaleCenter + (mScaleDir * (grid_multiple2 + i) * smallest_subdivision2);
				
				F32 cur_subdivisions = llclamp(getSubdivisionLevel(tick_pos, mScaleDir, mScaleSnapUnit2, mTickPixelSpacing2), sGridMinSubdivisionLevel, sGridMaxSubdivisionLevel);

				if (fmodf((F32)(i + sub_div_offset_2), (sGridMaxSubdivisionLevel / cur_subdivisions)) != 0.f)
				{
					continue;
				}

				F32 tick_scale = 1.f;
				for (F32 division_level = sGridMaxSubdivisionLevel; division_level >= sGridMinSubdivisionLevel; division_level /= 2.f)
				{
					if (fmodf((F32)(i + sub_div_offset_2), division_level) == 0.f)
					{
						break;
					}
					tick_scale *= 0.7f;
				}

				gGL.color4f(tick_color.mV[VRED], tick_color.mV[VGREEN], tick_color.mV[VBLUE], tick_color.mV[VALPHA] * alpha);
				LLVector3 tick_start = tick_pos + (mSnapGuideDir2 * mSnapRegimeOffset);
				LLVector3 tick_end = tick_start + (mSnapGuideDir2 * mSnapRegimeOffset * tick_scale);
				gGL.vertex3fv(tick_start.mV);
				gGL.vertex3fv(tick_end.mV);
			}
			gGL.end();
		}

		// render upper tick labels
		start_tick = -(llmin(ticks_from_scale_center_1, num_ticks_per_side1));
		stop_tick = llmin(max_ticks1, num_ticks_per_side1);

		F32 grid_resolution = mObjectSelection->getSelectType() == SELECT_TYPE_HUD ? 0.25f : llmax(gSavedSettings.getF32("GridResolution"), 0.001f);
		S32 label_sub_div_offset_1 = llround(fmod(dist_grid_axis - grid_offset1, mScaleSnapUnit1  * 32.f) / smallest_subdivision1);
		S32 label_sub_div_offset_2 = llround(fmod(dist_grid_axis - grid_offset2, mScaleSnapUnit2  * 32.f) / smallest_subdivision2);

		for (S32 i = start_tick; i <= stop_tick; i++)
		{
			F32 tick_scale = 1.f;
			F32 alpha = grid_alpha * (1.f - (0.5f *  ((F32)llabs(i) / (F32)num_ticks_per_side1)));
			LLVector3 tick_pos = mScaleCenter + (mScaleDir * (grid_multiple1 + i) * smallest_subdivision1);

			for (F32 division_level = sGridMaxSubdivisionLevel; division_level >= sGridMinSubdivisionLevel; division_level /= 2.f)
			{
				if (fmodf((F32)(i + label_sub_div_offset_1), division_level) == 0.f)
				{
					break;
				}
				tick_scale *= 0.7f;
			}

			if (fmodf((F32)(i + label_sub_div_offset_1), (sGridMaxSubdivisionLevel / llmin(sGridMaxSubdivisionLevel, getSubdivisionLevel(tick_pos, mScaleDir, mScaleSnapUnit1, tick_label_spacing)))) == 0.f)
			{
				LLVector3 text_origin = tick_pos + (mSnapGuideDir1 * mSnapRegimeOffset * (1.f + tick_scale));
				
				EGridMode grid_mode = LLSelectMgr::getInstance()->getGridMode();
				F32 tick_value;
				if (grid_mode == GRID_MODE_WORLD)
				{
					tick_value = (grid_multiple1 + i) / (sGridMaxSubdivisionLevel / grid_resolution);
				}
				else
				{
					tick_value = (grid_multiple1 + i) / (2.f * sGridMaxSubdivisionLevel);
				}

				F32 text_highlight = 0.8f;

				// Highlight this text if the tick value matches the snapped to value, and if either the second set of ticks isn't going to be shown or cursor is in the first snap regime.
				if (is_approx_equal(tick_value, mScaleSnappedValue) && (mScaleSnapUnit2 == mScaleSnapUnit1 || (mSnapRegime & SNAP_REGIME_UPPER)))
				{
					text_highlight = 1.f;
				}

				renderTickValue(text_origin, tick_value, grid_mode == GRID_MODE_WORLD ? std::string("m") : std::string("x"), LLColor4(text_highlight, text_highlight, text_highlight, alpha));
			}
		}

		// label ticks on opposite side, only can happen in scaling modes that effect more than one axis and when the object's axis don't have the same scale.  A differing scale indicates both conditions.
		if (mScaleSnapUnit2 != mScaleSnapUnit1)
		{
			start_tick = -(llmin(ticks_from_scale_center_2, num_ticks_per_side2));
			stop_tick = llmin(max_ticks2, num_ticks_per_side2);
			for (S32 i = start_tick; i <= stop_tick; i++)
			{
				F32 tick_scale = 1.f;
				F32 alpha = grid_alpha * (1.f - (0.5f *  ((F32)llabs(i) / (F32)num_ticks_per_side2)));
				LLVector3 tick_pos = mScaleCenter + (mScaleDir * (grid_multiple2 + i) * smallest_subdivision2);

				for (F32 division_level = sGridMaxSubdivisionLevel; division_level >= sGridMinSubdivisionLevel; division_level /= 2.f)
				{
					if (fmodf((F32)(i + label_sub_div_offset_2), division_level) == 0.f)
					{
						break;
					}
					tick_scale *= 0.7f;
				}

				if (fmodf((F32)(i + label_sub_div_offset_2), (sGridMaxSubdivisionLevel / llmin(sGridMaxSubdivisionLevel, getSubdivisionLevel(tick_pos, mScaleDir, mScaleSnapUnit2, tick_label_spacing)))) == 0.f)
				{
					LLVector3 text_origin = tick_pos + (mSnapGuideDir2 * mSnapRegimeOffset * (1.f + tick_scale));

					EGridMode grid_mode = LLSelectMgr::getInstance()->getGridMode();
					F32 tick_value;
					if (grid_mode == GRID_MODE_WORLD)
					{
						tick_value = (grid_multiple2 + i) / (sGridMaxSubdivisionLevel / grid_resolution);
					}
					else
					{
						tick_value = (grid_multiple2 + i) / (2.f * sGridMaxSubdivisionLevel);
					}

					F32 text_highlight = 0.8f;

					if (is_approx_equal(tick_value, mScaleSnappedValue) && (mSnapRegime & SNAP_REGIME_LOWER))
					{
						text_highlight = 1.f;
					}

					renderTickValue(text_origin, tick_value, grid_mode == GRID_MODE_WORLD ? std::string("m") : std::string("x"), LLColor4(text_highlight, text_highlight, text_highlight, alpha));
				}
			}
		}


		// render help text
		if (mObjectSelection->getSelectType() != SELECT_TYPE_HUD)
		{
			if (mHelpTextTimer.getElapsedTimeF32() < sHelpTextVisibleTime + sHelpTextFadeTime && sNumTimesHelpTextShown < sMaxTimesShowHelpText)
			{
				LLVector3 selection_center_start = LLSelectMgr::getInstance()->getSavedBBoxOfSelection().getCenterAgent();

				LLVector3 offset_dir;
				if (mSnapGuideDir1 * LLViewerCamera::getInstance()->getAtAxis() > mSnapGuideDir2 * LLViewerCamera::getInstance()->getAtAxis())
				{
					offset_dir = mSnapGuideDir2;
				}
				else
				{
					offset_dir = mSnapGuideDir1;
				}

				LLVector3 help_text_pos = selection_center_start + (mSnapRegimeOffset * 5.f * offset_dir);
				const LLFontGL* big_fontp = LLFontGL::getFontSansSerif();

				std::string help_text = LLTrans::getString("manip_hint1");
				LLColor4 help_text_color = LLColor4::white;
				help_text_color.mV[VALPHA] = clamp_rescale(mHelpTextTimer.getElapsedTimeF32(), sHelpTextVisibleTime, sHelpTextVisibleTime + sHelpTextFadeTime, grid_alpha, 0.f);
				hud_render_utf8text(help_text, help_text_pos, *big_fontp, LLFontGL::NORMAL, LLFontGL::NO_SHADOW, -0.5f * big_fontp->getWidthF32(help_text), 3.f, help_text_color, false);
				help_text = LLTrans::getString("manip_hint2");
				help_text_pos -= LLViewerCamera::getInstance()->getUpAxis() * mSnapRegimeOffset * 0.4f;
				hud_render_utf8text(help_text, help_text_pos, *big_fontp, LLFontGL::NORMAL, LLFontGL::NO_SHADOW, -0.5f * big_fontp->getWidthF32(help_text), 3.f, help_text_color, false);
			}
		}
	}
}

// Returns unit vector in direction of part of an origin-centered cube
LLVector3 LLManipScale::partToUnitVector( S32 part ) const
{
	if ( (LL_FACE_MIN <= part) && (part <= LL_FACE_MAX) )
	{
		return faceToUnitVector( part );
	}
	else if ( (LL_CORNER_MIN <= part) && (part <= LL_CORNER_MAX) )
	{
		return cornerToUnitVector( part );
	}
	else if ( (LL_EDGE_MIN <= part) && (part <= LL_EDGE_MAX ) )
	{
		return edgeToUnitVector( part );
	}
	return LLVector3();
}


// Returns unit vector in direction of face of an origin-centered cube
LLVector3 LLManipScale::faceToUnitVector( S32 part ) const
{
	llassert( (LL_FACE_MIN <= part) && (part <= LL_FACE_MAX) );
	LLVector3 vec;
	switch( part )
	{
		case LL_FACE_POSX:
			vec.set(  1.f,  0.f,  0.f );
			break;
		case LL_FACE_NEGX:
			vec.set( -1.f,  0.f,  0.f );
			break;
		case LL_FACE_POSY:
			vec.set(  0.f,  1.f,  0.f );
			break;
		case LL_FACE_NEGY:
			vec.set(  0.f, -1.f,  0.f );
			break;
		case LL_FACE_POSZ:
			vec.set(  0.f,  0.f,  1.f );
			break;
		case LL_FACE_NEGZ:
			vec.set(  0.f,  0.f, -1.f );
			break;
		default:
			vec.clear();
	}

	return vec;
}


// Returns unit vector in direction of corner of an origin-centered cube
LLVector3 LLManipScale::cornerToUnitVector( S32 part ) const
{
	llassert( (LL_CORNER_MIN <= part) && (part <= LL_CORNER_MAX) );
	LLVector3 vec;
	switch(part)
	{
		case LL_CORNER_NNN:
			vec.set(-OO_SQRT3, -OO_SQRT3, -OO_SQRT3);
			break;
		case LL_CORNER_NNP:
			vec.set(-OO_SQRT3, -OO_SQRT3, OO_SQRT3);
			break;
		case LL_CORNER_NPN:
			vec.set(-OO_SQRT3, OO_SQRT3, -OO_SQRT3);
			break;
		case LL_CORNER_NPP:
			vec.set(-OO_SQRT3, OO_SQRT3, OO_SQRT3);
			break;
		case LL_CORNER_PNN:
			vec.set(OO_SQRT3, -OO_SQRT3, -OO_SQRT3);
			break;
		case LL_CORNER_PNP:
			vec.set(OO_SQRT3, -OO_SQRT3, OO_SQRT3);
			break;
		case LL_CORNER_PPN:
			vec.set(OO_SQRT3, OO_SQRT3, -OO_SQRT3);
			break;
		case LL_CORNER_PPP:
			vec.set(OO_SQRT3, OO_SQRT3, OO_SQRT3);
			break;
		default:
			vec.clear();
	}

	return vec;
}

// Returns unit vector in direction of edge of an origin-centered cube
LLVector3 LLManipScale::edgeToUnitVector( S32 part ) const
{
	llassert( (LL_EDGE_MIN <= part) && (part <= LL_EDGE_MAX) );
	part -= LL_EDGE_MIN;
	S32 rotation = part >> 2;				// Edge between which faces: 0 => XY, 1 => YZ, 2 => ZX
	LLVector3 v;
	v.mV[rotation]			= (part & 1) ? F_SQRT2 : -F_SQRT2;
	v.mV[(rotation+1) % 3]	= (part & 2) ? F_SQRT2 : -F_SQRT2;
	// v.mV[(rotation+2) % 3] defaults to 0.
	return v;
}

// Non-linear scale of origin-centered unit cube to non-origin-centered, non-symetrical bounding box
LLVector3 LLManipScale::unitVectorToLocalBBoxExtent( const LLVector3& v, const LLBBox& bbox ) const
{
	const LLVector3& min = bbox.getMinLocal();
	const LLVector3& max = bbox.getMaxLocal();
	LLVector3 ctr = bbox.getCenterLocal();

	return LLVector3(
		v.mV[0] ? (v.mV[0]>0 ? max.mV[0] : min.mV[0] ) : ctr.mV[0],
		v.mV[1] ? (v.mV[1]>0 ? max.mV[1] : min.mV[1] ) : ctr.mV[1],
		v.mV[2] ? (v.mV[2]>0 ? max.mV[2] : min.mV[2] ) : ctr.mV[2] );
}

// returns max allowable scale along a given stretch axis
F32		LLManipScale::partToMaxScale( S32 part, const LLBBox &bbox ) const
{
	F32 max_scale_factor = 0.f;
	LLVector3 bbox_extents = unitVectorToLocalBBoxExtent( partToUnitVector( part ), bbox );
	bbox_extents.abs();
	F32 max_extent = 0.f;
	for (U32 i = VX; i <= VZ; i++)
	{
		if (bbox_extents.mV[i] > max_extent)
		{
			max_extent = bbox_extents.mV[i];
		}
	}
	max_scale_factor = bbox_extents.length() * get_default_max_prim_scale() / max_extent;

	if (getUniform())
	{
		max_scale_factor *= 0.5f;
	}

	return max_scale_factor;
}

// returns min allowable scale along a given stretch axis
F32		LLManipScale::partToMinScale( S32 part, const LLBBox &bbox ) const
{
	LLVector3 bbox_extents = unitVectorToLocalBBoxExtent( partToUnitVector( part ), bbox );
	bbox_extents.abs();
	F32 min_extent = get_default_max_prim_scale();
	for (U32 i = VX; i <= VZ; i++)
	{
		if (bbox_extents.mV[i] > 0.f && bbox_extents.mV[i] < min_extent)
		{
			min_extent = bbox_extents.mV[i];
		}
	}
// <AW: opensim-limits>
//	F32 min_scale_factor = bbox_extents.length() * MIN_PRIM_SCALE / min_extent;
	F32 min_scale_factor = bbox_extents.length() * LLWorld::getInstance()->getRegionMinPrimScale() / min_extent;
// </AW: opensim-limits>
	if (getUniform())
	{
		min_scale_factor *= 0.5f;
	}

	return min_scale_factor;
}

// Returns the axis aligned unit vector closest to v.
LLVector3 LLManipScale::nearestAxis( const LLVector3& v ) const
{
	// Note: yes, this is a slow but easy implementation
	// assumes v is normalized

	F32 coords[][3] =
		{
			{ 1.f, 0.f, 0.f },
			{ 0.f, 1.f, 0.f },
			{ 0.f, 0.f, 1.f },
			{-1.f, 0.f, 0.f },
			{ 0.f,-1.f, 0.f },
			{ 0.f, 0.f,-1.f }
		};

	F32 cosine[6];
	cosine[0] = v * LLVector3( coords[0] );
	cosine[1] = v * LLVector3( coords[1] );
	cosine[2] = v * LLVector3( coords[2] );
	cosine[3] = -cosine[0];
	cosine[4] = -cosine[1];
	cosine[5] = -cosine[2];

	F32 greatest_cos = cosine[0];
	S32 greatest_index = 0;
	for( S32 i=1; i<6; i++ )
	{
		if( greatest_cos < cosine[i] )
		{
			greatest_cos = cosine[i];
			greatest_index = i;
		}
	}

// <FS:Ansariel> [AVX Optimization]
	//return LLVector3( coords[greatest_index] );
#ifdef USE_AVX_OPTIMIZATION
	return LLVector3(coords[greatest_index][0], coords[greatest_index][1], coords[greatest_index][2]);
#else
	return LLVector3( coords[greatest_index] );
#endif
// </FS:Ansariel> [AVX Optimization]
}

// virtual
BOOL LLManipScale::canAffectSelection()
{
	// An selection is scalable if you are allowed to both edit and move
	// everything in it, and it does not have any sitting agents
	BOOL can_scale = mObjectSelection->getObjectCount() != 0;
	if (can_scale)
	{
		struct f : public LLSelectedObjectFunctor
		{
			virtual bool apply(LLViewerObject* objectp)
			{
				LLViewerObject *root_object = (objectp == NULL) ? NULL : objectp->getRootEdit();
				return objectp->permModify() && objectp->permMove() && !objectp->isPermanentEnforced() &&
					((root_object == NULL) || !root_object->isPermanentEnforced()) &&
					!objectp->isSeat();
			}
		} func;
		can_scale = mObjectSelection->applyToObjects(&func);
	}
	return can_scale;
}

// <FS:Zi> Add middle mouse control for switching uniform scaling on the fly
BOOL LLManipScale::handleMiddleMouseDown(S32 x, S32 y, MASK mask)
{
	LLManipScale::mInvertUniform=TRUE;
	return handleMouseDown(x,y,mask);
}

BOOL LLManipScale::handleMiddleMouseUp(S32 x, S32 y, MASK mask)
{
	LLManipScale::mInvertUniform=FALSE;
    return handleMouseUp(x, y, mask);
}
// </FS:Zi><|MERGE_RESOLUTION|>--- conflicted
+++ resolved
@@ -68,13 +68,9 @@
 const F32 SELECTED_MANIPULATOR_SCALE = 1.2f;
 const F32 MANIPULATOR_SCALE_HALF_LIFE = 0.07f;
 
-<<<<<<< HEAD
 BOOL LLManipScale::mInvertUniform=FALSE;	// <FS:Zi> Add middle mouse control for switching uniform scaling on the fly
 
-const LLManip::EManipPart MANIPULATOR_IDS[NUM_MANIPULATORS] =
-=======
 const LLManip::EManipPart MANIPULATOR_IDS[LLManipScale::NUM_MANIPULATORS] = 
->>>>>>> 530fe90d
 {
 	LLManip::LL_CORNER_NNN,
 	LLManip::LL_CORNER_NNP,
