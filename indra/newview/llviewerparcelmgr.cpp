/** 
 * @file llviewerparcelmgr.cpp
 * @brief Viewer-side representation of owned land
 *
 * $LicenseInfo:firstyear=2002&license=viewerlgpl$
 * Second Life Viewer Source Code
 * Copyright (C) 2010, Linden Research, Inc.
 * 
 * This library is free software; you can redistribute it and/or
 * modify it under the terms of the GNU Lesser General Public
 * License as published by the Free Software Foundation;
 * version 2.1 of the License only.
 * 
 * This library is distributed in the hope that it will be useful,
 * but WITHOUT ANY WARRANTY; without even the implied warranty of
 * MERCHANTABILITY or FITNESS FOR A PARTICULAR PURPOSE.  See the GNU
 * Lesser General Public License for more details.
 * 
 * You should have received a copy of the GNU Lesser General Public
 * License along with this library; if not, write to the Free Software
 * Foundation, Inc., 51 Franklin Street, Fifth Floor, Boston, MA  02110-1301  USA
 * 
 * Linden Research, Inc., 945 Battery Street, San Francisco, CA  94111  USA
 * $/LicenseInfo$
 */

#include "llviewerprecompiledheaders.h"

#include "llviewerparcelmgr.h"

// Library includes
#include "llaudioengine.h"
#include "indra_constants.h"
#include "llcachename.h"
#include "llgl.h"
#include "llnotifications.h"
#include "llnotificationsutil.h"
#include "llparcel.h"
#include "message.h"
#include "llfloaterreg.h"

// Viewer includes
#include "llagent.h"
#include "llagentaccess.h"
#include "llviewerparcelaskplay.h"
#include "llviewerwindow.h"
#include "llviewercontrol.h"
//#include "llfirstuse.h"
#include "llfloaterbuyland.h"
#include "llfloatergroups.h"
#include "llpanelnearbymedia.h"
#include "llfloatersellland.h"
#include "llfloatertools.h"
#include "llparcelselection.h"
#include "llresmgr.h"
#include "llsdutil.h"
#include "llsdutil_math.h"
#include "llslurl.h"
#include "llstatusbar.h"
#include "llui.h"
#include "llviewertexture.h"
#include "llviewertexturelist.h"
#include "llviewermenu.h"
#include "llviewerparcelmedia.h"
#include "llviewerparceloverlay.h"
#include "llviewerregion.h"
#include "llworld.h"
#include "roles_constants.h"
#include "llweb.h"
#include "llvieweraudio.h"
#include "llcorehttputil.h"

#include "llenvironment.h"

const F32 PARCEL_COLLISION_DRAW_SECS = 1.f;


// Globals

U8* LLViewerParcelMgr::sPackedOverlay = NULL;

LLUUID gCurrentMovieID = LLUUID::null;

LLPointer<LLViewerTexture> sBlockedImage;
LLPointer<LLViewerTexture> sPassImage;

// Local functions
void callback_start_music(S32 option, void* data);
void optionally_prepare_video(const LLParcel *parcelp);
void callback_prepare_video(S32 option, void* data);
void prepare_video(const LLParcel *parcelp);
void start_video(const LLParcel *parcelp);
void stop_video();
bool callback_god_force_owner(const LLSD&, const LLSD&);

struct LLGodForceOwnerData
{
	LLUUID mOwnerID;
	S32 mLocalID;
	LLHost mHost;

	LLGodForceOwnerData(
		const LLUUID& owner_id,
		S32 local_parcel_id,
		const LLHost& host) :
		mOwnerID(owner_id),
		mLocalID(local_parcel_id),
		mHost(host) {}
};

//
// Methods
//
LLViewerParcelMgr::LLViewerParcelMgr()
:	mSelected(FALSE),
	mRequestResult(0),
	mWestSouth(),
	mEastNorth(),
	mSelectedDwell(DWELL_NAN),
	mAgentParcelSequenceID(-1),
	mHoverRequestResult(0),
	mHoverWestSouth(),
	mHoverEastNorth(),
	mTeleportInProgressPosition(),
	mRenderCollision(FALSE),
	mRenderSelection(TRUE),
	mCollisionBanned(0),
	mCollisionTimer(),
	mMediaParcelId(0),
	mMediaRegionId(0)
{
	mCurrentParcel = new LLParcel();
	mCurrentParcelSelection = new LLParcelSelection(mCurrentParcel);
	mFloatingParcelSelection = new LLParcelSelection(mCurrentParcel);

	mAgentParcel = new LLParcel();
	mHoverParcel = new LLParcel();
	mCollisionParcel = new LLParcel();

	mParcelsPerEdge = S32(	REGION_WIDTH_METERS / PARCEL_GRID_STEP_METERS );
	mHighlightSegments = new U8[(mParcelsPerEdge+1)*(mParcelsPerEdge+1)];
	resetSegments(mHighlightSegments);

	mCollisionSegments = new U8[(mParcelsPerEdge+1)*(mParcelsPerEdge+1)];
	resetSegments(mCollisionSegments);

	// JC: Resolved a merge conflict here, eliminated
	// mBlockedImage->setAddressMode(LLTexUnit::TAM_WRAP);
	// because it is done in llviewertexturelist.cpp
	mBlockedImage = LLViewerTextureManager::getFetchedTextureFromFile("world/NoEntryLines.png", FTT_LOCAL_FILE, TRUE, LLGLTexture::BOOST_UI);
	mPassImage = LLViewerTextureManager::getFetchedTextureFromFile("world/NoEntryPassLines.png", FTT_LOCAL_FILE, TRUE, LLGLTexture::BOOST_UI);

	S32 overlay_size = mParcelsPerEdge * mParcelsPerEdge / PARCEL_OVERLAY_CHUNKS;
	sPackedOverlay = new U8[overlay_size];

	mAgentParcelOverlay = new U8[mParcelsPerEdge * mParcelsPerEdge];
	S32 i;
	for (i = 0; i < mParcelsPerEdge * mParcelsPerEdge; i++)
	{
		mAgentParcelOverlay[i] = 0;
	}

	mTeleportInProgress = TRUE; // the initial parcel update is treated like teleport
}


LLViewerParcelMgr::~LLViewerParcelMgr()
{
	mCurrentParcelSelection->setParcel(NULL);
	mCurrentParcelSelection = NULL;

	mFloatingParcelSelection->setParcel(NULL);
	mFloatingParcelSelection = NULL;

	delete mCurrentParcel;
	mCurrentParcel = NULL;

	delete mAgentParcel;
	mAgentParcel = NULL;

	delete mCollisionParcel;
	mCollisionParcel = NULL;

	delete mHoverParcel;
	mHoverParcel = NULL;

	delete[] mHighlightSegments;
	mHighlightSegments = NULL;

	delete[] mCollisionSegments;
	mCollisionSegments = NULL;

	delete[] sPackedOverlay;
	sPackedOverlay = NULL;

	delete[] mAgentParcelOverlay;
	mAgentParcelOverlay = NULL;

	sBlockedImage = NULL;
	sPassImage = NULL;
}

void LLViewerParcelMgr::dump()
{
	LL_INFOS() << "Parcel Manager Dump" << LL_ENDL;
	LL_INFOS() << "mSelected " << S32(mSelected) << LL_ENDL;
	LL_INFOS() << "Selected parcel: " << LL_ENDL;
	LL_INFOS() << mWestSouth << " to " << mEastNorth << LL_ENDL;
	mCurrentParcel->dump();
	LL_INFOS() << "banning " << mCurrentParcel->mBanList.size() << LL_ENDL;
	
	LLAccessEntry::map::const_iterator cit = mCurrentParcel->mBanList.begin();
	LLAccessEntry::map::const_iterator end = mCurrentParcel->mBanList.end();
	for ( ; cit != end; ++cit)
	{
		LL_INFOS() << "ban id " << (*cit).first << LL_ENDL;
	}
	LL_INFOS() << "Hover parcel:" << LL_ENDL;
	mHoverParcel->dump();
	LL_INFOS() << "Agent parcel:" << LL_ENDL;
	mAgentParcel->dump();
}


LLViewerRegion* LLViewerParcelMgr::getSelectionRegion()
{
	return LLWorld::getInstance()->getRegionFromPosGlobal( mWestSouth );
}


void LLViewerParcelMgr::getDisplayInfo(S32* area_out, S32* claim_out,
									   S32* rent_out,
									   BOOL* for_sale_out,
									   F32* dwell_out)
{
	S32 area = 0;
	S32 price = 0;
	S32 rent = 0;
	BOOL for_sale = FALSE;
	F32 dwell = DWELL_NAN;

	if (mSelected)
	{
		if (mCurrentParcelSelection->mSelectedMultipleOwners)
		{
			area = mCurrentParcelSelection->getClaimableArea();
		}
		else
		{
			area = getSelectedArea();
		}

		if (mCurrentParcel->getForSale())
		{
			price = mCurrentParcel->getSalePrice();
			for_sale = TRUE;
		}
		else
		{
			price = area * mCurrentParcel->getClaimPricePerMeter();
			for_sale = FALSE;
		}

		rent = mCurrentParcel->getTotalRent();

		dwell = mSelectedDwell;
	}

	*area_out = area;
	*claim_out = price;
	*rent_out = rent;
	*for_sale_out = for_sale;
	*dwell_out = dwell;
}

S32 LLViewerParcelMgr::getSelectedArea() const
{
	S32 rv = 0;
	if(mSelected && mCurrentParcel && mCurrentParcelSelection->mWholeParcelSelected)
	{
		rv = mCurrentParcel->getArea();
	}
	else if(mSelected)
	{
		F64 width = mEastNorth.mdV[VX] - mWestSouth.mdV[VX];
		F64 height = mEastNorth.mdV[VY] - mWestSouth.mdV[VY];
		F32 area = (F32)(width * height);
		rv = ll_round(area);
	}
	return rv;
}

void LLViewerParcelMgr::resetSegments(U8* segments)
{
	S32 i;
	S32 count = (mParcelsPerEdge+1)*(mParcelsPerEdge+1);
	for (i = 0; i < count; i++)
	{
		segments[i] = 0x0;
	}
}


void LLViewerParcelMgr::writeHighlightSegments(F32 west, F32 south, F32 east,
											   F32 north)
{
	S32 x, y;
	S32 min_x = ll_round( west / PARCEL_GRID_STEP_METERS );
	S32 max_x = ll_round( east / PARCEL_GRID_STEP_METERS );
	S32 min_y = ll_round( south / PARCEL_GRID_STEP_METERS );
	S32 max_y = ll_round( north / PARCEL_GRID_STEP_METERS );

	const S32 STRIDE = mParcelsPerEdge+1;

	// south edge
	y = min_y;
	for (x = min_x; x < max_x; x++)
	{
		// exclusive OR means that writing to this segment twice
		// will turn it off
		mHighlightSegments[x + y*STRIDE] ^= SOUTH_MASK;
	}

	// west edge
	x = min_x;
	for (y = min_y; y < max_y; y++)
	{
		mHighlightSegments[x + y*STRIDE] ^= WEST_MASK;
	}

	// north edge - draw the south border on the y+1'th cell,
	// which given C-style arrays, is item foo[max_y]
	y = max_y;
	for (x = min_x; x < max_x; x++)
	{
		mHighlightSegments[x + y*STRIDE] ^= SOUTH_MASK;
	}

	// east edge - draw west border on x+1'th cell
	x = max_x;
	for (y = min_y; y < max_y; y++)
	{
		mHighlightSegments[x + y*STRIDE] ^= WEST_MASK;
	}
}


void LLViewerParcelMgr::writeSegmentsFromBitmap(U8* bitmap, U8* segments)
{
	S32 x;
	S32 y;
	const S32 IN_STRIDE = mParcelsPerEdge;
	const S32 OUT_STRIDE = mParcelsPerEdge+1;

	for (y = 0; y < IN_STRIDE; y++)
	{
		x = 0;
		while( x < IN_STRIDE )
		{
			U8 byte = bitmap[ (x + y*IN_STRIDE) / 8 ];

			S32 bit;
			for (bit = 0; bit < 8; bit++)
			{
				if (byte & (1 << bit) )
				{
					S32 out = x+y*OUT_STRIDE;

					// This and one above it
					segments[out]            ^= SOUTH_MASK;
					segments[out+OUT_STRIDE] ^= SOUTH_MASK;

					// This and one to the right
					segments[out]   ^= WEST_MASK;
					segments[out+1] ^= WEST_MASK;
				}
				x++;
			}
		}
	}
}


void LLViewerParcelMgr::writeAgentParcelFromBitmap(U8* bitmap)
{
	S32 x;
	S32 y;
	const S32 IN_STRIDE = mParcelsPerEdge;

	for (y = 0; y < IN_STRIDE; y++)
	{
		x = 0;
		while( x < IN_STRIDE )
		{
			U8 byte = bitmap[ (x + y*IN_STRIDE) / 8 ];

			S32 bit;
			for (bit = 0; bit < 8; bit++)
			{
				if (byte & (1 << bit) )
				{
					mAgentParcelOverlay[x+y*IN_STRIDE] = 1;
				}
				else
				{
					mAgentParcelOverlay[x+y*IN_STRIDE] = 0;
				}
				x++;
			}
		}
	}
}


// Given a point, find the PARCEL_GRID_STEP x PARCEL_GRID_STEP block
// containing it and select that.
LLParcelSelectionHandle LLViewerParcelMgr::selectParcelAt(const LLVector3d& pos_global)
{
	LLVector3d southwest = pos_global;
	LLVector3d northeast = pos_global;

	southwest -= LLVector3d( PARCEL_GRID_STEP_METERS/2, PARCEL_GRID_STEP_METERS/2, 0 );
	southwest.mdV[VX] = ll_round( southwest.mdV[VX], (F64)PARCEL_GRID_STEP_METERS );
	southwest.mdV[VY] = ll_round( southwest.mdV[VY], (F64)PARCEL_GRID_STEP_METERS );

	northeast += LLVector3d( PARCEL_GRID_STEP_METERS/2, PARCEL_GRID_STEP_METERS/2, 0 );
	northeast.mdV[VX] = ll_round( northeast.mdV[VX], (F64)PARCEL_GRID_STEP_METERS );
	northeast.mdV[VY] = ll_round( northeast.mdV[VY], (F64)PARCEL_GRID_STEP_METERS );

	// Snap to parcel
	return selectLand( southwest, northeast, TRUE );
}


// Tries to select the parcel inside the rectangle
LLParcelSelectionHandle LLViewerParcelMgr::selectParcelInRectangle()
{
	return selectLand(mWestSouth, mEastNorth, TRUE);
}


void LLViewerParcelMgr::selectCollisionParcel()
{
	// BUG: Claim to be in the agent's region
	mWestSouth = gAgent.getRegion()->getOriginGlobal();
	mEastNorth = mWestSouth;
	mEastNorth += LLVector3d(PARCEL_GRID_STEP_METERS, PARCEL_GRID_STEP_METERS, 0.0);

	// BUG: must be in the sim you are in
	LLMessageSystem *msg = gMessageSystem;
	msg->newMessageFast(_PREHASH_ParcelPropertiesRequestByID);
	msg->nextBlockFast(_PREHASH_AgentID);
	msg->addUUIDFast(_PREHASH_AgentID, gAgent.getID() );
	msg->addUUIDFast(_PREHASH_SessionID, gAgent.getSessionID() );
	msg->nextBlockFast(_PREHASH_ParcelData);
	msg->addS32Fast(_PREHASH_SequenceID, SELECTED_PARCEL_SEQ_ID );
	msg->addS32Fast(_PREHASH_LocalID, mCollisionParcel->getLocalID() );
	gAgent.sendReliableMessage();

	mRequestResult = PARCEL_RESULT_NO_DATA;

	// Hack: Copy some data over temporarily
	mCurrentParcel->setName( mCollisionParcel->getName() );
	mCurrentParcel->setDesc( mCollisionParcel->getDesc() );
	mCurrentParcel->setPassPrice(mCollisionParcel->getPassPrice());
	mCurrentParcel->setPassHours(mCollisionParcel->getPassHours());

	// clear the list of segments to prevent flashing
	resetSegments(mHighlightSegments);

	mFloatingParcelSelection->setParcel(mCurrentParcel);
	mCurrentParcelSelection->setParcel(NULL);
	mCurrentParcelSelection = new LLParcelSelection(mCurrentParcel);

	mSelected = TRUE;
	mCurrentParcelSelection->mWholeParcelSelected = TRUE;
	notifyObservers();
	return;
}


// snap_selection = auto-select the hit parcel, if there is exactly one
LLParcelSelectionHandle LLViewerParcelMgr::selectLand(const LLVector3d &corner1, const LLVector3d &corner2,
								   BOOL snap_selection)
{
	sanitize_corners( corner1, corner2, mWestSouth, mEastNorth );

	// ...x isn't more than one meter away
	F32 delta_x = getSelectionWidth();
	if (delta_x * delta_x <= 1.f * 1.f)
	{
		mSelected = FALSE;
		notifyObservers();
		return NULL;
	}

	// ...y isn't more than one meter away
	F32 delta_y = getSelectionHeight();
	if (delta_y * delta_y <= 1.f * 1.f)
	{
		mSelected = FALSE;
		notifyObservers();
		return NULL;
	}

	// Can't select across region boundary
	// We need to pull in the upper right corner by a little bit to allow
	// selection up to the x = 256 or y = 256 edge.
	LLVector3d east_north_region_check( mEastNorth );
	east_north_region_check.mdV[VX] -= 0.5;
	east_north_region_check.mdV[VY] -= 0.5;

	LLViewerRegion *region = LLWorld::getInstance()->getRegionFromPosGlobal(mWestSouth);
	LLViewerRegion *region_other = LLWorld::getInstance()->getRegionFromPosGlobal( east_north_region_check );

	if(!region)
	{
		// just in case they somehow selected no land.
		mSelected = FALSE;
		return NULL;
	}

	if (region != region_other)
	{
		LLNotificationsUtil::add("CantSelectLandFromMultipleRegions");
		mSelected = FALSE;
		notifyObservers();
		return NULL;
	}

	// Build region global copies of corners
	LLVector3 wsb_region = region->getPosRegionFromGlobal( mWestSouth );
	LLVector3 ent_region = region->getPosRegionFromGlobal( mEastNorth );

	// Send request message
	LLMessageSystem *msg = gMessageSystem;
	msg->newMessageFast(_PREHASH_ParcelPropertiesRequest);
	msg->nextBlockFast(_PREHASH_AgentData);
	msg->addUUIDFast(_PREHASH_AgentID, gAgent.getID() );
	msg->addUUIDFast(_PREHASH_SessionID, gAgent.getSessionID() );
	msg->nextBlockFast(_PREHASH_ParcelData);
	msg->addS32Fast(_PREHASH_SequenceID, SELECTED_PARCEL_SEQ_ID );
	msg->addF32Fast(_PREHASH_West,  wsb_region.mV[VX] );
	msg->addF32Fast(_PREHASH_South, wsb_region.mV[VY] );
	msg->addF32Fast(_PREHASH_East,  ent_region.mV[VX] );
	msg->addF32Fast(_PREHASH_North, ent_region.mV[VY] );
	msg->addBOOL("SnapSelection", snap_selection);
	msg->sendReliable( region->getHost() );

	mRequestResult = PARCEL_RESULT_NO_DATA;

	mFloatingParcelSelection->setParcel(mCurrentParcel);
	mCurrentParcelSelection->setParcel(NULL);
	mCurrentParcelSelection = new LLParcelSelection(mCurrentParcel);

	mSelected = TRUE;
	mCurrentParcelSelection->mWholeParcelSelected = snap_selection;
	notifyObservers();
	return mCurrentParcelSelection;
}

void LLViewerParcelMgr::deselectUnused()
{
	// no more outstanding references to this selection, other than our own
	if (mCurrentParcelSelection->getNumRefs() == 1 && mFloatingParcelSelection->getNumRefs() == 1)
	{
		deselectLand();
	}
}

void LLViewerParcelMgr::deselectLand()
{
	if (mSelected)
	{
		mSelected = FALSE;

		// Invalidate the selected parcel
		mCurrentParcel->setLocalID(-1);
		mCurrentParcel->mAccessList.clear();
		mCurrentParcel->mBanList.clear();
		//mCurrentParcel->mRenterList.reset();

		mSelectedDwell = DWELL_NAN;

		// invalidate parcel selection so that existing users of this selection can clean up
		mCurrentParcelSelection->setParcel(NULL);
		mFloatingParcelSelection->setParcel(NULL);
		// create new parcel selection
		mCurrentParcelSelection = new LLParcelSelection(mCurrentParcel);

		notifyObservers(); // Notify observers *after* changing the parcel selection
	}
}


void LLViewerParcelMgr::addObserver(LLParcelObserver* observer)
{
	mObservers.push_back(observer);
}


void LLViewerParcelMgr::removeObserver(LLParcelObserver* observer)
{
	vector_replace_with_last(mObservers, observer);
}


// Call this method when it's time to update everyone on a new state.
// Copy the list because an observer could respond by removing itself
// from the list.
void LLViewerParcelMgr::notifyObservers()
{
	std::vector<LLParcelObserver*> observers;
	S32 count = mObservers.size();
	S32 i;
	for(i = 0; i < count; ++i)
	{
		observers.push_back(mObservers.at(i));
	}
	for(i = 0; i < count; ++i)
	{
		observers.at(i)->changed();
	}
}


//
// ACCESSORS
//
BOOL LLViewerParcelMgr::selectionEmpty() const
{
	return !mSelected;
}


LLParcelSelectionHandle LLViewerParcelMgr::getParcelSelection() const
{
	return mCurrentParcelSelection;
}

LLParcelSelectionHandle LLViewerParcelMgr::getFloatingParcelSelection() const
{
	return mFloatingParcelSelection;
}

LLParcel *LLViewerParcelMgr::getAgentParcel() const
{
	return mAgentParcel;
}


LLParcel * LLViewerParcelMgr::getAgentOrSelectedParcel() const
{
    LLParcel *parcel(nullptr);

    LLParcelSelectionHandle sel_handle(getFloatingParcelSelection());
    if (sel_handle)
    {
        LLParcelSelection *selection(sel_handle.get());
        if (selection)
        {
            parcel = selection->getParcel();
            if (parcel && (parcel->getLocalID() == INVALID_PARCEL_ID))
            {
                parcel = NULL;
            }
        }
    }

    if (!parcel)
        parcel = LLViewerParcelMgr::instance().getAgentParcel();

    return parcel;
}

// Return whether the agent can build on the land they are on
bool LLViewerParcelMgr::allowAgentBuild() const
{
	if (mAgentParcel)
	{
		return (gAgent.isGodlike() ||
				(mAgentParcel->allowModifyBy(gAgent.getID(), gAgent.getGroupID())) ||
				(isParcelOwnedByAgent(mAgentParcel, GP_LAND_ALLOW_CREATE)));
	}
	else
	{
		return gAgent.isGodlike();
	}
}

// Return whether anyone can build on the given parcel
bool LLViewerParcelMgr::allowAgentBuild(const LLParcel* parcel) const
{
	return parcel->getAllowModify();
}

bool LLViewerParcelMgr::allowAgentVoice() const
{
	return allowAgentVoice(gAgent.getRegion(), mAgentParcel);
}

bool LLViewerParcelMgr::allowAgentVoice(const LLViewerRegion* region, const LLParcel* parcel) const
{
	return region && region->isVoiceEnabled()
		&& parcel	&& parcel->getParcelFlagAllowVoice();
}

bool LLViewerParcelMgr::allowAgentFly(const LLViewerRegion* region, const LLParcel* parcel) const
{
	return region && !region->getBlockFly()
		&& parcel && parcel->getAllowFly();
}

// Can the agent be pushed around by LLPushObject?
bool LLViewerParcelMgr::allowAgentPush(const LLViewerRegion* region, const LLParcel* parcel) const
{
	return region && !region->getRestrictPushObject()
		&& parcel && !parcel->getRestrictPushObject();
}

bool LLViewerParcelMgr::allowAgentScripts(const LLViewerRegion* region, const LLParcel* parcel) const
{
	// *NOTE: This code does not take into account group-owned parcels
	// and the flag to allow group-owned scripted objects to run.
	// This mirrors the traditional menu bar parcel icon code, but is not
	// technically correct.
	return region
		&& !region->getRegionFlag(REGION_FLAGS_SKIP_SCRIPTS)
		&& !region->getRegionFlag(REGION_FLAGS_ESTATE_SKIP_SCRIPTS)
		&& parcel
		&& parcel->getAllowOtherScripts();
}

bool LLViewerParcelMgr::allowAgentDamage(const LLViewerRegion* region, const LLParcel* parcel) const
{
	return (region && region->getAllowDamage())
		|| (parcel && parcel->getAllowDamage());
}

BOOL LLViewerParcelMgr::isOwnedAt(const LLVector3d& pos_global) const
{
	LLViewerRegion* region = LLWorld::getInstance()->getRegionFromPosGlobal( pos_global );
	if (!region) return FALSE;

	LLViewerParcelOverlay* overlay = region->getParcelOverlay();
	if (!overlay) return FALSE;

	LLVector3 pos_region = region->getPosRegionFromGlobal( pos_global );

	return overlay->isOwned( pos_region );
}

BOOL LLViewerParcelMgr::isOwnedSelfAt(const LLVector3d& pos_global) const
{
	LLViewerRegion* region = LLWorld::getInstance()->getRegionFromPosGlobal( pos_global );
	if (!region) return FALSE;

	LLViewerParcelOverlay* overlay = region->getParcelOverlay();
	if (!overlay) return FALSE;

	LLVector3 pos_region = region->getPosRegionFromGlobal( pos_global );

	return overlay->isOwnedSelf( pos_region );
}

BOOL LLViewerParcelMgr::isOwnedOtherAt(const LLVector3d& pos_global) const
{
	LLViewerRegion* region = LLWorld::getInstance()->getRegionFromPosGlobal( pos_global );
	if (!region) return FALSE;

	LLViewerParcelOverlay* overlay = region->getParcelOverlay();
	if (!overlay) return FALSE;

	LLVector3 pos_region = region->getPosRegionFromGlobal( pos_global );

	return overlay->isOwnedOther( pos_region );
}

BOOL LLViewerParcelMgr::isSoundLocal(const LLVector3d& pos_global) const
{
	LLViewerRegion* region = LLWorld::getInstance()->getRegionFromPosGlobal( pos_global );
	if (!region) return FALSE;

	LLViewerParcelOverlay* overlay = region->getParcelOverlay();
	if (!overlay) return FALSE;

	LLVector3 pos_region = region->getPosRegionFromGlobal( pos_global );

	return overlay->isSoundLocal( pos_region );
}

BOOL LLViewerParcelMgr::canHearSound(const LLVector3d &pos_global) const
{
	BOOL in_agent_parcel = inAgentParcel(pos_global);

	if (in_agent_parcel)
	{
		// In same parcel as the agent
		return TRUE;
	}
	else
	{
		if (LLViewerParcelMgr::getInstance()->getAgentParcel()->getSoundLocal())
		{
			// Not in same parcel, and agent parcel only has local sound
			return FALSE;
		}
		else if (LLViewerParcelMgr::getInstance()->isSoundLocal(pos_global))
		{
			// Not in same parcel, and target parcel only has local sound
			return FALSE;
		}
		else
		{
			// Not in same parcel, but neither are local sound
			return TRUE;
		}
	}
}


BOOL LLViewerParcelMgr::inAgentParcel(const LLVector3d &pos_global) const
{
	LLViewerRegion* region = LLWorld::getInstance()->getRegionFromPosGlobal(pos_global);
	LLViewerRegion* agent_region = gAgent.getRegion();
	if (!region || !agent_region)
		return FALSE;

	if (region != agent_region)
	{
		// Can't be in the agent parcel if you're not in the same region.
		return FALSE;
	}

	LLVector3 pos_region = agent_region->getPosRegionFromGlobal(pos_global);
	S32 row =    S32(pos_region.mV[VY] / PARCEL_GRID_STEP_METERS);
	S32 column = S32(pos_region.mV[VX] / PARCEL_GRID_STEP_METERS);

	if (mAgentParcelOverlay[row*mParcelsPerEdge + column])
	{
		return TRUE;
	}
	else
	{
		return FALSE;
	}
}

// Returns NULL when there is no valid data.
LLParcel* LLViewerParcelMgr::getHoverParcel() const
{
	if (mHoverRequestResult == PARCEL_RESULT_SUCCESS)
	{
		return mHoverParcel;
	}
	else
	{
		return NULL;
	}
}

// Returns NULL when there is no valid data.
LLParcel* LLViewerParcelMgr::getCollisionParcel() const
{
	if (mRenderCollision)
	{
		return mCollisionParcel;
	}
	else
	{
		return NULL;
	}
}

//
// UTILITIES
//

void LLViewerParcelMgr::render()
{
	if (mSelected && mRenderSelection && gSavedSettings.getBOOL("RenderParcelSelection"))
	{
		// Rendering is done in agent-coordinates, so need to supply
		// an appropriate offset to the render code.
		LLViewerRegion* regionp = LLWorld::getInstance()->getRegionFromPosGlobal(mWestSouth);
		if (!regionp) return;

		renderHighlightSegments(mHighlightSegments, regionp);
	}
}


void LLViewerParcelMgr::renderParcelCollision()
{
	// check for expiration
	if (mCollisionTimer.getElapsedTimeF32() > PARCEL_COLLISION_DRAW_SECS)
	{
		mRenderCollision = FALSE;
	}

	if (mRenderCollision && gSavedSettings.getBOOL("ShowBanLines"))
	{
		LLViewerRegion* regionp = gAgent.getRegion();
		if (regionp)
		{
			BOOL use_pass = mCollisionParcel->getParcelFlag(PF_USE_PASS_LIST);
			renderCollisionSegments(mCollisionSegments, use_pass, regionp);
		}
	}
}


void LLViewerParcelMgr::sendParcelAccessListRequest(U32 flags)
{
	if (!mSelected)
	{
		return;
	}

	LLViewerRegion *region = LLWorld::getInstance()->getRegionFromPosGlobal( mWestSouth );
	if (!region) return;

	LLMessageSystem *msg = gMessageSystem;


	if (flags & AL_BAN) 
	{
		mCurrentParcel->mBanList.clear();
	}
	if (flags & AL_ACCESS) 
	{
		mCurrentParcel->mAccessList.clear();
	}		
	if (flags & AL_ALLOW_EXPERIENCE) 
	{
		mCurrentParcel->clearExperienceKeysByType(EXPERIENCE_KEY_TYPE_ALLOWED);
	}
	if (flags & AL_BLOCK_EXPERIENCE) 
	{
		mCurrentParcel->clearExperienceKeysByType(EXPERIENCE_KEY_TYPE_BLOCKED);
	}		

	// Only the headers differ
	msg->newMessageFast(_PREHASH_ParcelAccessListRequest);
	msg->nextBlockFast(_PREHASH_AgentData);
	msg->addUUIDFast(_PREHASH_AgentID, gAgent.getID());
	msg->addUUIDFast(_PREHASH_SessionID, gAgent.getSessionID());
	msg->nextBlockFast(_PREHASH_Data);
	msg->addS32Fast(_PREHASH_SequenceID, 0);
	msg->addU32Fast(_PREHASH_Flags, flags);
	msg->addS32("LocalID", mCurrentParcel->getLocalID() );
	msg->sendReliable( region->getHost() );
}


void LLViewerParcelMgr::sendParcelDwellRequest()
{
	if (!mSelected)
	{
		return;
	}

	LLViewerRegion *region = LLWorld::getInstance()->getRegionFromPosGlobal( mWestSouth );
	if (!region) return;

	LLMessageSystem *msg = gMessageSystem;

	// Only the headers differ
	msg->newMessage("ParcelDwellRequest");
	msg->nextBlock("AgentData");
	msg->addUUID("AgentID", gAgent.getID() );
	msg->addUUID("SessionID", gAgent.getSessionID());
	msg->nextBlock("Data");
	msg->addS32("LocalID", mCurrentParcel->getLocalID());
	msg->addUUID("ParcelID", LLUUID::null);	// filled in on simulator
	msg->sendReliable( region->getHost() );
}


void LLViewerParcelMgr::sendParcelGodForceOwner(const LLUUID& owner_id)
{
	if (!mSelected)
	{
		LLNotificationsUtil::add("CannotSetLandOwnerNothingSelected");
		return;
	}

	LL_INFOS("ParcelMgr") << "Claiming " << mWestSouth << " to " << mEastNorth << LL_ENDL;

	// BUG: Only works for the region containing mWestSouthBottom
	LLVector3d east_north_region_check( mEastNorth );
	east_north_region_check.mdV[VX] -= 0.5;
	east_north_region_check.mdV[VY] -= 0.5;

	LLViewerRegion *region = LLWorld::getInstance()->getRegionFromPosGlobal( mWestSouth );
	if (!region)
	{
		// TODO: Add a force owner version of this alert.
		LLNotificationsUtil::add("CannotContentifyNoRegion");
		return;
	}

	// BUG: Make work for cross-region selections
	LLViewerRegion *region2 = LLWorld::getInstance()->getRegionFromPosGlobal( east_north_region_check );
	if (region != region2)
	{
		LLNotificationsUtil::add("CannotSetLandOwnerMultipleRegions");
		return;
	}

	LL_INFOS("ParcelMgr") << "Region " << region->getOriginGlobal() << LL_ENDL;

	LLSD payload;
	payload["owner_id"] = owner_id;
	payload["parcel_local_id"] = mCurrentParcel->getLocalID();
	payload["region_host"] = region->getHost().getIPandPort();
	LLNotification::Params params("ForceOwnerAuctionWarning");
	params.payload(payload).functor.function(callback_god_force_owner);

	if(mCurrentParcel->getAuctionID())
	{
		LLNotifications::instance().add(params);
	}
	else
	{
		LLNotifications::instance().forceResponse(params, 0);
	}
}

bool callback_god_force_owner(const LLSD& notification, const LLSD& response)
{
	S32 option = LLNotificationsUtil::getSelectedOption(notification, response);
	if(0 == option)
	{
		LLMessageSystem* msg = gMessageSystem;
		msg->newMessage("ParcelGodForceOwner");
		msg->nextBlock("AgentData");
		msg->addUUID("AgentID", gAgent.getID());
		msg->addUUID("SessionID", gAgent.getSessionID());
		msg->nextBlock("Data");
		msg->addUUID("OwnerID", notification["payload"]["owner_id"].asUUID());
		msg->addS32( "LocalID", notification["payload"]["parcel_local_id"].asInteger());
		msg->sendReliable(LLHost(notification["payload"]["region_host"].asString()));
	}
	return false;
}

void LLViewerParcelMgr::sendParcelGodForceToContent()
{
	if (!mSelected)
	{
		LLNotificationsUtil::add("CannotContentifyNothingSelected");
		return;
	}
	LLViewerRegion* region = LLWorld::getInstance()->getRegionFromPosGlobal( mWestSouth );
	if (!region)
	{
		LLNotificationsUtil::add("CannotContentifyNoRegion");
		return;
	}

	LLMessageSystem* msg = gMessageSystem;
	msg->newMessage("ParcelGodMarkAsContent");
	msg->nextBlock("AgentData");
	msg->addUUID("AgentID", gAgent.getID());
	msg->addUUID("SessionID", gAgent.getSessionID());
	msg->nextBlock("ParcelData");
	msg->addS32("LocalID", mCurrentParcel->getLocalID());
	msg->sendReliable(region->getHost());
}

void LLViewerParcelMgr::sendParcelRelease()
{
	if (!mSelected)
	{
        LLNotificationsUtil::add("CannotReleaseLandNothingSelected");
		return;
	}

	LLViewerRegion *region = LLWorld::getInstance()->getRegionFromPosGlobal( mWestSouth );
	if (!region)
	{
		LLNotificationsUtil::add("CannotReleaseLandNoRegion");
		return;
	}

	//U32 flags = PR_NONE;
	//if (god_force) flags |= PR_GOD_FORCE;

	LLMessageSystem* msg = gMessageSystem;
	msg->newMessage("ParcelRelease");
	msg->nextBlock("AgentData");
	msg->addUUID("AgentID", gAgent.getID() );
	msg->addUUID("SessionID", gAgent.getSessionID() );
	msg->nextBlock("Data");
	msg->addS32("LocalID", mCurrentParcel->getLocalID() );
	//msg->addU32("Flags", flags);
	msg->sendReliable( region->getHost() );

	// Blitz selection, since the parcel might be non-rectangular, and
	// we won't have appropriate parcel information.
	deselectLand();
}

class LLViewerParcelMgr::ParcelBuyInfo
{
public:
	LLUUID	mAgent;
	LLUUID	mSession;
	LLUUID	mGroup;
	BOOL	mIsGroupOwned;
	BOOL	mRemoveContribution;
	BOOL	mIsClaim;
	LLHost	mHost;
	
	// for parcel buys
	S32		mParcelID;
	S32		mPrice;
	S32		mArea;

	// for land claims
	F32		mWest;
	F32		mSouth;
	F32		mEast;
	F32		mNorth;
};

LLViewerParcelMgr::ParcelBuyInfo* LLViewerParcelMgr::setupParcelBuy(
	const LLUUID& agent_id,
	const LLUUID& session_id,
	const LLUUID& group_id,
	BOOL is_group_owned,
	BOOL is_claim,
	BOOL remove_contribution)
{
	if (!mSelected || !mCurrentParcel)
	{
		LLNotificationsUtil::add("CannotBuyLandNothingSelected");
		return NULL;
	}

	LLViewerRegion *region = LLWorld::getInstance()->getRegionFromPosGlobal( mWestSouth );
	if (!region)
	{
		LLNotificationsUtil::add("CannotBuyLandNoRegion");
		return NULL;
	}
	
	if (is_claim)
	{
		LL_INFOS("ParcelMgr") << "Claiming " << mWestSouth << " to " << mEastNorth << LL_ENDL;
		LL_INFOS("ParcelMgr") << "Region " << region->getOriginGlobal() << LL_ENDL;

		// BUG: Only works for the region containing mWestSouthBottom
		LLVector3d east_north_region_check( mEastNorth );
		east_north_region_check.mdV[VX] -= 0.5;
		east_north_region_check.mdV[VY] -= 0.5;

		LLViewerRegion *region2 = LLWorld::getInstance()->getRegionFromPosGlobal( east_north_region_check );

		if (region != region2)
		{
			LLNotificationsUtil::add("CantBuyLandAcrossMultipleRegions");
			return NULL;
		}
	}
	
	
	ParcelBuyInfo* info = new ParcelBuyInfo;
	
	info->mAgent = agent_id;
	info->mSession = session_id;
	info->mGroup = group_id;
	info->mIsGroupOwned = is_group_owned;
	info->mIsClaim = is_claim;
	info->mRemoveContribution = remove_contribution;
	info->mHost = region->getHost();
	info->mPrice = mCurrentParcel->getSalePrice();
	info->mArea = mCurrentParcel->getArea();
	
	if (!is_claim)
	{
		info->mParcelID = mCurrentParcel->getLocalID();
	}
	else
	{
		// BUG: Make work for cross-region selections
		LLVector3 west_south_bottom_region = region->getPosRegionFromGlobal( mWestSouth );
		LLVector3 east_north_top_region = region->getPosRegionFromGlobal( mEastNorth );
		
		info->mWest		= west_south_bottom_region.mV[VX];
		info->mSouth	= west_south_bottom_region.mV[VY];
		info->mEast		= east_north_top_region.mV[VX];
		info->mNorth	= east_north_top_region.mV[VY];
	}
	
	return info;
}

void LLViewerParcelMgr::sendParcelBuy(ParcelBuyInfo* info)
{
	// send the message
	LLMessageSystem* msg = gMessageSystem;
	msg->newMessage(info->mIsClaim ? "ParcelClaim" : "ParcelBuy");
	msg->nextBlock("AgentData");
	msg->addUUID("AgentID", info->mAgent);
	msg->addUUID("SessionID", info->mSession);
	msg->nextBlock("Data");
	msg->addUUID("GroupID", info->mGroup);
	msg->addBOOL("IsGroupOwned", info->mIsGroupOwned);
	if (!info->mIsClaim)
	{
		msg->addBOOL("RemoveContribution", info->mRemoveContribution);
		msg->addS32("LocalID", info->mParcelID);
	}
	msg->addBOOL("Final", TRUE);	// don't allow escrow buys
	if (info->mIsClaim)
	{
		msg->nextBlock("ParcelData");
		msg->addF32("West",  info->mWest);
		msg->addF32("South", info->mSouth);
		msg->addF32("East",  info->mEast);
		msg->addF32("North", info->mNorth);
	}
	else // ParcelBuy
	{
		msg->nextBlock("ParcelData");
		msg->addS32("Price",info->mPrice);
		msg->addS32("Area",info->mArea);
	}
	msg->sendReliable(info->mHost);
}

void LLViewerParcelMgr::deleteParcelBuy(ParcelBuyInfo* *info)
{
	// Must be here because ParcelBuyInfo is local to this .cpp file
	delete *info;
	*info = NULL;
}

void LLViewerParcelMgr::sendParcelDeed(const LLUUID& group_id)
{
	if (!mSelected || !mCurrentParcel)
	{
		LLNotificationsUtil::add("CannotDeedLandNothingSelected");
		return;
	}
	if(group_id.isNull())
	{
		LLNotificationsUtil::add("CannotDeedLandNoGroup");
		return;
	}
	LLViewerRegion *region = LLWorld::getInstance()->getRegionFromPosGlobal( mWestSouth );
	if (!region)
	{
		LLNotificationsUtil::add("CannotDeedLandNoRegion");
		return;
	}

	LLMessageSystem* msg = gMessageSystem;
	msg->newMessage("ParcelDeedToGroup");
	msg->nextBlock("AgentData");
	msg->addUUID("AgentID", gAgent.getID() );
	msg->addUUID("SessionID", gAgent.getSessionID() );
	msg->nextBlock("Data");
	msg->addUUID("GroupID", group_id );
	msg->addS32("LocalID", mCurrentParcel->getLocalID() );
	//msg->addU32("JoinNeighbors", join);
	msg->sendReliable( region->getHost() );
}


/*
// *NOTE: We cannot easily make landmarks at global positions because
// global positions probably refer to a sim/local combination which
// can move over time. We could implement this by looking up the
// region global x,y, but it's easier to take it out for now.
void LLViewerParcelMgr::makeLandmarkAtSelection()
{
	// Don't create for parcels you don't own
	if (gAgent.getID() != mCurrentParcel->getOwnerID())
	{
		return;
	}

	LLVector3d global_center(mWestSouth);
	global_center += mEastNorth;
	global_center *= 0.5f;

	LLViewerRegion* region;
	region = LLWorld::getInstance()->getRegionFromPosGlobal(global_center);

	LLVector3 west_south_bottom_region = region->getPosRegionFromGlobal( mWestSouth );
	LLVector3 east_north_top_region = region->getPosRegionFromGlobal( mEastNorth );

	std::string name("My Land");
	std::string buffer;
	S32 pos_x = (S32)floor((west_south_bottom_region.mV[VX] + east_north_top_region.mV[VX]) / 2.0f);
	S32 pos_y = (S32)floor((west_south_bottom_region.mV[VY] + east_north_top_region.mV[VY]) / 2.0f);
	buffer = llformat("%s in %s (%d, %d)",
			name.c_str(),
			region->getName().c_str(),
			pos_x, pos_y);
	name.assign(buffer);

	create_landmark(name, "Claimed land", global_center);
}
*/

const std::string& LLViewerParcelMgr::getAgentParcelName() const
{
	return mAgentParcel->getName();
}


const S32 LLViewerParcelMgr::getAgentParcelId() const
{
    if (mAgentParcel)
        return mAgentParcel->getLocalID();
    return INVALID_PARCEL_ID;
}

void LLViewerParcelMgr::sendParcelPropertiesUpdate(LLParcel* parcel, bool use_agent_region)
{
	if(!parcel) 
        return;

	LLViewerRegion *region = use_agent_region ? gAgent.getRegion() : LLWorld::getInstance()->getRegionFromPosGlobal( mWestSouth );
	if (!region) 
        return;

	LLSD body;
	std::string url = region->getCapability("ParcelPropertiesUpdate");
	if (!url.empty())
	{
		// request new properties update from simulator
		U32 message_flags = 0x01;
		body["flags"] = ll_sd_from_U32(message_flags);
		parcel->packMessage(body);
		LL_INFOS("ParcelMgr") << "Sending parcel properties update via capability to: "
			<< url << LL_ENDL;

        LLCoreHttpUtil::HttpCoroutineAdapter::messageHttpPost(url, body,
            "Parcel Properties sent to sim.", "Parcel Properties failed to send to sim.");
	}
	else
	{
		LLMessageSystem* msg = gMessageSystem;
		msg->newMessageFast(_PREHASH_ParcelPropertiesUpdate);
		msg->nextBlockFast(_PREHASH_AgentData);
		msg->addUUIDFast(_PREHASH_AgentID,	gAgent.getID() );
		msg->addUUIDFast(_PREHASH_SessionID, gAgent.getSessionID());
		msg->nextBlockFast(_PREHASH_ParcelData);
		msg->addS32Fast(_PREHASH_LocalID, parcel->getLocalID() );

		U32 message_flags = 0x01;
		msg->addU32("Flags", message_flags);

		parcel->packMessage(msg);

		msg->sendReliable( region->getHost() );
	}
}


void LLViewerParcelMgr::setHoverParcel(const LLVector3d& pos)
{
	static U32 last_west, last_south;
	static LLUUID last_region;

	// only request parcel info if position has changed outside of the
	// last parcel grid step
	const U32 west_parcel_step = (U32) floor( pos.mdV[VX] / PARCEL_GRID_STEP_METERS );
	const U32 south_parcel_step = (U32) floor( pos.mdV[VY] / PARCEL_GRID_STEP_METERS );

	if ((west_parcel_step == last_west) && (south_parcel_step == last_south))
	{
		// We are staying in same segment
		return;
	}

	LLViewerRegion* region = LLWorld::getInstance()->getRegionFromPosGlobal( pos );
	if (!region)
	{
		return;
	}

	LLUUID region_id = region->getRegionID();
	LLVector3 pos_in_region = region->getPosRegionFromGlobal(pos);

	bool request_properties = false;
	if (region_id != last_region)
	{
		request_properties = true;
	}
	else
	{
		// Check if new position is in same parcel.
		// This check is not ideal, since it checks by way of straight lines.
		// So sometimes (small parcel in the middle of large one) it can
		// decide that parcel actually changed, but it still allows to 
		// reduce amount of requests significantly

		S32 west_parcel_local = (S32)(pos_in_region.mV[VX] / PARCEL_GRID_STEP_METERS);
		S32 south_parcel_local = (S32)(pos_in_region.mV[VY] / PARCEL_GRID_STEP_METERS);

		LLViewerParcelOverlay* overlay = region->getParcelOverlay();
		if (!overlay)
		{
			 request_properties = true;
		}
		while (!request_properties && west_parcel_step < last_west)
		{
			S32 segment_shift = last_west - west_parcel_step;
			request_properties = overlay->parcelLineFlags(south_parcel_local, west_parcel_local + segment_shift) & PARCEL_WEST_LINE;
			last_west--;
		}
		while (!request_properties && south_parcel_step < last_south)
		{
			S32 segment_shift = last_south - south_parcel_step;
			request_properties = overlay->parcelLineFlags(south_parcel_local + segment_shift, west_parcel_local) & PARCEL_SOUTH_LINE;
			last_south--;
		}
		// Note: could have just swapped values, reused first two 'while' and set last_south, last_west separately,
		// but this looks to be easier to understand/straightforward/less bulky
		while (!request_properties && west_parcel_step > last_west)
		{
			S32 segment_shift = west_parcel_step - last_west;
			request_properties = overlay->parcelLineFlags(south_parcel_local, west_parcel_local - segment_shift + 1) & PARCEL_WEST_LINE;
			last_west++;
		}
		while (!request_properties && south_parcel_step > last_south)
		{
			S32 segment_shift = south_parcel_step - last_south;
			request_properties = overlay->parcelLineFlags(south_parcel_local - segment_shift + 1, west_parcel_local) & PARCEL_SOUTH_LINE;
			last_south++;
		}

		// if (!request_properties) last_south and last_west will be equal to new values
	}

	if (request_properties)
	{
		last_west = west_parcel_step;
		last_south = south_parcel_step;
		last_region = region_id;

		LL_DEBUGS("ParcelMgr") << "Requesting parcel properties on hover, for " << pos << LL_ENDL;


		// Send a rectangle around the point.
		// This means the parcel sent back is at least a rectangle around the point,
		// which is more efficient for public land.  Fewer requests are sent.  JC
		F32 west = PARCEL_GRID_STEP_METERS * floor(pos_in_region.mV[VX] / PARCEL_GRID_STEP_METERS);
		F32 south = PARCEL_GRID_STEP_METERS * floor(pos_in_region.mV[VY] / PARCEL_GRID_STEP_METERS);

		F32 east = west + PARCEL_GRID_STEP_METERS;
		F32 north = south + PARCEL_GRID_STEP_METERS;

		// Send request message
		LLMessageSystem *msg = gMessageSystem;
		msg->newMessageFast(_PREHASH_ParcelPropertiesRequest);
		msg->nextBlockFast(_PREHASH_AgentData);
		msg->addUUIDFast(_PREHASH_AgentID, gAgent.getID());
		msg->addUUIDFast(_PREHASH_SessionID, gAgent.getSessionID());
		msg->nextBlockFast(_PREHASH_ParcelData);
		msg->addS32Fast(_PREHASH_SequenceID, HOVERED_PARCEL_SEQ_ID);
		msg->addF32Fast(_PREHASH_West, west);
		msg->addF32Fast(_PREHASH_South, south);
		msg->addF32Fast(_PREHASH_East, east);
		msg->addF32Fast(_PREHASH_North, north);
		msg->addBOOL("SnapSelection", FALSE);
		msg->sendReliable(region->getHost());

		mHoverRequestResult = PARCEL_RESULT_NO_DATA;
	}
}


// static
void LLViewerParcelMgr::processParcelOverlay(LLMessageSystem *msg, void **user)
{
	// Extract the packed overlay information
	S32 packed_overlay_size = msg->getSizeFast(_PREHASH_ParcelData, _PREHASH_Data);

	if (packed_overlay_size <= 0)
	{
		LL_WARNS() << "Overlay size " << packed_overlay_size << LL_ENDL;
		return;
	}

	S32 parcels_per_edge = LLViewerParcelMgr::getInstance()->mParcelsPerEdge;
	S32 expected_size = parcels_per_edge * parcels_per_edge / PARCEL_OVERLAY_CHUNKS;
	if (packed_overlay_size != expected_size)
	{
		LL_WARNS() << "Got parcel overlay size " << packed_overlay_size
			<< " expecting " << expected_size << LL_ENDL;
		return;
	}

	S32 sequence_id;
	msg->getS32Fast(_PREHASH_ParcelData, _PREHASH_SequenceID, sequence_id);
	msg->getBinaryDataFast(
			_PREHASH_ParcelData,
			_PREHASH_Data,
			sPackedOverlay,
			expected_size);

	LLHost host = msg->getSender();
	LLViewerRegion *region = LLWorld::getInstance()->getRegion(host);
	if (region)
	{
		region->mParcelOverlay->uncompressLandOverlay( sequence_id, sPackedOverlay );
	}
}

// static
void LLViewerParcelMgr::processParcelProperties(LLMessageSystem *msg, void **user)
{
    S32		request_result;
    S32		sequence_id;
    BOOL	snap_selection = FALSE;
    S32		self_count = 0;
    S32		other_count = 0;
    S32		public_count = 0;
    S32		local_id;
    LLUUID	owner_id;
    BOOL	is_group_owned;
    U32 auction_id = 0;
    S32		claim_price_per_meter = 0;
    S32		rent_price_per_meter = 0;
    S32		claim_date = 0;
    LLVector3	aabb_min;
    LLVector3	aabb_max;
    S32		area = 0;
    S32		sw_max_prims = 0;
    S32		sw_total_prims = 0;
    //LLUUID	buyer_id;
    U8 status = 0;
    S32		max_prims = 0;
    S32		total_prims = 0;
    S32		owner_prims = 0;
    S32		group_prims = 0;
    S32		other_prims = 0;
    S32		selected_prims = 0;
    F32		parcel_prim_bonus = 1.f;
    BOOL	region_push_override = false;
    BOOL	region_deny_anonymous_override = false;
    BOOL	region_deny_identified_override = false; // Deprecated
    BOOL	region_deny_transacted_override = false; // Deprecated
    BOOL	region_deny_age_unverified_override = false;
    BOOL    region_allow_access_override = true;
    BOOL    region_allow_environment_override = true;
    S32     parcel_environment_version = 0;
    BOOL	agent_parcel_update = false; // updating previous(existing) agent parcel

    S32		other_clean_time = 0;

    LLViewerParcelMgr& parcel_mgr = LLViewerParcelMgr::instance();

    msg->getS32Fast(_PREHASH_ParcelData, _PREHASH_RequestResult, request_result);
    msg->getS32Fast(_PREHASH_ParcelData, _PREHASH_SequenceID, sequence_id);

    if (request_result == PARCEL_RESULT_NO_DATA)
    {
        // no valid parcel data
        LL_INFOS("ParcelMgr") << "no valid parcel data" << LL_ENDL;
        return;
    }

    // Decide where the data will go.
    LLParcel* parcel = NULL;
    if (sequence_id == SELECTED_PARCEL_SEQ_ID)
    {
        // ...selected parcels report this sequence id
        parcel_mgr.mRequestResult = PARCEL_RESULT_SUCCESS;
        parcel = parcel_mgr.mCurrentParcel;
    }
    else if (sequence_id == HOVERED_PARCEL_SEQ_ID)
    {
        parcel_mgr.mHoverRequestResult = PARCEL_RESULT_SUCCESS;
        parcel = parcel_mgr.mHoverParcel;
    }
    else if (sequence_id == COLLISION_NOT_IN_GROUP_PARCEL_SEQ_ID ||
        sequence_id == COLLISION_NOT_ON_LIST_PARCEL_SEQ_ID ||
        sequence_id == COLLISION_BANNED_PARCEL_SEQ_ID)
    {
        parcel_mgr.mHoverRequestResult = PARCEL_RESULT_SUCCESS;
        parcel = parcel_mgr.mCollisionParcel;
    }
    else if (sequence_id == 0 || sequence_id > parcel_mgr.mAgentParcelSequenceID)
    {
        // new agent parcel
        parcel_mgr.mAgentParcelSequenceID = sequence_id;
        parcel = parcel_mgr.mAgentParcel;
    }
    else
    {
        LL_INFOS("ParcelMgr") << "out of order agent parcel sequence id " << sequence_id
            << " last good " << parcel_mgr.mAgentParcelSequenceID
            << LL_ENDL;
        return;
    }

    msg->getBOOL("ParcelData", "SnapSelection", snap_selection);
    msg->getS32Fast(_PREHASH_ParcelData, _PREHASH_SelfCount, self_count);
    msg->getS32Fast(_PREHASH_ParcelData, _PREHASH_OtherCount, other_count);
    msg->getS32Fast(_PREHASH_ParcelData, _PREHASH_PublicCount, public_count);
    msg->getS32Fast(_PREHASH_ParcelData, _PREHASH_LocalID, local_id);
    msg->getUUIDFast(_PREHASH_ParcelData, _PREHASH_OwnerID, owner_id);
    msg->getBOOLFast(_PREHASH_ParcelData, _PREHASH_IsGroupOwned, is_group_owned);
    msg->getU32Fast(_PREHASH_ParcelData, _PREHASH_AuctionID, auction_id);
    msg->getS32Fast(_PREHASH_ParcelData, _PREHASH_ClaimDate, claim_date);
    msg->getS32Fast(_PREHASH_ParcelData, _PREHASH_ClaimPrice, claim_price_per_meter);
    msg->getS32Fast(_PREHASH_ParcelData, _PREHASH_RentPrice, rent_price_per_meter);
    msg->getVector3Fast(_PREHASH_ParcelData, _PREHASH_AABBMin, aabb_min);
    msg->getVector3Fast(_PREHASH_ParcelData, _PREHASH_AABBMax, aabb_max);
    msg->getS32Fast(_PREHASH_ParcelData, _PREHASH_Area, area);
    //msg->getUUIDFast(	_PREHASH_ParcelData, _PREHASH_BuyerID, buyer_id);
    msg->getU8("ParcelData", "Status", status);
    msg->getS32("ParcelData", "SimWideMaxPrims", sw_max_prims);
    msg->getS32("ParcelData", "SimWideTotalPrims", sw_total_prims);
    msg->getS32Fast(_PREHASH_ParcelData, _PREHASH_MaxPrims, max_prims);
    msg->getS32Fast(_PREHASH_ParcelData, _PREHASH_TotalPrims, total_prims);
    msg->getS32Fast(_PREHASH_ParcelData, _PREHASH_OwnerPrims, owner_prims);
    msg->getS32Fast(_PREHASH_ParcelData, _PREHASH_GroupPrims, group_prims);
    msg->getS32Fast(_PREHASH_ParcelData, _PREHASH_OtherPrims, other_prims);
    msg->getS32Fast(_PREHASH_ParcelData, _PREHASH_SelectedPrims, selected_prims);
    msg->getF32Fast(_PREHASH_ParcelData, _PREHASH_ParcelPrimBonus, parcel_prim_bonus);
    msg->getBOOLFast(_PREHASH_ParcelData, _PREHASH_RegionPushOverride, region_push_override);
    msg->getBOOLFast(_PREHASH_ParcelData, _PREHASH_RegionDenyAnonymous, region_deny_anonymous_override);
    msg->getBOOLFast(_PREHASH_ParcelData, _PREHASH_RegionDenyIdentified, region_deny_identified_override); // Deprecated
    msg->getBOOLFast(_PREHASH_ParcelData, _PREHASH_RegionDenyTransacted, region_deny_transacted_override); // Deprecated
    if (msg->getNumberOfBlocksFast(_PREHASH_AgeVerificationBlock))
    {
        // this block was added later and may not be on older sims, so we have to test its existence first
        msg->getBOOLFast(_PREHASH_AgeVerificationBlock, _PREHASH_RegionDenyAgeUnverified, region_deny_age_unverified_override);
    }

    if (msg->getNumberOfBlocks(_PREHASH_RegionAllowAccessBlock))
    {
        msg->getBOOLFast(_PREHASH_RegionAllowAccessBlock, _PREHASH_RegionAllowAccessOverride, region_allow_access_override);
    }

    if (msg->getNumberOfBlocks(_PREHASH_ParcelEnvironmentBlock))
    {
        msg->getS32Fast(_PREHASH_ParcelEnvironmentBlock, _PREHASH_ParcelEnvironmentVersion, parcel_environment_version);
        msg->getBOOLFast(_PREHASH_ParcelEnvironmentBlock, _PREHASH_RegionAllowEnvironmentOverride, region_allow_environment_override);
    }

	msg->getS32("ParcelData", "OtherCleanTime", other_clean_time );

	LL_DEBUGS("ParcelMgr") << "Processing parcel " << local_id << " update, target(sequence): " << sequence_id << LL_ENDL;

	// Actually extract the data.
	if (parcel)
	{
        if (local_id == parcel_mgr.mAgentParcel->getLocalID())
        {
            // Parcels in different regions can have same ids.
            LLViewerRegion* parcel_region = LLWorld::getInstance()->getRegion(msg->getSender());
            LLViewerRegion* agent_region = gAgent.getRegion();
            if (parcel_region && agent_region && parcel_region->getRegionID() == agent_region->getRegionID())
            {
                // we got an updated version of agent parcel
                agent_parcel_update = true;
            }
        }

        S32 cur_parcel_environment_version = parcel->getParcelEnvironmentVersion();
        bool environment_changed = (cur_parcel_environment_version != parcel_environment_version);

		parcel->init(owner_id,
			FALSE, FALSE, FALSE,
			claim_date, claim_price_per_meter, rent_price_per_meter,
			area, other_prims, parcel_prim_bonus, is_group_owned);
		parcel->setLocalID(local_id);
		parcel->setAABBMin(aabb_min);
		parcel->setAABBMax(aabb_max);

		parcel->setAuctionID(auction_id);
		parcel->setOwnershipStatus((LLParcel::EOwnershipStatus)status);

		parcel->setSimWideMaxPrimCapacity(sw_max_prims);
		parcel->setSimWidePrimCount(sw_total_prims);
		parcel->setMaxPrimCapacity(max_prims);
		parcel->setOwnerPrimCount(owner_prims);
		parcel->setGroupPrimCount(group_prims);
		parcel->setOtherPrimCount(other_prims);
		parcel->setSelectedPrimCount(selected_prims);
		parcel->setParcelPrimBonus(parcel_prim_bonus);

		parcel->setCleanOtherTime(other_clean_time);
		parcel->setRegionPushOverride(region_push_override);
		parcel->setRegionDenyAnonymousOverride(region_deny_anonymous_override);
		parcel->setRegionDenyAgeUnverifiedOverride(region_deny_age_unverified_override);
        parcel->setRegionAllowAccessOverride(region_allow_access_override);
        parcel->setParcelEnvironmentVersion(cur_parcel_environment_version);
        parcel->setRegionAllowEnvironmentOverride(region_allow_environment_override);

		parcel->unpackMessage(msg);

		if (parcel == parcel_mgr.mAgentParcel)
		{
			// new agent parcel
			S32 bitmap_size =	parcel_mgr.mParcelsPerEdge
								* parcel_mgr.mParcelsPerEdge
								/ 8;
			U8* bitmap = new U8[ bitmap_size ];
			msg->getBinaryDataFast(_PREHASH_ParcelData, _PREHASH_Bitmap, bitmap, bitmap_size);

			parcel_mgr.writeAgentParcelFromBitmap(bitmap);
			delete[] bitmap;

			// Let interesting parties know about agent parcel change.
			LLViewerParcelMgr* instance = LLViewerParcelMgr::getInstance();

			// Notify anything that wants to know when the agent changes parcels
			gAgent.changeParcels();

			if (instance->mTeleportInProgress)
			{
				instance->mTeleportInProgress = FALSE;
				if(instance->mTeleportInProgressPosition.isNull())
				{
					//initial update
					instance->mTeleportFinishedSignal(gAgent.getPositionGlobal(), false);
				}
				else
				{
					instance->mTeleportFinishedSignal(instance->mTeleportInProgressPosition, false);
				}
			}
            parcel->setParcelEnvironmentVersion(parcel_environment_version);
            LL_DEBUGS("ENVIRONMENT") << "Parcel environment version is " << parcel->getParcelEnvironmentVersion() << LL_ENDL;
            // Notify anything that wants to know when the agent changes parcels
            gAgent.changeParcels();
            instance->mTeleportInProgress = FALSE;
        }
        else if (agent_parcel_update)
        {
            parcel->setParcelEnvironmentVersion(parcel_environment_version);
            // updated agent parcel
            parcel_mgr.mAgentParcel->unpackMessage(msg);
            if ((LLEnvironment::instance().isExtendedEnvironmentEnabled() && environment_changed))
            {
                LL_DEBUGS("ENVIRONMENT") << "Parcel environment version is " << parcel->getParcelEnvironmentVersion() << LL_ENDL;
                LLEnvironment::instance().requestParcel(local_id);
            }
        }
	}

	// Handle updating selections, if necessary.
	if (sequence_id == SELECTED_PARCEL_SEQ_ID)
	{
		// Update selected counts
		parcel_mgr.mCurrentParcelSelection->mSelectedSelfCount = self_count;
		parcel_mgr.mCurrentParcelSelection->mSelectedOtherCount = other_count;
		parcel_mgr.mCurrentParcelSelection->mSelectedPublicCount = public_count;

		parcel_mgr.mCurrentParcelSelection->mSelectedMultipleOwners =
							(request_result == PARCEL_RESULT_MULTIPLE);

		// Select the whole parcel
		LLViewerRegion* region = LLWorld::getInstance()->getRegion( msg->getSender() );
		if (region)
		{
			if (!snap_selection)
			{
				// don't muck with the westsouth and eastnorth.
				// just highlight it
				LLVector3 west_south = region->getPosRegionFromGlobal(parcel_mgr.mWestSouth);
				LLVector3 east_north = region->getPosRegionFromGlobal(parcel_mgr.mEastNorth);

				parcel_mgr.resetSegments(parcel_mgr.mHighlightSegments);
				parcel_mgr.writeHighlightSegments(
								west_south.mV[VX],
								west_south.mV[VY],
								east_north.mV[VX],
								east_north.mV[VY] );
				parcel_mgr.mCurrentParcelSelection->mWholeParcelSelected = FALSE;
			}
			else if (0 == local_id)
			{
				// this is public land, just highlight the selection
				parcel_mgr.mWestSouth = region->getPosGlobalFromRegion( aabb_min );
				parcel_mgr.mEastNorth = region->getPosGlobalFromRegion( aabb_max );

				parcel_mgr.resetSegments(parcel_mgr.mHighlightSegments);
				parcel_mgr.writeHighlightSegments(
								aabb_min.mV[VX],
								aabb_min.mV[VY],
								aabb_max.mV[VX],
								aabb_max.mV[VY] );
				parcel_mgr.mCurrentParcelSelection->mWholeParcelSelected = TRUE;
			}
			else
			{
				parcel_mgr.mWestSouth = region->getPosGlobalFromRegion( aabb_min );
				parcel_mgr.mEastNorth = region->getPosGlobalFromRegion( aabb_max );

				// Owned land, highlight the boundaries
				S32 bitmap_size =	parcel_mgr.mParcelsPerEdge
									* parcel_mgr.mParcelsPerEdge
									/ 8;
				U8* bitmap = new U8[ bitmap_size ];
				msg->getBinaryDataFast(_PREHASH_ParcelData, _PREHASH_Bitmap, bitmap, bitmap_size);

				parcel_mgr.resetSegments(parcel_mgr.mHighlightSegments);
				parcel_mgr.writeSegmentsFromBitmap( bitmap, parcel_mgr.mHighlightSegments );

				delete[] bitmap;
				bitmap = NULL;

				parcel_mgr.mCurrentParcelSelection->mWholeParcelSelected = TRUE;
			}

			// Request access list information for this land
			parcel_mgr.sendParcelAccessListRequest(AL_ACCESS | AL_BAN | AL_ALLOW_EXPERIENCE | AL_BLOCK_EXPERIENCE);

			// Request dwell for this land, if it's not public land.
			parcel_mgr.mSelectedDwell = DWELL_NAN;
			if (0 != local_id)
			{
				parcel_mgr.sendParcelDwellRequest();
			}

			parcel_mgr.mSelected = TRUE;
			parcel_mgr.notifyObservers();
		}
	}
	else if (sequence_id == COLLISION_NOT_IN_GROUP_PARCEL_SEQ_ID ||
			 sequence_id == COLLISION_NOT_ON_LIST_PARCEL_SEQ_ID  ||
			 sequence_id == COLLISION_BANNED_PARCEL_SEQ_ID)
	{
		// We're about to collide with this parcel
		parcel_mgr.mRenderCollision = TRUE;
		parcel_mgr.mCollisionTimer.reset();

		// Differentiate this parcel if we are banned from it.
		if (sequence_id == COLLISION_BANNED_PARCEL_SEQ_ID)
		{
			parcel_mgr.mCollisionBanned = BA_BANNED;
		}
		else if (sequence_id == COLLISION_NOT_IN_GROUP_PARCEL_SEQ_ID)
		{
			parcel_mgr.mCollisionBanned = BA_NOT_IN_GROUP;
		}
		else 
		{
			parcel_mgr.mCollisionBanned = BA_NOT_ON_LIST;

		}

		S32 bitmap_size =	parcel_mgr.mParcelsPerEdge
							* parcel_mgr.mParcelsPerEdge
							/ 8;
		U8* bitmap = new U8[ bitmap_size ];
		msg->getBinaryDataFast(_PREHASH_ParcelData, _PREHASH_Bitmap, bitmap, bitmap_size);

		parcel_mgr.resetSegments(parcel_mgr.mCollisionSegments);
		parcel_mgr.writeSegmentsFromBitmap( bitmap, parcel_mgr.mCollisionSegments );

		delete[] bitmap;
		bitmap = NULL;

	}
	else if (sequence_id == HOVERED_PARCEL_SEQ_ID)
	{
		LLViewerRegion *region = LLWorld::getInstance()->getRegion( msg->getSender() );
		if (region)
		{
			parcel_mgr.mHoverWestSouth = region->getPosGlobalFromRegion( aabb_min );
			parcel_mgr.mHoverEastNorth = region->getPosGlobalFromRegion( aabb_max );
		}
		else
		{
			parcel_mgr.mHoverWestSouth.clearVec();
			parcel_mgr.mHoverEastNorth.clearVec();
		}
	}
	else
	{
		// Check for video
		LLViewerParcelMedia::getInstance()->update(parcel);

		// Then check for music
		if (gAudiop)
		{
			if (parcel)
			{
                // Only update stream if parcel changed (recreated) or music is playing (enabled)
                if (!agent_parcel_update || gSavedSettings.getBOOL("MediaTentativeAutoPlay"))
                {
                    LLViewerParcelAskPlay::getInstance()->cancelNotification();
                    std::string music_url_raw = parcel->getMusicURL();

                    // Trim off whitespace from front and back
                    std::string music_url = music_url_raw;
                    LLStringUtil::trim(music_url);

                    // If there is a new music URL and it's valid, play it.
                    if (music_url.size() > 12)
                    {
                        if (music_url.substr(0, 7) == "http://")
                        {
                            LLViewerRegion *region = LLWorld::getInstance()->getRegion(msg->getSender());
                            optionally_start_music(music_url, parcel->mLocalID, region->getRegionID());
                        }
                        else
                        {
                            LL_INFOS("ParcelMgr") << "Stopping parcel music (invalid audio stream URL)" << LL_ENDL;
                            // clears the URL
                            // null value causes fade out
                            LLViewerAudio::getInstance()->startInternetStreamWithAutoFade(LLStringUtil::null);
                        }
                    }
                    else if (!gAudiop->getInternetStreamURL().empty())
                    {
                        LL_INFOS("ParcelMgr") << "Stopping parcel music (parcel stream URL is empty)" << LL_ENDL;
                        // null value causes fade out
                        LLViewerAudio::getInstance()->startInternetStreamWithAutoFade(LLStringUtil::null);
                    }
                }
			}
			else
			{
				// Public land has no music
				LLViewerParcelAskPlay::getInstance()->cancelNotification();
				LLViewerAudio::getInstance()->stopInternetStreamWithAutoFade();
			}
		}//if gAudiop
	};
}

//static
void LLViewerParcelMgr::onStartMusicResponse(const LLUUID &region_id, const S32 &parcel_id, const std::string &url, const bool &play)
{
    if (play)
    {
        LL_INFOS("ParcelMgr") << "Starting parcel music " << url << LL_ENDL;
        LLViewerAudio::getInstance()->startInternetStreamWithAutoFade(url);
    }
}

void LLViewerParcelMgr::optionally_start_music(const std::string &music_url, const S32 &local_id, const LLUUID &region_id)
{
	static LLCachedControl<bool> streaming_music(gSavedSettings, "AudioStreamingMusic", true);
	if (streaming_music)
	{
		static LLCachedControl<S32> autoplay_mode(gSavedSettings, "ParcelMediaAutoPlayEnable", 1);
		static LLCachedControl<bool> tentative_autoplay(gSavedSettings, "MediaTentativeAutoPlay", true);
		// only play music when you enter a new parcel if the UI control for this
		// was not *explicitly* stopped by the user. (part of SL-4878)
		LLPanelNearByMedia* nearby_media_panel = gStatusBar->getNearbyMediaPanel();

        // ask mode //todo constants
        if (autoplay_mode == 2)
        {
            // stop previous stream
            LLViewerAudio::getInstance()->startInternetStreamWithAutoFade(LLStringUtil::null);

            // if user set media to play - ask
            if ((nearby_media_panel && nearby_media_panel->getParcelAudioAutoStart())
                || (!nearby_media_panel && tentative_autoplay))
            {
                LLViewerParcelAskPlay::getInstance()->askToPlay(region_id,
                    local_id,
                    music_url,
                    onStartMusicResponse);
            }
            else
            {
                LLViewerParcelAskPlay::getInstance()->cancelNotification();
            }
        }
        // autoplay
        else if ((nearby_media_panel
                  && nearby_media_panel->getParcelAudioAutoStart())
                  // or they have expressed no opinion in the UI, but have autoplay on...
                 || (!nearby_media_panel
                     && autoplay_mode == 1
                     && tentative_autoplay))
		{
			LL_INFOS("ParcelMgr") << "Starting parcel music " << music_url << LL_ENDL;
			LLViewerAudio::getInstance()->startInternetStreamWithAutoFade(music_url);
		}
		else
		{
			LLViewerAudio::getInstance()->startInternetStreamWithAutoFade(LLStringUtil::null);
		}
	}
}

// static
void LLViewerParcelMgr::processParcelAccessListReply(LLMessageSystem *msg, void **user)
{
	LLUUID agent_id;
	S32 sequence_id = 0;
	U32 message_flags = 0x0;
	S32 parcel_id = -1;

	msg->getUUIDFast(_PREHASH_Data, _PREHASH_AgentID, agent_id);
	msg->getS32Fast( _PREHASH_Data, _PREHASH_SequenceID, sequence_id );	//ignored
	msg->getU32Fast( _PREHASH_Data, _PREHASH_Flags, message_flags);
	msg->getS32Fast( _PREHASH_Data, _PREHASH_LocalID, parcel_id);

	LLParcel* parcel = LLViewerParcelMgr::getInstance()->mCurrentParcel;
	if (!parcel) return;

	if (parcel_id != parcel->getLocalID())
	{
		LL_WARNS_ONCE("ParcelMgr") << "processParcelAccessListReply for parcel " << parcel_id
			<< " which isn't the selected parcel " << parcel->getLocalID()<< LL_ENDL;
		return;
	}

	if (message_flags & AL_ACCESS)
	{
		parcel->unpackAccessEntries(msg, &(parcel->mAccessList) );
	}
	else if (message_flags & AL_BAN)
	{
		parcel->unpackAccessEntries(msg, &(parcel->mBanList) );
	}
	else if (message_flags & AL_ALLOW_EXPERIENCE)
	{
		parcel->unpackExperienceEntries(msg, EXPERIENCE_KEY_TYPE_ALLOWED);
	}
	else if (message_flags & AL_BLOCK_EXPERIENCE)
	{
		parcel->unpackExperienceEntries(msg, EXPERIENCE_KEY_TYPE_BLOCKED);
	}
	/*else if (message_flags & AL_RENTER)
	{
		parcel->unpackAccessEntries(msg, &(parcel->mRenterList) );
	}*/

	LLViewerParcelMgr::getInstance()->notifyObservers();
}


// static
void LLViewerParcelMgr::processParcelDwellReply(LLMessageSystem* msg, void**)
{
	LLUUID agent_id;
	msg->getUUID("AgentData", "AgentID", agent_id);

	S32 local_id;
	msg->getS32("Data", "LocalID", local_id);

	LLUUID parcel_id;
	msg->getUUID("Data", "ParcelID", parcel_id);

	F32 dwell;
	msg->getF32("Data", "Dwell", dwell);

	if (local_id == LLViewerParcelMgr::getInstance()->mCurrentParcel->getLocalID())
	{
		LLViewerParcelMgr::getInstance()->mSelectedDwell = dwell;
		LLViewerParcelMgr::getInstance()->notifyObservers();
	}
}


void LLViewerParcelMgr::sendParcelAccessListUpdate(U32 which)
{
	if (!mSelected)
	{
		return;
	}

	LLViewerRegion* region = LLWorld::getInstance()->getRegionFromPosGlobal( mWestSouth );
	if (!region) return;

	LLParcel* parcel = mCurrentParcel;
	if (!parcel) return;

	if (which & AL_ACCESS)
	{	
		sendParcelAccessListUpdate(AL_ACCESS, parcel->mAccessList, region, parcel->getLocalID());
	}

	if (which & AL_BAN)
	{	
		sendParcelAccessListUpdate(AL_BAN, parcel->mBanList, region, parcel->getLocalID());
	}

	if(which & AL_ALLOW_EXPERIENCE)
	{
		sendParcelAccessListUpdate(AL_ALLOW_EXPERIENCE, parcel->getExperienceKeysByType(EXPERIENCE_KEY_TYPE_ALLOWED), region, parcel->getLocalID());
	}
	if(which & AL_BLOCK_EXPERIENCE)
	{
		sendParcelAccessListUpdate(AL_BLOCK_EXPERIENCE, parcel->getExperienceKeysByType(EXPERIENCE_KEY_TYPE_BLOCKED), region, parcel->getLocalID());
	}
}

void LLViewerParcelMgr::sendParcelAccessListUpdate(U32 flags, const LLAccessEntry::map& entries, LLViewerRegion* region, S32 parcel_local_id)
{
	S32 count = entries.size();
	S32 num_sections = (S32) ceil(count/PARCEL_MAX_ENTRIES_PER_PACKET);
	S32 sequence_id = 1;
	BOOL start_message = TRUE;
	BOOL initial = TRUE;

	LLUUID transactionUUID;
	transactionUUID.generate();


	LLMessageSystem* msg = gMessageSystem;

	LLAccessEntry::map::const_iterator cit = entries.begin();
	LLAccessEntry::map::const_iterator  end = entries.end();
	while ( (cit != end) || initial ) 
	{
		if (start_message) 
		{
			msg->newMessageFast(_PREHASH_ParcelAccessListUpdate);
			msg->nextBlockFast(_PREHASH_AgentData);
			msg->addUUIDFast(_PREHASH_AgentID, gAgent.getID() );
			msg->addUUIDFast(_PREHASH_SessionID, gAgent.getSessionID() );
			msg->nextBlockFast(_PREHASH_Data);
			msg->addU32Fast(_PREHASH_Flags, flags);
			msg->addS32(_PREHASH_LocalID,  parcel_local_id);
			msg->addUUIDFast(_PREHASH_TransactionID, transactionUUID);
			msg->addS32Fast(_PREHASH_SequenceID, sequence_id);
			msg->addS32Fast(_PREHASH_Sections, num_sections);
			start_message = FALSE;

			if (initial && (cit == end))
			{
				// pack an empty block if there will be no data
				msg->nextBlockFast(_PREHASH_List);
				msg->addUUIDFast(_PREHASH_ID,  LLUUID::null );
				msg->addS32Fast(_PREHASH_Time, 0 );
				msg->addU32Fast(_PREHASH_Flags,	0 );
			}

			initial = FALSE;
			sequence_id++;

		}

		while ( (cit != end) && (msg->getCurrentSendTotal() < MTUBYTES)) 
		{
			const LLAccessEntry& entry = (*cit).second;

			msg->nextBlockFast(_PREHASH_List);
			msg->addUUIDFast(_PREHASH_ID,  entry.mID );
			msg->addS32Fast(_PREHASH_Time, entry.mTime );
			msg->addU32Fast(_PREHASH_Flags,	entry.mFlags );
			++cit;
		}

		start_message = TRUE;
		msg->sendReliable( region->getHost() );
	}
}


void LLViewerParcelMgr::deedLandToGroup()
{
	std::string group_name;
	gCacheName->getGroupName(mCurrentParcel->getGroupID(), group_name);
	LLSD args;
	args["AREA"] = llformat("%d", mCurrentParcel->getArea());
	args["GROUP_NAME"] = group_name;
	if(mCurrentParcel->getContributeWithDeed())
	{
		args["NAME"] = LLSLURL("agent", mCurrentParcel->getOwnerID(), "completename").getSLURLString();
		LLNotificationsUtil::add("DeedLandToGroupWithContribution",args, LLSD(), deedAlertCB);
	}
	else
	{
		LLNotificationsUtil::add("DeedLandToGroup",args, LLSD(), deedAlertCB);
	}
}

// static
bool LLViewerParcelMgr::deedAlertCB(const LLSD& notification, const LLSD& response)
{
	S32 option = LLNotificationsUtil::getSelectedOption(notification, response);
	if (option == 0)
	{
		LLParcel* parcel = LLViewerParcelMgr::getInstance()->getParcelSelection()->getParcel();
		LLUUID group_id;
		if(parcel)
		{
			group_id = parcel->getGroupID();
		}
		LLViewerParcelMgr::getInstance()->sendParcelDeed(group_id);
	}
	return false;
}


void LLViewerParcelMgr::startReleaseLand()
{
	if (!mSelected)
	{
		LLNotificationsUtil::add("CannotReleaseLandNothingSelected");
		return;
	}

	if (mRequestResult == PARCEL_RESULT_NO_DATA)
	{
		LLNotificationsUtil::add("CannotReleaseLandWatingForServer");
		return;
	}

	if (mRequestResult == PARCEL_RESULT_MULTIPLE)
	{
		LLNotificationsUtil::add("CannotReleaseLandSelected");
		return;
	}

	if (!isParcelOwnedByAgent(mCurrentParcel, GP_LAND_RELEASE)
		&& !(gAgent.canManageEstate()))
	{
		LLNotificationsUtil::add("CannotReleaseLandDontOwn");
		return;
	}

	LLVector3d parcel_center = (mWestSouth + mEastNorth) / 2.0;
	LLViewerRegion* region = LLWorld::getInstance()->getRegionFromPosGlobal(parcel_center);
	if (!region)
	{
		LLNotificationsUtil::add("CannotReleaseLandRegionNotFound");
		return;
	}
/*
	if (region->getRegionFlag(REGION_FLAGS_BLOCK_LAND_RESELL)
		&& !gAgent.isGodlike())
	{
		LLSD args;
		args["REGION"] = region->getName();
		LLNotificationsUtil::add("CannotReleaseLandNoTransfer", args);
		return;
	}
*/

	if (!mCurrentParcelSelection->mWholeParcelSelected)
	{
		LLNotificationsUtil::add("CannotReleaseLandPartialSelection");
		return;
	}

	// Compute claim price
	LLSD args;
	args["AREA"] = llformat("%d",mCurrentParcel->getArea());
	LLNotificationsUtil::add("ReleaseLandWarning", args, LLSD(), releaseAlertCB);
}

bool LLViewerParcelMgr::canAgentBuyParcel(LLParcel* parcel, bool forGroup) const
{
	if (!parcel)
	{
		return false;
	}
	
	if (mSelected  &&  parcel == mCurrentParcel)
	{
		if (mRequestResult == PARCEL_RESULT_NO_DATA)
		{
			return false;
		}
	}
	
	const LLUUID& parcelOwner = parcel->getOwnerID();
	const LLUUID& authorizeBuyer = parcel->getAuthorizedBuyerID();

	if (parcel->isPublic())
	{
		return true;	// change this if want to make it gods only
	}
	
	LLVector3 parcel_coord = parcel->getCenterpoint();
	LLViewerRegion* regionp = LLWorld::getInstance()->getRegionFromPosAgent(parcel_coord);
	if (regionp)
	{
		U8 sim_access = regionp->getSimAccess();
		const LLAgentAccess& agent_access = gAgent.getAgentAccess();
		// if the region is PG, we're happy already, so do nothing
		// but if we're set to avoid either mature or adult, get us outta here
		if ((sim_access == SIM_ACCESS_MATURE) &&
			!agent_access.canAccessMature())
		{
			return false;
		}
		else if ((sim_access == SIM_ACCESS_ADULT) &&
				 !agent_access.canAccessAdult())
		{
			return false;
		}
	}	
	
	bool isForSale = parcel->getForSale()
			&& ((parcel->getSalePrice() > 0) || (authorizeBuyer.notNull()));
			
	bool isEmpowered
		= forGroup ? gAgent.hasPowerInActiveGroup(GP_LAND_DEED) == TRUE : true;
		
	bool isOwner
		= parcelOwner == (forGroup ? gAgent.getGroupID() : gAgent.getID());
	
	bool isAuthorized
			= (authorizeBuyer.isNull()
				|| (gAgent.getID() == authorizeBuyer)
				|| (gAgent.hasPowerInGroup(authorizeBuyer,GP_LAND_DEED)
					&& gAgent.hasPowerInGroup(authorizeBuyer,GP_LAND_SET_SALE_INFO)));
	
	return isForSale && !isOwner && isAuthorized  && isEmpowered;
}


void LLViewerParcelMgr::startBuyLand(BOOL is_for_group)
{
	LLFloaterBuyLand::buyLand(getSelectionRegion(), mCurrentParcelSelection, is_for_group == TRUE);
}

void LLViewerParcelMgr::startSellLand()
{
	LLFloaterSellLand::sellLand(getSelectionRegion(), mCurrentParcelSelection);
}

void LLViewerParcelMgr::startDivideLand()
{
	if (!mSelected)
	{
		LLNotificationsUtil::add("CannotDivideLandNothingSelected");
		return;
	}

	if (mCurrentParcelSelection->mWholeParcelSelected)
	{
		LLNotificationsUtil::add("CannotDivideLandPartialSelection");
		return;
	}

	LLSD payload;
	payload["west_south_border"] = ll_sd_from_vector3d(mWestSouth);
	payload["east_north_border"] = ll_sd_from_vector3d(mEastNorth);

	LLNotificationsUtil::add("LandDivideWarning", LLSD(), payload, callbackDivideLand);
}

// static
bool LLViewerParcelMgr::callbackDivideLand(const LLSD& notification, const LLSD& response)
{
	S32 option = LLNotificationsUtil::getSelectedOption(notification, response);
	LLVector3d west_south_d = ll_vector3d_from_sd(notification["payload"]["west_south_border"]);
	LLVector3d east_north_d = ll_vector3d_from_sd(notification["payload"]["east_north_border"]);
	LLVector3d parcel_center = (west_south_d + east_north_d) / 2.0;

	LLViewerRegion* region = LLWorld::getInstance()->getRegionFromPosGlobal(parcel_center);
	if (!region)
	{
		LLNotificationsUtil::add("CannotDivideLandNoRegion");
		return false;
	}

	if (0 == option)
	{
		LLVector3 west_south = region->getPosRegionFromGlobal(west_south_d);
		LLVector3 east_north = region->getPosRegionFromGlobal(east_north_d);

		LLMessageSystem* msg = gMessageSystem;
		msg->newMessage("ParcelDivide");
		msg->nextBlock("AgentData");
		msg->addUUID("AgentID", gAgent.getID());
		msg->addUUID("SessionID", gAgent.getSessionID());
		msg->nextBlock("ParcelData");
		msg->addF32("West", west_south.mV[VX]);
		msg->addF32("South", west_south.mV[VY]);
		msg->addF32("East", east_north.mV[VX]);
		msg->addF32("North", east_north.mV[VY]);
		msg->sendReliable(region->getHost());
	}
	return false;
}


void LLViewerParcelMgr::startJoinLand()
{
	if (!mSelected)
	{
		LLNotificationsUtil::add("CannotJoinLandNothingSelected");
		return;
	}

	if (mCurrentParcelSelection->mWholeParcelSelected)
	{
		LLNotificationsUtil::add("CannotJoinLandEntireParcelSelected");
		return;
	}

	if (!mCurrentParcelSelection->mSelectedMultipleOwners)
	{
		LLNotificationsUtil::add("CannotJoinLandSelection");
		return;
	}

	LLSD payload;
	payload["west_south_border"] = ll_sd_from_vector3d(mWestSouth);
	payload["east_north_border"] = ll_sd_from_vector3d(mEastNorth);

	LLNotificationsUtil::add("JoinLandWarning", LLSD(), payload, callbackJoinLand);
}

// static
bool LLViewerParcelMgr::callbackJoinLand(const LLSD& notification, const LLSD& response)
{
	S32 option = LLNotificationsUtil::getSelectedOption(notification, response);
	LLVector3d west_south_d = ll_vector3d_from_sd(notification["payload"]["west_south_border"]);
	LLVector3d east_north_d = ll_vector3d_from_sd(notification["payload"]["east_north_border"]);
	LLVector3d parcel_center = (west_south_d + east_north_d) / 2.0;

	LLViewerRegion* region = LLWorld::getInstance()->getRegionFromPosGlobal(parcel_center);
	if (!region)
	{
		LLNotificationsUtil::add("CannotJoinLandNoRegion");
		return false;
	}

	if (0 == option)
	{
		LLVector3 west_south = region->getPosRegionFromGlobal(west_south_d);
		LLVector3 east_north = region->getPosRegionFromGlobal(east_north_d);

		LLMessageSystem* msg = gMessageSystem;
		msg->newMessage("ParcelJoin");
		msg->nextBlock("AgentData");
		msg->addUUID("AgentID", gAgent.getID());
		msg->addUUID("SessionID", gAgent.getSessionID());
		msg->nextBlock("ParcelData");
		msg->addF32("West", west_south.mV[VX]);
		msg->addF32("South", west_south.mV[VY]);
		msg->addF32("East", east_north.mV[VX]);
		msg->addF32("North", east_north.mV[VY]);
		msg->sendReliable(region->getHost());
	}
	return false;
}


void LLViewerParcelMgr::startDeedLandToGroup()
{
	if (!mSelected || !mCurrentParcel)
	{
		LLNotificationsUtil::add("CannotDeedLandNothingSelected");
		return;
	}

	if (mRequestResult == PARCEL_RESULT_NO_DATA)
	{
		LLNotificationsUtil::add("CannotDeedLandWaitingForServer");
		return;
	}

	if (mRequestResult == PARCEL_RESULT_MULTIPLE)
	{
		LLNotificationsUtil::add("CannotDeedLandMultipleSelected");
		return;
	}

	LLVector3d parcel_center = (mWestSouth + mEastNorth) / 2.0;
	LLViewerRegion* region = LLWorld::getInstance()->getRegionFromPosGlobal(parcel_center);
	if (!region)
	{
		LLNotificationsUtil::add("CannotDeedLandNoRegion");
		return;
	}

	/*
	if(!gAgent.isGodlike())
	{
		if(region->getRegionFlag(REGION_FLAGS_BLOCK_LAND_RESELL)
			&& (mCurrentParcel->getOwnerID() != region->getOwner()))
		{
			LLSD args;
			args["REGION"] = region->getName();
			LLNotificationsUtil::add("CannotDeedLandNoTransfer", args);
			return;
		}
	}
	*/

	deedLandToGroup();
}
void LLViewerParcelMgr::reclaimParcel()
{
	LLParcel* parcel = LLViewerParcelMgr::getInstance()->getParcelSelection()->getParcel();
	LLViewerRegion* regionp = LLViewerParcelMgr::getInstance()->getSelectionRegion();
	if(parcel && parcel->getOwnerID().notNull()
	   && (parcel->getOwnerID() != gAgent.getID())
	   && regionp && (regionp->getOwner() == gAgent.getID()))
	{
		LLMessageSystem* msg = gMessageSystem;
		msg->newMessage("ParcelReclaim");
		msg->nextBlock("AgentData");
		msg->addUUID("AgentID", gAgent.getID());
		msg->addUUID("SessionID", gAgent.getSessionID());
		msg->nextBlock("Data");
		msg->addS32("LocalID", parcel->getLocalID());
		msg->sendReliable(regionp->getHost());
	}
}

// static
bool LLViewerParcelMgr::releaseAlertCB(const LLSD& notification, const LLSD& response)
{
	S32 option = LLNotificationsUtil::getSelectedOption(notification, response);
	if (option == 0)
	{
		// Send the release message, not a force
		LLViewerParcelMgr::getInstance()->sendParcelRelease();
	}
	return false;
}

void LLViewerParcelMgr::buyPass()
{
	LLParcel* parcel = getParcelSelection()->getParcel();
	if (!parcel) return;

	LLViewerRegion* region = getSelectionRegion();
	if (!region) return;

	LLMessageSystem* msg = gMessageSystem;
	msg->newMessageFast(_PREHASH_ParcelBuyPass);
	msg->nextBlock("AgentData");
	msg->addUUID("AgentID", gAgent.getID());
	msg->addUUID("SessionID", gAgent.getSessionID());
	msg->nextBlockFast(_PREHASH_ParcelData);
	msg->addS32Fast(_PREHASH_LocalID, parcel->getLocalID() );
	msg->sendReliable( region->getHost() );
}

//Tells whether we are allowed to buy a pass or not
BOOL LLViewerParcelMgr::isCollisionBanned()	
{ 
	if ((mCollisionBanned == BA_ALLOWED) || (mCollisionBanned == BA_NOT_ON_LIST) || (mCollisionBanned == BA_NOT_IN_GROUP))
		return FALSE;
	else 
		return TRUE;
}

// This implementation should mirror LLSimParcelMgr::isParcelOwnedBy
// static
BOOL LLViewerParcelMgr::isParcelOwnedByAgent(const LLParcel* parcelp, U64 group_proxy_power)
{
	if (!parcelp)
	{
		return FALSE;
	}

	// Gods can always assume ownership.
	if (gAgent.isGodlike())
	{
		return TRUE;
	}

	// The owner of a parcel automatically gets all powersr.
	if (parcelp->getOwnerID() == gAgent.getID())
	{
		return TRUE;
	}

	// Only gods can assume 'ownership' of public land.
	if (parcelp->isPublic())
	{
		return FALSE;
	}

	// Return whether or not the agent has group_proxy_power powers in the
	// parcel's group.
	return gAgent.hasPowerInGroup(parcelp->getOwnerID(), group_proxy_power);
}

// This implementation should mirror llSimParcelMgr::isParcelModifiableBy
// static
BOOL LLViewerParcelMgr::isParcelModifiableByAgent(const LLParcel* parcelp, U64 group_proxy_power)
{
	// If the agent can assume ownership, it is probably modifiable.
	BOOL rv = FALSE;
	if (parcelp)
	{
		// *NOTE: This should only work for leased parcels, but group owned
		// parcels cannot be OS_LEASED yet. Phoenix 2003-12-15.
		rv = isParcelOwnedByAgent(parcelp, group_proxy_power);

		// ... except for the case that the parcel is not OS_LEASED for agent-owned parcels.
		if( (gAgent.getID() == parcelp->getOwnerID())
			&& !gAgent.isGodlike()
			&& (parcelp->getOwnershipStatus() != LLParcel::OS_LEASED) )
		{
			rv = FALSE;
		}
	}
	return rv;
}

void sanitize_corners(const LLVector3d &corner1,
										const LLVector3d &corner2,
										LLVector3d &west_south_bottom,
										LLVector3d &east_north_top)
{
	west_south_bottom.mdV[VX] = llmin( corner1.mdV[VX], corner2.mdV[VX] );
	west_south_bottom.mdV[VY] = llmin( corner1.mdV[VY], corner2.mdV[VY] );
	west_south_bottom.mdV[VZ] = llmin( corner1.mdV[VZ], corner2.mdV[VZ] );

	east_north_top.mdV[VX] = llmax( corner1.mdV[VX], corner2.mdV[VX] );
	east_north_top.mdV[VY] = llmax( corner1.mdV[VY], corner2.mdV[VY] );
	east_north_top.mdV[VZ] = llmax( corner1.mdV[VZ], corner2.mdV[VZ] );
}


void LLViewerParcelMgr::cleanupGlobals()
{
}

LLViewerTexture* LLViewerParcelMgr::getBlockedImage() const
{
	return sBlockedImage;
}

LLViewerTexture* LLViewerParcelMgr::getPassImage() const
{
	return sPassImage;
}

/*
 * Set finish teleport callback. You can use it to observe all  teleport events.
 * NOTE:
 * After local( in one region) teleports we
 *  cannot rely on gAgent.getPositionGlobal(),
 *  so the new position gets passed explicitly.
 *  Use args of this callback to get global position of avatar after teleport event.
 */
boost::signals2::connection LLViewerParcelMgr::setTeleportFinishedCallback(teleport_finished_callback_t cb)
{
	return mTeleportFinishedSignal.connect(cb);
}

boost::signals2::connection LLViewerParcelMgr::setTeleportFailedCallback(teleport_failed_callback_t cb)
{
	return mTeleportFailedSignal.connect(cb);
}

// [SL:KB] - Patch: Appearance-TeleportAttachKill | Checked: Catznip-4.0
boost::signals2::connection LLViewerParcelMgr::setTeleportDoneCallback(teleport_done_callback_t cb)
{
	return mTeleportDoneSignal.connect(cb);
}
// [/SL:KB]

/* Ok, we're notified that teleport has been finished.
 * We should now propagate the notification via mTeleportFinishedSignal
 * to all interested parties.
 */
void LLViewerParcelMgr::onTeleportFinished(bool local, const LLVector3d& new_pos)
{
	// Treat only teleports within the same parcel as local (EXT-3139).
	if (local && LLViewerParcelMgr::getInstance()->inAgentParcel(new_pos))
	{
		// Local teleport. We already have the agent parcel data.
		// Emit the signal immediately.
		getInstance()->mTeleportFinishedSignal(new_pos, local);
	}
	else
	{
		// Non-local teleport (inter-region or between different parcels of the same region).
		// The agent parcel data has not been updated yet.
		// Let's wait for the update and then emit the signal.
		mTeleportInProgressPosition = new_pos;
		mTeleportInProgress = TRUE;
	}
}

void LLViewerParcelMgr::onTeleportFailed()
{
	mTeleportFailedSignal();
}

<<<<<<< HEAD
// [SL:KB] - Patch: Appearance-TeleportAttachKill | Checked: Catznip-4.0
void LLViewerParcelMgr::onTeleportDone()
{
	mTeleportDoneSignal();
}
// [/SL:KB]
=======
bool  LLViewerParcelMgr::getTeleportInProgress()
{
    return mTeleportInProgress // case where parcel data arrives after teleport
        || gAgent.getTeleportState() > LLAgent::TELEPORT_NONE; // For LOCAL, no mTeleportInProgress
}
>>>>>>> 5d3ddffd
<|MERGE_RESOLUTION|>--- conflicted
+++ resolved
@@ -2683,17 +2683,15 @@
 	mTeleportFailedSignal();
 }
 
-<<<<<<< HEAD
+bool  LLViewerParcelMgr::getTeleportInProgress()
+{
+    return mTeleportInProgress // case where parcel data arrives after teleport
+        || gAgent.getTeleportState() > LLAgent::TELEPORT_NONE; // For LOCAL, no mTeleportInProgress
+}
+
 // [SL:KB] - Patch: Appearance-TeleportAttachKill | Checked: Catznip-4.0
 void LLViewerParcelMgr::onTeleportDone()
 {
 	mTeleportDoneSignal();
 }
-// [/SL:KB]
-=======
-bool  LLViewerParcelMgr::getTeleportInProgress()
-{
-    return mTeleportInProgress // case where parcel data arrives after teleport
-        || gAgent.getTeleportState() > LLAgent::TELEPORT_NONE; // For LOCAL, no mTeleportInProgress
-}
->>>>>>> 5d3ddffd
+// [/SL:KB]