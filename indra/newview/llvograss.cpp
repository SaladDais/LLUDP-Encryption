--- conflicted
+++ resolved
@@ -731,25 +731,21 @@
 		facep->setVertexBuffer(buffer);
 		facep->setPoolType(LLDrawPool::POOL_ALPHA);
 
-<<<<<<< HEAD
+		//dummy parameter (unused by this implementation)
+		LLStrider<LLColor4U> emissivep;
+
 		// <FS:ND> Crashfix
 
-		// object->getGeometry(facep->getTEOffset(), verticesp, normalsp, texcoordsp, colorsp, indicesp);
+		// object->getGeometry(facep->getTEOffset(), verticesp, normalsp, texcoordsp, colorsp, emissivep, indicesp);
 
 		if( object )
-			object->getGeometry(facep->getTEOffset(), verticesp, normalsp, texcoordsp, colorsp, indicesp);
+			object->getGeometry(facep->getTEOffset(), verticesp, normalsp, texcoordsp, colorsp, emissivep, indicesp);
 		else
 		{
 			llwarns << "Object is 0 (not an alpha maybe)" << llendl;
 			if( facep->getViewerObject()  )
 				llwarns << typeid( *facep->getViewerObject() ).name() << llendl;
 		}
-=======
-		//dummy parameter (unused by this implementation)
-		LLStrider<LLColor4U> emissivep;
-
-		object->getGeometry(facep->getTEOffset(), verticesp, normalsp, texcoordsp, colorsp, emissivep, indicesp);
->>>>>>> bd0a8c7e
 		
 		// </FS:ND>
 
