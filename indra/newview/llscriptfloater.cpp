/** 
 * @file llscriptfloater.cpp
 * @brief LLScriptFloater class definition
 *
 * $LicenseInfo:firstyear=2009&license=viewerlgpl$
 * Second Life Viewer Source Code
 * Copyright (C) 2010, Linden Research, Inc.
 * 
 * This library is free software; you can redistribute it and/or
 * modify it under the terms of the GNU Lesser General Public
 * License as published by the Free Software Foundation;
 * version 2.1 of the License only.
 * 
 * This library is distributed in the hope that it will be useful,
 * but WITHOUT ANY WARRANTY; without even the implied warranty of
 * MERCHANTABILITY or FITNESS FOR A PARTICULAR PURPOSE.  See the GNU
 * Lesser General Public License for more details.
 * 
 * You should have received a copy of the GNU Lesser General Public
 * License along with this library; if not, write to the Free Software
 * Foundation, Inc., 51 Franklin Street, Fifth Floor, Boston, MA  02110-1301  USA
 * 
 * Linden Research, Inc., 945 Battery Street, San Francisco, CA  94111  USA
 * $/LicenseInfo$
 */

#include "llviewerprecompiledheaders.h"
#include "llscriptfloater.h"
#include "llagentcamera.h"

#include "llchannelmanager.h"
#include "llchiclet.h"
#include "llchicletbar.h"
#include "llfloaterreg.h"
#include "lllslconstants.h"
#include "llnotifications.h"
#include "llnotificationsutil.h"
#include "llscreenchannel.h"
#include "llsyswellwindow.h"
#include "lltoastnotifypanel.h"
#include "lltoastscripttextbox.h"
#include "lltrans.h"
#include "llviewerobjectlist.h"
#include "llviewerwindow.h"
#include "llfloaterimsession.h"

#include "llwindow.h"	// <FS:CR> flashIcon()
#include "lltoolbarview.h"		// <FS:Zi> script dialogs position
// <FS:Zi> Dialog Stacking browser
#include "dialogstack.h"
#include "llbutton.h"
#include "llnavigationbar.h"
// </FS:Zi>

//////////////////////////////////////////////////////////////////////////
//////////////////////////////////////////////////////////////////////////
//////////////////////////////////////////////////////////////////////////

LLUUID notification_id_to_object_id(const LLUUID& notification_id)
{
	LLNotificationPtr notification = LLNotifications::getInstance()->find(notification_id);
	if(notification)
	{
		return notification->getPayload()["object_id"].asUUID();
	}
	return LLUUID::null;
}

//////////////////////////////////////////////////////////////////////////
//////////////////////////////////////////////////////////////////////////
//////////////////////////////////////////////////////////////////////////


LLScriptFloater::LLScriptFloater(const LLSD& key)
: LLDockableFloater(NULL, true, key)
, mScriptForm(NULL)
, mSaveFloaterPosition(false)
{
	setMouseDownCallback(boost::bind(&LLScriptFloater::onMouseDown, this));
	setOverlapsScreenChannel(true);
	// <FS:Ansariel> FIRE-13459: Script dialogs ignore opening position in mouselook
	//mIsDockedStateForcedCallback = boost::bind(&LLAgentCamera::cameraMouselook, &gAgentCamera);
	mNoTransparency = gSavedSettings.getBOOL("FSScriptDialogNoTransparency");
}

bool LLScriptFloater::toggle(const LLUUID& notification_id)
{
	LLScriptFloater* floater = LLFloaterReg::findTypedInstance<LLScriptFloater>("script_floater", notification_id);

	// show existing floater
	if(floater)
	{
		if(floater->getVisible())
		{
			floater->setVisible(false);
			return false;
		}
		else
		{
			floater->setVisible(TRUE);
			floater->setFocus(FALSE);
		}
	}
	// create and show new floater
	else
	{
		show(notification_id);
	}

	LLChicletPanel * chiclet_panelp = LLChicletBar::getInstance()->getChicletPanel();
	if (NULL != chiclet_panelp)
	{
		chiclet_panelp->setChicletToggleState(notification_id, true);
	}

	return true;
}

/*
// <FS:Zi> script dialogs position
// Reimplemented the show() method at the end of this file

LLScriptFloater* LLScriptFloater::show(const LLUUID& notification_id)
{
	LLScriptFloater* floater = LLFloaterReg::getTypedInstance<LLScriptFloater>("script_floater", notification_id);
	floater->setNotificationId(notification_id);
	floater->createForm(notification_id);

	//LLDialog(LLGiveInventory and LLLoadURL) should no longer steal focus (see EXT-5445)
	floater->setAutoFocus(FALSE);

	if(LLScriptFloaterManager::OBJ_SCRIPT == LLScriptFloaterManager::getObjectType(notification_id))
	{
		floater->setSavePosition(true);
		floater->restorePosition();
	}
	else
	{
		floater->dockToChiclet(true);
	}

	//LLDialog(LLGiveInventory and LLLoadURL) should no longer steal focus (see EXT-5445)
	LLFloaterReg::showTypedInstance<LLScriptFloater>("script_floater", notification_id, FALSE);

	return floater;
}
// </FS:Zi>
*/

void LLScriptFloater::setNotificationId(const LLUUID& id)
{
	mNotificationId = id;
	// Lets save object id now while notification exists
	mObjectId = notification_id_to_object_id(id);
}

void LLScriptFloater::createForm(const LLUUID& notification_id)
{
	// delete old form
	if(mScriptForm)
	{
		removeChild(mScriptForm);
		mScriptForm->die();
	}

	LLNotificationPtr notification = LLNotifications::getInstance()->find(notification_id);
	if(NULL == notification)
	{
		return;
	}

	// create new form
	LLRect toast_rect = getRect();
	if (isScriptTextbox(notification))
	{
		mScriptForm = new LLToastScriptTextbox(notification);
	}
	else
	{
		// LLToastNotifyPanel will fit own content in vertical direction,
		// but it needs an initial rect to properly calculate  its width
		// Use an initial rect of the script floater to make the floater
		// window more configurable.
		mScriptForm = new LLToastNotifyPanel(notification, toast_rect); 
	}
	addChild(mScriptForm);

	// position form on floater
	mScriptForm->setOrigin(0, 0);

	// make floater size fit form size
	LLRect panel_rect = mScriptForm->getRect();
	// <FS:Zi> Animated dialogs
	// toast_rect.setLeftTopAndSize(toast_rect.mLeft, toast_rect.mTop, panel_rect.getWidth(), panel_rect.getHeight() + getHeaderHeight());
	eDialogPosition dialog_position = (eDialogPosition)gSavedSettings.getS32("ScriptDialogsPosition");
	mDesiredHeight = panel_rect.getHeight() + getHeaderHeight();
	if (gSavedSettings.getBOOL("FSAnimatedScriptDialogs") && (dialog_position == POS_TOP_LEFT || dialog_position == POS_TOP_RIGHT))
	{
		mCurrentHeight = 0;
		mStartTime = LLFrameTimer::getElapsedSeconds();
	}
	else
	{
		mCurrentHeight = mDesiredHeight;
	}
	toast_rect.setLeftTopAndSize(toast_rect.mLeft, toast_rect.mTop, panel_rect.getWidth(), mCurrentHeight);
	// </FS:Zi>
	setShape(toast_rect);

	// <FS:Zi> Dialog Stacking browser
	mScriptForm->getChild<LLButton>("DialogStackButton")->setCommitCallback(boost::bind(&LLScriptFloater::onStackClicked, this));

	if (dialog_position != POS_DOCKED)
	{
		DialogStack::instance().push(notification_id);
	}
	// </FS:Zi>
}

// <FS:Zi> Dialog Stacking browser
void LLScriptFloater::onStackClicked()
{
	LLFloater* floater = LLFloaterReg::getTypedInstance<LLScriptFloater>("script_floater", getNotificationId());
	if (floater->isFrontmost())
	{
		const LLUUID& next_notification = DialogStack::instance().flip(getNotificationId());
		floater = LLFloaterReg::getTypedInstance<LLScriptFloater>("script_floater", next_notification);
	}
	gFloaterView->bringToFront(floater, TRUE);
}
// </FS:Zi>

void LLScriptFloater::onClose(bool app_quitting)
{
	savePosition();

	if(getNotificationId().notNull())
	{
		// we shouldn't kill notification on exit since it may be used as persistent.
		if (app_quitting)
		{
			LLScriptFloaterManager::getInstance()->onRemoveNotification(getNotificationId());
		}
		else
		{
			LLScriptFloaterManager::getInstance()->removeNotification(getNotificationId());
		}
	}
}

void LLScriptFloater::setDocked(bool docked, bool pop_on_undock /* = true */)
{
	LLDockableFloater::setDocked(docked, pop_on_undock);

	savePosition();

	hideToastsIfNeeded();
}

void LLScriptFloater::setVisible(BOOL visible)
{
	LLDockableFloater::setVisible(visible);

	hideToastsIfNeeded();

	if(!visible)
	{
		LLChicletPanel * chiclet_panelp = LLChicletBar::getInstance()->getChicletPanel();
		if (NULL != chiclet_panelp)
		{
			LLIMChiclet * chicletp = chiclet_panelp->findChiclet<LLIMChiclet>(getNotificationId());
			if(NULL != chicletp)
			{
				chicletp->setToggleState(false);
			}
		}
	}
}

void LLScriptFloater::onMouseDown()
{
	if(getNotificationId().notNull())
	{
		LLChicletPanel * chiclet_panelp = LLChicletBar::getInstance()->getChicletPanel();
		if (NULL != chiclet_panelp)
		{
			LLIMChiclet * chicletp = chiclet_panelp->findChiclet<LLIMChiclet>(getNotificationId());
			// Remove new message icon
			if (NULL == chicletp)
			{
				LL_ERRS() << "Dock chiclet for LLScriptFloater doesn't exist" << LL_ENDL;
			}
			else
			{
				chicletp->setShowNewMessagesIcon(false);
			}
		}
	}
}

void LLScriptFloater::savePosition()
{
	if(getSavePosition() && mObjectId.notNull())
	{
		LLScriptFloaterManager::FloaterPositionInfo fpi = {getRect(), isDocked()};
		LLScriptFloaterManager::getInstance()->saveFloaterPosition(mObjectId, fpi);
	}
}

void LLScriptFloater::restorePosition()
{
	LLScriptFloaterManager::FloaterPositionInfo fpi;
	if(LLScriptFloaterManager::getInstance()->getFloaterPosition(mObjectId, fpi))
	{
		dockToChiclet(fpi.mDockState);
		if(!fpi.mDockState)
		{
			// Un-docked floater is opened in 0,0, now move it to saved position
			translate(fpi.mRect.mLeft - getRect().mLeft, fpi.mRect.mTop - getRect().mTop);
		}
	}
	else
	{
		dockToChiclet(true);
	}
}

// <FS:Ansariel> Override base method so we have the option to ignore
// the global transparency settings and show the script dialog
// always on opaque background.
F32 LLScriptFloater::getCurrentTransparency()
{
	if (mNoTransparency)
	{
		return 1.0f;
	}
	else
	{
		return LLUICtrl::getCurrentTransparency();
	}
}
// </FS:Ansariel>

void LLScriptFloater::onFocusLost()
{
	if(getNotificationId().notNull())
	{
		LLChicletPanel * chiclet_panelp = LLChicletBar::getInstance()->getChicletPanel();
		if (NULL != chiclet_panelp)
		{
			chiclet_panelp->setChicletToggleState(getNotificationId(), false);
		}
	}
}

void LLScriptFloater::onFocusReceived()
{
	// first focus will be received before setObjectId() call - don't toggle chiclet
	if(getNotificationId().notNull())
	{
		LLChicletPanel * chiclet_panelp = LLChicletBar::getInstance()->getChicletPanel();
		if (NULL != chiclet_panelp)
		{
			chiclet_panelp->setChicletToggleState(getNotificationId(), true);
		}
	}
}

void LLScriptFloater::dockToChiclet(bool dock)
{
	if (getDockControl() == NULL)
	{
		LLChicletPanel * chiclet_panelp = LLChicletBar::getInstance()->getChicletPanel();
		if (NULL != chiclet_panelp)
		{
			LLChiclet * chicletp = chiclet_panelp->findChiclet<LLChiclet>(getNotificationId());
			if (NULL == chicletp)
			{
				LL_WARNS() << "Dock chiclet for LLScriptFloater doesn't exist" << LL_ENDL;
				return;
			}

			chiclet_panelp->scrollToChiclet(chicletp);

			// Stop saving position while we dock floater
			bool save = getSavePosition();
			setSavePosition(false);

			// <FS:Ansariel> Group notices, IMs and chiclets position
			//setDockControl(new LLDockControl(chicletp, this, getDockTongue(),
			//	LLDockControl::BOTTOM));
			if (gSavedSettings.getBOOL("InternalShowGroupNoticesTopRight"))
			{
				setDockControl(new LLDockControl(chicletp, this, getDockTongue(),
					LLDockControl::BOTTOM));
			}
			else
			{
				setDockControl(new LLDockControl(chicletp, this, getDockTongue(),
					LLDockControl::TOP));
			}
			// </FS:Ansariel> Group notices, IMs and chiclets position
			setDocked(dock);

			// Restore saving
			setSavePosition(save);
		}
	}
}

void LLScriptFloater::hideToastsIfNeeded()
{
	using namespace LLNotificationsUI;

	// find channel
	LLScreenChannel* channel = dynamic_cast<LLScreenChannel*>(LLChannelManager::getInstance()->findChannelByID(
		LLUUID(gSavedSettings.getString("NotificationChannelUUID"))));
	// update notification channel state
	if(channel)
	{
		channel->updateShowToastsState();
		channel->redrawToasts();
	}
}

//////////////////////////////////////////////////////////////////////////
//////////////////////////////////////////////////////////////////////////
//////////////////////////////////////////////////////////////////////////

LLScriptFloaterManager::LLScriptFloaterManager()
<<<<<<< HEAD
// <FS:Zi> script dialogs position
:	mNavigationPanelPad(-1),	// The height of the favorite and navigation panels might not be known yet
	mFavoritesPanelPad(-1)		// so don't fill the values in here yet, but remember to do it at first use
// </FS:Zi>
=======
		: mDialogLimitationsSlot()
>>>>>>> 13565cdf
{
}

void LLScriptFloaterManager::onAddNotification(const LLUUID& notification_id)
{
	if(notification_id.isNull())
	{
		LL_WARNS() << "Invalid notification ID" << LL_ENDL;
		return;
	}

	if (!mDialogLimitationsSlot.connected())
	{
		LLPointer<LLControlVariable> cntrl_ptr = gSavedSettings.getControl("ScriptDialogLimitations");
		if (cntrl_ptr.notNull())
		{
			mDialogLimitationsSlot = cntrl_ptr->getCommitSignal()->connect(boost::bind(&clearScriptNotifications));
		}
		else
		{
			LL_WARNS() << "Unable to set signal on setting 'ScriptDialogLimitations'" << LL_ENDL;
		}
	}

	// get scripted Object's ID
	LLUUID object_id = notification_id_to_object_id(notification_id);
	
	// Need to indicate of "new message" for object chiclets according to requirements
	// specified in the Message Bar design specification. See EXT-3142.
	bool set_new_message = false;
	EObjectType obj_type = getObjectType(notification_id);

	// LLDialog can spawn only one instance, LLLoadURL and LLGiveInventory can spawn unlimited number of instances
	if(OBJ_SCRIPT == obj_type)
	{
		static LLCachedControl<U32> script_dialog_limitations(gSavedSettings, "ScriptDialogLimitations", 0);
		script_notification_map_t::const_iterator it = mNotifications.end();
		switch (script_dialog_limitations)
		{
			case SCRIPT_PER_CHANNEL:
			{
				// If an Object spawns more-than-one floater per channel, only the newest one is shown.
				// The previous is automatically closed.
				LLNotificationPtr notification = LLNotifications::instance().find(notification_id);
				if (notification)
				{
					it = findUsingObjectIdAndChannel(object_id, notification->getPayload()["chat_channel"].asInteger());
				}
				break;
			}
			case SCRIPT_ATTACHMENT_PER_CHANNEL:
			{
				LLViewerObject* objectp = gObjectList.findObject(object_id);
				if (objectp && objectp->getAttachmentItemID().notNull()) //in user inventory
				{
					LLNotificationPtr notification = LLNotifications::instance().find(notification_id);
					if (notification)
					{
						it = findUsingObjectIdAndChannel(object_id, notification->getPayload()["chat_channel"].asInteger());
					}
				}
				else
				{
					it = findUsingObjectId(object_id);
				}
				break;
			}
			case SCRIPT_HUD_PER_CHANNEL:
			{
				LLViewerObject* objectp = gObjectList.findObject(object_id);
				if (objectp && objectp->isHUDAttachment())
				{
					LLNotificationPtr notification = LLNotifications::instance().find(notification_id);
					if (notification)
					{
						it = findUsingObjectIdAndChannel(object_id, notification->getPayload()["chat_channel"].asInteger());
					}
				}
				else
				{
					it = findUsingObjectId(object_id);
				}
				break;
			}
			case SCRIPT_HUD_UNCONSTRAINED:
			{
				LLViewerObject* objectp = gObjectList.findObject(object_id);
				if (objectp && objectp->isHUDAttachment())
				{
					// don't remove existing floaters
					break;
				}
				else
				{
					it = findUsingObjectId(object_id);
				}
				break;
			}
			// <FS:Ansariel> FIRE-21224: Unconstrained script dialog option
			case SCRIPT_UNCONSTRAINED:
				// Do nothing here - unlimited dialog spam!
				break;
			// </FS:Ansariel>
			case SCRIPT_PER_OBJECT:
			default:
			{
				// If an Object spawns more-than-one floater, only the newest one is shown.
				// The previous is automatically closed.
				it = findUsingObjectId(object_id);
				break;
			}
		}

		if(it != mNotifications.end())
		{
			LLChicletPanel * chiclet_panelp = LLChicletBar::getInstance()->getChicletPanel();
			if (NULL != chiclet_panelp)
			{
				LLIMChiclet * chicletp = chiclet_panelp->findChiclet<LLIMChiclet>(it->first);
				if (NULL != chicletp)
				{
					// Pass the new_message icon state further.
					set_new_message = chicletp->getShowNewMessagesIcon();
					chicletp->hidePopupMenu();
				}
			}

			LLScriptFloater* floater = LLFloaterReg::findTypedInstance<LLScriptFloater>("script_floater", it->first);
			if (floater)
			{
				// Generate chiclet with a "new message" indicator if a docked window was opened but not in focus. See EXT-3142.
				set_new_message |= !floater->hasFocus();
			}

			removeNotification(it->first);
		}
	}

	mNotifications.insert(std::make_pair(notification_id, object_id));

	LLChicletPanel * chiclet_panelp = LLChicletBar::getInstance()->getChicletPanel();
	if (NULL != chiclet_panelp)
	{
		// Create inventory offer chiclet for offer type notifications
		if( OBJ_GIVE_INVENTORY == obj_type )
		{
			chiclet_panelp->createChiclet<LLInvOfferChiclet>(notification_id);
		}
		else
		{
			chiclet_panelp->createChiclet<LLScriptChiclet>(notification_id);
		}
	}

	LLIMWellWindow::getInstance()->addObjectRow(notification_id, set_new_message);

	LLSD data;
	data["notification_id"] = notification_id;
	data["new_message"] = set_new_message;
	data["unread"] = 1; // each object has got only one floater
	mNewObjectSignal(data);
	
	// <FS:CR> Flash or bounce the app icon on new script dialog
	LLWindow* viewer_window = gViewerWindow->getWindow();
	if (viewer_window && gSavedSettings.getBOOL("FSFlashOnScriptDialog"))
	{
		viewer_window->flashIcon(5.f);
	}
	// </FS:CR>

	toggleScriptFloater(notification_id, set_new_message);
}

void LLScriptFloaterManager::removeNotification(const LLUUID& notification_id)
{
	LLNotificationPtr notification = LLNotifications::instance().find(notification_id);
	if (notification != NULL && !notification->isCancelled())
	{
		LLNotificationsUtil::cancel(notification);
	}

	onRemoveNotification(notification_id);
}

void LLScriptFloaterManager::onRemoveNotification(const LLUUID& notification_id)
{
	if(notification_id.isNull())
	{
		LL_WARNS() << "Invalid notification ID" << LL_ENDL;
		return;
	}

	DialogStack::instance().pop(notification_id);	// <FS:Zi> Dialog Stacking browser

	// remove related chiclet
	if (LLChicletBar::instanceExists())
	{
		LLChicletPanel * chiclet_panelp = LLChicletBar::getInstance()->getChicletPanel();
		if (NULL != chiclet_panelp)
		{
			chiclet_panelp->removeChiclet(notification_id);
		}
	}

	LLIMWellWindow* im_well_window = LLIMWellWindow::findInstance();
	if (im_well_window)
	{
		im_well_window->removeObjectRow(notification_id);
	}

	mNotifications.erase(notification_id);

	// close floater
	LLScriptFloater* floater = LLFloaterReg::findTypedInstance<LLScriptFloater>("script_floater", notification_id);
	if(floater)
	{
		floater->savePosition();
		floater->setNotificationId(LLUUID::null);
		floater->closeFloater();
	}
}

void LLScriptFloaterManager::toggleScriptFloater(const LLUUID& notification_id, bool set_new_message)
{
	LLSD data;
	data["notification_id"] = notification_id;
	data["new_message"] = set_new_message;
	mToggleFloaterSignal(data);

	// toggle floater
	LLScriptFloater::toggle(notification_id);
}

LLUUID LLScriptFloaterManager::findObjectId(const LLUUID& notification_id)
{
	script_notification_map_t::const_iterator it = mNotifications.find(notification_id);
	if(mNotifications.end() != it)
	{
		return it->second;
	}
	return LLUUID::null;
}

LLUUID LLScriptFloaterManager::findNotificationId(const LLUUID& object_id)
{
	if(object_id.notNull())
	{
		script_notification_map_t::const_iterator it = findUsingObjectId(object_id);
		if(mNotifications.end() != it)
		{
			return it->first;
		}
	}
	return LLUUID::null;
}

// static
LLScriptFloaterManager::EObjectType LLScriptFloaterManager::getObjectType(const LLUUID& notification_id)
{
	if(notification_id.isNull())
	{
		LL_WARNS() << "Invalid notification ID" << LL_ENDL;
		return OBJ_UNKNOWN;
	}

	static const object_type_map TYPE_MAP = initObjectTypeMap();

	LLNotificationPtr notification = LLNotificationsUtil::find(notification_id);
	object_type_map::const_iterator it = TYPE_MAP.find(notification->getName());
	if(it != TYPE_MAP.end())
	{
		return it->second;
	}

	LL_WARNS() << "Unknown object type" << LL_ENDL;
	return OBJ_UNKNOWN;
}

// static
std::string LLScriptFloaterManager::getObjectName(const LLUUID& notification_id)
{
	using namespace LLNotificationsUI;
	LLNotificationPtr notification = LLNotifications::getInstance()->find(notification_id);
	if(!notification)
	{
		LL_WARNS() << "Invalid notification" << LL_ENDL;
		return LLStringUtil::null;
	}

	std::string text;

	switch(LLScriptFloaterManager::getObjectType(notification_id))
	{
	case LLScriptFloaterManager::OBJ_SCRIPT:
		text = notification->getSubstitutions()["TITLE"].asString();
		break;
	case LLScriptFloaterManager::OBJ_LOAD_URL:
		text = notification->getSubstitutions()["OBJECTNAME"].asString();
		break;
	case LLScriptFloaterManager::OBJ_GIVE_INVENTORY:
		text = notification->getSubstitutions()["OBJECTFROMNAME"].asString();
		break;
	default:
		text = LLTrans::getString("object");
		break;
	}

	return text;
}

//static
LLScriptFloaterManager::object_type_map LLScriptFloaterManager::initObjectTypeMap()
{
	object_type_map type_map;
	type_map["ScriptDialog"] = OBJ_SCRIPT;
	type_map["ScriptDialogGroup"] = OBJ_SCRIPT;
	type_map["LoadWebPage"] = OBJ_LOAD_URL;
	type_map["ObjectGiveItem"] = OBJ_GIVE_INVENTORY;
	return type_map;
}

LLScriptFloaterManager::script_notification_map_t::const_iterator LLScriptFloaterManager::findUsingObjectId(const LLUUID& object_id)
{
	script_notification_map_t::const_iterator it = mNotifications.begin();
	for(; mNotifications.end() != it; ++it)
	{
		if(object_id == it->second)
		{
			return it;
		}
	}
	return mNotifications.end();
}

LLScriptFloaterManager::script_notification_map_t::const_iterator LLScriptFloaterManager::findUsingObjectIdAndChannel(const LLUUID& object_id, S32 im_channel)
{
	script_notification_map_t::const_iterator it = mNotifications.begin();
	for (; mNotifications.end() != it; ++it)
	{
		if (object_id == it->second)
		{
			LLNotificationPtr notification = LLNotifications::instance().find(it->first);
			if (notification && (im_channel == notification->getPayload()["chat_channel"].asInteger()))
			{
				return it;
			}
		}
	}
	return mNotifications.end();
}

void LLScriptFloaterManager::saveFloaterPosition(const LLUUID& object_id, const FloaterPositionInfo& fpi)
{
	if(object_id.notNull())
	{
		LLScriptFloaterManager::getInstance()->mFloaterPositions[object_id] = fpi;
	}
	else
	{
		LL_WARNS() << "Invalid object id" << LL_ENDL;
	}
}

bool LLScriptFloaterManager::getFloaterPosition(const LLUUID& object_id, FloaterPositionInfo& fpi)
{
	floater_position_map_t::const_iterator it = mFloaterPositions.find(object_id);
	if(LLScriptFloaterManager::getInstance()->mFloaterPositions.end() != it)
	{
		fpi = it->second;
		return true;
	}
	return false;
}

void LLScriptFloaterManager::setFloaterVisible(const LLUUID& notification_id, bool visible)
{
	LLScriptFloater* floater = LLFloaterReg::findTypedInstance<LLScriptFloater>(
		"script_floater", notification_id);
	if(floater)
	{
		floater->setVisible(visible);
	}
}

//static
void LLScriptFloaterManager::clearScriptNotifications()
{
	LLScriptFloaterManager* inst = LLScriptFloaterManager::getInstance();
	static const object_type_map TYPE_MAP = initObjectTypeMap();

	script_notification_map_t::const_iterator ntf_it = inst->mNotifications.begin();
	while (inst->mNotifications.end() != ntf_it)
	{
		LLUUID notification_id = ntf_it->first;
		ntf_it++; // onRemoveNotification() erases notification
		LLNotificationPtr notification = LLNotifications::instance().find(notification_id);
		if (notification)
		{
			object_type_map::const_iterator map_it = TYPE_MAP.find(notification->getName());
			if (map_it != TYPE_MAP.end() && map_it->second == OBJ_SCRIPT)
			{
				if (notification != NULL && !notification->isCancelled())
				{
					LLNotificationsUtil::cancel(notification);
				}
				inst->onRemoveNotification(notification_id);
			}
		}
	}
}

// <FS:Zi> script dialogs position
S32 LLScriptFloaterManager::getTopPad()
{
	// initialize if needed
	if (mNavigationPanelPad == -1)
	{
		mNavigationPanelPad = LLNavigationBar::instance().getView()->getChild<LLView>("location_search_layout")->getRect().getHeight();
	}

	// initialize if needed
	if (mFavoritesPanelPad == -1)
	{
		mFavoritesPanelPad = LLNavigationBar::instance().getView()->getChild<LLView>("favorite")->getRect().getHeight();
	}

	S32 pad = 0;
	if (gSavedSettings.getBOOL("ShowNavbarNavigationPanel"))
	{
		pad = mNavigationPanelPad;
	}

	if (gSavedSettings.getBOOL("ShowNavbarFavoritesPanel"))
	{
		pad += mFavoritesPanelPad;
	}

	return pad;
}
// </FS:Zi>

//////////////////////////////////////////////////////////////////

bool LLScriptFloater::isScriptTextbox(LLNotificationPtr notification)
{
	// get a form for the notification
	LLNotificationFormPtr form(notification->getForm());

	if (form)
	{
		// get number of elements in the form
		int num_options = form->getNumElements();
	
		// if ANY of the buttons have the magic lltextbox string as
		// name, then treat the whole dialog as a simple text entry
		// box (i.e. mixed button and textbox forms are not supported)
		for (int i=0; i<num_options; ++i)
		{
			LLSD form_element = form->getElement(i);
			if (form_element["name"].asString() == TEXTBOX_MAGIC_TOKEN)
			{
				return true;
			}
		}
	}

	return false;
}

// <FS:Zi> Animated dialogs
void LLScriptFloater::draw()
{
	if (mCurrentHeight < mDesiredHeight)
	{
		mCurrentHeight = (S32)((LLFrameTimer::getElapsedSeconds() - mStartTime) * 2.5 * (F64)mDesiredHeight);

		if (mCurrentHeight > mDesiredHeight)
		{
			mCurrentHeight = mDesiredHeight;
		}

		LLRect toast_rect=getRect();
		toast_rect.setLeftTopAndSize(toast_rect.mLeft, toast_rect.mTop, toast_rect.getWidth(), mCurrentHeight);
		setShape(toast_rect);
	}

	LLDockableFloater::draw();
}
// </FS:Zi>

// <FS:Zi> script dialogs position
LLScriptFloater* LLScriptFloater::show(const LLUUID& notification_id)
{
	LLScriptFloater* floater = LLFloaterReg::getTypedInstance<LLScriptFloater>("script_floater", notification_id);
	floater->setNotificationId(notification_id);
	floater->createForm(notification_id);

	//LLDialog(LLGiveInventory and LLLoadURL) should no longer steal focus (see EXT-5445)
	floater->setAutoFocus(FALSE);

	LLScriptFloaterManager::e_object_type floaterType=LLScriptFloaterManager::getObjectType(notification_id);

	BOOL chicletsDisabled = gSavedSettings.getBOOL("FSDisableIMChiclets");

	LLRect pos = floater->getRect();

	// <FS:PP> FIRE-12037: Inventory Offer Dialog boxes hidden
	// They should be ALWAYS visible on screen, all of them, not only the most recent one - so use the ScriptDialogsPosition detection as well
	// Otherwise (after accepting/declining that most recent one) user may not notice, that still has something to click (with chiclets hidden, or just too many of them visible on screen), relog and lost pending inventory offer items
	// if (floaterType == LLScriptFloaterManager::OBJ_SCRIPT)
	if (floaterType == LLScriptFloaterManager::OBJ_SCRIPT || floaterType == LLScriptFloaterManager::OBJ_UNKNOWN || floaterType == LLScriptFloaterManager::OBJ_GIVE_INVENTORY)
	// </FS:PP>
	{
		eDialogPosition dialog_position = (eDialogPosition)gSavedSettings.getS32("ScriptDialogsPosition");

		if (dialog_position == POS_DOCKED && chicletsDisabled)
		{
			dialog_position = POS_TOP_RIGHT;
		}

		if (dialog_position != POS_DOCKED)
		{
			// undock the dialog
			floater->setDocked(false, true);
		}

		S32 topPad = LLScriptFloaterManager::instance().getTopPad();

		S32 bottomPad = 0;
		if (gToolBarView->getToolbar(LLToolBarEnums::TOOLBAR_BOTTOM)->hasButtons())
		{
			bottomPad = gToolBarView->getToolbar(LLToolBarEnums::TOOLBAR_BOTTOM)->getRect().getHeight();
		}

		S32 leftPad = 0;
		if (gToolBarView->getToolbar(LLToolBarEnums::TOOLBAR_LEFT)->hasButtons())
		{
			leftPad = gToolBarView->getToolbar(LLToolBarEnums::TOOLBAR_LEFT)->getRect().getWidth();
		}

		S32 rightPad = 0;
		if (gToolBarView->getToolbar(LLToolBarEnums::TOOLBAR_RIGHT)->hasButtons())
		{
			rightPad = gToolBarView->getToolbar(LLToolBarEnums::TOOLBAR_RIGHT)->getRect().getWidth();
		}

		S32 width = pos.getWidth();
		S32 height = pos.getHeight();

		floater->setOpenPositioning(LLFloaterEnums::POSITIONING_SPECIFIED);

		switch (dialog_position)
		{
			case POS_DOCKED:
			{
				floater->dockToChiclet(true);
				break;
			}
			case POS_TOP_LEFT:
			{
				pos.setOriginAndSize(leftPad,
									gViewerWindow->getWorldViewHeightScaled() - height - topPad,
									width, height);
				break;
			}
			case POS_TOP_RIGHT:
			{
				pos.setOriginAndSize(gViewerWindow->getWorldViewWidthScaled() - width - rightPad,
									gViewerWindow->getWorldViewHeightScaled() - height - topPad,
									width, height);
				break;
			}
			case POS_BOTTOM_LEFT:
			{
				pos.setOriginAndSize(leftPad,
									bottomPad,
									width, height);
				break;
			}
			case POS_BOTTOM_RIGHT:
			{
				pos.setOriginAndSize(gViewerWindow->getWorldViewWidthScaled() - width - rightPad,
									bottomPad,
									width, height);
				break;
			}
			default:
			{
				LL_WARNS() << "dialog_position value " << dialog_position << " not handled in switch() statement." << LL_ENDL;
			}
		}
	}
	else
	{
		floater->setSavePosition(true);

		if (chicletsDisabled)
		{
			S32 width = pos.getWidth();
			S32 height = pos.getHeight();

			pos.setOriginAndSize(gViewerWindow->getWorldViewWidthScaled() - width,
								 gViewerWindow->getWorldViewHeightScaled() - height,
								 width, height);
		}
		else
		{
			floater->dockToChiclet(true);
		}
	}

	//LLDialog(LLGiveInventory and LLLoadURL) should no longer steal focus (see EXT-5445)
	LLFloaterReg::showTypedInstance<LLScriptFloater>("script_floater", notification_id, FALSE);

	if(!floater->isDocked())
	{
		// reposition the floater which might have been shifted to cascade
		floater->setRect(pos);
	}

	return floater;
}
// </FS:Zi>

// EOF<|MERGE_RESOLUTION|>--- conflicted
+++ resolved
@@ -428,14 +428,11 @@
 //////////////////////////////////////////////////////////////////////////
 
 LLScriptFloaterManager::LLScriptFloaterManager()
-<<<<<<< HEAD
+		: mDialogLimitationsSlot()
 // <FS:Zi> script dialogs position
-:	mNavigationPanelPad(-1),	// The height of the favorite and navigation panels might not be known yet
+,	mNavigationPanelPad(-1),	// The height of the favorite and navigation panels might not be known yet
 	mFavoritesPanelPad(-1)		// so don't fill the values in here yet, but remember to do it at first use
 // </FS:Zi>
-=======
-		: mDialogLimitationsSlot()
->>>>>>> 13565cdf
 {
 }
 
