/** 
 * @file llscreenchannel.cpp
 * @brief Class implements a channel on a screen in which appropriate toasts may appear.
 *
 * $LicenseInfo:firstyear=2000&license=viewerlgpl$
 * Second Life Viewer Source Code
 * Copyright (C) 2010, Linden Research, Inc.
 * 
 * This library is free software; you can redistribute it and/or
 * modify it under the terms of the GNU Lesser General Public
 * License as published by the Free Software Foundation;
 * version 2.1 of the License only.
 * 
 * This library is distributed in the hope that it will be useful,
 * but WITHOUT ANY WARRANTY; without even the implied warranty of
 * MERCHANTABILITY or FITNESS FOR A PARTICULAR PURPOSE.  See the GNU
 * Lesser General Public License for more details.
 * 
 * You should have received a copy of the GNU Lesser General Public
 * License along with this library; if not, write to the Free Software
 * Foundation, Inc., 51 Franklin Street, Fifth Floor, Boston, MA  02110-1301  USA
 * 
 * Linden Research, Inc., 945 Battery Street, San Francisco, CA  94111  USA
 * $/LicenseInfo$
 */


#include "llviewerprecompiledheaders.h" // must be first include

#include "lliconctrl.h"
#include "lltextbox.h"
#include "llscreenchannel.h"

#include "lltoastpanel.h"
#include "llviewercontrol.h"
#include "llviewerwindow.h"
#include "llfloaterreg.h"
#include "lltrans.h"

#include "lldockablefloater.h"
#include "llsyswellwindow.h"
#include "llimfloater.h"
#include "llscriptfloater.h"
#include "llrootview.h"

#include <algorithm>

#include "llrootview.h"

using namespace LLNotificationsUI;

bool LLScreenChannel::mWasStartUpToastShown = false;

LLFastTimer::DeclareTimer FTM_GET_CHANNEL_RECT("Calculate Notification Channel Region");
LLRect LLScreenChannelBase::getChannelRect()
{
	LLFastTimer _(FTM_GET_CHANNEL_RECT);

	if (mFloaterSnapRegion == NULL)
	{
		mFloaterSnapRegion = gViewerWindow->getRootView()->getChildView("floater_snap_region");
	}
	
	if (mChicletRegion == NULL)
	{
		// <FS:Ansariel> Group notices, IMs and chiclets position:
		//               Move the chiclet container to the bottom of its parent
		//               and follow bottom instead of top
		//mChicletRegion = gViewerWindow->getRootView()->getChildView("chiclet_container");
		if (gSavedSettings.getBOOL("InternalShowGroupNoticesTopRight"))
		{
			mChicletRegion = gViewerWindow->getRootView()->getChildView("chiclet_container");
			gViewerWindow->getRootView()->getChildView("chiclet_container_bottom")->setVisible(FALSE);
		}
		else
		{
			gViewerWindow->getRootView()->getChildView("chiclet_container")->setVisible(FALSE);
			mChicletRegion = gViewerWindow->getRootView()->getChildView("chiclet_container_bottom");
		}
		// </FS:Ansariel> Group notices, IMs and chiclets position
	}
	
	LLRect channel_rect;
	LLRect chiclet_rect;

	mFloaterSnapRegion->localRectToScreen(mFloaterSnapRegion->getLocalRect(), &channel_rect);
	mChicletRegion->localRectToScreen(mChicletRegion->getLocalRect(), &chiclet_rect);

	// <FS:Ansariel> Group notices, IMs and chiclets position
	//channel_rect.mTop = chiclet_rect.mBottom;
	if (gSavedSettings.getBOOL("InternalShowGroupNoticesTopRight"))
	{
		channel_rect.mTop = chiclet_rect.mBottom;
	}
	else
	{
		// Apparently not needed at the moment - pushes the toasts up too high
		//channel_rect.mBottom = chiclet_rect.mTop;
	}
	// </FS:Ansariel> Group notices, IMs and chiclets position
	return channel_rect;
}


//--------------------------------------------------------------------------
//////////////////////
// LLScreenChannelBase
//////////////////////

LLScreenChannelBase::LLScreenChannelBase(const Params& p) 
:	LLUICtrl(p),
	mToastAlignment(p.toast_align),
	mCanStoreToasts(true),
	mHiddenToastsNum(0),
	mHoveredToast(NULL),
	mControlHovering(false),
	mShowToasts(true),
	mID(p.id),
	mDisplayToastsAlways(p.display_toasts_always),
	mChannelAlignment(p.channel_align),
	mFloaterSnapRegion(NULL),
	mChicletRegion(NULL)
{
	mID = p.id;

	setMouseOpaque( false );
	setVisible(FALSE);
}

BOOL LLScreenChannelBase::postBuild()
{
	if (mFloaterSnapRegion == NULL)
	{
		mFloaterSnapRegion = gViewerWindow->getRootView()->getChildView("floater_snap_region");
	}
	
	if (mChicletRegion == NULL)
	{
		// <FS:Ansariel> Group notices, IMs and chiclets position - Apparently
		//               this never gets called, instead see
		//               LLScreenChannelBase::getChannelRect()
		//mChicletRegion = gViewerWindow->getRootView()->getChildView("chiclet_container");
		if (gSavedSettings.getBOOL("InternalShowGroupNoticesTopRight"))
		{
			mChicletRegion = gViewerWindow->getRootView()->getChildView("chiclet_container");
			gViewerWindow->getRootView()->getChildView("chiclet_container_bottom")->setVisible(FALSE);
		}
		else
		{
			mChicletRegion = gViewerWindow->getRootView()->getChildView("chiclet_container_bottom");
			gViewerWindow->getRootView()->getChildView("chiclet_container")->setVisible(FALSE);
		}
		// </FS:Ansariel>
	}
	
	return TRUE;
}

void LLScreenChannelBase::reshape(S32 width, S32 height, BOOL called_from_parent)
{
	redrawToasts();
}

bool  LLScreenChannelBase::isHovering()
{
	if (!mHoveredToast)
	{
		return false;
	}

	return mHoveredToast->isHovered();
}

void LLScreenChannelBase::updatePositionAndSize(LLRect rect)
{
	LLRect this_rect = getRect();

	this_rect.mTop = rect.mTop;
	switch(mChannelAlignment)
	{
	case CA_LEFT :
		break;
	case CA_CENTRE :
		this_rect.setCenterAndSize( (rect.getWidth()) / 2, rect.getHeight() / 2, this_rect.getWidth(), this_rect.getHeight());
		break;
	case CA_RIGHT :
		this_rect.setLeftTopAndSize(rect.mRight - this_rect.getWidth(),
			this_rect.mTop,
			this_rect.getWidth(),
			this_rect.getHeight());
	}
	setRect(this_rect);
	redrawToasts();
	
}

void LLScreenChannelBase::init(S32 channel_left, S32 channel_right)
{
	// top and bottom set by updateRect()
	setRect(LLRect(channel_left, 0, channel_right, 0));
	updateRect();
	setVisible(TRUE);
}

void	LLScreenChannelBase::updateRect()
{
	S32 channel_top = getChannelRect().mTop;
	S32 channel_bottom = getChannelRect().mBottom + gSavedSettings.getS32("ChannelBottomPanelMargin");
	S32 channel_left = getRect().mLeft;
	S32 channel_right = getRect().mRight;
	setRect(LLRect(channel_left, channel_top, channel_right, channel_bottom));
}

//--------------------------------------------------------------------------
//////////////////////
// LLScreenChannel
//////////////////////
//--------------------------------------------------------------------------
LLScreenChannel::LLScreenChannel(const Params& p)
:	LLScreenChannelBase(p),
	mStartUpToastPanel(NULL)
{
}

//--------------------------------------------------------------------------
void LLScreenChannel::init(S32 channel_left, S32 channel_right)
{
	LLScreenChannelBase::init(channel_left, channel_right);
	LLRect channel_rect = getChannelRect();
	updatePositionAndSize(channel_rect);
}

//--------------------------------------------------------------------------
LLScreenChannel::~LLScreenChannel() 
{
	
}

std::list<const LLToast*> LLScreenChannel::findToasts(const Matcher& matcher)
{
	std::list<const LLToast*> res;

	// collect stored toasts
	for (std::vector<ToastElem>::iterator it = mStoredToastList.begin(); it
			!= mStoredToastList.end(); it++)
	{
		const LLToast* toast = it->getToast();
		if (toast && matcher.matches(toast->getNotification()))
		{
			res.push_back(toast);
		}
	}

	// collect displayed toasts
	for (std::vector<ToastElem>::iterator it = mToastList.begin(); it
			!= mToastList.end(); it++)
	{
		const LLToast* toast = it->getToast();
		if (toast && matcher.matches(toast->getNotification()))
		{
			res.push_back(toast);
		}
	}

	return res;
}

//--------------------------------------------------------------------------
void LLScreenChannel::updatePositionAndSize(LLRect new_world_rect)
{
	LLRect this_rect = getRect();

	switch(mChannelAlignment)
	{
	case CA_LEFT :
		this_rect.mTop = (S32) (new_world_rect.getHeight() * getHeightRatio());
		break;
	case CA_CENTRE :
		LLScreenChannelBase::updatePositionAndSize(new_world_rect);
		return;
	case CA_RIGHT :
		this_rect.mTop = (S32) (new_world_rect.getHeight() * getHeightRatio());
		this_rect.setLeftTopAndSize(new_world_rect.mRight - this_rect.getWidth(),
			this_rect.mTop,
			this_rect.getWidth(),
			this_rect.getHeight());
	}
	setRect(this_rect);
	redrawToasts();
}

//--------------------------------------------------------------------------
void LLScreenChannel::addToast(const LLToast::Params& p)
{
	bool store_toast = false, show_toast = false;

	mDisplayToastsAlways ? show_toast = true : show_toast = mWasStartUpToastShown && (mShowToasts || p.force_show);
	store_toast = !show_toast && p.can_be_stored && mCanStoreToasts;

	if(!show_toast && !store_toast)
	{
		mRejectToastSignal(p.notif_id);
		return;
	}

	LLToast* toast = new LLToast(p);
	ToastElem new_toast_elem(toast->getHandle());

	toast->setOnFadeCallback(boost::bind(&LLScreenChannel::onToastFade, this, _1));
	toast->setOnToastDestroyedCallback(boost::bind(&LLScreenChannel::onToastDestroyed, this, _1));
	if(mControlHovering)
	{
		toast->setOnToastHoverCallback(boost::bind(&LLScreenChannel::onToastHover, this, _1, _2));
		toast->setMouseEnterCallback(boost::bind(&LLScreenChannel::stopToastTimer, this, toast));
		toast->setMouseLeaveCallback(boost::bind(&LLScreenChannel::startToastTimer, this, toast));
	}
	
	if(show_toast)
	{
		mToastList.push_back(new_toast_elem);
		if(p.can_be_stored)
		{
			// store toasts immediately - EXT-3762
			storeToast(new_toast_elem);
		}
		updateShowToastsState();
		redrawToasts();
	}	
	else // store_toast
	{
		mHiddenToastsNum++;
		storeToast(new_toast_elem);
	}
}

//--------------------------------------------------------------------------
void LLScreenChannel::onToastDestroyed(LLToast* toast)
{	
	std::vector<ToastElem>::iterator it = find(mToastList.begin(), mToastList.end(), static_cast<LLPanel*>(toast));
		
	if(it != mToastList.end())
	{
		mToastList.erase(it);
	}

	it = find(mStoredToastList.begin(), mStoredToastList.end(), static_cast<LLPanel*>(toast));

	if(it != mStoredToastList.end())
	{
		mStoredToastList.erase(it);
	}

	// if destroyed toast is hovered - reset hovered
	if (mHoveredToast == toast)
	{
		mHoveredToast = NULL;
	}
}


//--------------------------------------------------------------------------
void LLScreenChannel::onToastFade(LLToast* toast)
{	
	std::vector<ToastElem>::iterator it = find(mToastList.begin(), mToastList.end(), static_cast<LLPanel*>(toast));
		
	if(it != mToastList.end())
	{
		bool delete_toast = !mCanStoreToasts || !toast->getCanBeStored();
		if(delete_toast)
		{
			mToastList.erase(it);
			deleteToast(toast);
		}
		else
		{
			storeToast((*it));
			mToastList.erase(it);
		}	

		redrawToasts();
	}
}

//--------------------------------------------------------------------------
void LLScreenChannel::deleteToast(LLToast* toast)
{
	if (!toast || toast->isDead())
	{
		return;
	}

	// send signal to observers about destroying of a toast
	toast->closeToast();
	
	// update channel's Hovering state
	// turning hovering off manually because onMouseLeave won't happen if a toast was closed using a keyboard
	if(mHoveredToast == toast)
	{
		mHoveredToast  = NULL;
	}
}

//--------------------------------------------------------------------------

void LLScreenChannel::storeToast(ToastElem& toast_elem)
{
	// do not store clones
	std::vector<ToastElem>::iterator it = find(mStoredToastList.begin(), mStoredToastList.end(), toast_elem.getID());
	if( it != mStoredToastList.end() )
		return;

	const LLToast* toast = toast_elem.getToast();
	if (toast)
	{
		mStoredToastList.push_back(toast_elem);
		mOnStoreToast(toast->getPanel(), toast->getNotificationID());
	}
}

//--------------------------------------------------------------------------
void LLScreenChannel::loadStoredToastsToChannel()
{
	std::vector<ToastElem>::iterator it;

	if(mStoredToastList.size() == 0)
		return;

	for(it = mStoredToastList.begin(); it != mStoredToastList.end(); ++it)
	{
		LLToast* toast = it->getToast();
		if (toast)
		{
			toast->setIsHidden(false);
			toast->startTimer();
			mToastList.push_back(*it);
		}
	}

	mStoredToastList.clear();
	redrawToasts();
}

//--------------------------------------------------------------------------
void LLScreenChannel::loadStoredToastByNotificationIDToChannel(LLUUID id)
{
	std::vector<ToastElem>::iterator it = find(mStoredToastList.begin(), mStoredToastList.end(), id);

	if( it == mStoredToastList.end() )
		return;

	LLToast* toast = it->getToast();
	if (toast)
	{
		if(toast->getVisible())
		{
			// toast is already in channel
			return;
		}

		toast->setIsHidden(false);
		toast->startTimer();
		mToastList.push_back(*it);
	}

	redrawToasts();
}

//--------------------------------------------------------------------------
void LLScreenChannel::removeStoredToastByNotificationID(LLUUID id)
{
	// *TODO: may be remove this function
	std::vector<ToastElem>::iterator it = find(mStoredToastList.begin(), mStoredToastList.end(), id);

	if( it == mStoredToastList.end() )
		return;

	const LLToast* toast = it->getToast();
	if (toast)
	{
		mRejectToastSignal(toast->getNotificationID());
	}

	// Call find() once more, because the mStoredToastList could have been changed
	// in mRejectToastSignal callback and the iterator could have become invalid.
	it = find(mStoredToastList.begin(), mStoredToastList.end(), id);
	if (it != mStoredToastList.end())
	{
		mStoredToastList.erase(it);
	}
}

//--------------------------------------------------------------------------
void LLScreenChannel::killToastByNotificationID(LLUUID id)
{
	// searching among toasts on a screen
	std::vector<ToastElem>::iterator it = find(mToastList.begin(), mToastList.end(), id);
	
	if( it != mToastList.end())
	{
		LLToast* toast = it->getToast();
		// if it is a notification toast and notification is UnResponded - then respond on it
		// else - simply destroy a toast
		//
		// NOTE:	if a notification is unresponded this function will be called twice for the same toast.
		//			At first, the notification will be discarded, at second (it will be caused by discarding),
		//			the toast will be destroyed.
		if(toast && toast->isNotificationValid())
		{
			mRejectToastSignal(toast->getNotificationID());
		}
		else
		{

			deleteToast(toast);
			mToastList.erase(it);
			redrawToasts();
		}
		return;
	}

	// searching among stored toasts
	it = find(mStoredToastList.begin(), mStoredToastList.end(), id);

	if (it != mStoredToastList.end())
	{
		LLToast* toast = it->getToast();
		if (toast)
		{
			// send signal to a listener to let him perform some action on toast rejecting
			mRejectToastSignal(toast->getNotificationID());
			deleteToast(toast);
		}
	}

	// Call find() once more, because the mStoredToastList could have been changed
	// in mRejectToastSignal callback and the iterator could have become invalid.
	it = find(mStoredToastList.begin(), mStoredToastList.end(), id);
	if (it != mStoredToastList.end())
	{
		mStoredToastList.erase(it);
	}

}

void LLScreenChannel::killMatchedToasts(const Matcher& matcher)
{
	std::list<const LLToast*> to_delete = findToasts(matcher);
	for (std::list<const LLToast*>::iterator it = to_delete.begin(); it
			!= to_delete.end(); it++)
	{
		killToastByNotificationID((*it)-> getNotificationID());
	}
}

//--------------------------------------------------------------------------
void LLScreenChannel::modifyToastByNotificationID(LLUUID id, LLPanel* panel)
{
	std::vector<ToastElem>::iterator it = find(mToastList.begin(), mToastList.end(), id);
	
	if( it != mToastList.end() && panel)
	{
		LLToast* toast = it->getToast();
		if (toast)
		{
			LLPanel* old_panel = toast->getPanel();
			toast->removeChild(old_panel);
			delete old_panel;
			toast->insertPanel(panel);
			toast->startTimer();
		}
		redrawToasts();
	}
}

//--------------------------------------------------------------------------
void LLScreenChannel::redrawToasts()
{
	if (!getParent())
	{
		// connect to floater snap region just to get resize events, we don't care about being a proper widget 
		mFloaterSnapRegion->addChild(this);
		setFollows(FOLLOWS_ALL);
	}

	if(mToastList.size() == 0)
		return;

	switch(mToastAlignment)
	{
	case NA_TOP : 
		showToastsTop();
		break;

	case NA_CENTRE :
		showToastsCentre();
		break;

	case NA_BOTTOM :
		showToastsBottom();					
	}
}

//--------------------------------------------------------------------------
void LLScreenChannel::showToastsBottom()
{
	LLRect	toast_rect;	
	S32		bottom = getRect().mBottom - gFloaterView->getRect().mBottom;
	S32		toast_margin = 0;
	std::vector<ToastElem>::reverse_iterator it;

	updateRect();

	LLDockableFloater* floater = dynamic_cast<LLDockableFloater*>(LLDockableFloater::getInstanceHandle().get());

<<<<<<< HEAD
	// <FS:Ansariel> Show toasts in front of other floaters
	BOOL toasts_in_front = gSavedSettings.getBOOL("FSShowToastsInFront");

	// <FS:ND> Don't use mToastList but a local variable. mToastList can be modified during recursive calls and then all iteratos will be invalidated.

	std::vector<ToastElem> vToastList( mToastList );

	// <FS:ND/> Crashfix, use local variable instead of mToastList
	//	for(it = mToastList.rbegin(); it != mToastList.rend(); ++it)
	for(it = vToastList.rbegin(); it != vToastList.rend(); ++it)
	{
		// <FS:ND/> Crashfix, use local variable instead of mToastList
		//		if(it != mToastList.rbegin())
=======
	// Use a local variable instead of mToastList.
	// mToastList can be modified during recursive calls and then all iteratos will be invalidated.
	std::vector<ToastElem> vToastList( mToastList );

	for(it = vToastList.rbegin(); it != vToastList.rend(); ++it)
	{
>>>>>>> 2206653f
		if(it != vToastList.rbegin())
		{
			LLToast* toast = (it-1)->getToast();
			if (!toast)
			{
				llwarns << "Attempt to display a deleted toast." << llendl;
				return;
			}

			bottom = toast->getRect().mTop - toast->getTopPad();
			toast_margin = gSavedSettings.getS32("ToastGap");
		}

		LLToast* toast = it->getToast();
		if(!toast)
		{
			llwarns << "Attempt to display a deleted toast." << llendl;
			return;
		}

		toast_rect = toast->getRect();
		toast_rect.setOriginAndSize(getRect().mRight - toast_rect.getWidth(),
				bottom + toast_margin, toast_rect.getWidth(),
				toast_rect.getHeight());
		toast->setRect(toast_rect);

		if(floater && floater->overlapsScreenChannel())
		{
<<<<<<< HEAD
			// <FS:ND/> Crashfix, use local variable instead of mToastList
			//			if(it == mToastList.rbegin())
=======
>>>>>>> 2206653f
			if(it == vToastList.rbegin())
			{
				// move first toast above docked floater
				S32 shift = floater->getRect().getHeight();
				if(floater->getDockControl())
				{
					shift += floater->getDockControl()->getTongueHeight();
				}
				toast->translate(0, shift);
			}

			LLRect channel_rect = getChannelRect();
			// don't show toasts if there is not enough space
			if(toast_rect.mTop > channel_rect.mTop)
			{
				break;
			}
		}

		bool stop_showing_toasts = toast->getRect().mTop > getRect().mTop;

		if(!stop_showing_toasts)
		{
<<<<<<< HEAD
			// <FS:ND/> Crashfix, use local variable instead of mToastList
			//			if( it != mToastList.rend()-1)
=======
>>>>>>> 2206653f
			if( it != vToastList.rend()-1)
			{
				S32 toast_top = toast->getRect().mTop + gSavedSettings.getS32("ToastGap");
				stop_showing_toasts = toast_top > getRect().mTop;
			}
		} 

		// at least one toast should be visible

<<<<<<< HEAD
		// <FS:ND/> Crashfix, use local variable instead of mToastList
		//		if(it == mToastList.rbegin())
=======
>>>>>>> 2206653f
		if(it == vToastList.rbegin())
		{
			stop_showing_toasts = false;
		}

		if(stop_showing_toasts)
			break;

		if( !toast->getVisible() )
		{
			// HACK
			// EXT-2653: it is necessary to prevent overlapping for secondary showed toasts
			toast->setVisible(TRUE);
		}		
		// <FS:Ansariel> Show toasts in front of other floaters
		//if(!toast->hasFocus())
		if(!toast->hasFocus() && !toasts_in_front)
		// </FS:Ansariel> Show toasts in front of other floaters
		{
			// Fixing Z-order of toasts (EXT-4862)
			// Next toast will be positioned under this one.
			gFloaterView->sendChildToBack(toast);
		}
	}

	// Dismiss toasts we don't have space for (STORM-391).
<<<<<<< HEAD

	// <FS:ND/> Crashfix, use local variable instead of mToastList
	//	if(it != mToastList.rend())
=======
>>>>>>> 2206653f
	if(it != vToastList.rend())
	{
		mHiddenToastsNum = 0;

<<<<<<< HEAD
		// <FS:ND/> Crashfix, use local variable instead of mToastList
		//	for(; it != mToastList.rend(); it++)
=======
>>>>>>> 2206653f
		for(; it != vToastList.rend(); it++)
		{
			LLToast* toast = it->getToast();
			if (toast)
			{
				toast->hide();
			}
		}
	}
}

//--------------------------------------------------------------------------
void LLScreenChannel::showToastsCentre()
{
	LLToast* toast = mToastList[0].getToast();
	if (!toast)
	{
		llwarns << "Attempt to display a deleted toast." << llendl;
		return;
	}

	LLRect	toast_rect;
	S32		bottom = (getRect().mTop - getRect().mBottom)/2 + toast->getRect().getHeight()/2;
	std::vector<ToastElem>::reverse_iterator it;

	for(it = mToastList.rbegin(); it != mToastList.rend(); ++it)
	{
		LLToast* toast = it->getToast();
		if (!toast)
		{
			llwarns << "Attempt to display a deleted toast." << llendl;
			return;
		}

		toast_rect = toast->getRect();
		toast_rect.setLeftTopAndSize(getRect().mLeft - toast_rect.getWidth() / 2, bottom + toast_rect.getHeight() / 2 + gSavedSettings.getS32("ToastGap"), toast_rect.getWidth() ,toast_rect.getHeight());
		toast->setRect(toast_rect);

		toast->setVisible(TRUE);
	}
}

//--------------------------------------------------------------------------
void LLScreenChannel::showToastsTop()
{
	LLRect channel_rect = getChannelRect();

	LLRect	toast_rect;	
	S32		top = channel_rect.mTop;
	S32		toast_margin = 0;
	std::vector<ToastElem>::reverse_iterator it;

	updateRect();

	LLDockableFloater* floater = dynamic_cast<LLDockableFloater*>(LLDockableFloater::getInstanceHandle().get());

<<<<<<< HEAD
	// <FS:Ansariel> Show toasts in front of other floaters
	BOOL toasts_in_front = gSavedSettings.getBOOL("FSShowToastsInFront");

	// <FS:ND> Don't use mToastList but a local variable. mToastList can be modified during recursive calls and then all iteratos will be invalidated.

	std::vector<ToastElem> vToastList( mToastList );

	// <FS:ND/> Crashfix, use local variable instead of mToastList
	//	for(it = mToastList.rbegin(); it != mToastList.rend(); ++it)
	for(it = vToastList.rbegin(); it != vToastList.rend(); ++it)
	{
		// <FS:ND/> Crashfix, use local variable instead of mToastList
		//		if(it != mToastList.rbegin())
=======
	// Use a local variable instead of mToastList.
	// mToastList can be modified during recursive calls and then all iteratos will be invalidated.
	std::vector<ToastElem> vToastList( mToastList );

	for(it = vToastList.rbegin(); it != vToastList.rend(); ++it)
	{
>>>>>>> 2206653f
		if(it != vToastList.rbegin())
		{
			LLToast* toast = (it-1)->getToast();
			if (!toast)
			{
				llwarns << "Attempt to display a deleted toast." << llendl;
				return;
			}

			top = toast->getRect().mBottom - toast->getTopPad();
			toast_margin = gSavedSettings.getS32("ToastGap");
		}

		LLToast* toast = it->getToast();
		if (!toast)
		{
			llwarns << "Attempt to display a deleted toast." << llendl;
			return;
		}

		toast_rect = toast->getRect();
		toast_rect.setLeftTopAndSize(channel_rect.mRight - toast_rect.getWidth(),
			top, toast_rect.getWidth(),
			toast_rect.getHeight());
		toast->setRect(toast_rect);

		if(floater && floater->overlapsScreenChannel())
		{
<<<<<<< HEAD
			// <FS:ND/> Crashfix, use local variable instead of mToastList
			//			if(it == mToastList.rbegin())
=======
>>>>>>> 2206653f
			if(it == vToastList.rbegin())
			{
				// move first toast above docked floater
				S32 shift = -floater->getRect().getHeight();
				if(floater->getDockControl())
				{
					shift -= floater->getDockControl()->getTongueHeight();
				}
				toast->translate(0, shift);
			}

			LLRect channel_rect = getChannelRect();
			// don't show toasts if there is not enough space
			if(toast_rect.mBottom < channel_rect.mBottom)
			{
				break;
			}
		}

		bool stop_showing_toasts = toast->getRect().mBottom < channel_rect.mBottom;

		if(!stop_showing_toasts)
		{
<<<<<<< HEAD
			// <FS:ND/> Crashfix, use local variable instead of mToastList
			//			if( it != mToastList.rend()-1)
=======
>>>>>>> 2206653f
			if( it != vToastList.rend()-1)
			{
				S32 toast_bottom = toast->getRect().mBottom - gSavedSettings.getS32("ToastGap");
				stop_showing_toasts = toast_bottom < channel_rect.mBottom;
			}
		} 

		// at least one toast should be visible
<<<<<<< HEAD

		// <FS:ND/> Crashfix, use local variable instead of mToastList
		//		if(it == mToastList.rbegin())
=======
>>>>>>> 2206653f
		if(it == vToastList.rbegin())
		{
			stop_showing_toasts = false;
		}

		if(stop_showing_toasts)
			break;

		if (!toast->getVisible())
		{
			// HACK
			// EXT-2653: it is necessary to prevent overlapping for secondary showed toasts
			toast->setVisible(TRUE);
		}		
		// <FS:Ansariel> Show toasts in front of other floaters
		//if (!toast->hasFocus())
		if (!toast->hasFocus() && !toasts_in_front)
		// </FS:Ansariel> Show toasts in front of other floaters
		{
			// Fixing Z-order of toasts (EXT-4862)
			// Next toast will be positioned under this one.
			gFloaterView->sendChildToBack(toast);
		}
	}

	// Dismiss toasts we don't have space for (STORM-391).
	std::vector<LLToast*> toasts_to_hide;

<<<<<<< HEAD
	// <FS:ND/> Crashfix, use local variable instead of mToastList
	//	if(it != mToastList.rend())
=======
>>>>>>> 2206653f
	if(it != vToastList.rend())
	{
		mHiddenToastsNum = 0;

<<<<<<< HEAD
		// <FS:ND/> Crashfix, use local variable instead of mToastList
		//		for(; it != mToastList.rend(); it++)
=======
>>>>>>> 2206653f
		for(; it != vToastList.rend(); it++)
		{
			LLToast* toast = it->getToast();
			if (toast)
			{
				toasts_to_hide.push_back(toast);
			}
		}
	}

	for (std::vector<LLToast*>::iterator it = toasts_to_hide.begin(), end_it = toasts_to_hide.end();
		it != end_it;
		++it)
	{
		(*it)->hide();
	}
}

//--------------------------------------------------------------------------
void LLScreenChannel::createStartUpToast(S32 notif_num, F32 timer)
{
	LLScreenChannelBase::updateRect();

	LLRect toast_rect;
	LLToast::Params p;
	p.lifetime_secs = timer;
	p.enable_hide_btn = false;
	mStartUpToastPanel = new LLToast(p);

	if(!mStartUpToastPanel)
		return;

	mStartUpToastPanel->setOnFadeCallback(boost::bind(&LLScreenChannel::onStartUpToastHide, this));

	LLPanel* wrapper_panel = mStartUpToastPanel->getChild<LLPanel>("wrapper_panel");
	LLTextBox* text_box = mStartUpToastPanel->getChild<LLTextBox>("toast_text");

	std::string	text = LLTrans::getString("StartUpNotifications");

	toast_rect = mStartUpToastPanel->getRect();
	mStartUpToastPanel->reshape(getRect().getWidth(), toast_rect.getHeight(), true);

	text_box->setValue(text);
	text_box->setVisible(TRUE);

	text_box->reshapeToFitText();
	text_box->setOrigin(text_box->getRect().mLeft, (wrapper_panel->getRect().getHeight() - text_box->getRect().getHeight())/2);

	toast_rect.setLeftTopAndSize(0, getRect().getHeight() - gSavedSettings.getS32("ToastGap"), getRect().getWidth(), toast_rect.getHeight());
	mStartUpToastPanel->setRect(toast_rect);

	addChild(mStartUpToastPanel);
	
	mStartUpToastPanel->setVisible(TRUE);
}

// static --------------------------------------------------------------------------
F32 LLScreenChannel::getHeightRatio()
{
	F32 ratio = gSavedSettings.getF32("NotificationChannelHeightRatio");
	if(0.0f > ratio)
	{
		ratio = 0.0f;
	}
	else if(1.0f < ratio)
	{
		ratio = 1.0f;
	}
	return ratio;
}

//--------------------------------------------------------------------------
void LLScreenChannel::updateStartUpString(S32 num)
{
	// *TODO: update string if notifications are arriving while the StartUp toast is on a screen
}

//--------------------------------------------------------------------------
void LLScreenChannel::onStartUpToastHide()
{
	onCommit();
}

//--------------------------------------------------------------------------
void LLScreenChannel::closeStartUpToast()
{
	if(mStartUpToastPanel != NULL)
	{
		mStartUpToastPanel->setVisible(FALSE);
		mStartUpToastPanel = NULL;
	}
}

void LLNotificationsUI::LLScreenChannel::stopToastTimer(LLToast* toast)
{
	if (!toast || toast != mHoveredToast) return;

	// Pause fade timer of the hovered toast.
	toast->stopTimer();
}

void LLNotificationsUI::LLScreenChannel::startToastTimer(LLToast* toast)
{
	if (!toast || toast == mHoveredToast)
	{
		return;
	}

	// Reset its fade timer.
	toast->startTimer();
}

//--------------------------------------------------------------------------
void LLScreenChannel::hideToastsFromScreen()
{
	for(std::vector<ToastElem>::iterator it = mToastList.begin(); it != mToastList.end(); it++)
	{
		LLToast* toast = it->getToast();
		if (toast)
		{
			toast->setVisible(FALSE);
		}
		else
		{
			llwarns << "Attempt to hide a deleted toast." << llendl;
		}
	}
}

//--------------------------------------------------------------------------
void LLScreenChannel::hideToast(const LLUUID& notification_id)
{
	std::vector<ToastElem>::iterator it = find(mToastList.begin(), mToastList.end(), notification_id);
	if(mToastList.end() != it)
	{
		LLToast* toast = it->getToast();
		if (toast)
		{
			toast->hide();
		}
		else
		{
			llwarns << "Attempt to hide a deleted toast." << llendl;
		}
	}
}

void LLScreenChannel::closeHiddenToasts(const Matcher& matcher)
{
	// since we can't guarantee that close toast operation doesn't change mToastList
	// we collect matched toasts that should be closed into separate list
	std::list<LLToast*> toasts;
	for (std::vector<ToastElem>::iterator it = mToastList.begin(); it
			!= mToastList.end(); it++)
	{
		LLToast* toast = it->getToast();
		// add to list valid toast that match to provided matcher criteria
		if (toast != NULL && !toast->isDead() && toast->getNotification() != NULL
				&& !toast->getVisible() && matcher.matches(toast->getNotification()))
		{
			toasts.push_back(toast);
		}
	}

	// close collected toasts
	for (std::list<LLToast*>::iterator it = toasts.begin(); it
			!= toasts.end(); it++)
	{
		LLToast* toast = *it;
		toast->closeFloater();
	}
}

//--------------------------------------------------------------------------
void LLScreenChannel::removeToastsFromChannel()
{
	hideToastsFromScreen();
	for(std::vector<ToastElem>::iterator it = mToastList.begin(); it != mToastList.end(); it++)
	{
		deleteToast(it->getToast());
	}
	mToastList.clear();
}

//--------------------------------------------------------------------------
void LLScreenChannel::removeAndStoreAllStorableToasts()
{
	if(mToastList.size() == 0)
		return;

	hideToastsFromScreen();
	for(std::vector<ToastElem>::iterator it = mToastList.begin(); it != mToastList.end();)
	{
		LLToast* toast = it->getToast();
		if(toast && toast->getCanBeStored())
		{
			storeToast(*it);
			it = mToastList.erase(it);
		}
		else
		{
			++it;
		}
	}
	redrawToasts();
}

//--------------------------------------------------------------------------
void LLScreenChannel::removeToastsBySessionID(LLUUID id)
{
	if(mToastList.size() == 0)
		return;

	hideToastsFromScreen();
	for(std::vector<ToastElem>::iterator it = mToastList.begin(); it != mToastList.end();)
	{
		LLToast* toast = it->getToast();
		if(toast && toast->getSessionID() == id)
		{
			deleteToast(toast);
			it = mToastList.erase(it);
		}
		else
		{
			++it;
		}
	}
	redrawToasts();
}

//--------------------------------------------------------------------------
void LLScreenChannel::onToastHover(LLToast* toast, bool mouse_enter)
{
	// because of LLViewerWindow::updateUI() that NOT ALWAYS calls onMouseEnter BEFORE onMouseLeave
	// we must check hovering directly to prevent incorrect setting for hovering in a channel
	if (mouse_enter)
	{
		if (toast->isHovered())
		{
			mHoveredToast = toast;
		}
	}
	else if (mHoveredToast != NULL)
	{
		if (!mHoveredToast->isHovered())
		{
			mHoveredToast = NULL;
		}
	}

	redrawToasts();
}

//--------------------------------------------------------------------------
void LLScreenChannel::updateShowToastsState()
{
	LLDockableFloater* floater = dynamic_cast<LLDockableFloater*>(LLDockableFloater::getInstanceHandle().get());

	if(!floater)
	{
		setShowToasts(true);
		return;
	}

	updateRect();
}

//--------------------------------------------------------------------------

LLToast* LLScreenChannel::getToastByNotificationID(LLUUID id)
{
	std::vector<ToastElem>::iterator it = find(mStoredToastList.begin(),
			mStoredToastList.end(), id);

//	if (it == mStoredToastList.end())
//		return NULL;
// [SL:KB] - Patch: UI-Notifications | Checked: 2011-04-11 (Catznip-2.5.0a) | Modified: Catznip-2.5.0a
	if (it == mStoredToastList.end())
	{
		// If we can't find it among the stored toasts then widen it to "all visible toasts"
		it = find(mToastList.begin(), mToastList.end(), id);
		if (it == mToastList.end())
			return NULL;
	}
// [/SL:KB]

	return it->getToast();
}<|MERGE_RESOLUTION|>--- conflicted
+++ resolved
@@ -612,28 +612,15 @@
 
 	LLDockableFloater* floater = dynamic_cast<LLDockableFloater*>(LLDockableFloater::getInstanceHandle().get());
 
-<<<<<<< HEAD
 	// <FS:Ansariel> Show toasts in front of other floaters
 	BOOL toasts_in_front = gSavedSettings.getBOOL("FSShowToastsInFront");
 
-	// <FS:ND> Don't use mToastList but a local variable. mToastList can be modified during recursive calls and then all iteratos will be invalidated.
-
-	std::vector<ToastElem> vToastList( mToastList );
-
-	// <FS:ND/> Crashfix, use local variable instead of mToastList
-	//	for(it = mToastList.rbegin(); it != mToastList.rend(); ++it)
-	for(it = vToastList.rbegin(); it != vToastList.rend(); ++it)
-	{
-		// <FS:ND/> Crashfix, use local variable instead of mToastList
-		//		if(it != mToastList.rbegin())
-=======
 	// Use a local variable instead of mToastList.
 	// mToastList can be modified during recursive calls and then all iteratos will be invalidated.
 	std::vector<ToastElem> vToastList( mToastList );
 
 	for(it = vToastList.rbegin(); it != vToastList.rend(); ++it)
 	{
->>>>>>> 2206653f
 		if(it != vToastList.rbegin())
 		{
 			LLToast* toast = (it-1)->getToast();
@@ -662,11 +649,6 @@
 
 		if(floater && floater->overlapsScreenChannel())
 		{
-<<<<<<< HEAD
-			// <FS:ND/> Crashfix, use local variable instead of mToastList
-			//			if(it == mToastList.rbegin())
-=======
->>>>>>> 2206653f
 			if(it == vToastList.rbegin())
 			{
 				// move first toast above docked floater
@@ -690,11 +672,6 @@
 
 		if(!stop_showing_toasts)
 		{
-<<<<<<< HEAD
-			// <FS:ND/> Crashfix, use local variable instead of mToastList
-			//			if( it != mToastList.rend()-1)
-=======
->>>>>>> 2206653f
 			if( it != vToastList.rend()-1)
 			{
 				S32 toast_top = toast->getRect().mTop + gSavedSettings.getS32("ToastGap");
@@ -704,11 +681,6 @@
 
 		// at least one toast should be visible
 
-<<<<<<< HEAD
-		// <FS:ND/> Crashfix, use local variable instead of mToastList
-		//		if(it == mToastList.rbegin())
-=======
->>>>>>> 2206653f
 		if(it == vToastList.rbegin())
 		{
 			stop_showing_toasts = false;
@@ -735,21 +707,10 @@
 	}
 
 	// Dismiss toasts we don't have space for (STORM-391).
-<<<<<<< HEAD
-
-	// <FS:ND/> Crashfix, use local variable instead of mToastList
-	//	if(it != mToastList.rend())
-=======
->>>>>>> 2206653f
 	if(it != vToastList.rend())
 	{
 		mHiddenToastsNum = 0;
 
-<<<<<<< HEAD
-		// <FS:ND/> Crashfix, use local variable instead of mToastList
-		//	for(; it != mToastList.rend(); it++)
-=======
->>>>>>> 2206653f
 		for(; it != vToastList.rend(); it++)
 		{
 			LLToast* toast = it->getToast();
@@ -806,28 +767,15 @@
 
 	LLDockableFloater* floater = dynamic_cast<LLDockableFloater*>(LLDockableFloater::getInstanceHandle().get());
 
-<<<<<<< HEAD
 	// <FS:Ansariel> Show toasts in front of other floaters
 	BOOL toasts_in_front = gSavedSettings.getBOOL("FSShowToastsInFront");
 
-	// <FS:ND> Don't use mToastList but a local variable. mToastList can be modified during recursive calls and then all iteratos will be invalidated.
-
-	std::vector<ToastElem> vToastList( mToastList );
-
-	// <FS:ND/> Crashfix, use local variable instead of mToastList
-	//	for(it = mToastList.rbegin(); it != mToastList.rend(); ++it)
-	for(it = vToastList.rbegin(); it != vToastList.rend(); ++it)
-	{
-		// <FS:ND/> Crashfix, use local variable instead of mToastList
-		//		if(it != mToastList.rbegin())
-=======
 	// Use a local variable instead of mToastList.
 	// mToastList can be modified during recursive calls and then all iteratos will be invalidated.
 	std::vector<ToastElem> vToastList( mToastList );
 
 	for(it = vToastList.rbegin(); it != vToastList.rend(); ++it)
 	{
->>>>>>> 2206653f
 		if(it != vToastList.rbegin())
 		{
 			LLToast* toast = (it-1)->getToast();
@@ -856,11 +804,6 @@
 
 		if(floater && floater->overlapsScreenChannel())
 		{
-<<<<<<< HEAD
-			// <FS:ND/> Crashfix, use local variable instead of mToastList
-			//			if(it == mToastList.rbegin())
-=======
->>>>>>> 2206653f
 			if(it == vToastList.rbegin())
 			{
 				// move first toast above docked floater
@@ -884,11 +827,6 @@
 
 		if(!stop_showing_toasts)
 		{
-<<<<<<< HEAD
-			// <FS:ND/> Crashfix, use local variable instead of mToastList
-			//			if( it != mToastList.rend()-1)
-=======
->>>>>>> 2206653f
 			if( it != vToastList.rend()-1)
 			{
 				S32 toast_bottom = toast->getRect().mBottom - gSavedSettings.getS32("ToastGap");
@@ -897,12 +835,6 @@
 		} 
 
 		// at least one toast should be visible
-<<<<<<< HEAD
-
-		// <FS:ND/> Crashfix, use local variable instead of mToastList
-		//		if(it == mToastList.rbegin())
-=======
->>>>>>> 2206653f
 		if(it == vToastList.rbegin())
 		{
 			stop_showing_toasts = false;
@@ -931,20 +863,10 @@
 	// Dismiss toasts we don't have space for (STORM-391).
 	std::vector<LLToast*> toasts_to_hide;
 
-<<<<<<< HEAD
-	// <FS:ND/> Crashfix, use local variable instead of mToastList
-	//	if(it != mToastList.rend())
-=======
->>>>>>> 2206653f
 	if(it != vToastList.rend())
 	{
 		mHiddenToastsNum = 0;
 
-<<<<<<< HEAD
-		// <FS:ND/> Crashfix, use local variable instead of mToastList
-		//		for(; it != mToastList.rend(); it++)
-=======
->>>>>>> 2206653f
 		for(; it != vToastList.rend(); it++)
 		{
 			LLToast* toast = it->getToast();
