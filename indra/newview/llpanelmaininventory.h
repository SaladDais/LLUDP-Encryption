--- conflicted
+++ resolved
@@ -94,8 +94,7 @@
 
 	void setFocusFilterEditor();
 
-<<<<<<< HEAD
-	static void newWindow(); // <FS:Ansariel> Changed to public static
+	static void newWindow();
 
 	// <FS:Zi> Filter dropdown
 	void onFilterTypeSelected(const std::string& filter_type_name);
@@ -104,9 +103,6 @@
 
 	// <FS:Ansariel> FIRE-12808: Don't save filters during settings restore
 	static bool sSaveFilters;
-=======
-	static void newWindow();
->>>>>>> c7a9cbc6
 
 protected:
 	//
@@ -132,10 +128,6 @@
 	// menu callbacks
 	void doToSelected(const LLSD& userdata);
 	void closeAllFolders();
-<<<<<<< HEAD
-	//void newWindow(); // <FS:Ansariel> Changed to public static
-=======
->>>>>>> c7a9cbc6
 	void doCreate(const LLSD& userdata);
 	// <FS:Ansariel> FIRE-19493: "Show Original" should open main inventory panel
 	//void resetFilters(); // Moved to public
