--- conflicted
+++ resolved
@@ -41,109 +41,25 @@
 #include "llviewermedia.h"
 #include "llviewernetwork.h"
 #include "llviewerregion.h"
-<<<<<<< HEAD
-
-//<FS:TS> FIRE-11943: Fix building STANDALONE on Linux
-#if LL_USESYSTEMLIBS
-#include "jsoncpp/reader.h" // JSON
-#include "jsoncpp/writer.h" // JSON
-#else
-#include "reader.h" // JSON
-#include "writer.h" // JSON
-#endif
-//</FS:TS> FIRE-11943
-=======
 #include "reader.h" // JSON
 #include "writer.h" // JSON
 #include "lleventcoro.h"
 #include "llcoros.h"
 #include "llcorehttputil.h"
->>>>>>> abf9ccb0
 
 #include "llsdutil.h"
 //
 // Helpers
 //
 
-<<<<<<< HEAD
-static std::string getMarketplaceDomain()
-{
-	std::string domain = "secondlife.com";
-	
+namespace {
+
+    static std::string getMarketplaceDomain()
+    {
+        std::string domain = "secondlife.com";
+
 //	if (!LLGridManager::getInstance()->isInProductionGrid()) <FS:ND> For OpenSim
 	if (!LLGridManager::getInstance()->isInSLMain())
-	{
-		const std::string& grid_id = LLGridManager::getInstance()->getGridId();
-		const std::string& grid_id_lower = utf8str_tolower(grid_id);
-		
-		if (grid_id_lower == "damballah")
-		{
-			domain = "secondlife-staging.com";
-		}
-		else
-		{
-			domain = llformat("%s.lindenlab.com", grid_id_lower.c_str());
-		}
-	}
-	
-	return domain;
-}
-
-static std::string getMarketplaceURL(const std::string& urlStringName)
-{
-	LLStringUtil::format_map_t domain_arg;
-	domain_arg["[MARKETPLACE_DOMAIN_NAME]"] = getMarketplaceDomain();
-	
-	std::string marketplace_url = LLTrans::getString(urlStringName, domain_arg);
-	
-	return marketplace_url;
-}
-
-LLSD getMarketplaceStringSubstitutions()
-{
-	std::string marketplace_url = getMarketplaceURL("MarketplaceURL");
-	std::string marketplace_url_create = getMarketplaceURL("MarketplaceURL_CreateStore");
-	std::string marketplace_url_dashboard = getMarketplaceURL("MarketplaceURL_Dashboard");
-	std::string marketplace_url_imports = getMarketplaceURL("MarketplaceURL_Imports");
-	std::string marketplace_url_info = getMarketplaceURL("MarketplaceURL_LearnMore");
-	
-	LLSD marketplace_sub_map;
-
-	marketplace_sub_map["[MARKETPLACE_URL]"] = marketplace_url;
-	marketplace_sub_map["[MARKETPLACE_CREATE_STORE_URL]"] = marketplace_url_create;
-	marketplace_sub_map["[MARKETPLACE_LEARN_MORE_URL]"] = marketplace_url_info;
-	marketplace_sub_map["[MARKETPLACE_DASHBOARD_URL]"] = marketplace_url_dashboard;
-	marketplace_sub_map["[MARKETPLACE_IMPORTS_URL]"] = marketplace_url_imports;
-	
-	return marketplace_sub_map;
-}
-
-// Get the version folder: if there is only one subfolder, we will use it as a version folder
-LLUUID getVersionFolderIfUnique(const LLUUID& folder_id)
-{
-    LLUUID version_id = LLUUID::null;
-	LLInventoryModel::cat_array_t* categories;
-	LLInventoryModel::item_array_t* items;
-	gInventory.getDirectDescendentsOf(folder_id, categories, items);
-    if (categories->size() == 1)
-    {
-        version_id = categories->begin()->get()->getUUID();
-    }
-    else
-    {
-        LLNotificationsUtil::add("AlertMerchantListingActivateRequired");
-    }
-    return version_id;
-}
-=======
-namespace {
->>>>>>> abf9ccb0
-
-    static std::string getMarketplaceDomain()
-    {
-        std::string domain = "secondlife.com";
-
-        if (!LLGridManager::getInstance()->isInProductionGrid())
         {
             const std::string& grid_id = LLGridManager::getInstance()->getGridId();
             const std::string& grid_id_lower = utf8str_tolower(grid_id);
@@ -455,19 +371,9 @@
 		
 		std::string url = getInventoryImportURL();
 
-<<<<<<< HEAD
-		slmGetTimer.start();
-
-		// <FS:ND> Bump timeout to 2 minutes. Marketplace can be really slow ...
-		//		LLHTTPClient::get(url, new LLImportGetResponder(), LLViewerMedia::getHeaders());
-		LLHTTPClient::get(url, new LLImportGetResponder(), LLViewerMedia::getHeaders(), 2*60);
-		// </FS:ND>
-		
-=======
         LLCoros::instance().launch("marketplaceGetCoro",
             boost::bind(&marketplaceGetCoro, url, false));
 
->>>>>>> abf9ccb0
 		return true;
 	}
 	
