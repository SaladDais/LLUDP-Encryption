/** 
 * @file llinventoryobserver.cpp
 * @brief Implementation of the inventory observers used to track agent inventory.
 *
 * $LicenseInfo:firstyear=2002&license=viewergpl$
 * 
 * Copyright (c) 2002-2009, Linden Research, Inc.
 * 
 * Second Life Viewer Source Code
 * The source code in this file ("Source Code") is provided by Linden Lab
 * to you under the terms of the GNU General Public License, version 2.0
 * ("GPL"), unless you have obtained a separate licensing agreement
 * ("Other License"), formally executed by you and Linden Lab.  Terms of
 * the GPL can be found in doc/GPL-license.txt in this distribution, or
 * online at http://secondlifegrid.net/programs/open_source/licensing/gplv2
 * 
 * There are special exceptions to the terms and conditions of the GPL as
 * it is applied to this Source Code. View the full text of the exception
 * in the file doc/FLOSS-exception.txt in this software distribution, or
 * online at
 * http://secondlifegrid.net/programs/open_source/licensing/flossexception
 * 
 * By copying, modifying or distributing this software, you acknowledge
 * that you have read and understood your obligations described above,
 * and agree to abide by those obligations.
 * 
 * ALL LINDEN LAB SOURCE CODE IS PROVIDED "AS IS." LINDEN LAB MAKES NO
 * WARRANTIES, EXPRESS, IMPLIED OR OTHERWISE, REGARDING ITS ACCURACY,
 * COMPLETENESS OR PERFORMANCE.
 * $/LicenseInfo$
 */

#include "llviewerprecompiledheaders.h"

#include "llinventoryobserver.h"

#include "llassetstorage.h"
#include "llcrc.h"
#include "lldir.h"
#include "llsys.h"
#include "llxfermanager.h"
#include "message.h"

#include "llagent.h"
#include "llagentwearables.h"
#include "llfloater.h"
#include "llfocusmgr.h"
#include "llinventorybridge.h"
#include "llinventoryfunctions.h"
#include "llinventorymodel.h"
#include "llviewermessage.h"
#include "llviewerwindow.h"
#include "llviewerregion.h"
#include "llappviewer.h"
#include "lldbstrings.h"
#include "llviewerstats.h"
#include "llnotificationsutil.h"
#include "llcallbacklist.h"
#include "llpreview.h"
#include "llviewercontrol.h"
#include "llvoavatarself.h"
#include "llsdutil.h"
#include <deque>

<<<<<<< HEAD
// If the viewer gets a notification, your observer assumes
// that that notification is for itself and then tries to process
// the results.  The notification could be for something else (e.g.
// you're fetching an item and a notification gets triggered because
// you renamed some other item).  This counter is to specify how many
// notification to wait for before giving up.
static const U32 MAX_NUM_NOTIFICATIONS_TO_PROCESS = 127;
=======
const U32 LLInventoryFetchItemsObserver::MAX_NUM_ATTEMPTS_TO_PROCESS = 10;
const F32 LLInventoryFetchItemsObserver::FETCH_TIMER_EXPIRY = 10.0f;

>>>>>>> c83a0105

LLInventoryObserver::LLInventoryObserver()
{
}

// virtual
LLInventoryObserver::~LLInventoryObserver()
{
}

LLInventoryFetchObserver::LLInventoryFetchObserver(const LLUUID& id)
{
	mIDs.clear();
	if (id != LLUUID::null)
	{
		setFetchID(id);
	}
}

LLInventoryFetchObserver::LLInventoryFetchObserver(const uuid_vec_t& ids)
{
	setFetchIDs(ids);
}

BOOL LLInventoryFetchObserver::isFinished() const
{
	return mIncomplete.empty();
}

void LLInventoryFetchObserver::setFetchIDs(const uuid_vec_t& ids)
{
	mIDs = ids;
}
void LLInventoryFetchObserver::setFetchID(const LLUUID& id)
{
	mIDs.clear();
	mIDs.push_back(id);
}


void LLInventoryCompletionObserver::changed(U32 mask)
{
	// scan through the incomplete items and move or erase them as
	// appropriate.
	if (!mIncomplete.empty())
	{
		for (uuid_vec_t::iterator it = mIncomplete.begin(); it < mIncomplete.end(); )
		{
			const LLViewerInventoryItem* item = gInventory.getItem(*it);
			if (!item)
			{
				it = mIncomplete.erase(it);
				continue;
			}
			if (item->isFinished())
			{
				mComplete.push_back(*it);
				it = mIncomplete.erase(it);
				continue;
			}
			++it;
		}
		if (mIncomplete.empty())
		{
			done();
		}
	}
}

void LLInventoryCompletionObserver::watchItem(const LLUUID& id)
{
	if (id.notNull())
	{
		mIncomplete.push_back(id);
	}
}

LLInventoryFetchItemsObserver::LLInventoryFetchItemsObserver(const LLUUID& item_id) :
	LLInventoryFetchObserver(item_id),

<<<<<<< HEAD
	mNumTries(MAX_NUM_NOTIFICATIONS_TO_PROCESS)
=======
	mNumTries(MAX_NUM_ATTEMPTS_TO_PROCESS)
>>>>>>> c83a0105
{
	mIDs.clear();
	mIDs.push_back(item_id);
}

LLInventoryFetchItemsObserver::LLInventoryFetchItemsObserver(const uuid_vec_t& item_ids) :
	LLInventoryFetchObserver(item_ids),

<<<<<<< HEAD
	mNumTries(MAX_NUM_NOTIFICATIONS_TO_PROCESS)
=======
	mNumTries(MAX_NUM_ATTEMPTS_TO_PROCESS)
>>>>>>> c83a0105
{
}

void LLInventoryFetchItemsObserver::changed(U32 mask)
{
<<<<<<< HEAD
	BOOL any_items_missing = FALSE;

=======
>>>>>>> c83a0105
	// scan through the incomplete items and move or erase them as
	// appropriate.
	if (!mIncomplete.empty())
	{
<<<<<<< HEAD
=======
		// if period of an attempt expired...
		if (mFetchingPeriod.hasExpired())
		{
			// ...reset timer and reduce count of attempts
			mFetchingPeriod.reset();
			mFetchingPeriod.setTimerExpirySec(FETCH_TIMER_EXPIRY);

			--mNumTries;

			LL_INFOS("InventoryFetch") << "LLInventoryFetchItemsObserver: " << this << ", attempt(s) left: " << (S32)mNumTries << LL_ENDL;
		}

		// do we still have any attempts?
		bool timeout_expired = mNumTries <= 0;

>>>>>>> c83a0105
		for (uuid_vec_t::iterator it = mIncomplete.begin(); it < mIncomplete.end(); )
		{
			const LLUUID& item_id = (*it);
			LLViewerInventoryItem* item = gInventory.getItem(item_id);
			if (!item)
			{
				any_items_missing = TRUE;
				if (mNumTries > 0)
				{
<<<<<<< HEAD
					// Keep trying.
					++it;
=======
					// Just concede that this item hasn't arrived in reasonable time and continue on.
					LL_WARNS("InventoryFetch") << "Fetcher timed out when fetching inventory item UUID: " << item_id << LL_ENDL;
					it = mIncomplete.erase(it);
>>>>>>> c83a0105
				}
				else
				{
					// Just concede that this item hasn't arrived in reasonable time and continue on.
					llwarns << "Fetcher timed out when fetching inventory item assetID:" << item_id << llendl;
					it = mIncomplete.erase(it);
				}
				continue;
			}
			if (item->isFinished())
			{
				mComplete.push_back(item_id);
				it = mIncomplete.erase(it);
				continue;
			}
			++it;
<<<<<<< HEAD
		}
		if (any_items_missing)
		{
			mNumTries--;
=======
>>>>>>> c83a0105
		}

		if (mIncomplete.empty())
		{
<<<<<<< HEAD
			mNumTries = MAX_NUM_NOTIFICATIONS_TO_PROCESS;
=======
			mNumTries = MAX_NUM_ATTEMPTS_TO_PROCESS;
>>>>>>> c83a0105
			done();
		}
	}
	//llinfos << "LLInventoryFetchItemsObserver::changed() mComplete size " << mComplete.size() << llendl;
	//llinfos << "LLInventoryFetchItemsObserver::changed() mIncomplete size " << mIncomplete.size() << llendl;
}

void fetch_items_from_llsd(const LLSD& items_llsd)
{
	if (!items_llsd.size() || gDisconnected) return;
	LLSD body;
	body[0]["cap_name"] = "FetchInventory";
	body[1]["cap_name"] = "FetchLib";
	for (S32 i=0; i<items_llsd.size();i++)
	{
		if (items_llsd[i]["owner_id"].asString() == gAgent.getID().asString())
		{
			body[0]["items"].append(items_llsd[i]);
			continue;
		}
		if (items_llsd[i]["owner_id"].asString() == ALEXANDRIA_LINDEN_ID.asString())
		{
			body[1]["items"].append(items_llsd[i]);
			continue;
		}
	}
		
	for (S32 i=0; i<body.size(); i++)
	{
		if(!gAgent.getRegion())
		{
			llwarns<<"Agent's region is null"<<llendl;
			break;
		}
		if (0 >= body[i].size()) continue;
		std::string url = gAgent.getRegion()->getCapability(body[i]["cap_name"].asString());

		if (!url.empty())
		{
			body[i]["agent_id"]	= gAgent.getID();
			LLHTTPClient::post(url, body[i], new LLInventoryModel::fetchInventoryResponder(body[i]));
			break;
		}

		LLMessageSystem* msg = gMessageSystem;
		BOOL start_new_message = TRUE;
		for (S32 j=0; j<body[i]["items"].size(); j++)
		{
			LLSD item_entry = body[i]["items"][j];
			if (start_new_message)
			{
				start_new_message = FALSE;
				msg->newMessageFast(_PREHASH_FetchInventory);
				msg->nextBlockFast(_PREHASH_AgentData);
				msg->addUUIDFast(_PREHASH_AgentID, gAgent.getID());
				msg->addUUIDFast(_PREHASH_SessionID, gAgent.getSessionID());
			}
			msg->nextBlockFast(_PREHASH_InventoryData);
			msg->addUUIDFast(_PREHASH_OwnerID, item_entry["owner_id"].asUUID());
			msg->addUUIDFast(_PREHASH_ItemID, item_entry["item_id"].asUUID());
			if (msg->isSendFull(NULL))
			{
				start_new_message = TRUE;
				gAgent.sendReliableMessage();
			}
		}
		if (!start_new_message)
		{
			gAgent.sendReliableMessage();
		}
	}
}

void LLInventoryFetchItemsObserver::startFetch()
{
	LLUUID owner_id;
	LLSD items_llsd;
	for (uuid_vec_t::const_iterator it = mIDs.begin(); it < mIDs.end(); ++it)
	{
		LLViewerInventoryItem* item = gInventory.getItem(*it);
		if (item)
		{
			if (item->isFinished())
			{
				// It's complete, so put it on the complete container.
				mComplete.push_back(*it);
				continue;
			}
			else
			{
				owner_id = item->getPermissions().getOwner();
			}
		}
		else
		{
			// assume it's agent inventory.
			owner_id = gAgent.getID();
		}
		
		// It's incomplete, so put it on the incomplete container, and
		// pack this on the message.
		mIncomplete.push_back(*it);
		
		// Prepare the data to fetch
		LLSD item_entry;
		item_entry["owner_id"] = owner_id;
		item_entry["item_id"] = (*it);
		items_llsd.append(item_entry);
	}
<<<<<<< HEAD
=======

	mFetchingPeriod.resetWithExpiry(FETCH_TIMER_EXPIRY);
	mNumTries = MAX_NUM_ATTEMPTS_TO_PROCESS;

>>>>>>> c83a0105
	fetch_items_from_llsd(items_llsd);
}

LLInventoryFetchDescendentsObserver::LLInventoryFetchDescendentsObserver(const LLUUID& cat_id) :
	LLInventoryFetchObserver(cat_id)
{
}

LLInventoryFetchDescendentsObserver::LLInventoryFetchDescendentsObserver(const uuid_vec_t& cat_ids) :
	LLInventoryFetchObserver(cat_ids)
{
}

// virtual
void LLInventoryFetchDescendentsObserver::changed(U32 mask)
{
	for (uuid_vec_t::iterator it = mIncomplete.begin(); it < mIncomplete.end();)
	{
		const LLViewerInventoryCategory* cat = gInventory.getCategory(*it);
		if (!cat)
		{
			it = mIncomplete.erase(it);
			continue;
		}
		if (isCategoryComplete(cat))
		{
			mComplete.push_back(*it);
			it = mIncomplete.erase(it);
			continue;
		}
		++it;
	}
	if (mIncomplete.empty())
	{
		done();
	}
}

void LLInventoryFetchDescendentsObserver::startFetch()
{
	for (uuid_vec_t::const_iterator it = mIDs.begin(); it != mIDs.end(); ++it)
	{
		LLViewerInventoryCategory* cat = gInventory.getCategory(*it);
		if (!cat) continue;
		if (!isCategoryComplete(cat))
		{
			cat->fetch();		//blindly fetch it without seeing if anything else is fetching it.
			mIncomplete.push_back(*it);	//Add to list of things being downloaded for this observer.
		}
		else
		{
			mComplete.push_back(*it);
		}
	}
}

BOOL LLInventoryFetchDescendentsObserver::isCategoryComplete(const LLViewerInventoryCategory* cat) const
{
	const S32 version = cat->getVersion();
	const S32 expected_num_descendents = cat->getDescendentCount();
	if ((version == LLViewerInventoryCategory::VERSION_UNKNOWN) ||
		(expected_num_descendents == LLViewerInventoryCategory::DESCENDENT_COUNT_UNKNOWN))
	{
		return FALSE;
	}
	// it might be complete - check known descendents against
	// currently available.
	LLInventoryModel::cat_array_t* cats;
	LLInventoryModel::item_array_t* items;
	gInventory.getDirectDescendentsOf(cat->getUUID(), cats, items);
	if (!cats || !items)
	{
		llwarns << "Category '" << cat->getName() << "' descendents corrupted, fetch failed." << llendl;
		// NULL means the call failed -- cats/items map doesn't exist (note: this does NOT mean
		// that the cat just doesn't have any items or subfolders).
		// Unrecoverable, so just return done so that this observer can be cleared
		// from memory.
		return TRUE;
	}
	const S32 current_num_known_descendents = cats->count() + items->count();
	
	// Got the number of descendents that we were expecting, so we're done.
	if (current_num_known_descendents == expected_num_descendents)
	{
		return TRUE;
	}

	// Error condition, but recoverable.  This happens if something was added to the
	// category before it was initialized, so accountForUpdate didn't update descendent
	// count and thus the category thinks it has fewer descendents than it actually has.
	if (current_num_known_descendents >= expected_num_descendents)
	{
		llwarns << "Category '" << cat->getName() << "' expected descendentcount:" << expected_num_descendents << " descendents but got descendentcount:" << current_num_known_descendents << llendl;
		const_cast<LLViewerInventoryCategory *>(cat)->setDescendentCount(current_num_known_descendents);
		return TRUE;
	}
	return FALSE;
}

LLInventoryFetchComboObserver::LLInventoryFetchComboObserver(const uuid_vec_t& folder_ids,
															 const uuid_vec_t& item_ids)
{
	mFetchDescendents = new LLInventoryFetchDescendentsObserver(folder_ids);

	uuid_vec_t pruned_item_ids;
	for (uuid_vec_t::const_iterator item_iter = item_ids.begin();
		 item_iter != item_ids.end();
		 ++item_iter)
	{
		const LLUUID& item_id = (*item_iter);
		const LLViewerInventoryItem* item = gInventory.getItem(item_id);
		if (item && std::find(folder_ids.begin(), folder_ids.end(), item->getParentUUID()) == folder_ids.end())
		{
			continue;
		}
		pruned_item_ids.push_back(item_id);
	}

	mFetchItems = new LLInventoryFetchItemsObserver(pruned_item_ids);
	mFetchDescendents = new LLInventoryFetchDescendentsObserver(folder_ids);
}

LLInventoryFetchComboObserver::~LLInventoryFetchComboObserver()
{
	mFetchItems->done();
	mFetchDescendents->done();
	delete mFetchItems;
	delete mFetchDescendents;
}

void LLInventoryFetchComboObserver::changed(U32 mask)
{
	mFetchItems->changed(mask);
	mFetchDescendents->changed(mask);
	if (mFetchItems->isFinished() && mFetchDescendents->isFinished())
	{
		done();
	}
}

void LLInventoryFetchComboObserver::startFetch()
{
	mFetchItems->startFetch();
	mFetchDescendents->startFetch();
}

void LLInventoryExistenceObserver::watchItem(const LLUUID& id)
{
	if (id.notNull())
	{
		mMIA.push_back(id);
	}
}

void LLInventoryExistenceObserver::changed(U32 mask)
{
	// scan through the incomplete items and move or erase them as
	// appropriate.
	if (!mMIA.empty())
	{
		for (uuid_vec_t::iterator it = mMIA.begin(); it < mMIA.end(); )
		{
			LLViewerInventoryItem* item = gInventory.getItem(*it);
			if (!item)
			{
				++it;
				continue;
			}
			mExist.push_back(*it);
			it = mMIA.erase(it);
		}
		if (mMIA.empty())
		{
			done();
		}
	}
}

void LLInventoryAddItemByAssetObserver::changed(U32 mask)
{
	if(!(mask & LLInventoryObserver::ADD))
	{
		return;
	}

	// nothing is watched
	if (mWatchedAssets.size() == 0)
	{
		return;
	}

	LLPointer<LLViewerInventoryItem> item = new LLViewerInventoryItem;
	LLMessageSystem* msg = gMessageSystem;
	S32 num_blocks = msg->getNumberOfBlocksFast(_PREHASH_InventoryData);
	for(S32 i = 0; i < num_blocks; ++i)
	{
		item->unpackMessage(msg, _PREHASH_InventoryData, i);
		const LLUUID& asset_uuid = item->getAssetUUID();
		if (item->getUUID().notNull() && asset_uuid.notNull())
		{
			if (isAssetWatched(asset_uuid))
			{
				LL_DEBUGS("Inventory_Move") << "Found asset UUID: " << asset_uuid << LL_ENDL;
				mAddedItems.push_back(item->getUUID());
			}
		}
	}

	if (mAddedItems.size() == mWatchedAssets.size())
	{
		done();
		LL_DEBUGS("Inventory_Move") << "All watched items are added & processed." << LL_ENDL;
		mAddedItems.clear();

		// Unable to clean watched items here due to somebody can require to check them in current frame.
		// set dirty state to clean them while next watch cycle.
		mIsDirty = true;
	}
}

void LLInventoryAddItemByAssetObserver::watchAsset(const LLUUID& asset_id)
{
	if(asset_id.notNull())
	{
		if (mIsDirty)
		{
			LL_DEBUGS("Inventory_Move") << "Watched items are dirty. Clean them." << LL_ENDL;
			mWatchedAssets.clear();
			mIsDirty = false;
		}

		mWatchedAssets.push_back(asset_id);
		onAssetAdded(asset_id);
	}
}

bool LLInventoryAddItemByAssetObserver::isAssetWatched( const LLUUID& asset_id )
{
	return std::find(mWatchedAssets.begin(), mWatchedAssets.end(), asset_id) != mWatchedAssets.end();
}

void LLInventoryAddedObserver::changed(U32 mask)
{
	if (!(mask & LLInventoryObserver::ADD))
	{
		return;
	}

	// *HACK: If this was in response to a packet off
	// the network, figure out which item was updated.
	LLMessageSystem* msg = gMessageSystem;

	std::string msg_name;
	if (mMessageName.empty())
	{
		msg_name = msg->getMessageName();
	}
	else
	{
		msg_name = mMessageName;
	}

	if (msg_name.empty())
	{
		return;
	}
	
	// We only want newly created inventory items. JC
	if ( msg_name != "UpdateCreateInventoryItem")
	{
		return;
	}

	LLPointer<LLViewerInventoryItem> titem = new LLViewerInventoryItem;
	S32 num_blocks = msg->getNumberOfBlocksFast(_PREHASH_InventoryData);
	for (S32 i = 0; i < num_blocks; ++i)
	{
		titem->unpackMessage(msg, _PREHASH_InventoryData, i);
		if (!(titem->getUUID().isNull()))
		{
			//we don't do anything with null keys
			mAdded.push_back(titem->getUUID());
		}
	}
	if (!mAdded.empty())
	{
		done();
	}
}

LLInventoryTransactionObserver::LLInventoryTransactionObserver(const LLTransactionID& transaction_id) :
	mTransactionID(transaction_id)
{
}

void LLInventoryTransactionObserver::changed(U32 mask)
{
	if (mask & LLInventoryObserver::ADD)
	{
		// This could be it - see if we are processing a bulk update
		LLMessageSystem* msg = gMessageSystem;
		if (msg->getMessageName()
		   && (0 == strcmp(msg->getMessageName(), "BulkUpdateInventory")))
		{
			// we have a match for the message - now check the
			// transaction id.
			LLUUID id;
			msg->getUUIDFast(_PREHASH_AgentData, _PREHASH_TransactionID, id);
			if (id == mTransactionID)
			{
				// woo hoo, we found it
				uuid_vec_t folders;
				uuid_vec_t items;
				S32 count;
				count = msg->getNumberOfBlocksFast(_PREHASH_FolderData);
				S32 i;
				for (i = 0; i < count; ++i)
				{
					msg->getUUIDFast(_PREHASH_FolderData, _PREHASH_FolderID, id, i);
					if (id.notNull())
					{
						folders.push_back(id);
					}
				}
				count = msg->getNumberOfBlocksFast(_PREHASH_ItemData);
				for (i = 0; i < count; ++i)
				{
					msg->getUUIDFast(_PREHASH_ItemData, _PREHASH_ItemID, id, i);
					if (id.notNull())
					{
						items.push_back(id);
					}
				}

				// call the derived class the implements this method.
				done(folders, items);
			}
		}
	}
}

void LLInventoryCategoriesObserver::changed(U32 mask)
{
	if (!mCategoryMap.size())
		return;

	for (category_map_t::iterator iter = mCategoryMap.begin();
		 iter != mCategoryMap.end();
		 ++iter)
	{
		LLViewerInventoryCategory* category = gInventory.getCategory((*iter).first);
		if (!category)
			continue;

		const S32 version = category->getVersion();
		const S32 expected_num_descendents = category->getDescendentCount();
		if ((version == LLViewerInventoryCategory::VERSION_UNKNOWN) ||
			(expected_num_descendents == LLViewerInventoryCategory::DESCENDENT_COUNT_UNKNOWN))
		{
			continue;
		}

		// Check number of known descendents to find out whether it has changed.
		LLInventoryModel::cat_array_t* cats;
		LLInventoryModel::item_array_t* items;
		gInventory.getDirectDescendentsOf((*iter).first, cats, items);
		if (!cats || !items)
		{
			llwarns << "Category '" << category->getName() << "' descendents corrupted, fetch failed." << llendl;
			// NULL means the call failed -- cats/items map doesn't exist (note: this does NOT mean
			// that the cat just doesn't have any items or subfolders).
			// Unrecoverable, so just skip this category.

			llassert(cats != NULL && items != NULL);

			continue;
		}

		const S32 current_num_known_descendents = cats->count() + items->count();

		LLCategoryData cat_data = (*iter).second;

		// If category version or descendents count has changed
		// update category data in mCategoryMap and fire a callback.
		if (version != cat_data.mVersion || current_num_known_descendents != cat_data.mDescendentsCount)
		{
			cat_data.mVersion = version;
			cat_data.mDescendentsCount = current_num_known_descendents;

			cat_data.mCallback();
		}
	}
}

bool LLInventoryCategoriesObserver::addCategory(const LLUUID& cat_id, callback_t cb)
{
	S32 version = LLViewerInventoryCategory::VERSION_UNKNOWN;
	S32 current_num_known_descendents = LLViewerInventoryCategory::DESCENDENT_COUNT_UNKNOWN;
	bool can_be_added = true;

	LLViewerInventoryCategory* category = gInventory.getCategory(cat_id);
	// If category could not be retrieved it might mean that
	// inventory is unusable at the moment so the category is
	// stored with VERSION_UNKNOWN and DESCENDENT_COUNT_UNKNOWN,
	// it may be updated later.
	if (category)
	{
		// Inventory category version is used to find out if some changes
		// to a category have been made.
		version = category->getVersion();

		LLInventoryModel::cat_array_t* cats;
		LLInventoryModel::item_array_t* items;
		gInventory.getDirectDescendentsOf(cat_id, cats, items);
		if (!cats || !items)
		{
			llwarns << "Category '" << category->getName() << "' descendents corrupted, fetch failed." << llendl;
			// NULL means the call failed -- cats/items map doesn't exist (note: this does NOT mean
			// that the cat just doesn't have any items or subfolders).
			// Unrecoverable, so just return "false" meaning that the category can't be observed.
			can_be_added = false;

			llassert(cats != NULL && items != NULL);
		}
		else
		{
			current_num_known_descendents = cats->count() + items->count();
		}
	}

	if (can_be_added)
	{
		mCategoryMap.insert(category_map_value_t(cat_id, LLCategoryData(cb, version, current_num_known_descendents)));
	}

	return can_be_added;
}

void LLInventoryCategoriesObserver::removeCategory(const LLUUID& cat_id)
{
	mCategoryMap.erase(cat_id);
}<|MERGE_RESOLUTION|>--- conflicted
+++ resolved
@@ -62,19 +62,9 @@
 #include "llsdutil.h"
 #include <deque>
 
-<<<<<<< HEAD
-// If the viewer gets a notification, your observer assumes
-// that that notification is for itself and then tries to process
-// the results.  The notification could be for something else (e.g.
-// you're fetching an item and a notification gets triggered because
-// you renamed some other item).  This counter is to specify how many
-// notification to wait for before giving up.
-static const U32 MAX_NUM_NOTIFICATIONS_TO_PROCESS = 127;
-=======
 const U32 LLInventoryFetchItemsObserver::MAX_NUM_ATTEMPTS_TO_PROCESS = 10;
 const F32 LLInventoryFetchItemsObserver::FETCH_TIMER_EXPIRY = 10.0f;
 
->>>>>>> c83a0105
 
 LLInventoryObserver::LLInventoryObserver()
 {
@@ -155,11 +145,7 @@
 LLInventoryFetchItemsObserver::LLInventoryFetchItemsObserver(const LLUUID& item_id) :
 	LLInventoryFetchObserver(item_id),
 
-<<<<<<< HEAD
-	mNumTries(MAX_NUM_NOTIFICATIONS_TO_PROCESS)
-=======
 	mNumTries(MAX_NUM_ATTEMPTS_TO_PROCESS)
->>>>>>> c83a0105
 {
 	mIDs.clear();
 	mIDs.push_back(item_id);
@@ -168,27 +154,16 @@
 LLInventoryFetchItemsObserver::LLInventoryFetchItemsObserver(const uuid_vec_t& item_ids) :
 	LLInventoryFetchObserver(item_ids),
 
-<<<<<<< HEAD
-	mNumTries(MAX_NUM_NOTIFICATIONS_TO_PROCESS)
-=======
 	mNumTries(MAX_NUM_ATTEMPTS_TO_PROCESS)
->>>>>>> c83a0105
 {
 }
 
 void LLInventoryFetchItemsObserver::changed(U32 mask)
 {
-<<<<<<< HEAD
-	BOOL any_items_missing = FALSE;
-
-=======
->>>>>>> c83a0105
 	// scan through the incomplete items and move or erase them as
 	// appropriate.
 	if (!mIncomplete.empty())
 	{
-<<<<<<< HEAD
-=======
 		// if period of an attempt expired...
 		if (mFetchingPeriod.hasExpired())
 		{
@@ -204,30 +179,22 @@
 		// do we still have any attempts?
 		bool timeout_expired = mNumTries <= 0;
 
->>>>>>> c83a0105
 		for (uuid_vec_t::iterator it = mIncomplete.begin(); it < mIncomplete.end(); )
 		{
 			const LLUUID& item_id = (*it);
 			LLViewerInventoryItem* item = gInventory.getItem(item_id);
 			if (!item)
 			{
-				any_items_missing = TRUE;
-				if (mNumTries > 0)
+				if (timeout_expired)
 				{
-<<<<<<< HEAD
-					// Keep trying.
-					++it;
-=======
 					// Just concede that this item hasn't arrived in reasonable time and continue on.
 					LL_WARNS("InventoryFetch") << "Fetcher timed out when fetching inventory item UUID: " << item_id << LL_ENDL;
 					it = mIncomplete.erase(it);
->>>>>>> c83a0105
 				}
 				else
 				{
-					// Just concede that this item hasn't arrived in reasonable time and continue on.
-					llwarns << "Fetcher timed out when fetching inventory item assetID:" << item_id << llendl;
-					it = mIncomplete.erase(it);
+					// Keep trying.
+					++it;
 				}
 				continue;
 			}
@@ -238,22 +205,11 @@
 				continue;
 			}
 			++it;
-<<<<<<< HEAD
-		}
-		if (any_items_missing)
-		{
-			mNumTries--;
-=======
->>>>>>> c83a0105
 		}
 
 		if (mIncomplete.empty())
 		{
-<<<<<<< HEAD
-			mNumTries = MAX_NUM_NOTIFICATIONS_TO_PROCESS;
-=======
 			mNumTries = MAX_NUM_ATTEMPTS_TO_PROCESS;
->>>>>>> c83a0105
 			done();
 		}
 	}
@@ -363,13 +319,10 @@
 		item_entry["item_id"] = (*it);
 		items_llsd.append(item_entry);
 	}
-<<<<<<< HEAD
-=======
 
 	mFetchingPeriod.resetWithExpiry(FETCH_TIMER_EXPIRY);
 	mNumTries = MAX_NUM_ATTEMPTS_TO_PROCESS;
 
->>>>>>> c83a0105
 	fetch_items_from_llsd(items_llsd);
 }
 
