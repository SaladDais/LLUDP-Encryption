--- conflicted
+++ resolved
@@ -627,16 +627,12 @@
 				cb);
 	}
 
-<<<<<<< HEAD
 	// [MAINT-2386] Ensure the favorite button has been created and is valid.
 	//		This also ensures that mLastTab will be valid when dropping multiple
 	//		landmarks to an empty favorites bar.
 	updateButtons();
 	
-	llinfos << "Copied inventory item #" << item->getUUID() << " to favorites." << llendl;
-=======
 	LL_INFOS() << "Copied inventory item #" << item->getUUID() << " to favorites." << LL_ENDL;
->>>>>>> 2eeee8a9
 }
 
 //virtual
