--- conflicted
+++ resolved
@@ -1667,28 +1667,17 @@
 // static
 std::string LLFavoritesOrderStorage::getStoredFavoritesFilename(const std::string &grid)
 {
-<<<<<<< HEAD
-	// <FS:Ansariel> Favorites are stored in username.grid folder
-	//std::string user_dir = gDirUtilp->getExpandedFilename(LL_PATH_USER_SETTINGS, "");
-
- //   return (user_dir.empty() ? ""
- //           : gDirUtilp->getExpandedFilename(LL_PATH_USER_SETTINGS,
- //                                            "stored_favorites_"
- //                                         + LLGridManager::getInstance()->getGrid()
- //                                         + ".xml")
- //           );
-	return gDirUtilp->getExpandedFilename(LL_PATH_USER_SETTINGS, "stored_favorites.xml");
-	// <FS:Ansariel>
-=======
-    std::string user_dir = gDirUtilp->getExpandedFilename(LL_PATH_USER_SETTINGS, "");
-
-    return (user_dir.empty() ? ""
-            : gDirUtilp->getExpandedFilename(LL_PATH_USER_SETTINGS,
-                                             "stored_favorites_"
-                                          + grid
-                                          + ".xml")
-            );
->>>>>>> 82c3bf0a
+    // <FS:Ansariel> Favorites are stored in username.grid folder
+    //std::string user_dir = gDirUtilp->getExpandedFilename(LL_PATH_USER_SETTINGS, "");
+
+    //return (user_dir.empty() ? ""
+    //        : gDirUtilp->getExpandedFilename(LL_PATH_USER_SETTINGS,
+    //                                         "stored_favorites_"
+    //                                      + grid
+    //                                      + ".xml")
+    //        );
+    return gDirUtilp->getExpandedFilename(LL_PATH_USER_SETTINGS, "stored_favorites.xml");
+    // <FS:Ansariel>
 }
 
 // static
