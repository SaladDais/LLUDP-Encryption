/** 
 * @file llstatusbar.h
 * @brief LLStatusBar class definition
 *
 * $LicenseInfo:firstyear=2002&license=viewerlgpl$
 * Second Life Viewer Source Code
 * Copyright (C) 2010, Linden Research, Inc.
 * 
 * This library is free software; you can redistribute it and/or
 * modify it under the terms of the GNU Lesser General Public
 * License as published by the Free Software Foundation;
 * version 2.1 of the License only.
 * 
 * This library is distributed in the hope that it will be useful,
 * but WITHOUT ANY WARRANTY; without even the implied warranty of
 * MERCHANTABILITY or FITNESS FOR A PARTICULAR PURPOSE.  See the GNU
 * Lesser General Public License for more details.
 * 
 * You should have received a copy of the GNU Lesser General Public
 * License along with this library; if not, write to the Free Software
 * Foundation, Inc., 51 Franklin Street, Fifth Floor, Boston, MA  02110-1301  USA
 * 
 * Linden Research, Inc., 945 Battery Street, San Francisco, CA  94111  USA
 * $/LicenseInfo$
 */

#ifndef LL_LLSTATUSBAR_H
#define LL_LLSTATUSBAR_H

#include "llpanel.h"

// <FS:Ansariel> Pathfinding support
#include "llpathfindingnavmesh.h"
#include "llsearcheditor.h"

namespace nd
{
	namespace statusbar
	{
		struct SearchData;
	}
}

// "Constants" loaded from settings.xml at start time
extern S32 STATUS_BAR_HEIGHT;

class LLButton;
class LLLineEditor;
class LLMessageSystem;
class LLTextBox;
class LLTextEditor;
class LLUICtrl;
class LLUUID;
class LLFrameTimer;
class LLStatGraph;
class LLPanelPresetsPulldown;
class LLPanelVolumePulldown;
class LLPanelNearByMedia;
class LLIconCtrl;
<<<<<<< HEAD
class LLParcelChangeObserver;
class LLPanel;

// <FS:Ansariel> Pathfinding support
class LLPathfindingNavMeshStatus;

class LLRegionDetails
{
public:
	LLRegionDetails() :
		mRegionName("Unknown"),
		mParcelName("Unknown"),
		mAccessString("Unknown"),
		mX(0),
		mY(0),
		mZ(0),
		mArea (0),
		mForSale(FALSE),
		mOwner("Unknown"),
		mTraffic(0),
		mBalance(0),
		mPing(0)
	{
	}
	std::string mRegionName;
	std::string	mParcelName;
	std::string	mAccessString;
	S32		mX;
	S32		mY;
	S32		mZ;
	S32		mArea;
	BOOL	mForSale;
	std::string	mOwner;
	F32		mTraffic;
	S32		mBalance;
	std::string mTime;
	U32		mPing;
};
=======
>>>>>>> 9367a378

class LLStatusBar
:	public LLPanel
{
public:
	LLStatusBar(const LLRect& rect );
	/*virtual*/ ~LLStatusBar();
	
	/*virtual*/ void draw();

	/*virtual*/ BOOL handleRightMouseDown(S32 x, S32 y, MASK mask);
	/*virtual*/ BOOL postBuild();

	// MANIPULATORS
	void		setBalance(S32 balance);
	void		debitBalance(S32 debit);
	void		creditBalance(S32 credit);

	// Request the latest currency balance from the server
	static void sendMoneyBalanceRequest();

	void		setHealth(S32 percent);

	void setLandCredit(S32 credit);
	void setLandCommitted(S32 committed);

	void		refresh();
	void setVisibleForMouselook(bool visible);
		// some elements should hide in mouselook

	/**
	 * Updates location and parcel icons on login complete
	 */
	void handleLoginComplete();

	// ACCESSORS
	S32			getBalance() const;
	S32			getHealth() const;

	BOOL isUserTiered() const;
	S32 getSquareMetersCredit() const;
	S32 getSquareMetersCommitted() const;
	S32 getSquareMetersLeft() const;
	LLRegionDetails mRegionDetails;

	LLPanelNearByMedia* getNearbyMediaPanel() { return mPanelNearByMedia; }
	BOOL getAudioStreamEnabled() const;
	
	void setBackgroundColor( const LLColor4& color );

	// <FS:Zi> External toggles for media and streams
	void toggleMedia(bool enable);
	void toggleStream(bool enable);
	// </FS:Zi>
	
	void showBalance(bool show);	// <FS:CR> Hide currency balance in snapshots

private:
	
	void onClickBuyCurrency();
	void onVolumeChanged(const LLSD& newvalue);

	void onMouseEnterPresets();
	void onMouseEnterVolume();
	void onMouseEnterNearbyMedia();
	void onClickScreen(S32 x, S32 y);

	static void onClickStreamToggle(void* data);		// ## Zi: Media/Stream separation
	static void onClickMediaToggle(void* data);
	
	class LLParcelChangeObserver;

	friend class LLParcelChangeObserver;

	// <FS:Ansariel> This enum also defines the order of visibility in the
	//               status bar in reverse order!
	enum EParcelIcon
	{
		VOICE_ICON = 0,
		FLY_ICON,
		PUSH_ICON,
		BUILD_ICON,
		SCRIPTS_ICON,
		SEE_AVATARS_ICON,
		// <FS:Ansariel> Pathfinding support
		PATHFINDING_DIRTY_ICON,
		PATHFINDING_DISABLED_ICON,
		// </FS:Ansariel> Pathfinding support
		DAMAGE_ICON,
		ICON_COUNT
	};

	/**
	 * Initializes parcel icons controls. Called from the constructor.
	 */
	void initParcelIcons();

	/**
	 * Handles clicks on the parcel icons.
	 */
	void onParcelIconClick(EParcelIcon icon);

	/**
	 * Handles clicks on the info buttons.
	 */
	void onInfoButtonClicked();
	
	// <FS:PP> FIRE-6287: Clicking on traffic indicator toggles Lag Meter window
	/**
	 * Handles clicks on the connection status indicator.
	 */
	void onBandwidthGraphButtonClicked();
	// </FS:PP> FIRE-6287: Clicking on traffic indicator toggles Lag Meter window

	/**
	 * Handles clicks on the parcel wl info button.
	 */
	void onParcelWLClicked();

	/** <FS:CR> FIRE-5118 - Lightshare support
	 * Handles clicks on the lightshare icon.
	 */
	void onLightshareClicked();
	
	/**
	 * Called when agent changes the parcel.
	 */
	void onAgentParcelChange();

	/**
	 * Called when context menu item is clicked.
	 */
	void onContextMenuItemClicked(const LLSD::String& userdata);

	/**
	 * Called when user checks/unchecks Show Paracel Properies menu item
	 */
	void onNavBarShowParcelPropertiesCtrlChanged();

	/**
	 * Called when user checks/unchecks Show Coordinates menu item.
	 */
	void onNavBarShowCoordinatesCtrlChanged();

	/**
	 * Shorthand to call updateParcelInfoText() and updateParcelIcons().
	 */
	void update();

	/**
	 * Updates parcel info text (mParcelInfoText).
	 */
	void updateParcelInfoText();

	/**
	 * Updates the visibility state of the parcel icons according to parcel properties
	 */
	void updateParcelIconVisibility();

	void onBuyLandClicked();

	// <FS:Ansariel> Pathfinding support
	void onRegionBoundaryCrossed();
	void onNavMeshStatusChange(const LLPathfindingNavMeshStatus &pNavMeshStatus);
	void createNavMeshStatusListenerForCurrentRegion();
	// </FS:Ansariel> Pathfinding support
public:

	/**
	 * Updates parcel panel pos (mParcelPanel).
	 */
	void updateParcelPanel();

	/**
	 * Updates parcel icons (mParcelIcon[]).
	 */
	void updateParcelIcons();

	static void onClickBalance(void* data);

	void setRebakeStuck(bool stuck) { mRebakeStuck = stuck;} // <FS:LO> FIRE-7639 - Stop the blinking after a while

private:

	/**
	 * Updates health information (mDamageText).
	 */
	void updateHealth();

	/**
	 * Lays out all parcel icons starting from right edge of the mParcelInfoText + 11px
	 * (see screenshots in EXT-5808 for details).
	 */
	void layoutParcelIcons();

	/**
	 * Lays out a widget. Widget's rect mLeft becomes equal to the 'left' argument.
	 */
	S32 layoutWidget(LLUICtrl* ctrl, S32 left);

	/**
	 * Generates location string and returns it in the loc_str parameter.
	 */
	void buildLocationString(std::string& loc_str, bool show_coords);

	/**
	 * Sets new value to the mParcelInfoText and updates the size of the top bar.
	 */
	void setParcelInfoText(const std::string& new_text);

	void updateNetstatVisibility(const LLSD& data);
	void updateVolumeControlsVisibility(const LLSD& data); // <FS:PP> Option to hide volume controls (sounds, media, stream) in upper right

private:
	LLTextBox	*mTextBalance;
	LLTextBox	*mTextHealth;
	LLTextBox	*mTextTime;

	LLTextBox*	mTextParcelName;

	LLStatGraph *mSGBandwidth;
	LLStatGraph *mSGPacketLoss;

	LLView		*mBtnStats;
	LLIconCtrl	*mIconPresets;
	LLButton	*mBtnVolume;
	LLTextBox	*mBoxBalance;
	LLButton	*mStreamToggle;		// ## Zi: Media/Stream separation
	LLButton	*mMediaToggle;
	LLButton	*mBandwidthButton; // <FS:PP> FIRE-6287: Clicking on traffic indicator toggles Lag Meter window
	// <FS:Ansariel> Script debug
	//LLView		*mScriptOut;
	LLIconCtrl	*mScriptOut;
	// </FS:Ansariel> Script debug
	LLFrameTimer	mClockUpdateTimer;

	S32				mVolumeIconsWidth; // <FS:PP> Option to hide volume controls (sounds, media, stream) in upper right
	S32				mBalance;
	S32				mHealth;
	S32				mSquareMetersCredit;
	S32				mSquareMetersCommitted;
	BOOL			mAudioStreamEnabled;
	BOOL			mShowParcelIcons;
	LLFrameTimer*	mBalanceTimer;
	LLFrameTimer*	mHealthTimer;
	LLPanelPresetsPulldown* mPanelPresetsPulldown;
	LLPanelVolumePulldown* mPanelVolumePulldown;
	LLPanelNearByMedia*	mPanelNearByMedia;
	
	LLPanel* 				mParcelInfoPanel;
	LLButton* 				mInfoBtn;
	LLTextBox* 				mParcelInfoText;
	LLTextBox* 				mDamageText;
	LLIconCtrl*				mParcelIcon[ICON_COUNT];
	LLParcelChangeObserver*	mParcelChangedObserver;
	LLButton* 				mPWLBtn;
	// <FS:CR> FIRE-5118 - Lightshare support
	LLButton*				mLightshareBtn;
	// </FS:CR>
	LLPanel*				mBalancePanel;
	LLButton*				mBuyParcelBtn;
	LLPanel*				mTimeMediaPanel;

	boost::signals2::connection	mParcelPropsCtrlConnection;
	boost::signals2::connection	mShowCoordsCtrlConnection;
	boost::signals2::connection	mParcelMgrConnection;

	// <FS:Zi> Pathfinding rebake functions
	BOOL			rebakeRegionCallback(const LLSD& notification,const LLSD& response);

	LLFrameTimer	mRebakingTimer;
	BOOL			mPathfindingFlashOn;
	// </FS:Zi>

	// <FS:Ansariel> Script debug
	BOOL			mNearbyIcons;

	bool	mRebakeStuck; // <FS:LO> FIRE-7639 - Stop the blinking after a while

// <FS:Zi> Make hovering over parcel info actually work
private:
	void	onMouseEnterParcelInfo();
	void	onMouseLeaveParcelInfo();
// </FS:Zi>

	// <FS:ND> Seach in menu
	LLSearchEditor *mFilterEdit;
	LLPanel *mSearchPanel;
	void onUpdateFilterTerm();

	nd::statusbar::SearchData *mSearchData;
	void collectSearchableItems();
	void updateMenuSearchVisibility(const LLSD& data);
	// </FS:ND>
};

// *HACK: Status bar owns your cached money balance. JC
BOOL can_afford_transaction(S32 cost);

extern LLStatusBar *gStatusBar;

#endif<|MERGE_RESOLUTION|>--- conflicted
+++ resolved
@@ -57,7 +57,6 @@
 class LLPanelVolumePulldown;
 class LLPanelNearByMedia;
 class LLIconCtrl;
-<<<<<<< HEAD
 class LLParcelChangeObserver;
 class LLPanel;
 
@@ -96,8 +95,6 @@
 	std::string mTime;
 	U32		mPing;
 };
-=======
->>>>>>> 9367a378
 
 class LLStatusBar
 :	public LLPanel
