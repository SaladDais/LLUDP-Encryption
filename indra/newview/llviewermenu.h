--- conflicted
+++ resolved
@@ -126,15 +126,13 @@
 void handle_object_delete();
 void handle_object_edit();
 
-<<<<<<< HEAD
+void handle_selected_script_action(const std::string& action);
+
 // <FS:Techwolf Lupindo> area search
 // expose this function so other classes can call it
 void handle_object_edit();
 bool enable_bridge_function();
 // <FS:Techwolf Lupindo>
-=======
-void handle_selected_script_action(const std::string& action);
->>>>>>> 35b65133
 
 void handle_buy_land();
 
