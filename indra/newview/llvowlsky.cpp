/** 
 * @file llvowlsky.cpp
 * @brief LLVOWLSky class implementation
 *
 * $LicenseInfo:firstyear=2007&license=viewerlgpl$
 * Second Life Viewer Source Code
 * Copyright (C) 2010, Linden Research, Inc.
 * 
 * This library is free software; you can redistribute it and/or
 * modify it under the terms of the GNU Lesser General Public
 * License as published by the Free Software Foundation;
 * version 2.1 of the License only.
 * 
 * This library is distributed in the hope that it will be useful,
 * but WITHOUT ANY WARRANTY; without even the implied warranty of
 * MERCHANTABILITY or FITNESS FOR A PARTICULAR PURPOSE.  See the GNU
 * Lesser General Public License for more details.
 * 
 * You should have received a copy of the GNU Lesser General Public
 * License along with this library; if not, write to the Free Software
 * Foundation, Inc., 51 Franklin Street, Fifth Floor, Boston, MA  02110-1301  USA
 * 
 * Linden Research, Inc., 945 Battery Street, San Francisco, CA  94111  USA
 * $/LicenseInfo$
 */

#include "llviewerprecompiledheaders.h"

#include "pipeline.h"

#include "llvowlsky.h"
#include "llsky.h"
#include "lldrawpoolwlsky.h"
#include "llface.h"
#include "llviewercontrol.h"
#include "llenvironment.h"
#include "llsettingssky.h"

static const U32 MIN_SKY_DETAIL = 8;
static const U32 MAX_SKY_DETAIL = 180;

inline U32 LLVOWLSky::getNumStacks(void)
{
	return llmin(MAX_SKY_DETAIL, llmax(MIN_SKY_DETAIL, gSavedSettings.getU32("WLSkyDetail")));
}

inline U32 LLVOWLSky::getNumSlices(void)
{
	return 2 * llmin(MAX_SKY_DETAIL, llmax(MIN_SKY_DETAIL, gSavedSettings.getU32("WLSkyDetail")));
}

inline U32 LLVOWLSky::getStripsNumVerts(void)
{
	return (getNumStacks() - 1) * getNumSlices();
}

inline U32 LLVOWLSky::getStripsNumIndices(void)
{
	return 2 * ((getNumStacks() - 2) * (getNumSlices() + 1)) + 1 ; 
}

inline U32 LLVOWLSky::getStarsNumVerts(void)
{
	return 1000;
}

inline U32 LLVOWLSky::getStarsNumIndices(void)
{
	return 1000;
}

LLVOWLSky::LLVOWLSky(const LLUUID &id, const LLPCode pcode, LLViewerRegion *regionp)
	: LLStaticViewerObject(id, pcode, regionp, TRUE)
{
	initStars();
}

void LLVOWLSky::idleUpdate(LLAgent &agent, const F64 &time)
{
	
}

BOOL LLVOWLSky::isActive(void) const
{
	return FALSE;
}

LLDrawable * LLVOWLSky::createDrawable(LLPipeline * pipeline)
{
	pipeline->allocDrawable(this);

	//LLDrawPoolWLSky *poolp = static_cast<LLDrawPoolWLSky *>(
		gPipeline.getPool(LLDrawPool::POOL_WL_SKY);

	mDrawable->setRenderType(LLPipeline::RENDER_TYPE_WL_SKY);

	return mDrawable;
}

inline F32 LLVOWLSky::calcPhi(U32 i)
{
    // i should range from [0..SKY_STACKS] so t will range from [0.f .. 1.f]
	F32 t = float(i) / float(getNumStacks());

	// ^4 the parameter of the tesselation to bias things toward 0 (the dome's apex)
	t *= t;
	t *= t;

	// invert and square the parameter of the tesselation to bias things toward 1 (the horizon)
	t = 1.f - t;
	t = t*t;
	t = 1.f - t;

	return (F_PI / 8.f) * t;
}

void LLVOWLSky::resetVertexBuffers()
{
	mStripsVerts.clear();
	mStarsVerts = nullptr;
    mFsSkyVerts = nullptr;

	gPipeline.markRebuild(mDrawable, LLDrawable::REBUILD_ALL, TRUE);
}
	
void LLVOWLSky::cleanupGL()
{
	mStripsVerts.clear();
	mStarsVerts = nullptr;
    mFsSkyVerts = nullptr;

	LLDrawPoolWLSky::cleanupGL();
}

void LLVOWLSky::restoreGL()
{
	LLDrawPoolWLSky::restoreGL();
	gPipeline.markRebuild(mDrawable, LLDrawable::REBUILD_ALL, TRUE);
}

static LLTrace::BlockTimerStatHandle FTM_GEO_SKY("Windlight Sky Geometry");

BOOL LLVOWLSky::updateGeometry(LLDrawable * drawable)
{
    LL_RECORD_BLOCK_TIME(FTM_GEO_SKY);
	LLStrider<LLVector3>	vertices;
	LLStrider<LLVector2>	texCoords;
	LLStrider<U16>			indices;

    if (mFsSkyVerts.isNull())
    {
        mFsSkyVerts = new LLVertexBuffer(LLDrawPoolWLSky::ADV_ATMO_SKY_VERTEX_DATA_MASK, GL_STATIC_DRAW_ARB);

        if (!mFsSkyVerts->allocateBuffer(4, 6, TRUE))
		{
			LL_WARNS() << "Failed to allocate Vertex Buffer on full screen sky update" << LL_ENDL;
		}

		BOOL success = mFsSkyVerts->getVertexStrider(vertices)
			        && mFsSkyVerts->getTexCoord0Strider(texCoords)
			        && mFsSkyVerts->getIndexStrider(indices);

		if(!success) 
		{
			LL_ERRS() << "Failed updating WindLight fullscreen sky geometry." << LL_ENDL;
		}

        *vertices++ = LLVector3(-1.0f, -1.0f, 0.0f);
        *vertices++ = LLVector3( 1.0f, -1.0f, 0.0f);
        *vertices++ = LLVector3(-1.0f,  1.0f, 0.0f);
        *vertices++ = LLVector3( 1.0f,  1.0f, 0.0f);

		*texCoords++ = LLVector2(0.0f, 0.0f);
        *texCoords++ = LLVector2(1.0f, 0.0f);
        *texCoords++ = LLVector2(0.0f, 1.0f);
        *texCoords++ = LLVector2(1.0f, 1.0f);

		*indices++ = 0;
		*indices++ = 1;
		*indices++ = 2;
        *indices++ = 1;
		*indices++ = 3;
		*indices++ = 2;

        mFsSkyVerts->flush();
    }

	{
		LLCachedControl<S32> max_vbo_size(gSavedSettings, "RenderMaxVBOSize", 512);
		const U32 max_buffer_bytes = max_vbo_size * 1024;
		const U32 data_mask = LLDrawPoolWLSky::SKY_VERTEX_DATA_MASK;
		const U32 max_verts = max_buffer_bytes / LLVertexBuffer::calcVertexSize(data_mask);

		const U32 total_stacks = getNumStacks();

		const U32 verts_per_stack = getNumSlices();

		// each seg has to have one more row of verts than it has stacks
		// then round down
		const U32 stacks_per_seg = (max_verts - verts_per_stack) / verts_per_stack;

		// round up to a whole number of segments
		const U32 strips_segments = (total_stacks+stacks_per_seg-1) / stacks_per_seg;

		LL_INFOS() << "WL Skydome strips in " << strips_segments << " batches." << LL_ENDL;

		mStripsVerts.resize(strips_segments, NULL);

		LLTimer timer;
		timer.start();

		for (U32 i = 0; i < strips_segments ;++i)
		{
			LLVertexBuffer * segment = new LLVertexBuffer(LLDrawPoolWLSky::SKY_VERTEX_DATA_MASK, GL_STATIC_DRAW_ARB);
			mStripsVerts[i] = segment;

			U32 num_stacks_this_seg = stacks_per_seg;
			if ((i == strips_segments - 1) && (total_stacks % stacks_per_seg) != 0)
			{
				// for the last buffer only allocate what we'll use
				num_stacks_this_seg = total_stacks % stacks_per_seg;
			}

			// figure out what range of the sky we're filling
			const U32 begin_stack = i * stacks_per_seg;
			const U32 end_stack = begin_stack + num_stacks_this_seg;
			llassert(end_stack <= total_stacks);

			const U32 num_verts_this_seg = verts_per_stack * (num_stacks_this_seg+1);
			llassert(num_verts_this_seg <= max_verts);

			const U32 num_indices_this_seg = 1+num_stacks_this_seg*(2+2*verts_per_stack);
			llassert(num_indices_this_seg * sizeof(U16) <= max_buffer_bytes);

			if (!segment->allocateBuffer(num_verts_this_seg, num_indices_this_seg, TRUE))
			{
				LL_WARNS() << "Failed to allocate Vertex Buffer on update to "
					<< num_verts_this_seg << " vertices and "
					<< num_indices_this_seg << " indices" << LL_ENDL;
			}

			// lock the buffer
			BOOL success = segment->getVertexStrider(vertices)
				&& segment->getTexCoord0Strider(texCoords)
				&& segment->getIndexStrider(indices);

			if(!success) 
			{
				LL_ERRS() << "Failed updating WindLight sky geometry." << LL_ENDL;
			}

            U32 vertex_count = 0;
            U32 index_count  = 0;

			// fill it
			buildStripsBuffer(begin_stack, end_stack, vertex_count, index_count, vertices, texCoords, indices);

			// and unlock the buffer
			segment->flush();
		}
	
		LL_INFOS() << "completed in " << llformat("%.2f", timer.getElapsedTimeF32().value()) << "seconds" << LL_ENDL;
	}

	updateStarColors();
	updateStarGeometry(drawable);

	LLPipeline::sCompiles++;

	return TRUE;
}

void LLVOWLSky::drawStars(void)
{
	//  render the stars as a sphere centered at viewer camera 
	if (mStarsVerts.notNull())
	{
		mStarsVerts->setBuffer(LLDrawPoolWLSky::STAR_VERTEX_DATA_MASK);
		mStarsVerts->drawArrays(LLRender::TRIANGLES, 0, getStarsNumVerts()*4);
	}
}

void LLVOWLSky::drawFsSky(void)
{
    if (mFsSkyVerts.isNull())
	{
		updateGeometry(mDrawable);
	}

    LLGLDisable disable_blend(GL_BLEND);

	mFsSkyVerts->setBuffer(LLDrawPoolWLSky::ADV_ATMO_SKY_VERTEX_DATA_MASK);
	mFsSkyVerts->drawRange(LLRender::TRIANGLES, 0, mFsSkyVerts->getNumVerts() - 1, mFsSkyVerts->getNumIndices(), 0);
	gPipeline.addTrianglesDrawn(mFsSkyVerts->getNumIndices(), LLRender::TRIANGLES);
	LLVertexBuffer::unbind();
}

void LLVOWLSky::drawDome(void)
{
	if (mStripsVerts.empty())
	{
		updateGeometry(mDrawable);
	}

<<<<<<< HEAD
    // This is handled upstream now as we may make different decisions
    // for some dome users (the sky) than for others (the clouds)
	//LLGLDepthTest gls_depth(GL_TRUE, GL_FALSE);
=======
	LLGLDepthTest gls_depth(GL_TRUE, GL_FALSE);
>>>>>>> 6058c49b

	const U32 data_mask = LLDrawPoolWLSky::SKY_VERTEX_DATA_MASK;
	
	std::vector< LLPointer<LLVertexBuffer> >::const_iterator strips_vbo_iter, end_strips;
	end_strips = mStripsVerts.end();
	for(strips_vbo_iter = mStripsVerts.begin(); strips_vbo_iter != end_strips; ++strips_vbo_iter)
	{
		LLVertexBuffer * strips_segment = strips_vbo_iter->get();

		strips_segment->setBuffer(data_mask);

		strips_segment->drawRange(
			LLRender::TRIANGLE_STRIP, 
			0, strips_segment->getNumVerts()-1, strips_segment->getNumIndices(), 
			0);
		gPipeline.addTrianglesDrawn(strips_segment->getNumIndices(), LLRender::TRIANGLE_STRIP);
	}

	LLVertexBuffer::unbind();
}

void LLVOWLSky::initStars()
{
    const F32 DISTANCE_TO_STARS = LLEnvironment::instance().getCurrentSky()->getDomeRadius();

	// Initialize star map
	mStarVertices.resize(getStarsNumVerts());
	mStarColors.resize(getStarsNumVerts());
	mStarIntensities.resize(getStarsNumVerts());

	std::vector<LLVector3>::iterator v_p = mStarVertices.begin();
	std::vector<LLColor4>::iterator v_c = mStarColors.begin();
	std::vector<F32>::iterator v_i = mStarIntensities.begin();

	U32 i;

	for (i = 0; i < getStarsNumVerts(); ++i)
	{
		v_p->mV[VX] = ll_frand() - 0.5f;
		v_p->mV[VY] = ll_frand() - 0.5f;
		
		// we only want stars on the top half of the dome!

		v_p->mV[VZ] = ll_frand()/2.f;

		v_p->normVec();
		*v_p *= DISTANCE_TO_STARS;
		*v_i = llmin((F32)pow(ll_frand(),2.f) + 0.1f, 1.f);
		v_c->mV[VRED]   = 0.75f + ll_frand() * 0.25f ;
		v_c->mV[VGREEN] = 1.f ;
		v_c->mV[VBLUE]  = 0.75f + ll_frand() * 0.25f ;
		v_c->mV[VALPHA] = 1.f;
		v_c->clamp();
		v_p++;
		v_c++;
		v_i++;
	}
}

void LLVOWLSky::buildStripsBuffer(U32 begin_stack,
                                  U32 end_stack,
                                  U32& vertex_count,
                                  U32& index_count,
								  LLStrider<LLVector3> & vertices,
								  LLStrider<LLVector2> & texCoords,
								  LLStrider<U16> & indices)
{
    const F32 RADIUS = LLEnvironment::instance().getCurrentSky()->getDomeRadius();

	U32 i, j, num_slices, num_stacks;
	F32 phi0, theta, x0, y0, z0;

	// paranoia checking for SL-55986/SL-55833
	U32 count_verts = 0;
	U32 count_indices = 0;

	num_slices = getNumSlices();
	num_stacks = getNumStacks();

	llassert(end_stack <= num_stacks);

	// stacks are iterated one-indexed since phi(0) was handled by the fan above
#if NEW_TESS
	for(i = begin_stack; i <= end_stack; ++i) 
#else
    for(i = begin_stack + 1; i <= end_stack+1; ++i) 
#endif
	{
		phi0 = calcPhi(i);

		for(j = 0; j < num_slices; ++j)
		{
			theta = F_TWO_PI * (float(j) / float(num_slices));

			// standard transformation from  spherical to
			// rectangular coordinates
			x0 = sin(phi0) * cos(theta);
			y0 = cos(phi0);
			z0 = sin(phi0) * sin(theta);

#if NEW_TESS
            *vertices++ = LLVector3(x0 * RADIUS, y0 * RADIUS, z0 * RADIUS);
#else
            if (i == num_stacks-2)
			{
				*vertices++ = LLVector3(x0*RADIUS, y0*RADIUS-1024.f*2.f, z0*RADIUS);
			}
			else if (i == num_stacks-1)
			{
				*vertices++ = LLVector3(0, y0*RADIUS-1024.f*2.f, 0);
			}
			else
			{
				*vertices++		= LLVector3(x0 * RADIUS, y0 * RADIUS, z0 * RADIUS);
			}
#endif

			++count_verts;

			// generate planar uv coordinates
			// note: x and z are transposed in order for things to animate
			// correctly in the global coordinate system where +x is east and
			// +y is north
			*texCoords++	= LLVector2((-z0 + 1.f) / 2.f, (-x0 + 1.f) / 2.f);
		}
	}

	//build triangle strip...
	*indices++ = 0 ;
	count_indices++ ;
	S32 k = 0 ;
	for(i = 1; i <= end_stack - begin_stack; ++i) 
	{
		*indices++ = i * num_slices + k ;
		count_indices++ ;

		k = (k+1) % num_slices ;
		for(j = 0; j < num_slices ; ++j) 
		{
			*indices++ = (i-1) * num_slices + k ;
			*indices++ = i * num_slices + k ;

			count_indices += 2 ;

			k = (k+1) % num_slices ;
		}

		if((--k) < 0)
		{
			k = num_slices - 1 ;
		}

		*indices++ = i * num_slices + k ;
		count_indices++ ;
	}

    vertex_count = count_verts;
    index_count = count_indices;
}

void LLVOWLSky::updateStarColors()
{
	std::vector<LLColor4>::iterator v_c = mStarColors.begin();
	std::vector<F32>::iterator v_i = mStarIntensities.begin();
	std::vector<LLVector3>::iterator v_p = mStarVertices.begin();

	const F32 var = 0.15f;
	const F32 min = 0.5f; //0.75f;
	//const F32 sunclose_max = 0.6f;
	//const F32 sunclose_range = 1 - sunclose_max;

	//F32 below_horizon = - llmin(0.0f, gSky.mVOSkyp->getToSunLast().mV[2]);
	//F32 brightness_factor = llmin(1.0f, below_horizon * 20);

	static S32 swap = 0;
	swap++;

	if ((swap % 2) == 1)
	{
		F32 intensity;						//  max intensity of each star
		U32 x;
		for (x = 0; x < getStarsNumVerts(); ++x)
		{
			//F32 sundir_factor = 1;
			LLVector3 tostar = *v_p;
			tostar.normVec();
			//const F32 how_close_to_sun = tostar * gSky.mVOSkyp->getToSunLast();
			//if (how_close_to_sun > sunclose_max)
			//{
			//	sundir_factor = (1 - how_close_to_sun) / sunclose_range;
			//}
			intensity = *(v_i);
			F32 alpha = v_c->mV[VALPHA] + (ll_frand() - 0.5f) * var * intensity;
			if (alpha < min * intensity)
			{
				alpha = min * intensity;
			}
			if (alpha > intensity)
			{
				alpha = intensity;
			}
			//alpha *= brightness_factor * sundir_factor;

			alpha = llclamp(alpha, 0.f, 1.f);
			v_c->mV[VALPHA] = alpha;
			v_c++;
			v_i++;
			v_p++;
		}
	}
}

BOOL LLVOWLSky::updateStarGeometry(LLDrawable *drawable)
{
	LLStrider<LLVector3> verticesp;
	LLStrider<LLColor4U> colorsp;
	LLStrider<LLVector2> texcoordsp;

	if (mStarsVerts.isNull() || !mStarsVerts->isWriteable())
	{
		mStarsVerts = new LLVertexBuffer(LLDrawPoolWLSky::STAR_VERTEX_DATA_MASK, GL_DYNAMIC_DRAW);
		if (!mStarsVerts->allocateBuffer(getStarsNumVerts()*6, 0, TRUE))
		{
			LL_WARNS() << "Failed to allocate Vertex Buffer for Sky to " << getStarsNumVerts() * 6 << " vertices" << LL_ENDL;
		}
	}
 
	BOOL success = mStarsVerts->getVertexStrider(verticesp)
		&& mStarsVerts->getColorStrider(colorsp)
		&& mStarsVerts->getTexCoord0Strider(texcoordsp);

	if(!success)
	{
		LL_ERRS() << "Failed updating star geometry." << LL_ENDL;
	}

	// *TODO: fix LLStrider with a real prefix increment operator so it can be
	// used as a model of OutputIterator. -Brad
	// std::copy(mStarVertices.begin(), mStarVertices.end(), verticesp);

	if (mStarVertices.size() < getStarsNumVerts())
	{
		LL_ERRS() << "Star reference geometry insufficient." << LL_ENDL;
	}

	for (U32 vtx = 0; vtx < getStarsNumVerts(); ++vtx)
	{
		LLVector3 at = mStarVertices[vtx];
		at.normVec();
		LLVector3 left = at%LLVector3(0,0,1);
		LLVector3 up = at%left;

		F32 sc = 16.0f + (ll_frand() * 20.0f);
		left *= sc;
		up *= sc;

		*(verticesp++)  = mStarVertices[vtx];
		*(verticesp++) = mStarVertices[vtx]+up;
		*(verticesp++) = mStarVertices[vtx]+left+up;
		*(verticesp++)  = mStarVertices[vtx];
		*(verticesp++) = mStarVertices[vtx]+left+up;
		*(verticesp++) = mStarVertices[vtx]+left;

		*(texcoordsp++) = LLVector2(1,0);
		*(texcoordsp++) = LLVector2(1,1);
		*(texcoordsp++) = LLVector2(0,1);
		*(texcoordsp++) = LLVector2(1,0);
		*(texcoordsp++) = LLVector2(0,1);
		*(texcoordsp++) = LLVector2(0,0);

		// <FS:ND> Only convert to LLColour4U once

		// *(colorsp++)    = LLColor4U(mStarColors[vtx]);
		// *(colorsp++)    = LLColor4U(mStarColors[vtx]);
		// *(colorsp++)    = LLColor4U(mStarColors[vtx]);
		// *(colorsp++)    = LLColor4U(mStarColors[vtx]);
		// *(colorsp++)    = LLColor4U(mStarColors[vtx]);
		// *(colorsp++)    = LLColor4U(mStarColors[vtx]);

		LLColor4U color4u(mStarColors[vtx]);
		*(colorsp++)    = color4u;
		*(colorsp++)    = color4u;
		*(colorsp++)    = color4u;
		*(colorsp++)    = color4u;
		*(colorsp++)    = color4u;
		*(colorsp++)    = color4u;

		// </FS:ND>

	}

	mStarsVerts->flush();
	return TRUE;
}<|MERGE_RESOLUTION|>--- conflicted
+++ resolved
@@ -302,13 +302,7 @@
 		updateGeometry(mDrawable);
 	}
 
-<<<<<<< HEAD
-    // This is handled upstream now as we may make different decisions
-    // for some dome users (the sky) than for others (the clouds)
-	//LLGLDepthTest gls_depth(GL_TRUE, GL_FALSE);
-=======
 	LLGLDepthTest gls_depth(GL_TRUE, GL_FALSE);
->>>>>>> 6058c49b
 
 	const U32 data_mask = LLDrawPoolWLSky::SKY_VERTEX_DATA_MASK;
 	
