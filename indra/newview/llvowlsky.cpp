/** 
 * @file llvowlsky.cpp
 * @brief LLVOWLSky class implementation
 *
 * $LicenseInfo:firstyear=2007&license=viewerlgpl$
 * Second Life Viewer Source Code
 * Copyright (C) 2010, Linden Research, Inc.
 * 
 * This library is free software; you can redistribute it and/or
 * modify it under the terms of the GNU Lesser General Public
 * License as published by the Free Software Foundation;
 * version 2.1 of the License only.
 * 
 * This library is distributed in the hope that it will be useful,
 * but WITHOUT ANY WARRANTY; without even the implied warranty of
 * MERCHANTABILITY or FITNESS FOR A PARTICULAR PURPOSE.  See the GNU
 * Lesser General Public License for more details.
 * 
 * You should have received a copy of the GNU Lesser General Public
 * License along with this library; if not, write to the Free Software
 * Foundation, Inc., 51 Franklin Street, Fifth Floor, Boston, MA  02110-1301  USA
 * 
 * Linden Research, Inc., 945 Battery Street, San Francisco, CA  94111  USA
 * $/LicenseInfo$
 */

#include "llviewerprecompiledheaders.h"

#include "pipeline.h"

#include "llvowlsky.h"
#include "llsky.h"
#include "lldrawpoolwlsky.h"
#include "llface.h"
#include "llviewercontrol.h"
#include "llenvironment.h"
#include "llsettingssky.h"

static const U32 MIN_SKY_DETAIL = 8;
static const U32 MAX_SKY_DETAIL = 180;

inline U32 LLVOWLSky::getNumStacks(void)
{
	return llmin(MAX_SKY_DETAIL, llmax(MIN_SKY_DETAIL, gSavedSettings.getU32("WLSkyDetail")));
}

inline U32 LLVOWLSky::getNumSlices(void)
{
	return 2 * llmin(MAX_SKY_DETAIL, llmax(MIN_SKY_DETAIL, gSavedSettings.getU32("WLSkyDetail")));
}

inline U32 LLVOWLSky::getStripsNumVerts(void)
{
	return (getNumStacks() - 1) * getNumSlices();
}

inline U32 LLVOWLSky::getStripsNumIndices(void)
{
	return 2 * ((getNumStacks() - 2) * (getNumSlices() + 1)) + 1 ; 
}

inline U32 LLVOWLSky::getStarsNumVerts(void)
{
	return 1000;
}

inline U32 LLVOWLSky::getStarsNumIndices(void)
{
	return 1000;
}

LLVOWLSky::LLVOWLSky(const LLUUID &id, const LLPCode pcode, LLViewerRegion *regionp)
	: LLStaticViewerObject(id, pcode, regionp, TRUE)
{
	initStars();
}

void LLVOWLSky::idleUpdate(LLAgent &agent, const F64 &time)
{
	
}

BOOL LLVOWLSky::isActive(void) const
{
	return FALSE;
}

LLDrawable * LLVOWLSky::createDrawable(LLPipeline * pipeline)
{
	pipeline->allocDrawable(this);

	//LLDrawPoolWLSky *poolp = static_cast<LLDrawPoolWLSky *>(
		gPipeline.getPool(LLDrawPool::POOL_WL_SKY);

	mDrawable->setRenderType(LLPipeline::RENDER_TYPE_WL_SKY);

	return mDrawable;
}

inline F32 LLVOWLSky::calcPhi(U32 i)
{
<<<<<<< HEAD
    // i should range from [0..SKY_STACKS] so t will range from [0.f .. 1.f]
=======
    // Calc: PI/8 * 1-((1-t^4)*(1-t^4))  { 0<t<1 }
    // Demos: \pi/8*\left(1-((1-x^{4})*(1-x^{4}))\right)\ \left\{0<x\le1\right\}

	// i should range from [0..SKY_STACKS] so t will range from [0.f .. 1.f]
>>>>>>> 374652a2
	F32 t = float(i) / float(getNumStacks());

	// ^4 the parameter of the tesselation to bias things toward 0 (the dome's apex)
	t *= t;
	t *= t;

	// invert and square the parameter of the tesselation to bias things toward 1 (the horizon)
	t = 1.f - t;
	t = t*t;
	t = 1.f - t;

	return (F_PI / 8.f) * t;
}

void LLVOWLSky::resetVertexBuffers()
{
	mStripsVerts.clear();
	mStarsVerts = nullptr;
    mFsSkyVerts = nullptr;

	gPipeline.markRebuild(mDrawable, LLDrawable::REBUILD_ALL, TRUE);
}
	
void LLVOWLSky::cleanupGL()
{
	mStripsVerts.clear();
	mStarsVerts = nullptr;
    mFsSkyVerts = nullptr;

	LLDrawPoolWLSky::cleanupGL();
}

void LLVOWLSky::restoreGL()
{
	LLDrawPoolWLSky::restoreGL();
	gPipeline.markRebuild(mDrawable, LLDrawable::REBUILD_ALL, TRUE);
}

static LLTrace::BlockTimerStatHandle FTM_GEO_SKY("Windlight Sky Geometry");

BOOL LLVOWLSky::updateGeometry(LLDrawable * drawable)
{
    LL_RECORD_BLOCK_TIME(FTM_GEO_SKY);
	LLStrider<LLVector3>	vertices;
	LLStrider<LLVector2>	texCoords;
	LLStrider<U16>			indices;

    if (mFsSkyVerts.isNull())
    {
        mFsSkyVerts = new LLVertexBuffer(LLDrawPoolWLSky::ADV_ATMO_SKY_VERTEX_DATA_MASK, GL_STATIC_DRAW_ARB);

        if (!mFsSkyVerts->allocateBuffer(4, 6, TRUE))
		{
			LL_WARNS() << "Failed to allocate Vertex Buffer on full screen sky update" << LL_ENDL;
		}

		BOOL success = mFsSkyVerts->getVertexStrider(vertices)
			        && mFsSkyVerts->getTexCoord0Strider(texCoords)
			        && mFsSkyVerts->getIndexStrider(indices);

		if(!success) 
		{
			LL_ERRS() << "Failed updating WindLight fullscreen sky geometry." << LL_ENDL;
		}

        *vertices++ = LLVector3(-1.0f, -1.0f, 0.0f);
        *vertices++ = LLVector3( 1.0f, -1.0f, 0.0f);
        *vertices++ = LLVector3(-1.0f,  1.0f, 0.0f);
        *vertices++ = LLVector3( 1.0f,  1.0f, 0.0f);

		*texCoords++ = LLVector2(0.0f, 0.0f);
        *texCoords++ = LLVector2(1.0f, 0.0f);
        *texCoords++ = LLVector2(0.0f, 1.0f);
        *texCoords++ = LLVector2(1.0f, 1.0f);

		*indices++ = 0;
		*indices++ = 1;
		*indices++ = 2;
        *indices++ = 1;
		*indices++ = 3;
		*indices++ = 2;

        mFsSkyVerts->flush();
    }

	{
		LLCachedControl<S32> max_vbo_size(gSavedSettings, "RenderMaxVBOSize", 512);
		const U32 max_buffer_bytes = max_vbo_size * 1024;
		const U32 data_mask = LLDrawPoolWLSky::SKY_VERTEX_DATA_MASK;
		const U32 max_verts = max_buffer_bytes / LLVertexBuffer::calcVertexSize(data_mask);

		const U32 total_stacks = getNumStacks();

		const U32 verts_per_stack = getNumSlices();

		// each seg has to have one more row of verts than it has stacks
		// then round down
		const U32 stacks_per_seg = (max_verts - verts_per_stack) / verts_per_stack;

		// round up to a whole number of segments
		const U32 strips_segments = (total_stacks+stacks_per_seg-1) / stacks_per_seg;

		LL_INFOS() << "WL Skydome strips in " << strips_segments << " batches." << LL_ENDL;

		mStripsVerts.resize(strips_segments, NULL);

		LLTimer timer;
		timer.start();

		for (U32 i = 0; i < strips_segments ;++i)
		{
			LLVertexBuffer * segment = new LLVertexBuffer(LLDrawPoolWLSky::SKY_VERTEX_DATA_MASK, GL_STATIC_DRAW_ARB);
			mStripsVerts[i] = segment;

			U32 num_stacks_this_seg = stacks_per_seg;
			if ((i == strips_segments - 1) && (total_stacks % stacks_per_seg) != 0)
			{
				// for the last buffer only allocate what we'll use
				num_stacks_this_seg = total_stacks % stacks_per_seg;
			}

			// figure out what range of the sky we're filling
			const U32 begin_stack = i * stacks_per_seg;
			const U32 end_stack = begin_stack + num_stacks_this_seg;
			llassert(end_stack <= total_stacks);

			const U32 num_verts_this_seg = verts_per_stack * (num_stacks_this_seg+1);
			llassert(num_verts_this_seg <= max_verts);

			const U32 num_indices_this_seg = 1+num_stacks_this_seg*(2+2*verts_per_stack);
			llassert(num_indices_this_seg * sizeof(U16) <= max_buffer_bytes);

			if (!segment->allocateBuffer(num_verts_this_seg, num_indices_this_seg, TRUE))
			{
				LL_WARNS() << "Failed to allocate Vertex Buffer on update to "
					<< num_verts_this_seg << " vertices and "
					<< num_indices_this_seg << " indices" << LL_ENDL;
			}

			// lock the buffer
			BOOL success = segment->getVertexStrider(vertices)
				&& segment->getTexCoord0Strider(texCoords)
				&& segment->getIndexStrider(indices);

			if(!success) 
			{
				LL_ERRS() << "Failed updating WindLight sky geometry." << LL_ENDL;
			}

            U32 vertex_count = 0;
            U32 index_count  = 0;

			// fill it
			buildStripsBuffer(begin_stack, end_stack, vertex_count, index_count, vertices, texCoords, indices);

			// and unlock the buffer
			segment->flush();
		}
	
		LL_INFOS() << "completed in " << llformat("%.2f", timer.getElapsedTimeF32().value()) << "seconds" << LL_ENDL;
	}

	updateStarColors();
	updateStarGeometry(drawable);

	LLPipeline::sCompiles++;

	return TRUE;
}

void LLVOWLSky::drawStars(void)
{
	//  render the stars as a sphere centered at viewer camera 
	if (mStarsVerts.notNull())
	{
		mStarsVerts->setBuffer(LLDrawPoolWLSky::STAR_VERTEX_DATA_MASK);
		mStarsVerts->drawArrays(LLRender::TRIANGLES, 0, getStarsNumVerts()*4);
	}
}

void LLVOWLSky::drawFsSky(void)
{
    if (mFsSkyVerts.isNull())
	{
		updateGeometry(mDrawable);
	}

    LLGLDisable disable_blend(GL_BLEND);

	mFsSkyVerts->setBuffer(LLDrawPoolWLSky::ADV_ATMO_SKY_VERTEX_DATA_MASK);
	mFsSkyVerts->drawRange(LLRender::TRIANGLES, 0, mFsSkyVerts->getNumVerts() - 1, mFsSkyVerts->getNumIndices(), 0);
	gPipeline.addTrianglesDrawn(mFsSkyVerts->getNumIndices(), LLRender::TRIANGLES);
	LLVertexBuffer::unbind();
}

void LLVOWLSky::drawDome(void)
{
	if (mStripsVerts.empty())
	{
		updateGeometry(mDrawable);
	}

	LLGLDepthTest gls_depth(GL_TRUE, GL_FALSE);

	const U32 data_mask = LLDrawPoolWLSky::SKY_VERTEX_DATA_MASK;
	
	std::vector< LLPointer<LLVertexBuffer> >::const_iterator strips_vbo_iter, end_strips;
	end_strips = mStripsVerts.end();
	for(strips_vbo_iter = mStripsVerts.begin(); strips_vbo_iter != end_strips; ++strips_vbo_iter)
	{
		LLVertexBuffer * strips_segment = strips_vbo_iter->get();

		strips_segment->setBuffer(data_mask);

		strips_segment->drawRange(
			LLRender::TRIANGLE_STRIP, 
			0, strips_segment->getNumVerts()-1, strips_segment->getNumIndices(), 
			0);
		gPipeline.addTrianglesDrawn(strips_segment->getNumIndices(), LLRender::TRIANGLE_STRIP);
	}

	LLVertexBuffer::unbind();
}

void LLVOWLSky::initStars()
{
    const F32 DISTANCE_TO_STARS = LLEnvironment::instance().getCurrentSky()->getDomeRadius();

	// Initialize star map
	mStarVertices.resize(getStarsNumVerts());
	mStarColors.resize(getStarsNumVerts());
	mStarIntensities.resize(getStarsNumVerts());

	std::vector<LLVector3>::iterator v_p = mStarVertices.begin();
	std::vector<LLColor4>::iterator v_c = mStarColors.begin();
	std::vector<F32>::iterator v_i = mStarIntensities.begin();

	U32 i;

	for (i = 0; i < getStarsNumVerts(); ++i)
	{
		v_p->mV[VX] = ll_frand() - 0.5f;
		v_p->mV[VY] = ll_frand() - 0.5f;
		
		// we only want stars on the top half of the dome!

		v_p->mV[VZ] = ll_frand()/2.f;

		v_p->normVec();
		*v_p *= DISTANCE_TO_STARS;
		*v_i = llmin((F32)pow(ll_frand(),2.f) + 0.1f, 1.f);
		v_c->mV[VRED]   = 0.75f + ll_frand() * 0.25f ;
		v_c->mV[VGREEN] = 1.f ;
		v_c->mV[VBLUE]  = 0.75f + ll_frand() * 0.25f ;
		v_c->mV[VALPHA] = 1.f;
		v_c->clamp();
		v_p++;
		v_c++;
		v_i++;
	}
}

void LLVOWLSky::buildStripsBuffer(U32 begin_stack,
                                  U32 end_stack,
                                  U32& vertex_count,
                                  U32& index_count,
								  LLStrider<LLVector3> & vertices,
								  LLStrider<LLVector2> & texCoords,
								  LLStrider<U16> & indices)
{
    const F32 RADIUS = LLEnvironment::instance().getCurrentSky()->getDomeRadius();

	U32 i, j, num_slices, num_stacks;
	F32 phi0, theta, x0, y0, z0;

	// paranoia checking for SL-55986/SL-55833
	U32 count_verts = 0;
	U32 count_indices = 0;

	num_slices = getNumSlices();
	num_stacks = getNumStacks();

	llassert(end_stack <= num_stacks);

	// stacks are iterated one-indexed since phi(0) was handled by the fan above
#if NEW_TESS
	for(i = begin_stack; i <= end_stack; ++i) 
#else
    for(i = begin_stack + 1; i <= end_stack+1; ++i) 
#endif
	{
		phi0 = calcPhi(i);

		for(j = 0; j < num_slices; ++j)
		{
			theta = F_TWO_PI * (float(j) / float(num_slices));

			// standard transformation from  spherical to
			// rectangular coordinates
			x0 = sin(phi0) * cos(theta);
			y0 = cos(phi0);
			z0 = sin(phi0) * sin(theta);

#if NEW_TESS
            *vertices++ = LLVector3(x0 * RADIUS, y0 * RADIUS, z0 * RADIUS);
#else
            if (i == num_stacks-2)
			{
				*vertices++ = LLVector3(x0*RADIUS, y0*RADIUS-1024.f*2.f, z0*RADIUS);
			}
			else if (i == num_stacks-1)
			{
				*vertices++ = LLVector3(0, y0*RADIUS-1024.f*2.f, 0);
			}
			else
			{
				*vertices++		= LLVector3(x0 * RADIUS, y0 * RADIUS, z0 * RADIUS);
			}
#endif

			++count_verts;

			// generate planar uv coordinates
			// note: x and z are transposed in order for things to animate
			// correctly in the global coordinate system where +x is east and
			// +y is north
			*texCoords++	= LLVector2((-z0 + 1.f) / 2.f, (-x0 + 1.f) / 2.f);
		}
	}

	//build triangle strip...
	*indices++ = 0 ;
	count_indices++ ;
	S32 k = 0 ;
	for(i = 1; i <= end_stack - begin_stack; ++i) 
	{
		*indices++ = i * num_slices + k ;
		count_indices++ ;

		k = (k+1) % num_slices ;
		for(j = 0; j < num_slices ; ++j) 
		{
			*indices++ = (i-1) * num_slices + k ;
			*indices++ = i * num_slices + k ;

			count_indices += 2 ;

			k = (k+1) % num_slices ;
		}

		if((--k) < 0)
		{
			k = num_slices - 1 ;
		}

		*indices++ = i * num_slices + k ;
		count_indices++ ;
	}

    vertex_count = count_verts;
    index_count = count_indices;
}

void LLVOWLSky::updateStarColors()
{
	std::vector<LLColor4>::iterator v_c = mStarColors.begin();
	std::vector<F32>::iterator v_i = mStarIntensities.begin();
	std::vector<LLVector3>::iterator v_p = mStarVertices.begin();

	const F32 var = 0.15f;
	const F32 min = 0.5f; //0.75f;
	//const F32 sunclose_max = 0.6f;
	//const F32 sunclose_range = 1 - sunclose_max;

	//F32 below_horizon = - llmin(0.0f, gSky.mVOSkyp->getToSunLast().mV[2]);
	//F32 brightness_factor = llmin(1.0f, below_horizon * 20);

	static S32 swap = 0;
	swap++;

	if ((swap % 2) == 1)
	{
		F32 intensity;						//  max intensity of each star
		U32 x;
		for (x = 0; x < getStarsNumVerts(); ++x)
		{
			//F32 sundir_factor = 1;
			LLVector3 tostar = *v_p;
			tostar.normVec();
			//const F32 how_close_to_sun = tostar * gSky.mVOSkyp->getToSunLast();
			//if (how_close_to_sun > sunclose_max)
			//{
			//	sundir_factor = (1 - how_close_to_sun) / sunclose_range;
			//}
			intensity = *(v_i);
			F32 alpha = v_c->mV[VALPHA] + (ll_frand() - 0.5f) * var * intensity;
			if (alpha < min * intensity)
			{
				alpha = min * intensity;
			}
			if (alpha > intensity)
			{
				alpha = intensity;
			}
			//alpha *= brightness_factor * sundir_factor;

			alpha = llclamp(alpha, 0.f, 1.f);
			v_c->mV[VALPHA] = alpha;
			v_c++;
			v_i++;
			v_p++;
		}
	}
}

BOOL LLVOWLSky::updateStarGeometry(LLDrawable *drawable)
{
	LLStrider<LLVector3> verticesp;
	LLStrider<LLColor4U> colorsp;
	LLStrider<LLVector2> texcoordsp;

	if (mStarsVerts.isNull() || !mStarsVerts->isWriteable())
	{
		mStarsVerts = new LLVertexBuffer(LLDrawPoolWLSky::STAR_VERTEX_DATA_MASK, GL_DYNAMIC_DRAW);
		if (!mStarsVerts->allocateBuffer(getStarsNumVerts()*6, 0, TRUE))
		{
			LL_WARNS() << "Failed to allocate Vertex Buffer for Sky to " << getStarsNumVerts() * 6 << " vertices" << LL_ENDL;
		}
	}
 
	BOOL success = mStarsVerts->getVertexStrider(verticesp)
		&& mStarsVerts->getColorStrider(colorsp)
		&& mStarsVerts->getTexCoord0Strider(texcoordsp);

	if(!success)
	{
		LL_ERRS() << "Failed updating star geometry." << LL_ENDL;
	}

	// *TODO: fix LLStrider with a real prefix increment operator so it can be
	// used as a model of OutputIterator. -Brad
	// std::copy(mStarVertices.begin(), mStarVertices.end(), verticesp);

	if (mStarVertices.size() < getStarsNumVerts())
	{
		LL_ERRS() << "Star reference geometry insufficient." << LL_ENDL;
	}

	for (U32 vtx = 0; vtx < getStarsNumVerts(); ++vtx)
	{
		LLVector3 at = mStarVertices[vtx];
		at.normVec();
		LLVector3 left = at%LLVector3(0,0,1);
		LLVector3 up = at%left;

		F32 sc = 16.0f + (ll_frand() * 20.0f);
		left *= sc;
		up *= sc;

		*(verticesp++)  = mStarVertices[vtx];
		*(verticesp++) = mStarVertices[vtx]+up;
		*(verticesp++) = mStarVertices[vtx]+left+up;
		*(verticesp++)  = mStarVertices[vtx];
		*(verticesp++) = mStarVertices[vtx]+left+up;
		*(verticesp++) = mStarVertices[vtx]+left;

		*(texcoordsp++) = LLVector2(1,0);
		*(texcoordsp++) = LLVector2(1,1);
		*(texcoordsp++) = LLVector2(0,1);
		*(texcoordsp++) = LLVector2(1,0);
		*(texcoordsp++) = LLVector2(0,1);
		*(texcoordsp++) = LLVector2(0,0);

		// <FS:ND> Only convert to LLColour4U once

		// *(colorsp++)    = LLColor4U(mStarColors[vtx]);
		// *(colorsp++)    = LLColor4U(mStarColors[vtx]);
		// *(colorsp++)    = LLColor4U(mStarColors[vtx]);
		// *(colorsp++)    = LLColor4U(mStarColors[vtx]);
		// *(colorsp++)    = LLColor4U(mStarColors[vtx]);
		// *(colorsp++)    = LLColor4U(mStarColors[vtx]);

		LLColor4U color4u(mStarColors[vtx]);
		*(colorsp++)    = color4u;
		*(colorsp++)    = color4u;
		*(colorsp++)    = color4u;
		*(colorsp++)    = color4u;
		*(colorsp++)    = color4u;
		*(colorsp++)    = color4u;

		// </FS:ND>

	}

	mStarsVerts->flush();
	return TRUE;
}<|MERGE_RESOLUTION|>--- conflicted
+++ resolved
@@ -99,14 +99,10 @@
 
 inline F32 LLVOWLSky::calcPhi(U32 i)
 {
-<<<<<<< HEAD
-    // i should range from [0..SKY_STACKS] so t will range from [0.f .. 1.f]
-=======
     // Calc: PI/8 * 1-((1-t^4)*(1-t^4))  { 0<t<1 }
     // Demos: \pi/8*\left(1-((1-x^{4})*(1-x^{4}))\right)\ \left\{0<x\le1\right\}
 
 	// i should range from [0..SKY_STACKS] so t will range from [0.f .. 1.f]
->>>>>>> 374652a2
 	F32 t = float(i) / float(getNumStacks());
 
 	// ^4 the parameter of the tesselation to bias things toward 0 (the dome's apex)
