--- conflicted
+++ resolved
@@ -1008,10 +1008,7 @@
 		const bool is_link = item->getIsLinkType();
 		const bool is_worn = get_is_item_worn(id);
 		const bool is_editable = get_is_item_editable(id);
-<<<<<<< HEAD
-=======
 		const bool is_touchable = enable_attachment_touch(id);
->>>>>>> 2571b948
 		const bool is_already_worn = gAgentWearables.selfHasWearable(wearable_type);
 		if (is_worn)
 		{
@@ -1086,20 +1083,14 @@
 	setMenuItemEnabled(menu, "wear_replace",		rlvCanWearReplace);
 // [/RLVa:KB]
 	//visible only when one item selected and this item is worn
-<<<<<<< HEAD
+	setMenuItemVisible(menu, "touch",				!standalone && mask == MASK_ATTACHMENT && n_worn == n_items);
+	setMenuItemEnabled(menu, "touch",				n_touchable && n_worn == 1 && n_items == 1);
 	setMenuItemVisible(menu, "edit",				!standalone && mask & (MASK_CLOTHING|MASK_BODYPART|MASK_ATTACHMENT) && n_worn == n_items);
 	setMenuItemEnabled(menu, "edit",				n_editable && n_worn == 1 && n_items == 1);
 	// <FS:Ansariel> Optional "Create new" menu item
 	//setMenuItemVisible(menu, "create_new",			mask & (MASK_CLOTHING|MASK_BODYPART) && n_items == 1);
 	setMenuItemVisible(menu, "create_new",			show_create_new && mask & (MASK_CLOTHING|MASK_BODYPART) && n_items == 1);
 	// </FS:Ansariel>
-=======
-	setMenuItemVisible(menu, "touch",				!standalone && mask == MASK_ATTACHMENT && n_worn == n_items);
-	setMenuItemEnabled(menu, "touch",				n_touchable && n_worn == 1 && n_items == 1);
-	setMenuItemVisible(menu, "edit",				!standalone && mask & (MASK_CLOTHING|MASK_BODYPART|MASK_ATTACHMENT) && n_worn == n_items);
-	setMenuItemEnabled(menu, "edit",				n_editable && n_worn == 1 && n_items == 1);
-	setMenuItemVisible(menu, "create_new",			mask & (MASK_CLOTHING|MASK_BODYPART) && n_items == 1);
->>>>>>> 2571b948
 	setMenuItemEnabled(menu, "create_new",			LLAppearanceMgr::instance().canAddWearables(ids));
 	setMenuItemVisible(menu, "show_original",		!standalone);
 	setMenuItemEnabled(menu, "show_original",		n_items == 1 && n_links == n_items);
