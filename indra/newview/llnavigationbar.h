/** 
 * @file llnavigationbar.h
 * @brief Navigation bar definition
 *
 * $LicenseInfo:firstyear=2009&license=viewerlgpl$
 * Second Life Viewer Source Code
 * Copyright (C) 2010, Linden Research, Inc.
 * 
 * This library is free software; you can redistribute it and/or
 * modify it under the terms of the GNU Lesser General Public
 * License as published by the Free Software Foundation;
 * version 2.1 of the License only.
 * 
 * This library is distributed in the hope that it will be useful,
 * but WITHOUT ANY WARRANTY; without even the implied warranty of
 * MERCHANTABILITY or FITNESS FOR A PARTICULAR PURPOSE.  See the GNU
 * Lesser General Public License for more details.
 * 
 * You should have received a copy of the GNU Lesser General Public
 * License along with this library; if not, write to the Free Software
 * Foundation, Inc., 51 Franklin Street, Fifth Floor, Boston, MA  02110-1301  USA
 * 
 * Linden Research, Inc., 945 Battery Street, San Francisco, CA  94111  USA
 * $/LicenseInfo$
 */

#ifndef LL_LLNAVIGATIONBAR_H
#define LL_LLNAVIGATIONBAR_H

// <FS:Zi> Make navigation bar part of the UI
// #include "llpanel.h"
// </FS:Zi>
#include "llbutton.h"
#include "lllayoutstack.h"

class LLLocationInputCtrl;
class LLMenuGL;
class LLSearchEditor;
class LLSearchComboBox;

/**
 * This button is able to handle click-dragging mouse event.
 * It has appropriated signal for this event.
 * Dragging direction can be set from xml attribute called 'direction'
 * 
 * *TODO: move to llui?  
 */

class LLPullButton: public LLButton
{
	LOG_CLASS(LLPullButton);

public:
	struct Params: public LLInitParam::Block<Params, LLButton::Params>
	{
		Optional<std::string> direction; // left, right, down, up

		Params() 
		:	direction("direction", "down")
		{
		}
	};
	
	/*virtual*/ BOOL handleMouseDown(S32 x, S32 y, MASK mask);

	/*virtual*/ BOOL handleMouseUp(S32 x, S32 y, MASK mask);

	/*virtual*/ void onMouseLeave(S32 x, S32 y, MASK mask);

	boost::signals2::connection setClickDraggingCallback(const commit_signal_t::slot_type& cb);

protected:
	friend class LLUICtrlFactory;
	// convert string name into direction vector
	void setDirectionFromName(const std::string& name);
	LLPullButton(const LLPullButton::Params& params);

	commit_signal_t mClickDraggingSignal;
	LLVector2 mLastMouseDown;
	LLVector2 mDraggingDirection;
};

/**
 * Web browser-like navigation bar.
 */ 
class LLNavigationBar
// <FS:Zi> Make navigation bar part of the UI
	// :	public LLPanel, public LLSingleton<LLNavigationBar>, private LLDestroyClass<LLNavigationBar>
	:	public LLSingleton<LLNavigationBar>
// </FS:Zi>
{
	LOG_CLASS(LLNavigationBar);
	friend class LLDestroyClass<LLNavigationBar>;
	
public:
	LLNavigationBar();
	virtual ~LLNavigationBar();
	
	// <FS:Zi> Make navigation bar part of the UI
	// /*virtual*/ void	draw();
	// /*virtual*/ BOOL handleRightMouseDown(S32 x, S32 y, MASK mask);
	// /*virtual*/ BOOL	postBuild();
	// </FS:Zi>
//	/*virtual*/ void	setVisible(BOOL visible); // <FS:Zi> Is done inside XUI now, using visibility_control

	void handleLoginComplete();
	void clearHistoryCache();

// <FS:Zi> No size calculations in code please. XUI handles it all now with visibility_control
// 	int getDefNavBarHeight();
// 	int getDefFavBarHeight();
// </FS:Zi>
	
// [RLVa:KB] - Checked: 2014-03-23 (RLVa-1.4.10)
	void refreshLocationCtrl();
// [/RLVa:KB]
private:
	// the distance between navigation panel and favorites panel in pixels
	// const static S32 FAVBAR_TOP_PADDING = 10;	// <FS:Zi> No size calculations in code please. XUI handles it all now with visibility_control

	void rebuildTeleportHistoryMenu();
	void showTeleportHistoryMenu(LLUICtrl* btn_ctrl);
	void invokeSearch(std::string search_text);
	void resizeLayoutPanel();
	// callbacks
	void onTeleportHistoryMenuItemClicked(const LLSD& userdata);
	void onTeleportHistoryChanged();
	// [FS:CR] FIRE-12333
	//void onBackButtonClicked();
	void onBackButtonClicked(LLUICtrl* ctrl);
	void onBackOrForwardButtonHeldDown(LLUICtrl* ctrl, const LLSD& param);
	void onNavigationButtonHeldUp(LLButton* nav_button);
	// [FS:CR] FIRE-12333
	//void onForwardButtonClicked();
	//void onHomeButtonClicked();
	void onForwardButtonClicked(LLUICtrl* ctrl);
	void onHomeButtonClicked(LLUICtrl* ctrl);
	void onLocationSelection();
	void onLocationPrearrange(const LLSD& data);
	void onSearchCommit();
	void onTeleportFinished(const LLVector3d& global_agent_pos);
	void onTeleportFailed();
	void onNavbarResized();
	void onRegionNameResponse(
			std::string typed_location,
			std::string region_name,
			LLVector3 local_coords,
			U64 region_handle, const std::string& url,
			const LLUUID& snapshot_id, bool teleport);

	void fillSearchComboBox();
	
	void onClickedSkyBtn();	// <FS:CR> FIRE-11847

	// <FS:Zi> Make navigation bar part of the UI
	// static void destroyClass()
	// {
	// 	if (LLNavigationBar::instanceExists())
	// 	{
	// 		LLNavigationBar::getInstance()->setEnabled(FALSE);
	// 	}
	// }
	// </FS:Zi>

	S32							mNavPanWidth;
	LLMenuGL*					mTeleportHistoryMenu;
	LLPullButton*				mBtnBack;
	LLPullButton*				mBtnForward;
	LLButton*					mBtnHome;
	LLSearchComboBox*			mSearchComboBox;
	LLLocationInputCtrl*		mCmbLocation;
<<<<<<< HEAD
	// <FS:Zi> No size calculations in code please. XUI handles it all now with visibility_control
	//LLRect						mDefaultNbRect;
	//LLRect						mDefaultFpRect;
	// </FS:Zi>
=======
	LLRect						mDefaultNbRect;
	LLRect						mDefaultFpRect;
	LLLayoutPanel* 				mNavigationPanel;
	LLLayoutPanel* 				mFavoritePanel;
>>>>>>> f0910505
	boost::signals2::connection	mTeleportFailedConnection;
	boost::signals2::connection	mTeleportFinishConnection;
	boost::signals2::connection	mHistoryMenuConnection;
	// if true, save location to location history when teleport finishes
	bool						mSaveToLocationHistory;

// <FS:Zi> Make navigation bar part of the UI
public:
	void clearHistory();
	LLView* getView();		// for RLVa to disable "Home" button

protected:
	void onRightMouseDown(S32 x,S32 y,MASK mask);
	void setupPanel();

	LLView* mView;
// </FS:Zi>
};

#endif<|MERGE_RESOLUTION|>--- conflicted
+++ resolved
@@ -169,17 +169,12 @@
 	LLButton*					mBtnHome;
 	LLSearchComboBox*			mSearchComboBox;
 	LLLocationInputCtrl*		mCmbLocation;
-<<<<<<< HEAD
 	// <FS:Zi> No size calculations in code please. XUI handles it all now with visibility_control
 	//LLRect						mDefaultNbRect;
 	//LLRect						mDefaultFpRect;
 	// </FS:Zi>
-=======
-	LLRect						mDefaultNbRect;
-	LLRect						mDefaultFpRect;
 	LLLayoutPanel* 				mNavigationPanel;
 	LLLayoutPanel* 				mFavoritePanel;
->>>>>>> f0910505
 	boost::signals2::connection	mTeleportFailedConnection;
 	boost::signals2::connection	mTeleportFinishConnection;
 	boost::signals2::connection	mHistoryMenuConnection;
