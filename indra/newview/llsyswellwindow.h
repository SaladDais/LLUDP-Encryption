--- conflicted
+++ resolved
@@ -103,66 +103,6 @@
 };
 
 /**
-<<<<<<< HEAD
- * Class intended to manage incoming notifications.
- * 
- * It contains a list of notifications that have not been responded to.
- */
-class LLNotificationWellWindow : public LLSysWellWindow
-{
-	bool mUpdateLocked;
-
-public:
-	LLNotificationWellWindow(const LLSD& key);
-	static LLNotificationWellWindow* getInstance(const LLSD& key = LLSD());
-
-	/*virtual*/ BOOL postBuild();
-	/*virtual*/ void setVisible(BOOL visible);
-	/*virtual*/ void onAdd(LLNotificationPtr notify);
-	// Operating with items
-	void addItem(LLSysWellItem::Params p);
-
-	// Closes all notifications and removes them from the Notification Well
-	void closeAll();
-
-	void lockWindowUpdate()
-	{	mUpdateLocked = true; }
-	void unlockWindowUpdate();
-
-protected:
-	struct WellNotificationChannel : public LLNotificationChannel
-	{
-		WellNotificationChannel(LLNotificationWellWindow*);
-		void onDelete(LLNotificationPtr notify)
-		{
-			mWellWindow->removeItemByID(notify->getID());
-		} 
-
-		LLNotificationWellWindow* mWellWindow;
-	};
-
-	LLNotificationChannelPtr mNotificationUpdates;
-	/*virtual*/ const std::string& getAnchorViewName() { return NOTIFICATION_WELL_ANCHOR_NAME; }
-
-private:
-	// init Window's channel
-	void initChannel();
-	void clearScreenChannels();
-
-	void onStoreToast(LLPanel* info_panel, LLUUID id);
-
-	// Handlers
-	void onItemClick(LLSysWellItem* item);
-	void onItemClose(LLSysWellItem* item);
-
-	// ID of a toast loaded by user (by clicking notification well item)
-	LLUUID mLoadedToastId;
-
-};
-
-/**
-=======
->>>>>>> 358b2906
  * Class intended to manage incoming messages in IM chats.
  * 
  * It contains a list list of all active IM sessions.
