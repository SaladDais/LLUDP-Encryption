/** 
 * @file llgroupactions.cpp
 * @brief Group-related actions (join, leave, new, delete, etc)
 *
 * $LicenseInfo:firstyear=2009&license=viewerlgpl$
 * Second Life Viewer Source Code
 * Copyright (C) 2010, Linden Research, Inc.
 * 
 * This library is free software; you can redistribute it and/or
 * modify it under the terms of the GNU Lesser General Public
 * License as published by the Free Software Foundation;
 * version 2.1 of the License only.
 * 
 * This library is distributed in the hope that it will be useful,
 * but WITHOUT ANY WARRANTY; without even the implied warranty of
 * MERCHANTABILITY or FITNESS FOR A PARTICULAR PURPOSE.  See the GNU
 * Lesser General Public License for more details.
 * 
 * You should have received a copy of the GNU Lesser General Public
 * License along with this library; if not, write to the Free Software
 * Foundation, Inc., 51 Franklin Street, Fifth Floor, Boston, MA  02110-1301  USA
 * 
 * Linden Research, Inc., 945 Battery Street, San Francisco, CA  94111  USA
 * $/LicenseInfo$
 */


#include "llviewerprecompiledheaders.h"

#include "llgroupactions.h"

#include "message.h"

#include "llagent.h"
#include "llcommandhandler.h"
#include "llfloaterreg.h"
#include "llfloatersidepanelcontainer.h"
#include "llgroupmgr.h"
#include "llimview.h" // for gIMMgr
#include "llnotificationsutil.h"
#include "llstatusbar.h"	// can_afford_transaction()
#include "llimfloater.h"
//-TT  ShowGroupFloaters
#include "llpanelgroup.h"
//-TT
// [RLVa:KB] - Checked: 2011-03-28 (RLVa-1.3.0f) | Added: RLVa-1.3.0f
#include "llslurl.h"
#include "rlvhandler.h"
// [/RLVa:KB]
#include "groupchatlistener.h"
// [RLVa:KB] - Checked: 2011-03-28 (RLVa-1.3.0f)
#include "llslurl.h"
#include "rlvhandler.h"
// [/RLVa:KB]

//
// Globals
//
static GroupChatListener sGroupChatListener;

class LLGroupHandler : public LLCommandHandler
{
public:
	// requires trusted browser to trigger
	LLGroupHandler() : LLCommandHandler("group", UNTRUSTED_THROTTLE) { }
	bool handle(const LLSD& tokens, const LLSD& query_map,
				LLMediaCtrl* web)
	{
		if (!LLUI::sSettingGroups["config"]->getBOOL("EnableGroupInfo"))
		{
			LLNotificationsUtil::add("NoGroupInfo", LLSD(), LLSD(), std::string("SwitchToStandardSkinAndQuit"));
			return true;
		}

		if (tokens.size() < 1)
		{
			return false;
		}

		if (tokens[0].asString() == "create")
		{
			LLGroupActions::createGroup();
			return true;
		}

		if (tokens.size() < 2)
		{
			return false;
		}

		if (tokens[0].asString() == "list")
		{
			if (tokens[1].asString() == "show")
			{
				LLSD params;
				params["people_panel_tab_name"] = "groups_panel";
				LLFloaterSidePanelContainer::showPanel("people", "panel_people", params);
				return true;
			}
            return false;
		}

		LLUUID group_id;
		if (!group_id.set(tokens[0], FALSE))
		{
			return false;
		}

		if (tokens[1].asString() == "about")
		{
			if (group_id.isNull())
				return true;

			LLGroupActions::show(group_id);

			return true;
		}
		if (tokens[1].asString() == "inspect")
		{
			if (group_id.isNull())
				return true;
			LLGroupActions::inspect(group_id);
			return true;
		}
		return false;
	}
};
LLGroupHandler gGroupHandler;

// static
void LLGroupActions::search()
{
	LLFloaterReg::showInstance("search", LLSD().with("category", "groups"));
}

// static
void LLGroupActions::startCall(const LLUUID& group_id)
{
	// create a new group voice session
	LLGroupData gdata;

	if (!gAgent.getGroupData(group_id, gdata))
	{
		llwarns << "Error getting group data" << llendl;
		return;
	}

// [RLVa:KB] - Checked: 2011-04-11 (RLVa-1.3.0h) | Added: RLVa-1.3.0h
	if ( (rlv_handler_t::isEnabled()) && (!gRlvHandler.canStartIM(group_id)) && (!gIMMgr->hasSession(group_id)) )
	{
		make_ui_sound("UISndInvalidOp");
		RlvUtil::notifyBlocked(RLV_STRING_BLOCKED_STARTIM, LLSD().with("RECIPIENT", LLSLURL("group", group_id, "about").getSLURLString()));
		return;
	}
// [/RLVa:KB]

	LLUUID session_id = gIMMgr->addSession(gdata.mName, IM_SESSION_GROUP_START, group_id, true);
	if (session_id == LLUUID::null)
	{
		llwarns << "Error adding session" << llendl;
		return;
	}

	// start the call
	gIMMgr->autoStartCallOnStartup(session_id);

	make_ui_sound("UISndStartIM");
}

// static
void LLGroupActions::join(const LLUUID& group_id)
{
	if (!gAgent.canJoinGroups())
	{
		LLNotificationsUtil::add("JoinedTooManyGroups");
		return;
	}

	LLGroupMgrGroupData* gdatap = 
		LLGroupMgr::getInstance()->getGroupData(group_id);

	if (gdatap)
	{
		S32 cost = gdatap->mMembershipFee;
		LLSD args;
		args["COST"] = llformat("%d", cost);
		args["NAME"] = gdatap->mName;
		LLSD payload;
		payload["group_id"] = group_id;

		if (can_afford_transaction(cost))
		{
			if(cost > 0)
				LLNotificationsUtil::add("JoinGroupCanAfford", args, payload, onJoinGroup);
			else
				LLNotificationsUtil::add("JoinGroupNoCost", args, payload, onJoinGroup);
				
		}
		else
		{
			LLNotificationsUtil::add("JoinGroupCannotAfford", args, payload);
		}
	}
	else
	{
		llwarns << "LLGroupMgr::getInstance()->getGroupData(" << group_id 
			<< ") was NULL" << llendl;
	}
}

// static
bool LLGroupActions::onJoinGroup(const LLSD& notification, const LLSD& response)
{
	S32 option = LLNotificationsUtil::getSelectedOption(notification, response);

	if (option == 1)
	{
		// user clicked cancel
		return false;
	}

	LLGroupMgr::getInstance()->
		sendGroupMemberJoin(notification["payload"]["group_id"].asUUID());
	return false;
}

// static
void LLGroupActions::leave(const LLUUID& group_id)
{
//	if (group_id.isNull())
//		return;
// [RLVa:KB] - Checked: 2011-03-28 (RLVa-1.4.1a) | Added: RLVa-1.3.0f
	if ( (group_id.isNull()) || ((gAgent.getGroupID() == group_id) && (gRlvHandler.hasBehaviour(RLV_BHVR_SETGROUP))) )
		return;
// [/RLVa:KB]

	S32 count = gAgent.mGroups.count();
	S32 i;
	for (i = 0; i < count; ++i)
	{
		if(gAgent.mGroups.get(i).mID == group_id)
			break;
	}
	if (i < count)
	{
		LLSD args;
		args["GROUP"] = gAgent.mGroups.get(i).mName;
		LLSD payload;
		payload["group_id"] = group_id;
		LLNotificationsUtil::add("GroupLeaveConfirmMember", args, payload, onLeaveGroup);
	}
}

// static
void LLGroupActions::activate(const LLUUID& group_id)
{
// [RLVa:KB] - Checked: 2011-03-28 (RLVa-1.4.1a) | Added: RLVa-1.3.0f
	if (gRlvHandler.hasBehaviour(RLV_BHVR_SETGROUP))
		return;
// [/RLVa:KB]

	LLMessageSystem* msg = gMessageSystem;
	msg->newMessageFast(_PREHASH_ActivateGroup);
	msg->nextBlockFast(_PREHASH_AgentData);
	msg->addUUIDFast(_PREHASH_AgentID, gAgent.getID());
	msg->addUUIDFast(_PREHASH_SessionID, gAgent.getSessionID());
	msg->addUUIDFast(_PREHASH_GroupID, group_id);
	gAgent.sendReliableMessage();
}

/*
static bool isGroupUIVisible()
{
	static LLPanel* panel = 0;
	if(!panel)
		panel = LLFloaterSidePanelContainer::getPanel("people", "panel_group_info_sidetray");
	if(!panel)
		return false;
	return panel->isInVisibleChain();
}
*/

//-TT - Patch : ShowGroupFloaters
static bool isGroupVisible(const LLUUID& group_id)
{
	static LLPanelGroup* panel = 0;
	LLSideTray *sidetray = LLSideTray::getInstance();
	
	if (!gSavedSettings.getBOOL("ShowGroupFloaters")) 
	{
		//AO reworked logic for only updated profiles that are already visible.
		panel = sidetray->getPanel<LLPanelGroup>("panel_group_info_sidetray");
		if(!panel)
			return false;
		else if (panel->getID() != group_id)
			return false;
		if (sidetray->isTabAttached("sidebar_people"))
		{
			return panel->isInVisibleChain();
		}
		else
		{
			return sidetray->isFloaterPanelVisible("panel_group_info_sidetray");
		}
	}
	else
	{
		bool vis = LLFloaterReg::instanceVisible("floater_group_view", LLSD().with("group_id", group_id));
		//AO: spams log for each notice in well during login, bad!
		//llinfos << "checking visibility for group ID: " << group_id << " visible =" << vis << llendl;
		return vis;

		//LLFloater *floater = LLFloaterReg::getInstance("floater_group_view", LLSD().with("group_id", group_id));
		//panel = floater->findChild<LLPanelGroup>("panel_group_info_sidetray");
		//return panel->isInVisibleChain();
	}
	//AO reworked logic for only updated profiles that are already visible.
    //panel = sidetray->getPanel<LLPanelGroup>("panel_group_info_sidetray");
	//if(!panel)
	//	return false;
 //   if (panel->getID() != group_id)
	//	return false;
	//if (sidetray->isTabAttached("sidebar_people"))
	//{
	//	return panel->isInVisibleChain();
	//}
	//else
	//{
	//	return sidetray->isFloaterPanelVisible("panel_group_info_sidetray");
	//}
}
//-TT

// static 
void LLGroupActions::inspect(const LLUUID& group_id)
{
	LLFloaterReg::showInstance("inspect_group", LLSD().with("group_id", group_id));
}

// static
void LLGroupActions::show(const LLUUID& group_id)
{
	if (group_id.isNull())
		return;

//-TT - Patch : ShowGroupFloaters
	if (!gSavedSettings.getBOOL("ShowGroupFloaters")) 
	{
//-TT
		LLSD params;
		params["group_id"] = group_id;
		params["open_tab_name"] = "panel_group_info_sidetray";

		LLSideTray::getInstance()->showPanel("panel_group_info_sidetray", params);
//-TT - Patch : ShowGroupFloaters
	}
	else
	{
		LLFloaterReg::showInstance("floater_group_view", LLSD().with("group_id", group_id));
	}
//-TT}
}

// static
void LLGroupActions::show(const LLUUID& group_id, const std::string& tab_name)
{
	if (group_id.isNull())
		return;

	LLSD params;
	params["group_id"] = group_id;
	params["open_tab_name"] = tab_name;

	LLFloaterSidePanelContainer::showPanel("people", "panel_group_info_sidetray", params);
}

void LLGroupActions::refresh_notices()
{
	//if(!isGroupUIVisible())
	//	return;

	if(!isGroupVisible(LLUUID::null))
		return;

	LLSD params;
	params["group_id"] = LLUUID::null;
	params["open_tab_name"] = "panel_group_info_sidetray";
	params["action"] = "refresh_notices";

<<<<<<< HEAD
//-TT - Patch : ShowGroupFloaters
	if (!gSavedSettings.getBOOL("ShowGroupFloaters")) 
	{
//-TT
		// AO: We don't change modals on people unless they manually request this
		//LLSideTray::getInstance()->showPanel("panel_group_info_sidetray", params);
//-TT - Patch : ShowGroupFloaters
	}
	else
	{
		LLFloaterReg::showInstance("floater_group_view", params); //LLSD().with("group_id", LLUUID::null));
	}
//-TT
=======
	LLFloaterSidePanelContainer::showPanel("people", "panel_group_info_sidetray", params);
>>>>>>> f6b8bfd3
}

//static 
void LLGroupActions::refresh(const LLUUID& group_id)
{
	//if(!isGroupUIVisible())
	//	return;

	if(!isGroupVisible(group_id))
		return;

	LLSD params;
	params["group_id"] = group_id;
	params["open_tab_name"] = "panel_group_info_sidetray";
	params["action"] = "refresh";

<<<<<<< HEAD
//-TT - Patch : ShowGroupFloaters
	llinfos << "refreshing group ID: " << group_id << llendl;
	if (!gSavedSettings.getBOOL("ShowGroupFloaters")) 
	{
//-TT
		LLSideTray::getInstance()->showPanel("panel_group_info_sidetray", params);
//-TT - Patch : ShowGroupFloaters
	}
	else
	{
		LLFloaterReg::showInstance("floater_group_view", LLSD().with("group_id", group_id));//params); //LLSD().with("group_id", group_id));
		//LLFloater *floater = LLFloaterReg::getInstance("floater_group_view", LLSD().with("group_id", group_id));
		//panel = floater->findChild<LLPanelGroup>("panel_group_info_sidetray");
	}
//-TT
=======
	LLFloaterSidePanelContainer::showPanel("people", "panel_group_info_sidetray", params);
>>>>>>> f6b8bfd3
}

//static 
void LLGroupActions::createGroup()
{
	LLSD params;
	params["group_id"] = LLUUID::null;
	params["open_tab_name"] = "panel_group_info_sidetray";
	params["action"] = "create";

<<<<<<< HEAD
////-TT - Patch : ShowGroupFloaters
//	if (!gSavedSettings.getBOOL("ShowGroupFloaters")) 
//	{
////-TT
		params["open_tab_name"] = "panel_group_info_sidetray";
 
		LLSideTray::getInstance()->showPanel("panel_group_info_sidetray", params);
////-TT - Patch : ShowGroupFloaters
//	}
//	else
//	{
//		LLFloaterReg::showInstance("floater_group_view", params);  //LLSD().with("group_id", group_id));
//	}
////-TT
=======
	LLFloaterSidePanelContainer::showPanel("people", "panel_group_info_sidetray", params);

>>>>>>> f6b8bfd3
}
//static
void LLGroupActions::closeGroup(const LLUUID& group_id)
{
	//if(!isGroupUIVisible())
	//	return;

	if(!isGroupVisible(group_id))
		return;

	LLSD params;
	params["group_id"] = group_id;
	params["open_tab_name"] = "panel_group_info_sidetray";
	params["action"] = "close";

<<<<<<< HEAD
//-TT - Patch : ShowGroupFloaters
	if (!gSavedSettings.getBOOL("ShowGroupFloaters")) 
	{
//-TT
		LLSideTray::getInstance()->showPanel("panel_group_info_sidetray", params);
//-TT - Patch : ShowGroupFloaters
	}
	else
	{
		LLFloaterReg::showInstance("floater_group_view", params);  //LLSD().with("group_id", group_id));
	}
//-TT}
=======
	LLFloaterSidePanelContainer::showPanel("people", "panel_group_info_sidetray", params);
>>>>>>> f6b8bfd3
}

// static
LLUUID LLGroupActions::startIM(const LLUUID& group_id)
{
	if (group_id.isNull()) return LLUUID::null;

// [RLVa:KB] - Checked: 2011-04-11 (RLVa-1.3.0h) | Added: RLVa-1.3.0h
	if ( (rlv_handler_t::isEnabled()) && (!gRlvHandler.canStartIM(group_id)) && (!gIMMgr->hasSession(group_id)) )
	{
		make_ui_sound("UISndInvalidOp");
		RlvUtil::notifyBlocked(RLV_STRING_BLOCKED_STARTIM, LLSD().with("RECIPIENT", LLSLURL("group", group_id, "about").getSLURLString()));
		return LLUUID::null;
	}
// [/RLVa:KB]

	LLGroupData group_data;
	if (gAgent.getGroupData(group_id, group_data))
	{
		LLUUID session_id = gIMMgr->addSession(
			group_data.mName,
			IM_SESSION_GROUP_START,
			group_id);
		if (session_id != LLUUID::null)
		{
			LLIMFloater::show(session_id);
		}
		make_ui_sound("UISndStartIM");
		return session_id;
	}
	else
	{
		// this should never happen, as starting a group IM session
		// relies on you belonging to the group and hence having the group data
		make_ui_sound("UISndInvalidOp");
		return LLUUID::null;
	}
}

// static
void LLGroupActions::endIM(const LLUUID& group_id)
{
	if (group_id.isNull())
		return;
	
	LLUUID session_id = gIMMgr->computeSessionID(IM_SESSION_GROUP_START, group_id);
	if (session_id != LLUUID::null)
	{
		gIMMgr->leaveSession(session_id);
	}
}

// static
bool LLGroupActions::isInGroup(const LLUUID& group_id)
{
	// *TODO: Move all the LLAgent group stuff into another class, such as
	// this one.
	return gAgent.isInGroup(group_id);
}

// static
bool LLGroupActions::isAvatarMemberOfGroup(const LLUUID& group_id, const LLUUID& avatar_id)
{
	if(group_id.isNull() || avatar_id.isNull())
	{
		return false;
	}

	LLGroupMgrGroupData* group_data = LLGroupMgr::getInstance()->getGroupData(group_id);
	if(!group_data)
	{
		return false;
	}

	if(group_data->mMembers.end() == group_data->mMembers.find(avatar_id))
	{
		return false;
	}

	return true;
}

//-- Private methods ----------------------------------------------------------

// static
bool LLGroupActions::onLeaveGroup(const LLSD& notification, const LLSD& response)
{
	S32 option = LLNotificationsUtil::getSelectedOption(notification, response);
	LLUUID group_id = notification["payload"]["group_id"].asUUID();
	if(option == 0)
	{
//-TT - Patch : ShowGroupFloaters
		if (gSavedSettings.getBOOL("ShowGroupFloaters")) 
		{
			LLFloaterReg::destroyInstance("floater_group_view", LLSD().with("group_id", group_id));
		}
//-TT}
		LLMessageSystem* msg = gMessageSystem;
		msg->newMessageFast(_PREHASH_LeaveGroupRequest);
		msg->nextBlockFast(_PREHASH_AgentData);
		msg->addUUIDFast(_PREHASH_AgentID, gAgent.getID());
		msg->addUUIDFast(_PREHASH_SessionID, gAgent.getSessionID());
		msg->nextBlockFast(_PREHASH_GroupData);
		msg->addUUIDFast(_PREHASH_GroupID, group_id);
		gAgent.sendReliableMessage();
	}
	return false;
}<|MERGE_RESOLUTION|>--- conflicted
+++ resolved
@@ -268,7 +268,6 @@
 	gAgent.sendReliableMessage();
 }
 
-/*
 static bool isGroupUIVisible()
 {
 	static LLPanel* panel = 0;
@@ -278,58 +277,6 @@
 		return false;
 	return panel->isInVisibleChain();
 }
-*/
-
-//-TT - Patch : ShowGroupFloaters
-static bool isGroupVisible(const LLUUID& group_id)
-{
-	static LLPanelGroup* panel = 0;
-	LLSideTray *sidetray = LLSideTray::getInstance();
-	
-	if (!gSavedSettings.getBOOL("ShowGroupFloaters")) 
-	{
-		//AO reworked logic for only updated profiles that are already visible.
-		panel = sidetray->getPanel<LLPanelGroup>("panel_group_info_sidetray");
-		if(!panel)
-			return false;
-		else if (panel->getID() != group_id)
-			return false;
-		if (sidetray->isTabAttached("sidebar_people"))
-		{
-			return panel->isInVisibleChain();
-		}
-		else
-		{
-			return sidetray->isFloaterPanelVisible("panel_group_info_sidetray");
-		}
-	}
-	else
-	{
-		bool vis = LLFloaterReg::instanceVisible("floater_group_view", LLSD().with("group_id", group_id));
-		//AO: spams log for each notice in well during login, bad!
-		//llinfos << "checking visibility for group ID: " << group_id << " visible =" << vis << llendl;
-		return vis;
-
-		//LLFloater *floater = LLFloaterReg::getInstance("floater_group_view", LLSD().with("group_id", group_id));
-		//panel = floater->findChild<LLPanelGroup>("panel_group_info_sidetray");
-		//return panel->isInVisibleChain();
-	}
-	//AO reworked logic for only updated profiles that are already visible.
-    //panel = sidetray->getPanel<LLPanelGroup>("panel_group_info_sidetray");
-	//if(!panel)
-	//	return false;
- //   if (panel->getID() != group_id)
-	//	return false;
-	//if (sidetray->isTabAttached("sidebar_people"))
-	//{
-	//	return panel->isInVisibleChain();
-	//}
-	//else
-	//{
-	//	return sidetray->isFloaterPanelVisible("panel_group_info_sidetray");
-	//}
-}
-//-TT
 
 // static 
 void LLGroupActions::inspect(const LLUUID& group_id)
@@ -351,7 +298,7 @@
 		params["group_id"] = group_id;
 		params["open_tab_name"] = "panel_group_info_sidetray";
 
-		LLSideTray::getInstance()->showPanel("panel_group_info_sidetray", params);
+		LLFloaterSidePanelContainer::showPanel("panel_group_info_sidetray", params);
 //-TT - Patch : ShowGroupFloaters
 	}
 	else
@@ -376,24 +323,23 @@
 
 void LLGroupActions::refresh_notices()
 {
-	//if(!isGroupUIVisible())
+	if(!isGroupUIVisible())
+		return;
+
+	//	if(!isGroupVisible(LLUUID::null)) ND_MERGE
 	//	return;
-
-	if(!isGroupVisible(LLUUID::null))
-		return;
 
 	LLSD params;
 	params["group_id"] = LLUUID::null;
 	params["open_tab_name"] = "panel_group_info_sidetray";
 	params["action"] = "refresh_notices";
 
-<<<<<<< HEAD
 //-TT - Patch : ShowGroupFloaters
 	if (!gSavedSettings.getBOOL("ShowGroupFloaters")) 
 	{
 //-TT
 		// AO: We don't change modals on people unless they manually request this
-		//LLSideTray::getInstance()->showPanel("panel_group_info_sidetray", params);
+//	LLFloaterSidePanelContainer::showPanel("people", "panel_group_info_sidetray", params);
 //-TT - Patch : ShowGroupFloaters
 	}
 	else
@@ -401,44 +347,23 @@
 		LLFloaterReg::showInstance("floater_group_view", params); //LLSD().with("group_id", LLUUID::null));
 	}
 //-TT
-=======
-	LLFloaterSidePanelContainer::showPanel("people", "panel_group_info_sidetray", params);
->>>>>>> f6b8bfd3
 }
 
 //static 
 void LLGroupActions::refresh(const LLUUID& group_id)
 {
-	//if(!isGroupUIVisible())
-	//	return;
-
-	if(!isGroupVisible(group_id))
-		return;
+	if(!isGroupUIVisible())
+		return;
+
+	//if(!isGroupVisible(group_id)) ND_MERGE
+	//		return;
 
 	LLSD params;
 	params["group_id"] = group_id;
 	params["open_tab_name"] = "panel_group_info_sidetray";
 	params["action"] = "refresh";
 
-<<<<<<< HEAD
-//-TT - Patch : ShowGroupFloaters
-	llinfos << "refreshing group ID: " << group_id << llendl;
-	if (!gSavedSettings.getBOOL("ShowGroupFloaters")) 
-	{
-//-TT
-		LLSideTray::getInstance()->showPanel("panel_group_info_sidetray", params);
-//-TT - Patch : ShowGroupFloaters
-	}
-	else
-	{
-		LLFloaterReg::showInstance("floater_group_view", LLSD().with("group_id", group_id));//params); //LLSD().with("group_id", group_id));
-		//LLFloater *floater = LLFloaterReg::getInstance("floater_group_view", LLSD().with("group_id", group_id));
-		//panel = floater->findChild<LLPanelGroup>("panel_group_info_sidetray");
-	}
-//-TT
-=======
 	LLFloaterSidePanelContainer::showPanel("people", "panel_group_info_sidetray", params);
->>>>>>> f6b8bfd3
 }
 
 //static 
@@ -449,46 +374,28 @@
 	params["open_tab_name"] = "panel_group_info_sidetray";
 	params["action"] = "create";
 
-<<<<<<< HEAD
-////-TT - Patch : ShowGroupFloaters
-//	if (!gSavedSettings.getBOOL("ShowGroupFloaters")) 
-//	{
-////-TT
-		params["open_tab_name"] = "panel_group_info_sidetray";
- 
-		LLSideTray::getInstance()->showPanel("panel_group_info_sidetray", params);
-////-TT - Patch : ShowGroupFloaters
-//	}
-//	else
-//	{
-//		LLFloaterReg::showInstance("floater_group_view", params);  //LLSD().with("group_id", group_id));
-//	}
-////-TT
-=======
 	LLFloaterSidePanelContainer::showPanel("people", "panel_group_info_sidetray", params);
 
->>>>>>> f6b8bfd3
 }
 //static
 void LLGroupActions::closeGroup(const LLUUID& group_id)
 {
-	//if(!isGroupUIVisible())
+	if(!isGroupUIVisible())
+		return;
+
+	//	if(!isGroupVisible(group_id)) ND_MERGE
 	//	return;
-
-	if(!isGroupVisible(group_id))
-		return;
 
 	LLSD params;
 	params["group_id"] = group_id;
 	params["open_tab_name"] = "panel_group_info_sidetray";
 	params["action"] = "close";
 
-<<<<<<< HEAD
 //-TT - Patch : ShowGroupFloaters
 	if (!gSavedSettings.getBOOL("ShowGroupFloaters")) 
 	{
 //-TT
-		LLSideTray::getInstance()->showPanel("panel_group_info_sidetray", params);
+		LLFloaterSidePanelContainer::showPanel("people", "panel_group_info_sidetray", params);
 //-TT - Patch : ShowGroupFloaters
 	}
 	else
@@ -496,9 +403,6 @@
 		LLFloaterReg::showInstance("floater_group_view", params);  //LLSD().with("group_id", group_id));
 	}
 //-TT}
-=======
-	LLFloaterSidePanelContainer::showPanel("people", "panel_group_info_sidetray", params);
->>>>>>> f6b8bfd3
 }
 
 // static
