/** 
 * @file llappviewer.h
 * @brief The LLAppViewer class declaration
 *
 * $LicenseInfo:firstyear=2007&license=viewerlgpl$
 * Second Life Viewer Source Code
 * Copyright (C) 2010, Linden Research, Inc.
 * 
 * This library is free software; you can redistribute it and/or
 * modify it under the terms of the GNU Lesser General Public
 * License as published by the Free Software Foundation;
 * version 2.1 of the License only.
 * 
 * This library is distributed in the hope that it will be useful,
 * but WITHOUT ANY WARRANTY; without even the implied warranty of
 * MERCHANTABILITY or FITNESS FOR A PARTICULAR PURPOSE.  See the GNU
 * Lesser General Public License for more details.
 * 
 * You should have received a copy of the GNU Lesser General Public
 * License along with this library; if not, write to the Free Software
 * Foundation, Inc., 51 Franklin Street, Fifth Floor, Boston, MA  02110-1301  USA
 * 
 * Linden Research, Inc., 945 Battery Street, San Francisco, CA  94111  USA
 * $/LicenseInfo$
 */

#ifndef LL_LLAPPVIEWER_H
#define LL_LLAPPVIEWER_H

#include "llallocator.h"
#include "llcontrol.h"
#include "llsys.h"			// for LLOSInfo
#include "lltimer.h"
#include "llappcorehttp.h"

class LLCommandLineParser;
class LLFrameTimer;
class LLPumpIO;
class LLTextureCache;
class LLImageDecodeThread;
class LLTextureFetch;
class LLWatchdogTimeout;
class LLUpdaterService;
class LLViewerJoystick;
class LLLeapMotionController;	// [FS:CR]

extern LLTrace::BlockTimerStatHandle FTM_FRAME;

class LLAppViewer : public LLApp
{
public:
	LLAppViewer();
	virtual ~LLAppViewer();

    /**
     * @brief Access to the LLAppViewer singleton.
     * 
     * The LLAppViewer singleton is created in main()/WinMain().
     * So don't use it in pre-entry (static initialization) code.
     */
    static LLAppViewer* instance() {return sInstance; } 

	//
	// Main application logic
	//
	virtual bool init();			// Override to do application initialization
	virtual bool cleanup();			// Override to do application cleanup
	virtual bool mainLoop(); // Override for the application main loop.  Needs to at least gracefully notice the QUITTING state and exit.

	// Application control
	void flushVFSIO(); // waits for vfs transfers to complete
	void forceQuit(); // Puts the viewer into 'shutting down without error' mode.
	void fastQuit(S32 error_code = 0); // Shuts down the viewer immediately after sending a logout message
	void requestQuit(); // Request a quit. A kinder, gentler quit.
	void userQuit(); // The users asks to quit. Confirm, then requestQuit()
    void earlyExit(const std::string& name, 
				   const LLSD& substitutions = LLSD()); // Display an error dialog and forcibly quit.
	void earlyExitNoNotify(); // Do not display error dialog then forcibly quit.
    void abortQuit();  // Called to abort a quit request.

    bool quitRequested() { return mQuitRequested; }
    bool logoutRequestSent() { return mLogoutRequestSent; }
	bool isSecondInstance() { return mSecondInstance; }

	void writeDebugInfo(bool isStatic=true);

	const LLOSInfo& getOSInfo() const { return mSysOSInfo; }

	void setServerReleaseNotesURL(const std::string& url) { mServerReleaseNotesURL = url; }
	LLSD getViewerInfo() const;
	std::string getViewerInfoString() const;

	// Report true if under the control of a debugger. A null-op default.
	virtual bool beingDebugged() { return false; } 

	virtual bool restoreErrorTrap() = 0; // Require platform specific override to reset error handling mechanism.
	                                     // return false if the error trap needed restoration.
	virtual void initCrashReporting(bool reportFreeze = false) = 0; // What to do with crash report?
	static void handleViewerCrash(); // Hey! The viewer crashed. Do this, soon.
    void checkForCrash();
    
	// Thread accessors
	static LLTextureCache* getTextureCache() { return sTextureCache; }
	static LLImageDecodeThread* getImageDecodeThread() { return sImageDecodeThread; }
	static LLTextureFetch* getTextureFetch() { return sTextureFetch; }

	static U32 getTextureCacheVersion() ;
	static U32 getObjectCacheVersion() ;

	const std::string& getSerialNumber() { return mSerialNumber; }
	
	bool getPurgeCache() const { return mPurgeCache; }
	
	std::string getSecondLifeTitle() const; // The Second Life title.
	std::string getWindowTitle() const; // The window display name.

    void forceDisconnect(const std::string& msg); // Force disconnection, with a message to the user.
    void badNetworkHandler(); // Cause a crash state due to bad network packet.

	bool hasSavedFinalSnapshot() { return mSavedFinalSnapshot; }
	void saveFinalSnapshot(); 

    void loadNameCache();
    void saveNameCache();

	void removeMarkerFiles();
	
	void removeDumpDir();
    // LLAppViewer testing helpers.
    // *NOTE: These will potentially crash the viewer. Only for debugging.
    virtual void forceErrorLLError();
    virtual void forceErrorBreakpoint();
    virtual void forceErrorBadMemoryAccess();
    virtual void forceErrorInfiniteLoop();
    virtual void forceErrorSoftwareException();
    virtual void forceErrorDriverCrash();

	// The list is found in app_settings/settings_files.xml
	// but since they are used explicitly in code,
	// the follow consts should also do the trick.
	static const std::string sGlobalSettingsName; 

	LLCachedControl<bool> mRandomizeFramerate; 
	LLCachedControl<bool> mPeriodicSlowFrame; 

	// Load settings from the location specified by loction_key.
	// Key availale and rules for loading, are specified in 
	// 'app_settings/settings_files.xml'
	bool loadSettingsFromDirectory(const std::string& location_key, 
				       bool set_defaults = false);

	std::string getSettingsFilename(const std::string& location_key,
					const std::string& file);
	void loadColorSettings();

	// For thread debugging. 
	// llstartup needs to control init.
	// llworld, send_agent_pause() also controls pause/resume.

	// <FS:ND> Change from std::string to char const*, saving a lot of object construction/destruction per frame

	// void initMainloopTimeout(const std::string& state, F32 secs = -1.0f);
	void initMainloopTimeout( char const *state, F32 secs = -1.0f);

	// </FS:ND>

	void destroyMainloopTimeout();
	void pauseMainloopTimeout();

	// <FS:ND> Change from std::string to char const*, saving a lot of object construction/destruction per frame

	// void resumeMainloopTimeout(const std::string& state = "", F32 secs = -1.0f);
	// void pingMainloopTimeout(const std::string& state, F32 secs = -1.0f);
	void resumeMainloopTimeout( char const *state = "", F32 secs = -1.0f);
	void pingMainloopTimeout( char const *state, F32 secs = -1.0f);

	// </FS:ND>

	// Handle the 'login completed' event.
	// *NOTE:Mani Fix this for login abstraction!!
	void handleLoginComplete();

    LLAllocator & getAllocator() { return mAlloc; }

	// On LoginCompleted callback
	typedef boost::signals2::signal<void (void)> login_completed_signal_t;
	login_completed_signal_t mOnLoginCompleted;
	boost::signals2::connection setOnLoginCompletedCallback( const login_completed_signal_t::slot_type& cb ) { return mOnLoginCompleted.connect(cb); } 

	void addOnIdleCallback(const boost::function<void()>& cb); // add a callback to fire (once) when idle

	void purgeCache(); // Clear the local cache. 
	void purgeCacheImmediate(); //clear local cache immediately.
	S32  updateTextureThreads(F32 max_time);
	
	// mute/unmute the system's master audio
	virtual void setMasterSystemAudioMute(bool mute);
	virtual bool getMasterSystemAudioMute();	

	// Metrics policy helper statics.
	static void metricsUpdateRegion(U64 region_handle);
	static void metricsSend(bool enable_reporting);

	// llcorehttp init/shutdown/config information.
	LLAppCoreHttp & getAppCoreHttp()			{ return mAppCoreHttp; }
	
protected:
	virtual bool initWindow(); // Initialize the viewer's window.
	virtual void initLoggingAndGetLastDuration(); // Initialize log files, logging system
	virtual void initConsole() {}; // Initialize OS level debugging console.
	virtual bool initHardwareTest() { return true; } // A false result indicates the app should quit.
	virtual bool initSLURLHandler();
	virtual bool sendURLToOtherInstance(const std::string& url);

	virtual bool initParseCommandLine(LLCommandLineParser& clp) 
        { return true; } // Allow platforms to specify the command line args.

	virtual std::string generateSerialNumber() = 0; // Platforms specific classes generate this.

	virtual bool meetsRequirementsForMaximizedStart(); // Used on first login to decide to launch maximized

private:

	void initMaxHeapSize();
	bool initThreads(); // Initialize viewer threads, return false on failure.
	bool initConfiguration(); // Initialize settings from the command line/config file.
	void initStrings();       // Initialize LLTrans machinery
	void initUpdater(); // Initialize the updater service.
	bool initCache(); // Initialize local client cache.
	void checkMemory() ;

	// We have switched locations of both Mac and Windows cache, make sure
	// files migrate and old cache is cleared out.
	void migrateCacheDirectory();

	void cleanupSavedSettings(); // Sets some config data to current or default values during cleanup.
	void removeCacheFiles(const std::string& filemask); // Deletes cached files the match the given wildcard.

	void writeSystemInfo(); // Write system info to "debug_info.log"

	void processMarkerFiles(); 
	static void recordMarkerVersion(LLAPRFile& marker_file);
	bool markerIsSameVersion(const std::string& marker_name) const;
	
    void idle(); 
    void idleShutdown();
	// update avatar SLID and display name caches
	void idleNameCache();
    void idleNetwork();

    void sendLogoutRequest();
    void disconnectViewer();
	
	// *FIX: the app viewer class should be some sort of singleton, no?
	// Perhaps its child class is the singleton and this should be an abstract base.
	static LLAppViewer* sInstance; 

    bool mSecondInstance; // Is this a second instance of the app?

	std::string mMarkerFileName;
	LLAPRFile mMarkerFile; // A file created to indicate the app is running.

	std::string mLogoutMarkerFileName;
	LLAPRFile mLogoutMarkerFile; // A file created to indicate the app is running.

	// <FS:ND> Remove LLVolatileAPRPool/apr_file_t and use FILE* instead
	//LLAPRFile::tFiletype* mLogoutMarkerFile; // A file created to indicate the app is running.
	// </FS:ND>

	//-TT The skin and theme we are using at startup. might want to make them static.
	std::string mCurrentSkin;
	std::string mCurrentSkinTheme;
	
	LLOSInfo mSysOSInfo; 
	bool mReportedCrash;

	std::string mServerReleaseNotesURL;

	// Thread objects.
	static LLTextureCache* sTextureCache; 
	static LLImageDecodeThread* sImageDecodeThread; 
	static LLTextureFetch* sTextureFetch;

	S32 mNumSessions;

	std::string mSerialNumber;
	bool mPurgeCache;
	bool mPurgeSettings;	// <FS>
	bool mPurgeTextures;	// <FS:Ansariel> FIRE-13066
    bool mPurgeOnExit;
	bool mMainLoopInitialized;
	LLViewerJoystick* joystick;
	
// [FS:CR]
	LLLeapMotionController* gestureController;
// [/FS:CR]

	bool mSavedFinalSnapshot;
	bool mSavePerAccountSettings;		// only save per account settings if login succeeded

	boost::optional<U32> mForceGraphicsLevel;

    bool mQuitRequested;				// User wants to quit, may have modified documents open.
    bool mLogoutRequestSent;			// Disconnect message sent to simulator, no longer safe to send messages to the sim.
<<<<<<< HEAD
	// <FS:Ansariel> MaxFPS Viewer-Chui merge error
    //S32 mYieldTime;
=======
    S32 mYieldTime;
	U32 mLastAgentControlFlags;
	F32 mLastAgentForceUpdate;
>>>>>>> a647b8f1
	struct SettingsFiles* mSettingsLocationList;

	LLWatchdogTimeout* mMainloopTimeout;

	// For performance and metric gathering
	class LLThread*	mFastTimerLogThread;

	// for tracking viewer<->region circuit death
	bool mAgentRegionLastAlive;
	LLUUID mAgentRegionLastID;

    LLAllocator mAlloc;

	LLFrameTimer mMemCheckTimer;
	
	boost::scoped_ptr<LLUpdaterService> mUpdater;

	// llcorehttp library init/shutdown helper
	LLAppCoreHttp mAppCoreHttp;

	//---------------------------------------------
	//*NOTE: Mani - legacy updater stuff
	// Still useable?
public:

	//some information for updater
	typedef struct
	{
		std::string mUpdateExePath;
		std::ostringstream mParams;
	}LLUpdaterInfo ;
	static LLUpdaterInfo *sUpdaterInfo ;

	void launchUpdater();
	//---------------------------------------------

	// <FS:Zi> Backup Settings
	void setSaveSettingsOnExit(bool state) {mSaveSettingsOnExit = state; };
	bool mSaveSettingsOnExit;
	// </FS:Zi>
};

// consts from viewer.h
const S32 AGENT_UPDATES_PER_SECOND  = 10;
const S32 AGENT_FORCE_UPDATES_PER_SECOND  = 1;

// Globals with external linkage. From viewer.h
// *NOTE:Mani - These will be removed as the Viewer App Cleanup project continues.
//
// "// llstartup" indicates that llstartup is the only client for this global.

extern LLSD gDebugInfo;
extern BOOL	gShowObjectUpdates;

typedef enum 
{
	LAST_EXEC_NORMAL = 0,
	LAST_EXEC_FROZE,
	LAST_EXEC_LLERROR_CRASH,
	LAST_EXEC_OTHER_CRASH,
	LAST_EXEC_LOGOUT_FROZE,
	LAST_EXEC_LOGOUT_CRASH
} eLastExecEvent;

extern eLastExecEvent gLastExecEvent; // llstartup
extern S32 gLastExecDuration; ///< the duration of the previous run in seconds (<0 indicates unknown)

extern const char* gPlatform;

extern U32 gFrameCount;
extern U32 gForegroundFrameCount;

extern LLPumpIO* gServicePump;

extern U64MicrosecondsImplicit	gStartTime;
extern U64MicrosecondsImplicit   gFrameTime;					// The timestamp of the most-recently-processed frame
extern F32SecondsImplicit		gFrameTimeSeconds;			// Loses msec precision after ~4.5 hours...
extern F32SecondsImplicit		gFrameIntervalSeconds;		// Elapsed time between current and previous gFrameTimeSeconds
extern F32		gFPSClamped;				// Frames per second, smoothed, weighted toward last frame
extern F32		gFrameDTClamped;
extern U32 		gFrameStalls;

extern LLTimer gRenderStartTime;
extern LLFrameTimer gForegroundTime;
extern LLFrameTimer gLoggedInTime;

extern F32 gLogoutMaxTime;
extern LLTimer gLogoutTimer;

extern S32 gPendingMetricsUploads;

extern F32 gSimLastTime; 
extern F32 gSimFrames;

extern BOOL		gDisconnected;

extern LLFrameTimer	gRestoreGLTimer;
extern BOOL			gRestoreGL;
extern BOOL		gUseWireframe;

// VFS globals - gVFS is for general use
// gStaticVFS is read-only and is shipped w/ the viewer
// it has pre-cache data like the UI .TGAs
class LLVFS;
extern LLVFS	*gStaticVFS;

extern LLMemoryInfo gSysMemory;
extern U64Bytes gMemoryAllocated;

extern std::string gLastVersionChannel;

extern LLVector3 gWindVec;
extern LLVector3 gRelativeWindVec;
extern U32	gPacketsIn;
extern BOOL gPrintMessagesThisFrame;

extern LLUUID gSunTextureID;
extern LLUUID gMoonTextureID;

extern BOOL gRandomizeFramerate;
extern BOOL gPeriodicSlowFrame;

#endif // LL_LLAPPVIEWER_H<|MERGE_RESOLUTION|>--- conflicted
+++ resolved
@@ -302,14 +302,10 @@
 
     bool mQuitRequested;				// User wants to quit, may have modified documents open.
     bool mLogoutRequestSent;			// Disconnect message sent to simulator, no longer safe to send messages to the sim.
-<<<<<<< HEAD
 	// <FS:Ansariel> MaxFPS Viewer-Chui merge error
     //S32 mYieldTime;
-=======
-    S32 mYieldTime;
 	U32 mLastAgentControlFlags;
 	F32 mLastAgentForceUpdate;
->>>>>>> a647b8f1
 	struct SettingsFiles* mSettingsLocationList;
 
 	LLWatchdogTimeout* mMainloopTimeout;
