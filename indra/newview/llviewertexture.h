/** 
 * @file llviewertexture.h
 * @brief Object for managing images and their textures
 *
 * $LicenseInfo:firstyear=2000&license=viewerlgpl$
 * Second Life Viewer Source Code
 * Copyright (C) 2010, Linden Research, Inc.
 * 
 * This library is free software; you can redistribute it and/or
 * modify it under the terms of the GNU Lesser General Public
 * License as published by the Free Software Foundation;
 * version 2.1 of the License only.
 * 
 * This library is distributed in the hope that it will be useful,
 * but WITHOUT ANY WARRANTY; without even the implied warranty of
 * MERCHANTABILITY or FITNESS FOR A PARTICULAR PURPOSE.  See the GNU
 * Lesser General Public License for more details.
 * 
 * You should have received a copy of the GNU Lesser General Public
 * License along with this library; if not, write to the Free Software
 * Foundation, Inc., 51 Franklin Street, Fifth Floor, Boston, MA  02110-1301  USA
 * 
 * Linden Research, Inc., 945 Battery Street, San Francisco, CA  94111  USA
 * $/LicenseInfo$
 */

#ifndef LL_LLVIEWERTEXTURE_H					
#define LL_LLVIEWERTEXTURE_H

#include "llgltexture.h"
#include "lltimer.h"
#include "llframetimer.h"
#include "llhost.h"
#include "llgltypes.h"
#include "llrender.h"
#include "llmetricperformancetester.h"
<<<<<<< HEAD
#include "llface.h"
=======
#include "llunit.h"
>>>>>>> e2e69636

#include <map>
#include <list>

extern const LLUnit<S32, LLUnits::Mibibytes> gMinVideoRam;
extern const LLUnit<S32, LLUnits::Mibibytes> gMaxVideoRam;

class LLImageGL ;
class LLImageRaw;
class LLViewerObject;
class LLViewerTexture;
class LLViewerFetchedTexture ;
class LLViewerMediaTexture ;
class LLTexturePipelineTester ;


typedef	void	(*loaded_callback_func)( BOOL success, LLViewerFetchedTexture *src_vi, LLImageRaw* src, LLImageRaw* src_aux, S32 discard_level, BOOL final, void* userdata );

class LLVFile;
class LLMessageSystem;
class LLViewerMediaImpl ;
class LLVOVolume ;

class LLLoadedCallbackEntry
{
public:
	typedef std::set< LLUUID > source_callback_list_t;

public:
	LLLoadedCallbackEntry(loaded_callback_func cb,
						  S32 discard_level,
						  BOOL need_imageraw, // Needs image raw for the callback
						  void* userdata,
						  source_callback_list_t* src_callback_list,
						  LLViewerFetchedTexture* target,
						  BOOL pause);
	~LLLoadedCallbackEntry();
	void removeTexture(LLViewerFetchedTexture* tex) ;

	loaded_callback_func	mCallback;
	S32						mLastUsedDiscard;
	S32						mDesiredDiscard;
	BOOL					mNeedsImageRaw;
	BOOL                    mPaused;
	void*					mUserData;
	source_callback_list_t* mSourceCallbackList;
	
public:
	static void cleanUpCallbackList(LLLoadedCallbackEntry::source_callback_list_t* callback_list) ;
};

class LLTextureBar;

class LLViewerTexture : public LLGLTexture
{
public:
	enum
	{
		LOCAL_TEXTURE,		
		MEDIA_TEXTURE,
		DYNAMIC_TEXTURE,
		FETCHED_TEXTURE,
		LOD_TEXTURE,
		INVALID_TEXTURE_TYPE
	};

	typedef std::vector<LLFace*> ll_face_list_t;
	typedef std::vector<LLVOVolume*> ll_volume_list_t;


protected:
	virtual ~LLViewerTexture();
	LOG_CLASS(LLViewerTexture);

public:	
	static void initClass();
	static void updateClass(const F32 velocity, const F32 angular_velocity) ;
	
	LLViewerTexture(BOOL usemipmaps = TRUE);
	LLViewerTexture(const LLUUID& id, BOOL usemipmaps) ;
	LLViewerTexture(const LLImageRaw* raw, BOOL usemipmaps) ;
	LLViewerTexture(const U32 width, const U32 height, const U8 components, BOOL usemipmaps) ;

	virtual S8 getType() const;
	virtual BOOL isMissingAsset()const ;
	virtual void dump();	// debug info to llinfos
	
	/*virtual*/ bool bindDefaultImage(const S32 stage = 0) ;
	/*virtual*/ bool bindDebugImage(const S32 stage = 0) ;
	/*virtual*/ void forceImmediateUpdate() ;
	/*virtual*/ bool isActiveFetching();
	
	/*virtual*/ const LLUUID& getID() const { return mID; }
	void setBoostLevel(S32 level);
	S32  getBoostLevel() { return mBoostLevel; }

	void addTextureStats(F32 virtual_size, BOOL needs_gltexture = TRUE) const;
	void resetTextureStats();	
	void setMaxVirtualSizeResetInterval(S32 interval)const {mMaxVirtualSizeResetInterval = interval;}
	void resetMaxVirtualSizeResetCounter()const {mMaxVirtualSizeResetCounter = mMaxVirtualSizeResetInterval;}
	S32 getMaxVirtualSizeResetCounter() const { return mMaxVirtualSizeResetCounter; }

	virtual F32  getMaxVirtualSize() ;

	LLFrameTimer* getLastReferencedTimer() {return &mLastReferencedTimer ;}
	
	S32 getFullWidth() const { return mFullWidth; }
	S32 getFullHeight() const { return mFullHeight; }	
	/*virtual*/ void setKnownDrawSize(S32 width, S32 height);

	virtual void addFace(U32 channel, LLFace* facep) ;
	virtual void removeFace(U32 channel, LLFace* facep) ; 
	S32 getTotalNumFaces() const;
	S32 getNumFaces(U32 ch) const;
	const ll_face_list_t* getFaceList(U32 channel) const {llassert(channel < LLRender::NUM_TEXTURE_CHANNELS); return &mFaceList[channel];}

	virtual void addVolume(LLVOVolume* volumep);
	virtual void removeVolume(LLVOVolume* volumep);
	S32 getNumVolumes() const;
	const ll_volume_list_t* getVolumeList() const { return &mVolumeList; }

	
	virtual void setCachedRawImage(S32 discard_level, LLImageRaw* imageraw) ;
	BOOL isLargeImage() ;	
	
	void setParcelMedia(LLViewerMediaTexture* media) {mParcelMedia = media;}
	BOOL hasParcelMedia() const { return mParcelMedia != NULL;}
	LLViewerMediaTexture* getParcelMedia() const { return mParcelMedia;}

	/*virtual*/ void updateBindStatsForTester() ;
protected:
	void cleanup() ;
	void init(bool firstinit) ;	
	void reorganizeFaceList() ;
	void reorganizeVolumeList() ;
private:
	friend class LLBumpImageList;
	friend class LLUIImageList;

	virtual void switchToCachedImage();
	
	static bool isMemoryForTextureLow() ;
protected:
	LLUUID mID;
	F32 mSelectedTime;				// time texture was last selected
	mutable F32 mMaxVirtualSize;	// The largest virtual size of the image, in pixels - how much data to we need?	
	mutable S32  mMaxVirtualSizeResetCounter ;
	mutable S32  mMaxVirtualSizeResetInterval;
	mutable F32 mAdditionalDecodePriority;  // priority add to mDecodePriority.
	LLFrameTimer mLastReferencedTimer;	

	ll_face_list_t    mFaceList[LLRender::NUM_TEXTURE_CHANNELS]; //reverse pointer pointing to the faces using this image as texture
	U32               mNumFaces[LLRender::NUM_TEXTURE_CHANNELS];
	LLFrameTimer      mLastFaceListUpdateTimer ;

	ll_volume_list_t  mVolumeList;
	U32					mNumVolumes;
	LLFrameTimer	  mLastVolumeListUpdateTimer;

	//do not use LLPointer here.
	LLViewerMediaTexture* mParcelMedia ;

	static F32 sTexelPixelRatio;
public:
	static const U32 sCurrentFileVersion;	
	static S32 sImageCount;
	static S32 sRawCount;
	static S32 sAuxCount;
	static LLFrameTimer sEvaluationTimer;
	static F32 sDesiredDiscardBias;
	static F32 sDesiredDiscardScale;
	static LLUnit<S32, LLUnits::Bytes> sBoundTextureMemory;
	static LLUnit<S32, LLUnits::Bytes> sTotalTextureMemory;
	static LLUnit<S32, LLUnits::Mibibytes> sMaxBoundTextureMem;
	static LLUnit<S32, LLUnits::Mibibytes> sMaxTotalTextureMem;
	static LLUnit<S32, LLUnits::Bytes> sMaxDesiredTextureMem ;
	static S8  sCameraMovingDiscardBias;
	static F32 sCameraMovingBias;
	static S32 sMaxSculptRez ;
	static S32 sMinLargeImageSize ;
	static S32 sMaxSmallImageSize ;
	static BOOL sFreezeImageScalingDown ;//do not scale down image res if set.
	static F32  sCurrentTime ;
	
	enum EDebugTexels
	{
		DEBUG_TEXELS_OFF,
		DEBUG_TEXELS_CURRENT,
		DEBUG_TEXELS_DESIRED,
		DEBUG_TEXELS_FULL
	};

	static EDebugTexels sDebugTexelsMode;

	static LLPointer<LLViewerTexture> sNullImagep; // Null texture for non-textured objects.
	static LLPointer<LLViewerTexture> sBlackImagep;	// Texture to show NOTHING (pure black)
	static LLPointer<LLViewerTexture> sCheckerBoardImagep;	// Texture to show NOTHING (pure black)
};


enum FTType
{
	FTT_UNKNOWN = -1,
	FTT_DEFAULT = 0, // standard texture fetched by id.
	FTT_SERVER_BAKE, // texture produced by appearance service and fetched from there.
	FTT_HOST_BAKE, // old-style baked texture uploaded by viewer and fetched from avatar's host.
	FTT_MAP_TILE, // tiles are fetched from map server directly.
	FTT_LOCAL_FILE // fetch directly from a local file.
};

//
//textures are managed in gTextureList.
//raw image data is fetched from remote or local cache
//but the raw image this texture pointing to is fixed.
//
class LLViewerFetchedTexture : public LLViewerTexture
{
	friend class LLTextureBar; // debug info only
	friend class LLTextureView; // debug info only

protected:
	/*virtual*/ ~LLViewerFetchedTexture();
public:
	LLViewerFetchedTexture(const LLUUID& id, FTType f_type, const LLHost& host = LLHost::invalid, BOOL usemipmaps = TRUE);
	LLViewerFetchedTexture(const LLImageRaw* raw, FTType f_type, BOOL usemipmaps);
	LLViewerFetchedTexture(const std::string& url, FTType f_type, const LLUUID& id, BOOL usemipmaps = TRUE);

public:
	static F32 maxDecodePriority();
	
	struct Compare
	{
		// lhs < rhs
		bool operator()(const LLPointer<LLViewerFetchedTexture> &lhs, const LLPointer<LLViewerFetchedTexture> &rhs) const
		{
			const LLViewerFetchedTexture* lhsp = (const LLViewerFetchedTexture*)lhs;
			const LLViewerFetchedTexture* rhsp = (const LLViewerFetchedTexture*)rhs;
			// greater priority is "less"
			const F32 lpriority = lhsp->getDecodePriority();
			const F32 rpriority = rhsp->getDecodePriority();
			if (lpriority > rpriority) // higher priority
				return true;
			if (lpriority < rpriority)
				return false;
			return lhsp < rhsp;
		}
	};

public:
	/*virtual*/ S8 getType() const ;
	FTType getFTType() const;
	/*virtual*/ void forceImmediateUpdate() ;
	/*virtual*/ void dump() ;

	// Set callbacks to get called when the image gets updated with higher 
	// resolution versions.
	void setLoadedCallback(loaded_callback_func cb,
						   S32 discard_level, BOOL keep_imageraw, BOOL needs_aux,
						   void* userdata, LLLoadedCallbackEntry::source_callback_list_t* src_callback_list, BOOL pause = FALSE);
	bool hasCallbacks() { return mLoadedCallbackList.empty() ? false : true; }	
	void pauseLoadedCallbacks(const LLLoadedCallbackEntry::source_callback_list_t* callback_list);
	void unpauseLoadedCallbacks(const LLLoadedCallbackEntry::source_callback_list_t* callback_list);
	bool doLoadedCallbacks();
	void deleteCallbackEntry(const LLLoadedCallbackEntry::source_callback_list_t* callback_list);
	void clearCallbackEntryList() ;

	void addToCreateTexture();

	 // ONLY call from LLViewerTextureList
	BOOL createTexture(S32 usename = 0);
	void destroyTexture() ;	
	
	virtual void processTextureStats() ;
	F32  calcDecodePriority() ;

	BOOL needsAux() const { return mNeedsAux; }

	// Host we think might have this image, used for baked av textures.
	void setTargetHost(LLHost host)			{ mTargetHost = host; }
	LLHost getTargetHost() const			{ return mTargetHost; }
	
	// Set the decode priority for this image...
	// DON'T CALL THIS UNLESS YOU KNOW WHAT YOU'RE DOING, it can mess up
	// the priority list, and cause horrible things to happen.
	void setDecodePriority(F32 priority = -1.0f);
	F32 getDecodePriority() const { return mDecodePriority; };
	F32 getAdditionalDecodePriority() const { return mAdditionalDecodePriority; };

	void setAdditionalDecodePriority(F32 priority) ;
	
	void updateVirtualSize() ;

	S32  getDesiredDiscardLevel()			 { return mDesiredDiscardLevel; }
	void setMinDiscardLevel(S32 discard) 	{ mMinDesiredDiscardLevel = llmin(mMinDesiredDiscardLevel,(S8)discard); }

	bool updateFetch();
	bool setDebugFetching(S32 debug_level);
	bool isInDebug() {return mInDebug;}
	
	void clearFetchedResults(); //clear all fetched results, for debug use.

	// Override the computation of discard levels if we know the exact output
	// size of the image.  Used for UI textures to not decode, even if we have
	// more data.
	/*virtual*/ void setKnownDrawSize(S32 width, S32 height);

	void setIsMissingAsset();
	/*virtual*/ BOOL isMissingAsset()	const		{ return mIsMissingAsset; }

	// returns dimensions of original image for local files (before power of two scaling)
	// and returns 0 for all asset system images
	S32 getOriginalWidth() { return mOrigWidth; }
	S32 getOriginalHeight() { return mOrigHeight; }

	BOOL isInImageList() const {return mInImageList ;}
	void setInImageList(BOOL flag) {mInImageList = flag ;}

	LLFrameTimer* getLastPacketTimer() {return &mLastPacketTimer;}

	U32 getFetchPriority() const { return mFetchPriority ;}
	F32 getDownloadProgress() const {return mDownloadProgress ;}

	LLImageRaw* reloadRawImage(S8 discard_level) ;
	void destroyRawImage();
	bool needsToSaveRawImage();

	const std::string& getUrl() const {return mUrl;}
	//---------------
	BOOL isDeleted() ;
	BOOL isInactive() ;
	BOOL isDeletionCandidate();
	void setDeletionCandidate() ;
	void setInactive() ;
	BOOL getUseDiscard() const { return mUseMipMaps && !mDontDiscard; }	
	//---------------

	void setForSculpt();
	BOOL forSculpt() const {return mForSculpt;}
	BOOL isForSculptOnly() const;

	//raw image management	
	void        checkCachedRawSculptImage() ;
	LLImageRaw* getRawImage()const { return mRawImage ;}
	S32         getRawImageLevel() const {return mRawDiscardLevel;}
	LLImageRaw* getCachedRawImage() const { return mCachedRawImage ;}
	S32         getCachedRawImageLevel() const {return mCachedRawDiscardLevel;}
	BOOL        isCachedRawImageReady() const {return mCachedRawImageReady ;}
	BOOL        isRawImageValid()const { return mIsRawImageValid ; }	
	void        forceToSaveRawImage(S32 desired_discard = 0, F32 kept_time = 0.f) ;
	/*virtual*/ void setCachedRawImage(S32 discard_level, LLImageRaw* imageraw) ;
	void        destroySavedRawImage() ;
	LLImageRaw* getSavedRawImage() ;
	BOOL        hasSavedRawImage() const ;
	F32         getElapsedLastReferencedSavedRawImageTime() const ;
	BOOL		isFullyLoaded() const;

	BOOL        hasFetcher() const { return mHasFetcher;}
	void        setCanUseHTTP(bool can_use_http) {mCanUseHTTP = can_use_http;}

	void        forceToDeleteRequest();
	void        loadFromFastCache();
	void        setInFastCacheList(bool in_list) { mInFastCacheList = in_list; }
	bool        isInFastCacheList() { return mInFastCacheList; }

	/*virtual*/bool  isActiveFetching(); //is actively in fetching by the fetching pipeline.

protected:
	/*virtual*/ void switchToCachedImage();
	S32 getCurrentDiscardLevelForFetching() ;

private:
	void init(bool firstinit) ;
	void cleanup() ;

	void saveRawImage() ;
	void setCachedRawImage() ;

private:
	BOOL  mFullyLoaded;
	BOOL  mInDebug;
	BOOL  mInFastCacheList;

protected:		
	std::string mLocalFileName;

	S32 mOrigWidth;
	S32 mOrigHeight;

	// Override the computation of discard levels if we know the exact output size of the image.
	// Used for UI textures to not decode, even if we have more data.
	S32 mKnownDrawWidth;
	S32	mKnownDrawHeight;
	BOOL mKnownDrawSizeChanged ;
	std::string mUrl;
	
	S32 mRequestedDiscardLevel;
	F32 mRequestedDownloadPriority;
	S32 mFetchState;
	U32 mFetchPriority;
	F32 mDownloadProgress;
	F32 mFetchDeltaTime;
	F32 mRequestDeltaTime;
	F32 mDecodePriority;			// The priority for decoding this image.
	S32	mMinDiscardLevel;
	S8  mDesiredDiscardLevel;			// The discard level we'd LIKE to have - if we have it and there's space	
	S8  mMinDesiredDiscardLevel;	// The minimum discard level we'd like to have

	S8  mNeedsAux;					// We need to decode the auxiliary channels
	S8  mDecodingAux;				// Are we decoding high components
	S8  mIsRawImageValid;
	S8  mHasFetcher;				// We've made a fecth request
	S8  mIsFetching;				// Fetch request is active
	bool mCanUseHTTP ;              //This texture can be fetched through http if true.
	
	FTType mFTType; // What category of image is this - map tile, server bake, etc?
	mutable S8 mIsMissingAsset;		// True if we know that there is no image asset with this image id in the database.		

	typedef std::list<LLLoadedCallbackEntry*> callback_list_t;
	S8              mLoadedCallbackDesiredDiscardLevel;
	BOOL            mPauseLoadedCallBacks;
	callback_list_t mLoadedCallbackList;
	F32             mLastCallBackActiveTime;

	LLPointer<LLImageRaw> mRawImage;
	S32 mRawDiscardLevel;

	// Used ONLY for cloth meshes right now.  Make SURE you know what you're 
	// doing if you use it for anything else! - djs
	LLPointer<LLImageRaw> mAuxRawImage;

	//keep a copy of mRawImage for some special purposes
	//when mForceToSaveRawImage is set.
	BOOL mForceToSaveRawImage ;
	BOOL mSaveRawImage;
	LLPointer<LLImageRaw> mSavedRawImage;
	S32 mSavedRawDiscardLevel;
	S32 mDesiredSavedRawDiscardLevel;
	F32 mLastReferencedSavedRawImageTime ;
	F32 mKeptSavedRawImageTime ;

	//a small version of the copy of the raw image (<= 64 * 64)
	LLPointer<LLImageRaw> mCachedRawImage;
	S32 mCachedRawDiscardLevel;
	BOOL mCachedRawImageReady; //the rez of the mCachedRawImage reaches the upper limit.	

	LLHost mTargetHost;	// if LLHost::invalid, just request from agent's simulator

	// Timers
	LLFrameTimer mLastPacketTimer;		// Time since last packet.
	LLFrameTimer mStopFetchingTimer;	// Time since mDecodePriority == 0.f.

	BOOL  mInImageList;				// TRUE if image is in list (in which case don't reset priority!)
	BOOL  mNeedsCreateTexture;	

	BOOL   mForSculpt ; //a flag if the texture is used as sculpt data.
	BOOL   mIsFetched ; //is loaded from remote or from cache, not generated locally.

public:
	static LLPointer<LLViewerFetchedTexture> sMissingAssetImagep;	// Texture to show for an image asset that is not in the database
	static LLPointer<LLViewerFetchedTexture> sWhiteImagep;	// Texture to show NOTHING (whiteness)
	static LLPointer<LLViewerFetchedTexture> sDefaultImagep; // "Default" texture for error cases, the only case of fetched texture which is generated in local.
	static LLPointer<LLViewerFetchedTexture> sSmokeImagep; // Old "Default" translucent texture
	static LLPointer<LLViewerFetchedTexture> sFlatNormalImagep; // Flat normal map denoting no bumpiness on a surface
};

//
//the image data is fetched from remote or from local cache
//the resolution of the texture is adjustable: depends on the view-dependent parameters.
//
class LLViewerLODTexture : public LLViewerFetchedTexture
{
protected:
	/*virtual*/ ~LLViewerLODTexture(){}

public:
	LLViewerLODTexture(const LLUUID& id, FTType f_type, const LLHost& host = LLHost::invalid, BOOL usemipmaps = TRUE);
	LLViewerLODTexture(const std::string& url, FTType f_type, const LLUUID& id, BOOL usemipmaps = TRUE);

	/*virtual*/ S8 getType() const;
	// Process image stats to determine priority/quality requirements.
	/*virtual*/ void processTextureStats();
	BOOL isUpdateFrozen() ;

private:
	void init(bool firstinit) ;
	bool scaleDown() ;		

private:
	F32 mDiscardVirtualSize;		// Virtual size used to calculate desired discard	
	F32 mCalculatedDiscardLevel;    // Last calculated discard level
};

//
//the image data is fetched from the media pipeline periodically
//the resolution of the texture is also adjusted by the media pipeline
//
class LLViewerMediaTexture : public LLViewerTexture
{
protected:
	/*virtual*/ ~LLViewerMediaTexture() ;

public:
	LLViewerMediaTexture(const LLUUID& id, BOOL usemipmaps = TRUE, LLImageGL* gl_image = NULL) ;

	/*virtual*/ S8 getType() const;
	void reinit(BOOL usemipmaps = TRUE);	

	BOOL  getUseMipMaps() {return mUseMipMaps ; }
	void  setUseMipMaps(BOOL mipmap) ;	
	
	void setPlaying(BOOL playing) ;
	BOOL isPlaying() const {return mIsPlaying;}
	void setMediaImpl() ;

	void initVirtualSize() ;	
	void invalidateMediaImpl() ;

	void addMediaToFace(LLFace* facep) ;
	void removeMediaFromFace(LLFace* facep) ;

	/*virtual*/ void addFace(U32 ch, LLFace* facep) ;
	/*virtual*/ void removeFace(U32 ch, LLFace* facep) ; 

	/*virtual*/ F32  getMaxVirtualSize() ;
private:
	void switchTexture(U32 ch, LLFace* facep) ;
	BOOL findFaces() ;
	void stopPlaying() ;

private:
	//
	//an instant list, recording all faces referencing or can reference to this media texture.
	//NOTE: it is NOT thread safe. 
	//
	std::list< LLFace* > mMediaFaceList ; 

	//an instant list keeping all textures which are replaced by the current media texture,
	//is only used to avoid the removal of those textures from memory.
	std::list< LLPointer<LLViewerTexture> > mTextureList ;

	LLViewerMediaImpl* mMediaImplp ;	
	BOOL mIsPlaying ;
	U32  mUpdateVirtualSizeTime ;

public:
	static void updateClass() ;
	static void cleanUpClass() ;	

	static LLViewerMediaTexture* findMediaTexture(const LLUUID& media_id) ;
	static void removeMediaImplFromTexture(const LLUUID& media_id) ;

private:
	typedef std::map< LLUUID, LLPointer<LLViewerMediaTexture> > media_map_t ;
	static media_map_t sMediaMap ;	
};

//just an interface class, do not create instance from this class.
class LLViewerTextureManager
{
private:
	//make the constructor private to preclude creating instances from this class.
	LLViewerTextureManager(){}

public:
    //texture pipeline tester
	static LLTexturePipelineTester* sTesterp ;

	//returns NULL if tex is not a LLViewerFetchedTexture nor derived from LLViewerFetchedTexture.
	static LLViewerFetchedTexture*    staticCastToFetchedTexture(LLTexture* tex, BOOL report_error = FALSE) ;

	//
	//"find-texture" just check if the texture exists, if yes, return it, otherwise return null.
	//
	static LLViewerTexture*           findTexture(const LLUUID& id) ;
	static LLViewerFetchedTexture*    findFetchedTexture(const LLUUID& id) ;
	static LLViewerMediaTexture*      findMediaTexture(const LLUUID& id) ;
	
	static LLViewerMediaTexture*      createMediaTexture(const LLUUID& id, BOOL usemipmaps = TRUE, LLImageGL* gl_image = NULL) ;

	//
	//"get-texture" will create a new texture if the texture does not exist.
	//
	static LLViewerMediaTexture*      getMediaTexture(const LLUUID& id, BOOL usemipmaps = TRUE, LLImageGL* gl_image = NULL) ;
	
	static LLPointer<LLViewerTexture> getLocalTexture(BOOL usemipmaps = TRUE, BOOL generate_gl_tex = TRUE);
	static LLPointer<LLViewerTexture> getLocalTexture(const LLUUID& id, BOOL usemipmaps, BOOL generate_gl_tex = TRUE) ;
	static LLPointer<LLViewerTexture> getLocalTexture(const LLImageRaw* raw, BOOL usemipmaps) ;
	static LLPointer<LLViewerTexture> getLocalTexture(const U32 width, const U32 height, const U8 components, BOOL usemipmaps, BOOL generate_gl_tex = TRUE) ;

	static LLViewerFetchedTexture* getFetchedTexture(const LLUUID &image_id,									 
									 FTType f_type = FTT_DEFAULT,
									 BOOL usemipmap = TRUE,
									 LLViewerTexture::EBoostLevel boost_priority = LLGLTexture::BOOST_NONE,		// Get the requested level immediately upon creation.
									 S8 texture_type = LLViewerTexture::FETCHED_TEXTURE,
									 LLGLint internal_format = 0,
									 LLGLenum primary_format = 0,
									 LLHost request_from_host = LLHost()
									 );
	
	static LLViewerFetchedTexture* getFetchedTextureFromFile(const std::string& filename,									 
									 FTType f_type = FTT_LOCAL_FILE,
									 BOOL usemipmap = TRUE,
									 LLViewerTexture::EBoostLevel boost_priority = LLGLTexture::BOOST_NONE,
									 S8 texture_type = LLViewerTexture::FETCHED_TEXTURE,
									 LLGLint internal_format = 0,
									 LLGLenum primary_format = 0,
									 const LLUUID& force_id = LLUUID::null
									 );

	static LLViewerFetchedTexture* getFetchedTextureFromUrl(const std::string& url,									 
									 FTType f_type,
									 BOOL usemipmap = TRUE,
									 LLViewerTexture::EBoostLevel boost_priority = LLGLTexture::BOOST_NONE,
									 S8 texture_type = LLViewerTexture::FETCHED_TEXTURE,
									 LLGLint internal_format = 0,
									 LLGLenum primary_format = 0,
									 const LLUUID& force_id = LLUUID::null
									 );

	static LLViewerFetchedTexture* getFetchedTextureFromHost(const LLUUID& image_id, FTType f_type, LLHost host) ;

	static void init() ;
	static void cleanup() ;
};
//
//this class is used for test/debug only
//it tracks the activities of the texture pipeline
//records them, and outputs them to log files
//
class LLTexturePipelineTester : public LLMetricPerformanceTesterWithSession
{
	enum
	{
		MIN_LARGE_IMAGE_AREA = 262144  //512 * 512
	};
public:
	LLTexturePipelineTester() ;
	~LLTexturePipelineTester() ;

	void update();		
	void updateTextureBindingStats(const LLViewerTexture* imagep) ;
	void updateTextureLoadingStats(const LLViewerFetchedTexture* imagep, const LLImageRaw* raw_imagep, BOOL from_cache) ;
	void updateGrayTextureBinding() ;
	void setStablizingTime() ;

private:
	void reset() ;
	void updateStablizingTime() ;

	/*virtual*/ void outputTestRecord(LLSD* sd) ;

private:
	BOOL mPause ;
private:
	BOOL mUsingDefaultTexture;            //if set, some textures are still gray.

	U32 mTotalBytesUsed ;                     //total bytes of textures bound/used for the current frame.
	U32 mTotalBytesUsedForLargeImage ;        //total bytes of textures bound/used for the current frame for images larger than 256 * 256.
	U32 mLastTotalBytesUsed ;                 //total bytes of textures bound/used for the previous frame.
	U32 mLastTotalBytesUsedForLargeImage ;    //total bytes of textures bound/used for the previous frame for images larger than 256 * 256.
		
	//
	//data size
	//
	U32 mTotalBytesLoaded ;               //total bytes fetched by texture pipeline
	U32 mTotalBytesLoadedFromCache ;      //total bytes fetched by texture pipeline from local cache	
	U32 mTotalBytesLoadedForLargeImage ;  //total bytes fetched by texture pipeline for images larger than 256 * 256. 
	U32 mTotalBytesLoadedForSculpties ;   //total bytes fetched by texture pipeline for sculpties

	//
	//time
	//NOTE: the error tolerances of the following timers is one frame time.
	//
	F32 mStartFetchingTime ;
	F32 mTotalGrayTime ;                  //total loading time when no gray textures.
	F32 mTotalStablizingTime ;            //total stablizing time when texture memory overflows
	F32 mStartTimeLoadingSculpties ;      //the start moment of loading sculpty images.
	F32 mEndTimeLoadingSculpties ;        //the end moment of loading sculpty images.
	F32 mStartStablizingTime ;
	F32 mEndStablizingTime ;

private:
	//
	//The following members are used for performance analyzing
	//
	class LLTextureTestSession : public LLTestSession
	{
	public:
		LLTextureTestSession() ;
		/*virtual*/ ~LLTextureTestSession() ;

		void reset() ;

		F32 mTotalFetchingTime ;
		F32 mTotalGrayTime ;
		F32 mTotalStablizingTime ;
		F32 mStartTimeLoadingSculpties ; 
		F32 mTotalTimeLoadingSculpties ;

		S32 mTotalBytesLoaded ; 
		S32 mTotalBytesLoadedFromCache ;
		S32 mTotalBytesLoadedForLargeImage ;
		S32 mTotalBytesLoadedForSculpties ; 

		typedef struct _texture_instant_preformance_t
		{
			S32 mAverageBytesUsedPerSecond ;         
			S32 mAverageBytesUsedForLargeImagePerSecond ;
			F32 mAveragePercentageBytesUsedPerSecond ;
			F32 mTime ;
		}texture_instant_preformance_t ;
		std::vector<texture_instant_preformance_t> mInstantPerformanceList ;
		S32 mInstantPerformanceListCounter ;
	};

	/*virtual*/ LLMetricPerformanceTesterWithSession::LLTestSession* loadTestSession(LLSD* log) ;
	/*virtual*/ void compareTestSessions(std::ofstream* os) ;
};

#endif<|MERGE_RESOLUTION|>--- conflicted
+++ resolved
@@ -34,11 +34,6 @@
 #include "llgltypes.h"
 #include "llrender.h"
 #include "llmetricperformancetester.h"
-<<<<<<< HEAD
-#include "llface.h"
-=======
-#include "llunit.h"
->>>>>>> e2e69636
 
 #include <map>
 #include <list>
@@ -105,7 +100,7 @@
 		INVALID_TEXTURE_TYPE
 	};
 
-	typedef std::vector<LLFace*> ll_face_list_t;
+	typedef std::vector<class LLFace*> ll_face_list_t;
 	typedef std::vector<LLVOVolume*> ll_volume_list_t;
 
 
@@ -222,7 +217,7 @@
 	static S32 sMaxSmallImageSize ;
 	static BOOL sFreezeImageScalingDown ;//do not scale down image res if set.
 	static F32  sCurrentTime ;
-	
+
 	enum EDebugTexels
 	{
 		DEBUG_TEXELS_OFF,
@@ -410,7 +405,7 @@
 	S32 getCurrentDiscardLevelForFetching() ;
 
 private:
-	void init(bool firstinit) ;
+	void init(bool firstinit) ;	
 	void cleanup() ;
 
 	void saveRawImage() ;
@@ -452,7 +447,7 @@
 	S8  mHasFetcher;				// We've made a fecth request
 	S8  mIsFetching;				// Fetch request is active
 	bool mCanUseHTTP ;              //This texture can be fetched through http if true.
-	
+
 	FTType mFTType; // What category of image is this - map tile, server bake, etc?
 	mutable S8 mIsMissingAsset;		// True if we know that there is no image asset with this image id in the database.		
 
