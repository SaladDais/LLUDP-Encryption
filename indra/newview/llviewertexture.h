/** 
 * @file llviewertexture.h
 * @brief Object for managing images and their textures
 *
 * $LicenseInfo:firstyear=2000&license=viewerlgpl$
 * Second Life Viewer Source Code
 * Copyright (C) 2010, Linden Research, Inc.
 * 
 * This library is free software; you can redistribute it and/or
 * modify it under the terms of the GNU Lesser General Public
 * License as published by the Free Software Foundation;
 * version 2.1 of the License only.
 * 
 * This library is distributed in the hope that it will be useful,
 * but WITHOUT ANY WARRANTY; without even the implied warranty of
 * MERCHANTABILITY or FITNESS FOR A PARTICULAR PURPOSE.  See the GNU
 * Lesser General Public License for more details.
 * 
 * You should have received a copy of the GNU Lesser General Public
 * License along with this library; if not, write to the Free Software
 * Foundation, Inc., 51 Franklin Street, Fifth Floor, Boston, MA  02110-1301  USA
 * 
 * Linden Research, Inc., 945 Battery Street, San Francisco, CA  94111  USA
 * $/LicenseInfo$
 */

#ifndef LL_LLVIEWERTEXTURE_H					
#define LL_LLVIEWERTEXTURE_H

#include "llgltexture.h"
#include "lltimer.h"
#include "llframetimer.h"
#include "llhost.h"
#include "llgltypes.h"
#include "llrender.h"
#include "llmetricperformancetester.h"
#include "llface.h"

#include <map>
#include <list>

#define MIN_VIDEO_RAM_IN_MEGA_BYTES    32
#define MAX_VIDEO_RAM_IN_MEGA_BYTES    512 // 512MB max for performance reasons.

class LLImageGL ;
class LLImageRaw;
class LLViewerObject;
class LLViewerTexture;
class LLViewerFetchedTexture ;
class LLViewerMediaTexture ;
class LLTexturePipelineTester ;


typedef	void	(*loaded_callback_func)( BOOL success, LLViewerFetchedTexture *src_vi, LLImageRaw* src, LLImageRaw* src_aux, S32 discard_level, BOOL final, void* userdata );

class LLVFile;
class LLMessageSystem;
class LLViewerMediaImpl ;
class LLVOVolume ;

class LLLoadedCallbackEntry
{
public:
	typedef std::set< LLUUID > source_callback_list_t;

public:
	LLLoadedCallbackEntry(loaded_callback_func cb,
						  S32 discard_level,
						  BOOL need_imageraw, // Needs image raw for the callback
						  void* userdata,
						  source_callback_list_t* src_callback_list,
						  LLViewerFetchedTexture* target,
						  BOOL pause);
	~LLLoadedCallbackEntry();
	void removeTexture(LLViewerFetchedTexture* tex) ;

	loaded_callback_func	mCallback;
	S32						mLastUsedDiscard;
	S32						mDesiredDiscard;
	BOOL					mNeedsImageRaw;
	BOOL                    mPaused;
	void*					mUserData;
	source_callback_list_t* mSourceCallbackList;
	
public:
	static void cleanUpCallbackList(LLLoadedCallbackEntry::source_callback_list_t* callback_list) ;
};

class LLTextureBar;

class LLViewerTexture : public LLGLTexture
{
public:
	enum
	{
		LOCAL_TEXTURE,		
		MEDIA_TEXTURE,
		DYNAMIC_TEXTURE,
		FETCHED_TEXTURE,
		LOD_TEXTURE,
		INVALID_TEXTURE_TYPE
	};

<<<<<<< HEAD
	enum EBoostLevel
	{
		BOOST_NONE 			= 0,
		BOOST_AVATAR_BAKED	,
		BOOST_AVATAR		,
		BOOST_CLOUDS		,
		BOOST_SCULPTED      ,
		
		BOOST_HIGH 			= 10,
		BOOST_BUMP          ,
		BOOST_TERRAIN		, // has to be high priority for minimap / low detail
		BOOST_SELECTED		,		
		BOOST_AVATAR_BAKED_SELF	,
		BOOST_AVATAR_SELF	, // needed for baking avatar
		BOOST_SUPER_HIGH    , //textures higher than this need to be downloaded at the required resolution without delay.
		BOOST_HUD			,
		BOOST_ICON			,
		BOOST_UI			,
		BOOST_PREVIEW		,
		BOOST_MAP			,
		BOOST_MAP_VISIBLE	,		
		BOOST_MAX_LEVEL,

		//other texture Categories
		LOCAL = BOOST_MAX_LEVEL,
		AVATAR_SCRATCH_TEX,
		DYNAMIC_TEX,
		MEDIA,
		OTHER,
		MAX_GL_IMAGE_CATEGORY
	};

	static S32 getTotalNumOfCategories() ;
	static S32 getIndexFromCategory(S32 category) ;
	static S32 getCategoryFromIndex(S32 index) ;

=======
>>>>>>> 2dc4f8f8
	typedef std::vector<LLFace*> ll_face_list_t;
	typedef std::vector<LLVOVolume*> ll_volume_list_t;


protected:
	virtual ~LLViewerTexture();
	LOG_CLASS(LLViewerTexture);

public:	
	static void initClass();
	static void updateClass(const F32 velocity, const F32 angular_velocity) ;
	
	LLViewerTexture(BOOL usemipmaps = TRUE);
	LLViewerTexture(const LLUUID& id, BOOL usemipmaps) ;
	LLViewerTexture(const LLImageRaw* raw, BOOL usemipmaps) ;
	LLViewerTexture(const U32 width, const U32 height, const U8 components, BOOL usemipmaps) ;

	virtual S8 getType() const;
	virtual BOOL isMissingAsset()const ;
	virtual void dump();	// debug info to llinfos
	
	/*virtual*/ bool bindDefaultImage(const S32 stage = 0) ;
	/*virtual*/ void forceImmediateUpdate() ;
	
	/*virtual*/ const LLUUID& getID() const { return mID; }
	void setBoostLevel(S32 level);
	S32  getBoostLevel() { return mBoostLevel; }

	void addTextureStats(F32 virtual_size, BOOL needs_gltexture = TRUE) const;
	void resetTextureStats();	
	void setMaxVirtualSizeResetInterval(S32 interval)const {mMaxVirtualSizeResetInterval = interval;}
	void resetMaxVirtualSizeResetCounter()const {mMaxVirtualSizeResetCounter = mMaxVirtualSizeResetInterval;}
	S32 getMaxVirtualSizeResetCounter() const { return mMaxVirtualSizeResetCounter; }

	virtual F32  getMaxVirtualSize() ;

	LLFrameTimer* getLastReferencedTimer() {return &mLastReferencedTimer ;}
	
	/*virtual*/ void setKnownDrawSize(S32 width, S32 height);

	virtual void addFace(U32 channel, LLFace* facep) ;
	virtual void removeFace(U32 channel, LLFace* facep) ; 
	S32 getTotalNumFaces() const;
	S32 getNumFaces(U32 ch) const;
	const ll_face_list_t* getFaceList(U32 channel) const {llassert(channel < LLRender::NUM_TEXTURE_CHANNELS); return &mFaceList[channel];}

	virtual void addVolume(LLVOVolume* volumep);
	virtual void removeVolume(LLVOVolume* volumep);
	S32 getNumVolumes() const;
	const ll_volume_list_t* getVolumeList() const { return &mVolumeList; }

	
	virtual void setCachedRawImage(S32 discard_level, LLImageRaw* imageraw) ;
<<<<<<< HEAD

	void       setFilteringOption(LLTexUnit::eTextureFilterOptions option);
	void       setExplicitFormat(LLGLint internal_format, LLGLenum primary_format, LLGLenum type_format = 0, BOOL swap_bytes = FALSE);
	void       setAddressMode(LLTexUnit::eTextureAddressMode mode);
	BOOL       setSubImage(const LLImageRaw* imageraw, S32 x_pos, S32 y_pos, S32 width, S32 height);
	BOOL       setSubImage(const U8* datap, S32 data_width, S32 data_height, S32 x_pos, S32 y_pos, S32 width, S32 height);
	void       setGLTextureCreated (bool initialized);
	void       setCategory(S32 category) ;

	LLTexUnit::eTextureAddressMode getAddressMode(void) const ;
	S32        getMaxDiscardLevel() const;
	S32        getDiscardLevel() const;
	S8		   getComponents() const ;		
	BOOL       getBoundRecently() const;
	S32        getTextureMemory() const ;
	LLGLenum   getPrimaryFormat() const;
	BOOL       getIsAlphaMask() const ;
	LLTexUnit::eTextureType getTarget(void) const ;
	BOOL       getMask(const LLVector2 &tc);
	F32        getTimePassedSinceLastBound();
	BOOL       getMissed() const ;
	BOOL       isJustBound()const ;
	void       forceUpdateBindStats(void) const;

	U32        getTexelsInGLTexture() const ;
	BOOL       isGLTextureCreated() const ;
	
	//---------------------------------------------------------------------------------------------
	//end of functions to access LLImageGL
	//---------------------------------------------------------------------------------------------

	//-----------------
	/*virtual*/ void setActive() ;
	void forceActive() ;
	void setNoDelete() ;
	void dontDiscard() { mDontDiscard = 1; mTextureState = NO_DELETE; }
	BOOL getDontDiscard() const { return mDontDiscard; }
	//-----------------	
	
=======
>>>>>>> 2dc4f8f8
	BOOL isLargeImage() ;	
	
	void setParcelMedia(LLViewerMediaTexture* media) {mParcelMedia = media;}
	BOOL hasParcelMedia() const { return mParcelMedia != NULL;}
	LLViewerMediaTexture* getParcelMedia() const { return mParcelMedia;}

	/*virtual*/ void updateBindStatsForTester() ;
protected:
	void cleanup() ;
	void init(bool firstinit) ;	
	void reorganizeFaceList() ;
	void reorganizeVolumeList() ;
private:
	friend class LLBumpImageList;
	friend class LLUIImageList;

	virtual void switchToCachedImage();
	
	static bool isMemoryForTextureLow() ;
protected:
	LLUUID mID;
	F32 mSelectedTime;				// time texture was last selected
	mutable F32 mMaxVirtualSize;	// The largest virtual size of the image, in pixels - how much data to we need?	
	mutable S32  mMaxVirtualSizeResetCounter ;
	mutable S32  mMaxVirtualSizeResetInterval;
	mutable F32 mAdditionalDecodePriority;  // priority add to mDecodePriority.
	LLFrameTimer mLastReferencedTimer;	

<<<<<<< HEAD
	//GL texture
	LLPointer<LLImageGL> mGLTexturep ;
	S8 mDontDiscard;			// Keep full res version of this image (for UI, etc)

	ll_face_list_t    mFaceList[LLRender::NUM_TEXTURE_CHANNELS]; //reverse pointer pointing to the faces using this image as texture
	U32               mNumFaces[LLRender::NUM_TEXTURE_CHANNELS];
=======
	ll_face_list_t    mFaceList ; //reverse pointer pointing to the faces using this image as texture
	U32               mNumFaces ;
>>>>>>> 2dc4f8f8
	LLFrameTimer      mLastFaceListUpdateTimer ;

	ll_volume_list_t  mVolumeList;
	U32					mNumVolumes;
	LLFrameTimer	  mLastVolumeListUpdateTimer;

	//do not use LLPointer here.
	LLViewerMediaTexture* mParcelMedia ;

	static F32 sTexelPixelRatio;
public:
	static const U32 sCurrentFileVersion;	
	static S32 sImageCount;
	static S32 sRawCount;
	static S32 sAuxCount;
	static LLFrameTimer sEvaluationTimer;
	static F32 sDesiredDiscardBias;
	static F32 sDesiredDiscardScale;
	static S32 sBoundTextureMemoryInBytes;
	static S32 sTotalTextureMemoryInBytes;
	static S32 sMaxBoundTextureMemInMegaBytes;
	static S32 sMaxTotalTextureMemInMegaBytes;
	static S32 sMaxDesiredTextureMemInBytes ;
	static S8  sCameraMovingDiscardBias;
	static F32 sCameraMovingBias;
	static S32 sMaxSculptRez ;
	static S32 sMinLargeImageSize ;
	static S32 sMaxSmallImageSize ;
	static BOOL sFreezeImageScalingDown ;//do not scale down image res if set.
	static F32  sCurrentTime ;
	
	enum EDebugTexels
	{
		DEBUG_TEXELS_OFF,
		DEBUG_TEXELS_CURRENT,
		DEBUG_TEXELS_DESIRED,
		DEBUG_TEXELS_FULL
	};

	static EDebugTexels sDebugTexelsMode;

	static LLPointer<LLViewerTexture> sNullImagep; // Null texture for non-textured objects.
	static LLPointer<LLViewerTexture> sBlackImagep;	// Texture to show NOTHING (pure black)
	static LLPointer<LLViewerTexture> sCheckerBoardImagep;	// Texture to show NOTHING (pure black)
};


enum FTType
{
	FTT_UNKNOWN = -1,
	FTT_DEFAULT = 0, // standard texture fetched by id.
	FTT_SERVER_BAKE, // texture produced by appearance service and fetched from there.
	FTT_HOST_BAKE, // old-style baked texture uploaded by viewer and fetched from avatar's host.
	FTT_MAP_TILE, // tiles are fetched from map server directly.
	FTT_LOCAL_FILE // fetch directly from a local file.
};

//
//textures are managed in gTextureList.
//raw image data is fetched from remote or local cache
//but the raw image this texture pointing to is fixed.
//
class LLViewerFetchedTexture : public LLViewerTexture
{
	friend class LLTextureBar; // debug info only
	friend class LLTextureView; // debug info only

protected:
	/*virtual*/ ~LLViewerFetchedTexture();
public:
	LLViewerFetchedTexture(const LLUUID& id, FTType f_type, const LLHost& host = LLHost::invalid, BOOL usemipmaps = TRUE);
	LLViewerFetchedTexture(const LLImageRaw* raw, FTType f_type, BOOL usemipmaps);
	LLViewerFetchedTexture(const std::string& url, FTType f_type, const LLUUID& id, BOOL usemipmaps = TRUE);

public:
	static F32 maxDecodePriority();
	
	struct Compare
	{
		// lhs < rhs
		bool operator()(const LLPointer<LLViewerFetchedTexture> &lhs, const LLPointer<LLViewerFetchedTexture> &rhs) const
		{
			const LLViewerFetchedTexture* lhsp = (const LLViewerFetchedTexture*)lhs;
			const LLViewerFetchedTexture* rhsp = (const LLViewerFetchedTexture*)rhs;
			// greater priority is "less"
			const F32 lpriority = lhsp->getDecodePriority();
			const F32 rpriority = rhsp->getDecodePriority();
			if (lpriority > rpriority) // higher priority
				return true;
			if (lpriority < rpriority)
				return false;
			return lhsp < rhsp;
		}
	};

public:
	/*virtual*/ S8 getType() const ;
	FTType getFTType() const;
	/*virtual*/ void forceImmediateUpdate() ;
	/*virtual*/ void dump() ;

	// Set callbacks to get called when the image gets updated with higher 
	// resolution versions.
	void setLoadedCallback(loaded_callback_func cb,
						   S32 discard_level, BOOL keep_imageraw, BOOL needs_aux,
						   void* userdata, LLLoadedCallbackEntry::source_callback_list_t* src_callback_list, BOOL pause = FALSE);
	bool hasCallbacks() { return mLoadedCallbackList.empty() ? false : true; }	
	void pauseLoadedCallbacks(const LLLoadedCallbackEntry::source_callback_list_t* callback_list);
	void unpauseLoadedCallbacks(const LLLoadedCallbackEntry::source_callback_list_t* callback_list);
	bool doLoadedCallbacks();
	void deleteCallbackEntry(const LLLoadedCallbackEntry::source_callback_list_t* callback_list);
	void clearCallbackEntryList() ;

	void addToCreateTexture();

	 // ONLY call from LLViewerTextureList
	BOOL createTexture(S32 usename = 0);
	void destroyTexture() ;	
	
	virtual void processTextureStats() ;
	F32  calcDecodePriority() ;

	BOOL needsAux() const { return mNeedsAux; }

	// Host we think might have this image, used for baked av textures.
	void setTargetHost(LLHost host)			{ mTargetHost = host; }
	LLHost getTargetHost() const			{ return mTargetHost; }
	
	// Set the decode priority for this image...
	// DON'T CALL THIS UNLESS YOU KNOW WHAT YOU'RE DOING, it can mess up
	// the priority list, and cause horrible things to happen.
	void setDecodePriority(F32 priority = -1.0f);
	F32 getDecodePriority() const { return mDecodePriority; };
	F32 getAdditionalDecodePriority() const { return mAdditionalDecodePriority; };

	void setAdditionalDecodePriority(F32 priority) ;
	
	void updateVirtualSize() ;

	S32  getDesiredDiscardLevel()			 { return mDesiredDiscardLevel; }
	void setMinDiscardLevel(S32 discard) 	{ mMinDesiredDiscardLevel = llmin(mMinDesiredDiscardLevel,(S8)discard); }

	bool updateFetch();
	bool setDebugFetching(S32 debug_level);
	bool isInDebug() {return mInDebug;}
	
	void clearFetchedResults(); //clear all fetched results, for debug use.

	// Override the computation of discard levels if we know the exact output
	// size of the image.  Used for UI textures to not decode, even if we have
	// more data.
	/*virtual*/ void setKnownDrawSize(S32 width, S32 height);

	void setIsMissingAsset();
	/*virtual*/ BOOL isMissingAsset()	const		{ return mIsMissingAsset; }

	// returns dimensions of original image for local files (before power of two scaling)
	// and returns 0 for all asset system images
	S32 getOriginalWidth() { return mOrigWidth; }
	S32 getOriginalHeight() { return mOrigHeight; }

	BOOL isInImageList() const {return mInImageList ;}
	void setInImageList(BOOL flag) {mInImageList = flag ;}

	LLFrameTimer* getLastPacketTimer() {return &mLastPacketTimer;}

	U32 getFetchPriority() const { return mFetchPriority ;}
	F32 getDownloadProgress() const {return mDownloadProgress ;}

	LLImageRaw* reloadRawImage(S8 discard_level) ;
	void destroyRawImage();
	bool needsToSaveRawImage();

	const std::string& getUrl() const {return mUrl;}
	//---------------
	BOOL isDeleted() ;
	BOOL isInactive() ;
	BOOL isDeletionCandidate();
	void setDeletionCandidate() ;
	void setInactive() ;
	BOOL getUseDiscard() const { return mUseMipMaps && !mDontDiscard; }	
	//---------------

	void setForSculpt();
	BOOL forSculpt() const {return mForSculpt;}
	BOOL isForSculptOnly() const;

	//raw image management	
	void        checkCachedRawSculptImage() ;
	LLImageRaw* getRawImage()const { return mRawImage ;}
	S32         getRawImageLevel() const {return mRawDiscardLevel;}
	LLImageRaw* getCachedRawImage() const { return mCachedRawImage ;}
	S32         getCachedRawImageLevel() const {return mCachedRawDiscardLevel;}
	BOOL        isCachedRawImageReady() const {return mCachedRawImageReady ;}
	BOOL        isRawImageValid()const { return mIsRawImageValid ; }	
	void        forceToSaveRawImage(S32 desired_discard = 0, F32 kept_time = 0.f) ;
	/*virtual*/ void setCachedRawImage(S32 discard_level, LLImageRaw* imageraw) ;
	void        destroySavedRawImage() ;
	LLImageRaw* getSavedRawImage() ;
	BOOL        hasSavedRawImage() const ;
	F32         getElapsedLastReferencedSavedRawImageTime() const ;
	BOOL		isFullyLoaded() const;

	BOOL        hasFetcher() const { return mHasFetcher;}
	void        setCanUseHTTP(bool can_use_http) {mCanUseHTTP = can_use_http;}

	void        forceToDeleteRequest();
	void        loadFromFastCache();
	void        setInFastCacheList(bool in_list) { mInFastCacheList = in_list; }
	bool        isInFastCacheList() { return mInFastCacheList; }
protected:
	/*virtual*/ void switchToCachedImage();
	S32 getCurrentDiscardLevelForFetching() ;

private:
	void init(bool firstinit) ;	
	void cleanup() ;

	void saveRawImage() ;
	void setCachedRawImage() ;

private:
	BOOL  mFullyLoaded;
	BOOL  mInDebug;
	BOOL  mInFastCacheList;

protected:		
	std::string mLocalFileName;

	S32 mOrigWidth;
	S32 mOrigHeight;

	// Override the computation of discard levels if we know the exact output size of the image.
	// Used for UI textures to not decode, even if we have more data.
	S32 mKnownDrawWidth;
	S32	mKnownDrawHeight;
	BOOL mKnownDrawSizeChanged ;
	std::string mUrl;
	
	S32 mRequestedDiscardLevel;
	F32 mRequestedDownloadPriority;
	S32 mFetchState;
	U32 mFetchPriority;
	F32 mDownloadProgress;
	F32 mFetchDeltaTime;
	F32 mRequestDeltaTime;
	F32 mDecodePriority;			// The priority for decoding this image.
	S32	mMinDiscardLevel;
	S8  mDesiredDiscardLevel;			// The discard level we'd LIKE to have - if we have it and there's space	
	S8  mMinDesiredDiscardLevel;	// The minimum discard level we'd like to have

	S8  mNeedsAux;					// We need to decode the auxiliary channels
	S8  mDecodingAux;				// Are we decoding high components
	S8  mIsRawImageValid;
	S8  mHasFetcher;				// We've made a fecth request
	S8  mIsFetching;				// Fetch request is active
	bool mCanUseHTTP ;              //This texture can be fetched through http if true.

	FTType mFTType; // What category of image is this - map tile, server bake, etc?
	mutable S8 mIsMissingAsset;		// True if we know that there is no image asset with this image id in the database.		

	typedef std::list<LLLoadedCallbackEntry*> callback_list_t;
	S8              mLoadedCallbackDesiredDiscardLevel;
	BOOL            mPauseLoadedCallBacks;
	callback_list_t mLoadedCallbackList;
	F32             mLastCallBackActiveTime;

	LLPointer<LLImageRaw> mRawImage;
	S32 mRawDiscardLevel;

	// Used ONLY for cloth meshes right now.  Make SURE you know what you're 
	// doing if you use it for anything else! - djs
	LLPointer<LLImageRaw> mAuxRawImage;

	//keep a copy of mRawImage for some special purposes
	//when mForceToSaveRawImage is set.
	BOOL mForceToSaveRawImage ;
	BOOL mSaveRawImage;
	LLPointer<LLImageRaw> mSavedRawImage;
	S32 mSavedRawDiscardLevel;
	S32 mDesiredSavedRawDiscardLevel;
	F32 mLastReferencedSavedRawImageTime ;
	F32 mKeptSavedRawImageTime ;

	//a small version of the copy of the raw image (<= 64 * 64)
	LLPointer<LLImageRaw> mCachedRawImage;
	S32 mCachedRawDiscardLevel;
	BOOL mCachedRawImageReady; //the rez of the mCachedRawImage reaches the upper limit.	

	LLHost mTargetHost;	// if LLHost::invalid, just request from agent's simulator

	// Timers
	LLFrameTimer mLastPacketTimer;		// Time since last packet.
	LLFrameTimer mStopFetchingTimer;	// Time since mDecodePriority == 0.f.

	BOOL  mInImageList;				// TRUE if image is in list (in which case don't reset priority!)
	BOOL  mNeedsCreateTexture;	

	BOOL   mForSculpt ; //a flag if the texture is used as sculpt data.
	BOOL   mIsFetched ; //is loaded from remote or from cache, not generated locally.

public:
	static LLPointer<LLViewerFetchedTexture> sMissingAssetImagep;	// Texture to show for an image asset that is not in the database
	static LLPointer<LLViewerFetchedTexture> sWhiteImagep;	// Texture to show NOTHING (whiteness)
	static LLPointer<LLViewerFetchedTexture> sDefaultImagep; // "Default" texture for error cases, the only case of fetched texture which is generated in local.
	static LLPointer<LLViewerFetchedTexture> sSmokeImagep; // Old "Default" translucent texture
	static LLPointer<LLViewerFetchedTexture> sFlatNormalImagep; // Flat normal map denoting no bumpiness on a surface
};

//
//the image data is fetched from remote or from local cache
//the resolution of the texture is adjustable: depends on the view-dependent parameters.
//
class LLViewerLODTexture : public LLViewerFetchedTexture
{
protected:
	/*virtual*/ ~LLViewerLODTexture(){}

public:
	LLViewerLODTexture(const LLUUID& id, FTType f_type, const LLHost& host = LLHost::invalid, BOOL usemipmaps = TRUE);
	LLViewerLODTexture(const std::string& url, FTType f_type, const LLUUID& id, BOOL usemipmaps = TRUE);

	/*virtual*/ S8 getType() const;
	// Process image stats to determine priority/quality requirements.
	/*virtual*/ void processTextureStats();
	BOOL isUpdateFrozen() ;

private:
	void init(bool firstinit) ;
	bool scaleDown() ;		

private:
	F32 mDiscardVirtualSize;		// Virtual size used to calculate desired discard	
	F32 mCalculatedDiscardLevel;    // Last calculated discard level
};

//
//the image data is fetched from the media pipeline periodically
//the resolution of the texture is also adjusted by the media pipeline
//
class LLViewerMediaTexture : public LLViewerTexture
{
protected:
	/*virtual*/ ~LLViewerMediaTexture() ;

public:
	LLViewerMediaTexture(const LLUUID& id, BOOL usemipmaps = TRUE, LLImageGL* gl_image = NULL) ;

	/*virtual*/ S8 getType() const;
	void reinit(BOOL usemipmaps = TRUE);	

	BOOL  getUseMipMaps() {return mUseMipMaps ; }
	void  setUseMipMaps(BOOL mipmap) ;	
	
	void setPlaying(BOOL playing) ;
	BOOL isPlaying() const {return mIsPlaying;}
	void setMediaImpl() ;

	void initVirtualSize() ;	
	void invalidateMediaImpl() ;

	void addMediaToFace(LLFace* facep) ;
	void removeMediaFromFace(LLFace* facep) ;

	/*virtual*/ void addFace(U32 ch, LLFace* facep) ;
	/*virtual*/ void removeFace(U32 ch, LLFace* facep) ; 

	/*virtual*/ F32  getMaxVirtualSize() ;
private:
	void switchTexture(U32 ch, LLFace* facep) ;
	BOOL findFaces() ;
	void stopPlaying() ;

private:
	//
	//an instant list, recording all faces referencing or can reference to this media texture.
	//NOTE: it is NOT thread safe. 
	//
	std::list< LLFace* > mMediaFaceList ; 

	//an instant list keeping all textures which are replaced by the current media texture,
	//is only used to avoid the removal of those textures from memory.
	std::list< LLPointer<LLViewerTexture> > mTextureList ;

	LLViewerMediaImpl* mMediaImplp ;	
	BOOL mIsPlaying ;
	U32  mUpdateVirtualSizeTime ;

public:
	static void updateClass() ;
	static void cleanUpClass() ;	

	static LLViewerMediaTexture* findMediaTexture(const LLUUID& media_id) ;
	static void removeMediaImplFromTexture(const LLUUID& media_id) ;

private:
	typedef std::map< LLUUID, LLPointer<LLViewerMediaTexture> > media_map_t ;
	static media_map_t sMediaMap ;	
};

//just an interface class, do not create instance from this class.
class LLViewerTextureManager
{
private:
	//make the constructor private to preclude creating instances from this class.
	LLViewerTextureManager(){}

public:
    //texture pipeline tester
	static LLTexturePipelineTester* sTesterp ;

	//returns NULL if tex is not a LLViewerFetchedTexture nor derived from LLViewerFetchedTexture.
	static LLViewerFetchedTexture*    staticCastToFetchedTexture(LLTexture* tex, BOOL report_error = FALSE) ;

	//
	//"find-texture" just check if the texture exists, if yes, return it, otherwise return null.
	//
	static LLViewerTexture*           findTexture(const LLUUID& id) ;
	static LLViewerFetchedTexture*    findFetchedTexture(const LLUUID& id) ;
	static LLViewerMediaTexture*      findMediaTexture(const LLUUID& id) ;
	
	static LLViewerMediaTexture*      createMediaTexture(const LLUUID& id, BOOL usemipmaps = TRUE, LLImageGL* gl_image = NULL) ;

	//
	//"get-texture" will create a new texture if the texture does not exist.
	//
	static LLViewerMediaTexture*      getMediaTexture(const LLUUID& id, BOOL usemipmaps = TRUE, LLImageGL* gl_image = NULL) ;
	
	static LLPointer<LLViewerTexture> getLocalTexture(BOOL usemipmaps = TRUE, BOOL generate_gl_tex = TRUE);
	static LLPointer<LLViewerTexture> getLocalTexture(const LLUUID& id, BOOL usemipmaps, BOOL generate_gl_tex = TRUE) ;
	static LLPointer<LLViewerTexture> getLocalTexture(const LLImageRaw* raw, BOOL usemipmaps) ;
	static LLPointer<LLViewerTexture> getLocalTexture(const U32 width, const U32 height, const U8 components, BOOL usemipmaps, BOOL generate_gl_tex = TRUE) ;

	static LLViewerFetchedTexture* getFetchedTexture(const LLUUID &image_id,									 
									 FTType f_type = FTT_DEFAULT,
									 BOOL usemipmap = TRUE,
									 LLViewerTexture::EBoostLevel boost_priority = LLGLTexture::BOOST_NONE,		// Get the requested level immediately upon creation.
									 S8 texture_type = LLViewerTexture::FETCHED_TEXTURE,
									 LLGLint internal_format = 0,
									 LLGLenum primary_format = 0,
									 LLHost request_from_host = LLHost()
									 );
	
	static LLViewerFetchedTexture* getFetchedTextureFromFile(const std::string& filename,									 
									 FTType f_type = FTT_LOCAL_FILE,
									 BOOL usemipmap = TRUE,
									 LLViewerTexture::EBoostLevel boost_priority = LLGLTexture::BOOST_NONE,
									 S8 texture_type = LLViewerTexture::FETCHED_TEXTURE,
									 LLGLint internal_format = 0,
									 LLGLenum primary_format = 0,
									 const LLUUID& force_id = LLUUID::null
									 );

	static LLViewerFetchedTexture* getFetchedTextureFromUrl(const std::string& url,									 
									 FTType f_type,
									 BOOL usemipmap = TRUE,
									 LLViewerTexture::EBoostLevel boost_priority = LLGLTexture::BOOST_NONE,
									 S8 texture_type = LLViewerTexture::FETCHED_TEXTURE,
									 LLGLint internal_format = 0,
									 LLGLenum primary_format = 0,
									 const LLUUID& force_id = LLUUID::null
									 );

	static LLViewerFetchedTexture* getFetchedTextureFromHost(const LLUUID& image_id, FTType f_type, LLHost host) ;

	static void init() ;
	static void cleanup() ;
};
//
//this class is used for test/debug only
//it tracks the activities of the texture pipeline
//records them, and outputs them to log files
//
class LLTexturePipelineTester : public LLMetricPerformanceTesterWithSession
{
	enum
	{
		MIN_LARGE_IMAGE_AREA = 262144  //512 * 512
	};
public:
	LLTexturePipelineTester() ;
	~LLTexturePipelineTester() ;

	void update();		
	void updateTextureBindingStats(const LLViewerTexture* imagep) ;
	void updateTextureLoadingStats(const LLViewerFetchedTexture* imagep, const LLImageRaw* raw_imagep, BOOL from_cache) ;
	void updateGrayTextureBinding() ;
	void setStablizingTime() ;

private:
	void reset() ;
	void updateStablizingTime() ;

	/*virtual*/ void outputTestRecord(LLSD* sd) ;

private:
	BOOL mPause ;
private:
	BOOL mUsingDefaultTexture;            //if set, some textures are still gray.

	U32 mTotalBytesUsed ;                     //total bytes of textures bound/used for the current frame.
	U32 mTotalBytesUsedForLargeImage ;        //total bytes of textures bound/used for the current frame for images larger than 256 * 256.
	U32 mLastTotalBytesUsed ;                 //total bytes of textures bound/used for the previous frame.
	U32 mLastTotalBytesUsedForLargeImage ;    //total bytes of textures bound/used for the previous frame for images larger than 256 * 256.
		
	//
	//data size
	//
	U32 mTotalBytesLoaded ;               //total bytes fetched by texture pipeline
	U32 mTotalBytesLoadedFromCache ;      //total bytes fetched by texture pipeline from local cache	
	U32 mTotalBytesLoadedForLargeImage ;  //total bytes fetched by texture pipeline for images larger than 256 * 256. 
	U32 mTotalBytesLoadedForSculpties ;   //total bytes fetched by texture pipeline for sculpties

	//
	//time
	//NOTE: the error tolerances of the following timers is one frame time.
	//
	F32 mStartFetchingTime ;
	F32 mTotalGrayTime ;                  //total loading time when no gray textures.
	F32 mTotalStablizingTime ;            //total stablizing time when texture memory overflows
	F32 mStartTimeLoadingSculpties ;      //the start moment of loading sculpty images.
	F32 mEndTimeLoadingSculpties ;        //the end moment of loading sculpty images.
	F32 mStartStablizingTime ;
	F32 mEndStablizingTime ;

private:
	//
	//The following members are used for performance analyzing
	//
	class LLTextureTestSession : public LLTestSession
	{
	public:
		LLTextureTestSession() ;
		/*virtual*/ ~LLTextureTestSession() ;

		void reset() ;

		F32 mTotalFetchingTime ;
		F32 mTotalGrayTime ;
		F32 mTotalStablizingTime ;
		F32 mStartTimeLoadingSculpties ; 
		F32 mTotalTimeLoadingSculpties ;

		S32 mTotalBytesLoaded ; 
		S32 mTotalBytesLoadedFromCache ;
		S32 mTotalBytesLoadedForLargeImage ;
		S32 mTotalBytesLoadedForSculpties ; 

		typedef struct _texture_instant_preformance_t
		{
			S32 mAverageBytesUsedPerSecond ;         
			S32 mAverageBytesUsedForLargeImagePerSecond ;
			F32 mAveragePercentageBytesUsedPerSecond ;
			F32 mTime ;
		}texture_instant_preformance_t ;
		std::vector<texture_instant_preformance_t> mInstantPerformanceList ;
		S32 mInstantPerformanceListCounter ;
	};

	/*virtual*/ LLMetricPerformanceTesterWithSession::LLTestSession* loadTestSession(LLSD* log) ;
	/*virtual*/ void compareTestSessions(std::ofstream* os) ;
};

#endif<|MERGE_RESOLUTION|>--- conflicted
+++ resolved
@@ -101,45 +101,6 @@
 		INVALID_TEXTURE_TYPE
 	};
 
-<<<<<<< HEAD
-	enum EBoostLevel
-	{
-		BOOST_NONE 			= 0,
-		BOOST_AVATAR_BAKED	,
-		BOOST_AVATAR		,
-		BOOST_CLOUDS		,
-		BOOST_SCULPTED      ,
-		
-		BOOST_HIGH 			= 10,
-		BOOST_BUMP          ,
-		BOOST_TERRAIN		, // has to be high priority for minimap / low detail
-		BOOST_SELECTED		,		
-		BOOST_AVATAR_BAKED_SELF	,
-		BOOST_AVATAR_SELF	, // needed for baking avatar
-		BOOST_SUPER_HIGH    , //textures higher than this need to be downloaded at the required resolution without delay.
-		BOOST_HUD			,
-		BOOST_ICON			,
-		BOOST_UI			,
-		BOOST_PREVIEW		,
-		BOOST_MAP			,
-		BOOST_MAP_VISIBLE	,		
-		BOOST_MAX_LEVEL,
-
-		//other texture Categories
-		LOCAL = BOOST_MAX_LEVEL,
-		AVATAR_SCRATCH_TEX,
-		DYNAMIC_TEX,
-		MEDIA,
-		OTHER,
-		MAX_GL_IMAGE_CATEGORY
-	};
-
-	static S32 getTotalNumOfCategories() ;
-	static S32 getIndexFromCategory(S32 category) ;
-	static S32 getCategoryFromIndex(S32 index) ;
-
-=======
->>>>>>> 2dc4f8f8
 	typedef std::vector<LLFace*> ll_face_list_t;
 	typedef std::vector<LLVOVolume*> ll_volume_list_t;
 
@@ -178,6 +139,8 @@
 
 	LLFrameTimer* getLastReferencedTimer() {return &mLastReferencedTimer ;}
 	
+	S32 getFullWidth() const { return mFullWidth; }
+	S32 getFullHeight() const { return mFullHeight; }	
 	/*virtual*/ void setKnownDrawSize(S32 width, S32 height);
 
 	virtual void addFace(U32 channel, LLFace* facep) ;
@@ -193,48 +156,6 @@
 
 	
 	virtual void setCachedRawImage(S32 discard_level, LLImageRaw* imageraw) ;
-<<<<<<< HEAD
-
-	void       setFilteringOption(LLTexUnit::eTextureFilterOptions option);
-	void       setExplicitFormat(LLGLint internal_format, LLGLenum primary_format, LLGLenum type_format = 0, BOOL swap_bytes = FALSE);
-	void       setAddressMode(LLTexUnit::eTextureAddressMode mode);
-	BOOL       setSubImage(const LLImageRaw* imageraw, S32 x_pos, S32 y_pos, S32 width, S32 height);
-	BOOL       setSubImage(const U8* datap, S32 data_width, S32 data_height, S32 x_pos, S32 y_pos, S32 width, S32 height);
-	void       setGLTextureCreated (bool initialized);
-	void       setCategory(S32 category) ;
-
-	LLTexUnit::eTextureAddressMode getAddressMode(void) const ;
-	S32        getMaxDiscardLevel() const;
-	S32        getDiscardLevel() const;
-	S8		   getComponents() const ;		
-	BOOL       getBoundRecently() const;
-	S32        getTextureMemory() const ;
-	LLGLenum   getPrimaryFormat() const;
-	BOOL       getIsAlphaMask() const ;
-	LLTexUnit::eTextureType getTarget(void) const ;
-	BOOL       getMask(const LLVector2 &tc);
-	F32        getTimePassedSinceLastBound();
-	BOOL       getMissed() const ;
-	BOOL       isJustBound()const ;
-	void       forceUpdateBindStats(void) const;
-
-	U32        getTexelsInGLTexture() const ;
-	BOOL       isGLTextureCreated() const ;
-	
-	//---------------------------------------------------------------------------------------------
-	//end of functions to access LLImageGL
-	//---------------------------------------------------------------------------------------------
-
-	//-----------------
-	/*virtual*/ void setActive() ;
-	void forceActive() ;
-	void setNoDelete() ;
-	void dontDiscard() { mDontDiscard = 1; mTextureState = NO_DELETE; }
-	BOOL getDontDiscard() const { return mDontDiscard; }
-	//-----------------	
-	
-=======
->>>>>>> 2dc4f8f8
 	BOOL isLargeImage() ;	
 	
 	void setParcelMedia(LLViewerMediaTexture* media) {mParcelMedia = media;}
@@ -263,17 +184,8 @@
 	mutable F32 mAdditionalDecodePriority;  // priority add to mDecodePriority.
 	LLFrameTimer mLastReferencedTimer;	
 
-<<<<<<< HEAD
-	//GL texture
-	LLPointer<LLImageGL> mGLTexturep ;
-	S8 mDontDiscard;			// Keep full res version of this image (for UI, etc)
-
-	ll_face_list_t    mFaceList[LLRender::NUM_TEXTURE_CHANNELS]; //reverse pointer pointing to the faces using this image as texture
-	U32               mNumFaces[LLRender::NUM_TEXTURE_CHANNELS];
-=======
-	ll_face_list_t    mFaceList ; //reverse pointer pointing to the faces using this image as texture
-	U32               mNumFaces ;
->>>>>>> 2dc4f8f8
+	ll_face_list_t    mFaceList[LLRender::NUM_TEXTURE_CHANNELS] ; //reverse pointer pointing to the faces using this image as texture
+	U32               mNumFaces[LLRender::NUM_TEXTURE_CHANNELS] ;
 	LLFrameTimer      mLastFaceListUpdateTimer ;
 
 	ll_volume_list_t  mVolumeList;
@@ -304,7 +216,7 @@
 	static S32 sMaxSmallImageSize ;
 	static BOOL sFreezeImageScalingDown ;//do not scale down image res if set.
 	static F32  sCurrentTime ;
-	
+
 	enum EDebugTexels
 	{
 		DEBUG_TEXELS_OFF,
@@ -489,7 +401,7 @@
 	S32 getCurrentDiscardLevelForFetching() ;
 
 private:
-	void init(bool firstinit) ;	
+	void init(bool firstinit) ;
 	void cleanup() ;
 
 	void saveRawImage() ;
@@ -531,7 +443,7 @@
 	S8  mHasFetcher;				// We've made a fecth request
 	S8  mIsFetching;				// Fetch request is active
 	bool mCanUseHTTP ;              //This texture can be fetched through http if true.
-
+	
 	FTType mFTType; // What category of image is this - map tile, server bake, etc?
 	mutable S8 mIsMissingAsset;		// True if we know that there is no image asset with this image id in the database.		
 
