/**
 * @file llvoavatar.h
 * @brief Declaration of LLVOAvatar class which is a derivation of
 * LLViewerObject
 *
 * $LicenseInfo:firstyear=2001&license=viewerlgpl$
 * Second Life Viewer Source Code
 * Copyright (C) 2010, Linden Research, Inc.
 * 
 * This library is free software; you can redistribute it and/or
 * modify it under the terms of the GNU Lesser General Public
 * License as published by the Free Software Foundation;
 * version 2.1 of the License only.
 * 
 * This library is distributed in the hope that it will be useful,
 * but WITHOUT ANY WARRANTY; without even the implied warranty of
 * MERCHANTABILITY or FITNESS FOR A PARTICULAR PURPOSE.  See the GNU
 * Lesser General Public License for more details.
 * 
 * You should have received a copy of the GNU Lesser General Public
 * License along with this library; if not, write to the Free Software
 * Foundation, Inc., 51 Franklin Street, Fifth Floor, Boston, MA  02110-1301  USA
 * 
 * Linden Research, Inc., 945 Battery Street, San Francisco, CA  94111  USA
 * $/LicenseInfo$
 */

#ifndef LL_VOAVATAR_H
#define LL_VOAVATAR_H

#include <map>
#include <deque>
#include <string>
#include <vector>

#include <boost/signals2/trackable.hpp>

#include "llavatarappearance.h"
#include "llchat.h"
#include "lldrawpoolalpha.h"
#include "llviewerobject.h"
#include "llcharacter.h"
#include "llcontrol.h"
#include "llviewerjointmesh.h"
#include "llviewerjointattachment.h"
#include "llrendertarget.h"
#include "llavatarappearancedefines.h"
#include "lltexglobalcolor.h"
#include "lldriverparam.h"
#include "llviewertexlayer.h"
#include "material_codes.h"		// LL_MCODE_END
#include "llviewerstats.h"

extern const LLUUID ANIM_AGENT_BODY_NOISE;
extern const LLUUID ANIM_AGENT_BREATHE_ROT;
extern const LLUUID ANIM_AGENT_PHYSICS_MOTION;
extern const LLUUID ANIM_AGENT_EDITING;
extern const LLUUID ANIM_AGENT_EYE;
extern const LLUUID ANIM_AGENT_FLY_ADJUST;
extern const LLUUID ANIM_AGENT_HAND_MOTION;
extern const LLUUID ANIM_AGENT_HEAD_ROT;
extern const LLUUID ANIM_AGENT_PELVIS_FIX;
extern const LLUUID ANIM_AGENT_TARGET;
extern const LLUUID ANIM_AGENT_WALK_ADJUST;

class LLViewerWearable;
class LLVoiceVisualizer;
class LLHUDNameTag;
class LLHUDEffectSpiral;
class LLTexGlobalColor;

struct LLAppearanceMessageContents;
class LLViewerJointMesh;


//~~~~~~~~~~~~~~~~~~~~~~~~~~~~~~~~~~~~~~~~~~~~~~~~~~~~~~~~~~~~~~~~~~~~~~~~~~~~~~~~
// LLVOAvatar
// 
//~~~~~~~~~~~~~~~~~~~~~~~~~~~~~~~~~~~~~~~~~~~~~~~~~~~~~~~~~~~~~~~~~~~~~~~~~~~~~~~~
class LLVOAvatar :
	public LLAvatarAppearance,
	public LLViewerObject,
	public boost::signals2::trackable
{
	LOG_CLASS(LLVOAvatar);

public:
	friend class LLVOAvatarSelf;

/********************************************************************************
 **                                                                            **
 **                    INITIALIZATION
 **/

public:
	void* operator new(size_t size)
	{
		return LLTrace::MemTrackable<LLViewerObject>::aligned_new<16>(size);
	}

	void operator delete(void* ptr, size_t size)
	{
		LLTrace::MemTrackable<LLViewerObject>::aligned_delete<16>(ptr, size);
	}

	LLVOAvatar(const LLUUID &id, const LLPCode pcode, LLViewerRegion *regionp);
	virtual void		markDead();
	static void			initClass(); // Initialize data that's only init'd once per class.
	static void			cleanupClass();	// Cleanup data that's only init'd once per class.
	static void initCloud();
	virtual void 		initInstance(); // Called after construction to initialize the class.
protected:
	virtual				~LLVOAvatar();

/**                    Initialization
 **                                                                            **
 *******************************************************************************/

/********************************************************************************
 **                                                                            **
 **                    INHERITED
 **/

	//--------------------------------------------------------------------
	// LLViewerObject interface and related
	//--------------------------------------------------------------------
public:
	/*virtual*/ void			updateGL();
	/*virtual*/ LLVOAvatar*		asAvatar();
	virtual U32    	 	 	processUpdateMessage(LLMessageSystem *mesgsys,
													 void **user_data,
													 U32 block_num,
													 const EObjectUpdateType update_type,
													 LLDataPacker *dp);
	virtual void   	 	 	idleUpdate(LLAgent &agent, const F64 &time);
	/*virtual*/ BOOL   	 	 	updateLOD();
	BOOL  	 	 	 	 	updateJointLODs();
	void					updateLODRiggedAttachments( void );
	/*virtual*/ BOOL   	 	 	isActive() const; // Whether this object needs to do an idleUpdate.
	S32Bytes				totalTextureMemForUUIDS(std::set<LLUUID>& ids);
	bool 						allTexturesCompletelyDownloaded(std::set<LLUUID>& ids) const;
	bool 						allLocalTexturesCompletelyDownloaded() const;
	bool 						allBakedTexturesCompletelyDownloaded() const;
	void 						bakedTextureOriginCounts(S32 &sb_count, S32 &host_count,
														 S32 &both_count, S32 &neither_count);
	std::string 				bakedTextureOriginInfo();
	void 						collectLocalTextureUUIDs(std::set<LLUUID>& ids) const;
	void 						collectBakedTextureUUIDs(std::set<LLUUID>& ids) const;
	void 						collectTextureUUIDs(std::set<LLUUID>& ids);
	void						releaseOldTextures();
	/*virtual*/ void   	 	 	updateTextures();
	LLViewerFetchedTexture*		getBakedTextureImage(const U8 te, const LLUUID& uuid);
	/*virtual*/ S32    	 	 	setTETexture(const U8 te, const LLUUID& uuid); // If setting a baked texture, need to request it from a non-local sim.
	/*virtual*/ void   	 	 	onShift(const LLVector4a& shift_vector);
	/*virtual*/ U32    	 	 	getPartitionType() const;
	/*virtual*/ const  	 	 	LLVector3 getRenderPosition() const;
	/*virtual*/ void   	 	 	updateDrawable(BOOL force_damped);
	/*virtual*/ LLDrawable* 	createDrawable(LLPipeline *pipeline);
	/*virtual*/ BOOL   	 	 	updateGeometry(LLDrawable *drawable);
	/*virtual*/ void   	 	 	setPixelAreaAndAngle(LLAgent &agent);
	/*virtual*/ void   	 	 	updateRegion(LLViewerRegion *regionp);
	/*virtual*/ void   	 	 	updateSpatialExtents(LLVector4a& newMin, LLVector4a &newMax);
	/*virtual*/ void   	 	 	getSpatialExtents(LLVector4a& newMin, LLVector4a& newMax);
	/*virtual*/ BOOL   	 	 	lineSegmentIntersect(const LLVector4a& start, const LLVector4a& end,
												 S32 face = -1,                    // which face to check, -1 = ALL_SIDES
												 BOOL pick_transparent = FALSE,
												 BOOL pick_rigged = FALSE,
												 S32* face_hit = NULL,             // which face was hit
												 LLVector4a* intersection = NULL,   // return the intersection point
												 LLVector2* tex_coord = NULL,      // return the texture coordinates of the intersection point
												 LLVector4a* normal = NULL,         // return the surface normal at the intersection point
												 LLVector4a* tangent = NULL);     // return the surface tangent at the intersection point
	LLViewerObject*	lineSegmentIntersectRiggedAttachments(const LLVector4a& start, const LLVector4a& end,
												 S32 face = -1,                    // which face to check, -1 = ALL_SIDES
												 BOOL pick_transparent = FALSE,
												 BOOL pick_rigged = FALSE,
												 S32* face_hit = NULL,             // which face was hit
												 LLVector4a* intersection = NULL,   // return the intersection point
												 LLVector2* tex_coord = NULL,      // return the texture coordinates of the intersection point
												 LLVector4a* normal = NULL,         // return the surface normal at the intersection point
												 LLVector4a* tangent = NULL);     // return the surface tangent at the intersection point

	//--------------------------------------------------------------------
	// LLCharacter interface and related
	//--------------------------------------------------------------------
public:
	/*virtual*/ LLVector3    	getCharacterPosition();
	/*virtual*/ LLQuaternion 	getCharacterRotation();
	/*virtual*/ LLVector3    	getCharacterVelocity();
	/*virtual*/ LLVector3    	getCharacterAngularVelocity();

	/*virtual*/ LLUUID			remapMotionID(const LLUUID& id);
	/*virtual*/ BOOL			startMotion(const LLUUID& id, F32 time_offset = 0.f);
	/*virtual*/ BOOL			stopMotion(const LLUUID& id, BOOL stop_immediate = FALSE);
	virtual bool			hasMotionFromSource(const LLUUID& source_id);
	virtual void			stopMotionFromSource(const LLUUID& source_id);
	virtual void			requestStopMotion(LLMotion* motion);
	LLMotion*				findMotion(const LLUUID& id) const;
	void					startDefaultMotions();
	void					dumpAnimationState();

<<<<<<< HEAD
//<FS:ND> Query by JointKey rather than just a string, the key can be a U32 index for faster lookup
	//virtual LLJoint*		getJoint( const std::string &name );
	virtual LLJoint*		getJoint( const JointKey &name );
	LLJoint* getJoint( const std::string &name ) { return getJoint( JointKey::construct( name ) ); }
// </FS:ND>

=======
	virtual LLJoint*		getJoint(const std::string &name);
	LLJoint*		        getJoint(S32 num);
	
>>>>>>> 801a628c
	void 					addAttachmentOverridesForObject(LLViewerObject *vo);
	void					resetJointsOnDetach(const LLUUID& mesh_id);
	void					resetJointsOnDetach(LLViewerObject *vo);
    bool					jointIsRiggedTo(const std::string& joint_name);
    bool					jointIsRiggedTo(const std::string& joint_name, const LLViewerObject *vo);
	void					clearAttachmentOverrides();
	void					rebuildAttachmentOverrides();
    void                    showAttachmentOverrides(bool verbose = false) const;
    void                    getAttachmentOverrideNames(std::set<std::string>& pos_names, 
                                                       std::set<std::string>& scale_names) const;
	
	/*virtual*/ const LLUUID&	getID() const;
	/*virtual*/ void			addDebugText(const std::string& text);
	/*virtual*/ F32				getTimeDilation();
	/*virtual*/ void			getGround(const LLVector3 &inPos, LLVector3 &outPos, LLVector3 &outNorm);
	/*virtual*/ F32				getPixelArea() const;
	/*virtual*/ LLVector3d		getPosGlobalFromAgent(const LLVector3 &position);
	/*virtual*/ LLVector3		getPosAgentFromGlobal(const LLVector3d &position);
	virtual void				updateVisualParams();

/**                    Inherited
 **                                                                            **
 *******************************************************************************/

/********************************************************************************
 **                                                                            **
 **                    STATE
 **/

public:
	virtual bool 	isSelf() const { return false; } // True if this avatar is for this viewer's agent

private: //aligned members
	LL_ALIGN_16(LLVector4a	mImpostorExtents[2]);

	// <FS:Ansariel> Show muted avatars as cloud
	bool			mMutedAsCloud;

	//--------------------------------------------------------------------
	// Updates
	//--------------------------------------------------------------------
public:
	void			updateDebugText();
	virtual BOOL 	updateCharacter(LLAgent &agent);
	void 			idleUpdateVoiceVisualizer(bool voice_enabled);
	void 			idleUpdateMisc(bool detailed_update);
	virtual void	idleUpdateAppearanceAnimation();
	void 			idleUpdateLipSync(bool voice_enabled);
	void 			idleUpdateLoadingEffect();
	void 			idleUpdateWindEffect();
	void 			idleUpdateNameTag(const LLVector3& root_pos_last);
	void			idleUpdateNameTagText(BOOL new_name);
	void			idleUpdateNameTagPosition(const LLVector3& root_pos_last);
	void			idleUpdateNameTagAlpha(BOOL new_name, F32 alpha);
	// <FS:CR> Colorize tags
	//LLColor4		getNameTagColor(bool is_friend);
	LLColor4		getNameTagColor();
	// </FS:CR>
	void			clearNameTag();
	static void		invalidateNameTag(const LLUUID& agent_id);
	// force all name tags to rebuild, useful when display names turned on/off
	static void		invalidateNameTags();
	// <FS:Ansariel> Fix nametag not properly updating when display name arrives
	//void			addNameTagLine(const std::string& line, const LLColor4& color, S32 style, const LLFontGL* font);
	void			addNameTagLine(const std::string& line, const LLColor4& color, S32 style, const LLFontGL* font, bool is_name = false);
	// </FS:Ansariel>
	void 			idleUpdateRenderComplexity();
	void			calculateUpdateRenderComplexity();
	static const U32 VISUAL_COMPLEXITY_UNKNOWN;
	void			updateVisualComplexity();
	
	U32				getVisualComplexity()			{ return mVisualComplexity;				};		// Numbers calculated here by rendering AV
	F32				getAttachmentSurfaceArea()		{ return mAttachmentSurfaceArea;		};		// estimated surface area of attachments
    void            addAttachmentArea(F32 delta_area);
    void            subtractAttachmentArea(F32 delta_area);

	U32				getReportedVisualComplexity()					{ return mReportedVisualComplexity;				};	// Numbers as reported by the SL server
	void			setReportedVisualComplexity(U32 value)			{ mReportedVisualComplexity = value;			};
	
	S32				getUpdatePeriod()				{ return mUpdatePeriod;			};
	const LLColor4 &  getMutedAVColor()				{ return mMutedAVColor;			};
	static void     updateImpostorRendering(U32 newMaxNonImpostorsValue);

	void 			idleUpdateBelowWater();

	//--------------------------------------------------------------------
	// Static preferences (controlled by user settings/menus)
	//--------------------------------------------------------------------
public:
	static S32		sRenderName;
	static BOOL		sRenderGroupTitles;
	static const U32 IMPOSTORS_OFF; /* Must equal the maximum allowed the RenderAvatarMaxNonImpostors
									 * slider in panel_preferences_graphics1.xml */
	static U32		sMaxNonImpostors; //(affected by control "RenderAvatarMaxNonImpostors")
	static F32		sRenderDistance; //distance at which avatars will render.
	static BOOL		sShowAnimationDebug; // show animation debug info
	static bool		sUseImpostors; //use impostors for far away avatars
	static BOOL		sShowFootPlane;	// show foot collision plane reported by server
	static BOOL		sShowCollisionVolumes;	// show skeletal collision volumes
	static BOOL		sVisibleInFirstPerson;
	static S32		sNumLODChangesThisFrame;
	static S32		sNumVisibleChatBubbles;
	static BOOL		sDebugInvisible;
	static BOOL		sShowAttachmentPoints;
	static F32		sLODFactor; // user-settable LOD factor
	static F32		sPhysicsLODFactor; // user-settable physics LOD factor
	static BOOL		sJointDebug; // output total number of joints being touched for each avatar
	static BOOL		sDebugAvatarRotation;
	static LLPartSysData sCloud;
	static LLPartSysData sCloudMuted;

	//--------------------------------------------------------------------
	// Region state
	//--------------------------------------------------------------------
public:
	LLHost			getObjectHost() const;

	//--------------------------------------------------------------------
	// Loading state
	//--------------------------------------------------------------------
public:
	BOOL			isFullyLoaded() const;
	bool 			isTooComplex() const;
	bool 			visualParamWeightsAreDefault();
	virtual bool	getIsCloud() const;
	BOOL			isFullyTextured() const;
	BOOL			hasGray() const; 
	S32				getRezzedStatus() const; // 0 = cloud, 1 = gray, 2 = textured, 3 = textured and fully downloaded.
	void			updateRezzedStatusTimers();

	S32				mLastRezzedStatus;

	
	void 			startPhase(const std::string& phase_name);
	void 			stopPhase(const std::string& phase_name, bool err_check = true);
	void			clearPhases();
	void 			logPendingPhases();
	static void 	logPendingPhasesAllAvatars();
	void 			logMetricsTimerRecord(const std::string& phase_name, F32 elapsed, bool completed);

    void            calcMutedAVColor();

protected:
	LLViewerStats::PhaseMap& getPhases() { return mPhases; }
	BOOL			updateIsFullyLoaded();
	BOOL			processFullyLoadedChange(bool loading);
	void			updateRuthTimer(bool loading);
	F32 			calcMorphAmount();

private:
	BOOL			mFirstFullyVisible;
	BOOL			mFullyLoaded;
	BOOL			mPreviousFullyLoaded;
	BOOL			mFullyLoadedInitialized;
	S32				mFullyLoadedFrameCounter;
	LLColor4		mMutedAVColor;
	LLFrameTimer	mFullyLoadedTimer;
	LLFrameTimer	mRuthTimer;

private:
	LLViewerStats::PhaseMap mPhases;

protected:
	LLFrameTimer    mInvisibleTimer;
	
/**                    State
 **                                                                            **
 *******************************************************************************/
/********************************************************************************
 **                                                                            **
 **                    SKELETON
 **/

protected:
	/*virtual*/ LLAvatarJoint*	createAvatarJoint(); // Returns LLViewerJoint
	/*virtual*/ LLAvatarJoint*	createAvatarJoint(S32 joint_num); // Returns LLViewerJoint
	/*virtual*/ LLAvatarJointMesh*	createAvatarJointMesh(); // Returns LLViewerJointMesh
public:
	void				updateHeadOffset();
    void				debugBodySize() const;
	void				postPelvisSetRecalc( void );

	/*virtual*/ BOOL	loadSkeletonNode();
    void                initAttachmentPoints(bool ignore_hud_joints = false);
	/*virtual*/ void	buildCharacter();
    void                resetVisualParams();
    void				resetSkeleton();

	LLVector3			mCurRootToHeadOffset;
	LLVector3			mTargetRootToHeadOffset;

	S32					mLastSkeletonSerialNum;


/**                    Skeleton
 **                                                                            **
 *******************************************************************************/

/********************************************************************************
 **                                                                            **
 **                    RENDERING
 **/

public:
	U32 		renderImpostor(LLColor4U color = LLColor4U(255,255,255,255), S32 diffuse_channel = 0);
	bool		isVisuallyMuted();
	bool 		isInMuteList();
	void		forceUpdateVisualMuteSettings();

	enum VisualMuteSettings
	{
		AV_RENDER_NORMALLY = 0,
		AV_DO_NOT_RENDER   = 1,
		AV_ALWAYS_RENDER   = 2
	};
	void		setVisualMuteSettings(VisualMuteSettings set);
	VisualMuteSettings  getVisualMuteSettings()						{ return mVisuallyMuteSetting;	};

	U32 		renderRigid();
	U32 		renderSkinned();
	F32			getLastSkinTime() { return mLastSkinTime; }
	U32 		renderTransparent(BOOL first_pass);
	void 		renderCollisionVolumes();
	void		renderBones();
	void		renderJoints();
	static void	deleteCachedImages(bool clearAll=true);
	static void	destroyGL();
	static void	restoreGL();
	S32			mSpecialRenderMode; // special lighting
        
  private:
	F32			mAttachmentSurfaceArea; //estimated surface area of attachments
	bool		shouldAlphaMask();

	BOOL 		mNeedsSkin; // avatar has been animated and verts have not been updated
	F32			mLastSkinTime; //value of gFrameTimeSeconds at last skin update

	S32	 		mUpdatePeriod;
	S32  		mNumInitFaces; //number of faces generated when creating the avatar drawable, does not inculde splitted faces due to long vertex buffer.

	// the isTooComplex method uses these mutable values to avoid recalculating too frequently
	mutable U32  mVisualComplexity;
	mutable bool mVisualComplexityStale;
	U32          mReportedVisualComplexity; // from other viewers through the simulator

	bool		mCachedInMuteList;
	F64			mCachedMuteListUpdateTime;

	VisualMuteSettings		mVisuallyMuteSetting;			// Always or never visually mute this AV

	//--------------------------------------------------------------------
	// Morph masks
	//--------------------------------------------------------------------
public:
	/*virtual*/ void	applyMorphMask(U8* tex_data, S32 width, S32 height, S32 num_components, LLAvatarAppearanceDefines::EBakedTextureIndex index = LLAvatarAppearanceDefines::BAKED_NUM_INDICES);
	BOOL 		morphMaskNeedsUpdate(LLAvatarAppearanceDefines::EBakedTextureIndex index = LLAvatarAppearanceDefines::BAKED_NUM_INDICES);

	
	//--------------------------------------------------------------------
	// Global colors
	//--------------------------------------------------------------------
public:
	// <FS:Ansariel> [Legacy Bake]
	///*virtual*/void onGlobalColorChanged(const LLTexGlobalColor* global_color);
	/*virtual*/void onGlobalColorChanged(const LLTexGlobalColor* global_color, BOOL upload_bake);

	//--------------------------------------------------------------------
	// Visibility
	//--------------------------------------------------------------------
protected:
	void 		updateVisibility();
private:
	U32	 		mVisibilityRank;
	BOOL 		mVisible;
	
	//--------------------------------------------------------------------
	// Shadowing
	//--------------------------------------------------------------------
public:
	void 		updateShadowFaces();
	LLDrawable*	mShadow;
private:
	LLFace* 	mShadow0Facep;
	LLFace* 	mShadow1Facep;
	LLPointer<LLViewerTexture> mShadowImagep;

	//--------------------------------------------------------------------
	// Impostors
	//--------------------------------------------------------------------
public:
	BOOL 		isImpostor();
	BOOL 		shouldImpostor(const U32 rank_factor = 1) const;
	BOOL 	    needsImpostorUpdate() const;
	const LLVector3& getImpostorOffset() const;
	const LLVector2& getImpostorDim() const;
	void 		getImpostorValues(LLVector4a* extents, LLVector3& angle, F32& distance) const;
	void 		cacheImpostorValues();
	void 		setImpostorDim(const LLVector2& dim);
	static void	resetImpostors();
	static void updateImpostors();
	LLRenderTarget mImpostor;
	BOOL		mNeedsImpostorUpdate;
private:
	LLVector3	mImpostorOffset;
	LLVector2	mImpostorDim;
	BOOL		mNeedsAnimUpdate;
	LLVector3	mImpostorAngle;
	F32			mImpostorDistance;
	F32			mImpostorPixelArea;
	LLVector3	mLastAnimExtents[2];  
	
	LLCachedControl<bool> mRenderUnloadedAvatar;

	//--------------------------------------------------------------------
	// Wind rippling in clothes
	//--------------------------------------------------------------------
public:
	LLVector4	mWindVec;
	F32			mRipplePhase;
	BOOL		mBelowWater;
private:
	F32			mWindFreq;
	LLFrameTimer mRippleTimer;
	F32			mRippleTimeLast;
	LLVector3	mRippleAccel;
	LLVector3	mLastVel;

	//--------------------------------------------------------------------
	// Culling
	//--------------------------------------------------------------------
public:
	static void	cullAvatarsByPixelArea();
	BOOL		isCulled() const { return mCulled; }
private:
	BOOL		mCulled;

	//--------------------------------------------------------------------
	// Freeze counter
	//--------------------------------------------------------------------
public:
	static void updateFreezeCounter(S32 counter = 0);
private:
	static S32  sFreezeCounter;

	//--------------------------------------------------------------------
	// Constants
	//--------------------------------------------------------------------
public:
	virtual LLViewerTexture::EBoostLevel 	getAvatarBoostLevel() const { return LLGLTexture::BOOST_AVATAR; }
	virtual LLViewerTexture::EBoostLevel 	getAvatarBakedBoostLevel() const { return LLGLTexture::BOOST_AVATAR_BAKED; }
	virtual S32 						getTexImageSize() const;
	/*virtual*/ S32						getTexImageArea() const { return getTexImageSize()*getTexImageSize(); }

/**                    Rendering
 **                                                                            **
 *******************************************************************************/

/********************************************************************************
 **                                                                            **
 **                    TEXTURES
 **/

	//--------------------------------------------------------------------
	// Loading status
	//--------------------------------------------------------------------
public:
	virtual BOOL    isTextureDefined(LLAvatarAppearanceDefines::ETextureIndex type, U32 index = 0) const;
	virtual BOOL	isTextureVisible(LLAvatarAppearanceDefines::ETextureIndex type, U32 index = 0) const;
	virtual BOOL	isTextureVisible(LLAvatarAppearanceDefines::ETextureIndex type, LLViewerWearable *wearable) const;

	BOOL			isFullyBaked();
	static BOOL		areAllNearbyInstancesBaked(S32& grey_avatars);
	static void		getNearbyRezzedStats(std::vector<S32>& counts);
	static std::string rezStatusToString(S32 status);

	//--------------------------------------------------------------------
	// Baked textures
	//--------------------------------------------------------------------
public:
	/*virtual*/ LLTexLayerSet*	createTexLayerSet(); // Return LLViewerTexLayerSet
	void			releaseComponentTextures(); // ! BACKWARDS COMPATIBILITY !
protected:
	static void		onBakedTextureMasksLoaded(BOOL success, LLViewerFetchedTexture *src_vi, LLImageRaw* src, LLImageRaw* aux_src, S32 discard_level, BOOL final, void* userdata);
	static void		onInitialBakedTextureLoaded(BOOL success, LLViewerFetchedTexture *src_vi, LLImageRaw* src, LLImageRaw* aux_src, S32 discard_level, BOOL final, void* userdata);
	static void		onBakedTextureLoaded(BOOL success, LLViewerFetchedTexture *src_vi, LLImageRaw* src, LLImageRaw* aux_src, S32 discard_level, BOOL final, void* userdata);
	virtual void	removeMissingBakedTextures();
	void			useBakedTexture(const LLUUID& id);
	LLViewerTexLayerSet*  getTexLayerSet(const U32 index) const { return dynamic_cast<LLViewerTexLayerSet*>(mBakedTextureDatas[index].mTexLayerSet);	}


	LLLoadedCallbackEntry::source_callback_list_t mCallbackTextureList ; 
	BOOL mLoadedCallbacksPaused;
	std::set<LLUUID>	mTextureIDs;
	//--------------------------------------------------------------------
	// Local Textures
	//--------------------------------------------------------------------
protected:
	virtual void	setLocalTexture(LLAvatarAppearanceDefines::ETextureIndex type, LLViewerTexture* tex, BOOL baked_version_exits, U32 index = 0);
	virtual void	addLocalTextureStats(LLAvatarAppearanceDefines::ETextureIndex type, LLViewerFetchedTexture* imagep, F32 texel_area_ratio, BOOL rendered, BOOL covered_by_baked);
	// MULTI-WEARABLE: make self-only?
	virtual void	setBakedReady(LLAvatarAppearanceDefines::ETextureIndex type, BOOL baked_version_exists, U32 index = 0);

	//--------------------------------------------------------------------
	// Texture accessors
	//--------------------------------------------------------------------
private:
	virtual	void				setImage(const U8 te, LLViewerTexture *imagep, const U32 index); 
	virtual LLViewerTexture*	getImage(const U8 te, const U32 index) const;
	const std::string 			getImageURL(const U8 te, const LLUUID &uuid);

	virtual const LLTextureEntry* getTexEntry(const U8 te_num) const;
	virtual void setTexEntry(const U8 index, const LLTextureEntry &te);

	void checkTextureLoading() ;
	//--------------------------------------------------------------------
	// Layers
	//--------------------------------------------------------------------
protected:
	void			deleteLayerSetCaches(bool clearAll = true);
	void			addBakedTextureStats(LLViewerFetchedTexture* imagep, F32 pixel_area, F32 texel_area_ratio, S32 boost_level);

	//--------------------------------------------------------------------
	// Composites
	//--------------------------------------------------------------------
public:
	// <FS:Ansariel> [Legacy Bake]
	//virtual void	invalidateComposite(LLTexLayerSet* layerset);
	virtual void	invalidateComposite(LLTexLayerSet* layerset, BOOL upload_result);
	virtual void	invalidateAll();
	virtual void	setCompositeUpdatesEnabled(bool b) {}
	virtual void 	setCompositeUpdatesEnabled(U32 index, bool b) {}
	virtual bool 	isCompositeUpdateEnabled(U32 index) { return false; }

	//--------------------------------------------------------------------
	// Static texture/mesh/baked dictionary
	//--------------------------------------------------------------------
public:
	static BOOL 	isIndexLocalTexture(LLAvatarAppearanceDefines::ETextureIndex i);
	static BOOL 	isIndexBakedTexture(LLAvatarAppearanceDefines::ETextureIndex i);
private:
	static const LLAvatarAppearanceDefines::LLAvatarAppearanceDictionary *getDictionary() { return sAvatarDictionary; }
	static LLAvatarAppearanceDefines::LLAvatarAppearanceDictionary* sAvatarDictionary;

	//--------------------------------------------------------------------
	// Messaging
	//--------------------------------------------------------------------
public:
	void 			onFirstTEMessageReceived();
private:
	BOOL			mFirstTEMessageReceived;
	BOOL			mFirstAppearanceMessageReceived;
	
/**                    Textures
 **                                                                            **
 *******************************************************************************/

/********************************************************************************
 **                                                                            **
 **                    MESHES
 **/

public:
	void			debugColorizeSubMeshes(U32 i, const LLColor4& color);
	virtual void 	updateMeshTextures();
	// <FS:Ansariel> [Legacy Bake]
	//void 			updateSexDependentLayerSets();
	void 			updateSexDependentLayerSets(BOOL upload_bake);
	virtual void	dirtyMesh(); // Dirty the avatar mesh
	void 			updateMeshData();
protected:
	void 			releaseMeshData();
	virtual void restoreMeshData();
private:
	virtual void	dirtyMesh(S32 priority); // Dirty the avatar mesh, with priority
	LLViewerJoint*	getViewerJoint(S32 idx);
	S32 			mDirtyMesh; // 0 -- not dirty, 1 -- morphed, 2 -- LOD
	BOOL			mMeshTexturesDirty;

	//--------------------------------------------------------------------
	// Destroy invisible mesh
	//--------------------------------------------------------------------
protected:
	BOOL			mMeshValid;
	LLFrameTimer	mMeshInvisibleTime;

/**                    Meshes
 **                                                                            **
 *******************************************************************************/

/********************************************************************************
 **                                                                            **
 **                    APPEARANCE
 **/

    LLPointer<LLAppearanceMessageContents> 	mLastProcessedAppearance;
    
public:
	void 			parseAppearanceMessage(LLMessageSystem* mesgsys, LLAppearanceMessageContents& msg);
	void 			processAvatarAppearance(LLMessageSystem* mesgsys);
    void            applyParsedAppearanceMessage(LLAppearanceMessageContents& contents, bool slam_params);
	void 			hideSkirt();
	void			startAppearanceAnimation();
	// <FS:Ansariel> [Legacy Bake]
	/*virtual*/ void bodySizeChanged();

	//--------------------------------------------------------------------
	// Appearance morphing
	//--------------------------------------------------------------------
public:
	BOOL			getIsAppearanceAnimating() const { return mAppearanceAnimating; }

	// True if we are computing our appearance via local compositing
	// instead of baked textures, as for example during wearable
	// editing or when waiting for a subsequent server rebake.
	/*virtual*/ BOOL	isUsingLocalAppearance() const { return mUseLocalAppearance; }

	// <FS:Ansariel> [Legacy Bake]
	// True if this avatar should fetch its baked textures via the new
	// appearance mechanism.
	BOOL				isUsingServerBakes() const;
	void 				setIsUsingServerBakes(BOOL newval);
	// </FS:Ansariel> [Legacy Bake]

	// True if we are currently in appearance editing mode. Often but
	// not always the same as isUsingLocalAppearance().
	/*virtual*/ BOOL	isEditingAppearance() const { return mIsEditingAppearance; }
	void setIsEditingAppearance(BOOL editing) { mIsEditingAppearance = editing; }	// <FS:CR> for Built-in Posestand
	
	// FIXME review isUsingLocalAppearance uses, some should be isEditing instead.

private:
	BOOL			mAppearanceAnimating;
	LLFrameTimer	mAppearanceMorphTimer;
	F32				mLastAppearanceBlendTime;
	BOOL			mIsEditingAppearance; // flag for if we're actively in appearance editing mode
	BOOL			mUseLocalAppearance; // flag for if we're using a local composite
	// <FS:Ansariel> [Legacy Bake]
	BOOL			mUseServerBakes; // flag for if baked textures should be fetched from baking service (false if they're temporary uploads)

	//--------------------------------------------------------------------
	// Visibility
	//--------------------------------------------------------------------
public:
	BOOL			isVisible() const;
	void			setVisibilityRank(U32 rank);
	static S32 		sNumVisibleAvatars; // Number of instances of this class
/**                    Appearance
 **                                                                            **
 *******************************************************************************/

/********************************************************************************
 **                                                                            **
 **                    WEARABLES
 **/

	//--------------------------------------------------------------------
	// Attachments
	//--------------------------------------------------------------------
public:
	void 				clampAttachmentPositions();
	virtual const LLViewerJointAttachment* attachObject(LLViewerObject *viewer_object);
	virtual BOOL 		detachObject(LLViewerObject *viewer_object);
	static bool		    getRiggedMeshID( LLViewerObject* pVO, LLUUID& mesh_id );
	void				cleanupAttachedMesh( LLViewerObject* pVO );
	static LLVOAvatar*  findAvatarFromAttachment(LLViewerObject* obj);
	/*virtual*/ BOOL	isWearingWearableType(LLWearableType::EType type ) const;
	LLViewerObject *	findAttachmentByID( const LLUUID & target_id ) const;

//-TT Patch: ReplaceWornItemsOnly
	LLViewerJointAttachment* getTargetAttachmentPoint(LLViewerObject* viewer_object);
//-TT
protected:
	//LLViewerJointAttachment* getTargetAttachmentPoint(LLViewerObject* viewer_object);
	void 				lazyAttach();
	void				rebuildRiggedAttachments( void );

	//--------------------------------------------------------------------
	// Map of attachment points, by ID
	//--------------------------------------------------------------------
public:
	S32 				getAttachmentCount(); // Warning: order(N) not order(1) // currently used only by -self
	typedef std::map<S32, LLViewerJointAttachment*> attachment_map_t;
	attachment_map_t 								mAttachmentPoints;
	std::vector<LLPointer<LLViewerObject> > 		mPendingAttachment;

	//--------------------------------------------------------------------
	// HUD functions
	//--------------------------------------------------------------------
public:
	BOOL 				hasHUDAttachment() const;
	LLBBox 				getHUDBBox() const;
	void 				resetHUDAttachments();
	BOOL				canAttachMoreObjects() const;
	BOOL				canAttachMoreObjects(U32 n) const;
protected:
	U32					getNumAttachments() const; // O(N), not O(1)

/**                    Wearables
 **                                                                            **
 *******************************************************************************/

/********************************************************************************
 **                                                                            **
 **                    ACTIONS
 **/

	//--------------------------------------------------------------------
	// Animations
	//--------------------------------------------------------------------
public:
	BOOL 			isAnyAnimationSignaled(const LLUUID *anim_array, const S32 num_anims) const;
	void 			processAnimationStateChanges();
protected:
	BOOL 			processSingleAnimationStateChange(const LLUUID &anim_id, BOOL start);
	void 			resetAnimations();
private:
	LLTimer			mAnimTimer;
	F32				mTimeLast;	

	//--------------------------------------------------------------------
	// Animation state data
	//--------------------------------------------------------------------
public:
	typedef std::map<LLUUID, S32>::iterator AnimIterator;
	std::map<LLUUID, S32> 					mSignaledAnimations; // requested state of Animation name/value
	std::map<LLUUID, S32> 					mPlayingAnimations; // current state of Animation name/value

	typedef std::multimap<LLUUID, LLUUID> 	AnimationSourceMap;
	typedef AnimationSourceMap::iterator 	AnimSourceIterator;
	AnimationSourceMap 						mAnimationSources; // object ids that triggered anim ids

	//--------------------------------------------------------------------
	// Chat
	//--------------------------------------------------------------------
public:
	void			addChat(const LLChat& chat);
	void	   		clearChat();
	void	   		startTyping() { mTyping = TRUE; mTypingTimer.reset(); }
	void			stopTyping() { mTyping = FALSE; }
	// <FS:Ansariel> Get typing status
	bool			isTyping() const { return mTyping; }
private:
	BOOL			mVisibleChat;
	BOOL			mVisibleTyping;

	//--------------------------------------------------------------------
	// Lip synch morphs
	//--------------------------------------------------------------------
private:
	bool 		   	mLipSyncActive; // we're morphing for lip sync
	LLVisualParam* 	mOohMorph; // cached pointers morphs for lip sync
	LLVisualParam* 	mAahMorph; // cached pointers morphs for lip sync

	//--------------------------------------------------------------------
	// Flight
	//--------------------------------------------------------------------
public:
	BOOL			mInAir;
	LLFrameTimer	mTimeInAir;

/**                    Actions
 **                                                                            **
 *******************************************************************************/

/********************************************************************************
 **                                                                            **
 **                    PHYSICS
 **/

private:
	F32 		mSpeedAccum; // measures speed (for diagnostics mostly).
	BOOL 		mTurning; // controls hysteresis on avatar rotation
	F32			mSpeed; // misc. animation repeated state

	//--------------------------------------------------------------------
	// Dimensions
	//--------------------------------------------------------------------
public:
	void 		resolveHeightGlobal(const LLVector3d &inPos, LLVector3d &outPos, LLVector3 &outNorm);
	bool		distanceToGround( const LLVector3d &startPoint, LLVector3d &collisionPoint, F32 distToIntersectionAlongRay );
	void 		resolveHeightAgent(const LLVector3 &inPos, LLVector3 &outPos, LLVector3 &outNorm);
	void 		resolveRayCollisionAgent(const LLVector3d start_pt, const LLVector3d end_pt, LLVector3d &out_pos, LLVector3 &out_norm);
	void 		slamPosition(); // Slam position to transmitted position (for teleport);
protected:

	//--------------------------------------------------------------------
	// Material being stepped on
	//--------------------------------------------------------------------
private:
	BOOL		mStepOnLand;
	U8			mStepMaterial;
	LLVector3	mStepObjectVelocity;

/**                    Physics
 **                                                                            **
 *******************************************************************************/

/********************************************************************************
 **                                                                            **
 **                    HIERARCHY
 **/

public:
	/*virtual*/ BOOL 	setParent(LLViewerObject* parent);
	/*virtual*/ void 	addChild(LLViewerObject *childp);
	/*virtual*/ void 	removeChild(LLViewerObject *childp);

	//--------------------------------------------------------------------
	// Sitting
	//--------------------------------------------------------------------
public:
	void			sitDown(BOOL bSitting);
	BOOL			isSitting(){return mIsSitting;}
	void 			sitOnObject(LLViewerObject *sit_object);
	void 			getOffObject();
	void 			revokePermissionsOnObject(LLViewerObject *sit_object);
private:
	// set this property only with LLVOAvatar::sitDown method
	BOOL 			mIsSitting;
	// position backup in case of missing data
	LLVector3		mLastRootPos;

/**                    Hierarchy
 **                                                                            **
 *******************************************************************************/

/********************************************************************************
 **                                                                            **
 **                    NAME
 **/

public:
	std::string		getFullname() const; // Returns "FirstName LastName"
	std::string		avString() const; // Frequently used string in log messages "Avatar '<full name'"
protected:
	static void		getAnimLabels(std::vector<std::string>* labels);
	static void		getAnimNames(std::vector<std::string>* names);	
private:
    bool            mNameIsSet;
	LLSD			mClientTagData;
	bool			mHasClientTagColor;
	std::string  	mTitle;
	// <FS:Ansariel> FIRE-13414: Avatar name isn't updated when the simulator sends a new name
	std::string		mNameFirstname;
	std::string		mNameLastname;
	// </FS:Ansariel>
	bool	  		mNameAway;
	bool	  		mNameDoNotDisturb;
	bool			mNameAutoResponse; // <FS:Ansariel> Show auto-response in nametag
	bool			mNameIsTyping; // <FS:Ansariel> FIRE-3475: Show typing in nametag
	bool	  		mNameMute;
	bool      		mNameAppearance;
	bool			mNameFriend;
	bool			mNameCloud;
	F32				mNameAlpha;
	LLColor4		mNameColor;
	BOOL      		mRenderGroupTitles;
	std::string		mDistanceString;
	// <FS:Ansariel> Show Arc in nametag (for Jelly Dolls)
	U32				mNameArc;
	LLColor4		mNameArcColor;
	// </FS:Ansariel>

	//--------------------------------------------------------------------
	// Display the name (then optionally fade it out)
	//--------------------------------------------------------------------
public:
	LLFrameTimer	mChatTimer;
	LLPointer<LLHUDNameTag> mNameText;
private:
	LLFrameTimer	mTimeVisible;
	std::deque<LLChat> mChats;
	BOOL			mTyping;
	LLFrameTimer	mTypingTimer;

/**                    Name
 **                                                                            **
 *******************************************************************************/

/********************************************************************************
 **                                                                            **
 **                    SOUNDS
 **/

	//--------------------------------------------------------------------
	// Voice visualizer
	//--------------------------------------------------------------------
public:
	// Responsible for detecting the user's voice signal (and when the
	// user speaks, it puts a voice symbol over the avatar's head) and gesticulations
	LLPointer<LLVoiceVisualizer>  mVoiceVisualizer;
	int					mCurrentGesticulationLevel;

	//--------------------------------------------------------------------
	// Step sound
	//--------------------------------------------------------------------
protected:
	const LLUUID& 		getStepSound() const;
private:
	// Global table of sound ids per material, and the ground
	const static LLUUID	sStepSounds[LL_MCODE_END];
	// const static LLUUID	sStepSoundOnLand; - <FS:PP> Commented out for FIRE-3169: Option to change the default footsteps sound

	//--------------------------------------------------------------------
	// Foot step state (for generating sounds)
	//--------------------------------------------------------------------
public:
	void 				setFootPlane(const LLVector4 &plane) { mFootPlane = plane; }
	LLVector4			mFootPlane;
private:
	BOOL				mWasOnGroundLeft;
	BOOL				mWasOnGroundRight;

/**                    Sounds
 **                                                                            **
 *******************************************************************************/

/********************************************************************************
 **                                                                            **
 **                    DIAGNOSTICS
 **/
	
	//--------------------------------------------------------------------
	// General
	//--------------------------------------------------------------------
public:
	void				dumpArchetypeXML(const std::string& prefix, bool group_by_wearables = false);
	void 				dumpAppearanceMsgParams( const std::string& dump_prefix,
												 const LLAppearanceMessageContents& contents);
	static void			dumpBakedStatus();
	const std::string 	getBakedStatusForPrintout() const;
	void				dumpAvatarTEs(const std::string& context) const;

	static F32 			sUnbakedTime; // Total seconds with >=1 unbaked avatars
	static F32 			sUnbakedUpdateTime; // Last time stats were updated (to prevent multiple updates per frame) 
	static F32 			sGreyTime; // Total seconds with >=1 grey avatars	
	static F32 			sGreyUpdateTime; // Last time stats were updated (to prevent multiple updates per frame) 
protected:
	S32					getUnbakedPixelAreaRank();
	BOOL				mHasGrey;
private:
	F32					mMinPixelArea;
	F32					mMaxPixelArea;
	F32					mAdjustedPixelArea;
	std::string  		mDebugText;
	std::string			mBakedTextureDebugText;


	//--------------------------------------------------------------------
	// Avatar Rez Metrics
	//--------------------------------------------------------------------
public:
	void 			debugAvatarRezTime(std::string notification_name, std::string comment = "");
	F32				debugGetExistenceTimeElapsedF32() const { return mDebugExistenceTimer.getElapsedTimeF32(); }

protected:
	LLFrameTimer	mRuthDebugTimer; // For tracking how long it takes for av to rez
	LLFrameTimer	mDebugExistenceTimer; // Debugging for how long the avatar has been in memory.
	LLFrameTimer	mLastAppearanceMessageTimer; // Time since last appearance message received.

	//--------------------------------------------------------------------
	// COF monitoring
	//--------------------------------------------------------------------

public:
	// COF version of last viewer-initiated appearance update request. For non-self avs, this will remain at default.
	S32 mLastUpdateRequestCOFVersion;

	// COF version of last appearance message received for this av.
	S32 mLastUpdateReceivedCOFVersion;

/**                    Diagnostics
 **                                                                            **
 *******************************************************************************/

/********************************************************************************
 **                                                                            **
 **                    SUPPORT CLASSES
 **/

protected: // Shared with LLVOAvatarSelf


/**                    Support classes
 **                                                                            **
 *******************************************************************************/

}; // LLVOAvatar
extern const F32 SELF_ADDITIONAL_PRI;
extern const S32 MAX_TEXTURE_VIRTUAL_SIZE_RESET_INTERVAL;

extern const F32 MAX_HOVER_Z;
extern const F32 MIN_HOVER_Z;

std::string get_sequential_numbered_file_name(const std::string& prefix,
											  const std::string& suffix);
void dump_sequential_xml(const std::string outprefix, const LLSD& content);

// <FS:ND> Remove LLVolatileAPRPool/apr_file_t and use FILE* instead
void dump_visual_param(apr_file_t* file, LLVisualParam* viewer_param, F32 value);
void dump_visual_param(LLAPRFile::tFiletype* file, LLVisualParam* viewer_param, F32 value);
//</FS:ND>

#endif // LL_VOAVATAR_H
<|MERGE_RESOLUTION|>--- conflicted
+++ resolved
@@ -199,18 +199,13 @@
 	void					startDefaultMotions();
 	void					dumpAnimationState();
 
-<<<<<<< HEAD
 //<FS:ND> Query by JointKey rather than just a string, the key can be a U32 index for faster lookup
 	//virtual LLJoint*		getJoint( const std::string &name );
 	virtual LLJoint*		getJoint( const JointKey &name );
 	LLJoint* getJoint( const std::string &name ) { return getJoint( JointKey::construct( name ) ); }
 // </FS:ND>
-
-=======
-	virtual LLJoint*		getJoint(const std::string &name);
 	LLJoint*		        getJoint(S32 num);
-	
->>>>>>> 801a628c
+
 	void 					addAttachmentOverridesForObject(LLViewerObject *vo);
 	void					resetJointsOnDetach(const LLUUID& mesh_id);
 	void					resetJointsOnDetach(LLViewerObject *vo);
