/**
 * @file llvoavatar.h
 * @brief Declaration of LLVOAvatar class which is a derivation of
 * LLViewerObject
 *
 * $LicenseInfo:firstyear=2001&license=viewerlgpl$
 * Second Life Viewer Source Code
 * Copyright (C) 2010, Linden Research, Inc.
 * 
 * This library is free software; you can redistribute it and/or
 * modify it under the terms of the GNU Lesser General Public
 * License as published by the Free Software Foundation;
 * version 2.1 of the License only.
 * 
 * This library is distributed in the hope that it will be useful,
 * but WITHOUT ANY WARRANTY; without even the implied warranty of
 * MERCHANTABILITY or FITNESS FOR A PARTICULAR PURPOSE.  See the GNU
 * Lesser General Public License for more details.
 * 
 * You should have received a copy of the GNU Lesser General Public
 * License along with this library; if not, write to the Free Software
 * Foundation, Inc., 51 Franklin Street, Fifth Floor, Boston, MA  02110-1301  USA
 * 
 * Linden Research, Inc., 945 Battery Street, San Francisco, CA  94111  USA
 * $/LicenseInfo$
 */

#ifndef LL_VOAVATAR_H
#define LL_VOAVATAR_H

#include <map>
#include <deque>
#include <string>
#include <vector>

#include <boost/signals2/trackable.hpp>

#include "llavatarappearance.h"
#include "llchat.h"
#include "lldrawpoolalpha.h"
#include "llviewerobject.h"
#include "llcharacter.h"
#include "llcontrol.h"
#include "llviewerjointmesh.h"
#include "llviewerjointattachment.h"
#include "llrendertarget.h"
#include "llavatarappearancedefines.h"
#include "lltexglobalcolor.h"
#include "lldriverparam.h"
#include "llviewertexlayer.h"
#include "material_codes.h"		// LL_MCODE_END
#include "llrigginginfo.h"
#include "llviewerstats.h"
#include "llvovolume.h"
#include "llavatarrendernotifier.h"

extern const LLUUID ANIM_AGENT_BODY_NOISE;
extern const LLUUID ANIM_AGENT_BREATHE_ROT;
extern const LLUUID ANIM_AGENT_PHYSICS_MOTION;
extern const LLUUID ANIM_AGENT_EDITING;
extern const LLUUID ANIM_AGENT_EYE;
extern const LLUUID ANIM_AGENT_FLY_ADJUST;
extern const LLUUID ANIM_AGENT_HAND_MOTION;
extern const LLUUID ANIM_AGENT_HEAD_ROT;
extern const LLUUID ANIM_AGENT_PELVIS_FIX;
extern const LLUUID ANIM_AGENT_TARGET;
extern const LLUUID ANIM_AGENT_WALK_ADJUST;

class LLViewerWearable;
class LLVoiceVisualizer;
class LLHUDNameTag;
class LLHUDEffectSpiral;
class LLTexGlobalColor;

struct LLAppearanceMessageContents;
class LLViewerJointMesh;

const F32 MAX_AVATAR_LOD_FACTOR = 1.0f;


//~~~~~~~~~~~~~~~~~~~~~~~~~~~~~~~~~~~~~~~~~~~~~~~~~~~~~~~~~~~~~~~~~~~~~~~~~~~~~~~~
// LLVOAvatar
// 
//~~~~~~~~~~~~~~~~~~~~~~~~~~~~~~~~~~~~~~~~~~~~~~~~~~~~~~~~~~~~~~~~~~~~~~~~~~~~~~~~
class LLVOAvatar :
	public LLAvatarAppearance,
	public LLViewerObject,
	public boost::signals2::trackable
{
	LOG_CLASS(LLVOAvatar);

public:
	friend class LLVOAvatarSelf;

/********************************************************************************
 **                                                                            **
 **                    INITIALIZATION
 **/

public:
	void* operator new(size_t size)
	{
		return LLTrace::MemTrackable<LLViewerObject>::aligned_new<16>(size);
	}

	void operator delete(void* ptr, size_t size)
	{
		LLTrace::MemTrackable<LLViewerObject>::aligned_delete<16>(ptr, size);
	}

	LLVOAvatar(const LLUUID &id, const LLPCode pcode, LLViewerRegion *regionp);
	virtual void		markDead();
	static void			initClass(); // Initialize data that's only init'd once per class.
	static void			cleanupClass();	// Cleanup data that's only init'd once per class.
	static void initCloud();
	virtual void 		initInstance(); // Called after construction to initialize the class.
protected:
	virtual				~LLVOAvatar();

/**                    Initialization
 **                                                                            **
 *******************************************************************************/

/********************************************************************************
 **                                                                            **
 **                    INHERITED
 **/

	//--------------------------------------------------------------------
	// LLViewerObject interface and related
	//--------------------------------------------------------------------
public:
	/*virtual*/ void			updateGL();
	/*virtual*/ LLVOAvatar*		asAvatar();
	virtual U32    	 	 	processUpdateMessage(LLMessageSystem *mesgsys,
													 void **user_data,
													 U32 block_num,
													 const EObjectUpdateType update_type,
													 LLDataPacker *dp);
	virtual void   	 	 	idleUpdate(LLAgent &agent, const F64 &time);
	/*virtual*/ BOOL   	 	 	updateLOD();
	BOOL  	 	 	 	 	updateJointLODs();
	void					updateLODRiggedAttachments( void );
	/*virtual*/ BOOL   	 	 	isActive() const; // Whether this object needs to do an idleUpdate.
	S32Bytes				totalTextureMemForUUIDS(std::set<LLUUID>& ids);
	bool 						allTexturesCompletelyDownloaded(std::set<LLUUID>& ids) const;
	bool 						allLocalTexturesCompletelyDownloaded() const;
	bool 						allBakedTexturesCompletelyDownloaded() const;
	void 						bakedTextureOriginCounts(S32 &sb_count, S32 &host_count,
														 S32 &both_count, S32 &neither_count);
	std::string 				bakedTextureOriginInfo();
	void 						collectLocalTextureUUIDs(std::set<LLUUID>& ids) const;
	void 						collectBakedTextureUUIDs(std::set<LLUUID>& ids) const;
	void 						collectTextureUUIDs(std::set<LLUUID>& ids);
	void						releaseOldTextures();
	/*virtual*/ void   	 	 	updateTextures();
	LLViewerFetchedTexture*		getBakedTextureImage(const U8 te, const LLUUID& uuid);
	/*virtual*/ S32    	 	 	setTETexture(const U8 te, const LLUUID& uuid); // If setting a baked texture, need to request it from a non-local sim.
	/*virtual*/ void   	 	 	onShift(const LLVector4a& shift_vector);
	/*virtual*/ U32    	 	 	getPartitionType() const;
	/*virtual*/ const  	 	 	LLVector3 getRenderPosition() const;
	/*virtual*/ void   	 	 	updateDrawable(BOOL force_damped);
	/*virtual*/ LLDrawable* 	createDrawable(LLPipeline *pipeline);
	/*virtual*/ BOOL   	 	 	updateGeometry(LLDrawable *drawable);
	/*virtual*/ void   	 	 	setPixelAreaAndAngle(LLAgent &agent);
	/*virtual*/ void   	 	 	updateRegion(LLViewerRegion *regionp);
	/*virtual*/ void   	 	 	updateSpatialExtents(LLVector4a& newMin, LLVector4a &newMax);
	void			   	 	 	calculateSpatialExtents(LLVector4a& newMin, LLVector4a& newMax);
	/*virtual*/ BOOL   	 	 	lineSegmentIntersect(const LLVector4a& start, const LLVector4a& end,
												 S32 face = -1,                    // which face to check, -1 = ALL_SIDES
												 BOOL pick_transparent = FALSE,
												 BOOL pick_rigged = FALSE,
												 S32* face_hit = NULL,             // which face was hit
												 LLVector4a* intersection = NULL,   // return the intersection point
												 LLVector2* tex_coord = NULL,      // return the texture coordinates of the intersection point
												 LLVector4a* normal = NULL,         // return the surface normal at the intersection point
												 LLVector4a* tangent = NULL);     // return the surface tangent at the intersection point
	virtual LLViewerObject*	lineSegmentIntersectRiggedAttachments(
                                                 const LLVector4a& start, const LLVector4a& end,
												 S32 face = -1,                    // which face to check, -1 = ALL_SIDES
												 BOOL pick_transparent = FALSE,
												 BOOL pick_rigged = FALSE,
												 S32* face_hit = NULL,             // which face was hit
												 LLVector4a* intersection = NULL,   // return the intersection point
												 LLVector2* tex_coord = NULL,      // return the texture coordinates of the intersection point
												 LLVector4a* normal = NULL,         // return the surface normal at the intersection point
												 LLVector4a* tangent = NULL);     // return the surface tangent at the intersection point

	//--------------------------------------------------------------------
	// LLCharacter interface and related
	//--------------------------------------------------------------------
public:
	/*virtual*/ LLVector3    	getCharacterPosition();
	/*virtual*/ LLQuaternion 	getCharacterRotation();
	/*virtual*/ LLVector3    	getCharacterVelocity();
	/*virtual*/ LLVector3    	getCharacterAngularVelocity();

	/*virtual*/ LLUUID			remapMotionID(const LLUUID& id);
	/*virtual*/ BOOL			startMotion(const LLUUID& id, F32 time_offset = 0.f);
	/*virtual*/ BOOL			stopMotion(const LLUUID& id, BOOL stop_immediate = FALSE);
	virtual bool			hasMotionFromSource(const LLUUID& source_id);
	virtual void			stopMotionFromSource(const LLUUID& source_id);
	virtual void			requestStopMotion(LLMotion* motion);
	LLMotion*				findMotion(const LLUUID& id) const;
	void					startDefaultMotions();
	void					dumpAnimationState();

//<FS:ND> Query by JointKey rather than just a string, the key can be a U32 index for faster lookup
	//virtual LLJoint*		getJoint( const std::string &name );
	virtual LLJoint*		getJoint( const JointKey &name );
	LLJoint* getJoint( const std::string &name ) { return getJoint( JointKey::construct( name ) ); }
// </FS:ND>
	LLJoint*		        getJoint(S32 num);

	void 					addAttachmentOverridesForObject(LLViewerObject *vo, std::set<LLUUID>* meshes_seen = NULL, bool recursive = true);
	void					removeAttachmentOverridesForObject(const LLUUID& mesh_id);
	void					removeAttachmentOverridesForObject(LLViewerObject *vo);
    bool					jointIsRiggedTo(const LLJoint *joint) const;
	void					clearAttachmentOverrides();
	void					rebuildAttachmentOverrides();
    void					updateAttachmentOverrides();
    void                    showAttachmentOverrides(bool verbose = false) const;
    void                    getAttachmentOverrideNames(std::set<std::string>& pos_names, 
                                                       std::set<std::string>& scale_names) const;

    void 					getAssociatedVolumes(std::vector<LLVOVolume*>& volumes);

    // virtual
    void 					updateRiggingInfo();
	// This encodes mesh id and LOD, so we can see whether display is up-to-date.
	std::map<LLUUID,S32>	mLastRiggingInfoKey;
	
    std::set<LLUUID>		mActiveOverrideMeshes;
    virtual void			onActiveOverrideMeshesChanged();
    
	/*virtual*/ const LLUUID&	getID() const;
	/*virtual*/ void			addDebugText(const std::string& text);
	/*virtual*/ F32				getTimeDilation();
	/*virtual*/ void			getGround(const LLVector3 &inPos, LLVector3 &outPos, LLVector3 &outNorm);
	/*virtual*/ F32				getPixelArea() const;
	/*virtual*/ LLVector3d		getPosGlobalFromAgent(const LLVector3 &position);
	/*virtual*/ LLVector3		getPosAgentFromGlobal(const LLVector3d &position);
	virtual void				updateVisualParams();

/**                    Inherited
 **                                                                            **
 *******************************************************************************/

/********************************************************************************
 **                                                                            **
 **                    STATE
 **/

public:
	virtual bool 	isSelf() const { return false; } // True if this avatar is for this viewer's agent

	virtual bool 	isControlAvatar() const { return mIsControlAvatar; } // True if this avatar is a control av (no associated user)
	virtual bool 	isUIAvatar() const { return mIsUIAvatar; } // True if this avatar is a supplemental av used in some UI views (no associated user)

private: //aligned members
	LL_ALIGN_16(LLVector4a	mImpostorExtents[2]);

	//--------------------------------------------------------------------
	// Updates
	//--------------------------------------------------------------------
public:
    void			updateAppearanceMessageDebugText();
	void 			updateAnimationDebugText();
	virtual void	updateDebugText();
	virtual BOOL 	updateCharacter(LLAgent &agent);
    void			updateFootstepSounds();
    void			computeUpdatePeriod();
    void			updateOrientation(LLAgent &agent, F32 speed, F32 delta_time);
    void			updateTimeStep();
    void			updateRootPositionAndRotation(LLAgent &agent, F32 speed, bool was_sit_ground_constrained);
    
	void 			idleUpdateVoiceVisualizer(bool voice_enabled);
	void 			idleUpdateMisc(bool detailed_update);
	virtual void	idleUpdateAppearanceAnimation();
	void 			idleUpdateLipSync(bool voice_enabled);
	void 			idleUpdateLoadingEffect();
	void 			idleUpdateWindEffect();
	void 			idleUpdateNameTag(const LLVector3& root_pos_last);
	void			idleUpdateNameTagText(BOOL new_name);
	void			idleUpdateNameTagPosition(const LLVector3& root_pos_last);
	void			idleUpdateNameTagAlpha(BOOL new_name, F32 alpha);
	// <FS:CR> Colorize tags
	//LLColor4		getNameTagColor(bool is_friend);
	LLColor4		getNameTagColor();
	// </FS:CR>
	void			clearNameTag();
	static void		invalidateNameTag(const LLUUID& agent_id);
	// force all name tags to rebuild, useful when display names turned on/off
	static void		invalidateNameTags();
	// <FS:Ansariel> Fix nametag not properly updating when display name arrives
	//void			addNameTagLine(const std::string& line, const LLColor4& color, S32 style, const LLFontGL* font);
	void			addNameTagLine(const std::string& line, const LLColor4& color, S32 style, const LLFontGL* font, bool is_name = false);
	// </FS:Ansariel>
	void 			idleUpdateRenderComplexity();
    void 			accountRenderComplexityForObject(const LLViewerObject *attached_object,
                                                     const F32 max_attachment_complexity,
                                                     LLVOVolume::texture_cost_t& textures,
                                                     U32& cost,
                                                     hud_complexity_list_t& hud_complexity_list,
                                                     // <FS:Ansariel> Show per-item complexity in COF
                                                     std::map<LLUUID, U32>& item_complexity,
                                                     std::map<LLUUID, U32>& temp_item_complexity);
                                                     // </FS:Ansariel>
	void			calculateUpdateRenderComplexity();
	static const U32 VISUAL_COMPLEXITY_UNKNOWN;
	void			updateVisualComplexity();
	
	U32				getVisualComplexity()			{ return mVisualComplexity;				};		// Numbers calculated here by rendering AV
	F32				getAttachmentSurfaceArea()		{ return mAttachmentSurfaceArea;		};		// estimated surface area of attachments

	U32				getReportedVisualComplexity()					{ return mReportedVisualComplexity;				};	// Numbers as reported by the SL server
	void			setReportedVisualComplexity(U32 value)			{ mReportedVisualComplexity = value;			};
	
	S32				getUpdatePeriod()				{ return mUpdatePeriod;			};
	const LLColor4 &  getMutedAVColor()				{ return mMutedAVColor;			};
	static void     updateImpostorRendering(U32 newMaxNonImpostorsValue);

	void 			idleUpdateBelowWater();

	//--------------------------------------------------------------------
	// Static preferences (controlled by user settings/menus)
	//--------------------------------------------------------------------
public:
	static S32		sRenderName;
	static BOOL		sRenderGroupTitles;
	static const U32 IMPOSTORS_OFF; /* Must equal the maximum allowed the RenderAvatarMaxNonImpostors
									 * slider in panel_preferences_graphics1.xml */
	static U32		sMaxNonImpostors; //(affected by control "RenderAvatarMaxNonImpostors")
	static F32		sRenderDistance; //distance at which avatars will render.
	static BOOL		sShowAnimationDebug; // show animation debug info
	static bool		sUseImpostors; //use impostors for far away avatars
	static BOOL		sShowFootPlane;	// show foot collision plane reported by server
	static BOOL		sShowCollisionVolumes;	// show skeletal collision volumes
	static BOOL		sVisibleInFirstPerson;
	static S32		sNumLODChangesThisFrame;
	static S32		sNumVisibleChatBubbles;
	static BOOL		sDebugInvisible;
	static BOOL		sShowAttachmentPoints;
	static F32		sLODFactor; // user-settable LOD factor
	static F32		sPhysicsLODFactor; // user-settable physics LOD factor
	static BOOL		sJointDebug; // output total number of joints being touched for each avatar
	static BOOL		sDebugAvatarRotation;
	static LLPartSysData sCloud;

	//--------------------------------------------------------------------
	// Region state
	//--------------------------------------------------------------------
public:
	LLHost			getObjectHost() const;

	//--------------------------------------------------------------------
	// Loading state
	//--------------------------------------------------------------------
public:
	BOOL			isFullyLoaded() const;
	bool 			isTooComplex() const;
	bool 			visualParamWeightsAreDefault();
	virtual bool	getIsCloud() const;
	BOOL			isFullyTextured() const;
	BOOL			hasGray() const; 
	S32				getRezzedStatus() const; // 0 = cloud, 1 = gray, 2 = textured, 3 = textured and fully downloaded.
<<<<<<< HEAD
	void			updateRezzedStatusTimers();
	S32 			getNumBakes() const;//<FS:Beq/> BOM bake limits
	// U8 				getNumTEs() const override;//<FS:Beq/> BOM bake limits
=======
	void			updateRezzedStatusTimers(S32 status);
>>>>>>> 6662f734

	S32				mLastRezzedStatus;

	
	void 			startPhase(const std::string& phase_name);
	void 			stopPhase(const std::string& phase_name, bool err_check = true);
	void			clearPhases();
	void 			logPendingPhases();
	static void 	logPendingPhasesAllAvatars();
	void 			logMetricsTimerRecord(const std::string& phase_name, F32 elapsed, bool completed);

    void            calcMutedAVColor();

protected:
	LLViewerStats::PhaseMap& getPhases() { return mPhases; }
	BOOL			updateIsFullyLoaded();
	BOOL			processFullyLoadedChange(bool loading);
	void			updateRuthTimer(bool loading);
	F32 			calcMorphAmount();

private:
	BOOL			mFirstFullyVisible;
	BOOL			mFullyLoaded;
	BOOL			mPreviousFullyLoaded;
	BOOL			mFullyLoadedInitialized;
	S32				mFullyLoadedFrameCounter;
	LLColor4		mMutedAVColor;
	LLFrameTimer	mFullyLoadedTimer;
	LLFrameTimer	mRuthTimer;

private:
	LLViewerStats::PhaseMap mPhases;

protected:
	LLFrameTimer    mInvisibleTimer;
	
/**                    State
 **                                                                            **
 *******************************************************************************/
/********************************************************************************
 **                                                                            **
 **                    SKELETON
 **/

protected:
	/*virtual*/ LLAvatarJoint*	createAvatarJoint(); // Returns LLViewerJoint
	/*virtual*/ LLAvatarJoint*	createAvatarJoint(S32 joint_num); // Returns LLViewerJoint
	/*virtual*/ LLAvatarJointMesh*	createAvatarJointMesh(); // Returns LLViewerJointMesh
public:
	void				updateHeadOffset();
    void				debugBodySize() const;
	void				postPelvisSetRecalc( void );

	/*virtual*/ BOOL	loadSkeletonNode();
    void                initAttachmentPoints(bool ignore_hud_joints = false);
	/*virtual*/ void	buildCharacter();
    void                resetVisualParams();
    void				resetSkeleton(bool reset_animations);

	LLVector3			mCurRootToHeadOffset;
	LLVector3			mTargetRootToHeadOffset;

	S32					mLastSkeletonSerialNum;


/**                    Skeleton
 **                                                                            **
 *******************************************************************************/

/********************************************************************************
 **                                                                            **
 **                    RENDERING
 **/

public:
	U32 		renderImpostor(LLColor4U color = LLColor4U(255,255,255,255), S32 diffuse_channel = 0);
	bool		isVisuallyMuted();
	bool 		isInMuteList();
// [RLVa:KB] - Checked: RLVa-2.2 (@setcam_avdist)
	bool        isRlvSilhouette();
// [/RLVa:KB]
	void		forceUpdateVisualMuteSettings();

	enum VisualMuteSettings
	{
		AV_RENDER_NORMALLY = 0,
		AV_DO_NOT_RENDER   = 1,
		AV_ALWAYS_RENDER   = 2
	};
	void		setVisualMuteSettings(VisualMuteSettings set);
// [RLVa:KB] - Checked: RLVa-2.2 (@setcam_avdist)
	VisualMuteSettings  getVisualMuteSettings()						{ return (!isRlvSilhouette()) ? mVisuallyMuteSetting : AV_DO_NOT_RENDER; };
// [/RLVa:KB]
//	VisualMuteSettings  getVisualMuteSettings()						{ return mVisuallyMuteSetting;	};

	U32 		renderRigid();
	U32 		renderSkinned();
	F32			getLastSkinTime() { return mLastSkinTime; }
	U32 		renderTransparent(BOOL first_pass);
	void 		renderCollisionVolumes();
	void		renderBones();
	void		renderJoints();
	static void	deleteCachedImages(bool clearAll=true);
	static void	destroyGL();
	static void	restoreGL();
	S32			mSpecialRenderMode; // special lighting
        
  private:
	F32			mAttachmentSurfaceArea; //estimated surface area of attachments
    U32			mAttachmentVisibleTriangleCount;
    F32			mAttachmentEstTriangleCount;
	bool		shouldAlphaMask();

	BOOL 		mNeedsSkin; // avatar has been animated and verts have not been updated
	F32			mLastSkinTime; //value of gFrameTimeSeconds at last skin update

	S32	 		mUpdatePeriod;
	S32  		mNumInitFaces; //number of faces generated when creating the avatar drawable, does not inculde splitted faces due to long vertex buffer.

	// the isTooComplex method uses these mutable values to avoid recalculating too frequently
	mutable U32  mVisualComplexity;
	mutable bool mVisualComplexityStale;
	U32          mReportedVisualComplexity; // from other viewers through the simulator

	bool		mCachedInMuteList;
	F64			mCachedMuteListUpdateTime;
// [RLVa:KB] - Checked: RLVa-2.2 (@setcam_avdist)
	mutable bool mCachedIsRlvSilhouette = false;
	mutable F64  mCachedRlvSilhouetteUpdateTime = 0.f;
// [/RLVa:KB]

	VisualMuteSettings		mVisuallyMuteSetting;			// Always or never visually mute this AV

	//--------------------------------------------------------------------
	// animated object status
	//--------------------------------------------------------------------
public:
    bool mIsControlAvatar;
    bool mIsUIAvatar;
    bool mEnableDefaultMotions;

	//--------------------------------------------------------------------
	// Morph masks
	//--------------------------------------------------------------------
public:
	/*virtual*/ void	applyMorphMask(U8* tex_data, S32 width, S32 height, S32 num_components, LLAvatarAppearanceDefines::EBakedTextureIndex index = LLAvatarAppearanceDefines::BAKED_NUM_INDICES);
	BOOL 		morphMaskNeedsUpdate(LLAvatarAppearanceDefines::EBakedTextureIndex index = LLAvatarAppearanceDefines::BAKED_NUM_INDICES);

	
	//--------------------------------------------------------------------
	// Global colors
	//--------------------------------------------------------------------
public:
	// <FS:Ansariel> [Legacy Bake]
	///*virtual*/void onGlobalColorChanged(const LLTexGlobalColor* global_color);
	/*virtual*/void onGlobalColorChanged(const LLTexGlobalColor* global_color, BOOL upload_bake);

	//--------------------------------------------------------------------
	// Visibility
	//--------------------------------------------------------------------
protected:
	void 		updateVisibility();
private:
	U32	 		mVisibilityRank;
	BOOL 		mVisible;
	
	//--------------------------------------------------------------------
	// Shadowing
	//--------------------------------------------------------------------
public:
	void 		updateShadowFaces();
	LLDrawable*	mShadow;
private:
	LLFace* 	mShadow0Facep;
	LLFace* 	mShadow1Facep;
	LLPointer<LLViewerTexture> mShadowImagep;

	//--------------------------------------------------------------------
	// Impostors
	//--------------------------------------------------------------------
public:
	virtual BOOL isImpostor();
	BOOL 		shouldImpostor(const U32 rank_factor = 1) const;
	BOOL 	    needsImpostorUpdate() const;
	const LLVector3& getImpostorOffset() const;
	const LLVector2& getImpostorDim() const;
	void 		getImpostorValues(LLVector4a* extents, LLVector3& angle, F32& distance) const;
	void 		cacheImpostorValues();
	void 		setImpostorDim(const LLVector2& dim);
	static void	resetImpostors();
	static void updateImpostors();
	LLRenderTarget mImpostor;
	BOOL		mNeedsImpostorUpdate;
	F32SecondsImplicit mLastImpostorUpdateFrameTime;
    const LLVector3*  getLastAnimExtents() const { return mLastAnimExtents; }
	void		setNeedsExtentUpdate(bool val) { mNeedsExtentUpdate = val; }

private:
	LLVector3	mImpostorOffset;
	LLVector2	mImpostorDim;
    // This becomes true in the constructor and false after the first
    // idleUpdateMisc(). Not clear it serves any purpose.
	BOOL		mNeedsAnimUpdate;
    bool		mNeedsExtentUpdate;
	LLVector3	mImpostorAngle;
	F32			mImpostorDistance;
	F32			mImpostorPixelArea;
	LLVector3	mLastAnimExtents[2];  
	LLVector3	mLastAnimBasePos;
	
	LLCachedControl<bool> mRenderUnloadedAvatar;

	//--------------------------------------------------------------------
	// Wind rippling in clothes
	//--------------------------------------------------------------------
public:
	LLVector4	mWindVec;
	F32			mRipplePhase;
	BOOL		mBelowWater;
private:
	F32			mWindFreq;
	LLFrameTimer mRippleTimer;
	F32			mRippleTimeLast;
	LLVector3	mRippleAccel;
	LLVector3	mLastVel;

	//--------------------------------------------------------------------
	// Culling
	//--------------------------------------------------------------------
public:
	static void	cullAvatarsByPixelArea();
	BOOL		isCulled() const { return mCulled; }
private:
	BOOL		mCulled;

	//--------------------------------------------------------------------
	// Freeze counter
	//--------------------------------------------------------------------
public:
	static void updateFreezeCounter(S32 counter = 0);
private:
	static S32  sFreezeCounter;

	//--------------------------------------------------------------------
	// Constants
	//--------------------------------------------------------------------
public:
	virtual LLViewerTexture::EBoostLevel 	getAvatarBoostLevel() const { return LLGLTexture::BOOST_AVATAR; }
	virtual LLViewerTexture::EBoostLevel 	getAvatarBakedBoostLevel() const { return LLGLTexture::BOOST_AVATAR_BAKED; }
	virtual S32 						getTexImageSize() const;
	/*virtual*/ S32						getTexImageArea() const { return getTexImageSize()*getTexImageSize(); }

/**                    Rendering
 **                                                                            **
 *******************************************************************************/

/********************************************************************************
 **                                                                            **
 **                    TEXTURES
 **/

	//--------------------------------------------------------------------
	// Loading status
	//--------------------------------------------------------------------
public:
	virtual BOOL    isTextureDefined(LLAvatarAppearanceDefines::ETextureIndex type, U32 index = 0) const;
	virtual BOOL	isTextureVisible(LLAvatarAppearanceDefines::ETextureIndex type, U32 index = 0) const;
	virtual BOOL	isTextureVisible(LLAvatarAppearanceDefines::ETextureIndex type, LLViewerWearable *wearable) const;

	BOOL			isFullyBaked();
	static BOOL		areAllNearbyInstancesBaked(S32& grey_avatars);
	static void		getNearbyRezzedStats(std::vector<S32>& counts);
	static std::string rezStatusToString(S32 status);

	//--------------------------------------------------------------------
	// Baked textures
	//--------------------------------------------------------------------
public:
	/*virtual*/ LLTexLayerSet*	createTexLayerSet(); // Return LLViewerTexLayerSet
	void			releaseComponentTextures(); // ! BACKWARDS COMPATIBILITY !

protected:
	static void		onBakedTextureMasksLoaded(BOOL success, LLViewerFetchedTexture *src_vi, LLImageRaw* src, LLImageRaw* aux_src, S32 discard_level, BOOL final, void* userdata);
	static void		onInitialBakedTextureLoaded(BOOL success, LLViewerFetchedTexture *src_vi, LLImageRaw* src, LLImageRaw* aux_src, S32 discard_level, BOOL final, void* userdata);
	static void		onBakedTextureLoaded(BOOL success, LLViewerFetchedTexture *src_vi, LLImageRaw* src, LLImageRaw* aux_src, S32 discard_level, BOOL final, void* userdata);
	virtual void	removeMissingBakedTextures();
	void			useBakedTexture(const LLUUID& id);
	LLViewerTexLayerSet*  getTexLayerSet(const U32 index) const { return dynamic_cast<LLViewerTexLayerSet*>(mBakedTextureDatas[index].mTexLayerSet);	}


	LLLoadedCallbackEntry::source_callback_list_t mCallbackTextureList ; 
	BOOL mLoadedCallbacksPaused;
	S32 mLoadedCallbackTextures; // count of 'loaded' baked textures, filled from mCallbackTextureList
	LLFrameTimer mLastTexCallbackAddedTime;
	std::set<LLUUID>	mTextureIDs;
	//--------------------------------------------------------------------
	// Local Textures
	//--------------------------------------------------------------------
protected:
	virtual void	setLocalTexture(LLAvatarAppearanceDefines::ETextureIndex type, LLViewerTexture* tex, BOOL baked_version_exits, U32 index = 0);
	virtual void	addLocalTextureStats(LLAvatarAppearanceDefines::ETextureIndex type, LLViewerFetchedTexture* imagep, F32 texel_area_ratio, BOOL rendered, BOOL covered_by_baked);
	// MULTI-WEARABLE: make self-only?
	virtual void	setBakedReady(LLAvatarAppearanceDefines::ETextureIndex type, BOOL baked_version_exists, U32 index = 0);

	//--------------------------------------------------------------------
	// Texture accessors
	//--------------------------------------------------------------------
private:
	virtual	void				setImage(const U8 te, LLViewerTexture *imagep, const U32 index); 
	virtual LLViewerTexture*	getImage(const U8 te, const U32 index) const;
	const std::string 			getImageURL(const U8 te, const LLUUID &uuid);

	virtual const LLTextureEntry* getTexEntry(const U8 te_num) const;
	virtual void setTexEntry(const U8 index, const LLTextureEntry &te);

	void checkTextureLoading() ;
	//--------------------------------------------------------------------
	// Layers
	//--------------------------------------------------------------------
protected:
	void			deleteLayerSetCaches(bool clearAll = true);
	void			addBakedTextureStats(LLViewerFetchedTexture* imagep, F32 pixel_area, F32 texel_area_ratio, S32 boost_level);

	//--------------------------------------------------------------------
	// Composites
	//--------------------------------------------------------------------
public:
	// <FS:Ansariel> [Legacy Bake]
	//virtual void	invalidateComposite(LLTexLayerSet* layerset);
	virtual void	invalidateComposite(LLTexLayerSet* layerset, BOOL upload_result);
	virtual void	invalidateAll();
	virtual void	setCompositeUpdatesEnabled(bool b) {}
	virtual void 	setCompositeUpdatesEnabled(U32 index, bool b) {}
	virtual bool 	isCompositeUpdateEnabled(U32 index) { return false; }

	//--------------------------------------------------------------------
	// Static texture/mesh/baked dictionary
	//--------------------------------------------------------------------
public:
	static BOOL 	isIndexLocalTexture(LLAvatarAppearanceDefines::ETextureIndex i);
	static BOOL 	isIndexBakedTexture(LLAvatarAppearanceDefines::ETextureIndex i);
private:
	static const LLAvatarAppearanceDefines::LLAvatarAppearanceDictionary *getDictionary() { return sAvatarDictionary; }
	static LLAvatarAppearanceDefines::LLAvatarAppearanceDictionary* sAvatarDictionary;

	//--------------------------------------------------------------------
	// Messaging
	//--------------------------------------------------------------------
public:
	void 			onFirstTEMessageReceived();
private:
	BOOL			mFirstTEMessageReceived;
	BOOL			mFirstAppearanceMessageReceived;
	
/**                    Textures
 **                                                                            **
 *******************************************************************************/

/********************************************************************************
 **                                                                            **
 **                    MESHES
 **/

public:
	void			debugColorizeSubMeshes(U32 i, const LLColor4& color);
	virtual void 	updateMeshTextures();
	// <FS:Ansariel> [Legacy Bake]
	//void 			updateSexDependentLayerSets();
	void 			updateSexDependentLayerSets(BOOL upload_bake);
	virtual void	dirtyMesh(); // Dirty the avatar mesh
	void 			updateMeshData();
	void			updateMeshVisibility();
	LLViewerTexture*		getBakedTexture(const U8 te);

protected:
	void 			releaseMeshData();
	virtual void restoreMeshData();
private:
	virtual void	dirtyMesh(S32 priority); // Dirty the avatar mesh, with priority
	LLViewerJoint*	getViewerJoint(S32 idx);
	S32 			mDirtyMesh; // 0 -- not dirty, 1 -- morphed, 2 -- LOD
	BOOL			mMeshTexturesDirty;

	//--------------------------------------------------------------------
	// Destroy invisible mesh
	//--------------------------------------------------------------------
protected:
	BOOL			mMeshValid;
	LLFrameTimer	mMeshInvisibleTime;

/**                    Meshes
 **                                                                            **
 *******************************************************************************/

/********************************************************************************
 **                                                                            **
 **                    APPEARANCE
 **/

    LLPointer<LLAppearanceMessageContents> 	mLastProcessedAppearance;
    
public:
	void 			parseAppearanceMessage(LLMessageSystem* mesgsys, LLAppearanceMessageContents& msg);
	void 			processAvatarAppearance(LLMessageSystem* mesgsys);
    void            applyParsedAppearanceMessage(LLAppearanceMessageContents& contents, bool slam_params);
	void 			hideSkirt();
	void			startAppearanceAnimation();
	// <FS:Ansariel> [Legacy Bake]
	/*virtual*/ void bodySizeChanged();

	//--------------------------------------------------------------------
	// Appearance morphing
	//--------------------------------------------------------------------
public:
	BOOL			getIsAppearanceAnimating() const { return mAppearanceAnimating; }

	// True if we are computing our appearance via local compositing
	// instead of baked textures, as for example during wearable
	// editing or when waiting for a subsequent server rebake.
	/*virtual*/ BOOL	isUsingLocalAppearance() const { return mUseLocalAppearance; }

	// <FS:Ansariel> [Legacy Bake]
	// True if this avatar should fetch its baked textures via the new
	// appearance mechanism.
	BOOL				isUsingServerBakes() const;
	void 				setIsUsingServerBakes(BOOL newval);
	// </FS:Ansariel> [Legacy Bake]

	// True if we are currently in appearance editing mode. Often but
	// not always the same as isUsingLocalAppearance().
	/*virtual*/ BOOL	isEditingAppearance() const { return mIsEditingAppearance; }
	void setIsEditingAppearance(BOOL editing) { mIsEditingAppearance = editing; }	// <FS:CR> for Built-in Posestand
	
	// FIXME review isUsingLocalAppearance uses, some should be isEditing instead.

private:
	BOOL			mAppearanceAnimating;
	LLFrameTimer	mAppearanceMorphTimer;
	F32				mLastAppearanceBlendTime;
	BOOL			mIsEditingAppearance; // flag for if we're actively in appearance editing mode
	BOOL			mUseLocalAppearance; // flag for if we're using a local composite
	// <FS:Ansariel> [Legacy Bake]
	BOOL			mUseServerBakes; // flag for if baked textures should be fetched from baking service (false if they're temporary uploads)

	//--------------------------------------------------------------------
	// Visibility
	//--------------------------------------------------------------------
public:
	BOOL			isVisible() const;
    virtual bool    shouldRenderRigged() const;
	void			setVisibilityRank(U32 rank);
    U32				getVisibilityRank() const { return mVisibilityRank; }
	static S32 		sNumVisibleAvatars; // Number of instances of this class
/**                    Appearance
 **                                                                            **
 *******************************************************************************/

/********************************************************************************
 **                                                                            **
 **                    WEARABLES
 **/

	//--------------------------------------------------------------------
	// Attachments
	//--------------------------------------------------------------------
public:
	void 				clampAttachmentPositions();
	virtual const LLViewerJointAttachment* attachObject(LLViewerObject *viewer_object);
	virtual BOOL 		detachObject(LLViewerObject *viewer_object);
	static bool		    getRiggedMeshID( LLViewerObject* pVO, LLUUID& mesh_id );
	void				cleanupAttachedMesh( LLViewerObject* pVO );
	static LLVOAvatar*  findAvatarFromAttachment(LLViewerObject* obj);
	/*virtual*/ BOOL	isWearingWearableType(LLWearableType::EType type ) const;
	LLViewerObject *	findAttachmentByID( const LLUUID & target_id ) const;
	LLViewerJointAttachment* getTargetAttachmentPoint(LLViewerObject* viewer_object);

//-TT Patch: ReplaceWornItemsOnly
//-TT
protected:
	void 				lazyAttach();
	void				rebuildRiggedAttachments( void );

	//--------------------------------------------------------------------
	// Map of attachment points, by ID
	//--------------------------------------------------------------------
public:
	S32 				getAttachmentCount(); // Warning: order(N) not order(1) // currently used only by -self
	typedef std::map<S32, LLViewerJointAttachment*> attachment_map_t;
	attachment_map_t 								mAttachmentPoints;
	std::vector<LLPointer<LLViewerObject> > 		mPendingAttachment;

	//--------------------------------------------------------------------
	// HUD functions
	//--------------------------------------------------------------------
public:
	BOOL 				hasHUDAttachment() const;
	LLBBox 				getHUDBBox() const;
	void 				resetHUDAttachments();
	S32					getMaxAttachments() const;
	BOOL				canAttachMoreObjects(U32 n=1) const;
    S32					getMaxAnimatedObjectAttachments() const;
    BOOL				canAttachMoreAnimatedObjects(U32 n=1) const;
protected:
	U32					getNumAttachments() const; // O(N), not O(1)
	U32					getNumAnimatedObjectAttachments() const; // O(N), not O(1)

/**                    Wearables
 **                                                                            **
 *******************************************************************************/

/********************************************************************************
 **                                                                            **
 **                    ACTIONS
 **/

	//--------------------------------------------------------------------
	// Animations
	//--------------------------------------------------------------------
public:
	BOOL 			isAnyAnimationSignaled(const LLUUID *anim_array, const S32 num_anims) const;
	void 			processAnimationStateChanges();
protected:
	BOOL 			processSingleAnimationStateChange(const LLUUID &anim_id, BOOL start);
	void 			resetAnimations();
private:
	LLTimer			mAnimTimer;
	F32				mTimeLast;	

	//--------------------------------------------------------------------
	// Animation state data
	//--------------------------------------------------------------------
public:
	typedef std::map<LLUUID, S32>::iterator AnimIterator;
	std::map<LLUUID, S32> 					mSignaledAnimations; // requested state of Animation name/value
	std::map<LLUUID, S32> 					mPlayingAnimations; // current state of Animation name/value

	typedef std::multimap<LLUUID, LLUUID> 	AnimationSourceMap;
	typedef AnimationSourceMap::iterator 	AnimSourceIterator;
	AnimationSourceMap 						mAnimationSources; // object ids that triggered anim ids

	//--------------------------------------------------------------------
	// Chat
	//--------------------------------------------------------------------
public:
	void			addChat(const LLChat& chat);
	void	   		clearChat();
	void	   		startTyping() { mTyping = TRUE; mTypingTimer.reset(); }
	void			stopTyping() { mTyping = FALSE; }
	// <FS:Ansariel> Get typing status
	bool			isTyping() const { return mTyping; }
private:
	BOOL			mVisibleChat;
	BOOL			mVisibleTyping;

	//--------------------------------------------------------------------
	// Lip synch morphs
	//--------------------------------------------------------------------
private:
	bool 		   	mLipSyncActive; // we're morphing for lip sync
	LLVisualParam* 	mOohMorph; // cached pointers morphs for lip sync
	LLVisualParam* 	mAahMorph; // cached pointers morphs for lip sync

	//--------------------------------------------------------------------
	// Flight
	//--------------------------------------------------------------------
public:
	BOOL			mInAir;
	LLFrameTimer	mTimeInAir;

/**                    Actions
 **                                                                            **
 *******************************************************************************/

/********************************************************************************
 **                                                                            **
 **                    PHYSICS
 **/

private:
	F32 		mSpeedAccum; // measures speed (for diagnostics mostly).
	BOOL 		mTurning; // controls hysteresis on avatar rotation
	F32			mSpeed; // misc. animation repeated state

	//--------------------------------------------------------------------
	// Dimensions
	//--------------------------------------------------------------------
public:
	void 		resolveHeightGlobal(const LLVector3d &inPos, LLVector3d &outPos, LLVector3 &outNorm);
	bool		distanceToGround( const LLVector3d &startPoint, LLVector3d &collisionPoint, F32 distToIntersectionAlongRay );
	void 		resolveHeightAgent(const LLVector3 &inPos, LLVector3 &outPos, LLVector3 &outNorm);
	void 		resolveRayCollisionAgent(const LLVector3d start_pt, const LLVector3d end_pt, LLVector3d &out_pos, LLVector3 &out_norm);
	void 		slamPosition(); // Slam position to transmitted position (for teleport);
protected:

	//--------------------------------------------------------------------
	// Material being stepped on
	//--------------------------------------------------------------------
private:
	BOOL		mStepOnLand;
	U8			mStepMaterial;
	LLVector3	mStepObjectVelocity;

/**                    Physics
 **                                                                            **
 *******************************************************************************/

/********************************************************************************
 **                                                                            **
 **                    HIERARCHY
 **/

public:
	/*virtual*/ BOOL 	setParent(LLViewerObject* parent);
	/*virtual*/ void 	addChild(LLViewerObject *childp);
	/*virtual*/ void 	removeChild(LLViewerObject *childp);

	//--------------------------------------------------------------------
	// Sitting
	//--------------------------------------------------------------------
public:
	void			sitDown(BOOL bSitting);
	BOOL			isSitting(){return mIsSitting;}
	void 			sitOnObject(LLViewerObject *sit_object);
	void 			getOffObject();
	void 			revokePermissionsOnObject(LLViewerObject *sit_object);
private:
	// set this property only with LLVOAvatar::sitDown method
	BOOL 			mIsSitting;
	// position backup in case of missing data
	LLVector3		mLastRootPos;

/**                    Hierarchy
 **                                                                            **
 *******************************************************************************/

/********************************************************************************
 **                                                                            **
 **                    NAME
 **/

public:
	virtual std::string	getFullname() const; // Returns "FirstName LastName"
	std::string		avString() const; // Frequently used string in log messages "Avatar '<full name'"
protected:
	static void		getAnimLabels(std::vector<std::string>* labels);
	static void		getAnimNames(std::vector<std::string>* names);	
private:
    bool            mNameIsSet;
	LLSD			mClientTagData;
	bool			mHasClientTagColor;
	std::string  	mTitle;
	// <FS:Ansariel> FIRE-13414: Avatar name isn't updated when the simulator sends a new name
	std::string		mNameFirstname;
	std::string		mNameLastname;
	// </FS:Ansariel>
	bool	  		mNameAway;
	bool	  		mNameDoNotDisturb;
	bool			mNameAutoResponse; // <FS:Ansariel> Show auto-response in nametag
	bool			mNameIsTyping; // <FS:Ansariel> FIRE-3475: Show typing in nametag
	bool	  		mNameMute;
	bool      		mNameAppearance;
	bool			mNameFriend;
	bool			mNameCloud;
	F32				mNameAlpha;
	LLColor4		mNameColor;
	BOOL      		mRenderGroupTitles;
	std::string		mDistanceString;
	// <FS:Ansariel> Show Arc in nametag (for Jelly Dolls)
	U32				mNameArc;
	LLColor4		mNameArcColor;
	// </FS:Ansariel>

	//--------------------------------------------------------------------
	// Display the name (then optionally fade it out)
	//--------------------------------------------------------------------
public:
	LLFrameTimer	mChatTimer;
	LLPointer<LLHUDNameTag> mNameText;
private:
	LLFrameTimer	mTimeVisible;
	std::deque<LLChat> mChats;
	BOOL			mTyping;
	LLFrameTimer	mTypingTimer;

/**                    Name
 **                                                                            **
 *******************************************************************************/

/********************************************************************************
 **                                                                            **
 **                    SOUNDS
 **/

	//--------------------------------------------------------------------
	// Voice visualizer
	//--------------------------------------------------------------------
public:
	// Responsible for detecting the user's voice signal (and when the
	// user speaks, it puts a voice symbol over the avatar's head) and gesticulations
	LLPointer<LLVoiceVisualizer>  mVoiceVisualizer;
	int					mCurrentGesticulationLevel;

	//--------------------------------------------------------------------
	// Step sound
	//--------------------------------------------------------------------
protected:
	const LLUUID& 		getStepSound() const;
private:
	// Global table of sound ids per material, and the ground
	const static LLUUID	sStepSounds[LL_MCODE_END];
	// const static LLUUID	sStepSoundOnLand; - <FS:PP> Commented out for FIRE-3169: Option to change the default footsteps sound

	//--------------------------------------------------------------------
	// Foot step state (for generating sounds)
	//--------------------------------------------------------------------
public:
	void 				setFootPlane(const LLVector4 &plane) { mFootPlane = plane; }
	LLVector4			mFootPlane;
private:
	BOOL				mWasOnGroundLeft;
	BOOL				mWasOnGroundRight;

/**                    Sounds
 **                                                                            **
 *******************************************************************************/

/********************************************************************************
 **                                                                            **
 **                    DIAGNOSTICS
 **/
	
	//--------------------------------------------------------------------
	// General
	//--------------------------------------------------------------------
public:
    void                getSortedJointNames(S32 joint_type, std::vector<std::string>& result) const;
	void				dumpArchetypeXML(const std::string& prefix, bool group_by_wearables = false);
	void				dumpArchetypeXMLCallback(const std::vector<std::string>& filenames, bool group_by_wearables); // <FS:Ansariel> Threaded filepickers
	void 				dumpAppearanceMsgParams( const std::string& dump_prefix,
												 const LLAppearanceMessageContents& contents);
	static void			dumpBakedStatus();
	const std::string 	getBakedStatusForPrintout() const;
	void				dumpAvatarTEs(const std::string& context) const;

	static F32 			sUnbakedTime; // Total seconds with >=1 unbaked avatars
	static F32 			sUnbakedUpdateTime; // Last time stats were updated (to prevent multiple updates per frame) 
	static F32 			sGreyTime; // Total seconds with >=1 grey avatars	
	static F32 			sGreyUpdateTime; // Last time stats were updated (to prevent multiple updates per frame) 
protected:
	S32					getUnbakedPixelAreaRank();
	BOOL				mHasGrey;
private:
	F32					mMinPixelArea;
	F32					mMaxPixelArea;
	F32					mAdjustedPixelArea;
	std::string  		mDebugText;
	std::string			mBakedTextureDebugText;


	//--------------------------------------------------------------------
	// Avatar Rez Metrics
	//--------------------------------------------------------------------
public:
	void 			debugAvatarRezTime(std::string notification_name, std::string comment = "");
	F32				debugGetExistenceTimeElapsedF32() const { return mDebugExistenceTimer.getElapsedTimeF32(); }

protected:
	LLFrameTimer	mRuthDebugTimer; // For tracking how long it takes for av to rez
	LLFrameTimer	mDebugExistenceTimer; // Debugging for how long the avatar has been in memory.
	LLFrameTimer	mLastAppearanceMessageTimer; // Time since last appearance message received.

	//--------------------------------------------------------------------
	// COF monitoring
	//--------------------------------------------------------------------

public:
	// COF version of last viewer-initiated appearance update request. For non-self avs, this will remain at default.
	S32 mLastUpdateRequestCOFVersion;

	// COF version of last appearance message received for this av.
	S32 mLastUpdateReceivedCOFVersion;

/**                    Diagnostics
 **                                                                            **
 *******************************************************************************/

/********************************************************************************
 **                                                                            **
 **                    SUPPORT CLASSES
 **/

protected: // Shared with LLVOAvatarSelf


/**                    Support classes
 **                                                                            **
 *******************************************************************************/

}; // LLVOAvatar
extern const F32 SELF_ADDITIONAL_PRI;
extern const S32 MAX_TEXTURE_VIRTUAL_SIZE_RESET_INTERVAL;

extern const F32 MAX_HOVER_Z;
extern const F32 MIN_HOVER_Z;

std::string get_sequential_numbered_file_name(const std::string& prefix,
											  const std::string& suffix);
void dump_sequential_xml(const std::string outprefix, const LLSD& content);

// <FS:ND> Remove LLVolatileAPRPool/apr_file_t and use FILE* instead
void dump_visual_param(apr_file_t* file, LLVisualParam* viewer_param, F32 value);
void dump_visual_param(LLAPRFile::tFiletype* file, LLVisualParam* viewer_param, F32 value);
//</FS:ND>

#endif // LL_VOAVATAR_H
<|MERGE_RESOLUTION|>--- conflicted
+++ resolved
@@ -364,13 +364,9 @@
 	BOOL			isFullyTextured() const;
 	BOOL			hasGray() const; 
 	S32				getRezzedStatus() const; // 0 = cloud, 1 = gray, 2 = textured, 3 = textured and fully downloaded.
-<<<<<<< HEAD
-	void			updateRezzedStatusTimers();
+	void			updateRezzedStatusTimers(S32 status);
 	S32 			getNumBakes() const;//<FS:Beq/> BOM bake limits
 	// U8 				getNumTEs() const override;//<FS:Beq/> BOM bake limits
-=======
-	void			updateRezzedStatusTimers(S32 status);
->>>>>>> 6662f734
 
 	S32				mLastRezzedStatus;
 
