/** 
 * @file llworldmap.cpp
 * @brief Underlying data representation for map of the world
 *
 * $LicenseInfo:firstyear=2003&license=viewerlgpl$
 * Second Life Viewer Source Code
 * Copyright (C) 2010, Linden Research, Inc.
 * 
 * This library is free software; you can redistribute it and/or
 * modify it under the terms of the GNU Lesser General Public
 * License as published by the Free Software Foundation;
 * version 2.1 of the License only.
 * 
 * This library is distributed in the hope that it will be useful,
 * but WITHOUT ANY WARRANTY; without even the implied warranty of
 * MERCHANTABILITY or FITNESS FOR A PARTICULAR PURPOSE.  See the GNU
 * Lesser General Public License for more details.
 * 
 * You should have received a copy of the GNU Lesser General Public
 * License along with this library; if not, write to the Free Software
 * Foundation, Inc., 51 Franklin Street, Fifth Floor, Boston, MA  02110-1301  USA
 * 
 * Linden Research, Inc., 945 Battery Street, San Francisco, CA  94111  USA
 * $/LicenseInfo$
 */

#include "llviewerprecompiledheaders.h"

#include "llworldmap.h"

#include "llworldmapmessage.h"
#include "message.h"
#include "lltracker.h"
#include "lluistring.h"
#include "llviewertexturelist.h"
#include "lltrans.h"
#include "llgltexture.h"

// Timers to temporise database requests
const F32 AGENTS_UPDATE_TIMER = 60.0;			// Seconds between 2 agent requests for a region
const F32 REQUEST_ITEMS_TIMER = 10.f * 60.f;	// Seconds before we consider re-requesting item data for the grid

//---------------------------------------------------------------------------
// LLItemInfo
//---------------------------------------------------------------------------

LLItemInfo::LLItemInfo(F32 global_x, F32 global_y,
					   const std::string& name, 
					   LLUUID id)
:	mName(name),
	mToolTip(""),
	mPosGlobal(global_x, global_y, 40.0),
	mID(id),
	mCount(1)
//	mSelected(false)
//	mColor()
{
}

//---------------------------------------------------------------------------
// LLSimInfo
//---------------------------------------------------------------------------

LLSimInfo::LLSimInfo(U64 handle)
:	mHandle(handle),
	mName(),
	mAgentsUpdateTime(0),
	mAccess(0x0),
	mRegionFlags(0x0),
	mFirstAgentRequest(true)
//	mWaterHeight(0.f)
{
}

void LLSimInfo::setLandForSaleImage (LLUUID image_id) 
{
	mMapImageID = image_id;

	// Fetch the image
	if (mMapImageID.notNull())
	{
		mOverlayImage = LLViewerTextureManager::getFetchedTexture(mMapImageID, FTT_DEFAULT, MIPMAP_TRUE, LLGLTexture::BOOST_MAP, LLViewerTexture::LOD_TEXTURE);
		mOverlayImage->setAddressMode(LLTexUnit::TAM_CLAMP);
	}
	else
	{
		mOverlayImage = NULL;
	}
}

LLPointer<LLViewerFetchedTexture> LLSimInfo::getLandForSaleImage () 
{
	if (mOverlayImage.isNull() && mMapImageID.notNull())
	{
		// Fetch the image if it hasn't been done yet (unlikely but...)
		mOverlayImage = LLViewerTextureManager::getFetchedTexture(mMapImageID, FTT_DEFAULT, MIPMAP_TRUE, LLGLTexture::BOOST_MAP, LLViewerTexture::LOD_TEXTURE);
		mOverlayImage->setAddressMode(LLTexUnit::TAM_CLAMP);
	}
	if (!mOverlayImage.isNull())
	{
		// Boost the fetch level when we try to access that image
		mOverlayImage->setBoostLevel(LLGLTexture::BOOST_MAP);
	}
	return mOverlayImage;
}

LLVector3d LLSimInfo::getGlobalPos(const LLVector3& local_pos) const
{
	LLVector3d pos = from_region_handle(mHandle);
	pos.mdV[VX] += local_pos.mV[VX];
	pos.mdV[VY] += local_pos.mV[VY];
	pos.mdV[VZ] += local_pos.mV[VZ];
	return pos;
}

LLVector3d LLSimInfo::getGlobalOrigin() const
{
	return from_region_handle(mHandle);
}
LLVector3 LLSimInfo::getLocalPos(LLVector3d global_pos) const
{
	LLVector3d sim_origin = from_region_handle(mHandle);
	return LLVector3(global_pos - sim_origin);
}

void LLSimInfo::clearImage()
{
	if (!mOverlayImage.isNull())
	{
		mOverlayImage->setBoostLevel(0);
		mOverlayImage = NULL;
	}
}

void LLSimInfo::dropImagePriority()
{
	if (!mOverlayImage.isNull())
	{
		mOverlayImage->setBoostLevel(0);
	}
}

// Update the agent count for that region
void LLSimInfo::updateAgentCount(F64 time)
{
	if ((time - mAgentsUpdateTime > AGENTS_UPDATE_TIMER) || mFirstAgentRequest)
	{
		LLWorldMapMessage::getInstance()->sendItemRequest(MAP_ITEM_AGENT_LOCATIONS, mHandle);
		mAgentsUpdateTime = time;
		mFirstAgentRequest = false;
	}
}

// Get the total agents count
const S32 LLSimInfo::getAgentCount() const
{
	S32 total_agent_count = 0;
	for (LLSimInfo::item_info_list_t::const_iterator it = mAgentLocations.begin(); it != mAgentLocations.end(); ++it)
	{
		total_agent_count += it->getCount();
	}
	return total_agent_count;
}

bool LLSimInfo::isName(const std::string& name) const
{
	return (LLStringUtil::compareInsensitive(name, mName) == 0);
}

void LLSimInfo::dump() const
{
	U32 x_pos, y_pos;
	from_region_handle(mHandle, &x_pos, &y_pos);

	LL_INFOS("World Map") << x_pos << "," << y_pos
		<< " " << mName 
		<< " " << (S32)mAccess
		<< " " << std::hex << mRegionFlags << std::dec
//		<< " " << mWaterHeight
		<< LL_ENDL;
}

void LLSimInfo::clearItems()
{
	mTelehubs.clear();
	mInfohubs.clear();
	mPGEvents.clear();
	mMatureEvents.clear();
	mAdultEvents.clear();
	mLandForSale.clear();
	mLandForSaleAdult.clear();
//  We persist the agent count though as it is updated on a frequent basis
// 	mAgentLocations.clear();
}

void LLSimInfo::insertAgentLocation(const LLItemInfo& item) 
{
	std::string name = item.getName();

	// Find the last item in the list with a different name and erase them
	item_info_list_t::iterator lastiter;
	for (lastiter = mAgentLocations.begin(); lastiter != mAgentLocations.end(); ++lastiter)
	{
		LLItemInfo& info = *lastiter;
		if (info.isName(name))
		{
			break;
		}
	}
	if (lastiter != mAgentLocations.begin())
	{
		mAgentLocations.erase(mAgentLocations.begin(), lastiter);
	}

	// Now append the new location
	mAgentLocations.push_back(item); 
}

//---------------------------------------------------------------------------
// World Map
//---------------------------------------------------------------------------

LLWorldMap::LLWorldMap() :
	mIsTrackingLocation( false ),
	mIsTrackingFound( false ),
	mIsInvalidLocation( false ),
	mIsTrackingDoubleClick( false ),
	mIsTrackingCommit( false ),
	mTrackingLocation( 0, 0, 0 ),
	mFirstRequest(true)
{
	//LL_INFOS("World Map") << "Creating the World Map -> LLWorldMap::LLWorldMap()" << LL_ENDL;
	mMapBlockLoaded = new bool[MAP_BLOCK_RES*MAP_BLOCK_RES];
	clearSimFlags();
}


LLWorldMap::~LLWorldMap()
{
	//LL_INFOS("World Map") << "Destroying the World Map -> LLWorldMap::~LLWorldMap()" << LL_ENDL;
	reset();
	delete[] mMapBlockLoaded;
}


void LLWorldMap::reset()
{
	clearItems(true);		// Clear the items lists
	clearImageRefs();		// Clear the world mipmap and the land for sale tiles
	clearSimFlags();		// Clear the block info flags array 

	// Finally, clear the region map itself
	for_each(mSimInfoMap.begin(), mSimInfoMap.end(), DeletePairedPointer());
	mSimInfoMap.clear();
}

// Returns true if the items have been cleared
bool LLWorldMap::clearItems(bool force)
{
	bool clear = false;
	if ((mRequestTimer.getElapsedTimeF32() > REQUEST_ITEMS_TIMER) || mFirstRequest || force)
	{
		mRequestTimer.reset();

		LLSimInfo* sim_info = NULL;
		for (sim_info_map_t::iterator it = mSimInfoMap.begin(); it != mSimInfoMap.end(); ++it)
		{
			sim_info = it->second;
			if (sim_info)
			{
				sim_info->clearItems();
			}
		}
		clear = true;
		mFirstRequest = false;
	}
	return clear;
}

void LLWorldMap::clearImageRefs()
{
	// We clear the reference to the images we're holding.
	// Images hold by the world mipmap first
	mWorldMipmap.reset();

	// Images hold by the region map
	LLSimInfo* sim_info = NULL;
	for (sim_info_map_t::iterator it = mSimInfoMap.begin(); it != mSimInfoMap.end(); ++it)
	{
		sim_info = it->second;
		if (sim_info)
		{
			sim_info->clearImage();
		}
	}
}

// Doesn't clear the already-loaded sim infos, just re-requests them
void LLWorldMap::clearSimFlags()
{
	for (S32 idx=0; idx<MAP_BLOCK_RES*MAP_BLOCK_RES; ++idx)
	{
		mMapBlockLoaded[idx] = false;
	}
}

LLSimInfo* LLWorldMap::createSimInfoFromHandle(const U64 handle)
{
	LLSimInfo* sim_info = new LLSimInfo(handle);
	mSimInfoMap[handle] = sim_info;
	return sim_info;
}

void LLWorldMap::equalizeBoostLevels()
{
	mWorldMipmap.equalizeBoostLevels();
	return;
}

LLSimInfo* LLWorldMap::simInfoFromPosGlobal(const LLVector3d& pos_global)
{
	U64 handle = to_region_handle(pos_global);
	return simInfoFromHandle(handle);
}

LLSimInfo* LLWorldMap::simInfoFromHandle(const U64 handle)
{
	sim_info_map_t::iterator it = mSimInfoMap.find(handle);
	if (it != mSimInfoMap.end())
	{
		return it->second;
	}
	return NULL;
}


LLSimInfo* LLWorldMap::simInfoFromName(const std::string& sim_name)
{
	LLSimInfo* sim_info = NULL;
	if (!sim_name.empty())
	{
		// Iterate through the entire sim info map and compare the name
		sim_info_map_t::iterator it;
		for (it = mSimInfoMap.begin(); it != mSimInfoMap.end(); ++it)
		{
			sim_info = it->second;
			if (sim_info && sim_info->isName(sim_name) )
			{
				// break out of loop if success
				break;
			}
		}
		// If we got to the end, we haven't found the sim. Reset the ouput value to NULL.
		if (it == mSimInfoMap.end())
			sim_info = NULL;
	}
	return sim_info;
}

bool LLWorldMap::simNameFromPosGlobal(const LLVector3d& pos_global, std::string & outSimName )
{
	LLSimInfo* sim_info = simInfoFromPosGlobal(pos_global);

	if (sim_info)
	{
		outSimName = sim_info->getName();
	}
	else
	{
		outSimName = "(unknown region)";
	}

	return (sim_info != NULL);
}

void LLWorldMap::reloadItems(bool force)
{
	//LL_INFOS("World Map") << "LLWorldMap::reloadItems()" << LL_ENDL;
	if (clearItems(force))
	{
		LLWorldMapMessage::getInstance()->sendItemRequest(MAP_ITEM_TELEHUB);
		LLWorldMapMessage::getInstance()->sendItemRequest(MAP_ITEM_PG_EVENT);
		LLWorldMapMessage::getInstance()->sendItemRequest(MAP_ITEM_MATURE_EVENT);
		LLWorldMapMessage::getInstance()->sendItemRequest(MAP_ITEM_ADULT_EVENT);
		LLWorldMapMessage::getInstance()->sendItemRequest(MAP_ITEM_LAND_FOR_SALE);
	}
}


// static public
// Insert a region in the region map
// returns true if region inserted, false otherwise
bool LLWorldMap::insertRegion(U32 x_world, U32 y_world, std::string& name, LLUUID& image_id, U32 accesscode, U32 region_flags)
{
	// This region doesn't exist
	if (accesscode == 255)
	{
		// Checks if the track point is in it and invalidates it if it is
		if (LLWorldMap::getInstance()->isTrackingInRectangle( x_world, y_world, x_world + REGION_WIDTH_UNITS, y_world + REGION_WIDTH_UNITS))
		{
			LLWorldMap::getInstance()->setTrackingInvalid();
		}
		// return failure to insert
		return false;
	}
	else
	{
		U64 handle = to_region_handle(x_world, y_world);
 		//LL_INFOS("World Map") << "Map sim : " << name << ", ID : " << image_id.getString() << LL_ENDL;
		// Insert the region in the region map of the world map
		// Loading the LLSimInfo object with what we got and insert it in the map
		LLSimInfo* siminfo = LLWorldMap::getInstance()->simInfoFromHandle(handle);
		if (siminfo == NULL)
		{
			siminfo = LLWorldMap::getInstance()->createSimInfoFromHandle(handle);
		}
		siminfo->setName(name);
		siminfo->setAccess(accesscode);
		siminfo->setRegionFlags(region_flags);
	//	siminfo->setWaterHeight((F32) water_height);
		siminfo->setLandForSaleImage(image_id);

		// Handle the location tracking (for teleport, UI feedback and info display)
		if (LLWorldMap::getInstance()->isTrackingInRectangle( x_world, y_world, x_world + REGION_WIDTH_UNITS, y_world + REGION_WIDTH_UNITS))
		{
			if (siminfo->isDown())
			{
				// We were tracking this location, but it's no available
				LLWorldMap::getInstance()->setTrackingInvalid();
			}
			else
			{
				// We were tracking this location, and it does exist and is available
				LLWorldMap::getInstance()->setTrackingValid();
			}
		}
		// return insert region success
		return true;
	}
}

// static public
// Insert an item in the relevant region map
// returns true if item inserted, false otherwise
bool LLWorldMap::insertItem(U32 x_world, U32 y_world, std::string& name, LLUUID& uuid, U32 type, S32 extra, S32 extra2)
{
	// Create an item record for the received object
	LLItemInfo new_item((F32)x_world, (F32)y_world, name, uuid);

	// Compute a region handle based on the objects coordinates
	LLVector3d	pos((F32)x_world, (F32)y_world, 40.0);
	U64 handle = to_region_handle(pos);

	// Get the region record for that handle or NULL if we haven't browsed it yet
	LLSimInfo* siminfo = LLWorldMap::getInstance()->simInfoFromHandle(handle);
	if (siminfo == NULL)
	{
		siminfo = LLWorldMap::getInstance()->createSimInfoFromHandle(handle);
	}

	//LL_INFOS("World Map") << "Process item : type = " << type << LL_ENDL;
	switch (type)
	{
		case MAP_ITEM_TELEHUB: // telehubs
		{
			/* Merov: we are not using the hub color anymore for display so commenting that out
			// Telehub color
			U32 X = x_world / REGION_WIDTH_UNITS;
			U32 Y = y_world / REGION_WIDTH_UNITS;
			F32 red = fmod((F32)X * 0.11f, 1.f) * 0.8f;
			F32 green = fmod((F32)Y * 0.11f, 1.f) * 0.8f;
			F32 blue = fmod(1.5f * (F32)(X + Y) * 0.11f, 1.f) * 0.8f;
			F32 add_amt = (X % 2) ? 0.15f : -0.15f;
			add_amt += (Y % 2) ? -0.15f : 0.15f;
			LLColor4 color(red + add_amt, green + add_amt, blue + add_amt);
			new_item.setColor(color);
			*/
			
			// extra2 specifies whether this is an infohub or a telehub.
			if (extra2)
			{
				siminfo->insertInfoHub(new_item);
			}
			else
			{
				siminfo->insertTeleHub(new_item);
			}
			break;
		}
		case MAP_ITEM_PG_EVENT: // events
		case MAP_ITEM_MATURE_EVENT:
		case MAP_ITEM_ADULT_EVENT:
		{
			std::string timeStr = "["+ LLTrans::getString ("TimeHour")+"]:["
					                   +LLTrans::getString ("TimeMin")+"] ["
									   +LLTrans::getString ("TimeAMPM")+"]";
			LLSD substitution;
			substitution["datetime"] = (S32) extra;
			LLStringUtil::format (timeStr, substitution);				
			new_item.setTooltip(timeStr);

			// HACK: store Z in extra2
			new_item.setElevation((F64)extra2);
			if (type == MAP_ITEM_PG_EVENT)
			{
				siminfo->insertPGEvent(new_item);
			}
			else if (type == MAP_ITEM_MATURE_EVENT)
			{
				siminfo->insertMatureEvent(new_item);
			}
			else if (type == MAP_ITEM_ADULT_EVENT)
			{
				siminfo->insertAdultEvent(new_item);
			}
			break;
		}
		case MAP_ITEM_LAND_FOR_SALE:		// land for sale
		case MAP_ITEM_LAND_FOR_SALE_ADULT:	// adult land for sale 
		{
			F32 cost_per_sqm = 0.0f;
			if ((F32)extra > 0)
			{
				cost_per_sqm = (F32)extra2 / (F32)extra;
			}

			static LLUIString tooltip_fmt = LLTrans::getString("worldmap_item_tooltip_format");

			tooltip_fmt.setArg("[AREA]",  llformat("%d", extra));
			tooltip_fmt.setArg("[PRICE]", llformat("%d", extra2));
<<<<<<< HEAD
			tooltip_fmt.setArg("[PRICE_PER_SQM]", llformat("%.1f", cost_per_sqm));
=======

			// Check for division by zero
			if (extra != 0)
			{
				tooltip_fmt.setArg("[SQMPRICE]", llformat("%.1f", (F32)extra2 / (F32)extra));
			}
			else
			{
				tooltip_fmt.setArg("[SQMPRICE]",  LLTrans::getString("Unknown"));
			}

>>>>>>> ea1e1b09
			new_item.setTooltip(tooltip_fmt.getString());

			if (type == MAP_ITEM_LAND_FOR_SALE)
			{
				siminfo->insertLandForSale(new_item);
			}
			else if (type == MAP_ITEM_LAND_FOR_SALE_ADULT)
			{
				siminfo->insertLandForSaleAdult(new_item);
			}
			break;
		}
		case MAP_ITEM_CLASSIFIED: // classifieds
		{
			//DEPRECATED: no longer used
			break;
		}
		case MAP_ITEM_AGENT_LOCATIONS: // agent locations
		{
// 				LL_INFOS("World Map") << "New Location " << new_item.mName << LL_ENDL;
			if (extra > 0)
			{
				new_item.setCount(extra);
				siminfo->insertAgentLocation(new_item);
			}
			break;
		}
		default:
			break;
	}
	return true;
}

bool LLWorldMap::isTrackingInRectangle(F64 x0, F64 y0, F64 x1, F64 y1)
{
	if (!mIsTrackingLocation)
		return false;
	return ((mTrackingLocation[0] >= x0) && (mTrackingLocation[0] < x1) && (mTrackingLocation[1] >= y0) && (mTrackingLocation[1] < y1));
}

// Drop priority of all images being fetched by the map
void LLWorldMap::dropImagePriorities()
{
	// Drop the download of tiles priority to nil
	mWorldMipmap.dropBoostLevels();
	// Same for the "land for sale" tiles per region
	for (sim_info_map_t::iterator it = mSimInfoMap.begin(); it != mSimInfoMap.end(); ++it)
	{
		LLSimInfo* info = it->second;
		info->dropImagePriority();
	}
}

// Load all regions in a given rectangle (in region grid coordinates, i.e. world / 256 meters)
void LLWorldMap::updateRegions(S32 x0, S32 y0, S32 x1, S32 y1)
{
	// Convert those boundaries to the corresponding (MAP_BLOCK_SIZE x MAP_BLOCK_SIZE) block coordinates
	x0 = x0 / MAP_BLOCK_SIZE;
	x1 = x1 / MAP_BLOCK_SIZE;
	y0 = y0 / MAP_BLOCK_SIZE;
	y1 = y1 / MAP_BLOCK_SIZE;

	// Load the region info those blocks
	for (S32 block_x = llmax(x0, 0); block_x <= llmin(x1, MAP_BLOCK_RES-1); ++block_x)
	{
		for (S32 block_y = llmax(y0, 0); block_y <= llmin(y1, MAP_BLOCK_RES-1); ++block_y)
		{
			S32 offset = block_x | (block_y * MAP_BLOCK_RES);
			if (!mMapBlockLoaded[offset])
			{
 				//LL_INFOS("World Map") << "Loading Block (" << block_x << "," << block_y << ")" << LL_ENDL;
				LLWorldMapMessage::getInstance()->sendMapBlockRequest(block_x * MAP_BLOCK_SIZE, block_y * MAP_BLOCK_SIZE, (block_x * MAP_BLOCK_SIZE) + MAP_BLOCK_SIZE - 1, (block_y * MAP_BLOCK_SIZE) + MAP_BLOCK_SIZE - 1);
				mMapBlockLoaded[offset] = true;
			}
		}
	}
}

void LLWorldMap::dump()
{
	LL_INFOS("World Map") << "LLWorldMap::dump()" << LL_ENDL;
	for (sim_info_map_t::iterator it = mSimInfoMap.begin(); it != mSimInfoMap.end(); ++it)
	{
		LLSimInfo* info = it->second;
		if (info)
		{
			info->dump();
		}
	}
}
<|MERGE_RESOLUTION|>--- conflicted
+++ resolved
@@ -518,19 +518,10 @@
 		case MAP_ITEM_LAND_FOR_SALE:		// land for sale
 		case MAP_ITEM_LAND_FOR_SALE_ADULT:	// adult land for sale 
 		{
-			F32 cost_per_sqm = 0.0f;
-			if ((F32)extra > 0)
-			{
-				cost_per_sqm = (F32)extra2 / (F32)extra;
-			}
-
 			static LLUIString tooltip_fmt = LLTrans::getString("worldmap_item_tooltip_format");
 
 			tooltip_fmt.setArg("[AREA]",  llformat("%d", extra));
 			tooltip_fmt.setArg("[PRICE]", llformat("%d", extra2));
-<<<<<<< HEAD
-			tooltip_fmt.setArg("[PRICE_PER_SQM]", llformat("%.1f", cost_per_sqm));
-=======
 
 			// Check for division by zero
 			if (extra != 0)
@@ -542,7 +533,6 @@
 				tooltip_fmt.setArg("[SQMPRICE]",  LLTrans::getString("Unknown"));
 			}
 
->>>>>>> ea1e1b09
 			new_item.setTooltip(tooltip_fmt.getString());
 
 			if (type == MAP_ITEM_LAND_FOR_SALE)
