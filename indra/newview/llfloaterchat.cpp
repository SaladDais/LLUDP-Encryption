--- conflicted
+++ resolved
@@ -353,11 +353,8 @@
 	
 	if(from_instant_message && gSavedSettings.getBOOL("IMInChatHistory")) 	 
 		addChatHistory(chat,false);
-<<<<<<< HEAD
-=======
 
 	triggerAlerts(chat.mText);
->>>>>>> 3ac3a4b2
 
 	// Add the sender to the list of people with which we've recently interacted.
 	if(chat.mSourceType == CHAT_SOURCE_AGENT && chat.mFromID.notNull())
