/** 
 * @file llviewermessage.cpp
 * @brief Dumping ground for viewer-side message system callbacks.
 *
 * $LicenseInfo:firstyear=2002&license=viewerlgpl$
 * Second Life Viewer Source Code
 * Copyright (C) 2010, Linden Research, Inc.
 * 
 * This library is free software; you can redistribute it and/or
 * modify it under the terms of the GNU Lesser General Public
 * License as published by the Free Software Foundation;
 * version 2.1 of the License only.
 * 
 * This library is distributed in the hope that it will be useful,
 * but WITHOUT ANY WARRANTY; without even the implied warranty of
 * MERCHANTABILITY or FITNESS FOR A PARTICULAR PURPOSE.  See the GNU
 * Lesser General Public License for more details.
 * 
 * You should have received a copy of the GNU Lesser General Public
 * License along with this library; if not, write to the Free Software
 * Foundation, Inc., 51 Franklin Street, Fifth Floor, Boston, MA  02110-1301  USA
 * 
 * Linden Research, Inc., 945 Battery Street, San Francisco, CA  94111  USA
 * $/LicenseInfo$
 */

#include "llviewerprecompiledheaders.h"
#include "llviewermessage.h"

// Linden libraries
#include "llanimationstates.h"
#include "llaudioengine.h" 
#include "llavataractions.h"
#include "llavatarnamecache.h"		// IDEVO HACK
#include "lleconomy.h"
#include "lleventtimer.h"
#include "llfloaterreg.h"
#include "llfolderview.h"
#include "llfollowcamparams.h"
#include "llinventorydefines.h"
#include "lllslconstants.h"
#include "llregionhandle.h"
#include "llsd.h"
#include "llsdserialize.h"
#include "llteleportflags.h"
#include "lltoastnotifypanel.h"
#include "lltransactionflags.h"
#include "llvfile.h"
#include "llvfs.h"
#include "llxfermanager.h"
#include "mean_collision_data.h"

#include "llagent.h"
#include "llagentcamera.h"
#include "llcallingcard.h"
#include "llbuycurrencyhtml.h"
#include "llcontrolavatar.h"
#include "llfirstuse.h"
#include "llfloaterbump.h"
#include "llfloaterbuyland.h"
#include "llfloaterland.h"
#include "llfloaterregioninfo.h"
#include "llfloaterlandholdings.h"
#include "llfloaterpreference.h"
#include "llfloatersidepanelcontainer.h"
#include "llfloatersnapshot.h"
#include "llhudeffecttrail.h"
#include "llhudmanager.h"
#include "llimprocessing.h"
#include "llinventoryfunctions.h"
#include "llinventoryobserver.h"
#include "llinventorypanel.h"
// <FS:Ansariel> [FS communication UI]
//#include "llfloaterimnearbychat.h"
#include "fsfloaternearbychat.h"
// </FS:Ansariel> [FS communication UI]
#include "llmarketplacefunctions.h"
#include "llnotifications.h"
#include "llnotificationsutil.h"
#include "llpanelgrouplandmoney.h"
#include "llrecentpeople.h"
#include "llscriptfloater.h"
#include "llscriptruntimeperms.h"
#include "llselectmgr.h"
#include "llstartup.h"
#include "llsky.h"
#include "llslurl.h"
#include "llstatenums.h"
#include "llstatusbar.h"
#include "llimview.h"
#include "llspeakers.h"
#include "lltrans.h"
#include "lltranslate.h"
#include "llviewerfoldertype.h"
#include "llvoavatar.h"				// IDEVO HACK
#include "lluri.h"
#include "llviewergenericmessage.h"
#include "llviewermenu.h"
#include "llviewerinventory.h"
#include "llviewerjoystick.h"
#include "llviewernetwork.h" // <FS:AW opensim currency support>
#include "llviewerobjectlist.h"
#include "llviewerparcelmgr.h"
#include "llviewerstats.h"
#include "llviewertexteditor.h"
#include "llviewerthrottle.h"
#include "llviewerwindow.h"
#include "llvlmanager.h"
#include "llvoavatarself.h"
#include "llvovolume.h"
#include "llworld.h"
#include "llworldmap.h"
#include "pipeline.h"
#include "llfloaterworldmap.h"
#include "llviewerdisplay.h"
#include "llkeythrottle.h"
#include "llgroupactions.h"
#include "llagentui.h"
#include "llpanelblockedlist.h"
#include "llpanelplaceprofile.h"
#include "llviewerregion.h"
#include "llfloaterregionrestarting.h"
// [RLVa:KB] - Checked: 2010-03-09 (RLVa-1.2.0a)
#include "rlvactions.h"
#include "rlvhandler.h"
#include "rlvinventory.h"
#include "rlvui.h"
// [/RLVa:KB]

#include <boost/algorithm/string/split.hpp> //
#include <boost/foreach.hpp>

#include "llnotificationmanager.h" //
#include "llexperiencecache.h"

#include "llexperiencecache.h"

// Firestorm includes
#include <boost/regex.hpp>
#include "animationexplorer.h"		// <FS:Zi> Animation Explorer
#include "fsareasearch.h"
#include "fsassetblacklist.h"
#include "fscommon.h"
#include "fsfloaterplacedetails.h"
#include "fsradar.h"
#include "fskeywords.h" // <FS:PP> FIRE-10178: Keyword Alerts in group IM do not work unless the group is in the foreground
#include "fslightshare.h" // <FS:CR> FIRE-5118 - Lightshare support
#include "fslslbridge.h"
#include "fsmoneytracker.h"
#include "llfloaterbump.h"
#include "llfloaterreg.h"
#include "llfriendcard.h"
#include "tea.h" // <FS:AW opensim currency support>
#include "NACLantispam.h"
#include "chatbar_as_cmdline.h"

extern void on_new_message(const LLSD& msg);

//
// Constants
//
const F32 CAMERA_POSITION_THRESHOLD_SQUARED = 0.001f * 0.001f;

// Determine how quickly residents' scripts can issue question dialogs
// Allow bursts of up to 5 dialogs in 10 seconds. 10*2=20 seconds recovery if throttle kicks in
static const U32 LLREQUEST_PERMISSION_THROTTLE_LIMIT	= 5;     // requests
static const F32 LLREQUEST_PERMISSION_THROTTLE_INTERVAL	= 10.0f; // seconds

extern BOOL gDebugClicks;
extern bool gShiftFrame;

// function prototypes
bool check_offer_throttle(const std::string& from_name, bool check_only);
bool check_asset_previewable(const LLAssetType::EType asset_type);
static void process_money_balance_reply_extended(LLMessageSystem* msg);
bool handle_trusted_experiences_notification(const LLSD&);

//inventory offer throttle globals
LLFrameTimer gThrottleTimer;
const U32 OFFER_THROTTLE_MAX_COUNT=5; //number of items per time period
const F32 OFFER_THROTTLE_TIME=10.f; //time period in seconds

// Agent Update Flags (U8)
const U8 AU_FLAGS_NONE      		= 0x00;
const U8 AU_FLAGS_HIDETITLE      	= 0x01;
const U8 AU_FLAGS_CLIENT_AUTOPILOT	= 0x02;

void accept_friendship_coro(std::string url, LLSD notification)
{
    LLCore::HttpRequest::policy_t httpPolicy(LLCore::HttpRequest::DEFAULT_POLICY_ID);
    LLCoreHttpUtil::HttpCoroutineAdapter::ptr_t
        httpAdapter(new LLCoreHttpUtil::HttpCoroutineAdapter("friendshipResponceErrorProcessing", httpPolicy));
    LLCore::HttpRequest::ptr_t httpRequest(new LLCore::HttpRequest);
    if (url.empty())
    {
        LL_WARNS("Friendship") << "Empty capability!" << LL_ENDL;
        return;
    }

    LLSD payload = notification["payload"];
    url += "?from=" + payload["from_id"].asString();
    url += "&agent_name=\"" + LLURI::escape(gAgentAvatarp->getFullname()) + "\"";

    LLSD data;
    LLSD result = httpAdapter->postAndSuspend(httpRequest, url, data);

    LLSD httpResults = result[LLCoreHttpUtil::HttpCoroutineAdapter::HTTP_RESULTS];
    LLCore::HttpStatus status = LLCoreHttpUtil::HttpCoroutineAdapter::getStatusFromLLSD(httpResults);

    if (!status)
    {
        LL_WARNS("Friendship") << "HTTP status, " << status.toTerseString() <<
            ". friendship offer accept failed." << LL_ENDL;
    }
    else
    {
        if (!result.has("success") || result["success"].asBoolean() == false)
        {
            LL_WARNS("Friendship") << "Server failed to process accepted friendship. " << httpResults << LL_ENDL;
        }
        else
        {
            LL_DEBUGS("Friendship") << "Adding friend to list" << httpResults << LL_ENDL;
            // add friend to recent people list
            LLRecentPeople::instance().add(payload["from_id"]);

            LLNotificationsUtil::add("FriendshipAcceptedByMe",
                notification["substitutions"], payload);
        }
    }
}

void decline_friendship_coro(std::string url, LLSD notification, S32 option)
{
    if (url.empty())
    {
        LL_WARNS("Friendship") << "Empty capability!" << LL_ENDL;
        return;
    }
    LLCore::HttpRequest::policy_t httpPolicy(LLCore::HttpRequest::DEFAULT_POLICY_ID);
    LLCoreHttpUtil::HttpCoroutineAdapter::ptr_t
        httpAdapter(new LLCoreHttpUtil::HttpCoroutineAdapter("friendshipResponceErrorProcessing", httpPolicy));
    LLCore::HttpRequest::ptr_t httpRequest(new LLCore::HttpRequest);

    LLSD payload = notification["payload"];
    url += "?from=" + payload["from_id"].asString();

    LLSD result = httpAdapter->deleteAndSuspend(httpRequest, url);

    LLSD httpResults = result[LLCoreHttpUtil::HttpCoroutineAdapter::HTTP_RESULTS];
    LLCore::HttpStatus status = LLCoreHttpUtil::HttpCoroutineAdapter::getStatusFromLLSD(httpResults);

    if (!status)
    {
        LL_WARNS("Friendship") << "HTTP status, " << status.toTerseString() <<
            ". friendship offer decline failed." << LL_ENDL;
    }
    else
    {
        if (!result.has("success") || result["success"].asBoolean() == false)
        {
            LL_WARNS("Friendship") << "Server failed to process declined friendship. " << httpResults << LL_ENDL;
        }
        else
        {
            LL_DEBUGS("Friendship") << "Friendship declined" << httpResults << LL_ENDL;
            if (option == 1)
            {
                LLNotificationsUtil::add("FriendshipDeclinedByMe",
                    notification["substitutions"], payload);
            }
            else if (option == 2)
            {
                // start IM session
                LLAvatarActions::startIM(payload["from_id"].asUUID());
            }
        }
    }
}

bool friendship_offer_callback(const LLSD& notification, const LLSD& response)
{
	S32 option = LLNotificationsUtil::getSelectedOption(notification, response);
	LLMessageSystem* msg = gMessageSystem;
	const LLSD& payload = notification["payload"];
	LLNotificationPtr notification_ptr = LLNotifications::instance().find(notification["id"].asUUID());

    // this will be skipped if the user offering friendship is blocked
    if (notification_ptr)
    {
	    switch(option)
	    {
	    case 0:
	    {
		    // accept
		    LLAvatarTracker::formFriendship(payload["from_id"]);

		    const LLUUID fid = gInventory.findCategoryUUIDForType(LLFolderType::FT_CALLINGCARD);

		    // This will also trigger an onlinenotification if the user is online
            std::string url = gAgent.getRegionCapability("AcceptFriendship");
            // <FS:Ansariel> This only seems to work for offline FRs if FSUseReadOfflineMsgsCap has been used
            if (!gSavedSettings.getBOOL("FSUseReadOfflineMsgsCap"))
            {
                url = "";
            }
            // </FS:Ansariel>
            LL_DEBUGS("Friendship") << "Cap string: " << url << LL_ENDL;
            if (!url.empty() && payload.has("online") && payload["online"].asBoolean() == false)
            {
                LL_DEBUGS("Friendship") << "Accepting friendship via capability" << LL_ENDL;
                LLCoros::instance().launch("LLMessageSystem::acceptFriendshipOffer",
                    boost::bind(accept_friendship_coro, url, notification));
            }
            else if (payload.has("session_id") && payload["session_id"].asUUID().notNull())
            {
                LL_DEBUGS("Friendship") << "Accepting friendship via viewer message" << LL_ENDL;
                msg->newMessageFast(_PREHASH_AcceptFriendship);
                msg->nextBlockFast(_PREHASH_AgentData);
                msg->addUUIDFast(_PREHASH_AgentID, gAgent.getID());
                msg->addUUIDFast(_PREHASH_SessionID, gAgent.getSessionID());
                msg->nextBlockFast(_PREHASH_TransactionBlock);
                msg->addUUIDFast(_PREHASH_TransactionID, payload["session_id"]);
                msg->nextBlockFast(_PREHASH_FolderData);
                msg->addUUIDFast(_PREHASH_FolderID, fid);
                msg->sendReliable(LLHost(payload["sender"].asString()));

                // add friend to recent people list
                LLRecentPeople::instance().add(payload["from_id"]);
                LLNotificationsUtil::add("FriendshipAcceptedByMe",
                    notification["substitutions"], payload);
            }
            else
            {
                LL_WARNS("Friendship") << "Failed to accept friendship offer, neither capability nor transaction id are accessible" << LL_ENDL;
            }
		    break;
	    }
	    case 1: // Decline
	    // fall-through
	    case 2: // Send IM - decline and start IM session
		    {
			    // decline
			    // We no longer notify other viewers, but we DO still send
                // the rejection to the simulator to delete the pending userop.
                std::string url = gAgent.getRegionCapability("DeclineFriendship");
                // <FS:Ansariel> This only seems to work for offline FRs if FSUseReadOfflineMsgsCap has been used
                if (!gSavedSettings.getBOOL("FSUseReadOfflineMsgsCap"))
                {
                    url = "";
                }
                // </FS:Ansariel>
                LL_DEBUGS("Friendship") << "Cap string: " << url << LL_ENDL;
                if (!url.empty() && payload.has("online") && payload["online"].asBoolean() == false)
                {
                    LL_DEBUGS("Friendship") << "Declining friendship via capability" << LL_ENDL;
                    LLCoros::instance().launch("LLMessageSystem::declineFriendshipOffer",
                        boost::bind(decline_friendship_coro, url, notification, option));
                }
                else if (payload.has("session_id") && payload["session_id"].asUUID().notNull())
                {
                    LL_DEBUGS("Friendship") << "Declining friendship via viewer message" << LL_ENDL;
                    msg->newMessageFast(_PREHASH_DeclineFriendship);
                    msg->nextBlockFast(_PREHASH_AgentData);
                    msg->addUUIDFast(_PREHASH_AgentID, gAgent.getID());
                    msg->addUUIDFast(_PREHASH_SessionID, gAgent.getSessionID());
                    msg->nextBlockFast(_PREHASH_TransactionBlock);
                    msg->addUUIDFast(_PREHASH_TransactionID, payload["session_id"]);
                    msg->sendReliable(LLHost(payload["sender"].asString()));

                    if (option == 1) // due to fall-through
                    {
                        LLNotificationsUtil::add("FriendshipDeclinedByMe",
                            notification["substitutions"], payload);
                    }
                    else if (option == 2)
                    {
                        // start IM session
                        LLAvatarActions::startIM(payload["from_id"].asUUID());
                    }
                }
                else
                {
                    LL_WARNS("Friendship") << "Failed to decline friendship offer, neither capability nor transaction id are accessible" << LL_ENDL;
                }
	    }
	    default:
		    // close button probably, possibly timed out
		    break;
	    }
		// TODO: this set of calls has undesirable behavior under Windows OS (CHUI-985):
		// here appears three additional toasts instead one modified
		// need investigation and fix

// <FS:Ansariel> [FS communication UI] Commenting out CHUI-112;
//               Reposting the notification form will squeeze it somewhere
//               within the IM floater and we don't need it for our comm. UI.
//	    // LLNotificationFormPtr modified_form(new LLNotificationForm(*notification_ptr->getForm()));
//	    // modified_form->setElementEnabled("Accept", false);
//	    // modified_form->setElementEnabled("Decline", false);
//	    // notification_ptr->updateForm(modified_form);
//	    // notification_ptr->repost();
//// [SL:KB] - Patch: UI-Notifications | Checked: 2013-05-09 (Catznip-3.5)
//		// Assume that any offer notification with "getCanBeStored() == true" is the result of RLVa routing it to the notifcation syswell
//		//*const*/ LLNotificationsUI::LLScreenChannel* pChannel = LLNotificationsUI::LLChannelManager::instance().getNotificationScreenChannel();
//		//*const*/ LLNotificationsUI::LLToast* pToast = (pChannel) ? pChannel->getToastByNotificationID(notification["id"].asUUID()) : NULL;
//		//if ( (!pToast) || (!pToast->getCanBeStored()) )
//		//{
//// [/SL:KB]
//		//	notification_ptr->repost();
// </FS:Ansariel>
    }

	return false;
}
static LLNotificationFunctorRegistration friendship_offer_callback_reg("OfferFriendship", friendship_offer_callback);
static LLNotificationFunctorRegistration friendship_offer_callback_reg_nm("OfferFriendshipNoMessage", friendship_offer_callback);

// Functions
//

void give_money(const LLUUID& uuid, LLViewerRegion* region, S32 amount, BOOL is_group,
				S32 trx_type, const std::string& desc)
{
	if(0 == amount || !region) return;
	amount = abs(amount);
	LL_INFOS("Messaging") << "give_money(" << uuid << "," << amount << ")"<< LL_ENDL;
	if(can_afford_transaction(amount))
	{
//		gStatusBar->debitBalance(amount);
		LLMessageSystem* msg = gMessageSystem;
		msg->newMessageFast(_PREHASH_MoneyTransferRequest);
		msg->nextBlockFast(_PREHASH_AgentData);
		msg->addUUIDFast(_PREHASH_AgentID, gAgent.getID());
        msg->addUUIDFast(_PREHASH_SessionID, gAgent.getSessionID());
		msg->nextBlockFast(_PREHASH_MoneyData);
		msg->addUUIDFast(_PREHASH_SourceID, gAgent.getID() );
		msg->addUUIDFast(_PREHASH_DestID, uuid);
		msg->addU8Fast(_PREHASH_Flags, pack_transaction_flags(FALSE, is_group));
		msg->addS32Fast(_PREHASH_Amount, amount);
		msg->addU8Fast(_PREHASH_AggregatePermNextOwner, (U8)LLAggregatePermissions::AP_EMPTY);
		msg->addU8Fast(_PREHASH_AggregatePermInventory, (U8)LLAggregatePermissions::AP_EMPTY);
		msg->addS32Fast(_PREHASH_TransactionType, trx_type );
		msg->addStringFast(_PREHASH_Description, desc);
		msg->sendReliable(region->getHost());
	}
	else
	{
		LLStringUtil::format_map_t args;
		args["AMOUNT"] = llformat("%d", amount);
		LLBuyCurrencyHTML::openCurrencyFloater( LLTrans::getString("giving", args), amount );
	}
}

void send_complete_agent_movement(const LLHost& sim_host)
{
	LLMessageSystem* msg = gMessageSystem;
	msg->newMessageFast(_PREHASH_CompleteAgentMovement);
	msg->nextBlockFast(_PREHASH_AgentData);
	msg->addUUIDFast(_PREHASH_AgentID, gAgent.getID());
	msg->addUUIDFast(_PREHASH_SessionID, gAgent.getSessionID());
	msg->addU32Fast(_PREHASH_CircuitCode, msg->mOurCircuitCode);
	msg->sendReliable(sim_host);
}

void process_logout_reply(LLMessageSystem* msg, void**)
{
	// The server has told us it's ok to quit.
	LL_DEBUGS("Messaging") << "process_logout_reply" << LL_ENDL;

	LLUUID agent_id;
	msg->getUUID("AgentData", "AgentID", agent_id);
	LLUUID session_id;
	msg->getUUID("AgentData", "SessionID", session_id);
	if((agent_id != gAgent.getID()) || (session_id != gAgent.getSessionID()))
	{
		LL_WARNS("Messaging") << "Bogus Logout Reply" << LL_ENDL;
	}

	LLInventoryModel::update_map_t parents;
	S32 count = msg->getNumberOfBlocksFast( _PREHASH_InventoryData );
	for(S32 i = 0; i < count; ++i)
	{
		LLUUID item_id;
		msg->getUUIDFast(_PREHASH_InventoryData, _PREHASH_ItemID, item_id, i);

		if( (1 == count) && item_id.isNull() )
		{
			// Detect dummy item.  Indicates an empty list.
			break;
		}

		// We do not need to track the asset ids, just account for an
		// updated inventory version.
		LL_INFOS("Messaging") << "process_logout_reply itemID=" << item_id << LL_ENDL;
		LLInventoryItem* item = gInventory.getItem( item_id );
		if( item )
		{
			parents[item->getParentUUID()] = 0;
			gInventory.addChangedMask(LLInventoryObserver::INTERNAL, item_id);
		}
		else
		{
			LL_INFOS("Messaging") << "process_logout_reply item not found: " << item_id << LL_ENDL;
		}
	}
    LLAppViewer::instance()->forceQuit();
}

void process_layer_data(LLMessageSystem *mesgsys, void **user_data)
{
	LLViewerRegion *regionp = LLWorld::getInstance()->getRegion(mesgsys->getSender());

	LL_DEBUGS_ONCE("SceneLoadTiming") << "Received layer data" << LL_ENDL;

	if(!regionp)
	{
		LL_WARNS() << "Invalid region for layer data." << LL_ENDL;
		return;
	}
	S32 size;
	S8 type;

	mesgsys->getS8Fast(_PREHASH_LayerID, _PREHASH_Type, type);
	size = mesgsys->getSizeFast(_PREHASH_LayerData, _PREHASH_Data);
	if (0 == size)
	{
		LL_WARNS("Messaging") << "Layer data has zero size." << LL_ENDL;
		return;
	}
	if (size < 0)
	{
		// getSizeFast() is probably trying to tell us about an error
		LL_WARNS("Messaging") << "getSizeFast() returned negative result: "
			<< size
			<< LL_ENDL;
		return;
	}
	U8 *datap = new U8[size];
	mesgsys->getBinaryDataFast(_PREHASH_LayerData, _PREHASH_Data, datap, size);
	LLVLData *vl_datap = new LLVLData(regionp, type, datap, size);
	if (mesgsys->getReceiveCompressedSize())
	{
		gVLManager.addLayerData(vl_datap, (S32Bytes)mesgsys->getReceiveCompressedSize());
	}
	else
	{
		gVLManager.addLayerData(vl_datap, (S32Bytes)mesgsys->getReceiveSize());
	}
}

// S32 exported_object_count = 0;
// S32 exported_image_count = 0;
// S32 current_object_count = 0;
// S32 current_image_count = 0;

// extern LLNotifyBox *gExporterNotify;
// extern LLUUID gExporterRequestID;
// extern std::string gExportDirectory;

// extern LLUploadDialog *gExportDialog;

// std::string gExportedFile;

// std::map<LLUUID, std::string> gImageChecksums;

// void export_complete()
// {
// 		LLUploadDialog::modalUploadFinished();
// 		gExporterRequestID.setNull();
// 		gExportDirectory = "";

// 		LLFILE* fXML = LLFile::fopen(gExportedFile, "rb");		/* Flawfinder: ignore */
// 		fseek(fXML, 0, SEEK_END);
// 		long length = ftell(fXML);
// 		fseek(fXML, 0, SEEK_SET);
// 		U8 *buffer = new U8[length + 1];
// 		size_t nread = fread(buffer, 1, length, fXML);
// 		if (nread < (size_t) length)
// 		{
// 			LL_WARNS("Messaging") << "Short read" << LL_ENDL;
// 		}
// 		buffer[nread] = '\0';
// 		fclose(fXML);

// 		char *pos = (char *)buffer;
// 		while ((pos = strstr(pos+1, "<sl:image ")) != 0)
// 		{
// 			char *pos_check = strstr(pos, "checksum=\"");

// 			if (pos_check)
// 			{
// 				char *pos_uuid = strstr(pos_check, "\">");

// 				if (pos_uuid)
// 				{
// 					char image_uuid_str[UUID_STR_SIZE];		/* Flawfinder: ignore */
// 					memcpy(image_uuid_str, pos_uuid+2, UUID_STR_SIZE-1);		/* Flawfinder: ignore */
// 					image_uuid_str[UUID_STR_SIZE-1] = 0;
					
// 					LLUUID image_uuid(image_uuid_str);

// 					LL_INFOS("Messaging") << "Found UUID: " << image_uuid << LL_ENDL;

// 					std::map<LLUUID, std::string>::iterator itor = gImageChecksums.find(image_uuid);
// 					if (itor != gImageChecksums.end())
// 					{
// 						LL_INFOS("Messaging") << "Replacing with checksum: " << itor->second << LL_ENDL;
// 						if (!itor->second.empty())
// 						{
// 							memcpy(&pos_check[10], itor->second.c_str(), 32);		/* Flawfinder: ignore */
// 						}
// 					}
// 				}
// 			}
// 		}

// 		LLFILE* fXMLOut = LLFile::fopen(gExportedFile, "wb");		/* Flawfinder: ignore */
// 		if (fwrite(buffer, 1, length, fXMLOut) != length)
// 		{
// 			LL_WARNS("Messaging") << "Short write" << LL_ENDL;
// 		}
// 		fclose(fXMLOut);

// 		delete [] buffer;
// }


// void exported_item_complete(const LLTSCode status, void *user_data)
// {
// 	//std::string *filename = (std::string *)user_data;

// 	if (status < LLTS_OK)
// 	{
// 		LL_WARNS("Messaging") << "Export failed!" << LL_ENDL;
// 	}
// 	else
// 	{
// 		++current_object_count;
// 		if (current_image_count == exported_image_count && current_object_count == exported_object_count)
// 		{
// 			LL_INFOS("Messaging") << "*** Export complete ***" << LL_ENDL;

// 			export_complete();
// 		}
// 		else
// 		{
// 			gExportDialog->setMessage(llformat("Exported %d/%d object files, %d/%d textures.", current_object_count, exported_object_count, current_image_count, exported_image_count));
// 		}
// 	}
// }

// struct exported_image_info
// {
// 	LLUUID image_id;
// 	std::string filename;
// 	U32 image_num;
// };

// void exported_j2c_complete(const LLTSCode status, void *user_data)
// {
// 	exported_image_info *info = (exported_image_info *)user_data;
// 	LLUUID image_id = info->image_id;
// 	U32 image_num = info->image_num;
// 	std::string filename = info->filename;
// 	delete info;

// 	if (status < LLTS_OK)
// 	{
// 		LL_WARNS("Messaging") << "Image download failed!" << LL_ENDL;
// 	}
// 	else
// 	{
// 		LLFILE* fIn = LLFile::fopen(filename, "rb");		/* Flawfinder: ignore */
// 		if (fIn) 
// 		{
// 			LLPointer<LLImageJ2C> ImageUtility = new LLImageJ2C;
// 			LLPointer<LLImageTGA> TargaUtility = new LLImageTGA;

// 			fseek(fIn, 0, SEEK_END);
// 			S32 length = ftell(fIn);
// 			fseek(fIn, 0, SEEK_SET);
// 			U8 *buffer = ImageUtility->allocateData(length);
// 			if (fread(buffer, 1, length, fIn) != length)
// 			{
// 				LL_WARNS("Messaging") << "Short read" << LL_ENDL;
// 			}
// 			fclose(fIn);
// 			LLFile::remove(filename);

// 			// Convert to TGA
// 			LLPointer<LLImageRaw> image = new LLImageRaw();

// 			ImageUtility->updateData();
// 			ImageUtility->decode(image, 100000.0f);
			
// 			TargaUtility->encode(image);
// 			U8 *data = TargaUtility->getData();
// 			S32 data_size = TargaUtility->getDataSize();

// 			std::string file_path = gDirUtilp->getDirName(filename);
			
// 			std::string output_file = llformat("%s/image-%03d.tga", file_path.c_str(), image_num);//filename;
// 			//S32 name_len = output_file.length();
// 			//strcpy(&output_file[name_len-3], "tga");
// 			LLFILE* fOut = LLFile::fopen(output_file, "wb");		/* Flawfinder: ignore */
// 			char md5_hash_string[33];		/* Flawfinder: ignore */
// 			strcpy(md5_hash_string, "00000000000000000000000000000000");		/* Flawfinder: ignore */
// 			if (fOut)
// 			{
// 				if (fwrite(data, 1, data_size, fOut) != data_size)
// 				{
// 					LL_WARNS("Messaging") << "Short write" << LL_ENDL;
// 				}
// 				fseek(fOut, 0, SEEK_SET);
// 				fclose(fOut);
// 				fOut = LLFile::fopen(output_file, "rb");		/* Flawfinder: ignore */
// 				LLMD5 my_md5_hash(fOut);
// 				my_md5_hash.hex_digest(md5_hash_string);
// 			}

// 			gImageChecksums.insert(std::pair<LLUUID, std::string>(image_id, md5_hash_string));
// 		}
// 	}

// 	++current_image_count;
// 	if (current_image_count == exported_image_count && current_object_count == exported_object_count)
// 	{
// 		LL_INFOS("Messaging") << "*** Export textures complete ***" << LL_ENDL;
// 			export_complete();
// 	}
// 	else
// 	{
// 		gExportDialog->setMessage(llformat("Exported %d/%d object files, %d/%d textures.", current_object_count, exported_object_count, current_image_count, exported_image_count));
// 	}
//}

void process_derez_ack(LLMessageSystem*, void**)
{
	if(gViewerWindow) gViewerWindow->getWindow()->decBusyCount();
}

void process_places_reply(LLMessageSystem* msg, void** data)
{
	LLUUID query_id;

	msg->getUUID("AgentData", "QueryID", query_id);
	if (query_id.isNull())
	{
		LLFloaterLandHoldings::processPlacesReply(msg, data);
	}
	else if(gAgent.isInGroup(query_id))
	{
		LLPanelGroupLandMoney::processPlacesReply(msg, data);
	}
	else
	{
		LL_WARNS("Messaging") << "Got invalid PlacesReply message" << LL_ENDL;
	}
}

void send_sound_trigger(const LLUUID& sound_id, F32 gain)
{
	if (sound_id.isNull() || gAgent.getRegion() == NULL)
	{
		// disconnected agent or zero guids don't get sent (no sound)
		return;
	}

	LLMessageSystem* msg = gMessageSystem;
	msg->newMessageFast(_PREHASH_SoundTrigger);
	msg->nextBlockFast(_PREHASH_SoundData);
	msg->addUUIDFast(_PREHASH_SoundID, sound_id);
	// Client untrusted, ids set on sim
	msg->addUUIDFast(_PREHASH_OwnerID, LLUUID::null );
	msg->addUUIDFast(_PREHASH_ObjectID, LLUUID::null );
	msg->addUUIDFast(_PREHASH_ParentID, LLUUID::null );

	msg->addU64Fast(_PREHASH_Handle, gAgent.getRegion()->getHandle());

	LLVector3 position = gAgent.getPositionAgent();
	msg->addVector3Fast(_PREHASH_Position, position);
	msg->addF32Fast(_PREHASH_Gain, gain);

	gAgent.sendMessage();
}

static LLSD sSavedGroupInvite;
static LLSD sSavedResponse;

void response_group_invitation_coro(std::string url, LLUUID group_id, bool notify_and_update)
{
    if (url.empty())
    {
        LL_WARNS("GroupInvite") << "Empty capability!" << LL_ENDL;
        return;
    }

    LLCore::HttpRequest::policy_t httpPolicy(LLCore::HttpRequest::DEFAULT_POLICY_ID);
    LLCoreHttpUtil::HttpCoroutineAdapter::ptr_t
        httpAdapter(new LLCoreHttpUtil::HttpCoroutineAdapter("responseGroupInvitation", httpPolicy));
    LLCore::HttpRequest::ptr_t httpRequest(new LLCore::HttpRequest);

    LLSD payload;
    payload["group"] = group_id;

    LLSD result = httpAdapter->postAndSuspend(httpRequest, url, payload);

    LLSD httpResults = result[LLCoreHttpUtil::HttpCoroutineAdapter::HTTP_RESULTS];
    LLCore::HttpStatus status = LLCoreHttpUtil::HttpCoroutineAdapter::getStatusFromLLSD(httpResults);

    if (!status)
    {
        LL_WARNS("GroupInvite") << "HTTP status, " << status.toTerseString() <<
            ". Group " << group_id << " invitation response processing failed." << LL_ENDL;
    }
    else
    {
        if (!result.has("success") || result["success"].asBoolean() == false)
        {
            LL_WARNS("GroupInvite") << "Server failed to process group " << group_id << " invitation response. " << httpResults << LL_ENDL;
        }
        else
        {
            LL_DEBUGS("GroupInvite") << "Successfully sent response to group " << group_id << " invitation" << LL_ENDL;
            if (notify_and_update)
            {
                LLNotificationsUtil::add("JoinGroupSuccess");
                gAgent.sendAgentDataUpdateRequest();

                LLGroupMgr::getInstance()->clearGroupData(group_id);
                // refresh the floater for this group, if any.
                LLGroupActions::refresh(group_id);
            }
        }
    }
}

void send_join_group_response(LLUUID group_id, LLUUID transaction_id, bool accept_invite, S32 fee, bool use_offline_cap, LLSD &payload)
{
    if (accept_invite && fee > 0)
    {
        // If there is a fee to join this group, make
        // sure the user is sure they want to join.
            LLSD args;
            args["COST"] = llformat("%d", fee);
            // Set the fee for next time to 0, so that we don't keep
            // asking about a fee.
            LLSD next_payload = payload;
            next_payload["fee"] = 0;
            LLNotificationsUtil::add("JoinGroupCanAfford",
                args,
                next_payload);
    }
    else if (use_offline_cap)
    {
        std::string url;
        if (accept_invite)
        {
            url = gAgent.getRegionCapability("AcceptGroupInvite");
        }
        else
        {
            url = gAgent.getRegionCapability("DeclineGroupInvite");
        }

        if (!url.empty())
        {
            LL_DEBUGS("GroupInvite") << "Capability url: " << url << LL_ENDL;
            LLCoros::instance().launch("LLMessageSystem::acceptGroupInvitation",
                boost::bind(response_group_invitation_coro, url, group_id, accept_invite));
        }
        else
        {
            // if sim has no this cap, we can do nothing - regular request will fail
            LL_WARNS("GroupInvite") << "No capability, can't reply to offline invitation!" << LL_ENDL;
        }
    }
    else
    {
        LL_DEBUGS("GroupInvite") << "Replying to group invite via IM message" << LL_ENDL;

        EInstantMessage type = accept_invite ? IM_GROUP_INVITATION_ACCEPT : IM_GROUP_INVITATION_DECLINE;

        send_improved_im(group_id,
            std::string("name"),
            std::string("message"),
            IM_ONLINE,
            type,
            transaction_id);
    }
}

void send_join_group_response(LLUUID group_id, LLUUID transaction_id, bool accept_invite, S32 fee, bool use_offline_cap)
{
    LLSD payload;
    if (accept_invite)
    {
        payload["group_id"] = group_id;
        payload["transaction_id"] =  transaction_id;
        payload["fee"] =  fee;
        payload["use_offline_cap"] = use_offline_cap;
    }
    send_join_group_response(group_id, transaction_id, accept_invite, fee, use_offline_cap, payload);
}

bool join_group_response(const LLSD& notification, const LLSD& response)
{
//	A bit of variable saving and restoring is used to deal with the case where your group list is full and you
//	receive an invitation to another group.  The data from that invitation is stored in the sSaved
//	variables.  If you then drop a group and click on the Join button the stored data is restored and used
//	to join the group.
	LLSD notification_adjusted = notification;
	LLSD response_adjusted = response;

	std::string action = notification["name"];

//	Storing all the information by group id allows for the rare case of being at your maximum
//	group count and receiving more than one invitation.
	std::string id = notification_adjusted["payload"]["group_id"].asString();

	if ("JoinGroup" == action || "JoinGroupCanAfford" == action)
	{
		sSavedGroupInvite[id] = notification;
		sSavedResponse[id] = response;
	}
	else if ("JoinedTooManyGroupsMember" == action)
	{
		S32 opt = LLNotificationsUtil::getSelectedOption(notification, response);
		if (0 == opt) // Join button pressed
		{
			notification_adjusted = sSavedGroupInvite[id];
			response_adjusted = sSavedResponse[id];
		}
	}

	S32 option = LLNotificationsUtil::getSelectedOption(notification_adjusted, response_adjusted);
	bool accept_invite = false;

	LLUUID group_id = notification_adjusted["payload"]["group_id"].asUUID();
	LLUUID transaction_id = notification_adjusted["payload"]["transaction_id"].asUUID();
	std::string name = notification_adjusted["payload"]["name"].asString();
	std::string message = notification_adjusted["payload"]["message"].asString();
	S32 fee = notification_adjusted["payload"]["fee"].asInteger();
	U8 use_offline_cap = notification_adjusted["payload"]["use_offline_cap"].asInteger();

	if (option == 2 && !group_id.isNull())
	{
		LLGroupActions::show(group_id);
		LLSD args;
		args["MESSAGE"] = message;

		// <FS:PP> Option to block/reject all group invites
		// LLNotificationsUtil::add("JoinGroup", args, notification_adjusted["payload"]);
		if (gSavedPerAccountSettings.getBOOL("FSRejectAllGroupInvitesMode"))
		{
			LL_INFOS("Messaging") << "Group invite automatically rejected because of the user setting..." << LL_ENDL;
		}
		else
		{
			make_ui_sound("UISndGroupInvitation"); // <FS:PP> Group invitation sound
			LLNotificationsUtil::add("JoinGroup", args, notification_adjusted["payload"]);
		}
		// </FS:PP>

		return false;
	}

	if(option == 0 && !group_id.isNull())
	{
		// check for promotion or demotion.
		S32 max_groups = gMaxAgentGroups;
		if(gAgent.isInGroup(group_id)) ++max_groups;

		// [CR] FIRE-12229
		//if(gAgent.mGroups.size() < max_groups)
		if(!max_groups || gAgent.mGroups.size() < max_groups)
		// [/CR] FIRE-12229
		{
			accept_invite = true;
		}
		else
		{
			LLSD args;
			args["NAME"] = name;
			LLNotificationsUtil::add("JoinedTooManyGroupsMember", args, notification_adjusted["payload"]);
			return false;
		}
	}
	send_join_group_response(group_id, transaction_id, accept_invite, fee, use_offline_cap, notification_adjusted["payload"]);

	sSavedGroupInvite[id] = LLSD::emptyMap();
	sSavedResponse[id] = LLSD::emptyMap();

	return false;
}

static void highlight_inventory_objects_in_panel(const std::vector<LLUUID>& items, LLInventoryPanel *inventory_panel)
{
	if (NULL == inventory_panel) return;

	for (std::vector<LLUUID>::const_iterator item_iter = items.begin();
		item_iter != items.end();
		++item_iter)
	{
		const LLUUID& item_id = (*item_iter);
		if(!highlight_offered_object(item_id))
		{
			continue;
		}

		LLInventoryObject* item = gInventory.getObject(item_id);
		llassert(item);
		if (!item) {
			continue;
		}

		LL_DEBUGS("Inventory_Move") << "Highlighting inventory item: " << item->getName() << ", " << item_id  << LL_ENDL;
		LLFolderView* fv = inventory_panel->getRootFolder();
		if (fv)
		{
			LLFolderViewItem* fv_item = inventory_panel->getItemByID(item_id);
			if (fv_item)
			{
				LLFolderViewItem* fv_folder = fv_item->getParentFolder();
				if (fv_folder)
				{
					// Parent folders can be different in case of 2 consecutive drag and drop
					// operations when the second one is started before the first one completes.
					LL_DEBUGS("Inventory_Move") << "Open folder: " << fv_folder->getName() << LL_ENDL;
					fv_folder->setOpen(TRUE);
					if (fv_folder->isSelected())
					{
						fv->changeSelection(fv_folder, FALSE);
					}
				}
				fv->changeSelection(fv_item, TRUE);
			}
		}
	}
}

static LLNotificationFunctorRegistration jgr_1("JoinGroup", join_group_response);
static LLNotificationFunctorRegistration jgr_2("JoinedTooManyGroupsMember", join_group_response);
static LLNotificationFunctorRegistration jgr_3("JoinGroupCanAfford", join_group_response);

//-----------------------------------------------------------------------------
// Instant Message
//-----------------------------------------------------------------------------
// <FS:Ansariel> Moved to header; needed in llimprocessing.cpp
//class LLOpenAgentOffer : public LLInventoryFetchItemsObserver
//{
//public:
//	LLOpenAgentOffer(const LLUUID& object_id,
//					 const std::string& from_name) : 
//		LLInventoryFetchItemsObserver(object_id),
//		mFromName(from_name) {}
//	/*virtual*/ void startFetch()
//	{
//		for (uuid_vec_t::const_iterator it = mIDs.begin(); it < mIDs.end(); ++it)
//		{
//			LLViewerInventoryCategory* cat = gInventory.getCategory(*it);
//			if (cat)
//			{
//				mComplete.push_back((*it));
//			}
//		}
//		LLInventoryFetchItemsObserver::startFetch();
//	}
//	/*virtual*/ void done()
//	{
//		open_inventory_offer(mComplete, mFromName);
//		gInventory.removeObserver(this);
//		delete this;
//	}
//private:
//	std::string mFromName;
//};
// </FS:Ansariel>

/**
 * Class to observe adding of new items moved from the world to user's inventory to select them in inventory.
 *
 * We can't create it each time items are moved because "drop" event is sent separately for each
 * element even while multi-dragging. We have to have the only instance of the observer. See EXT-4347.
 */
class LLViewerInventoryMoveFromWorldObserver : public LLInventoryAddItemByAssetObserver
{
public:
	LLViewerInventoryMoveFromWorldObserver()
		: LLInventoryAddItemByAssetObserver()
	{

	}

	void setMoveIntoFolderID(const LLUUID& into_folder_uuid) {mMoveIntoFolderID = into_folder_uuid; }

private:
	/*virtual */void onAssetAdded(const LLUUID& asset_id)
	{
		// Store active Inventory panel.
		if (LLInventoryPanel::getActiveInventoryPanel())
		{
			mActivePanel = LLInventoryPanel::getActiveInventoryPanel()->getHandle();
		}

		// Store selected items (without destination folder)
		mSelectedItems.clear();
		if (LLInventoryPanel::getActiveInventoryPanel())
		{
			std::set<LLFolderViewItem*> selection =    LLInventoryPanel::getActiveInventoryPanel()->getRootFolder()->getSelectionList();
			for (std::set<LLFolderViewItem*>::iterator it = selection.begin(),    end_it = selection.end();
				it != end_it;
				++it)
			{
				mSelectedItems.insert(static_cast<LLFolderViewModelItemInventory*>((*it)->getViewModelItem())->getUUID());
			}
		}
		mSelectedItems.erase(mMoveIntoFolderID);
	}

	/**
	 * Selects added inventory items watched by their Asset UUIDs if selection was not changed since
	 * all items were started to watch (dropped into a folder).
	 */
	void done()
	{
		LLInventoryPanel* active_panel = dynamic_cast<LLInventoryPanel*>(mActivePanel.get());

		// if selection is not changed since watch started lets hightlight new items.
		if (active_panel && !isSelectionChanged())
		{
			LL_DEBUGS("Inventory_Move") << "Selecting new items..." << LL_ENDL;
			active_panel->clearSelection();
			highlight_inventory_objects_in_panel(mAddedItems, active_panel);
		}
	}

	/**
	 * Returns true if selected inventory items were changed since moved inventory items were started to watch.
	 */
	bool isSelectionChanged()
	{	
		LLInventoryPanel* active_panel = LLInventoryPanel::getActiveInventoryPanel();

		if (NULL == active_panel)
		{
			return true;
		}

		// get selected items (without destination folder)
		selected_items_t selected_items;
 		
		std::set<LLFolderViewItem*> selection = active_panel->getRootFolder()->getSelectionList();
		for (std::set<LLFolderViewItem*>::iterator it = selection.begin(),    end_it = selection.end();
			it != end_it;
			++it)
		{
			selected_items.insert(static_cast<LLFolderViewModelItemInventory*>((*it)->getViewModelItem())->getUUID());
		}
		selected_items.erase(mMoveIntoFolderID);

		// compare stored & current sets of selected items
		selected_items_t different_items;
		std::set_symmetric_difference(mSelectedItems.begin(), mSelectedItems.end(),
			selected_items.begin(), selected_items.end(), std::inserter(different_items, different_items.begin()));

		LL_DEBUGS("Inventory_Move") << "Selected firstly: " << mSelectedItems.size()
			<< ", now: " << selected_items.size() << ", difference: " << different_items.size() << LL_ENDL;

		return different_items.size() > 0;
	}

	LLHandle<LLPanel> mActivePanel;
	typedef std::set<LLUUID> selected_items_t;
	selected_items_t mSelectedItems;

	/**
	 * UUID of FolderViewFolder into which watched items are moved.
	 *
	 * Destination FolderViewFolder becomes selected while mouse hovering (when dragged items are dropped).
	 * 
	 * If mouse is moved out it set unselected and number of selected items is changed 
	 * even if selected items in Inventory stay the same.
	 * So, it is used to update stored selection list.
	 *
	 * @see onAssetAdded()
	 * @see isSelectionChanged()
	 */
	LLUUID mMoveIntoFolderID;
};

LLViewerInventoryMoveFromWorldObserver* gInventoryMoveObserver = NULL;

void set_dad_inventory_item(LLInventoryItem* inv_item, const LLUUID& into_folder_uuid)
{
	start_new_inventory_observer();

	gInventoryMoveObserver->setMoveIntoFolderID(into_folder_uuid);
	gInventoryMoveObserver->watchAsset(inv_item->getAssetUUID());
}


/**
 * Class to observe moving of items and to select them in inventory.
 *
 * Used currently for dragging from inbox to regular inventory folders
 */

class LLViewerInventoryMoveObserver : public LLInventoryObserver
{
public:

	LLViewerInventoryMoveObserver(const LLUUID& object_id)
		: LLInventoryObserver()
		, mObjectID(object_id)
	{
		if (LLInventoryPanel::getActiveInventoryPanel())
		{
			mActivePanel = LLInventoryPanel::getActiveInventoryPanel()->getHandle();
		}
	}

	virtual ~LLViewerInventoryMoveObserver() {}
	virtual void changed(U32 mask);
	
private:
	LLUUID mObjectID;
	LLHandle<LLPanel> mActivePanel;

};

void LLViewerInventoryMoveObserver::changed(U32 mask)
{
	LLInventoryPanel* active_panel = dynamic_cast<LLInventoryPanel*>(mActivePanel.get());

	if (NULL == active_panel)
	{
		gInventory.removeObserver(this);
		return;
	}

	if((mask & (LLInventoryObserver::STRUCTURE)) != 0)
	{
		const std::set<LLUUID>& changed_items = gInventory.getChangedIDs();

		std::set<LLUUID>::const_iterator id_it = changed_items.begin();
		std::set<LLUUID>::const_iterator id_end = changed_items.end();
		for (;id_it != id_end; ++id_it)
		{
			if ((*id_it) == mObjectID)
			{
				active_panel->clearSelection();			
				std::vector<LLUUID> items;
				items.push_back(mObjectID);
				highlight_inventory_objects_in_panel(items, active_panel);
				active_panel->getRootFolder()->scrollToShowSelection();
				
				gInventory.removeObserver(this);
				break;
			}
		}
	}
}

void set_dad_inbox_object(const LLUUID& object_id)
{
	LLViewerInventoryMoveObserver* move_observer = new LLViewerInventoryMoveObserver(object_id);
	gInventory.addObserver(move_observer);
}

//unlike the FetchObserver for AgentOffer, we only make one 
//instance of the AddedObserver for TaskOffers
//and it never dies.  We do this because we don't know the UUID of 
//task offers until they are accepted, so we don't wouldn't 
//know what to watch for, so instead we just watch for all additions.
class LLOpenTaskOffer : public LLInventoryAddedObserver
{
protected:
	/*virtual*/ void done()
	{
		uuid_vec_t added;
		for(uuid_set_t::const_iterator it = gInventory.getAddedIDs().begin(); it != gInventory.getAddedIDs().end(); ++it)
		{
			added.push_back(*it);
		}
		for (uuid_vec_t::iterator it = added.begin(); it != added.end();)
		{
			const LLUUID& item_uuid = *it;
			bool was_moved = false;
			LLInventoryObject* added_object = gInventory.getObject(item_uuid);
			if (added_object)
			{
				// cast to item to get Asset UUID
				LLInventoryItem* added_item = dynamic_cast<LLInventoryItem*>(added_object);
				if (added_item)
				{
					const LLUUID& asset_uuid = added_item->getAssetUUID();
					if (gInventoryMoveObserver->isAssetWatched(asset_uuid))
					{
						LL_DEBUGS("Inventory_Move") << "Found asset UUID: " << asset_uuid << LL_ENDL;
						was_moved = true;
					}
					// <FS:Ansariel> We might end up here if LLFriendCardsManager tries to sync the friend cards at login
					//               and that might pop up the inventory window for extra annoyance -> silence this!
					else if (added_item->getActualType() == LLAssetType::AT_CALLINGCARD)
					{
						if (LLFriendCardsManager::instance().isAvatarDataStored(added_item->getCreatorUUID()))
						{
							LL_DEBUGS("FriendCard") << "Skipping added calling card from friend cards sync: " << added_item->getCreatorUUID().asString() << LL_ENDL;
							was_moved = true;
						}
					}
					// </FS:Ansariel>
				}
			}

			if (was_moved)
			{
				it = added.erase(it);
			}
			else ++it;
		}

		// <FS:Ansariel> Moved check out of check_offer_throttle
		//open_inventory_offer(added, "");
		if (gSavedSettings.getBOOL("ShowNewInventory"))
		{
			open_inventory_offer(added, "");
		}
		else if (!added.empty() && gSavedSettings.getBOOL("ShowInInventory") && highlight_offered_object(added.back()))
		{
			LLInventoryPanel::openInventoryPanelAndSetSelection(TRUE, added.back());
		}
		// </FS:Ansariel>
	}
 };

class LLOpenTaskGroupOffer : public LLInventoryAddedObserver
{
protected:
	/*virtual*/ void done()
	{
		uuid_vec_t added;
		for(uuid_set_t::const_iterator it = gInventory.getAddedIDs().begin(); it != gInventory.getAddedIDs().end(); ++it)
		{
			added.push_back(*it);
		}

		// <FS:Ansariel> Moved check out of check_offer_throttle
		//open_inventory_offer(added, "group_offer");
		if (gSavedSettings.getBOOL("ShowNewInventory"))
		{
			open_inventory_offer(added, "group_offer");
		}
		else if (!added.empty() && gSavedSettings.getBOOL("ShowInInventory"))
		{
			LLInventoryPanel::openInventoryPanelAndSetSelection(TRUE, added.back());
		}
		// </FS:Ansariel>
		gInventory.removeObserver(this);
		delete this;
	}
};

//one global instance to bind them
LLOpenTaskOffer* gNewInventoryObserver=NULL;
class LLNewInventoryHintObserver : public LLInventoryAddedObserver
{
protected:
	/*virtual*/ void done()
	{
		LLFirstUse::newInventory();
	}
};

LLNewInventoryHintObserver* gNewInventoryHintObserver=NULL;

void start_new_inventory_observer()
{
	if (!gNewInventoryObserver) //task offer observer 
	{
		// Observer is deleted by gInventory
		gNewInventoryObserver = new LLOpenTaskOffer;
		gInventory.addObserver(gNewInventoryObserver);
	}

	if (!gInventoryMoveObserver) //inventory move from the world observer 
	{
		// Observer is deleted by gInventory
		gInventoryMoveObserver = new LLViewerInventoryMoveFromWorldObserver;
		gInventory.addObserver(gInventoryMoveObserver);
	}

	if (!gNewInventoryHintObserver)
	{
		// Observer is deleted by gInventory
		gNewInventoryHintObserver = new LLNewInventoryHintObserver();
		gInventory.addObserver(gNewInventoryHintObserver);
	}
}

class LLDiscardAgentOffer : public LLInventoryFetchItemsObserver
{
	LOG_CLASS(LLDiscardAgentOffer);

public:
	LLDiscardAgentOffer(const LLUUID& folder_id, const LLUUID& object_id) :
		LLInventoryFetchItemsObserver(object_id),
		mFolderID(folder_id),
		mObjectID(object_id) {}

	virtual void done()
	{
		LL_DEBUGS("Messaging") << "LLDiscardAgentOffer::done()" << LL_ENDL;

		// We're invoked from LLInventoryModel::notifyObservers().
		// If we now try to remove the inventory item, it will cause a nested
		// notifyObservers() call, which won't work.
		// So defer moving the item to trash until viewer gets idle (in a moment).
		// Use removeObject() rather than removeItem() because at this level,
		// the object could be either an item or a folder.
		LLAppViewer::instance()->addOnIdleCallback(boost::bind(&LLInventoryModel::removeObject, &gInventory, mObjectID));
		gInventory.removeObserver(this);
		delete this;
	}

protected:
	LLUUID mFolderID;
	LLUUID mObjectID;
};


//Returns TRUE if we are OK, FALSE if we are throttled
//Set check_only true if you want to know the throttle status 
//without registering a hit
bool check_offer_throttle(const std::string& from_name, bool check_only)
{
	static U32 throttle_count;
	static bool throttle_logged;
	LLChat chat;
	std::string log_message;

	// <FS:Ansariel> This controls if items should be opened in open_inventory_offer()??? No way!
	//if (!gSavedSettings.getBOOL("ShowNewInventory"))
	//	return false;
	// </FS:Ansariel>

	if (check_only)
	{
		return gThrottleTimer.hasExpired();
	}
	
	if(gThrottleTimer.checkExpirationAndReset(OFFER_THROTTLE_TIME))
	{
		LL_DEBUGS("Messaging") << "Throttle Expired" << LL_ENDL;
		throttle_count=1;
		throttle_logged=false;
		return true;
	}
	else //has not expired
	{
		LL_DEBUGS("Messaging") << "Throttle Not Expired, Count: " << throttle_count << LL_ENDL;
		// When downloading the initial inventory we get a lot of new items
		// coming in and can't tell that from spam.

		// Ansariel: Customizable throttle!
		static LLCachedControl<U32> fsOfferThrottleMaxCount(gSavedSettings, "FSOfferThrottleMaxCount");
		if (LLStartUp::getStartupState() >= STATE_STARTED
			//&& throttle_count >= OFFER_THROTTLE_MAX_COUNT)
			&& throttle_count >= fsOfferThrottleMaxCount)
		{
			if (!throttle_logged)
			{
				// Use the name of the last item giver, who is probably the person
				// spamming you.

				LLStringUtil::format_map_t arg;
				std::string log_msg;
				std::ostringstream time ;
				time<<OFFER_THROTTLE_TIME;

				arg["APP_NAME"] = LLAppViewer::instance()->getSecondLifeTitle();
				arg["TIME"] = time.str();


				if (!from_name.empty())
				{
					// <FS:PP> gSavedSettings to LLCachedControl
					static LLCachedControl<bool> fsNotifyIncomingObjectSpamFrom(gSavedSettings, "FSNotifyIncomingObjectSpamFrom");
					if (fsNotifyIncomingObjectSpamFrom)
					// </FS:PP>
					{
						arg["FROM_NAME"] = from_name;
						log_msg = LLTrans::getString("ItemsComingInTooFastFrom", arg);
					}
				}
				else
				{
					// <FS:PP> gSavedSettings to LLCachedControl
					static LLCachedControl<bool> fsNotifyIncomingObjectSpam(gSavedSettings, "FSNotifyIncomingObjectSpam");
					if (fsNotifyIncomingObjectSpam)
					// </FS:PP>
					{
						log_msg = LLTrans::getString("ItemsComingInTooFast", arg);
					}
				}
				
				//this is kinda important, so actually put it on screen
				if (log_msg != "")
				{
					LLSD args;
					args["MESSAGE"] = log_msg;
					LLNotificationsUtil::add("SystemMessage", args);
				}

				throttle_logged=true;
			}
			return false;
		}
		else
		{
			throttle_count++;
			return true;
		}
	}
}
 
// Return "true" if we have a preview method for that asset type, "false" otherwise
bool check_asset_previewable(const LLAssetType::EType asset_type)
{
	return	(asset_type == LLAssetType::AT_NOTECARD)  || 
			(asset_type == LLAssetType::AT_LANDMARK)  ||
			(asset_type == LLAssetType::AT_TEXTURE)   ||
			(asset_type == LLAssetType::AT_ANIMATION) ||
			(asset_type == LLAssetType::AT_SCRIPT)    ||
			(asset_type == LLAssetType::AT_SOUND);
}

// <FS:Ansariel> FIRE-15886
//void open_inventory_offer(const uuid_vec_t& objects, const std::string& from_name)
void open_inventory_offer(const uuid_vec_t& objects, const std::string& from_name, bool from_agent_manual /* = false*/)
{
	for (uuid_vec_t::const_iterator obj_iter = objects.begin();
		 obj_iter != objects.end();
		 ++obj_iter)
	{
		const LLUUID& obj_id = (*obj_iter);
		if(!highlight_offered_object(obj_id))
		{
			const LLViewerInventoryCategory *parent = gInventory.getFirstNondefaultParent(obj_id);
			if (parent && (parent->getPreferredType() == LLFolderType::FT_TRASH))
			{
				gInventory.checkTrashOverflow();
			}
			continue;
		}

		const LLInventoryObject *obj = gInventory.getObject(obj_id);
		if (!obj)
		{
			LL_WARNS() << "Cannot find object [ itemID:" << obj_id << " ] to open." << LL_ENDL;
			continue;
		}

		const LLAssetType::EType asset_type = obj->getActualType();

		// Either an inventory item or a category.
		const LLInventoryItem* item = dynamic_cast<const LLInventoryItem*>(obj);
		if (item && check_asset_previewable(asset_type))
		{
			////////////////////////////////////////////////////////////////////////////////
			// Special handling for various types.
			if (check_offer_throttle(from_name, false)) // If we are throttled, don't display
			{
				LL_DEBUGS("Messaging") << "Highlighting inventory item: " << item->getUUID()  << LL_ENDL;
				// If we opened this ourselves, focus it
				const BOOL take_focus = from_name.empty() ? TAKE_FOCUS_YES : TAKE_FOCUS_NO;
				switch(asset_type)
				{
					case LLAssetType::AT_NOTECARD:
					{
						LLFloaterReg::showInstance("preview_notecard", LLSD(obj_id), take_focus);
						break;
					}
					case LLAssetType::AT_LANDMARK:
					{
						LLInventoryCategory* parent_folder = gInventory.getCategory(item->getParentUUID());
						if ("inventory_handler" == from_name)
						{
							// <FS:Ansariel> FIRE-817: Separate place details floater
							//LLFloaterSidePanelContainer::showPanel("places", LLSD().with("type", "landmark").with("id", item->getUUID()));
							FSFloaterPlaceDetails::showPlaceDetails(LLSD().with("type", "landmark").with("id", item->getUUID()));
							// </FS:Ansariel>
						}
						else if("group_offer" == from_name)
						{
							// "group_offer" is passed by LLOpenTaskGroupOffer
							// Notification about added landmark will be generated under the "from_name.empty()" called from LLOpenTaskOffer::done().
							LLSD args;
							args["type"] = "landmark";
							args["id"] = obj_id;

							// <FS:Ansariel> FIRE-817: Separate place details floater
							//LLFloaterSidePanelContainer::showPanel("places", args);
							FSFloaterPlaceDetails::showPlaceDetails(args);
							// </FS:Ansariel>

							continue;
						}
						else if(from_name.empty() && gSavedSettings.getBOOL("FSLandmarkCreatedNotification")) // Ansariel: Make notification optional
						{
							std::string folder_name;
							if (parent_folder)
							{
								// Localize folder name.
								// *TODO: share this code?
								folder_name = parent_folder->getName();
								if (LLFolderType::lookupIsProtectedType(parent_folder->getPreferredType()))
								{
									LLTrans::findString(folder_name, "InvFolder " + folder_name);
								}
							}
							else
							{
								 folder_name = LLTrans::getString("Unknown");
							}

							// we receive a message from LLOpenTaskOffer, it mean that new landmark has been added.
							LLSD args;
							args["LANDMARK_NAME"] = item->getName();
							args["FOLDER_NAME"] = folder_name;
							LLNotificationsUtil::add("LandmarkCreated", args);
						}
					}
					break;
					case LLAssetType::AT_TEXTURE:
					{
						LLFloaterReg::showInstance("preview_texture", LLSD(obj_id), take_focus);
						break;
					}
					case LLAssetType::AT_ANIMATION:
						LLFloaterReg::showInstance("preview_anim", LLSD(obj_id), take_focus);
						break;
					case LLAssetType::AT_SCRIPT:
						LLFloaterReg::showInstance("preview_script", LLSD(obj_id), take_focus);
						break;
					case LLAssetType::AT_SOUND:
						LLFloaterReg::showInstance("preview_sound", LLSD(obj_id), take_focus);
						break;
					default:
						LL_DEBUGS("Messaging") << "No preview method for previewable asset type : " << LLAssetType::lookupHumanReadable(asset_type)  << LL_ENDL;
						break;
				}
			}
		}

		////////////////////////////////////////////////////////////////////////////////
		// Highlight item
		// <FS:Ansariel> Only show if either ShowInInventory is true OR it is an inventory
		//               offer from an agent and the asset is not previewable
		const BOOL auto_open = gSavedSettings.getBOOL("ShowInInventory") || (from_agent_manual && !check_asset_previewable(asset_type));
			//gSavedSettings.getBOOL("ShowInInventory") && // don't open if showininventory is false
			//!from_name.empty(); // don't open if it's not from anyone.
		// <FS:Ansariel> Don't mess with open inventory panels when ShowInInventory is FALSE
		if (auto_open)
		LLInventoryPanel::openInventoryPanelAndSetSelection(auto_open, obj_id);
	}
}

bool highlight_offered_object(const LLUUID& obj_id)
{
	const LLInventoryObject* obj = gInventory.getObject(obj_id);
	if(!obj)
	{
		LL_WARNS("Messaging") << "Unable to show inventory item: " << obj_id << LL_ENDL;
		return false;
	}

	////////////////////////////////////////////////////////////////////////////////
	// Don't highlight if it's in certain "quiet" folders which don't need UI
	// notification (e.g. trash, cof, lost-and-found).
	if(!gAgent.getAFK())
	{
		const LLViewerInventoryCategory *parent = gInventory.getFirstNondefaultParent(obj_id);
		if (parent)
		{
			const LLFolderType::EType parent_type = parent->getPreferredType();
			if (LLViewerFolderType::lookupIsQuietType(parent_type))
			{
				return false;
			}
		}
	}

	return true;
}

void inventory_offer_mute_callback(const LLUUID& blocked_id,
								   const std::string& full_name,
								   bool is_group)
{
	// *NOTE: blocks owner if the offer came from an object
	LLMute::EType mute_type = is_group ? LLMute::GROUP : LLMute::AGENT;

	LLMute mute(blocked_id, full_name, mute_type);
	if (LLMuteList::getInstance()->add(mute))
	{
		LLPanelBlockedList::showPanelAndSelect(blocked_id);
	}

	// purge the message queue of any previously queued inventory offers from the same source.
	class OfferMatcher : public LLNotificationsUI::LLScreenChannel::Matcher
	{
	public:
		OfferMatcher(const LLUUID& to_block) : blocked_id(to_block) {}
		bool matches(const LLNotificationPtr notification) const
		{
			if(notification->getName() == "ObjectGiveItem" 
				|| notification->getName() == "OwnObjectGiveItem"
				|| notification->getName() == "UserGiveItemLegacy" // <FS:Ansariel> FIRE-3832: Silent accept/decline of inventory offers
				|| notification->getName() == "UserGiveItem")
			{
				return (notification->getPayload()["from_id"].asUUID() == blocked_id);
			}
			return FALSE;
		}
	private:
		const LLUUID& blocked_id;
	};

	LLNotificationsUI::LLChannelManager::getInstance()->killToastsFromChannel(LLUUID(
			gSavedSettings.getString("NotificationChannelUUID")), OfferMatcher(blocked_id));
}


void inventory_offer_mute_avatar_callback(const LLUUID& blocked_id,
    const LLAvatarName& av_name)
{
    inventory_offer_mute_callback(blocked_id, av_name.getUserName(), false);
}


std::string LLOfferInfo::mResponderType = "offer_info";

LLOfferInfo::LLOfferInfo()
 : LLNotificationResponderInterface()
 , mFromGroup(FALSE)
 , mFromObject(FALSE)
 , mIM(IM_NOTHING_SPECIAL)
 , mType(LLAssetType::AT_NONE)
 , mPersist(false)
{
}

LLOfferInfo::LLOfferInfo(const LLSD& sd)
{
	mIM = (EInstantMessage)sd["im_type"].asInteger();
	mFromID = sd["from_id"].asUUID();
	mFromGroup = sd["from_group"].asBoolean();
	mFromObject = sd["from_object"].asBoolean();
	mTransactionID = sd["transaction_id"].asUUID();
	mFolderID = sd["folder_id"].asUUID();
	mObjectID = sd["object_id"].asUUID();
	mType = LLAssetType::lookup(sd["type"].asString().c_str());
	mFromName = sd["from_name"].asString();
	mDesc = sd["description"].asString();
	mHost = LLHost(sd["sender"].asString());
	mPersist = sd["persist"].asBoolean();
}

LLOfferInfo::LLOfferInfo(const LLOfferInfo& info)
{
	mIM = info.mIM;
	mFromID = info.mFromID;
	mFromGroup = info.mFromGroup;
	mFromObject = info.mFromObject;
	mTransactionID = info.mTransactionID;
	mFolderID = info.mFolderID;
	mObjectID = info.mObjectID;
	mType = info.mType;
	mFromName = info.mFromName;
	mDesc = info.mDesc;
	mHost = info.mHost;
	mPersist = info.mPersist;
}

LLSD LLOfferInfo::asLLSD()
{
	LLSD sd;
    sd["responder_type"] = mResponderType;
	sd["im_type"] = mIM;
	sd["from_id"] = mFromID;
	sd["from_group"] = mFromGroup;
	sd["from_object"] = mFromObject;
	sd["transaction_id"] = mTransactionID;
	sd["folder_id"] = mFolderID;
	sd["object_id"] = mObjectID;
	sd["type"] = LLAssetType::lookup(mType);
	sd["from_name"] = mFromName;
	sd["description"] = mDesc;
	sd["sender"] = mHost.getIPandPort();
	sd["persist"] = mPersist;
	return sd;
}

void LLOfferInfo::fromLLSD(const LLSD& params)
{
	*this = params;
}

void LLOfferInfo::sendReceiveResponse(bool accept, const LLUUID &destination_folder_id)
{
	if(IM_INVENTORY_OFFERED == mIM)
	{
		// add buddy to recent people list
<<<<<<< HEAD
//		LLRecentPeople::instance().add(mFromID);
// [RLVa:KB] - Checked: RLVa-2.0.1
		// RELEASE-RLVa: [RLVa-2.0.1] Make sure this stays in sync with the condition in inventory_offer_handler()
		bool fRlvCanShowName = (!RlvActions::isRlvEnabled()) ||
			(RlvActions::canShowName(RlvActions::SNC_DEFAULT, mFromID)) || (!RlvUtil::isNearbyAgent(mFromID)) || (RlvUIEnabler::hasOpenIM(mFromID)) || (RlvUIEnabler::hasOpenProfile(mFromID));
		if (fRlvCanShowName)
			LLRecentPeople::instance().add(mFromID);
// [/RLVa:KB]
=======
		LLRecentPeople::instance().add(mFromID);
>>>>>>> af4329db
	}

	if (mTransactionID.isNull())
	{
		// Not provided, message won't work
		return;
	}

	LLMessageSystem* msg = gMessageSystem;
	msg->newMessageFast(_PREHASH_ImprovedInstantMessage);
	msg->nextBlockFast(_PREHASH_AgentData);
	msg->addUUIDFast(_PREHASH_AgentID, gAgent.getID());
	msg->addUUIDFast(_PREHASH_SessionID, gAgent.getSessionID());
	msg->nextBlockFast(_PREHASH_MessageBlock);
	msg->addBOOLFast(_PREHASH_FromGroup, FALSE);
	msg->addUUIDFast(_PREHASH_ToAgentID, mFromID);
	msg->addU8Fast(_PREHASH_Offline, IM_ONLINE);
	msg->addUUIDFast(_PREHASH_ID, mTransactionID);
	msg->addU32Fast(_PREHASH_Timestamp, NO_TIMESTAMP); // no timestamp necessary
	std::string name;
	LLAgentUI::buildFullname(name);
	msg->addStringFast(_PREHASH_FromAgentName, name);
	msg->addStringFast(_PREHASH_Message, ""); 
	msg->addU32Fast(_PREHASH_ParentEstateID, 0);
	msg->addUUIDFast(_PREHASH_RegionID, LLUUID::null);
	msg->addVector3Fast(_PREHASH_Position, gAgent.getPositionAgent());

	// ACCEPT. The math for the dialog works, because the accept
	// for inventory_offered, task_inventory_offer or
	// group_notice_inventory is 1 greater than the offer integer value.
	// Generates IM_INVENTORY_ACCEPTED, IM_TASK_INVENTORY_ACCEPTED, 
	// or IM_GROUP_NOTICE_INVENTORY_ACCEPTED
	// Decline for inventory_offered, task_inventory_offer or
	// group_notice_inventory is 2 greater than the offer integer value.

	EInstantMessage im = mIM;
	if (mIM == IM_GROUP_NOTICE_REQUESTED)
	{
		// Request has no responder dialogs
		im = IM_GROUP_NOTICE;
	}

	if (accept)
	{
		msg->addU8Fast(_PREHASH_Dialog, (U8)(im + 1));
		msg->addBinaryDataFast(_PREHASH_BinaryBucket, &(destination_folder_id.mData),
								sizeof(destination_folder_id.mData));
	}
	else
	{
		msg->addU8Fast(_PREHASH_Dialog, (U8)(im + 2));
		msg->addBinaryDataFast(_PREHASH_BinaryBucket, EMPTY_BINARY_BUCKET, EMPTY_BINARY_BUCKET_SIZE);
	}
	// send the message
	msg->sendReliable(mHost);

	// transaction id is usable only once
	// Note: a bit of a hack, clicking group notice attachment will not close notice
	// so we reset no longer usable transaction id to know not to send message again
	// Once capabilities for responses will be implemented LLOfferInfo will have to
	// remember that it already responded in another way and ignore IOR_DECLINE
	mTransactionID.setNull();
<<<<<<< HEAD
}

// <FS:Ansariel> Optional V1-like inventory accept messages
void LLOfferInfo::send_decline_response(void)
{
	LLUUID destination_folder_id = gInventory.findCategoryUUIDForType(LLFolderType::FT_TRASH);

	LLMessageSystem* msg = gMessageSystem;
	msg->newMessageFast(_PREHASH_ImprovedInstantMessage);
	msg->nextBlockFast(_PREHASH_AgentData);
	msg->addUUIDFast(_PREHASH_AgentID, gAgent.getID());
	msg->addUUIDFast(_PREHASH_SessionID, gAgent.getSessionID());
	msg->nextBlockFast(_PREHASH_MessageBlock);
	msg->addBOOLFast(_PREHASH_FromGroup, FALSE);
	msg->addUUIDFast(_PREHASH_ToAgentID, mFromID);
	msg->addU8Fast(_PREHASH_Offline, IM_ONLINE);
	msg->addUUIDFast(_PREHASH_ID, mTransactionID);
	msg->addU32Fast(_PREHASH_Timestamp, NO_TIMESTAMP); // no timestamp necessary
	std::string name;
	LLAgentUI::buildFullname(name);
	msg->addStringFast(_PREHASH_FromAgentName, name);
	msg->addStringFast(_PREHASH_Message, ""); 
	msg->addU32Fast(_PREHASH_ParentEstateID, 0);
	msg->addUUIDFast(_PREHASH_RegionID, LLUUID::null);
	msg->addVector3Fast(_PREHASH_Position, gAgent.getPositionAgent());
	msg->addU8Fast(_PREHASH_Dialog, (U8)(mIM + 2));
	msg->addBinaryDataFast(_PREHASH_BinaryBucket, &(destination_folder_id.mData), sizeof(destination_folder_id.mData));
	msg->sendReliable(mHost);
=======
>>>>>>> af4329db
}
// </FS:Ansariel> Optional V1-like inventory accept messages

void LLOfferInfo::handleRespond(const LLSD& notification, const LLSD& response)
{
	initRespondFunctionMap();

	const std::string name = notification["name"].asString();
	if(mRespondFunctions.find(name) == mRespondFunctions.end())
	{
		LL_WARNS() << "Unexpected notification name : " << name << LL_ENDL;
		llassert(!"Unexpected notification name");
		return;
	}

	mRespondFunctions[name](notification, response);
}

bool LLOfferInfo::inventory_offer_callback(const LLSD& notification, const LLSD& response)
{
	LLChat chat;
	std::string log_message;
	S32 button = LLNotificationsUtil::getSelectedOption(notification, response);

	LLInventoryObserver* opener = NULL;
	LLViewerInventoryCategory* catp = NULL;
	catp = (LLViewerInventoryCategory*)gInventory.getCategory(mObjectID);
	LLViewerInventoryItem* itemp = NULL;
	if(!catp)
	{
		itemp = (LLViewerInventoryItem*)gInventory.getItem(mObjectID);
	}
	 
	LLNotificationPtr notification_ptr = LLNotifications::instance().find(notification["id"].asUUID());
	
	// For muting, we need to add the mute, then decline the offer.
	// This must be done here because:
	// * callback may be called immediately,
	// * adding the mute sends a message,
	// * we can't build two messages at once.
	if (IOR_MUTE == button) // Block
	{
		if (notification_ptr != NULL)
		{
			if (mFromGroup)
			{
				gCacheName->getGroup(mFromID, boost::bind(&inventory_offer_mute_callback, _1, _2, _3));
			}
			else
			{
				LLAvatarNameCache::get(mFromID, boost::bind(&inventory_offer_mute_avatar_callback, _1, _2));
			}
		}
	}

	std::string from_string; // Used in the pop-up.
	std::string chatHistory_string;  // Used in chat history.
	
	// TODO: when task inventory offers can also be handled the new way, migrate the code that sets these strings here:
	from_string = chatHistory_string = mFromName;

	// accept goes to proper folder, decline gets accepted to trash, muted gets declined
	bool accept_to_trash = true;

	LLNotificationFormPtr modified_form(notification_ptr ? new LLNotificationForm(*notification_ptr->getForm()) : new LLNotificationForm());

	switch(button)
	{
	case IOR_SHOW:
	case IOR_SHOW_SILENT: // <FS:Ansariel> FIRE-3832: Silent accept/decline of inventory offers
		// we will want to open this item when it comes back.
		LL_DEBUGS("Messaging") << "Initializing an opener for tid: " << mTransactionID
				 << LL_ENDL;
		switch (mIM)
		{
		case IM_INVENTORY_OFFERED:
			{
				// This is an offer from an agent. In this case, the back
				// end has already copied the items into your inventory,
				// so we can fetch it out of our inventory.
// [RLVa:KB] - Checked: 2010-04-18 (RLVa-1.2.0)
				if ( (rlv_handler_t::isEnabled()) && (!RlvSettings::getForbidGiveToRLV()) && (LLAssetType::AT_CATEGORY == mType) && (mDesc.find(RLV_PUTINV_PREFIX) == 0) )
				{
					RlvGiveToRLVAgentOffer* pOfferObserver = new RlvGiveToRLVAgentOffer(mObjectID);
					pOfferObserver->startFetch();
					if (pOfferObserver->isFinished())
						pOfferObserver->done();
					else
						gInventory.addObserver(pOfferObserver);
				}
// [/RLVa:KB]

				// <FS:Ansariel> FIRE-3234: Ask if items should be previewed;
				// ShowOfferedInventory is always true anyway - instead there is
				// ShowNewInventory that is actually changable by the user!
				//if (gSavedSettings.getBOOL("ShowOfferedInventory"))
				{
					// <FS:Ansariel> FIRE-23476: Don't select inventory offer in inventory if AutoAcceptNewInventory && !ShowInInventory && ShowNewInventory
					//LLOpenAgentOffer* open_agent_offer = new LLOpenAgentOffer(mObjectID, from_string);
					LLOpenAgentOffer* open_agent_offer = new LLOpenAgentOffer(mObjectID, from_string, true);
					// </FS:Ansariel>
					open_agent_offer->startFetch();
					if(catp || (itemp && itemp->isFinished()))
					{
						open_agent_offer->done();
					}
					else
					{
						opener = open_agent_offer;
					}
				}

				// <FS:Ansariel> Optional V1-like inventory accept messages
				if (gSavedSettings.getBOOL("FSUseLegacyInventoryAcceptMessages") && button == IOR_SHOW)
				{
					send_auto_receive_response();
				}
				// </FS:Ansariel> Optional V1-like inventory accept messages
			}
			break;
		case IM_GROUP_NOTICE:
		case IM_GROUP_NOTICE_REQUESTED:
			opener = new LLOpenTaskGroupOffer;
			sendReceiveResponse(true, mFolderID);
			break;
		case IM_TASK_INVENTORY_OFFERED:
			// This is an offer from a task or group.
			// We don't use a new instance of an opener
			// We instead use the singular observer gOpenTaskOffer
			// Since it already exists, we don't need to actually do anything
			break;
		default:
			LL_WARNS("Messaging") << "inventory_offer_callback: unknown offer type" << LL_ENDL;
			break;
		}

		if (modified_form != NULL)
		{
			modified_form->setElementEnabled("Show", false);
		}
		break;
		// end switch (mIM)
			
	case IOR_ACCEPT:
	case IOR_ACCEPT_SILENT: // <FS:Ansariel> FIRE-3832: Silent accept/decline of inventory offers
		//don't spam them if they are getting flooded
		if (check_offer_throttle(mFromName, true))
		{
			// <FS:Ansariel> This breaks object owner name parsing
			//log_message = "<nolink>" + chatHistory_string + "</nolink> " + LLTrans::getString("InvOfferGaveYou") + " " + getSanitizedDescription() + LLTrans::getString(".");
			log_message = chatHistory_string + " " + LLTrans::getString("InvOfferGaveYou") + " " + getSanitizedDescription() + LLTrans::getString(".");
			// </FS:Ansariel>
			LLSD args;
			args["MESSAGE"] = log_message;
			LLNotificationsUtil::add("SystemMessageTip", args);
		}

		// <FS:Ansariel> FIRE-3832: Silent accept/decline of inventory offers
		if (mIM == IM_GROUP_NOTICE || IM_GROUP_NOTICE_REQUESTED)
		{
			opener = new LLOpenTaskGroupOffer;
			sendReceiveResponse(true, mFolderID);
		}
		else if (mIM == IM_INVENTORY_OFFERED)
		{
// [RLVa:KB] - Checked: 2010-04-18 (RLVa-1.2.0)
			if ( (rlv_handler_t::isEnabled()) && (!RlvSettings::getForbidGiveToRLV()) && (LLAssetType::AT_CATEGORY == mType) && (mDesc.find(RLV_PUTINV_PREFIX) == 0) )
			{
				RlvGiveToRLVAgentOffer* pOfferObserver = new RlvGiveToRLVAgentOffer(mObjectID);
				pOfferObserver->startFetch();
				if (pOfferObserver->isFinished())
					pOfferObserver->done();
				else
					gInventory.addObserver(pOfferObserver);
			}
// [/RLVa:KB]

			if (gSavedSettings.getBOOL("FSUseLegacyInventoryAcceptMessages") && button == IOR_ACCEPT)
			{
				send_auto_receive_response();
			}
			if (gSavedSettings.getBOOL("ShowInInventory"))
			{
				LLInventoryPanel::openInventoryPanelAndSetSelection(TRUE, mObjectID);
			}
		}
		// </FS:Ansariel>

		break;

	case IOR_MUTE:
		if (modified_form != NULL)
		{
			modified_form->setElementEnabled("Mute", false);
		}
		accept_to_trash = false; // for notices, but IOR_MUTE normally doesn't happen for notices
		// MUTE falls through to decline
	case IOR_DECLINE:
	case IOR_DECLINE_SILENT: // <FS:Ansariel> FIRE-3832: Silent accept/decline of inventory offers
		{
			{
				LLStringUtil::format_map_t log_message_args;
				log_message_args["DESC"] = mDesc;
				log_message_args["NAME"] = mFromName;
				log_message = LLTrans::getString("InvOfferDecline", log_message_args);
			}
			chat.mText = log_message;
			if( LLMuteList::getInstance()->isMuted(mFromID ) && ! LLMuteList::getInstance()->isLinden(mFromName) )  // muting for SL-42269
			{
				chat.mMuted = TRUE;
				accept_to_trash = false; // will send decline message
			}

			// *NOTE dzaporozhan
			// Disabled logging to old chat floater to fix crash in group notices - EXT-4149
			// LLFloaterChat::addChatHistory(chat);
			
			if (mObjectID.notNull()) //make sure we can discard
			{
				LLDiscardAgentOffer* discard_agent_offer = new LLDiscardAgentOffer(mFolderID, mObjectID);
				discard_agent_offer->startFetch();
				if ((catp && gInventory.isCategoryComplete(mObjectID)) || (itemp && itemp->isFinished()))
				{
					discard_agent_offer->done();
				}
				else
				{
					opener = discard_agent_offer;
				}
			}
<<<<<<< HEAD
			// <FS:Ansariel> Make group notice attachment move to trash optional
			//else if (mIM == IM_GROUP_NOTICE)
			else if (mIM == IM_GROUP_NOTICE && gSavedSettings.getBOOL("FSDismissGroupNoticeAttachmentsToTrash"))
			// </FS:Ansariel>
=======
			else if (mIM == IM_GROUP_NOTICE)
>>>>>>> af4329db
			{
				// group notice needs to request object to trash so that user will see it later
				// Note: muted agent offers go to trash, not sure if we should do same for notices
				LLUUID trash = gInventory.findCategoryUUIDForType(LLFolderType::FT_TRASH);
				sendReceiveResponse(accept_to_trash, trash);
			}

			// <FS:Ansariel> Optional V1-like inventory accept messages
			if ((gSavedSettings.getBOOL("FSUseLegacyInventoryAcceptMessages") && button == IOR_DECLINE) && mIM == IM_INVENTORY_OFFERED)
			{
				send_decline_response();
			}
			// </FS:Ansariel> Optional V1-like inventory accept messages
			if (modified_form != NULL)
			{
				modified_form->setElementEnabled("Show", false);
				modified_form->setElementEnabled("Discard", false);
			}

			break;
		}
	default:
		// close button probably
		// In case of agent offers item has already been fetched and is in your inventory, we simply won't highlight it
		// OR delete it if the notification gets killed, since we don't want that to be a vector for 
		// losing inventory offers.
<<<<<<< HEAD
		// <FS:Ansariel> Make group notice attachment move to trash optional
		//if (mIM == IM_GROUP_NOTICE)
		if (mIM == IM_GROUP_NOTICE && gSavedSettings.getBOOL("FSDismissGroupNoticeAttachmentsToTrash"))
		// </FS:Ansariel>
=======
		if (mIM == IM_GROUP_NOTICE)
>>>>>>> af4329db
		{
			LLUUID trash = gInventory.findCategoryUUIDForType(LLFolderType::FT_TRASH);
			sendReceiveResponse(true, trash);
		}
		break;
	}

	if(opener)
	{
		gInventory.addObserver(opener);
	}

	if(!mPersist)
	{
		delete this;
	}

	return false;
}

bool LLOfferInfo::inventory_task_offer_callback(const LLSD& notification, const LLSD& response)
{
	LLChat chat;
	std::string log_message;
	S32 button = LLNotification::getSelectedOption(notification, response);
	
	// For muting, we need to add the mute, then decline the offer.
	// This must be done here because:
	// * callback may be called immediately,
	// * adding the mute sends a message,
	// * we can't build two messages at once.
	if (2 == button)
	{
		LLNotificationPtr notification_ptr = LLNotifications::instance().find(notification["id"].asUUID());

		llassert(notification_ptr != NULL);
		if (notification_ptr != NULL)
		{
			if (mFromGroup)
			{
				gCacheName->getGroup(mFromID, boost::bind(&inventory_offer_mute_callback, _1, _2, _3));
			}
			else
			{
				LLAvatarNameCache::get(mFromID, boost::bind(&inventory_offer_mute_avatar_callback, _1, _2));
			}
		}
	}

	std::string from_string; // Used in the pop-up.
	std::string chatHistory_string;  // Used in chat history.

	if (mFromObject == TRUE)
	{
		if (mFromGroup)
		{
			std::string group_name;
			if (gCacheName->getGroupName(mFromID, group_name))
			{
				from_string = LLTrans::getString("InvOfferAnObjectNamed") + " "+"'" 
				+ mFromName + LLTrans::getString("'") +" " + LLTrans::getString("InvOfferOwnedByGroup") 
				+ " "+ "'" + group_name + "'";
				
				chatHistory_string = mFromName + " " + LLTrans::getString("InvOfferOwnedByGroup") 
				+ " " + group_name + "'";
			}
			else
			{
				from_string = LLTrans::getString("InvOfferAnObjectNamed") + " "+"'"
				+ mFromName +"'"+ " " + LLTrans::getString("InvOfferOwnedByUnknownGroup");
				chatHistory_string = mFromName + " " + LLTrans::getString("InvOfferOwnedByUnknownGroup");
			}
		}
		else
		{
/*
			LLAvatarName av_name;
			if (LLAvatarNameCache::get(mFromID, &av_name))
			{
				from_string = LLTrans::getString("InvOfferAnObjectNamed") + " "+ LLTrans::getString("'") + mFromName 
					+ LLTrans::getString("'")+" " + LLTrans::getString("InvOfferOwnedBy") + av_name.getUserName();
				chatHistory_string = mFromName + " " + LLTrans::getString("InvOfferOwnedBy") + " " + av_name.getUserName();
			}
			else
			{
				from_string = LLTrans::getString("InvOfferAnObjectNamed") + " "+LLTrans::getString("'") 
				+ mFromName + LLTrans::getString("'")+" " + LLTrans::getString("InvOfferOwnedByUnknownUser");
				chatHistory_string = mFromName + " " + LLTrans::getString("InvOfferOwnedByUnknownUser");
			}
*/
// [SL:KB] - Checked: 2010-11-02 (RLVa-1.2.2a) | Added: RLVa-1.2.2a
			std::string name_slurl = LLSLURL("agent", mFromID, "about").getSLURLString();

// [RLVa:KB] - Checked: RLVa-2.0.1
			// RELEASE-RLVa: [RLVa-2.0.1] Make sure this stays in sync with the condition in inventory_offer_handler()
			bool fRlvCanShowName = (!RlvActions::isRlvEnabled()) ||
				(RlvActions::canShowName(RlvActions::SNC_DEFAULT, mFromID)) || (!RlvUtil::isNearbyAgent(mFromID)) || (RlvUIEnabler::hasOpenIM(mFromID)) || (RlvUIEnabler::hasOpenProfile(mFromID));
			if (!fRlvCanShowName)
				name_slurl = LLSLURL("agent", mFromID, "rlvanonym").getSLURLString();
// [/RLVa:KB]

			from_string = LLTrans::getString("InvOfferAnObjectNamed") + " "+ LLTrans::getString("'") + mFromName 
				+ LLTrans::getString("'")+" " + LLTrans::getString("InvOfferOwnedBy") + name_slurl;
			chatHistory_string = mFromName + " " + LLTrans::getString("InvOfferOwnedBy") + " " + name_slurl;
// [/SL:KB]
		}
	}
	else
	{
		from_string = chatHistory_string = mFromName;
	}
	
	LLUUID destination;
	bool accept = true;

<<<<<<< HEAD
// [RLVa:KB] - Checked: 2010-09-23 (RLVa-1.2.1)
	bool fRlvNotifyAccepted = false;
// [/RLVa:KB]
=======
>>>>>>> af4329db
	// If user accepted, accept to proper folder, if user discarded, accept to trash.
	switch(button)
	{
		case IOR_ACCEPT:
			destination = mFolderID;
<<<<<<< HEAD

// [RLVa:KB] - Checked: 2010-09-23 (RLVa-1.2.1)
			// Only treat the offer as 'Give to #RLV' if:
			//   - the user has enabled the feature
			//   - the inventory offer came from a script (and specifies a folder)
			//   - the name starts with the prefix - mDesc format: '[OBJECTNAME]'  ( http://slurl.com/... )
			if ( (rlv_handler_t::isEnabled()) && (IM_TASK_INVENTORY_OFFERED == mIM) && (LLAssetType::AT_CATEGORY == mType) && (mDesc.find(RLV_PUTINV_PREFIX) == 1) )
			{
				fRlvNotifyAccepted = true;
				if (!RlvSettings::getForbidGiveToRLV())
				{
					const LLUUID& idRlvRoot = RlvInventory::instance().getSharedRootID();
					if (idRlvRoot.notNull())
						mFolderID = idRlvRoot;

					fRlvNotifyAccepted = false;		// "accepted_in_rlv" is sent from RlvGiveToRLVTaskOffer *after* we have the folder

					RlvGiveToRLVTaskOffer* pOfferObserver = new RlvGiveToRLVTaskOffer(mTransactionID);
					gInventory.addObserver(pOfferObserver);
				}
			}

			if (fRlvNotifyAccepted)
			{
				std::string::size_type idxToken = mDesc.find("'  ( http://");
				if (std::string::npos != idxToken)
					RlvBehaviourNotifyHandler::sendNotification("accepted_in_inv inv_offer " + mDesc.substr(1, idxToken - 1));
			}
// [/RLVa:KB]

=======
>>>>>>> af4329db
			//don't spam user if flooded
			if (check_offer_throttle(mFromName, true))
			{
				// <FS:Ansariel> This breaks object owner name parsing
				//log_message = "<nolink>" + chatHistory_string + "</nolink> " + LLTrans::getString("InvOfferGaveYou") + " " + getSanitizedDescription() + LLTrans::getString(".");
				log_message = chatHistory_string + " " + LLTrans::getString("InvOfferGaveYou") + " " + getSanitizedDescription() + LLTrans::getString(".");
				// </FS:Ansariel>
				LLSD args;
				args["MESSAGE"] = log_message;
				LLNotificationsUtil::add("SystemMessageTip", args);
			}
			break;
		case IOR_MUTE:
			// MUTE falls through to decline
			accept = false;
		case IOR_DECLINE:
		default:
			// close button probably (or any of the fall-throughs from above)
			destination = gInventory.findCategoryUUIDForType(LLFolderType::FT_TRASH);
<<<<<<< HEAD
// [RLVa:KB] - Checked: 2010-09-23 (RLVa-1.2.1e) | Added: RLVa-1.2.1e
			if ( (rlv_handler_t::isEnabled()) && 
				 (IM_TASK_INVENTORY_OFFERED == mIM) && (LLAssetType::AT_CATEGORY == mType) && (mDesc.find(RLV_PUTINV_PREFIX) == 1) )
			{
				std::string::size_type idxToken = mDesc.find("'  ( http://");
				if (std::string::npos != idxToken)
					RlvBehaviourNotifyHandler::sendNotification("declined inv_offer " + mDesc.substr(1, idxToken - 1));
			}
// [/RLVa:KB]
			// <FS:Ansariel> Leave this notification in
			if (gSavedSettings.getBOOL("LogInventoryDecline"))
			{
				LLStringUtil::format_map_t log_message_args;
				log_message_args["DESC"] = mDesc;
				log_message_args["NAME"] = mFromName;
				log_message = LLTrans::getString("InvOfferDecline", log_message_args);


				LLSD args;
				args["MESSAGE"] = log_message;
				LLNotificationsUtil::add("SystemMessageTip", args);
			}
			// </FS:Ansariel>
=======
>>>>>>> af4329db
			if (accept && LLMuteList::getInstance()->isMuted(mFromID, mFromName))
			{
				// Note: muted offers are usually declined automatically,
				// but user can mute object after receiving message
				accept = false;
			}
			break;
	}

	sendReceiveResponse(accept, destination);

	if(!mPersist)
	{
		delete this;
	}
	return false;
}

std::string LLOfferInfo::getSanitizedDescription()
{
	// currently we get description from server as: 'Object' ( Location )
	// object name shouldn't be shown as a hyperlink
	std::string description = mDesc;

	std::size_t start = mDesc.find_first_of("'");
	std::size_t end = mDesc.find_last_of("'");
	if ((start != std::string::npos) && (end != std::string::npos))
	{
		description.insert(start, "<nolink>");
		description.insert(end + 8, "</nolink>");
	}
	return description;
}


void LLOfferInfo::initRespondFunctionMap()
{
	if(mRespondFunctions.empty())
	{
		mRespondFunctions["ObjectGiveItem"] = boost::bind(&LLOfferInfo::inventory_task_offer_callback, this, _1, _2);
		mRespondFunctions["OwnObjectGiveItem"] = boost::bind(&LLOfferInfo::inventory_task_offer_callback, this, _1, _2);
		mRespondFunctions["UserGiveItem"] = boost::bind(&LLOfferInfo::inventory_offer_callback, this, _1, _2);
		// <FS:Ansariel> FIRE-3832: Silent accept/decline of inventory offers
		mRespondFunctions["UserGiveItemLegacy"] = boost::bind(&LLOfferInfo::inventory_offer_callback, this, _1, _2);
	}
}

bool lure_callback(const LLSD& notification, const LLSD& response)
{
	S32 option = 0;
	if (response.isInteger()) 
	{
		option = response.asInteger();
	}
	else
	{
		option = LLNotificationsUtil::getSelectedOption(notification, response);
	}
	
	LLUUID from_id = notification["payload"]["from_id"].asUUID();
	LLUUID lure_id = notification["payload"]["lure_id"].asUUID();
	BOOL godlike = notification["payload"]["godlike"].asBoolean();

	switch(option)
	{
	case 0:
		{
			// accept
			gAgent.teleportViaLure(lure_id, godlike);
		}
		break;
	case 1:
	default:
		// decline
		send_simple_im(from_id,
					   LLStringUtil::null,
					   IM_LURE_DECLINED,
					   lure_id);
		break;
	}

// <FS:Ansariel> [FS communication UI] FIRE-11536: Commenting out CHUI-112;
//               Reposting the notification form will squeeze it somewhere
//               within the IM floater and we don't need it for our comm. UI.
//	LLNotificationPtr notification_ptr = LLNotifications::instance().find(notification["id"].asUUID());
//
//	if (notification_ptr)
//	{
//		LLNotificationFormPtr modified_form(new LLNotificationForm(*notification_ptr->getForm()));
//		modified_form->setElementEnabled("Teleport", false);
//		modified_form->setElementEnabled("Cancel", false);
//		notification_ptr->updateForm(modified_form);
//		//notification_ptr->repost();
//// [SL:KB] - Patch: UI-Notifications | Checked: 2013-05-09 (Catznip-3.5)
//		// Assume that any offer notification with "getCanBeStored() == true" is the result of RLVa routing it to the notifcation syswell
//		/*const*/ LLNotificationsUI::LLScreenChannel* pChannel = LLNotificationsUI::LLChannelManager::instance().getNotificationScreenChannel();
//		/*const*/ LLNotificationsUI::LLToast* pToast = (pChannel) ? pChannel->getToastByNotificationID(notification["id"].asUUID()) : NULL;
//		if ( (!pToast) || (!pToast->getCanBeStored()) )
//		{
//// [/SL:KB]
//			notification_ptr->repost();
//	}
// </FS:Ansariel>

	return false;
}
static LLNotificationFunctorRegistration lure_callback_reg("TeleportOffered", lure_callback);

bool mature_lure_callback(const LLSD& notification, const LLSD& response)
{
	S32 option = 0;
	if (response.isInteger()) 
	{
		option = response.asInteger();
	}
	else
	{
		option = LLNotificationsUtil::getSelectedOption(notification, response);
	}
	
	LLUUID from_id = notification["payload"]["from_id"].asUUID();
	LLUUID lure_id = notification["payload"]["lure_id"].asUUID();
	BOOL godlike = notification["payload"]["godlike"].asBoolean();
	U8 region_access = static_cast<U8>(notification["payload"]["region_maturity"].asInteger());

	switch(option)
	{
	case 0:
		{
			// accept
			gSavedSettings.setU32("PreferredMaturity", static_cast<U32>(region_access));
			gAgent.setMaturityRatingChangeDuringTeleport(region_access);
			gAgent.teleportViaLure(lure_id, godlike);
		}
		break;
	case 1:
	default:
		// decline
		send_simple_im(from_id,
					   LLStringUtil::null,
					   IM_LURE_DECLINED,
					   lure_id);
		break;
	}
	return false;
}
static LLNotificationFunctorRegistration mature_lure_callback_reg("TeleportOffered_MaturityExceeded", mature_lure_callback);

bool goto_url_callback(const LLSD& notification, const LLSD& response)
{
	std::string url = notification["payload"]["url"].asString();
	S32 option = LLNotificationsUtil::getSelectedOption(notification, response);
	if(1 == option)
	{
		LLWeb::loadURL(url);
	}
	return false;
}
static LLNotificationFunctorRegistration goto_url_callback_reg("GotoURL", goto_url_callback);

bool inspect_remote_object_callback(const LLSD& notification, const LLSD& response)
{
	S32 option = LLNotificationsUtil::getSelectedOption(notification, response);
	if (0 == option)
	{
		LLFloaterReg::showInstance("inspect_remote_object", notification["payload"]);
	}
	return false;
}
static LLNotificationFunctorRegistration inspect_remote_object_callback_reg("ServerObjectMessage", inspect_remote_object_callback);

class LLPostponedServerObjectNotification: public LLPostponedNotification
{
protected:
	/* virtual */
	void modifyNotificationParams()
	{
		LLSD payload = mParams.payload;
		mParams.payload = payload;
	}
};

void process_improved_im(LLMessageSystem *msg, void **user_data)
{
    LLUUID from_id;
    BOOL from_group;
    LLUUID to_id;
    U8 offline;
    U8 d = 0;
    LLUUID session_id;
    U32 timestamp;
    std::string agentName;
    std::string message;
    U32 parent_estate_id = 0;
    LLUUID region_id;
    LLVector3 position;
    U8 binary_bucket[MTUBYTES];
    S32 binary_bucket_size;

    // *TODO: Translate - need to fix the full name to first/last (maybe)
    msg->getUUIDFast(_PREHASH_AgentData, _PREHASH_AgentID, from_id);
    msg->getBOOLFast(_PREHASH_MessageBlock, _PREHASH_FromGroup, from_group);
    msg->getUUIDFast(_PREHASH_MessageBlock, _PREHASH_ToAgentID, to_id);
    msg->getU8Fast(_PREHASH_MessageBlock, _PREHASH_Offline, offline);
    msg->getU8Fast(_PREHASH_MessageBlock, _PREHASH_Dialog, d);
    msg->getUUIDFast(_PREHASH_MessageBlock, _PREHASH_ID, session_id);
    msg->getU32Fast(_PREHASH_MessageBlock, _PREHASH_Timestamp, timestamp);
    //msg->getData("MessageBlock", "Count",		&count);
    msg->getStringFast(_PREHASH_MessageBlock, _PREHASH_FromAgentName, agentName);
    msg->getStringFast(_PREHASH_MessageBlock, _PREHASH_Message, message);
    msg->getU32Fast(_PREHASH_MessageBlock, _PREHASH_ParentEstateID, parent_estate_id);
    msg->getUUIDFast(_PREHASH_MessageBlock, _PREHASH_RegionID, region_id);
    msg->getVector3Fast(_PREHASH_MessageBlock, _PREHASH_Position, position);
    msg->getBinaryDataFast(_PREHASH_MessageBlock, _PREHASH_BinaryBucket, binary_bucket, 0, 0, MTUBYTES);
    binary_bucket_size = msg->getSizeFast(_PREHASH_MessageBlock, _PREHASH_BinaryBucket);
    EInstantMessage dialog = (EInstantMessage)d;
    LLHost sender = msg->getSender();

    LLIMProcessing::processNewMessage(from_id,
        from_group,
        to_id,
        offline,
        dialog,
        session_id,
        timestamp,
        agentName,
        message,
        parent_estate_id,
        region_id,
        position,
        binary_bucket,
        binary_bucket_size,
        sender);
}

void send_do_not_disturb_message (LLMessageSystem* msg, const LLUUID& from_id, const LLUUID& session_id)
{
	if (gAgent.isDoNotDisturb())
	{
		std::string my_name;
		LLAgentUI::buildFullname(my_name);
		std::string response = gSavedPerAccountSettings.getString("DoNotDisturbModeResponse");
		pack_instant_message(
			msg,
			gAgent.getID(),
			FALSE,
			gAgent.getSessionID(),
			from_id,
			my_name,
			response,
			IM_ONLINE,
			IM_DO_NOT_DISTURB_AUTO_RESPONSE,
			session_id);
		gAgent.sendReliableMessage();
	}
}

// <FS:PP> FIRE-1245: Option to block/reject teleport offers
void send_rejecting_tp_offers_message (LLMessageSystem* msg, const LLUUID& from_id, const LLUUID& session_id)
{
	std::string my_name;
	LLAgentUI::buildFullname(my_name);
	std::string response = gSavedPerAccountSettings.getString("FSRejectTeleportOffersResponse");
	pack_instant_message(
		msg,
		gAgent.getID(),
		FALSE,
		gAgent.getSessionID(),
		from_id,
		my_name,
		response,
		IM_ONLINE,
		IM_DO_NOT_DISTURB_AUTO_RESPONSE,
		session_id);
	gAgent.sendReliableMessage();
}
// </FS:PP> FIRE-1245: Option to block/reject teleport offers

// <FS:PP> FIRE-15233: Automatic friendship request refusal
void send_rejecting_friendship_requests_message (LLMessageSystem* msg, const LLUUID& from_id, const LLUUID& session_id)
{
	std::string my_name;
	LLAgentUI::buildFullname(my_name);
	std::string response = gSavedPerAccountSettings.getString("FSRejectFriendshipRequestsResponse");
	pack_instant_message(
		msg,
		gAgent.getID(),
		FALSE,
		gAgent.getSessionID(),
		from_id,
		my_name,
		response,
		IM_ONLINE,
		IM_DO_NOT_DISTURB_AUTO_RESPONSE,
		session_id);
	gAgent.sendReliableMessage();
}
// </FS:PP> FIRE-15233: Automatic friendship request refusal

bool callingcard_offer_callback(const LLSD& notification, const LLSD& response)
{
	S32 option = LLNotificationsUtil::getSelectedOption(notification, response);
	LLUUID fid;
	LLUUID from_id;
	LLMessageSystem* msg = gMessageSystem;
	switch(option)
	{
	case 0:
		// accept
		msg->newMessageFast(_PREHASH_AcceptCallingCard);
		msg->nextBlockFast(_PREHASH_AgentData);
		msg->addUUIDFast(_PREHASH_AgentID, gAgent.getID());
		msg->addUUIDFast(_PREHASH_SessionID, gAgent.getSessionID());
		msg->nextBlockFast(_PREHASH_TransactionBlock);
		msg->addUUIDFast(_PREHASH_TransactionID, notification["payload"]["transaction_id"].asUUID());
		fid = gInventory.findCategoryUUIDForType(LLFolderType::FT_CALLINGCARD);
		msg->nextBlockFast(_PREHASH_FolderData);
		msg->addUUIDFast(_PREHASH_FolderID, fid);
		msg->sendReliable(LLHost(notification["payload"]["sender"].asString()));
		break;
	case 1:
		// decline		
		msg->newMessageFast(_PREHASH_DeclineCallingCard);
		msg->nextBlockFast(_PREHASH_AgentData);
		msg->addUUIDFast(_PREHASH_AgentID, gAgent.getID());
		msg->addUUIDFast(_PREHASH_SessionID, gAgent.getSessionID());
		msg->nextBlockFast(_PREHASH_TransactionBlock);
		msg->addUUIDFast(_PREHASH_TransactionID, notification["payload"]["transaction_id"].asUUID());
		msg->sendReliable(LLHost(notification["payload"]["sender"].asString()));
		send_do_not_disturb_message(msg, notification["payload"]["source_id"].asUUID());
		break;
	default:
		// close button probably, possibly timed out
		break;
	}

	return false;
}
static LLNotificationFunctorRegistration callingcard_offer_cb_reg("OfferCallingCard", callingcard_offer_callback);

void process_offer_callingcard(LLMessageSystem* msg, void**)
{
	// someone has offered to form a friendship
	LL_DEBUGS("Messaging") << "callingcard offer" << LL_ENDL;

	LLUUID source_id;
	msg->getUUIDFast(_PREHASH_AgentData, _PREHASH_AgentID, source_id);
	// NaCl - Antispam Registry
	if (NACLAntiSpamRegistry::instance().checkQueue(ANTISPAM_QUEUE_CALLING_CARD, source_id, ANTISPAM_SOURCE_AGENT))
	{
		return;
	}
	// NaCl End
	LLUUID tid;
	msg->getUUIDFast(_PREHASH_AgentBlock, _PREHASH_TransactionID, tid);

	LLSD payload;
	payload["transaction_id"] = tid;
	payload["source_id"] = source_id;
	payload["sender"] = msg->getSender().getIPandPort();

	LLViewerObject* source = gObjectList.findObject(source_id);
	LLSD args;
	std::string source_name;
	if(source && source->isAvatar())
	{
		LLNameValue* nvfirst = source->getNVPair("FirstName");
		LLNameValue* nvlast  = source->getNVPair("LastName");
		if (nvfirst && nvlast)
		{
			source_name = LLCacheName::buildFullName(
				nvfirst->getString(), nvlast->getString());
		}
	}

	if(!source_name.empty())
	{
		if (gAgent.isDoNotDisturb() 
			|| LLMuteList::getInstance()->isMuted(source_id, source_name, LLMute::flagTextChat))
		{
			// automatically decline offer
			LLNotifications::instance().forceResponse(LLNotification::Params("OfferCallingCard").payload(payload), 1);
		}
		else
		{
			args["NAME"] = source_name;
			LLNotificationsUtil::add("OfferCallingCard", args, payload);
		}
	}
	else
	{
		LL_WARNS("Messaging") << "Calling card offer from an unknown source." << LL_ENDL;
	}
}

void process_accept_callingcard(LLMessageSystem* msg, void**)
{
	LLNotificationsUtil::add("CallingCardAccepted");
}

void process_decline_callingcard(LLMessageSystem* msg, void**)
{
	LLNotificationsUtil::add("CallingCardDeclined");
}

void translateSuccess(LLChat chat, LLSD toastArgs, std::string originalMsg, std::string expectLang, std::string translation, const std::string detected_language)
{
    // filter out non-interesting responses  
    if (!translation.empty()
        && ((detected_language.empty()) || (expectLang != detected_language))
        && (LLStringUtil::compareInsensitive(translation, originalMsg) != 0))
    {
        chat.mText += " (" + LLTranslate::removeNoTranslateTags(translation) + ")";
    }

    LLNotificationsUI::LLNotificationManager::instance().onChat(chat, toastArgs);
}

void translateFailure(LLChat chat, LLSD toastArgs, int status, const std::string err_msg)
{
    std::string msg = LLTrans::getString("TranslationFailed", LLSD().with("[REASON]", err_msg));
    LLStringUtil::replaceString(msg, "\n", " "); // we want one-line error messages
    chat.mText += " (" + msg + ")";

    LLNotificationsUI::LLNotificationManager::instance().onChat(chat, toastArgs);
}


void process_chat_from_simulator(LLMessageSystem *msg, void **user_data)
{
	LLChat	chat;
	std::string		mesg;
	std::string		from_name;
	U8			source_temp;
	U8			type_temp;
	U8			audible_temp;
	LLColor4	color(1.0f, 1.0f, 1.0f, 1.0f);
	LLUUID		from_id;
	LLUUID		owner_id;
	LLViewerObject*	chatter;

	msg->getString("ChatData", "FromName", from_name);
	
	msg->getUUID("ChatData", "SourceID", from_id);
	chat.mFromID = from_id;
	
	// Object owner for objects
	msg->getUUID("ChatData", "OwnerID", owner_id);

	msg->getU8Fast(_PREHASH_ChatData, _PREHASH_SourceType, source_temp);
	chat.mSourceType = (EChatSourceType)source_temp;

	msg->getU8("ChatData", "ChatType", type_temp);
	chat.mChatType = (EChatType)type_temp;

	// NaCL - Antispam Registry
	if (chat.mChatType != CHAT_TYPE_START && chat.mChatType != CHAT_TYPE_STOP)
	{
		// owner_id = from_id for agents
		if (NACLAntiSpamRegistry::instance().checkQueue(ANTISPAM_QUEUE_CHAT, owner_id, ANTISPAM_SOURCE_AGENT))
		{
			return;
		}
	}
	// NaCl End

	msg->getU8Fast(_PREHASH_ChatData, _PREHASH_Audible, audible_temp);
	chat.mAudible = (EChatAudible)audible_temp;
	
	chat.mTime = LLFrameTimer::getElapsedSeconds();
	
	// IDEVO Correct for new-style "Resident" names
	if (chat.mSourceType == CHAT_SOURCE_AGENT)
	{
		// I don't know if it's OK to change this here, if 
		// anything downstream does lookups by name, for instance
		
		LLAvatarName av_name;
		if (LLAvatarNameCache::get(from_id, &av_name))
		{
			chat.mFromName = av_name.getCompleteName();
		}
		else
		{
			chat.mFromName = LLCacheName::cleanFullName(from_name);
		}
	}
	else
	{
		// make sure that we don't have an empty or all-whitespace name
		// <FS:KC> Objects with no name get renamed to NO_NAME_OBJECT so the object profile is still accessable
		//LLStringUtil::trim(from_name);
		//if (from_name.empty())
		//{
		//	from_name = LLTrans::getString("Unnamed");
		//}
		//chat.mFromName = from_name;
		static const boost::regex whitespace_exp("^\\s*$");
		if (chat.mSourceType == CHAT_SOURCE_OBJECT && boost::regex_search(from_name, whitespace_exp))
		{
			//[FIRE-2434 Mark Unamed Objects based on setting
			static LLCachedControl<bool> FSMarkObjects(gSavedSettings, "FSMarkObjects");
			if (FSMarkObjects)
			{
				chat.mFromName = LLTrans::getString("no_name_object");
			}
			else
			{
				chat.mFromName = "";
			}
		}
		else
		{
			chat.mFromName = from_name;
		}
		// </FS:KC>
	}

	BOOL is_do_not_disturb = gAgent.isDoNotDisturb();

	BOOL is_muted = FALSE;
	BOOL is_linden = FALSE;
	is_muted = LLMuteList::getInstance()->isMuted(
		from_id,
		from_name,
		LLMute::flagTextChat) 
		|| LLMuteList::getInstance()->isMuted(owner_id, LLMute::flagTextChat);
	is_linden = chat.mSourceType != CHAT_SOURCE_OBJECT &&
		LLMuteList::getInstance()->isLinden(from_name);

	if (is_muted && (chat.mSourceType == CHAT_SOURCE_OBJECT))
	{
		return;
	}

	BOOL is_audible = (CHAT_AUDIBLE_FULLY == chat.mAudible);
	chatter = gObjectList.findObject(from_id);
	if (chatter)
	{
		chat.mPosAgent = chatter->getPositionAgent();
		static LLCachedControl<bool> EffectScriptChatParticles(gSavedSettings, "EffectScriptChatParticles"); // <FS:PP> gSavedSettings to LLCachedControl

		// Make swirly things only for talking objects. (not script debug messages, though)
//		if (chat.mSourceType == CHAT_SOURCE_OBJECT 
//			&& chat.mChatType != CHAT_TYPE_DEBUG_MSG
//			&& gSavedSettings.getBOOL("EffectScriptChatParticles") )
// [RLVa:KB] - Checked: 2010-03-09 (RLVa-1.2.0b) | Modified: RLVa-1.0.0g
		if ( ((chat.mSourceType == CHAT_SOURCE_OBJECT) && (chat.mChatType != CHAT_TYPE_DEBUG_MSG)) && 
			 // <FS:PP> gSavedSettings to LLCachedControl
			 // (gSavedSettings.getBOOL("EffectScriptChatParticles")) &&
			 (EffectScriptChatParticles) &&
			 // </FS:PP>
			 ((!rlv_handler_t::isEnabled()) || (CHAT_TYPE_OWNER != chat.mChatType)) )
// [/RLVa:KB]
		{
			LLPointer<LLViewerPartSourceChat> psc = new LLViewerPartSourceChat(chatter->getPositionAgent());
			psc->setSourceObject(chatter);
			psc->setColor(color);
			//We set the particles to be owned by the object's owner, 
			//just in case they should be muted by the mute list
			psc->setOwnerUUID(owner_id);
			LLViewerPartSim::getInstance()->addPartSource(psc);
		}

		// record last audible utterance
		if (is_audible
			&& (is_linden || (!is_muted && !is_do_not_disturb)))
		{
			if (chat.mChatType != CHAT_TYPE_START 
				&& chat.mChatType != CHAT_TYPE_STOP)
			{
				gAgent.heardChat(chat.mFromID);
			}
		}
	}

	if (is_audible)
	{
		//BOOL visible_in_chat_bubble = FALSE;
		std::string verb;

		color.setVec(1.f,1.f,1.f,1.f);
		msg->getStringFast(_PREHASH_ChatData, _PREHASH_Message, mesg);

		// NaCl - Newline flood protection
		static LLCachedControl<bool> useAntiSpam(gSavedSettings, "UseAntiSpam");
		// <FS:TS> FIRE-23138: Add option to antispam user's own objects
		bool deferred_spam_check = false;
		static LLCachedControl<bool> useAntiSpamMine(gSavedSettings, "FSUseAntiSpamMine");
		if (useAntiSpam)
		{
			bool doCheck = true;
			if (owner_id.isNull())
			{
				doCheck = false;
			}
			if (doCheck && !useAntiSpamMine)
			{
				if (gAgentID == owner_id)
				{
					doCheck = false;
					}
				if (doCheck && chatter && chatter->permYouOwner())
				{
					doCheck = false;
				}
				if (doCheck && NACLAntiSpamRegistry::instance().checkNewlineFlood(ANTISPAM_QUEUE_CHAT, owner_id, mesg))
				{
					return;
				}
			}
			if (doCheck && useAntiSpamMine)
			{
				// If it's the user's object, defer the check so RLV commands still work
				deferred_spam_check = true;
			}
			// </FS:TS> FIRE-23138
		}
		// NaCl End

// [RLVa:KB] - Checked: 2010-04-23 (RLVa-1.2.0f) | Modified: RLVa-1.2.0f
		if ( (rlv_handler_t::isEnabled()) && (CHAT_TYPE_START != chat.mChatType) && (CHAT_TYPE_STOP != chat.mChatType) )
		{
			// NOTE: chatter can be NULL (may not have rezzed yet, or could be another avie's HUD attachment)
			BOOL is_attachment = (chatter) ? chatter->isAttachment() : FALSE;
			BOOL is_owned_by_me = (chatter) ? chatter->permYouOwner() : FALSE;

			// Filtering "rules":
			//   avatar  => filter all avie text (unless it's this avie or they're an exemption)
			//   objects => filter everything except attachments this avie owns (never filter llOwnerSay or llRegionSayTo chat)
			if ( ( (CHAT_SOURCE_AGENT == chat.mSourceType) && (from_id != gAgent.getID()) ) || 
				 ( (CHAT_SOURCE_OBJECT == chat.mSourceType) && ((!is_owned_by_me) || (!is_attachment)) && 
				   (CHAT_TYPE_OWNER != chat.mChatType) && (CHAT_TYPE_DIRECT != chat.mChatType) ) )
			{
				bool fIsEmote = RlvUtil::isEmote(mesg);
				static LLCachedControl<bool> RestrainedLoveShowEllipsis(gSavedSettings, "RestrainedLoveShowEllipsis"); // <FS:PP> gSavedSettings to LLCachedControl
				if ((!fIsEmote) &&
					(((gRlvHandler.hasBehaviour(RLV_BHVR_RECVCHAT)) && (!gRlvHandler.isException(RLV_BHVR_RECVCHAT, from_id))) ||
					 ((gRlvHandler.hasBehaviour(RLV_BHVR_RECVCHATFROM)) && (gRlvHandler.isException(RLV_BHVR_RECVCHATFROM, from_id))) ))
				{
					// <FS:PP> gSavedSettings to LLCachedControl
					// if ( (gRlvHandler.filterChat(mesg, false)) && (!gSavedSettings.getBOOL("RestrainedLoveShowEllipsis")) )
					if ( (gRlvHandler.filterChat(mesg, false)) && (!RestrainedLoveShowEllipsis) )
					// </FS:PP>
						return;
				}
				else if ((fIsEmote) &&
					     (((gRlvHandler.hasBehaviour(RLV_BHVR_RECVEMOTE)) && (!gRlvHandler.isException(RLV_BHVR_RECVEMOTE, from_id))) ||
					      ((gRlvHandler.hasBehaviour(RLV_BHVR_RECVEMOTEFROM)) && (gRlvHandler.isException(RLV_BHVR_RECVEMOTEFROM, from_id))) ))
 				{
					// <FS:PP> gSavedSettings to LLCachedControl
					// if (!gSavedSettings.getBOOL("RestrainedLoveShowEllipsis"))
					if (!RestrainedLoveShowEllipsis)
					// </FS:PP>
						return;
					mesg = "/me ...";
				}
			}

			// Filtering "rules":
			//   avatar => filter only their name (unless it's this avie)
			//   other  => filter everything
			if (!RlvActions::canShowName(RlvActions::SNC_DEFAULT))
			{
				if (CHAT_SOURCE_AGENT != chat.mSourceType)
				{
					if (chat.mChatType != CHAT_TYPE_RADAR) // Radar messages are already correct anonymized
					{
						RlvUtil::filterNames(chat.mFromName);
					}
				}
				else if (!RlvActions::canShowName(RlvActions::SNC_DEFAULT, chat.mFromID))
				{
					LLAvatarName av_name;
					if (LLAvatarNameCache::get(chat.mFromID, &av_name))
					{
						chat.mFromName = RlvStrings::getAnonym(av_name);
					}
					else
					{
						chat.mFromName = RlvStrings::getAnonym(chat.mFromName);
					}
					chat.mRlvNamesFiltered = TRUE;
				}
			}

			// Create an "objectim" URL for objects if we're either @shownames or @showloc restricted
			// (we need to do this now because we won't be have enough information to do it later on)
			if ( (CHAT_SOURCE_OBJECT == chat.mSourceType) &&
			     ( (!RlvActions::canShowName(RlvActions::SNC_DEFAULT)) || (!RlvActions::canShowLocation()) ) )
			{
				LLSD sdQuery;
				sdQuery["name"] = chat.mFromName;
				sdQuery["owner"] = owner_id;

				if ( (!RlvActions::canShowName(RlvActions::SNC_DEFAULT, owner_id)) && (!is_owned_by_me) )
					sdQuery["rlv_shownames"] = true;

				const LLViewerRegion* pRegion = LLWorld::getInstance()->getRegionFromPosAgent(chat.mPosAgent);
				if (pRegion)
					sdQuery["slurl"] = LLSLURL(pRegion->getName(), chat.mPosAgent).getLocationString();

				chat.mURL = LLSLURL("objectim", from_id, LLURI::mapToQueryString(sdQuery)).getSLURLString();
			}
		}
// [/RLVa:KB]

		BOOL ircstyle = FALSE;

		// Look for IRC-style emotes here so chatbubbles work
		// <FS:Ansariel> Consolidate IRC /me prefix checks
		//std::string prefix = mesg.substr(0, 4);
		//if (prefix == "/me " || prefix == "/me'")
		if (is_irc_me_prefix(mesg))
		// </FS:Ansariel>
		{
			ircstyle = TRUE;
		}
		chat.mText = mesg;

		// Look for the start of typing so we can put "..." in the bubbles.
		if (CHAT_TYPE_START == chat.mChatType)
		{
			LLLocalSpeakerMgr::getInstance()->setSpeakerTyping(from_id, TRUE);

			// Might not have the avatar constructed yet, eg on login.
			if (chatter && chatter->isAvatar())
			{
				((LLVOAvatar*)chatter)->startTyping();
			}
			return;
		}
		else if (CHAT_TYPE_STOP == chat.mChatType)
		{
			LLLocalSpeakerMgr::getInstance()->setSpeakerTyping(from_id, FALSE);

			// Might not have the avatar constructed yet, eg on login.
			if (chatter && chatter->isAvatar())
			{
				((LLVOAvatar*)chatter)->stopTyping();
			}
			return;
		}

		// Look for IRC-style emotes
		if (ircstyle)
		{
			// set CHAT_STYLE_IRC to avoid adding Avatar Name as author of message. See EXT-656
			chat.mChatStyle = CHAT_STYLE_IRC;

			// Do nothing, ircstyle is fixed above for chat bubbles
		}
		else
		{
			chat.mText = "";
			switch(chat.mChatType)
			{
			case CHAT_TYPE_WHISPER:
				chat.mText = LLTrans::getString("whisper") + " ";
				break;
			case CHAT_TYPE_OWNER:
				// <FS:TT> Client LSL Bridge
				{
					if (FSLSLBridge::instance().lslToViewer(mesg, from_id, owner_id))
					{
						return;
					}
				}
				// </FS:TT>
				
				// <FS:KC> cmdline packager
				if (cmdline_packager(mesg, from_id, owner_id))
				{
					return;
				}
				// </FS:KC>

// [RLVa:KB] - Checked: 2010-02-XX (RLVa-1.2.0a) | Modified: RLVa-1.1.0f
				// TODO-RLVa: [RLVa-1.2.0] consider rewriting this before a RLVa-1.2.0 release
				if ( (rlv_handler_t::isEnabled()) && (mesg.length() > 3) && (RLV_CMD_PREFIX == mesg[0]) && (CHAT_TYPE_OWNER == chat.mChatType) &&
					 ((!chatter) || (!chatter->isAttachment()) || (!chatter->isTempAttachment()) || (RlvSettings::getEnableTemporaryAttachments())) )
				{
					mesg.erase(0, 1);
					LLStringUtil::toLower(mesg);

					std::string strExecuted, strFailed, strRetained, *pstr;

					boost_tokenizer tokens(mesg, boost::char_separator<char>(",", "", boost::drop_empty_tokens));
					for (boost_tokenizer::iterator itToken = tokens.begin(); itToken != tokens.end(); ++itToken)
					{
						std::string strCmd = *itToken;

						ERlvCmdRet eRet = gRlvHandler.processCommand(from_id, strCmd, true);
						if ( (RlvSettings::getDebug()) &&
							 ( (!RlvSettings::getDebugHideUnsetDup()) || 
							   ((RLV_RET_SUCCESS_UNSET != eRet) && (RLV_RET_SUCCESS_DUPLICATE != eRet)) ) )
						{
							if ( RLV_RET_SUCCESS == (eRet & RLV_RET_SUCCESS) )	
								pstr = &strExecuted;
							else if ( RLV_RET_FAILED == (eRet & RLV_RET_FAILED) )
								pstr = &strFailed;
							else if (RLV_RET_RETAINED == eRet)
								pstr = &strRetained;
							else
							{
								RLV_ASSERT(false);
								pstr = &strFailed;
							}

							const char* pstrSuffix = RlvStrings::getStringFromReturnCode(eRet);
							if (pstrSuffix)
								strCmd.append(" (").append(pstrSuffix).append(")");

							if (!pstr->empty())
								pstr->push_back(',');
							pstr->append(strCmd);
						}
					}

					if (RlvForceWear::instanceExists())
						RlvForceWear::instance().done();

					if ( (!RlvSettings::getDebug()) || ((strExecuted.empty()) && (strFailed.empty()) && (strRetained.empty())) )
						return;

					// Silly people want comprehensive debug messages, blah :p
					if ( (!strExecuted.empty()) && (strFailed.empty()) && (strRetained.empty()) )
					{
						chat.mText = " executes: @";
						mesg = strExecuted;
					}
					else if ( (strExecuted.empty()) && (!strFailed.empty()) && (strRetained.empty()) )
					{
						chat.mText = " failed: @";
						mesg = strFailed;
					}
					else if ( (strExecuted.empty()) && (strFailed.empty()) && (!strRetained.empty()) )
					{
						chat.mText = " retained: @";
						mesg = strRetained;
					}
					else
					{
						chat.mText = ": @";
						if (!strExecuted.empty())
							mesg += "\n    - executed: @" + strExecuted;
						if (!strFailed.empty())
							mesg += "\n    - failed: @" + strFailed;
						if (!strRetained.empty())
							mesg += "\n    - retained: @" + strRetained;
					}

					break;
				}
// [/RLVa:KB]
// [RLVa:KB] - Checked: 2010-03-09 (RLVa-1.2.0b) | Modified: RLVa-1.0.0g
				// Copy/paste from above
				if  ( (rlv_handler_t::isEnabled()) && (chatter) && (chat.mSourceType == CHAT_SOURCE_OBJECT) &&
					  (gSavedSettings.getBOOL("EffectScriptChatParticles")) )
				{
					LLPointer<LLViewerPartSourceChat> psc = new LLViewerPartSourceChat(chatter->getPositionAgent());
					psc->setSourceObject(chatter);
					psc->setColor(color);
					//We set the particles to be owned by the object's owner, 
					//just in case they should be muted by the mute list
					psc->setOwnerUUID(owner_id);
					LLViewerPartSim::getInstance()->addPartSource(psc);
				}
// [/RLVa:KB]
			case CHAT_TYPE_DEBUG_MSG:
			case CHAT_TYPE_NORMAL:
			case CHAT_TYPE_DIRECT:
				break;
			case CHAT_TYPE_SHOUT:
				chat.mText = LLTrans::getString("shout") + " ";
				break;
			case CHAT_TYPE_START:
			case CHAT_TYPE_STOP:
				LL_WARNS("Messaging") << "Got chat type start/stop in main chat processing." << LL_ENDL;
				break;
			default:
				LL_WARNS("Messaging") << "Unknown type " << chat.mChatType << " in chat!" << LL_ENDL;
				break;
			}
			// <FS:TS> FIRE-23138: Enable spam checking for user's own objects
			if (deferred_spam_check && NACLAntiSpamRegistry::instance().checkNewlineFlood(ANTISPAM_QUEUE_CHAT, from_id, mesg))
			{
				return;
			}
			// </FS:TS> FIRE-23138

			chat.mText += mesg;
		}

		// We have a real utterance now, so can stop showing "..." and proceed.
		if (chatter && chatter->isAvatar())
		{
			LLLocalSpeakerMgr::getInstance()->setSpeakerTyping(from_id, FALSE);
			((LLVOAvatar*)chatter)->stopTyping();
			
			if (!is_muted && !is_do_not_disturb)
			{
				//visible_in_chat_bubble = gSavedSettings.getBOOL("UseChatBubbles");
				std::string formated_msg = "";
				LLViewerChat::formatChatMsg(chat, formated_msg);
				LLChat chat_bubble = chat;

				chat_bubble.mText = formated_msg;
				((LLVOAvatar*)chatter)->addChat(chat_bubble);
			}
		}
		
		if (chatter)
		{
			chat.mPosAgent = chatter->getPositionAgent();
		}

		// truth table:
		// LINDEN	BUSY	MUTED	OWNED_BY_YOU	TASK		DISPLAY		STORE IN HISTORY
		// F		F		F		F				*			Yes			Yes
		// F		F		F		T				*			Yes			Yes
		// F		F		T		F				*			No			No
		// F		F		T		T				*			No			No
		// F		T		F		F				*			No			Yes
		// F		T		F		T				*			Yes			Yes
		// F		T		T		F				*			No			No
		// F		T		T		T				*			No			No
		// T		*		*		*				F			Yes			Yes

		chat.mMuted = is_muted && !is_linden;

		// pass owner_id to chat so that we can display the remote
		// object inspect for an object that is chatting with you
		LLSD args;
		chat.mOwnerID = owner_id;

		// <FS:PP> FIRE-10178: Keyword Alerts in group IM do not work unless the group is in the foreground (notification on receipt of local chat)
		if (FSKeywords::getInstance()->chatContainsKeyword(chat, true))
		{
			FSKeywords::notify(chat);
		}
		// </FS:PP>

		// <FS:PP> gSavedSettings to LLCachedControl
		// if (gSavedSettings.getBOOL("TranslateChat") && chat.mSourceType != CHAT_SOURCE_SYSTEM)
		static LLCachedControl<bool> TranslateChat(gSavedSettings, "TranslateChat");
		if (TranslateChat && chat.mSourceType != CHAT_SOURCE_SYSTEM)
		// </FS:PP>
		{
			if (chat.mChatStyle == CHAT_STYLE_IRC)
			{
				mesg = mesg.substr(4, std::string::npos);
			}
			const std::string from_lang = ""; // leave empty to trigger autodetect
			const std::string to_lang = LLTranslate::getTranslateLanguage();

            LLTranslate::translateMessage(from_lang, to_lang, mesg,
                boost::bind(&translateSuccess, chat, args, mesg, from_lang, _1, _2),
                boost::bind(&translateFailure, chat, args, _1, _2));

		}
		else
		{
			LLNotificationsUI::LLNotificationManager::instance().onChat(chat, args);
		}

		// don't call notification for debug messages from not owned objects
		if (chat.mChatType == CHAT_TYPE_DEBUG_MSG)
		{
			// <FS:Ansariel> FIRE-15014: [OpenSim] osMessageObject(target, message) fails silently
			//if (gAgentID != chat.mOwnerID)
#ifdef OPENSIM
			if (LLGridManager::getInstance()->isInSecondLife() && gAgentID != chat.mOwnerID)
#else
			if (gAgentID != chat.mOwnerID)
#endif
			// </FS:Ansariel>
			{
				return;
			}
		}

		if (mesg != "")
		{
			LLSD msg_notify = LLSD(LLSD::emptyMap());
			msg_notify["session_id"] = LLUUID();
			msg_notify["from_id"] = chat.mFromID;
			msg_notify["source_type"] = chat.mSourceType;
			on_new_message(msg_notify);
		}

	}
}


// Simulator we're on is informing the viewer that the agent
// is starting to teleport (perhaps to another sim, perhaps to the 
// same sim). If we initiated the teleport process by sending some kind 
// of TeleportRequest, then this info is redundant, but if the sim 
// initiated the teleport (via a script call, being killed, etc.) 
// then this info is news to us.
void process_teleport_start(LLMessageSystem *msg, void**)
{
	// on teleport, don't tell them about destination guide anymore
	LLFirstUse::notUsingDestinationGuide(false);
	U32 teleport_flags = 0x0;
	msg->getU32("Info", "TeleportFlags", teleport_flags);

	if (gAgent.getTeleportState() == LLAgent::TELEPORT_MOVING)
	{
		// Race condition?
		LL_WARNS("Messaging") << "Got TeleportStart, but teleport already in progress. TeleportFlags=" << teleport_flags << LL_ENDL;
	}

	LL_DEBUGS("Messaging") << "Got TeleportStart with TeleportFlags=" << teleport_flags << ". gTeleportDisplay: " << gTeleportDisplay << ", gAgent.mTeleportState: " << gAgent.getTeleportState() << LL_ENDL;

	// *NOTE: The server sends two StartTeleport packets when you are teleporting to a LM
	LLViewerMessage::getInstance()->mTeleportStartedSignal();

//	if (teleport_flags & TELEPORT_FLAGS_DISABLE_CANCEL)
// [RLVa:KB] - Checked: 2010-04-07 (RLVa-1.2.0d) | Added: RLVa-0.2.0b
	if ( ((teleport_flags & TELEPORT_FLAGS_DISABLE_CANCEL) && !gSavedSettings.getBOOL("FSAlwaysShowTPCancel")) || (!gRlvHandler.getCanCancelTp()) )
// [/RLVa:KB]
	{
		gViewerWindow->setProgressCancelButtonVisible(FALSE);
	}
	else
	{
		gViewerWindow->setProgressCancelButtonVisible(TRUE, LLTrans::getString("Cancel"));
	}

	// Freeze the UI and show progress bar
	// Note: could add data here to differentiate between normal teleport and death.

	if( gAgent.getTeleportState() == LLAgent::TELEPORT_NONE )
	{
		gTeleportDisplay = TRUE;
		gAgent.setTeleportState( LLAgent::TELEPORT_START );
		make_ui_sound("UISndTeleportOut");
		
		LL_INFOS("Messaging") << "Teleport initiated by remote TeleportStart message with TeleportFlags: " <<  teleport_flags << LL_ENDL;

		// Don't call LLFirstUse::useTeleport here because this could be
		// due to being killed, which would send you home, not to a Telehub
	}
}

boost::signals2::connection LLViewerMessage::setTeleportStartedCallback(teleport_started_callback_t cb)
{
	return mTeleportStartedSignal.connect(cb);
}

void process_teleport_progress(LLMessageSystem* msg, void**)
{
	LLUUID agent_id;
	msg->getUUID("AgentData", "AgentID", agent_id);
	if((gAgent.getID() != agent_id)
	   || (gAgent.getTeleportState() == LLAgent::TELEPORT_NONE))
	{
		LL_WARNS("Messaging") << "Unexpected teleport progress message." << LL_ENDL;
		return;
	}
	U32 teleport_flags = 0x0;
	msg->getU32("Info", "TeleportFlags", teleport_flags);
//	if (teleport_flags & TELEPORT_FLAGS_DISABLE_CANCEL)
// [RLVa:KB] - Checked: 2010-04-07 (RLVa-1.2.0d) | Added: RLVa-0.2.0b
	if ( ((teleport_flags & TELEPORT_FLAGS_DISABLE_CANCEL) && !gSavedSettings.getBOOL("FSAlwaysShowTPCancel")) || (!gRlvHandler.getCanCancelTp()) )
// [/RLVa:KB]
	{
		gViewerWindow->setProgressCancelButtonVisible(FALSE);
	}
	else
	{
		gViewerWindow->setProgressCancelButtonVisible(TRUE, LLTrans::getString("Cancel"));
	}
	std::string buffer;
	msg->getString("Info", "Message", buffer);
	LL_DEBUGS("Messaging") << "teleport progress: " << buffer << " flags: " << teleport_flags << LL_ENDL;

	//Sorta hacky...default to using simulator raw messages
	//if we don't find the coresponding mapping in our progress mappings
	std::string message = buffer;

	if (LLAgent::sTeleportProgressMessages.find(buffer) != 
		LLAgent::sTeleportProgressMessages.end() )
	{
		message = LLAgent::sTeleportProgressMessages[buffer];
	}

	gAgent.setTeleportMessage(LLAgent::sTeleportProgressMessages[message]);
}

class LLFetchInWelcomeArea : public LLInventoryFetchDescendentsObserver
{
public:
	LLFetchInWelcomeArea(const uuid_vec_t &ids) :
		LLInventoryFetchDescendentsObserver(ids)
	{}
	virtual void done()
	{
		LLIsType is_landmark(LLAssetType::AT_LANDMARK);
		LLIsType is_card(LLAssetType::AT_CALLINGCARD);

		LLInventoryModel::cat_array_t	card_cats;
		LLInventoryModel::item_array_t	card_items;
		LLInventoryModel::cat_array_t	land_cats;
		LLInventoryModel::item_array_t	land_items;

		uuid_vec_t::iterator it = mComplete.begin();
		uuid_vec_t::iterator end = mComplete.end();
		for(; it != end; ++it)
		{
			gInventory.collectDescendentsIf(
				(*it),
				land_cats,
				land_items,
				LLInventoryModel::EXCLUDE_TRASH,
				is_landmark);
			gInventory.collectDescendentsIf(
				(*it),
				card_cats,
				card_items,
				LLInventoryModel::EXCLUDE_TRASH,
				is_card);
		}

		gInventory.removeObserver(this);
		delete this;
	}
};



class LLPostTeleportNotifiers : public LLEventTimer 
{
public:
	LLPostTeleportNotifiers();
	virtual ~LLPostTeleportNotifiers();

	//function to be called at the supplied frequency
	virtual BOOL tick();
};

LLPostTeleportNotifiers::LLPostTeleportNotifiers() : LLEventTimer( 2.0 )
{
};

LLPostTeleportNotifiers::~LLPostTeleportNotifiers()
{
}

BOOL LLPostTeleportNotifiers::tick()
{
	BOOL all_done = FALSE;
	if ( gAgent.getTeleportState() == LLAgent::TELEPORT_NONE )
	{
		// get callingcards and landmarks available to the user arriving.
		uuid_vec_t folders;
		const LLUUID callingcard_id = gInventory.findCategoryUUIDForType(LLFolderType::FT_CALLINGCARD);
		if(callingcard_id.notNull()) 
			folders.push_back(callingcard_id);
		const LLUUID folder_id = gInventory.findCategoryUUIDForType(LLFolderType::FT_LANDMARK);
		if(folder_id.notNull()) 
			folders.push_back(folder_id);
		if(!folders.empty())
		{
			LLFetchInWelcomeArea* fetcher = new LLFetchInWelcomeArea(folders);
			fetcher->startFetch();
			if(fetcher->isFinished())
			{
				fetcher->done();
			}
			else
			{
				gInventory.addObserver(fetcher);
			}
		}
		all_done = TRUE;
	}

	return all_done;
}



// Teleport notification from the simulator
// We're going to pretend to be a new agent
void process_teleport_finish(LLMessageSystem* msg, void**)
{
	LL_DEBUGS("Messaging") << "Got teleport location message" << LL_ENDL;
	LLUUID agent_id;
	msg->getUUIDFast(_PREHASH_Info, _PREHASH_AgentID, agent_id);
	if (agent_id != gAgent.getID())
	{
		LL_WARNS("Messaging") << "Got teleport notification for wrong agent!" << LL_ENDL;
		return;
	}

    if (gAgent.getTeleportState() == LLAgent::TELEPORT_NONE)
    {
        if (gAgent.canRestoreCanceledTeleport())
        {
            // Server either ignored teleport cancel message or did not receive it in time.
            // This message can't be ignored since teleport is complete at server side
            gAgent.restoreCanceledTeleportRequest();
        }
        else
        {
            // Race condition? Make sure all variables are set correctly for teleport to work
            LL_WARNS("Messaging") << "Teleport 'finish' message without 'start'" << LL_ENDL;
            gTeleportDisplay = TRUE;
            LLViewerMessage::getInstance()->mTeleportStartedSignal();
            gAgent.setTeleportState(LLAgent::TELEPORT_REQUESTED);
            make_ui_sound("UISndTeleportOut");
        }
    }
    else if (gAgent.getTeleportState() == LLAgent::TELEPORT_MOVING)
    {
        LL_WARNS("Messaging") << "Teleport message in the middle of other teleport" << LL_ENDL;
    }
	
	// Teleport is finished; it can't be cancelled now.
	gViewerWindow->setProgressCancelButtonVisible(FALSE);

	gPipeline.doResetVertexBuffers(true);

	// Do teleport effect for where you're leaving
	// VEFFECT: TeleportStart
	LLHUDEffectSpiral *effectp = (LLHUDEffectSpiral *)LLHUDManager::getInstance()->createViewerEffect(LLHUDObject::LL_HUD_EFFECT_POINT, TRUE);
	effectp->setPositionGlobal(gAgent.getPositionGlobal());
	effectp->setColor(LLColor4U(gAgent.getEffectColor()));
	LLHUDManager::getInstance()->sendEffects();

	U32 location_id;
	U32 sim_ip;
	U16 sim_port;
	LLVector3 pos, look_at;
	U64 region_handle;
	msg->getU32Fast(_PREHASH_Info, _PREHASH_LocationID, location_id);
	msg->getIPAddrFast(_PREHASH_Info, _PREHASH_SimIP, sim_ip);
	msg->getIPPortFast(_PREHASH_Info, _PREHASH_SimPort, sim_port);
	//msg->getVector3Fast(_PREHASH_Info, _PREHASH_Position, pos);
	//msg->getVector3Fast(_PREHASH_Info, _PREHASH_LookAt, look_at);
	msg->getU64Fast(_PREHASH_Info, _PREHASH_RegionHandle, region_handle);
	U32 teleport_flags;
	msg->getU32Fast(_PREHASH_Info, _PREHASH_TeleportFlags, teleport_flags);

// <FS:CR> Aurora Sim
	U32 region_size_x = 256;
	U32 region_size_y = 256;

#ifdef OPENSIM
	if (LLGridManager::getInstance()->isInOpenSim())
	{
		msg->getU32Fast(_PREHASH_Info, _PREHASH_RegionSizeX, region_size_x);
		msg->getU32Fast(_PREHASH_Info, _PREHASH_RegionSizeY, region_size_y);

		//and a little hack for Second Life compatibility
		if (region_size_y == 0 || region_size_x == 0)
		{
			region_size_x = 256;
			region_size_y = 256;
		}
	}
#endif
// </FS:CR> Aurora Sim
	
	std::string seedCap;
	msg->getStringFast(_PREHASH_Info, _PREHASH_SeedCapability, seedCap);

	// update home location if we are teleporting out of prelude - specific to teleporting to welcome area 
	if((teleport_flags & TELEPORT_FLAGS_SET_HOME_TO_TARGET)
	   && (!gAgent.isGodlike()))
	{
		gAgent.setHomePosRegion(region_handle, pos);

		// Create a timer that will send notices when teleporting is all finished.  Since this is 
		// based on the LLEventTimer class, it will be managed by that class and not orphaned or leaked.
		new LLPostTeleportNotifiers();
	}

	LLHost sim_host(sim_ip, sim_port);

	// Viewer trusts the simulator.
	gMessageSystem->enableCircuit(sim_host, TRUE);
// <FS:CR> Aurora Sim
	//LLViewerRegion* regionp =  LLWorld::getInstance()->addRegion(region_handle, sim_host);
	LLViewerRegion* regionp =  LLWorld::getInstance()->addRegion(region_handle, sim_host, region_size_x, region_size_y);
// </FS:CR> Aurora Sim
	
	// Ansariel: Disable teleport beacon after teleport
	if (gSavedSettings.getBOOL("FSDisableBeaconAfterTeleport"))
	{
		LLTracker::stopTracking((void *)(intptr_t)TRUE);
		LLWorldMap::getInstance()->cancelTracking();
	}

	// <FS:CR> FIRE-5118 - Lightshare support
	FSLightshare::getInstance()->processLightshareReset();
	// </FS:CR>
/*
	// send camera update to new region
	gAgentCamera.updateCamera();

	// likewise make sure the camera is behind the avatar
	gAgentCamera.resetView(TRUE);
	LLVector3 shift_vector = regionp->getPosRegionFromGlobal(gAgent.getRegion()->getOriginGlobal());
	gAgent.setRegion(regionp);
	gObjectList.shiftObjects(shift_vector);

	if (isAgentAvatarValid())
	{
		gAgentAvatarp->clearChatText();
		gAgentCamera.slamLookAt(look_at);
	}
	gAgent.setPositionAgent(pos);
	gAssetStorage->setUpstream(sim);
	gCacheName->setUpstream(sim);
*/

	// Make sure we're standing
	gAgent.standUp();

	// now, use the circuit info to tell simulator about us!
	LL_INFOS("Messaging") << "process_teleport_finish() Enabling "
			<< sim_host << " with code " << msg->mOurCircuitCode << LL_ENDL;
	msg->newMessageFast(_PREHASH_UseCircuitCode);
	msg->nextBlockFast(_PREHASH_CircuitCode);
	msg->addU32Fast(_PREHASH_Code, msg->getOurCircuitCode());
	msg->addUUIDFast(_PREHASH_SessionID, gAgent.getSessionID());
	msg->addUUIDFast(_PREHASH_ID, gAgent.getID());
	msg->sendReliable(sim_host);

	send_complete_agent_movement(sim_host);
	gAgent.setTeleportState( LLAgent::TELEPORT_MOVING );
	gAgent.setTeleportMessage(LLAgent::sTeleportProgressMessages["contacting"]);

	LL_DEBUGS("CrossingCaps") << "Calling setSeedCapability from process_teleport_finish(). Seed cap == "
			<< seedCap << LL_ENDL;
	regionp->setSeedCapability(seedCap);

	// Don't send camera updates to the new region until we're
	// actually there...

	// <FS:Ansariel> Copied from process_teleport_local: Keep us flying if we
	//               were flying before the teleport or we always want to fly
	//               after a TP.
	if (teleport_flags & TELEPORT_FLAGS_IS_FLYING || gSavedSettings.getBOOL("FSFlyAfterTeleport"))
	{
		gAgent.setFlying(TRUE);
	}
	else
	{
		gAgent.setFlying(FALSE);
	}
	// </FS:Ansariel>

	// <FS:Ansariel> Stop typing after teleport (possible fix for FIRE-7273)
	gAgent.stopTyping();

	// Now do teleport effect for where you're going.
	// VEFFECT: TeleportEnd
	effectp = (LLHUDEffectSpiral *)LLHUDManager::getInstance()->createViewerEffect(LLHUDObject::LL_HUD_EFFECT_POINT, TRUE);
	effectp->setPositionGlobal(gAgent.getPositionGlobal());

	effectp->setColor(LLColor4U(gAgent.getEffectColor()));
	LLHUDManager::getInstance()->sendEffects();

//	gTeleportDisplay = TRUE;
//	gTeleportDisplayTimer.reset();
//	gViewerWindow->setShowProgress(TRUE);
}

// stuff we have to do every time we get an AvatarInitComplete from a sim
/*
void process_avatar_init_complete(LLMessageSystem* msg, void**)
{
	LLVector3 agent_pos;
	msg->getVector3Fast(_PREHASH_AvatarData, _PREHASH_Position, agent_pos);
	agent_movement_complete(msg->getSender(), agent_pos);
}
*/

void process_agent_movement_complete(LLMessageSystem* msg, void**)
{
	gShiftFrame = true;
	gAgentMovementCompleted = true;

	LLUUID agent_id;
	msg->getUUIDFast(_PREHASH_AgentData, _PREHASH_AgentID, agent_id);
	LLUUID session_id;
	msg->getUUIDFast(_PREHASH_AgentData, _PREHASH_SessionID, session_id);
	if((gAgent.getID() != agent_id) || (gAgent.getSessionID() != session_id))
	{
		LL_WARNS("Messaging") << "Incorrect id in process_agent_movement_complete()"
				<< LL_ENDL;
		return;
	}

	LL_DEBUGS("Messaging") << "process_agent_movement_complete()" << LL_ENDL;

	// *TODO: check timestamp to make sure the movement compleation
	// makes sense.
	LLVector3 agent_pos;
	msg->getVector3Fast(_PREHASH_Data, _PREHASH_Position, agent_pos);
	LLVector3 look_at;
	msg->getVector3Fast(_PREHASH_Data, _PREHASH_LookAt, look_at);
	U64 region_handle;
	msg->getU64Fast(_PREHASH_Data, _PREHASH_RegionHandle, region_handle);
	
	std::string version_channel;
	msg->getString("SimData", "ChannelVersion", version_channel);

	if (!isAgentAvatarValid())
	{
		// Could happen if you were immediately god-teleported away on login,
		// maybe other cases.  Continue, but warn.
		LL_WARNS("Messaging") << "agent_movement_complete() with NULL avatarp." << LL_ENDL;
	}

	F32 x, y;
	from_region_handle(region_handle, &x, &y);
	LLViewerRegion* regionp = LLWorld::getInstance()->getRegionFromHandle(region_handle);
	if (!regionp)
	{
		if (gAgent.getRegion())
		{
			LL_WARNS("Messaging") << "current region " << gAgent.getRegion()->getOriginGlobal() << LL_ENDL;
		}

		LL_WARNS("Messaging") << "Agent being sent to invalid home region: " 
			<< x << ":" << y 
			<< " current pos " << gAgent.getPositionGlobal()
			<< LL_ENDL;
		LLAppViewer::instance()->forceDisconnect(LLTrans::getString("SentToInvalidRegion"));
		return;

	}

	// <FS:Ansariel> Crash fix
	if (!gAgent.getRegion())
	{
		LL_WARNS("Messaging") << "Agent was disconnected from the region" << LL_ENDL;
		LLAppViewer::instance()->forceDisconnect(LLTrans::getString("YouHaveBeenDisconnected"));
		return;
	}
	// </FS:Ansariel>

	LL_INFOS("Messaging") << "Changing home region to " << x << ":" << y << LL_ENDL;

	// set our upstream host the new simulator and shuffle things as
	// appropriate.
	LLVector3 shift_vector = regionp->getPosRegionFromGlobal(
		gAgent.getRegion()->getOriginGlobal());
	gAgent.setRegion(regionp);
	gObjectList.shiftObjects(shift_vector);
// <FS:CR> FIRE-11593: Opensim "4096 Bug" Fix by Latif Khalifa
#ifdef OPENSIM
	// Is this a really long jump?
	if (shift_vector.length() > 2048.f * 256.f)
	{
		regionp->reInitPartitions();
		gAgent.setRegion(regionp);
		// Kill objects in the regions we left behind
		for (LLWorld::region_list_t::const_iterator r = LLWorld::getInstance()->getRegionList().begin();
			r != LLWorld::getInstance()->getRegionList().end(); ++r)
		{
			if (*r != regionp)
			{
				gObjectList.killObjects(*r);
			}
		}
	}
#endif
// </FS:CR>
	gAssetStorage->setUpstream(msg->getSender());
	gCacheName->setUpstream(msg->getSender());
	gViewerThrottle.sendToSim();
	gViewerWindow->sendShapeToSim();

	bool is_teleport = gAgent.getTeleportState() == LLAgent::TELEPORT_MOVING;

	if( is_teleport )
	{
		// <FS:Beq> FIRE-20977: Render Only Friends changes for forgetful users
		if (!gSavedPerAccountSettings.getBOOL("FSRenderFriendsOnlyPersistsTP"))
		{
			// We need to turn off the RFO as we have TP'd away and have asked not to persist
			gSavedPerAccountSettings.setBOOL("FSRenderFriendsOnly", FALSE);
		}
		// </FS:Beq>
		if (gAgent.getTeleportKeepsLookAt())
		{
			// *NOTE: the LookAt data we get from the sim here doesn't
			// seem to be useful, so get it from the camera instead
			look_at = LLViewerCamera::getInstance()->getAtAxis();
		}
		// Force the camera back onto the agent, don't animate.
		gAgentCamera.setFocusOnAvatar(TRUE, FALSE);
		gAgentCamera.slamLookAt(look_at);
		gAgentCamera.updateCamera();

		gAgent.setTeleportState( LLAgent::TELEPORT_START_ARRIVAL );

		// <FS:Ansariel> [Legacy Bake]
		// set the appearance on teleport since the new sim does not;
		// know what you look like.
		gAgent.sendAgentSetAppearance();
		// </FS:Ansariel> [Legacy Bake]

		if (isAgentAvatarValid())
		{
			// [FS:CR] Reimplement DEV-4907 (Maybe we like long distracting messages?)
			if (gSavedSettings.getBOOL("FSShowBackSLURL"))
			{
				LLSLURL slurl;
				gAgent.getTeleportSourceSLURL(slurl);
				LLSD substitution = LLSD().with("[T_SLURL]", slurl.getSLURLString());
				std::string completed_from = LLAgent::sTeleportProgressMessages["completed_from"];
				LLStringUtil::format(completed_from, substitution);
				
				LLSD args;
				args["MESSAGE"] = completed_from;
				LLNotificationsUtil::add("ChatSystemMessageTip", args);
			}
			// [/FS:CR]
			// Set the new position
			gAgentAvatarp->setPositionAgent(agent_pos);
			gAgentAvatarp->clearChat();
			gAgentAvatarp->slamPosition();
		}
	}
	else
	{
		// This is initial log-in or a region crossing
		gAgent.setTeleportState( LLAgent::TELEPORT_NONE );

		if(LLStartUp::getStartupState() < STATE_STARTED)
		{	// This is initial log-in, not a region crossing:
			// Set the camera looking ahead of the AV so send_agent_update() below 
			// will report the correct location to the server.
			LLVector3 look_at_point = look_at;
			look_at_point = agent_pos + look_at_point.rotVec(gAgent.getQuat());

			static LLVector3 up_direction(0.0f, 0.0f, 1.0f);
			LLViewerCamera::getInstance()->lookAt(agent_pos, look_at_point, up_direction);
		}
	}

	if ( LLTracker::isTracking(NULL) )
	{
		// Check distance to beacon, if < 5m, remove beacon
		LLVector3d beacon_pos = LLTracker::getTrackedPositionGlobal();
		LLVector3 beacon_dir(agent_pos.mV[VX] - (F32)fmod(beacon_pos.mdV[VX], 256.0), agent_pos.mV[VY] - (F32)fmod(beacon_pos.mdV[VY], 256.0), 0);
		if (beacon_dir.magVecSquared() < 25.f)
		{
			LLTracker::stopTracking(false);
		}
		else if ( is_teleport && !gAgent.getTeleportKeepsLookAt() && look_at.isExactlyZero())
		{
			//look at the beacon
			LLVector3 global_agent_pos = agent_pos;
			global_agent_pos[0] += x;
			global_agent_pos[1] += y;
			look_at = (LLVector3)beacon_pos - global_agent_pos;
			look_at.normVec();
			gAgentCamera.slamLookAt(look_at);
		}
	}

	// TODO: Put back a check for flying status! DK 12/19/05
	// Sim tells us whether the new position is off the ground
	/*
	if (teleport_flags & TELEPORT_FLAGS_IS_FLYING)
	{
		gAgent.setFlying(TRUE);
	}
	else
	{
		gAgent.setFlying(FALSE);
	}
	*/

	send_agent_update(TRUE, TRUE);

	if (gAgent.getRegion()->getBlockFly())
	{
		gAgent.setFlying(gAgent.canFly());
	}

	// force simulator to recognize do not disturb state
	if (gAgent.isDoNotDisturb())
	{
		gAgent.setDoNotDisturb(true);
	}
	else
	{
		gAgent.setDoNotDisturb(false);
	}

	if (isAgentAvatarValid())
	{
		gAgentAvatarp->mFootPlane.clearVec();
	}
	
	// send walk-vs-run status
//	gAgent.sendWalkRun(gAgent.getRunning() || gAgent.getAlwaysRun());
// [RLVa:KB] - Checked: 2011-05-11 (RLVa-1.3.0i) | Added: RLVa-1.3.0i
	gAgent.sendWalkRun();
// [/RLVa:KB]

	// If the server version has changed, display an info box and offer
	// to display the release notes, unless this is the initial log in.
	if (gLastVersionChannel == version_channel)
	{
		return;
	}

	// <FS:Ansariel> Bring back simulator version changed messages after TP
	if (!gLastVersionChannel.empty() && gSavedSettings.getBOOL("FSShowServerVersionChangeNotice"))
	{
		LLSD args;
		args["OLDVERSION"] = gLastVersionChannel;
		args["NEWVERSION"] = version_channel;
		LLNotificationsUtil::add("ServerVersionChanged", args);
	}
	// </FS:Ansariel>

	gLastVersionChannel = version_channel;
}

void process_crossed_region(LLMessageSystem* msg, void**)
{
	LLUUID agent_id;
	msg->getUUIDFast(_PREHASH_AgentData, _PREHASH_AgentID, agent_id);
	LLUUID session_id;
	msg->getUUIDFast(_PREHASH_AgentData, _PREHASH_SessionID, session_id);
	if((gAgent.getID() != agent_id) || (gAgent.getSessionID() != session_id))
	{
		LL_WARNS("Messaging") << "Incorrect id in process_crossed_region()"
				<< LL_ENDL;
		return;
	}
	LL_INFOS("Messaging") << "process_crossed_region()" << LL_ENDL;
	gAgentAvatarp->resetRegionCrossingTimer();
	// <FS:Ansariel> FIRE-12004: Attachments getting lost on TP; this is apparently the place to
	//               hook in for region crossings - we get an info from the simulator that we
	//               crossed a region and then the viewer starts the handover process. We only
	//               receive this message if we can actually cross the region and aren't blocked
	//               for some reason (e.g. banned, group access...)
	gAgentAvatarp->setIsCrossingRegion(true);

	U32 sim_ip;
	msg->getIPAddrFast(_PREHASH_RegionData, _PREHASH_SimIP, sim_ip);
	U16 sim_port;
	msg->getIPPortFast(_PREHASH_RegionData, _PREHASH_SimPort, sim_port);
	LLHost sim_host(sim_ip, sim_port);
	U64 region_handle;
	msg->getU64Fast(_PREHASH_RegionData, _PREHASH_RegionHandle, region_handle);
	
	std::string seedCap;
	msg->getStringFast(_PREHASH_RegionData, _PREHASH_SeedCapability, seedCap);

// <FS:CR> Aurora Sim
	U32 region_size_x = 256;
	U32 region_size_y = 256;

#ifdef OPENSIM
	if (LLGridManager::getInstance()->isInOpenSim())
	{
		msg->getU32(_PREHASH_RegionData, _PREHASH_RegionSizeX, region_size_x);
		msg->getU32(_PREHASH_RegionData, _PREHASH_RegionSizeY, region_size_y);

		//and a little hack for Second Life compatibility	
		if (region_size_y == 0 || region_size_x == 0)
		{
			region_size_x = 256;
			region_size_y = 256;
		}
	}
#endif
// </FS:CR> Aurora Sim
	send_complete_agent_movement(sim_host);

// <FS:CR> Aurora Sim
	//LLViewerRegion* regionp = LLWorld::getInstance()->addRegion(region_handle, sim_host);
	LLViewerRegion* regionp = LLWorld::getInstance()->addRegion(region_handle, sim_host, region_size_x, region_size_y);
// </FS:CR> Aurora Sim
	LL_DEBUGS("CrossingCaps") << "Calling setSeedCapability from process_crossed_region(). Seed cap == "
			<< seedCap << LL_ENDL;
	regionp->setSeedCapability(seedCap);
}



// Sends avatar and camera information to simulator.
// Sent roughly once per frame, or 20 times per second, whichever is less often

const F32 THRESHOLD_HEAD_ROT_QDOT = 0.9997f;	// ~= 2.5 degrees -- if its less than this we need to update head_rot
const F32 MAX_HEAD_ROT_QDOT = 0.99999f;			// ~= 0.5 degrees -- if its greater than this then no need to update head_rot
												// between these values we delay the updates (but no more than one second)

static LLTrace::BlockTimerStatHandle FTM_AGENT_UPDATE_SEND("Send Message");

void send_agent_update(BOOL force_send, BOOL send_reliable)
{
	if (gAgent.getTeleportState() != LLAgent::TELEPORT_NONE)
	{
		// We don't care if they want to send an agent update, they're not allowed to until the simulator
		// that's the target is ready to receive them (after avatar_init_complete is received)
		return;
	}
	
	if(gAgent.getPhantom()) return; //Don't want to do this while phantom

	// We have already requested to log out.  Don't send agent updates.
	if(LLAppViewer::instance()->logoutRequestSent())
	{
		return;
	}

	// no region to send update to
	if(gAgent.getRegion() == NULL)
	{
		return;
	}

	const F32 TRANSLATE_THRESHOLD = 0.01f;

	// NOTA BENE: This is (intentionally?) using the small angle sine approximation to test for rotation
	//			  Plus, there is an extra 0.5 in the mix since the perpendicular between last_camera_at and getAtAxis() bisects cam_rot_change
	//			  Thus, we're actually testing against 0.2 degrees
	const F32 ROTATION_THRESHOLD = 0.1f * 2.f*F_PI/360.f;			//  Rotation thresh 0.2 deg, see note above

	const U8 DUP_MSGS = 1;				//  HACK!  number of times to repeat data on motionless agent

	//  Store data on last sent update so that if no changes, no send
	static LLVector3 last_camera_pos_agent, 
					 last_camera_at, 
					 last_camera_left,
					 last_camera_up;
	
	static LLVector3 cam_center_chg,
					 cam_rot_chg;

	static LLQuaternion last_head_rot;
	static U32 last_control_flags = 0;
	static U8 last_render_state;
	static U8 duplicate_count = 0;
	static F32 head_rot_chg = 1.0;
	static U8 last_flags;

	LLMessageSystem	*msg = gMessageSystem;
	LLVector3		camera_pos_agent;				// local to avatar's region
	U8				render_state;

	LLQuaternion body_rotation = gAgent.getFrameAgent().getQuaternion();
	LLQuaternion head_rotation = gAgent.getHeadRotation();

	camera_pos_agent = gAgentCamera.getCameraPositionAgent();

	render_state = gAgent.getRenderState();

	U32		control_flag_change = 0;
	U8		flag_change = 0;

	cam_center_chg = last_camera_pos_agent - camera_pos_agent;
	cam_rot_chg = last_camera_at - LLViewerCamera::getInstance()->getAtAxis();

	// If a modifier key is held down, turn off
	// LBUTTON and ML_LBUTTON so that using the camera (alt-key) doesn't
	// trigger a control event.
	U32 control_flags = gAgent.getControlFlags();

	MASK	key_mask = gKeyboard->currentMask(TRUE);

	if (key_mask & MASK_ALT || key_mask & MASK_CONTROL)
	{
		control_flags &= ~(	AGENT_CONTROL_LBUTTON_DOWN |
							AGENT_CONTROL_ML_LBUTTON_DOWN );
		control_flags |= 	AGENT_CONTROL_LBUTTON_UP |
							AGENT_CONTROL_ML_LBUTTON_UP ;
	}

	control_flag_change = last_control_flags ^ control_flags;

	U8 flags = AU_FLAGS_NONE;
	if (gAgent.isGroupTitleHidden())
	{
		flags |= AU_FLAGS_HIDETITLE;
	}
	if (gAgent.getAutoPilot())
	{
		flags |= AU_FLAGS_CLIENT_AUTOPILOT;
	}

	flag_change = last_flags ^ flags;

	head_rot_chg = dot(last_head_rot, head_rotation);

	//static S32 msg_number = 0;		// Used for diagnostic log messages

	if (force_send || 
		(cam_center_chg.magVec() > TRANSLATE_THRESHOLD) || 
		(head_rot_chg < THRESHOLD_HEAD_ROT_QDOT) ||	
		(last_render_state != render_state) ||
		(cam_rot_chg.magVec() > ROTATION_THRESHOLD) ||
		control_flag_change != 0 ||
		flag_change != 0)  
	{
		/* Diagnotics to show why we send the AgentUpdate message.  Also un-commment the msg_number code above and below this block
		msg_number += 1;
		if (head_rot_chg < THRESHOLD_HEAD_ROT_QDOT)
		{
			//LL_INFOS("Messaging") << "head rot " << head_rotation << LL_ENDL;
			LL_INFOS("Messaging") << "msg " << msg_number << ", frame " << LLFrameTimer::getFrameCount() << ", head_rot_chg " << head_rot_chg << LL_ENDL;
		}
		if (cam_rot_chg.magVec() > ROTATION_THRESHOLD) 
		{
			LL_INFOS("Messaging") << "msg " << msg_number << ", frame " << LLFrameTimer::getFrameCount() << ", cam rot " <<  cam_rot_chg.magVec() << LL_ENDL;
		}
		if (cam_center_chg.magVec() > TRANSLATE_THRESHOLD)
		{
			LL_INFOS("Messaging") << "msg " << msg_number << ", frame " << LLFrameTimer::getFrameCount() << ", cam center " << cam_center_chg.magVec() << LL_ENDL;
		}
//		if (drag_delta_chg.magVec() > TRANSLATE_THRESHOLD)
//		{
//			LL_INFOS("Messaging") << "drag delta " << drag_delta_chg.magVec() << LL_ENDL;
//		}
		if (control_flag_change)
		{
			LL_INFOS("Messaging") << "msg " << msg_number << ", frame " << LLFrameTimer::getFrameCount() << ", dcf = " << control_flag_change << LL_ENDL;
		}
*/

		duplicate_count = 0;
	}
	else
	{
		duplicate_count++;

		if (head_rot_chg < MAX_HEAD_ROT_QDOT  &&  duplicate_count < AGENT_UPDATES_PER_SECOND)
		{
			// The head_rotation is sent for updating things like attached guns.
			// We only trigger a new update when head_rotation deviates beyond
			// some threshold from the last update, however this can break fine
			// adjustments when trying to aim an attached gun, so what we do here
			// (where we would normally skip sending an update when nothing has changed)
			// is gradually reduce the threshold to allow a better update to 
			// eventually get sent... should update to within 0.5 degrees in less 
			// than a second.
			if (head_rot_chg < THRESHOLD_HEAD_ROT_QDOT + (MAX_HEAD_ROT_QDOT - THRESHOLD_HEAD_ROT_QDOT) * duplicate_count / AGENT_UPDATES_PER_SECOND)
			{
				duplicate_count = 0;
			}
			else
			{
				return;
			}
		}
		else
		{
			return;
		}
	}

	if (duplicate_count < DUP_MSGS && !gDisconnected)
	{
		/* More diagnostics to count AgentUpdate messages
		static S32 update_sec = 0;
		static S32 update_count = 0;
		static S32 max_update_count = 0;
		S32 cur_sec = lltrunc( LLTimer::getTotalSeconds() );
		update_count += 1;
		if (cur_sec != update_sec)
		{
			if (update_sec != 0)
			{
				update_sec = cur_sec;
				//msg_number = 0;
				max_update_count = llmax(max_update_count, update_count);
				LL_INFOS() << "Sent " << update_count << " AgentUpdate messages per second, max is " << max_update_count << LL_ENDL;
			}
			update_sec = cur_sec;
			update_count = 0;
		}
		*/

		LL_RECORD_BLOCK_TIME(FTM_AGENT_UPDATE_SEND);
		// Build the message
		msg->newMessageFast(_PREHASH_AgentUpdate);
		msg->nextBlockFast(_PREHASH_AgentData);
		msg->addUUIDFast(_PREHASH_AgentID, gAgent.getID());
		msg->addUUIDFast(_PREHASH_SessionID, gAgent.getSessionID());
		msg->addQuatFast(_PREHASH_BodyRotation, body_rotation);
		msg->addQuatFast(_PREHASH_HeadRotation, head_rotation);
		msg->addU8Fast(_PREHASH_State, render_state);
		msg->addU8Fast(_PREHASH_Flags, flags);

//		if (camera_pos_agent.mV[VY] > 255.f)
//		{
//			LL_INFOS("Messaging") << "Sending camera center " << camera_pos_agent << LL_ENDL;
//		}
		
		msg->addVector3Fast(_PREHASH_CameraCenter, camera_pos_agent);
		msg->addVector3Fast(_PREHASH_CameraAtAxis, LLViewerCamera::getInstance()->getAtAxis());
		msg->addVector3Fast(_PREHASH_CameraLeftAxis, LLViewerCamera::getInstance()->getLeftAxis());
		msg->addVector3Fast(_PREHASH_CameraUpAxis, LLViewerCamera::getInstance()->getUpAxis());
		msg->addF32Fast(_PREHASH_Far, gAgentCamera.mDrawDistance);
		
		msg->addU32Fast(_PREHASH_ControlFlags, control_flags);

		if (gDebugClicks)
		{
			if (control_flags & AGENT_CONTROL_LBUTTON_DOWN)
			{
				LL_INFOS("Messaging") << "AgentUpdate left button down" << LL_ENDL;
			}

			if (control_flags & AGENT_CONTROL_LBUTTON_UP)
			{
				LL_INFOS("Messaging") << "AgentUpdate left button up" << LL_ENDL;
			}
		}

		gAgent.enableControlFlagReset();

		if (!send_reliable)
		{
			gAgent.sendMessage();
		}
		else
		{
			gAgent.sendReliableMessage();
		}

//		LL_DEBUGS("Messaging") << "agent " << avatar_pos_agent << " cam " << camera_pos_agent << LL_ENDL;

		// Copy the old data 
		last_head_rot = head_rotation;
		last_render_state = render_state;
		last_camera_pos_agent = camera_pos_agent;
		last_camera_at = LLViewerCamera::getInstance()->getAtAxis();
		last_camera_left = LLViewerCamera::getInstance()->getLeftAxis();
		last_camera_up = LLViewerCamera::getInstance()->getUpAxis();
		last_control_flags = control_flags;
		last_flags = flags;
	}
}


// sounds can arrive before objects, store them for a short time
// Note: this is a workaround for MAINT-4743, real fix would be to make
// server send sound along with object update that creates (rezes) the object
class PostponedSoundData
{
public:
    PostponedSoundData() :
        mExpirationTime(0)
    {}
    PostponedSoundData(const LLUUID &object_id, const LLUUID &sound_id, const LLUUID& owner_id, const F32 gain, const U8 flags);
    bool hasExpired() { return LLFrameTimer::getTotalSeconds() > mExpirationTime; }

    LLUUID mObjectId;
    LLUUID mSoundId;
    LLUUID mOwnerId;
    F32 mGain;
    U8 mFlags;
    static const F64 MAXIMUM_PLAY_DELAY;

private:
    F64 mExpirationTime; //seconds since epoch
};
const F64 PostponedSoundData::MAXIMUM_PLAY_DELAY = 15.0;
static F64 postponed_sounds_update_expiration = 0.0;
static std::map<LLUUID, PostponedSoundData> postponed_sounds;

void set_attached_sound(LLViewerObject *objectp, const LLUUID &object_id, const LLUUID &sound_id, const LLUUID& owner_id, const F32 gain, const U8 flags)
{
    if (LLMuteList::getInstance()->isMuted(object_id)) return;

    if (LLMuteList::getInstance()->isMuted(owner_id, LLMute::flagObjectSounds)) return;

    // Don't play sounds from a region with maturity above current agent maturity
    LLVector3d pos = objectp->getPositionGlobal();
    if (!gAgent.canAccessMaturityAtGlobal(pos))
    {
        return;
    }

    objectp->setAttachedSound(sound_id, owner_id, gain, flags);
}

PostponedSoundData::PostponedSoundData(const LLUUID &object_id, const LLUUID &sound_id, const LLUUID& owner_id, const F32 gain, const U8 flags)
    :
    mObjectId(object_id),
    mSoundId(sound_id),
    mOwnerId(owner_id),
    mGain(gain),
    mFlags(flags),
    mExpirationTime(LLFrameTimer::getTotalSeconds() + MAXIMUM_PLAY_DELAY)
{
}

// static
void update_attached_sounds()
{
    if (postponed_sounds.empty())
    {
        return;
    }

    std::map<LLUUID, PostponedSoundData>::iterator iter = postponed_sounds.begin();
    std::map<LLUUID, PostponedSoundData>::iterator end = postponed_sounds.end();
    while (iter != end)
    {
        std::map<LLUUID, PostponedSoundData>::iterator cur_iter = iter++;
        PostponedSoundData* data = &cur_iter->second;
        if (data->hasExpired())
        {
            postponed_sounds.erase(cur_iter);
        }
        else
        {
            LLViewerObject *objectp = gObjectList.findObject(data->mObjectId);
            if (objectp)
            {
                set_attached_sound(objectp, data->mObjectId, data->mSoundId, data->mOwnerId, data->mGain, data->mFlags);
                postponed_sounds.erase(cur_iter);
            }
        }
    }
    postponed_sounds_update_expiration = LLFrameTimer::getTotalSeconds() + 2 * PostponedSoundData::MAXIMUM_PLAY_DELAY;
}

//static
void clear_expired_postponed_sounds()
{
    if (postponed_sounds_update_expiration > LLFrameTimer::getTotalSeconds())
    {
        return;
    }
    std::map<LLUUID, PostponedSoundData>::iterator iter = postponed_sounds.begin();
    std::map<LLUUID, PostponedSoundData>::iterator end = postponed_sounds.end();
    while (iter != end)
    {
        std::map<LLUUID, PostponedSoundData>::iterator cur_iter = iter++;
        PostponedSoundData* data = &cur_iter->second;
        if (data->hasExpired())
        {
            postponed_sounds.erase(cur_iter);
        }
    }
    postponed_sounds_update_expiration = LLFrameTimer::getTotalSeconds() + 2 * PostponedSoundData::MAXIMUM_PLAY_DELAY;
}

// *TODO: Remove this dependency, or figure out a better way to handle
// this hack.
extern U32Bits gObjectData;

void process_object_update(LLMessageSystem *mesgsys, void **user_data)
{	
	// Update the data counters
	if (mesgsys->getReceiveCompressedSize())
	{
		gObjectData += (U32Bytes)mesgsys->getReceiveCompressedSize();
	}
	else
	{
		gObjectData += (U32Bytes)mesgsys->getReceiveSize();
	}

	// Update the object...
	S32 old_num_objects = gObjectList.mNumNewObjects;
	gObjectList.processObjectUpdate(mesgsys, user_data, OUT_FULL);
	if (old_num_objects != gObjectList.mNumNewObjects)
	{
		update_attached_sounds();
	}
}

void process_compressed_object_update(LLMessageSystem *mesgsys, void **user_data)
{
	// Update the data counters
	if (mesgsys->getReceiveCompressedSize())
	{
		gObjectData += (U32Bytes)mesgsys->getReceiveCompressedSize();
	}
	else
	{
		gObjectData += (U32Bytes)mesgsys->getReceiveSize();
	}

	// Update the object...
	S32 old_num_objects = gObjectList.mNumNewObjects;
	gObjectList.processCompressedObjectUpdate(mesgsys, user_data, OUT_FULL_COMPRESSED);
	if (old_num_objects != gObjectList.mNumNewObjects)
	{
		update_attached_sounds();
	}
}

void process_cached_object_update(LLMessageSystem *mesgsys, void **user_data)
{
	// Update the data counters
	if (mesgsys->getReceiveCompressedSize())
	{
		gObjectData += (U32Bytes)mesgsys->getReceiveCompressedSize();
	}
	else
	{
		gObjectData += (U32Bytes)mesgsys->getReceiveSize();
	}

	// Update the object...
	gObjectList.processCachedObjectUpdate(mesgsys, user_data, OUT_FULL_CACHED);
}


void process_terse_object_update_improved(LLMessageSystem *mesgsys, void **user_data)
{
	if (mesgsys->getReceiveCompressedSize())
	{
		gObjectData += (U32Bytes)mesgsys->getReceiveCompressedSize();
	}
	else
	{
		gObjectData += (U32Bytes)mesgsys->getReceiveSize();
	}

	S32 old_num_objects = gObjectList.mNumNewObjects;
	gObjectList.processCompressedObjectUpdate(mesgsys, user_data, OUT_TERSE_IMPROVED);
	if (old_num_objects != gObjectList.mNumNewObjects)
	{
		update_attached_sounds();
	}
}

static LLTrace::BlockTimerStatHandle FTM_PROCESS_OBJECTS("Process Kill Objects");

void process_kill_object(LLMessageSystem *mesgsys, void **user_data)
{
	LL_RECORD_BLOCK_TIME(FTM_PROCESS_OBJECTS);

	LLUUID		id;

	U32 ip = mesgsys->getSenderIP();
	U32 port = mesgsys->getSenderPort();
	LLViewerRegion* regionp = NULL;
	{
		LLHost host(ip, port);
		regionp = LLWorld::getInstance()->getRegion(host);
	}

	bool delete_object = LLViewerRegion::sVOCacheCullingEnabled;
	S32	num_objects = mesgsys->getNumberOfBlocksFast(_PREHASH_ObjectData);
	for (S32 i = 0; i < num_objects; ++i)
	{
		U32	local_id;
		mesgsys->getU32Fast(_PREHASH_ObjectData, _PREHASH_ID, local_id, i);

		LLViewerObjectList::getUUIDFromLocal(id, local_id, ip, port); 
		if (id == LLUUID::null)
		{
			LL_DEBUGS("Messaging") << "Unknown kill for local " << local_id << LL_ENDL;
			continue;
		}
		else
		{
			LL_DEBUGS("Messaging") << "Kill message for local " << local_id << LL_ENDL;
		}

		if (id == gAgentID)
		{
			// never kill our avatar
			continue;
		}

			LLViewerObject *objectp = gObjectList.findObject(id);
			if (objectp)
			{
				// <FS:Ansariel> FIRE-12004: Attachments getting lost on TP
				static LLCachedControl<bool> fsExperimentalLostAttachmentsFix(gSavedSettings, "FSExperimentalLostAttachmentsFix");
				static LLCachedControl<F32> fsExperimentalLostAttachmentsFixKillDelay(gSavedSettings, "FSExperimentalLostAttachmentsFixKillDelay");
				if (fsExperimentalLostAttachmentsFix &&
					isAgentAvatarValid() &&
					(gAgent.getTeleportState() != LLAgent::TELEPORT_NONE || gPostTeleportFinishKillObjectDelayTimer.getElapsedTimeF32() <= fsExperimentalLostAttachmentsFixKillDelay || gAgentAvatarp->isCrossingRegion()) && 
					(objectp->isAttachment() || objectp->isTempAttachment()) &&
					objectp->permYouOwner())
				{
					// Simply ignore the request and don't kill the object - this should work...
					if (gSavedSettings.getBOOL("FSExperimentalLostAttachmentsFixReport"))
					{
						std::string reason;
						if (gAgent.getTeleportState() != LLAgent::TELEPORT_NONE)
						{
							reason = "tp";
						}
						else if (gAgentAvatarp->isCrossingRegion())
						{
							reason = "crossing";
						}
						else
						{
							reason = "timer";
						}

						report_to_nearby_chat("Region \"" + regionp->getName() + "\" tried to kill attachment: " + objectp->getAttachmentItemName() + " (" + reason + ") - Agent region: \"" + gAgent.getRegion()->getName() + "\"");
					}
					continue;
				}
				// </FS:Ansariel>

				// Display green bubble on kill
				if ( gShowObjectUpdates )
				{
					LLColor4 color(0.f,1.f,0.f,1.f);
					gPipeline.addDebugBlip(objectp->getPositionAgent(), color);
				}

				// Do the kill
				gObjectList.killObject(objectp);
			}

			if(delete_object)
			{
				regionp->killCacheEntry(local_id);
		}

		// We should remove the object from selection after it is marked dead by gObjectList to make LLToolGrab,
        // which is using the object, release the mouse capture correctly when the object dies.
        // See LLToolGrab::handleHoverActive() and LLToolGrab::handleHoverNonPhysical().
		LLSelectMgr::getInstance()->removeObjectFromSelections(id);
	}
}

// <FS:Techwolf Lupindo> area search
void process_object_properties(LLMessageSystem *msg, void**user_data)
{
	// Send the result to the corresponding requesters.
	LLSelectMgr::processObjectProperties(msg, user_data);
	
	FSAreaSearch* area_search_floater = LLFloaterReg::findTypedInstance<FSAreaSearch>("area_search");
	if (area_search_floater)
	{
		area_search_floater->processObjectProperties(msg);
	}

	AnimationExplorer* explorer = LLFloaterReg::findTypedInstance<AnimationExplorer>("animation_explorer");
	if (explorer)
	{
		explorer->requestNameCallback(msg);
	}
}
// </FS:Techwolf Lupindo> area search

// <FS:Ansariel> Anti spam
void process_object_properties_family(LLMessageSystem *msg, void**user_data)
{
	// Send the result to the corresponding requesters.
	LLSelectMgr::processObjectPropertiesFamily(msg, user_data);

	if (NACLAntiSpamRegistry::instanceExists())
	{
		NACLAntiSpamRegistry::instance().processObjectPropertiesFamily(msg);
	}
}
// </FS:Ansariel>

void process_time_synch(LLMessageSystem *mesgsys, void **user_data)
{
	LLVector3 sun_direction;
	LLVector3 sun_ang_velocity;
	F32 phase;
	U64	space_time_usec;

    U32 seconds_per_day;
    U32 seconds_per_year;

	// "SimulatorViewerTimeMessage"
	mesgsys->getU64Fast(_PREHASH_TimeInfo, _PREHASH_UsecSinceStart, space_time_usec);
	mesgsys->getU32Fast(_PREHASH_TimeInfo, _PREHASH_SecPerDay, seconds_per_day);
	mesgsys->getU32Fast(_PREHASH_TimeInfo, _PREHASH_SecPerYear, seconds_per_year);

	// This should eventually be moved to an "UpdateHeavenlyBodies" message
	mesgsys->getF32Fast(_PREHASH_TimeInfo, _PREHASH_SunPhase, phase);
	mesgsys->getVector3Fast(_PREHASH_TimeInfo, _PREHASH_SunDirection, sun_direction);
	mesgsys->getVector3Fast(_PREHASH_TimeInfo, _PREHASH_SunAngVelocity, sun_ang_velocity);

	LLWorld::getInstance()->setSpaceTimeUSec(space_time_usec);

	LL_DEBUGS("WindlightSync") << "Sun phase: " << phase << " rad = " << fmodf(phase / F_TWO_PI + 0.25, 1.f) * 24.f << " h" << LL_ENDL;

	gSky.setSunPhase(phase);
	gSky.setSunTargetDirection(sun_direction, sun_ang_velocity);
	if ( !(gSavedSettings.getBOOL("SkyOverrideSimSunPosition") || gSky.getOverrideSun()) )
	{
		gSky.setSunDirection(sun_direction, sun_ang_velocity);
	}
}

void process_sound_trigger(LLMessageSystem *msg, void **)
{
	if (!gAudiop)
	{
#if !LL_LINUX
		LL_WARNS("AudioEngine") << "LLAudioEngine instance doesn't exist!" << LL_ENDL;
#endif
		return;
	}

	U64		region_handle = 0;
	F32		gain = 0;
	LLUUID	sound_id;
	LLUUID	owner_id;
	LLUUID	object_id;
	LLUUID	parent_id;
	LLVector3	pos_local;

	msg->getUUIDFast(_PREHASH_SoundData, _PREHASH_SoundID, sound_id);
	msg->getUUIDFast(_PREHASH_SoundData, _PREHASH_OwnerID, owner_id);
	msg->getUUIDFast(_PREHASH_SoundData, _PREHASH_ObjectID, object_id);

	// <FS:ND> Protect against corrupted sounds
	if( gAudiop->isCorruptSound( sound_id ) )
		return;
	// </FS:ND>

	// <FS> Asset blacklist
	if (FSAssetBlacklist::getInstance()->isBlacklisted(sound_id, LLAssetType::AT_SOUND))
	{
		return;
	}
	// </FS>

	// NaCl - Antispam Registry
 	static LLCachedControl<U32> _NACL_AntiSpamSoundMulti(gSavedSettings, "_NACL_AntiSpamSoundMulti");
	static LLCachedControl<bool> FSPlayCollisionSounds(gSavedSettings, "FSPlayCollisionSounds");
	if (NACLAntiSpamRegistry::instance().isCollisionSound(sound_id))
	{
		if (!FSPlayCollisionSounds)
		{
			return;
		}
	}
	else
	{
		if (NACLAntiSpamRegistry::instance().checkQueue(ANTISPAM_QUEUE_SOUND, object_id, ANTISPAM_SOURCE_OBJECT, _NACL_AntiSpamSoundMulti) ||
			NACLAntiSpamRegistry::instance().checkQueue(ANTISPAM_QUEUE_SOUND, owner_id, ANTISPAM_SOURCE_AGENT, _NACL_AntiSpamSoundMulti))
		{
			return;
		}
	}
	// NaCl End

	msg->getUUIDFast(_PREHASH_SoundData, _PREHASH_ParentID, parent_id);
	msg->getU64Fast(_PREHASH_SoundData, _PREHASH_Handle, region_handle);
	msg->getVector3Fast(_PREHASH_SoundData, _PREHASH_Position, pos_local);
	msg->getF32Fast(_PREHASH_SoundData, _PREHASH_Gain, gain);
	gain = llclampf(gain); // <FS> INT-141: Clamp gain to valid range

	// adjust sound location to true global coords
	LLVector3d	pos_global = from_region_handle(region_handle);
	pos_global.mdV[VX] += pos_local.mV[VX];
	pos_global.mdV[VY] += pos_local.mV[VY];
	pos_global.mdV[VZ] += pos_local.mV[VZ];

	// Don't play a trigger sound if you can't hear it due
	// to parcel "local audio only" settings.
	if (!LLViewerParcelMgr::getInstance()->canHearSound(pos_global)) return;

	// Don't play sounds triggered by someone you muted.
	if (LLMuteList::getInstance()->isMuted(owner_id, LLMute::flagObjectSounds)) return;
	
	// Don't play sounds from an object you muted
	if (LLMuteList::getInstance()->isMuted(object_id)) return;

	// Don't play sounds from an object whose parent you muted
	if (parent_id.notNull()
		&& LLMuteList::getInstance()->isMuted(parent_id))
	{
		return;
	}

	// Don't play sounds from a region with maturity above current agent maturity
	if( !gAgent.canAccessMaturityInRegion( region_handle ) )
	{
		return;
	}
	
	// AO: Hack for legacy radar script interface compatibility. Interpret certain
	// sound assets as a request for a full radar update to a channel
	if ((owner_id == gAgent.getID()) && (sound_id.asString() == gSavedSettings.getString("RadarLegacyChannelAlertRefreshUUID")))
	{
		FSRadar* radar = FSRadar::getInstance();
		if (radar)
		{
			radar->requestRadarChannelAlertSync();
		}
		return;
	}
		
	// Don't play sounds from gestures if they are not enabled.
	// ...TS: Unless they're your own.
	if ((!gSavedSettings.getBOOL("EnableGestureSounds")) &&
		(owner_id != gAgent.getID()) &&
		(owner_id == object_id)) return;

  // NaCl - Sound Explorer
	gAudiop->triggerSound(sound_id, owner_id, gain, LLAudioEngine::AUDIO_TYPE_SFX, pos_global, object_id);
  // NaCl End
}

void process_preload_sound(LLMessageSystem *msg, void **user_data)
{
	if (!gAudiop)
	{
#if !LL_LINUX
		LL_WARNS("AudioEngine") << "LLAudioEngine instance doesn't exist!" << LL_ENDL;
#endif
		return;
	}

	LLUUID sound_id;
	LLUUID object_id;
	LLUUID owner_id;

	msg->getUUIDFast(_PREHASH_DataBlock, _PREHASH_SoundID, sound_id);
	msg->getUUIDFast(_PREHASH_DataBlock, _PREHASH_ObjectID, object_id);
	msg->getUUIDFast(_PREHASH_DataBlock, _PREHASH_OwnerID, owner_id);

	// <FS> Asset blacklist
	if (FSAssetBlacklist::getInstance()->isBlacklisted(sound_id, LLAssetType::AT_SOUND))
	{
		return;
	}
	// </FS>

	// NaCl - Antispam Registry
	static LLCachedControl<U32> _NACL_AntiSpamSoundPreloadMulti(gSavedSettings, "_NACL_AntiSpamSoundPreloadMulti");
	if (NACLAntiSpamRegistry::instance().checkQueue(ANTISPAM_QUEUE_SOUND_PRELOAD, object_id, ANTISPAM_SOURCE_OBJECT, _NACL_AntiSpamSoundPreloadMulti) ||
		NACLAntiSpamRegistry::instance().checkQueue(ANTISPAM_QUEUE_SOUND_PRELOAD, owner_id, ANTISPAM_SOURCE_AGENT, _NACL_AntiSpamSoundPreloadMulti))
	{
		return;
	}
	// NaCl End

	// <FS:ND> Protect against corrupted sounds
	if( gAudiop->isCorruptSound( sound_id ) )
		return;
	// </FS:ND>

	LLViewerObject *objectp = gObjectList.findObject(object_id);
	if (!objectp) return;

	if (LLMuteList::getInstance()->isMuted(object_id)) return;
	if (LLMuteList::getInstance()->isMuted(owner_id, LLMute::flagObjectSounds)) return;
	
	LLAudioSource *sourcep = objectp->getAudioSource(owner_id);
	if (!sourcep) return;
	
	LLAudioData *datap = gAudiop->getAudioData(sound_id);

	// Note that I don't actually do any loading of the
	// audio data into a buffer at this point, as it won't actually
	// help us out.

	// Don't play sounds from a region with maturity above current agent maturity
	LLVector3d pos_global = objectp->getPositionGlobal();
	if (gAgent.canAccessMaturityAtGlobal(pos_global))
	{
		// Add audioData starts a transfer internally.
		sourcep->addAudioData(datap, FALSE);
	}
}

void process_attached_sound(LLMessageSystem *msg, void **user_data)
{
	F32 gain = 0;
	LLUUID sound_id;
	LLUUID object_id;
	LLUUID owner_id;
	U8 flags;

	msg->getUUIDFast(_PREHASH_DataBlock, _PREHASH_SoundID, sound_id);
	msg->getUUIDFast(_PREHASH_DataBlock, _PREHASH_ObjectID, object_id);
	msg->getUUIDFast(_PREHASH_DataBlock, _PREHASH_OwnerID, owner_id);

	// <FS> Asset blacklist
	if (FSAssetBlacklist::getInstance()->isBlacklisted(sound_id, LLAssetType::AT_SOUND))
	{
		return;
	}
	// </FS>

	// NaCl - Antispam Registry
	static LLCachedControl<U32> _NACL_AntiSpamSoundMulti(gSavedSettings, "_NACL_AntiSpamSoundMulti");
	if (NACLAntiSpamRegistry::instance().checkQueue(ANTISPAM_QUEUE_SOUND, object_id, ANTISPAM_SOURCE_OBJECT, _NACL_AntiSpamSoundMulti) ||
		NACLAntiSpamRegistry::instance().checkQueue(ANTISPAM_QUEUE_SOUND, owner_id, ANTISPAM_SOURCE_AGENT,_NACL_AntiSpamSoundMulti))
	{
		return;
	}
	// NaCl End

	msg->getF32Fast(_PREHASH_DataBlock, _PREHASH_Gain, gain);
	msg->getU8Fast(_PREHASH_DataBlock, _PREHASH_Flags, flags);
	gain = llclampf(gain); // <FS> INT-141: Clamp gain to valid range

	LLViewerObject *objectp = gObjectList.findObject(object_id);
	if (objectp)
	{
		set_attached_sound(objectp, object_id, sound_id, owner_id, gain, flags);
	}
	else if (sound_id.notNull())
	{
		// we don't know about this object yet, probably it has yet to arrive
		// std::map for dupplicate prevention.
		postponed_sounds[object_id] = (PostponedSoundData(object_id, sound_id, owner_id, gain, flags));
		clear_expired_postponed_sounds();
	}
	else
	{
		std::map<LLUUID, PostponedSoundData>::iterator iter = postponed_sounds.find(object_id);
		if (iter != postponed_sounds.end())
		{
			postponed_sounds.erase(iter);
		}
	}
}

void process_attached_sound_gain_change(LLMessageSystem *mesgsys, void **user_data)
{
	F32 gain = 0;
	LLUUID object_guid;
	LLViewerObject *objectp = NULL;

	mesgsys->getUUIDFast(_PREHASH_DataBlock, _PREHASH_ObjectID, object_guid);

	if (!((objectp = gObjectList.findObject(object_guid))))
	{
		// we don't know about this object, just bail
		return;
	}

 	mesgsys->getF32Fast(_PREHASH_DataBlock, _PREHASH_Gain, gain);
	gain = llclampf(gain); // <FS> INT-141: Clamp gain to valid range

	objectp->adjustAudioGain(gain);
}


void process_health_message(LLMessageSystem *mesgsys, void **user_data)
{
	F32 health;

	mesgsys->getF32Fast(_PREHASH_HealthData, _PREHASH_Health, health);

	if (gStatusBar)
	{
		gStatusBar->setHealth((S32)health);
	}
}


void process_sim_stats(LLMessageSystem *msg, void **user_data)
{	
	S32 count = msg->getNumberOfBlocks("Stat");
	for (S32 i = 0; i < count; ++i)
	{
		U32 stat_id;
		F32 stat_value;
		msg->getU32("Stat", "StatID", stat_id, i);
		msg->getF32("Stat", "StatValue", stat_value, i);
		LLStatViewer::SimMeasurementSampler* measurementp = LLStatViewer::SimMeasurementSampler::getInstance((ESimStatID)stat_id);
		
		if (measurementp )
		{
			measurementp->sample(stat_value);

			// <FS:Ansariel> Report script count changes
			if ((ESimStatID)stat_id == LL_SIM_STAT_NUMSCRIPTSACTIVE)
			{
				static LLCachedControl<bool> fsReportTotalScriptCountChanges(gSavedSettings, "FSReportTotalScriptCountChanges");
				static LLCachedControl<U32> fsReportTotalScriptCountChangesThreshold(gSavedSettings, "FSReportTotalScriptCountChangesThreshold");
				static const std::string increase_message = LLTrans::getString("TotalScriptCountChangeIncrease");
				static const std::string decrease_message = LLTrans::getString("TotalScriptCountChangeDecrease");
				static S32 prev_total_scripts = -1;

				if (fsReportTotalScriptCountChanges)
				{
					S32 new_val = (S32)stat_value;
					S32 change_count = new_val - prev_total_scripts;
					if (llabs(change_count) >= fsReportTotalScriptCountChangesThreshold && prev_total_scripts > -1)
					{
						LLStringUtil::format_map_t args;
						args["NEW_VALUE"] = llformat("%d", new_val);
						args["OLD_VALUE"] = llformat("%d", prev_total_scripts);
						args["DIFFERENCE"] = llformat("%+d", change_count);

						if (change_count > 0)
						{
							report_to_nearby_chat(format_string(increase_message, args));
						}
						else if (change_count < 0)
						{
							report_to_nearby_chat(format_string(decrease_message, args));
						}
					}
				}
				prev_total_scripts = (S32)stat_value;
			}
			// </FS:Ansariel>
		}
		else
		{
			// <FS:Ansariel> Cut down logspam
			//LL_WARNS() << "Unknown sim stat identifier: " << stat_id << LL_ENDL;
		}
	}

	//
	// Various hacks that aren't statistics, but are being handled here.
	//
	U32 max_tasks_per_region;
	U64 region_flags;
	msg->getU32("Region", "ObjectCapacity", max_tasks_per_region);

	if (msg->has(_PREHASH_RegionInfo))
	{
		msg->getU64("RegionInfo", "RegionFlagsExtended", region_flags);
	}
	else
	{
		U32 flags = 0;
		msg->getU32("Region", "RegionFlags", flags);
		region_flags = flags;
	}

	LLViewerRegion* regionp = gAgent.getRegion();
	if (regionp)
	{
		BOOL was_flying = gAgent.getFlying();
		regionp->setRegionFlags(region_flags);
		regionp->setMaxTasks(max_tasks_per_region);
		// HACK: This makes agents drop from the sky if the region is 
		// set to no fly while people are still in the sim.
		if (was_flying && regionp->getBlockFly())
		{
			gAgent.setFlying(gAgent.canFly());
		}
	}
}



void process_avatar_animation(LLMessageSystem *mesgsys, void **user_data)
{
	LLUUID	animation_id;
	LLUUID	uuid;
	S32		anim_sequence_id;
	LLVOAvatar *avatarp = NULL;
	
	mesgsys->getUUIDFast(_PREHASH_Sender, _PREHASH_ID, uuid);

	LLViewerObject *objp = gObjectList.findObject(uuid);
    if (objp)
    {
        avatarp =  objp->asAvatar();
    }

	if (!avatarp)
	{
		// no agent by this ID...error?
		LL_WARNS("Messaging") << "Received animation state for unknown avatar " << uuid << LL_ENDL;
		return;
	}

	S32 num_blocks = mesgsys->getNumberOfBlocksFast(_PREHASH_AnimationList);
	S32 num_source_blocks = mesgsys->getNumberOfBlocksFast(_PREHASH_AnimationSourceList);

	LL_DEBUGS("Messaging", "Motion") << "Processing " << num_blocks << " Animations" << LL_ENDL;

	//clear animation flags
	avatarp->mSignaledAnimations.clear();
	
	if (avatarp->isSelf())
	{
		LLUUID object_id;

		for( S32 i = 0; i < num_blocks; i++ )
		{
			mesgsys->getUUIDFast(_PREHASH_AnimationList, _PREHASH_AnimID, animation_id, i);
			mesgsys->getS32Fast(_PREHASH_AnimationList, _PREHASH_AnimSequenceID, anim_sequence_id, i);

			avatarp->mSignaledAnimations[animation_id] = anim_sequence_id;

			// *HACK: Disabling flying mode if it has been enabled shortly before the agent
			// stand up animation is signaled. In this case we don't get a signal to start
			// flying animation from server, the AGENT_CONTROL_FLY flag remains set but the
			// avatar does not play flying animation, so we switch flying mode off.
			// See LLAgent::setFlying(). This may cause "Stop Flying" button to blink.
			// See EXT-2781.
			if (animation_id == ANIM_AGENT_STANDUP && gAgent.getFlying())
			{
				gAgent.setFlying(FALSE);
			}

			if (i < num_source_blocks)
			{
				mesgsys->getUUIDFast(_PREHASH_AnimationSourceList, _PREHASH_ObjectID, object_id, i);
			
				LLViewerObject* object = gObjectList.findObject(object_id);
				if (object)
				{
					object->setFlagsWithoutUpdate(FLAGS_ANIM_SOURCE, TRUE);

					BOOL anim_found = FALSE;
					LLVOAvatar::AnimSourceIterator anim_it = avatarp->mAnimationSources.find(object_id);
					for (;anim_it != avatarp->mAnimationSources.end(); ++anim_it)
					{
						if (anim_it->second == animation_id)
						{
							anim_found = TRUE;
							break;
						}
					}

					if (!anim_found)
					{
						avatarp->mAnimationSources.insert(LLVOAvatar::AnimationSourceMap::value_type(object_id, animation_id));
						// <FS:Zi> Animation Explorer
						if (avatarp == gAgentAvatarp)
						{
							RecentAnimationList::instance().addAnimation(animation_id, object_id);
						}
						// </FS:Zi>
					}
				}
				LL_DEBUGS("Messaging", "Motion") << "Anim sequence ID: " << anim_sequence_id
									<< " Animation id: " << animation_id
									<< " From block: " << object_id << LL_ENDL;
			}
			else
			{
				LL_DEBUGS("Messaging", "Motion") << "Anim sequence ID: " << anim_sequence_id
									<< " Animation id: " << animation_id << LL_ENDL;
			}
		}
	}
	else
	{
		for( S32 i = 0; i < num_blocks; i++ )
		{
			mesgsys->getUUIDFast(_PREHASH_AnimationList, _PREHASH_AnimID, animation_id, i);
			mesgsys->getS32Fast(_PREHASH_AnimationList, _PREHASH_AnimSequenceID, anim_sequence_id, i);
			avatarp->mSignaledAnimations[animation_id] = anim_sequence_id;
		}
	}

	if (num_blocks)
	{
		avatarp->processAnimationStateChanges();
	}
}


void process_object_animation(LLMessageSystem *mesgsys, void **user_data)
{
	LLUUID	animation_id;
	LLUUID	uuid;
	S32		anim_sequence_id;
	
	mesgsys->getUUIDFast(_PREHASH_Sender, _PREHASH_ID, uuid);

    LL_DEBUGS("AnimatedObjectsNotify") << "Received animation state for object " << uuid << LL_ENDL;

    signaled_animation_map_t signaled_anims;
	S32 num_blocks = mesgsys->getNumberOfBlocksFast(_PREHASH_AnimationList);
	LL_DEBUGS("AnimatedObjectsNotify") << "processing object animation requests, num_blocks " << num_blocks << " uuid " << uuid << LL_ENDL;
    for( S32 i = 0; i < num_blocks; i++ )
    {
        mesgsys->getUUIDFast(_PREHASH_AnimationList, _PREHASH_AnimID, animation_id, i);
        mesgsys->getS32Fast(_PREHASH_AnimationList, _PREHASH_AnimSequenceID, anim_sequence_id, i);
        signaled_anims[animation_id] = anim_sequence_id;
        LL_DEBUGS("AnimatedObjectsNotify") << "added signaled_anims animation request for object " 
                                    << uuid << " animation id " << animation_id << LL_ENDL;
    }
    LLObjectSignaledAnimationMap::instance().getMap()[uuid] = signaled_anims;
    
    LLViewerObject *objp = gObjectList.findObject(uuid);
    if (!objp)
    {
		LL_DEBUGS("AnimatedObjectsNotify") << "Received animation state for unknown object " << uuid << LL_ENDL;
        return;
    }
    
	LLVOVolume *volp = dynamic_cast<LLVOVolume*>(objp);
    if (!volp)
    {
		LL_DEBUGS("AnimatedObjectsNotify") << "Received animation state for non-volume object " << uuid << LL_ENDL;
        return;
    }

    if (!volp->isAnimatedObject())
    {
		LL_DEBUGS("AnimatedObjectsNotify") << "Received animation state for non-animated object " << uuid << LL_ENDL;
        return;
    }

    volp->updateControlAvatar();
    LLControlAvatar *avatarp = volp->getControlAvatar();
    if (!avatarp)
    {
        LL_DEBUGS("AnimatedObjectsNotify") << "Received animation request for object with no control avatar, ignoring " << uuid << LL_ENDL;
        return;
    }
    
    if (!avatarp->mPlaying)
    {
        avatarp->mPlaying = true;
        //if (!avatarp->mRootVolp->isAnySelected())
        {
            avatarp->updateVolumeGeom();
            avatarp->mRootVolp->recursiveMarkForUpdate(TRUE);
        }
    }
        
    avatarp->updateAnimations();
}


void process_avatar_appearance(LLMessageSystem *mesgsys, void **user_data)
{
	LLUUID uuid;
	mesgsys->getUUIDFast(_PREHASH_Sender, _PREHASH_ID, uuid);

	LLVOAvatar* avatarp = (LLVOAvatar *)gObjectList.findObject(uuid);
	if (avatarp)
	{
		avatarp->processAvatarAppearance( mesgsys );
	}
	else
	{
		LL_WARNS("Messaging") << "avatar_appearance sent for unknown avatar " << uuid << LL_ENDL;
	}
}

void process_camera_constraint(LLMessageSystem *mesgsys, void **user_data)
{
	//Freeing up the camera movement some more -KC
	if(gSavedSettings.getBOOL("FSIgnoreSimulatorCameraConstraints"))
		return;
	LLVector4 cameraCollidePlane;
	mesgsys->getVector4Fast(_PREHASH_CameraCollidePlane, _PREHASH_Plane, cameraCollidePlane);

	gAgentCamera.setCameraCollidePlane(cameraCollidePlane);
}

void near_sit_object(BOOL success, void *data)
{
	if (success)
	{
		// Send message to sit on object
		gMessageSystem->newMessageFast(_PREHASH_AgentSit);
		gMessageSystem->nextBlockFast(_PREHASH_AgentData);
		gMessageSystem->addUUIDFast(_PREHASH_AgentID, gAgent.getID());
		gMessageSystem->addUUIDFast(_PREHASH_SessionID, gAgent.getSessionID());
		gAgent.sendReliableMessage();
	}
}

void process_avatar_sit_response(LLMessageSystem *mesgsys, void **user_data)
{
	LLVector3 sitPosition;
	LLQuaternion sitRotation;
	LLUUID sitObjectID;
	BOOL use_autopilot;
	mesgsys->getUUIDFast(_PREHASH_SitObject, _PREHASH_ID, sitObjectID);
	mesgsys->getBOOLFast(_PREHASH_SitTransform, _PREHASH_AutoPilot, use_autopilot);
	mesgsys->getVector3Fast(_PREHASH_SitTransform, _PREHASH_SitPosition, sitPosition);
	mesgsys->getQuatFast(_PREHASH_SitTransform, _PREHASH_SitRotation, sitRotation);
	LLVector3 camera_eye;
	mesgsys->getVector3Fast(_PREHASH_SitTransform, _PREHASH_CameraEyeOffset, camera_eye);
	LLVector3 camera_at;
	mesgsys->getVector3Fast(_PREHASH_SitTransform, _PREHASH_CameraAtOffset, camera_at);
	BOOL force_mouselook;
	mesgsys->getBOOLFast(_PREHASH_SitTransform, _PREHASH_ForceMouselook, force_mouselook);

	if (isAgentAvatarValid() && dist_vec_squared(camera_eye, camera_at) > CAMERA_POSITION_THRESHOLD_SQUARED)
	{
		gAgentCamera.setSitCamera(sitObjectID, camera_eye, camera_at);
	}
	
	gAgentCamera.setForceMouselook(force_mouselook);
	// Forcing turning off flying here to prevent flying after pressing "Stand"
	// to stand up from an object. See EXT-1655.
	gAgent.setFlying(FALSE);

	LLViewerObject* object = gObjectList.findObject(sitObjectID);
	if (object)
	{
		LLVector3 sit_spot = object->getPositionAgent() + (sitPosition * object->getRotation());
		if (!use_autopilot || (isAgentAvatarValid() && gAgentAvatarp->isSitting() && gAgentAvatarp->getRoot() == object->getRoot()))
		{
			//we're already sitting on this object, so don't autopilot
		}
		else
		{
			gAgent.startAutoPilotGlobal(gAgent.getPosGlobalFromAgent(sit_spot), "Sit", &sitRotation, near_sit_object, NULL, 0.5f);
		}
	}
	else
	{
		LL_WARNS("Messaging") << "Received sit approval for unknown object " << sitObjectID << LL_ENDL;
	}
}

void process_clear_follow_cam_properties(LLMessageSystem *mesgsys, void **user_data)
{
	LLUUID		source_id;

	mesgsys->getUUIDFast(_PREHASH_ObjectData, _PREHASH_ObjectID, source_id);

	LLFollowCamMgr::removeFollowCamParams(source_id);
}

void process_set_follow_cam_properties(LLMessageSystem *mesgsys, void **user_data)
{
	S32			type;
	F32			value;
	bool		settingPosition = false;
	bool		settingFocus	= false;
	bool		settingFocusOffset = false;
	LLVector3	position;
	LLVector3	focus;
	LLVector3	focus_offset;

	LLUUID		source_id;

	mesgsys->getUUIDFast(_PREHASH_ObjectData, _PREHASH_ObjectID, source_id);

	LLViewerObject* objectp = gObjectList.findObject(source_id);
	if (objectp)
	{
		objectp->setFlagsWithoutUpdate(FLAGS_CAMERA_SOURCE, TRUE);
	}

	S32 num_objects = mesgsys->getNumberOfBlocks("CameraProperty");
	for (S32 block_index = 0; block_index < num_objects; block_index++)
	{
		mesgsys->getS32("CameraProperty", "Type", type, block_index);
		mesgsys->getF32("CameraProperty", "Value", value, block_index);
		switch(type)
		{
		case FOLLOWCAM_PITCH:
			LLFollowCamMgr::setPitch(source_id, value);
			break;
		case FOLLOWCAM_FOCUS_OFFSET_X:
			focus_offset.mV[VX] = value;
			settingFocusOffset = true;
			break;
		case FOLLOWCAM_FOCUS_OFFSET_Y:
			focus_offset.mV[VY] = value;
			settingFocusOffset = true;
			break;
		case FOLLOWCAM_FOCUS_OFFSET_Z:
			focus_offset.mV[VZ] = value;
			settingFocusOffset = true;
			break;
		case FOLLOWCAM_POSITION_LAG:
			LLFollowCamMgr::setPositionLag(source_id, value);
			break;
		case FOLLOWCAM_FOCUS_LAG:
			LLFollowCamMgr::setFocusLag(source_id, value);
			break;
		case FOLLOWCAM_DISTANCE:
			LLFollowCamMgr::setDistance(source_id, value);
			break;
		case FOLLOWCAM_BEHINDNESS_ANGLE:
			LLFollowCamMgr::setBehindnessAngle(source_id, value);
			break;
		case FOLLOWCAM_BEHINDNESS_LAG:
			LLFollowCamMgr::setBehindnessLag(source_id, value);
			break;
		case FOLLOWCAM_POSITION_THRESHOLD:
			LLFollowCamMgr::setPositionThreshold(source_id, value);
			break;
		case FOLLOWCAM_FOCUS_THRESHOLD:
			LLFollowCamMgr::setFocusThreshold(source_id, value);
			break;
		case FOLLOWCAM_ACTIVE:
			//if 1, set using followcam,. 
			LLFollowCamMgr::setCameraActive(source_id, value != 0.f);
			break;
		case FOLLOWCAM_POSITION_X:
			settingPosition = true;
			position.mV[ 0 ] = value;
			break;
		case FOLLOWCAM_POSITION_Y:
			settingPosition = true;
			position.mV[ 1 ] = value;
			break;
		case FOLLOWCAM_POSITION_Z:
			settingPosition = true;
			position.mV[ 2 ] = value;
			break;
		case FOLLOWCAM_FOCUS_X:
			settingFocus = true;
			focus.mV[ 0 ] = value;
			break;
		case FOLLOWCAM_FOCUS_Y:
			settingFocus = true;
			focus.mV[ 1 ] = value;
			break;
		case FOLLOWCAM_FOCUS_Z:
			settingFocus = true;
			focus.mV[ 2 ] = value;
			break;
		case FOLLOWCAM_POSITION_LOCKED:
			LLFollowCamMgr::setPositionLocked(source_id, value != 0.f);
			break;
		case FOLLOWCAM_FOCUS_LOCKED:
			LLFollowCamMgr::setFocusLocked(source_id, value != 0.f);
			break;

		default:
			break;
		}
	}

	if ( settingPosition )
	{
		LLFollowCamMgr::setPosition(source_id, position);
	}
	if ( settingFocus )
	{
		LLFollowCamMgr::setFocus(source_id, focus);
	}
	if ( settingFocusOffset )
	{
		LLFollowCamMgr::setFocusOffset(source_id, focus_offset);
	}
}
//end Ventrella 


// Culled from newsim lltask.cpp
void process_name_value(LLMessageSystem *mesgsys, void **user_data)
{
	std::string	temp_str;
	LLUUID	id;
	S32		i, num_blocks;

	mesgsys->getUUIDFast(_PREHASH_TaskData, _PREHASH_ID, id);

	LLViewerObject* object = gObjectList.findObject(id);

	if (object)
	{
		num_blocks = mesgsys->getNumberOfBlocksFast(_PREHASH_NameValueData);
		for (i = 0; i < num_blocks; i++)
		{
			mesgsys->getStringFast(_PREHASH_NameValueData, _PREHASH_NVPair, temp_str, i);
			LL_INFOS("Messaging") << "Added to object Name Value: " << temp_str << LL_ENDL;
			object->addNVPair(temp_str);
		}
	}
	else
	{
		LL_INFOS("Messaging") << "Can't find object " << id << " to add name value pair" << LL_ENDL;
	}
}

void process_remove_name_value(LLMessageSystem *mesgsys, void **user_data)
{
	std::string	temp_str;
	LLUUID	id;
	S32		i, num_blocks;

	mesgsys->getUUIDFast(_PREHASH_TaskData, _PREHASH_ID, id);

	LLViewerObject* object = gObjectList.findObject(id);

	if (object)
	{
		num_blocks = mesgsys->getNumberOfBlocksFast(_PREHASH_NameValueData);
		for (i = 0; i < num_blocks; i++)
		{
			mesgsys->getStringFast(_PREHASH_NameValueData, _PREHASH_NVPair, temp_str, i);
			LL_INFOS("Messaging") << "Removed from object Name Value: " << temp_str << LL_ENDL;
			object->removeNVPair(temp_str);
		}
	}
	else
	{
		LL_INFOS("Messaging") << "Can't find object " << id << " to remove name value pair" << LL_ENDL;
	}
}

void process_kick_user(LLMessageSystem *msg, void** /*user_data*/)
{
	std::string message;

	msg->getStringFast(_PREHASH_UserInfo, _PREHASH_Reason, message);

	LLAppViewer::instance()->forceDisconnect(message);
}


/*
void process_user_list_reply(LLMessageSystem *msg, void **user_data)
{
	LLUserList::processUserListReply(msg, user_data);
	return;
	char	firstname[MAX_STRING+1];
	char	lastname[MAX_STRING+1];
	U8		status;
	S32		user_count;

	user_count = msg->getNumberOfBlocks("UserBlock");

	for (S32 i = 0; i < user_count; i++)
	{
		msg->getData("UserBlock", i, "FirstName", firstname);
		msg->getData("UserBlock", i, "LastName", lastname);
		msg->getData("UserBlock", i, "Status", &status);

		if (status & 0x01)
		{
			dialog_friends_add_friend(buffer, TRUE);
		}
		else
		{
			dialog_friends_add_friend(buffer, FALSE);
		}
	}

	dialog_friends_done_adding();
}
*/

// this is not handled in processUpdateMessage
/*
void process_time_dilation(LLMessageSystem *msg, void **user_data)
{
	// get the time_dilation
	U16 foo;
	msg->getData("TimeDilation", "TimeDilation", &foo);
	F32 time_dilation = ((F32) foo) / 65535.f;

	// get the pointer to the right region
	U32 ip = msg->getSenderIP();
	U32 port = msg->getSenderPort();
	LLViewerRegion *regionp = LLWorld::getInstance()->getRegion(ip, port);
	if (regionp)
	{
		regionp->setTimeDilation(time_dilation);
	}
}
*/


void process_money_balance_reply( LLMessageSystem* msg, void** )
{
	S32 balance = 0;
	S32 credit = 0;
	S32 committed = 0;
	std::string desc;
	LLUUID tid;

	msg->getUUID("MoneyData", "TransactionID", tid);
	msg->getS32("MoneyData", "MoneyBalance", balance);
	msg->getS32("MoneyData", "SquareMetersCredit", credit);
	msg->getS32("MoneyData", "SquareMetersCommitted", committed);
	msg->getStringFast(_PREHASH_MoneyData, _PREHASH_Description, desc);
// <FS:AW opensim currency support>
//	LL_INFOS("Messaging") << "L$, credit, committed: " << balance << " " << credit << " "
	LL_INFOS("Messaging") << Tea::wrapCurrency("L$, credit, committed: ") << balance << " " << credit << " "
// <FS:AW opensim currency support>
			<< committed << LL_ENDL;

    
	if (gStatusBar)
	{
		gStatusBar->setBalance(balance);
		gStatusBar->setLandCredit(credit);
		gStatusBar->setLandCommitted(committed);
	}

	if (desc.empty()
		|| !gSavedSettings.getBOOL("NotifyMoneyChange"))
	{
		// ...nothing to display
		return;
	}

	// Suppress duplicate messages about the same transaction
	static std::deque<LLUUID> recent;
	if (std::find(recent.rbegin(), recent.rend(), tid) != recent.rend())
	{
		return;
	}

	// Once the 'recent' container gets large enough, chop some
	// off the beginning.
	const U32 MAX_LOOKBACK = 30;
	const S32 POP_FRONT_SIZE = 12;
	if(recent.size() > MAX_LOOKBACK)
	{
		LL_DEBUGS("Messaging") << "Removing oldest transaction records" << LL_ENDL;
		recent.erase(recent.begin(), recent.begin() + POP_FRONT_SIZE);
	}
	//LL_DEBUGS("Messaging") << "Pushing back transaction " << tid << LL_ENDL;
	recent.push_back(tid);

	if (msg->has("TransactionInfo"))
	{
		// ...message has extended info for localization
		process_money_balance_reply_extended(msg);
	}
	else
	{
		// Only old dev grids will not supply the TransactionInfo block,
		// so we can just use the hard-coded English string.
		LLSD args;
		args["MESSAGE"] = desc;
		LLNotificationsUtil::add("SystemMessage", args);
	}
}

static std::string reason_from_transaction_type(S32 transaction_type,
												const std::string& item_desc)
{
	// *NOTE: The keys for the reason strings are unusual because
	// an earlier version of the code used English language strings
	// extracted from hard-coded server English descriptions.
	// Keeping them so we don't have to re-localize them.
	switch (transaction_type)
	{
		case TRANS_OBJECT_SALE:
		{
			LLStringUtil::format_map_t arg;
			arg["ITEM"] = item_desc;
			return LLTrans::getString("for item", arg);
		}
		case TRANS_LAND_SALE:
			return LLTrans::getString("for a parcel of land");
			
		case TRANS_LAND_PASS_SALE:
			return LLTrans::getString("for a land access pass");
			
		case TRANS_GROUP_LAND_DEED:
			return LLTrans::getString("for deeding land");
			
		case TRANS_GROUP_CREATE:
			return LLTrans::getString("to create a group");
			
		case TRANS_GROUP_JOIN:
			return LLTrans::getString("to join a group");
			
		case TRANS_UPLOAD_CHARGE:
			return LLTrans::getString("to upload");

		case TRANS_CLASSIFIED_CHARGE:
			return LLTrans::getString("to publish a classified ad");
			
		case TRANS_GIFT:
			// Simulator returns "Payment" if no custom description has been entered
			return (item_desc == "Payment" ? std::string() : item_desc);

		// These have no reason to display, but are expected and should not
		// generate warnings
		case TRANS_PAY_OBJECT:
		case TRANS_OBJECT_PAYS:
			return std::string();

		default:
			LL_WARNS() << "Unknown transaction type " 
				<< transaction_type << LL_ENDL;
			return std::string();
	}
}

static void money_balance_group_notify(const LLUUID& group_id,
									   const std::string& name,
									   bool is_group,
									   std::string notification,
									   LLSD args,
									   LLSD payload)
{
	static LLCachedControl<bool> balance_change_in_chat(gSavedSettings, "FSPaymentInfoInChat");

	if (balance_change_in_chat)
	{
		LLChat chat;
		chat.mText = args["SLURLMESSAGE"].asString();
		chat.mSourceType = CHAT_SOURCE_SYSTEM;
		LLSD chat_args;
		chat_args["money_tracker"] = true;
		chat_args["console_message"] = llformat(args["MESSAGE"].asString().c_str(), name.c_str());
		LLNotificationsUI::LLNotificationManager::instance().onChat(chat, chat_args);
	}
	else
	{
		// Message uses name SLURLs, don't actually have to substitute in
		// the name.  We're just making sure it's available.
		// Notification is either PaymentReceived or PaymentSent
		LLNotificationsUtil::add(notification, args, payload);
	}
}

static void money_balance_avatar_notify(const LLUUID& agent_id,
										const LLAvatarName& av_name,
									   	std::string notification,
									   	LLSD args,
									   	LLSD payload)
{
	static LLCachedControl<bool> balance_change_in_chat(gSavedSettings, "FSPaymentInfoInChat");

	if (balance_change_in_chat)
	{
		LLChat chat;
		chat.mText = args["SLURLMESSAGE"].asString();
		chat.mSourceType = CHAT_SOURCE_SYSTEM;
		LLSD chat_args;
		chat_args["money_tracker"] = true;
		chat_args["console_message"] = llformat(args["MESSAGE"].asString().c_str(), av_name.getCompleteName().c_str());
		LLNotificationsUI::LLNotificationManager::instance().onChat(chat, chat_args);
	}
	else
	{
		// Message uses name SLURLs, don't actually have to substitute in
		// the name.  We're just making sure it's available.
		// Notification is either PaymentReceived or PaymentSent
		LLNotificationsUtil::add(notification, args, payload);
	}
}

static void process_money_balance_reply_extended(LLMessageSystem* msg)
{
    // Added in server 1.40 and viewer 2.1, support for localization
    // and agent ids for name lookup.
    S32 transaction_type = 0;
    LLUUID source_id;
	BOOL is_source_group = FALSE;
    LLUUID dest_id;
	BOOL is_dest_group = FALSE;
    S32 amount = 0;
    std::string item_description;
	BOOL success = FALSE;
	// <FS:Ansariel> If we output to chat history and probably console,
	//               don't create an SLURL for the name or we will end
	//               up with a SLURL in the console
	static LLCachedControl<bool> balance_change_in_chat(gSavedSettings, "FSPaymentInfoInChat");

    msg->getS32("TransactionInfo", "TransactionType", transaction_type);
    msg->getUUID("TransactionInfo", "SourceID", source_id);
	msg->getBOOL("TransactionInfo", "IsSourceGroup", is_source_group);
    msg->getUUID("TransactionInfo", "DestID", dest_id);
	msg->getBOOL("TransactionInfo", "IsDestGroup", is_dest_group);
    msg->getS32("TransactionInfo", "Amount", amount);
    msg->getString("TransactionInfo", "ItemDescription", item_description);
	msg->getBOOL("MoneyData", "TransactionSuccess", success);
    LL_INFOS("Money") << "MoneyBalanceReply source " << source_id 
		<< " dest " << dest_id
		<< " type " << transaction_type
		<< " item " << item_description << LL_ENDL;

	if (source_id.isNull() && dest_id.isNull())
	{
		// this is a pure balance update, no notification required
		return;
	}

	std::string source_slurl;
	std::string source_slurl_name;
	if (is_source_group)
	{
		source_slurl =
			LLSLURL( "group", source_id, "inspect").getSLURLString();
		source_slurl_name = source_slurl;
	}
	else
	{
		source_slurl_name =LLSLURL( "agent", source_id, "completename").getSLURLString();
		source_slurl =LLSLURL( "agent", source_id, "inspect").getSLURLString();
	}

	std::string dest_slurl;
	std::string dest_slurl_name;
	if (is_dest_group)
	{
		dest_slurl =
			LLSLURL( "group", dest_id, "inspect").getSLURLString();
		dest_slurl_name = dest_slurl;
	}
	else
	{
		dest_slurl_name = LLSLURL( "agent", dest_id, "completename").getSLURLString();
		dest_slurl = LLSLURL( "agent", dest_id, "inspect").getSLURLString();
	}

	std::string reason =
		reason_from_transaction_type(transaction_type, item_description);
	
	LLStringUtil::format_map_t args;
	args["REASON"] = reason; // could be empty
	args["AMOUNT"] = llformat("%d", amount);
	
	// Need to delay until name looked up, so need to know whether or not
	// is group
	bool is_name_group = false;
	LLUUID name_id;
	std::string message;
	std::string message_notification_well;
	std::string notification;
	LLSD final_args;
	LLSD payload;
	
	bool you_paid_someone = (source_id == gAgentID);
	std::string gift_suffix = (transaction_type == TRANS_GIFT ? "_gift" : "");
	if (you_paid_someone)
	{
		if(!gSavedSettings.getBOOL("NotifyMoneySpend"))
		{
			return;
		}
		args["NAME"] = balance_change_in_chat ? "%s" : dest_slurl;
		is_name_group = is_dest_group;
		name_id = dest_id;
		if (!reason.empty())
		{
			if (dest_id.notNull())
			{
				message = success ? LLTrans::getString("you_paid_ldollars" + gift_suffix, args) :
									LLTrans::getString("you_paid_failure_ldollars" + gift_suffix, args);
			}
			else
			{
				// transaction fee to the system, eg, to create a group
				message = success ? LLTrans::getString("you_paid_ldollars_no_name", args) :
									LLTrans::getString("you_paid_failure_ldollars_no_name", args);
			}
		}
		else
		{
			if (dest_id.notNull())
			{
				message = success ? LLTrans::getString("you_paid_ldollars_no_reason", args) :
									LLTrans::getString("you_paid_failure_ldollars_no_reason", args);
			}
			else
			{
				// no target, no reason, you just paid money
				message = success ? LLTrans::getString("you_paid_ldollars_no_info", args) :
									LLTrans::getString("you_paid_failure_ldollars_no_info", args);
			}
		}
		
		final_args["MESSAGE"] = message;
		payload["dest_id"] = dest_id;
		notification = success ? "PaymentSent" : "PaymentFailure";

		// <FS:AO> Additionally, always add a SLURL-enabled form.
		is_name_group = is_dest_group;
		name_id = dest_id;

		args["NAME"] = dest_slurl;
		if (!reason.empty())
		{
			if (dest_id.notNull())
			{
				message = success ? LLTrans::getString("you_paid_ldollars" + gift_suffix, args) :
									LLTrans::getString("you_paid_failure_ldollars" + gift_suffix, args);
			}
			else
			{
				// transaction fee to the system, eg, to create a group
				message = success ? LLTrans::getString("you_paid_ldollars_no_name", args) :
									LLTrans::getString("you_paid_failure_ldollars_no_name", args);
			}
		}
		else
		{
			if (dest_id.notNull())
			{
				message = success ? LLTrans::getString("you_paid_ldollars_no_reason", args) :
									LLTrans::getString("you_paid_failure_ldollars_no_reason", args);
			}
			else
			{
				// no target, no reason, you just paid money
				message = success ? LLTrans::getString("you_paid_ldollars_no_info", args) :
									LLTrans::getString("you_paid_failure_ldollars_no_info", args);
			}
		}
		final_args["SLURLMESSAGE"] = message;
		payload["dest_id"] = dest_id;

		args["NAME"] = dest_slurl_name;
		if (!reason.empty())
		{
			if (dest_id.notNull())
			{
				message_notification_well = success ? LLTrans::getString("you_paid_ldollars" + gift_suffix, args) :
													  LLTrans::getString("you_paid_failure_ldollars" + gift_suffix, args);
			}
			else
			{
				// transaction fee to the system, eg, to create a group
				message_notification_well = success ? LLTrans::getString("you_paid_ldollars_no_name", args) :
													  LLTrans::getString("you_paid_failure_ldollars_no_name", args);
			}
		}
		else
		{
			if (dest_id.notNull())
			{
				message_notification_well = success ? LLTrans::getString("you_paid_ldollars_no_reason", args) :
													  LLTrans::getString("you_paid_failure_ldollars_no_reason", args);
			}
			else
			{
				// no target, no reason, you just paid money
				message_notification_well = success ? LLTrans::getString("you_paid_ldollars_no_info", args) :
													  LLTrans::getString("you_paid_failure_ldollars_no_info", args);
			}
		}
	}
	else 
	{
		// ...someone paid you
		if(!gSavedSettings.getBOOL("NotifyMoneyReceived"))
		{
			return;
		}
		args["NAME"] = balance_change_in_chat ? "%s" : source_slurl;
		is_name_group = is_source_group;
		name_id = source_id;

		// <FS:Ansariel> FIRE-21803: Prevent cheating IM restriction via pay message
		//if (!reason.empty() && !LLMuteList::getInstance()->isMuted(source_id))
		bool is_muted = LLMuteList::getInstance()->isMuted(source_id);
		if (!reason.empty() && !is_muted && RlvActions::canReceiveIM(source_id))
		// </FS:Ansariel>
		{
			message = LLTrans::getString("paid_you_ldollars" + gift_suffix, args);
		}
		else
		{
			message = LLTrans::getString("paid_you_ldollars_no_reason", args);
		}
		final_args["MESSAGE"] = message;
		
		// make notification loggable
		payload["from_id"] = source_id;
		notification = "PaymentReceived";
		
		// <FS:AO> Additionally, always add a SLURL-enabled form.
		is_name_group = is_source_group;
		name_id = source_id;

		args["NAME"] = source_slurl;
		if (!reason.empty() && !is_muted && RlvActions::canReceiveIM(source_id))
		{
			message = LLTrans::getString("paid_you_ldollars" + gift_suffix, args);
		}
		else 
		{
			message = LLTrans::getString("paid_you_ldollars_no_reason", args);
		}
		final_args["SLURLMESSAGE"] = message;

		args["NAME"] = source_slurl_name;
		if (!reason.empty() && !is_muted && RlvActions::canReceiveIM(source_id))
		{
			message_notification_well = LLTrans::getString("paid_you_ldollars" + gift_suffix, args);
		}
		else 
		{
			message_notification_well = LLTrans::getString("paid_you_ldollars_no_reason", args);
		}
		// </FS:AO>
	}

	payload["payment_is_group"] = is_name_group;
	payload["payment_message"] = message_notification_well;

	// <FS:Ansariel> TipTracker Support
	FSMoneyTracker* tipTracker = LLFloaterReg::getTypedInstance<FSMoneyTracker>("money_tracker");
	if (success && ((tipTracker->isShown() || tipTracker->isMinimized()) || gSavedSettings.getBOOL("FSAlwaysTrackPayments")))
	{
		tipTracker->addPayment(name_id, is_name_group, amount, !you_paid_someone);
	}
	// </FS:Ansariel>>

	// Despite using SLURLs, wait until the name is available before
	// showing the notification, otherwise the UI layout is strange and
	// the user sees a "Loading..." message
	if (is_name_group)
	{
		gCacheName->getGroup(name_id,
						boost::bind(&money_balance_group_notify,
									_1, _2, _3,
									notification, final_args, payload));
	}
	else 
	{
		LLAvatarNameCache::get(name_id, boost::bind(&money_balance_avatar_notify, _1, _2, notification, final_args, payload));										   
	}
}

bool handle_prompt_for_maturity_level_change_callback(const LLSD& notification, const LLSD& response)
{
	S32 option = LLNotificationsUtil::getSelectedOption(notification, response);

	if (0 == option)
	{
		// set the preference to the maturity of the region we're calling
		U8 preferredMaturity = static_cast<U8>(notification["payload"]["_region_access"].asInteger());
		gSavedSettings.setU32("PreferredMaturity", static_cast<U32>(preferredMaturity));
	}

	return false;
}

bool handle_prompt_for_maturity_level_change_and_reteleport_callback(const LLSD& notification, const LLSD& response)
{
	S32 option = LLNotificationsUtil::getSelectedOption(notification, response);
	
	if (0 == option)
	{
		// set the preference to the maturity of the region we're calling
		U8 preferredMaturity = static_cast<U8>(notification["payload"]["_region_access"].asInteger());
		gSavedSettings.setU32("PreferredMaturity", static_cast<U32>(preferredMaturity));
		gAgent.setMaturityRatingChangeDuringTeleport(preferredMaturity);
		gAgent.restartFailedTeleportRequest();
	}
	else
	{
		gAgent.clearTeleportRequest();
	}
	
	return false;
}

// some of the server notifications need special handling. This is where we do that.
bool handle_special_notification(std::string notificationID, LLSD& llsdBlock)
{
	bool returnValue = false;
	if(llsdBlock.has("_region_access"))
	{
		U8 regionAccess = static_cast<U8>(llsdBlock["_region_access"].asInteger());
		std::string regionMaturity = LLViewerRegion::accessToString(regionAccess);
		LLStringUtil::toLower(regionMaturity);
		llsdBlock["REGIONMATURITY"] = regionMaturity;
		LLNotificationPtr maturityLevelNotification;
		std::string notifySuffix = "_Notify";
		if (regionAccess == SIM_ACCESS_MATURE)
		{
			if (gAgent.isTeen())
			{
				gAgent.clearTeleportRequest();
				maturityLevelNotification = LLNotificationsUtil::add(notificationID+"_AdultsOnlyContent", llsdBlock);
				returnValue = true;

				notifySuffix = "_NotifyAdultsOnly";
			}
			else if (gAgent.prefersPG())
			{
				maturityLevelNotification = LLNotificationsUtil::add(notificationID+"_Change", llsdBlock, llsdBlock, handle_prompt_for_maturity_level_change_callback);
				returnValue = true;
			}
			else if (LLStringUtil::compareStrings(notificationID, "RegionEntryAccessBlocked") == 0)
			{
				maturityLevelNotification = LLNotificationsUtil::add(notificationID+"_PreferencesOutOfSync", llsdBlock, llsdBlock);
				returnValue = true;
			}
		}
		else if (regionAccess == SIM_ACCESS_ADULT)
		{
			if (!gAgent.isAdult())
			{
				gAgent.clearTeleportRequest();
				maturityLevelNotification = LLNotificationsUtil::add(notificationID+"_AdultsOnlyContent", llsdBlock);
				returnValue = true;

				notifySuffix = "_NotifyAdultsOnly";
			}
			else if (gAgent.prefersPG() || gAgent.prefersMature())
			{
				maturityLevelNotification = LLNotificationsUtil::add(notificationID+"_Change", llsdBlock, llsdBlock, handle_prompt_for_maturity_level_change_callback);
				returnValue = true;
			}
			else if (LLStringUtil::compareStrings(notificationID, "RegionEntryAccessBlocked") == 0)
			{
				maturityLevelNotification = LLNotificationsUtil::add(notificationID+"_PreferencesOutOfSync", llsdBlock, llsdBlock);
				returnValue = true;
			}
		}

		if ((maturityLevelNotification == NULL) || maturityLevelNotification->isIgnored())
		{
			// Given a simple notification if no maturityLevelNotification is set or it is ignore
			LLNotificationsUtil::add(notificationID + notifySuffix, llsdBlock);
		}
	}

	return returnValue;
}

bool handle_trusted_experiences_notification(const LLSD& llsdBlock)
{
	if(llsdBlock.has("trusted_experiences"))
	{
		std::ostringstream str;
		const LLSD& experiences = llsdBlock["trusted_experiences"];
		LLSD::array_const_iterator it = experiences.beginArray();
		for(/**/; it != experiences.endArray(); ++it)
		{
			str<<LLSLURL("experience", it->asUUID(), "profile").getSLURLString() << "\n";
		}
		std::string str_list = str.str();
		if(!str_list.empty())
		{
			LLNotificationsUtil::add("TrustedExperiencesAvailable", LLSD::emptyMap().with("EXPERIENCE_LIST", (LLSD)str_list));
			return true;
		}
	}
	return false;
}

// some of the server notifications need special handling. This is where we do that.
bool handle_teleport_access_blocked(LLSD& llsdBlock, const std::string & notificationID, const std::string & defaultMessage)
{
	bool returnValue = false;
	if(llsdBlock.has("_region_access"))
	{
		U8 regionAccess = static_cast<U8>(llsdBlock["_region_access"].asInteger());
		std::string regionMaturity = LLViewerRegion::accessToString(regionAccess);
		LLStringUtil::toLower(regionMaturity);
		llsdBlock["REGIONMATURITY"] = regionMaturity;

		LLNotificationPtr tp_failure_notification;
		std::string notifySuffix;

		if (notificationID == std::string("TeleportEntryAccessBlocked"))
		{
			notifySuffix = "_Notify";
			if (regionAccess == SIM_ACCESS_MATURE)
			{
				if (gAgent.isTeen())
				{
					gAgent.clearTeleportRequest();
					tp_failure_notification = LLNotificationsUtil::add(notificationID+"_AdultsOnlyContent", llsdBlock);
					returnValue = true;

					notifySuffix = "_NotifyAdultsOnly";
				}
				else if (gAgent.prefersPG())
				{
					if (gAgent.hasRestartableFailedTeleportRequest())
					{
						tp_failure_notification = LLNotificationsUtil::add(notificationID+"_ChangeAndReTeleport", llsdBlock, llsdBlock, handle_prompt_for_maturity_level_change_and_reteleport_callback);
						returnValue = true;
					}
					else
					{
						gAgent.clearTeleportRequest();
						tp_failure_notification = LLNotificationsUtil::add(notificationID+"_Change", llsdBlock, llsdBlock, handle_prompt_for_maturity_level_change_callback);
						returnValue = true;
					}
				}
				else
				{
					gAgent.clearTeleportRequest();
					tp_failure_notification = LLNotificationsUtil::add(notificationID+"_PreferencesOutOfSync", llsdBlock, llsdBlock, handle_prompt_for_maturity_level_change_callback);
					returnValue = true;
				}
			}
			else if (regionAccess == SIM_ACCESS_ADULT)
			{
				if (!gAgent.isAdult())
				{
					gAgent.clearTeleportRequest();
					tp_failure_notification = LLNotificationsUtil::add(notificationID+"_AdultsOnlyContent", llsdBlock);
					returnValue = true;

					notifySuffix = "_NotifyAdultsOnly";
				}
				else if (gAgent.prefersPG() || gAgent.prefersMature())
				{
					if (gAgent.hasRestartableFailedTeleportRequest())
					{
						tp_failure_notification = LLNotificationsUtil::add(notificationID+"_ChangeAndReTeleport", llsdBlock, llsdBlock, handle_prompt_for_maturity_level_change_and_reteleport_callback);
						returnValue = true;
					}
					else
					{
						gAgent.clearTeleportRequest();
						tp_failure_notification = LLNotificationsUtil::add(notificationID+"_Change", llsdBlock, llsdBlock, handle_prompt_for_maturity_level_change_callback);
						returnValue = true;
					}
				}
				else
				{
					gAgent.clearTeleportRequest();
					tp_failure_notification = LLNotificationsUtil::add(notificationID+"_PreferencesOutOfSync", llsdBlock, llsdBlock, handle_prompt_for_maturity_level_change_callback);
					returnValue = true;
				}
			}
		}		// End of special handling for "TeleportEntryAccessBlocked"
		else
		{	// Normal case, no message munging
			gAgent.clearTeleportRequest();
			if (LLNotifications::getInstance()->templateExists(notificationID))
			{
				tp_failure_notification = LLNotificationsUtil::add(notificationID, llsdBlock, llsdBlock);
			}
			else
			{
				llsdBlock["MESSAGE"] = defaultMessage;
				tp_failure_notification = LLNotificationsUtil::add("GenericAlertOK", llsdBlock);
			}
			returnValue = true;
		}

		if ((tp_failure_notification == NULL) || tp_failure_notification->isIgnored())
		{
			// Given a simple notification if no tp_failure_notification is set or it is ignore
			LLNotificationsUtil::add(notificationID + notifySuffix, llsdBlock);
		}
	}

	handle_trusted_experiences_notification(llsdBlock);
	return returnValue;
}

bool attempt_standard_notification(LLMessageSystem* msgsystem)
{
	// if we have additional alert data
	if (msgsystem->has(_PREHASH_AlertInfo) && msgsystem->getNumberOfBlocksFast(_PREHASH_AlertInfo) > 0)
	{
		// notification was specified using the new mechanism, so we can just handle it here
		std::string notificationID;
		msgsystem->getStringFast(_PREHASH_AlertInfo, _PREHASH_Message, notificationID);
		if (!LLNotifications::getInstance()->templateExists(notificationID))
		{
			return false;
		}

		// <FS:Ansariel> FIRE-12004: Attachments getting lost on TP; Not clear if these messages are actually
		//               used if a region crossing timeout happens and if this is the correct place to handle
		//               them, but it seems the most likely way it would probably happen and I don't have a
		//               borked region at hand for testing.
		if (notificationID == "expired_region_handoff" || notificationID == "invalid_region_handoff")
		{
			LL_WARNS("Messaging") << "Region crossing failed. Resetting region crossing state." << LL_ENDL;
			if (isAgentAvatarValid())
			{
				gAgentAvatarp->setIsCrossingRegion(false);
			}
		}
		// </FS:Ansariel>

		std::string llsdRaw;
		LLSD llsdBlock;
		// <FS:Ansariel> Remove dupe call
		//msgsystem->getStringFast(_PREHASH_AlertInfo, _PREHASH_Message, notificationID);
		msgsystem->getStringFast(_PREHASH_AlertInfo, _PREHASH_ExtraParams, llsdRaw);
		if (llsdRaw.length())
		{
			std::istringstream llsdData(llsdRaw);
			if (!LLSDSerialize::deserialize(llsdBlock, llsdData, llsdRaw.length()))
			{
				LL_WARNS() << "attempt_standard_notification: Attempted to read notification parameter data into LLSD but failed:" << llsdRaw << LL_ENDL;
			}
		}


		handle_trusted_experiences_notification(llsdBlock);
		
		if (
			(notificationID == "RegionEntryAccessBlocked") ||
			(notificationID == "LandClaimAccessBlocked") ||
			(notificationID == "LandBuyAccessBlocked")

		   )
		{
			/*---------------------------------------------------------------------
			 (Commented so a grep will find the notification strings, since
			 we construct them on the fly; if you add additional notifications,
			 please update the comment.)
			 
			 Could throw any of the following notifications:
			 
				RegionEntryAccessBlocked
				RegionEntryAccessBlocked_Notify
				RegionEntryAccessBlocked_NotifyAdultsOnly
				RegionEntryAccessBlocked_Change
				RegionEntryAccessBlocked_AdultsOnlyContent
				RegionEntryAccessBlocked_ChangeAndReTeleport
				LandClaimAccessBlocked 
				LandClaimAccessBlocked_Notify 
				LandClaimAccessBlocked_NotifyAdultsOnly
				LandClaimAccessBlocked_Change 
				LandClaimAccessBlocked_AdultsOnlyContent 
				LandBuyAccessBlocked
				LandBuyAccessBlocked_Notify
				LandBuyAccessBlocked_NotifyAdultsOnly
				LandBuyAccessBlocked_Change
				LandBuyAccessBlocked_AdultsOnlyContent
			 
			-----------------------------------------------------------------------*/ 
			if (handle_special_notification(notificationID, llsdBlock))
			{
				return true;
			}
		}
		// HACK -- handle callbacks for specific alerts.
		if( notificationID == "HomePositionSet" )
		{
			// save the home location image to disk
			std::string snap_filename = gDirUtilp->getLindenUserDir();
			snap_filename += gDirUtilp->getDirDelimiter();
			snap_filename += LLStartUp::getScreenHomeFilename();
			gViewerWindow->saveSnapshot(snap_filename, gViewerWindow->getWindowWidthRaw(), gViewerWindow->getWindowHeightRaw(), FALSE, FALSE, LLSnapshotModel::SNAPSHOT_TYPE_COLOR, LLSnapshotModel::SNAPSHOT_FORMAT_PNG);
		}
		
		if (notificationID == "RegionRestartMinutes" ||
			notificationID == "RegionRestartSeconds")
		{
			S32 seconds;
			if (notificationID == "RegionRestartMinutes")
			{
				seconds = 60 * static_cast<S32>(llsdBlock["MINUTES"].asInteger());
			}
			else
			{
				seconds = static_cast<S32>(llsdBlock["SECONDS"].asInteger());
			}

			// <FS:Ansariel> Optional new region restart notification
			if (!gSavedSettings.getBOOL("FSUseNewRegionRestartNotification"))
			{
				notificationID += "Toast";
			}
			else
			{
			// </FS:Ansariel>
			LLFloaterRegionRestarting* floaterp = LLFloaterReg::findTypedInstance<LLFloaterRegionRestarting>("region_restarting");

			if (floaterp)
			{
				LLFloaterRegionRestarting::updateTime(seconds);
			}
			else
			{
				LLSD params;
				params["NAME"] = llsdBlock["NAME"];
				params["SECONDS"] = (LLSD::Integer)seconds;
				LLFloaterRegionRestarting* restarting_floater = dynamic_cast<LLFloaterRegionRestarting*>(LLFloaterReg::showInstance("region_restarting", params));
				if(restarting_floater)
				{
					restarting_floater->center();
				}
			}
			// <FS:Ansariel> Optional new region restart notification
			}
			// </FS:Ansariel>

			make_ui_sound("UISndRestart");
			report_to_nearby_chat(LLTrans::getString("FSRegionRestartInLocalChat")); // <FS:PP> FIRE-6307: Region restart notices in local chat
		}

		// <FS:Ansariel> FIRE-9858: Kill annoying "Autopilot canceled" toast
		if (notificationID == "AutopilotCanceled")
		{
			return true;
		}
		// </FS:Ansariel>
// <FS:CR> FIRE-9696 - Moved detection of HomePositionSet Alert hack to here where it's actually found now
		if (notificationID == "HomePositionSet")
		{
			// save the home location image to disk
			std::string snap_filename = gDirUtilp->getLindenUserDir();
			snap_filename += gDirUtilp->getDirDelimiter();
			snap_filename += LLStartUp::getScreenHomeFilename();
			if (gViewerWindow->saveSnapshot(snap_filename, gViewerWindow->getWindowWidthRaw(), gViewerWindow->getWindowHeightRaw(), FALSE, FALSE, LLSnapshotModel::SNAPSHOT_TYPE_COLOR, LLSnapshotModel::SNAPSHOT_FORMAT_PNG))
			{
				LL_INFOS() << LLStartUp::getScreenHomeFilename() << " saved successfully." << LL_ENDL;
			}
			else
			{
				LL_WARNS() << LLStartUp::getScreenHomeFilename() << " could not be saved." << LL_ENDL;
			}
		}
// </FS:CR>
        
        // Special Marketplace update notification
		if (notificationID == "SLM_UPDATE_FOLDER")
        {
            std::string state = llsdBlock["state"].asString();
            if (state == "deleted")
            {
                // Perform the deletion viewer side, no alert shown in this case
                LLMarketplaceData::instance().deleteListing(llsdBlock["listing_id"].asInteger());
                return true;
            }
            else
            {
                // In general, no message will be displayed, all we want is to get the listing updated in the marketplace floater
                // If getListing() fails though, the message of the alert will be shown by the caller of attempt_standard_notification()
                return LLMarketplaceData::instance().getListing(llsdBlock["listing_id"].asInteger());
            }
        }

        // Error Notification can come with and without reason
        if (notificationID == "JoinGroupError")
        {
            if (llsdBlock.has("reason"))
            {
                LLNotificationsUtil::add("JoinGroupErrorReason", llsdBlock);
                return true;
            }
            if (llsdBlock.has("group_id"))
            {
                LLGroupData agent_gdatap;
                bool is_member = gAgent.getGroupData(llsdBlock["group_id"].asUUID(), agent_gdatap);
                if (is_member)
                {
                    LLSD args;
                    args["reason"] = LLTrans::getString("AlreadyInGroup");
                    LLNotificationsUtil::add("JoinGroupErrorReason", args);
                    return true;
                }
            }
        }

		LLNotificationsUtil::add(notificationID, llsdBlock);
		return true;
	}	
	return false;
}


static void process_special_alert_messages(const std::string & message)
{
	// Do special handling for alert messages.   This is a legacy hack, and any actual displayed
	// text should be altered in the notifications.xml files.
	if ( message == "You died and have been teleported to your home location")
	{
		add(LLStatViewer::KILLED, 1);
	}
	else if( message == "Home position set." )
	{
		// save the home location image to disk
		std::string snap_filename = gDirUtilp->getLindenUserDir();
		snap_filename += gDirUtilp->getDirDelimiter();
		snap_filename += LLStartUp::getScreenHomeFilename();
		gViewerWindow->saveSnapshot(snap_filename, gViewerWindow->getWindowWidthRaw(), gViewerWindow->getWindowHeightRaw(), FALSE, FALSE, LLSnapshotModel::SNAPSHOT_TYPE_COLOR, LLSnapshotModel::SNAPSHOT_FORMAT_PNG);
	}
}



void process_agent_alert_message(LLMessageSystem* msgsystem, void** user_data)
{
	// make sure the cursor is back to the usual default since the
	// alert is probably due to some kind of error.
	gViewerWindow->getWindow()->resetBusyCount();
	
	std::string message;
	msgsystem->getStringFast(_PREHASH_AlertData, _PREHASH_Message, message);

	process_special_alert_messages(message);

	if (!attempt_standard_notification(msgsystem))
	{
		BOOL modal = FALSE;
		msgsystem->getBOOL("AlertData", "Modal", modal);
		process_alert_core(message, modal);
	}
}

// The only difference between this routine and the previous is the fact that
// for this routine, the modal parameter is always false. Sadly, for the message
// handled by this routine, there is no "Modal" parameter on the message, and
// there's no API to tell if a message has the given parameter or not.
// So we can't handle the messages with the same handler.
void process_alert_message(LLMessageSystem *msgsystem, void **user_data)
{
	// make sure the cursor is back to the usual default since the
	// alert is probably due to some kind of error.
	gViewerWindow->getWindow()->resetBusyCount();
		
	std::string message;
	msgsystem->getStringFast(_PREHASH_AlertData, _PREHASH_Message, message);
	process_special_alert_messages(message);

	if (!attempt_standard_notification(msgsystem))
	{
		BOOL modal = FALSE;
		process_alert_core(message, modal);
	}
}

bool handle_not_age_verified_alert(const std::string &pAlertName)
{
	LLNotificationPtr notification = LLNotificationsUtil::add(pAlertName);
	if ((notification == NULL) || notification->isIgnored())
	{
		LLNotificationsUtil::add(pAlertName + "_Notify");
	}

	return true;
}

bool handle_special_alerts(const std::string &pAlertName)
{
	bool isHandled = false;
	if (LLStringUtil::compareStrings(pAlertName, "NotAgeVerified") == 0)
	{
		
		isHandled = handle_not_age_verified_alert(pAlertName);
	}

	return isHandled;
}

void process_alert_core(const std::string& message, BOOL modal)
{
	const std::string ALERT_PREFIX("ALERT: ");
	const std::string NOTIFY_PREFIX("NOTIFY: ");
	if (message.find(ALERT_PREFIX) == 0)
	{
		// Allow the server to spawn a named alert so that server alerts can be
		// translated out of English.
		std::string alert_name(message.substr(ALERT_PREFIX.length()));
		if (!handle_special_alerts(alert_name))
		{
		LLNotificationsUtil::add(alert_name);
	}
	}
	else if (message.find(NOTIFY_PREFIX) == 0)
	{
		// Allow the server to spawn a named notification so that server notifications can be
		// translated out of English.
		std::string notify_name(message.substr(NOTIFY_PREFIX.length()));
		LLNotificationsUtil::add(notify_name);
	}
	else if (message[0] == '/')
	{
		// System message is important, show in upper-right box not tip
		std::string text(message.substr(1));
		LLSD args;

		// <FS:Ansariel> Let's hope this works for OpenSim...
		bool is_region_restart = false;
		S32 seconds = 0;
		if (text.substr(0,17) == "RESTART_X_MINUTES")
		{
			S32 mins = 0;
			LLStringUtil::convertToS32(text.substr(18), mins);
			seconds = mins * 60;
			is_region_restart = true;

			if (!gSavedSettings.getBOOL("FSUseNewRegionRestartNotification"))
			{
				LLSD args;
				args["MINUTES"] = llformat("%d", mins);
				LLNotificationsUtil::add("RegionRestartMinutesToast", args);
			}
		}
		else if (text.substr(0,17) == "RESTART_X_SECONDS")
		{
			LLStringUtil::convertToS32(text.substr(18), seconds);
			is_region_restart = true;

			if (!gSavedSettings.getBOOL("FSUseNewRegionRestartNotification"))
			{
				LLSD args;
				args["SECONDS"] = llformat("%d", seconds);
				LLNotificationsUtil::add("RegionRestartSecondsToast", args);
			}
		}
		if (is_region_restart)
		{
			if (gSavedSettings.getBOOL("FSUseNewRegionRestartNotification"))
			{
				LLFloaterRegionRestarting* floaterp = LLFloaterReg::findTypedInstance<LLFloaterRegionRestarting>("region_restarting");

				if (floaterp)
				{
					LLFloaterRegionRestarting::updateTime(seconds);
				}
				else
				{
					std::string region_name;
					if (gAgent.getRegion())
					{
						region_name = gAgent.getRegion()->getName();
					}
					else
					{
						region_name = LLTrans::getString("Unknown");
					}
					LLSD params;
					params["NAME"] = region_name;
					params["SECONDS"] = (LLSD::Integer)seconds;
					LLFloaterRegionRestarting* restarting_floater = dynamic_cast<LLFloaterRegionRestarting*>(LLFloaterReg::showInstance("region_restarting", params));
					if(restarting_floater)
					{
						restarting_floater->center();
					}
				}
			}

			make_ui_sound("UISndRestartOpenSim");
			report_to_nearby_chat(LLTrans::getString("FSRegionRestartInLocalChat")); // <FS:PP> FIRE-6307: Region restart notices in local chat
			return;
		}
		// </FS:Ansariel>

		// *NOTE: If the text from the server ever changes this line will need to be adjusted.
		std::string restart_cancelled = "Region restart cancelled.";
		if (text.substr(0, restart_cancelled.length()) == restart_cancelled)
		{
			LLFloaterRegionRestarting::close();
		}

			std::string new_msg =LLNotifications::instance().getGlobalString(text);
// [RLVa:KB] - Checked: RLVa-1.4.5
			if ( (new_msg == text) && (RlvActions::isRlvEnabled()) )
			{
				if (!RlvActions::canShowLocation())
					RlvUtil::filterLocation(new_msg);
				if (!RlvActions::canShowName(RlvActions::SNC_DEFAULT))
					RlvUtil::filterNames(new_msg);
			}
// [/RLVa:KB]
			args["MESSAGE"] = new_msg;
			LLNotificationsUtil::add("SystemMessage", args);
		}
	else if (modal)
	{
		LLSD args;
		std::string new_msg =LLNotifications::instance().getGlobalString(message);
// [RLVa:KB] - Checked: RLVa-1.4.5
		if ( (new_msg == message) && (RlvActions::isRlvEnabled()) )
		{
			if (!RlvActions::canShowLocation())
				RlvUtil::filterLocation(new_msg);
			if (!RlvActions::canShowName(RlvActions::SNC_DEFAULT))
				RlvUtil::filterNames(new_msg);
		}
// [/RLVa:KB]
		args["ERROR_MESSAGE"] = new_msg;
		LLNotificationsUtil::add("ErrorMessage", args);
	}
	else
	{
		// Hack fix for EXP-623 (blame fix on RN :)) to avoid a sim deploy
		const std::string AUTOPILOT_CANCELED_MSG("Autopilot canceled");
		if (message.find(AUTOPILOT_CANCELED_MSG) == std::string::npos )
		{
			LLSD args;
			std::string new_msg =LLNotifications::instance().getGlobalString(message);

			std::string localized_msg;
			bool is_message_localized = LLTrans::findString(localized_msg, new_msg);

// [RLVa:KB] - Checked: RLVa-1.4.5
			if ( (new_msg == message) && (RlvActions::isRlvEnabled()) )
			{
				if (!RlvActions::canShowLocation())
					RlvUtil::filterLocation(new_msg);
				if (!RlvActions::canShowName(RlvActions::SNC_DEFAULT))
					RlvUtil::filterNames(new_msg);
			}
// [/RLVa:KB]

			args["MESSAGE"] = is_message_localized ? localized_msg : new_msg;
			LLNotificationsUtil::add("SystemMessageTip", args);
		}
	}
}

mean_collision_list_t				gMeanCollisionList;
time_t								gLastDisplayedTime = 0;

void handle_show_mean_events(void *)
{
	LLFloaterReg::showInstance("bumps");
	//LLFloaterBump::showInstance();
}

void mean_name_callback(const LLUUID &id, const LLAvatarName& av_name)
{
	static const U32 max_collision_list_size = 20;
	if (gMeanCollisionList.size() > max_collision_list_size)
	{
		mean_collision_list_t::iterator iter = gMeanCollisionList.begin();
		for (U32 i=0; i<max_collision_list_size; i++) iter++;
		for_each(iter, gMeanCollisionList.end(), DeletePointer());
		gMeanCollisionList.erase(iter, gMeanCollisionList.end());
	}

	for (mean_collision_list_t::iterator iter = gMeanCollisionList.begin();
		 iter != gMeanCollisionList.end(); ++iter)
	{
		LLMeanCollisionData *mcd = *iter;
		if (mcd->mPerp == id)
		{
			mcd->mFullName = av_name.getUserName();
		}
	}
	// <FS:Ansariel> Instant bump list floater update
	LLFloaterBump* floater = LLFloaterReg::findTypedInstance<LLFloaterBump>("bumps");
	if (floater)
	{
		floater->setDirty();
	}
	// </FS:Ansariel>
}

void process_mean_collision_alert_message(LLMessageSystem *msgsystem, void **user_data)
{
	if (gAgent.inPrelude())
	{
		// In prelude, bumping is OK.  This dialog is rather confusing to 
		// newbies, so we don't show it.  Drop the packet on the floor.
		return;
	}

	// make sure the cursor is back to the usual default since the
	// alert is probably due to some kind of error.
	gViewerWindow->getWindow()->resetBusyCount();

	LLUUID perp;
	U32	   time;
	U8	   u8type;
	EMeanCollisionType	   type;
	F32    mag;

	S32 i, num = msgsystem->getNumberOfBlocks(_PREHASH_MeanCollision);

	for (i = 0; i < num; i++)
	{
		msgsystem->getUUIDFast(_PREHASH_MeanCollision, _PREHASH_Perp, perp);
		msgsystem->getU32Fast(_PREHASH_MeanCollision, _PREHASH_Time, time);
		msgsystem->getF32Fast(_PREHASH_MeanCollision, _PREHASH_Mag, mag);
		msgsystem->getU8Fast(_PREHASH_MeanCollision, _PREHASH_Type, u8type);

		type = (EMeanCollisionType)u8type;

		// <FS:Ansariel> Nearby Chat Collision Messages
		if (gSavedSettings.getBOOL("FSCollisionMessagesInChat"))
		{
			std::string action;
			LLStringUtil::format_map_t args;
			args["NAME"] = llformat("secondlife:///app/agent/%s/inspect", perp.asString().c_str());

			switch (type)
			{
				case MEAN_BUMP:
					action = LLTrans::getString("Collision_Bump", args);
					break;
				case MEAN_LLPUSHOBJECT:
					action = LLTrans::getString("Collision_PushObject", args);
					break;
				case MEAN_SELECTED_OBJECT_COLLIDE:
					action = LLTrans::getString("Collision_ObjectCollide", args);
					break;
				case MEAN_SCRIPTED_OBJECT_COLLIDE:
					action = LLTrans::getString("Collision_ScriptedObject", args);
					break;
				case MEAN_PHYSICAL_OBJECT_COLLIDE:
					action = LLTrans::getString("Collision_PhysicalObject", args);
					break;
				default:
					action = LLTrans::getString("Collision_UnknownType", args);
					return;
			}
			report_to_nearby_chat(action);
		}
		// </FS:Ansariel> Nearby Chat Collision Messages
		// <FS:Ansariel> Report Collision Messages to scripts
		if (gSavedSettings.getBOOL("FSReportCollisionMessages"))
		{
			std::string collision_data = llformat("%s,%.2f,%d", perp.asString().c_str(), mag, u8type);

			LLMessageSystem* msgs = gMessageSystem;
			msgs->newMessage(_PREHASH_ScriptDialogReply);
			msgs->nextBlock(_PREHASH_AgentData);
			msgs->addUUID(_PREHASH_AgentID, gAgent.getID());
			msgs->addUUID(_PREHASH_SessionID, gAgent.getSessionID());
			msgs->nextBlock(_PREHASH_Data);
			msgs->addUUID(_PREHASH_ObjectID, gAgent.getID());
			msgs->addS32(_PREHASH_ChatChannel, gSavedSettings.getS32("FSReportCollisionMessagesChannel"));
			msgs->addS32(_PREHASH_ButtonIndex, 1);
			msgs->addString(_PREHASH_ButtonLabel, collision_data.c_str());
			gAgent.sendReliableMessage();
		}
		// </FS:Ansariel> Report Collision Messages to scripts

		BOOL b_found = FALSE;

		for (mean_collision_list_t::iterator iter = gMeanCollisionList.begin();
			 iter != gMeanCollisionList.end(); ++iter)
		{
			LLMeanCollisionData *mcd = *iter;
			if ((mcd->mPerp == perp) && (mcd->mType == type))
			{
				mcd->mTime = time;
				mcd->mMag = mag;
				b_found = TRUE;
				break;
			}
		}

		if (!b_found)
		{
			LLMeanCollisionData *mcd = new LLMeanCollisionData(gAgentID, perp, time, type, mag);
			gMeanCollisionList.push_front(mcd);
			LLAvatarNameCache::get(perp, boost::bind(&mean_name_callback, _1, _2));
		}
		// <FS:Ansariel> Instant bump list floater update
		else
		{
			LLFloaterBump* floater = LLFloaterReg::findTypedInstance<LLFloaterBump>("bumps");
			if (floater)
			{
				floater->setDirty();
			}
		}
		// </FS:Ansariel>
	}
	// <FS:Ansariel> Instant bump list floater update
	//LLFloaterBump* bumps_floater = LLFloaterBump::getInstance();
	//if(bumps_floater && bumps_floater->isInVisibleChain())
	//{
	//	bumps_floater->populateCollisionList();
	//}
	// </FS:Ansariel>
}

void process_frozen_message(LLMessageSystem *msgsystem, void **user_data)
{
	// make sure the cursor is back to the usual default since the
	// alert is probably due to some kind of error.
	gViewerWindow->getWindow()->resetBusyCount();
	BOOL b_frozen;
	
	msgsystem->getBOOL("FrozenData", "Data", b_frozen);

	// TODO: make being frozen change view
	if (b_frozen)
	{
	}
	else
	{
	}
}

// do some extra stuff once we get our economy data
void process_economy_data(LLMessageSystem *msg, void** /*user_data*/)
{
	LLGlobalEconomy::processEconomyData(msg, LLGlobalEconomy::getInstance());
	S32 upload_cost = LLGlobalEconomy::getInstance()->getPriceUpload();
// <FS:AW opensim currency support> 
// AW: from this point anything is bogus because it's all replaced by the LLUploadCostCalculator in llviewermenu
//	LL_INFOS_ONCE("Messaging") << "EconomyData message arrived; upload cost is L$" << upload_cost << LL_ENDL;
// 	gMenuHolder->getChild<LLUICtrl>("Upload Image")->setLabelArg("[COST]", llformat("%d", upload_cost));
// 	gMenuHolder->getChild<LLUICtrl>("Upload Sound")->setLabelArg("[COST]", llformat("%d", upload_cost));
// 	gMenuHolder->getChild<LLUICtrl>("Upload Animation")->setLabelArg("[COST]", llformat("%d", upload_cost));
// 	gMenuHolder->getChild<LLUICtrl>("Bulk Upload")->setLabelArg("[COST]", llformat("%d", upload_cost));
	std::string cost_str;
#ifdef OPENSIM
	if (LLGridManager::getInstance()->isInOpenSim())
	{
		cost_str = upload_cost > 0 ? llformat("%s%d", "L$", upload_cost) : LLTrans::getString("free");
	}
	else
#endif
	{
		cost_str = "L$" + (upload_cost > 0 ? llformat("%d", upload_cost) : llformat("%d", gSavedSettings.getU32("DefaultUploadCost")));
	}

	LL_INFOS_ONCE("Messaging") << Tea::wrapCurrency("EconomyData message arrived; upload cost is L$") << cost_str << LL_ENDL;

	gMenuHolder->getChild<LLUICtrl>("Upload Image")->setLabelArg("[COST]",  cost_str);
	gMenuHolder->getChild<LLUICtrl>("Upload Sound")->setLabelArg("[COST]",  cost_str);
	gMenuHolder->getChild<LLUICtrl>("Upload Animation")->setLabelArg("[COST]", cost_str);
	gMenuHolder->getChild<LLUICtrl>("Bulk Upload")->setLabelArg("[COST]", cost_str);
// <FS:AW opensim currency support>

	// update L$ substitution for "Buy and Sell L$", it was set before we knew the currency
	gMenuHolder->getChild<LLUICtrl>("Buy and Sell L$")->setLabelArg("L$", LLStringExplicit("L$"));
}

void notify_cautioned_script_question(const LLSD& notification, const LLSD& response, S32 orig_questions, BOOL granted)
{
	// only continue if at least some permissions were requested
	if (orig_questions)
	{
		// check to see if the person we are asking

		// "'[OBJECTNAME]', an object owned by '[OWNERNAME]', 
		// located in [REGIONNAME] at [REGIONPOS], 
		// has been <granted|denied> permission to: [PERMISSIONS]."

		LLUIString notice(LLTrans::getString(granted ? "ScriptQuestionCautionChatGranted" : "ScriptQuestionCautionChatDenied"));

		// always include the object name and owner name 
		notice.setArg("[OBJECTNAME]", notification["payload"]["object_name"].asString());
		notice.setArg("[OWNERNAME]", notification["payload"]["owner_name"].asString());

		// try to lookup viewerobject that corresponds to the object that
		// requested permissions (here, taskid->requesting object id)
		BOOL foundpos = FALSE;
		LLViewerObject* viewobj = gObjectList.findObject(notification["payload"]["task_id"].asUUID());
		if (viewobj)
		{
			// found the viewerobject, get it's position in its region
			LLVector3 objpos(viewobj->getPosition());
			
			// try to lookup the name of the region the object is in
			LLViewerRegion* viewregion = viewobj->getRegion();
			if (viewregion)
			{
				// got the region, so include the region and 3d coordinates of the object
				notice.setArg("[REGIONNAME]", viewregion->getName());
				std::string formatpos = llformat("%.1f, %.1f,%.1f", objpos[VX], objpos[VY], objpos[VZ]);
				notice.setArg("[REGIONPOS]", formatpos);

				foundpos = TRUE;
			}
		}

// [RLVa:KB] - Checked: 2010-04-23 (RLVa-1.2.0g) | Modified: RLVa-1.0.0a
		if (gRlvHandler.hasBehaviour(RLV_BHVR_SHOWLOC))
		{
			notice.setArg("[REGIONNAME]", RlvStrings::getString(RLV_STRING_HIDDEN_REGION));
			notice.setArg("[REGIONPOS]", RlvStrings::getString(RLV_STRING_HIDDEN));
		}
		else if (!foundpos)
// [/RLVa:KB]
//		if (!foundpos)
		{
			// unable to determine location of the object
			// <FS:Ansariel> Made hardcoded strings localizable
			//notice.setArg("[REGIONNAME]", "(unknown region)");
			//notice.setArg("[REGIONPOS]", "(unknown position)");
			notice.setArg("[REGIONNAME]", LLTrans::getString("UnknownRegion"));
			notice.setArg("[REGIONPOS]", LLTrans::getString("UnknownPosition"));
			// </FS:Ansariel>
		}

		// check each permission that was requested, and list each 
		// permission that has been flagged as a caution permission
		BOOL caution = FALSE;
		S32 count = 0;
		std::string perms;
		BOOST_FOREACH(script_perm_t script_perm, SCRIPT_PERMISSIONS)
		{
//			if ((orig_questions & script_perm.permbit)
//				&& script_perm.caution)
// [RLVa:KB] - Checked: 2012-07-28 (RLVa-1.4.7)
			if ((orig_questions & script_perm.permbit)
				&& ((script_perm.caution) || (notification["payload"]["rlv_notify"].asBoolean())) )
// [/RLVa:KB]
			{
				count++;
				caution = TRUE;

				// add a comma before the permission description if it is not the first permission
				// added to the list or the last permission to check
				if (count > 1)
				{
					perms.append(", ");
				}

				perms.append(LLTrans::getString(script_perm.question));
			}
		}

		notice.setArg("[PERMISSIONS]", perms);

		// log a chat message as long as at least one requested permission
		// is a caution permission
// [RLVa:KB] - Checked: 2012-07-28 (RLVa-1.4.7)
		if (caution)
		{
			// <FS:Ansariel> [FS communication UI]
			//LLFloaterIMNearbyChat* nearby_chat = LLFloaterReg::getTypedInstance<LLFloaterIMNearbyChat>("nearby_chat");
			FSFloaterNearbyChat* nearby_chat = FSFloaterNearbyChat::getInstance();
			// </FS:Ansariel> [FS communication UI]
			if(nearby_chat)
			{
				LLChat chat_msg(notice.getString());
				chat_msg.mFromName = SYSTEM_FROM;
				chat_msg.mFromID = LLUUID::null;
				chat_msg.mSourceType = CHAT_SOURCE_SYSTEM;
				nearby_chat->addMessage(chat_msg);
			}
		}
// [/RLVa:KB]
//		if (caution)
//		{
//			LLChat chat(notice.getString());
//	//		LLFloaterChat::addChat(chat, FALSE, FALSE);
//		}
	}
}

void script_question_mute(const LLUUID& item_id, const std::string& object_name);

void experiencePermissionBlock(LLUUID experience, LLSD result)
{
    LLSD permission;
    LLSD data;
    permission["permission"] = "Block";
    data[experience.asString()] = permission;
    data["experience"] = experience;
    LLEventPumps::instance().obtain("experience_permission").post(data);
}

bool script_question_cb(const LLSD& notification, const LLSD& response)
{
	S32 option = LLNotificationsUtil::getSelectedOption(notification, response);
	LLMessageSystem *msg = gMessageSystem;
	S32 orig = notification["payload"]["questions"].asInteger();
	S32 new_questions = orig;

	if (response["Details"])
	{
		// respawn notification...
		LLNotificationsUtil::add(notification["name"], notification["substitutions"], notification["payload"]);

		// ...with description on top
		LLNotificationsUtil::add("DebitPermissionDetails");
		return false;
	}

	LLUUID experience;
	if(notification["payload"].has("experience"))
	{
		experience = notification["payload"]["experience"].asUUID();
	}

	// check whether permissions were granted or denied
	BOOL allowed = TRUE;
	// the "yes/accept" button is the first button in the template, making it button 0
	// if any other button was clicked, the permissions were denied
	if (option != 0)
	{
		new_questions = 0;
		allowed = FALSE;
	}	
	else if(experience.notNull())
	{
		LLSD permission;
		LLSD data;
		permission["permission"]="Allow";

		data[experience.asString()]=permission;
		data["experience"]=experience;
		LLEventPumps::instance().obtain("experience_permission").post(data);
	}

	LLUUID task_id = notification["payload"]["task_id"].asUUID();
	LLUUID item_id = notification["payload"]["item_id"].asUUID();

	// reply with the permissions granted or denied
	msg->newMessageFast(_PREHASH_ScriptAnswerYes);
	msg->nextBlockFast(_PREHASH_AgentData);
	msg->addUUIDFast(_PREHASH_AgentID, gAgent.getID());
	msg->addUUIDFast(_PREHASH_SessionID, gAgent.getSessionID());
	msg->nextBlockFast(_PREHASH_Data);
	msg->addUUIDFast(_PREHASH_TaskID, task_id);
	msg->addUUIDFast(_PREHASH_ItemID, item_id);
	msg->addS32Fast(_PREHASH_Questions, new_questions);
	msg->sendReliable(LLHost(notification["payload"]["sender"].asString()));

	// only log a chat message if caution prompts are enabled
//	if (gSavedSettings.getBOOL("PermissionsCautionEnabled"))
// [RLVa:KB] - Checked: 2012-07-28 (RLVa-1.4.7)
	if ( (gSavedSettings.getBOOL("PermissionsCautionEnabled")) || (notification["payload"]["rlv_notify"].asBoolean()) )
// [/RLVa:KB]
	{
		// log a chat message, if appropriate
		notify_cautioned_script_question(notification, response, orig, allowed);
	}

// [RLVa:KB] - Checked: 2012-07-28 (RLVa-1.4.7)
	if ( (allowed) && (notification["payload"].has("rlv_blocked")) )
	{
		RlvUtil::notifyBlocked(notification["payload"]["rlv_blocked"], LLSD().with("OBJECT", notification["payload"]["object_name"]));
	}
// [/RLVa:KB]

	if ( response["Mute"] ) // mute
	{
		script_question_mute(task_id,notification["payload"]["object_name"].asString());
	}
	if ( response["BlockExperience"] )
	{
		if(experience.notNull())
		{
			LLViewerRegion* region = gAgent.getRegion();
			if (!region)
			    return false;

            LLExperienceCache::instance().setExperiencePermission(experience, std::string("Block"), boost::bind(&experiencePermissionBlock, experience, _1));

		}
}
	return false;
}

void script_question_mute(const LLUUID& task_id, const std::string& object_name)
{
	LLMuteList::getInstance()->add(LLMute(task_id, object_name, LLMute::OBJECT));

    // purge the message queue of any previously queued requests from the same source. DEV-4879
    class OfferMatcher : public LLNotificationsUI::LLScreenChannel::Matcher
    {
    public:
    	OfferMatcher(const LLUUID& to_block) : blocked_id(to_block) {}
      	bool matches(const LLNotificationPtr notification) const
        {
            if (notification->getName() == "ScriptQuestionCaution"
                || notification->getName() == "ScriptQuestion")
            {
                return (notification->getPayload()["task_id"].asUUID() == blocked_id);
            }
            return false;
        }
    private:
        const LLUUID& blocked_id;
    };

    LLNotificationsUI::LLChannelManager::getInstance()->killToastsFromChannel(LLUUID(
            gSavedSettings.getString("NotificationChannelUUID")), OfferMatcher(task_id));
}

static LLNotificationFunctorRegistration script_question_cb_reg_1("ScriptQuestion", script_question_cb);
static LLNotificationFunctorRegistration script_question_cb_reg_2("ScriptQuestionCaution", script_question_cb);
static LLNotificationFunctorRegistration script_question_cb_reg_3("ScriptQuestionExperience", script_question_cb);

void process_script_experience_details(const LLSD& experience_details, LLSD args, LLSD payload)
{
	if(experience_details[LLExperienceCache::PROPERTIES].asInteger() & LLExperienceCache::PROPERTY_GRID)
	{
		args["GRID_WIDE"] = LLTrans::getString("Grid-Scope");
	}
	else
	{
		args["GRID_WIDE"] = LLTrans::getString("Land-Scope");
	}
	args["EXPERIENCE"] = LLSLURL("experience", experience_details[LLExperienceCache::EXPERIENCE_ID].asUUID(), "profile").getSLURLString();

	LLNotificationsUtil::add("ScriptQuestionExperience", args, payload);
	make_ui_sound("UISndQuestionExperience"); // <FS:PP> New Experience notification sound
}

void process_script_question(LLMessageSystem *msg, void **user_data)
{
	// *TODO: Translate owner name -> [FIRST] [LAST]

	LLHost sender = msg->getSender();

	LLUUID taskid;
	LLUUID itemid;
	S32		questions;
	std::string object_name;
	std::string owner_name;
	LLUUID experienceid;

	// taskid -> object key of object requesting permissions
	msg->getUUIDFast(_PREHASH_Data, _PREHASH_TaskID, taskid );
	// itemid -> script asset key of script requesting permissions
	msg->getUUIDFast(_PREHASH_Data, _PREHASH_ItemID, itemid );

	// NaCl - Antispam Registry
	if (NACLAntiSpamRegistry::instance().checkQueue(ANTISPAM_QUEUE_SCRIPT_DIALOG, taskid, ANTISPAM_SOURCE_OBJECT))
	{
		return;
	}
	// NaCl End

	msg->getStringFast(_PREHASH_Data, _PREHASH_ObjectName, object_name);
	msg->getStringFast(_PREHASH_Data, _PREHASH_ObjectOwner, owner_name);
	msg->getS32Fast(_PREHASH_Data, _PREHASH_Questions, questions );

	if(msg->has(_PREHASH_Experience))
	{
		msg->getUUIDFast(_PREHASH_Experience, _PREHASH_ExperienceID, experienceid);
	}

	// Special case. If the objects are owned by this agent, throttle per-object instead
	// of per-owner. It's common for residents to reset a ton of scripts that re-request
	// permissions, as with tier boxes. UUIDs can't be valid agent names and vice-versa,
	// so we'll reuse the same namespace for both throttle types.
	std::string throttle_name = owner_name;
	std::string self_name;
	LLAgentUI::buildFullname( self_name );
	if( owner_name == self_name )
	{
		throttle_name = taskid.getString();
	}
	
	// don't display permission requests if this object is muted
	if (LLMuteList::getInstance()->isMuted(taskid)) return;
	
	// throttle excessive requests from any specific user's scripts
	typedef LLKeyThrottle<std::string> LLStringThrottle;
	static LLStringThrottle question_throttle( LLREQUEST_PERMISSION_THROTTLE_LIMIT, LLREQUEST_PERMISSION_THROTTLE_INTERVAL );

	switch (question_throttle.noteAction(throttle_name))
	{
		case LLStringThrottle::THROTTLE_NEWLY_BLOCKED:
			LL_INFOS("Messaging") << "process_script_question throttled"
					<< " owner_name:" << owner_name
					<< LL_ENDL;
			// Fall through

		case LLStringThrottle::THROTTLE_BLOCKED:
			// Escape altogether until we recover
			return;

		case LLStringThrottle::THROTTLE_OK:
			break;
	}

	std::string script_question;
	if (questions)
	{
		bool caution = false;
		S32 count = 0;
		LLSD args;
		args["OBJECTNAME"] = object_name;
		args["NAME"] = LLCacheName::cleanFullName(owner_name);
		S32 known_questions = 0;
		bool has_not_only_debit = questions ^ SCRIPT_PERMISSIONS[SCRIPT_PERMISSION_DEBIT].permbit;
		// check the received permission flags against each permission
		BOOST_FOREACH(script_perm_t script_perm, SCRIPT_PERMISSIONS)
		{
			if (questions & script_perm.permbit)
			{
				count++;
				known_questions |= script_perm.permbit;
				// check whether permission question should cause special caution dialog
				caution |= (script_perm.caution);

				if (("ScriptTakeMoney" == script_perm.question) && has_not_only_debit)
					continue;

                if (script_perm.question == "JoinAnExperience")
                { // Some experience only permissions do not have an explicit permission bit.  Add them here.
                    script_question += "    " + LLTrans::getString("ForceSitAvatar") + "\n";
                }

				script_question += "    " + LLTrans::getString(script_perm.question) + "\n";
			}
		}
	
		args["QUESTIONS"] = script_question;

		if (known_questions != questions)
		{
			// This is in addition to the normal dialog.
			// Viewer got a request for not supported/implemented permission 
			LL_WARNS("Messaging") << "Object \"" << object_name << "\" requested " << script_question
								<< " permission. Permission is unknown and can't be granted. Item id: " << itemid
								<< " taskid:" << taskid << LL_ENDL;
			make_ui_sound("UISndScriptFloaterOpen"); // <FS:PP> FIRE-16958: Incoming script permission request doesn't trigger a sound
		}
		
		if (known_questions)
		{
			LLSD payload;
			payload["task_id"] = taskid;
			payload["item_id"] = itemid;
			payload["sender"] = sender.getIPandPort();
			payload["questions"] = known_questions;
			payload["object_name"] = object_name;
			payload["owner_name"] = owner_name;

// [RLVa:KB] - Checked: 2012-07-28 (RLVa-1.4.7)
			if (rlv_handler_t::isEnabled())
			{
				RlvUtil::filterScriptQuestions(questions, payload);

				if ( (questions) && (gRlvHandler.hasBehaviour(RLV_BHVR_ACCEPTPERMISSION)) )
				{
					const LLViewerObject* pObj = gObjectList.findObject(taskid);
					if (pObj)
					{
						if ( (pObj->permYouOwner()) && (!pObj->isAttachment()) )
						{
							questions &= ~(SCRIPT_PERMISSIONS[SCRIPT_PERMISSION_TAKE_CONTROLS].permbit | 
								SCRIPT_PERMISSIONS[SCRIPT_PERMISSION_ATTACH].permbit);
						}
						else
						{
							questions &= ~(SCRIPT_PERMISSIONS[SCRIPT_PERMISSION_TAKE_CONTROLS].permbit);
						}
						payload["rlv_notify"] = !pObj->permYouOwner();
					}
				}
			}

			if ( (!caution) && (!questions) && (experienceid.isNull()) )
			{
				LLNotifications::instance().forceResponse(
					LLNotification::Params("ScriptQuestion").substitutions(args).payload(payload), 0/*YES*/);
				return;
			}
// [/RLVa:KB]

			// check whether cautions are even enabled or not
			const char* notification = "ScriptQuestion";

			if(caution && gSavedSettings.getBOOL("PermissionsCautionEnabled"))
			{
				args["FOOTERTEXT"] = (count > 1) ? LLTrans::getString("AdditionalPermissionsRequestHeader") + "\n\n" + script_question : "";
				notification = "ScriptQuestionCaution";
			}
			else if(experienceid.notNull())
			{
				payload["experience"]=experienceid;
                LLExperienceCache::instance().get(experienceid, boost::bind(process_script_experience_details, _1, args, payload));
				return;
			}

			LLNotificationsUtil::add(notification, args, payload);
			make_ui_sound("UISndScriptFloaterOpen"); // <FS:PP> FIRE-16958: Incoming script permission request doesn't trigger a sound
		}
	}
}


void process_derez_container(LLMessageSystem *msg, void**)
{
	LL_WARNS("Messaging") << "call to deprecated process_derez_container" << LL_ENDL;
}

void container_inventory_arrived(LLViewerObject* object,
								 LLInventoryObject::object_list_t* inventory,
								 S32 serial_num,
								 void* data)
{
	LL_DEBUGS("Messaging") << "container_inventory_arrived()" << LL_ENDL;
	if( gAgentCamera.cameraMouselook() )
	{
		gAgentCamera.changeCameraToDefault();
	}

	LLInventoryPanel *active_panel = LLInventoryPanel::getActiveInventoryPanel();

	if (inventory->size() > 2)
	{
		// create a new inventory category to put this in
		LLUUID cat_id;
		cat_id = gInventory.createNewCategory(gInventory.getRootFolderID(),
											  LLFolderType::FT_NONE,
											  LLTrans::getString("AcquiredItems"));

		LLInventoryObject::object_list_t::const_iterator it = inventory->begin();
		LLInventoryObject::object_list_t::const_iterator end = inventory->end();
		for ( ; it != end; ++it)
		{
			if ((*it)->getType() != LLAssetType::AT_CATEGORY)
			{
				LLInventoryObject* obj = (LLInventoryObject*)(*it);
				LLInventoryItem* item = (LLInventoryItem*)(obj);
				LLUUID item_id;
				item_id.generate();
				time_t creation_date_utc = time_corrected();
				LLPointer<LLViewerInventoryItem> new_item
					= new LLViewerInventoryItem(item_id,
												cat_id,
												item->getPermissions(),
												item->getAssetUUID(),
												item->getType(),
												item->getInventoryType(),
												item->getName(),
												item->getDescription(),
												LLSaleInfo::DEFAULT,
												item->getFlags(),
												creation_date_utc);
				new_item->updateServer(TRUE);
				gInventory.updateItem(new_item);
			}
		}
		gInventory.notifyObservers();
		if(active_panel)
		{
			active_panel->setSelection(cat_id, TAKE_FOCUS_NO);
		}
	}
	else if (inventory->size() == 2)
	{
		// we're going to get one fake root category as well as the
		// one actual object
		LLInventoryObject::object_list_t::iterator it = inventory->begin();

		if ((*it)->getType() == LLAssetType::AT_CATEGORY)
		{
			++it;
		}

		LLInventoryItem* item = (LLInventoryItem*)((LLInventoryObject*)(*it));
		const LLUUID category = gInventory.findCategoryUUIDForType(LLFolderType::assetTypeToFolderType(item->getType()));

		LLUUID item_id;
		item_id.generate();
		time_t creation_date_utc = time_corrected();
		LLPointer<LLViewerInventoryItem> new_item
			= new LLViewerInventoryItem(item_id, category,
										item->getPermissions(),
										item->getAssetUUID(),
										item->getType(),
										item->getInventoryType(),
										item->getName(),
										item->getDescription(),
										LLSaleInfo::DEFAULT,
										item->getFlags(),
										creation_date_utc);
		new_item->updateServer(TRUE);
		gInventory.updateItem(new_item);
		gInventory.notifyObservers();
		if(active_panel)
		{
			active_panel->setSelection(item_id, TAKE_FOCUS_NO);
		}
	}

	// we've got the inventory, now delete this object if this was a take
	BOOL delete_object = (BOOL)(intptr_t)data;
	LLViewerRegion *region = gAgent.getRegion();
	if (delete_object && region)
	{
		gMessageSystem->newMessageFast(_PREHASH_ObjectDelete);
		gMessageSystem->nextBlockFast(_PREHASH_AgentData);
		gMessageSystem->addUUIDFast(_PREHASH_AgentID, gAgent.getID());
		gMessageSystem->addUUIDFast(_PREHASH_SessionID, gAgent.getSessionID());
		const U8 NO_FORCE = 0;
		gMessageSystem->addU8Fast(_PREHASH_Force, NO_FORCE);
		gMessageSystem->nextBlockFast(_PREHASH_ObjectData);
		gMessageSystem->addU32Fast(_PREHASH_ObjectLocalID, object->getLocalID());
		gMessageSystem->sendReliable(region->getHost());
	}
}

// method to format the time.
std::string formatted_time(const time_t& the_time)
{
	std::string dateStr = "["+LLTrans::getString("LTimeWeek")+"] ["
						+LLTrans::getString("LTimeMonth")+"] ["
						+LLTrans::getString("LTimeDay")+"] ["
						+LLTrans::getString("LTimeHour")+"]:["
						+LLTrans::getString("LTimeMin")+"]:["
						+LLTrans::getString("LTimeSec")+"] ["
						+LLTrans::getString("LTimeYear")+"]";

	LLSD substitution;
	substitution["datetime"] = (S32) the_time;
	LLStringUtil::format (dateStr, substitution);
	return dateStr;
}


void process_teleport_failed(LLMessageSystem *msg, void**)
{
	std::string message_id;		// Tag from server, like "RegionEntryAccessBlocked"
	std::string big_reason;		// Actual message to display
	LLSD args;

	// Let the interested parties know that teleport failed.
	LLViewerParcelMgr::getInstance()->onTeleportFailed();

	// if we have additional alert data
	if (msg->has(_PREHASH_AlertInfo) && msg->getSizeFast(_PREHASH_AlertInfo, _PREHASH_Message) > 0)
	{
		// Get the message ID
		msg->getStringFast(_PREHASH_AlertInfo, _PREHASH_Message, message_id);
		big_reason = LLAgent::sTeleportErrorMessages[message_id];
		if ( big_reason.size() <= 0 )
		{
			// Nothing found in the map - use what the server returned in the original message block
			msg->getStringFast(_PREHASH_Info, _PREHASH_Reason, big_reason);
		}

		LLSD llsd_block;
		std::string llsd_raw;
		msg->getStringFast(_PREHASH_AlertInfo, _PREHASH_ExtraParams, llsd_raw);
		if (llsd_raw.length())
		{
			std::istringstream llsd_data(llsd_raw);
			if (!LLSDSerialize::deserialize(llsd_block, llsd_data, llsd_raw.length()))
			{
				LL_WARNS() << "process_teleport_failed: Attempted to read alert parameter data into LLSD but failed:" << llsd_raw << LL_ENDL;
			}
			else
			{
				if(llsd_block.has("REGION_NAME"))
				{
					std::string region_name = llsd_block["REGION_NAME"].asString();
					if(!region_name.empty())
					{
						LLStringUtil::format_map_t name_args;
						name_args["[REGION_NAME]"] = region_name;
						LLStringUtil::format(big_reason, name_args);
					}
				}
				// change notification name in this special case
				if (handle_teleport_access_blocked(llsd_block, message_id, args["REASON"]))
				{
					if( gAgent.getTeleportState() != LLAgent::TELEPORT_NONE )
					{
						gAgent.setTeleportState( LLAgent::TELEPORT_NONE );
					}
					return;
				}
			}
		}
		args["REASON"] = big_reason;
	}
	else
	{	// Extra message payload not found - use what the simulator sent
		msg->getStringFast(_PREHASH_Info, _PREHASH_Reason, message_id);

		big_reason = LLAgent::sTeleportErrorMessages[message_id];
		if ( big_reason.size() > 0 )
		{	// Substitute verbose reason from the local map
			args["REASON"] = big_reason;
		}
		else
		{	// Nothing found in the map - use what the server returned
			args["REASON"] = message_id;
		}
	}

	// <FS:Ansariel> Stop typing after teleport (possible fix for FIRE-7273)
	gAgent.stopTyping();

	LL_INFOS() << "Teleport error, message_id=" << message_id << LL_ENDL;
	if (!FSLSLBridge::instance().canUseBridge() ||
		(message_id != "Could not teleport closer to destination"))
	{
		LLNotificationsUtil::add("CouldNotTeleportReason", args);
	}

	if( gAgent.getTeleportState() != LLAgent::TELEPORT_NONE )
	{
		gAgent.setTeleportState( LLAgent::TELEPORT_NONE );
	}
}

void process_teleport_local(LLMessageSystem *msg,void**)
{
	LLUUID agent_id;
	msg->getUUIDFast(_PREHASH_Info, _PREHASH_AgentID, agent_id);
	if (agent_id != gAgent.getID())
	{
		LL_WARNS("Messaging") << "Got teleport notification for wrong agent!" << LL_ENDL;
		return;
	}

	U32 location_id;
	LLVector3 pos, look_at;
	U32 teleport_flags;
	msg->getU32Fast(_PREHASH_Info, _PREHASH_LocationID, location_id);
	msg->getVector3Fast(_PREHASH_Info, _PREHASH_Position, pos);
	msg->getVector3Fast(_PREHASH_Info, _PREHASH_LookAt, look_at);
	msg->getU32Fast(_PREHASH_Info, _PREHASH_TeleportFlags, teleport_flags);

	if( gAgent.getTeleportState() != LLAgent::TELEPORT_NONE )
	{
		if( gAgent.getTeleportState() == LLAgent::TELEPORT_LOCAL )
		{
			// To prevent TeleportStart messages re-activating the progress screen right
			// after tp, keep the teleport state and let progress screen clear it after a short delay
			// (progress screen is active but not visible)  *TODO: remove when SVC-5290 is fixed
			gTeleportDisplayTimer.reset();
			gTeleportDisplay = TRUE;
		}
		else
		{
			gAgent.setTeleportState( LLAgent::TELEPORT_NONE );
		}
	}

	// Sim tells us whether the new position is off the ground
	// <FS:Ansariel> Always fly after TP option
	//if (teleport_flags & TELEPORT_FLAGS_IS_FLYING)
	if (teleport_flags & TELEPORT_FLAGS_IS_FLYING || gSavedSettings.getBOOL("FSFlyAfterTeleport"))
	// </FS:Ansariel> Always fly after TP option
	{
		gAgent.setFlying(TRUE);
	}
	else
	{
		gAgent.setFlying(FALSE);
	}

	// <FS:Ansariel> Stop typing after teleport (possible fix for FIRE-7273)
	gAgent.stopTyping();

	gAgent.setPositionAgent(pos);
	gAgentCamera.slamLookAt(look_at);

	if ( !(gAgent.getTeleportKeepsLookAt() && LLViewerJoystick::getInstance()->getOverrideCamera()) && gSavedSettings.getBOOL("FSResetCameraOnTP") )
	{
		gAgentCamera.resetView(TRUE, TRUE);
	}

	// send camera update to new region
	gAgentCamera.updateCamera();

	send_agent_update(TRUE, TRUE);

	// Let the interested parties know we've teleported.
	// Vadim *HACK: Agent position seems to get reset (to render position?)
	//              on each frame, so we have to pass the new position manually.
	LLViewerParcelMgr::getInstance()->onTeleportFinished(true, gAgent.getPosGlobalFromAgent(pos));
}

void send_simple_im(const LLUUID& to_id,
					const std::string& message,
					EInstantMessage dialog,
					const LLUUID& id)
{
	std::string my_name;
	LLAgentUI::buildFullname(my_name);
	send_improved_im(to_id,
					 my_name,
					 message,
					 IM_ONLINE,
					 dialog,
					 id,
					 NO_TIMESTAMP,
					 (U8*)EMPTY_BINARY_BUCKET,
					 EMPTY_BINARY_BUCKET_SIZE);
}

void send_group_notice(const LLUUID& group_id,
					   const std::string& subject,
					   const std::string& message,
					   const LLInventoryItem* item)
{
	// Put this notice into an instant message form.
	// This will mean converting the item to a binary bucket,
	// and the subject/message into a single field.
	std::string my_name;
	LLAgentUI::buildFullname(my_name);

	// Combine subject + message into a single string.
	std::ostringstream subject_and_message;
	// TODO: turn all existing |'s into ||'s in subject and message.
	subject_and_message << subject << "|" << message;

	// Create an empty binary bucket.
	U8 bin_bucket[MAX_INVENTORY_BUFFER_SIZE];
	U8* bucket_to_send = bin_bucket;
	bin_bucket[0] = '\0';
	S32 bin_bucket_size = EMPTY_BINARY_BUCKET_SIZE;
	// If there is an item being sent, pack it into the binary bucket.
	if (item)
	{
		LLSD item_def;
		item_def["item_id"] = item->getUUID();
		item_def["owner_id"] = item->getPermissions().getOwner();
		std::ostringstream ostr;
		LLSDSerialize::serialize(item_def, ostr, LLSDSerialize::LLSD_XML);
		bin_bucket_size = ostr.str().copy(
			(char*)bin_bucket, ostr.str().size());
		bin_bucket[bin_bucket_size] = '\0';
	}
	else
	{
		bucket_to_send = (U8*) EMPTY_BINARY_BUCKET;
	}
   

	send_improved_im(
			group_id,
			my_name,
			subject_and_message.str(),
			IM_ONLINE,
			IM_GROUP_NOTICE,
			LLUUID::null,
			NO_TIMESTAMP,
			bucket_to_send,
			bin_bucket_size);
}

void send_lures(const LLSD& notification, const LLSD& response)
{
	std::string text = response["message"].asString();
	LLSLURL slurl;
	LLAgentUI::buildSLURL(slurl);
	text.append("\r\n").append(slurl.getSLURLString());

// [RLVa:KB] - Checked: RLVa-2.0.0
	// Filter the lure message if any of the recipients are IM-blocked
	const LLSD& sdRecipients = notification["payload"]["ids"];
	if ( (gRlvHandler.isEnabled()) && 
	     (std::any_of(sdRecipients.beginArray(), sdRecipients.endArray(), [](const LLSD& id) { return !RlvActions::canStartIM(id.asUUID()) || !RlvActions::canSendIM(id.asUUID()); })) )
	{
		text = RlvStrings::getString(RLV_STRING_HIDDEN);
	}
// [/RLVa:KB]

	LLMessageSystem* msg = gMessageSystem;
	msg->newMessageFast(_PREHASH_StartLure);
	msg->nextBlockFast(_PREHASH_AgentData);
	msg->addUUIDFast(_PREHASH_AgentID, gAgent.getID());
	msg->addUUIDFast(_PREHASH_SessionID, gAgent.getSessionID());
	msg->nextBlockFast(_PREHASH_Info);
	msg->addU8Fast(_PREHASH_LureType, (U8)0); // sim will fill this in.
	msg->addStringFast(_PREHASH_Message, text);
	for(LLSD::array_const_iterator it = notification["payload"]["ids"].beginArray();
		it != notification["payload"]["ids"].endArray();
		++it)
	{
		LLUUID target_id = it->asUUID();

		msg->nextBlockFast(_PREHASH_TargetData);
		msg->addUUIDFast(_PREHASH_TargetID, target_id);

		// Record the offer.
		{
// [RLVa:KB] - Checked: RLVa-2.0.1
			bool fRlvCanShowName = (!notification["payload"].has("rlv_shownames")) ? true : !notification["payload"]["rlv_shownames"].asBoolean();
// [/RLVa:KB]
			LLAvatarName av_name;
			LLAvatarNameCache::get(target_id, &av_name);  // for im log filenames
			LLSD args;
// [RLVa:KB] - Checked: 2014-03-31 (Catznip-3.6)
			args["TO_NAME"] = LLSLURL("agent", target_id, (fRlvCanShowName) ? "completename" : "rlvanonym").getSLURLString();;
// [/RLVa:KB]
//			args["TO_NAME"] = LLSLURL("agent", target_id, "completename").getSLURLString();
	
			LLSD payload;
				
			//*TODO please rewrite all keys to the same case, lower or upper
			payload["from_id"] = target_id;
			payload["SUPPRESS_TOAST"] = true;
			LLNotificationsUtil::add("TeleportOfferSent", args, payload);

			// Add the recepient to the recent people list.
// [RLVa:KB] - Checked: RLVa-2.0.1
			if (fRlvCanShowName)
				LLRecentPeople::instance().add(target_id);
// [/RLVa:KB]
//			LLRecentPeople::instance().add(target_id);
		}
	}
	gAgent.sendReliableMessage();
}

bool handle_lure_callback(const LLSD& notification, const LLSD& response)
{
	static const unsigned OFFER_RECIPIENT_LIMIT = 250;
	if(notification["payload"]["ids"].size() > OFFER_RECIPIENT_LIMIT) 
	{
		// More than OFFER_RECIPIENT_LIMIT targets will overload the message
		// producing an llerror.
		LLSD args;
		args["OFFERS"] = notification["payload"]["ids"].size();
		args["LIMIT"] = static_cast<int>(OFFER_RECIPIENT_LIMIT);
		LLNotificationsUtil::add("TooManyTeleportOffers", args);
		return false;
	}

	S32 option = LLNotificationsUtil::getSelectedOption(notification, response);

	if(0 == option)
	{
		send_lures(notification, response);
	}

	return false;
}

void handle_lure(const LLUUID& invitee)
{
	std::vector<LLUUID> ids;
	ids.push_back(invitee);
	handle_lure(ids);
}

// Prompt for a message to the invited user.
void handle_lure(const uuid_vec_t& ids)
{
	if (ids.empty()) return;

	if (!gAgent.getRegion()) return;

	LLSD edit_args;
// [RLVa:KB] - Checked: 2010-04-07 (RLVa-1.2.0d) | Modified: RLVa-1.0.0a
	edit_args["REGION"] = (!gRlvHandler.hasBehaviour(RLV_BHVR_SHOWLOC)) ? gAgent.getRegion()->getName() : RlvStrings::getString(RLV_STRING_HIDDEN);
// [/RLVa:KB]
//	edit_args["REGION"] = gAgent.getRegion()->getName();

	LLSD payload;
// [RLVa:KB] - Checked: RLVa-2.0.1
	bool fRlvShouldHideNames = false;
	for (const LLUUID& idAgent : ids)
	{
		// Only allow offering teleports if everyone is a @tplure exception or able to map this avie under @showloc=n
		if (gRlvHandler.hasBehaviour(RLV_BHVR_SHOWLOC))
		{
			const LLRelationship* pBuddyInfo = LLAvatarTracker::instance().getBuddyInfo(idAgent);
			if ( (!gRlvHandler.isException(RLV_BHVR_TPLURE, idAgent, RLV_CHECK_PERMISSIVE)) &&
				 ((!pBuddyInfo) || (!pBuddyInfo->isOnline()) || (!pBuddyInfo->isRightGrantedTo(LLRelationship::GRANT_MAP_LOCATION))) )
			{
				RlvUtil::notifyBlocked(RLV_STRING_BLOCKED_TELEPORT_OFFER);
				return;
			}
		}
		fRlvShouldHideNames |= !RlvActions::canShowName(RlvActions::SNC_TELEPORTOFFER, idAgent);
		payload["ids"].append(idAgent);
	}
	payload["rlv_shownames"] = fRlvShouldHideNames;
// [/RLVa:KB]
// 	for (std::vector<LLUUID>::const_iterator it = ids.begin();
// 		it != ids.end();
// 		++it)
// 	{
// 		payload["ids"].append(*it);
// 	}
	if (gAgent.isGodlike())
	{
		LLNotificationsUtil::add("OfferTeleportFromGod", edit_args, payload, handle_lure_callback);
	}
	else
	{
		LLNotificationsUtil::add("OfferTeleport", edit_args, payload, handle_lure_callback);
	}
}

bool teleport_request_callback(const LLSD& notification, const LLSD& response)
{
	LLUUID from_id = notification["payload"]["from_id"].asUUID();
	if(from_id.isNull())
	{
		LL_WARNS() << "from_id is NULL" << LL_ENDL;
		return false;
	}

	LLAvatarName av_name;
	LLAvatarNameCache::get(from_id, &av_name);

	if(LLMuteList::getInstance()->isMuted(from_id) && !LLMuteList::getInstance()->isLinden(av_name.getUserName()))
	{
		return false;
	}

	S32 option = 0;
	if (response.isInteger()) 
	{
		option = response.asInteger();
	}
	else
	{
		option = LLNotificationsUtil::getSelectedOption(notification, response);
	}

	switch(option)
	{
	// Yes
	case 0:
		{
			LLSD dummy_notification;
			dummy_notification["payload"]["ids"][0] = from_id;

			LLSD dummy_response;
			dummy_response["message"] = response["message"];

			send_lures(dummy_notification, dummy_response);
		}
		break;

	// No
	case 1:
	default:
		break;
	}

	return false;
}

static LLNotificationFunctorRegistration teleport_request_callback_reg("TeleportRequest", teleport_request_callback);

void send_improved_im(const LLUUID& to_id,
							const std::string& name,
							const std::string& message,
							U8 offline,
							EInstantMessage dialog,
							const LLUUID& id,
							U32 timestamp, 
							const U8* binary_bucket,
							S32 binary_bucket_size)
{
	pack_instant_message(
		gMessageSystem,
		gAgent.getID(),
		FALSE,
		gAgent.getSessionID(),
		to_id,
		name,
		message,
		offline,
		dialog,
		id,
		0,
		LLUUID::null,
		gAgent.getPositionAgent(),
		timestamp,
		binary_bucket,
		binary_bucket_size);
	gAgent.sendReliableMessage();
}


void send_places_query(const LLUUID& query_id,
					   const LLUUID& trans_id,
					   const std::string& query_text,
					   U32 query_flags,
					   S32 category,
					   const std::string& sim_name)
{
	LLMessageSystem* msg = gMessageSystem;

	msg->newMessage("PlacesQuery");
	msg->nextBlock("AgentData");
	msg->addUUID("AgentID", gAgent.getID());
	msg->addUUID("SessionID", gAgent.getSessionID());
	msg->addUUID("QueryID", query_id);
	msg->nextBlock("TransactionData");
	msg->addUUID("TransactionID", trans_id);
	msg->nextBlock("QueryData");
	msg->addString("QueryText", query_text);
	msg->addU32("QueryFlags", query_flags);
	msg->addS8("Category", (S8)category);
	msg->addString("SimName", sim_name);
	gAgent.sendReliableMessage();
}

// Deprecated in favor of cap "UserInfo"
void process_user_info_reply(LLMessageSystem* msg, void**)
{
	LLUUID agent_id;
	msg->getUUIDFast(_PREHASH_AgentData, _PREHASH_AgentID, agent_id);
	if(agent_id != gAgent.getID())
	{
		LL_WARNS("Messaging") << "process_user_info_reply - "
				<< "wrong agent id." << LL_ENDL;
	}
	
	BOOL im_via_email;
	msg->getBOOLFast(_PREHASH_UserData, _PREHASH_IMViaEMail, im_via_email);
	std::string email;
	msg->getStringFast(_PREHASH_UserData, _PREHASH_EMail, email);
	std::string dir_visibility;
	msg->getString( "UserData", "DirectoryVisibility", dir_visibility);

    // For Message based user info information the is_verified is assumed to be false.
	// <FS:Ansariel> Show email address in preferences (FIRE-1071)
	//LLFloaterPreference::updateUserInfo(dir_visibility, im_via_email, false);   
	LLFloaterPreference::updateUserInfo(dir_visibility, im_via_email, !LLGridManager::instance().isInSecondLife(), email); // Assume verified in OpenSim
	// </FS:Ansariel> Show email address in preferences (FIRE-1071)
	LLFloaterSnapshot::setAgentEmail(email);
}


//---------------------------------------------------------------------------
// Script Dialog
//---------------------------------------------------------------------------

const S32 SCRIPT_DIALOG_MAX_BUTTONS = 12;
const char* SCRIPT_DIALOG_HEADER = "Script Dialog:\n";

bool callback_script_dialog(const LLSD& notification, const LLSD& response)
{
	LLNotificationForm form(notification["form"]);

	std::string rtn_text;
	S32 button_idx;
	button_idx = LLNotification::getSelectedOption(notification, response);
	if (response[TEXTBOX_MAGIC_TOKEN].isDefined())
	{
		if (response[TEXTBOX_MAGIC_TOKEN].isString())
			rtn_text = response[TEXTBOX_MAGIC_TOKEN].asString();
		else
			rtn_text.clear(); // bool marks empty string
	}
	else
	{
		rtn_text = LLNotification::getSelectedOptionName(response);
	}

	// Button -2 = Mute
	// Button -1 = Ignore - no processing needed for this button
	// Buttons 0 and above = dialog choices

	if (-2 == button_idx)
	{
		std::string object_name = notification["payload"]["object_name"].asString();
		LLUUID object_id = notification["payload"]["object_id"].asUUID();
		LLMute mute(object_id, object_name, LLMute::OBJECT);
		if (LLMuteList::getInstance()->add(mute))
		{
			// This call opens the sidebar, displays the block list, and highlights the newly blocked
			// object in the list so the user can see that their block click has taken effect.
			LLPanelBlockedList::showPanelAndSelect(object_id);
		}
	}

	if (0 <= button_idx)
	{
		LLMessageSystem* msg = gMessageSystem;
		msg->newMessage("ScriptDialogReply");
		msg->nextBlock("AgentData");
		msg->addUUID("AgentID", gAgent.getID());
		msg->addUUID("SessionID", gAgent.getSessionID());
		msg->nextBlock("Data");
		msg->addUUID("ObjectID", notification["payload"]["object_id"].asUUID());
		msg->addS32("ChatChannel", notification["payload"]["chat_channel"].asInteger());
		msg->addS32("ButtonIndex", button_idx);
		msg->addString("ButtonLabel", rtn_text);
		msg->sendReliable(LLHost(notification["payload"]["sender"].asString()));
	}

	return false;
}
static LLNotificationFunctorRegistration callback_script_dialog_reg_1("ScriptDialog", callback_script_dialog);
static LLNotificationFunctorRegistration callback_script_dialog_reg_2("ScriptDialogGroup", callback_script_dialog);

void process_script_dialog(LLMessageSystem* msg, void**)
{
	S32 i;
	LLSD payload;

	LLUUID object_id;
	msg->getUUID("Data", "ObjectID", object_id);

	// NaCl - Antispam Registry
	if (NACLAntiSpamRegistry::instance().checkQueue(ANTISPAM_QUEUE_SCRIPT_DIALOG, object_id, ANTISPAM_SOURCE_OBJECT))
	{
		return;
	}
	// NaCl End

//	For compability with OS grids first check for presence of extended packet before fetching data.
    LLUUID owner_id;
	if (gMessageSystem->getNumberOfBlocks("OwnerData") > 0)
	{
    msg->getUUID("OwnerData", "OwnerID", owner_id);
	}

	if (LLMuteList::getInstance()->isMuted(object_id) || LLMuteList::getInstance()->isMuted(owner_id))
	{
		return;
	}

	std::string message; 
	std::string first_name;
	std::string last_name;
	std::string object_name;

	S32 chat_channel;
	msg->getString("Data", "FirstName", first_name);
	msg->getString("Data", "LastName", last_name);
	msg->getString("Data", "ObjectName", object_name);
	msg->getString("Data", "Message", message);
	msg->getS32("Data", "ChatChannel", chat_channel);

		// unused for now
	LLUUID image_id;
	msg->getUUID("Data", "ImageID", image_id);

	payload["sender"] = msg->getSender().getIPandPort();
	payload["object_id"] = object_id;
	payload["chat_channel"] = chat_channel;
	payload["object_name"] = object_name;

	// <FS:Ansariel> FIRE-17158: Remove "block" button for script dialog of own objects
	bool own_object = false;
	std::string self_name;
	LLAgentUI::buildFullname(self_name);
	if (LLCacheName::buildFullName(first_name, last_name) == self_name)
	{
		own_object = true;
	}
	payload["own_object"] = own_object;
	// </FS:Ansariel>

	// build up custom form
	S32 button_count = msg->getNumberOfBlocks("Buttons");
	if (button_count > SCRIPT_DIALOG_MAX_BUTTONS)
	{
		LL_WARNS() << "Too many script dialog buttons - omitting some" << LL_ENDL;
		button_count = SCRIPT_DIALOG_MAX_BUTTONS;
	}

	LLNotificationForm form;
	for (i = 0; i < button_count; i++)
	{
		std::string tdesc;
		msg->getString("Buttons", "ButtonLabel", tdesc, i);
		form.addElement("button", std::string(tdesc));
	}

	LLSD args;
	args["TITLE"] = object_name;
	args["MESSAGE"] = message;
	LLNotificationPtr notification;
	if (!first_name.empty())
	{
		args["NAME"] = LLCacheName::buildFullName(first_name, last_name);
		notification = LLNotifications::instance().add(
			LLNotification::Params("ScriptDialog").substitutions(args).payload(payload).form_elements(form.asLLSD()));
	}
	else
	{
		args["GROUPNAME"] = last_name;
		notification = LLNotifications::instance().add(
			LLNotification::Params("ScriptDialogGroup").substitutions(args).payload(payload).form_elements(form.asLLSD()));
	}
}

//---------------------------------------------------------------------------


std::vector<LLSD> gLoadUrlList;

bool callback_load_url(const LLSD& notification, const LLSD& response)
{
	S32 option = LLNotificationsUtil::getSelectedOption(notification, response);

	if (0 == option)
	{
		LLWeb::loadURL(notification["payload"]["url"].asString());
	}

	return false;
}
static LLNotificationFunctorRegistration callback_load_url_reg("LoadWebPage", callback_load_url);

// We've got the name of the person or group that owns the object hurling the url.
// Display confirmation dialog.
void callback_load_url_name(const LLUUID& id, const std::string& full_name, bool is_group)
{
	std::vector<LLSD>::iterator it;
	for (it = gLoadUrlList.begin(); it != gLoadUrlList.end(); )
	{
		LLSD load_url_info = *it;
		if (load_url_info["owner_id"].asUUID() == id)
		{
			it = gLoadUrlList.erase(it);

			std::string owner_name;
			if (is_group)
			{
				owner_name = full_name + LLTrans::getString("Group");
			}
			else
			{
				owner_name = full_name;
			}

			// For legacy name-only mutes.
			if (LLMuteList::getInstance()->isMuted(LLUUID::null, owner_name))
			{
				continue;
			}
			LLSD args;
			args["URL"] = load_url_info["url"].asString();
			args["MESSAGE"] = load_url_info["message"].asString();
			args["OBJECTNAME"] = load_url_info["object_name"].asString();
			args["NAME_SLURL"] = LLSLURL(is_group ? "group" : "agent", id, "about").getSLURLString();

			LLNotificationsUtil::add("LoadWebPage", args, load_url_info);
		}
		else
		{
			++it;
		}
	}
}

// We've got the name of the person who owns the object hurling the url.
void callback_load_url_avatar_name(const LLUUID& id, const LLAvatarName& av_name)
{
    callback_load_url_name(id, av_name.getUserName(), false);
}

void process_load_url(LLMessageSystem* msg, void**)
{
	LLUUID object_id;
	LLUUID owner_id;
	BOOL owner_is_group;
	char object_name[256];		/* Flawfinder: ignore */
	char message[256];		/* Flawfinder: ignore */
	char url[256];		/* Flawfinder: ignore */

	msg->getString("Data", "ObjectName", 256, object_name);
	msg->getUUID(  "Data", "ObjectID", object_id);
	msg->getUUID(  "Data", "OwnerID", owner_id);
	msg->getBOOL(  "Data", "OwnerIsGroup", owner_is_group);
	msg->getString("Data", "Message", 256, message);
	msg->getString("Data", "URL", 256, url);

	// NaCl - Antispam Registry
	if (NACLAntiSpamRegistry::instance().checkQueue(ANTISPAM_QUEUE_SCRIPT_DIALOG, object_id, ANTISPAM_SOURCE_OBJECT))
	{
		return;
	}
	// NaCl End

	LLSD payload;
	payload["object_id"] = object_id;
	payload["owner_id"] = owner_id;
	payload["owner_is_group"] = owner_is_group;
	payload["object_name"] = object_name;
	payload["message"] = message;
	payload["url"] = url;

	// URL is safety checked in load_url above

	// Check if object or owner is muted
	if (LLMuteList::getInstance()->isMuted(object_id, object_name) ||
	    LLMuteList::getInstance()->isMuted(owner_id))
	{
		LL_INFOS("Messaging")<<"Ignoring load_url from muted object/owner."<<LL_ENDL;
		return;
	}

	// Add to list of pending name lookups
	gLoadUrlList.push_back(payload);

	if (owner_is_group)
	{
		gCacheName->getGroup(owner_id, boost::bind(&callback_load_url_name, _1, _2, _3));
	}
	else
	{
		LLAvatarNameCache::get(owner_id, boost::bind(&callback_load_url_avatar_name, _1, _2));
	}
}


void callback_download_complete(void** data, S32 result, LLExtStat ext_status)
{
	std::string* filepath = (std::string*)data;
	LLSD args;
	args["DOWNLOAD_PATH"] = *filepath;
	LLNotificationsUtil::add("FinishedRawDownload", args);
	delete filepath;
}


void process_initiate_download(LLMessageSystem* msg, void**)
{
	LLUUID agent_id;
	msg->getUUID("AgentData", "AgentID", agent_id);
	if (agent_id != gAgent.getID())
	{
		LL_WARNS("Messaging") << "Initiate download for wrong agent" << LL_ENDL;
		return;
	}

	std::string sim_filename;
	std::string viewer_filename;
	msg->getString("FileData", "SimFilename", sim_filename);
	msg->getString("FileData", "ViewerFilename", viewer_filename);

	if (!gXferManager->validateFileForRequest(viewer_filename))
	{
		LL_WARNS() << "SECURITY: Unauthorized download to local file " << viewer_filename << LL_ENDL;
		return;
	}
	gXferManager->requestFile(viewer_filename,
		sim_filename,
		LL_PATH_NONE,
		msg->getSender(),
		FALSE,	// don't delete remote
		callback_download_complete,
		(void**)new std::string(viewer_filename));
}


void process_script_teleport_request(LLMessageSystem* msg, void**)
{
	if (!gSavedSettings.getBOOL("ScriptsCanShowUI")) return;

	std::string object_name;
	std::string sim_name;
	LLVector3 pos;
	LLVector3 look_at;

	msg->getString("Data", "ObjectName", object_name);
	msg->getString("Data", "SimName", sim_name);
	msg->getVector3("Data", "SimPosition", pos);
	msg->getVector3("Data", "LookAt", look_at);

	LLFloaterWorldMap* instance = LLFloaterWorldMap::getInstance();
	if(instance)
	{
		LL_INFOS() << "Object named " << object_name 
			<< " is offering TP to region "
			<< sim_name << " position " << pos
			<< LL_ENDL;

		instance->trackURL(sim_name, (S32)pos.mV[VX], (S32)pos.mV[VY], (S32)pos.mV[VZ]);
		LLFloaterReg::showInstance("world_map", "center");
	}
	
	// remove above two lines and replace with below line
	// to re-enable parcel browser for llMapDestination()
	// LLURLDispatcher::dispatch(LLSLURL::buildSLURL(sim_name, (S32)pos.mV[VX], (S32)pos.mV[VY], (S32)pos.mV[VZ]), FALSE);
	
}

void process_covenant_reply(LLMessageSystem* msg, void**)
{
	LLUUID covenant_id, estate_owner_id;
	std::string estate_name;
	U32 covenant_timestamp;
	msg->getUUID("Data", "CovenantID", covenant_id);
	msg->getU32("Data", "CovenantTimestamp", covenant_timestamp);
	msg->getString("Data", "EstateName", estate_name);
	msg->getUUID("Data", "EstateOwnerID", estate_owner_id);

	LLPanelEstateCovenant::updateEstateName(estate_name);
	LLPanelLandCovenant::updateEstateName(estate_name);
	LLPanelEstateInfo::updateEstateName(estate_name);
	LLFloaterBuyLand::updateEstateName(estate_name);

	std::string owner_name =
		LLSLURL("agent", estate_owner_id, "inspect").getSLURLString();
	LLPanelEstateCovenant::updateEstateOwnerName(owner_name);
	LLPanelLandCovenant::updateEstateOwnerName(owner_name);
	LLPanelEstateInfo::updateEstateOwnerName(owner_name);
	LLFloaterBuyLand::updateEstateOwnerName(owner_name);

	// <FS:Ansariel> Don't create places floater if we don't need it
	//LLPanelPlaceProfile* panel = LLFloaterSidePanelContainer::getPanel<LLPanelPlaceProfile>("places", "panel_place_profile");
	LLPanelPlaceProfile* panel = LLFloaterSidePanelContainer::findPanel<LLPanelPlaceProfile>("places", "panel_place_profile");
	// </FS:Ansariel>
	if (panel)
	{
		panel->updateEstateName(estate_name);
		panel->updateEstateOwnerName(owner_name);
	}

	// <FS:Ansariel> Standalone location profile floater
	FSFloaterPlaceDetails* fs_floater = LLFloaterReg::findTypedInstance<FSFloaterPlaceDetails>("fs_placedetails", LLSD().with("type", "agent"));
	if (fs_floater)
	{
		fs_floater->updateEstateName(estate_name);
		fs_floater->updateEstateOwnerName(owner_name);
	}
	// </FS:Ansariel>

	// standard message, not from system
	std::string last_modified;
	if (covenant_timestamp == 0)
	{
		last_modified = LLTrans::getString("covenant_last_modified")+LLTrans::getString("never_text");
	}
	else
	{
		last_modified = LLTrans::getString("covenant_last_modified")+"["
						+LLTrans::getString("LTimeWeek")+"] ["
						+LLTrans::getString("LTimeMonth")+"] ["
						+LLTrans::getString("LTimeDay")+"] ["
						+LLTrans::getString("LTimeHour")+"]:["
						+LLTrans::getString("LTimeMin")+"]:["
						+LLTrans::getString("LTimeSec")+"] ["
						+LLTrans::getString("LTimeYear")+"]";
		LLSD substitution;
		substitution["datetime"] = (S32) covenant_timestamp;
		LLStringUtil::format (last_modified, substitution);
	}

	LLPanelEstateCovenant::updateLastModified(last_modified);
	LLPanelLandCovenant::updateLastModified(last_modified);
	LLFloaterBuyLand::updateLastModified(last_modified);

	// load the actual covenant asset data
	const BOOL high_priority = TRUE;
	if (covenant_id.notNull())
	{
		gAssetStorage->getEstateAsset(gAgent.getRegionHost(),
									gAgent.getID(),
									gAgent.getSessionID(),
									covenant_id,
                                    LLAssetType::AT_NOTECARD,
									ET_Covenant,
                                    onCovenantLoadComplete,
									NULL,
									high_priority);
	}
	else
	{
		std::string covenant_text;
		if (estate_owner_id.isNull())
		{
			// mainland
			covenant_text = LLTrans::getString("RegionNoCovenant");
		}
		else
		{
			covenant_text = LLTrans::getString("RegionNoCovenantOtherOwner");
		}
		LLPanelEstateCovenant::updateCovenantText(covenant_text, covenant_id);
		LLPanelLandCovenant::updateCovenantText(covenant_text);
		LLFloaterBuyLand::updateCovenantText(covenant_text, covenant_id);
		if (panel)
		{
			panel->updateCovenantText(covenant_text);
		}
		// <FS:Ansariel> Standalone location profile floater
		if (fs_floater)
		{
			fs_floater->updateCovenantText(covenant_text);
		}
		// </FS:Ansariel>
	}
}

void onCovenantLoadComplete(LLVFS *vfs,
					const LLUUID& asset_uuid,
					LLAssetType::EType type,
					void* user_data, S32 status, LLExtStat ext_status)
{
	LL_DEBUGS("Messaging") << "onCovenantLoadComplete()" << LL_ENDL;
	std::string covenant_text;
	if(0 == status)
	{
		LLVFile file(vfs, asset_uuid, type, LLVFile::READ);
		
		S32 file_length = file.getSize();
		
		std::vector<char> buffer(file_length+1);
		file.read((U8*)&buffer[0], file_length);		
		// put a EOS at the end
		buffer[file_length] = '\0';
		
		if( (file_length > 19) && !strncmp( &buffer[0], "Linden text version", 19 ) )
		{
			LLViewerTextEditor::Params params;
			params.name("temp");
			params.max_text_length(file_length+1);
			LLViewerTextEditor * editor = LLUICtrlFactory::create<LLViewerTextEditor> (params);
			if( !editor->importBuffer( &buffer[0], file_length+1 ) )
			{
				LL_WARNS("Messaging") << "Problem importing estate covenant." << LL_ENDL;
				covenant_text = "Problem importing estate covenant.";
			}
			else
			{
				// Version 0 (just text, doesn't include version number)
				covenant_text = editor->getText();
			}
			delete editor;
		}
		else
		{
			LL_WARNS("Messaging") << "Problem importing estate covenant: Covenant file format error." << LL_ENDL;
			covenant_text = "Problem importing estate covenant: Covenant file format error.";
		}
	}
	else
	{
		if( LL_ERR_ASSET_REQUEST_NOT_IN_DATABASE == status ||
		    LL_ERR_FILE_EMPTY == status)
		{
			covenant_text = "Estate covenant notecard is missing from database.";
		}
		else if (LL_ERR_INSUFFICIENT_PERMISSIONS == status)
		{
			covenant_text = "Insufficient permissions to view estate covenant.";
		}
		else
		{
			covenant_text = "Unable to load estate covenant at this time.";
		}
		
		LL_WARNS("Messaging") << "Problem loading notecard: " << status << LL_ENDL;
	}
	LLPanelEstateCovenant::updateCovenantText(covenant_text, asset_uuid);
	LLPanelLandCovenant::updateCovenantText(covenant_text);
	LLFloaterBuyLand::updateCovenantText(covenant_text, asset_uuid);

	LLPanelPlaceProfile* panel = LLFloaterSidePanelContainer::getPanel<LLPanelPlaceProfile>("places", "panel_place_profile");
	if (panel)
	{
		panel->updateCovenantText(covenant_text);
	}

	// <FS:Ansariel> Standalone location profile floater
	FSFloaterPlaceDetails* fs_floater = LLFloaterReg::findTypedInstance<FSFloaterPlaceDetails>("fs_placedetails", LLSD().with("type", "agent"));
	if (fs_floater)
	{
		fs_floater->updateCovenantText(covenant_text);
	}
	// </FS:Ansariel>
}


void process_feature_disabled_message(LLMessageSystem* msg, void**)
{
	// Handle Blacklisted feature simulator response...
	LLUUID	agentID;
	LLUUID	transactionID;
	std::string	messageText;
	msg->getStringFast(_PREHASH_FailureInfo,_PREHASH_ErrorMessage, messageText,0);
	msg->getUUIDFast(_PREHASH_FailureInfo,_PREHASH_AgentID,agentID);
	msg->getUUIDFast(_PREHASH_FailureInfo,_PREHASH_TransactionID,transactionID);
	
	LL_WARNS("Messaging") << "Blacklisted Feature Response:" << messageText << LL_ENDL;
}

// ------------------------------------------------------------
// Message system exception callbacks
// ------------------------------------------------------------

void invalid_message_callback(LLMessageSystem* msg,
								   void*,
								   EMessageException exception)
{
    LLAppViewer::instance()->badNetworkHandler();
}

// Please do not add more message handlers here. This file is huge.
// Put them in a file related to the functionality you are implementing.

void LLOfferInfo::forceResponse(InventoryOfferResponse response)
{
	// <FS:Ansariel> Now this is a hell of piece of... forceResponse() will look for the
	//               ELEMENT index, and NOT the button index. So if we want to force a
	//               response of IOR_ACCEPT, we need to pass the correct element
	//               index of the button.
	//LLNotification::Params params("UserGiveItem");
	//params.functor.function(boost::bind(&LLOfferInfo::inventory_offer_callback, this, _1, _2));
	//LLNotifications::instance().forceResponse(params, response);
	S32 element_index;
	switch (response)
	{
		case IOR_ACCEPT:
			element_index = 1;
			break;
		case IOR_DECLINE:
			element_index = 2;
			break;
		case IOR_MUTE:
			element_index = 3;
			break;
		default:
			element_index = -1;
			break;
	}
	LLNotification::Params params("UserGiveItem");
	params.functor.function(boost::bind(&LLOfferInfo::inventory_offer_callback, this, _1, _2));
	LLNotifications::instance().forceResponse(params, element_index);
	// </FS:Ansariel>
}
<|MERGE_RESOLUTION|>--- conflicted
+++ resolved
@@ -1814,7 +1814,6 @@
 	if(IM_INVENTORY_OFFERED == mIM)
 	{
 		// add buddy to recent people list
-<<<<<<< HEAD
 //		LLRecentPeople::instance().add(mFromID);
 // [RLVa:KB] - Checked: RLVa-2.0.1
 		// RELEASE-RLVa: [RLVa-2.0.1] Make sure this stays in sync with the condition in inventory_offer_handler()
@@ -1823,9 +1822,6 @@
 		if (fRlvCanShowName)
 			LLRecentPeople::instance().add(mFromID);
 // [/RLVa:KB]
-=======
-		LLRecentPeople::instance().add(mFromID);
->>>>>>> af4329db
 	}
 
 	if (mTransactionID.isNull())
@@ -1888,7 +1884,6 @@
 	// Once capabilities for responses will be implemented LLOfferInfo will have to
 	// remember that it already responded in another way and ignore IOR_DECLINE
 	mTransactionID.setNull();
-<<<<<<< HEAD
 }
 
 // <FS:Ansariel> Optional V1-like inventory accept messages
@@ -1917,8 +1912,6 @@
 	msg->addU8Fast(_PREHASH_Dialog, (U8)(mIM + 2));
 	msg->addBinaryDataFast(_PREHASH_BinaryBucket, &(destination_folder_id.mData), sizeof(destination_folder_id.mData));
 	msg->sendReliable(mHost);
-=======
->>>>>>> af4329db
 }
 // </FS:Ansariel> Optional V1-like inventory accept messages
 
@@ -2149,14 +2142,10 @@
 					opener = discard_agent_offer;
 				}
 			}
-<<<<<<< HEAD
 			// <FS:Ansariel> Make group notice attachment move to trash optional
 			//else if (mIM == IM_GROUP_NOTICE)
 			else if (mIM == IM_GROUP_NOTICE && gSavedSettings.getBOOL("FSDismissGroupNoticeAttachmentsToTrash"))
 			// </FS:Ansariel>
-=======
-			else if (mIM == IM_GROUP_NOTICE)
->>>>>>> af4329db
 			{
 				// group notice needs to request object to trash so that user will see it later
 				// Note: muted agent offers go to trash, not sure if we should do same for notices
@@ -2183,14 +2172,10 @@
 		// In case of agent offers item has already been fetched and is in your inventory, we simply won't highlight it
 		// OR delete it if the notification gets killed, since we don't want that to be a vector for 
 		// losing inventory offers.
-<<<<<<< HEAD
 		// <FS:Ansariel> Make group notice attachment move to trash optional
 		//if (mIM == IM_GROUP_NOTICE)
 		if (mIM == IM_GROUP_NOTICE && gSavedSettings.getBOOL("FSDismissGroupNoticeAttachmentsToTrash"))
 		// </FS:Ansariel>
-=======
-		if (mIM == IM_GROUP_NOTICE)
->>>>>>> af4329db
 		{
 			LLUUID trash = gInventory.findCategoryUUIDForType(LLFolderType::FT_TRASH);
 			sendReceiveResponse(true, trash);
@@ -2306,18 +2291,14 @@
 	LLUUID destination;
 	bool accept = true;
 
-<<<<<<< HEAD
 // [RLVa:KB] - Checked: 2010-09-23 (RLVa-1.2.1)
 	bool fRlvNotifyAccepted = false;
 // [/RLVa:KB]
-=======
->>>>>>> af4329db
 	// If user accepted, accept to proper folder, if user discarded, accept to trash.
 	switch(button)
 	{
 		case IOR_ACCEPT:
 			destination = mFolderID;
-<<<<<<< HEAD
 
 // [RLVa:KB] - Checked: 2010-09-23 (RLVa-1.2.1)
 			// Only treat the offer as 'Give to #RLV' if:
@@ -2348,8 +2329,6 @@
 			}
 // [/RLVa:KB]
 
-=======
->>>>>>> af4329db
 			//don't spam user if flooded
 			if (check_offer_throttle(mFromName, true))
 			{
@@ -2369,7 +2348,6 @@
 		default:
 			// close button probably (or any of the fall-throughs from above)
 			destination = gInventory.findCategoryUUIDForType(LLFolderType::FT_TRASH);
-<<<<<<< HEAD
 // [RLVa:KB] - Checked: 2010-09-23 (RLVa-1.2.1e) | Added: RLVa-1.2.1e
 			if ( (rlv_handler_t::isEnabled()) && 
 				 (IM_TASK_INVENTORY_OFFERED == mIM) && (LLAssetType::AT_CATEGORY == mType) && (mDesc.find(RLV_PUTINV_PREFIX) == 1) )
@@ -2393,8 +2371,6 @@
 				LLNotificationsUtil::add("SystemMessageTip", args);
 			}
 			// </FS:Ansariel>
-=======
->>>>>>> af4329db
 			if (accept && LLMuteList::getInstance()->isMuted(mFromID, mFromName))
 			{
 				// Note: muted offers are usually declined automatically,
