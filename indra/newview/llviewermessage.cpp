--- conflicted
+++ resolved
@@ -1987,7 +1987,6 @@
 	return true;
 }
 
-<<<<<<< HEAD
 // Strip out "Resident" for display, but only if the message came from a user
 // (rather than a script)
 static std::string clean_name_from_im(const std::string& name, EInstantMessage type)
@@ -2080,7 +2079,7 @@
 	substitutions["NAME"] = av_name.mDisplayName;
 	LLNotificationsUtil::add(name, substitutions, payload);
 }
-=======
+
 class LLPostponedIMSystemTipNotification: public LLPostponedNotification
 {
 protected:
@@ -2091,8 +2090,8 @@
 		payload["SESSION_NAME"] = mName;
 		mParams.payload = payload;
 	}
+
 };
->>>>>>> a069e0d3
 
 void process_improved_im(LLMessageSystem *msg, void **user_data)
 {
@@ -2172,10 +2171,6 @@
 	{
 	case IM_CONSOLE_AND_CHAT_HISTORY:
 		args["MESSAGE"] = message;
-<<<<<<< HEAD
-=======
-		args["NAME"] = name;
->>>>>>> a069e0d3
 		payload["from_id"] = from_id;
 
 		params.name = "IMSystemMessageTip";
