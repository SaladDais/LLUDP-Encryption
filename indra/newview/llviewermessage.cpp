/** 
 * @file llviewermessage.cpp
 * @brief Dumping ground for viewer-side message system callbacks.
 *
 * $LicenseInfo:firstyear=2002&license=viewerlgpl$
 * Second Life Viewer Source Code
 * Copyright (C) 2010, Linden Research, Inc.
 * 
 * This library is free software; you can redistribute it and/or
 * modify it under the terms of the GNU Lesser General Public
 * License as published by the Free Software Foundation;
 * version 2.1 of the License only.
 * 
 * This library is distributed in the hope that it will be useful,
 * but WITHOUT ANY WARRANTY; without even the implied warranty of
 * MERCHANTABILITY or FITNESS FOR A PARTICULAR PURPOSE.  See the GNU
 * Lesser General Public License for more details.
 * 
 * You should have received a copy of the GNU Lesser General Public
 * License along with this library; if not, write to the Free Software
 * Foundation, Inc., 51 Franklin Street, Fifth Floor, Boston, MA  02110-1301  USA
 * 
 * Linden Research, Inc., 945 Battery Street, San Francisco, CA  94111  USA
 * $/LicenseInfo$
 */

#include "llviewerprecompiledheaders.h"
#include "llviewermessage.h"
#include "boost/lexical_cast.hpp"

// Linden libraries
#include "llanimationstates.h"
#include "llaudioengine.h" 
#include "llavataractions.h"
#include "llavatarnamecache.h"		// IDEVO HACK
//#include "lscript_byteformat.h"
#include "fsscriptlibrary.h"
#include "lleconomy.h"
#include "lleventtimer.h"
#include "llfloaterreg.h"
#include "llfolderview.h"
#include "llfollowcamparams.h"
#include "llinventorydefines.h"
#include "lllslconstants.h"
#include "llregionhandle.h"
#include "llsd.h"
#include "llsdserialize.h"
#include "llteleportflags.h"
#include "lltoastnotifypanel.h"
#include "lltransactionflags.h"
#include "llvfile.h"
#include "llvfs.h"
#include "llxfermanager.h"
#include "mean_collision_data.h"

#include "llagent.h"
#include "llagentcamera.h"
#include "llcallingcard.h"
#include "llbuycurrencyhtml.h"
#include "llfirstuse.h"
#include "llfloaterbuyland.h"
#include "llfloaterland.h"
#include "llfloaterregioninfo.h"
#include "llfloaterlandholdings.h"
#include "llfloaterpreference.h"
#include "llfloatersidepanelcontainer.h"
#include "llfloatersnapshot.h"
#include "llhudeffecttrail.h"
#include "llhudmanager.h"
#include "llimview.h"
#include "llinventoryfunctions.h"
#include "llinventoryobserver.h"
#include "llinventorypanel.h"
// <FS:Ansariel> [FS communication UI]
//#include "llfloaterimnearbychat.h"
#include "fsfloaternearbychat.h"
// </FS:Ansariel> [FS communication UI]
#include "llnotifications.h"
#include "llnotificationsutil.h"
#include "llpanelgrouplandmoney.h"
#include "llrecentpeople.h"
#include "llscriptfloater.h"
#include "llselectmgr.h"
#include "llstartup.h"
#include "llsky.h"
#include "llslurl.h"
#include "llstatenums.h"
#include "llstatusbar.h"
#include "llimview.h"
#include "llspeakers.h"
#include "lltrans.h"
#include "lltranslate.h"
#include "llviewerfoldertype.h"
#include "llvoavatar.h"				// IDEVO HACK
#include "lluri.h"
#include "llviewergenericmessage.h"
#include "llviewermenu.h"
#include "llviewerinventory.h"
#include "llviewerjoystick.h"
#include "llviewernetwork.h" // <FS:AW opensim currency support>
#include "llviewerobjectlist.h"
#include "llviewerparcelmgr.h"
#include "llviewerstats.h"
#include "llviewertexteditor.h"
#include "llviewerthrottle.h"
#include "llviewerwindow.h"
#include "llvlmanager.h"
#include "llvoavatarself.h"
#include "llworld.h"
#include "llworldmap.h"
#include "pipeline.h"
#include "llfloaterworldmap.h"
#include "llviewerdisplay.h"
#include "llkeythrottle.h"
#include "llgroupactions.h"
#include "llagentui.h"
#include "llpanelblockedlist.h"
#include "llpanelplaceprofile.h"
#include "llviewerregion.h"
#include "llfloaterregionrestarting.h"

// Firestorm inclues
#include <boost/algorithm/string/split.hpp>
#include "animationexplorer.h"		// <FS:Zi> Animation Explorer
#include "fsareasearch.h"
#include "fscommon.h"
#include "fsdata.h"
#include "fsradar.h"
#include "fskeywords.h" // <FS:PP> FIRE-10178: Keyword Alerts in group IM do not work unless the group is in the foreground
#include "fslightshare.h" // <FS:CR> FIRE-5118 - Lightshare support
#include "fslslbridge.h"
#include "fsmoneytracker.h"
#include "fswsassetblacklist.h"
#include "llfloaterreg.h"
#include "llnotificationmanager.h"
#include "lltexturefetch.h"
#include "rlvactions.h"
#include "rlvhandler.h"
#include "rlvinventory.h"
#include "rlvui.h"
#include "sound_ids.h"
#include "tea.h" // <FS:AW opensim currency support>
#include "NACLantispam.h"

#if LL_MSVC
// disable boost::lexical_cast warning
#pragma warning (disable:4702)
#endif

extern void on_new_message(const LLSD& msg);

//
// Constants
//
const F32 BIRD_AUDIBLE_RADIUS = 32.0f;
const F32 SIT_DISTANCE_FROM_TARGET = 0.25f;
const F32 CAMERA_POSITION_THRESHOLD_SQUARED = 0.001f * 0.001f;
static const F32 LOGOUT_REPLY_TIME = 3.f;	// Wait this long after LogoutReply before quitting.

// Determine how quickly residents' scripts can issue question dialogs
// Allow bursts of up to 5 dialogs in 10 seconds. 10*2=20 seconds recovery if throttle kicks in
static const U32 LLREQUEST_PERMISSION_THROTTLE_LIMIT	= 5;     // requests
static const F32 LLREQUEST_PERMISSION_THROTTLE_INTERVAL	= 10.0f; // seconds

extern BOOL gDebugClicks;
extern bool gShiftFrame;

// function prototypes
bool check_offer_throttle(const std::string& from_name, bool check_only);
bool check_asset_previewable(const LLAssetType::EType asset_type);
static void process_money_balance_reply_extended(LLMessageSystem* msg);

//inventory offer throttle globals
LLFrameTimer gThrottleTimer;
const U32 OFFER_THROTTLE_MAX_COUNT=5; //number of items per time period
const F32 OFFER_THROTTLE_TIME=10.f; //time period in seconds

//script permissions
const std::string SCRIPT_QUESTIONS[SCRIPT_PERMISSION_EOF] = 
	{ 
		"ScriptTakeMoney",
		"ActOnControlInputs",
		"RemapControlInputs",
		"AnimateYourAvatar",
		"AttachToYourAvatar",
		"ReleaseOwnership",
		"LinkAndDelink",
		"AddAndRemoveJoints",
		"ChangePermissions",
		"TrackYourCamera",
		"ControlYourCamera",
		"TeleportYourAgent",
		"JoinAnExperience",
		"SilentlyManageEstateAccess",
		"OverrideYourAnimations",
		"ScriptReturnObjects"
	};

const BOOL SCRIPT_QUESTION_IS_CAUTION[SCRIPT_PERMISSION_EOF] = 
{
	TRUE,	// ScriptTakeMoney,
	FALSE,	// ActOnControlInputs
	FALSE,	// RemapControlInputs
	FALSE,	// AnimateYourAvatar
	FALSE,	// AttachToYourAvatar
	FALSE,	// ReleaseOwnership,
	FALSE,	// LinkAndDelink,
	FALSE,	// AddAndRemoveJoints
	FALSE,	// ChangePermissions
	FALSE,	// TrackYourCamera,
	FALSE,	// ControlYourCamera
	FALSE,	// TeleportYourAgent
	FALSE,	// JoinAnExperience
	FALSE,	// SilentlyManageEstateAccess
	FALSE,	// OverrideYourAnimations
	FALSE,	// ScriptReturnObjects
};

bool friendship_offer_callback(const LLSD& notification, const LLSD& response)
{
	S32 option = LLNotificationsUtil::getSelectedOption(notification, response);
	LLMessageSystem* msg = gMessageSystem;
	const LLSD& payload = notification["payload"];
	LLNotificationPtr notification_ptr = LLNotifications::instance().find(notification["id"].asUUID());

    // this will be skipped if the user offering friendship is blocked
    if (notification_ptr)
    {
	    // add friend to recent people list
	    LLRecentPeople::instance().add(payload["from_id"]);

	    switch(option)
	    {
	    case 0:
	    {
		    // accept
		    LLAvatarTracker::formFriendship(payload["from_id"]);

		    const LLUUID fid = gInventory.findCategoryUUIDForType(LLFolderType::FT_CALLINGCARD);

		    // This will also trigger an onlinenotification if the user is online
		    msg->newMessageFast(_PREHASH_AcceptFriendship);
		    msg->nextBlockFast(_PREHASH_AgentData);
		    msg->addUUIDFast(_PREHASH_AgentID, gAgent.getID());
		    msg->addUUIDFast(_PREHASH_SessionID, gAgent.getSessionID());
		    msg->nextBlockFast(_PREHASH_TransactionBlock);
		    msg->addUUIDFast(_PREHASH_TransactionID, payload["session_id"]);
		    msg->nextBlockFast(_PREHASH_FolderData);
		    msg->addUUIDFast(_PREHASH_FolderID, fid);
		    msg->sendReliable(LLHost(payload["sender"].asString()));

		    LLSD payload = notification["payload"];
		    LLNotificationsUtil::add("FriendshipAcceptedByMe",
				    notification["substitutions"], payload);
		    break;
	    }
	    case 1: // Decline
	    {
		    LLSD payload = notification["payload"];
		    LLNotificationsUtil::add("FriendshipDeclinedByMe",
				    notification["substitutions"], payload);
	    }
	    // fall-through
	    case 2: // Send IM - decline and start IM session
		    {
			    // decline
			    // We no longer notify other viewers, but we DO still send
			    // the rejection to the simulator to delete the pending userop.
			    msg->newMessageFast(_PREHASH_DeclineFriendship);
			    msg->nextBlockFast(_PREHASH_AgentData);
			    msg->addUUIDFast(_PREHASH_AgentID, gAgent.getID());
			    msg->addUUIDFast(_PREHASH_SessionID, gAgent.getSessionID());
			    msg->nextBlockFast(_PREHASH_TransactionBlock);
			    msg->addUUIDFast(_PREHASH_TransactionID, payload["session_id"]);
			    msg->sendReliable(LLHost(payload["sender"].asString()));

			    // start IM session
			    if(2 == option)
			    {
				    LLAvatarActions::startIM(payload["from_id"].asUUID());
			    }
	    }
	    default:
		    // close button probably, possibly timed out
		    break;
	    }
		// TODO: this set of calls has undesirable behavior under Windows OS (CHUI-985):
		// here appears three additional toasts instead one modified
		// need investigation and fix

// <FS:Ansariel> [FS communication UI] Commenting out CHUI-112;
//               Reposting the notification form will squeeze it somewhere
//               within the IM floater and we don't need it for our comm. UI.
//	    // LLNotificationFormPtr modified_form(new LLNotificationForm(*notification_ptr->getForm()));
//	    // modified_form->setElementEnabled("Accept", false);
//	    // modified_form->setElementEnabled("Decline", false);
//	    // notification_ptr->updateForm(modified_form);
//	    // notification_ptr->repost();
//// [SL:KB] - Patch: UI-Notifications | Checked: 2013-05-09 (Catznip-3.5)
//		// Assume that any offer notification with "getCanBeStored() == true" is the result of RLVa routing it to the notifcation syswell
//		//*const*/ LLNotificationsUI::LLScreenChannel* pChannel = LLNotificationsUI::LLChannelManager::instance().getNotificationScreenChannel();
//		//*const*/ LLNotificationsUI::LLToast* pToast = (pChannel) ? pChannel->getToastByNotificationID(notification["id"].asUUID()) : NULL;
//		//if ( (!pToast) || (!pToast->getCanBeStored()) )
//		//{
//// [/SL:KB]
//		//	notification_ptr->repost();
// </FS:Ansariel>
    }

	return false;
}
static LLNotificationFunctorRegistration friendship_offer_callback_reg("OfferFriendship", friendship_offer_callback);
static LLNotificationFunctorRegistration friendship_offer_callback_reg_nm("OfferFriendshipNoMessage", friendship_offer_callback);

// Functions
//

void give_money(const LLUUID& uuid, LLViewerRegion* region, S32 amount, BOOL is_group,
				S32 trx_type, const std::string& desc)
{
	if(0 == amount || !region) return;
	amount = abs(amount);
	LL_INFOS("Messaging") << "give_money(" << uuid << "," << amount << ")"<< LL_ENDL;
	if(can_afford_transaction(amount))
	{
//		gStatusBar->debitBalance(amount);
		LLMessageSystem* msg = gMessageSystem;
		msg->newMessageFast(_PREHASH_MoneyTransferRequest);
		msg->nextBlockFast(_PREHASH_AgentData);
		msg->addUUIDFast(_PREHASH_AgentID, gAgent.getID());
        msg->addUUIDFast(_PREHASH_SessionID, gAgent.getSessionID());
		msg->nextBlockFast(_PREHASH_MoneyData);
		msg->addUUIDFast(_PREHASH_SourceID, gAgent.getID() );
		msg->addUUIDFast(_PREHASH_DestID, uuid);
		msg->addU8Fast(_PREHASH_Flags, pack_transaction_flags(FALSE, is_group));
		msg->addS32Fast(_PREHASH_Amount, amount);
		msg->addU8Fast(_PREHASH_AggregatePermNextOwner, (U8)LLAggregatePermissions::AP_EMPTY);
		msg->addU8Fast(_PREHASH_AggregatePermInventory, (U8)LLAggregatePermissions::AP_EMPTY);
		msg->addS32Fast(_PREHASH_TransactionType, trx_type );
		msg->addStringFast(_PREHASH_Description, desc);
		msg->sendReliable(region->getHost());
	}
	else
	{
		LLStringUtil::format_map_t args;
		args["AMOUNT"] = llformat("%d", amount);
		LLBuyCurrencyHTML::openCurrencyFloater( LLTrans::getString("giving", args), amount );
	}
}

void send_complete_agent_movement(const LLHost& sim_host)
{
	LLMessageSystem* msg = gMessageSystem;
	msg->newMessageFast(_PREHASH_CompleteAgentMovement);
	msg->nextBlockFast(_PREHASH_AgentData);
	msg->addUUIDFast(_PREHASH_AgentID, gAgent.getID());
	msg->addUUIDFast(_PREHASH_SessionID, gAgent.getSessionID());
	msg->addU32Fast(_PREHASH_CircuitCode, msg->mOurCircuitCode);
	msg->sendReliable(sim_host);
}

void process_logout_reply(LLMessageSystem* msg, void**)
{
	// The server has told us it's ok to quit.
	LL_DEBUGS("Messaging") << "process_logout_reply" << LL_ENDL;

	LLUUID agent_id;
	msg->getUUID("AgentData", "AgentID", agent_id);
	LLUUID session_id;
	msg->getUUID("AgentData", "SessionID", session_id);
	if((agent_id != gAgent.getID()) || (session_id != gAgent.getSessionID()))
	{
		LL_WARNS("Messaging") << "Bogus Logout Reply" << LL_ENDL;
	}

	LLInventoryModel::update_map_t parents;
	S32 count = msg->getNumberOfBlocksFast( _PREHASH_InventoryData );
	for(S32 i = 0; i < count; ++i)
	{
		LLUUID item_id;
		msg->getUUIDFast(_PREHASH_InventoryData, _PREHASH_ItemID, item_id, i);

		if( (1 == count) && item_id.isNull() )
		{
			// Detect dummy item.  Indicates an empty list.
			break;
		}

		// We do not need to track the asset ids, just account for an
		// updated inventory version.
		LL_INFOS("Messaging") << "process_logout_reply itemID=" << item_id << LL_ENDL;
		LLInventoryItem* item = gInventory.getItem( item_id );
		if( item )
		{
			parents[item->getParentUUID()] = 0;
			gInventory.addChangedMask(LLInventoryObserver::INTERNAL, item_id);
		}
		else
		{
			LL_INFOS("Messaging") << "process_logout_reply item not found: " << item_id << LL_ENDL;
		}
	}
    LLAppViewer::instance()->forceQuit();
}

void process_layer_data(LLMessageSystem *mesgsys, void **user_data)
{
	LLViewerRegion *regionp = LLWorld::getInstance()->getRegion(mesgsys->getSender());

	if(!regionp)
	{
		llwarns << "Invalid region for layer data." << llendl;
		return;
	}
	S32 size;
	S8 type;

	mesgsys->getS8Fast(_PREHASH_LayerID, _PREHASH_Type, type);
	size = mesgsys->getSizeFast(_PREHASH_LayerData, _PREHASH_Data);
	if (0 == size)
	{
		LL_WARNS("Messaging") << "Layer data has zero size." << LL_ENDL;
		return;
	}
	if (size < 0)
	{
		// getSizeFast() is probably trying to tell us about an error
		LL_WARNS("Messaging") << "getSizeFast() returned negative result: "
			<< size
			<< LL_ENDL;
		return;
	}
	U8 *datap = new U8[size];
	mesgsys->getBinaryDataFast(_PREHASH_LayerData, _PREHASH_Data, datap, size);
	LLVLData *vl_datap = new LLVLData(regionp, type, datap, size);
	if (mesgsys->getReceiveCompressedSize())
	{
		gVLManager.addLayerData(vl_datap, mesgsys->getReceiveCompressedSize());
	}
	else
	{
		gVLManager.addLayerData(vl_datap, mesgsys->getReceiveSize());
	}
}

// S32 exported_object_count = 0;
// S32 exported_image_count = 0;
// S32 current_object_count = 0;
// S32 current_image_count = 0;

// extern LLNotifyBox *gExporterNotify;
// extern LLUUID gExporterRequestID;
// extern std::string gExportDirectory;

// extern LLUploadDialog *gExportDialog;

// std::string gExportedFile;

// std::map<LLUUID, std::string> gImageChecksums;

// void export_complete()
// {
// 		LLUploadDialog::modalUploadFinished();
// 		gExporterRequestID.setNull();
// 		gExportDirectory = "";

// 		LLFILE* fXML = LLFile::fopen(gExportedFile, "rb");		/* Flawfinder: ignore */
// 		fseek(fXML, 0, SEEK_END);
// 		long length = ftell(fXML);
// 		fseek(fXML, 0, SEEK_SET);
// 		U8 *buffer = new U8[length + 1];
// 		size_t nread = fread(buffer, 1, length, fXML);
// 		if (nread < (size_t) length)
// 		{
// 			LL_WARNS("Messaging") << "Short read" << LL_ENDL;
// 		}
// 		buffer[nread] = '\0';
// 		fclose(fXML);

// 		char *pos = (char *)buffer;
// 		while ((pos = strstr(pos+1, "<sl:image ")) != 0)
// 		{
// 			char *pos_check = strstr(pos, "checksum=\"");

// 			if (pos_check)
// 			{
// 				char *pos_uuid = strstr(pos_check, "\">");

// 				if (pos_uuid)
// 				{
// 					char image_uuid_str[UUID_STR_SIZE];		/* Flawfinder: ignore */
// 					memcpy(image_uuid_str, pos_uuid+2, UUID_STR_SIZE-1);		/* Flawfinder: ignore */
// 					image_uuid_str[UUID_STR_SIZE-1] = 0;
					
// 					LLUUID image_uuid(image_uuid_str);

// 					LL_INFOS("Messaging") << "Found UUID: " << image_uuid << LL_ENDL;

// 					std::map<LLUUID, std::string>::iterator itor = gImageChecksums.find(image_uuid);
// 					if (itor != gImageChecksums.end())
// 					{
// 						LL_INFOS("Messaging") << "Replacing with checksum: " << itor->second << LL_ENDL;
// 						if (!itor->second.empty())
// 						{
// 							memcpy(&pos_check[10], itor->second.c_str(), 32);		/* Flawfinder: ignore */
// 						}
// 					}
// 				}
// 			}
// 		}

// 		LLFILE* fXMLOut = LLFile::fopen(gExportedFile, "wb");		/* Flawfinder: ignore */
// 		if (fwrite(buffer, 1, length, fXMLOut) != length)
// 		{
// 			LL_WARNS("Messaging") << "Short write" << LL_ENDL;
// 		}
// 		fclose(fXMLOut);

// 		delete [] buffer;
// }


// void exported_item_complete(const LLTSCode status, void *user_data)
// {
// 	//std::string *filename = (std::string *)user_data;

// 	if (status < LLTS_OK)
// 	{
// 		LL_WARNS("Messaging") << "Export failed!" << LL_ENDL;
// 	}
// 	else
// 	{
// 		++current_object_count;
// 		if (current_image_count == exported_image_count && current_object_count == exported_object_count)
// 		{
// 			LL_INFOS("Messaging") << "*** Export complete ***" << LL_ENDL;

// 			export_complete();
// 		}
// 		else
// 		{
// 			gExportDialog->setMessage(llformat("Exported %d/%d object files, %d/%d textures.", current_object_count, exported_object_count, current_image_count, exported_image_count));
// 		}
// 	}
// }

// struct exported_image_info
// {
// 	LLUUID image_id;
// 	std::string filename;
// 	U32 image_num;
// };

// void exported_j2c_complete(const LLTSCode status, void *user_data)
// {
// 	exported_image_info *info = (exported_image_info *)user_data;
// 	LLUUID image_id = info->image_id;
// 	U32 image_num = info->image_num;
// 	std::string filename = info->filename;
// 	delete info;

// 	if (status < LLTS_OK)
// 	{
// 		LL_WARNS("Messaging") << "Image download failed!" << LL_ENDL;
// 	}
// 	else
// 	{
// 		LLFILE* fIn = LLFile::fopen(filename, "rb");		/* Flawfinder: ignore */
// 		if (fIn) 
// 		{
// 			LLPointer<LLImageJ2C> ImageUtility = new LLImageJ2C;
// 			LLPointer<LLImageTGA> TargaUtility = new LLImageTGA;

// 			fseek(fIn, 0, SEEK_END);
// 			S32 length = ftell(fIn);
// 			fseek(fIn, 0, SEEK_SET);
// 			U8 *buffer = ImageUtility->allocateData(length);
// 			if (fread(buffer, 1, length, fIn) != length)
// 			{
// 				LL_WARNS("Messaging") << "Short read" << LL_ENDL;
// 			}
// 			fclose(fIn);
// 			LLFile::remove(filename);

// 			// Convert to TGA
// 			LLPointer<LLImageRaw> image = new LLImageRaw();

// 			ImageUtility->updateData();
// 			ImageUtility->decode(image, 100000.0f);
			
// 			TargaUtility->encode(image);
// 			U8 *data = TargaUtility->getData();
// 			S32 data_size = TargaUtility->getDataSize();

// 			std::string file_path = gDirUtilp->getDirName(filename);
			
// 			std::string output_file = llformat("%s/image-%03d.tga", file_path.c_str(), image_num);//filename;
// 			//S32 name_len = output_file.length();
// 			//strcpy(&output_file[name_len-3], "tga");
// 			LLFILE* fOut = LLFile::fopen(output_file, "wb");		/* Flawfinder: ignore */
// 			char md5_hash_string[33];		/* Flawfinder: ignore */
// 			strcpy(md5_hash_string, "00000000000000000000000000000000");		/* Flawfinder: ignore */
// 			if (fOut)
// 			{
// 				if (fwrite(data, 1, data_size, fOut) != data_size)
// 				{
// 					LL_WARNS("Messaging") << "Short write" << LL_ENDL;
// 				}
// 				fseek(fOut, 0, SEEK_SET);
// 				fclose(fOut);
// 				fOut = LLFile::fopen(output_file, "rb");		/* Flawfinder: ignore */
// 				LLMD5 my_md5_hash(fOut);
// 				my_md5_hash.hex_digest(md5_hash_string);
// 			}

// 			gImageChecksums.insert(std::pair<LLUUID, std::string>(image_id, md5_hash_string));
// 		}
// 	}

// 	++current_image_count;
// 	if (current_image_count == exported_image_count && current_object_count == exported_object_count)
// 	{
// 		LL_INFOS("Messaging") << "*** Export textures complete ***" << LL_ENDL;
// 			export_complete();
// 	}
// 	else
// 	{
// 		gExportDialog->setMessage(llformat("Exported %d/%d object files, %d/%d textures.", current_object_count, exported_object_count, current_image_count, exported_image_count));
// 	}
//}

void process_derez_ack(LLMessageSystem*, void**)
{
	if(gViewerWindow) gViewerWindow->getWindow()->decBusyCount();
}

void process_places_reply(LLMessageSystem* msg, void** data)
{
	LLUUID query_id;

	msg->getUUID("AgentData", "QueryID", query_id);
	if (query_id.isNull())
	{
		LLFloaterLandHoldings::processPlacesReply(msg, data);
	}
	else if(gAgent.isInGroup(query_id))
	{
		LLPanelGroupLandMoney::processPlacesReply(msg, data);
	}
	else
	{
		LL_WARNS("Messaging") << "Got invalid PlacesReply message" << LL_ENDL;
	}
}

void send_sound_trigger(const LLUUID& sound_id, F32 gain)
{
	if (sound_id.isNull() || gAgent.getRegion() == NULL)
	{
		// disconnected agent or zero guids don't get sent (no sound)
		return;
	}

	LLMessageSystem* msg = gMessageSystem;
	msg->newMessageFast(_PREHASH_SoundTrigger);
	msg->nextBlockFast(_PREHASH_SoundData);
	msg->addUUIDFast(_PREHASH_SoundID, sound_id);
	// Client untrusted, ids set on sim
	msg->addUUIDFast(_PREHASH_OwnerID, LLUUID::null );
	msg->addUUIDFast(_PREHASH_ObjectID, LLUUID::null );
	msg->addUUIDFast(_PREHASH_ParentID, LLUUID::null );

	msg->addU64Fast(_PREHASH_Handle, gAgent.getRegion()->getHandle());

	LLVector3 position = gAgent.getPositionAgent();
	msg->addVector3Fast(_PREHASH_Position, position);
	msg->addF32Fast(_PREHASH_Gain, gain);

	gAgent.sendMessage();
}

bool join_group_response(const LLSD& notification, const LLSD& response)
{
	S32 option = LLNotificationsUtil::getSelectedOption(notification, response);
	bool accept_invite = false;

	LLUUID group_id = notification["payload"]["group_id"].asUUID();
	LLUUID transaction_id = notification["payload"]["transaction_id"].asUUID();
	std::string name = notification["payload"]["name"].asString();
	std::string message = notification["payload"]["message"].asString();
	S32 fee = notification["payload"]["fee"].asInteger();

	if (option == 2 && !group_id.isNull())
	{
		LLGroupActions::show(group_id);
		LLSD args;
		args["MESSAGE"] = message;

		// <FS:PP> FIRE-11181: Option to remove the "Join" button from group invites that include enrollment fees
		// LLNotificationsUtil::add("JoinGroup", args, notification["payload"]);
		if(fee > 0 && gSavedSettings.getBOOL("FSAllowGroupInvitationOnlyWithoutFee"))
		{
			LLNotificationsUtil::add("JoinGroupProtectionNotice", args, notification["payload"]);
		}
		else
		{
			LLNotificationsUtil::add("JoinGroup", args, notification["payload"]);
		}
		// </FS:PP>

		return false;
	}
	if(option == 0 && !group_id.isNull())
	{
		// check for promotion or demotion.
		S32 max_groups = gMaxAgentGroups;
		if(gAgent.isInGroup(group_id)) ++max_groups;

		if(gAgent.mGroups.count() < max_groups)
		{
			accept_invite = true;
		}
		else
		{
			LLSD args;
			args["NAME"] = name;
			LLNotificationsUtil::add("JoinedTooManyGroupsMember", args, notification["payload"]);
		}
	}

	if (accept_invite)
	{
		// If there is a fee to join this group, make
		// sure the user is sure they want to join.
		if (fee > 0)
		{
			LLSD args;
			args["COST"] = llformat("%d", fee);
			// Set the fee for next time to 0, so that we don't keep
			// asking about a fee.
			LLSD next_payload = notification["payload"];
			next_payload["fee"] = 0;
			LLNotificationsUtil::add("JoinGroupCanAfford",
									args,
									next_payload);
		}
		else
		{
			send_improved_im(group_id,
							 std::string("name"),
							 std::string("message"),
							IM_ONLINE,
							IM_GROUP_INVITATION_ACCEPT,
							transaction_id);
		}
	}
	else
	{
		send_improved_im(group_id,
						 std::string("name"),
						 std::string("message"),
						IM_ONLINE,
						IM_GROUP_INVITATION_DECLINE,
						transaction_id);
	}

	return false;
}

static void highlight_inventory_objects_in_panel(const std::vector<LLUUID>& items, LLInventoryPanel *inventory_panel)
{
	if (NULL == inventory_panel) return;

	for (std::vector<LLUUID>::const_iterator item_iter = items.begin();
		item_iter != items.end();
		++item_iter)
	{
		const LLUUID& item_id = (*item_iter);
		if(!highlight_offered_object(item_id))
		{
			continue;
		}

		LLInventoryObject* item = gInventory.getObject(item_id);
		llassert(item);
		if (!item) {
			continue;
		}

		LL_DEBUGS("Inventory_Move") << "Highlighting inventory item: " << item->getName() << ", " << item_id  << LL_ENDL;
		LLFolderView* fv = inventory_panel->getRootFolder();
		if (fv)
		{
			LLFolderViewItem* fv_item = inventory_panel->getItemByID(item_id);
			if (fv_item)
			{
				LLFolderViewItem* fv_folder = fv_item->getParentFolder();
				if (fv_folder)
				{
					// Parent folders can be different in case of 2 consecutive drag and drop
					// operations when the second one is started before the first one completes.
					LL_DEBUGS("Inventory_Move") << "Open folder: " << fv_folder->getName() << LL_ENDL;
					fv_folder->setOpen(TRUE);
					if (fv_folder->isSelected())
					{
						fv->changeSelection(fv_folder, FALSE);
					}
				}
				fv->changeSelection(fv_item, TRUE);
			}
		}
	}
}

static LLNotificationFunctorRegistration jgr_1("JoinGroup", join_group_response);
static LLNotificationFunctorRegistration jgr_2("JoinedTooManyGroupsMember", join_group_response);
static LLNotificationFunctorRegistration jgr_3("JoinGroupCanAfford", join_group_response);
static LLNotificationFunctorRegistration jgr_4("JoinGroupProtectionNotice", join_group_response); // <FS:PP> FIRE-11181: Option to remove the "Join" button from group invites that include enrollment fees


//-----------------------------------------------------------------------------
// Instant Message
//-----------------------------------------------------------------------------
class LLOpenAgentOffer : public LLInventoryFetchItemsObserver
{
public:
	LLOpenAgentOffer(const LLUUID& object_id,
					 const std::string& from_name) : 
		LLInventoryFetchItemsObserver(object_id),
		mFromName(from_name) {}
	/*virtual*/ void startFetch()
	{
		for (uuid_vec_t::const_iterator it = mIDs.begin(); it < mIDs.end(); ++it)
		{
			LLViewerInventoryCategory* cat = gInventory.getCategory(*it);
			if (cat)
			{
				mComplete.push_back((*it));
			}
		}
		LLInventoryFetchItemsObserver::startFetch();
	}
	/*virtual*/ void done()
	{
		open_inventory_offer(mComplete, mFromName);
		gInventory.removeObserver(this);
		delete this;
	}
private:
	std::string mFromName;
};

/**
 * Class to observe adding of new items moved from the world to user's inventory to select them in inventory.
 *
 * We can't create it each time items are moved because "drop" event is sent separately for each
 * element even while multi-dragging. We have to have the only instance of the observer. See EXT-4347.
 */
class LLViewerInventoryMoveFromWorldObserver : public LLInventoryAddItemByAssetObserver
{
public:
	LLViewerInventoryMoveFromWorldObserver()
		: LLInventoryAddItemByAssetObserver()
	{

	}

	void setMoveIntoFolderID(const LLUUID& into_folder_uuid) {mMoveIntoFolderID = into_folder_uuid; }

private:
	/*virtual */void onAssetAdded(const LLUUID& asset_id)
	{
		// Store active Inventory panel.
		if (LLInventoryPanel::getActiveInventoryPanel())
		{
			mActivePanel = LLInventoryPanel::getActiveInventoryPanel()->getHandle();
		}

		// Store selected items (without destination folder)
		mSelectedItems.clear();
		if (LLInventoryPanel::getActiveInventoryPanel())
		{
			std::set<LLFolderViewItem*> selection =    LLInventoryPanel::getActiveInventoryPanel()->getRootFolder()->getSelectionList();
			for (std::set<LLFolderViewItem*>::iterator it = selection.begin(),    end_it = selection.end();
				it != end_it;
				++it)
			{
				mSelectedItems.insert(static_cast<LLFolderViewModelItemInventory*>((*it)->getViewModelItem())->getUUID());
			}
		}
		mSelectedItems.erase(mMoveIntoFolderID);
	}

	/**
	 * Selects added inventory items watched by their Asset UUIDs if selection was not changed since
	 * all items were started to watch (dropped into a folder).
	 */
	void done()
	{
		LLInventoryPanel* active_panel = dynamic_cast<LLInventoryPanel*>(mActivePanel.get());

		// if selection is not changed since watch started lets hightlight new items.
		if (active_panel && !isSelectionChanged())
		{
			LL_DEBUGS("Inventory_Move") << "Selecting new items..." << LL_ENDL;
			active_panel->clearSelection();
			highlight_inventory_objects_in_panel(mAddedItems, active_panel);
		}
	}

	/**
	 * Returns true if selected inventory items were changed since moved inventory items were started to watch.
	 */
	bool isSelectionChanged()
	{	
		LLInventoryPanel* active_panel = dynamic_cast<LLInventoryPanel*>(mActivePanel.get());

		if (NULL == active_panel)
		{
			return true;
		}

		// get selected items (without destination folder)
		selected_items_t selected_items;
 		
 		std::set<LLFolderViewItem*> selection =    LLInventoryPanel::getActiveInventoryPanel()->getRootFolder()->getSelectionList();
		for (std::set<LLFolderViewItem*>::iterator it = selection.begin(),    end_it = selection.end();
			it != end_it;
			++it)
		{
			selected_items.insert(static_cast<LLFolderViewModelItemInventory*>((*it)->getViewModelItem())->getUUID());
		}
		selected_items.erase(mMoveIntoFolderID);

		// compare stored & current sets of selected items
		selected_items_t different_items;
		std::set_symmetric_difference(mSelectedItems.begin(), mSelectedItems.end(),
			selected_items.begin(), selected_items.end(), std::inserter(different_items, different_items.begin()));

		LL_DEBUGS("Inventory_Move") << "Selected firstly: " << mSelectedItems.size()
			<< ", now: " << selected_items.size() << ", difference: " << different_items.size() << LL_ENDL;

		return different_items.size() > 0;
	}

	LLHandle<LLPanel> mActivePanel;
	typedef std::set<LLUUID> selected_items_t;
	selected_items_t mSelectedItems;

	/**
	 * UUID of FolderViewFolder into which watched items are moved.
	 *
	 * Destination FolderViewFolder becomes selected while mouse hovering (when dragged items are dropped).
	 * 
	 * If mouse is moved out it set unselected and number of selected items is changed 
	 * even if selected items in Inventory stay the same.
	 * So, it is used to update stored selection list.
	 *
	 * @see onAssetAdded()
	 * @see isSelectionChanged()
	 */
	LLUUID mMoveIntoFolderID;
};

LLViewerInventoryMoveFromWorldObserver* gInventoryMoveObserver = NULL;

void set_dad_inventory_item(LLInventoryItem* inv_item, const LLUUID& into_folder_uuid)
{
	start_new_inventory_observer();

	gInventoryMoveObserver->setMoveIntoFolderID(into_folder_uuid);
	gInventoryMoveObserver->watchAsset(inv_item->getAssetUUID());
}


/**
 * Class to observe moving of items and to select them in inventory.
 *
 * Used currently for dragging from inbox to regular inventory folders
 */

class LLViewerInventoryMoveObserver : public LLInventoryObserver
{
public:

	LLViewerInventoryMoveObserver(const LLUUID& object_id)
		: LLInventoryObserver()
		, mObjectID(object_id)
	{
		if (LLInventoryPanel::getActiveInventoryPanel())
		{
			mActivePanel = LLInventoryPanel::getActiveInventoryPanel()->getHandle();
		}
	}

	virtual ~LLViewerInventoryMoveObserver() {}
	virtual void changed(U32 mask);
	
private:
	LLUUID mObjectID;
	LLHandle<LLPanel> mActivePanel;

};

void LLViewerInventoryMoveObserver::changed(U32 mask)
{
	LLInventoryPanel* active_panel = dynamic_cast<LLInventoryPanel*>(mActivePanel.get());

	if (NULL == active_panel)
	{
		gInventory.removeObserver(this);
		return;
	}

	if((mask & (LLInventoryObserver::STRUCTURE)) != 0)
	{
		const std::set<LLUUID>& changed_items = gInventory.getChangedIDs();

		std::set<LLUUID>::const_iterator id_it = changed_items.begin();
		std::set<LLUUID>::const_iterator id_end = changed_items.end();
		for (;id_it != id_end; ++id_it)
		{
			if ((*id_it) == mObjectID)
			{
				active_panel->clearSelection();			
				std::vector<LLUUID> items;
				items.push_back(mObjectID);
				highlight_inventory_objects_in_panel(items, active_panel);
				active_panel->getRootFolder()->scrollToShowSelection();
				
				gInventory.removeObserver(this);
				break;
			}
		}
	}
}

void set_dad_inbox_object(const LLUUID& object_id)
{
	LLViewerInventoryMoveObserver* move_observer = new LLViewerInventoryMoveObserver(object_id);
	gInventory.addObserver(move_observer);
}

//unlike the FetchObserver for AgentOffer, we only make one 
//instance of the AddedObserver for TaskOffers
//and it never dies.  We do this because we don't know the UUID of 
//task offers until they are accepted, so we don't wouldn't 
//know what to watch for, so instead we just watch for all additions.
class LLOpenTaskOffer : public LLInventoryAddedObserver
{
protected:
	/*virtual*/ void done()
	{
		for (uuid_vec_t::iterator it = mAdded.begin(); it != mAdded.end();)
		{
			const LLUUID& item_uuid = *it;
			bool was_moved = false;
			LLInventoryObject* added_object = gInventory.getObject(item_uuid);
			if (added_object)
			{
				// cast to item to get Asset UUID
				LLInventoryItem* added_item = dynamic_cast<LLInventoryItem*>(added_object);
				if (added_item)
				{
					const LLUUID& asset_uuid = added_item->getAssetUUID();
					if (gInventoryMoveObserver->isAssetWatched(asset_uuid))
					{
						LL_DEBUGS("Inventory_Move") << "Found asset UUID: " << asset_uuid << LL_ENDL;
						was_moved = true;
					}
				}
			}

			if (was_moved)
			{
				it = mAdded.erase(it);
			}
			else ++it;
		}

		open_inventory_offer(mAdded, "");
		mAdded.clear();
	}
 };

class LLOpenTaskGroupOffer : public LLInventoryAddedObserver
{
protected:
	/*virtual*/ void done()
	{
		open_inventory_offer(mAdded, "group_offer");
		mAdded.clear();
		gInventory.removeObserver(this);
		delete this;
	}
};

//one global instance to bind them
LLOpenTaskOffer* gNewInventoryObserver=NULL;
class LLNewInventoryHintObserver : public LLInventoryAddedObserver
{
protected:
	/*virtual*/ void done()
	{
		LLFirstUse::newInventory();
	}
};

LLNewInventoryHintObserver* gNewInventoryHintObserver=NULL;

void start_new_inventory_observer()
{
	if (!gNewInventoryObserver) //task offer observer 
	{
		// Observer is deleted by gInventory
		gNewInventoryObserver = new LLOpenTaskOffer;
		gInventory.addObserver(gNewInventoryObserver);
	}

	if (!gInventoryMoveObserver) //inventory move from the world observer 
	{
		// Observer is deleted by gInventory
		gInventoryMoveObserver = new LLViewerInventoryMoveFromWorldObserver;
		gInventory.addObserver(gInventoryMoveObserver);
	}

	if (!gNewInventoryHintObserver)
	{
		// Observer is deleted by gInventory
		gNewInventoryHintObserver = new LLNewInventoryHintObserver();
		gInventory.addObserver(gNewInventoryHintObserver);
	}
}

class LLDiscardAgentOffer : public LLInventoryFetchItemsObserver
{
	LOG_CLASS(LLDiscardAgentOffer);

public:
	LLDiscardAgentOffer(const LLUUID& folder_id, const LLUUID& object_id) :
		LLInventoryFetchItemsObserver(object_id),
		mFolderID(folder_id),
		mObjectID(object_id) {}

	virtual void done()
	{
		LL_DEBUGS("Messaging") << "LLDiscardAgentOffer::done()" << LL_ENDL;

		// We're invoked from LLInventoryModel::notifyObservers().
		// If we now try to remove the inventory item, it will cause a nested
		// notifyObservers() call, which won't work.
		// So defer moving the item to trash until viewer gets idle (in a moment).
		// Use removeObject() rather than removeItem() because at this level,
		// the object could be either an item or a folder.
		LLAppViewer::instance()->addOnIdleCallback(boost::bind(&LLInventoryModel::removeObject, &gInventory, mObjectID));
		gInventory.removeObserver(this);
		delete this;
	}

protected:
	LLUUID mFolderID;
	LLUUID mObjectID;
};


//Returns TRUE if we are OK, FALSE if we are throttled
//Set check_only true if you want to know the throttle status 
//without registering a hit
bool check_offer_throttle(const std::string& from_name, bool check_only)
{
	static U32 throttle_count;
	static bool throttle_logged;
	LLChat chat;
	std::string log_message;

	// <FS:PP> gSavedSettings to LLCachedControl
	// if (!gSavedSettings.getBOOL("ShowNewInventory"))
	static LLCachedControl<bool> showNewInventory(gSavedSettings, "ShowNewInventory");
	if (!showNewInventory)
	// </FS:PP>
		return false;

	if (check_only)
	{
		return gThrottleTimer.hasExpired();
	}
	
	if(gThrottleTimer.checkExpirationAndReset(OFFER_THROTTLE_TIME))
	{
		LL_DEBUGS("Messaging") << "Throttle Expired" << LL_ENDL;
		throttle_count=1;
		throttle_logged=false;
		return true;
	}
	else //has not expired
	{
		LL_DEBUGS("Messaging") << "Throttle Not Expired, Count: " << throttle_count << LL_ENDL;
		// When downloading the initial inventory we get a lot of new items
		// coming in and can't tell that from spam.

		// Ansariel: Customizable throttle!
		static LLCachedControl<U32> fsOfferThrottleMaxCount(gSavedSettings, "FSOfferThrottleMaxCount");
		if (LLStartUp::getStartupState() >= STATE_STARTED
			//&& throttle_count >= OFFER_THROTTLE_MAX_COUNT)
			&& throttle_count >= U32(fsOfferThrottleMaxCount))
		{
			if (!throttle_logged)
			{
				// Use the name of the last item giver, who is probably the person
				// spamming you.

				LLStringUtil::format_map_t arg;
				std::string log_msg;
				std::ostringstream time ;
				time<<OFFER_THROTTLE_TIME;

				arg["APP_NAME"] = LLAppViewer::instance()->getSecondLifeTitle();
				arg["TIME"] = time.str();


				if (!from_name.empty())
				{
					// <FS:PP> gSavedSettings to LLCachedControl
					// if (gSavedSettings.getBOOL("FSNotifyIncomingObjectSpamFrom"))
					static LLCachedControl<bool> fsNotifyIncomingObjectSpamFrom(gSavedSettings, "FSNotifyIncomingObjectSpamFrom");
					if (fsNotifyIncomingObjectSpamFrom)
					// </FS:PP>
					{
						arg["FROM_NAME"] = from_name;
						log_msg = LLTrans::getString("ItemsComingInTooFastFrom", arg);
					}
				}
				else
				{
					// <FS:PP> gSavedSettings to LLCachedControl
					// if (gSavedSettings.getBOOL("FSNotifyIncomingObjectSpam"))
					static LLCachedControl<bool> fsNotifyIncomingObjectSpam(gSavedSettings, "FSNotifyIncomingObjectSpam");
					if (fsNotifyIncomingObjectSpam)
					// </FS:PP>
					{
						log_msg = LLTrans::getString("ItemsComingInTooFast", arg);
					}
				}
				
				//this is kinda important, so actually put it on screen
				if (log_msg != "")
				{
					LLSD args;
					args["MESSAGE"] = log_msg;
					LLNotificationsUtil::add("SystemMessage", args);
				}

				throttle_logged=true;
			}
			return false;
		}
		else
		{
			throttle_count++;
			return true;
		}
	}
}
 
// Return "true" if we have a preview method for that asset type, "false" otherwise
bool check_asset_previewable(const LLAssetType::EType asset_type)
{
	return	(asset_type == LLAssetType::AT_NOTECARD)  || 
			(asset_type == LLAssetType::AT_LANDMARK)  ||
			(asset_type == LLAssetType::AT_TEXTURE)   ||
			(asset_type == LLAssetType::AT_ANIMATION) ||
			(asset_type == LLAssetType::AT_SCRIPT)    ||
			(asset_type == LLAssetType::AT_SOUND);
}

void open_inventory_offer(const uuid_vec_t& objects, const std::string& from_name)
{
	for (uuid_vec_t::const_iterator obj_iter = objects.begin();
		 obj_iter != objects.end();
		 ++obj_iter)
	{
		const LLUUID& obj_id = (*obj_iter);
		if(!highlight_offered_object(obj_id))
		{
			continue;
		}

		const LLInventoryObject *obj = gInventory.getObject(obj_id);
		if (!obj)
		{
			llwarns << "Cannot find object [ itemID:" << obj_id << " ] to open." << llendl;
			continue;
		}

		const LLAssetType::EType asset_type = obj->getActualType();

		// Either an inventory item or a category.
		const LLInventoryItem* item = dynamic_cast<const LLInventoryItem*>(obj);
		if (item && check_asset_previewable(asset_type))
		{
			////////////////////////////////////////////////////////////////////////////////
			// Special handling for various types.
			if (check_offer_throttle(from_name, false)) // If we are throttled, don't display
			{
				LL_DEBUGS("Messaging") << "Highlighting inventory item: " << item->getUUID()  << LL_ENDL;
				// If we opened this ourselves, focus it
				const BOOL take_focus = from_name.empty() ? TAKE_FOCUS_YES : TAKE_FOCUS_NO;
				switch(asset_type)
				{
					case LLAssetType::AT_NOTECARD:
					{
						LLFloaterReg::showInstance("preview_notecard", LLSD(obj_id), take_focus);
						break;
					}
					case LLAssetType::AT_LANDMARK:
					{
						LLInventoryCategory* parent_folder = gInventory.getCategory(item->getParentUUID());
						if ("inventory_handler" == from_name)
						{
							// <FS:Ansariel> FIRE-817: Separate place details floater
							//LLFloaterSidePanelContainer::showPanel("places", LLSD().with("type", "landmark").with("id", item->getUUID()));
							if (gSavedSettings.getBOOL("FSUseStandalonePlaceDetailsFloater"))
							{
								LLFloaterReg::showInstance("fs_placedetails", LLSD().with("type", "landmark").with("id", item->getUUID()));
							}
							else
							{
								LLFloaterSidePanelContainer::showPanel("places", LLSD().with("type", "landmark").with("id", item->getUUID()));
							}
							// </FS:Ansariel>
						}
						else if("group_offer" == from_name)
						{
							// "group_offer" is passed by LLOpenTaskGroupOffer
							// Notification about added landmark will be generated under the "from_name.empty()" called from LLOpenTaskOffer::done().
							LLSD args;
							args["type"] = "landmark";
							args["id"] = obj_id;

							// <FS:Ansariel> FIRE-817: Separate place details floater
							//LLFloaterSidePanelContainer::showPanel("places", args);
							if (gSavedSettings.getBOOL("FSUseStandalonePlaceDetailsFloater"))
							{
								LLFloaterReg::showInstance("fs_placedetails", args);
							}
							else
							{
								LLFloaterSidePanelContainer::showPanel("places", args);
							}
							// </FS:Ansariel>

							continue;
						}
						else if(from_name.empty() && gSavedSettings.getBOOL("FSLandmarkCreatedNotification")) // Ansariel: Make notification optional
						{
							std::string folder_name;
							if (parent_folder)
							{
								// Localize folder name.
								// *TODO: share this code?
								folder_name = parent_folder->getName();
								if (LLFolderType::lookupIsProtectedType(parent_folder->getPreferredType()))
								{
									LLTrans::findString(folder_name, "InvFolder " + folder_name);
								}
							}
							else
							{
								 folder_name = LLTrans::getString("Unknown");
							}

							// we receive a message from LLOpenTaskOffer, it mean that new landmark has been added.
							LLSD args;
							args["LANDMARK_NAME"] = item->getName();
							args["FOLDER_NAME"] = folder_name;
							LLNotificationsUtil::add("LandmarkCreated", args);
						}
					}
					break;
					case LLAssetType::AT_TEXTURE:
					{
						LLFloaterReg::showInstance("preview_texture", LLSD(obj_id), take_focus);
						break;
					}
					case LLAssetType::AT_ANIMATION:
						LLFloaterReg::showInstance("preview_anim", LLSD(obj_id), take_focus);
						break;
					case LLAssetType::AT_SCRIPT:
						LLFloaterReg::showInstance("preview_script", LLSD(obj_id), take_focus);
						break;
					case LLAssetType::AT_SOUND:
						LLFloaterReg::showInstance("preview_sound", LLSD(obj_id), take_focus);
						break;
					default:
						LL_DEBUGS("Messaging") << "No preview method for previewable asset type : " << LLAssetType::lookupHumanReadable(asset_type)  << LL_ENDL;
						break;
				}
			}
		}

		////////////////////////////////////////////////////////////////////////////////
		// Highlight item
		const BOOL auto_open = gSavedSettings.getBOOL("ShowInInventory"); // AO: don't open if showininventory is false, otherwise ignore from_name.
			//gSavedSettings.getBOOL("ShowInInventory") && // don't open if showininventory is false
			//!from_name.empty(); // don't open if it's not from anyone.
		LLInventoryPanel::openInventoryPanelAndSetSelection(auto_open, obj_id);
	}
}

bool highlight_offered_object(const LLUUID& obj_id)
{
	const LLInventoryObject* obj = gInventory.getObject(obj_id);
	if(!obj)
	{
		LL_WARNS("Messaging") << "Unable to show inventory item: " << obj_id << LL_ENDL;
		return false;
	}

	////////////////////////////////////////////////////////////////////////////////
	// Don't highlight if it's in certain "quiet" folders which don't need UI
	// notification (e.g. trash, cof, lost-and-found).
	if(!gAgent.getAFK())
	{
		const LLViewerInventoryCategory *parent = gInventory.getFirstNondefaultParent(obj_id);
		if (parent)
		{
			const LLFolderType::EType parent_type = parent->getPreferredType();
			if (LLViewerFolderType::lookupIsQuietType(parent_type))
			{
				return false;
			}
		}
	}

	return true;
}

void inventory_offer_mute_callback(const LLUUID& blocked_id,
								   const std::string& full_name,
								   bool is_group)
{
	// *NOTE: blocks owner if the offer came from an object
	LLMute::EType mute_type = is_group ? LLMute::GROUP : LLMute::AGENT;

	LLMute mute(blocked_id, full_name, mute_type);
	if (LLMuteList::getInstance()->add(mute))
	{
		LLPanelBlockedList::showPanelAndSelect(blocked_id);
	}

	// purge the message queue of any previously queued inventory offers from the same source.
	class OfferMatcher : public LLNotificationsUI::LLScreenChannel::Matcher
	{
	public:
		OfferMatcher(const LLUUID& to_block) : blocked_id(to_block) {}
		bool matches(const LLNotificationPtr notification) const
		{
			if(notification->getName() == "ObjectGiveItem" 
				|| notification->getName() == "OwnObjectGiveItem"
				|| notification->getName() == "UserGiveItem")
			{
				return (notification->getPayload()["from_id"].asUUID() == blocked_id);
			}
			return FALSE;
		}
	private:
		const LLUUID& blocked_id;
	};

	LLNotificationsUI::LLChannelManager::getInstance()->killToastsFromChannel(LLUUID(
			gSavedSettings.getString("NotificationChannelUUID")), OfferMatcher(blocked_id));
}

std::string LLOfferInfo::mResponderType = "offer_info";

LLOfferInfo::LLOfferInfo()
 : LLNotificationResponderInterface()
 , mFromGroup(FALSE)
 , mFromObject(FALSE)
 , mIM(IM_NOTHING_SPECIAL)
 , mType(LLAssetType::AT_NONE)
 , mPersist(false)
{
}

LLOfferInfo::LLOfferInfo(const LLSD& sd)
{
	mIM = (EInstantMessage)sd["im_type"].asInteger();
	mFromID = sd["from_id"].asUUID();
	mFromGroup = sd["from_group"].asBoolean();
	mFromObject = sd["from_object"].asBoolean();
	mTransactionID = sd["transaction_id"].asUUID();
	mFolderID = sd["folder_id"].asUUID();
	mObjectID = sd["object_id"].asUUID();
	mType = LLAssetType::lookup(sd["type"].asString().c_str());
	mFromName = sd["from_name"].asString();
	mDesc = sd["description"].asString();
	mHost = LLHost(sd["sender"].asString());
	mPersist = sd["persist"].asBoolean();
}

LLOfferInfo::LLOfferInfo(const LLOfferInfo& info)
{
	mIM = info.mIM;
	mFromID = info.mFromID;
	mFromGroup = info.mFromGroup;
	mFromObject = info.mFromObject;
	mTransactionID = info.mTransactionID;
	mFolderID = info.mFolderID;
	mObjectID = info.mObjectID;
	mType = info.mType;
	mFromName = info.mFromName;
	mDesc = info.mDesc;
	mHost = info.mHost;
	mPersist = info.mPersist;
}

LLSD LLOfferInfo::asLLSD()
{
	LLSD sd;
    sd["responder_type"] = mResponderType;
	sd["im_type"] = mIM;
	sd["from_id"] = mFromID;
	sd["from_group"] = mFromGroup;
	sd["from_object"] = mFromObject;
	sd["transaction_id"] = mTransactionID;
	sd["folder_id"] = mFolderID;
	sd["object_id"] = mObjectID;
	sd["type"] = LLAssetType::lookup(mType);
	sd["from_name"] = mFromName;
	sd["description"] = mDesc;
	sd["sender"] = mHost.getIPandPort();
	sd["persist"] = mPersist;
	return sd;
}

void LLOfferInfo::fromLLSD(const LLSD& params)
{
	*this = params;
}

void LLOfferInfo::send_auto_receive_response(void)
{	
	LLMessageSystem* msg = gMessageSystem;
	msg->newMessageFast(_PREHASH_ImprovedInstantMessage);
	msg->nextBlockFast(_PREHASH_AgentData);
	msg->addUUIDFast(_PREHASH_AgentID, gAgent.getID());
	msg->addUUIDFast(_PREHASH_SessionID, gAgent.getSessionID());
	msg->nextBlockFast(_PREHASH_MessageBlock);
	msg->addBOOLFast(_PREHASH_FromGroup, FALSE);
	msg->addUUIDFast(_PREHASH_ToAgentID, mFromID);
	msg->addU8Fast(_PREHASH_Offline, IM_ONLINE);
	msg->addUUIDFast(_PREHASH_ID, mTransactionID);
	msg->addU32Fast(_PREHASH_Timestamp, NO_TIMESTAMP); // no timestamp necessary
	std::string name;
	LLAgentUI::buildFullname(name);
	msg->addStringFast(_PREHASH_FromAgentName, name);
	msg->addStringFast(_PREHASH_Message, ""); 
	msg->addU32Fast(_PREHASH_ParentEstateID, 0);
	msg->addUUIDFast(_PREHASH_RegionID, LLUUID::null);
	msg->addVector3Fast(_PREHASH_Position, gAgent.getPositionAgent());
	
	// Auto Receive Message. The math for the dialog works, because the accept
	// for inventory_offered, task_inventory_offer or
	// group_notice_inventory is 1 greater than the offer integer value.
	// Generates IM_INVENTORY_ACCEPTED, IM_TASK_INVENTORY_ACCEPTED, 
	// or IM_GROUP_NOTICE_INVENTORY_ACCEPTED
	msg->addU8Fast(_PREHASH_Dialog, (U8)(mIM + 1));
	msg->addBinaryDataFast(_PREHASH_BinaryBucket, &(mFolderID.mData),
						   sizeof(mFolderID.mData));
	// send the message
	msg->sendReliable(mHost);
	
	if(IM_INVENTORY_OFFERED == mIM)
	{
		// add buddy to recent people list
//		LLRecentPeople::instance().add(mFromID);
// [RLVa:KB] - Checked: 2010-04-20 (RLVa-1.2.2a) | Added: RLVa-1.2.0f
		// RELEASE-RLVa: [RLVa-1.2.2] Make sure this stays in sync with the condition in inventory_offer_handler()
		if ( (!gRlvHandler.hasBehaviour(RLV_BHVR_SHOWNAMES)) || (!RlvUtil::isNearbyAgent(mFromID)) || 
			 (RlvUIEnabler::hasOpenIM(mFromID)) || ((RlvUIEnabler::hasOpenProfile(mFromID))) )
		{
			LLRecentPeople::instance().add(mFromID);
		}
// [/RLVa:KB]
	}
}

// <FS:Ansariel> Optional V1-like inventory accept messages
void LLOfferInfo::send_decline_response(void)
{	
	LLMessageSystem* msg = gMessageSystem;
	msg->newMessageFast(_PREHASH_ImprovedInstantMessage);
	msg->nextBlockFast(_PREHASH_AgentData);
	msg->addUUIDFast(_PREHASH_AgentID, gAgent.getID());
	msg->addUUIDFast(_PREHASH_SessionID, gAgent.getSessionID());
	msg->nextBlockFast(_PREHASH_MessageBlock);
	msg->addBOOLFast(_PREHASH_FromGroup, FALSE);
	msg->addUUIDFast(_PREHASH_ToAgentID, mFromID);
	msg->addU8Fast(_PREHASH_Offline, IM_ONLINE);
	msg->addUUIDFast(_PREHASH_ID, mTransactionID);
	msg->addU32Fast(_PREHASH_Timestamp, NO_TIMESTAMP); // no timestamp necessary
	std::string name;
	LLAgentUI::buildFullname(name);
	msg->addStringFast(_PREHASH_FromAgentName, name);
	msg->addStringFast(_PREHASH_Message, ""); 
	msg->addU32Fast(_PREHASH_ParentEstateID, 0);
	msg->addUUIDFast(_PREHASH_RegionID, LLUUID::null);
	msg->addVector3Fast(_PREHASH_Position, gAgent.getPositionAgent());
	msg->addU8Fast(_PREHASH_Dialog, (U8)(mIM + 2));
	msg->addBinaryDataFast(_PREHASH_BinaryBucket, EMPTY_BINARY_BUCKET, EMPTY_BINARY_BUCKET_SIZE);
	msg->sendReliable(mHost);
}
// </FS:Ansariel> Optional V1-like inventory accept messages

void LLOfferInfo::handleRespond(const LLSD& notification, const LLSD& response)
{
	initRespondFunctionMap();

	const std::string name = notification["name"].asString();
	if(mRespondFunctions.find(name) == mRespondFunctions.end())
	{
		llwarns << "Unexpected notification name : " << name << llendl;
		llassert(!"Unexpected notification name");
		return;
	}

	mRespondFunctions[name](notification, response);
}

bool LLOfferInfo::inventory_offer_callback(const LLSD& notification, const LLSD& response)
{
	LLChat chat;
	std::string log_message;
	S32 button = LLNotificationsUtil::getSelectedOption(notification, response);

	LLInventoryObserver* opener = NULL;
	LLViewerInventoryCategory* catp = NULL;
	catp = (LLViewerInventoryCategory*)gInventory.getCategory(mObjectID);
	LLViewerInventoryItem* itemp = NULL;
	if(!catp)
	{
		itemp = (LLViewerInventoryItem*)gInventory.getItem(mObjectID);
	}
	 
	LLNotificationPtr notification_ptr = LLNotifications::instance().find(notification["id"].asUUID());
	
	// For muting, we need to add the mute, then decline the offer.
	// This must be done here because:
	// * callback may be called immediately,
	// * adding the mute sends a message,
	// * we can't build two messages at once.
	if (IOR_MUTE == button) // Block
	{
		if (notification_ptr != NULL)
		{
			gCacheName->get(mFromID, mFromGroup, boost::bind(&inventory_offer_mute_callback, _1, _2, _3));
		}
	}

	std::string from_string; // Used in the pop-up.
	std::string chatHistory_string;  // Used in chat history.
	
	// TODO: when task inventory offers can also be handled the new way, migrate the code that sets these strings here:
	from_string = chatHistory_string = mFromName;
	
	LLNotificationFormPtr modified_form(notification_ptr ? new LLNotificationForm(*notification_ptr->getForm()) : new LLNotificationForm());

	switch(button)
	{
	case IOR_SHOW:
		// we will want to open this item when it comes back.
		LL_DEBUGS("Messaging") << "Initializing an opener for tid: " << mTransactionID
				 << LL_ENDL;
		switch (mIM)
		{
		case IM_INVENTORY_OFFERED:
			{
				// This is an offer from an agent. In this case, the back
				// end has already copied the items into your inventory,
				// so we can fetch it out of our inventory.
// [RLVa:KB] - Checked: 2010-04-18 (RLVa-1.2.0)
				if ( (rlv_handler_t::isEnabled()) && (!RlvSettings::getForbidGiveToRLV()) && (LLAssetType::AT_CATEGORY == mType) && (mDesc.find(RLV_PUTINV_PREFIX) == 0) )
				{
					RlvGiveToRLVAgentOffer* pOfferObserver = new RlvGiveToRLVAgentOffer(mObjectID);
					pOfferObserver->startFetch();
					if (pOfferObserver->isFinished())
						pOfferObserver->done();
					else
						gInventory.addObserver(pOfferObserver);
				}
// [/RLVa:KB]

				if (gSavedSettings.getBOOL("ShowOfferedInventory"))
				{
					LLOpenAgentOffer* open_agent_offer = new LLOpenAgentOffer(mObjectID, from_string);
					open_agent_offer->startFetch();
					if(catp || (itemp && itemp->isFinished()))
					{
						open_agent_offer->done();
					}
					else
					{
						opener = open_agent_offer;
					}
				}

				// <FS:Ansariel> Optional V1-like inventory accept messages
				if (gSavedSettings.getBOOL("FSUseLegacyInventoryAcceptMessages"))
				{
					send_auto_receive_response();
				}
				// </FS:Ansariel> Optional V1-like inventory accept messages
			}
			break;
		case IM_GROUP_NOTICE:
			opener = new LLOpenTaskGroupOffer;
			send_auto_receive_response();
			break;
		case IM_TASK_INVENTORY_OFFERED:
		case IM_GROUP_NOTICE_REQUESTED:
			// This is an offer from a task or group.
			// We don't use a new instance of an opener
			// We instead use the singular observer gOpenTaskOffer
			// Since it already exists, we don't need to actually do anything
			break;
		default:
			LL_WARNS("Messaging") << "inventory_offer_callback: unknown offer type" << LL_ENDL;
			break;
		}

		if (modified_form != NULL)
		{
			modified_form->setElementEnabled("Show", false);
		}
		break;
		// end switch (mIM)
			
	case IOR_ACCEPT:
		//don't spam them if they are getting flooded
		if (check_offer_throttle(mFromName, true))
		{
			log_message = chatHistory_string + " " + LLTrans::getString("InvOfferGaveYou") + " " + mDesc + LLTrans::getString(".");
			LLSD args;
			args["MESSAGE"] = log_message;
			LLNotificationsUtil::add("SystemMessageTip", args);
		}

		break;

	case IOR_MUTE:
		if (modified_form != NULL)
		{
			modified_form->setElementEnabled("Mute", false);
		}
		// MUTE falls through to decline
	case IOR_DECLINE:
		{
			{
				LLStringUtil::format_map_t log_message_args;
				log_message_args["DESC"] = mDesc;
				log_message_args["NAME"] = mFromName;
				log_message = LLTrans::getString("InvOfferDecline", log_message_args);
			}
			chat.mText = log_message;
			if( LLMuteList::getInstance()->isMuted(mFromID ) && ! LLMuteList::getInstance()->isLinden(mFromName) )  // muting for SL-42269
			{
				chat.mMuted = TRUE;
			}

			// *NOTE dzaporozhan
			// Disabled logging to old chat floater to fix crash in group notices - EXT-4149
			// LLFloaterChat::addChatHistory(chat);
			
			LLDiscardAgentOffer* discard_agent_offer = new LLDiscardAgentOffer(mFolderID, mObjectID);
			discard_agent_offer->startFetch();
			if (catp || (itemp && itemp->isFinished()))
			{
				discard_agent_offer->done();
			}
			else
			{
				opener = discard_agent_offer;
			}

			// <FS:Ansariel> Optional V1-like inventory accept messages
			if (gSavedSettings.getBOOL("FSUseLegacyInventoryAcceptMessages"))
			{
				send_decline_response();
			}
			// </FS:Ansariel> Optional V1-like inventory accept messages
			if (modified_form != NULL)
			{
				modified_form->setElementEnabled("Show", false);
				modified_form->setElementEnabled("Discard", false);
			}

			break;
		}
	default:
		// close button probably
		// The item has already been fetched and is in your inventory, we simply won't highlight it
		// OR delete it if the notification gets killed, since we don't want that to be a vector for 
		// losing inventory offers.
		break;
	}

	if(opener)
	{
		gInventory.addObserver(opener);
	}

	if(!mPersist)
	{
		delete this;
	}

	return false;
}

bool LLOfferInfo::inventory_task_offer_callback(const LLSD& notification, const LLSD& response)
{
	LLChat chat;
	std::string log_message;
	S32 button = LLNotification::getSelectedOption(notification, response);
	
	// For muting, we need to add the mute, then decline the offer.
	// This must be done here because:
	// * callback may be called immediately,
	// * adding the mute sends a message,
	// * we can't build two messages at once.
	if (2 == button)
	{
		LLNotificationPtr notification_ptr = LLNotifications::instance().find(notification["id"].asUUID());

		llassert(notification_ptr != NULL);
		if (notification_ptr != NULL)
		{
			gCacheName->get(mFromID, mFromGroup, boost::bind(&inventory_offer_mute_callback, _1, _2, _3));
		}
	}
	
	LLMessageSystem* msg = gMessageSystem;
	msg->newMessageFast(_PREHASH_ImprovedInstantMessage);
	msg->nextBlockFast(_PREHASH_AgentData);
	msg->addUUIDFast(_PREHASH_AgentID, gAgent.getID());
	msg->addUUIDFast(_PREHASH_SessionID, gAgent.getSessionID());
	msg->nextBlockFast(_PREHASH_MessageBlock);
	msg->addBOOLFast(_PREHASH_FromGroup, FALSE);
	msg->addUUIDFast(_PREHASH_ToAgentID, mFromID);
	msg->addU8Fast(_PREHASH_Offline, IM_ONLINE);
	msg->addUUIDFast(_PREHASH_ID, mTransactionID);
	msg->addU32Fast(_PREHASH_Timestamp, NO_TIMESTAMP); // no timestamp necessary
	std::string name;
	LLAgentUI::buildFullname(name);
	msg->addStringFast(_PREHASH_FromAgentName, name);
	msg->addStringFast(_PREHASH_Message, ""); 
	msg->addU32Fast(_PREHASH_ParentEstateID, 0);
	msg->addUUIDFast(_PREHASH_RegionID, LLUUID::null);
	msg->addVector3Fast(_PREHASH_Position, gAgent.getPositionAgent());
	LLInventoryObserver* opener = NULL;
	
	std::string from_string; // Used in the pop-up.
	std::string chatHistory_string;  // Used in chat history.
	if (mFromObject == TRUE)
	{
		if (mFromGroup)
		{
			std::string group_name;
			if (gCacheName->getGroupName(mFromID, group_name))
			{
				from_string = LLTrans::getString("InvOfferAnObjectNamed") + " "+"'" 
				+ mFromName + LLTrans::getString("'") +" " + LLTrans::getString("InvOfferOwnedByGroup") 
				+ " "+ "'" + group_name + "'";
				
				chatHistory_string = mFromName + " " + LLTrans::getString("InvOfferOwnedByGroup") 
				+ " " + group_name + "'";
			}
			else
			{
				from_string = LLTrans::getString("InvOfferAnObjectNamed") + " "+"'"
				+ mFromName +"'"+ " " + LLTrans::getString("InvOfferOwnedByUnknownGroup");
				chatHistory_string = mFromName + " " + LLTrans::getString("InvOfferOwnedByUnknownGroup");
			}
		}
		else
		{
/*
			std::string full_name;
			if (gCacheName->getFullName(mFromID, full_name))
			{
				from_string = LLTrans::getString("InvOfferAnObjectNamed") + " "+ LLTrans::getString("'") + mFromName 
					+ LLTrans::getString("'")+" " + LLTrans::getString("InvOfferOwnedBy") + full_name;
				chatHistory_string = mFromName + " " + LLTrans::getString("InvOfferOwnedBy") + " " + full_name;
			}
			else
			{
				from_string = LLTrans::getString("InvOfferAnObjectNamed") + " "+LLTrans::getString("'") 
				+ mFromName + LLTrans::getString("'")+" " + LLTrans::getString("InvOfferOwnedByUnknownUser");
				chatHistory_string = mFromName + " " + LLTrans::getString("InvOfferOwnedByUnknownUser");
			}
*/
// [SL:KB] - Checked: 2010-11-02 (RLVa-1.2.2a) | Added: RLVa-1.2.2a
			std::string name_slurl = LLSLURL("agent", mFromID, "about").getSLURLString();

// [RLVa:KB] - Checked: 2010-11-02 (RLVa-1.2.2a) | Modified: RLVa-1.2.2a
			// RELEASE-RLVa: [RLVa-1.2.2] Make sure this stays in sync with the condition in inventory_offer_handler()
			if ( (gRlvHandler.hasBehaviour(RLV_BHVR_SHOWNAMES)) && (RlvUtil::isNearbyAgent(mFromID)) )
				name_slurl = LLSLURL("agent", mFromID, "rlvanonym").getSLURLString();
// [/RLVa:KB]

			from_string = LLTrans::getString("InvOfferAnObjectNamed") + " "+ LLTrans::getString("'") + mFromName 
				+ LLTrans::getString("'")+" " + LLTrans::getString("InvOfferOwnedBy") + name_slurl;
			chatHistory_string = mFromName + " " + LLTrans::getString("InvOfferOwnedBy") + " " + name_slurl;
// [/SL:KB]
		}
	}
	else
	{
		from_string = chatHistory_string = mFromName;
	}
	
	bool is_do_not_disturb = gAgent.isDoNotDisturb();
	
// [RLVa:KB] - Checked: 2010-09-23 (RLVa-1.2.1)
	bool fRlvNotifyAccepted = false;
// [/RLVa:KB]
	switch(button)
	{
		case IOR_ACCEPT:
			// ACCEPT. The math for the dialog works, because the accept
			// for inventory_offered, task_inventory_offer or
			// group_notice_inventory is 1 greater than the offer integer value.

// [RLVa:KB] - Checked: 2010-09-23 (RLVa-1.2.1)
			// Only treat the offer as 'Give to #RLV' if:
			//   - the user has enabled the feature
			//   - the inventory offer came from a script (and specifies a folder)
			//   - the name starts with the prefix - mDesc format: '[OBJECTNAME]'  ( http://slurl.com/... )
			if ( (rlv_handler_t::isEnabled()) && (IM_TASK_INVENTORY_OFFERED == mIM) && (LLAssetType::AT_CATEGORY == mType) && (mDesc.find(RLV_PUTINV_PREFIX) == 1) )
			{
				fRlvNotifyAccepted = true;
				if (!RlvSettings::getForbidGiveToRLV())
				{
					const LLUUID& idRlvRoot = RlvInventory::instance().getSharedRootID();
					if (idRlvRoot.notNull())
						mFolderID = idRlvRoot;

					fRlvNotifyAccepted = false;		// "accepted_in_rlv" is sent from RlvGiveToRLVTaskOffer *after* we have the folder

					RlvGiveToRLVTaskOffer* pOfferObserver = new RlvGiveToRLVTaskOffer(mTransactionID);
					gInventory.addObserver(pOfferObserver);
				}
			}
// [/RLVa:KB]

			// Generates IM_INVENTORY_ACCEPTED, IM_TASK_INVENTORY_ACCEPTED, 
			// or IM_GROUP_NOTICE_INVENTORY_ACCEPTED
			msg->addU8Fast(_PREHASH_Dialog, (U8)(mIM + 1));
			msg->addBinaryDataFast(_PREHASH_BinaryBucket, &(mFolderID.mData),
								   sizeof(mFolderID.mData));
			// send the message
			msg->sendReliable(mHost);
			
// [RLVa:KB] - Checked: 2010-09-23 (RLVa-1.2.1)
			if (fRlvNotifyAccepted)
			{
				std::string::size_type idxToken = mDesc.find("'  ( http://");
				if (std::string::npos != idxToken)
					RlvBehaviourNotifyHandler::sendNotification("accepted_in_inv inv_offer " + mDesc.substr(1, idxToken - 1));
			}
// [/RLVa:KB]

			//don't spam them if they are getting flooded
			if (check_offer_throttle(mFromName, true))
			{
				log_message = chatHistory_string + " " + LLTrans::getString("InvOfferGaveYou") + " " + mDesc + LLTrans::getString(".");
				LLSD args;
				args["MESSAGE"] = log_message;
				LLNotificationsUtil::add("SystemMessageTip", args);
			}
			
			// we will want to open this item when it comes back.
			LL_DEBUGS("Messaging") << "Initializing an opener for tid: " << mTransactionID
			<< LL_ENDL;
			switch (mIM)
		{
			case IM_TASK_INVENTORY_OFFERED:
			case IM_GROUP_NOTICE:
			case IM_GROUP_NOTICE_REQUESTED:
			{
				// This is an offer from a task or group.
				// We don't use a new instance of an opener
				// We instead use the singular observer gOpenTaskOffer
				// Since it already exists, we don't need to actually do anything
			}
				break;
			default:
				LL_WARNS("Messaging") << "inventory_offer_callback: unknown offer type" << LL_ENDL;
				break;
		}	// end switch (mIM)
			break;
			
		case IOR_MUTE:
			// MUTE falls through to decline
		case IOR_DECLINE:
			// DECLINE. The math for the dialog works, because the decline
			// for inventory_offered, task_inventory_offer or
			// group_notice_inventory is 2 greater than the offer integer value.
			// Generates IM_INVENTORY_DECLINED, IM_TASK_INVENTORY_DECLINED,
			// or IM_GROUP_NOTICE_INVENTORY_DECLINED
		default:
			// close button probably (or any of the fall-throughs from above)
			msg->addU8Fast(_PREHASH_Dialog, (U8)(mIM + 2));
			msg->addBinaryDataFast(_PREHASH_BinaryBucket, EMPTY_BINARY_BUCKET, EMPTY_BINARY_BUCKET_SIZE);
			// send the message
			msg->sendReliable(mHost);
			
// [RLVa:KB] - Checked: 2010-09-23 (RLVa-1.2.1e) | Added: RLVa-1.2.1e
			if ( (rlv_handler_t::isEnabled()) && 
				 (IM_TASK_INVENTORY_OFFERED == mIM) && (LLAssetType::AT_CATEGORY == mType) && (mDesc.find(RLV_PUTINV_PREFIX) == 1) )
			{
				std::string::size_type idxToken = mDesc.find("'  ( http://");
				if (std::string::npos != idxToken)
					RlvBehaviourNotifyHandler::sendNotification("declined inv_offer " + mDesc.substr(1, idxToken - 1));
			}
// [/RLVa:KB]

			if (gSavedSettings.getBOOL("LogInventoryDecline"))
			{
				LLStringUtil::format_map_t log_message_args;
				log_message_args["DESC"] = mDesc;
				log_message_args["NAME"] = mFromName;
				log_message = LLTrans::getString("InvOfferDecline", log_message_args);


				LLSD args;
				args["MESSAGE"] = log_message;
				LLNotificationsUtil::add("SystemMessageTip", args);
			}
			
			if (is_do_not_disturb &&	(!mFromGroup && !mFromObject))
			{
				send_do_not_disturb_message(msg,mFromID);
			}
			break;
	}
	
	if(opener)
	{
		gInventory.addObserver(opener);
	}

	if(!mPersist)
	{
		delete this;
	}
	return false;
}

class LLPostponedOfferNotification: public LLPostponedNotification
{
protected:
	/* virtual */
	void modifyNotificationParams()
	{
		LLSD substitutions = mParams.substitutions;
		substitutions["NAME"] = mName;
		mParams.substitutions = substitutions;
	}
};

void LLOfferInfo::initRespondFunctionMap()
{
	if(mRespondFunctions.empty())
	{
		mRespondFunctions["ObjectGiveItem"] = boost::bind(&LLOfferInfo::inventory_task_offer_callback, this, _1, _2);
		mRespondFunctions["OwnObjectGiveItem"] = boost::bind(&LLOfferInfo::inventory_task_offer_callback, this, _1, _2);
		mRespondFunctions["UserGiveItem"] = boost::bind(&LLOfferInfo::inventory_offer_callback, this, _1, _2);
	}
}

void inventory_offer_handler(LLOfferInfo* info)
{
	// If muted, don't even go through the messaging stuff.  Just curtail the offer here.
	// Passing in a null UUID handles the case of where you have muted one of your own objects by_name.
	// The solution for STORM-1297 seems to handle the cases where the object is owned by someone else.
	if (LLMuteList::getInstance()->isMuted(info->mFromID, info->mFromName) ||
		LLMuteList::getInstance()->isMuted(LLUUID::null, info->mFromName))
	{
		info->forceResponse(IOR_MUTE);
		return;
	}


	bool bAutoAccept(false);
	// Avoid the Accept/Discard dialog if the user so desires. JC
	// <FS:Ansariel> Auto-accept any kind of inventory (FIRE-4128)
	//if (gSavedSettings.getBOOL("AutoAcceptNewInventory")
	//	&& (info->mType == LLAssetType::AT_NOTECARD
	//		|| info->mType == LLAssetType::AT_LANDMARK
	//		|| info->mType == LLAssetType::AT_TEXTURE))
//	if (gSavedSettings.getBOOL("AutoAcceptNewInventory"))
	// </FS:Ansariel> Auto-accept any kind of inventory (FIRE-4128)
// [RLVa:KB]
	// Don't auto-accept give-to-RLV inventory offers
	if ( (gSavedSettings.getBOOL("AutoAcceptNewInventory")) &&
		 ( (!rlv_handler_t::isEnabled()) || (!RlvInventory::instance().isGiveToRLVOffer(*info)) ) )
// [/RLVa:KB]
	{
		// For certain types, just accept the items into the inventory,
		// and possibly open them on receipt depending upon "ShowNewInventory".
		bAutoAccept = true;
	}

	// Strip any SLURL from the message display. (DEV-2754)
	std::string msg = info->mDesc;
	int indx = msg.find(" ( http://slurl.com/secondlife/");
	if(indx == std::string::npos)
	{
		// try to find new slurl host
		indx = msg.find(" ( http://maps.secondlife.com/secondlife/");
	}
	if(indx >= 0)
	{
		LLStringUtil::truncate(msg, indx);
	}

	LLSD args;
	args["[OBJECTNAME]"] = msg;

	LLSD payload;

	// must protect against a NULL return from lookupHumanReadable()
	std::string typestr = ll_safe_string(LLAssetType::lookupHumanReadable(info->mType));
	if (!typestr.empty())
	{
		// human readable matches string name from strings.xml
		// lets get asset type localized name
		args["OBJECTTYPE"] = LLTrans::getString(typestr);
	}
	else
	{
		LL_WARNS("Messaging") << "LLAssetType::lookupHumanReadable() returned NULL - probably bad asset type: " << info->mType << LL_ENDL;
		args["OBJECTTYPE"] = "";

		// This seems safest, rather than propagating bogosity
		LL_WARNS("Messaging") << "Forcing an inventory-decline for probably-bad asset type." << LL_ENDL;
		info->forceResponse(IOR_DECLINE);
		return;
	}

	// If mObjectID is null then generate the object_id based on msg to prevent
	// multiple creation of chiclets for same object.
	LLUUID object_id = info->mObjectID;
	if (object_id.isNull())
		object_id.generate(msg);

	payload["from_id"] = info->mFromID;
	// Needed by LLScriptFloaterManager to bind original notification with 
	// faked for toast one.
	payload["object_id"] = object_id;
	// Flag indicating that this notification is faked for toast.
	payload["give_inventory_notification"] = FALSE;
	args["OBJECTFROMNAME"] = info->mFromName;
	args["NAME"] = info->mFromName;
	if (info->mFromGroup)
	{
		args["NAME_SLURL"] = LLSLURL("group", info->mFromID, "about").getSLURLString();
	}
	else
	{
// [SL:KB] - Patch: UI-Notifications | Checked: 2011-04-11 (Catznip-2.5.0a) | Added: Catznip-2.5.0a
		args["NAME_LABEL"] = LLSLURL("agent", info->mFromID, "completename").getSLURLString();
// [/SL:KB]
		args["NAME_SLURL"] = LLSLURL("agent", info->mFromID, "about").getSLURLString();
	}
	std::string verb = "select?name=" + LLURI::escape(msg);
	args["ITEM_SLURL"] = LLSLURL("inventory", info->mObjectID, verb.c_str()).getSLURLString();

	LLNotification::Params p;

	// Object -> Agent Inventory Offer
	if (info->mFromObject && !bAutoAccept ) // Nicky D. fall into the Avi->Avi branch for auto accepting items.
	{
// [RLVa:KB] - Checked: 2010-11-02 (RLVa-1.2.2a) | Modified: RLVa-1.2.2a
		// Only filter if the object owner is a nearby agent
		if ( (gRlvHandler.hasBehaviour(RLV_BHVR_SHOWNAMES)) && (RlvUtil::isNearbyAgent(info->mFromID)) )
		{
			payload["rlv_shownames"] = TRUE;
			args["NAME_SLURL"] = LLSLURL("agent", info->mFromID, "rlvanonym").getSLURLString();
		}
// [/RLVa:KB]

		// Inventory Slurls don't currently work for non agent transfers, so only display the object name.
		args["ITEM_SLURL"] = msg;
		// Note: sets inventory_task_offer_callback as the callback
		p.substitutions(args).payload(payload).functor.responder(LLNotificationResponderPtr(info));
		info->mPersist = true;

		// Offers from your own objects need a special notification template.
		p.name = info->mFromID == gAgentID ? "OwnObjectGiveItem" : "ObjectGiveItem";

		// Pop up inv offer chiclet and let the user accept (keep), or reject (and silently delete) the inventory.
	    LLPostponedNotification::add<LLPostponedOfferNotification>(p, info->mFromID, info->mFromGroup == TRUE);
	}
	else // Agent -> Agent Inventory Offer
	{
// [RLVa:KB] - Checked: 2010-11-02 (RLVa-1.2.2a) | Modified: RLVa-1.2.2a
		// Only filter if the offer is from a nearby agent and if there's no open IM session (doesn't necessarily have to be focused)
		if ( (gRlvHandler.hasBehaviour(RLV_BHVR_SHOWNAMES)) && (RlvUtil::isNearbyAgent(info->mFromID)) &&
			 (!RlvUIEnabler::hasOpenIM(info->mFromID)) )
		{
			payload["rlv_shownames"] = TRUE;
			args["NAME"] = RlvStrings::getAnonym(info->mFromName);
			args["NAME_SLURL"] = LLSLURL("agent", info->mFromID, "rlvanonym").getSLURLString();
		}
// [/RLVa:KB]

		p.responder = info;
		// Note: sets inventory_offer_callback as the callback
		// *TODO fix memory leak
		// inventory_offer_callback() is not invoked if user received notification and 
		// closes viewer(without responding the notification)
		p.substitutions(args).payload(payload).functor.responder(LLNotificationResponderPtr(info));
		info->mPersist = true;
		p.name = "UserGiveItem";
		p.offer_from_agent = true;
		
		// Prefetch the item into your local inventory.
		LLInventoryFetchItemsObserver* fetch_item = new LLInventoryFetchItemsObserver(info->mObjectID);
		fetch_item->startFetch();
		if(fetch_item->isFinished())
		{
			fetch_item->done();
		}
		else
		{
			gInventory.addObserver(fetch_item);
		}
		
		// In viewer 2 we're now auto receiving inventory offers and messaging as such (not sending reject messages).
		// <FS:Ansariel> Optional V1-like inventory accept messages
		//info->send_auto_receive_response();
		// Also needs to be send on auto-accept so the item gets into the inventory!
		if (bAutoAccept || !gSavedSettings.getBOOL("FSUseLegacyInventoryAcceptMessages"))
		{
			info->send_auto_receive_response();
		}
		// </FS:Ansariel> Optional V1-like inventory accept messages

        if (gAgent.isDoNotDisturb()) 
        {
            send_do_not_disturb_message(gMessageSystem, info->mFromID);
        }
        
        if( !bAutoAccept ) // Nicky D. if we auto accept, do not pester the user with stuff in the chicklet.
		// Inform user that there is a script floater via toast system
		{
			payload["give_inventory_notification"] = TRUE;
		    p.payload = payload;
		    LLPostponedNotification::add<LLPostponedOfferNotification>(p, info->mFromID, false);
		}

		// <FS:Ansariel> Show offered inventory also if auto-accept is enabled (FIRE-5101)
		if (bAutoAccept && gSavedSettings.getBOOL("ShowOfferedInventory"))
		{
			LLViewerInventoryCategory* catp = NULL;
			catp = (LLViewerInventoryCategory*)gInventory.getCategory(info->mObjectID);
			LLViewerInventoryItem* itemp = NULL;
			if(!catp)
			{
				itemp = (LLViewerInventoryItem*)gInventory.getItem(info->mObjectID);
			}

			LLOpenAgentOffer* open_agent_offer = new LLOpenAgentOffer(info->mObjectID, info->mFromName);
			open_agent_offer->startFetch();
			if(catp || (itemp && itemp->isFinished()))
			{
				open_agent_offer->done();
			}
			else
			{
				gInventory.addObserver(open_agent_offer);
			}
		}
		// </FS:Ansariel> Show offered inventory also if auto-accept is enabled (FIRE-5101)
	}

	LLFirstUse::newInventory();
}

bool lure_callback(const LLSD& notification, const LLSD& response)
{
	S32 option = 0;
	if (response.isInteger()) 
	{
		option = response.asInteger();
	}
	else
	{
		option = LLNotificationsUtil::getSelectedOption(notification, response);
	}
	
	LLUUID from_id = notification["payload"]["from_id"].asUUID();
	LLUUID lure_id = notification["payload"]["lure_id"].asUUID();
	BOOL godlike = notification["payload"]["godlike"].asBoolean();

	switch(option)
	{
	case 0:
		{
			// accept
			gAgent.teleportViaLure(lure_id, godlike);
		}
		break;
	case 1:
	default:
		// decline
		send_simple_im(from_id,
					   LLStringUtil::null,
					   IM_LURE_DECLINED,
					   lure_id);
		break;
	}

// <FS:Ansariel> [FS communication UI] FIRE-11536: Commenting out CHUI-112;
//               Reposting the notification form will squeeze it somewhere
//               within the IM floater and we don't need it for our comm. UI.
//	LLNotificationPtr notification_ptr = LLNotifications::instance().find(notification["id"].asUUID());
//
//	if (notification_ptr)
//	{
//		LLNotificationFormPtr modified_form(new LLNotificationForm(*notification_ptr->getForm()));
//		modified_form->setElementEnabled("Teleport", false);
//		modified_form->setElementEnabled("Cancel", false);
//		notification_ptr->updateForm(modified_form);
//		//notification_ptr->repost();
//// [SL:KB] - Patch: UI-Notifications | Checked: 2013-05-09 (Catznip-3.5)
//		// Assume that any offer notification with "getCanBeStored() == true" is the result of RLVa routing it to the notifcation syswell
//		/*const*/ LLNotificationsUI::LLScreenChannel* pChannel = LLNotificationsUI::LLChannelManager::instance().getNotificationScreenChannel();
//		/*const*/ LLNotificationsUI::LLToast* pToast = (pChannel) ? pChannel->getToastByNotificationID(notification["id"].asUUID()) : NULL;
//		if ( (!pToast) || (!pToast->getCanBeStored()) )
//		{
//// [/SL:KB]
//			notification_ptr->repost();
//	}
// </FS:Ansariel>

	return false;
}
static LLNotificationFunctorRegistration lure_callback_reg("TeleportOffered", lure_callback);

bool mature_lure_callback(const LLSD& notification, const LLSD& response)
{
	S32 option = 0;
	if (response.isInteger()) 
	{
		option = response.asInteger();
	}
	else
	{
		option = LLNotificationsUtil::getSelectedOption(notification, response);
	}
	
	LLUUID from_id = notification["payload"]["from_id"].asUUID();
	LLUUID lure_id = notification["payload"]["lure_id"].asUUID();
	BOOL godlike = notification["payload"]["godlike"].asBoolean();
	U8 region_access = static_cast<U8>(notification["payload"]["region_maturity"].asInteger());

	switch(option)
	{
	case 0:
		{
			// accept
			gSavedSettings.setU32("PreferredMaturity", static_cast<U32>(region_access));
			gAgent.setMaturityRatingChangeDuringTeleport(region_access);
			gAgent.teleportViaLure(lure_id, godlike);
		}
		break;
	case 1:
	default:
		// decline
		send_simple_im(from_id,
					   LLStringUtil::null,
					   IM_LURE_DECLINED,
					   lure_id);
		break;
	}
	return false;
}
static LLNotificationFunctorRegistration mature_lure_callback_reg("TeleportOffered_MaturityExceeded", mature_lure_callback);

bool goto_url_callback(const LLSD& notification, const LLSD& response)
{
	std::string url = notification["payload"]["url"].asString();
	S32 option = LLNotificationsUtil::getSelectedOption(notification, response);
	if(1 == option)
	{
		LLWeb::loadURL(url);
	}
	return false;
}
static LLNotificationFunctorRegistration goto_url_callback_reg("GotoURL", goto_url_callback);

bool inspect_remote_object_callback(const LLSD& notification, const LLSD& response)
{
	S32 option = LLNotificationsUtil::getSelectedOption(notification, response);
	if (0 == option)
	{
		LLFloaterReg::showInstance("inspect_remote_object", notification["payload"]);
	}
	return false;
}
static LLNotificationFunctorRegistration inspect_remote_object_callback_reg("ServerObjectMessage", inspect_remote_object_callback);

class LLPostponedServerObjectNotification: public LLPostponedNotification
{
protected:
	/* virtual */
	void modifyNotificationParams()
	{
		LLSD payload = mParams.payload;
		mParams.payload = payload;
	}
};

static bool parse_lure_bucket(const std::string& bucket,
							  U64& region_handle,
							  LLVector3& pos,
							  LLVector3& look_at,
							  U8& region_access)
{
	// tokenize the bucket
	typedef boost::tokenizer<boost::char_separator<char> > tokenizer;
	boost::char_separator<char> sep("|", "", boost::keep_empty_tokens);
	tokenizer tokens(bucket, sep);
	tokenizer::iterator iter = tokens.begin();

	S32 gx,gy,rx,ry,rz,lx,ly,lz;
	try
	{
		gx = boost::lexical_cast<S32>((*(iter)).c_str());
		gy = boost::lexical_cast<S32>((*(++iter)).c_str());
		rx = boost::lexical_cast<S32>((*(++iter)).c_str());
		ry = boost::lexical_cast<S32>((*(++iter)).c_str());
		rz = boost::lexical_cast<S32>((*(++iter)).c_str());
		lx = boost::lexical_cast<S32>((*(++iter)).c_str());
		ly = boost::lexical_cast<S32>((*(++iter)).c_str());
		lz = boost::lexical_cast<S32>((*(++iter)).c_str());
	}
	catch( boost::bad_lexical_cast& )
	{
		LL_WARNS("parse_lure_bucket")
			<< "Couldn't parse lure bucket."
			<< LL_ENDL;
		return false;
	}
	// Grab region access
	region_access = SIM_ACCESS_MIN;
	if (++iter != tokens.end())
	{
		std::string access_str((*iter).c_str());
		LLStringUtil::trim(access_str);
		if ( access_str == "A" )
		{
			region_access = SIM_ACCESS_ADULT;
		}
		else if ( access_str == "M" )
		{
			region_access = SIM_ACCESS_MATURE;
		}
		else if ( access_str == "PG" )
		{
			region_access = SIM_ACCESS_PG;
		}
	}

	pos.setVec((F32)rx, (F32)ry, (F32)rz);
	look_at.setVec((F32)lx, (F32)ly, (F32)lz);

	region_handle = to_region_handle(gx, gy);
	return true;
}

// Strip out "Resident" for display, but only if the message came from a user
// (rather than a script)
static std::string clean_name_from_im(const std::string& name, EInstantMessage type)
{
	switch(type)
	{
	case IM_NOTHING_SPECIAL:
	case IM_MESSAGEBOX:
	case IM_GROUP_INVITATION:
	case IM_INVENTORY_OFFERED:
	case IM_INVENTORY_ACCEPTED:
	case IM_INVENTORY_DECLINED:
	case IM_GROUP_VOTE:
	case IM_GROUP_MESSAGE_DEPRECATED:
	//IM_TASK_INVENTORY_OFFERED
	//IM_TASK_INVENTORY_ACCEPTED
	//IM_TASK_INVENTORY_DECLINED
	case IM_NEW_USER_DEFAULT:
	case IM_SESSION_INVITE:
	case IM_SESSION_P2P_INVITE:
	case IM_SESSION_GROUP_START:
	case IM_SESSION_CONFERENCE_START:
	case IM_SESSION_SEND:
	case IM_SESSION_LEAVE:
	//IM_FROM_TASK
	case IM_DO_NOT_DISTURB_AUTO_RESPONSE:
	case IM_CONSOLE_AND_CHAT_HISTORY:
	case IM_LURE_USER:
	case IM_LURE_ACCEPTED:
	case IM_LURE_DECLINED:
	case IM_GODLIKE_LURE_USER:
	case IM_TELEPORT_REQUEST:
	case IM_GROUP_ELECTION_DEPRECATED:
	//IM_GOTO_URL
	//IM_FROM_TASK_AS_ALERT
	case IM_GROUP_NOTICE:
	case IM_GROUP_NOTICE_INVENTORY_ACCEPTED:
	case IM_GROUP_NOTICE_INVENTORY_DECLINED:
	case IM_GROUP_INVITATION_ACCEPT:
	case IM_GROUP_INVITATION_DECLINE:
	case IM_GROUP_NOTICE_REQUESTED:
	case IM_FRIENDSHIP_OFFERED:
	case IM_FRIENDSHIP_ACCEPTED:
	case IM_FRIENDSHIP_DECLINED_DEPRECATED:
	//IM_TYPING_START
	//IM_TYPING_STOP
		return LLCacheName::cleanFullName(name);
	default:
		return name;
	}
}

static std::string clean_name_from_task_im(const std::string& msg,
										   BOOL from_group)
{
	boost::smatch match;
	static const boost::regex returned_exp(
		"(.*been returned to your inventory lost and found folder by )(.+)( (from|near).*)");
	if (boost::regex_match(msg, match, returned_exp))
	{
		// match objects are 1-based for groups
		std::string final = match[1].str();
		std::string name = match[2].str();
		// Don't try to clean up group names
		if (!from_group)
		{
			final += LLCacheName::buildUsername(name);
		}
		final += match[3].str();
		return final;
	}
	return msg;
}

static void notification_display_name_callback(const LLUUID& id,
					  const LLAvatarName& av_name,
					  const std::string& name, 
					  LLSD& substitutions, 
					  const LLSD& payload)
{
	substitutions["NAME"] = av_name.getDisplayName();
	LLNotificationsUtil::add(name, substitutions, payload);
}

class LLPostponedIMSystemTipNotification: public LLPostponedNotification
{
protected:
	/* virtual */
	void modifyNotificationParams()
	{
		LLSD payload = mParams.payload;
		payload["SESSION_NAME"] = mName;
		mParams.payload = payload;
	}

};

// Callback for name resolution of a god/estate message
static void god_message_name_cb(const LLAvatarName& av_name, LLChat chat, std::string message)
{	
	LLSD args;
	args["NAME"] = av_name.getCompleteName();
	args["MESSAGE"] = message;
	LLNotificationsUtil::add("GodMessage", args);

	// Treat like a system message and put in chat history.
	chat.mText = av_name.getCompleteName() + ": " + message;

	// <FS:Ansariel> [FS communication UI]
	//LLFloaterIMNearbyChat* nearby_chat = LLFloaterReg::getTypedInstance<LLFloaterIMNearbyChat>("nearby_chat");
	FSFloaterNearbyChat* nearby_chat = FSFloaterNearbyChat::getInstance();
	// </FS:Ansariel> [FS communication UI]
	if (nearby_chat)
	{
		nearby_chat->addMessage(chat);
	}
}

void process_improved_im(LLMessageSystem *msg, void **user_data)
{
	LLUUID from_id;
	BOOL from_group;
	LLUUID to_id;
	U8 offline;
	U8 d = 0;
	LLUUID session_id;
	U32 timestamp;
	std::string name;
	std::string message;
	U32 parent_estate_id = 0;
	LLUUID region_id;
	LLVector3 position;
	U8 binary_bucket[MTUBYTES];
	S32 binary_bucket_size;
	LLChat chat;
	std::string buffer;
	
	// *TODO: Translate - need to fix the full name to first/last (maybe)
	msg->getUUIDFast(_PREHASH_AgentData, _PREHASH_AgentID, from_id);
	msg->getBOOLFast(_PREHASH_MessageBlock, _PREHASH_FromGroup, from_group);
	msg->getUUIDFast(_PREHASH_MessageBlock, _PREHASH_ToAgentID, to_id);
	msg->getU8Fast(  _PREHASH_MessageBlock, _PREHASH_Offline, offline);
	msg->getU8Fast(  _PREHASH_MessageBlock, _PREHASH_Dialog, d);
	msg->getUUIDFast(_PREHASH_MessageBlock, _PREHASH_ID, session_id);
	msg->getU32Fast( _PREHASH_MessageBlock, _PREHASH_Timestamp, timestamp);
	//msg->getData("MessageBlock", "Count",		&count);
	msg->getStringFast(_PREHASH_MessageBlock, _PREHASH_FromAgentName, name);
	msg->getStringFast(_PREHASH_MessageBlock, _PREHASH_Message,		message);
	msg->getU32Fast(_PREHASH_MessageBlock, _PREHASH_ParentEstateID, parent_estate_id);
	msg->getUUIDFast(_PREHASH_MessageBlock, _PREHASH_RegionID, region_id);
	msg->getVector3Fast(_PREHASH_MessageBlock, _PREHASH_Position, position);
	msg->getBinaryDataFast(  _PREHASH_MessageBlock, _PREHASH_BinaryBucket, binary_bucket, 0, 0, MTUBYTES);
	binary_bucket_size = msg->getSizeFast(_PREHASH_MessageBlock, _PREHASH_BinaryBucket);
	EInstantMessage dialog = (EInstantMessage)d;

	// NaCl - Antispam Registry
	if (dialog != IM_TYPING_START && dialog != IM_TYPING_STOP)
	{
		if (NACLAntiSpamRegistry::instance().checkQueue(ANTISPAM_QUEUE_IM, from_id, ANTISPAM_SOURCE_AGENT))
		{
			return;
		}
	}
	// NaCl End

    // make sure that we don't have an empty or all-whitespace name
	LLStringUtil::trim(name);
	if (name.empty())
	{
        name = LLTrans::getString("Unnamed");
	}

	// Preserve the unaltered name for use in group notice mute checking.
	std::string original_name = name;

	// IDEVO convert new-style "Resident" names for display
	name = clean_name_from_im(name, dialog);

	BOOL is_do_not_disturb = gAgent.isDoNotDisturb();
	BOOL is_autorespond = gAgent.getAutorespond();
	BOOL is_autorespond_nonfriends = gAgent.getAutorespondNonFriends();
	BOOL is_rejecting_tp_offers = gAgent.getRejectTeleportOffers(); // <FS:PP> FIRE-1245: Option to block/reject teleport offers
	BOOL is_autorespond_muted = gSavedPerAccountSettings.getBOOL("FSSendMutedAvatarResponse");
	BOOL is_muted = LLMuteList::getInstance()->isMuted(from_id, name, LLMute::flagTextChat)
		// object IMs contain sender object id in session_id (STORM-1209)
		|| (dialog == IM_FROM_TASK && LLMuteList::getInstance()->isMuted(session_id));
	BOOL is_owned_by_me = FALSE;
	BOOL is_friend = (LLAvatarTracker::instance().getBuddyInfo(from_id) == NULL) ? false : true;
	static LLCachedControl<bool> accept_im_from_only_friend(gSavedSettings, "VoiceCallsFriendsOnly");
	//BOOL is_linden = chat.mSourceType != CHAT_SOURCE_OBJECT &&
	//		LLMuteList::getInstance()->isLinden(name); <:FS:TM> Bear compie fix - is_linden not referenced

	// <FS:PP> FIRE-10500: Autoresponse for (Away)
	static LLCachedControl<bool> FSSendAwayAvatarResponse(gSavedPerAccountSettings, "FSSendAwayAvatarResponse");
	BOOL is_afk = gAgent.getAFK();
	// </FS:PP>

	chat.mMuted = is_muted;
	chat.mFromID = from_id;
	chat.mFromName = name;
	chat.mSourceType = (from_id.isNull() || (name == std::string(SYSTEM_FROM))) ? CHAT_SOURCE_SYSTEM : CHAT_SOURCE_AGENT;

	LLViewerObject *source = gObjectList.findObject(session_id); //Session ID is probably the wrong thing.
	if (source)
	{
		is_owned_by_me = source->permYouOwner();
	}

	// NaCl - Newline flood protection
	static LLCachedControl<bool> useAntiSpam(gSavedSettings, "UseAntiSpam");
	if (useAntiSpam)
	{
		bool doCheck = true;
		if (from_id.isNull() || gAgentID == from_id)
		{
			doCheck = false;
		}
		if (doCheck && is_owned_by_me)
		{
			doCheck = false;
		}
		if (doCheck && NACLAntiSpamRegistry::instance().checkNewlineFlood(ANTISPAM_QUEUE_IM, from_id, message))
		{
			return;
		}
	}
	// NaCl End

	std::string separator_string(": ");

	LLSD args;
	LLSD payload;
	LLNotification::Params params;

	switch(dialog)
	{ 
	case IM_CONSOLE_AND_CHAT_HISTORY:
		args["MESSAGE"] = message;
		payload["from_id"] = from_id;

		params.name = "IMSystemMessageTip";
		params.substitutions = args;
		params.payload = payload;
	    LLPostponedNotification::add<LLPostponedIMSystemTipNotification>(params, from_id, false);
		break;

	case IM_NOTHING_SPECIAL:	// p2p IM
		// Don't show dialog, just do IM
		if (!gAgent.isGodlike()
				&& gAgent.getRegion()->isPrelude() 
				&& to_id.isNull() )
		{
			// do nothing -- don't distract newbies in
			// Prelude with global IMs
		}
// [RLVa:KB] - Checked: 2011-05-28 (RLVa-1.4.0)
		else if ( (rlv_handler_t::isEnabled()) && (offline == IM_ONLINE) && ("@version" == message) && 
		          (!is_muted) && ((!accept_im_from_only_friend) || (is_friend)) )
		{
			RlvUtil::sendBusyMessage(from_id, RlvStrings::getVersion(), session_id);
		}
// [/RLVa:KB]
//		else if (offline == IM_ONLINE 
//					&& is_do_not_disturb
//					&& from_id.notNull() //not a system message
//					&& to_id.notNull()) //not global message
// [RLVa:KB] - Checked: 2010-11-30 (RLVa-1.3.0)
		// <FS:Ansariel> Only send the busy reponse if either the sender is not
		//               muted OR the sender is muted and we explicitely want
		//               to inform him about that fact.
		else if (offline == IM_ONLINE
					&& ((is_do_not_disturb && (!is_muted || (is_muted && !is_autorespond_muted))) || // do not disturb
						(is_autorespond && !is_muted) ||                                             // autorespond everyone
						(is_autorespond_nonfriends && !is_friend && !is_muted) ||                    // autorespond friends only
						(is_afk && FSSendAwayAvatarResponse && !is_muted))                           // away
					&& from_id.notNull() //not a system message
					&& to_id.notNull() //not global message
					&& RlvActions::canReceiveIM(from_id))
// [/RLVa:KB]
		{
<<<<<<< HEAD
			// <FS:Ansariel> Log autoresponse notification after initial message
			bool has_session = true;

			// return a standard "do not disturb" message, but only do it to online IM 
			// (i.e. not other auto responses and not store-and-forward IM)
			if (!gIMMgr->hasSession(session_id))
			{
				// <FS:Ansariel> Log autoresponse notification after initial message
				has_session = false;

				// if there is not a panel for this conversation (i.e. it is a new IM conversation
				// initiated by the other party) then...
				// <FS:Ansariel> FS autoresponse feature
				//send_do_not_disturb_message(msg, from_id, session_id);
				std::string my_name;
				std::string response;
				LLAgentUI::buildFullname(my_name);
				if (is_do_not_disturb)
				{
					response = gSavedPerAccountSettings.getString("DoNotDisturbModeResponse");
				}
				else if (is_autorespond_nonfriends && !is_friend)
				{
					response = gSavedPerAccountSettings.getString("FSAutorespondNonFriendsResponse");
				}
				else if (is_autorespond)
				{
					response = gSavedPerAccountSettings.getString("FSAutorespondModeResponse");
				}
				// <FS:PP> FIRE-10500: Autoresponse for (Away)
				else if (is_afk && FSSendAwayAvatarResponse)
				{
					response = gSavedPerAccountSettings.getString("FSAwayAvatarResponse");
				}
				// </FS:PP>
				pack_instant_message(
					gMessageSystem,
					gAgent.getID(),
					FALSE,
					gAgent.getSessionID(),
					from_id,
					my_name,
					response,
					IM_ONLINE,
					IM_DO_NOT_DISTURB_AUTO_RESPONSE,
					session_id);
				gAgent.sendReliableMessage();
				// </FS:Ansariel> FS autoresponse feature
			}
=======
			// return a standard "do not disturb" message, but only do it to online IM
			// (i.e. not other auto responses and not store-and-forward IM)

			send_do_not_disturb_message(msg, from_id, session_id);
>>>>>>> cb917083

			// <FS:Ansariel> checkfor and process reqinfo
			if (has_session)
			{
				message = FSData::getInstance()->processRequestForInfo(from_id,message,name,session_id);
			}
			// </FS:Ansariel>

			// now store incoming IM in chat history

			buffer = message;
	
			LL_INFOS("Messaging") << "process_improved_im: session_id( " << session_id << " ), from_id( " << from_id << " )" << LL_ENDL;

			// <FS:PP> FIRE-10178: Keyword Alerts in group IM do not work unless the group is in the foreground (notification on receipt of IM)
			chat.mText = buffer;
			if ((chat.mFromID != gAgent.getID() || chat.mFromName == SYSTEM_FROM) && FSKeywords::getInstance()->chatContainsKeyword(chat, false))
			{
				FSKeywords::notify(chat);
			}
			// </FS:PP>

			// add to IM panel, but do not bother the user
			gIMMgr->addMessage(
				session_id,
				from_id,
				name,
				buffer,
				IM_OFFLINE == offline,
				LLStringUtil::null,
				dialog,
				parent_estate_id,
				region_id,
				position,
				true);

			if (!has_session)
			{
				// <FS:LO> Fire-5389 - "Autoresponse Sent" message added to Firestorm as was in Phoenix
				gIMMgr->addMessage(
					session_id,
					gAgentID,
					LLStringUtil::null, // Pass null value so no name gets prepended
					LLTrans::getString("IM_autoresponse_sent"),
					false,
					name,
					IM_NOTHING_SPECIAL,
					parent_estate_id,
					region_id,
					position,
					false, // <-- Wow! This parameter is never handled!!!
					TRUE
					);
				// </FS:LO>
			}
		}
		else if (from_id.isNull())
		{
			LLSD args;
			args["MESSAGE"] = message;
			LLNotificationsUtil::add("SystemMessage", args);
		}
		else if (to_id.isNull())
		{
			// Message to everyone from GOD, look up the fullname since
			// server always slams name to legacy names
			LLAvatarNameCache::get(from_id, boost::bind(god_message_name_cb, _2, chat, message));
		}
		else
		{
			// standard message, not from system
			std::string saved;
			if(offline == IM_OFFLINE)
			{
				LLStringUtil::format_map_t args;
				args["[LONG_TIMESTAMP]"] = formatted_time(timestamp);
				saved = LLTrans::getString("Saved_message", args);
			}
			buffer = saved + message;

			LL_INFOS("Messaging") << "process_improved_im: session_id( " << session_id << " ), from_id( " << from_id << " )" << LL_ENDL;

			bool mute_im = is_muted;
			if(accept_im_from_only_friend&&!is_friend)
			{
				if (!gIMMgr->isNonFriendSessionNotified(session_id))
				{
					std::string message = LLTrans::getString("IM_unblock_only_groups_friends");
					gIMMgr->addMessage(session_id, from_id, name, message, IM_OFFLINE == offline);
					gIMMgr->addNotifiedNonFriendSessionID(session_id);
				}

				mute_im = true;
			}

// [RLVa:KB] - Checked: 2010-11-30 (RLVa-1.3.0)
			// Don't block offline IMs, or IMs from Lindens
			if ( (rlv_handler_t::isEnabled()) && (offline != IM_OFFLINE) && (!RlvActions::canReceiveIM(from_id)) && (!LLMuteList::getInstance()->isLinden(original_name) ))
			{
				if (!mute_im)
					RlvUtil::sendBusyMessage(from_id, RlvStrings::getString(RLV_STRING_BLOCKED_RECVIM_REMOTE), session_id);
				message = RlvStrings::getString(RLV_STRING_BLOCKED_RECVIM);
			}
// [/RLVa:KB]

			if (!mute_im) 
			{
				// checkfor and process reqinfo
				message = FSData::getInstance()->processRequestForInfo(from_id, message, name, session_id);

				// <FS:PP> FIRE-10178: Keyword Alerts in group IM do not work unless the group is in the foreground (notification on receipt of IM)
				chat.mText = message;
				if ((chat.mFromID != gAgent.getID() || chat.mFromName == SYSTEM_FROM) && FSKeywords::getInstance()->chatContainsKeyword(chat, false))
				{
					FSKeywords::notify(chat);
				}
				// </FS:PP>

				buffer = saved + message;

				gIMMgr->addMessage(
					session_id,
					from_id,
					name,
					buffer,
					IM_OFFLINE == offline,
					LLStringUtil::null,
					dialog,
					parent_estate_id,
					region_id,
					position,
					true);
			}
			else
			{
				/*
				EXT-5099
				currently there is no way to store in history only...
				using  LLNotificationsUtil::add will add message to Nearby Chat

				// muted user, so don't start an IM session, just record line in chat
				// history.  Pretend the chat is from a local agent,
				// so it will go into the history but not be shown on screen.

				LLSD args;
				args["MESSAGE"] = buffer;
				LLNotificationsUtil::add("SystemMessageTip", args);
				*/
				static LLCachedControl<bool> fsSendMutedAvatarResponse(gSavedPerAccountSettings, "FSSendMutedAvatarResponse");
				if (fsSendMutedAvatarResponse)
				{
					std::string my_name;
					LLAgentUI::buildFullname(my_name);
					std::string response = gSavedPerAccountSettings.getString("FSMutedAvatarResponse");
					pack_instant_message(
						gMessageSystem,
						gAgent.getID(),
						FALSE,
						gAgent.getSessionID(),
						from_id,
						my_name,
						response,
						IM_ONLINE,
						IM_DO_NOT_DISTURB_AUTO_RESPONSE,
						session_id);
					gAgent.sendReliableMessage();
				}
			}
		}
		break;

	case IM_TYPING_START:
		{
			LLPointer<LLIMInfo> im_info = new LLIMInfo(gMessageSystem);
			gIMMgr->processIMTypingStart(im_info);
		}
		break;

	case IM_TYPING_STOP:
		{
			LLPointer<LLIMInfo> im_info = new LLIMInfo(gMessageSystem);
			gIMMgr->processIMTypingStop(im_info);
		}
		break;

	case IM_MESSAGEBOX:
		{
			// This is a block, modeless dialog.
			//*TODO: Translate
			args["MESSAGE"] = message;
			LLNotificationsUtil::add("SystemMessageTip", args);
		}
		break;
	case IM_GROUP_NOTICE:
	case IM_GROUP_NOTICE_REQUESTED:
		{
			LL_INFOS("Messaging") << "Received IM_GROUP_NOTICE message." << LL_ENDL;
			// Read the binary bucket for more information.
			struct notice_bucket_header_t
			{
				U8 has_inventory;
				U8 asset_type;
				LLUUID group_id;
			};
			struct notice_bucket_full_t
			{
				struct notice_bucket_header_t header;
				U8 item_name[DB_INV_ITEM_NAME_BUF_SIZE];
			}* notice_bin_bucket;

			// Make sure the binary bucket is big enough to hold the header 
			// and a null terminated item name.
			if ( (binary_bucket_size < (S32)((sizeof(notice_bucket_header_t) + sizeof(U8))))
				|| (binary_bucket[binary_bucket_size - 1] != '\0') )
			{
				LL_WARNS("Messaging") << "Malformed group notice binary bucket" << LL_ENDL;
				break;
			}

			// The group notice packet does not have an AgentID.  Obtain one from the name cache.
			// If last name is "Resident" strip it out so the cache name lookup works.
			U32 index = original_name.find(" Resident");
			if (index != std::string::npos)
			{
				original_name = original_name.substr(0, index);
			}
			std::string legacy_name = gCacheName->buildLegacyName(original_name);
			LLUUID agent_id;
			gCacheName->getUUID(legacy_name, agent_id);

			if (agent_id.isNull())
			{
				LL_WARNS("Messaging") << "buildLegacyName returned null while processing " << original_name << LL_ENDL;
			}
			else if (LLMuteList::getInstance()->isMuted(agent_id))
			{
				break;
			}

			notice_bin_bucket = (struct notice_bucket_full_t*) &binary_bucket[0];
			U8 has_inventory = notice_bin_bucket->header.has_inventory;
			U8 asset_type = notice_bin_bucket->header.asset_type;
			LLUUID group_id = notice_bin_bucket->header.group_id;
			std::string item_name = ll_safe_string((const char*) notice_bin_bucket->item_name);

			// If there is inventory, give the user the inventory offer.
			LLOfferInfo* info = NULL;

			if (has_inventory)
			{
				info = new LLOfferInfo();
				
				info->mIM = IM_GROUP_NOTICE;
				info->mFromID = from_id;
				info->mFromGroup = from_group;
				info->mTransactionID = session_id;
				info->mType = (LLAssetType::EType) asset_type;
				info->mFolderID = gInventory.findCategoryUUIDForType(LLFolderType::assetTypeToFolderType(info->mType));
				std::string from_name;

				from_name += "A group member named ";
				from_name += name;

				info->mFromName = from_name;
				info->mDesc = item_name;
				info->mHost = msg->getSender();
			}
			
			std::string str(message);

			// Tokenize the string.
			// TODO: Support escaped tokens ("||" -> "|")
			typedef boost::tokenizer<boost::char_separator<char> > tokenizer;
			boost::char_separator<char> sep("|","",boost::keep_empty_tokens);
			tokenizer tokens(str, sep);
			tokenizer::iterator iter = tokens.begin();

			std::string subj(*iter++);
			std::string mes(*iter++);

			// Send the notification down the new path.
			// For requested notices, we don't want to send the popups.
			if (dialog != IM_GROUP_NOTICE_REQUESTED)
			{
				payload["subject"] = subj;
				payload["message"] = mes;
				payload["sender_name"] = name;
				payload["group_id"] = group_id;
				payload["inventory_name"] = item_name;
				if(info && info->asLLSD())
				{
					payload["inventory_offer"] = info->asLLSD();
				}

				LLSD args;
				args["SUBJECT"] = subj;
				args["MESSAGE"] = mes;
				LLNotifications::instance().add(LLNotification::Params("GroupNotice").substitutions(args).payload(payload).time_stamp(timestamp));
				make_ui_sound("UISndGroupNotice"); // <FS:PP> Group notice sound
			}

			// Also send down the old path for now.
			if (IM_GROUP_NOTICE_REQUESTED == dialog)
			{
				
				LLPanelGroup::showNotice(subj,mes,group_id,has_inventory,item_name,info);
			}
			else
			{
				delete info;
			}
		}
		break;
	case IM_GROUP_INVITATION:
		{
			if (is_do_not_disturb || is_muted)
			{
				send_do_not_disturb_message(msg, from_id);
			}
			
			if (!is_muted)
			{
				LL_INFOS("Messaging") << "Received IM_GROUP_INVITATION message." << LL_ENDL;
				// Read the binary bucket for more information.
				struct invite_bucket_t
				{
					S32 membership_fee;
					LLUUID role_id;
				}* invite_bucket;

				// Make sure the binary bucket is the correct size.
				if (binary_bucket_size != sizeof(invite_bucket_t))
				{
					LL_WARNS("Messaging") << "Malformed group invite binary bucket" << LL_ENDL;
					break;
				}

				invite_bucket = (struct invite_bucket_t*) &binary_bucket[0];
				S32 membership_fee = ntohl(invite_bucket->membership_fee);

				LLSD payload;
				payload["transaction_id"] = session_id;
				payload["group_id"] = from_id;
				payload["name"] = name;
				payload["message"] = message;
				payload["fee"] = membership_fee;

				LLSD args;
				args["MESSAGE"] = message;
				// we shouldn't pass callback functor since it is registered in LLFunctorRegistration

				make_ui_sound("UISndGroupInvitation"); // <FS:PP> Group invitation sound

				// <FS:PP> FIRE-11181: Option to remove the "Join" button from group invites that include enrollment fees
				// LLNotificationsUtil::add("JoinGroup", args, payload);
				if(membership_fee > 0 && gSavedSettings.getBOOL("FSAllowGroupInvitationOnlyWithoutFee"))
				{
					LLNotificationsUtil::add("JoinGroupProtectionNotice", args, payload);
				}
				else
				{
					LLNotificationsUtil::add("JoinGroup", args, payload);
				}
				// </FS:PP>

			}
		}
		break;

	case IM_INVENTORY_OFFERED:
	case IM_TASK_INVENTORY_OFFERED:
		// Someone has offered us some inventory.
		{
			LLOfferInfo* info = new LLOfferInfo;
			if (IM_INVENTORY_OFFERED == dialog)
			{
				struct offer_agent_bucket_t
				{
					S8		asset_type;
					LLUUID	object_id;
				}* bucketp;

				if (sizeof(offer_agent_bucket_t) != binary_bucket_size)
				{
					LL_WARNS("Messaging") << "Malformed inventory offer from agent" << LL_ENDL;
					delete info;
					break;
				}
				bucketp = (struct offer_agent_bucket_t*) &binary_bucket[0];
				info->mType = (LLAssetType::EType) bucketp->asset_type;
				info->mObjectID = bucketp->object_id;
				info->mFromObject = FALSE;
			}
			else // IM_TASK_INVENTORY_OFFERED
			{
				if (sizeof(S8) != binary_bucket_size)
				{
					LL_WARNS("Messaging") << "Malformed inventory offer from object" << LL_ENDL;
					delete info;
					break;
				}
				info->mType = (LLAssetType::EType) binary_bucket[0];
				info->mObjectID = LLUUID::null;
				info->mFromObject = TRUE;
			}

			info->mIM = dialog;
			info->mFromID = from_id;
			info->mFromGroup = from_group;
			info->mTransactionID = session_id;
			info->mFolderID = gInventory.findCategoryUUIDForType(LLFolderType::assetTypeToFolderType(info->mType));

			info->mFromName = name;
			info->mDesc = message;
			info->mHost = msg->getSender();
			//if (((is_do_not_disturb && !is_owned_by_me) || is_muted))
			if (is_muted)
			{
				// Prefetch the offered item so that it can be discarded by the appropriate observer. (EXT-4331)
				LLInventoryFetchItemsObserver* fetch_item = new LLInventoryFetchItemsObserver(info->mObjectID);
				fetch_item->startFetch();
				delete fetch_item;

				// Same as closing window
				info->forceResponse(IOR_DECLINE);
			}
			// old logic: busy mode must not affect interaction with objects (STORM-565)
			// new logic: inventory offers from in-world objects should be auto-declined (CHUI-519)
			else if (is_do_not_disturb && dialog == IM_TASK_INVENTORY_OFFERED)
			{
				// Until throttling is implemented, do not disturb mode should reject inventory instead of silently
				// accepting it.  SEE SL-39554
				info->forceResponse(IOR_DECLINE);
			}
			else
			{
				inventory_offer_handler(info);
			}
		}
		break;

	case IM_INVENTORY_ACCEPTED:
	{
//		args["NAME"] = LLSLURL("agent", from_id, "completename").getSLURLString();;
// [RLVa:KB] - Checked: 2010-11-02 (RLVa-1.2.2a) | Modified: RLVa-1.2.2a
		// Only anonymize the name if the agent is nearby, there isn't an open IM session to them and their profile isn't open
		bool fRlvFilterName = (gRlvHandler.hasBehaviour(RLV_BHVR_SHOWNAMES)) && (RlvUtil::isNearbyAgent(from_id)) && 
			(!RlvUIEnabler::hasOpenProfile(from_id)) && (!RlvUIEnabler::hasOpenIM(from_id));
		args["NAME"] = LLSLURL("agent", from_id, (!fRlvFilterName) ? "completename" : "rlvanonym").getSLURLString();;
// [/RLVa:KB]
		LLSD payload;
		payload["from_id"] = from_id;
		// Passing the "SESSION_NAME" to use it for IM notification logging
		// in LLTipHandler::processNotification(). See STORM-941.
		payload["SESSION_NAME"] = name;
		LLNotificationsUtil::add("InventoryAccepted", args, payload);
		break;
	}
	case IM_INVENTORY_DECLINED:
	{
//		args["NAME"] = LLSLURL("agent", from_id, "completename").getSLURLString();;
// [RLVa:KB] - Checked: 2010-11-02 (RLVa-1.2.2a) | Modified: RLVa-1.2.2a
		// Only anonymize the name if the agent is nearby, there isn't an open IM session to them and their profile isn't open
		bool fRlvFilterName = (gRlvHandler.hasBehaviour(RLV_BHVR_SHOWNAMES)) && (RlvUtil::isNearbyAgent(from_id)) && 
			(!RlvUIEnabler::hasOpenProfile(from_id)) && (!RlvUIEnabler::hasOpenIM(from_id));
		args["NAME"] = LLSLURL("agent", from_id, (!fRlvFilterName) ? "completename" : "rlvanonym").getSLURLString();;
// [/RLVa:KB]
		LLSD payload;
		payload["from_id"] = from_id;
		LLNotificationsUtil::add("InventoryDeclined", args, payload);
		break;
	}
	// TODO: _DEPRECATED suffix as part of vote removal - DEV-24856
	case IM_GROUP_VOTE:
		{
			LL_WARNS("Messaging") << "Received IM: IM_GROUP_VOTE_DEPRECATED" << LL_ENDL;
		}
		break;

	case IM_GROUP_ELECTION_DEPRECATED:
	{
		LL_WARNS("Messaging") << "Received IM: IM_GROUP_ELECTION_DEPRECATED" << LL_ENDL;
	}
	break;
	
	case IM_FROM_TASK:
		{
			if (is_do_not_disturb && !is_owned_by_me)
			{
				return;
			}

			// <FS:PP> FIRE-6406: Feature to disable Object Return notification
			static LLCachedControl<bool> FSDisableReturnObjectNotification(gSavedSettings, "FSDisableReturnObjectNotification");
			if (FSDisableReturnObjectNotification)
			{
				if (message.find("been returned to your inventory") != -1)
				{
					return;
				}
			}
			// </FS:PP>

			// Build a link to open the object IM info window.
			std::string location = ll_safe_string((char*)binary_bucket, binary_bucket_size-1);

			if (session_id.notNull())
			{
				chat.mFromID = session_id;
			}
			else
			{
				// This message originated on a region without the updated code for task id and slurl information.
				// We just need a unique ID for this object that isn't the owner ID.
				// If it is the owner ID it will overwrite the style that contains the link to that owner's profile.
				// This isn't ideal - it will make 1 style for all objects owned by the the same person/group.
				// This works because the only thing we can really do in this case is show the owner name and link to their profile.
				chat.mFromID = from_id ^ gAgent.getSessionID();
			}

			chat.mSourceType = CHAT_SOURCE_OBJECT;
			chat.mChatType = CHAT_TYPE_IM;

			// To conclude that the source type of message is CHAT_SOURCE_SYSTEM it's not
			// enough to check only from name (i.e. fromName = "Second Life"). For example
			// source type of messages from objects called "Second Life" should not be CHAT_SOURCE_SYSTEM.
			bool chat_from_system = (SYSTEM_FROM == name) && region_id.isNull() && position.isNull();
			if(chat_from_system)
			{
				// System's UUID is NULL (fixes EXT-4766)
				chat.mFromID = LLUUID::null;
				chat.mSourceType = CHAT_SOURCE_SYSTEM;
			}

			// IDEVO Some messages have embedded resident names
			message = clean_name_from_task_im(message, from_group);

			LLSD query_string;
			query_string["owner"] = from_id;
// [RLVa:KB] - Checked: 2010-04-22 (RLVa-1.2.0f) | Added: RLVa-1.2.0f
			if (rlv_handler_t::isEnabled())
			{
				// NOTE: the chat message itself will be filtered in LLNearbyChatHandler::processChat()
				if ( (gRlvHandler.hasBehaviour(RLV_BHVR_SHOWNAMES)) && (!from_group) && (RlvUtil::isNearbyAgent(from_id)) )
				{
					query_string["rlv_shownames"] = TRUE;

					RlvUtil::filterNames(name);
					chat.mFromName = name;
				}
				if (gRlvHandler.hasBehaviour(RLV_BHVR_SHOWLOC))
				{
					std::string::size_type idxPos = location.find('/');
					if ( (std::string::npos != idxPos) && (RlvUtil::isNearbyRegion(location.substr(0, idxPos))) )
						location = RlvStrings::getString(RLV_STRING_HIDDEN_REGION);
				}
			}
// [/RLVa:KB]
			query_string["slurl"] = location;
			query_string["name"] = name;
			if (from_group)
			{
				query_string["groupowned"] = "true";
			}	

//			chat.mURL = LLSLURL("objectim", session_id, "").getSLURLString();
// [SL:KB] - Checked: 2010-11-02 (RLVa-1.2.2a) | Added: RLVa-1.2.2a
			chat.mURL = LLSLURL("objectim", session_id, LLURI::mapToQueryString(query_string)).getSLURLString();
// [/SL:KB]
			chat.mText = message;

			// <FS:PP> FIRE-10178: Keyword Alerts in group IM do not work unless the group is in the foreground (notification on receipt of Task IM)
			if ((chat.mFromID != gAgent.getID() || chat.mFromName == SYSTEM_FROM) && FSKeywords::getInstance()->chatContainsKeyword(chat, true))
			{
				FSKeywords::notify(chat);
			}
			// </FS:PP>

			// Note: lie to Nearby Chat, pretending that this is NOT an IM, because
			// IMs from obejcts don't open IM sessions.
			// <FS:Ansariel> [FS communication UI]
			//LLFloaterIMNearbyChat* nearby_chat = LLFloaterReg::getTypedInstance<LLFloaterIMNearbyChat>("nearby_chat");
			FSFloaterNearbyChat* nearby_chat = FSFloaterNearbyChat::getInstance();
			// </FS:Ansariel> [FS communication UI]
			if(!chat_from_system && nearby_chat)
			{
				chat.mOwnerID = from_id;
				LLSD args;
				args["slurl"] = location;

				// Look for IRC-style emotes here so object name formatting is correct
				std::string prefix = message.substr(0, 4);
				if (prefix == "/me " || prefix == "/me'")
				{
					chat.mChatStyle = CHAT_STYLE_IRC;
				}

				LLNotificationsUI::LLNotificationManager::instance().onChat(chat, args);
			}


			//Object IMs send with from name: 'Second Life' need to be displayed also in notification toasts (EXT-1590)
			if (!chat_from_system) break;
			
			LLSD substitutions;
			substitutions["NAME"] = name;
			substitutions["MSG"] = message;

			LLSD payload;
			payload["object_id"] = session_id;
			payload["owner_id"] = from_id;
			payload["from_id"] = from_id;
			payload["slurl"] = location;
			payload["name"] = name;
			std::string session_name;
			if (from_group)
			{
				payload["group_owned"] = "true";
			}

			LLNotification::Params params("ServerObjectMessage");
			params.substitutions = substitutions;
			params.payload = payload;

			LLPostponedNotification::add<LLPostponedServerObjectNotification>(params, from_id, from_group);
		}
		break;

	case IM_SESSION_SEND:		// ad-hoc or group IMs

		// Only show messages if we have a session open (which
		// should happen after you get an "invitation"
		if ( !gIMMgr->hasSession(session_id) )
		{
			return;
		}

		else if (offline == IM_ONLINE && is_do_not_disturb)
		{

			// return a standard "do not disturb" message, but only do it to online IM 
			// (i.e. not other auto responses and not store-and-forward IM)
			if (!gIMMgr->hasSession(session_id))
			{
				// if there is not a panel for this conversation (i.e. it is a new IM conversation
				// initiated by the other party) then...
				send_do_not_disturb_message(msg, from_id, session_id);
			}

			// now store incoming IM in chat history

			buffer = message;
	
			LL_INFOS("Messaging") << "process_improved_im: session_id( " << session_id << " ), from_id( " << from_id << " )" << LL_ENDL;

			// add to IM panel, but do not bother the user
			gIMMgr->addMessage(
				session_id,
				from_id,
				name,
				buffer,
				IM_OFFLINE == offline,
				ll_safe_string((char*)binary_bucket),
				IM_SESSION_INVITE,
				parent_estate_id,
				region_id,
				position,
				true);
		}
		else
		{

			// <FS:PP> FIRE-10178: Keyword Alerts in group IM do not work unless the group is in the foreground (notification on receipt of IM)
			chat.mText = message;
			if ((chat.mFromID != gAgent.getID() || chat.mFromName == SYSTEM_FROM) && FSKeywords::getInstance()->chatContainsKeyword(chat, false))
			{
				FSKeywords::notify(chat);
			}
			// </FS:PP>

			// standard message, not from system
			std::string saved;
			if(offline == IM_OFFLINE)
			{
				saved = llformat("(Saved %s) ", formatted_time(timestamp).c_str());
			}

			buffer = saved + message;

			LL_INFOS("Messaging") << "process_improved_im: session_id( " << session_id << " ), from_id( " << from_id << " )" << LL_ENDL;

			gIMMgr->addMessage(
				session_id,
				from_id,
				name,
				buffer,
				IM_OFFLINE == offline,
				ll_safe_string((char*)binary_bucket),
				IM_SESSION_INVITE,
				parent_estate_id,
				region_id,
				position,
				true);
		}
		break;

	case IM_FROM_TASK_AS_ALERT:
		if (is_do_not_disturb && !is_owned_by_me)
		{
			return;
		}
		{
			// Construct a viewer alert for this message.
			args["NAME"] = name;
			args["MESSAGE"] = message;
			LLNotificationsUtil::add("ObjectMessage", args);
		}
		break;
	case IM_DO_NOT_DISTURB_AUTO_RESPONSE:
		if (is_muted)
		{
			LL_DEBUGS("Messaging") << "Ignoring do-not-disturb response from " << from_id << LL_ENDL;
			return;
		}
		else
		{
			// <FS:Ansariel> FIRE-12908: Add busy response indicator back to busy messages
			//gIMMgr->addMessage(session_id, from_id, name, message);
			buffer = llformat("(%s): %s", LLTrans::getString("BusyResponse").c_str(), message.c_str());
			gIMMgr->addMessage(session_id, from_id, name, buffer);
			// </FS:Ansariel>
		}
		break;
		
	case IM_LURE_USER:
	case IM_TELEPORT_REQUEST:
		{
// [RLVa:KB] - Checked: 2013-11-08 (RLVa-1.4.9)
			// If we auto-accept the offer/request then this will override DnD status (but we'll still let the other party know later)
			bool fRlvAutoAccept = (rlv_handler_t::isEnabled()) &&
				( ((IM_LURE_USER == dialog) && (RlvActions::autoAcceptTeleportOffer(from_id))) ||
				  ((IM_TELEPORT_REQUEST == dialog) && (RlvActions::autoAcceptTeleportRequest(from_id))) );
// [/RLVa:KB]

			if (is_muted)
			{ 
				return;
			}
//			else if (is_do_not_disturb) 
// [RLVa:KB] - Checked: 2013-11-08 (RLVa-1.4.9)
			else if ( (is_do_not_disturb) && (!fRlvAutoAccept) )
// [/RLVa:KB]
			{
				send_do_not_disturb_message(msg, from_id);
			}
			// <FS:PP> FIRE-1245: Option to block/reject teleport offers
			else if ( (is_rejecting_tp_offers) && (!fRlvAutoAccept) )
			{
				send_rejecting_tp_offers_message(msg, from_id);
			}
			// </FS:PP>
			else
			{
				LLVector3 pos, look_at;
				U64 region_handle(0);
				U8 region_access(SIM_ACCESS_MIN);
				std::string region_info = ll_safe_string((char*)binary_bucket, binary_bucket_size);
				std::string region_access_str = LLStringUtil::null;
				std::string region_access_icn = LLStringUtil::null;
				std::string region_access_lc  = LLStringUtil::null;

				bool canUserAccessDstRegion = true;
				bool doesUserRequireMaturityIncrease = false;

				// Do not parse the (empty) lure bucket for TELEPORT_REQUEST
				if (IM_TELEPORT_REQUEST != dialog && parse_lure_bucket(region_info, region_handle, pos, look_at, region_access))
				{
					region_access_str = LLViewerRegion::accessToString(region_access);
					region_access_icn = LLViewerRegion::getAccessIcon(region_access);
					region_access_lc  = region_access_str;
					LLStringUtil::toLower(region_access_lc);

					if (!gAgent.isGodlike())
					{
						switch (region_access)
						{
						case SIM_ACCESS_MIN :
						case SIM_ACCESS_PG :
							break;
						case SIM_ACCESS_MATURE :
							if (gAgent.isTeen())
							{
								canUserAccessDstRegion = false;
							}
							else if (gAgent.prefersPG())
							{
								doesUserRequireMaturityIncrease = true;
							}
							break;
						case SIM_ACCESS_ADULT :
							if (!gAgent.isAdult())
							{
								canUserAccessDstRegion = false;
							}
							else if (!gAgent.prefersAdult())
							{
								doesUserRequireMaturityIncrease = true;
							}
							break;
						default :
							llassert(0);
							break;
						}
					}
				}

// [RLVa:KB] - Checked: 2013-11-08 (RLVa-1.4.9)
				if (rlv_handler_t::isEnabled())
				{
					if ( ((IM_LURE_USER == dialog) && (!RlvActions::canAcceptTpOffer(from_id))) ||
					     ((IM_TELEPORT_REQUEST == dialog) && (!RlvActions::canAcceptTpRequest(from_id))) )
					{
						RlvUtil::sendBusyMessage(from_id, RlvStrings::getString(RLV_STRING_BLOCKED_TPLUREREQ_REMOTE));
						if (is_do_not_disturb)
							send_do_not_disturb_message(msg, from_id);
						return;
					}

					// Censor lure message if: 1) restricted from receiving IMs from the sender, or 2) teleport offer and @showloc=n restricted
					if ( (!RlvActions::canReceiveIM(from_id)) || ((IM_LURE_USER == dialog) && (gRlvHandler.hasBehaviour(RLV_BHVR_SHOWLOC))) )
					{
						message = RlvStrings::getString(RLV_STRING_HIDDEN);
					}
				}
// [/RLVa:KB]

				LLSD args;
				// *TODO: Translate -> [FIRST] [LAST] (maybe)
// [SL:KB] - Patch: UI-Notifications | Checked: 2011-04-11 (Catznip-2.5.0a) | Added: Catznip-2.5.0a
				args["NAME_LABEL"] = LLSLURL("agent", from_id, "completename").getSLURLString();
// [/SL:KB]
				args["NAME_SLURL"] = LLSLURL("agent", from_id, "about").getSLURLString();
				args["MESSAGE"] = message;
				args["MATURITY_STR"] = region_access_str;
				args["MATURITY_ICON"] = region_access_icn;
				args["REGION_CONTENT_MATURITY"] = region_access_lc;
				LLSD payload;
				payload["from_id"] = from_id;
				payload["lure_id"] = session_id;
				payload["godlike"] = FALSE;
				payload["region_maturity"] = region_access;

				if (!canUserAccessDstRegion)
				{
					LLNotification::Params params("TeleportOffered_MaturityBlocked");
					params.substitutions = args;
					params.payload = payload;
					LLPostponedNotification::add<LLPostponedOfferNotification>(	params, from_id, false);
					send_simple_im(from_id, LLTrans::getString("TeleportMaturityExceeded"), IM_NOTHING_SPECIAL, session_id);
					send_simple_im(from_id, LLStringUtil::null, IM_LURE_DECLINED, session_id);
				}
				else if (doesUserRequireMaturityIncrease)
				{
					LLNotification::Params params("TeleportOffered_MaturityExceeded");
					params.substitutions = args;
					params.payload = payload;
					LLPostponedNotification::add<LLPostponedOfferNotification>(	params, from_id, false);
				}
				else
				{
					LLNotification::Params params;
					if (IM_LURE_USER == dialog)
					{
						params.name = "TeleportOffered";
						params.functor.name = "TeleportOffered";
					}
					else if (IM_TELEPORT_REQUEST == dialog)
					{
						params.name = "TeleportRequest";
						params.functor.name = "TeleportRequest";
					}

					params.substitutions = args;
					params.payload = payload;

// [RLVa:KB] - Checked: 20103-11-08 (RLVa-1.4.9)
					if ( (rlv_handler_t::isEnabled()) && (fRlvAutoAccept) )
					{
						if (IM_LURE_USER == dialog)
							gRlvHandler.setCanCancelTp(false);
						if (is_do_not_disturb)
							send_do_not_disturb_message(msg, from_id);
						LLNotifications::instance().forceResponse(LLNotification::Params(params.name).payload(payload), 0);
					}
					else
					{
						LLPostponedNotification::add<LLPostponedOfferNotification>(params, from_id, false);
					}
// [/RLVa:KB]
//					LLPostponedNotification::add<LLPostponedOfferNotification>(	params, from_id, false);
				}
			}
		}
		break;

	case IM_GODLIKE_LURE_USER:
		{
			LLVector3 pos, look_at;
			U64 region_handle(0);
			U8 region_access(SIM_ACCESS_MIN);
			std::string region_info = ll_safe_string((char*)binary_bucket, binary_bucket_size);
			std::string region_access_str = LLStringUtil::null;
			std::string region_access_icn = LLStringUtil::null;
			std::string region_access_lc  = LLStringUtil::null;

			bool canUserAccessDstRegion = true;
			bool doesUserRequireMaturityIncrease = false;

			if (parse_lure_bucket(region_info, region_handle, pos, look_at, region_access))
			{
				region_access_str = LLViewerRegion::accessToString(region_access);
				region_access_icn = LLViewerRegion::getAccessIcon(region_access);
				region_access_lc  = region_access_str;
				LLStringUtil::toLower(region_access_lc);

				if (!gAgent.isGodlike())
				{
					switch (region_access)
					{
					case SIM_ACCESS_MIN :
					case SIM_ACCESS_PG :
						break;
					case SIM_ACCESS_MATURE :
						if (gAgent.isTeen())
						{
							canUserAccessDstRegion = false;
						}
						else if (gAgent.prefersPG())
						{
							doesUserRequireMaturityIncrease = true;
						}
						break;
					case SIM_ACCESS_ADULT :
						if (!gAgent.isAdult())
						{
							canUserAccessDstRegion = false;
						}
						else if (!gAgent.prefersAdult())
						{
							doesUserRequireMaturityIncrease = true;
						}
						break;
					default :
						llassert(0);
						break;
					}
				}
			}

			LLSD args;
			// *TODO: Translate -> [FIRST] [LAST] (maybe)
			args["NAME_SLURL"] = LLSLURL("agent", from_id, "about").getSLURLString();
			args["MESSAGE"] = message;
			args["MATURITY_STR"] = region_access_str;
			args["MATURITY_ICON"] = region_access_icn;
			args["REGION_CONTENT_MATURITY"] = region_access_lc;
			LLSD payload;
			payload["from_id"] = from_id;
			payload["lure_id"] = session_id;
			payload["godlike"] = TRUE;
			payload["region_maturity"] = region_access;

			if (!canUserAccessDstRegion)
			{
				LLNotification::Params params("TeleportOffered_MaturityBlocked");
				params.substitutions = args;
				params.payload = payload;
				LLPostponedNotification::add<LLPostponedOfferNotification>(	params, from_id, false);
				send_simple_im(from_id, LLTrans::getString("TeleportMaturityExceeded"), IM_NOTHING_SPECIAL, session_id);
				send_simple_im(from_id, LLStringUtil::null, IM_LURE_DECLINED, session_id);
			}
			else if (doesUserRequireMaturityIncrease)
			{
				LLNotification::Params params("TeleportOffered_MaturityExceeded");
				params.substitutions = args;
				params.payload = payload;
				LLPostponedNotification::add<LLPostponedOfferNotification>(	params, from_id, false);
			}
			else
			{
			// do not show a message box, because you're about to be
			// teleported.
			LLNotifications::instance().forceResponse(LLNotification::Params("TeleportOffered").payload(payload), 0);
		}
		}
		break;

	case IM_GOTO_URL:
		{
			LLSD args;
			// n.b. this is for URLs sent by the system, not for
			// URLs sent by scripts (i.e. llLoadURL)
			if (binary_bucket_size <= 0)
			{
				LL_WARNS("Messaging") << "bad binary_bucket_size: "
					<< binary_bucket_size
					<< " - aborting function." << LL_ENDL;
				return;
			}

			std::string url;
			
			url.assign((char*)binary_bucket, binary_bucket_size-1);
			args["MESSAGE"] = message;
			args["URL"] = url;
			LLSD payload;
			payload["url"] = url;
			LLNotificationsUtil::add("GotoURL", args, payload );
		}
		break;

	case IM_FRIENDSHIP_OFFERED:
		{
			LLSD payload;
			payload["from_id"] = from_id;
			payload["session_id"] = session_id;
			payload["online"] = (offline == IM_ONLINE);
			payload["sender"] = msg->getSender().getIPandPort();

			bool add_notification = true;
			for (LLToastNotifyPanel::instance_iter ti(LLToastNotifyPanel::beginInstances())
				, tend(LLToastNotifyPanel::endInstances()); ti != tend; ++ti)
			{
				LLToastNotifyPanel& panel = *ti;
				const std::string& notification_name = panel.getNotificationName();
				if (notification_name == "OfferFriendship" && panel.isControlPanelEnabled())
				{
					add_notification = false;
					break;
				}
			}

			if (is_muted && add_notification)
			{
				LLNotifications::instance().forceResponse(LLNotification::Params("OfferFriendship").payload(payload), 1);
			}
			else
			{
				if (is_do_not_disturb)
				{
					send_do_not_disturb_message(msg, from_id);
				}
// [SL:KB] - Patch: UI-Notifications | Checked: 2011-04-11 (Catznip-2.5.0a) | Added: Catznip-2.5.0a
				args["NAME_LABEL"] = LLSLURL("agent", from_id, "completename").getSLURLString();
// [/SL:KB]
				args["NAME_SLURL"] = LLSLURL("agent", from_id, "about").getSLURLString();

				if (add_notification)
				{
				if(message.empty())
				{
					//support for frienship offers from clients before July 2008
				        LLNotificationsUtil::add("OfferFriendshipNoMessage", args, payload);
				        make_ui_sound("UISndFriendshipOffer"); // <FS:PP> Friendship offer sound
				}
				else
				{
					args["[MESSAGE]"] = message;
				    LLNotification::Params params("OfferFriendship");
				    params.substitutions = args;
				    params.payload = payload;
				    LLPostponedNotification::add<LLPostponedOfferNotification>(	params, from_id, false);
				    make_ui_sound("UISndFriendshipOffer"); // <FS:PP> Friendship offer sound
				}
			}
		}
		}
		break;

	case IM_FRIENDSHIP_ACCEPTED:
		{
			// In the case of an offline IM, the formFriendship() may be extraneous
			// as the database should already include the relationship.  But it
			// doesn't hurt for dupes.
			LLAvatarTracker::formFriendship(from_id);
			
			std::vector<std::string> strings;
			strings.push_back(from_id.asString());
			send_generic_message("requestonlinenotification", strings);
			
			args["NAME"] = name;
			LLSD payload;
			payload["from_id"] = from_id;
			LLAvatarNameCache::get(from_id, boost::bind(&notification_display_name_callback,_1,_2,"FriendshipAccepted",args,payload));
		}
		break;

	case IM_FRIENDSHIP_DECLINED_DEPRECATED:
	default:
		LL_WARNS("Messaging") << "Instant message calling for unknown dialog "
				<< (S32)dialog << LL_ENDL;
		break;
	}

	LLWindow* viewer_window = gViewerWindow->getWindow();
	// <FS:CR> Make osx dashboard icon bounce when window isn't in focus
	//if (viewer_window && viewer_window->getMinimized())
	static LLCachedControl<bool> sFlashIcon(gSavedSettings, "FSFlashOnMessage");
	if (viewer_window && sFlashIcon)
	{
		viewer_window->flashIcon(5.f);
	}
}

void send_do_not_disturb_message (LLMessageSystem* msg, const LLUUID& from_id, const LLUUID& session_id)
{
	if (gAgent.isDoNotDisturb())
	{
		std::string my_name;
		LLAgentUI::buildFullname(my_name);
		std::string response = gSavedPerAccountSettings.getString("DoNotDisturbModeResponse");
		pack_instant_message(
			msg,
			gAgent.getID(),
			FALSE,
			gAgent.getSessionID(),
			from_id,
			my_name,
			response,
			IM_ONLINE,
			IM_DO_NOT_DISTURB_AUTO_RESPONSE,
			session_id);
		gAgent.sendReliableMessage();
	}
}

// <FS:PP> FIRE-1245: Option to block/reject teleport offers
void send_rejecting_tp_offers_message (LLMessageSystem* msg, const LLUUID& from_id, const LLUUID& session_id)
{
	std::string my_name;
	LLAgentUI::buildFullname(my_name);
	std::string response = gSavedPerAccountSettings.getString("FSRejectTeleportOffersResponse");
	pack_instant_message(
		msg,
		gAgent.getID(),
		FALSE,
		gAgent.getSessionID(),
		from_id,
		my_name,
		response,
		IM_ONLINE,
		IM_DO_NOT_DISTURB_AUTO_RESPONSE,
		session_id);
	gAgent.sendReliableMessage();
}
// </FS:PP> FIRE-1245: Option to block/reject teleport offers

bool callingcard_offer_callback(const LLSD& notification, const LLSD& response)
{
	S32 option = LLNotificationsUtil::getSelectedOption(notification, response);
	LLUUID fid;
	LLUUID from_id;
	LLMessageSystem* msg = gMessageSystem;
	switch(option)
	{
	case 0:
		// accept
		msg->newMessageFast(_PREHASH_AcceptCallingCard);
		msg->nextBlockFast(_PREHASH_AgentData);
		msg->addUUIDFast(_PREHASH_AgentID, gAgent.getID());
		msg->addUUIDFast(_PREHASH_SessionID, gAgent.getSessionID());
		msg->nextBlockFast(_PREHASH_TransactionBlock);
		msg->addUUIDFast(_PREHASH_TransactionID, notification["payload"]["transaction_id"].asUUID());
		fid = gInventory.findCategoryUUIDForType(LLFolderType::FT_CALLINGCARD);
		msg->nextBlockFast(_PREHASH_FolderData);
		msg->addUUIDFast(_PREHASH_FolderID, fid);
		msg->sendReliable(LLHost(notification["payload"]["sender"].asString()));
		break;
	case 1:
		// decline		
		msg->newMessageFast(_PREHASH_DeclineCallingCard);
		msg->nextBlockFast(_PREHASH_AgentData);
		msg->addUUIDFast(_PREHASH_AgentID, gAgent.getID());
		msg->addUUIDFast(_PREHASH_SessionID, gAgent.getSessionID());
		msg->nextBlockFast(_PREHASH_TransactionBlock);
		msg->addUUIDFast(_PREHASH_TransactionID, notification["payload"]["transaction_id"].asUUID());
		msg->sendReliable(LLHost(notification["payload"]["sender"].asString()));
		send_do_not_disturb_message(msg, notification["payload"]["source_id"].asUUID());
		break;
	default:
		// close button probably, possibly timed out
		break;
	}

	return false;
}
static LLNotificationFunctorRegistration callingcard_offer_cb_reg("OfferCallingCard", callingcard_offer_callback);

void process_offer_callingcard(LLMessageSystem* msg, void**)
{
	// someone has offered to form a friendship
	LL_DEBUGS("Messaging") << "callingcard offer" << LL_ENDL;

	LLUUID source_id;
	msg->getUUIDFast(_PREHASH_AgentData, _PREHASH_AgentID, source_id);
	// NaCl - Antispam Registry
	if (NACLAntiSpamRegistry::instance().checkQueue(ANTISPAM_QUEUE_CALLING_CARD, source_id, ANTISPAM_SOURCE_AGENT))
	{
		return;
	}
	// NaCl End
	LLUUID tid;
	msg->getUUIDFast(_PREHASH_AgentBlock, _PREHASH_TransactionID, tid);

	LLSD payload;
	payload["transaction_id"] = tid;
	payload["source_id"] = source_id;
	payload["sender"] = msg->getSender().getIPandPort();

	LLViewerObject* source = gObjectList.findObject(source_id);
	LLSD args;
	std::string source_name;
	if(source && source->isAvatar())
	{
		LLNameValue* nvfirst = source->getNVPair("FirstName");
		LLNameValue* nvlast  = source->getNVPair("LastName");
		if (nvfirst && nvlast)
		{
			source_name = LLCacheName::buildFullName(
				nvfirst->getString(), nvlast->getString());
		}
	}

	if(!source_name.empty())
	{
		if (gAgent.isDoNotDisturb() 
			|| LLMuteList::getInstance()->isMuted(source_id, source_name, LLMute::flagTextChat))
		{
			// automatically decline offer
			LLNotifications::instance().forceResponse(LLNotification::Params("OfferCallingCard").payload(payload), 1);
		}
		else
		{
			args["NAME"] = source_name;
			LLNotificationsUtil::add("OfferCallingCard", args, payload);
		}
	}
	else
	{
		LL_WARNS("Messaging") << "Calling card offer from an unknown source." << LL_ENDL;
	}
}

void process_accept_callingcard(LLMessageSystem* msg, void**)
{
	LLNotificationsUtil::add("CallingCardAccepted");
}

void process_decline_callingcard(LLMessageSystem* msg, void**)
{
	LLNotificationsUtil::add("CallingCardDeclined");
}

class ChatTranslationReceiver : public LLTranslate::TranslationReceiver
{
public :
	ChatTranslationReceiver(const std::string &from_lang, const std::string &to_lang, const std::string &mesg,
							const LLChat &chat, const LLSD &toast_args)
		: LLTranslate::TranslationReceiver(from_lang, to_lang),
		m_chat(chat),
		m_toastArgs(toast_args),
		m_origMesg(mesg)
	{
	}

	static ChatTranslationReceiver* build(const std::string &from_lang, const std::string &to_lang, const std::string &mesg, const LLChat &chat, const LLSD &toast_args)
	{
		return new ChatTranslationReceiver(from_lang, to_lang, mesg, chat, toast_args);
	}

protected:
	void handleResponse(const std::string &translation, const std::string &detected_language)
	{
		// filter out non-interesting responeses
		if ( !translation.empty()
			&& (mToLang != detected_language)
			&& (LLStringUtil::compareInsensitive(translation, m_origMesg) != 0) )
		{
			m_chat.mText += " (" + translation + ")";
		}

		LLNotificationsUI::LLNotificationManager::instance().onChat(m_chat, m_toastArgs);
	}

	void handleFailure(int status, const std::string& err_msg)
	{
		// <FS:Ansariel> Don't include message text in the log (FIRE-6683)
		//llwarns << "Translation failed for mesg " << m_origMesg << " toLang " << mToLang << " fromLang " << mFromLang << llendl;
		llwarns << "Message translation toLang " << mToLang << " fromLang " << mFromLang << "failed" << llendl;

		//<FS:LO> Removing (useless?) annoying translation failed messages from local chat
		//std::string msg = LLTrans::getString("TranslationFailed", LLSD().with("[REASON]", err_msg));
		//LLStringUtil::replaceString(msg, "\n", " "); // we want one-line error messages
		//m_chat.mText += " (" + msg + ")";
		//</FS:LO>

		LLNotificationsUI::LLNotificationManager::instance().onChat(m_chat, m_toastArgs);
	}

private:
	LLChat m_chat;
	std::string m_origMesg;
	LLSD m_toastArgs;		
};
void process_chat_from_simulator(LLMessageSystem *msg, void **user_data)
{
	LLChat	chat;
	std::string		mesg;
	std::string		from_name;
	U8			source_temp;
	U8			type_temp;
	U8			audible_temp;
	LLColor4	color(1.0f, 1.0f, 1.0f, 1.0f);
	LLUUID		from_id;
	LLUUID		owner_id;
	LLViewerObject*	chatter;

	msg->getString("ChatData", "FromName", from_name);
	
	msg->getUUID("ChatData", "SourceID", from_id);
	chat.mFromID = from_id;
	
	// Object owner for objects
	msg->getUUID("ChatData", "OwnerID", owner_id);

	msg->getU8Fast(_PREHASH_ChatData, _PREHASH_SourceType, source_temp);
	chat.mSourceType = (EChatSourceType)source_temp;

	msg->getU8("ChatData", "ChatType", type_temp);
	chat.mChatType = (EChatType)type_temp;

	// NaCL - Antispam Registry
	if (chat.mChatType != CHAT_TYPE_START && chat.mChatType != CHAT_TYPE_STOP)
	{
		// owner_id = from_id for agents
		if (NACLAntiSpamRegistry::instance().checkQueue(ANTISPAM_QUEUE_CHAT, owner_id, ANTISPAM_SOURCE_AGENT))
		{
			return;
		}
	}
	// NaCl End

	msg->getU8Fast(_PREHASH_ChatData, _PREHASH_Audible, audible_temp);
	chat.mAudible = (EChatAudible)audible_temp;
	
	chat.mTime = LLFrameTimer::getElapsedSeconds();
	
	// IDEVO Correct for new-style "Resident" names
	if (chat.mSourceType == CHAT_SOURCE_AGENT)
	{
		// I don't know if it's OK to change this here, if 
		// anything downstream does lookups by name, for instance
		
		LLAvatarName av_name;
		if (LLAvatarNameCache::get(from_id, &av_name))
		{
			chat.mFromName = av_name.getDisplayName();
		}
		else
		{
			chat.mFromName = LLCacheName::cleanFullName(from_name);
		}
	}
	else
	{
		// <FS:KC> Objects with no name get renamed to NO_NAME_OBJECT so the object profile is still accessable
		//chat.mFromName = from_name;
		static const boost::regex whitespace_exp("^\\s*$");
		if (chat.mSourceType == CHAT_SOURCE_OBJECT && boost::regex_search(from_name, whitespace_exp))
		{
			//[FIRE-2434 Mark Unamed Objects based on setting
			static LLCachedControl<bool> FSMarkObjects(gSavedSettings, "FSMarkObjects");
			if (FSMarkObjects)
			{
				chat.mFromName = LLTrans::getString("no_name_object");
			}
			else
			{
				chat.mFromName = "";
			}
		}
		else
		{
			chat.mFromName = from_name;
		}
		// </FS:KC>
	}

	BOOL is_do_not_disturb = gAgent.isDoNotDisturb();

	BOOL is_muted = FALSE;
	BOOL is_linden = FALSE;
	is_muted = LLMuteList::getInstance()->isMuted(
		from_id,
		from_name,
		LLMute::flagTextChat) 
		|| LLMuteList::getInstance()->isMuted(owner_id, LLMute::flagTextChat);
	is_linden = chat.mSourceType != CHAT_SOURCE_OBJECT &&
		LLMuteList::getInstance()->isLinden(from_name);

	BOOL is_audible = (CHAT_AUDIBLE_FULLY == chat.mAudible);
	chatter = gObjectList.findObject(from_id);
	if (chatter)
	{
		chat.mPosAgent = chatter->getPositionAgent();
		static LLCachedControl<bool> EffectScriptChatParticles(gSavedSettings, "EffectScriptChatParticles"); // <FS:PP> gSavedSettings to LLCachedControl

		// Make swirly things only for talking objects. (not script debug messages, though)
//		if (chat.mSourceType == CHAT_SOURCE_OBJECT 
//			&& chat.mChatType != CHAT_TYPE_DEBUG_MSG
//			&& gSavedSettings.getBOOL("EffectScriptChatParticles") )
// [RLVa:KB] - Checked: 2010-03-09 (RLVa-1.2.0b) | Modified: RLVa-1.0.0g
		if ( ((chat.mSourceType == CHAT_SOURCE_OBJECT) && (chat.mChatType != CHAT_TYPE_DEBUG_MSG)) && 
			 // <FS:PP> gSavedSettings to LLCachedControl
			 // (gSavedSettings.getBOOL("EffectScriptChatParticles")) &&
			 (EffectScriptChatParticles) &&
			 // </FS:PP>
			 ((!rlv_handler_t::isEnabled()) || (CHAT_TYPE_OWNER != chat.mChatType)) )
// [/RLVa:KB]
		{
			LLPointer<LLViewerPartSourceChat> psc = new LLViewerPartSourceChat(chatter->getPositionAgent());
			psc->setSourceObject(chatter);
			psc->setColor(color);
			//We set the particles to be owned by the object's owner, 
			//just in case they should be muted by the mute list
			psc->setOwnerUUID(owner_id);
			LLViewerPartSim::getInstance()->addPartSource(psc);
		}

		// record last audible utterance
		if (is_audible
			&& (is_linden || (!is_muted && !is_do_not_disturb)))
		{
			if (chat.mChatType != CHAT_TYPE_START 
				&& chat.mChatType != CHAT_TYPE_STOP)
			{
				gAgent.heardChat(chat.mFromID);
			}
		}
	}

	if (is_audible)
	{
		//BOOL visible_in_chat_bubble = FALSE;
		std::string verb;

		color.setVec(1.f,1.f,1.f,1.f);
		msg->getStringFast(_PREHASH_ChatData, _PREHASH_Message, mesg);

		// NaCl - Newline flood protection
		static LLCachedControl<bool> useAntiSpam(gSavedSettings, "UseAntiSpam");
		if (useAntiSpam)
		{
			bool doCheck = true;
			if (owner_id.isNull() || gAgentID == owner_id)
			{
				doCheck = false;
			}
			if (doCheck && chatter && chatter->permYouOwner())
			{
				doCheck = false;
			}
			if (doCheck && NACLAntiSpamRegistry::instance().checkNewlineFlood(ANTISPAM_QUEUE_CHAT, owner_id, mesg))
			{
				return;
			}
		}
		// NaCl End

// [RLVa:KB] - Checked: 2010-04-23 (RLVa-1.2.0f) | Modified: RLVa-1.2.0f
		if ( (rlv_handler_t::isEnabled()) && (CHAT_TYPE_START != chat.mChatType) && (CHAT_TYPE_STOP != chat.mChatType) )
		{
			// NOTE: chatter can be NULL (may not have rezzed yet, or could be another avie's HUD attachment)
			BOOL is_attachment = (chatter) ? chatter->isAttachment() : FALSE;
			BOOL is_owned_by_me = (chatter) ? chatter->permYouOwner() : FALSE;

			// Filtering "rules":
			//   avatar  => filter all avie text (unless it's this avie or they're an exemption)
			//   objects => filter everything except attachments this avie owns (never filter llOwnerSay or llRegionSayTo chat)
			if ( ( (CHAT_SOURCE_AGENT == chat.mSourceType) && (from_id != gAgent.getID()) ) || 
				 ( (CHAT_SOURCE_OBJECT == chat.mSourceType) && ((!is_owned_by_me) || (!is_attachment)) && 
				   (CHAT_TYPE_OWNER != chat.mChatType) && (CHAT_TYPE_DIRECT != chat.mChatType) ) )
			{
				bool fIsEmote = RlvUtil::isEmote(mesg);
				static LLCachedControl<bool> RestrainedLoveShowEllipsis(gSavedSettings, "RestrainedLoveShowEllipsis"); // <FS:PP> gSavedSettings to LLCachedControl
				if ((!fIsEmote) &&
					(((gRlvHandler.hasBehaviour(RLV_BHVR_RECVCHAT)) && (!gRlvHandler.isException(RLV_BHVR_RECVCHAT, from_id))) ||
					 ((gRlvHandler.hasBehaviour(RLV_BHVR_RECVCHATFROM)) && (gRlvHandler.isException(RLV_BHVR_RECVCHATFROM, from_id))) ))
				{
					// <FS:PP> gSavedSettings to LLCachedControl
					// if ( (gRlvHandler.filterChat(mesg, false)) && (!gSavedSettings.getBOOL("RestrainedLoveShowEllipsis")) )
					if ( (gRlvHandler.filterChat(mesg, false)) && (!RestrainedLoveShowEllipsis) )
					// </FS:PP>
						return;
				}
				else if ((fIsEmote) &&
					     (((gRlvHandler.hasBehaviour(RLV_BHVR_RECVEMOTE)) && (!gRlvHandler.isException(RLV_BHVR_RECVEMOTE, from_id))) ||
					      ((gRlvHandler.hasBehaviour(RLV_BHVR_RECVEMOTEFROM)) && (gRlvHandler.isException(RLV_BHVR_RECVEMOTEFROM, from_id))) ))
 				{
					// <FS:PP> gSavedSettings to LLCachedControl
					// if (!gSavedSettings.getBOOL("RestrainedLoveShowEllipsis"))
					if (!RestrainedLoveShowEllipsis)
					// </FS:PP>
						return;
					mesg = "/me ...";
				}
			}

			// Filtering "rules":
			//   avatar => filter only their name (unless it's this avie)
			//   other  => filter everything
			if (gRlvHandler.hasBehaviour(RLV_BHVR_SHOWNAMES))
			{
				if (CHAT_SOURCE_AGENT != chat.mSourceType)
				{
					RlvUtil::filterNames(chat.mFromName);
				}
				else if (chat.mFromID != gAgent.getID())
				{
					chat.mFromName = RlvStrings::getAnonym(chat.mFromName);
					chat.mRlvNamesFiltered = TRUE;
				} 
			}

			// Create an "objectim" URL for objects if we're either @shownames or @showloc restricted
			// (we need to do this now because we won't be have enough information to do it later on)
			if ( (CHAT_SOURCE_OBJECT == chat.mSourceType) && 
				 ((gRlvHandler.hasBehaviour(RLV_BHVR_SHOWNAMES)) || (gRlvHandler.hasBehaviour(RLV_BHVR_SHOWLOC))) )
			{
				LLSD sdQuery;
				sdQuery["name"] = chat.mFromName;
				sdQuery["owner"] = owner_id;

				if ( (gRlvHandler.hasBehaviour(RLV_BHVR_SHOWNAMES)) && (!is_owned_by_me) )
					sdQuery["rlv_shownames"] = true;

				const LLViewerRegion* pRegion = LLWorld::getInstance()->getRegionFromPosAgent(chat.mPosAgent);
				if (pRegion)
					sdQuery["slurl"] = LLSLURL(pRegion->getName(), chat.mPosAgent).getLocationString();

				chat.mURL = LLSLURL("objectim", from_id, LLURI::mapToQueryString(sdQuery)).getSLURLString();
			}
		}
// [/RLVa:KB]

		BOOL ircstyle = FALSE;

		// Look for IRC-style emotes here so chatbubbles work
		std::string prefix = mesg.substr(0, 4);
		if (prefix == "/me " || prefix == "/me'")
		{
			ircstyle = TRUE;
		}
		chat.mText = mesg;

		// Look for the start of typing so we can put "..." in the bubbles.
		if (CHAT_TYPE_START == chat.mChatType)
		{
			LLLocalSpeakerMgr::getInstance()->setSpeakerTyping(from_id, TRUE);

			// Might not have the avatar constructed yet, eg on login.
			if (chatter && chatter->isAvatar())
			{
				((LLVOAvatar*)chatter)->startTyping();
			}
			return;
		}
		else if (CHAT_TYPE_STOP == chat.mChatType)
		{
			LLLocalSpeakerMgr::getInstance()->setSpeakerTyping(from_id, FALSE);

			// Might not have the avatar constructed yet, eg on login.
			if (chatter && chatter->isAvatar())
			{
				((LLVOAvatar*)chatter)->stopTyping();
			}
			return;
		}
		// <FS:PP> FIRE-7625: Option to display group chats, IM sessions and nearby chat always in uppercase
		static LLCachedControl<bool> aFSChatsUppercase(gSavedSettings, "FSChatsUppercase");
		bool allowConvertChatUppercase = true;
		// </FS:PP>

		// Look for IRC-style emotes
		if (ircstyle)
		{
			// set CHAT_STYLE_IRC to avoid adding Avatar Name as author of message. See EXT-656
			chat.mChatStyle = CHAT_STYLE_IRC;

			// Do nothing, ircstyle is fixed above for chat bubbles
		}
		else
		{
			chat.mText = "";
			switch(chat.mChatType)
			{
			case CHAT_TYPE_WHISPER:
				chat.mText = LLTrans::getString("whisper") + " ";
				break;
			case CHAT_TYPE_OWNER:
				// <FS:TT> Client LSL Bridge
				{
					static LLCachedControl<bool> sUseLSLBridge(gSavedSettings, "UseLSLBridge");
					if (sUseLSLBridge && FSLSLBridge::instance().lslToViewer(mesg, from_id, owner_id))
					{
						return;
					}
				}
				// </FS:TT>

// [RLVa:KB] - Checked: 2010-02-XX (RLVa-1.2.0a) | Modified: RLVa-1.1.0f
				// TODO-RLVa: [RLVa-1.2.0] consider rewriting this before a RLVa-1.2.0 release
				if ( (rlv_handler_t::isEnabled()) && (mesg.length() > 3) && (RLV_CMD_PREFIX == mesg[0]) && (CHAT_TYPE_OWNER == chat.mChatType) )
				{
					mesg.erase(0, 1);
					LLStringUtil::toLower(mesg);
					allowConvertChatUppercase = false;

					std::string strExecuted, strFailed, strRetained, *pstr;

					boost_tokenizer tokens(mesg, boost::char_separator<char>(",", "", boost::drop_empty_tokens));
					for (boost_tokenizer::iterator itToken = tokens.begin(); itToken != tokens.end(); ++itToken)
					{
						std::string strCmd = *itToken;

						ERlvCmdRet eRet = gRlvHandler.processCommand(from_id, strCmd, true);
						if ( (RlvSettings::getDebug()) &&
							 ( (!RlvSettings::getDebugHideUnsetDup()) || 
							   ((RLV_RET_SUCCESS_UNSET != eRet) && (RLV_RET_SUCCESS_DUPLICATE != eRet)) ) )
						{
							if ( RLV_RET_SUCCESS == (eRet & RLV_RET_SUCCESS) )	
								pstr = &strExecuted;
							else if ( RLV_RET_FAILED == (eRet & RLV_RET_FAILED) )
								pstr = &strFailed;
							else if (RLV_RET_RETAINED == eRet)
								pstr = &strRetained;
							else
							{
								RLV_ASSERT(false);
								pstr = &strFailed;
							}

							const char* pstrSuffix = RlvStrings::getStringFromReturnCode(eRet);
							if (pstrSuffix)
								strCmd.append(" (").append(pstrSuffix).append(")");

							if (!pstr->empty())
								pstr->push_back(',');
							pstr->append(strCmd);
						}
					}

					if (RlvForceWear::instanceExists())
						RlvForceWear::instance().done();

					if ( (!RlvSettings::getDebug()) || ((strExecuted.empty()) && (strFailed.empty()) && (strRetained.empty())) )
						return;

					// Silly people want comprehensive debug messages, blah :p
					if ( (!strExecuted.empty()) && (strFailed.empty()) && (strRetained.empty()) )
					{
						chat.mText = " executes: @";
						mesg = strExecuted;
					}
					else if ( (strExecuted.empty()) && (!strFailed.empty()) && (strRetained.empty()) )
					{
						chat.mText = " failed: @";
						mesg = strFailed;
					}
					else if ( (strExecuted.empty()) && (strFailed.empty()) && (!strRetained.empty()) )
					{
						chat.mText = " retained: @";
						mesg = strRetained;
					}
					else
					{
						chat.mText = ": @";
						if (!strExecuted.empty())
							mesg += "\n    - executed: @" + strExecuted;
						if (!strFailed.empty())
							mesg += "\n    - failed: @" + strFailed;
						if (!strRetained.empty())
							mesg += "\n    - retained: @" + strRetained;
					}

					break;
				}
// [/RLVa:KB]
// [RLVa:KB] - Checked: 2010-03-09 (RLVa-1.2.0b) | Modified: RLVa-1.0.0g
				// Copy/paste from above
				if  ( (rlv_handler_t::isEnabled()) && (chatter) && (chat.mSourceType == CHAT_SOURCE_OBJECT) &&
					  (gSavedSettings.getBOOL("EffectScriptChatParticles")) )
				{
					allowConvertChatUppercase = false;
					LLPointer<LLViewerPartSourceChat> psc = new LLViewerPartSourceChat(chatter->getPositionAgent());
					psc->setSourceObject(chatter);
					psc->setColor(color);
					//We set the particles to be owned by the object's owner, 
					//just in case they should be muted by the mute list
					psc->setOwnerUUID(owner_id);
					LLViewerPartSim::getInstance()->addPartSource(psc);
				}
// [/RLVa:KB]
			case CHAT_TYPE_DEBUG_MSG:
			case CHAT_TYPE_NORMAL:
			case CHAT_TYPE_DIRECT:
				break;
			case CHAT_TYPE_SHOUT:
				chat.mText = LLTrans::getString("shout") + " ";
				break;
			case CHAT_TYPE_START:
			case CHAT_TYPE_STOP:
				LL_WARNS("Messaging") << "Got chat type start/stop in main chat processing." << LL_ENDL;
				allowConvertChatUppercase = false;
				break;
			default:
				LL_WARNS("Messaging") << "Unknown type " << chat.mChatType << " in chat!" << LL_ENDL;
				allowConvertChatUppercase = false;
				break;
			}

			chat.mText += mesg;
		}
		
		// <FS:PP> FIRE-7625: Option to display group chats, IM sessions and nearby chat always in uppercase
		if (aFSChatsUppercase && allowConvertChatUppercase)
		{
			std::string chatMessageUppercase = chat.mText;
			 LLStringUtil::toUpper(chatMessageUppercase);
			 chat.mText = chatMessageUppercase;
		}
		// </FS:PP>

		// We have a real utterance now, so can stop showing "..." and proceed.
		if (chatter && chatter->isAvatar())
		{
			LLLocalSpeakerMgr::getInstance()->setSpeakerTyping(from_id, FALSE);
			((LLVOAvatar*)chatter)->stopTyping();
			
			if (!is_muted && !is_do_not_disturb)
			{
				//visible_in_chat_bubble = gSavedSettings.getBOOL("UseChatBubbles");
				std::string formated_msg = "";
				LLViewerChat::formatChatMsg(chat, formated_msg);
				LLChat chat_bubble = chat;

				// <FS:PP> FIRE-7625: Option to display group chats, IM sessions and nearby chat always in uppercase
				// Chat bubbles
				if (aFSChatsUppercase && allowConvertChatUppercase)
				{
					LLStringUtil::toUpper(formated_msg);
				}
				// </FS:PP>

				chat_bubble.mText = formated_msg;
				((LLVOAvatar*)chatter)->addChat(chat_bubble);
			}
		}
		
		if (chatter)
		{
			chat.mPosAgent = chatter->getPositionAgent();
		}

		// truth table:
		// LINDEN	BUSY	MUTED	OWNED_BY_YOU	TASK		DISPLAY		STORE IN HISTORY
		// F		F		F		F				*			Yes			Yes
		// F		F		F		T				*			Yes			Yes
		// F		F		T		F				*			No			No
		// F		F		T		T				*			No			No
		// F		T		F		F				*			No			Yes
		// F		T		F		T				*			Yes			Yes
		// F		T		T		F				*			No			No
		// F		T		T		T				*			No			No
		// T		*		*		*				F			Yes			Yes

		chat.mMuted = is_muted && !is_linden;

		// pass owner_id to chat so that we can display the remote
		// object inspect for an object that is chatting with you
		LLSD args;
		chat.mOwnerID = owner_id;

		// <FS:PP> FIRE-10178: Keyword Alerts in group IM do not work unless the group is in the foreground (notification on receipt of local chat)
		if ((chat.mFromID != gAgent.getID() || chat.mFromName == SYSTEM_FROM) && FSKeywords::getInstance()->chatContainsKeyword(chat, true))
		{
			FSKeywords::notify(chat);
		}
		// </FS:PP>

		// <FS:PP> gSavedSettings to LLCachedControl
		// if (gSavedSettings.getBOOL("TranslateChat") && chat.mSourceType != CHAT_SOURCE_SYSTEM)
		static LLCachedControl<bool> TranslateChat(gSavedSettings, "TranslateChat");
		if (TranslateChat && chat.mSourceType != CHAT_SOURCE_SYSTEM)
		// </FS:PP>
		{
			if (chat.mChatStyle == CHAT_STYLE_IRC)
			{
				mesg = mesg.substr(4, std::string::npos);
			}
			const std::string from_lang = ""; // leave empty to trigger autodetect
			const std::string to_lang = LLTranslate::getTranslateLanguage();

			LLTranslate::TranslationReceiverPtr result = ChatTranslationReceiver::build(from_lang, to_lang, mesg, chat, args);
			LLTranslate::translateMessage(result, from_lang, to_lang, mesg);
		}
		else
		{
			LLNotificationsUI::LLNotificationManager::instance().onChat(chat, args);
		}

		LLSD msg_notify = LLSD(LLSD::emptyMap());
		msg_notify["session_id"] = LLUUID();
        msg_notify["from_id"] = chat.mFromID;
		msg_notify["source_type"] = chat.mSourceType;
        on_new_message(msg_notify);
	}
}


// Simulator we're on is informing the viewer that the agent
// is starting to teleport (perhaps to another sim, perhaps to the 
// same sim). If we initiated the teleport process by sending some kind 
// of TeleportRequest, then this info is redundant, but if the sim 
// initiated the teleport (via a script call, being killed, etc.) 
// then this info is news to us.
void process_teleport_start(LLMessageSystem *msg, void**)
{
	// on teleport, don't tell them about destination guide anymore
	LLFirstUse::notUsingDestinationGuide(false);
	U32 teleport_flags = 0x0;
	msg->getU32("Info", "TeleportFlags", teleport_flags);

	LL_DEBUGS("Messaging") << "Got TeleportStart with TeleportFlags=" << teleport_flags << ". gTeleportDisplay: " << gTeleportDisplay << ", gAgent.mTeleportState: " << gAgent.getTeleportState() << LL_ENDL;

	// *NOTE: The server sends two StartTeleport packets when you are teleporting to a LM
	LLViewerMessage::getInstance()->mTeleportStartedSignal();

//	if (teleport_flags & TELEPORT_FLAGS_DISABLE_CANCEL)
// [RLVa:KB] - Checked: 2010-04-07 (RLVa-1.2.0d) | Added: RLVa-0.2.0b
	if ( (teleport_flags & TELEPORT_FLAGS_DISABLE_CANCEL) || (!gRlvHandler.getCanCancelTp()) )
// [/RLVa:KB]
	{
		gViewerWindow->setProgressCancelButtonVisible(FALSE);
	}
	else
	{
		gViewerWindow->setProgressCancelButtonVisible(TRUE, LLTrans::getString("Cancel"));
	}

	// Freeze the UI and show progress bar
	// Note: could add data here to differentiate between normal teleport and death.

	if( gAgent.getTeleportState() == LLAgent::TELEPORT_NONE )
	{
		gTeleportDisplay = TRUE;
		gAgent.setTeleportState( LLAgent::TELEPORT_START );
		make_ui_sound("UISndTeleportOut");
		
		LL_INFOS("Messaging") << "Teleport initiated by remote TeleportStart message with TeleportFlags: " <<  teleport_flags << LL_ENDL;

		// Don't call LLFirstUse::useTeleport here because this could be
		// due to being killed, which would send you home, not to a Telehub
	}
}

boost::signals2::connection LLViewerMessage::setTeleportStartedCallback(teleport_started_callback_t cb)
{
	return mTeleportStartedSignal.connect(cb);
}

void process_teleport_progress(LLMessageSystem* msg, void**)
{
	LLUUID agent_id;
	msg->getUUID("AgentData", "AgentID", agent_id);
	if((gAgent.getID() != agent_id)
	   || (gAgent.getTeleportState() == LLAgent::TELEPORT_NONE))
	{
		LL_WARNS("Messaging") << "Unexpected teleport progress message." << LL_ENDL;
		return;
	}
	U32 teleport_flags = 0x0;
	msg->getU32("Info", "TeleportFlags", teleport_flags);
//	if (teleport_flags & TELEPORT_FLAGS_DISABLE_CANCEL)
// [RLVa:KB] - Checked: 2010-04-07 (RLVa-1.2.0d) | Added: RLVa-0.2.0b
	if ( (teleport_flags & TELEPORT_FLAGS_DISABLE_CANCEL) || (!gRlvHandler.getCanCancelTp()) )
// [/RLVa:KB]
	{
		gViewerWindow->setProgressCancelButtonVisible(FALSE);
	}
	else
	{
		gViewerWindow->setProgressCancelButtonVisible(TRUE, LLTrans::getString("Cancel"));
	}
	std::string buffer;
	msg->getString("Info", "Message", buffer);
	LL_DEBUGS("Messaging") << "teleport progress: " << buffer << LL_ENDL;

	//Sorta hacky...default to using simulator raw messages
	//if we don't find the coresponding mapping in our progress mappings
	std::string message = buffer;

	if (LLAgent::sTeleportProgressMessages.find(buffer) != 
		LLAgent::sTeleportProgressMessages.end() )
	{
		message = LLAgent::sTeleportProgressMessages[buffer];
	}

	gAgent.setTeleportMessage(LLAgent::sTeleportProgressMessages[message]);
}

class LLFetchInWelcomeArea : public LLInventoryFetchDescendentsObserver
{
public:
	LLFetchInWelcomeArea(const uuid_vec_t &ids) :
		LLInventoryFetchDescendentsObserver(ids)
	{}
	virtual void done()
	{
		LLIsType is_landmark(LLAssetType::AT_LANDMARK);
		LLIsType is_card(LLAssetType::AT_CALLINGCARD);

		LLInventoryModel::cat_array_t	card_cats;
		LLInventoryModel::item_array_t	card_items;
		LLInventoryModel::cat_array_t	land_cats;
		LLInventoryModel::item_array_t	land_items;

		uuid_vec_t::iterator it = mComplete.begin();
		uuid_vec_t::iterator end = mComplete.end();
		for(; it != end; ++it)
		{
			gInventory.collectDescendentsIf(
				(*it),
				land_cats,
				land_items,
				LLInventoryModel::EXCLUDE_TRASH,
				is_landmark);
			gInventory.collectDescendentsIf(
				(*it),
				card_cats,
				card_items,
				LLInventoryModel::EXCLUDE_TRASH,
				is_card);
		}

		gInventory.removeObserver(this);
		delete this;
	}
};



class LLPostTeleportNotifiers : public LLEventTimer 
{
public:
	LLPostTeleportNotifiers();
	virtual ~LLPostTeleportNotifiers();

	//function to be called at the supplied frequency
	virtual BOOL tick();
};

LLPostTeleportNotifiers::LLPostTeleportNotifiers() : LLEventTimer( 2.0 )
{
};

LLPostTeleportNotifiers::~LLPostTeleportNotifiers()
{
}

BOOL LLPostTeleportNotifiers::tick()
{
	BOOL all_done = FALSE;
	if ( gAgent.getTeleportState() == LLAgent::TELEPORT_NONE )
	{
		// get callingcards and landmarks available to the user arriving.
		uuid_vec_t folders;
		const LLUUID callingcard_id = gInventory.findCategoryUUIDForType(LLFolderType::FT_CALLINGCARD);
		if(callingcard_id.notNull()) 
			folders.push_back(callingcard_id);
		const LLUUID folder_id = gInventory.findCategoryUUIDForType(LLFolderType::FT_LANDMARK);
		if(folder_id.notNull()) 
			folders.push_back(folder_id);
		if(!folders.empty())
		{
			LLFetchInWelcomeArea* fetcher = new LLFetchInWelcomeArea(folders);
			fetcher->startFetch();
			if(fetcher->isFinished())
			{
				fetcher->done();
			}
			else
			{
				gInventory.addObserver(fetcher);
			}
		}
		all_done = TRUE;
	}

	return all_done;
}



// Teleport notification from the simulator
// We're going to pretend to be a new agent
void process_teleport_finish(LLMessageSystem* msg, void**)
{
	LL_DEBUGS("Messaging") << "Got teleport location message" << LL_ENDL;
	LLUUID agent_id;
	msg->getUUIDFast(_PREHASH_Info, _PREHASH_AgentID, agent_id);
	if (agent_id != gAgent.getID())
	{
		LL_WARNS("Messaging") << "Got teleport notification for wrong agent!" << LL_ENDL;
		return;
	}
	
	// Teleport is finished; it can't be cancelled now.
	gViewerWindow->setProgressCancelButtonVisible(FALSE);

	// Do teleport effect for where you're leaving
	// VEFFECT: TeleportStart
	LLHUDEffectSpiral *effectp = (LLHUDEffectSpiral *)LLHUDManager::getInstance()->createViewerEffect(LLHUDObject::LL_HUD_EFFECT_POINT, TRUE);
	effectp->setPositionGlobal(gAgent.getPositionGlobal());
	effectp->setColor(LLColor4U(gAgent.getEffectColor()));
	LLHUDManager::getInstance()->sendEffects();

	U32 location_id;
	U32 sim_ip;
	U16 sim_port;
	LLVector3 pos, look_at;
	U64 region_handle;
	msg->getU32Fast(_PREHASH_Info, _PREHASH_LocationID, location_id);
	msg->getIPAddrFast(_PREHASH_Info, _PREHASH_SimIP, sim_ip);
	msg->getIPPortFast(_PREHASH_Info, _PREHASH_SimPort, sim_port);
	//msg->getVector3Fast(_PREHASH_Info, _PREHASH_Position, pos);
	//msg->getVector3Fast(_PREHASH_Info, _PREHASH_LookAt, look_at);
	msg->getU64Fast(_PREHASH_Info, _PREHASH_RegionHandle, region_handle);
	U32 teleport_flags;
	msg->getU32Fast(_PREHASH_Info, _PREHASH_TeleportFlags, teleport_flags);

// <FS:CR> Aurora Sim
	U32 region_size_x = 256;
	U32 region_size_y = 256;

#ifdef OPENSIM
	if (LLGridManager::getInstance()->isInOpenSim())
	{
		msg->getU32Fast(_PREHASH_Info, _PREHASH_RegionSizeX, region_size_x);
		msg->getU32Fast(_PREHASH_Info, _PREHASH_RegionSizeY, region_size_y);

		//and a little hack for Second Life compatibility
		if (region_size_y == 0 || region_size_x == 0)
		{
			region_size_x = 256;
			region_size_y = 256;
		}
	}
#endif
// </FS:CR> Aurora Sim
	
	std::string seedCap;
	msg->getStringFast(_PREHASH_Info, _PREHASH_SeedCapability, seedCap);

	// update home location if we are teleporting out of prelude - specific to teleporting to welcome area 
	if((teleport_flags & TELEPORT_FLAGS_SET_HOME_TO_TARGET)
	   && (!gAgent.isGodlike()))
	{
		gAgent.setHomePosRegion(region_handle, pos);

		// Create a timer that will send notices when teleporting is all finished.  Since this is 
		// based on the LLEventTimer class, it will be managed by that class and not orphaned or leaked.
		new LLPostTeleportNotifiers();
	}

	LLHost sim_host(sim_ip, sim_port);

	// Viewer trusts the simulator.
	gMessageSystem->enableCircuit(sim_host, TRUE);
// <FS:CR> Aurora Sim
	//LLViewerRegion* regionp =  LLWorld::getInstance()->addRegion(region_handle, sim_host);
	LLViewerRegion* regionp =  LLWorld::getInstance()->addRegion(region_handle, sim_host, region_size_x, region_size_y);
// </FS:CR> Aurora Sim
	
	// Ansariel: Disable teleport beacon after teleport
	if (gSavedSettings.getBOOL("FSDisableBeaconAfterTeleport"))
	{
		LLTracker::stopTracking((void *)(intptr_t)TRUE);
		LLWorldMap::getInstance()->cancelTracking();
	}

	// <FS:CR> FIRE-5118 - Lightshare support
	FSLightshare::getInstance()->processLightshareReset();
	// </FS:CR>
/*
	// send camera update to new region
	gAgentCamera.updateCamera();

	// likewise make sure the camera is behind the avatar
	gAgentCamera.resetView(TRUE);
	LLVector3 shift_vector = regionp->getPosRegionFromGlobal(gAgent.getRegion()->getOriginGlobal());
	gAgent.setRegion(regionp);
	gObjectList.shiftObjects(shift_vector);

	if (isAgentAvatarValid())
	{
		gAgentAvatarp->clearChatText();
		gAgentCamera.slamLookAt(look_at);
	}
	gAgent.setPositionAgent(pos);
	gAssetStorage->setUpstream(sim);
	gCacheName->setUpstream(sim);
*/

	// Make sure we're standing
	gAgent.standUp();

	// now, use the circuit info to tell simulator about us!
	LL_INFOS("Messaging") << "process_teleport_finish() Enabling "
			<< sim_host << " with code " << msg->mOurCircuitCode << LL_ENDL;
	msg->newMessageFast(_PREHASH_UseCircuitCode);
	msg->nextBlockFast(_PREHASH_CircuitCode);
	msg->addU32Fast(_PREHASH_Code, msg->getOurCircuitCode());
	msg->addUUIDFast(_PREHASH_SessionID, gAgent.getSessionID());
	msg->addUUIDFast(_PREHASH_ID, gAgent.getID());
	msg->sendReliable(sim_host);

	send_complete_agent_movement(sim_host);
	gAgent.setTeleportState( LLAgent::TELEPORT_MOVING );
	gAgent.setTeleportMessage(LLAgent::sTeleportProgressMessages["contacting"]);

	regionp->setSeedCapability(seedCap);

	// Don't send camera updates to the new region until we're
	// actually there...

	// <FS:Ansariel> Copied from process_teleport_local: Keep us flying if we
	//               were flying before the teleport or we always want to fly
	//               after a TP.
	if (teleport_flags & TELEPORT_FLAGS_IS_FLYING || gSavedSettings.getBOOL("FSFlyAfterTeleport"))
	{
		gAgent.setFlying(TRUE);
	}
	else
	{
		gAgent.setFlying(FALSE);
	}
	// </FS:Ansariel>

	// <FS:Ansariel> Stop typing after teleport (possible fix for FIRE-7273)
	gAgent.stopTyping();

	// Now do teleport effect for where you're going.
	// VEFFECT: TeleportEnd
	effectp = (LLHUDEffectSpiral *)LLHUDManager::getInstance()->createViewerEffect(LLHUDObject::LL_HUD_EFFECT_POINT, TRUE);
	effectp->setPositionGlobal(gAgent.getPositionGlobal());

	effectp->setColor(LLColor4U(gAgent.getEffectColor()));
	LLHUDManager::getInstance()->sendEffects();

//	gTeleportDisplay = TRUE;
//	gTeleportDisplayTimer.reset();
//	gViewerWindow->setShowProgress(TRUE);
}

// stuff we have to do every time we get an AvatarInitComplete from a sim
/*
void process_avatar_init_complete(LLMessageSystem* msg, void**)
{
	LLVector3 agent_pos;
	msg->getVector3Fast(_PREHASH_AvatarData, _PREHASH_Position, agent_pos);
	agent_movement_complete(msg->getSender(), agent_pos);
}
*/

void process_agent_movement_complete(LLMessageSystem* msg, void**)
{
	gShiftFrame = true;
	gAgentMovementCompleted = true;

	LLUUID agent_id;
	msg->getUUIDFast(_PREHASH_AgentData, _PREHASH_AgentID, agent_id);
	LLUUID session_id;
	msg->getUUIDFast(_PREHASH_AgentData, _PREHASH_SessionID, session_id);
	if((gAgent.getID() != agent_id) || (gAgent.getSessionID() != session_id))
	{
		LL_WARNS("Messaging") << "Incorrect id in process_agent_movement_complete()"
				<< LL_ENDL;
		return;
	}

	LL_DEBUGS("Messaging") << "process_agent_movement_complete()" << LL_ENDL;

	// *TODO: check timestamp to make sure the movement compleation
	// makes sense.
	LLVector3 agent_pos;
	msg->getVector3Fast(_PREHASH_Data, _PREHASH_Position, agent_pos);
	LLVector3 look_at;
	msg->getVector3Fast(_PREHASH_Data, _PREHASH_LookAt, look_at);
	U64 region_handle;
	msg->getU64Fast(_PREHASH_Data, _PREHASH_RegionHandle, region_handle);
	
	std::string version_channel;
	msg->getString("SimData", "ChannelVersion", version_channel);

	if (!isAgentAvatarValid())
	{
		// Could happen if you were immediately god-teleported away on login,
		// maybe other cases.  Continue, but warn.
		LL_WARNS("Messaging") << "agent_movement_complete() with NULL avatarp." << LL_ENDL;
	}

	F32 x, y;
	from_region_handle(region_handle, &x, &y);
	LLViewerRegion* regionp = LLWorld::getInstance()->getRegionFromHandle(region_handle);
	if (!regionp)
	{
		if (gAgent.getRegion())
		{
			LL_WARNS("Messaging") << "current region " << gAgent.getRegion()->getOriginGlobal() << LL_ENDL;
		}

		LL_WARNS("Messaging") << "Agent being sent to invalid home region: " 
			<< x << ":" << y 
			<< " current pos " << gAgent.getPositionGlobal()
			<< LL_ENDL;
		LLAppViewer::instance()->forceDisconnect(LLTrans::getString("SentToInvalidRegion"));
		return;

	}

	LL_INFOS("Messaging") << "Changing home region to " << x << ":" << y << LL_ENDL;

	// set our upstream host the new simulator and shuffle things as
	// appropriate.
	LLVector3 shift_vector = regionp->getPosRegionFromGlobal(
		gAgent.getRegion()->getOriginGlobal());
	gAgent.setRegion(regionp);
	gObjectList.shiftObjects(shift_vector);
// <FS:CR> FIRE-11593: Opensim "4096 Bug" Fix by Latif Khalifa
#ifdef OPENSIM
	// Is this a really long jump?
	if (shift_vector.length() > 2048.f * 256.f)
	{
		regionp->reInitPartitions();
		gAgent.setRegion(regionp);
		// Kill objects in the regions we left behind
		for (LLWorld::region_list_t::const_iterator r = LLWorld::getInstance()->getRegionList().begin();
			r != LLWorld::getInstance()->getRegionList().end(); ++r)
		{
			if (*r != regionp)
			{
				gObjectList.killObjects(*r);
			}
		}
	}
#endif
// </FS:CR>
	gAssetStorage->setUpstream(msg->getSender());
	gCacheName->setUpstream(msg->getSender());
	gViewerThrottle.sendToSim();
	gViewerWindow->sendShapeToSim();

	bool is_teleport = gAgent.getTeleportState() == LLAgent::TELEPORT_MOVING;

	if( is_teleport )
	{
		if (gAgent.getTeleportKeepsLookAt())
		{
			// *NOTE: the LookAt data we get from the sim here doesn't
			// seem to be useful, so get it from the camera instead
			look_at = LLViewerCamera::getInstance()->getAtAxis();
		}
		// Force the camera back onto the agent, don't animate.
		gAgentCamera.setFocusOnAvatar(TRUE, FALSE);
		gAgentCamera.slamLookAt(look_at);
		gAgentCamera.updateCamera();

		gAgent.setTeleportState( LLAgent::TELEPORT_START_ARRIVAL );

		// set the appearance on teleport since the new sim does not
		// know what you look like.
		gAgent.sendAgentSetAppearance();

		if (isAgentAvatarValid())
		{
			// [FS:CR] Reimplement DEV-4907 (Maybe we like long distracting messages?)
			if (gSavedSettings.getBOOL("FSShowBackSLURL"))
			{
				LLSLURL slurl;
				gAgent.getTeleportSourceSLURL(slurl);
				LLSD substitution = LLSD().with("[T_SLURL]", slurl.getSLURLString());
				std::string completed_from = LLAgent::sTeleportProgressMessages["completed_from"];
				LLStringUtil::format(completed_from, substitution);
				
				LLSD args;
				args["MESSAGE"] = completed_from;
				LLNotificationsUtil::add("ChatSystemMessageTip", args);
			}
			// [/FS:CR]
			// Set the new position
			gAgentAvatarp->setPositionAgent(agent_pos);
			gAgentAvatarp->clearChat();
			gAgentAvatarp->slamPosition();
		}
	}
	else
	{
		// This is initial log-in or a region crossing
		gAgent.setTeleportState( LLAgent::TELEPORT_NONE );

		if(LLStartUp::getStartupState() < STATE_STARTED)
		{	// This is initial log-in, not a region crossing:
			// Set the camera looking ahead of the AV so send_agent_update() below 
			// will report the correct location to the server.
			LLVector3 look_at_point = look_at;
			look_at_point = agent_pos + look_at_point.rotVec(gAgent.getQuat());

			static LLVector3 up_direction(0.0f, 0.0f, 1.0f);
			LLViewerCamera::getInstance()->lookAt(agent_pos, look_at_point, up_direction);
		}
	}

	if ( LLTracker::isTracking(NULL) )
	{
		// Check distance to beacon, if < 5m, remove beacon
		LLVector3d beacon_pos = LLTracker::getTrackedPositionGlobal();
		LLVector3 beacon_dir(agent_pos.mV[VX] - (F32)fmod(beacon_pos.mdV[VX], 256.0), agent_pos.mV[VY] - (F32)fmod(beacon_pos.mdV[VY], 256.0), 0);
		if (beacon_dir.magVecSquared() < 25.f)
		{
			LLTracker::stopTracking(NULL);
		}
		else if ( is_teleport && !gAgent.getTeleportKeepsLookAt() && look_at.isExactlyZero())
		{
			//look at the beacon
			LLVector3 global_agent_pos = agent_pos;
			global_agent_pos[0] += x;
			global_agent_pos[1] += y;
			look_at = (LLVector3)beacon_pos - global_agent_pos;
			look_at.normVec();
			gAgentCamera.slamLookAt(look_at);
		}
	}

	// TODO: Put back a check for flying status! DK 12/19/05
	// Sim tells us whether the new position is off the ground
	/*
	if (teleport_flags & TELEPORT_FLAGS_IS_FLYING)
	{
		gAgent.setFlying(TRUE);
	}
	else
	{
		gAgent.setFlying(FALSE);
	}
	*/

	send_agent_update(TRUE, TRUE);

	if (gAgent.getRegion()->getBlockFly())
	{
		gAgent.setFlying(gAgent.canFly());
	}

	// force simulator to recognize do not disturb state
	if (gAgent.isDoNotDisturb())
	{
		gAgent.setDoNotDisturb(true);
	}
	else
	{
		gAgent.setDoNotDisturb(false);
	}

	if (isAgentAvatarValid())
	{
		gAgentAvatarp->mFootPlane.clearVec();
	}
	
	// send walk-vs-run status
//	gAgent.sendWalkRun(gAgent.getRunning() || gAgent.getAlwaysRun());
// [RLVa:KB] - Checked: 2011-05-11 (RLVa-1.3.0i) | Added: RLVa-1.3.0i
	gAgent.sendWalkRun();
// [/RLVa:KB]

	// If the server version has changed, display an info box and offer
	// to display the release notes, unless this is the initial log in.
	if (gLastVersionChannel == version_channel)
	{
		return;
	}

	// <FS:Ansariel> Bring back simulator version changed messages after TP
	if (!gLastVersionChannel.empty() && gSavedSettings.getBOOL("FSShowServerVersionChangeNotice"))
	{
		LLSD args;
		args["OLDVERSION"] = gLastVersionChannel;
		args["NEWVERSION"] = version_channel;
		LLNotificationsUtil::add("ServerVersionChanged", args);
	}
	// </FS:Ansariel>

	gLastVersionChannel = version_channel;
}

void process_crossed_region(LLMessageSystem* msg, void**)
{
	LLUUID agent_id;
	msg->getUUIDFast(_PREHASH_AgentData, _PREHASH_AgentID, agent_id);
	LLUUID session_id;
	msg->getUUIDFast(_PREHASH_AgentData, _PREHASH_SessionID, session_id);
	if((gAgent.getID() != agent_id) || (gAgent.getSessionID() != session_id))
	{
		LL_WARNS("Messaging") << "Incorrect id in process_crossed_region()"
				<< LL_ENDL;
		return;
	}
	LL_INFOS("Messaging") << "process_crossed_region()" << LL_ENDL;
	gAgentAvatarp->resetRegionCrossingTimer();

	U32 sim_ip;
	msg->getIPAddrFast(_PREHASH_RegionData, _PREHASH_SimIP, sim_ip);
	U16 sim_port;
	msg->getIPPortFast(_PREHASH_RegionData, _PREHASH_SimPort, sim_port);
	LLHost sim_host(sim_ip, sim_port);
	U64 region_handle;
	msg->getU64Fast(_PREHASH_RegionData, _PREHASH_RegionHandle, region_handle);
	
	std::string seedCap;
	msg->getStringFast(_PREHASH_RegionData, _PREHASH_SeedCapability, seedCap);

// <FS:CR> Aurora Sim
	U32 region_size_x = 256;
	U32 region_size_y = 256;

#ifdef OPENSIM
	if (LLGridManager::getInstance()->isInOpenSim())
	{
		msg->getU32(_PREHASH_RegionData, _PREHASH_RegionSizeX, region_size_x);
		msg->getU32(_PREHASH_RegionData, _PREHASH_RegionSizeY, region_size_y);

		//and a little hack for Second Life compatibility	
		if (region_size_y == 0 || region_size_x == 0)
		{
			region_size_x = 256;
			region_size_y = 256;
		}
	}
#endif
// </FS:CR> Aurora Sim
	send_complete_agent_movement(sim_host);

// <FS:CR> Aurora Sim
	//LLViewerRegion* regionp = LLWorld::getInstance()->addRegion(region_handle, sim_host);
	LLViewerRegion* regionp = LLWorld::getInstance()->addRegion(region_handle, sim_host, region_size_x, region_size_y);
// </FS:CR> Aurora Sim
	regionp->setSeedCapability(seedCap);
}



// Sends avatar and camera information to simulator.
// Sent roughly once per frame, or 20 times per second, whichever is less often

const F32 THRESHOLD_HEAD_ROT_QDOT = 0.9997f;	// ~= 2.5 degrees -- if its less than this we need to update head_rot
const F32 MAX_HEAD_ROT_QDOT = 0.99999f;			// ~= 0.5 degrees -- if its greater than this then no need to update head_rot
												// between these values we delay the updates (but no more than one second)

static LLFastTimer::DeclareTimer FTM_AGENT_UPDATE_SEND("Send Message");

void send_agent_update(BOOL force_send, BOOL send_reliable)
{
	if (gAgent.getTeleportState() != LLAgent::TELEPORT_NONE)
	{
		// We don't care if they want to send an agent update, they're not allowed to until the simulator
		// that's the target is ready to receive them (after avatar_init_complete is received)
		return;
	}
	
	if(gAgent.getPhantom()) return; //Don't want to do this while phantom

	// We have already requested to log out.  Don't send agent updates.
	if(LLAppViewer::instance()->logoutRequestSent())
	{
		return;
	}

	// no region to send update to
	if(gAgent.getRegion() == NULL)
	{
		return;
	}

	const F32 TRANSLATE_THRESHOLD = 0.01f;

	// NOTA BENE: This is (intentionally?) using the small angle sine approximation to test for rotation
	//			  Plus, there is an extra 0.5 in the mix since the perpendicular between last_camera_at and getAtAxis() bisects cam_rot_change
	//			  Thus, we're actually testing against 0.2 degrees
	const F32 ROTATION_THRESHOLD = 0.1f * 2.f*F_PI/360.f;			//  Rotation thresh 0.2 deg, see note above

	const U8 DUP_MSGS = 1;				//  HACK!  number of times to repeat data on motionless agent

	//  Store data on last sent update so that if no changes, no send
	static LLVector3 last_camera_pos_agent, 
					 last_camera_at, 
					 last_camera_left,
					 last_camera_up;
	
	static LLVector3 cam_center_chg,
					 cam_rot_chg;

	static LLQuaternion last_head_rot;
	static U32 last_control_flags = 0;
	static U8 last_render_state;
	static U8 duplicate_count = 0;
	static F32 head_rot_chg = 1.0;
	static U8 last_flags;

	LLMessageSystem	*msg = gMessageSystem;
	LLVector3		camera_pos_agent;				// local to avatar's region
	U8				render_state;

	LLQuaternion body_rotation = gAgent.getFrameAgent().getQuaternion();
	LLQuaternion head_rotation = gAgent.getHeadRotation();

	camera_pos_agent = gAgentCamera.getCameraPositionAgent();

	render_state = gAgent.getRenderState();

	U32		control_flag_change = 0;
	U8		flag_change = 0;

	cam_center_chg = last_camera_pos_agent - camera_pos_agent;
	cam_rot_chg = last_camera_at - LLViewerCamera::getInstance()->getAtAxis();

	// If a modifier key is held down, turn off
	// LBUTTON and ML_LBUTTON so that using the camera (alt-key) doesn't
	// trigger a control event.
	U32 control_flags = gAgent.getControlFlags();

	MASK	key_mask = gKeyboard->currentMask(TRUE);

	if (key_mask & MASK_ALT || key_mask & MASK_CONTROL)
	{
		control_flags &= ~(	AGENT_CONTROL_LBUTTON_DOWN |
							AGENT_CONTROL_ML_LBUTTON_DOWN );
		control_flags |= 	AGENT_CONTROL_LBUTTON_UP |
							AGENT_CONTROL_ML_LBUTTON_UP ;
	}

	control_flag_change = last_control_flags ^ control_flags;

	U8 flags = AU_FLAGS_NONE;
	if (gAgent.isGroupTitleHidden())
	{
		flags |= AU_FLAGS_HIDETITLE;
	}
	if (gAgent.getAutoPilot())
	{
		flags |= AU_FLAGS_CLIENT_AUTOPILOT;
	}

	flag_change = last_flags ^ flags;

	head_rot_chg = dot(last_head_rot, head_rotation);

	//static S32 msg_number = 0;		// Used for diagnostic log messages

	if (force_send || 
		(cam_center_chg.magVec() > TRANSLATE_THRESHOLD) || 
		(head_rot_chg < THRESHOLD_HEAD_ROT_QDOT) ||	
		(last_render_state != render_state) ||
		(cam_rot_chg.magVec() > ROTATION_THRESHOLD) ||
		control_flag_change != 0 ||
		flag_change != 0)  
	{
		/* Diagnotics to show why we send the AgentUpdate message.  Also un-commment the msg_number code above and below this block
		msg_number += 1;
		if (head_rot_chg < THRESHOLD_HEAD_ROT_QDOT)
		{
			//LL_INFOS("Messaging") << "head rot " << head_rotation << LL_ENDL;
			LL_INFOS("Messaging") << "msg " << msg_number << ", frame " << LLFrameTimer::getFrameCount() << ", head_rot_chg " << head_rot_chg << LL_ENDL;
		}
		if (cam_rot_chg.magVec() > ROTATION_THRESHOLD) 
		{
			LL_INFOS("Messaging") << "msg " << msg_number << ", frame " << LLFrameTimer::getFrameCount() << ", cam rot " <<  cam_rot_chg.magVec() << LL_ENDL;
		}
		if (cam_center_chg.magVec() > TRANSLATE_THRESHOLD)
		{
			LL_INFOS("Messaging") << "msg " << msg_number << ", frame " << LLFrameTimer::getFrameCount() << ", cam center " << cam_center_chg.magVec() << LL_ENDL;
		}
//		if (drag_delta_chg.magVec() > TRANSLATE_THRESHOLD)
//		{
//			LL_INFOS("Messaging") << "drag delta " << drag_delta_chg.magVec() << LL_ENDL;
//		}
		if (control_flag_change)
		{
			LL_INFOS("Messaging") << "msg " << msg_number << ", frame " << LLFrameTimer::getFrameCount() << ", dcf = " << control_flag_change << LL_ENDL;
		}
*/

		duplicate_count = 0;
	}
	else
	{
		duplicate_count++;

		if (head_rot_chg < MAX_HEAD_ROT_QDOT  &&  duplicate_count < AGENT_UPDATES_PER_SECOND)
		{
			// The head_rotation is sent for updating things like attached guns.
			// We only trigger a new update when head_rotation deviates beyond
			// some threshold from the last update, however this can break fine
			// adjustments when trying to aim an attached gun, so what we do here
			// (where we would normally skip sending an update when nothing has changed)
			// is gradually reduce the threshold to allow a better update to 
			// eventually get sent... should update to within 0.5 degrees in less 
			// than a second.
			if (head_rot_chg < THRESHOLD_HEAD_ROT_QDOT + (MAX_HEAD_ROT_QDOT - THRESHOLD_HEAD_ROT_QDOT) * duplicate_count / AGENT_UPDATES_PER_SECOND)
			{
				duplicate_count = 0;
			}
			else
			{
				return;
			}
		}
		else
		{
			return;
		}
	}

	if (duplicate_count < DUP_MSGS && !gDisconnected)
	{
		/* More diagnostics to count AgentUpdate messages
		static S32 update_sec = 0;
		static S32 update_count = 0;
		static S32 max_update_count = 0;
		S32 cur_sec = lltrunc( LLTimer::getTotalSeconds() );
		update_count += 1;
		if (cur_sec != update_sec)
		{
			if (update_sec != 0)
			{
				update_sec = cur_sec;
				//msg_number = 0;
				max_update_count = llmax(max_update_count, update_count);
				llinfos << "Sent " << update_count << " AgentUpdate messages per second, max is " << max_update_count << llendl;
			}
			update_sec = cur_sec;
			update_count = 0;
		}
		*/

		LLFastTimer t(FTM_AGENT_UPDATE_SEND);
		// Build the message
		msg->newMessageFast(_PREHASH_AgentUpdate);
		msg->nextBlockFast(_PREHASH_AgentData);
		msg->addUUIDFast(_PREHASH_AgentID, gAgent.getID());
		msg->addUUIDFast(_PREHASH_SessionID, gAgent.getSessionID());
		msg->addQuatFast(_PREHASH_BodyRotation, body_rotation);
		msg->addQuatFast(_PREHASH_HeadRotation, head_rotation);
		msg->addU8Fast(_PREHASH_State, render_state);
		msg->addU8Fast(_PREHASH_Flags, flags);

//		if (camera_pos_agent.mV[VY] > 255.f)
//		{
//			LL_INFOS("Messaging") << "Sending camera center " << camera_pos_agent << LL_ENDL;
//		}
		
		msg->addVector3Fast(_PREHASH_CameraCenter, camera_pos_agent);
		msg->addVector3Fast(_PREHASH_CameraAtAxis, LLViewerCamera::getInstance()->getAtAxis());
		msg->addVector3Fast(_PREHASH_CameraLeftAxis, LLViewerCamera::getInstance()->getLeftAxis());
		msg->addVector3Fast(_PREHASH_CameraUpAxis, LLViewerCamera::getInstance()->getUpAxis());
		msg->addF32Fast(_PREHASH_Far, gAgentCamera.mDrawDistance);
		
		msg->addU32Fast(_PREHASH_ControlFlags, control_flags);

		if (gDebugClicks)
		{
			if (control_flags & AGENT_CONTROL_LBUTTON_DOWN)
			{
				LL_INFOS("Messaging") << "AgentUpdate left button down" << LL_ENDL;
			}

			if (control_flags & AGENT_CONTROL_LBUTTON_UP)
			{
				LL_INFOS("Messaging") << "AgentUpdate left button up" << LL_ENDL;
			}
		}

		gAgent.enableControlFlagReset();

		if (!send_reliable)
		{
			gAgent.sendMessage();
		}
		else
		{
			gAgent.sendReliableMessage();
		}

//		LL_DEBUGS("Messaging") << "agent " << avatar_pos_agent << " cam " << camera_pos_agent << LL_ENDL;

		// Copy the old data 
		last_head_rot = head_rotation;
		last_render_state = render_state;
		last_camera_pos_agent = camera_pos_agent;
		last_camera_at = LLViewerCamera::getInstance()->getAtAxis();
		last_camera_left = LLViewerCamera::getInstance()->getLeftAxis();
		last_camera_up = LLViewerCamera::getInstance()->getUpAxis();
		last_control_flags = control_flags;
		last_flags = flags;
	}
}



// *TODO: Remove this dependency, or figure out a better way to handle
// this hack.
extern U32 gObjectBits;

void process_object_update(LLMessageSystem *mesgsys, void **user_data)
{	
	// Update the data counters
	if (mesgsys->getReceiveCompressedSize())
	{
		gObjectBits += mesgsys->getReceiveCompressedSize() * 8;
	}
	else
	{
		gObjectBits += mesgsys->getReceiveSize() * 8;
	}

	// Update the object...
	gObjectList.processObjectUpdate(mesgsys, user_data, OUT_FULL);
}

void process_compressed_object_update(LLMessageSystem *mesgsys, void **user_data)
{
	// Update the data counters
	if (mesgsys->getReceiveCompressedSize())
	{
		gObjectBits += mesgsys->getReceiveCompressedSize() * 8;
	}
	else
	{
		gObjectBits += mesgsys->getReceiveSize() * 8;
	}

	// Update the object...
	gObjectList.processCompressedObjectUpdate(mesgsys, user_data, OUT_FULL_COMPRESSED);
}

void process_cached_object_update(LLMessageSystem *mesgsys, void **user_data)
{
	// Update the data counters
	if (mesgsys->getReceiveCompressedSize())
	{
		gObjectBits += mesgsys->getReceiveCompressedSize() * 8;
	}
	else
	{
		gObjectBits += mesgsys->getReceiveSize() * 8;
	}

	// Update the object...
	gObjectList.processCachedObjectUpdate(mesgsys, user_data, OUT_FULL_CACHED);
}


void process_terse_object_update_improved(LLMessageSystem *mesgsys, void **user_data)
{
	if (mesgsys->getReceiveCompressedSize())
	{
		gObjectBits += mesgsys->getReceiveCompressedSize() * 8;
	}
	else
	{
		gObjectBits += mesgsys->getReceiveSize() * 8;
	}

	gObjectList.processCompressedObjectUpdate(mesgsys, user_data, OUT_TERSE_IMPROVED);
}

static LLFastTimer::DeclareTimer FTM_PROCESS_OBJECTS("Process Kill Objects");


void process_kill_object(LLMessageSystem *mesgsys, void **user_data)
{
	LLFastTimer t(FTM_PROCESS_OBJECTS);

	LLUUID		id;
	U32			local_id;
	S32			i;
	S32			num_objects;

	num_objects = mesgsys->getNumberOfBlocksFast(_PREHASH_ObjectData);

	for (i = 0; i < num_objects; i++)
	{
		mesgsys->getU32Fast(_PREHASH_ObjectData, _PREHASH_ID, local_id, i);

		LLViewerObjectList::getUUIDFromLocal(id,
											local_id,
											gMessageSystem->getSenderIP(),
											gMessageSystem->getSenderPort());
		if (id == LLUUID::null)
		{
			LL_DEBUGS("Messaging") << "Unknown kill for local " << local_id << LL_ENDL;
			continue;
		}
		else
		{
			LL_DEBUGS("Messaging") << "Kill message for local " << local_id << LL_ENDL;
		}

		// ...don't kill the avatar
		if (!(id == gAgentID))
		{
			LLViewerObject *objectp = gObjectList.findObject(id);
			if (objectp)
			{
				// Display green bubble on kill
				if ( gShowObjectUpdates )
				{
					LLColor4 color(0.f,1.f,0.f,1.f);
					gPipeline.addDebugBlip(objectp->getPositionAgent(), color);
				}

				// Do the kill
				gObjectList.killObject(objectp);
			}
		}

		// We should remove the object from selection after it is marked dead by gObjectList to make LLToolGrab,
        // which is using the object, release the mouse capture correctly when the object dies.
        // See LLToolGrab::handleHoverActive() and LLToolGrab::handleHoverNonPhysical().
		LLSelectMgr::getInstance()->removeObjectFromSelections(id);
	}
}

// <FS:Techwolf Lupindo> area search
void process_object_properties(LLMessageSystem *msg, void**user_data)
{
	// Send the result to the corresponding requesters.
	LLSelectMgr::processObjectProperties(msg, user_data);
	
	FSAreaSearch* area_search_floater = LLFloaterReg::findTypedInstance<FSAreaSearch>("area_search");
	if (area_search_floater)
	{
		area_search_floater->processObjectProperties(msg);
	}

	AnimationExplorer* explorer = LLFloaterReg::findTypedInstance<AnimationExplorer>("animation_explorer");
	if (explorer)
	{
		explorer->requestNameCallback(msg);
	}
}
// </FS:Techwolf Lupindo> area search

// <FS:Ansariel> Anti spam
void process_object_properties_family(LLMessageSystem *msg, void**user_data)
{
	// Send the result to the corresponding requesters.
	LLSelectMgr::processObjectPropertiesFamily(msg, user_data);

	if (NACLAntiSpamRegistry::instanceExists())
	{
		NACLAntiSpamRegistry::instance().processObjectPropertiesFamily(msg);
	}
}
// </FS:Ansariel>

void process_time_synch(LLMessageSystem *mesgsys, void **user_data)
{
	LLVector3 sun_direction;
	LLVector3 sun_ang_velocity;
	F32 phase;
	U64	space_time_usec;

    U32 seconds_per_day;
    U32 seconds_per_year;

	// "SimulatorViewerTimeMessage"
	mesgsys->getU64Fast(_PREHASH_TimeInfo, _PREHASH_UsecSinceStart, space_time_usec);
	mesgsys->getU32Fast(_PREHASH_TimeInfo, _PREHASH_SecPerDay, seconds_per_day);
	mesgsys->getU32Fast(_PREHASH_TimeInfo, _PREHASH_SecPerYear, seconds_per_year);

	// This should eventually be moved to an "UpdateHeavenlyBodies" message
	mesgsys->getF32Fast(_PREHASH_TimeInfo, _PREHASH_SunPhase, phase);
	mesgsys->getVector3Fast(_PREHASH_TimeInfo, _PREHASH_SunDirection, sun_direction);
	mesgsys->getVector3Fast(_PREHASH_TimeInfo, _PREHASH_SunAngVelocity, sun_ang_velocity);

	LLWorld::getInstance()->setSpaceTimeUSec(space_time_usec);

	LL_DEBUGS("Windlight Sync") << "Sun phase: " << phase << " rad = " << fmodf(phase / F_TWO_PI + 0.25, 1.f) * 24.f << " h" << LL_ENDL;

	gSky.setSunPhase(phase);
	gSky.setSunTargetDirection(sun_direction, sun_ang_velocity);
	if ( !(gSavedSettings.getBOOL("SkyOverrideSimSunPosition") || gSky.getOverrideSun()) )
	{
		gSky.setSunDirection(sun_direction, sun_ang_velocity);
	}
}

void process_sound_trigger(LLMessageSystem *msg, void **)
{
	if (!gAudiop) return;

	U64		region_handle = 0;
	F32		gain = 0;
	LLUUID	sound_id;
	LLUUID	owner_id;
	LLUUID	object_id;
	LLUUID	parent_id;
	LLVector3	pos_local;

	msg->getUUIDFast(_PREHASH_SoundData, _PREHASH_SoundID, sound_id);
	msg->getUUIDFast(_PREHASH_SoundData, _PREHASH_OwnerID, owner_id);
	msg->getUUIDFast(_PREHASH_SoundData, _PREHASH_ObjectID, object_id);

	// <FS:ND> Protect against corrupted sounds
	if( gAudiop->isCorruptSound( sound_id ) )
		return;
	// </FS:ND>

	// <FS> Asset blacklist
	if (FSWSAssetBlacklist::getInstance()->isBlacklisted(sound_id, LLAssetType::AT_SOUND))
	{
		return;
	}
	// </FS>

	// NaCl - Antispam Registry
 	static LLCachedControl<U32> _NACL_AntiSpamSoundMulti(gSavedSettings, "_NACL_AntiSpamSoundMulti");
	static LLCachedControl<bool> FSPlayCollisionSounds(gSavedSettings, "FSPlayCollisionSounds");
	if (NACLAntiSpamRegistry::instance().isCollisionSound(sound_id))
	{
		if (!FSPlayCollisionSounds)
		{
			return;
		}
	}
	else
	{
		if (NACLAntiSpamRegistry::instance().checkQueue(ANTISPAM_QUEUE_SOUND, object_id, ANTISPAM_SOURCE_OBJECT, _NACL_AntiSpamSoundMulti) ||
			NACLAntiSpamRegistry::instance().checkQueue(ANTISPAM_QUEUE_SOUND, owner_id, ANTISPAM_SOURCE_AGENT, _NACL_AntiSpamSoundMulti))
		{
			return;
		}
	}
	// NaCl End

	msg->getUUIDFast(_PREHASH_SoundData, _PREHASH_ParentID, parent_id);
	msg->getU64Fast(_PREHASH_SoundData, _PREHASH_Handle, region_handle);
	msg->getVector3Fast(_PREHASH_SoundData, _PREHASH_Position, pos_local);
	msg->getF32Fast(_PREHASH_SoundData, _PREHASH_Gain, gain);

	// adjust sound location to true global coords
	LLVector3d	pos_global = from_region_handle(region_handle);
	pos_global.mdV[VX] += pos_local.mV[VX];
	pos_global.mdV[VY] += pos_local.mV[VY];
	pos_global.mdV[VZ] += pos_local.mV[VZ];

	// Don't play a trigger sound if you can't hear it due
	// to parcel "local audio only" settings.
	if (!LLViewerParcelMgr::getInstance()->canHearSound(pos_global)) return;

	// Don't play sounds triggered by someone you muted.
	if (LLMuteList::getInstance()->isMuted(owner_id, LLMute::flagObjectSounds)) return;
	
	// Don't play sounds from an object you muted
	if (LLMuteList::getInstance()->isMuted(object_id)) return;

	// Don't play sounds from an object whose parent you muted
	if (parent_id.notNull()
		&& LLMuteList::getInstance()->isMuted(parent_id))
	{
		return;
	}

	// Don't play sounds from a region with maturity above current agent maturity
	if( !gAgent.canAccessMaturityInRegion( region_handle ) )
	{
		return;
	}
	
	// AO: Hack for legacy radar script interface compatibility. Interpret certain
	// sound assets as a request for a full radar update to a channel
	if ((owner_id == gAgent.getID()) && (sound_id.asString() == gSavedSettings.getString("RadarLegacyChannelAlertRefreshUUID")))
	{
		FSRadar* radar = FSRadar::getInstance();
		if (radar)
		{
			radar->requestRadarChannelAlertSync();
		}
		return;
	}
		
	// Don't play sounds from gestures if they are not enabled.
	// ...TS: Unless they're your own.
	if ((!gSavedSettings.getBOOL("EnableGestureSounds")) &&
		(owner_id != gAgent.getID()) &&
		(owner_id == object_id)) return;

  // NaCl - Sound Explorer
	gAudiop->triggerSound(sound_id, owner_id, gain, LLAudioEngine::AUDIO_TYPE_SFX, pos_global, object_id);
  // NaCl End
}

void process_preload_sound(LLMessageSystem *msg, void **user_data)
{
	if (!gAudiop)
	{
		return;
	}

	LLUUID sound_id;
	LLUUID object_id;
	LLUUID owner_id;

	msg->getUUIDFast(_PREHASH_DataBlock, _PREHASH_SoundID, sound_id);
	msg->getUUIDFast(_PREHASH_DataBlock, _PREHASH_ObjectID, object_id);
	msg->getUUIDFast(_PREHASH_DataBlock, _PREHASH_OwnerID, owner_id);

	// <FS> Asset blacklist
	if (FSWSAssetBlacklist::getInstance()->isBlacklisted(sound_id, LLAssetType::AT_SOUND))
	{
		return;
	}
	// </FS>

	// NaCl - Antispam Registry
	static LLCachedControl<U32> _NACL_AntiSpamSoundPreloadMulti(gSavedSettings, "_NACL_AntiSpamSoundPreloadMulti");
	if (NACLAntiSpamRegistry::instance().checkQueue(ANTISPAM_QUEUE_SOUND_PRELOAD, object_id, ANTISPAM_SOURCE_OBJECT, _NACL_AntiSpamSoundPreloadMulti) ||
		NACLAntiSpamRegistry::instance().checkQueue(ANTISPAM_QUEUE_SOUND_PRELOAD, owner_id, ANTISPAM_SOURCE_AGENT, _NACL_AntiSpamSoundPreloadMulti))
	{
		return;
	}
	// NaCl End

	// <FS:ND> Protect against corrupted sounds
	if( gAudiop->isCorruptSound( sound_id ) )
		return;
	// </FS:ND>

	LLViewerObject *objectp = gObjectList.findObject(object_id);
	if (!objectp) return;

	if (LLMuteList::getInstance()->isMuted(object_id)) return;
	if (LLMuteList::getInstance()->isMuted(owner_id, LLMute::flagObjectSounds)) return;
	
	LLAudioSource *sourcep = objectp->getAudioSource(owner_id);
	if (!sourcep) return;
	
	LLAudioData *datap = gAudiop->getAudioData(sound_id);

	// Note that I don't actually do any loading of the
	// audio data into a buffer at this point, as it won't actually
	// help us out.

	// Don't play sounds from a region with maturity above current agent maturity
	LLVector3d pos_global = objectp->getPositionGlobal();
	if (gAgent.canAccessMaturityAtGlobal(pos_global))
	{
	// Add audioData starts a transfer internally.
	sourcep->addAudioData(datap, FALSE);
}
}

void process_attached_sound(LLMessageSystem *msg, void **user_data)
{
	F32 gain = 0;
	LLUUID sound_id;
	LLUUID object_id;
	LLUUID owner_id;
	U8 flags;

	msg->getUUIDFast(_PREHASH_DataBlock, _PREHASH_SoundID, sound_id);
	msg->getUUIDFast(_PREHASH_DataBlock, _PREHASH_ObjectID, object_id);
	msg->getUUIDFast(_PREHASH_DataBlock, _PREHASH_OwnerID, owner_id);

	// <FS> Asset blacklist
	if (FSWSAssetBlacklist::getInstance()->isBlacklisted(sound_id, LLAssetType::AT_SOUND))
	{
		return;
	}
	// </FS>

	// NaCl - Antispam Registry
	static LLCachedControl<U32> _NACL_AntiSpamSoundMulti(gSavedSettings, "_NACL_AntiSpamSoundMulti");
	if (NACLAntiSpamRegistry::instance().checkQueue(ANTISPAM_QUEUE_SOUND, object_id, ANTISPAM_SOURCE_OBJECT, _NACL_AntiSpamSoundMulti) ||
		NACLAntiSpamRegistry::instance().checkQueue(ANTISPAM_QUEUE_SOUND, owner_id, ANTISPAM_SOURCE_AGENT,_NACL_AntiSpamSoundMulti))
	{
		return;
	}
	// NaCl End

	msg->getF32Fast(_PREHASH_DataBlock, _PREHASH_Gain, gain);
	msg->getU8Fast(_PREHASH_DataBlock, _PREHASH_Flags, flags);

	LLViewerObject *objectp = gObjectList.findObject(object_id);
	if (!objectp)
	{
		// we don't know about this object, just bail
		return;
	}
	
	if (LLMuteList::getInstance()->isMuted(object_id)) return;
	
	if (LLMuteList::getInstance()->isMuted(owner_id, LLMute::flagObjectSounds)) return;
	
	// Don't play sounds from a region with maturity above current agent maturity
	LLVector3d pos = objectp->getPositionGlobal();
	if( !gAgent.canAccessMaturityAtGlobal(pos) )
	{
		return;
	}
	
	objectp->setAttachedSound(sound_id, owner_id, gain, flags);
}


void process_attached_sound_gain_change(LLMessageSystem *mesgsys, void **user_data)
{
	F32 gain = 0;
	LLUUID object_guid;
	LLViewerObject *objectp = NULL;

	mesgsys->getUUIDFast(_PREHASH_DataBlock, _PREHASH_ObjectID, object_guid);

	if (!((objectp = gObjectList.findObject(object_guid))))
	{
		// we don't know about this object, just bail
		return;
	}

 	mesgsys->getF32Fast(_PREHASH_DataBlock, _PREHASH_Gain, gain);

	objectp->adjustAudioGain(gain);
}


void process_health_message(LLMessageSystem *mesgsys, void **user_data)
{
	F32 health;

	mesgsys->getF32Fast(_PREHASH_HealthData, _PREHASH_Health, health);

	if (gStatusBar)
	{
		gStatusBar->setHealth((S32)health);
	}
}


void process_sim_stats(LLMessageSystem *msg, void **user_data)
{	
	S32 count = msg->getNumberOfBlocks("Stat");
	for (S32 i = 0; i < count; ++i)
	{
		U32 stat_id;
		F32 stat_value;
		msg->getU32("Stat", "StatID", stat_id, i);
		msg->getF32("Stat", "StatValue", stat_value, i);
		switch (stat_id)
		{
		case LL_SIM_STAT_TIME_DILATION:
			LLViewerStats::getInstance()->mSimTimeDilation.addValue(stat_value);
			break;
		case LL_SIM_STAT_FPS:
			LLViewerStats::getInstance()->mSimFPS.addValue(stat_value);
			break;
		case LL_SIM_STAT_PHYSFPS:
			LLViewerStats::getInstance()->mSimPhysicsFPS.addValue(stat_value);
			break;
		case LL_SIM_STAT_AGENTUPS:
			LLViewerStats::getInstance()->mSimAgentUPS.addValue(stat_value);
			break;
		case LL_SIM_STAT_FRAMEMS:
			LLViewerStats::getInstance()->mSimFrameMsec.addValue(stat_value);
			break;
		case LL_SIM_STAT_NETMS:
			LLViewerStats::getInstance()->mSimNetMsec.addValue(stat_value);
			break;
		case LL_SIM_STAT_SIMOTHERMS:
			LLViewerStats::getInstance()->mSimSimOtherMsec.addValue(stat_value);
			break;
		case LL_SIM_STAT_SIMPHYSICSMS:
			LLViewerStats::getInstance()->mSimSimPhysicsMsec.addValue(stat_value);
			break;
		case LL_SIM_STAT_AGENTMS:
			LLViewerStats::getInstance()->mSimAgentMsec.addValue(stat_value);
			break;
		case LL_SIM_STAT_IMAGESMS:
			LLViewerStats::getInstance()->mSimImagesMsec.addValue(stat_value);
			break;
		case LL_SIM_STAT_SCRIPTMS:
			LLViewerStats::getInstance()->mSimScriptMsec.addValue(stat_value);
			break;
		case LL_SIM_STAT_NUMTASKS:
			LLViewerStats::getInstance()->mSimObjects.addValue(stat_value);
			break;
		case LL_SIM_STAT_NUMTASKSACTIVE:
			LLViewerStats::getInstance()->mSimActiveObjects.addValue(stat_value);
			break;
		case LL_SIM_STAT_NUMAGENTMAIN:
			LLViewerStats::getInstance()->mSimMainAgents.addValue(stat_value);
			break;
		case LL_SIM_STAT_NUMAGENTCHILD:
			LLViewerStats::getInstance()->mSimChildAgents.addValue(stat_value);
			break;
		case LL_SIM_STAT_NUMSCRIPTSACTIVE:
			LLViewerStats::getInstance()->mSimActiveScripts.addValue(stat_value);
			// <FS:Ansariel> Report script count changes
			{
				static LLCachedControl<bool> fsReportTotalScriptCountChanges(gSavedSettings, "FSReportTotalScriptCountChanges");
				static LLCachedControl<U32> fsReportTotalScriptCountChangesThreshold(gSavedSettings, "FSReportTotalScriptCountChangesThreshold");
				static const std::string increase_message = LLTrans::getString("TotalScriptCountChangeIncrease");
				static const std::string decrease_message = LLTrans::getString("TotalScriptCountChangeDecrease");
				static S32 prev_total_scripts = -1;

				if (fsReportTotalScriptCountChanges)
				{
					S32 new_val = (S32)stat_value;
					S32 change_count = new_val - prev_total_scripts;
					if (llabs(change_count) >= fsReportTotalScriptCountChangesThreshold && prev_total_scripts > -1)
					{
						LLStringUtil::format_map_t args;
						args["NEW_VALUE"] = llformat("%d", new_val);
						args["OLD_VALUE"] = llformat("%d", prev_total_scripts);
						args["DIFFERENCE"] = llformat("%+d", change_count);

						if (change_count > 0)
						{
							reportToNearbyChat(formatString(increase_message, args));
						}
						else if (change_count < 0)
						{
							reportToNearbyChat(formatString(decrease_message, args));
						}
					}
				}
				prev_total_scripts = (S32)stat_value;
			}
			// </FS:Ansariel>
			break;
		case LL_SIM_STAT_SCRIPT_EPS:
			LLViewerStats::getInstance()->mSimScriptEPS.addValue(stat_value);
			break;
		case LL_SIM_STAT_INPPS:
			LLViewerStats::getInstance()->mSimInPPS.addValue(stat_value);
			break;
		case LL_SIM_STAT_OUTPPS:
			LLViewerStats::getInstance()->mSimOutPPS.addValue(stat_value);
			break;
		case LL_SIM_STAT_PENDING_DOWNLOADS:
			LLViewerStats::getInstance()->mSimPendingDownloads.addValue(stat_value);
			break;
		case LL_SIM_STAT_PENDING_UPLOADS:
			LLViewerStats::getInstance()->mSimPendingUploads.addValue(stat_value);
			break;
		case LL_SIM_STAT_PENDING_LOCAL_UPLOADS:
			LLViewerStats::getInstance()->mSimPendingLocalUploads.addValue(stat_value);
			break;
		case LL_SIM_STAT_TOTAL_UNACKED_BYTES:
			LLViewerStats::getInstance()->mSimTotalUnackedBytes.addValue(stat_value / 1024.f);
			break;
		case LL_SIM_STAT_PHYSICS_PINNED_TASKS:
			LLViewerStats::getInstance()->mPhysicsPinnedTasks.addValue(stat_value);
			break;
		case LL_SIM_STAT_PHYSICS_LOD_TASKS:
			LLViewerStats::getInstance()->mPhysicsLODTasks.addValue(stat_value);
			break;
		case LL_SIM_STAT_SIMPHYSICSSTEPMS:
			LLViewerStats::getInstance()->mSimSimPhysicsStepMsec.addValue(stat_value);
			break;
		case LL_SIM_STAT_SIMPHYSICSSHAPEMS:
			LLViewerStats::getInstance()->mSimSimPhysicsShapeUpdateMsec.addValue(stat_value);
			break;
		case LL_SIM_STAT_SIMPHYSICSOTHERMS:
			LLViewerStats::getInstance()->mSimSimPhysicsOtherMsec.addValue(stat_value);
			break;
		case LL_SIM_STAT_SIMPHYSICSMEMORY:
			LLViewerStats::getInstance()->mPhysicsMemoryAllocated.addValue(stat_value);
			break;
		case LL_SIM_STAT_SIMSPARETIME:
			LLViewerStats::getInstance()->mSimSpareMsec.addValue(stat_value);
			break;
		case LL_SIM_STAT_SIMSLEEPTIME:
			LLViewerStats::getInstance()->mSimSleepMsec.addValue(stat_value);
			break;
		case LL_SIM_STAT_IOPUMPTIME:
			LLViewerStats::getInstance()->mSimPumpIOMsec.addValue(stat_value);
			break;
		case LL_SIM_STAT_PCTSCRIPTSRUN:
			LLViewerStats::getInstance()->mSimPctScriptsRun.addValue(stat_value);
			break;
		case LL_SIM_STAT_SIMAISTEPTIMEMS:
			LLViewerStats::getInstance()->mSimSimAIStepMsec.addValue(stat_value);
			break;
		case LL_SIM_STAT_SKIPPEDAISILSTEPS_PS:
			LLViewerStats::getInstance()->mSimSimSkippedSilhouetteSteps.addValue(stat_value);
			break;
		case LL_SIM_STAT_PCTSTEPPEDCHARACTERS:
			LLViewerStats::getInstance()->mSimSimPctSteppedCharacters.addValue(stat_value);
			break;
		default:
			// Used to be a commented out warning.
 			LL_DEBUGS("Messaging") << "Unknown stat id" << stat_id << LL_ENDL;
		  break;
		}
	}

	/*
	msg->getF32Fast(_PREHASH_Statistics, _PREHASH_PhysicsTimeDilation, time_dilation);
	LLViewerStats::getInstance()->mSimTDStat.addValue(time_dilation);

	// Process information
	//	{	CpuUsage			F32				}
	//	{	SimMemTotal			F32				}
	//	{	SimMemRSS			F32				}
	//	{	ProcessUptime		F32				}
	F32 cpu_usage;
	F32 sim_mem_total;
	F32 sim_mem_rss;
	F32 process_uptime;
	msg->getF32Fast(_PREHASH_Statistics, _PREHASH_CpuUsage, cpu_usage);
	msg->getF32Fast(_PREHASH_Statistics, _PREHASH_SimMemTotal, sim_mem_total);
	msg->getF32Fast(_PREHASH_Statistics, _PREHASH_SimMemRSS, sim_mem_rss);
	msg->getF32Fast(_PREHASH_Statistics, _PREHASH_ProcessUptime, process_uptime);
	LLViewerStats::getInstance()->mSimCPUUsageStat.addValue(cpu_usage);
	LLViewerStats::getInstance()->mSimMemTotalStat.addValue(sim_mem_total);
	LLViewerStats::getInstance()->mSimMemRSSStat.addValue(sim_mem_rss);
	*/

	//
	// Various hacks that aren't statistics, but are being handled here.
	//
	U32 max_tasks_per_region;
	U64 region_flags;
	msg->getU32("Region", "ObjectCapacity", max_tasks_per_region);

	if (msg->has(_PREHASH_RegionInfo))
	{
		msg->getU64("RegionInfo", "RegionFlagsExtended", region_flags);
	}
	else
	{
		U32 flags = 0;
		msg->getU32("Region", "RegionFlags", flags);
		region_flags = flags;
	}

	LLViewerRegion* regionp = gAgent.getRegion();
	if (regionp)
	{
		BOOL was_flying = gAgent.getFlying();
		regionp->setRegionFlags(region_flags);
		regionp->setMaxTasks(max_tasks_per_region);
		// HACK: This makes agents drop from the sky if the region is 
		// set to no fly while people are still in the sim.
		if (was_flying && regionp->getBlockFly())
		{
			gAgent.setFlying(gAgent.canFly());
		}
	}
}



void process_avatar_animation(LLMessageSystem *mesgsys, void **user_data)
{
	LLUUID	animation_id;
	LLUUID	uuid;
	S32		anim_sequence_id;
	LLVOAvatar *avatarp;
	
	mesgsys->getUUIDFast(_PREHASH_Sender, _PREHASH_ID, uuid);

	//clear animation flags
	avatarp = (LLVOAvatar *)gObjectList.findObject(uuid);

	if (!avatarp)
	{
		// no agent by this ID...error?
		LL_WARNS("Messaging") << "Received animation state for unknown avatar" << uuid << LL_ENDL;
		return;
	}

	S32 num_blocks = mesgsys->getNumberOfBlocksFast(_PREHASH_AnimationList);
	S32 num_source_blocks = mesgsys->getNumberOfBlocksFast(_PREHASH_AnimationSourceList);

	avatarp->mSignaledAnimations.clear();
	
	if (avatarp->isSelf())
	{
		LLUUID object_id;

		for( S32 i = 0; i < num_blocks; i++ )
		{
			mesgsys->getUUIDFast(_PREHASH_AnimationList, _PREHASH_AnimID, animation_id, i);
			mesgsys->getS32Fast(_PREHASH_AnimationList, _PREHASH_AnimSequenceID, anim_sequence_id, i);

			LL_DEBUGS("Messaging") << "Anim sequence ID: " << anim_sequence_id << LL_ENDL;

			avatarp->mSignaledAnimations[animation_id] = anim_sequence_id;

			// *HACK: Disabling flying mode if it has been enabled shortly before the agent
			// stand up animation is signaled. In this case we don't get a signal to start
			// flying animation from server, the AGENT_CONTROL_FLY flag remains set but the
			// avatar does not play flying animation, so we switch flying mode off.
			// See LLAgent::setFlying(). This may cause "Stop Flying" button to blink.
			// See EXT-2781.
			if (animation_id == ANIM_AGENT_STANDUP && gAgent.getFlying())
			{
				gAgent.setFlying(FALSE);
			}

			if (i < num_source_blocks)
			{
				mesgsys->getUUIDFast(_PREHASH_AnimationSourceList, _PREHASH_ObjectID, object_id, i);
			
				LLViewerObject* object = gObjectList.findObject(object_id);
				if (object)
				{
					object->setFlagsWithoutUpdate(FLAGS_ANIM_SOURCE, TRUE);

					BOOL anim_found = FALSE;
					LLVOAvatar::AnimSourceIterator anim_it = avatarp->mAnimationSources.find(object_id);
					for (;anim_it != avatarp->mAnimationSources.end(); ++anim_it)
					{
						if (anim_it->second == animation_id)
						{
							anim_found = TRUE;
							break;
						}
					}

					if (!anim_found)
					{
						avatarp->mAnimationSources.insert(LLVOAvatar::AnimationSourceMap::value_type(object_id, animation_id));
						// <FS:Zi> Animation Explorer
						if(avatarp==gAgentAvatarp)
						{
							RecentAnimationList::instance().addAnimation(animation_id,object_id);
						}
						// </FS:Zi>
					}
				}
			}
		}
	}
	else
	{
		for( S32 i = 0; i < num_blocks; i++ )
		{
			mesgsys->getUUIDFast(_PREHASH_AnimationList, _PREHASH_AnimID, animation_id, i);
			mesgsys->getS32Fast(_PREHASH_AnimationList, _PREHASH_AnimSequenceID, anim_sequence_id, i);
			avatarp->mSignaledAnimations[animation_id] = anim_sequence_id;
		}
	}

	if (num_blocks)
	{
		avatarp->processAnimationStateChanges();
	}
}

void process_avatar_appearance(LLMessageSystem *mesgsys, void **user_data)
{
	LLUUID uuid;
	mesgsys->getUUIDFast(_PREHASH_Sender, _PREHASH_ID, uuid);

	LLVOAvatar* avatarp = (LLVOAvatar *)gObjectList.findObject(uuid);
	if (avatarp)
	{
		avatarp->processAvatarAppearance( mesgsys );
	}
	else
	{
		LL_WARNS("Messaging") << "avatar_appearance sent for unknown avatar " << uuid << LL_ENDL;
	}
}

void process_camera_constraint(LLMessageSystem *mesgsys, void **user_data)
{
	//Freeing up the camera movement some more -KC
	if(gSavedSettings.getBOOL("FSIgnoreSimulatorCameraConstraints"))
		return;
	LLVector4 cameraCollidePlane;
	mesgsys->getVector4Fast(_PREHASH_CameraCollidePlane, _PREHASH_Plane, cameraCollidePlane);

	gAgentCamera.setCameraCollidePlane(cameraCollidePlane);
}

void near_sit_object(BOOL success, void *data)
{
	if (success)
	{
		// Send message to sit on object
		gMessageSystem->newMessageFast(_PREHASH_AgentSit);
		gMessageSystem->nextBlockFast(_PREHASH_AgentData);
		gMessageSystem->addUUIDFast(_PREHASH_AgentID, gAgent.getID());
		gMessageSystem->addUUIDFast(_PREHASH_SessionID, gAgent.getSessionID());
		gAgent.sendReliableMessage();
	}
}

void process_avatar_sit_response(LLMessageSystem *mesgsys, void **user_data)
{
	LLVector3 sitPosition;
	LLQuaternion sitRotation;
	LLUUID sitObjectID;
	BOOL use_autopilot;
	mesgsys->getUUIDFast(_PREHASH_SitObject, _PREHASH_ID, sitObjectID);
	mesgsys->getBOOLFast(_PREHASH_SitTransform, _PREHASH_AutoPilot, use_autopilot);
	mesgsys->getVector3Fast(_PREHASH_SitTransform, _PREHASH_SitPosition, sitPosition);
	mesgsys->getQuatFast(_PREHASH_SitTransform, _PREHASH_SitRotation, sitRotation);
	LLVector3 camera_eye;
	mesgsys->getVector3Fast(_PREHASH_SitTransform, _PREHASH_CameraEyeOffset, camera_eye);
	LLVector3 camera_at;
	mesgsys->getVector3Fast(_PREHASH_SitTransform, _PREHASH_CameraAtOffset, camera_at);
	BOOL force_mouselook;
	mesgsys->getBOOLFast(_PREHASH_SitTransform, _PREHASH_ForceMouselook, force_mouselook);

	if (isAgentAvatarValid() && dist_vec_squared(camera_eye, camera_at) > CAMERA_POSITION_THRESHOLD_SQUARED)
	{
		gAgentCamera.setSitCamera(sitObjectID, camera_eye, camera_at);
	}
	
	gAgentCamera.setForceMouselook(force_mouselook);
	// Forcing turning off flying here to prevent flying after pressing "Stand"
	// to stand up from an object. See EXT-1655.
	gAgent.setFlying(FALSE);

	LLViewerObject* object = gObjectList.findObject(sitObjectID);
	if (object)
	{
		LLVector3 sit_spot = object->getPositionAgent() + (sitPosition * object->getRotation());
		if (!use_autopilot || (isAgentAvatarValid() && gAgentAvatarp->isSitting() && gAgentAvatarp->getRoot() == object->getRoot()))
		{
			//we're already sitting on this object, so don't autopilot
		}
		else
		{
			gAgent.startAutoPilotGlobal(gAgent.getPosGlobalFromAgent(sit_spot), "Sit", &sitRotation, near_sit_object, NULL, 0.5f);
		}
	}
	else
	{
		LL_WARNS("Messaging") << "Received sit approval for unknown object " << sitObjectID << LL_ENDL;
	}
}

void process_clear_follow_cam_properties(LLMessageSystem *mesgsys, void **user_data)
{
	LLUUID		source_id;

	mesgsys->getUUIDFast(_PREHASH_ObjectData, _PREHASH_ObjectID, source_id);

	LLFollowCamMgr::removeFollowCamParams(source_id);
}

void process_set_follow_cam_properties(LLMessageSystem *mesgsys, void **user_data)
{
	S32			type;
	F32			value;
	bool		settingPosition = false;
	bool		settingFocus	= false;
	bool		settingFocusOffset = false;
	LLVector3	position;
	LLVector3	focus;
	LLVector3	focus_offset;

	LLUUID		source_id;

	mesgsys->getUUIDFast(_PREHASH_ObjectData, _PREHASH_ObjectID, source_id);

	LLViewerObject* objectp = gObjectList.findObject(source_id);
	if (objectp)
	{
		objectp->setFlagsWithoutUpdate(FLAGS_CAMERA_SOURCE, TRUE);
	}

	S32 num_objects = mesgsys->getNumberOfBlocks("CameraProperty");
	for (S32 block_index = 0; block_index < num_objects; block_index++)
	{
		mesgsys->getS32("CameraProperty", "Type", type, block_index);
		mesgsys->getF32("CameraProperty", "Value", value, block_index);
		switch(type)
		{
		case FOLLOWCAM_PITCH:
			LLFollowCamMgr::setPitch(source_id, value);
			break;
		case FOLLOWCAM_FOCUS_OFFSET_X:
			focus_offset.mV[VX] = value;
			settingFocusOffset = true;
			break;
		case FOLLOWCAM_FOCUS_OFFSET_Y:
			focus_offset.mV[VY] = value;
			settingFocusOffset = true;
			break;
		case FOLLOWCAM_FOCUS_OFFSET_Z:
			focus_offset.mV[VZ] = value;
			settingFocusOffset = true;
			break;
		case FOLLOWCAM_POSITION_LAG:
			LLFollowCamMgr::setPositionLag(source_id, value);
			break;
		case FOLLOWCAM_FOCUS_LAG:
			LLFollowCamMgr::setFocusLag(source_id, value);
			break;
		case FOLLOWCAM_DISTANCE:
			LLFollowCamMgr::setDistance(source_id, value);
			break;
		case FOLLOWCAM_BEHINDNESS_ANGLE:
			LLFollowCamMgr::setBehindnessAngle(source_id, value);
			break;
		case FOLLOWCAM_BEHINDNESS_LAG:
			LLFollowCamMgr::setBehindnessLag(source_id, value);
			break;
		case FOLLOWCAM_POSITION_THRESHOLD:
			LLFollowCamMgr::setPositionThreshold(source_id, value);
			break;
		case FOLLOWCAM_FOCUS_THRESHOLD:
			LLFollowCamMgr::setFocusThreshold(source_id, value);
			break;
		case FOLLOWCAM_ACTIVE:
			//if 1, set using followcam,. 
			LLFollowCamMgr::setCameraActive(source_id, value != 0.f);
			break;
		case FOLLOWCAM_POSITION_X:
			settingPosition = true;
			position.mV[ 0 ] = value;
			break;
		case FOLLOWCAM_POSITION_Y:
			settingPosition = true;
			position.mV[ 1 ] = value;
			break;
		case FOLLOWCAM_POSITION_Z:
			settingPosition = true;
			position.mV[ 2 ] = value;
			break;
		case FOLLOWCAM_FOCUS_X:
			settingFocus = true;
			focus.mV[ 0 ] = value;
			break;
		case FOLLOWCAM_FOCUS_Y:
			settingFocus = true;
			focus.mV[ 1 ] = value;
			break;
		case FOLLOWCAM_FOCUS_Z:
			settingFocus = true;
			focus.mV[ 2 ] = value;
			break;
		case FOLLOWCAM_POSITION_LOCKED:
			LLFollowCamMgr::setPositionLocked(source_id, value != 0.f);
			break;
		case FOLLOWCAM_FOCUS_LOCKED:
			LLFollowCamMgr::setFocusLocked(source_id, value != 0.f);
			break;

		default:
			break;
		}
	}

	if ( settingPosition )
	{
		LLFollowCamMgr::setPosition(source_id, position);
	}
	if ( settingFocus )
	{
		LLFollowCamMgr::setFocus(source_id, focus);
	}
	if ( settingFocusOffset )
	{
		LLFollowCamMgr::setFocusOffset(source_id, focus_offset);
	}
}
//end Ventrella 


// Culled from newsim lltask.cpp
void process_name_value(LLMessageSystem *mesgsys, void **user_data)
{
	std::string	temp_str;
	LLUUID	id;
	S32		i, num_blocks;

	mesgsys->getUUIDFast(_PREHASH_TaskData, _PREHASH_ID, id);

	LLViewerObject* object = gObjectList.findObject(id);

	if (object)
	{
		num_blocks = mesgsys->getNumberOfBlocksFast(_PREHASH_NameValueData);
		for (i = 0; i < num_blocks; i++)
		{
			mesgsys->getStringFast(_PREHASH_NameValueData, _PREHASH_NVPair, temp_str, i);
			LL_INFOS("Messaging") << "Added to object Name Value: " << temp_str << LL_ENDL;
			object->addNVPair(temp_str);
		}
	}
	else
	{
		LL_INFOS("Messaging") << "Can't find object " << id << " to add name value pair" << LL_ENDL;
	}
}

void process_remove_name_value(LLMessageSystem *mesgsys, void **user_data)
{
	std::string	temp_str;
	LLUUID	id;
	S32		i, num_blocks;

	mesgsys->getUUIDFast(_PREHASH_TaskData, _PREHASH_ID, id);

	LLViewerObject* object = gObjectList.findObject(id);

	if (object)
	{
		num_blocks = mesgsys->getNumberOfBlocksFast(_PREHASH_NameValueData);
		for (i = 0; i < num_blocks; i++)
		{
			mesgsys->getStringFast(_PREHASH_NameValueData, _PREHASH_NVPair, temp_str, i);
			LL_INFOS("Messaging") << "Removed from object Name Value: " << temp_str << LL_ENDL;
			object->removeNVPair(temp_str);
		}
	}
	else
	{
		LL_INFOS("Messaging") << "Can't find object " << id << " to remove name value pair" << LL_ENDL;
	}
}

void process_kick_user(LLMessageSystem *msg, void** /*user_data*/)
{
	std::string message;

	msg->getStringFast(_PREHASH_UserInfo, _PREHASH_Reason, message);

	LLAppViewer::instance()->forceDisconnect(message);
}


/*
void process_user_list_reply(LLMessageSystem *msg, void **user_data)
{
	LLUserList::processUserListReply(msg, user_data);
	return;
	char	firstname[MAX_STRING+1];
	char	lastname[MAX_STRING+1];
	U8		status;
	S32		user_count;

	user_count = msg->getNumberOfBlocks("UserBlock");

	for (S32 i = 0; i < user_count; i++)
	{
		msg->getData("UserBlock", i, "FirstName", firstname);
		msg->getData("UserBlock", i, "LastName", lastname);
		msg->getData("UserBlock", i, "Status", &status);

		if (status & 0x01)
		{
			dialog_friends_add_friend(buffer, TRUE);
		}
		else
		{
			dialog_friends_add_friend(buffer, FALSE);
		}
	}

	dialog_friends_done_adding();
}
*/

// this is not handled in processUpdateMessage
/*
void process_time_dilation(LLMessageSystem *msg, void **user_data)
{
	// get the time_dilation
	U16 foo;
	msg->getData("TimeDilation", "TimeDilation", &foo);
	F32 time_dilation = ((F32) foo) / 65535.f;

	// get the pointer to the right region
	U32 ip = msg->getSenderIP();
	U32 port = msg->getSenderPort();
	LLViewerRegion *regionp = LLWorld::getInstance()->getRegion(ip, port);
	if (regionp)
	{
		regionp->setTimeDilation(time_dilation);
	}
}
*/


void process_money_balance_reply( LLMessageSystem* msg, void** )
{
	S32 balance = 0;
	S32 credit = 0;
	S32 committed = 0;
	std::string desc;
	LLUUID tid;

	msg->getUUID("MoneyData", "TransactionID", tid);
	msg->getS32("MoneyData", "MoneyBalance", balance);
	msg->getS32("MoneyData", "SquareMetersCredit", credit);
	msg->getS32("MoneyData", "SquareMetersCommitted", committed);
	msg->getStringFast(_PREHASH_MoneyData, _PREHASH_Description, desc);
// <FS:AW opensim currency support>
//	LL_INFOS("Messaging") << "L$, credit, committed: " << balance << " " << credit << " "
	LL_INFOS("Messaging") << Tea::wrapCurrency("L$, credit, committed: ") << balance << " " << credit << " "
// <FS:AW opensim currency support>
			<< committed << LL_ENDL;

    
	if (gStatusBar)
	{
		gStatusBar->setBalance(balance);
		gStatusBar->setLandCredit(credit);
		gStatusBar->setLandCommitted(committed);
	}

	if (desc.empty()
		|| !gSavedSettings.getBOOL("NotifyMoneyChange"))
	{
		// ...nothing to display
		return;
	}

	// Suppress duplicate messages about the same transaction
	static std::deque<LLUUID> recent;
	if (std::find(recent.rbegin(), recent.rend(), tid) != recent.rend())
	{
		return;
	}

	// Once the 'recent' container gets large enough, chop some
	// off the beginning.
	const U32 MAX_LOOKBACK = 30;
	const S32 POP_FRONT_SIZE = 12;
	if(recent.size() > MAX_LOOKBACK)
	{
		LL_DEBUGS("Messaging") << "Removing oldest transaction records" << LL_ENDL;
		recent.erase(recent.begin(), recent.begin() + POP_FRONT_SIZE);
	}
	//LL_DEBUGS("Messaging") << "Pushing back transaction " << tid << LL_ENDL;
	recent.push_back(tid);

	if (msg->has("TransactionInfo"))
	{
		// ...message has extended info for localization
		process_money_balance_reply_extended(msg);
	}
	else
	{
		// Only old dev grids will not supply the TransactionInfo block,
		// so we can just use the hard-coded English string.
		LLSD args;
		args["MESSAGE"] = desc;
		LLNotificationsUtil::add("SystemMessage", args);
	}
}

static std::string reason_from_transaction_type(S32 transaction_type,
												const std::string& item_desc)
{
	// *NOTE: The keys for the reason strings are unusual because
	// an earlier version of the code used English language strings
	// extracted from hard-coded server English descriptions.
	// Keeping them so we don't have to re-localize them.
	switch (transaction_type)
	{
		case TRANS_OBJECT_SALE:
		{
			LLStringUtil::format_map_t arg;
			arg["ITEM"] = item_desc;
			return LLTrans::getString("for item", arg);
		}
		case TRANS_LAND_SALE:
			return LLTrans::getString("for a parcel of land");
			
		case TRANS_LAND_PASS_SALE:
			return LLTrans::getString("for a land access pass");
			
		case TRANS_GROUP_LAND_DEED:
			return LLTrans::getString("for deeding land");
			
		case TRANS_GROUP_CREATE:
			return LLTrans::getString("to create a group");
			
		case TRANS_GROUP_JOIN:
			return LLTrans::getString("to join a group");
			
		case TRANS_UPLOAD_CHARGE:
			return LLTrans::getString("to upload");

		case TRANS_CLASSIFIED_CHARGE:
			return LLTrans::getString("to publish a classified ad");
			
		// These have no reason to display, but are expected and should not
		// generate warnings
		case TRANS_GIFT:
		case TRANS_PAY_OBJECT:
		case TRANS_OBJECT_PAYS:
			return std::string();

		default:
			llwarns << "Unknown transaction type " 
				<< transaction_type << llendl;
			return std::string();
	}
}

static void money_balance_group_notify(const LLUUID& group_id,
									   const std::string& name,
									   bool is_group,
									   std::string notification,
									   LLSD args,
									   LLSD payload)
{
	static LLCachedControl<bool> balance_change_in_chat(gSavedSettings, "FSPaymentInfoInChat");

	if (balance_change_in_chat)
	{
		LLChat chat;
		chat.mText = args["SLURLMESSAGE"].asString();
		chat.mSourceType = CHAT_SOURCE_SYSTEM;
		LLSD chat_args;
		chat_args["money_tracker"] = true;
		chat_args["console_message"] = llformat(args["MESSAGE"].asString().c_str(), name.c_str());
		LLNotificationsUI::LLNotificationManager::instance().onChat(chat, chat_args);
	}
	else
	{
		// Message uses name SLURLs, don't actually have to substitute in
		// the name.  We're just making sure it's available.
		// Notification is either PaymentReceived or PaymentSent
		LLNotificationsUtil::add(notification, args, payload);
	}
}

static void money_balance_avatar_notify(const LLUUID& agent_id,
										const LLAvatarName& av_name,
									   	std::string notification,
									   	LLSD args,
									   	LLSD payload)
{
	static LLCachedControl<bool> balance_change_in_chat(gSavedSettings, "FSPaymentInfoInChat");

	if (balance_change_in_chat)
	{
		LLChat chat;
		chat.mText = args["SLURLMESSAGE"].asString();
		chat.mSourceType = CHAT_SOURCE_SYSTEM;
		LLSD chat_args;
		chat_args["money_tracker"] = true;
		chat_args["console_message"] = llformat(args["MESSAGE"].asString().c_str(), av_name.getCompleteName().c_str());
		LLNotificationsUI::LLNotificationManager::instance().onChat(chat, chat_args);
	}
	else
	{
		// Message uses name SLURLs, don't actually have to substitute in
		// the name.  We're just making sure it's available.
		// Notification is either PaymentReceived or PaymentSent
		LLNotificationsUtil::add(notification, args, payload);
	}
	
	//<AO> TipTracker Support
	FSMoneyTracker* tipTracker = (FSMoneyTracker*)LLFloaterReg::getInstance("money_tracker");
	if (tipTracker->isShown() || tipTracker->isMinimized())
	{
		args["MESSAGE"] = args["SLURLMESSAGE"]; // Always use slurl forms in money tracking
		
		LLChat chat;
		chat.mText = llformat(args["MESSAGE"].asString().c_str(), av_name.getCompleteName().c_str());
		chat.mSourceType = CHAT_SOURCE_SYSTEM;
		LLSD chat_args;
		tipTracker->addMessage(chat,false,chat_args);
	}
	//</AO>
	
}

static void process_money_balance_reply_extended(LLMessageSystem* msg)
{
    // Added in server 1.40 and viewer 2.1, support for localization
    // and agent ids for name lookup.
    S32 transaction_type = 0;
    LLUUID source_id;
	BOOL is_source_group = FALSE;
    LLUUID dest_id;
	BOOL is_dest_group = FALSE;
    S32 amount = 0;
    std::string item_description;
	BOOL success = FALSE;
	// Ansariel: If we output to chat history and probably console,
	//           don't create an SLURL for the name or we will end
	//           up with a SLURL in the console
	static LLCachedControl<bool> balance_change_in_chat(gSavedSettings, "FSPaymentInfoInChat");

    msg->getS32("TransactionInfo", "TransactionType", transaction_type);
    msg->getUUID("TransactionInfo", "SourceID", source_id);
	msg->getBOOL("TransactionInfo", "IsSourceGroup", is_source_group);
    msg->getUUID("TransactionInfo", "DestID", dest_id);
	msg->getBOOL("TransactionInfo", "IsDestGroup", is_dest_group);
    msg->getS32("TransactionInfo", "Amount", amount);
    msg->getString("TransactionInfo", "ItemDescription", item_description);
	msg->getBOOL("MoneyData", "TransactionSuccess", success);
    LL_INFOS("Money") << "MoneyBalanceReply source " << source_id 
		<< " dest " << dest_id
		<< " type " << transaction_type
		<< " item " << item_description << LL_ENDL;

	if (source_id.isNull() && dest_id.isNull())
	{
		// this is a pure balance update, no notification required
		return;
	}

	std::string source_slurl;
	if (is_source_group)
	{
		source_slurl =
			LLSLURL( "group", source_id, "inspect").getSLURLString();
	}
	else
	{
		//source_slurl =LLSLURL( "agent", source_id, "completename").getSLURLString();
		source_slurl =LLSLURL( "agent", source_id, "inspect").getSLURLString();
	}

	std::string dest_slurl;
	if (is_dest_group)
	{
		dest_slurl =
			LLSLURL( "group", dest_id, "inspect").getSLURLString();
	}
	else
	{
		//dest_slurl = LLSLURL( "agent", dest_id, "completename").getSLURLString();
		dest_slurl = LLSLURL( "agent", dest_id, "inspect").getSLURLString();
	}

	std::string reason =
		reason_from_transaction_type(transaction_type, item_description);
	
	LLStringUtil::format_map_t args;
	args["REASON"] = reason; // could be empty
	args["AMOUNT"] = llformat("%d", amount);
	
	// Need to delay until name looked up, so need to know whether or not
	// is group
	bool is_name_group = false;
	LLUUID name_id;
	std::string message;
	std::string notification;
	LLSD final_args;
	LLSD payload;
	
	bool you_paid_someone = (source_id == gAgentID);
	if (you_paid_someone)
	{
		args["NAME"] = balance_change_in_chat ? "%s" : dest_slurl;
		is_name_group = is_dest_group;
		name_id = dest_id;
		if (!reason.empty())
		{
			if (dest_id.notNull())
			{
				message = LLTrans::getString("you_paid_ldollars", args);
			}
			else
			{
				// transaction fee to the system, eg, to create a group
				message = LLTrans::getString("you_paid_ldollars_no_name", args);
			}
		}
		else
		{
			if (dest_id.notNull())
			{
				message = LLTrans::getString("you_paid_ldollars_no_reason", args);
			}
			else
			{
				// no target, no reason, you just paid money
				message = LLTrans::getString("you_paid_ldollars_no_info", args);
			}
		}
		
		final_args["MESSAGE"] = message;
		notification = "PaymentSent";

		//<AO>: Additionally, always add a SLURL-enabled form.
		args["NAME"] = dest_slurl;
		is_name_group = is_dest_group;
		name_id = dest_id;
		if (!reason.empty())
		{
			if (dest_id.notNull())
			{
				message = success ? LLTrans::getString("you_paid_ldollars", args) :
									LLTrans::getString("you_paid_failure_ldollars", args);
			}
			else
			{
				// transaction fee to the system, eg, to create a group
				message = success ? LLTrans::getString("you_paid_ldollars_no_name", args) :
									LLTrans::getString("you_paid_failure_ldollars_no_name", args);
			}
		}
		else
		{
			if (dest_id.notNull())
			{
				message = success ? LLTrans::getString("you_paid_ldollars_no_reason", args) :
									LLTrans::getString("you_paid_failure_ldollars_no_reason", args);
			}
			else
			{
				// no target, no reason, you just paid money
				message = success ? LLTrans::getString("you_paid_ldollars_no_info", args) :
									LLTrans::getString("you_paid_failure_ldollars_no_info", args);
			}
		}
		final_args["SLURLMESSAGE"] = message;
		notification = success ? "PaymentSent" : "PaymentFailure";
	}
	else 
	{
		// ...someone paid you
		args["NAME"] = balance_change_in_chat ? "%s" : source_slurl;
		is_name_group = is_source_group;
		name_id = source_id;
		if (!reason.empty())
		{
			message = LLTrans::getString("paid_you_ldollars", args);
		}
		else 
		{
			message = LLTrans::getString("paid_you_ldollars_no_reason", args);
		}
		final_args["MESSAGE"] = message;
		
		// make notification loggable
		payload["from_id"] = source_id;
		notification = "PaymentReceived";
		
		//<AO>: Additionally, always add a SLURL-enabled form.
		args["NAME"] = source_slurl;
		is_name_group = is_source_group;
		name_id = source_id;
		if (!reason.empty())
		{
			message = LLTrans::getString("paid_you_ldollars", args);
		}
		else 
		{
			message = LLTrans::getString("paid_you_ldollars_no_reason", args);
		}
		final_args["SLURLMESSAGE"] = message;
		//</AO>		
	}

	// Despite using SLURLs, wait until the name is available before
	// showing the notification, otherwise the UI layout is strange and
	// the user sees a "Loading..." message
	if (is_name_group)
	{
		gCacheName->getGroup(name_id,
						boost::bind(&money_balance_group_notify,
									_1, _2, _3,
									notification, final_args, payload));
	}
	else 
	{
		LLAvatarNameCache::get(name_id, boost::bind(&money_balance_avatar_notify, _1, _2, notification, final_args, payload));										   
	}
}

bool handle_prompt_for_maturity_level_change_callback(const LLSD& notification, const LLSD& response)
{
	S32 option = LLNotificationsUtil::getSelectedOption(notification, response);

	if (0 == option)
	{
		// set the preference to the maturity of the region we're calling
		U8 preferredMaturity = static_cast<U8>(notification["payload"]["_region_access"].asInteger());
		gSavedSettings.setU32("PreferredMaturity", static_cast<U32>(preferredMaturity));
	}

	return false;
}

bool handle_prompt_for_maturity_level_change_and_reteleport_callback(const LLSD& notification, const LLSD& response)
{
	S32 option = LLNotificationsUtil::getSelectedOption(notification, response);
	
	if (0 == option)
	{
		// set the preference to the maturity of the region we're calling
		U8 preferredMaturity = static_cast<U8>(notification["payload"]["_region_access"].asInteger());
		gSavedSettings.setU32("PreferredMaturity", static_cast<U32>(preferredMaturity));
		gAgent.setMaturityRatingChangeDuringTeleport(preferredMaturity);
		gAgent.restartFailedTeleportRequest();
	}
	else
	{
		gAgent.clearTeleportRequest();
	}
	
	return false;
}

// some of the server notifications need special handling. This is where we do that.
bool handle_special_notification(std::string notificationID, LLSD& llsdBlock)
{
	U8 regionAccess = static_cast<U8>(llsdBlock["_region_access"].asInteger());
	std::string regionMaturity = LLViewerRegion::accessToString(regionAccess);
	LLStringUtil::toLower(regionMaturity);
	llsdBlock["REGIONMATURITY"] = regionMaturity;
	bool returnValue = false;
	LLNotificationPtr maturityLevelNotification;
	std::string notifySuffix = "_Notify";
	if (regionAccess == SIM_ACCESS_MATURE)
	{
		if (gAgent.isTeen())
		{
			gAgent.clearTeleportRequest();
			maturityLevelNotification = LLNotificationsUtil::add(notificationID+"_AdultsOnlyContent", llsdBlock);
			returnValue = true;

			notifySuffix = "_NotifyAdultsOnly";
		}
		else if (gAgent.prefersPG())
		{
			maturityLevelNotification = LLNotificationsUtil::add(notificationID+"_Change", llsdBlock, llsdBlock, handle_prompt_for_maturity_level_change_callback);
			returnValue = true;
		}
		else if (LLStringUtil::compareStrings(notificationID, "RegionEntryAccessBlocked") == 0)
		{
			maturityLevelNotification = LLNotificationsUtil::add(notificationID+"_PreferencesOutOfSync", llsdBlock, llsdBlock);
			returnValue = true;
		}
	}
	else if (regionAccess == SIM_ACCESS_ADULT)
	{
		if (!gAgent.isAdult())
		{
			gAgent.clearTeleportRequest();
			maturityLevelNotification = LLNotificationsUtil::add(notificationID+"_AdultsOnlyContent", llsdBlock);
			returnValue = true;
	
			notifySuffix = "_NotifyAdultsOnly";
		}
		else if (gAgent.prefersPG() || gAgent.prefersMature())
		{
			maturityLevelNotification = LLNotificationsUtil::add(notificationID+"_Change", llsdBlock, llsdBlock, handle_prompt_for_maturity_level_change_callback);
			returnValue = true;
		}
		else if (LLStringUtil::compareStrings(notificationID, "RegionEntryAccessBlocked") == 0)
		{
			maturityLevelNotification = LLNotificationsUtil::add(notificationID+"_PreferencesOutOfSync", llsdBlock, llsdBlock);
			returnValue = true;
		}
	}

	if ((maturityLevelNotification == NULL) || maturityLevelNotification->isIgnored())
	{
		// Given a simple notification if no maturityLevelNotification is set or it is ignore
		LLNotificationsUtil::add(notificationID + notifySuffix, llsdBlock);
	}

	return returnValue;
}

// some of the server notifications need special handling. This is where we do that.
bool handle_teleport_access_blocked(LLSD& llsdBlock)
{
	std::string notificationID("TeleportEntryAccessBlocked");
	U8 regionAccess = static_cast<U8>(llsdBlock["_region_access"].asInteger());
	std::string regionMaturity = LLViewerRegion::accessToString(regionAccess);
	LLStringUtil::toLower(regionMaturity);
	llsdBlock["REGIONMATURITY"] = regionMaturity;
	
	bool returnValue = false;
	LLNotificationPtr maturityLevelNotification;
	std::string notifySuffix = "_Notify";
	if (regionAccess == SIM_ACCESS_MATURE)
	{
		if (gAgent.isTeen())
		{
			gAgent.clearTeleportRequest();
			maturityLevelNotification = LLNotificationsUtil::add(notificationID+"_AdultsOnlyContent", llsdBlock);
			returnValue = true;

			notifySuffix = "_NotifyAdultsOnly";
		}
		else if (gAgent.prefersPG())
		{
			if (gAgent.hasRestartableFailedTeleportRequest())
			{
				maturityLevelNotification = LLNotificationsUtil::add(notificationID+"_ChangeAndReTeleport", llsdBlock, llsdBlock, handle_prompt_for_maturity_level_change_and_reteleport_callback);
				returnValue = true;
			}
			else
			{
				gAgent.clearTeleportRequest();
				maturityLevelNotification = LLNotificationsUtil::add(notificationID+"_Change", llsdBlock, llsdBlock, handle_prompt_for_maturity_level_change_callback);
				returnValue = true;
			}
		}
		else
		{
			gAgent.clearTeleportRequest();
			maturityLevelNotification = LLNotificationsUtil::add(notificationID+"_PreferencesOutOfSync", llsdBlock, llsdBlock, handle_prompt_for_maturity_level_change_callback);
			returnValue = true;
		}
	}
	else if (regionAccess == SIM_ACCESS_ADULT)
	{
		if (!gAgent.isAdult())
		{
			gAgent.clearTeleportRequest();
			maturityLevelNotification = LLNotificationsUtil::add(notificationID+"_AdultsOnlyContent", llsdBlock);
			returnValue = true;

			notifySuffix = "_NotifyAdultsOnly";
		}
		else if (gAgent.prefersPG() || gAgent.prefersMature())
		{
			if (gAgent.hasRestartableFailedTeleportRequest())
			{
				maturityLevelNotification = LLNotificationsUtil::add(notificationID+"_ChangeAndReTeleport", llsdBlock, llsdBlock, handle_prompt_for_maturity_level_change_and_reteleport_callback);
				returnValue = true;
			}
			else
			{
				gAgent.clearTeleportRequest();
				maturityLevelNotification = LLNotificationsUtil::add(notificationID+"_Change", llsdBlock, llsdBlock, handle_prompt_for_maturity_level_change_callback);
				returnValue = true;
			}
		}
		else
		{
			gAgent.clearTeleportRequest();
			maturityLevelNotification = LLNotificationsUtil::add(notificationID+"_PreferencesOutOfSync", llsdBlock, llsdBlock, handle_prompt_for_maturity_level_change_callback);
			returnValue = true;
		}
		}

	if ((maturityLevelNotification == NULL) || maturityLevelNotification->isIgnored())
	{
		// Given a simple notification if no maturityLevelNotification is set or it is ignore
		LLNotificationsUtil::add(notificationID + notifySuffix, llsdBlock);
	}

	return returnValue;
}

bool attempt_standard_notification(LLMessageSystem* msgsystem)
{
	// if we have additional alert data
	if (msgsystem->has(_PREHASH_AlertInfo) && msgsystem->getNumberOfBlocksFast(_PREHASH_AlertInfo) > 0)
	{
		// notification was specified using the new mechanism, so we can just handle it here
		std::string notificationID;
		msgsystem->getStringFast(_PREHASH_AlertInfo, _PREHASH_Message, notificationID);
		if (!LLNotifications::getInstance()->templateExists(notificationID))
		{
			return false;
		}

		std::string llsdRaw;
		LLSD llsdBlock;
		// <FS:Ansariel> Remove dupe call
		//msgsystem->getStringFast(_PREHASH_AlertInfo, _PREHASH_Message, notificationID);
		msgsystem->getStringFast(_PREHASH_AlertInfo, _PREHASH_ExtraParams, llsdRaw);
		if (llsdRaw.length())
		{
			std::istringstream llsdData(llsdRaw);
			if (!LLSDSerialize::deserialize(llsdBlock, llsdData, llsdRaw.length()))
			{
				llwarns << "attempt_standard_notification: Attempted to read notification parameter data into LLSD but failed:" << llsdRaw << llendl;
			}
		}

		if (
			(notificationID == "RegionEntryAccessBlocked") ||
			(notificationID == "LandClaimAccessBlocked") ||
			(notificationID == "LandBuyAccessBlocked")

		   )
		{
			/*---------------------------------------------------------------------
			 (Commented so a grep will find the notification strings, since
			 we construct them on the fly; if you add additional notifications,
			 please update the comment.)
			 
			 Could throw any of the following notifications:
			 
				RegionEntryAccessBlocked
				RegionEntryAccessBlocked_Notify
				RegionEntryAccessBlocked_NotifyAdultsOnly
				RegionEntryAccessBlocked_Change
				RegionEntryAccessBlocked_AdultsOnlyContent
				RegionEntryAccessBlocked_ChangeAndReTeleport
				LandClaimAccessBlocked 
				LandClaimAccessBlocked_Notify 
				LandClaimAccessBlocked_NotifyAdultsOnly
				LandClaimAccessBlocked_Change 
				LandClaimAccessBlocked_AdultsOnlyContent 
				LandBuyAccessBlocked
				LandBuyAccessBlocked_Notify
				LandBuyAccessBlocked_NotifyAdultsOnly
				LandBuyAccessBlocked_Change
				LandBuyAccessBlocked_AdultsOnlyContent
			 
			-----------------------------------------------------------------------*/ 
			if (handle_special_notification(notificationID, llsdBlock))
			{
				return true;
			}
		}
		// HACK -- handle callbacks for specific alerts.
		if( notificationID == "HomePositionSet" )
		{
			// save the home location image to disk
			std::string snap_filename = gDirUtilp->getLindenUserDir();
			snap_filename += gDirUtilp->getDirDelimiter();
			snap_filename += SCREEN_HOME_FILENAME;
			gViewerWindow->saveSnapshot(snap_filename, gViewerWindow->getWindowWidthRaw(), gViewerWindow->getWindowHeightRaw(), FALSE, FALSE);
		}

		if (notificationID == "RegionRestartMinutes" ||
			notificationID == "RegionRestartSeconds")
		{
			S32 seconds;
			if (notificationID == "RegionRestartMinutes")
			{
				seconds = 60 * static_cast<S32>(llsdBlock["MINUTES"].asInteger());
			}
			else
			{
				seconds = static_cast<S32>(llsdBlock["SECONDS"].asInteger());
			}

			// <FS:Ansariel> Optional new region restart notification
			if (!gSavedSettings.getBOOL("FSUseNewRegionRestartNotification"))
			{
				notificationID += "Toast";
			}
			else
			{
			// </FS:Ansariel>
			LLFloaterRegionRestarting* floaterp = LLFloaterReg::findTypedInstance<LLFloaterRegionRestarting>("region_restarting");

			if (floaterp)
			{
				LLFloaterRegionRestarting::updateTime(seconds);
			}
			else
			{
				LLSD params;
				params["NAME"] = llsdBlock["NAME"];
				params["SECONDS"] = (LLSD::Integer)seconds;
				LLFloaterRegionRestarting* restarting_floater = dynamic_cast<LLFloaterRegionRestarting*>(LLFloaterReg::showInstance("region_restarting", params));
				if(restarting_floater)
				{
					restarting_floater->center();
				}
			}
			// <FS:Ansariel> Optional new region restart notification
			}
			// </FS:Ansariel>

			// <FS:Ansariel> Only play when we want
			//send_sound_trigger(LLUUID(gSavedSettings.getString("UISndRestart")), 1.0f);
			make_ui_sound("UISndRestart");
			// </FS:Ansariel>
		}

		// <FS:Ansariel> FIRE-9858: Kill annoying "Autopilot canceled" toast
		if (notificationID == "AutopilotCanceled")
		{
			return true;
		}
		// </FS:Ansariel>
// <FS:CR> FIRE-9696 - Moved detection of HomePositionSet Alert hack to here where it's actually found now
		if (notificationID == "HomePositionSet")
		{
			// save the home location image to disk
			std::string snap_filename = gDirUtilp->getLindenUserDir();
			snap_filename += gDirUtilp->getDirDelimiter();
			snap_filename += SCREEN_HOME_FILENAME;
			if (gViewerWindow->saveSnapshot(snap_filename, gViewerWindow->getWindowWidthRaw(), gViewerWindow->getWindowHeightRaw(), FALSE, FALSE))
			{
				llinfos << SCREEN_HOME_FILENAME << " saved successfully." << llendl;
			}
			else
			{
				llwarns << SCREEN_HOME_FILENAME << " could not be saved." << llendl;
			}
		}
// </FS:CR>
		
		LLNotificationsUtil::add(notificationID, llsdBlock);
		return true;
	}	
	return false;
}


static void process_special_alert_messages(const std::string & message)
{
	// Do special handling for alert messages.   This is a legacy hack, and any actual displayed
	// text should be altered in the notifications.xml files.
	if ( message == "You died and have been teleported to your home location")
	{
		LLViewerStats::getInstance()->incStat(LLViewerStats::ST_KILLED_COUNT);
	}
	else if( message == "Home position set." )
	{
		// save the home location image to disk
		std::string snap_filename = gDirUtilp->getLindenUserDir();
		snap_filename += gDirUtilp->getDirDelimiter();
		snap_filename += SCREEN_HOME_FILENAME;
		gViewerWindow->saveSnapshot(snap_filename, gViewerWindow->getWindowWidthRaw(), gViewerWindow->getWindowHeightRaw(), FALSE, FALSE);
	}
}



void process_agent_alert_message(LLMessageSystem* msgsystem, void** user_data)
{
	// make sure the cursor is back to the usual default since the
	// alert is probably due to some kind of error.
	gViewerWindow->getWindow()->resetBusyCount();
	
	std::string message;
	msgsystem->getStringFast(_PREHASH_AlertData, _PREHASH_Message, message);

	process_special_alert_messages(message);

	if (!attempt_standard_notification(msgsystem))
	{
		BOOL modal = FALSE;
		msgsystem->getBOOL("AlertData", "Modal", modal);
		process_alert_core(message, modal);
	}
}

// The only difference between this routine and the previous is the fact that
// for this routine, the modal parameter is always false. Sadly, for the message
// handled by this routine, there is no "Modal" parameter on the message, and
// there's no API to tell if a message has the given parameter or not.
// So we can't handle the messages with the same handler.
void process_alert_message(LLMessageSystem *msgsystem, void **user_data)
{
	// make sure the cursor is back to the usual default since the
	// alert is probably due to some kind of error.
	gViewerWindow->getWindow()->resetBusyCount();
		
	std::string message;
	msgsystem->getStringFast(_PREHASH_AlertData, _PREHASH_Message, message);
	process_special_alert_messages(message);

	if (!attempt_standard_notification(msgsystem))
	{
		BOOL modal = FALSE;
		process_alert_core(message, modal);
	}
}

bool handle_not_age_verified_alert(const std::string &pAlertName)
{
	LLNotificationPtr notification = LLNotificationsUtil::add(pAlertName);
	if ((notification == NULL) || notification->isIgnored())
	{
		LLNotificationsUtil::add(pAlertName + "_Notify");
	}

	return true;
}

bool handle_special_alerts(const std::string &pAlertName)
{
	bool isHandled = false;
	if (LLStringUtil::compareStrings(pAlertName, "NotAgeVerified") == 0)
	{
		
		isHandled = handle_not_age_verified_alert(pAlertName);
	}

	return isHandled;
}

void process_alert_core(const std::string& message, BOOL modal)
{
	const std::string ALERT_PREFIX("ALERT: ");
	const std::string NOTIFY_PREFIX("NOTIFY: ");
	if (message.find(ALERT_PREFIX) == 0)
	{
		// Allow the server to spawn a named alert so that server alerts can be
		// translated out of English.
		std::string alert_name(message.substr(ALERT_PREFIX.length()));
		if (!handle_special_alerts(alert_name))
		{
			LLNotificationsUtil::add(alert_name);
		}
	}
	else if (message.find(NOTIFY_PREFIX) == 0)
	{
		// Allow the server to spawn a named notification so that server notifications can be
		// translated out of English.
		std::string notify_name(message.substr(NOTIFY_PREFIX.length()));
		LLNotificationsUtil::add(notify_name);
	}
	else if (message[0] == '/')
	{
		// System message is important, show in upper-right box not tip
		std::string text(message.substr(1));
		LLSD args;

		// <FS:Ansariel> Let's hope this works for OpenSim...
		bool is_region_restart = false;
		S32 seconds = 0;
		if (text.substr(0,17) == "RESTART_X_MINUTES")
		{
			S32 mins = 0;
			LLStringUtil::convertToS32(text.substr(18), mins);
			seconds = mins * 60;
			is_region_restart = true;

			if (!gSavedSettings.getBOOL("FSUseNewRegionRestartNotification"))
			{
				LLSD args;
				args["MINUTES"] = llformat("%d", mins);
				LLNotificationsUtil::add("RegionRestartMinutesToast", args);
			}
		}
		else if (text.substr(0,17) == "RESTART_X_SECONDS")
		{
			LLStringUtil::convertToS32(text.substr(18), seconds);
			is_region_restart = true;

			if (!gSavedSettings.getBOOL("FSUseNewRegionRestartNotification"))
			{
				LLSD args;
				args["SECONDS"] = llformat("%d", seconds);
				LLNotificationsUtil::add("RegionRestartSecondsToast", args);
			}
		}
		if (is_region_restart)
		{
			if (gSavedSettings.getBOOL("FSUseNewRegionRestartNotification"))
			{
				LLFloaterRegionRestarting* floaterp = LLFloaterReg::findTypedInstance<LLFloaterRegionRestarting>("region_restarting");

				if (floaterp)
				{
					LLFloaterRegionRestarting::updateTime(seconds);
				}
				else
				{
					std::string region_name;
					if (gAgent.getRegion())
					{
						region_name = gAgent.getRegion()->getName();
					}
					else
					{
						region_name = LLTrans::getString("Unknown");
					}
					LLSD params;
					params["NAME"] = region_name;
					params["SECONDS"] = (LLSD::Integer)seconds;
					LLFloaterRegionRestarting* restarting_floater = dynamic_cast<LLFloaterRegionRestarting*>(LLFloaterReg::showInstance("region_restarting", params));
					if(restarting_floater)
					{
						restarting_floater->center();
					}
				}
			}

			make_ui_sound("UISndRestartOpenSim");
			return;
		}
		// </FS:Ansariel>

		// *NOTE: If the text from the server ever changes this line will need to be adjusted.
		std::string restart_cancelled = "Region restart cancelled.";
		if (text.substr(0, restart_cancelled.length()) == restart_cancelled)
		{
			LLFloaterRegionRestarting::close();
		}

		std::string new_msg =LLNotifications::instance().getGlobalString(text);
// [RLVa:KB] - Checked: 2012-02-07 (RLVa-1.4.5) | Added: RLVa-1.4.5
		if ( (new_msg == text) && (rlv_handler_t::isEnabled()) )
		{
			if (gRlvHandler.hasBehaviour(RLV_BHVR_SHOWLOC))
				RlvUtil::filterLocation(new_msg);
			if (gRlvHandler.hasBehaviour(RLV_BHVR_SHOWNAMES))
				RlvUtil::filterNames(new_msg);
		}
// [/RLVa:KB]
		args["MESSAGE"] = new_msg;
		LLNotificationsUtil::add("SystemMessage", args);
	}
	else if (modal)
	{
		LLSD args;
		std::string new_msg =LLNotifications::instance().getGlobalString(message);
// [RLVa:KB] - Checked: 2012-02-07 (RLVa-1.4.5) | Added: RLVa-1.4.5
		if ( (new_msg == message) && (rlv_handler_t::isEnabled()) )
		{
			if (gRlvHandler.hasBehaviour(RLV_BHVR_SHOWLOC))
				RlvUtil::filterLocation(new_msg);
			if (gRlvHandler.hasBehaviour(RLV_BHVR_SHOWNAMES))
				RlvUtil::filterNames(new_msg);
		}
// [/RLVa:KB]
		args["ERROR_MESSAGE"] = new_msg;
		LLNotificationsUtil::add("ErrorMessage", args);
	}
	else
	{
		// Hack fix for EXP-623 (blame fix on RN :)) to avoid a sim deploy
		const std::string AUTOPILOT_CANCELED_MSG("Autopilot canceled");
		if (message.find(AUTOPILOT_CANCELED_MSG) == std::string::npos )
		{
			LLSD args;
			std::string new_msg =LLNotifications::instance().getGlobalString(message);

			std::string localized_msg;
			bool is_message_localized = LLTrans::findString(localized_msg, new_msg);

// [RLVa:KB] - Checked: 2012-02-07 (RLVa-1.4.5) | Added: RLVa-1.4.5
			if ( (new_msg == message) && (rlv_handler_t::isEnabled()) )
			{
				if (gRlvHandler.hasBehaviour(RLV_BHVR_SHOWLOC))
					RlvUtil::filterLocation(new_msg);
				if (gRlvHandler.hasBehaviour(RLV_BHVR_SHOWNAMES))
					RlvUtil::filterNames(new_msg);
			}
// [/RLVa:KB]

			args["MESSAGE"] = is_message_localized ? localized_msg : new_msg;
			LLNotificationsUtil::add("SystemMessageTip", args);
		}
	}
}

mean_collision_list_t				gMeanCollisionList;
time_t								gLastDisplayedTime = 0;

void handle_show_mean_events(void *)
{
	LLFloaterReg::showInstance("bumps");
	//LLFloaterBump::showInstance();
}

void mean_name_callback(const LLUUID &id, const std::string& full_name, bool is_group)
{
	static const U32 max_collision_list_size = 20;
	if (gMeanCollisionList.size() > max_collision_list_size)
	{
		mean_collision_list_t::iterator iter = gMeanCollisionList.begin();
		for (U32 i=0; i<max_collision_list_size; i++) iter++;
		for_each(iter, gMeanCollisionList.end(), DeletePointer());
		gMeanCollisionList.erase(iter, gMeanCollisionList.end());
	}

	for (mean_collision_list_t::iterator iter = gMeanCollisionList.begin();
		 iter != gMeanCollisionList.end(); ++iter)
	{
		LLMeanCollisionData *mcd = *iter;
		if (mcd->mPerp == id)
		{
			mcd->mFullName = full_name;
		}
	}
}

void process_mean_collision_alert_message(LLMessageSystem *msgsystem, void **user_data)
{
	if (gAgent.inPrelude())
	{
		// In prelude, bumping is OK.  This dialog is rather confusing to 
		// newbies, so we don't show it.  Drop the packet on the floor.
		return;
	}

	// make sure the cursor is back to the usual default since the
	// alert is probably due to some kind of error.
	gViewerWindow->getWindow()->resetBusyCount();

	LLUUID perp;
	U32	   time;
	U8	   u8type;
	EMeanCollisionType	   type;
	F32    mag;

	S32 i, num = msgsystem->getNumberOfBlocks(_PREHASH_MeanCollision);

	for (i = 0; i < num; i++)
	{
		msgsystem->getUUIDFast(_PREHASH_MeanCollision, _PREHASH_Perp, perp);
		msgsystem->getU32Fast(_PREHASH_MeanCollision, _PREHASH_Time, time);
		msgsystem->getF32Fast(_PREHASH_MeanCollision, _PREHASH_Mag, mag);
		msgsystem->getU8Fast(_PREHASH_MeanCollision, _PREHASH_Type, u8type);

		type = (EMeanCollisionType)u8type;

		// <FS:Ansariel> Nearby Chat Collision Messages
		if (gSavedSettings.getBOOL("FSCollisionMessagesInChat"))
		{
			std::string action;
			LLStringUtil::format_map_t args;
			args["NAME"] = llformat("secondlife:///app/agent/%s/inspect", perp.asString().c_str());

			switch (type)
			{
				case MEAN_BUMP:
					action = LLTrans::getString("Collision_Bump", args);
					break;
				case MEAN_LLPUSHOBJECT:
					action = LLTrans::getString("Collision_PushObject", args);
					break;
				case MEAN_SELECTED_OBJECT_COLLIDE:
					action = LLTrans::getString("Collision_ObjectCollide", args);
					break;
				case MEAN_SCRIPTED_OBJECT_COLLIDE:
					action = LLTrans::getString("Collision_ScriptedObject", args);
					break;
				case MEAN_PHYSICAL_OBJECT_COLLIDE:
					action = LLTrans::getString("Collision_PhysicalObject", args);
					break;
				default:
					action = LLTrans::getString("Collision_UnknownType", args);
					return;
			}
			reportToNearbyChat(action);
		}
		// </FS:Ansariel> Nearby Chat Collision Messages
		// <FS:Ansariel> Report Collision Messages to scripts
		if (gSavedSettings.getBOOL("FSReportCollisionMessages"))
		{
			std::string collision_data = llformat("%s,%.2f,%d", perp.asString().c_str(), mag, u8type);

			LLMessageSystem* msgs = gMessageSystem;
			msgs->newMessage(_PREHASH_ScriptDialogReply);
			msgs->nextBlock(_PREHASH_AgentData);
			msgs->addUUID(_PREHASH_AgentID, gAgent.getID());
			msgs->addUUID(_PREHASH_SessionID, gAgent.getSessionID());
			msgs->nextBlock(_PREHASH_Data);
			msgs->addUUID(_PREHASH_ObjectID, gAgent.getID());
			msgs->addS32(_PREHASH_ChatChannel, gSavedSettings.getS32("FSReportCollisionMessagesChannel"));
			msgs->addS32(_PREHASH_ButtonIndex, 1);
			msgs->addString(_PREHASH_ButtonLabel, collision_data.c_str());
			gAgent.sendReliableMessage();
		}
		// </FS:Ansariel> Report Collision Messages to scripts

		BOOL b_found = FALSE;

		for (mean_collision_list_t::iterator iter = gMeanCollisionList.begin();
			 iter != gMeanCollisionList.end(); ++iter)
		{
			LLMeanCollisionData *mcd = *iter;
			if ((mcd->mPerp == perp) && (mcd->mType == type))
			{
				mcd->mTime = time;
				mcd->mMag = mag;
				b_found = TRUE;
				break;
			}
		}

		if (!b_found)
		{
			LLMeanCollisionData *mcd = new LLMeanCollisionData(gAgentID, perp, time, type, mag);
			gMeanCollisionList.push_front(mcd);
			gCacheName->get(perp, false, boost::bind(&mean_name_callback, _1, _2, _3));
		}
	}
}

void process_frozen_message(LLMessageSystem *msgsystem, void **user_data)
{
	// make sure the cursor is back to the usual default since the
	// alert is probably due to some kind of error.
	gViewerWindow->getWindow()->resetBusyCount();
	BOOL b_frozen;
	
	msgsystem->getBOOL("FrozenData", "Data", b_frozen);

	// TODO: make being frozen change view
	if (b_frozen)
	{
	}
	else
	{
	}
}

// do some extra stuff once we get our economy data
void process_economy_data(LLMessageSystem *msg, void** /*user_data*/)
{
	LLGlobalEconomy::processEconomyData(msg, LLGlobalEconomy::Singleton::getInstance());
// <FS:AW opensim currency support> 
// AW: from this point anything is bogus because it's all replaced by the LLUploadCostCalculator in llviewermenu
//	S32 upload_cost = LLGlobalEconomy::Singleton::getInstance()->getPriceUpload();
//	LL_INFOS_ONCE("Messaging") << "EconomyData message arrived; upload cost is L$" << upload_cost << LL_ENDL;
// 	gMenuHolder->getChild<LLUICtrl>("Upload Image")->setLabelArg("[COST]", llformat("%d", upload_cost));
// 	gMenuHolder->getChild<LLUICtrl>("Upload Sound")->setLabelArg("[COST]", llformat("%d", upload_cost));
// 	gMenuHolder->getChild<LLUICtrl>("Upload Animation")->setLabelArg("[COST]", llformat("%d", upload_cost));
// 	gMenuHolder->getChild<LLUICtrl>("Bulk Upload")->setLabelArg("[COST]", llformat("%d", upload_cost));

	// update L$ substitution for "Buy and Sell L$", it was set before we knew the currency
	gMenuHolder->getChild<LLUICtrl>("Buy and Sell L$")->setLabelArg("L$", LLStringExplicit("L$"));

	// \0/ Copypasta! See llviewermessage, llviewermenu and llpanelmaininventory
	S32 cost = LLGlobalEconomy::Singleton::getInstance()->getPriceUpload();
	std::string upload_cost;
#ifdef OPENSIM // <FS:AW optional opensim support>
	bool in_opensim = LLGridManager::getInstance()->isInOpenSim();
	if(in_opensim)
	{
		upload_cost = cost > 0 ? llformat("%s%d", "L$", cost) : LLTrans::getString("free");
	}
	else
#endif // OPENSIM // <FS:AW optional opensim support>
	{
		upload_cost = cost > 0 ? llformat("%s%d", "L$", cost) : llformat("%d", gSavedSettings.getU32("DefaultUploadCost"));
	}

	LL_INFOS_ONCE("Messaging") << Tea::wrapCurrency("EconomyData message arrived; upload cost is L$") << upload_cost << LL_ENDL;

	gMenuHolder->getChild<LLUICtrl>("Upload Image")->setLabelArg("[COST]",  upload_cost);
	gMenuHolder->getChild<LLUICtrl>("Upload Sound")->setLabelArg("[COST]",  upload_cost);
	gMenuHolder->getChild<LLUICtrl>("Upload Animation")->setLabelArg("[COST]", upload_cost);
	gMenuHolder->getChild<LLUICtrl>("Bulk Upload")->setLabelArg("[COST]", upload_cost);
// <FS:AW opensim currency support>

}

void notify_cautioned_script_question(const LLSD& notification, const LLSD& response, S32 orig_questions, BOOL granted)
{
	// only continue if at least some permissions were requested
	if (orig_questions)
	{
		// check to see if the person we are asking

		// "'[OBJECTNAME]', an object owned by '[OWNERNAME]', 
		// located in [REGIONNAME] at [REGIONPOS], 
		// has been <granted|denied> permission to: [PERMISSIONS]."

		LLUIString notice(LLTrans::getString(granted ? "ScriptQuestionCautionChatGranted" : "ScriptQuestionCautionChatDenied"));

		// always include the object name and owner name 
		notice.setArg("[OBJECTNAME]", notification["payload"]["object_name"].asString());
		notice.setArg("[OWNERNAME]", notification["payload"]["owner_name"].asString());

		// try to lookup viewerobject that corresponds to the object that
		// requested permissions (here, taskid->requesting object id)
		BOOL foundpos = FALSE;
		LLViewerObject* viewobj = gObjectList.findObject(notification["payload"]["task_id"].asUUID());
		if (viewobj)
		{
			// found the viewerobject, get it's position in its region
			LLVector3 objpos(viewobj->getPosition());
			
			// try to lookup the name of the region the object is in
			LLViewerRegion* viewregion = viewobj->getRegion();
			if (viewregion)
			{
				// got the region, so include the region and 3d coordinates of the object
				notice.setArg("[REGIONNAME]", viewregion->getName());
				std::string formatpos = llformat("%.1f, %.1f,%.1f", objpos[VX], objpos[VY], objpos[VZ]);
				notice.setArg("[REGIONPOS]", formatpos);

				foundpos = TRUE;
			}
		}

// [RLVa:KB] - Checked: 2010-04-23 (RLVa-1.2.0g) | Modified: RLVa-1.0.0a
		if (gRlvHandler.hasBehaviour(RLV_BHVR_SHOWLOC))
		{
			notice.setArg("[REGIONNAME]", RlvStrings::getString(RLV_STRING_HIDDEN_REGION));
			notice.setArg("[REGIONPOS]", RlvStrings::getString(RLV_STRING_HIDDEN));
		}
		else if (!foundpos)
// [/RLVa:KB]
//		if (!foundpos)
		{
			// unable to determine location of the object
			// <FS:Ansariel> Made hardcoded strings localizable
			//notice.setArg("[REGIONNAME]", "(unknown region)");
			//notice.setArg("[REGIONPOS]", "(unknown position)");
			notice.setArg("[REGIONNAME]", LLTrans::getString("UnknownRegion"));
			notice.setArg("[REGIONPOS]", LLTrans::getString("UnknownPosition"));
			// </FS:Ansariel>
		}

		// check each permission that was requested, and list each 
		// permission that has been flagged as a caution permission
		BOOL caution = FALSE;
		S32 count = 0;
		std::string perms;
		for (S32 i = 0; i < SCRIPT_PERMISSION_EOF; i++)
		{
//			if ((orig_questions & LSCRIPTRunTimePermissionBits[i]) && SCRIPT_QUESTION_IS_CAUTION[i])
// [RLVa:KB] - Checked: 2012-07-28 (RLVa-1.4.7)
			if ( (orig_questions & LSCRIPTRunTimePermissionBits[i]) && 
				 ((SCRIPT_QUESTION_IS_CAUTION[i]) || (notification["payload"]["rlv_notify"].asBoolean())) )
// [/RLVa:KB]
			{
				count++;
				caution = TRUE;

				// add a comma before the permission description if it is not the first permission
				// added to the list or the last permission to check
				if ((count > 1) && (i < SCRIPT_PERMISSION_EOF))
				{
					perms.append(", ");
				}

				perms.append(LLTrans::getString(SCRIPT_QUESTIONS[i]));
			}
		}

		notice.setArg("[PERMISSIONS]", perms);

		// log a chat message as long as at least one requested permission
		// is a caution permission
// [RLVa:KB] - Checked: 2012-07-28 (RLVa-1.4.7)
		if (caution)
		{
			// <FS:Ansariel> [FS communication UI]
			//LLFloaterIMNearbyChat* nearby_chat = LLFloaterReg::getTypedInstance<LLFloaterIMNearbyChat>("nearby_chat");
			FSFloaterNearbyChat* nearby_chat = FSFloaterNearbyChat::getInstance();
			// </FS:Ansariel> [FS communication UI]
			if(nearby_chat)
			{
				LLChat chat_msg(notice.getString());
				chat_msg.mFromName = SYSTEM_FROM;
				chat_msg.mFromID = LLUUID::null;
				chat_msg.mSourceType = CHAT_SOURCE_SYSTEM;
				nearby_chat->addMessage(chat_msg);
			}
		}
// [/RLVa:KB]
//		if (caution)
//		{
//			LLChat chat(notice.getString());
//	//		LLFloaterChat::addChat(chat, FALSE, FALSE);
//		}
	}
}

void script_question_mute(const LLUUID& item_id, const std::string& object_name);

bool unknown_script_question_cb(const LLSD& notification, const LLSD& response)
{
	// Only care if they muted the object here.
	if ( response["Mute"] ) // mute
	{
		LLUUID task_id = notification["payload"]["task_id"].asUUID();
		script_question_mute(task_id,notification["payload"]["object_name"].asString());
	}
	return false;
}

bool script_question_cb(const LLSD& notification, const LLSD& response)
{
	S32 option = LLNotificationsUtil::getSelectedOption(notification, response);
	LLMessageSystem *msg = gMessageSystem;
	S32 orig = notification["payload"]["questions"].asInteger();
	S32 new_questions = orig;

	if (response["Details"])
	{
		// respawn notification...
		LLNotificationsUtil::add(notification["name"], notification["substitutions"], notification["payload"]);

		// ...with description on top
		LLNotificationsUtil::add("DebitPermissionDetails");
		return false;
	}

	// check whether permissions were granted or denied
	BOOL allowed = TRUE;
	// the "yes/accept" button is the first button in the template, making it button 0
	// if any other button was clicked, the permissions were denied
	if (option != 0)
	{
		new_questions = 0;
		allowed = FALSE;
	}	

	LLUUID task_id = notification["payload"]["task_id"].asUUID();
	LLUUID item_id = notification["payload"]["item_id"].asUUID();

	// reply with the permissions granted or denied
	msg->newMessageFast(_PREHASH_ScriptAnswerYes);
	msg->nextBlockFast(_PREHASH_AgentData);
	msg->addUUIDFast(_PREHASH_AgentID, gAgent.getID());
	msg->addUUIDFast(_PREHASH_SessionID, gAgent.getSessionID());
	msg->nextBlockFast(_PREHASH_Data);
	msg->addUUIDFast(_PREHASH_TaskID, task_id);
	msg->addUUIDFast(_PREHASH_ItemID, item_id);
	msg->addS32Fast(_PREHASH_Questions, new_questions);
	msg->sendReliable(LLHost(notification["payload"]["sender"].asString()));

	// only log a chat message if caution prompts are enabled
//	if (gSavedSettings.getBOOL("PermissionsCautionEnabled"))
// [RLVa:KB] - Checked: 2012-07-28 (RLVa-1.4.7)
	if ( (gSavedSettings.getBOOL("PermissionsCautionEnabled")) || (notification["payload"]["rlv_notify"].asBoolean()) )
// [/RLVa:KB]
	{
		// log a chat message, if appropriate
		notify_cautioned_script_question(notification, response, orig, allowed);
	}

// [RLVa:KB] - Checked: 2012-07-28 (RLVa-1.4.7)
	if ( (allowed) && (notification["payload"].has("rlv_blocked")) )
	{
		RlvUtil::notifyBlocked(notification["payload"]["rlv_blocked"], LLSD().with("OBJECT", notification["payload"]["object_name"]));
	}
// [/RLVa:KB]

	if ( response["Mute"] ) // mute
	{
		script_question_mute(task_id,notification["payload"]["object_name"].asString());
	}

	return false;
}

void script_question_mute(const LLUUID& task_id, const std::string& object_name)
{
	LLMuteList::getInstance()->add(LLMute(task_id, object_name, LLMute::OBJECT));

    // purge the message queue of any previously queued requests from the same source. DEV-4879
    class OfferMatcher : public LLNotificationsUI::LLScreenChannel::Matcher
    {
    public:
    	OfferMatcher(const LLUUID& to_block) : blocked_id(to_block) {}
      	bool matches(const LLNotificationPtr notification) const
        {
            if (notification->getName() == "ScriptQuestionCaution"
                || notification->getName() == "ScriptQuestion"
				|| notification->getName() == "UnknownScriptQuestion")
            {
                return (notification->getPayload()["task_id"].asUUID() == blocked_id);
            }
            return false;
        }
    private:
        const LLUUID& blocked_id;
    };

    LLNotificationsUI::LLChannelManager::getInstance()->killToastsFromChannel(LLUUID(
            gSavedSettings.getString("NotificationChannelUUID")), OfferMatcher(task_id));
}

static LLNotificationFunctorRegistration script_question_cb_reg_1("ScriptQuestion", script_question_cb);
static LLNotificationFunctorRegistration script_question_cb_reg_2("ScriptQuestionCaution", script_question_cb);
static LLNotificationFunctorRegistration unknown_script_question_cb_reg("UnknownScriptQuestion", unknown_script_question_cb);

void process_script_question(LLMessageSystem *msg, void **user_data)
{
	// *TODO: Translate owner name -> [FIRST] [LAST]

	LLHost sender = msg->getSender();

	LLUUID taskid;
	LLUUID itemid;
	S32		questions;
	std::string object_name;
	std::string owner_name;

	// taskid -> object key of object requesting permissions
	msg->getUUIDFast(_PREHASH_Data, _PREHASH_TaskID, taskid );
	// itemid -> script asset key of script requesting permissions
	msg->getUUIDFast(_PREHASH_Data, _PREHASH_ItemID, itemid );

	// NaCl - Antispam Registry
	if (NACLAntiSpamRegistry::instance().checkQueue(ANTISPAM_QUEUE_SCRIPT_DIALOG, taskid, ANTISPAM_SOURCE_OBJECT))
	{
		return;
	}
	// NaCl End

	msg->getStringFast(_PREHASH_Data, _PREHASH_ObjectName, object_name);
	msg->getStringFast(_PREHASH_Data, _PREHASH_ObjectOwner, owner_name);
	msg->getS32Fast(_PREHASH_Data, _PREHASH_Questions, questions );

	// Special case. If the objects are owned by this agent, throttle per-object instead
	// of per-owner. It's common for residents to reset a ton of scripts that re-request
	// permissions, as with tier boxes. UUIDs can't be valid agent names and vice-versa,
	// so we'll reuse the same namespace for both throttle types.
	std::string throttle_name = owner_name;
	std::string self_name;
	LLAgentUI::buildFullname( self_name );
	if( owner_name == self_name )
	{
		throttle_name = taskid.getString();
	}
	
	// don't display permission requests if this object is muted
	if (LLMuteList::getInstance()->isMuted(taskid)) return;
	
	// throttle excessive requests from any specific user's scripts
	typedef LLKeyThrottle<std::string> LLStringThrottle;
	static LLStringThrottle question_throttle( LLREQUEST_PERMISSION_THROTTLE_LIMIT, LLREQUEST_PERMISSION_THROTTLE_INTERVAL );

	switch (question_throttle.noteAction(throttle_name))
	{
		case LLStringThrottle::THROTTLE_NEWLY_BLOCKED:
			LL_INFOS("Messaging") << "process_script_question throttled"
					<< " owner_name:" << owner_name
					<< LL_ENDL;
			// Fall through

		case LLStringThrottle::THROTTLE_BLOCKED:
			// Escape altogether until we recover
			return;

		case LLStringThrottle::THROTTLE_OK:
			break;
	}

	std::string script_question;
	if (questions)
	{
		BOOL caution = FALSE;
		S32 count = 0;
		LLSD args;
		args["OBJECTNAME"] = object_name;
		args["NAME"] = LLCacheName::cleanFullName(owner_name);
		S32 known_questions = 0;
		BOOL has_not_only_debit = questions ^ LSCRIPTRunTimePermissionBits[SCRIPT_PERMISSION_DEBIT];
		// check the received permission flags against each permission
		for (S32 i = 0; i < SCRIPT_PERMISSION_EOF; i++)
		{
			if (questions & LSCRIPTRunTimePermissionBits[i])
			{
				count++;
				known_questions |= LSCRIPTRunTimePermissionBits[i];
				// check whether permission question should cause special caution dialog
				caution |= (SCRIPT_QUESTION_IS_CAUTION[i]);

				if (("ScriptTakeMoney" ==  SCRIPT_QUESTIONS[i]) && has_not_only_debit)
					continue;

				script_question += "    " + LLTrans::getString(SCRIPT_QUESTIONS[i]) + "\n";
			}
		}
	
		args["QUESTIONS"] = script_question;

		if (known_questions != questions)
		{	// This is in addition to the normal dialog.
			LLSD payload;
			payload["task_id"] = taskid;
			payload["item_id"] = itemid;
			payload["object_name"] = object_name;
			
			args["DOWNLOADURL"] = LLTrans::getString("ViewerDownloadURL");
			LLNotificationsUtil::add("UnknownScriptQuestion",args,payload);
		}
		
		if (known_questions)
		{
			LLSD payload;
			payload["task_id"] = taskid;
			payload["item_id"] = itemid;
			payload["sender"] = sender.getIPandPort();
			payload["questions"] = known_questions;
			payload["object_name"] = object_name;
			payload["owner_name"] = owner_name;

// [RLVa:KB] - Checked: 2012-07-28 (RLVa-1.4.7)
			if (rlv_handler_t::isEnabled())
			{
				RlvUtil::filterScriptQuestions(questions, payload);

				if ( (questions) && (gRlvHandler.hasBehaviour(RLV_BHVR_ACCEPTPERMISSION)) )
				{
					const LLViewerObject* pObj = gObjectList.findObject(taskid);
					if (pObj)
					{
						if ( (pObj->permYouOwner()) && (!pObj->isAttachment()) )
						{
							questions &= ~(LSCRIPTRunTimePermissionBits[SCRIPT_PERMISSION_TAKE_CONTROLS] | 
								LSCRIPTRunTimePermissionBits[SCRIPT_PERMISSION_ATTACH]);
						}
						else
						{
							questions &= ~(LSCRIPTRunTimePermissionBits[SCRIPT_PERMISSION_TAKE_CONTROLS]);
						}
						payload["rlv_notify"] = !pObj->permYouOwner();
					}
				}
			}

			if ( (!caution) && (!questions) )
			{
				LLNotifications::instance().forceResponse(
					LLNotification::Params("ScriptQuestion").substitutions(args).payload(payload), 0/*YES*/);
			}
			else if (gSavedSettings.getBOOL("PermissionsCautionEnabled"))
// [/RLVa:KB]
			// check whether cautions are even enabled or not
//			if (gSavedSettings.getBOOL("PermissionsCautionEnabled"))
			{
				if (caution)
				{
					args["FOOTERTEXT"] = (count > 1) ? LLTrans::getString("AdditionalPermissionsRequestHeader") + "\n\n" + script_question : "";
				}
				// display the caution permissions prompt
				LLNotificationsUtil::add(caution ? "ScriptQuestionCaution" : "ScriptQuestion", args, payload);
			}
			else
			{
				// fall back to default behavior if cautions are entirely disabled
				LLNotificationsUtil::add("ScriptQuestion", args, payload);
			}
		}
	}
}


void process_derez_container(LLMessageSystem *msg, void**)
{
	LL_WARNS("Messaging") << "call to deprecated process_derez_container" << LL_ENDL;
}

void container_inventory_arrived(LLViewerObject* object,
								 LLInventoryObject::object_list_t* inventory,
								 S32 serial_num,
								 void* data)
{
	LL_DEBUGS("Messaging") << "container_inventory_arrived()" << LL_ENDL;
	if( gAgentCamera.cameraMouselook() )
	{
		gAgentCamera.changeCameraToDefault();
	}

	LLInventoryPanel *active_panel = LLInventoryPanel::getActiveInventoryPanel();

	if (inventory->size() > 2)
	{
		// create a new inventory category to put this in
		LLUUID cat_id;
		cat_id = gInventory.createNewCategory(gInventory.getRootFolderID(),
											  LLFolderType::FT_NONE,
											  LLTrans::getString("AcquiredItems"));

		LLInventoryObject::object_list_t::const_iterator it = inventory->begin();
		LLInventoryObject::object_list_t::const_iterator end = inventory->end();
		for ( ; it != end; ++it)
		{
			if ((*it)->getType() != LLAssetType::AT_CATEGORY)
			{
				LLInventoryObject* obj = (LLInventoryObject*)(*it);
				LLInventoryItem* item = (LLInventoryItem*)(obj);
				LLUUID item_id;
				item_id.generate();
				time_t creation_date_utc = time_corrected();
				LLPointer<LLViewerInventoryItem> new_item
					= new LLViewerInventoryItem(item_id,
												cat_id,
												item->getPermissions(),
												item->getAssetUUID(),
												item->getType(),
												item->getInventoryType(),
												item->getName(),
												item->getDescription(),
												LLSaleInfo::DEFAULT,
												item->getFlags(),
												creation_date_utc);
				new_item->updateServer(TRUE);
				gInventory.updateItem(new_item);
			}
		}
		gInventory.notifyObservers();
		if(active_panel)
		{
			active_panel->setSelection(cat_id, TAKE_FOCUS_NO);
		}
	}
	else if (inventory->size() == 2)
	{
		// we're going to get one fake root category as well as the
		// one actual object
		LLInventoryObject::object_list_t::iterator it = inventory->begin();

		if ((*it)->getType() == LLAssetType::AT_CATEGORY)
		{
			++it;
		}

		LLInventoryItem* item = (LLInventoryItem*)((LLInventoryObject*)(*it));
		const LLUUID category = gInventory.findCategoryUUIDForType(LLFolderType::assetTypeToFolderType(item->getType()));

		LLUUID item_id;
		item_id.generate();
		time_t creation_date_utc = time_corrected();
		LLPointer<LLViewerInventoryItem> new_item
			= new LLViewerInventoryItem(item_id, category,
										item->getPermissions(),
										item->getAssetUUID(),
										item->getType(),
										item->getInventoryType(),
										item->getName(),
										item->getDescription(),
										LLSaleInfo::DEFAULT,
										item->getFlags(),
										creation_date_utc);
		new_item->updateServer(TRUE);
		gInventory.updateItem(new_item);
		gInventory.notifyObservers();
		if(active_panel)
		{
			active_panel->setSelection(item_id, TAKE_FOCUS_NO);
		}
	}

	// we've got the inventory, now delete this object if this was a take
	BOOL delete_object = (BOOL)(intptr_t)data;
	LLViewerRegion *region = gAgent.getRegion();
	if (delete_object && region)
	{
		gMessageSystem->newMessageFast(_PREHASH_ObjectDelete);
		gMessageSystem->nextBlockFast(_PREHASH_AgentData);
		gMessageSystem->addUUIDFast(_PREHASH_AgentID, gAgent.getID());
		gMessageSystem->addUUIDFast(_PREHASH_SessionID, gAgent.getSessionID());
		const U8 NO_FORCE = 0;
		gMessageSystem->addU8Fast(_PREHASH_Force, NO_FORCE);
		gMessageSystem->nextBlockFast(_PREHASH_ObjectData);
		gMessageSystem->addU32Fast(_PREHASH_ObjectLocalID, object->getLocalID());
		gMessageSystem->sendReliable(region->getHost());
	}
}

// method to format the time.
std::string formatted_time(const time_t& the_time)
{
	std::string dateStr = "["+LLTrans::getString("LTimeWeek")+"] ["
						+LLTrans::getString("LTimeMonth")+"] ["
						+LLTrans::getString("LTimeDay")+"] ["
						+LLTrans::getString("LTimeHour")+"]:["
						+LLTrans::getString("LTimeMin")+"]:["
						+LLTrans::getString("LTimeSec")+"] ["
						+LLTrans::getString("LTimeYear")+"]";

	LLSD substitution;
	substitution["datetime"] = (S32) the_time;
	LLStringUtil::format (dateStr, substitution);
	return dateStr;
}


void process_teleport_failed(LLMessageSystem *msg, void**)
{
	std::string reason;
	std::string big_reason;
	LLSD args;

	// Let the interested parties know that teleport failed.
	LLViewerParcelMgr::getInstance()->onTeleportFailed();

	// if we have additional alert data
	if (msg->has(_PREHASH_AlertInfo) && msg->getSizeFast(_PREHASH_AlertInfo, _PREHASH_Message) > 0)
	{
		// Get the message ID
		msg->getStringFast(_PREHASH_AlertInfo, _PREHASH_Message, reason);
		big_reason = LLAgent::sTeleportErrorMessages[reason];
		if ( big_reason.size() > 0 )
		{	// Substitute verbose reason from the local map
			args["REASON"] = big_reason;
		}
		else
		{	// Nothing found in the map - use what the server returned in the original message block
			msg->getStringFast(_PREHASH_Info, _PREHASH_Reason, reason);
			args["REASON"] = reason;
		}

		LLSD llsd_block;
		std::string llsd_raw;
		msg->getStringFast(_PREHASH_AlertInfo, _PREHASH_ExtraParams, llsd_raw);
		if (llsd_raw.length())
		{
			std::istringstream llsd_data(llsd_raw);
			if (!LLSDSerialize::deserialize(llsd_block, llsd_data, llsd_raw.length()))
			{
				llwarns << "process_teleport_failed: Attempted to read alert parameter data into LLSD but failed:" << llsd_raw << llendl;
			}
			else
			{
				// change notification name in this special case
				if (handle_teleport_access_blocked(llsd_block))
				{
					if( gAgent.getTeleportState() != LLAgent::TELEPORT_NONE )
					{
						gAgent.setTeleportState( LLAgent::TELEPORT_NONE );
					}
					return;
				}
			}
		}

	}
	else
	{
		msg->getStringFast(_PREHASH_Info, _PREHASH_Reason, reason);

		big_reason = LLAgent::sTeleportErrorMessages[reason];
		if ( big_reason.size() > 0 )
		{	// Substitute verbose reason from the local map
			args["REASON"] = big_reason;
		}
		else
		{	// Nothing found in the map - use what the server returned
			args["REASON"] = reason;
		}
	}

	// <FS:Ansariel> Stop typing after teleport (possible fix for FIRE-7273)
	gAgent.stopTyping();

	llinfos << "Teleport error, reason=" << reason << llendl;
	if ((!gSavedSettings.getBOOL("UseLSLBridge")) ||
		(reason != "Could not teleport closer to destination"))
	{
		LLNotificationsUtil::add("CouldNotTeleportReason", args);
	}

	if( gAgent.getTeleportState() != LLAgent::TELEPORT_NONE )
	{
		gAgent.setTeleportState( LLAgent::TELEPORT_NONE );
	}
}

void process_teleport_local(LLMessageSystem *msg,void**)
{
	LLUUID agent_id;
	msg->getUUIDFast(_PREHASH_Info, _PREHASH_AgentID, agent_id);
	if (agent_id != gAgent.getID())
	{
		LL_WARNS("Messaging") << "Got teleport notification for wrong agent!" << LL_ENDL;
		return;
	}

	U32 location_id;
	LLVector3 pos, look_at;
	U32 teleport_flags;
	msg->getU32Fast(_PREHASH_Info, _PREHASH_LocationID, location_id);
	msg->getVector3Fast(_PREHASH_Info, _PREHASH_Position, pos);
	msg->getVector3Fast(_PREHASH_Info, _PREHASH_LookAt, look_at);
	msg->getU32Fast(_PREHASH_Info, _PREHASH_TeleportFlags, teleport_flags);

	if( gAgent.getTeleportState() != LLAgent::TELEPORT_NONE )
	{
		if( gAgent.getTeleportState() == LLAgent::TELEPORT_LOCAL )
		{
			// To prevent TeleportStart messages re-activating the progress screen right
			// after tp, keep the teleport state and let progress screen clear it after a short delay
			// (progress screen is active but not visible)  *TODO: remove when SVC-5290 is fixed
			gTeleportDisplayTimer.reset();
			gTeleportDisplay = TRUE;
		}
		else
		{
			gAgent.setTeleportState( LLAgent::TELEPORT_NONE );
		}
	}

	// Sim tells us whether the new position is off the ground
	// <FS:Ansariel> Always fly after TP option
	//if (teleport_flags & TELEPORT_FLAGS_IS_FLYING)
	if (teleport_flags & TELEPORT_FLAGS_IS_FLYING || gSavedSettings.getBOOL("FSFlyAfterTeleport"))
	// </FS:Ansariel> Always fly after TP option
	{
		gAgent.setFlying(TRUE);
	}
	else
	{
		gAgent.setFlying(FALSE);
	}

	// <FS:Ansariel> Stop typing after teleport (possible fix for FIRE-7273)
	gAgent.stopTyping();

	gAgent.setPositionAgent(pos);
	gAgentCamera.slamLookAt(look_at);

	if ( !(gAgent.getTeleportKeepsLookAt() && LLViewerJoystick::getInstance()->getOverrideCamera()) && gSavedSettings.getBOOL("FSResetCameraOnTP") )
	{
		gAgentCamera.resetView(TRUE, TRUE);
	}

	// send camera update to new region
	gAgentCamera.updateCamera();

	send_agent_update(TRUE, TRUE);

	// Let the interested parties know we've teleported.
	// Vadim *HACK: Agent position seems to get reset (to render position?)
	//              on each frame, so we have to pass the new position manually.
	LLViewerParcelMgr::getInstance()->onTeleportFinished(true, gAgent.getPosGlobalFromAgent(pos));
}

void send_simple_im(const LLUUID& to_id,
					const std::string& message,
					EInstantMessage dialog,
					const LLUUID& id)
{
	std::string my_name;
	LLAgentUI::buildFullname(my_name);
	send_improved_im(to_id,
					 my_name,
					 message,
					 IM_ONLINE,
					 dialog,
					 id,
					 NO_TIMESTAMP,
					 (U8*)EMPTY_BINARY_BUCKET,
					 EMPTY_BINARY_BUCKET_SIZE);
}

void send_group_notice(const LLUUID& group_id,
					   const std::string& subject,
					   const std::string& message,
					   const LLInventoryItem* item)
{
	// Put this notice into an instant message form.
	// This will mean converting the item to a binary bucket,
	// and the subject/message into a single field.
	std::string my_name;
	LLAgentUI::buildFullname(my_name);

	// Combine subject + message into a single string.
	std::ostringstream subject_and_message;
	// TODO: turn all existing |'s into ||'s in subject and message.
	subject_and_message << subject << "|" << message;

	// Create an empty binary bucket.
	U8 bin_bucket[MAX_INVENTORY_BUFFER_SIZE];
	U8* bucket_to_send = bin_bucket;
	bin_bucket[0] = '\0';
	S32 bin_bucket_size = EMPTY_BINARY_BUCKET_SIZE;
	// If there is an item being sent, pack it into the binary bucket.
	if (item)
	{
		LLSD item_def;
		item_def["item_id"] = item->getUUID();
		item_def["owner_id"] = item->getPermissions().getOwner();
		std::ostringstream ostr;
		LLSDSerialize::serialize(item_def, ostr, LLSDSerialize::LLSD_XML);
		bin_bucket_size = ostr.str().copy(
			(char*)bin_bucket, ostr.str().size());
		bin_bucket[bin_bucket_size] = '\0';
	}
	else
	{
		bucket_to_send = (U8*) EMPTY_BINARY_BUCKET;
	}
   

	send_improved_im(
			group_id,
			my_name,
			subject_and_message.str(),
			IM_ONLINE,
			IM_GROUP_NOTICE,
			LLUUID::null,
			NO_TIMESTAMP,
			bucket_to_send,
			bin_bucket_size);
}

void send_lures(const LLSD& notification, const LLSD& response)
{
	std::string text = response["message"].asString();
	LLSLURL slurl;
	LLAgentUI::buildSLURL(slurl);
	text.append("\r\n").append(slurl.getSLURLString());

// [RLVa:KB] - Checked: 2010-11-30 (RLVa-1.3.0)
		if ( (RlvActions::hasBehaviour(RLV_BHVR_SENDIM)) || (RlvActions::hasBehaviour(RLV_BHVR_SENDIMTO)) )
		{
			// Filter the lure message if one of the recipients of the lure can't be sent an IM to
			for (LLSD::array_const_iterator it = notification["payload"]["ids"].beginArray(); 
					it != notification["payload"]["ids"].endArray(); ++it)
			{
				if (!RlvActions::canSendIM(it->asUUID()))
				{
					text = RlvStrings::getString(RLV_STRING_HIDDEN);
					break;
				}
			}
		}
// [/RLVa:KB]

	LLMessageSystem* msg = gMessageSystem;
	msg->newMessageFast(_PREHASH_StartLure);
	msg->nextBlockFast(_PREHASH_AgentData);
	msg->addUUIDFast(_PREHASH_AgentID, gAgent.getID());
	msg->addUUIDFast(_PREHASH_SessionID, gAgent.getSessionID());
	msg->nextBlockFast(_PREHASH_Info);
	msg->addU8Fast(_PREHASH_LureType, (U8)0); // sim will fill this in.
	msg->addStringFast(_PREHASH_Message, text);
	for(LLSD::array_const_iterator it = notification["payload"]["ids"].beginArray();
		it != notification["payload"]["ids"].endArray();
		++it)
	{
		LLUUID target_id = it->asUUID();

		msg->nextBlockFast(_PREHASH_TargetData);
		msg->addUUIDFast(_PREHASH_TargetID, target_id);

		// Record the offer.
		{
			std::string target_name;
			gCacheName->getFullName(target_id, target_name);  // for im log filenames
			LLSD args;
			args["TO_NAME"] = LLSLURL("agent", target_id, "displayname").getSLURLString();;
	
			LLSD payload;
				
			//*TODO please rewrite all keys to the same case, lower or upper
			payload["from_id"] = target_id;
			payload["SUPPRESS_TOAST"] = true;
			LLNotificationsUtil::add("TeleportOfferSent", args, payload);

			// Add the recepient to the recent people list.
			LLRecentPeople::instance().add(target_id);
		}
	}
	gAgent.sendReliableMessage();
}

bool handle_lure_callback(const LLSD& notification, const LLSD& response)
{
	static const unsigned OFFER_RECIPIENT_LIMIT = 250;
	if(notification["payload"]["ids"].size() > OFFER_RECIPIENT_LIMIT) 
	{
		// More than OFFER_RECIPIENT_LIMIT targets will overload the message
		// producing an llerror.
		LLSD args;
		args["OFFERS"] = notification["payload"]["ids"].size();
		args["LIMIT"] = static_cast<int>(OFFER_RECIPIENT_LIMIT);
		LLNotificationsUtil::add("TooManyTeleportOffers", args);
		return false;
	}

	S32 option = LLNotificationsUtil::getSelectedOption(notification, response);

	if(0 == option)
	{
		send_lures(notification, response);
	}

	return false;
}

void handle_lure(const LLUUID& invitee)
{
	LLDynamicArray<LLUUID> ids;
	ids.push_back(invitee);
	handle_lure(ids);
}

// Prompt for a message to the invited user.
void handle_lure(const uuid_vec_t& ids)
{
	if (ids.empty()) return;

	if (!gAgent.getRegion()) return;

	LLSD edit_args;
// [RLVa:KB] - Checked: 2010-04-07 (RLVa-1.2.0d) | Modified: RLVa-1.0.0a
	edit_args["REGION"] = 
		(!gRlvHandler.hasBehaviour(RLV_BHVR_SHOWLOC)) ? gAgent.getRegion()->getName() : RlvStrings::getString(RLV_STRING_HIDDEN);
// [/RLVa:KB]
//	edit_args["REGION"] = gAgent.getRegion()->getName();

	LLSD payload;
	for (LLDynamicArray<LLUUID>::const_iterator it = ids.begin();
		it != ids.end();
		++it)
	{
// [RLVa:KB] - Checked: 2010-04-07 (RLVa-1.2.0d) | Modified: RLVa-1.0.0a
		// Only allow offering teleports if everyone is a @tplure exception or able to map this avie under @showloc=n
		if (gRlvHandler.hasBehaviour(RLV_BHVR_SHOWLOC))
		{
			const LLRelationship* pBuddyInfo = LLAvatarTracker::instance().getBuddyInfo(*it);
			if ( (!gRlvHandler.isException(RLV_BHVR_TPLURE, *it, RLV_CHECK_PERMISSIVE)) &&
				 ((!pBuddyInfo) || (!pBuddyInfo->isOnline()) || (!pBuddyInfo->isRightGrantedTo(LLRelationship::GRANT_MAP_LOCATION))) )
			{
				return;
			}
		}
// [/RLVa:KB]
		payload["ids"].append(*it);
	}
	if (gAgent.isGodlike())
	{
		LLNotificationsUtil::add("OfferTeleportFromGod", edit_args, payload, handle_lure_callback);
	}
	else
	{
		LLNotificationsUtil::add("OfferTeleport", edit_args, payload, handle_lure_callback);
	}
}

bool teleport_request_callback(const LLSD& notification, const LLSD& response)
{
	LLUUID from_id = notification["payload"]["from_id"].asUUID();
	if(from_id.isNull())
	{
		llwarns << "from_id is NULL" << llendl;
		return false;
	}

	std::string from_name;
	gCacheName->getFullName(from_id, from_name);

	if(LLMuteList::getInstance()->isMuted(from_id) && !LLMuteList::getInstance()->isLinden(from_name))
	{
		return false;
	}

	S32 option = 0;
	if (response.isInteger()) 
	{
		option = response.asInteger();
	}
	else
	{
		option = LLNotificationsUtil::getSelectedOption(notification, response);
	}

	switch(option)
	{
	// Yes
	case 0:
		{
			LLSD dummy_notification;
			dummy_notification["payload"]["ids"][0] = from_id;

			LLSD dummy_response;
			dummy_response["message"] = response["message"];

			send_lures(dummy_notification, dummy_response);
		}
		break;

	// No
	case 1:
	default:
		break;
	}

	return false;
}

static LLNotificationFunctorRegistration teleport_request_callback_reg("TeleportRequest", teleport_request_callback);

void send_improved_im(const LLUUID& to_id,
							const std::string& name,
							const std::string& message,
							U8 offline,
							EInstantMessage dialog,
							const LLUUID& id,
							U32 timestamp, 
							const U8* binary_bucket,
							S32 binary_bucket_size)
{
	pack_instant_message(
		gMessageSystem,
		gAgent.getID(),
		FALSE,
		gAgent.getSessionID(),
		to_id,
		name,
		message,
		offline,
		dialog,
		id,
		0,
		LLUUID::null,
		gAgent.getPositionAgent(),
		timestamp,
		binary_bucket,
		binary_bucket_size);
	gAgent.sendReliableMessage();
}


void send_places_query(const LLUUID& query_id,
					   const LLUUID& trans_id,
					   const std::string& query_text,
					   U32 query_flags,
					   S32 category,
					   const std::string& sim_name)
{
	LLMessageSystem* msg = gMessageSystem;

	msg->newMessage("PlacesQuery");
	msg->nextBlock("AgentData");
	msg->addUUID("AgentID", gAgent.getID());
	msg->addUUID("SessionID", gAgent.getSessionID());
	msg->addUUID("QueryID", query_id);
	msg->nextBlock("TransactionData");
	msg->addUUID("TransactionID", trans_id);
	msg->nextBlock("QueryData");
	msg->addString("QueryText", query_text);
	msg->addU32("QueryFlags", query_flags);
	msg->addS8("Category", (S8)category);
	msg->addString("SimName", sim_name);
	gAgent.sendReliableMessage();
}


void process_user_info_reply(LLMessageSystem* msg, void**)
{
	LLUUID agent_id;
	msg->getUUIDFast(_PREHASH_AgentData, _PREHASH_AgentID, agent_id);
	if(agent_id != gAgent.getID())
	{
		LL_WARNS("Messaging") << "process_user_info_reply - "
				<< "wrong agent id." << LL_ENDL;
	}
	
	BOOL im_via_email;
	msg->getBOOLFast(_PREHASH_UserData, _PREHASH_IMViaEMail, im_via_email);
	std::string email;
	msg->getStringFast(_PREHASH_UserData, _PREHASH_EMail, email);
	std::string dir_visibility;
	msg->getString( "UserData", "DirectoryVisibility", dir_visibility);

	// <FS:Ansariel> Show email address in preferences (FIRE-1071)
	//LLFloaterPreference::updateUserInfo(dir_visibility, im_via_email);
	LLFloaterPreference::updateUserInfo(dir_visibility, im_via_email, email);
	// </FS:Ansariel> Show email address in preferences (FIRE-1071)
	LLFloaterSnapshot::setAgentEmail(email);
}


//---------------------------------------------------------------------------
// Script Dialog
//---------------------------------------------------------------------------

const S32 SCRIPT_DIALOG_MAX_BUTTONS = 12;
const S32 SCRIPT_DIALOG_BUTTON_STR_SIZE = 24;
const S32 SCRIPT_DIALOG_MAX_MESSAGE_SIZE = 512;
const char* SCRIPT_DIALOG_HEADER = "Script Dialog:\n";

bool callback_script_dialog(const LLSD& notification, const LLSD& response)
{
	LLNotificationForm form(notification["form"]);

	std::string rtn_text;
	S32 button_idx;
	button_idx = LLNotification::getSelectedOption(notification, response);
	if (response[TEXTBOX_MAGIC_TOKEN].isDefined())
	{
		if (response[TEXTBOX_MAGIC_TOKEN].isString())
			rtn_text = response[TEXTBOX_MAGIC_TOKEN].asString();
		else
			rtn_text.clear(); // bool marks empty string
	}
	else
	{
		rtn_text = LLNotification::getSelectedOptionName(response);
	}

	// Button -2 = Mute
	// Button -1 = Ignore - no processing needed for this button
	// Buttons 0 and above = dialog choices

	if (-2 == button_idx)
	{
		std::string object_name = notification["payload"]["object_name"].asString();
		LLUUID object_id = notification["payload"]["object_id"].asUUID();
		LLMute mute(object_id, object_name, LLMute::OBJECT);
		if (LLMuteList::getInstance()->add(mute))
		{
			// This call opens the sidebar, displays the block list, and highlights the newly blocked
			// object in the list so the user can see that their block click has taken effect.
			LLPanelBlockedList::showPanelAndSelect(object_id);
		}
	}

	if (0 <= button_idx)
	{
		LLMessageSystem* msg = gMessageSystem;
		msg->newMessage("ScriptDialogReply");
		msg->nextBlock("AgentData");
		msg->addUUID("AgentID", gAgent.getID());
		msg->addUUID("SessionID", gAgent.getSessionID());
		msg->nextBlock("Data");
		msg->addUUID("ObjectID", notification["payload"]["object_id"].asUUID());
		msg->addS32("ChatChannel", notification["payload"]["chat_channel"].asInteger());
		msg->addS32("ButtonIndex", button_idx);
		msg->addString("ButtonLabel", rtn_text);
		msg->sendReliable(LLHost(notification["payload"]["sender"].asString()));
	}

	return false;
}
static LLNotificationFunctorRegistration callback_script_dialog_reg_1("ScriptDialog", callback_script_dialog);
static LLNotificationFunctorRegistration callback_script_dialog_reg_2("ScriptDialogGroup", callback_script_dialog);

void process_script_dialog(LLMessageSystem* msg, void**)
{
	S32 i;
	LLSD payload;

	LLUUID object_id;
	msg->getUUID("Data", "ObjectID", object_id);

	// NaCl - Antispam Registry
	if (NACLAntiSpamRegistry::instance().checkQueue(ANTISPAM_QUEUE_SCRIPT_DIALOG, object_id, ANTISPAM_SOURCE_OBJECT))
	{
		return;
	}
	// NaCl End

//	For compability with OS grids first check for presence of extended packet before fetching data.
    LLUUID owner_id;
	if (gMessageSystem->getNumberOfBlocks("OwnerData") > 0)
	{
    msg->getUUID("OwnerData", "OwnerID", owner_id);
	}

	if (LLMuteList::getInstance()->isMuted(object_id) || LLMuteList::getInstance()->isMuted(owner_id))
	{
		return;
	}

	std::string message; 
	std::string first_name;
	std::string last_name;
	std::string object_name;

	S32 chat_channel;
	msg->getString("Data", "FirstName", first_name);
	msg->getString("Data", "LastName", last_name);
	msg->getString("Data", "ObjectName", object_name);
	msg->getString("Data", "Message", message);
	msg->getS32("Data", "ChatChannel", chat_channel);

		// unused for now
	LLUUID image_id;
	msg->getUUID("Data", "ImageID", image_id);

	payload["sender"] = msg->getSender().getIPandPort();
	payload["object_id"] = object_id;
	payload["chat_channel"] = chat_channel;
	payload["object_name"] = object_name;

	// build up custom form
	S32 button_count = msg->getNumberOfBlocks("Buttons");
	if (button_count > SCRIPT_DIALOG_MAX_BUTTONS)
	{
		llwarns << "Too many script dialog buttons - omitting some" << llendl;
		button_count = SCRIPT_DIALOG_MAX_BUTTONS;
	}

	LLNotificationForm form;
	for (i = 0; i < button_count; i++)
	{
		std::string tdesc;
		msg->getString("Buttons", "ButtonLabel", tdesc, i);
		form.addElement("button", std::string(tdesc));
	}

	LLSD args;
	args["TITLE"] = object_name;
	args["MESSAGE"] = message;
	LLNotificationPtr notification;
	if (!first_name.empty())
	{
		args["NAME"] = LLCacheName::buildFullName(first_name, last_name);
		notification = LLNotifications::instance().add(
			LLNotification::Params("ScriptDialog").substitutions(args).payload(payload).form_elements(form.asLLSD()));
	}
	else
	{
		args["GROUPNAME"] = last_name;
		notification = LLNotifications::instance().add(
			LLNotification::Params("ScriptDialogGroup").substitutions(args).payload(payload).form_elements(form.asLLSD()));
	}
}

//---------------------------------------------------------------------------


std::vector<LLSD> gLoadUrlList;

bool callback_load_url(const LLSD& notification, const LLSD& response)
{
	S32 option = LLNotificationsUtil::getSelectedOption(notification, response);

	if (0 == option)
	{
		LLWeb::loadURL(notification["payload"]["url"].asString());
	}

	return false;
}
static LLNotificationFunctorRegistration callback_load_url_reg("LoadWebPage", callback_load_url);


// We've got the name of the person who owns the object hurling the url.
// Display confirmation dialog.
void callback_load_url_name(const LLUUID& id, const std::string& full_name, bool is_group)
{
	std::vector<LLSD>::iterator it;
	for (it = gLoadUrlList.begin(); it != gLoadUrlList.end(); )
	{
		LLSD load_url_info = *it;
		if (load_url_info["owner_id"].asUUID() == id)
		{
			it = gLoadUrlList.erase(it);

			std::string owner_name;
			if (is_group)
			{
				owner_name = full_name + LLTrans::getString("Group");
			}
			else
			{
				owner_name = full_name;
			}

			// For legacy name-only mutes.
			if (LLMuteList::getInstance()->isMuted(LLUUID::null, owner_name))
			{
				continue;
			}
			LLSD args;
			args["URL"] = load_url_info["url"].asString();
			args["MESSAGE"] = load_url_info["message"].asString();
			args["OBJECTNAME"] = load_url_info["object_name"].asString();
			args["NAME"] = owner_name;

			LLNotificationsUtil::add("LoadWebPage", args, load_url_info);
		}
		else
		{
			++it;
		}
	}
}

void process_load_url(LLMessageSystem* msg, void**)
{
	LLUUID object_id;
	LLUUID owner_id;
	BOOL owner_is_group;
	char object_name[256];		/* Flawfinder: ignore */
	char message[256];		/* Flawfinder: ignore */
	char url[256];		/* Flawfinder: ignore */

	msg->getString("Data", "ObjectName", 256, object_name);
	msg->getUUID(  "Data", "ObjectID", object_id);
	msg->getUUID(  "Data", "OwnerID", owner_id);
	msg->getBOOL(  "Data", "OwnerIsGroup", owner_is_group);
	msg->getString("Data", "Message", 256, message);
	msg->getString("Data", "URL", 256, url);

	// NaCl - Antispam Registry
	if (NACLAntiSpamRegistry::instance().checkQueue(ANTISPAM_QUEUE_SCRIPT_DIALOG, object_id, ANTISPAM_SOURCE_OBJECT))
	{
		return;
	}
	// NaCl End

	LLSD payload;
	payload["object_id"] = object_id;
	payload["owner_id"] = owner_id;
	payload["owner_is_group"] = owner_is_group;
	payload["object_name"] = object_name;
	payload["message"] = message;
	payload["url"] = url;

	// URL is safety checked in load_url above

	// Check if object or owner is muted
	if (LLMuteList::getInstance()->isMuted(object_id, object_name) ||
	    LLMuteList::getInstance()->isMuted(owner_id))
	{
		LL_INFOS("Messaging")<<"Ignoring load_url from muted object/owner."<<LL_ENDL;
		return;
	}

	// Add to list of pending name lookups
	gLoadUrlList.push_back(payload);

	gCacheName->get(owner_id, owner_is_group,
		boost::bind(&callback_load_url_name, _1, _2, _3));
}


void callback_download_complete(void** data, S32 result, LLExtStat ext_status)
{
	std::string* filepath = (std::string*)data;
	LLSD args;
	args["DOWNLOAD_PATH"] = *filepath;
	LLNotificationsUtil::add("FinishedRawDownload", args);
	delete filepath;
}


void process_initiate_download(LLMessageSystem* msg, void**)
{
	LLUUID agent_id;
	msg->getUUID("AgentData", "AgentID", agent_id);
	if (agent_id != gAgent.getID())
	{
		LL_WARNS("Messaging") << "Initiate download for wrong agent" << LL_ENDL;
		return;
	}

	std::string sim_filename;
	std::string viewer_filename;
	msg->getString("FileData", "SimFilename", sim_filename);
	msg->getString("FileData", "ViewerFilename", viewer_filename);

	if (!gXferManager->validateFileForRequest(viewer_filename))
	{
		llwarns << "SECURITY: Unauthorized download to local file " << viewer_filename << llendl;
		return;
	}
	gXferManager->requestFile(viewer_filename,
		sim_filename,
		LL_PATH_NONE,
		msg->getSender(),
		FALSE,	// don't delete remote
		callback_download_complete,
		(void**)new std::string(viewer_filename));
}


void process_script_teleport_request(LLMessageSystem* msg, void**)
{
	if (!gSavedSettings.getBOOL("ScriptsCanShowUI")) return;

	std::string object_name;
	std::string sim_name;
	LLVector3 pos;
	LLVector3 look_at;

	msg->getString("Data", "ObjectName", object_name);
	msg->getString("Data", "SimName", sim_name);
	msg->getVector3("Data", "SimPosition", pos);
	msg->getVector3("Data", "LookAt", look_at);

	LLFloaterWorldMap* instance = LLFloaterWorldMap::getInstance();
	if(instance)
	{
		llinfos << "Object named " << object_name 
			<< " is offering TP to region "
			<< sim_name << " position " << pos
			<< llendl;

		instance->trackURL(sim_name, (S32)pos.mV[VX], (S32)pos.mV[VY], (S32)pos.mV[VZ]);
		LLFloaterReg::showInstance("world_map", "center");
	}
	
	// remove above two lines and replace with below line
	// to re-enable parcel browser for llMapDestination()
	// LLURLDispatcher::dispatch(LLSLURL::buildSLURL(sim_name, (S32)pos.mV[VX], (S32)pos.mV[VY], (S32)pos.mV[VZ]), FALSE);
	
}

void process_covenant_reply(LLMessageSystem* msg, void**)
{
	LLUUID covenant_id, estate_owner_id;
	std::string estate_name;
	U32 covenant_timestamp;
	msg->getUUID("Data", "CovenantID", covenant_id);
	msg->getU32("Data", "CovenantTimestamp", covenant_timestamp);
	msg->getString("Data", "EstateName", estate_name);
	msg->getUUID("Data", "EstateOwnerID", estate_owner_id);

	LLPanelEstateCovenant::updateEstateName(estate_name);
	LLPanelLandCovenant::updateEstateName(estate_name);
	LLPanelEstateInfo::updateEstateName(estate_name);
	LLFloaterBuyLand::updateEstateName(estate_name);

	std::string owner_name =
		LLSLURL("agent", estate_owner_id, "inspect").getSLURLString();
	LLPanelEstateCovenant::updateEstateOwnerName(owner_name);
	LLPanelLandCovenant::updateEstateOwnerName(owner_name);
	LLPanelEstateInfo::updateEstateOwnerName(owner_name);
	LLFloaterBuyLand::updateEstateOwnerName(owner_name);

	LLPanelPlaceProfile* panel = LLFloaterSidePanelContainer::getPanel<LLPanelPlaceProfile>("places", "panel_place_profile");
	if (panel)
	{
		panel->updateEstateName(estate_name);
		panel->updateEstateOwnerName(owner_name);
	}

	// standard message, not from system
	std::string last_modified;
	if (covenant_timestamp == 0)
	{
		last_modified = LLTrans::getString("covenant_last_modified")+LLTrans::getString("never_text");
	}
	else
	{
		last_modified = LLTrans::getString("covenant_last_modified")+"["
						+LLTrans::getString("LTimeWeek")+"] ["
						+LLTrans::getString("LTimeMonth")+"] ["
						+LLTrans::getString("LTimeDay")+"] ["
						+LLTrans::getString("LTimeHour")+"]:["
						+LLTrans::getString("LTimeMin")+"]:["
						+LLTrans::getString("LTimeSec")+"] ["
						+LLTrans::getString("LTimeYear")+"]";
		LLSD substitution;
		substitution["datetime"] = (S32) covenant_timestamp;
		LLStringUtil::format (last_modified, substitution);
	}

	LLPanelEstateCovenant::updateLastModified(last_modified);
	LLPanelLandCovenant::updateLastModified(last_modified);
	LLFloaterBuyLand::updateLastModified(last_modified);

	// load the actual covenant asset data
	const BOOL high_priority = TRUE;
	if (covenant_id.notNull())
	{
		gAssetStorage->getEstateAsset(gAgent.getRegionHost(),
									gAgent.getID(),
									gAgent.getSessionID(),
									covenant_id,
                                    LLAssetType::AT_NOTECARD,
									ET_Covenant,
                                    onCovenantLoadComplete,
									NULL,
									high_priority);
	}
	else
	{
		std::string covenant_text;
		if (estate_owner_id.isNull())
		{
			// mainland
			covenant_text = LLTrans::getString("RegionNoCovenant");
		}
		else
		{
			covenant_text = LLTrans::getString("RegionNoCovenantOtherOwner");
		}
		LLPanelEstateCovenant::updateCovenantText(covenant_text, covenant_id);
		LLPanelLandCovenant::updateCovenantText(covenant_text);
		LLFloaterBuyLand::updateCovenantText(covenant_text, covenant_id);
		if (panel)
		{
			panel->updateCovenantText(covenant_text);
		}
	}
}

void onCovenantLoadComplete(LLVFS *vfs,
					const LLUUID& asset_uuid,
					LLAssetType::EType type,
					void* user_data, S32 status, LLExtStat ext_status)
{
	LL_DEBUGS("Messaging") << "onCovenantLoadComplete()" << LL_ENDL;
	std::string covenant_text;
	if(0 == status)
	{
		LLVFile file(vfs, asset_uuid, type, LLVFile::READ);
		
		S32 file_length = file.getSize();
		
		std::vector<char> buffer(file_length+1);
		file.read((U8*)&buffer[0], file_length);		
		// put a EOS at the end
		buffer[file_length] = '\0';
		
		if( (file_length > 19) && !strncmp( &buffer[0], "Linden text version", 19 ) )
		{
			LLViewerTextEditor::Params params;
			params.name("temp");
			params.max_text_length(file_length+1);
			LLViewerTextEditor * editor = LLUICtrlFactory::create<LLViewerTextEditor> (params);
			if( !editor->importBuffer( &buffer[0], file_length+1 ) )
			{
				LL_WARNS("Messaging") << "Problem importing estate covenant." << LL_ENDL;
				covenant_text = "Problem importing estate covenant.";
			}
			else
			{
				// Version 0 (just text, doesn't include version number)
				covenant_text = editor->getText();
			}
			delete editor;
		}
		else
		{
			LL_WARNS("Messaging") << "Problem importing estate covenant: Covenant file format error." << LL_ENDL;
			covenant_text = "Problem importing estate covenant: Covenant file format error.";
		}
	}
	else
	{
		LLViewerStats::getInstance()->incStat( LLViewerStats::ST_DOWNLOAD_FAILED );
		
		if( LL_ERR_ASSET_REQUEST_NOT_IN_DATABASE == status ||
		    LL_ERR_FILE_EMPTY == status)
		{
			covenant_text = "Estate covenant notecard is missing from database.";
		}
		else if (LL_ERR_INSUFFICIENT_PERMISSIONS == status)
		{
			covenant_text = "Insufficient permissions to view estate covenant.";
		}
		else
		{
			covenant_text = "Unable to load estate covenant at this time.";
		}
		
		LL_WARNS("Messaging") << "Problem loading notecard: " << status << LL_ENDL;
	}
	LLPanelEstateCovenant::updateCovenantText(covenant_text, asset_uuid);
	LLPanelLandCovenant::updateCovenantText(covenant_text);
	LLFloaterBuyLand::updateCovenantText(covenant_text, asset_uuid);

	LLPanelPlaceProfile* panel = LLFloaterSidePanelContainer::getPanel<LLPanelPlaceProfile>("places", "panel_place_profile");
	if (panel)
	{
		panel->updateCovenantText(covenant_text);
	}
}


void process_feature_disabled_message(LLMessageSystem* msg, void**)
{
	// Handle Blacklisted feature simulator response...
	LLUUID	agentID;
	LLUUID	transactionID;
	std::string	messageText;
	msg->getStringFast(_PREHASH_FailureInfo,_PREHASH_ErrorMessage, messageText,0);
	msg->getUUIDFast(_PREHASH_FailureInfo,_PREHASH_AgentID,agentID);
	msg->getUUIDFast(_PREHASH_FailureInfo,_PREHASH_TransactionID,transactionID);
	
	LL_WARNS("Messaging") << "Blacklisted Feature Response:" << messageText << LL_ENDL;
}

// ------------------------------------------------------------
// Message system exception callbacks
// ------------------------------------------------------------

void invalid_message_callback(LLMessageSystem* msg,
								   void*,
								   EMessageException exception)
{
    LLAppViewer::instance()->badNetworkHandler();
}

// Please do not add more message handlers here. This file is huge.
// Put them in a file related to the functionality you are implementing.

void LLOfferInfo::forceResponse(InventoryOfferResponse response)
{
	LLNotification::Params params("UserGiveItem");
	params.functor.function(boost::bind(&LLOfferInfo::inventory_offer_callback, this, _1, _2));
	LLNotifications::instance().forceResponse(params, response);
}
<|MERGE_RESOLUTION|>--- conflicted
+++ resolved
@@ -2763,19 +2763,15 @@
 					&& RlvActions::canReceiveIM(from_id))
 // [/RLVa:KB]
 		{
-<<<<<<< HEAD
 			// <FS:Ansariel> Log autoresponse notification after initial message
 			bool has_session = true;
 
-			// return a standard "do not disturb" message, but only do it to online IM 
+			// return a standard "do not disturb" message, but only do it to online IM
 			// (i.e. not other auto responses and not store-and-forward IM)
-			if (!gIMMgr->hasSession(session_id))
-			{
+
 				// <FS:Ansariel> Log autoresponse notification after initial message
 				has_session = false;
 
-				// if there is not a panel for this conversation (i.e. it is a new IM conversation
-				// initiated by the other party) then...
 				// <FS:Ansariel> FS autoresponse feature
 				//send_do_not_disturb_message(msg, from_id, session_id);
 				std::string my_name;
@@ -2812,13 +2808,6 @@
 					session_id);
 				gAgent.sendReliableMessage();
 				// </FS:Ansariel> FS autoresponse feature
-			}
-=======
-			// return a standard "do not disturb" message, but only do it to online IM
-			// (i.e. not other auto responses and not store-and-forward IM)
-
-			send_do_not_disturb_message(msg, from_id, session_id);
->>>>>>> cb917083
 
 			// <FS:Ansariel> checkfor and process reqinfo
 			if (has_session)
