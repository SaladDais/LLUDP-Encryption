/** 
 * @file llviewermessage.cpp
 * @brief Dumping ground for viewer-side message system callbacks.
 *
 * $LicenseInfo:firstyear=2002&license=viewergpl$
 * 
 * Copyright (c) 2002-2009, Linden Research, Inc.
 * 
 * Second Life Viewer Source Code
 * The source code in this file ("Source Code") is provided by Linden Lab
 * to you under the terms of the GNU General Public License, version 2.0
 * ("GPL"), unless you have obtained a separate licensing agreement
 * ("Other License"), formally executed by you and Linden Lab.  Terms of
 * the GPL can be found in doc/GPL-license.txt in this distribution, or
 * online at http://secondlifegrid.net/programs/open_source/licensing/gplv2
 * 
 * There are special exceptions to the terms and conditions of the GPL as
 * it is applied to this Source Code. View the full text of the exception
 * in the file doc/FLOSS-exception.txt in this software distribution, or
 * online at
 * http://secondlifegrid.net/programs/open_source/licensing/flossexception
 * 
 * By copying, modifying or distributing this software, you acknowledge
 * that you have read and understood your obligations described above,
 * and agree to abide by those obligations.
 * 
 * ALL LINDEN LAB SOURCE CODE IS PROVIDED "AS IS." LINDEN LAB MAKES NO
 * WARRANTIES, EXPRESS, IMPLIED OR OTHERWISE, REGARDING ITS ACCURACY,
 * COMPLETENESS OR PERFORMANCE.
 * $/LicenseInfo$
 */

#include "llviewerprecompiledheaders.h"
#include "llviewermessage.h"
#include "boost/lexical_cast.hpp"

// Linden libraries
#include "llanimationstates.h"
#include "llaudioengine.h" 
#include "llavataractions.h"
#include "llavatarnamecache.h"		// IDEVO HACK
#include "lscript_byteformat.h"
#include "lleconomy.h"
#include "lleventtimer.h"
#include "llfloaterreg.h"
#include "llfollowcamparams.h"
#include "llinventorydefines.h"
#include "llregionhandle.h"
#include "llsdserialize.h"
#include "llteleportflags.h"
#include "lltransactionflags.h"
#include "llvfile.h"
#include "llvfs.h"
#include "llxfermanager.h"
#include "mean_collision_data.h"

#include "llagent.h"
#include "llagentcamera.h"
#include "llcallingcard.h"
#include "llbuycurrencyhtml.h"
#include "llfloaterbuyland.h"
#include "llfloaterland.h"
#include "llfloaterregioninfo.h"
#include "llfloaterlandholdings.h"
#include "llfloaterpostcard.h"
#include "llfloaterpreference.h"
#include "llhudeffecttrail.h"
#include "llhudmanager.h"
#include "llinventoryfunctions.h"
#include "llinventoryobserver.h"
#include "llinventorypanel.h"
#include "llnearbychat.h"
#include "llnotifications.h"
#include "llnotificationsutil.h"
#include "llpanelgrouplandmoney.h"
#include "llrecentpeople.h"
#include "llscriptfloater.h"
#include "llselectmgr.h"
#include "llsidetray.h"
#include "llstartup.h"
#include "llsky.h"
#include "llslurl.h"
#include "llstatenums.h"
#include "llstatusbar.h"
#include "llimview.h"
#include "llspeakers.h"
#include "lltrans.h"
#include "llviewerfoldertype.h"
#include "llvoavatar.h"				// IDEVO HACK
#include "lluri.h"
#include "llviewergenericmessage.h"
#include "llviewermenu.h"
#include "llviewerobjectlist.h"
#include "llviewerparcelmgr.h"
#include "llviewerstats.h"
#include "llviewertexteditor.h"
#include "llviewerthrottle.h"
#include "llviewerwindow.h"
#include "llvlmanager.h"
#include "llvoavatarself.h"
#include "llvotextbubble.h"
#include "llworld.h"
#include "pipeline.h"
#include "llfloaterworldmap.h"
#include "llviewerdisplay.h"
#include "llkeythrottle.h"
#include "llgroupactions.h"
#include "llagentui.h"
#include "llpanelblockedlist.h"
#include "llpanelplaceprofile.h"

#include <boost/algorithm/string/split.hpp> //
#include <boost/regex.hpp>

#include "llnotificationmanager.h" //

#if LL_MSVC
// disable boost::lexical_cast warning
#pragma warning (disable:4702)
#endif

//
// Constants
//
const F32 BIRD_AUDIBLE_RADIUS = 32.0f;
const F32 SIT_DISTANCE_FROM_TARGET = 0.25f;
static const F32 LOGOUT_REPLY_TIME = 3.f;	// Wait this long after LogoutReply before quitting.

// Determine how quickly residents' scripts can issue question dialogs
// Allow bursts of up to 5 dialogs in 10 seconds. 10*2=20 seconds recovery if throttle kicks in
static const U32 LLREQUEST_PERMISSION_THROTTLE_LIMIT	= 5;     // requests
static const F32 LLREQUEST_PERMISSION_THROTTLE_INTERVAL	= 10.0f; // seconds

extern BOOL gDebugClicks;

// function prototypes
bool check_offer_throttle(const std::string& from_name, bool check_only);
static void process_money_balance_reply_extended(LLMessageSystem* msg);

//inventory offer throttle globals
LLFrameTimer gThrottleTimer;
const U32 OFFER_THROTTLE_MAX_COUNT=5; //number of items per time period
const F32 OFFER_THROTTLE_TIME=10.f; //time period in seconds

//script permissions
const std::string SCRIPT_QUESTIONS[SCRIPT_PERMISSION_EOF] = 
	{ 
		"ScriptTakeMoney",
		"ActOnControlInputs",
		"RemapControlInputs",
		"AnimateYourAvatar",
		"AttachToYourAvatar",
		"ReleaseOwnership",
		"LinkAndDelink",
		"AddAndRemoveJoints",
		"ChangePermissions",
		"TrackYourCamera",
		"ControlYourCamera"
	};

const BOOL SCRIPT_QUESTION_IS_CAUTION[SCRIPT_PERMISSION_EOF] = 
{
	TRUE,	// ScriptTakeMoney,
	FALSE,	// ActOnControlInputs
	FALSE,	// RemapControlInputs
	FALSE,	// AnimateYourAvatar
	FALSE,	// AttachToYourAvatar
	FALSE,	// ReleaseOwnership,
	FALSE,	// LinkAndDelink,
	FALSE,	// AddAndRemoveJoints
	FALSE,	// ChangePermissions
	FALSE,	// TrackYourCamera,
	FALSE	// ControlYourCamera
};

bool friendship_offer_callback(const LLSD& notification, const LLSD& response)
{
	S32 option = LLNotificationsUtil::getSelectedOption(notification, response);
	LLMessageSystem* msg = gMessageSystem;
	const LLSD& payload = notification["payload"];

	// add friend to recent people list
	LLRecentPeople::instance().add(payload["from_id"]);

	switch(option)
	{
	case 0:
	{
		// accept
		LLAvatarTracker::formFriendship(payload["from_id"]);

		const LLUUID fid = gInventory.findCategoryUUIDForType(LLFolderType::FT_CALLINGCARD);

		// This will also trigger an onlinenotification if the user is online
		msg->newMessageFast(_PREHASH_AcceptFriendship);
		msg->nextBlockFast(_PREHASH_AgentData);
		msg->addUUIDFast(_PREHASH_AgentID, gAgent.getID());
		msg->addUUIDFast(_PREHASH_SessionID, gAgent.getSessionID());
		msg->nextBlockFast(_PREHASH_TransactionBlock);
		msg->addUUIDFast(_PREHASH_TransactionID, payload["session_id"]);
		msg->nextBlockFast(_PREHASH_FolderData);
		msg->addUUIDFast(_PREHASH_FolderID, fid);
		msg->sendReliable(LLHost(payload["sender"].asString()));

		LLSD payload = notification["payload"];
		payload["SUPPRESS_TOAST"] = true;
		LLNotificationsUtil::add("FriendshipAcceptedByMe",
				notification["substitutions"], payload);
		break;
	}
	case 1: // Decline
	{
		LLSD payload = notification["payload"];
		payload["SUPPRESS_TOAST"] = true;
		LLNotificationsUtil::add("FriendshipDeclinedByMe",
				notification["substitutions"], payload);
	}
	// fall-through
	case 2: // Send IM - decline and start IM session
		{
			// decline
			// We no longer notify other viewers, but we DO still send
			// the rejection to the simulator to delete the pending userop.
			msg->newMessageFast(_PREHASH_DeclineFriendship);
			msg->nextBlockFast(_PREHASH_AgentData);
			msg->addUUIDFast(_PREHASH_AgentID, gAgent.getID());
			msg->addUUIDFast(_PREHASH_SessionID, gAgent.getSessionID());
			msg->nextBlockFast(_PREHASH_TransactionBlock);
			msg->addUUIDFast(_PREHASH_TransactionID, payload["session_id"]);
			msg->sendReliable(LLHost(payload["sender"].asString()));

			// start IM session
			if(2 == option)
			{
				LLAvatarActions::startIM(payload["from_id"].asUUID());
			}
	}
	default:
		// close button probably, possibly timed out
		break;
	}

	return false;
}
static LLNotificationFunctorRegistration friendship_offer_callback_reg("OfferFriendship", friendship_offer_callback);
static LLNotificationFunctorRegistration friendship_offer_callback_reg_nm("OfferFriendshipNoMessage", friendship_offer_callback);

//const char BUSY_AUTO_RESPONSE[] =	"The Resident you messaged is in 'busy mode' which means they have "
//									"requested not to be disturbed. Your message will still be shown in their IM "
//									"panel for later viewing.";

//
// Functions
//

void give_money(const LLUUID& uuid, LLViewerRegion* region, S32 amount, BOOL is_group,
				S32 trx_type, const std::string& desc)
{
	if(0 == amount || !region) return;
	amount = abs(amount);
	LL_INFOS("Messaging") << "give_money(" << uuid << "," << amount << ")"<< LL_ENDL;
	if(can_afford_transaction(amount))
	{
//		gStatusBar->debitBalance(amount);
		LLMessageSystem* msg = gMessageSystem;
		msg->newMessageFast(_PREHASH_MoneyTransferRequest);
		msg->nextBlockFast(_PREHASH_AgentData);
		msg->addUUIDFast(_PREHASH_AgentID, gAgent.getID());
        msg->addUUIDFast(_PREHASH_SessionID, gAgent.getSessionID());
		msg->nextBlockFast(_PREHASH_MoneyData);
		msg->addUUIDFast(_PREHASH_SourceID, gAgent.getID() );
		msg->addUUIDFast(_PREHASH_DestID, uuid);
		msg->addU8Fast(_PREHASH_Flags, pack_transaction_flags(FALSE, is_group));
		msg->addS32Fast(_PREHASH_Amount, amount);
		msg->addU8Fast(_PREHASH_AggregatePermNextOwner, (U8)LLAggregatePermissions::AP_EMPTY);
		msg->addU8Fast(_PREHASH_AggregatePermInventory, (U8)LLAggregatePermissions::AP_EMPTY);
		msg->addS32Fast(_PREHASH_TransactionType, trx_type );
		msg->addStringFast(_PREHASH_Description, desc);
		msg->sendReliable(region->getHost());
	}
	else
	{
		LLStringUtil::format_map_t args;
		args["AMOUNT"] = llformat("%d", amount);
		LLBuyCurrencyHTML::openCurrencyFloater( LLTrans::getString("giving", args), amount );
	}
}

void send_complete_agent_movement(const LLHost& sim_host)
{
	LLMessageSystem* msg = gMessageSystem;
	msg->newMessageFast(_PREHASH_CompleteAgentMovement);
	msg->nextBlockFast(_PREHASH_AgentData);
	msg->addUUIDFast(_PREHASH_AgentID, gAgent.getID());
	msg->addUUIDFast(_PREHASH_SessionID, gAgent.getSessionID());
	msg->addU32Fast(_PREHASH_CircuitCode, msg->mOurCircuitCode);
	msg->sendReliable(sim_host);
}

void process_logout_reply(LLMessageSystem* msg, void**)
{
	// The server has told us it's ok to quit.
	LL_DEBUGS("Messaging") << "process_logout_reply" << LL_ENDL;

	LLUUID agent_id;
	msg->getUUID("AgentData", "AgentID", agent_id);
	LLUUID session_id;
	msg->getUUID("AgentData", "SessionID", session_id);
	if((agent_id != gAgent.getID()) || (session_id != gAgent.getSessionID()))
	{
		LL_WARNS("Messaging") << "Bogus Logout Reply" << LL_ENDL;
	}

	LLInventoryModel::update_map_t parents;
	S32 count = msg->getNumberOfBlocksFast( _PREHASH_InventoryData );
	for(S32 i = 0; i < count; ++i)
	{
		LLUUID item_id;
		msg->getUUIDFast(_PREHASH_InventoryData, _PREHASH_ItemID, item_id, i);

		if( (1 == count) && item_id.isNull() )
		{
			// Detect dummy item.  Indicates an empty list.
			break;
		}

		// We do not need to track the asset ids, just account for an
		// updated inventory version.
		LL_INFOS("Messaging") << "process_logout_reply itemID=" << item_id << LL_ENDL;
		LLInventoryItem* item = gInventory.getItem( item_id );
		if( item )
		{
			parents[item->getParentUUID()] = 0;
			gInventory.addChangedMask(LLInventoryObserver::INTERNAL, item_id);
		}
		else
		{
			LL_INFOS("Messaging") << "process_logout_reply item not found: " << item_id << LL_ENDL;
		}
	}
    LLAppViewer::instance()->forceQuit();
}

void process_layer_data(LLMessageSystem *mesgsys, void **user_data)
{
	LLViewerRegion *regionp = LLWorld::getInstance()->getRegion(mesgsys->getSender());

	if (!regionp || gNoRender)
	{
		return;
	}


	S32 size;
	S8 type;

	mesgsys->getS8Fast(_PREHASH_LayerID, _PREHASH_Type, type);
	size = mesgsys->getSizeFast(_PREHASH_LayerData, _PREHASH_Data);
	if (0 == size)
	{
		LL_WARNS("Messaging") << "Layer data has zero size." << LL_ENDL;
		return;
	}
	if (size < 0)
	{
		// getSizeFast() is probably trying to tell us about an error
		LL_WARNS("Messaging") << "getSizeFast() returned negative result: "
			<< size
			<< LL_ENDL;
		return;
	}
	U8 *datap = new U8[size];
	mesgsys->getBinaryDataFast(_PREHASH_LayerData, _PREHASH_Data, datap, size);
	LLVLData *vl_datap = new LLVLData(regionp, type, datap, size);
	if (mesgsys->getReceiveCompressedSize())
	{
		gVLManager.addLayerData(vl_datap, mesgsys->getReceiveCompressedSize());
	}
	else
	{
		gVLManager.addLayerData(vl_datap, mesgsys->getReceiveSize());
	}
}

// S32 exported_object_count = 0;
// S32 exported_image_count = 0;
// S32 current_object_count = 0;
// S32 current_image_count = 0;

// extern LLNotifyBox *gExporterNotify;
// extern LLUUID gExporterRequestID;
// extern std::string gExportDirectory;

// extern LLUploadDialog *gExportDialog;

// std::string gExportedFile;

// std::map<LLUUID, std::string> gImageChecksums;

// void export_complete()
// {
// 		LLUploadDialog::modalUploadFinished();
// 		gExporterRequestID.setNull();
// 		gExportDirectory = "";

// 		LLFILE* fXML = LLFile::fopen(gExportedFile, "rb");		/* Flawfinder: ignore */
// 		fseek(fXML, 0, SEEK_END);
// 		long length = ftell(fXML);
// 		fseek(fXML, 0, SEEK_SET);
// 		U8 *buffer = new U8[length + 1];
// 		size_t nread = fread(buffer, 1, length, fXML);
// 		if (nread < (size_t) length)
// 		{
// 			LL_WARNS("Messaging") << "Short read" << LL_ENDL;
// 		}
// 		buffer[nread] = '\0';
// 		fclose(fXML);

// 		char *pos = (char *)buffer;
// 		while ((pos = strstr(pos+1, "<sl:image ")) != 0)
// 		{
// 			char *pos_check = strstr(pos, "checksum=\"");

// 			if (pos_check)
// 			{
// 				char *pos_uuid = strstr(pos_check, "\">");

// 				if (pos_uuid)
// 				{
// 					char image_uuid_str[UUID_STR_SIZE];		/* Flawfinder: ignore */
// 					memcpy(image_uuid_str, pos_uuid+2, UUID_STR_SIZE-1);		/* Flawfinder: ignore */
// 					image_uuid_str[UUID_STR_SIZE-1] = 0;
					
// 					LLUUID image_uuid(image_uuid_str);

// 					LL_INFOS("Messaging") << "Found UUID: " << image_uuid << LL_ENDL;

// 					std::map<LLUUID, std::string>::iterator itor = gImageChecksums.find(image_uuid);
// 					if (itor != gImageChecksums.end())
// 					{
// 						LL_INFOS("Messaging") << "Replacing with checksum: " << itor->second << LL_ENDL;
// 						if (!itor->second.empty())
// 						{
// 							memcpy(&pos_check[10], itor->second.c_str(), 32);		/* Flawfinder: ignore */
// 						}
// 					}
// 				}
// 			}
// 		}

// 		LLFILE* fXMLOut = LLFile::fopen(gExportedFile, "wb");		/* Flawfinder: ignore */
// 		if (fwrite(buffer, 1, length, fXMLOut) != length)
// 		{
// 			LL_WARNS("Messaging") << "Short write" << LL_ENDL;
// 		}
// 		fclose(fXMLOut);

// 		delete [] buffer;
// }


// void exported_item_complete(const LLTSCode status, void *user_data)
// {
// 	//std::string *filename = (std::string *)user_data;

// 	if (status < LLTS_OK)
// 	{
// 		LL_WARNS("Messaging") << "Export failed!" << LL_ENDL;
// 	}
// 	else
// 	{
// 		++current_object_count;
// 		if (current_image_count == exported_image_count && current_object_count == exported_object_count)
// 		{
// 			LL_INFOS("Messaging") << "*** Export complete ***" << LL_ENDL;

// 			export_complete();
// 		}
// 		else
// 		{
// 			gExportDialog->setMessage(llformat("Exported %d/%d object files, %d/%d textures.", current_object_count, exported_object_count, current_image_count, exported_image_count));
// 		}
// 	}
// }

// struct exported_image_info
// {
// 	LLUUID image_id;
// 	std::string filename;
// 	U32 image_num;
// };

// void exported_j2c_complete(const LLTSCode status, void *user_data)
// {
// 	exported_image_info *info = (exported_image_info *)user_data;
// 	LLUUID image_id = info->image_id;
// 	U32 image_num = info->image_num;
// 	std::string filename = info->filename;
// 	delete info;

// 	if (status < LLTS_OK)
// 	{
// 		LL_WARNS("Messaging") << "Image download failed!" << LL_ENDL;
// 	}
// 	else
// 	{
// 		LLFILE* fIn = LLFile::fopen(filename, "rb");		/* Flawfinder: ignore */
// 		if (fIn) 
// 		{
// 			LLPointer<LLImageJ2C> ImageUtility = new LLImageJ2C;
// 			LLPointer<LLImageTGA> TargaUtility = new LLImageTGA;

// 			fseek(fIn, 0, SEEK_END);
// 			S32 length = ftell(fIn);
// 			fseek(fIn, 0, SEEK_SET);
// 			U8 *buffer = ImageUtility->allocateData(length);
// 			if (fread(buffer, 1, length, fIn) != length)
// 			{
// 				LL_WARNS("Messaging") << "Short read" << LL_ENDL;
// 			}
// 			fclose(fIn);
// 			LLFile::remove(filename);

// 			// Convert to TGA
// 			LLPointer<LLImageRaw> image = new LLImageRaw();

// 			ImageUtility->updateData();
// 			ImageUtility->decode(image, 100000.0f);
			
// 			TargaUtility->encode(image);
// 			U8 *data = TargaUtility->getData();
// 			S32 data_size = TargaUtility->getDataSize();

// 			std::string file_path = gDirUtilp->getDirName(filename);
			
// 			std::string output_file = llformat("%s/image-%03d.tga", file_path.c_str(), image_num);//filename;
// 			//S32 name_len = output_file.length();
// 			//strcpy(&output_file[name_len-3], "tga");
// 			LLFILE* fOut = LLFile::fopen(output_file, "wb");		/* Flawfinder: ignore */
// 			char md5_hash_string[33];		/* Flawfinder: ignore */
// 			strcpy(md5_hash_string, "00000000000000000000000000000000");		/* Flawfinder: ignore */
// 			if (fOut)
// 			{
// 				if (fwrite(data, 1, data_size, fOut) != data_size)
// 				{
// 					LL_WARNS("Messaging") << "Short write" << LL_ENDL;
// 				}
// 				fseek(fOut, 0, SEEK_SET);
// 				fclose(fOut);
// 				fOut = LLFile::fopen(output_file, "rb");		/* Flawfinder: ignore */
// 				LLMD5 my_md5_hash(fOut);
// 				my_md5_hash.hex_digest(md5_hash_string);
// 			}

// 			gImageChecksums.insert(std::pair<LLUUID, std::string>(image_id, md5_hash_string));
// 		}
// 	}

// 	++current_image_count;
// 	if (current_image_count == exported_image_count && current_object_count == exported_object_count)
// 	{
// 		LL_INFOS("Messaging") << "*** Export textures complete ***" << LL_ENDL;
// 			export_complete();
// 	}
// 	else
// 	{
// 		gExportDialog->setMessage(llformat("Exported %d/%d object files, %d/%d textures.", current_object_count, exported_object_count, current_image_count, exported_image_count));
// 	}
//}

void process_derez_ack(LLMessageSystem*, void**)
{
	if(gViewerWindow) gViewerWindow->getWindow()->decBusyCount();
}

void process_places_reply(LLMessageSystem* msg, void** data)
{
	LLUUID query_id;

	msg->getUUID("AgentData", "QueryID", query_id);
	if (query_id.isNull())
	{
		LLFloaterLandHoldings::processPlacesReply(msg, data);
	}
	else if(gAgent.isInGroup(query_id))
	{
		LLPanelGroupLandMoney::processPlacesReply(msg, data);
	}
	else
	{
		LL_WARNS("Messaging") << "Got invalid PlacesReply message" << LL_ENDL;
	}
}

void send_sound_trigger(const LLUUID& sound_id, F32 gain)
{
	if (sound_id.isNull() || gAgent.getRegion() == NULL)
	{
		// disconnected agent or zero guids don't get sent (no sound)
		return;
	}

	LLMessageSystem* msg = gMessageSystem;
	msg->newMessageFast(_PREHASH_SoundTrigger);
	msg->nextBlockFast(_PREHASH_SoundData);
	msg->addUUIDFast(_PREHASH_SoundID, sound_id);
	// Client untrusted, ids set on sim
	msg->addUUIDFast(_PREHASH_OwnerID, LLUUID::null );
	msg->addUUIDFast(_PREHASH_ObjectID, LLUUID::null );
	msg->addUUIDFast(_PREHASH_ParentID, LLUUID::null );

	msg->addU64Fast(_PREHASH_Handle, gAgent.getRegion()->getHandle());

	LLVector3 position = gAgent.getPositionAgent();
	msg->addVector3Fast(_PREHASH_Position, position);
	msg->addF32Fast(_PREHASH_Gain, gain);

	gAgent.sendMessage();
}

bool join_group_response(const LLSD& notification, const LLSD& response)
{
	S32 option = LLNotificationsUtil::getSelectedOption(notification, response);
	BOOL delete_context_data = TRUE;
	bool accept_invite = false;

	LLUUID group_id = notification["payload"]["group_id"].asUUID();
	LLUUID transaction_id = notification["payload"]["transaction_id"].asUUID();
	std::string name = notification["payload"]["name"].asString();
	std::string message = notification["payload"]["message"].asString();
	S32 fee = notification["payload"]["fee"].asInteger();

	if (option == 2 && !group_id.isNull())
	{
		LLGroupActions::show(group_id);
		LLSD args;
		args["MESSAGE"] = message;
		LLNotificationsUtil::add("JoinGroup", args, notification["payload"]);
		return false;
	}
	if(option == 0 && !group_id.isNull())
	{
		// check for promotion or demotion.
		S32 max_groups = MAX_AGENT_GROUPS;
		if(gAgent.isInGroup(group_id)) ++max_groups;

		if(gAgent.mGroups.count() < max_groups)
		{
			accept_invite = true;
		}
		else
		{
			delete_context_data = FALSE;
			LLSD args;
			args["NAME"] = name;
			LLNotificationsUtil::add("JoinedTooManyGroupsMember", args, notification["payload"]);
		}
	}

	if (accept_invite)
	{
		// If there is a fee to join this group, make
		// sure the user is sure they want to join.
		if (fee > 0)
		{
			delete_context_data = FALSE;
			LLSD args;
			args["COST"] = llformat("%d", fee);
			// Set the fee for next time to 0, so that we don't keep
			// asking about a fee.
			LLSD next_payload = notification["payload"];
			next_payload["fee"] = 0;
			LLNotificationsUtil::add("JoinGroupCanAfford",
									args,
									next_payload);
		}
		else
		{
			send_improved_im(group_id,
							 std::string("name"),
							 std::string("message"),
							IM_ONLINE,
							IM_GROUP_INVITATION_ACCEPT,
							transaction_id);
		}
	}
	else
	{
		send_improved_im(group_id,
						 std::string("name"),
						 std::string("message"),
						IM_ONLINE,
						IM_GROUP_INVITATION_DECLINE,
						transaction_id);
	}

	return false;
}

static void highlight_inventory_items_in_panel(const std::vector<LLUUID>& items, LLInventoryPanel *inventory_panel)
{
	if (NULL == inventory_panel) return;

	for (std::vector<LLUUID>::const_iterator item_iter = items.begin();
		item_iter != items.end();
		++item_iter)
	{
		const LLUUID& item_id = (*item_iter);
		if(!highlight_offered_object(item_id))
		{
			continue;
		}

		LLInventoryItem* item = gInventory.getItem(item_id);
		llassert(item);
		if (!item) {
			continue;
		}

		LL_DEBUGS("Inventory_Move") << "Highlighting inventory item: " << item->getName() << ", " << item_id  << LL_ENDL;
		LLFolderView* fv = inventory_panel->getRootFolder();
		if (fv)
		{
			LLFolderViewItem* fv_item = fv->getItemByID(item_id);
			if (fv_item)
			{
				LLFolderViewItem* fv_folder = fv_item->getParentFolder();
				if (fv_folder)
				{
					// Parent folders can be different in case of 2 consecutive drag and drop
					// operations when the second one is started before the first one completes.
					LL_DEBUGS("Inventory_Move") << "Open folder: " << fv_folder->getName() << LL_ENDL;
					fv_folder->setOpen(TRUE);
					if (fv_folder->isSelected())
					{
						fv->changeSelection(fv_folder, FALSE);
					}
				}
				fv->changeSelection(fv_item, TRUE);
			}
		}
	}
}

static LLNotificationFunctorRegistration jgr_1("JoinGroup", join_group_response);
static LLNotificationFunctorRegistration jgr_2("JoinedTooManyGroupsMember", join_group_response);
static LLNotificationFunctorRegistration jgr_3("JoinGroupCanAfford", join_group_response);


//-----------------------------------------------------------------------------
// Instant Message
//-----------------------------------------------------------------------------
class LLOpenAgentOffer : public LLInventoryFetchItemsObserver
{
public:
	LLOpenAgentOffer(const LLUUID& object_id,
					 const std::string& from_name) : 
		LLInventoryFetchItemsObserver(object_id),
		mFromName(from_name) {}
	/*virtual*/ void startFetch()
	{
		for (uuid_vec_t::const_iterator it = mIDs.begin(); it < mIDs.end(); ++it)
		{
			LLViewerInventoryCategory* cat = gInventory.getCategory(*it);
			if (cat)
			{
				mComplete.push_back((*it));
			}
		}
		LLInventoryFetchItemsObserver::startFetch();
	}
	/*virtual*/ void done()
	{
		open_inventory_offer(mComplete, mFromName);
		gInventory.removeObserver(this);
		delete this;
	}
private:
	std::string mFromName;
};

/**
 * Class to observe adding of new items moved from the world to user's inventory to select them in inventory.
 *
 * We can't create it each time items are moved because "drop" event is sent separately for each
 * element even while multi-dragging. We have to have the only instance of the observer. See EXT-4347.
 */
class LLViewerInventoryMoveFromWorldObserver : public LLInventoryAddItemByAssetObserver
{
public:
	LLViewerInventoryMoveFromWorldObserver()
		: LLInventoryAddItemByAssetObserver()
		, mActivePanel(NULL)
	{

	}

	void setMoveIntoFolderID(const LLUUID& into_folder_uuid) {mMoveIntoFolderID = into_folder_uuid; }

private:
	/*virtual */void onAssetAdded(const LLUUID& asset_id)
	{
		// Store active Inventory panel.
		mActivePanel = LLInventoryPanel::getActiveInventoryPanel();

		// Store selected items (without destination folder)
		mSelectedItems.clear();
		if (mActivePanel)
		{
			mSelectedItems = mActivePanel->getRootFolder()->getSelectionList();
		}
		mSelectedItems.erase(mMoveIntoFolderID);
	}

	/**
	 * Selects added inventory items watched by their Asset UUIDs if selection was not changed since
	 * all items were started to watch (dropped into a folder).
	 */
	void done()
	{
		// if selection is not changed since watch started lets hightlight new items.
		if (mActivePanel && !isSelectionChanged())
		{
			LL_DEBUGS("Inventory_Move") << "Selecting new items..." << LL_ENDL;
			mActivePanel->clearSelection();
			highlight_inventory_items_in_panel(mAddedItems, mActivePanel);
		}
	}

	/**
	 * Returns true if selected inventory items were changed since moved inventory items were started to watch.
	 */
	bool isSelectionChanged()
	{
		const LLInventoryPanel * const current_active_panel = LLInventoryPanel::getActiveInventoryPanel();

		if (NULL == mActivePanel || current_active_panel != mActivePanel)
		{
			return true;
		}

		// get selected items (without destination folder)
		selected_items_t selected_items = mActivePanel->getRootFolder()->getSelectionList();
		selected_items.erase(mMoveIntoFolderID);

		// compare stored & current sets of selected items
		selected_items_t different_items;
		std::set_symmetric_difference(mSelectedItems.begin(), mSelectedItems.end(),
			selected_items.begin(), selected_items.end(), std::inserter(different_items, different_items.begin()));

		LL_DEBUGS("Inventory_Move") << "Selected firstly: " << mSelectedItems.size()
			<< ", now: " << selected_items.size() << ", difference: " << different_items.size() << LL_ENDL;

		return different_items.size() > 0;
	}

	LLInventoryPanel *mActivePanel;
	typedef std::set<LLUUID> selected_items_t;
	selected_items_t mSelectedItems;

	/**
	 * UUID of FolderViewFolder into which watched items are moved.
	 *
	 * Destination FolderViewFolder becomes selected while mouse hovering (when dragged items are dropped).
	 * 
	 * If mouse is moved out it set unselected and number of selected items is changed 
	 * even if selected items in Inventory stay the same.
	 * So, it is used to update stored selection list.
	 *
	 * @see onAssetAdded()
	 * @see isSelectionChanged()
	 */
	LLUUID mMoveIntoFolderID;
};

LLViewerInventoryMoveFromWorldObserver* gInventoryMoveObserver = NULL;

void set_dad_inventory_item(LLInventoryItem* inv_item, const LLUUID& into_folder_uuid)
{
	start_new_inventory_observer();

	gInventoryMoveObserver->setMoveIntoFolderID(into_folder_uuid);
	gInventoryMoveObserver->watchAsset(inv_item->getAssetUUID());
}

//unlike the FetchObserver for AgentOffer, we only make one 
//instance of the AddedObserver for TaskOffers
//and it never dies.  We do this because we don't know the UUID of 
//task offers until they are accepted, so we don't wouldn't 
//know what to watch for, so instead we just watch for all additions.
class LLOpenTaskOffer : public LLInventoryAddedObserver
{
protected:
	/*virtual*/ void done()
	{
		for (uuid_vec_t::iterator it = mAdded.begin(); it != mAdded.end();)
		{
			const LLUUID& item_uuid = *it;
			bool was_moved = false;
			LLInventoryObject* added_object = gInventory.getObject(item_uuid);
			if (added_object)
			{
				// cast to item to get Asset UUID
				LLInventoryItem* added_item = dynamic_cast<LLInventoryItem*>(added_object);
				if (added_item)
				{
					const LLUUID& asset_uuid = added_item->getAssetUUID();
					if (gInventoryMoveObserver->isAssetWatched(asset_uuid))
					{
						LL_DEBUGS("Inventory_Move") << "Found asset UUID: " << asset_uuid << LL_ENDL;
						was_moved = true;
					}
				}
			}

			if (was_moved)
			{
				it = mAdded.erase(it);
			}
			else ++it;
		}

		open_inventory_offer(mAdded, "");
		mAdded.clear();
	}
 };

class LLOpenTaskGroupOffer : public LLInventoryAddedObserver
{
protected:
	/*virtual*/ void done()
	{
		open_inventory_offer(mAdded, "group_offer");
		mAdded.clear();
		gInventory.removeObserver(this);
		delete this;
	}
};

//one global instance to bind them
LLOpenTaskOffer* gNewInventoryObserver=NULL;

void start_new_inventory_observer()
{
	if (!gNewInventoryObserver) //task offer observer 
	{
		// Observer is deleted by gInventory
		gNewInventoryObserver = new LLOpenTaskOffer;
		gInventory.addObserver(gNewInventoryObserver);
	}

	if (!gInventoryMoveObserver) //inventory move from the world observer 
	{
		// Observer is deleted by gInventory
		gInventoryMoveObserver = new LLViewerInventoryMoveFromWorldObserver;
		gInventory.addObserver(gInventoryMoveObserver);
	}
}

class LLDiscardAgentOffer : public LLInventoryFetchItemsObserver
{
	LOG_CLASS(LLDiscardAgentOffer);
public:
	LLDiscardAgentOffer(const LLUUID& folder_id, const LLUUID& object_id) :
		LLInventoryFetchItemsObserver(object_id),
		mFolderID(folder_id),
		mObjectID(object_id) {}
	virtual ~LLDiscardAgentOffer() {}
	virtual void done()
	{
		LL_DEBUGS("Messaging") << "LLDiscardAgentOffer::done()" << LL_ENDL;
		const LLUUID trash_id = gInventory.findCategoryUUIDForType(LLFolderType::FT_TRASH);
		bool notify = false;
		if(trash_id.notNull() && mObjectID.notNull())
		{
			LLInventoryModel::update_list_t update;
			LLInventoryModel::LLCategoryUpdate old_folder(mFolderID, -1);
			update.push_back(old_folder);
			LLInventoryModel::LLCategoryUpdate new_folder(trash_id, 1);
			update.push_back(new_folder);
			gInventory.accountForUpdate(update);
			gInventory.moveObject(mObjectID, trash_id);
			LLInventoryObject* obj = gInventory.getObject(mObjectID);
			if(obj)
			{
				// no need to restamp since this is already a freshly
				// stamped item.
				obj->updateParentOnServer(FALSE);
				notify = true;
			}
		}
		else
		{
			LL_WARNS("Messaging") << "DiscardAgentOffer unable to find: "
					<< (trash_id.isNull() ? "trash " : "")
					<< (mObjectID.isNull() ? "object" : "") << LL_ENDL;
		}
		gInventory.removeObserver(this);
		if(notify)
		{
			gInventory.notifyObservers();
		}
		delete this;
	}
protected:
	LLUUID mFolderID;
	LLUUID mObjectID;
};


//Returns TRUE if we are OK, FALSE if we are throttled
//Set check_only true if you want to know the throttle status 
//without registering a hit
bool check_offer_throttle(const std::string& from_name, bool check_only)
{
	static U32 throttle_count;
	static bool throttle_logged;
	LLChat chat;
	std::string log_message;

	if (!gSavedSettings.getBOOL("ShowNewInventory"))
		return false;

	if (check_only)
	{
		return gThrottleTimer.hasExpired();
	}
	
	if(gThrottleTimer.checkExpirationAndReset(OFFER_THROTTLE_TIME))
	{
		LL_DEBUGS("Messaging") << "Throttle Expired" << LL_ENDL;
		throttle_count=1;
		throttle_logged=false;
		return true;
	}
	else //has not expired
	{
		LL_DEBUGS("Messaging") << "Throttle Not Expired, Count: " << throttle_count << LL_ENDL;
		// When downloading the initial inventory we get a lot of new items
		// coming in and can't tell that from spam.
		if (LLStartUp::getStartupState() >= STATE_STARTED
			&& throttle_count >= OFFER_THROTTLE_MAX_COUNT)
		{
			if (!throttle_logged)
			{
				// Use the name of the last item giver, who is probably the person
				// spamming you.

				LLStringUtil::format_map_t arg;
				std::string log_msg;
				std::ostringstream time ;
				time<<OFFER_THROTTLE_TIME;

				arg["APP_NAME"] = LLAppViewer::instance()->getSecondLifeTitle();
				arg["TIME"] = time.str();

				if (!from_name.empty())
				{
					arg["FROM_NAME"] = from_name;
					log_msg = LLTrans::getString("ItemsComingInTooFastFrom", arg);
				}
				else
				{
					log_msg = LLTrans::getString("ItemsComingInTooFast", arg);
				}
				
				//this is kinda important, so actually put it on screen
				LLSD args;
				args["MESSAGE"] = log_msg;
				LLNotificationsUtil::add("SystemMessage", args);

				throttle_logged=true;
			}
			return false;
		}
		else
		{
			throttle_count++;
			return true;
		}
	}
}
 
void open_inventory_offer(const uuid_vec_t& objects, const std::string& from_name)
{
	for (uuid_vec_t::const_iterator obj_iter = objects.begin();
		 obj_iter != objects.end();
		 ++obj_iter)
	{
		const LLUUID& obj_id = (*obj_iter);
		if(!highlight_offered_object(obj_id))
		{
			continue;
		}

		const LLInventoryObject *obj = gInventory.getObject(obj_id);
		if (!obj)
		{
			llwarns << "Cannot find object [ itemID:" << obj_id << " ] to open." << llendl;
			continue;
		}

		const LLAssetType::EType asset_type = obj->getActualType();

		// Either an inventory item or a category.
		const LLInventoryItem* item = dynamic_cast<const LLInventoryItem*>(obj);
		if (item)
		{
			////////////////////////////////////////////////////////////////////////////////
			// Special handling for various types.
			if (check_offer_throttle(from_name, false)) // If we are throttled, don't display
			{
				LL_DEBUGS("Messaging") << "Highlighting inventory item: " << item->getUUID()  << LL_ENDL;
				// If we opened this ourselves, focus it
				const BOOL take_focus = from_name.empty() ? TAKE_FOCUS_YES : TAKE_FOCUS_NO;
				switch(asset_type)
				{
					case LLAssetType::AT_NOTECARD:
					{
						LLFloaterReg::showInstance("preview_notecard", LLSD(obj_id), take_focus);
						break;
					}
					case LLAssetType::AT_LANDMARK:
					{
						LLInventoryCategory* parent_folder = gInventory.getCategory(item->getParentUUID());
						if ("inventory_handler" == from_name)
						{
							//we have to filter inventory_handler messages to avoid notification displaying
							LLSideTray::getInstance()->showPanel("panel_places",
																 LLSD().with("type", "landmark").with("id", item->getUUID()));
						}
						else if("group_offer" == from_name)
						{
							// "group_offer" is passed by LLOpenTaskGroupOffer
							// Notification about added landmark will be generated under the "from_name.empty()" called from LLOpenTaskOffer::done().
							LLSD args;
							args["type"] = "landmark";
							args["id"] = obj_id;
							LLSideTray::getInstance()->showPanel("panel_places", args);

							continue;
						}
						else if(from_name.empty())
						{
							std::string folder_name;
							if (parent_folder)
							{
								// Localize folder name.
								// *TODO: share this code?
								folder_name = parent_folder->getName();
								if (LLFolderType::lookupIsProtectedType(parent_folder->getPreferredType()))
								{
									LLTrans::findString(folder_name, "InvFolder " + folder_name);
								}
							}
							else
							{
								 folder_name = LLTrans::getString("Unknown");
							}

							// we receive a message from LLOpenTaskOffer, it mean that new landmark has been added.
							LLSD args;
							args["LANDMARK_NAME"] = item->getName();
							args["FOLDER_NAME"] = folder_name;
							LLNotificationsUtil::add("LandmarkCreated", args);
						}
					}
					break;
					case LLAssetType::AT_TEXTURE:
					{
						LLFloaterReg::showInstance("preview_texture", LLSD(obj_id), take_focus);
						break;
					}
					case LLAssetType::AT_ANIMATION:
						LLFloaterReg::showInstance("preview_anim", LLSD(obj_id), take_focus);
						break;
					case LLAssetType::AT_SCRIPT:
						LLFloaterReg::showInstance("preview_script", LLSD(obj_id), take_focus);
						break;
					case LLAssetType::AT_SOUND:
						LLFloaterReg::showInstance("preview_sound", LLSD(obj_id), take_focus);
						break;
					default:
						break;
				}
			}
		}

		////////////////////////////////////////////////////////////////////////////////
		// Highlight item
		const BOOL auto_open = 
			gSavedSettings.getBOOL("ShowInInventory") && // don't open if showininventory is false
			!(asset_type == LLAssetType::AT_CALLINGCARD) && // don't open if it's a calling card
			!(item && (item->getInventoryType() == LLInventoryType::IT_ATTACHMENT)) && // don't open if it's an item that's an attachment
			!from_name.empty(); // don't open if it's not from anyone.
		LLInventoryPanel *active_panel = LLInventoryPanel::getActiveInventoryPanel(auto_open);
		if(active_panel)
		{
			LL_DEBUGS("Messaging") << "Highlighting" << obj_id  << LL_ENDL;
			LLFocusableElement* focus_ctrl = gFocusMgr.getKeyboardFocus();
			active_panel->setSelection(obj_id, TAKE_FOCUS_NO);
			gFocusMgr.setKeyboardFocus(focus_ctrl);
		}
	}
}

bool highlight_offered_object(const LLUUID& obj_id)
{
	const LLInventoryObject* obj = gInventory.getObject(obj_id);
	if(!obj)
	{
		LL_WARNS("Messaging") << "Unable to show inventory item: " << obj_id << LL_ENDL;
		return false;
	}

	////////////////////////////////////////////////////////////////////////////////
	// Don't highlight if it's in certain "quiet" folders which don't need UI
	// notification (e.g. trash, cof, lost-and-found).
	if(!gAgent.getAFK())
	{
		const LLViewerInventoryCategory *parent = gInventory.getFirstNondefaultParent(obj_id);
		if (parent)
		{
			const LLFolderType::EType parent_type = parent->getPreferredType();
			if (LLViewerFolderType::lookupIsQuietType(parent_type))
			{
				return false;
			}
		}
	}

	return true;
}

void inventory_offer_mute_callback(const LLUUID& blocked_id,
<<<<<<< HEAD
								   const std::string& full_name,
								   bool is_group,
								   LLOfferInfo* offer = NULL)
{
	std::string from_name = full_name;
=======
								   const std::string& first_name,
								   const std::string& last_name,
								   BOOL is_group, boost::shared_ptr<LLNotificationResponderInterface> offer_ptr)
{
	LLOfferInfo* offer =  dynamic_cast<LLOfferInfo*>(offer_ptr.get());
	std::string from_name;
>>>>>>> afaa076b
	LLMute::EType type;
	if (is_group)
	{
		type = LLMute::GROUP;
	}
	else if(offer && offer->mFromObject)
	{
		//we have to block object by name because blocked_id is an id of owner
		type = LLMute::BY_NAME;
	}
	else
	{
		type = LLMute::AGENT;
	}

	// id should be null for BY_NAME mute, see  LLMuteList::add for details  
	LLMute mute(type == LLMute::BY_NAME ? LLUUID::null : blocked_id, from_name, type);
	if (LLMuteList::getInstance()->add(mute))
	{
		LLPanelBlockedList::showPanelAndSelect(blocked_id);
	}

	// purge the message queue of any previously queued inventory offers from the same source.
	class OfferMatcher : public LLNotificationsUI::LLScreenChannel::Matcher
	{
	public:
		OfferMatcher(const LLUUID& to_block) : blocked_id(to_block) {}
		bool matches(const LLNotificationPtr notification) const
		{
			if(notification->getName() == "ObjectGiveItem" 
				|| notification->getName() == "UserGiveItem")
			{
				return (notification->getPayload()["from_id"].asUUID() == blocked_id);
			}
			return FALSE;
		}
	private:
		const LLUUID& blocked_id;
	};

	LLNotificationsUI::LLChannelManager::getInstance()->killToastsFromChannel(LLUUID(
			gSavedSettings.getString("NotificationChannelUUID")), OfferMatcher(blocked_id));
}

LLOfferInfo::LLOfferInfo()
 : LLNotificationResponderInterface()
 , mFromGroup(FALSE)
 , mFromObject(FALSE)
 , mIM(IM_NOTHING_SPECIAL)
 , mType(LLAssetType::AT_NONE)
 , mPersist(false)
{
}

LLOfferInfo::LLOfferInfo(const LLSD& sd)
{
	mIM = (EInstantMessage)sd["im_type"].asInteger();
	mFromID = sd["from_id"].asUUID();
	mFromGroup = sd["from_group"].asBoolean();
	mFromObject = sd["from_object"].asBoolean();
	mTransactionID = sd["transaction_id"].asUUID();
	mFolderID = sd["folder_id"].asUUID();
	mObjectID = sd["object_id"].asUUID();
	mType = LLAssetType::lookup(sd["type"].asString().c_str());
	mFromName = sd["from_name"].asString();
	mDesc = sd["description"].asString();
	mHost = LLHost(sd["sender"].asString());
	mPersist = sd["persist"].asBoolean();
}

LLOfferInfo::LLOfferInfo(const LLOfferInfo& info)
{
	mIM = info.mIM;
	mFromID = info.mFromID;
	mFromGroup = info.mFromGroup;
	mFromObject = info.mFromObject;
	mTransactionID = info.mTransactionID;
	mFolderID = info.mFolderID;
	mObjectID = info.mObjectID;
	mType = info.mType;
	mFromName = info.mFromName;
	mDesc = info.mDesc;
	mHost = info.mHost;
	mPersist = info.mPersist;
}

LLSD LLOfferInfo::asLLSD()
{
	LLSD sd;
	sd["im_type"] = mIM;
	sd["from_id"] = mFromID;
	sd["from_group"] = mFromGroup;
	sd["from_object"] = mFromObject;
	sd["transaction_id"] = mTransactionID;
	sd["folder_id"] = mFolderID;
	sd["object_id"] = mObjectID;
	sd["type"] = LLAssetType::lookup(mType);
	sd["from_name"] = mFromName;
	sd["description"] = mDesc;
	sd["sender"] = mHost.getIPandPort();
	sd["persist"] = mPersist;
	return sd;
}

void LLOfferInfo::fromLLSD(const LLSD& params)
{
	*this = params;
}

void LLOfferInfo::send_auto_receive_response(void)
{	
	LLMessageSystem* msg = gMessageSystem;
	msg->newMessageFast(_PREHASH_ImprovedInstantMessage);
	msg->nextBlockFast(_PREHASH_AgentData);
	msg->addUUIDFast(_PREHASH_AgentID, gAgent.getID());
	msg->addUUIDFast(_PREHASH_SessionID, gAgent.getSessionID());
	msg->nextBlockFast(_PREHASH_MessageBlock);
	msg->addBOOLFast(_PREHASH_FromGroup, FALSE);
	msg->addUUIDFast(_PREHASH_ToAgentID, mFromID);
	msg->addU8Fast(_PREHASH_Offline, IM_ONLINE);
	msg->addUUIDFast(_PREHASH_ID, mTransactionID);
	msg->addU32Fast(_PREHASH_Timestamp, NO_TIMESTAMP); // no timestamp necessary
	std::string name;
	LLAgentUI::buildFullname(name);
	msg->addStringFast(_PREHASH_FromAgentName, name);
	msg->addStringFast(_PREHASH_Message, ""); 
	msg->addU32Fast(_PREHASH_ParentEstateID, 0);
	msg->addUUIDFast(_PREHASH_RegionID, LLUUID::null);
	msg->addVector3Fast(_PREHASH_Position, gAgent.getPositionAgent());
	
	// Auto Receive Message. The math for the dialog works, because the accept
	// for inventory_offered, task_inventory_offer or
	// group_notice_inventory is 1 greater than the offer integer value.
	// Generates IM_INVENTORY_ACCEPTED, IM_TASK_INVENTORY_ACCEPTED, 
	// or IM_GROUP_NOTICE_INVENTORY_ACCEPTED
	msg->addU8Fast(_PREHASH_Dialog, (U8)(mIM + 1));
	msg->addBinaryDataFast(_PREHASH_BinaryBucket, &(mFolderID.mData),
						   sizeof(mFolderID.mData));
	// send the message
	msg->sendReliable(mHost);
	
	if(IM_INVENTORY_OFFERED == mIM)
	{
		// add buddy to recent people list
		LLRecentPeople::instance().add(mFromID);
	}
}

void LLOfferInfo::handleRespond(const LLSD& notification, const LLSD& response)
{
	initRespondFunctionMap();

	const std::string name = notification["name"].asString();
	if(mRespondFunctions.find(name) == mRespondFunctions.end())
	{
		llwarns << "Unexpected notification name : " << name << llendl;
		llassert(!"Unexpected notification name");
		return;
	}

	mRespondFunctions[name](notification, response);
}

bool LLOfferInfo::inventory_offer_callback(const LLSD& notification, const LLSD& response)
{
	LLChat chat;
	std::string log_message;
	S32 button = LLNotificationsUtil::getSelectedOption(notification, response);
	
	LLInventoryObserver* opener = NULL;
	LLViewerInventoryCategory* catp = NULL;
	catp = (LLViewerInventoryCategory*)gInventory.getCategory(mObjectID);
	LLViewerInventoryItem* itemp = NULL;
	if(!catp)
	{
		itemp = (LLViewerInventoryItem*)gInventory.getItem(mObjectID);
	}
	 
	// For muting, we need to add the mute, then decline the offer.
	// This must be done here because:
	// * callback may be called immediately,
	// * adding the mute sends a message,
	// * we can't build two messages at once.
	if (2 == button) // Block
	{
<<<<<<< HEAD
		gCacheName->get(mFromID, mFromGroup, boost::bind(&inventory_offer_mute_callback,_1,_2,_3,this));
=======
		LLNotificationPtr notification_ptr = LLNotifications::instance().find(notification["id"].asUUID());

		llassert(notification_ptr != NULL);
		if (notification_ptr != NULL)
		{
			gCacheName->get(mFromID, mFromGroup, boost::bind(&inventory_offer_mute_callback,_1,_2,_3,_4, notification_ptr->getResponderPtr()));
		}
>>>>>>> afaa076b
	}

	std::string from_string; // Used in the pop-up.
	std::string chatHistory_string;  // Used in chat history.
	
	// TODO: when task inventory offers can also be handled the new way, migrate the code that sets these strings here:
	from_string = chatHistory_string = mFromName;
	
	bool busy=FALSE;
	
	switch(button)
	{
	case IOR_SHOW:
		// we will want to open this item when it comes back.
		LL_DEBUGS("Messaging") << "Initializing an opener for tid: " << mTransactionID
				 << LL_ENDL;
		switch (mIM)
		{
		case IM_INVENTORY_OFFERED:
			{
				// This is an offer from an agent. In this case, the back
				// end has already copied the items into your inventory,
				// so we can fetch it out of our inventory.
				LLOpenAgentOffer* open_agent_offer = new LLOpenAgentOffer(mObjectID, from_string);
				open_agent_offer->startFetch();
				if(catp || (itemp && itemp->isFinished()))
				{
					open_agent_offer->done();
				}
				else
				{
					opener = open_agent_offer;
				}
			}
			break;
		case IM_GROUP_NOTICE:
			opener = new LLOpenTaskGroupOffer;
			send_auto_receive_response();
			break;
		case IM_TASK_INVENTORY_OFFERED:
		case IM_GROUP_NOTICE_REQUESTED:
			// This is an offer from a task or group.
			// We don't use a new instance of an opener
			// We instead use the singular observer gOpenTaskOffer
			// Since it already exists, we don't need to actually do anything
			break;
		default:
			LL_WARNS("Messaging") << "inventory_offer_callback: unknown offer type" << LL_ENDL;
			break;
		}
		break;
		// end switch (mIM)
			
	case IOR_ACCEPT:
		//don't spam them if they are getting flooded
		if (check_offer_throttle(mFromName, true))
		{
			log_message = chatHistory_string + " " + LLTrans::getString("InvOfferGaveYou") + " " + mDesc + LLTrans::getString(".");
			LLSD args;
			args["MESSAGE"] = log_message;
			LLNotificationsUtil::add("SystemMessage", args);
		}
		break;

	case IOR_BUSY:
		//Busy falls through to decline.  Says to make busy message.
		busy=TRUE;
	case IOR_MUTE:
		// MUTE falls through to decline
	case IOR_DECLINE:
		{
			log_message = LLTrans::getString("InvOfferYouDecline") + " " + mDesc + " " + LLTrans::getString("InvOfferFrom") + " " + mFromName +".";
			chat.mText = log_message;
			if( LLMuteList::getInstance()->isMuted(mFromID ) && ! LLMuteList::getInstance()->isLinden(mFromName) )  // muting for SL-42269
			{
				chat.mMuted = TRUE;
			}

			// *NOTE dzaporozhan
			// Disabled logging to old chat floater to fix crash in group notices - EXT-4149
			// LLFloaterChat::addChatHistory(chat);
			
			LLDiscardAgentOffer* discard_agent_offer = new LLDiscardAgentOffer(mFolderID, mObjectID);
			discard_agent_offer->startFetch();
			if (catp || (itemp && itemp->isFinished()))
			{
				discard_agent_offer->done();
			}
			else
			{
				opener = discard_agent_offer;
			}
			
			
			if (busy &&	(!mFromGroup && !mFromObject))
			{
				busy_message(gMessageSystem, mFromID);
			}
			break;
		}
	default:
		// close button probably
		// The item has already been fetched and is in your inventory, we simply won't highlight it
		// OR delete it if the notification gets killed, since we don't want that to be a vector for 
		// losing inventory offers.
		break;
	}

	if(opener)
	{
		gInventory.addObserver(opener);
	}

	if(!mPersist)
	{
		delete this;
	}
	return false;
}

bool LLOfferInfo::inventory_task_offer_callback(const LLSD& notification, const LLSD& response)
{
	LLChat chat;
	std::string log_message;
	S32 button = LLNotification::getSelectedOption(notification, response);
	
	// For muting, we need to add the mute, then decline the offer.
	// This must be done here because:
	// * callback may be called immediately,
	// * adding the mute sends a message,
	// * we can't build two messages at once.
	if (2 == button)
	{
<<<<<<< HEAD
		gCacheName->get(mFromID, mFromGroup, boost::bind(&inventory_offer_mute_callback,_1,_2,_3,this));
=======
		LLNotificationPtr notification_ptr = LLNotifications::instance().find(notification["id"].asUUID());

		llassert(notification_ptr != NULL);
		if (notification_ptr != NULL)
		{
			gCacheName->get(mFromID, mFromGroup, boost::bind(&inventory_offer_mute_callback,_1,_2,_3,_4, notification_ptr->getResponderPtr()));
		}
>>>>>>> afaa076b
	}
	
	LLMessageSystem* msg = gMessageSystem;
	msg->newMessageFast(_PREHASH_ImprovedInstantMessage);
	msg->nextBlockFast(_PREHASH_AgentData);
	msg->addUUIDFast(_PREHASH_AgentID, gAgent.getID());
	msg->addUUIDFast(_PREHASH_SessionID, gAgent.getSessionID());
	msg->nextBlockFast(_PREHASH_MessageBlock);
	msg->addBOOLFast(_PREHASH_FromGroup, FALSE);
	msg->addUUIDFast(_PREHASH_ToAgentID, mFromID);
	msg->addU8Fast(_PREHASH_Offline, IM_ONLINE);
	msg->addUUIDFast(_PREHASH_ID, mTransactionID);
	msg->addU32Fast(_PREHASH_Timestamp, NO_TIMESTAMP); // no timestamp necessary
	std::string name;
	LLAgentUI::buildFullname(name);
	msg->addStringFast(_PREHASH_FromAgentName, name);
	msg->addStringFast(_PREHASH_Message, ""); 
	msg->addU32Fast(_PREHASH_ParentEstateID, 0);
	msg->addUUIDFast(_PREHASH_RegionID, LLUUID::null);
	msg->addVector3Fast(_PREHASH_Position, gAgent.getPositionAgent());
	LLInventoryObserver* opener = NULL;
	
	std::string from_string; // Used in the pop-up.
	std::string chatHistory_string;  // Used in chat history.
	if (mFromObject == TRUE)
	{
		if (mFromGroup)
		{
			std::string group_name;
			if (gCacheName->getGroupName(mFromID, group_name))
			{
				from_string = LLTrans::getString("InvOfferAnObjectNamed") + " "+"'" 
				+ mFromName + LLTrans::getString("'") +" " + LLTrans::getString("InvOfferOwnedByGroup") 
				+ " "+ "'" + group_name + "'";
				
				chatHistory_string = mFromName + " " + LLTrans::getString("InvOfferOwnedByGroup") 
				+ " " + group_name + "'";
			}
			else
			{
				from_string = LLTrans::getString("InvOfferAnObjectNamed") + " "+"'"
				+ mFromName +"'"+ " " + LLTrans::getString("InvOfferOwnedByUnknownGroup");
				chatHistory_string = mFromName + " " + LLTrans::getString("InvOfferOwnedByUnknownGroup");
			}
		}
		else
		{
			std::string full_name;
			if (gCacheName->getFullName(mFromID, full_name))
			{
				from_string = LLTrans::getString("InvOfferAnObjectNamed") + " "+ LLTrans::getString("'") + mFromName 
					+ LLTrans::getString("'")+" " + LLTrans::getString("InvOfferOwnedBy") + full_name;
				chatHistory_string = mFromName + " " + LLTrans::getString("InvOfferOwnedBy") + " " + full_name;
			}
			else
			{
				from_string = LLTrans::getString("InvOfferAnObjectNamed") + " "+LLTrans::getString("'") 
				+ mFromName + LLTrans::getString("'")+" " + LLTrans::getString("InvOfferOwnedByUnknownUser");
				chatHistory_string = mFromName + " " + LLTrans::getString("InvOfferOwnedByUnknownUser");
			}
		}
	}
	else
	{
		from_string = chatHistory_string = mFromName;
	}
	
	bool busy=FALSE;
	
	switch(button)
	{
		case IOR_ACCEPT:
			// ACCEPT. The math for the dialog works, because the accept
			// for inventory_offered, task_inventory_offer or
			// group_notice_inventory is 1 greater than the offer integer value.
			// Generates IM_INVENTORY_ACCEPTED, IM_TASK_INVENTORY_ACCEPTED, 
			// or IM_GROUP_NOTICE_INVENTORY_ACCEPTED
			msg->addU8Fast(_PREHASH_Dialog, (U8)(mIM + 1));
			msg->addBinaryDataFast(_PREHASH_BinaryBucket, &(mFolderID.mData),
								   sizeof(mFolderID.mData));
			// send the message
			msg->sendReliable(mHost);
			
			//don't spam them if they are getting flooded
			if (check_offer_throttle(mFromName, true))
			{
				log_message = chatHistory_string + " " + LLTrans::getString("InvOfferGaveYou") + " " + mDesc + LLTrans::getString(".");
				LLSD args;
				args["MESSAGE"] = log_message;
				LLNotificationsUtil::add("SystemMessage", args);
			}
			
			// we will want to open this item when it comes back.
			LL_DEBUGS("Messaging") << "Initializing an opener for tid: " << mTransactionID
			<< LL_ENDL;
			switch (mIM)
		{
			case IM_TASK_INVENTORY_OFFERED:
			case IM_GROUP_NOTICE:
			case IM_GROUP_NOTICE_REQUESTED:
			{
				// This is an offer from a task or group.
				// We don't use a new instance of an opener
				// We instead use the singular observer gOpenTaskOffer
				// Since it already exists, we don't need to actually do anything
			}
				break;
			default:
				LL_WARNS("Messaging") << "inventory_offer_callback: unknown offer type" << LL_ENDL;
				break;
		}	// end switch (mIM)
			break;
			
		case IOR_BUSY:
			//Busy falls through to decline.  Says to make busy message.
			busy=TRUE;
		case IOR_MUTE:
			// MUTE falls through to decline
		case IOR_DECLINE:
			// DECLINE. The math for the dialog works, because the decline
			// for inventory_offered, task_inventory_offer or
			// group_notice_inventory is 2 greater than the offer integer value.
			// Generates IM_INVENTORY_DECLINED, IM_TASK_INVENTORY_DECLINED,
			// or IM_GROUP_NOTICE_INVENTORY_DECLINED
		default:
			// close button probably (or any of the fall-throughs from above)
			msg->addU8Fast(_PREHASH_Dialog, (U8)(mIM + 2));
			msg->addBinaryDataFast(_PREHASH_BinaryBucket, EMPTY_BINARY_BUCKET, EMPTY_BINARY_BUCKET_SIZE);
			// send the message
			msg->sendReliable(mHost);
			
			log_message = LLTrans::getString("InvOfferYouDecline") + " " + mDesc + " " + LLTrans::getString("InvOfferFrom") + " " + mFromName +".";
			LLSD args;
			args["MESSAGE"] = log_message;
			LLNotificationsUtil::add("SystemMessage", args);
			
			if (busy &&	(!mFromGroup && !mFromObject))
			{
				busy_message(msg,mFromID);
			}
			break;
	}
	
	if(opener)
	{
		gInventory.addObserver(opener);
	}

	if(!mPersist)
	{
		delete this;
	}
	return false;
}

class LLPostponedOfferNotification: public LLPostponedNotification
{
protected:
	/* virtual */
	void modifyNotificationParams()
	{
		LLSD substitutions = mParams.substitutions;
		substitutions["NAME"] = mName;
		mParams.substitutions = substitutions;
	}
};

void LLOfferInfo::initRespondFunctionMap()
{
	if(mRespondFunctions.empty())
	{
		mRespondFunctions["ObjectGiveItem"] = boost::bind(&LLOfferInfo::inventory_task_offer_callback, this, _1, _2);
		mRespondFunctions["UserGiveItem"] = boost::bind(&LLOfferInfo::inventory_offer_callback, this, _1, _2);
	}
}

void inventory_offer_handler(LLOfferInfo* info)
{
	//Until throttling is implmented, busy mode should reject inventory instead of silently
	//accepting it.  SEE SL-39554
	if (gAgent.getBusy())
	{
		info->forceResponse(IOR_BUSY);
		return;
	}
	
	//If muted, don't even go through the messaging stuff.  Just curtail the offer here.
	if (LLMuteList::getInstance()->isMuted(info->mFromID, info->mFromName))
	{
		info->forceResponse(IOR_MUTE);
		return;
	}

	// Avoid the Accept/Discard dialog if the user so desires. JC
	if (gSavedSettings.getBOOL("AutoAcceptNewInventory")
		&& (info->mType == LLAssetType::AT_NOTECARD
			|| info->mType == LLAssetType::AT_LANDMARK
			|| info->mType == LLAssetType::AT_TEXTURE))
	{
		// For certain types, just accept the items into the inventory,
		// and possibly open them on receipt depending upon "ShowNewInventory".
		info->forceResponse(IOR_ACCEPT);
		return;
	}

	// Strip any SLURL from the message display. (DEV-2754)
	std::string msg = info->mDesc;
	int indx = msg.find(" ( http://slurl.com/secondlife/");
	if(indx == std::string::npos)
	{
		// try to find new slurl host
		indx = msg.find(" ( http://maps.secondlife.com/secondlife/");
	}
	if(indx >= 0)
	{
		LLStringUtil::truncate(msg, indx);
	}

	LLSD args;
	args["[OBJECTNAME]"] = msg;

	LLSD payload;

	// must protect against a NULL return from lookupHumanReadable()
	std::string typestr = ll_safe_string(LLAssetType::lookupHumanReadable(info->mType));
	if (!typestr.empty())
	{
		// human readable matches string name from strings.xml
		// lets get asset type localized name
		args["OBJECTTYPE"] = LLTrans::getString(typestr);
	}
	else
	{
		LL_WARNS("Messaging") << "LLAssetType::lookupHumanReadable() returned NULL - probably bad asset type: " << info->mType << LL_ENDL;
		args["OBJECTTYPE"] = "";

		// This seems safest, rather than propagating bogosity
		LL_WARNS("Messaging") << "Forcing an inventory-decline for probably-bad asset type." << LL_ENDL;
		info->forceResponse(IOR_DECLINE);
		return;
	}

	// If mObjectID is null then generate the object_id based on msg to prevent
	// multiple creation of chiclets for same object.
	LLUUID object_id = info->mObjectID;
	if (object_id.isNull())
		object_id.generate(msg);

	payload["from_id"] = info->mFromID;
	// Needed by LLScriptFloaterManager to bind original notification with 
	// faked for toast one.
	payload["object_id"] = object_id;
	// Flag indicating that this notification is faked for toast.
	payload["give_inventory_notification"] = FALSE;
	args["OBJECTFROMNAME"] = info->mFromName;
	args["NAME"] = info->mFromName;
	if (info->mFromGroup)
	{
		args["NAME_SLURL"] = LLSLURL("group", info->mFromID, "about").getSLURLString();
	}
	else
	{
		args["NAME_SLURL"] = LLSLURL("agent", info->mFromID, "about").getSLURLString();
	}
	std::string verb = "select?name=" + LLURI::escape(msg);
	args["ITEM_SLURL"] = LLSLURL("inventory", info->mObjectID, verb.c_str()).getSLURLString();

	LLNotification::Params p("ObjectGiveItem");

	// Object -> Agent Inventory Offer
	if (info->mFromObject)
	{
		// Inventory Slurls don't currently work for non agent transfers, so only display the object name.
		args["ITEM_SLURL"] = msg;
		// Note: sets inventory_task_offer_callback as the callback
		p.substitutions(args).payload(payload).functor.responder(LLNotificationResponderPtr(info));
		info->mPersist = true;
		p.name = "ObjectGiveItem";
		// Pop up inv offer chiclet and let the user accept (keep), or reject (and silently delete) the inventory.
	    LLPostponedNotification::add<LLPostponedOfferNotification>(p, info->mFromID, info->mFromGroup == TRUE);
	}
	else // Agent -> Agent Inventory Offer
	{
		p.responder = info;
		// Note: sets inventory_offer_callback as the callback
		// *TODO fix memory leak
		// inventory_offer_callback() is not invoked if user received notification and 
		// closes viewer(without responding the notification)
		p.substitutions(args).payload(payload).functor.responder(LLNotificationResponderPtr(info));
		info->mPersist = true;
		p.name = "UserGiveItem";
		
		// Prefetch the item into your local inventory.
		LLInventoryFetchItemsObserver* fetch_item = new LLInventoryFetchItemsObserver(info->mObjectID);
		fetch_item->startFetch();
		if(fetch_item->isFinished())
		{
			fetch_item->done();
		}
		else
		{
			gInventory.addObserver(fetch_item);
		}
		
		// In viewer 2 we're now auto receiving inventory offers and messaging as such (not sending reject messages).
		info->send_auto_receive_response();

		// Inform user that there is a script floater via toast system
		{
			payload["give_inventory_notification"] = TRUE;
		    p.payload = payload;
		    LLPostponedNotification::add<LLPostponedOfferNotification>(p, info->mFromID, false);
		}
	}
}

bool lure_callback(const LLSD& notification, const LLSD& response)
{
	S32 option = 0;
	if (response.isInteger()) 
	{
		option = response.asInteger();
	}
	else
	{
		option = LLNotificationsUtil::getSelectedOption(notification, response);
	}
	
	LLUUID from_id = notification["payload"]["from_id"].asUUID();
	LLUUID lure_id = notification["payload"]["lure_id"].asUUID();
	BOOL godlike = notification["payload"]["godlike"].asBoolean();

	switch(option)
	{
	case 0:
		{
			// accept
			gAgent.teleportViaLure(lure_id, godlike);
		}
		break;
	case 1:
	default:
		// decline
		send_simple_im(from_id,
					   LLStringUtil::null,
					   IM_LURE_DECLINED,
					   lure_id);
		break;
	}
	return false;
}
static LLNotificationFunctorRegistration lure_callback_reg("TeleportOffered", lure_callback);

bool goto_url_callback(const LLSD& notification, const LLSD& response)
{
	std::string url = notification["payload"]["url"].asString();
	S32 option = LLNotificationsUtil::getSelectedOption(notification, response);
	if(1 == option)
	{
		LLWeb::loadURL(url);
	}
	return false;
}
static LLNotificationFunctorRegistration goto_url_callback_reg("GotoURL", goto_url_callback);

bool inspect_remote_object_callback(const LLSD& notification, const LLSD& response)
{
	S32 option = LLNotificationsUtil::getSelectedOption(notification, response);
	if (0 == option)
	{
		LLFloaterReg::showInstance("inspect_remote_object", notification["payload"]);
	}
	return false;
}
static LLNotificationFunctorRegistration inspect_remote_object_callback_reg("ServerObjectMessage", inspect_remote_object_callback);

class LLPostponedServerObjectNotification: public LLPostponedNotification
{
protected:
	/* virtual */
	void modifyNotificationParams()
	{
		LLSD payload = mParams.payload;
		mParams.payload = payload;
	}
};

static bool parse_lure_bucket(const std::string& bucket,
							  U64& region_handle,
							  LLVector3& pos,
							  LLVector3& look_at,
							  U8& region_access)
{
	// tokenize the bucket
	typedef boost::tokenizer<boost::char_separator<char> > tokenizer;
	boost::char_separator<char> sep("|", "", boost::keep_empty_tokens);
	tokenizer tokens(bucket, sep);
	tokenizer::iterator iter = tokens.begin();

	S32 gx,gy,rx,ry,rz,lx,ly,lz;
	try
	{
		gx = boost::lexical_cast<S32>((*(iter)).c_str());
		gy = boost::lexical_cast<S32>((*(++iter)).c_str());
		rx = boost::lexical_cast<S32>((*(++iter)).c_str());
		ry = boost::lexical_cast<S32>((*(++iter)).c_str());
		rz = boost::lexical_cast<S32>((*(++iter)).c_str());
		lx = boost::lexical_cast<S32>((*(++iter)).c_str());
		ly = boost::lexical_cast<S32>((*(++iter)).c_str());
		lz = boost::lexical_cast<S32>((*(++iter)).c_str());
	}
	catch( boost::bad_lexical_cast& )
	{
		LL_WARNS("parse_lure_bucket")
			<< "Couldn't parse lure bucket."
			<< LL_ENDL;
		return false;
	}
	// Grab region access
	region_access = SIM_ACCESS_MIN;
	if (++iter != tokens.end())
	{
		std::string access_str((*iter).c_str());
		LLStringUtil::trim(access_str);
		if ( access_str == "A" )
		{
			region_access = SIM_ACCESS_ADULT;
		}
		else if ( access_str == "M" )
		{
			region_access = SIM_ACCESS_MATURE;
		}
		else if ( access_str == "PG" )
		{
			region_access = SIM_ACCESS_PG;
		}
	}

	pos.setVec((F32)rx, (F32)ry, (F32)rz);
	look_at.setVec((F32)lx, (F32)ly, (F32)lz);

	region_handle = to_region_handle(gx, gy);
	return true;
}

// Strip out "Resident" for display, but only if the message came from a user
// (rather than a script)
static std::string clean_name_from_im(const std::string& name, EInstantMessage type)
{
	switch(type)
	{
	case IM_NOTHING_SPECIAL:
	case IM_MESSAGEBOX:
	case IM_GROUP_INVITATION:
	case IM_INVENTORY_OFFERED:
	case IM_INVENTORY_ACCEPTED:
	case IM_INVENTORY_DECLINED:
	case IM_GROUP_VOTE:
	case IM_GROUP_MESSAGE_DEPRECATED:
	//IM_TASK_INVENTORY_OFFERED
	//IM_TASK_INVENTORY_ACCEPTED
	//IM_TASK_INVENTORY_DECLINED
	case IM_NEW_USER_DEFAULT:
	case IM_SESSION_INVITE:
	case IM_SESSION_P2P_INVITE:
	case IM_SESSION_GROUP_START:
	case IM_SESSION_CONFERENCE_START:
	case IM_SESSION_SEND:
	case IM_SESSION_LEAVE:
	//IM_FROM_TASK
	case IM_BUSY_AUTO_RESPONSE:
	case IM_CONSOLE_AND_CHAT_HISTORY:
	case IM_LURE_USER:
	case IM_LURE_ACCEPTED:
	case IM_LURE_DECLINED:
	case IM_GODLIKE_LURE_USER:
	case IM_YET_TO_BE_USED:
	case IM_GROUP_ELECTION_DEPRECATED:
	//IM_GOTO_URL
	//IM_FROM_TASK_AS_ALERT
	case IM_GROUP_NOTICE:
	case IM_GROUP_NOTICE_INVENTORY_ACCEPTED:
	case IM_GROUP_NOTICE_INVENTORY_DECLINED:
	case IM_GROUP_INVITATION_ACCEPT:
	case IM_GROUP_INVITATION_DECLINE:
	case IM_GROUP_NOTICE_REQUESTED:
	case IM_FRIENDSHIP_OFFERED:
	case IM_FRIENDSHIP_ACCEPTED:
	case IM_FRIENDSHIP_DECLINED_DEPRECATED:
	//IM_TYPING_START
	//IM_TYPING_STOP
		return LLCacheName::cleanFullName(name);
	default:
		return name;
	}
}

static std::string clean_name_from_task_im(const std::string& msg,
										   BOOL from_group)
{
	boost::smatch match;
	static const boost::regex returned_exp(
		"(.*been returned to your inventory lost and found folder by )(.+)( (from|near).*)");
	if (boost::regex_match(msg, match, returned_exp))
	{
		// match objects are 1-based for groups
		std::string final = match[1].str();
		std::string name = match[2].str();
		// Don't try to clean up group names
		if (!from_group)
		{
			if (LLAvatarNameCache::useDisplayNames())
			{
				// ...just convert to username
				final += LLCacheName::buildUsername(name);
			}
			else
			{
				// ...strip out legacy "Resident" name
				final += LLCacheName::cleanFullName(name);
			}
		}
		final += match[3].str();
		return final;
	}
	return msg;
}

void notification_display_name_callback(const LLUUID& id,
					  const LLAvatarName& av_name,
					  const std::string& name, 
					  LLSD& substitutions, 
					  const LLSD& payload)
{
	substitutions["NAME"] = av_name.mDisplayName;
	LLNotificationsUtil::add(name, substitutions, payload);
}

class LLPostponedIMSystemTipNotification: public LLPostponedNotification
{
protected:
	/* virtual */
	void modifyNotificationParams()
	{
		LLSD payload = mParams.payload;
		payload["SESSION_NAME"] = mName;
		mParams.payload = payload;
	}

};

// Callback for name resolution of a god/estate message
void god_message_name_cb(const LLAvatarName& av_name, LLChat chat, std::string message)
{	
	LLSD args;
	args["NAME"] = av_name.getCompleteName();
	args["MESSAGE"] = message;
	LLNotificationsUtil::add("GodMessage", args);

	// Treat like a system message and put in chat history.
	chat.mText = av_name.getCompleteName() + ": " + message;

	LLNearbyChat* nearby_chat = LLFloaterReg::getTypedInstance<LLNearbyChat>("nearby_chat", LLSD());
	if(nearby_chat)
	{
		nearby_chat->addMessage(chat);
	}

}

void process_improved_im(LLMessageSystem *msg, void **user_data)
{
	if (gNoRender)
	{
		return;
	}
	LLUUID from_id;
	BOOL from_group;
	LLUUID to_id;
	U8 offline;
	U8 d = 0;
	LLUUID session_id;
	U32 timestamp;
	std::string name;
	std::string message;
	U32 parent_estate_id = 0;
	LLUUID region_id;
	LLVector3 position;
	U8 binary_bucket[MTUBYTES];
	S32 binary_bucket_size;
	LLChat chat;
	std::string buffer;
	
	// *TODO: Translate - need to fix the full name to first/last (maybe)
	msg->getUUIDFast(_PREHASH_AgentData, _PREHASH_AgentID, from_id);
	msg->getBOOLFast(_PREHASH_MessageBlock, _PREHASH_FromGroup, from_group);
	msg->getUUIDFast(_PREHASH_MessageBlock, _PREHASH_ToAgentID, to_id);
	msg->getU8Fast(  _PREHASH_MessageBlock, _PREHASH_Offline, offline);
	msg->getU8Fast(  _PREHASH_MessageBlock, _PREHASH_Dialog, d);
	msg->getUUIDFast(_PREHASH_MessageBlock, _PREHASH_ID, session_id);
	msg->getU32Fast( _PREHASH_MessageBlock, _PREHASH_Timestamp, timestamp);
	//msg->getData("MessageBlock", "Count",		&count);
	msg->getStringFast(_PREHASH_MessageBlock, _PREHASH_FromAgentName, name);
	msg->getStringFast(_PREHASH_MessageBlock, _PREHASH_Message,		message);
	msg->getU32Fast(_PREHASH_MessageBlock, _PREHASH_ParentEstateID, parent_estate_id);
	msg->getUUIDFast(_PREHASH_MessageBlock, _PREHASH_RegionID, region_id);
	msg->getVector3Fast(_PREHASH_MessageBlock, _PREHASH_Position, position);
	msg->getBinaryDataFast(  _PREHASH_MessageBlock, _PREHASH_BinaryBucket, binary_bucket, 0, 0, MTUBYTES);
	binary_bucket_size = msg->getSizeFast(_PREHASH_MessageBlock, _PREHASH_BinaryBucket);
	EInstantMessage dialog = (EInstantMessage)d;

    // make sure that we don't have an empty or all-whitespace name
	LLStringUtil::trim(name);
	if (name.empty())
	{
        name = LLTrans::getString("Unnamed");
	}
	// IDEVO convert new-style "Resident" names for display
	name = clean_name_from_im(name, dialog);

	BOOL is_busy = gAgent.getBusy();
	BOOL is_muted = LLMuteList::getInstance()->isMuted(from_id, name, LLMute::flagTextChat);
	BOOL is_linden = LLMuteList::getInstance()->isLinden(name);
	BOOL is_owned_by_me = FALSE;
	BOOL is_friend = (LLAvatarTracker::instance().getBuddyInfo(from_id) == NULL) ? false : true;
	BOOL accept_im_from_only_friend = gSavedSettings.getBOOL("VoiceCallsFriendsOnly");
	
	chat.mMuted = is_muted && !is_linden;
	chat.mFromID = from_id;
	chat.mFromName = name;
	chat.mSourceType = (from_id.isNull() || (name == std::string(SYSTEM_FROM))) ? CHAT_SOURCE_SYSTEM : CHAT_SOURCE_AGENT;

	LLViewerObject *source = gObjectList.findObject(session_id); //Session ID is probably the wrong thing.
	if (source)
	{
		is_owned_by_me = source->permYouOwner();
	}

	std::string separator_string(": ");

	LLSD args;
	LLSD payload;
	LLNotification::Params params;

	switch(dialog)
	{
	case IM_CONSOLE_AND_CHAT_HISTORY:
		args["MESSAGE"] = message;
		payload["from_id"] = from_id;

		params.name = "IMSystemMessageTip";
		params.substitutions = args;
		params.payload = payload;
	    LLPostponedNotification::add<LLPostponedIMSystemTipNotification>(params, from_id, false);
		break;

	case IM_NOTHING_SPECIAL: 
		// Don't show dialog, just do IM
		if (!gAgent.isGodlike()
				&& gAgent.getRegion()->isPrelude() 
				&& to_id.isNull() )
		{
			// do nothing -- don't distract newbies in
			// Prelude with global IMs
		}
		else if (offline == IM_ONLINE && !is_linden && is_busy && name != SYSTEM_FROM)
		{
			// return a standard "busy" message, but only do it to online IM 
			// (i.e. not other auto responses and not store-and-forward IM)
			if (!gIMMgr->hasSession(session_id))
			{
				// if there is not a panel for this conversation (i.e. it is a new IM conversation
				// initiated by the other party) then...
				std::string my_name;
				LLAgentUI::buildFullname(my_name);
				std::string response = gSavedPerAccountSettings.getString("BusyModeResponse");
				pack_instant_message(
					gMessageSystem,
					gAgent.getID(),
					FALSE,
					gAgent.getSessionID(),
					from_id,
					my_name,
					response,
					IM_ONLINE,
					IM_BUSY_AUTO_RESPONSE,
					session_id);
				gAgent.sendReliableMessage();
			}

			// now store incoming IM in chat history

			buffer = message;
	
			LL_INFOS("Messaging") << "process_improved_im: session_id( " << session_id << " ), from_id( " << from_id << " )" << LL_ENDL;

			// add to IM panel, but do not bother the user
			gIMMgr->addMessage(
				session_id,
				from_id,
				name,
				buffer,
				LLStringUtil::null,
				dialog,
				parent_estate_id,
				region_id,
				position,
				true);
		}
		else if (from_id.isNull())
		{
			LLSD args;
			args["MESSAGE"] = message;
			LLNotificationsUtil::add("SystemMessage", args);
		}
		else if (to_id.isNull())
		{
			// Message to everyone from GOD, look up the fullname since
			// server always slams name to legacy names
			LLAvatarNameCache::get(from_id, boost::bind(god_message_name_cb, _2, chat, message));
		}
		else
		{
			// standard message, not from system
			std::string saved;
			if(offline == IM_OFFLINE)
			{
				saved = llformat("(Saved %s) ", formatted_time(timestamp).c_str());
			}
			buffer = saved + message;

			LL_INFOS("Messaging") << "process_improved_im: session_id( " << session_id << " ), from_id( " << from_id << " )" << LL_ENDL;

			bool mute_im = is_muted;
			if(accept_im_from_only_friend&&!is_friend)
			{
				mute_im = true;
			}
			if (!mute_im || is_linden) 
			{
				gIMMgr->addMessage(
					session_id,
					from_id,
					name,
					buffer,
					LLStringUtil::null,
					dialog,
					parent_estate_id,
					region_id,
					position,
					true);
			}
			else
			{
				/*
				EXT-5099
				currently there is no way to store in history only...
				using  LLNotificationsUtil::add will add message to Nearby Chat

				// muted user, so don't start an IM session, just record line in chat
				// history.  Pretend the chat is from a local agent,
				// so it will go into the history but not be shown on screen.

				LLSD args;
				args["MESSAGE"] = buffer;
				LLNotificationsUtil::add("SystemMessageTip", args);
				*/
			}
		}
		break;

	case IM_TYPING_START:
		{
			LLPointer<LLIMInfo> im_info = new LLIMInfo(gMessageSystem);
			gIMMgr->processIMTypingStart(im_info);
		}
		break;

	case IM_TYPING_STOP:
		{
			LLPointer<LLIMInfo> im_info = new LLIMInfo(gMessageSystem);
			gIMMgr->processIMTypingStop(im_info);
		}
		break;

	case IM_MESSAGEBOX:
		{
			// This is a block, modeless dialog.
			//*TODO: Translate
			args["MESSAGE"] = message;
			LLNotificationsUtil::add("SystemMessageTip", args);
		}
		break;
	case IM_GROUP_NOTICE:
	case IM_GROUP_NOTICE_REQUESTED:
		{
			LL_INFOS("Messaging") << "Received IM_GROUP_NOTICE message." << LL_ENDL;
			// Read the binary bucket for more information.
			struct notice_bucket_header_t
			{
				U8 has_inventory;
				U8 asset_type;
				LLUUID group_id;
			};
			struct notice_bucket_full_t
			{
				struct notice_bucket_header_t header;
				U8 item_name[DB_INV_ITEM_NAME_BUF_SIZE];
			}* notice_bin_bucket;

			// Make sure the binary bucket is big enough to hold the header 
			// and a null terminated item name.
			if ( (binary_bucket_size < (S32)((sizeof(notice_bucket_header_t) + sizeof(U8))))
				|| (binary_bucket[binary_bucket_size - 1] != '\0') )
			{
				LL_WARNS("Messaging") << "Malformed group notice binary bucket" << LL_ENDL;
				break;
			}

			notice_bin_bucket = (struct notice_bucket_full_t*) &binary_bucket[0];
			U8 has_inventory = notice_bin_bucket->header.has_inventory;
			U8 asset_type = notice_bin_bucket->header.asset_type;
			LLUUID group_id = notice_bin_bucket->header.group_id;
			std::string item_name = ll_safe_string((const char*) notice_bin_bucket->item_name);

			// If there is inventory, give the user the inventory offer.
			LLOfferInfo* info = NULL;

			if (has_inventory)
			{
				info = new LLOfferInfo();
				
				info->mIM = IM_GROUP_NOTICE;
				info->mFromID = from_id;
				info->mFromGroup = from_group;
				info->mTransactionID = session_id;
				info->mType = (LLAssetType::EType) asset_type;
				info->mFolderID = gInventory.findCategoryUUIDForType(LLFolderType::assetTypeToFolderType(info->mType));
				std::string from_name;

				from_name += "A group member named ";
				from_name += name;

				info->mFromName = from_name;
				info->mDesc = item_name;
				info->mHost = msg->getSender();
			}
			
			std::string str(message);

			// Tokenize the string.
			// TODO: Support escaped tokens ("||" -> "|")
			typedef boost::tokenizer<boost::char_separator<char> > tokenizer;
			boost::char_separator<char> sep("|","",boost::keep_empty_tokens);
			tokenizer tokens(str, sep);
			tokenizer::iterator iter = tokens.begin();

			std::string subj(*iter++);
			std::string mes(*iter++);

			// Send the notification down the new path.
			// For requested notices, we don't want to send the popups.
			if (dialog != IM_GROUP_NOTICE_REQUESTED)
			{
				payload["subject"] = subj;
				payload["message"] = mes;
				payload["sender_name"] = name;
				payload["group_id"] = group_id;
				payload["inventory_name"] = item_name;
				payload["inventory_offer"] = info ? info->asLLSD() : LLSD();

				LLSD args;
				args["SUBJECT"] = subj;
				args["MESSAGE"] = mes;
				LLNotifications::instance().add(LLNotification::Params("GroupNotice").substitutions(args).payload(payload).time_stamp(timestamp));
			}

			// Also send down the old path for now.
			if (IM_GROUP_NOTICE_REQUESTED == dialog)
			{
				
				LLPanelGroup::showNotice(subj,mes,group_id,has_inventory,item_name,info);
			}
			else
			{
				delete info;
			}
		}
		break;
	case IM_GROUP_INVITATION:
		{
			//if (!is_linden && (is_busy || is_muted))
			if ((is_busy || is_muted))
			{
				LLMessageSystem *msg = gMessageSystem;
				busy_message(msg,from_id);
			}
			else
			{
				LL_INFOS("Messaging") << "Received IM_GROUP_INVITATION message." << LL_ENDL;
				// Read the binary bucket for more information.
				struct invite_bucket_t
				{
					S32 membership_fee;
					LLUUID role_id;
				}* invite_bucket;

				// Make sure the binary bucket is the correct size.
				if (binary_bucket_size != sizeof(invite_bucket_t))
				{
					LL_WARNS("Messaging") << "Malformed group invite binary bucket" << LL_ENDL;
					break;
				}

				invite_bucket = (struct invite_bucket_t*) &binary_bucket[0];
				S32 membership_fee = ntohl(invite_bucket->membership_fee);

				// IDEVO Clean up legacy name "Resident" in message constructed in
				// lldatagroups.cpp
				U32 pos = message.find(" has invited you to join a group.\n");
				if (pos != std::string::npos)
				{
					// use cleaned-up name from above
					message = name + message.substr(pos);
				}

				LLSD payload;
				payload["transaction_id"] = session_id;
				payload["group_id"] = from_id;
				payload["name"] = name;
				payload["message"] = message;
				payload["fee"] = membership_fee;

				LLSD args;
				args["MESSAGE"] = message;
				// we shouldn't pass callback functor since it is registered in LLFunctorRegistration
				LLNotificationsUtil::add("JoinGroup", args, payload);
			}
		}
		break;

	case IM_INVENTORY_OFFERED:
	case IM_TASK_INVENTORY_OFFERED:
		// Someone has offered us some inventory.
		{
			LLOfferInfo* info = new LLOfferInfo;
			if (IM_INVENTORY_OFFERED == dialog)
			{
				struct offer_agent_bucket_t
				{
					S8		asset_type;
					LLUUID	object_id;
				}* bucketp;

				if (sizeof(offer_agent_bucket_t) != binary_bucket_size)
				{
					LL_WARNS("Messaging") << "Malformed inventory offer from agent" << LL_ENDL;
					delete info;
					break;
				}
				bucketp = (struct offer_agent_bucket_t*) &binary_bucket[0];
				info->mType = (LLAssetType::EType) bucketp->asset_type;
				info->mObjectID = bucketp->object_id;
			}
			else
			{
				if (sizeof(S8) != binary_bucket_size)
				{
					LL_WARNS("Messaging") << "Malformed inventory offer from object" << LL_ENDL;
					delete info;
					break;
				}
				info->mType = (LLAssetType::EType) binary_bucket[0];
				info->mObjectID = LLUUID::null;
			}

			info->mIM = dialog;
			info->mFromID = from_id;
			info->mFromGroup = from_group;
			info->mTransactionID = session_id;
			info->mFolderID = gInventory.findCategoryUUIDForType(LLFolderType::assetTypeToFolderType(info->mType));

			if (dialog == IM_TASK_INVENTORY_OFFERED)
			{
				info->mFromObject = TRUE;
			}
			else
			{
				info->mFromObject = FALSE;
			}
			info->mFromName = name;
			info->mDesc = message;
			info->mHost = msg->getSender();
			//if (((is_busy && !is_owned_by_me) || is_muted))
			if (is_muted)
			{
				// Prefetch the offered item so that it can be discarded by the appropriate observer. (EXT-4331)
				LLInventoryFetchItemsObserver* fetch_item = new LLInventoryFetchItemsObserver(info->mObjectID);
				fetch_item->startFetch();
				delete fetch_item;

				// Same as closing window
				info->forceResponse(IOR_DECLINE);
			}
			else
			{
				inventory_offer_handler(info);
			}
		}
		break;

	case IM_INVENTORY_ACCEPTED:
	{
		args["NAME"] = LLSLURL("agent", from_id, "completename").getSLURLString();;
		LLSD payload;
		payload["from_id"] = from_id;
		LLNotificationsUtil::add("InventoryAccepted", args, payload);
		break;
	}
	case IM_INVENTORY_DECLINED:
	{
		args["NAME"] = LLSLURL("agent", from_id, "completename").getSLURLString();;
		LLSD payload;
		payload["from_id"] = from_id;
		LLNotificationsUtil::add("InventoryDeclined", args, payload);
		break;
	}
	// TODO: _DEPRECATED suffix as part of vote removal - DEV-24856
	case IM_GROUP_VOTE:
		{
			LL_WARNS("Messaging") << "Received IM: IM_GROUP_VOTE_DEPRECATED" << LL_ENDL;
		}
		break;

	case IM_GROUP_ELECTION_DEPRECATED:
	{
		LL_WARNS("Messaging") << "Received IM: IM_GROUP_ELECTION_DEPRECATED" << LL_ENDL;
	}
	break;
	
	case IM_SESSION_SEND:
	{
		if (!is_linden && is_busy)
		{
			return;
		}

		// Only show messages if we have a session open (which
		// should happen after you get an "invitation"
		if ( !gIMMgr->hasSession(session_id) )
		{
			return;
		}

		// standard message, not from system
		std::string saved;
		if(offline == IM_OFFLINE)
		{
			saved = llformat("(Saved %s) ", formatted_time(timestamp).c_str());
		}
		buffer = saved + message;
		BOOL is_this_agent = FALSE;
		if(from_id == gAgentID)
		{
			is_this_agent = TRUE;
		}
		gIMMgr->addMessage(
			session_id,
			from_id,
			name,
			buffer,
			ll_safe_string((char*)binary_bucket),
			IM_SESSION_INVITE,
			parent_estate_id,
			region_id,
			position,
			true);
	}
	break;

	case IM_FROM_TASK:
		{
			if (is_busy && !is_owned_by_me)
			{
				return;
			}

			// Build a link to open the object IM info window.
			std::string location = ll_safe_string((char*)binary_bucket, binary_bucket_size-1);

			if (session_id.notNull())
			{
				chat.mFromID = session_id;
			}
			else
			{
				// This message originated on a region without the updated code for task id and slurl information.
				// We just need a unique ID for this object that isn't the owner ID.
				// If it is the owner ID it will overwrite the style that contains the link to that owner's profile.
				// This isn't ideal - it will make 1 style for all objects owned by the the same person/group.
				// This works because the only thing we can really do in this case is show the owner name and link to their profile.
				chat.mFromID = from_id ^ gAgent.getSessionID();
			}

			chat.mSourceType = CHAT_SOURCE_OBJECT;

			if(SYSTEM_FROM == name)
			{
				// System's UUID is NULL (fixes EXT-4766)
				chat.mFromID = LLUUID::null;
				chat.mSourceType = CHAT_SOURCE_SYSTEM;
			}

			// IDEVO Some messages have embedded resident names
			message = clean_name_from_task_im(message, from_group);

			LLSD query_string;
			query_string["owner"] = from_id;
			query_string["slurl"] = location;
			query_string["name"] = name;
			if (from_group)
			{
				query_string["groupowned"] = "true";
			}	

			chat.mURL = LLSLURL("objectim", session_id, "").getSLURLString();
			chat.mText = message;

			// Note: lie to Nearby Chat, pretending that this is NOT an IM, because
			// IMs from obejcts don't open IM sessions.
			LLNearbyChat* nearby_chat = LLFloaterReg::getTypedInstance<LLNearbyChat>("nearby_chat", LLSD());
			if(SYSTEM_FROM != name && nearby_chat)
			{
				chat.mOwnerID = from_id;
				LLSD args;
				args["slurl"] = location;
				args["type"] = LLNotificationsUI::NT_NEARBYCHAT;
				LLNotificationsUI::LLNotificationManager::instance().onChat(chat, args);
			}


			//Object IMs send with from name: 'Second Life' need to be displayed also in notification toasts (EXT-1590)
			if (SYSTEM_FROM != name) break;
			
			LLSD substitutions;
			substitutions["NAME"] = name;
			substitutions["MSG"] = message;

			LLSD payload;
			payload["object_id"] = session_id;
			payload["owner_id"] = from_id;
			payload["from_id"] = from_id;
			payload["slurl"] = location;
			payload["name"] = name;
			std::string session_name;
			if (from_group)
			{
				payload["group_owned"] = "true";
			}

			LLNotification::Params params("ServerObjectMessage");
			params.substitutions = substitutions;
			params.payload = payload;

			LLPostponedNotification::add<LLPostponedServerObjectNotification>(params, from_id, false);
		}
		break;
	case IM_FROM_TASK_AS_ALERT:
		if (is_busy && !is_owned_by_me)
		{
			return;
		}
		{
			// Construct a viewer alert for this message.
			args["NAME"] = name;
			args["MESSAGE"] = message;
			LLNotificationsUtil::add("ObjectMessage", args);
		}
		break;
	case IM_BUSY_AUTO_RESPONSE:
		if (is_muted)
		{
			LL_DEBUGS("Messaging") << "Ignoring busy response from " << from_id << LL_ENDL;
			return;
		}
		else
		{
			// TODO: after LLTrans hits release, get "busy response" into translatable file
			buffer = llformat("%s (%s): %s", name.c_str(), "busy response", message.c_str());
			gIMMgr->addMessage(session_id, from_id, name, buffer);
		}
		break;
		
	case IM_LURE_USER:
		{
			if (is_muted)
			{ 
				return;
			}
			else if (is_busy) 
			{
				busy_message(msg,from_id);
			}
			else
			{
				LLVector3 pos, look_at;
				U64 region_handle;
				U8 region_access;
				std::string region_info = ll_safe_string((char*)binary_bucket, binary_bucket_size);
				std::string region_access_str = LLStringUtil::null;
				std::string region_access_icn = LLStringUtil::null;

				if (parse_lure_bucket(region_info, region_handle, pos, look_at, region_access))
				{
					region_access_str = LLViewerRegion::accessToString(region_access);
					region_access_icn = LLViewerRegion::getAccessIcon(region_access);
				}

				LLSD args;
				// *TODO: Translate -> [FIRST] [LAST] (maybe)
				args["NAME_SLURL"] = LLSLURL("agent", from_id, "about").getSLURLString();
				args["MESSAGE"] = message;
				args["MATURITY_STR"] = region_access_str;
				args["MATURITY_ICON"] = region_access_icn;
				LLSD payload;
				payload["from_id"] = from_id;
				payload["lure_id"] = session_id;
				payload["godlike"] = FALSE;

			    LLNotification::Params params("TeleportOffered");
			    params.substitutions = args;
			    params.payload = payload;
			    LLPostponedNotification::add<LLPostponedOfferNotification>(	params, from_id, false);
			}
		}
		break;

	case IM_GODLIKE_LURE_USER:
		{
			LLSD payload;
			payload["from_id"] = from_id;
			payload["lure_id"] = session_id;
			payload["godlike"] = TRUE;
			// do not show a message box, because you're about to be
			// teleported.
			LLNotifications::instance().forceResponse(LLNotification::Params("TeleportOffered").payload(payload), 0);
		}
		break;

	case IM_GOTO_URL:
		{
			LLSD args;
			// n.b. this is for URLs sent by the system, not for
			// URLs sent by scripts (i.e. llLoadURL)
			if (binary_bucket_size <= 0)
			{
				LL_WARNS("Messaging") << "bad binary_bucket_size: "
					<< binary_bucket_size
					<< " - aborting function." << LL_ENDL;
				return;
			}

			std::string url;
			
			url.assign((char*)binary_bucket, binary_bucket_size-1);
			args["MESSAGE"] = message;
			args["URL"] = url;
			LLSD payload;
			payload["url"] = url;
			LLNotificationsUtil::add("GotoURL", args, payload );
		}
		break;

	case IM_FRIENDSHIP_OFFERED:
		{
			LLSD payload;
			payload["from_id"] = from_id;
			payload["session_id"] = session_id;;
			payload["online"] = (offline == IM_ONLINE);
			payload["sender"] = msg->getSender().getIPandPort();

			if (is_busy)
			{
				busy_message(msg, from_id);
				LLNotifications::instance().forceResponse(LLNotification::Params("OfferFriendship").payload(payload), 1);
			}
			else if (is_muted)
			{
				LLNotifications::instance().forceResponse(LLNotification::Params("OfferFriendship").payload(payload), 1);
			}
			else
			{
				args["NAME_SLURL"] = LLSLURL("agent", from_id, "about").getSLURLString();
				if(message.empty())
				{
					//support for frienship offers from clients before July 2008
				        LLNotificationsUtil::add("OfferFriendshipNoMessage", args, payload);
				}
				else
				{
					args["[MESSAGE]"] = message;
				    LLNotification::Params params("OfferFriendship");
				    params.substitutions = args;
				    params.payload = payload;
				    LLPostponedNotification::add<LLPostponedOfferNotification>(	params, from_id, false);
				}
			}
		}
		break;

	case IM_FRIENDSHIP_ACCEPTED:
		{
			// In the case of an offline IM, the formFriendship() may be extraneous
			// as the database should already include the relationship.  But it
			// doesn't hurt for dupes.
			LLAvatarTracker::formFriendship(from_id);
			
			std::vector<std::string> strings;
			strings.push_back(from_id.asString());
			send_generic_message("requestonlinenotification", strings);
			
			args["NAME"] = name;
			LLSD payload;
			payload["from_id"] = from_id;
			LLAvatarNameCache::get(from_id, boost::bind(&notification_display_name_callback,
														 _1,
														 _2,
														 "FriendshipAccepted",
														 args,
														 payload));
		}
		break;

	case IM_FRIENDSHIP_DECLINED_DEPRECATED:
	default:
		LL_WARNS("Messaging") << "Instant message calling for unknown dialog "
				<< (S32)dialog << LL_ENDL;
		break;
	}

	LLWindow* viewer_window = gViewerWindow->getWindow();
	if (viewer_window && viewer_window->getMinimized())
	{
		viewer_window->flashIcon(5.f);
	}
}

void busy_message (LLMessageSystem* msg, LLUUID from_id) 
{
	if (gAgent.getBusy())
	{
		std::string my_name;
		LLAgentUI::buildFullname(my_name);
		std::string response = gSavedPerAccountSettings.getString("BusyModeResponse");
		pack_instant_message(
			gMessageSystem,
			gAgent.getID(),
			FALSE,
			gAgent.getSessionID(),
			from_id,
			my_name,
			response,
			IM_ONLINE,
			IM_BUSY_AUTO_RESPONSE);
		gAgent.sendReliableMessage();
	}
}

bool callingcard_offer_callback(const LLSD& notification, const LLSD& response)
{
	S32 option = LLNotificationsUtil::getSelectedOption(notification, response);
	LLUUID fid;
	LLUUID from_id;
	LLMessageSystem* msg = gMessageSystem;
	switch(option)
	{
	case 0:
		// accept
		msg->newMessageFast(_PREHASH_AcceptCallingCard);
		msg->nextBlockFast(_PREHASH_AgentData);
		msg->addUUIDFast(_PREHASH_AgentID, gAgent.getID());
		msg->addUUIDFast(_PREHASH_SessionID, gAgent.getSessionID());
		msg->nextBlockFast(_PREHASH_TransactionBlock);
		msg->addUUIDFast(_PREHASH_TransactionID, notification["payload"]["transaction_id"].asUUID());
		fid = gInventory.findCategoryUUIDForType(LLFolderType::FT_CALLINGCARD);
		msg->nextBlockFast(_PREHASH_FolderData);
		msg->addUUIDFast(_PREHASH_FolderID, fid);
		msg->sendReliable(LLHost(notification["payload"]["sender"].asString()));
		break;
	case 1:
		// decline		
		msg->newMessageFast(_PREHASH_DeclineCallingCard);
		msg->nextBlockFast(_PREHASH_AgentData);
		msg->addUUIDFast(_PREHASH_AgentID, gAgent.getID());
		msg->addUUIDFast(_PREHASH_SessionID, gAgent.getSessionID());
		msg->nextBlockFast(_PREHASH_TransactionBlock);
		msg->addUUIDFast(_PREHASH_TransactionID, notification["payload"]["transaction_id"].asUUID());
		msg->sendReliable(LLHost(notification["payload"]["sender"].asString()));
		busy_message(msg, notification["payload"]["source_id"].asUUID());
		break;
	default:
		// close button probably, possibly timed out
		break;
	}

	return false;
}
static LLNotificationFunctorRegistration callingcard_offer_cb_reg("OfferCallingCard", callingcard_offer_callback);

void process_offer_callingcard(LLMessageSystem* msg, void**)
{
	// someone has offered to form a friendship
	LL_DEBUGS("Messaging") << "callingcard offer" << LL_ENDL;

	LLUUID source_id;
	msg->getUUIDFast(_PREHASH_AgentData, _PREHASH_AgentID, source_id);
	LLUUID tid;
	msg->getUUIDFast(_PREHASH_AgentBlock, _PREHASH_TransactionID, tid);

	LLSD payload;
	payload["transaction_id"] = tid;
	payload["source_id"] = source_id;
	payload["sender"] = msg->getSender().getIPandPort();

	LLViewerObject* source = gObjectList.findObject(source_id);
	LLSD args;
	std::string source_name;
	if(source && source->isAvatar())
	{
		LLNameValue* nvfirst = source->getNVPair("FirstName");
		LLNameValue* nvlast  = source->getNVPair("LastName");
		if (nvfirst && nvlast)
		{
			source_name = LLCacheName::buildFullName(
				nvfirst->getString(), nvlast->getString());
		}
	}

	if(!source_name.empty())
	{
		if (gAgent.getBusy() 
			|| LLMuteList::getInstance()->isMuted(source_id, source_name, LLMute::flagTextChat))
		{
			// automatically decline offer
			LLNotifications::instance().forceResponse(LLNotification::Params("OfferCallingCard").payload(payload), 1);
		}
		else
		{
			LLNotificationsUtil::add("OfferCallingCard", args, payload);
		}
	}
	else
	{
		LL_WARNS("Messaging") << "Calling card offer from an unknown source." << LL_ENDL;
	}
}

void process_accept_callingcard(LLMessageSystem* msg, void**)
{
	LLNotificationsUtil::add("CallingCardAccepted");
}

void process_decline_callingcard(LLMessageSystem* msg, void**)
{
	LLNotificationsUtil::add("CallingCardDeclined");
}

void process_chat_from_simulator(LLMessageSystem *msg, void **user_data)
{
	LLChat	chat;
	std::string		mesg;
	std::string		from_name;
	U8			source_temp;
	U8			type_temp;
	U8			audible_temp;
	LLColor4	color(1.0f, 1.0f, 1.0f, 1.0f);
	LLUUID		from_id;
	LLUUID		owner_id;
	BOOL		is_owned_by_me = FALSE;
	LLViewerObject*	chatter;

	msg->getString("ChatData", "FromName", from_name);
	
	msg->getUUID("ChatData", "SourceID", from_id);
	chat.mFromID = from_id;
	
	// Object owner for objects
	msg->getUUID("ChatData", "OwnerID", owner_id);

	msg->getU8Fast(_PREHASH_ChatData, _PREHASH_SourceType, source_temp);
	chat.mSourceType = (EChatSourceType)source_temp;

	msg->getU8("ChatData", "ChatType", type_temp);
	chat.mChatType = (EChatType)type_temp;

	msg->getU8Fast(_PREHASH_ChatData, _PREHASH_Audible, audible_temp);
	chat.mAudible = (EChatAudible)audible_temp;
	
	chat.mTime = LLFrameTimer::getElapsedSeconds();
	
	// IDEVO Correct for new-style "Resident" names
	if (chat.mSourceType == CHAT_SOURCE_AGENT)
	{
		// I don't know if it's OK to change this here, if 
		// anything downstream does lookups by name, for instance
		LLAvatarName av_name;
		if (LLAvatarNameCache::useDisplayNames()
			&& LLAvatarNameCache::get(from_id, &av_name))
		{
			chat.mFromName = av_name.mDisplayName;
		}
		else
		{
			chat.mFromName = LLCacheName::cleanFullName(from_name);
		}
	}
	else
	{
		chat.mFromName = from_name;
	}

	BOOL is_busy = gAgent.getBusy();

	BOOL is_muted = FALSE;
	BOOL is_linden = FALSE;
	is_muted = LLMuteList::getInstance()->isMuted(
		from_id,
		from_name,
		LLMute::flagTextChat) 
		|| LLMuteList::getInstance()->isMuted(owner_id, LLMute::flagTextChat);
	is_linden = chat.mSourceType != CHAT_SOURCE_OBJECT &&
		LLMuteList::getInstance()->isLinden(from_name);

	BOOL is_audible = (CHAT_AUDIBLE_FULLY == chat.mAudible);
	chatter = gObjectList.findObject(from_id);
	if (chatter)
	{
		chat.mPosAgent = chatter->getPositionAgent();

		// Make swirly things only for talking objects. (not script debug messages, though)
		if (chat.mSourceType == CHAT_SOURCE_OBJECT 
			&& chat.mChatType != CHAT_TYPE_DEBUG_MSG)
		{
			LLPointer<LLViewerPartSourceChat> psc = new LLViewerPartSourceChat(chatter->getPositionAgent());
			psc->setSourceObject(chatter);
			psc->setColor(color);
			//We set the particles to be owned by the object's owner, 
			//just in case they should be muted by the mute list
			psc->setOwnerUUID(owner_id);
			LLViewerPartSim::getInstance()->addPartSource(psc);
		}

		// record last audible utterance
		if (is_audible
			&& (is_linden || (!is_muted && !is_busy)))
		{
			if (chat.mChatType != CHAT_TYPE_START 
				&& chat.mChatType != CHAT_TYPE_STOP)
			{
				gAgent.heardChat(chat.mFromID);
			}
		}

		is_owned_by_me = chatter->permYouOwner();
	}

	if (is_audible)
	{
		BOOL visible_in_chat_bubble = FALSE;
		std::string verb;

		color.setVec(1.f,1.f,1.f,1.f);
		msg->getStringFast(_PREHASH_ChatData, _PREHASH_Message, mesg);

		BOOL ircstyle = FALSE;

		// Look for IRC-style emotes here so chatbubbles work
		std::string prefix = mesg.substr(0, 4);
		if (prefix == "/me " || prefix == "/me'")
		{
			ircstyle = TRUE;
		}
		chat.mText = mesg;

		// Look for the start of typing so we can put "..." in the bubbles.
		if (CHAT_TYPE_START == chat.mChatType)
		{
			LLLocalSpeakerMgr::getInstance()->setSpeakerTyping(from_id, TRUE);

			// Might not have the avatar constructed yet, eg on login.
			if (chatter && chatter->isAvatar())
			{
				((LLVOAvatar*)chatter)->startTyping();
			}
			return;
		}
		else if (CHAT_TYPE_STOP == chat.mChatType)
		{
			LLLocalSpeakerMgr::getInstance()->setSpeakerTyping(from_id, FALSE);

			// Might not have the avatar constructed yet, eg on login.
			if (chatter && chatter->isAvatar())
			{
				((LLVOAvatar*)chatter)->stopTyping();
			}
			return;
		}

		// Look for IRC-style emotes
		if (ircstyle)
		{
			// set CHAT_STYLE_IRC to avoid adding Avatar Name as author of message. See EXT-656
			chat.mChatStyle = CHAT_STYLE_IRC;

			// Do nothing, ircstyle is fixed above for chat bubbles
		}
		else
		{
			switch(chat.mChatType)
			{
			case CHAT_TYPE_WHISPER:
				verb = LLTrans::getString("whisper") + " ";
				break;
			case CHAT_TYPE_DEBUG_MSG:
			case CHAT_TYPE_OWNER:
			case CHAT_TYPE_NORMAL:
				verb = "";
				break;
			case CHAT_TYPE_SHOUT:
				verb = LLTrans::getString("shout") + " ";
				break;
			case CHAT_TYPE_START:
			case CHAT_TYPE_STOP:
				LL_WARNS("Messaging") << "Got chat type start/stop in main chat processing." << LL_ENDL;
				break;
			default:
				LL_WARNS("Messaging") << "Unknown type " << chat.mChatType << " in chat!" << LL_ENDL;
				verb = "";
				break;
			}


			chat.mText = "";
			chat.mText += verb;
			chat.mText += mesg;
		}
		
		// We have a real utterance now, so can stop showing "..." and proceed.
		if (chatter && chatter->isAvatar())
		{
			LLLocalSpeakerMgr::getInstance()->setSpeakerTyping(from_id, FALSE);
			((LLVOAvatar*)chatter)->stopTyping();
			
			if (!is_muted && !is_busy)
			{
				visible_in_chat_bubble = gSavedSettings.getBOOL("UseChatBubbles");
				std::string formated_msg = "";
				LLViewerChat::formatChatMsg(chat, formated_msg);
				LLChat chat_bubble = chat;
				chat_bubble.mText = formated_msg;
				((LLVOAvatar*)chatter)->addChat(chat_bubble);
			}
		}
		
		if (chatter)
		{
			chat.mPosAgent = chatter->getPositionAgent();
		}

		// truth table:
		// LINDEN	BUSY	MUTED	OWNED_BY_YOU	TASK		DISPLAY		STORE IN HISTORY
		// F		F		F		F				*			Yes			Yes
		// F		F		F		T				*			Yes			Yes
		// F		F		T		F				*			No			No
		// F		F		T		T				*			No			No
		// F		T		F		F				*			No			Yes
		// F		T		F		T				*			Yes			Yes
		// F		T		T		F				*			No			No
		// F		T		T		T				*			No			No
		// T		*		*		*				F			Yes			Yes

		chat.mMuted = is_muted && !is_linden;

		// pass owner_id to chat so that we can display the remote
		// object inspect for an object that is chatting with you
		LLSD args;
		args["type"] = LLNotificationsUI::NT_NEARBYCHAT;
		chat.mOwnerID = owner_id;

		LLNotificationsUI::LLNotificationManager::instance().onChat(chat, args);
	}
}


// Simulator we're on is informing the viewer that the agent
// is starting to teleport (perhaps to another sim, perhaps to the 
// same sim). If we initiated the teleport process by sending some kind 
// of TeleportRequest, then this info is redundant, but if the sim 
// initiated the teleport (via a script call, being killed, etc.) 
// then this info is news to us.
void process_teleport_start(LLMessageSystem *msg, void**)
{
	U32 teleport_flags = 0x0;
	msg->getU32("Info", "TeleportFlags", teleport_flags);

	if (teleport_flags & TELEPORT_FLAGS_DISABLE_CANCEL)
	{
		gViewerWindow->setProgressCancelButtonVisible(FALSE);
	}
	else
	{
		gViewerWindow->setProgressCancelButtonVisible(TRUE, LLTrans::getString("Cancel"));
	}

	// Freeze the UI and show progress bar
	// Note: could add data here to differentiate between normal teleport and death.

	if( gAgent.getTeleportState() == LLAgent::TELEPORT_NONE )
	{
		gTeleportDisplay = TRUE;
		gAgent.setTeleportState( LLAgent::TELEPORT_START );
		make_ui_sound("UISndTeleportOut");
		
		// Don't call LLFirstUse::useTeleport here because this could be
		// due to being killed, which would send you home, not to a Telehub
	}
}

void process_teleport_progress(LLMessageSystem* msg, void**)
{
	LLUUID agent_id;
	msg->getUUID("AgentData", "AgentID", agent_id);
	if((gAgent.getID() != agent_id)
	   || (gAgent.getTeleportState() == LLAgent::TELEPORT_NONE))
	{
		LL_WARNS("Messaging") << "Unexpected teleport progress message." << LL_ENDL;
		return;
	}
	U32 teleport_flags = 0x0;
	msg->getU32("Info", "TeleportFlags", teleport_flags);
	if (teleport_flags & TELEPORT_FLAGS_DISABLE_CANCEL)
	{
		gViewerWindow->setProgressCancelButtonVisible(FALSE);
	}
	else
	{
		gViewerWindow->setProgressCancelButtonVisible(TRUE, LLTrans::getString("Cancel"));
	}
	std::string buffer;
	msg->getString("Info", "Message", buffer);
	LL_DEBUGS("Messaging") << "teleport progress: " << buffer << LL_ENDL;

	//Sorta hacky...default to using simulator raw messages
	//if we don't find the coresponding mapping in our progress mappings
	std::string message = buffer;

	if (LLAgent::sTeleportProgressMessages.find(buffer) != 
		LLAgent::sTeleportProgressMessages.end() )
	{
		message = LLAgent::sTeleportProgressMessages[buffer];
	}

	gAgent.setTeleportMessage(LLAgent::sTeleportProgressMessages[message]);
}

class LLFetchInWelcomeArea : public LLInventoryFetchDescendentsObserver
{
public:
	LLFetchInWelcomeArea(const uuid_vec_t &ids) :
		LLInventoryFetchDescendentsObserver(ids)
	{}
	virtual void done()
	{
		LLIsType is_landmark(LLAssetType::AT_LANDMARK);
		LLIsType is_card(LLAssetType::AT_CALLINGCARD);

		LLInventoryModel::cat_array_t	card_cats;
		LLInventoryModel::item_array_t	card_items;
		LLInventoryModel::cat_array_t	land_cats;
		LLInventoryModel::item_array_t	land_items;

		uuid_vec_t::iterator it = mComplete.begin();
		uuid_vec_t::iterator end = mComplete.end();
		for(; it != end; ++it)
		{
			gInventory.collectDescendentsIf(
				(*it),
				land_cats,
				land_items,
				LLInventoryModel::EXCLUDE_TRASH,
				is_landmark);
			gInventory.collectDescendentsIf(
				(*it),
				card_cats,
				card_items,
				LLInventoryModel::EXCLUDE_TRASH,
				is_card);
		}
		LLSD args;
		if ( land_items.count() > 0 )
		{	// Show notification that they can now teleport to landmarks.  Use a random landmark from the inventory
			S32 random_land = ll_rand( land_items.count() - 1 );
			args["NAME"] = land_items[random_land]->getName();
			LLNotificationsUtil::add("TeleportToLandmark",args);
		}
		if ( card_items.count() > 0 )
		{	// Show notification that they can now contact people.  Use a random calling card from the inventory
			S32 random_card = ll_rand( card_items.count() - 1 );
			args["NAME"] = card_items[random_card]->getName();
			LLNotificationsUtil::add("TeleportToPerson",args);
		}

		gInventory.removeObserver(this);
		delete this;
	}
};



class LLPostTeleportNotifiers : public LLEventTimer 
{
public:
	LLPostTeleportNotifiers();
	virtual ~LLPostTeleportNotifiers();

	//function to be called at the supplied frequency
	virtual BOOL tick();
};

LLPostTeleportNotifiers::LLPostTeleportNotifiers() : LLEventTimer( 2.0 )
{
};

LLPostTeleportNotifiers::~LLPostTeleportNotifiers()
{
}

BOOL LLPostTeleportNotifiers::tick()
{
	BOOL all_done = FALSE;
	if ( gAgent.getTeleportState() == LLAgent::TELEPORT_NONE )
	{
		// get callingcards and landmarks available to the user arriving.
		uuid_vec_t folders;
		const LLUUID callingcard_id = gInventory.findCategoryUUIDForType(LLFolderType::FT_CALLINGCARD);
		if(callingcard_id.notNull()) 
			folders.push_back(callingcard_id);
		const LLUUID folder_id = gInventory.findCategoryUUIDForType(LLFolderType::FT_LANDMARK);
		if(folder_id.notNull()) 
			folders.push_back(folder_id);
		if(!folders.empty())
		{
			LLFetchInWelcomeArea* fetcher = new LLFetchInWelcomeArea(folders);
			fetcher->startFetch();
			if(fetcher->isFinished())
			{
				fetcher->done();
			}
			else
			{
				gInventory.addObserver(fetcher);
			}
		}
		all_done = TRUE;
	}

	return all_done;
}



// Teleport notification from the simulator
// We're going to pretend to be a new agent
void process_teleport_finish(LLMessageSystem* msg, void**)
{
	LL_DEBUGS("Messaging") << "Got teleport location message" << LL_ENDL;
	LLUUID agent_id;
	msg->getUUIDFast(_PREHASH_Info, _PREHASH_AgentID, agent_id);
	if (agent_id != gAgent.getID())
	{
		LL_WARNS("Messaging") << "Got teleport notification for wrong agent!" << LL_ENDL;
		return;
	}
	
	// Teleport is finished; it can't be cancelled now.
	gViewerWindow->setProgressCancelButtonVisible(FALSE);

	// Do teleport effect for where you're leaving
	// VEFFECT: TeleportStart
	LLHUDEffectSpiral *effectp = (LLHUDEffectSpiral *)LLHUDManager::getInstance()->createViewerEffect(LLHUDObject::LL_HUD_EFFECT_POINT, TRUE);
	effectp->setPositionGlobal(gAgent.getPositionGlobal());
	effectp->setColor(LLColor4U(gAgent.getEffectColor()));
	LLHUDManager::getInstance()->sendEffects();

	U32 location_id;
	U32 sim_ip;
	U16 sim_port;
	LLVector3 pos, look_at;
	U64 region_handle;
	msg->getU32Fast(_PREHASH_Info, _PREHASH_LocationID, location_id);
	msg->getIPAddrFast(_PREHASH_Info, _PREHASH_SimIP, sim_ip);
	msg->getIPPortFast(_PREHASH_Info, _PREHASH_SimPort, sim_port);
	//msg->getVector3Fast(_PREHASH_Info, _PREHASH_Position, pos);
	//msg->getVector3Fast(_PREHASH_Info, _PREHASH_LookAt, look_at);
	msg->getU64Fast(_PREHASH_Info, _PREHASH_RegionHandle, region_handle);
	U32 teleport_flags;
	msg->getU32Fast(_PREHASH_Info, _PREHASH_TeleportFlags, teleport_flags);
	
	
	std::string seedCap;
	msg->getStringFast(_PREHASH_Info, _PREHASH_SeedCapability, seedCap);

	// update home location if we are teleporting out of prelude - specific to teleporting to welcome area 
	if((teleport_flags & TELEPORT_FLAGS_SET_HOME_TO_TARGET)
	   && (!gAgent.isGodlike()))
	{
		gAgent.setHomePosRegion(region_handle, pos);

		// Create a timer that will send notices when teleporting is all finished.  Since this is 
		// based on the LLEventTimer class, it will be managed by that class and not orphaned or leaked.
		new LLPostTeleportNotifiers();
	}

	LLHost sim_host(sim_ip, sim_port);

	// Viewer trusts the simulator.
	gMessageSystem->enableCircuit(sim_host, TRUE);
	LLViewerRegion* regionp =  LLWorld::getInstance()->addRegion(region_handle, sim_host);

/*
	// send camera update to new region
	gAgentCamera.updateCamera();

	// likewise make sure the camera is behind the avatar
	gAgentCamera.resetView(TRUE);
	LLVector3 shift_vector = regionp->getPosRegionFromGlobal(gAgent.getRegion()->getOriginGlobal());
	gAgent.setRegion(regionp);
	gObjectList.shiftObjects(shift_vector);

	if (isAgentAvatarValid())
	{
		gAgentAvatarp->clearChatText();
		gAgentCamera.slamLookAt(look_at);
	}
	gAgent.setPositionAgent(pos);
	gAssetStorage->setUpstream(sim);
	gCacheName->setUpstream(sim);
*/

	// now, use the circuit info to tell simulator about us!
	LL_INFOS("Messaging") << "process_teleport_finish() Enabling "
			<< sim_host << " with code " << msg->mOurCircuitCode << LL_ENDL;
	msg->newMessageFast(_PREHASH_UseCircuitCode);
	msg->nextBlockFast(_PREHASH_CircuitCode);
	msg->addU32Fast(_PREHASH_Code, msg->getOurCircuitCode());
	msg->addUUIDFast(_PREHASH_SessionID, gAgent.getSessionID());
	msg->addUUIDFast(_PREHASH_ID, gAgent.getID());
	msg->sendReliable(sim_host);

	send_complete_agent_movement(sim_host);
	gAgent.setTeleportState( LLAgent::TELEPORT_MOVING );
	gAgent.setTeleportMessage(LLAgent::sTeleportProgressMessages["contacting"]);

	regionp->setSeedCapability(seedCap);

	// Don't send camera updates to the new region until we're
	// actually there...


	// Now do teleport effect for where you're going.
	// VEFFECT: TeleportEnd
	effectp = (LLHUDEffectSpiral *)LLHUDManager::getInstance()->createViewerEffect(LLHUDObject::LL_HUD_EFFECT_POINT, TRUE);
	effectp->setPositionGlobal(gAgent.getPositionGlobal());

	effectp->setColor(LLColor4U(gAgent.getEffectColor()));
	LLHUDManager::getInstance()->sendEffects();

//	gTeleportDisplay = TRUE;
//	gTeleportDisplayTimer.reset();
//	gViewerWindow->setShowProgress(TRUE);
}

// stuff we have to do every time we get an AvatarInitComplete from a sim
/*
void process_avatar_init_complete(LLMessageSystem* msg, void**)
{
	LLVector3 agent_pos;
	msg->getVector3Fast(_PREHASH_AvatarData, _PREHASH_Position, agent_pos);
	agent_movement_complete(msg->getSender(), agent_pos);
}
*/

void process_agent_movement_complete(LLMessageSystem* msg, void**)
{
	gAgentMovementCompleted = true;

	LLUUID agent_id;
	msg->getUUIDFast(_PREHASH_AgentData, _PREHASH_AgentID, agent_id);
	LLUUID session_id;
	msg->getUUIDFast(_PREHASH_AgentData, _PREHASH_SessionID, session_id);
	if((gAgent.getID() != agent_id) || (gAgent.getSessionID() != session_id))
	{
		LL_WARNS("Messaging") << "Incorrect id in process_agent_movement_complete()"
				<< LL_ENDL;
		return;
	}

	LL_DEBUGS("Messaging") << "process_agent_movement_complete()" << LL_ENDL;

	// *TODO: check timestamp to make sure the movement compleation
	// makes sense.
	LLVector3 agent_pos;
	msg->getVector3Fast(_PREHASH_Data, _PREHASH_Position, agent_pos);
	LLVector3 look_at;
	msg->getVector3Fast(_PREHASH_Data, _PREHASH_LookAt, look_at);
	U64 region_handle;
	msg->getU64Fast(_PREHASH_Data, _PREHASH_RegionHandle, region_handle);
	
	std::string version_channel;
	msg->getString("SimData", "ChannelVersion", version_channel);

	if (!isAgentAvatarValid())
	{
		// Could happen if you were immediately god-teleported away on login,
		// maybe other cases.  Continue, but warn.
		LL_WARNS("Messaging") << "agent_movement_complete() with NULL avatarp." << LL_ENDL;
	}

	F32 x, y;
	from_region_handle(region_handle, &x, &y);
	LLViewerRegion* regionp = LLWorld::getInstance()->getRegionFromHandle(region_handle);
	if (!regionp)
	{
		if (gAgent.getRegion())
		{
			LL_WARNS("Messaging") << "current region " << gAgent.getRegion()->getOriginGlobal() << LL_ENDL;
		}

		LL_WARNS("Messaging") << "Agent being sent to invalid home region: " 
			<< x << ":" << y 
			<< " current pos " << gAgent.getPositionGlobal()
			<< LL_ENDL;
		LLAppViewer::instance()->forceDisconnect(LLTrans::getString("SentToInvalidRegion"));
		return;

	}

	LL_INFOS("Messaging") << "Changing home region to " << x << ":" << y << LL_ENDL;

	// set our upstream host the new simulator and shuffle things as
	// appropriate.
	LLVector3 shift_vector = regionp->getPosRegionFromGlobal(
		gAgent.getRegion()->getOriginGlobal());
	gAgent.setRegion(regionp);
	gObjectList.shiftObjects(shift_vector);
	gAssetStorage->setUpstream(msg->getSender());
	gCacheName->setUpstream(msg->getSender());
	gViewerThrottle.sendToSim();
	gViewerWindow->sendShapeToSim();

	bool is_teleport = gAgent.getTeleportState() == LLAgent::TELEPORT_MOVING;

	if( is_teleport )
	{
		// Force the camera back onto the agent, don't animate.
		gAgentCamera.setFocusOnAvatar(TRUE, FALSE);
		gAgentCamera.slamLookAt(look_at);
		gAgentCamera.updateCamera();

		gAgent.setTeleportState( LLAgent::TELEPORT_START_ARRIVAL );

		// set the appearance on teleport since the new sim does not
		// know what you look like.
		gAgent.sendAgentSetAppearance();

		if (isAgentAvatarValid())
		{
			// Chat the "back" SLURL. (DEV-4907)

			LLSLURL slurl;
			gAgent.getTeleportSourceSLURL(slurl);
			LLSD substitution = LLSD().with("[T_SLURL]", slurl.getSLURLString());
			std::string completed_from = LLAgent::sTeleportProgressMessages["completed_from"];
			LLStringUtil::format(completed_from, substitution);

			LLSD args;
			args["MESSAGE"] = completed_from;
			LLNotificationsUtil::add("SystemMessageTip", args);

			// Set the new position
			gAgentAvatarp->setPositionAgent(agent_pos);
			gAgentAvatarp->clearChat();
			gAgentAvatarp->slamPosition();
		}
	}
	else
	{
		// This is likely just the initial logging in phase.
		gAgent.setTeleportState( LLAgent::TELEPORT_NONE );
	}

	if ( LLTracker::isTracking(NULL) )
	{
		// Check distance to beacon, if < 5m, remove beacon
		LLVector3d beacon_pos = LLTracker::getTrackedPositionGlobal();
		LLVector3 beacon_dir(agent_pos.mV[VX] - (F32)fmod(beacon_pos.mdV[VX], 256.0), agent_pos.mV[VY] - (F32)fmod(beacon_pos.mdV[VY], 256.0), 0);
		if (beacon_dir.magVecSquared() < 25.f)
		{
			LLTracker::stopTracking(NULL);
		}
		else if ( is_teleport )
		{
			//look at the beacon
			LLVector3 global_agent_pos = agent_pos;
			global_agent_pos[0] += x;
			global_agent_pos[1] += y;
			look_at = (LLVector3)beacon_pos - global_agent_pos;
			look_at.normVec();
			gAgentCamera.slamLookAt(look_at);
		}
	}

	// TODO: Put back a check for flying status! DK 12/19/05
	// Sim tells us whether the new position is off the ground
	/*
	if (teleport_flags & TELEPORT_FLAGS_IS_FLYING)
	{
		gAgent.setFlying(TRUE);
	}
	else
	{
		gAgent.setFlying(FALSE);
	}
	*/

	send_agent_update(TRUE, TRUE);

	if (gAgent.getRegion()->getBlockFly())
	{
		gAgent.setFlying(gAgent.canFly());
	}

	// force simulator to recognize busy state
	if (gAgent.getBusy())
	{
		gAgent.setBusy();
	}
	else
	{
		gAgent.clearBusy();
	}

	if (isAgentAvatarValid())
	{
		gAgentAvatarp->mFootPlane.clearVec();
	}
	
	// send walk-vs-run status
	gAgent.sendWalkRun(gAgent.getRunning() || gAgent.getAlwaysRun());

	// If the server version has changed, display an info box and offer
	// to display the release notes, unless this is the initial log in.
	if (gLastVersionChannel == version_channel)
	{
		return;
	}

	if (!gLastVersionChannel.empty())
	{
		// work out the URL for this server's Release Notes
		std::string url ="http://wiki.secondlife.com/wiki/Release_Notes/";
		std::string server_version = version_channel;
		std::vector<std::string> s_vect;
		boost::algorithm::split(s_vect, server_version, isspace);
		for(U32 i = 0; i < s_vect.size(); i++)
		{
			if (i != (s_vect.size() - 1))
			{
				if(i != (s_vect.size() - 2))
				{
				   url += s_vect[i] + "_";
				}
				else
				{
					url += s_vect[i] + "/";
				}
			}
			else
			{
				url += s_vect[i].substr(0,4);
			}
		}

		LLSD args;
		args["URL"] = url;
		LLNotificationsUtil::add("ServerVersionChanged", args);
	}

	gLastVersionChannel = version_channel;
}

void process_crossed_region(LLMessageSystem* msg, void**)
{
	LLUUID agent_id;
	msg->getUUIDFast(_PREHASH_AgentData, _PREHASH_AgentID, agent_id);
	LLUUID session_id;
	msg->getUUIDFast(_PREHASH_AgentData, _PREHASH_SessionID, session_id);
	if((gAgent.getID() != agent_id) || (gAgent.getSessionID() != session_id))
	{
		LL_WARNS("Messaging") << "Incorrect id in process_crossed_region()"
				<< LL_ENDL;
		return;
	}
	LL_INFOS("Messaging") << "process_crossed_region()" << LL_ENDL;

	U32 sim_ip;
	msg->getIPAddrFast(_PREHASH_RegionData, _PREHASH_SimIP, sim_ip);
	U16 sim_port;
	msg->getIPPortFast(_PREHASH_RegionData, _PREHASH_SimPort, sim_port);
	LLHost sim_host(sim_ip, sim_port);
	U64 region_handle;
	msg->getU64Fast(_PREHASH_RegionData, _PREHASH_RegionHandle, region_handle);
	
	std::string seedCap;
	msg->getStringFast(_PREHASH_RegionData, _PREHASH_SeedCapability, seedCap);

	send_complete_agent_movement(sim_host);

	LLViewerRegion* regionp = LLWorld::getInstance()->addRegion(region_handle, sim_host);
	regionp->setSeedCapability(seedCap);
}



// Sends avatar and camera information to simulator.
// Sent roughly once per frame, or 20 times per second, whichever is less often

const F32 THRESHOLD_HEAD_ROT_QDOT = 0.9997f;	// ~= 2.5 degrees -- if its less than this we need to update head_rot
const F32 MAX_HEAD_ROT_QDOT = 0.99999f;			// ~= 0.5 degrees -- if its greater than this then no need to update head_rot
												// between these values we delay the updates (but no more than one second)


void send_agent_update(BOOL force_send, BOOL send_reliable)
{
	if (gAgent.getTeleportState() != LLAgent::TELEPORT_NONE)
	{
		// We don't care if they want to send an agent update, they're not allowed to until the simulator
		// that's the target is ready to receive them (after avatar_init_complete is received)
		return;
	}

	// We have already requested to log out.  Don't send agent updates.
	if(LLAppViewer::instance()->logoutRequestSent())
	{
		return;
	}

	// no region to send update to
	if(gAgent.getRegion() == NULL)
	{
		return;
	}

	const F32 TRANSLATE_THRESHOLD = 0.01f;

	// NOTA BENE: This is (intentionally?) using the small angle sine approximation to test for rotation
	//			  Plus, there is an extra 0.5 in the mix since the perpendicular between last_camera_at and getAtAxis() bisects cam_rot_change
	//			  Thus, we're actually testing against 0.2 degrees
	const F32 ROTATION_THRESHOLD = 0.1f * 2.f*F_PI/360.f;			//  Rotation thresh 0.2 deg, see note above

	const U8 DUP_MSGS = 1;				//  HACK!  number of times to repeat data on motionless agent

	//  Store data on last sent update so that if no changes, no send
	static LLVector3 last_camera_pos_agent, 
					 last_camera_at, 
					 last_camera_left,
					 last_camera_up;
	
	static LLVector3 cam_center_chg,
					 cam_rot_chg;

	static LLQuaternion last_head_rot;
	static U32 last_control_flags = 0;
	static U8 last_render_state;
	static U8 duplicate_count = 0;
	static F32 head_rot_chg = 1.0;
	static U8 last_flags;

	LLMessageSystem	*msg = gMessageSystem;
	LLVector3		camera_pos_agent;				// local to avatar's region
	U8				render_state;

	LLQuaternion body_rotation = gAgent.getFrameAgent().getQuaternion();
	LLQuaternion head_rotation = gAgent.getHeadRotation();

	camera_pos_agent = gAgentCamera.getCameraPositionAgent();

	render_state = gAgent.getRenderState();

	U32		control_flag_change = 0;
	U8		flag_change = 0;

	cam_center_chg = last_camera_pos_agent - camera_pos_agent;
	cam_rot_chg = last_camera_at - LLViewerCamera::getInstance()->getAtAxis();

	// If a modifier key is held down, turn off
	// LBUTTON and ML_LBUTTON so that using the camera (alt-key) doesn't
	// trigger a control event.
	U32 control_flags = gAgent.getControlFlags();
	MASK	key_mask = gKeyboard->currentMask(TRUE);
	if (key_mask & MASK_ALT || key_mask & MASK_CONTROL)
	{
		control_flags &= ~(	AGENT_CONTROL_LBUTTON_DOWN |
							AGENT_CONTROL_ML_LBUTTON_DOWN );
		control_flags |= 	AGENT_CONTROL_LBUTTON_UP |
							AGENT_CONTROL_ML_LBUTTON_UP ;
	}

	control_flag_change = last_control_flags ^ control_flags;

	U8 flags = AU_FLAGS_NONE;
	if (gAgent.isGroupTitleHidden())
	{
		flags |= AU_FLAGS_HIDETITLE;
	}
	if (gAgent.getAutoPilot())
	{
		flags |= AU_FLAGS_CLIENT_AUTOPILOT;
	}

	flag_change = last_flags ^ flags;

	head_rot_chg = dot(last_head_rot, head_rotation);

	if (force_send || 
		(cam_center_chg.magVec() > TRANSLATE_THRESHOLD) || 
		(head_rot_chg < THRESHOLD_HEAD_ROT_QDOT) ||	
		(last_render_state != render_state) ||
		(cam_rot_chg.magVec() > ROTATION_THRESHOLD) ||
		control_flag_change != 0 ||
		flag_change != 0)  
	{
/*
		if (head_rot_chg < THRESHOLD_HEAD_ROT_QDOT)
		{
			//LL_INFOS("Messaging") << "head rot " << head_rotation << LL_ENDL;
			LL_INFOS("Messaging") << "head_rot_chg = " << head_rot_chg << LL_ENDL;
		}
		if (cam_rot_chg.magVec() > ROTATION_THRESHOLD) 
		{
			LL_INFOS("Messaging") << "cam rot " <<  cam_rot_chg.magVec() << LL_ENDL;
		}
		if (cam_center_chg.magVec() > TRANSLATE_THRESHOLD)
		{
			LL_INFOS("Messaging") << "cam center " << cam_center_chg.magVec() << LL_ENDL;
		}
//		if (drag_delta_chg.magVec() > TRANSLATE_THRESHOLD)
//		{
//			LL_INFOS("Messaging") << "drag delta " << drag_delta_chg.magVec() << LL_ENDL;
//		}
		if (control_flag_change)
		{
			LL_INFOS("Messaging") << "dcf = " << control_flag_change << LL_ENDL;
		}
*/

		duplicate_count = 0;
	}
	else
	{
		duplicate_count++;

		if (head_rot_chg < MAX_HEAD_ROT_QDOT  &&  duplicate_count < AGENT_UPDATES_PER_SECOND)
		{
			// The head_rotation is sent for updating things like attached guns.
			// We only trigger a new update when head_rotation deviates beyond
			// some threshold from the last update, however this can break fine
			// adjustments when trying to aim an attached gun, so what we do here
			// (where we would normally skip sending an update when nothing has changed)
			// is gradually reduce the threshold to allow a better update to 
			// eventually get sent... should update to within 0.5 degrees in less 
			// than a second.
			if (head_rot_chg < THRESHOLD_HEAD_ROT_QDOT + (MAX_HEAD_ROT_QDOT - THRESHOLD_HEAD_ROT_QDOT) * duplicate_count / AGENT_UPDATES_PER_SECOND)
			{
				duplicate_count = 0;
			}
			else
			{
				return;
			}
		}
		else
		{
			return;
		}
	}

	if (duplicate_count < DUP_MSGS && !gDisconnected)
	{
		// Build the message
		msg->newMessageFast(_PREHASH_AgentUpdate);
		msg->nextBlockFast(_PREHASH_AgentData);
		msg->addUUIDFast(_PREHASH_AgentID, gAgent.getID());
		msg->addUUIDFast(_PREHASH_SessionID, gAgent.getSessionID());
		msg->addQuatFast(_PREHASH_BodyRotation, body_rotation);
		msg->addQuatFast(_PREHASH_HeadRotation, head_rotation);
		msg->addU8Fast(_PREHASH_State, render_state);
		msg->addU8Fast(_PREHASH_Flags, flags);

//		if (camera_pos_agent.mV[VY] > 255.f)
//		{
//			LL_INFOS("Messaging") << "Sending camera center " << camera_pos_agent << LL_ENDL;
//		}
		
		msg->addVector3Fast(_PREHASH_CameraCenter, camera_pos_agent);
		msg->addVector3Fast(_PREHASH_CameraAtAxis, LLViewerCamera::getInstance()->getAtAxis());
		msg->addVector3Fast(_PREHASH_CameraLeftAxis, LLViewerCamera::getInstance()->getLeftAxis());
		msg->addVector3Fast(_PREHASH_CameraUpAxis, LLViewerCamera::getInstance()->getUpAxis());
		msg->addF32Fast(_PREHASH_Far, gAgentCamera.mDrawDistance);
		
		msg->addU32Fast(_PREHASH_ControlFlags, control_flags);

		if (gDebugClicks)
		{
			if (control_flags & AGENT_CONTROL_LBUTTON_DOWN)
			{
				LL_INFOS("Messaging") << "AgentUpdate left button down" << LL_ENDL;
			}

			if (control_flags & AGENT_CONTROL_LBUTTON_UP)
			{
				LL_INFOS("Messaging") << "AgentUpdate left button up" << LL_ENDL;
			}
		}

		gAgent.enableControlFlagReset();

		if (!send_reliable)
		{
			gAgent.sendMessage();
		}
		else
		{
			gAgent.sendReliableMessage();
		}

//		LL_DEBUGS("Messaging") << "agent " << avatar_pos_agent << " cam " << camera_pos_agent << LL_ENDL;

		// Copy the old data 
		last_head_rot = head_rotation;
		last_render_state = render_state;
		last_camera_pos_agent = camera_pos_agent;
		last_camera_at = LLViewerCamera::getInstance()->getAtAxis();
		last_camera_left = LLViewerCamera::getInstance()->getLeftAxis();
		last_camera_up = LLViewerCamera::getInstance()->getUpAxis();
		last_control_flags = control_flags;
		last_flags = flags;
	}
}



// *TODO: Remove this dependency, or figure out a better way to handle
// this hack.
extern U32 gObjectBits;

void process_object_update(LLMessageSystem *mesgsys, void **user_data)
{	
	LLMemType mt(LLMemType::MTYPE_OBJECT);
	// Update the data counters
	if (mesgsys->getReceiveCompressedSize())
	{
		gObjectBits += mesgsys->getReceiveCompressedSize() * 8;
	}
	else
	{
		gObjectBits += mesgsys->getReceiveSize() * 8;
	}

	// Update the object...
	gObjectList.processObjectUpdate(mesgsys, user_data, OUT_FULL);
}

void process_compressed_object_update(LLMessageSystem *mesgsys, void **user_data)
{
	LLMemType mt(LLMemType::MTYPE_OBJECT);
	// Update the data counters
	if (mesgsys->getReceiveCompressedSize())
	{
		gObjectBits += mesgsys->getReceiveCompressedSize() * 8;
	}
	else
	{
		gObjectBits += mesgsys->getReceiveSize() * 8;
	}

	// Update the object...
	gObjectList.processCompressedObjectUpdate(mesgsys, user_data, OUT_FULL_COMPRESSED);
}

void process_cached_object_update(LLMessageSystem *mesgsys, void **user_data)
{
	LLMemType mt(LLMemType::MTYPE_OBJECT);
	// Update the data counters
	if (mesgsys->getReceiveCompressedSize())
	{
		gObjectBits += mesgsys->getReceiveCompressedSize() * 8;
	}
	else
	{
		gObjectBits += mesgsys->getReceiveSize() * 8;
	}

	// Update the object...
	gObjectList.processCachedObjectUpdate(mesgsys, user_data, OUT_FULL_CACHED);
}


void process_terse_object_update_improved(LLMessageSystem *mesgsys, void **user_data)
{
	LLMemType mt(LLMemType::MTYPE_OBJECT);
	if (mesgsys->getReceiveCompressedSize())
	{
		gObjectBits += mesgsys->getReceiveCompressedSize() * 8;
	}
	else
	{
		gObjectBits += mesgsys->getReceiveSize() * 8;
	}

	gObjectList.processCompressedObjectUpdate(mesgsys, user_data, OUT_TERSE_IMPROVED);
}

static LLFastTimer::DeclareTimer FTM_PROCESS_OBJECTS("Process Objects");


void process_kill_object(LLMessageSystem *mesgsys, void **user_data)
{
	LLFastTimer t(FTM_PROCESS_OBJECTS);

	LLUUID		id;
	U32			local_id;
	S32			i;
	S32			num_objects;

	num_objects = mesgsys->getNumberOfBlocksFast(_PREHASH_ObjectData);

	for (i = 0; i < num_objects; i++)
	{
		mesgsys->getU32Fast(_PREHASH_ObjectData, _PREHASH_ID, local_id, i);

		LLViewerObjectList::getUUIDFromLocal(id,
											local_id,
											gMessageSystem->getSenderIP(),
											gMessageSystem->getSenderPort());
		if (id == LLUUID::null)
		{
			LL_DEBUGS("Messaging") << "Unknown kill for local " << local_id << LL_ENDL;
			gObjectList.mNumUnknownKills++;
			continue;
		}
		else
		{
			LL_DEBUGS("Messaging") << "Kill message for local " << local_id << LL_ENDL;
		}

		LLSelectMgr::getInstance()->removeObjectFromSelections(id);

		// ...don't kill the avatar
		if (!(id == gAgentID))
		{
			LLViewerObject *objectp = gObjectList.findObject(id);
			if (objectp)
			{
				// Display green bubble on kill
				if ( gShowObjectUpdates )
				{
					LLViewerObject* newobject;
					newobject = gObjectList.createObjectViewer(LL_PCODE_LEGACY_TEXT_BUBBLE, objectp->getRegion());

					LLVOTextBubble* bubble = (LLVOTextBubble*) newobject;

					bubble->mColor.setVec(0.f, 1.f, 0.f, 1.f);
					bubble->setScale( 2.0f * bubble->getScale() );
					bubble->setPositionGlobal(objectp->getPositionGlobal());
					gPipeline.addObject(bubble);
				}

				// Do the kill
				gObjectList.killObject(objectp);
			}
			else
			{
				LL_WARNS("Messaging") << "Object in UUID lookup, but not on object list in kill!" << LL_ENDL;
				gObjectList.mNumUnknownKills++;
			}
		}
	}
}

void process_time_synch(LLMessageSystem *mesgsys, void **user_data)
{
	LLVector3 sun_direction;
	LLVector3 sun_ang_velocity;
	F32 phase;
	U64	space_time_usec;

    U32 seconds_per_day;
    U32 seconds_per_year;

	// "SimulatorViewerTimeMessage"
	mesgsys->getU64Fast(_PREHASH_TimeInfo, _PREHASH_UsecSinceStart, space_time_usec);
	mesgsys->getU32Fast(_PREHASH_TimeInfo, _PREHASH_SecPerDay, seconds_per_day);
	mesgsys->getU32Fast(_PREHASH_TimeInfo, _PREHASH_SecPerYear, seconds_per_year);

	// This should eventually be moved to an "UpdateHeavenlyBodies" message
	mesgsys->getF32Fast(_PREHASH_TimeInfo, _PREHASH_SunPhase, phase);
	mesgsys->getVector3Fast(_PREHASH_TimeInfo, _PREHASH_SunDirection, sun_direction);
	mesgsys->getVector3Fast(_PREHASH_TimeInfo, _PREHASH_SunAngVelocity, sun_ang_velocity);

	LLWorld::getInstance()->setSpaceTimeUSec(space_time_usec);

	//LL_DEBUGS("Messaging") << "time_synch() - " << sun_direction << ", " << sun_ang_velocity
	//		 << ", " << phase << LL_ENDL;

	gSky.setSunPhase(phase);
	gSky.setSunTargetDirection(sun_direction, sun_ang_velocity);
	if (!gNoRender && !(gSavedSettings.getBOOL("SkyOverrideSimSunPosition") || gSky.getOverrideSun()))
	{
		gSky.setSunDirection(sun_direction, sun_ang_velocity);
	}
}

void process_sound_trigger(LLMessageSystem *msg, void **)
{
	if (!gAudiop) return;

	U64		region_handle = 0;
	F32		gain = 0;
	LLUUID	sound_id;
	LLUUID	owner_id;
	LLUUID	object_id;
	LLUUID	parent_id;
	LLVector3	pos_local;

	msg->getUUIDFast(_PREHASH_SoundData, _PREHASH_SoundID, sound_id);
	msg->getUUIDFast(_PREHASH_SoundData, _PREHASH_OwnerID, owner_id);
	msg->getUUIDFast(_PREHASH_SoundData, _PREHASH_ObjectID, object_id);
	msg->getUUIDFast(_PREHASH_SoundData, _PREHASH_ParentID, parent_id);
	msg->getU64Fast(_PREHASH_SoundData, _PREHASH_Handle, region_handle);
	msg->getVector3Fast(_PREHASH_SoundData, _PREHASH_Position, pos_local);
	msg->getF32Fast(_PREHASH_SoundData, _PREHASH_Gain, gain);

	// adjust sound location to true global coords
	LLVector3d	pos_global = from_region_handle(region_handle);
	pos_global.mdV[VX] += pos_local.mV[VX];
	pos_global.mdV[VY] += pos_local.mV[VY];
	pos_global.mdV[VZ] += pos_local.mV[VZ];

	// Don't play a trigger sound if you can't hear it due
	// to parcel "local audio only" settings.
	if (!LLViewerParcelMgr::getInstance()->canHearSound(pos_global)) return;

	// Don't play sounds triggered by someone you muted.
	if (LLMuteList::getInstance()->isMuted(owner_id, LLMute::flagObjectSounds)) return;
	
	// Don't play sounds from an object you muted
	if (LLMuteList::getInstance()->isMuted(object_id)) return;

	// Don't play sounds from an object whose parent you muted
	if (parent_id.notNull()
		&& LLMuteList::getInstance()->isMuted(parent_id))
	{
		return;
	}

	// Don't play sounds from a region with maturity above current agent maturity
	if( !gAgent.canAccessMaturityInRegion( region_handle ) )
	{
		return;
	}
		
	gAudiop->triggerSound(sound_id, owner_id, gain, LLAudioEngine::AUDIO_TYPE_SFX, pos_global);
}

void process_preload_sound(LLMessageSystem *msg, void **user_data)
{
	if (!gAudiop)
	{
		return;
	}

	LLUUID sound_id;
	LLUUID object_id;
	LLUUID owner_id;

	msg->getUUIDFast(_PREHASH_DataBlock, _PREHASH_SoundID, sound_id);
	msg->getUUIDFast(_PREHASH_DataBlock, _PREHASH_ObjectID, object_id);
	msg->getUUIDFast(_PREHASH_DataBlock, _PREHASH_OwnerID, owner_id);

	LLViewerObject *objectp = gObjectList.findObject(object_id);
	if (!objectp) return;

	if (LLMuteList::getInstance()->isMuted(object_id)) return;
	if (LLMuteList::getInstance()->isMuted(owner_id, LLMute::flagObjectSounds)) return;
	
	LLAudioSource *sourcep = objectp->getAudioSource(owner_id);
	if (!sourcep) return;
	
	LLAudioData *datap = gAudiop->getAudioData(sound_id);

	// Note that I don't actually do any loading of the
	// audio data into a buffer at this point, as it won't actually
	// help us out.

	// Don't play sounds from a region with maturity above current agent maturity
	LLVector3d pos_global = objectp->getPositionGlobal();
	if( !gAgent.canAccessMaturityAtGlobal( pos_global ) )
	{
		return;
	}
	
	// Add audioData starts a transfer internally.
	sourcep->addAudioData(datap, FALSE);
}

void process_attached_sound(LLMessageSystem *msg, void **user_data)
{
	F32 gain = 0;
	LLUUID sound_id;
	LLUUID object_id;
	LLUUID owner_id;
	U8 flags;

	msg->getUUIDFast(_PREHASH_DataBlock, _PREHASH_SoundID, sound_id);
	msg->getUUIDFast(_PREHASH_DataBlock, _PREHASH_ObjectID, object_id);
	msg->getUUIDFast(_PREHASH_DataBlock, _PREHASH_OwnerID, owner_id);
	msg->getF32Fast(_PREHASH_DataBlock, _PREHASH_Gain, gain);
	msg->getU8Fast(_PREHASH_DataBlock, _PREHASH_Flags, flags);

	LLViewerObject *objectp = gObjectList.findObject(object_id);
	if (!objectp)
	{
		// we don't know about this object, just bail
		return;
	}
	
	if (LLMuteList::getInstance()->isMuted(object_id)) return;
	
	if (LLMuteList::getInstance()->isMuted(owner_id, LLMute::flagObjectSounds)) return;

	
	// Don't play sounds from a region with maturity above current agent maturity
	LLVector3d pos = objectp->getPositionGlobal();
	if( !gAgent.canAccessMaturityAtGlobal(pos) )
	{
		return;
	}
	
	objectp->setAttachedSound(sound_id, owner_id, gain, flags);
}


void process_attached_sound_gain_change(LLMessageSystem *mesgsys, void **user_data)
{
	F32 gain = 0;
	LLUUID object_guid;
	LLViewerObject *objectp = NULL;

	mesgsys->getUUIDFast(_PREHASH_DataBlock, _PREHASH_ObjectID, object_guid);

	if (!((objectp = gObjectList.findObject(object_guid))))
	{
		// we don't know about this object, just bail
		return;
	}

 	mesgsys->getF32Fast(_PREHASH_DataBlock, _PREHASH_Gain, gain);

	objectp->adjustAudioGain(gain);
}


void process_health_message(LLMessageSystem *mesgsys, void **user_data)
{
	F32 health;

	mesgsys->getF32Fast(_PREHASH_HealthData, _PREHASH_Health, health);

	if (gStatusBar)
	{
		gStatusBar->setHealth((S32)health);
	}
}


void process_sim_stats(LLMessageSystem *msg, void **user_data)
{	
	S32 count = msg->getNumberOfBlocks("Stat");
	for (S32 i = 0; i < count; ++i)
	{
		U32 stat_id;
		F32 stat_value;
		msg->getU32("Stat", "StatID", stat_id, i);
		msg->getF32("Stat", "StatValue", stat_value, i);
		switch (stat_id)
		{
		case LL_SIM_STAT_TIME_DILATION:
			LLViewerStats::getInstance()->mSimTimeDilation.addValue(stat_value);
			break;
		case LL_SIM_STAT_FPS:
			LLViewerStats::getInstance()->mSimFPS.addValue(stat_value);
			break;
		case LL_SIM_STAT_PHYSFPS:
			LLViewerStats::getInstance()->mSimPhysicsFPS.addValue(stat_value);
			break;
		case LL_SIM_STAT_AGENTUPS:
			LLViewerStats::getInstance()->mSimAgentUPS.addValue(stat_value);
			break;
		case LL_SIM_STAT_FRAMEMS:
			LLViewerStats::getInstance()->mSimFrameMsec.addValue(stat_value);
			break;
		case LL_SIM_STAT_NETMS:
			LLViewerStats::getInstance()->mSimNetMsec.addValue(stat_value);
			break;
		case LL_SIM_STAT_SIMOTHERMS:
			LLViewerStats::getInstance()->mSimSimOtherMsec.addValue(stat_value);
			break;
		case LL_SIM_STAT_SIMPHYSICSMS:
			LLViewerStats::getInstance()->mSimSimPhysicsMsec.addValue(stat_value);
			break;
		case LL_SIM_STAT_AGENTMS:
			LLViewerStats::getInstance()->mSimAgentMsec.addValue(stat_value);
			break;
		case LL_SIM_STAT_IMAGESMS:
			LLViewerStats::getInstance()->mSimImagesMsec.addValue(stat_value);
			break;
		case LL_SIM_STAT_SCRIPTMS:
			LLViewerStats::getInstance()->mSimScriptMsec.addValue(stat_value);
			break;
		case LL_SIM_STAT_NUMTASKS:
			LLViewerStats::getInstance()->mSimObjects.addValue(stat_value);
			break;
		case LL_SIM_STAT_NUMTASKSACTIVE:
			LLViewerStats::getInstance()->mSimActiveObjects.addValue(stat_value);
			break;
		case LL_SIM_STAT_NUMAGENTMAIN:
			LLViewerStats::getInstance()->mSimMainAgents.addValue(stat_value);
			break;
		case LL_SIM_STAT_NUMAGENTCHILD:
			LLViewerStats::getInstance()->mSimChildAgents.addValue(stat_value);
			break;
		case LL_SIM_STAT_NUMSCRIPTSACTIVE:
			LLViewerStats::getInstance()->mSimActiveScripts.addValue(stat_value);
			break;
		case LL_SIM_STAT_SCRIPT_EPS:
			LLViewerStats::getInstance()->mSimScriptEPS.addValue(stat_value);
			break;
		case LL_SIM_STAT_INPPS:
			LLViewerStats::getInstance()->mSimInPPS.addValue(stat_value);
			break;
		case LL_SIM_STAT_OUTPPS:
			LLViewerStats::getInstance()->mSimOutPPS.addValue(stat_value);
			break;
		case LL_SIM_STAT_PENDING_DOWNLOADS:
			LLViewerStats::getInstance()->mSimPendingDownloads.addValue(stat_value);
			break;
		case LL_SIM_STAT_PENDING_UPLOADS:
			LLViewerStats::getInstance()->mSimPendingUploads.addValue(stat_value);
			break;
		case LL_SIM_STAT_PENDING_LOCAL_UPLOADS:
			LLViewerStats::getInstance()->mSimPendingLocalUploads.addValue(stat_value);
			break;
		case LL_SIM_STAT_TOTAL_UNACKED_BYTES:
			LLViewerStats::getInstance()->mSimTotalUnackedBytes.addValue(stat_value / 1024.f);
			break;
		case LL_SIM_STAT_PHYSICS_PINNED_TASKS:
			LLViewerStats::getInstance()->mPhysicsPinnedTasks.addValue(stat_value);
			break;
		case LL_SIM_STAT_PHYSICS_LOD_TASKS:
			LLViewerStats::getInstance()->mPhysicsLODTasks.addValue(stat_value);
			break;
		case LL_SIM_STAT_SIMPHYSICSSTEPMS:
			LLViewerStats::getInstance()->mSimSimPhysicsStepMsec.addValue(stat_value);
			break;
		case LL_SIM_STAT_SIMPHYSICSSHAPEMS:
			LLViewerStats::getInstance()->mSimSimPhysicsShapeUpdateMsec.addValue(stat_value);
			break;
		case LL_SIM_STAT_SIMPHYSICSOTHERMS:
			LLViewerStats::getInstance()->mSimSimPhysicsOtherMsec.addValue(stat_value);
			break;
		case LL_SIM_STAT_SIMPHYSICSMEMORY:
			LLViewerStats::getInstance()->mPhysicsMemoryAllocated.addValue(stat_value);
			break;
		case LL_SIM_STAT_SIMSPARETIME:
			LLViewerStats::getInstance()->mSimSpareMsec.addValue(stat_value);
			break;
		case LL_SIM_STAT_SIMSLEEPTIME:
			LLViewerStats::getInstance()->mSimSleepMsec.addValue(stat_value);
			break;
		case LL_SIM_STAT_IOPUMPTIME:
			LLViewerStats::getInstance()->mSimPumpIOMsec.addValue(stat_value);
			break;
		default:
			// Used to be a commented out warning.
 			LL_DEBUGS("Messaging") << "Unknown stat id" << stat_id << LL_ENDL;
		  break;
		}
	}

	/*
	msg->getF32Fast(_PREHASH_Statistics, _PREHASH_PhysicsTimeDilation, time_dilation);
	LLViewerStats::getInstance()->mSimTDStat.addValue(time_dilation);

	// Process information
	//	{	CpuUsage			F32				}
	//	{	SimMemTotal			F32				}
	//	{	SimMemRSS			F32				}
	//	{	ProcessUptime		F32				}
	F32 cpu_usage;
	F32 sim_mem_total;
	F32 sim_mem_rss;
	F32 process_uptime;
	msg->getF32Fast(_PREHASH_Statistics, _PREHASH_CpuUsage, cpu_usage);
	msg->getF32Fast(_PREHASH_Statistics, _PREHASH_SimMemTotal, sim_mem_total);
	msg->getF32Fast(_PREHASH_Statistics, _PREHASH_SimMemRSS, sim_mem_rss);
	msg->getF32Fast(_PREHASH_Statistics, _PREHASH_ProcessUptime, process_uptime);
	LLViewerStats::getInstance()->mSimCPUUsageStat.addValue(cpu_usage);
	LLViewerStats::getInstance()->mSimMemTotalStat.addValue(sim_mem_total);
	LLViewerStats::getInstance()->mSimMemRSSStat.addValue(sim_mem_rss);
	*/

	//
	// Various hacks that aren't statistics, but are being handled here.
	//
	U32 max_tasks_per_region;
	U32 region_flags;
	msg->getU32("Region", "ObjectCapacity", max_tasks_per_region);
	msg->getU32("Region", "RegionFlags", region_flags);

	LLViewerRegion* regionp = gAgent.getRegion();
	if (regionp)
	{
		BOOL was_flying = gAgent.getFlying();
		regionp->setRegionFlags(region_flags);
		regionp->setMaxTasks(max_tasks_per_region);
		// HACK: This makes agents drop from the sky if the region is 
		// set to no fly while people are still in the sim.
		if (was_flying && regionp->getBlockFly())
		{
			gAgent.setFlying(gAgent.canFly());
		}
	}
}



void process_avatar_animation(LLMessageSystem *mesgsys, void **user_data)
{
	LLUUID	animation_id;
	LLUUID	uuid;
	S32		anim_sequence_id;
	LLVOAvatar *avatarp;
	
	mesgsys->getUUIDFast(_PREHASH_Sender, _PREHASH_ID, uuid);

	//clear animation flags
	avatarp = (LLVOAvatar *)gObjectList.findObject(uuid);

	if (!avatarp)
	{
		// no agent by this ID...error?
		LL_WARNS("Messaging") << "Received animation state for unknown avatar" << uuid << LL_ENDL;
		return;
	}

	S32 num_blocks = mesgsys->getNumberOfBlocksFast(_PREHASH_AnimationList);
	S32 num_source_blocks = mesgsys->getNumberOfBlocksFast(_PREHASH_AnimationSourceList);

	avatarp->mSignaledAnimations.clear();
	
	if (avatarp->isSelf())
	{
		LLUUID object_id;

		for( S32 i = 0; i < num_blocks; i++ )
		{
			mesgsys->getUUIDFast(_PREHASH_AnimationList, _PREHASH_AnimID, animation_id, i);
			mesgsys->getS32Fast(_PREHASH_AnimationList, _PREHASH_AnimSequenceID, anim_sequence_id, i);

			LL_DEBUGS("Messaging") << "Anim sequence ID: " << anim_sequence_id << LL_ENDL;

			avatarp->mSignaledAnimations[animation_id] = anim_sequence_id;

			// *HACK: Disabling flying mode if it has been enabled shortly before the agent
			// stand up animation is signaled. In this case we don't get a signal to start
			// flying animation from server, the AGENT_CONTROL_FLY flag remains set but the
			// avatar does not play flying animation, so we switch flying mode off.
			// See LLAgent::setFlying(). This may cause "Stop Flying" button to blink.
			// See EXT-2781.
			if (animation_id == ANIM_AGENT_STANDUP && gAgent.getFlying())
			{
				gAgent.setFlying(FALSE);
			}

			if (i < num_source_blocks)
			{
				mesgsys->getUUIDFast(_PREHASH_AnimationSourceList, _PREHASH_ObjectID, object_id, i);
			
				LLViewerObject* object = gObjectList.findObject(object_id);
				if (object)
				{
					object->mFlags |= FLAGS_ANIM_SOURCE;

					BOOL anim_found = FALSE;
					LLVOAvatar::AnimSourceIterator anim_it = avatarp->mAnimationSources.find(object_id);
					for (;anim_it != avatarp->mAnimationSources.end(); ++anim_it)
					{
						if (anim_it->second == animation_id)
						{
							anim_found = TRUE;
							break;
						}
					}

					if (!anim_found)
					{
						avatarp->mAnimationSources.insert(LLVOAvatar::AnimationSourceMap::value_type(object_id, animation_id));
					}
				}
			}
		}
	}
	else
	{
		for( S32 i = 0; i < num_blocks; i++ )
		{
			mesgsys->getUUIDFast(_PREHASH_AnimationList, _PREHASH_AnimID, animation_id, i);
			mesgsys->getS32Fast(_PREHASH_AnimationList, _PREHASH_AnimSequenceID, anim_sequence_id, i);
			avatarp->mSignaledAnimations[animation_id] = anim_sequence_id;
		}
	}

	if (num_blocks)
	{
		avatarp->processAnimationStateChanges();
	}
}

void process_avatar_appearance(LLMessageSystem *mesgsys, void **user_data)
{
	LLUUID uuid;
	mesgsys->getUUIDFast(_PREHASH_Sender, _PREHASH_ID, uuid);

	LLVOAvatar* avatarp = (LLVOAvatar *)gObjectList.findObject(uuid);
	if (avatarp)
	{
		avatarp->processAvatarAppearance( mesgsys );
	}
	else
	{
		LL_WARNS("Messaging") << "avatar_appearance sent for unknown avatar " << uuid << LL_ENDL;
	}
}

void process_camera_constraint(LLMessageSystem *mesgsys, void **user_data)
{
	LLVector4 cameraCollidePlane;
	mesgsys->getVector4Fast(_PREHASH_CameraCollidePlane, _PREHASH_Plane, cameraCollidePlane);

	gAgentCamera.setCameraCollidePlane(cameraCollidePlane);
}

void near_sit_object(BOOL success, void *data)
{
	if (success)
	{
		// Send message to sit on object
		gMessageSystem->newMessageFast(_PREHASH_AgentSit);
		gMessageSystem->nextBlockFast(_PREHASH_AgentData);
		gMessageSystem->addUUIDFast(_PREHASH_AgentID, gAgent.getID());
		gMessageSystem->addUUIDFast(_PREHASH_SessionID, gAgent.getSessionID());
		gAgent.sendReliableMessage();
	}
}

void process_avatar_sit_response(LLMessageSystem *mesgsys, void **user_data)
{
	LLVector3 sitPosition;
	LLQuaternion sitRotation;
	LLUUID sitObjectID;
	BOOL use_autopilot;
	mesgsys->getUUIDFast(_PREHASH_SitObject, _PREHASH_ID, sitObjectID);
	mesgsys->getBOOLFast(_PREHASH_SitTransform, _PREHASH_AutoPilot, use_autopilot);
	mesgsys->getVector3Fast(_PREHASH_SitTransform, _PREHASH_SitPosition, sitPosition);
	mesgsys->getQuatFast(_PREHASH_SitTransform, _PREHASH_SitRotation, sitRotation);
	LLVector3 camera_eye;
	mesgsys->getVector3Fast(_PREHASH_SitTransform, _PREHASH_CameraEyeOffset, camera_eye);
	LLVector3 camera_at;
	mesgsys->getVector3Fast(_PREHASH_SitTransform, _PREHASH_CameraAtOffset, camera_at);
	BOOL force_mouselook;
	mesgsys->getBOOLFast(_PREHASH_SitTransform, _PREHASH_ForceMouselook, force_mouselook);

	if (isAgentAvatarValid() && dist_vec_squared(camera_eye, camera_at) > 0.0001f)
	{
		gAgentCamera.setSitCamera(sitObjectID, camera_eye, camera_at);
	}
	
	gAgentCamera.setForceMouselook(force_mouselook);
	// Forcing turning off flying here to prevent flying after pressing "Stand"
	// to stand up from an object. See EXT-1655.
	gAgent.setFlying(FALSE);

	LLViewerObject* object = gObjectList.findObject(sitObjectID);
	if (object)
	{
		LLVector3 sit_spot = object->getPositionAgent() + (sitPosition * object->getRotation());
		if (!use_autopilot || isAgentAvatarValid() && gAgentAvatarp->isSitting() && gAgentAvatarp->getRoot() == object->getRoot())
		{
			//we're already sitting on this object, so don't autopilot
		}
		else
		{
			gAgent.startAutoPilotGlobal(gAgent.getPosGlobalFromAgent(sit_spot), "Sit", &sitRotation, near_sit_object, NULL, 0.5f);
		}
	}
	else
	{
		LL_WARNS("Messaging") << "Received sit approval for unknown object " << sitObjectID << LL_ENDL;
	}
}

void process_clear_follow_cam_properties(LLMessageSystem *mesgsys, void **user_data)
{
	LLUUID		source_id;

	mesgsys->getUUIDFast(_PREHASH_ObjectData, _PREHASH_ObjectID, source_id);

	LLFollowCamMgr::removeFollowCamParams(source_id);
}

void process_set_follow_cam_properties(LLMessageSystem *mesgsys, void **user_data)
{
	S32			type;
	F32			value;
	bool		settingPosition = false;
	bool		settingFocus	= false;
	bool		settingFocusOffset = false;
	LLVector3	position;
	LLVector3	focus;
	LLVector3	focus_offset;

	LLUUID		source_id;

	mesgsys->getUUIDFast(_PREHASH_ObjectData, _PREHASH_ObjectID, source_id);

	LLViewerObject* objectp = gObjectList.findObject(source_id);
	if (objectp)
	{
		objectp->mFlags |= FLAGS_CAMERA_SOURCE;
	}

	S32 num_objects = mesgsys->getNumberOfBlocks("CameraProperty");
	for (S32 block_index = 0; block_index < num_objects; block_index++)
	{
		mesgsys->getS32("CameraProperty", "Type", type, block_index);
		mesgsys->getF32("CameraProperty", "Value", value, block_index);
		switch(type)
		{
		case FOLLOWCAM_PITCH:
			LLFollowCamMgr::setPitch(source_id, value);
			break;
		case FOLLOWCAM_FOCUS_OFFSET_X:
			focus_offset.mV[VX] = value;
			settingFocusOffset = true;
			break;
		case FOLLOWCAM_FOCUS_OFFSET_Y:
			focus_offset.mV[VY] = value;
			settingFocusOffset = true;
			break;
		case FOLLOWCAM_FOCUS_OFFSET_Z:
			focus_offset.mV[VZ] = value;
			settingFocusOffset = true;
			break;
		case FOLLOWCAM_POSITION_LAG:
			LLFollowCamMgr::setPositionLag(source_id, value);
			break;
		case FOLLOWCAM_FOCUS_LAG:
			LLFollowCamMgr::setFocusLag(source_id, value);
			break;
		case FOLLOWCAM_DISTANCE:
			LLFollowCamMgr::setDistance(source_id, value);
			break;
		case FOLLOWCAM_BEHINDNESS_ANGLE:
			LLFollowCamMgr::setBehindnessAngle(source_id, value);
			break;
		case FOLLOWCAM_BEHINDNESS_LAG:
			LLFollowCamMgr::setBehindnessLag(source_id, value);
			break;
		case FOLLOWCAM_POSITION_THRESHOLD:
			LLFollowCamMgr::setPositionThreshold(source_id, value);
			break;
		case FOLLOWCAM_FOCUS_THRESHOLD:
			LLFollowCamMgr::setFocusThreshold(source_id, value);
			break;
		case FOLLOWCAM_ACTIVE:
			//if 1, set using followcam,. 
			LLFollowCamMgr::setCameraActive(source_id, value != 0.f);
			break;
		case FOLLOWCAM_POSITION_X:
			settingPosition = true;
			position.mV[ 0 ] = value;
			break;
		case FOLLOWCAM_POSITION_Y:
			settingPosition = true;
			position.mV[ 1 ] = value;
			break;
		case FOLLOWCAM_POSITION_Z:
			settingPosition = true;
			position.mV[ 2 ] = value;
			break;
		case FOLLOWCAM_FOCUS_X:
			settingFocus = true;
			focus.mV[ 0 ] = value;
			break;
		case FOLLOWCAM_FOCUS_Y:
			settingFocus = true;
			focus.mV[ 1 ] = value;
			break;
		case FOLLOWCAM_FOCUS_Z:
			settingFocus = true;
			focus.mV[ 2 ] = value;
			break;
		case FOLLOWCAM_POSITION_LOCKED:
			LLFollowCamMgr::setPositionLocked(source_id, value != 0.f);
			break;
		case FOLLOWCAM_FOCUS_LOCKED:
			LLFollowCamMgr::setFocusLocked(source_id, value != 0.f);
			break;

		default:
			break;
		}
	}

	if ( settingPosition )
	{
		LLFollowCamMgr::setPosition(source_id, position);
	}
	if ( settingFocus )
	{
		LLFollowCamMgr::setFocus(source_id, focus);
	}
	if ( settingFocusOffset )
	{
		LLFollowCamMgr::setFocusOffset(source_id, focus_offset);
	}
}
//end Ventrella 


// Culled from newsim lltask.cpp
void process_name_value(LLMessageSystem *mesgsys, void **user_data)
{
	std::string	temp_str;
	LLUUID	id;
	S32		i, num_blocks;

	mesgsys->getUUIDFast(_PREHASH_TaskData, _PREHASH_ID, id);

	LLViewerObject* object = gObjectList.findObject(id);

	if (object)
	{
		num_blocks = mesgsys->getNumberOfBlocksFast(_PREHASH_NameValueData);
		for (i = 0; i < num_blocks; i++)
		{
			mesgsys->getStringFast(_PREHASH_NameValueData, _PREHASH_NVPair, temp_str, i);
			LL_INFOS("Messaging") << "Added to object Name Value: " << temp_str << LL_ENDL;
			object->addNVPair(temp_str);
		}
	}
	else
	{
		LL_INFOS("Messaging") << "Can't find object " << id << " to add name value pair" << LL_ENDL;
	}
}

void process_remove_name_value(LLMessageSystem *mesgsys, void **user_data)
{
	std::string	temp_str;
	LLUUID	id;
	S32		i, num_blocks;

	mesgsys->getUUIDFast(_PREHASH_TaskData, _PREHASH_ID, id);

	LLViewerObject* object = gObjectList.findObject(id);

	if (object)
	{
		num_blocks = mesgsys->getNumberOfBlocksFast(_PREHASH_NameValueData);
		for (i = 0; i < num_blocks; i++)
		{
			mesgsys->getStringFast(_PREHASH_NameValueData, _PREHASH_NVPair, temp_str, i);
			LL_INFOS("Messaging") << "Removed from object Name Value: " << temp_str << LL_ENDL;
			object->removeNVPair(temp_str);
		}
	}
	else
	{
		LL_INFOS("Messaging") << "Can't find object " << id << " to remove name value pair" << LL_ENDL;
	}
}

void process_kick_user(LLMessageSystem *msg, void** /*user_data*/)
{
	std::string message;

	msg->getStringFast(_PREHASH_UserInfo, _PREHASH_Reason, message);

	LLAppViewer::instance()->forceDisconnect(message);
}


/*
void process_user_list_reply(LLMessageSystem *msg, void **user_data)
{
	LLUserList::processUserListReply(msg, user_data);
	return;
	char	firstname[MAX_STRING+1];
	char	lastname[MAX_STRING+1];
	U8		status;
	S32		user_count;

	user_count = msg->getNumberOfBlocks("UserBlock");

	for (S32 i = 0; i < user_count; i++)
	{
		msg->getData("UserBlock", i, "FirstName", firstname);
		msg->getData("UserBlock", i, "LastName", lastname);
		msg->getData("UserBlock", i, "Status", &status);

		if (status & 0x01)
		{
			dialog_friends_add_friend(buffer, TRUE);
		}
		else
		{
			dialog_friends_add_friend(buffer, FALSE);
		}
	}

	dialog_friends_done_adding();
}
*/

// this is not handled in processUpdateMessage
/*
void process_time_dilation(LLMessageSystem *msg, void **user_data)
{
	// get the time_dilation
	U16 foo;
	msg->getData("TimeDilation", "TimeDilation", &foo);
	F32 time_dilation = ((F32) foo) / 65535.f;

	// get the pointer to the right region
	U32 ip = msg->getSenderIP();
	U32 port = msg->getSenderPort();
	LLViewerRegion *regionp = LLWorld::getInstance()->getRegion(ip, port);
	if (regionp)
	{
		regionp->setTimeDilation(time_dilation);
	}
}
*/


void process_money_balance_reply( LLMessageSystem* msg, void** )
{
	S32 balance = 0;
	S32 credit = 0;
	S32 committed = 0;
	std::string desc;
	LLUUID tid;

	msg->getUUID("MoneyData", "TransactionID", tid);
	msg->getS32("MoneyData", "MoneyBalance", balance);
	msg->getS32("MoneyData", "SquareMetersCredit", credit);
	msg->getS32("MoneyData", "SquareMetersCommitted", committed);
	msg->getStringFast(_PREHASH_MoneyData, _PREHASH_Description, desc);
	LL_INFOS("Messaging") << "L$, credit, committed: " << balance << " " << credit << " "
			<< committed << LL_ENDL;
    
	if (gStatusBar)
	{
		gStatusBar->setBalance(balance);
		gStatusBar->setLandCredit(credit);
		gStatusBar->setLandCommitted(committed);
	}

	if (desc.empty()
		|| !gSavedSettings.getBOOL("NotifyMoneyChange"))
	{
		// ...nothing to display
		return;
	}

	// Suppress duplicate messages about the same transaction
	static std::deque<LLUUID> recent;
	if (std::find(recent.rbegin(), recent.rend(), tid) != recent.rend())
	{
		return;
	}

	// Once the 'recent' container gets large enough, chop some
	// off the beginning.
	const U32 MAX_LOOKBACK = 30;
	const S32 POP_FRONT_SIZE = 12;
	if(recent.size() > MAX_LOOKBACK)
	{
		LL_DEBUGS("Messaging") << "Removing oldest transaction records" << LL_ENDL;
		recent.erase(recent.begin(), recent.begin() + POP_FRONT_SIZE);
	}
	//LL_DEBUGS("Messaging") << "Pushing back transaction " << tid << LL_ENDL;
	recent.push_back(tid);

	if (msg->has("TransactionInfo"))
	{
		// ...message has extended info for localization
		process_money_balance_reply_extended(msg);
	}
	else
	{
		// Only old dev grids will not supply the TransactionInfo block,
		// so we can just use the hard-coded English string.
		LLSD args;
		args["MESSAGE"] = desc;
		LLNotificationsUtil::add("SystemMessage", args);
	}
}

static std::string reason_from_transaction_type(S32 transaction_type,
												const std::string& item_desc)
{
	// *NOTE: The keys for the reason strings are unusual because
	// an earlier version of the code used English language strings
	// extracted from hard-coded server English descriptions.
	// Keeping them so we don't have to re-localize them.
	switch (transaction_type)
	{
		case TRANS_OBJECT_SALE:
		{
			LLStringUtil::format_map_t arg;
			arg["ITEM"] = item_desc;
			return LLTrans::getString("for item", arg);
		}
		case TRANS_LAND_SALE:
			return LLTrans::getString("for a parcel of land");
			
		case TRANS_LAND_PASS_SALE:
			return LLTrans::getString("for a land access pass");
			
		case TRANS_GROUP_LAND_DEED:
			return LLTrans::getString("for deeding land");
			
		case TRANS_GROUP_CREATE:
			return LLTrans::getString("to create a group");
			
		case TRANS_GROUP_JOIN:
			return LLTrans::getString("to join a group");
			
		case TRANS_UPLOAD_CHARGE:
			return LLTrans::getString("to upload");

		case TRANS_CLASSIFIED_CHARGE:
			return LLTrans::getString("to publish a classified ad");
			
		// These have no reason to display, but are expected and should not
		// generate warnings
		case TRANS_GIFT:
		case TRANS_PAY_OBJECT:
		case TRANS_OBJECT_PAYS:
			return std::string();

		default:
			llwarns << "Unknown transaction type " 
				<< transaction_type << llendl;
			return std::string();
	}
}

static void money_balance_group_notify(const LLUUID& group_id,
									   const std::string& name,
									   bool is_group,
									   std::string notification,
									   LLSD args,
									   LLSD payload)
{
	// Message uses name SLURLs, don't actually have to substitute in
	// the name.  We're just making sure it's available.
	// Notification is either PaymentReceived or PaymentSent
	LLNotificationsUtil::add(notification, args, payload);
}

static void money_balance_avatar_notify(const LLUUID& agent_id,
										const LLAvatarName& av_name,
									   	std::string notification,
									   	LLSD args,
									   	LLSD payload)
{
	// Message uses name SLURLs, don't actually have to substitute in
	// the name.  We're just making sure it's available.
	// Notification is either PaymentReceived or PaymentSent
	LLNotificationsUtil::add(notification, args, payload);
}

static void process_money_balance_reply_extended(LLMessageSystem* msg)
{
    // Added in server 1.40 and viewer 2.1, support for localization
    // and agent ids for name lookup.
    S32 transaction_type = 0;
    LLUUID source_id;
	BOOL is_source_group = FALSE;
    LLUUID dest_id;
	BOOL is_dest_group = FALSE;
    S32 amount = 0;
    std::string item_description;

    msg->getS32("TransactionInfo", "TransactionType", transaction_type);
    msg->getUUID("TransactionInfo", "SourceID", source_id);
	msg->getBOOL("TransactionInfo", "IsSourceGroup", is_source_group);
    msg->getUUID("TransactionInfo", "DestID", dest_id);
	msg->getBOOL("TransactionInfo", "IsDestGroup", is_dest_group);
    msg->getS32("TransactionInfo", "Amount", amount);
    msg->getString("TransactionInfo", "ItemDescription", item_description);
    LL_INFOS("Money") << "MoneyBalanceReply source " << source_id 
		<< " dest " << dest_id
		<< " type " << transaction_type
		<< " item " << item_description << LL_ENDL;

	if (source_id.isNull() && dest_id.isNull())
	{
		// this is a pure balance update, no notification required
		return;
	}

	std::string source_slurl;
	if (is_source_group)
	{
		source_slurl =
			LLSLURL( "group", source_id, "inspect").getSLURLString();
	}
	else
	{
		source_slurl =
			LLSLURL( "agent", source_id, "completename").getSLURLString();
	}

	std::string dest_slurl;
	if (is_dest_group)
	{
		dest_slurl =
			LLSLURL( "group", dest_id, "inspect").getSLURLString();
	}
	else
	{
		dest_slurl =
			LLSLURL( "agent", dest_id, "completename").getSLURLString();
	}

	std::string reason =
		reason_from_transaction_type(transaction_type, item_description);
	
	LLStringUtil::format_map_t args;
	args["REASON"] = reason; // could be empty
	args["AMOUNT"] = llformat("%d", amount);
	
	// Need to delay until name looked up, so need to know whether or not
	// is group
	bool is_name_group = false;
	LLUUID name_id;
	std::string message;
	std::string notification;
	LLSD final_args;
	LLSD payload;
	
	bool you_paid_someone = (source_id == gAgentID);
	if (you_paid_someone)
	{
		args["NAME"] = dest_slurl;
		is_name_group = is_dest_group;
		name_id = dest_id;
		if (!reason.empty())
		{
			if (dest_id.notNull())
			{
				message = LLTrans::getString("you_paid_ldollars", args);
			}
			else
			{
				// transaction fee to the system, eg, to create a group
				message = LLTrans::getString("you_paid_ldollars_no_name", args);
			}
		}
		else
		{
			if (dest_id.notNull())
			{
				message = LLTrans::getString("you_paid_ldollars_no_reason", args);
			}
			else
			{
				// no target, no reason, you just paid money
				message = LLTrans::getString("you_paid_ldollars_no_info", args);
			}
		}
		final_args["MESSAGE"] = message;
		notification = "PaymentSent";
	}
	else {
		// ...someone paid you
		args["NAME"] = source_slurl;
		is_name_group = is_source_group;
		name_id = source_id;
		if (!reason.empty())
		{
			message = LLTrans::getString("paid_you_ldollars", args);
		}
		else {
			message = LLTrans::getString("paid_you_ldollars_no_reason", args);
		}
		final_args["MESSAGE"] = message;

		// make notification loggable
		payload["from_id"] = source_id;
		notification = "PaymentReceived";
	}

	// Despite using SLURLs, wait until the name is available before
	// showing the notification, otherwise the UI layout is strange and
	// the user sees a "Loading..." message
	if (is_name_group)
	{
		gCacheName->getGroup(name_id,
						boost::bind(&money_balance_group_notify,
									_1, _2, _3,
									notification, final_args, payload));
	}
	else {
		LLAvatarNameCache::get(name_id,
							   boost::bind(&money_balance_avatar_notify,
										   _1, _2,
										   notification, final_args, payload));										   
	}
}



bool handle_special_notification_callback(const LLSD& notification, const LLSD& response)
{
	S32 option = LLNotificationsUtil::getSelectedOption(notification, response);
	
	if (0 == option)
	{
		// set the preference to the maturity of the region we're calling
		int preferredMaturity = notification["payload"]["_region_access"].asInteger();
		gSavedSettings.setU32("PreferredMaturity", preferredMaturity);
		gAgent.sendMaturityPreferenceToServer(preferredMaturity);

		// notify user that the maturity preference has been changed
		LLSD args;
		args["RATING"] = LLViewerRegion::accessToString(preferredMaturity);
		LLNotificationsUtil::add("PreferredMaturityChanged", args);
	}
	
	return false;
}

// some of the server notifications need special handling. This is where we do that.
bool handle_special_notification(std::string notificationID, LLSD& llsdBlock)
{
	int regionAccess = llsdBlock["_region_access"].asInteger();
	llsdBlock["REGIONMATURITY"] = LLViewerRegion::accessToString(regionAccess);
	
	// we're going to throw the LLSD in there in case anyone ever wants to use it
	LLNotificationsUtil::add(notificationID+"_Notify", llsdBlock);
	
	if (regionAccess == SIM_ACCESS_MATURE)
	{
		if (gAgent.isTeen())
		{
			LLNotificationsUtil::add(notificationID+"_KB", llsdBlock);
			return true;
		}
		else if (gAgent.prefersPG())
		{
			LLNotificationsUtil::add(notificationID+"_Change", llsdBlock, llsdBlock, handle_special_notification_callback);
			return true;
		}
	}
	else if (regionAccess == SIM_ACCESS_ADULT)
	{
		if (!gAgent.isAdult())
		{
			LLNotificationsUtil::add(notificationID+"_KB", llsdBlock);
			return true;
		}
		else if (gAgent.prefersPG() || gAgent.prefersMature())
		{
			LLNotificationsUtil::add(notificationID+"_Change", llsdBlock, llsdBlock, handle_special_notification_callback);
			return true;
		}
	}
	return false;
}

bool attempt_standard_notification(LLMessageSystem* msgsystem)
{
	// if we have additional alert data
	if (msgsystem->has(_PREHASH_AlertInfo) && msgsystem->getNumberOfBlocksFast(_PREHASH_AlertInfo) > 0)
	{
		// notification was specified using the new mechanism, so we can just handle it here
		std::string notificationID;
		std::string llsdRaw;
		LLSD llsdBlock;
		msgsystem->getStringFast(_PREHASH_AlertInfo, _PREHASH_Message, notificationID);
		msgsystem->getStringFast(_PREHASH_AlertInfo, _PREHASH_ExtraParams, llsdRaw);
		if (llsdRaw.length())
		{
			std::istringstream llsdData(llsdRaw);
			if (!LLSDSerialize::deserialize(llsdBlock, llsdData, llsdRaw.length()))
			{
				llwarns << "attempt_standard_notification: Attempted to read notification parameter data into LLSD but failed:" << llsdRaw << llendl;
			}
		}
		
		if (
			(notificationID == "RegionEntryAccessBlocked") ||
			(notificationID == "LandClaimAccessBlocked") ||
			(notificationID == "LandBuyAccessBlocked")
		   )
		{
			/*---------------------------------------------------------------------
			 (Commented so a grep will find the notification strings, since
			 we construct them on the fly; if you add additional notifications,
			 please update the comment.)
			 
			 Could throw any of the following notifications:
			 
				RegionEntryAccessBlocked
				RegionEntryAccessBlocked_Notify
				RegionEntryAccessBlocked_Change
				RegionEntryAccessBlocked_KB
				LandClaimAccessBlocked 
				LandClaimAccessBlocked_Notify 
				LandClaimAccessBlocked_Change 
				LandClaimAccessBlocked_KB 
				LandBuyAccessBlocked
				LandBuyAccessBlocked_Notify
				LandBuyAccessBlocked_Change
				LandBuyAccessBlocked_KB
			 
			-----------------------------------------------------------------------*/ 
			if (handle_special_notification(notificationID, llsdBlock))
			{
				return true;
			}
		}
		
		LLNotificationsUtil::add(notificationID, llsdBlock);
		return true;
	}	
	return false;
}


void process_agent_alert_message(LLMessageSystem* msgsystem, void** user_data)
{
	// make sure the cursor is back to the usual default since the
	// alert is probably due to some kind of error.
	gViewerWindow->getWindow()->resetBusyCount();
	
	if (!attempt_standard_notification(msgsystem))
	{
		BOOL modal = FALSE;
		msgsystem->getBOOL("AlertData", "Modal", modal);
		std::string buffer;
		msgsystem->getStringFast(_PREHASH_AlertData, _PREHASH_Message, buffer);
		process_alert_core(buffer, modal);
	}
}

// The only difference between this routine and the previous is the fact that
// for this routine, the modal parameter is always false. Sadly, for the message
// handled by this routine, there is no "Modal" parameter on the message, and
// there's no API to tell if a message has the given parameter or not.
// So we can't handle the messages with the same handler.
void process_alert_message(LLMessageSystem *msgsystem, void **user_data)
{
	// make sure the cursor is back to the usual default since the
	// alert is probably due to some kind of error.
	gViewerWindow->getWindow()->resetBusyCount();
		
	if (!attempt_standard_notification(msgsystem))
	{
		BOOL modal = FALSE;
		std::string buffer;
		msgsystem->getStringFast(_PREHASH_AlertData, _PREHASH_Message, buffer);
		process_alert_core(buffer, modal);
	}
}

void process_alert_core(const std::string& message, BOOL modal)
{
	// HACK -- handle callbacks for specific alerts. It also is localized in notifications.xml
	if ( message == "You died and have been teleported to your home location")
	{
		LLViewerStats::getInstance()->incStat(LLViewerStats::ST_KILLED_COUNT);
	}
	else if( message == "Home position set." )
	{
		// save the home location image to disk
		std::string snap_filename = gDirUtilp->getLindenUserDir();
		snap_filename += gDirUtilp->getDirDelimiter();
		snap_filename += SCREEN_HOME_FILENAME;
		gViewerWindow->saveSnapshot(snap_filename, gViewerWindow->getWindowWidthRaw(), gViewerWindow->getWindowHeightRaw(), FALSE, FALSE);
	}

	const std::string ALERT_PREFIX("ALERT: ");
	const std::string NOTIFY_PREFIX("NOTIFY: ");
	if (message.find(ALERT_PREFIX) == 0)
	{
		// Allow the server to spawn a named alert so that server alerts can be
		// translated out of English.
		std::string alert_name(message.substr(ALERT_PREFIX.length()));
		LLNotificationsUtil::add(alert_name);
	}
	else if (message.find(NOTIFY_PREFIX) == 0)
	{
		// Allow the server to spawn a named notification so that server notifications can be
		// translated out of English.
		std::string notify_name(message.substr(NOTIFY_PREFIX.length()));
		LLNotificationsUtil::add(notify_name);
	}
	else if (message[0] == '/')
	{
		// System message is important, show in upper-right box not tip
		std::string text(message.substr(1));
		LLSD args;
		if (text.substr(0,17) == "RESTART_X_MINUTES")
		{
			S32 mins = 0;
			LLStringUtil::convertToS32(text.substr(18), mins);
			args["MINUTES"] = llformat("%d",mins);
			LLNotificationsUtil::add("RegionRestartMinutes", args);
		}
		else if (text.substr(0,17) == "RESTART_X_SECONDS")
		{
			S32 secs = 0;
			LLStringUtil::convertToS32(text.substr(18), secs);
			args["SECONDS"] = llformat("%d",secs);
			LLNotificationsUtil::add("RegionRestartSeconds", args);
		}
		else
		{
			std::string new_msg =LLNotifications::instance().getGlobalString(text);
			args["MESSAGE"] = new_msg;
			LLNotificationsUtil::add("SystemMessage", args);
		}
	}
	else if (modal)
	{
		LLSD args;
		std::string new_msg =LLNotifications::instance().getGlobalString(message);
		args["ERROR_MESSAGE"] = new_msg;
		LLNotificationsUtil::add("ErrorMessage", args);
	}
	else
	{
		LLSD args;
		std::string new_msg =LLNotifications::instance().getGlobalString(message);
		args["MESSAGE"] = new_msg;
		LLNotificationsUtil::add("SystemMessageTip", args);
	}
}

mean_collision_list_t				gMeanCollisionList;
time_t								gLastDisplayedTime = 0;

void handle_show_mean_events(void *)
{
	if (gNoRender)
	{
		return;
	}
	LLFloaterReg::showInstance("bumps");
	//LLFloaterBump::showInstance();
}

void mean_name_callback(const LLUUID &id, const std::string& full_name, bool is_group)
{
	if (gNoRender)
	{
		return;
	}

	static const U32 max_collision_list_size = 20;
	if (gMeanCollisionList.size() > max_collision_list_size)
	{
		mean_collision_list_t::iterator iter = gMeanCollisionList.begin();
		for (U32 i=0; i<max_collision_list_size; i++) iter++;
		for_each(iter, gMeanCollisionList.end(), DeletePointer());
		gMeanCollisionList.erase(iter, gMeanCollisionList.end());
	}

	for (mean_collision_list_t::iterator iter = gMeanCollisionList.begin();
		 iter != gMeanCollisionList.end(); ++iter)
	{
		LLMeanCollisionData *mcd = *iter;
		if (mcd->mPerp == id)
		{
			mcd->mFullName = full_name;
		}
	}
}

void process_mean_collision_alert_message(LLMessageSystem *msgsystem, void **user_data)
{
	if (gAgent.inPrelude())
	{
		// In prelude, bumping is OK.  This dialog is rather confusing to 
		// newbies, so we don't show it.  Drop the packet on the floor.
		return;
	}

	// make sure the cursor is back to the usual default since the
	// alert is probably due to some kind of error.
	gViewerWindow->getWindow()->resetBusyCount();

	LLUUID perp;
	U32	   time;
	U8	   u8type;
	EMeanCollisionType	   type;
	F32    mag;

	S32 i, num = msgsystem->getNumberOfBlocks(_PREHASH_MeanCollision);

	for (i = 0; i < num; i++)
	{
		msgsystem->getUUIDFast(_PREHASH_MeanCollision, _PREHASH_Perp, perp);
		msgsystem->getU32Fast(_PREHASH_MeanCollision, _PREHASH_Time, time);
		msgsystem->getF32Fast(_PREHASH_MeanCollision, _PREHASH_Mag, mag);
		msgsystem->getU8Fast(_PREHASH_MeanCollision, _PREHASH_Type, u8type);

		type = (EMeanCollisionType)u8type;

		BOOL b_found = FALSE;

		for (mean_collision_list_t::iterator iter = gMeanCollisionList.begin();
			 iter != gMeanCollisionList.end(); ++iter)
		{
			LLMeanCollisionData *mcd = *iter;
			if ((mcd->mPerp == perp) && (mcd->mType == type))
			{
				mcd->mTime = time;
				mcd->mMag = mag;
				b_found = TRUE;
				break;
			}
		}

		if (!b_found)
		{
			LLMeanCollisionData *mcd = new LLMeanCollisionData(gAgentID, perp, time, type, mag);
			gMeanCollisionList.push_front(mcd);
			gCacheName->get(perp, false, boost::bind(&mean_name_callback, _1, _2, _3));
		}
	}
}

void process_frozen_message(LLMessageSystem *msgsystem, void **user_data)
{
	// make sure the cursor is back to the usual default since the
	// alert is probably due to some kind of error.
	gViewerWindow->getWindow()->resetBusyCount();
	BOOL b_frozen;
	
	msgsystem->getBOOL("FrozenData", "Data", b_frozen);

	// TODO: make being frozen change view
	if (b_frozen)
	{
	}
	else
	{
	}
}

// do some extra stuff once we get our economy data
void process_economy_data(LLMessageSystem *msg, void** /*user_data*/)
{
	LLGlobalEconomy::processEconomyData(msg, LLGlobalEconomy::Singleton::getInstance());

	S32 upload_cost = LLGlobalEconomy::Singleton::getInstance()->getPriceUpload();

	LL_INFOS_ONCE("Messaging") << "EconomyData message arrived; upload cost is L$" << upload_cost << LL_ENDL;

	gMenuHolder->childSetLabelArg("Upload Image", "[COST]", llformat("%d", upload_cost));
	gMenuHolder->childSetLabelArg("Upload Sound", "[COST]", llformat("%d", upload_cost));
	gMenuHolder->childSetLabelArg("Upload Animation", "[COST]", llformat("%d", upload_cost));
	gMenuHolder->childSetLabelArg("Bulk Upload", "[COST]", llformat("%d", upload_cost));
}

void notify_cautioned_script_question(const LLSD& notification, const LLSD& response, S32 orig_questions, BOOL granted)
{
	// only continue if at least some permissions were requested
	if (orig_questions)
	{
		// check to see if the person we are asking

		// "'[OBJECTNAME]', an object owned by '[OWNERNAME]', 
		// located in [REGIONNAME] at [REGIONPOS], 
		// has been <granted|denied> permission to: [PERMISSIONS]."

		LLUIString notice(LLTrans::getString(granted ? "ScriptQuestionCautionChatGranted" : "ScriptQuestionCautionChatDenied"));

		// always include the object name and owner name 
		notice.setArg("[OBJECTNAME]", notification["payload"]["object_name"].asString());
		notice.setArg("[OWNERNAME]", notification["payload"]["owner_name"].asString());

		// try to lookup viewerobject that corresponds to the object that
		// requested permissions (here, taskid->requesting object id)
		BOOL foundpos = FALSE;
		LLViewerObject* viewobj = gObjectList.findObject(notification["payload"]["task_id"].asUUID());
		if (viewobj)
		{
			// found the viewerobject, get it's position in its region
			LLVector3 objpos(viewobj->getPosition());
			
			// try to lookup the name of the region the object is in
			LLViewerRegion* viewregion = viewobj->getRegion();
			if (viewregion)
			{
				// got the region, so include the region and 3d coordinates of the object
				notice.setArg("[REGIONNAME]", viewregion->getName());				
				std::string formatpos = llformat("%.1f, %.1f,%.1f", objpos[VX], objpos[VY], objpos[VZ]);
				notice.setArg("[REGIONPOS]", formatpos);

				foundpos = TRUE;
			}
		}

		if (!foundpos)
		{
			// unable to determine location of the object
			notice.setArg("[REGIONNAME]", "(unknown region)");
			notice.setArg("[REGIONPOS]", "(unknown position)");
		}

		// check each permission that was requested, and list each 
		// permission that has been flagged as a caution permission
		BOOL caution = FALSE;
		S32 count = 0;
		std::string perms;
		for (S32 i = 0; i < SCRIPT_PERMISSION_EOF; i++)
		{
			if ((orig_questions & LSCRIPTRunTimePermissionBits[i]) && SCRIPT_QUESTION_IS_CAUTION[i])
			{
				count++;
				caution = TRUE;

				// add a comma before the permission description if it is not the first permission
				// added to the list or the last permission to check
				if ((count > 1) && (i < SCRIPT_PERMISSION_EOF))
				{
					perms.append(", ");
				}

				perms.append(LLTrans::getString(SCRIPT_QUESTIONS[i]));
			}
		}

		notice.setArg("[PERMISSIONS]", perms);

		// log a chat message as long as at least one requested permission
		// is a caution permission
		if (caution)
		{
			LLChat chat(notice.getString());
	//		LLFloaterChat::addChat(chat, FALSE, FALSE);
		}
	}
}

bool script_question_cb(const LLSD& notification, const LLSD& response)
{
	S32 option = LLNotificationsUtil::getSelectedOption(notification, response);
	LLMessageSystem *msg = gMessageSystem;
	S32 orig = notification["payload"]["questions"].asInteger();
	S32 new_questions = orig;

	// check whether permissions were granted or denied
	BOOL allowed = TRUE;
	// the "yes/accept" button is the first button in the template, making it button 0
	// if any other button was clicked, the permissions were denied
	if (option != 0)
	{
		new_questions = 0;
		allowed = FALSE;
	}	

	LLUUID task_id = notification["payload"]["task_id"].asUUID();
	LLUUID item_id = notification["payload"]["item_id"].asUUID();

	// reply with the permissions granted or denied
	msg->newMessageFast(_PREHASH_ScriptAnswerYes);
	msg->nextBlockFast(_PREHASH_AgentData);
	msg->addUUIDFast(_PREHASH_AgentID, gAgent.getID());
	msg->addUUIDFast(_PREHASH_SessionID, gAgent.getSessionID());
	msg->nextBlockFast(_PREHASH_Data);
	msg->addUUIDFast(_PREHASH_TaskID, task_id);
	msg->addUUIDFast(_PREHASH_ItemID, item_id);
	msg->addS32Fast(_PREHASH_Questions, new_questions);
	msg->sendReliable(LLHost(notification["payload"]["sender"].asString()));

	// only log a chat message if caution prompts are enabled
	if (gSavedSettings.getBOOL("PermissionsCautionEnabled"))
	{
		// log a chat message, if appropriate
		notify_cautioned_script_question(notification, response, orig, allowed);
	}

	if ( response["Mute"] ) // mute
	{
		LLMuteList::getInstance()->add(LLMute(item_id, notification["payload"]["object_name"].asString(), LLMute::OBJECT));

		// purge the message queue of any previously queued requests from the same source. DEV-4879
		class OfferMatcher : public LLNotificationsUI::LLScreenChannel::Matcher
		{
		public:
			OfferMatcher(const LLUUID& to_block) : blocked_id(to_block) {}
			bool matches(const LLNotificationPtr notification) const
			{
				if (notification->getName() == "ScriptQuestionCaution"
					|| notification->getName() == "ScriptQuestion")
				{
					return (notification->getPayload()["item_id"].asUUID() == blocked_id);
				}
				return false;
			}
		private:
			const LLUUID& blocked_id;
		};

		LLNotificationsUI::LLChannelManager::getInstance()->killToastsFromChannel(LLUUID(
				gSavedSettings.getString("NotificationChannelUUID")), OfferMatcher(item_id));
	}

	if (response["Details"])
	{
		// respawn notification...
		LLNotificationsUtil::add(notification["name"], notification["substitutions"], notification["payload"]);

		// ...with description on top
		LLNotificationsUtil::add("DebitPermissionDetails");
	}
	return false;
}
static LLNotificationFunctorRegistration script_question_cb_reg_1("ScriptQuestion", script_question_cb);
static LLNotificationFunctorRegistration script_question_cb_reg_2("ScriptQuestionCaution", script_question_cb);

void process_script_question(LLMessageSystem *msg, void **user_data)
{
	// *TODO: Translate owner name -> [FIRST] [LAST]

	LLHost sender = msg->getSender();

	LLUUID taskid;
	LLUUID itemid;
	S32		questions;
	std::string object_name;
	std::string owner_name;

	// taskid -> object key of object requesting permissions
	msg->getUUIDFast(_PREHASH_Data, _PREHASH_TaskID, taskid );
	// itemid -> script asset key of script requesting permissions
	msg->getUUIDFast(_PREHASH_Data, _PREHASH_ItemID, itemid );
	msg->getStringFast(_PREHASH_Data, _PREHASH_ObjectName, object_name);
	msg->getStringFast(_PREHASH_Data, _PREHASH_ObjectOwner, owner_name);
	msg->getS32Fast(_PREHASH_Data, _PREHASH_Questions, questions );

	// Special case. If the objects are owned by this agent, throttle per-object instead
	// of per-owner. It's common for residents to reset a ton of scripts that re-request
	// permissions, as with tier boxes. UUIDs can't be valid agent names and vice-versa,
	// so we'll reuse the same namespace for both throttle types.
	std::string throttle_name = owner_name;
	std::string self_name;
	LLAgentUI::buildFullname( self_name );
	if( owner_name == self_name )
	{
		throttle_name = taskid.getString();
	}
	
	// don't display permission requests if this object is muted
	if (LLMuteList::getInstance()->isMuted(taskid)) return;
	
	// throttle excessive requests from any specific user's scripts
	typedef LLKeyThrottle<std::string> LLStringThrottle;
	static LLStringThrottle question_throttle( LLREQUEST_PERMISSION_THROTTLE_LIMIT, LLREQUEST_PERMISSION_THROTTLE_INTERVAL );

	switch (question_throttle.noteAction(throttle_name))
	{
		case LLStringThrottle::THROTTLE_NEWLY_BLOCKED:
			LL_INFOS("Messaging") << "process_script_question throttled"
					<< " owner_name:" << owner_name
					<< LL_ENDL;
			// Fall through

		case LLStringThrottle::THROTTLE_BLOCKED:
			// Escape altogether until we recover
			return;

		case LLStringThrottle::THROTTLE_OK:
			break;
	}

	std::string script_question;
	if (questions)
	{
		BOOL caution = FALSE;
		S32 count = 0;
		LLSD args;
		args["OBJECTNAME"] = object_name;
		args["NAME"] = LLCacheName::cleanFullName(owner_name);

		// check the received permission flags against each permission
		for (S32 i = 0; i < SCRIPT_PERMISSION_EOF; i++)
		{
			if (questions & LSCRIPTRunTimePermissionBits[i])
			{
				count++;
				script_question += "    " + LLTrans::getString(SCRIPT_QUESTIONS[i]) + "\n";

				// check whether permission question should cause special caution dialog
				caution |= (SCRIPT_QUESTION_IS_CAUTION[i]);
			}
		}
		args["QUESTIONS"] = script_question;

		LLSD payload;
		payload["task_id"] = taskid;
		payload["item_id"] = itemid;
		payload["sender"] = sender.getIPandPort();
		payload["questions"] = questions;
		payload["object_name"] = object_name;
		payload["owner_name"] = owner_name;

		// check whether cautions are even enabled or not
		if (gSavedSettings.getBOOL("PermissionsCautionEnabled"))
		{
			// display the caution permissions prompt
			LLNotificationsUtil::add(caution ? "ScriptQuestionCaution" : "ScriptQuestion", args, payload);
		}
		else
		{
			// fall back to default behavior if cautions are entirely disabled
			LLNotificationsUtil::add("ScriptQuestion", args, payload);
		}

	}
}


void process_derez_container(LLMessageSystem *msg, void**)
{
	LL_WARNS("Messaging") << "call to deprecated process_derez_container" << LL_ENDL;
}

void container_inventory_arrived(LLViewerObject* object,
								 LLInventoryObject::object_list_t* inventory,
								 S32 serial_num,
								 void* data)
{
	LL_DEBUGS("Messaging") << "container_inventory_arrived()" << LL_ENDL;
	if( gAgentCamera.cameraMouselook() )
	{
		gAgentCamera.changeCameraToDefault();
	}

	LLInventoryPanel *active_panel = LLInventoryPanel::getActiveInventoryPanel();

	if (inventory->size() > 2)
	{
		// create a new inventory category to put this in
		LLUUID cat_id;
		cat_id = gInventory.createNewCategory(gInventory.getRootFolderID(),
											  LLFolderType::FT_NONE,
											  LLTrans::getString("AcquiredItems"));

		LLInventoryObject::object_list_t::const_iterator it = inventory->begin();
		LLInventoryObject::object_list_t::const_iterator end = inventory->end();
		for ( ; it != end; ++it)
		{
			if ((*it)->getType() != LLAssetType::AT_CATEGORY)
			{
				LLInventoryObject* obj = (LLInventoryObject*)(*it);
				LLInventoryItem* item = (LLInventoryItem*)(obj);
				LLUUID item_id;
				item_id.generate();
				time_t creation_date_utc = time_corrected();
				LLPointer<LLViewerInventoryItem> new_item
					= new LLViewerInventoryItem(item_id,
												cat_id,
												item->getPermissions(),
												item->getAssetUUID(),
												item->getType(),
												item->getInventoryType(),
												item->getName(),
												item->getDescription(),
												LLSaleInfo::DEFAULT,
												item->getFlags(),
												creation_date_utc);
				new_item->updateServer(TRUE);
				gInventory.updateItem(new_item);
			}
		}
		gInventory.notifyObservers();
		if(active_panel)
		{
			active_panel->setSelection(cat_id, TAKE_FOCUS_NO);
		}
	}
	else if (inventory->size() == 2)
	{
		// we're going to get one fake root category as well as the
		// one actual object
		LLInventoryObject::object_list_t::iterator it = inventory->begin();

		if ((*it)->getType() == LLAssetType::AT_CATEGORY)
		{
			++it;
		}

		LLInventoryItem* item = (LLInventoryItem*)((LLInventoryObject*)(*it));
		const LLUUID category = gInventory.findCategoryUUIDForType(LLFolderType::assetTypeToFolderType(item->getType()));

		LLUUID item_id;
		item_id.generate();
		time_t creation_date_utc = time_corrected();
		LLPointer<LLViewerInventoryItem> new_item
			= new LLViewerInventoryItem(item_id, category,
										item->getPermissions(),
										item->getAssetUUID(),
										item->getType(),
										item->getInventoryType(),
										item->getName(),
										item->getDescription(),
										LLSaleInfo::DEFAULT,
										item->getFlags(),
										creation_date_utc);
		new_item->updateServer(TRUE);
		gInventory.updateItem(new_item);
		gInventory.notifyObservers();
		if(active_panel)
		{
			active_panel->setSelection(item_id, TAKE_FOCUS_NO);
		}
	}

	// we've got the inventory, now delete this object if this was a take
	BOOL delete_object = (BOOL)(intptr_t)data;
	LLViewerRegion *region = gAgent.getRegion();
	if (delete_object && region)
	{
		gMessageSystem->newMessageFast(_PREHASH_ObjectDelete);
		gMessageSystem->nextBlockFast(_PREHASH_AgentData);
		gMessageSystem->addUUIDFast(_PREHASH_AgentID, gAgent.getID());
		gMessageSystem->addUUIDFast(_PREHASH_SessionID, gAgent.getSessionID());
		const U8 NO_FORCE = 0;
		gMessageSystem->addU8Fast(_PREHASH_Force, NO_FORCE);
		gMessageSystem->nextBlockFast(_PREHASH_ObjectData);
		gMessageSystem->addU32Fast(_PREHASH_ObjectLocalID, object->getLocalID());
		gMessageSystem->sendReliable(region->getHost());
	}
}

// method to format the time.
std::string formatted_time(const time_t& the_time)
{
	std::string dateStr = "["+LLTrans::getString("LTimeWeek")+"] ["
						+LLTrans::getString("LTimeMonth")+"] ["
						+LLTrans::getString("LTimeDay")+"] ["
						+LLTrans::getString("LTimeHour")+"]:["
						+LLTrans::getString("LTimeMin")+"]:["
						+LLTrans::getString("LTimeSec")+"] ["
						+LLTrans::getString("LTimeYear")+"]";

	LLSD substitution;
	substitution["datetime"] = (S32) the_time;
	LLStringUtil::format (dateStr, substitution);
	return dateStr;
}


void process_teleport_failed(LLMessageSystem *msg, void**)
{
	std::string reason;
	std::string big_reason;
	LLSD args;

	// if we have additional alert data
	if (msg->has(_PREHASH_AlertInfo) && msg->getSizeFast(_PREHASH_AlertInfo, _PREHASH_Message) > 0)
	{
		// Get the message ID
		msg->getStringFast(_PREHASH_AlertInfo, _PREHASH_Message, reason);
		big_reason = LLAgent::sTeleportErrorMessages[reason];
		if ( big_reason.size() > 0 )
		{	// Substitute verbose reason from the local map
			args["REASON"] = big_reason;
		}
		else
		{	// Nothing found in the map - use what the server returned in the original message block
			msg->getStringFast(_PREHASH_Info, _PREHASH_Reason, reason);
			args["REASON"] = reason;
		}

		LLSD llsd_block;
		std::string llsd_raw;
		msg->getStringFast(_PREHASH_AlertInfo, _PREHASH_ExtraParams, llsd_raw);
		if (llsd_raw.length())
		{
			std::istringstream llsd_data(llsd_raw);
			if (!LLSDSerialize::deserialize(llsd_block, llsd_data, llsd_raw.length()))
			{
				llwarns << "process_teleport_failed: Attempted to read alert parameter data into LLSD but failed:" << llsd_raw << llendl;
			}
			else
			{
				// change notification name in this special case
				if (handle_special_notification("RegionEntryAccessBlocked", llsd_block))
				{
					if( gAgent.getTeleportState() != LLAgent::TELEPORT_NONE )
					{
						gAgent.setTeleportState( LLAgent::TELEPORT_NONE );
					}
					return;
				}
			}
		}

	}
	else
	{
		msg->getStringFast(_PREHASH_Info, _PREHASH_Reason, reason);

		big_reason = LLAgent::sTeleportErrorMessages[reason];
		if ( big_reason.size() > 0 )
		{	// Substitute verbose reason from the local map
			args["REASON"] = big_reason;
		}
		else
		{	// Nothing found in the map - use what the server returned
			args["REASON"] = reason;
		}
	}

	LLNotificationsUtil::add("CouldNotTeleportReason", args);

	// Let the interested parties know that teleport failed.
	LLViewerParcelMgr::getInstance()->onTeleportFailed();

	if( gAgent.getTeleportState() != LLAgent::TELEPORT_NONE )
	{
		gAgent.setTeleportState( LLAgent::TELEPORT_NONE );
	}
}

void process_teleport_local(LLMessageSystem *msg,void**)
{
	LLUUID agent_id;
	msg->getUUIDFast(_PREHASH_Info, _PREHASH_AgentID, agent_id);
	if (agent_id != gAgent.getID())
	{
		LL_WARNS("Messaging") << "Got teleport notification for wrong agent!" << LL_ENDL;
		return;
	}

	U32 location_id;
	LLVector3 pos, look_at;
	U32 teleport_flags;
	msg->getU32Fast(_PREHASH_Info, _PREHASH_LocationID, location_id);
	msg->getVector3Fast(_PREHASH_Info, _PREHASH_Position, pos);
	msg->getVector3Fast(_PREHASH_Info, _PREHASH_LookAt, look_at);
	msg->getU32Fast(_PREHASH_Info, _PREHASH_TeleportFlags, teleport_flags);

	if( gAgent.getTeleportState() != LLAgent::TELEPORT_NONE )
	{
		gAgent.setTeleportState( LLAgent::TELEPORT_NONE );
	}

	// Sim tells us whether the new position is off the ground
	if (teleport_flags & TELEPORT_FLAGS_IS_FLYING)
	{
		gAgent.setFlying(TRUE);
	}
	else
	{
		gAgent.setFlying(FALSE);
	}

	gAgent.setPositionAgent(pos);
	gAgentCamera.slamLookAt(look_at);

	// likewise make sure the camera is behind the avatar
	gAgentCamera.resetView(TRUE, TRUE);

	// send camera update to new region
	gAgentCamera.updateCamera();

	send_agent_update(TRUE, TRUE);

	// Let the interested parties know we've teleported.
	// Vadim *HACK: Agent position seems to get reset (to render position?)
	//              on each frame, so we have to pass the new position manually.
	LLViewerParcelMgr::getInstance()->onTeleportFinished(true, gAgent.getPosGlobalFromAgent(pos));
}

void send_simple_im(const LLUUID& to_id,
					const std::string& message,
					EInstantMessage dialog,
					const LLUUID& id)
{
	std::string my_name;
	LLAgentUI::buildFullname(my_name);
	send_improved_im(to_id,
					 my_name,
					 message,
					 IM_ONLINE,
					 dialog,
					 id,
					 NO_TIMESTAMP,
					 (U8*)EMPTY_BINARY_BUCKET,
					 EMPTY_BINARY_BUCKET_SIZE);
}

void send_group_notice(const LLUUID& group_id,
					   const std::string& subject,
					   const std::string& message,
					   const LLInventoryItem* item)
{
	// Put this notice into an instant message form.
	// This will mean converting the item to a binary bucket,
	// and the subject/message into a single field.
	std::string my_name;
	LLAgentUI::buildFullname(my_name);

	// Combine subject + message into a single string.
	std::ostringstream subject_and_message;
	// TODO: turn all existing |'s into ||'s in subject and message.
	subject_and_message << subject << "|" << message;

	// Create an empty binary bucket.
	U8 bin_bucket[MAX_INVENTORY_BUFFER_SIZE];
	U8* bucket_to_send = bin_bucket;
	bin_bucket[0] = '\0';
	S32 bin_bucket_size = EMPTY_BINARY_BUCKET_SIZE;
	// If there is an item being sent, pack it into the binary bucket.
	if (item)
	{
		LLSD item_def;
		item_def["item_id"] = item->getUUID();
		item_def["owner_id"] = item->getPermissions().getOwner();
		std::ostringstream ostr;
		LLSDSerialize::serialize(item_def, ostr, LLSDSerialize::LLSD_XML);
		bin_bucket_size = ostr.str().copy(
			(char*)bin_bucket, ostr.str().size());
		bin_bucket[bin_bucket_size] = '\0';
	}
	else
	{
		bucket_to_send = (U8*) EMPTY_BINARY_BUCKET;
	}
   

	send_improved_im(
			group_id,
			my_name,
			subject_and_message.str(),
			IM_ONLINE,
			IM_GROUP_NOTICE,
			LLUUID::null,
			NO_TIMESTAMP,
			bucket_to_send,
			bin_bucket_size);
}

bool handle_lure_callback(const LLSD& notification, const LLSD& response)
{
	std::string text = response["message"].asString();
	LLSLURL slurl;
	LLAgentUI::buildSLURL(slurl);
	text.append("\r\n").append(slurl.getSLURLString());
	S32 option = LLNotificationsUtil::getSelectedOption(notification, response);

	if(0 == option)
	{
		LLMessageSystem* msg = gMessageSystem;
		msg->newMessageFast(_PREHASH_StartLure);
		msg->nextBlockFast(_PREHASH_AgentData);
		msg->addUUIDFast(_PREHASH_AgentID, gAgent.getID());
		msg->addUUIDFast(_PREHASH_SessionID, gAgent.getSessionID());
		msg->nextBlockFast(_PREHASH_Info);
		msg->addU8Fast(_PREHASH_LureType, (U8)0); // sim will fill this in.
		msg->addStringFast(_PREHASH_Message, text);
		for(LLSD::array_const_iterator it = notification["payload"]["ids"].beginArray();
			it != notification["payload"]["ids"].endArray();
			++it)
		{
			LLUUID target_id = it->asUUID();

			msg->nextBlockFast(_PREHASH_TargetData);
			msg->addUUIDFast(_PREHASH_TargetID, target_id);

			// Record the offer.
			{
				std::string target_name;
				gCacheName->getFullName(target_id, target_name);  // for im log filenames
				LLSD args;
				args["TO_NAME"] = LLSLURL("agent", target_id, "displayname").getSLURLString();;
	
				LLSD payload;
				
				//*TODO please rewrite all keys to the same case, lower or upper
				payload["from_id"] = target_id;
				payload["SUPPRESS_TOAST"] = true;
				LLNotificationsUtil::add("TeleportOfferSent", args, payload);
			}
		}
		gAgent.sendReliableMessage();
	}

	return false;
}

void handle_lure(const LLUUID& invitee)
{
	LLDynamicArray<LLUUID> ids;
	ids.push_back(invitee);
	handle_lure(ids);
}

// Prompt for a message to the invited user.
void handle_lure(const uuid_vec_t& ids)
{
	if (ids.empty()) return;

	if (!gAgent.getRegion()) return;

	LLSD edit_args;
	edit_args["REGION"] = gAgent.getRegion()->getName();

	LLSD payload;
	for (LLDynamicArray<LLUUID>::const_iterator it = ids.begin();
		it != ids.end();
		++it)
	{
		payload["ids"].append(*it);
	}
	if (gAgent.isGodlike())
	{
		LLNotificationsUtil::add("OfferTeleportFromGod", edit_args, payload, handle_lure_callback);
	}
	else
	{
		LLNotificationsUtil::add("OfferTeleport", edit_args, payload, handle_lure_callback);
	}
}


void send_improved_im(const LLUUID& to_id,
							const std::string& name,
							const std::string& message,
							U8 offline,
							EInstantMessage dialog,
							const LLUUID& id,
							U32 timestamp, 
							const U8* binary_bucket,
							S32 binary_bucket_size)
{
	pack_instant_message(
		gMessageSystem,
		gAgent.getID(),
		FALSE,
		gAgent.getSessionID(),
		to_id,
		name,
		message,
		offline,
		dialog,
		id,
		0,
		LLUUID::null,
		gAgent.getPositionAgent(),
		timestamp,
		binary_bucket,
		binary_bucket_size);
	gAgent.sendReliableMessage();
}


void send_places_query(const LLUUID& query_id,
					   const LLUUID& trans_id,
					   const std::string& query_text,
					   U32 query_flags,
					   S32 category,
					   const std::string& sim_name)
{
	LLMessageSystem* msg = gMessageSystem;

	msg->newMessage("PlacesQuery");
	msg->nextBlock("AgentData");
	msg->addUUID("AgentID", gAgent.getID());
	msg->addUUID("SessionID", gAgent.getSessionID());
	msg->addUUID("QueryID", query_id);
	msg->nextBlock("TransactionData");
	msg->addUUID("TransactionID", trans_id);
	msg->nextBlock("QueryData");
	msg->addString("QueryText", query_text);
	msg->addU32("QueryFlags", query_flags);
	msg->addS8("Category", (S8)category);
	msg->addString("SimName", sim_name);
	gAgent.sendReliableMessage();
}


void process_user_info_reply(LLMessageSystem* msg, void**)
{
	LLUUID agent_id;
	msg->getUUIDFast(_PREHASH_AgentData, _PREHASH_AgentID, agent_id);
	if(agent_id != gAgent.getID())
	{
		LL_WARNS("Messaging") << "process_user_info_reply - "
				<< "wrong agent id." << LL_ENDL;
	}
	
	BOOL im_via_email;
	msg->getBOOLFast(_PREHASH_UserData, _PREHASH_IMViaEMail, im_via_email);
	std::string email;
	msg->getStringFast(_PREHASH_UserData, _PREHASH_EMail, email);
	std::string dir_visibility;
	msg->getString( "UserData", "DirectoryVisibility", dir_visibility);

	LLFloaterPreference::updateUserInfo(dir_visibility, im_via_email, email);
	LLFloaterPostcard::updateUserInfo(email);
}


//---------------------------------------------------------------------------
// Script Dialog
//---------------------------------------------------------------------------

const S32 SCRIPT_DIALOG_MAX_BUTTONS = 12;
const S32 SCRIPT_DIALOG_BUTTON_STR_SIZE = 24;
const S32 SCRIPT_DIALOG_MAX_MESSAGE_SIZE = 512;
const char* SCRIPT_DIALOG_HEADER = "Script Dialog:\n";

bool callback_script_dialog(const LLSD& notification, const LLSD& response)
{
	LLNotificationForm form(notification["form"]);
	std::string button = LLNotification::getSelectedOptionName(response);
	S32 button_idx = LLNotification::getSelectedOption(notification, response);
	// Didn't click "Ignore"
	if (button_idx != -1)
	{
		LLMessageSystem* msg = gMessageSystem;
		msg->newMessage("ScriptDialogReply");
		msg->nextBlock("AgentData");
		msg->addUUID("AgentID", gAgent.getID());
		msg->addUUID("SessionID", gAgent.getSessionID());
		msg->nextBlock("Data");
		msg->addUUID("ObjectID", notification["payload"]["object_id"].asUUID());
		msg->addS32("ChatChannel", notification["payload"]["chat_channel"].asInteger());
		msg->addS32("ButtonIndex", button_idx);
		msg->addString("ButtonLabel", button);
		msg->sendReliable(LLHost(notification["payload"]["sender"].asString()));
	}

	return false;
}
static LLNotificationFunctorRegistration callback_script_dialog_reg_1("ScriptDialog", callback_script_dialog);
static LLNotificationFunctorRegistration callback_script_dialog_reg_2("ScriptDialogGroup", callback_script_dialog);

void process_script_dialog(LLMessageSystem* msg, void**)
{
	S32 i;
	LLSD payload;

	LLUUID object_id;
	msg->getUUID("Data", "ObjectID", object_id);

	if (LLMuteList::getInstance()->isMuted(object_id))
	{
		return;
	}

	std::string message; 
	std::string first_name;
	std::string last_name;
	std::string title;

	S32 chat_channel;
	msg->getString("Data", "FirstName", first_name);
	msg->getString("Data", "LastName", last_name);
	msg->getString("Data", "ObjectName", title);
	msg->getString("Data", "Message", message);
	msg->getS32("Data", "ChatChannel", chat_channel);

		// unused for now
	LLUUID image_id;
	msg->getUUID("Data", "ImageID", image_id);

	payload["sender"] = msg->getSender().getIPandPort();
	payload["object_id"] = object_id;
	payload["chat_channel"] = chat_channel;

	// build up custom form
	S32 button_count = msg->getNumberOfBlocks("Buttons");
	if (button_count > SCRIPT_DIALOG_MAX_BUTTONS)
	{
		llwarns << "Too many script dialog buttons - omitting some" << llendl;
		button_count = SCRIPT_DIALOG_MAX_BUTTONS;
	}

	LLNotificationForm form;
	for (i = 0; i < button_count; i++)
	{
		std::string tdesc;
		msg->getString("Buttons", "ButtonLabel", tdesc, i);
		form.addElement("button", std::string(tdesc));
	}

	LLSD args;
	args["TITLE"] = title;
	args["MESSAGE"] = message;
	LLNotificationPtr notification;
	if (!first_name.empty())
	{
		args["NAME"] = LLCacheName::buildFullName(first_name, last_name);
		notification = LLNotifications::instance().add(
			LLNotification::Params("ScriptDialog").substitutions(args).payload(payload).form_elements(form.asLLSD()));
	}
	else
	{
		args["GROUPNAME"] = last_name;
		notification = LLNotifications::instance().add(
			LLNotification::Params("ScriptDialogGroup").substitutions(args).payload(payload).form_elements(form.asLLSD()));
	}
}

//---------------------------------------------------------------------------


std::vector<LLSD> gLoadUrlList;

bool callback_load_url(const LLSD& notification, const LLSD& response)
{
	S32 option = LLNotificationsUtil::getSelectedOption(notification, response);

	if (0 == option)
	{
		LLWeb::loadURL(notification["payload"]["url"].asString());
	}

	return false;
}
static LLNotificationFunctorRegistration callback_load_url_reg("LoadWebPage", callback_load_url);


// We've got the name of the person who owns the object hurling the url.
// Display confirmation dialog.
void callback_load_url_name(const LLUUID& id, const std::string& full_name, bool is_group)
{
	std::vector<LLSD>::iterator it;
	for (it = gLoadUrlList.begin(); it != gLoadUrlList.end(); )
	{
		LLSD load_url_info = *it;
		if (load_url_info["owner_id"].asUUID() == id)
		{
			it = gLoadUrlList.erase(it);

			std::string owner_name;
			if (is_group)
			{
				owner_name = full_name + LLTrans::getString("Group");
			}
			else
			{
				owner_name = full_name;
			}

			// For legacy name-only mutes.
			if (LLMuteList::getInstance()->isMuted(LLUUID::null, owner_name))
			{
				continue;
			}
			LLSD args;
			args["URL"] = load_url_info["url"].asString();
			args["MESSAGE"] = load_url_info["message"].asString();;
			args["OBJECTNAME"] = load_url_info["object_name"].asString();
			args["NAME"] = owner_name;

			LLNotificationsUtil::add("LoadWebPage", args, load_url_info);
		}
		else
		{
			++it;
		}
	}
}

void process_load_url(LLMessageSystem* msg, void**)
{
	LLUUID object_id;
	LLUUID owner_id;
	BOOL owner_is_group;
	char object_name[256];		/* Flawfinder: ignore */
	char message[256];		/* Flawfinder: ignore */
	char url[256];		/* Flawfinder: ignore */

	msg->getString("Data", "ObjectName", 256, object_name);
	msg->getUUID(  "Data", "ObjectID", object_id);
	msg->getUUID(  "Data", "OwnerID", owner_id);
	msg->getBOOL(  "Data", "OwnerIsGroup", owner_is_group);
	msg->getString("Data", "Message", 256, message);
	msg->getString("Data", "URL", 256, url);

	LLSD payload;
	payload["object_id"] = object_id;
	payload["owner_id"] = owner_id;
	payload["owner_is_group"] = owner_is_group;
	payload["object_name"] = object_name;
	payload["message"] = message;
	payload["url"] = url;

	// URL is safety checked in load_url above

	// Check if object or owner is muted
	if (LLMuteList::getInstance()->isMuted(object_id, object_name) ||
	    LLMuteList::getInstance()->isMuted(owner_id))
	{
		LL_INFOS("Messaging")<<"Ignoring load_url from muted object/owner."<<LL_ENDL;
		return;
	}

	// Add to list of pending name lookups
	gLoadUrlList.push_back(payload);

	gCacheName->get(owner_id, owner_is_group,
		boost::bind(&callback_load_url_name, _1, _2, _3));
}


void callback_download_complete(void** data, S32 result, LLExtStat ext_status)
{
	std::string* filepath = (std::string*)data;
	LLSD args;
	args["DOWNLOAD_PATH"] = *filepath;
	LLNotificationsUtil::add("FinishedRawDownload", args);
	delete filepath;
}


void process_initiate_download(LLMessageSystem* msg, void**)
{
	LLUUID agent_id;
	msg->getUUID("AgentData", "AgentID", agent_id);
	if (agent_id != gAgent.getID())
	{
		LL_WARNS("Messaging") << "Initiate download for wrong agent" << LL_ENDL;
		return;
	}

	std::string sim_filename;
	std::string viewer_filename;
	msg->getString("FileData", "SimFilename", sim_filename);
	msg->getString("FileData", "ViewerFilename", viewer_filename);

	if (!gXferManager->validateFileForRequest(viewer_filename))
	{
		llwarns << "SECURITY: Unauthorized download to local file " << viewer_filename << llendl;
		return;
	}
	gXferManager->requestFile(viewer_filename,
		sim_filename,
		LL_PATH_NONE,
		msg->getSender(),
		FALSE,	// don't delete remote
		callback_download_complete,
		(void**)new std::string(viewer_filename));
}


void process_script_teleport_request(LLMessageSystem* msg, void**)
{
	std::string object_name;
	std::string sim_name;
	LLVector3 pos;
	LLVector3 look_at;

	msg->getString("Data", "ObjectName", object_name);
	msg->getString("Data", "SimName", sim_name);
	msg->getVector3("Data", "SimPosition", pos);
	msg->getVector3("Data", "LookAt", look_at);

	LLFloaterWorldMap* instance = LLFloaterWorldMap::getInstance();
	if(instance)
	{
		instance->trackURL(
						   sim_name, (S32)pos.mV[VX], (S32)pos.mV[VY], (S32)pos.mV[VZ]);
		LLFloaterReg::showInstance("world_map", "center");
	}
	
	// remove above two lines and replace with below line
	// to re-enable parcel browser for llMapDestination()
	// LLURLDispatcher::dispatch(LLSLURL::buildSLURL(sim_name, (S32)pos.mV[VX], (S32)pos.mV[VY], (S32)pos.mV[VZ]), FALSE);
	
}

void process_covenant_reply(LLMessageSystem* msg, void**)
{
	LLUUID covenant_id, estate_owner_id;
	std::string estate_name;
	U32 covenant_timestamp;
	msg->getUUID("Data", "CovenantID", covenant_id);
	msg->getU32("Data", "CovenantTimestamp", covenant_timestamp);
	msg->getString("Data", "EstateName", estate_name);
	msg->getUUID("Data", "EstateOwnerID", estate_owner_id);

	LLPanelEstateCovenant::updateEstateName(estate_name);
	LLPanelLandCovenant::updateEstateName(estate_name);
	LLFloaterBuyLand::updateEstateName(estate_name);

	std::string owner_name =
		LLSLURL("agent", estate_owner_id, "inspect").getSLURLString();
	LLPanelEstateCovenant::updateEstateOwnerName(owner_name);
	LLPanelLandCovenant::updateEstateOwnerName(owner_name);
	LLFloaterBuyLand::updateEstateOwnerName(owner_name);

	LLPanelPlaceProfile* panel = LLSideTray::getInstance()->findChild<LLPanelPlaceProfile>("panel_place_profile");
	if (panel)
	{
		panel->updateEstateName(estate_name);
		panel->updateEstateOwnerName(owner_name);
	}

	// standard message, not from system
	std::string last_modified;
	if (covenant_timestamp == 0)
	{
		last_modified = LLTrans::getString("covenant_last_modified")+LLTrans::getString("never_text");
	}
	else
	{
		last_modified = LLTrans::getString("covenant_last_modified")+"["
						+LLTrans::getString("LTimeWeek")+"] ["
						+LLTrans::getString("LTimeMonth")+"] ["
						+LLTrans::getString("LTimeDay")+"] ["
						+LLTrans::getString("LTimeHour")+"]:["
						+LLTrans::getString("LTimeMin")+"]:["
						+LLTrans::getString("LTimeSec")+"] ["
						+LLTrans::getString("LTimeYear")+"]";
		LLSD substitution;
		substitution["datetime"] = (S32) covenant_timestamp;
		LLStringUtil::format (last_modified, substitution);
	}

	LLPanelEstateCovenant::updateLastModified(last_modified);
	LLPanelLandCovenant::updateLastModified(last_modified);
	LLFloaterBuyLand::updateLastModified(last_modified);

	// load the actual covenant asset data
	const BOOL high_priority = TRUE;
	if (covenant_id.notNull())
	{
		gAssetStorage->getEstateAsset(gAgent.getRegionHost(),
									gAgent.getID(),
									gAgent.getSessionID(),
									covenant_id,
                                    LLAssetType::AT_NOTECARD,
									ET_Covenant,
                                    onCovenantLoadComplete,
									NULL,
									high_priority);
	}
	else
	{
		std::string covenant_text;
		if (estate_owner_id.isNull())
		{
			// mainland
			covenant_text = LLTrans::getString("RegionNoCovenant");
		}
		else
		{
			covenant_text = LLTrans::getString("RegionNoCovenantOtherOwner");
		}
		LLPanelEstateCovenant::updateCovenantText(covenant_text, covenant_id);
		LLPanelLandCovenant::updateCovenantText(covenant_text);
		LLFloaterBuyLand::updateCovenantText(covenant_text, covenant_id);
		if (panel)
		{
			panel->updateCovenantText(covenant_text);
		}
	}
}

void onCovenantLoadComplete(LLVFS *vfs,
					const LLUUID& asset_uuid,
					LLAssetType::EType type,
					void* user_data, S32 status, LLExtStat ext_status)
{
	LL_DEBUGS("Messaging") << "onCovenantLoadComplete()" << LL_ENDL;
	std::string covenant_text;
	if(0 == status)
	{
		LLVFile file(vfs, asset_uuid, type, LLVFile::READ);
		
		S32 file_length = file.getSize();
		
		std::vector<char> buffer(file_length+1);
		file.read((U8*)&buffer[0], file_length);		
		// put a EOS at the end
		buffer[file_length] = '\0';
		
		if( (file_length > 19) && !strncmp( &buffer[0], "Linden text version", 19 ) )
		{
			LLViewerTextEditor::Params params;
			params.name("temp");
			params.max_text_length(file_length+1);
			LLViewerTextEditor * editor = LLUICtrlFactory::create<LLViewerTextEditor> (params);
			if( !editor->importBuffer( &buffer[0], file_length+1 ) )
			{
				LL_WARNS("Messaging") << "Problem importing estate covenant." << LL_ENDL;
				covenant_text = "Problem importing estate covenant.";
			}
			else
			{
				// Version 0 (just text, doesn't include version number)
				covenant_text = editor->getText();
			}
			delete editor;
		}
		else
		{
			LL_WARNS("Messaging") << "Problem importing estate covenant: Covenant file format error." << LL_ENDL;
			covenant_text = "Problem importing estate covenant: Covenant file format error.";
		}
	}
	else
	{
		LLViewerStats::getInstance()->incStat( LLViewerStats::ST_DOWNLOAD_FAILED );
		
		if( LL_ERR_ASSET_REQUEST_NOT_IN_DATABASE == status ||
		    LL_ERR_FILE_EMPTY == status)
		{
			covenant_text = "Estate covenant notecard is missing from database.";
		}
		else if (LL_ERR_INSUFFICIENT_PERMISSIONS == status)
		{
			covenant_text = "Insufficient permissions to view estate covenant.";
		}
		else
		{
			covenant_text = "Unable to load estate covenant at this time.";
		}
		
		LL_WARNS("Messaging") << "Problem loading notecard: " << status << LL_ENDL;
	}
	LLPanelEstateCovenant::updateCovenantText(covenant_text, asset_uuid);
	LLPanelLandCovenant::updateCovenantText(covenant_text);
	LLFloaterBuyLand::updateCovenantText(covenant_text, asset_uuid);

	LLPanelPlaceProfile* panel = LLSideTray::getInstance()->findChild<LLPanelPlaceProfile>("panel_place_profile");
	if (panel)
	{
		panel->updateCovenantText(covenant_text);
	}
}


void process_feature_disabled_message(LLMessageSystem* msg, void**)
{
	// Handle Blacklisted feature simulator response...
	LLUUID	agentID;
	LLUUID	transactionID;
	std::string	messageText;
	msg->getStringFast(_PREHASH_FailureInfo,_PREHASH_ErrorMessage, messageText,0);
	msg->getUUIDFast(_PREHASH_FailureInfo,_PREHASH_AgentID,agentID);
	msg->getUUIDFast(_PREHASH_FailureInfo,_PREHASH_TransactionID,transactionID);
	
	LL_WARNS("Messaging") << "Blacklisted Feature Response:" << messageText << LL_ENDL;
}

// ------------------------------------------------------------
// Message system exception callbacks
// ------------------------------------------------------------

void invalid_message_callback(LLMessageSystem* msg,
								   void*,
								   EMessageException exception)
{
    LLAppViewer::instance()->badNetworkHandler();
}

// Please do not add more message handlers here. This file is huge.
// Put them in a file related to the functionality you are implementing.

void LLOfferInfo::forceResponse(InventoryOfferResponse response)
{
	LLNotification::Params params("UserGiveItem");
	params.functor.function(boost::bind(&LLOfferInfo::inventory_offer_callback, this, _1, _2));
	LLNotifications::instance().forceResponse(params, response);
}
<|MERGE_RESOLUTION|>--- conflicted
+++ resolved
@@ -1233,20 +1233,13 @@
 }
 
 void inventory_offer_mute_callback(const LLUUID& blocked_id,
-<<<<<<< HEAD
 								   const std::string& full_name,
 								   bool is_group,
-								   LLOfferInfo* offer = NULL)
-{
+								   boost::shared_ptr<LLNotificationResponderInterface> offer_ptr)
+{
+	LLOfferInfo* offer =  dynamic_cast<LLOfferInfo*>(offer_ptr.get());
+	
 	std::string from_name = full_name;
-=======
-								   const std::string& first_name,
-								   const std::string& last_name,
-								   BOOL is_group, boost::shared_ptr<LLNotificationResponderInterface> offer_ptr)
-{
-	LLOfferInfo* offer =  dynamic_cast<LLOfferInfo*>(offer_ptr.get());
-	std::string from_name;
->>>>>>> afaa076b
 	LLMute::EType type;
 	if (is_group)
 	{
@@ -1432,17 +1425,13 @@
 	// * we can't build two messages at once.
 	if (2 == button) // Block
 	{
-<<<<<<< HEAD
-		gCacheName->get(mFromID, mFromGroup, boost::bind(&inventory_offer_mute_callback,_1,_2,_3,this));
-=======
 		LLNotificationPtr notification_ptr = LLNotifications::instance().find(notification["id"].asUUID());
 
 		llassert(notification_ptr != NULL);
 		if (notification_ptr != NULL)
 		{
-			gCacheName->get(mFromID, mFromGroup, boost::bind(&inventory_offer_mute_callback,_1,_2,_3,_4, notification_ptr->getResponderPtr()));
-		}
->>>>>>> afaa076b
+			gCacheName->get(mFromID, mFromGroup, boost::bind(&inventory_offer_mute_callback,_1,_2,_3,notification_ptr->getResponderPtr()));
+		}
 	}
 
 	std::string from_string; // Used in the pop-up.
@@ -1576,17 +1565,13 @@
 	// * we can't build two messages at once.
 	if (2 == button)
 	{
-<<<<<<< HEAD
-		gCacheName->get(mFromID, mFromGroup, boost::bind(&inventory_offer_mute_callback,_1,_2,_3,this));
-=======
 		LLNotificationPtr notification_ptr = LLNotifications::instance().find(notification["id"].asUUID());
 
 		llassert(notification_ptr != NULL);
 		if (notification_ptr != NULL)
 		{
-			gCacheName->get(mFromID, mFromGroup, boost::bind(&inventory_offer_mute_callback,_1,_2,_3,_4, notification_ptr->getResponderPtr()));
-		}
->>>>>>> afaa076b
+			gCacheName->get(mFromID, mFromGroup, boost::bind(&inventory_offer_mute_callback,_1,_2,_3,notification_ptr->getResponderPtr()));
+		}
 	}
 	
 	LLMessageSystem* msg = gMessageSystem;
