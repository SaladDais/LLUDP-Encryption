/** 
 * @file llviewermessage.cpp
 * @brief Dumping ground for viewer-side message system callbacks.
 *
 * $LicenseInfo:firstyear=2002&license=viewerlgpl$
 * Second Life Viewer Source Code
 * Copyright (C) 2010, Linden Research, Inc.
 * 
 * This library is free software; you can redistribute it and/or
 * modify it under the terms of the GNU Lesser General Public
 * License as published by the Free Software Foundation;
 * version 2.1 of the License only.
 * 
 * This library is distributed in the hope that it will be useful,
 * but WITHOUT ANY WARRANTY; without even the implied warranty of
 * MERCHANTABILITY or FITNESS FOR A PARTICULAR PURPOSE.  See the GNU
 * Lesser General Public License for more details.
 * 
 * You should have received a copy of the GNU Lesser General Public
 * License along with this library; if not, write to the Free Software
 * Foundation, Inc., 51 Franklin Street, Fifth Floor, Boston, MA  02110-1301  USA
 * 
 * Linden Research, Inc., 945 Battery Street, San Francisco, CA  94111  USA
 * $/LicenseInfo$
 */

#include "llviewerprecompiledheaders.h"
#include "llviewermessage.h"
#include "boost/lexical_cast.hpp"

// Linden libraries
#include "llanimationstates.h"
#include "llaudioengine.h" 
#include "llavataractions.h"
#include "llavatarnamecache.h"		// IDEVO HACK
#include "lleconomy.h"
#include "lleventtimer.h"
#include "llfloaterreg.h"
#include "llfolderview.h"
#include "llfollowcamparams.h"
#include "llinventorydefines.h"
#include "lllslconstants.h"
#include "llregionhandle.h"
#include "llsd.h"
#include "llsdserialize.h"
#include "llteleportflags.h"
#include "lltoastnotifypanel.h"
#include "lltransactionflags.h"
#include "llvfile.h"
#include "llvfs.h"
#include "llxfermanager.h"
#include "mean_collision_data.h"

#include "llagent.h"
#include "llagentcamera.h"
#include "llcallingcard.h"
#include "llbuycurrencyhtml.h"
#include "llfirstuse.h"
#include "llfloaterbump.h"
#include "llfloaterbuyland.h"
#include "llfloaterland.h"
#include "llfloaterregioninfo.h"
#include "llfloaterlandholdings.h"
#include "llfloaterpreference.h"
#include "llfloatersidepanelcontainer.h"
#include "llfloatersnapshot.h"
#include "llhudeffecttrail.h"
#include "llhudmanager.h"
#include "llimview.h"
#include "llinventoryfunctions.h"
#include "llinventoryobserver.h"
#include "llinventorypanel.h"
// <FS:Ansariel> [FS communication UI]
//#include "llfloaterimnearbychat.h"
#include "fsfloaternearbychat.h"
// </FS:Ansariel> [FS communication UI]
#include "llmarketplacefunctions.h"
#include "llnotifications.h"
#include "llnotificationsutil.h"
#include "llpanelgrouplandmoney.h"
#include "llrecentpeople.h"
#include "llscriptfloater.h"
#include "llscriptruntimeperms.h"
#include "llselectmgr.h"
#include "llstartup.h"
#include "llsky.h"
#include "llslurl.h"
#include "llstatenums.h"
#include "llstatusbar.h"
#include "llimview.h"
#include "llspeakers.h"
#include "lltrans.h"
#include "lltranslate.h"
#include "llviewerfoldertype.h"
#include "llvoavatar.h"				// IDEVO HACK
#include "lluri.h"
#include "llviewergenericmessage.h"
#include "llviewermenu.h"
#include "llviewerinventory.h"
#include "llviewerjoystick.h"
#include "llviewernetwork.h" // <FS:AW opensim currency support>
#include "llviewerobjectlist.h"
#include "llviewerparcelmgr.h"
#include "llviewerstats.h"
#include "llviewertexteditor.h"
#include "llviewerthrottle.h"
#include "llviewerwindow.h"
#include "llvlmanager.h"
#include "llvoavatarself.h"
#include "llworld.h"
#include "llworldmap.h"
#include "pipeline.h"
#include "llfloaterworldmap.h"
#include "llviewerdisplay.h"
#include "llkeythrottle.h"
#include "llgroupactions.h"
#include "llagentui.h"
#include "llpanelblockedlist.h"
#include "llpanelplaceprofile.h"
#include "llviewerregion.h"
#include "llfloaterregionrestarting.h"
// [RLVa:KB] - Checked: 2010-03-09 (RLVa-1.2.0a)
#include "rlvactions.h"
#include "rlvhandler.h"
#include "rlvinventory.h"
#include "rlvui.h"
// [/RLVa:KB]

#include <boost/algorithm/string/split.hpp> //
#include <boost/regex.hpp>
#include <boost/foreach.hpp>

#include "llnotificationmanager.h" //
#include "llexperiencecache.h"

#include "llexperiencecache.h"

// Firestorm inclues
#include "animationexplorer.h"		// <FS:Zi> Animation Explorer
#include "fsareasearch.h"
#include "fsassetblacklist.h"
#include "fscommon.h"
#include "fsdata.h"
#include "fsfloaterplacedetails.h"
#include "fsradar.h"
#include "fskeywords.h" // <FS:PP> FIRE-10178: Keyword Alerts in group IM do not work unless the group is in the foreground
#include "fslightshare.h" // <FS:CR> FIRE-5118 - Lightshare support
#include "fslslbridge.h"
#include "fsmoneytracker.h"
#include "llfloaterbump.h"
#include "llfloaterreg.h"
#include "llfriendcard.h"
#include "llgiveinventory.h"
#include "lllandmarkactions.h"
#include "lltexturefetch.h"
#include "sound_ids.h"
#include "tea.h" // <FS:AW opensim currency support>
#include "NACLantispam.h"
#include "chatbar_as_cmdline.h"

#if LL_MSVC
// disable boost::lexical_cast warning
#pragma warning (disable:4702)
#endif

extern void on_new_message(const LLSD& msg);

//
// Constants
//
const F32 CAMERA_POSITION_THRESHOLD_SQUARED = 0.001f * 0.001f;

// Determine how quickly residents' scripts can issue question dialogs
// Allow bursts of up to 5 dialogs in 10 seconds. 10*2=20 seconds recovery if throttle kicks in
static const U32 LLREQUEST_PERMISSION_THROTTLE_LIMIT	= 5;     // requests
static const F32 LLREQUEST_PERMISSION_THROTTLE_INTERVAL	= 10.0f; // seconds

extern BOOL gDebugClicks;
extern bool gShiftFrame;

// function prototypes
bool check_offer_throttle(const std::string& from_name, bool check_only);
bool check_asset_previewable(const LLAssetType::EType asset_type);
static void process_money_balance_reply_extended(LLMessageSystem* msg);
bool handle_trusted_experiences_notification(const LLSD&);

//inventory offer throttle globals
LLFrameTimer gThrottleTimer;
const U32 OFFER_THROTTLE_MAX_COUNT=5; //number of items per time period
const F32 OFFER_THROTTLE_TIME=10.f; //time period in seconds

// Agent Update Flags (U8)
const U8 AU_FLAGS_NONE      		= 0x00;
const U8 AU_FLAGS_HIDETITLE      	= 0x01;
const U8 AU_FLAGS_CLIENT_AUTOPILOT	= 0x02;

bool friendship_offer_callback(const LLSD& notification, const LLSD& response)
{
	S32 option = LLNotificationsUtil::getSelectedOption(notification, response);
	LLMessageSystem* msg = gMessageSystem;
	const LLSD& payload = notification["payload"];
	LLNotificationPtr notification_ptr = LLNotifications::instance().find(notification["id"].asUUID());

    // this will be skipped if the user offering friendship is blocked
    if (notification_ptr)
    {
	    // add friend to recent people list
	    LLRecentPeople::instance().add(payload["from_id"]);

	    switch(option)
	    {
	    case 0:
	    {
		    // accept
		    LLAvatarTracker::formFriendship(payload["from_id"]);

		    const LLUUID fid = gInventory.findCategoryUUIDForType(LLFolderType::FT_CALLINGCARD);

		    // This will also trigger an onlinenotification if the user is online
		    msg->newMessageFast(_PREHASH_AcceptFriendship);
		    msg->nextBlockFast(_PREHASH_AgentData);
		    msg->addUUIDFast(_PREHASH_AgentID, gAgent.getID());
		    msg->addUUIDFast(_PREHASH_SessionID, gAgent.getSessionID());
		    msg->nextBlockFast(_PREHASH_TransactionBlock);
		    msg->addUUIDFast(_PREHASH_TransactionID, payload["session_id"]);
		    msg->nextBlockFast(_PREHASH_FolderData);
		    msg->addUUIDFast(_PREHASH_FolderID, fid);
		    msg->sendReliable(LLHost(payload["sender"].asString()));

		    LLSD payload = notification["payload"];
		    LLNotificationsUtil::add("FriendshipAcceptedByMe",
				    notification["substitutions"], payload);
		    break;
	    }
	    case 1: // Decline
	    {
		    LLSD payload = notification["payload"];
		    LLNotificationsUtil::add("FriendshipDeclinedByMe",
				    notification["substitutions"], payload);
	    }
	    // fall-through
	    case 2: // Send IM - decline and start IM session
		    {
			    // decline
			    // We no longer notify other viewers, but we DO still send
			    // the rejection to the simulator to delete the pending userop.
			    msg->newMessageFast(_PREHASH_DeclineFriendship);
			    msg->nextBlockFast(_PREHASH_AgentData);
			    msg->addUUIDFast(_PREHASH_AgentID, gAgent.getID());
			    msg->addUUIDFast(_PREHASH_SessionID, gAgent.getSessionID());
			    msg->nextBlockFast(_PREHASH_TransactionBlock);
			    msg->addUUIDFast(_PREHASH_TransactionID, payload["session_id"]);
			    msg->sendReliable(LLHost(payload["sender"].asString()));

			    // start IM session
			    if(2 == option)
			    {
				    LLAvatarActions::startIM(payload["from_id"].asUUID());
			    }
	    }
	    default:
		    // close button probably, possibly timed out
		    break;
	    }
		// TODO: this set of calls has undesirable behavior under Windows OS (CHUI-985):
		// here appears three additional toasts instead one modified
		// need investigation and fix

// <FS:Ansariel> [FS communication UI] Commenting out CHUI-112;
//               Reposting the notification form will squeeze it somewhere
//               within the IM floater and we don't need it for our comm. UI.
//	    // LLNotificationFormPtr modified_form(new LLNotificationForm(*notification_ptr->getForm()));
//	    // modified_form->setElementEnabled("Accept", false);
//	    // modified_form->setElementEnabled("Decline", false);
//	    // notification_ptr->updateForm(modified_form);
//	    // notification_ptr->repost();
//// [SL:KB] - Patch: UI-Notifications | Checked: 2013-05-09 (Catznip-3.5)
//		// Assume that any offer notification with "getCanBeStored() == true" is the result of RLVa routing it to the notifcation syswell
//		//*const*/ LLNotificationsUI::LLScreenChannel* pChannel = LLNotificationsUI::LLChannelManager::instance().getNotificationScreenChannel();
//		//*const*/ LLNotificationsUI::LLToast* pToast = (pChannel) ? pChannel->getToastByNotificationID(notification["id"].asUUID()) : NULL;
//		//if ( (!pToast) || (!pToast->getCanBeStored()) )
//		//{
//// [/SL:KB]
//		//	notification_ptr->repost();
// </FS:Ansariel>
    }

	return false;
}
static LLNotificationFunctorRegistration friendship_offer_callback_reg("OfferFriendship", friendship_offer_callback);
static LLNotificationFunctorRegistration friendship_offer_callback_reg_nm("OfferFriendshipNoMessage", friendship_offer_callback);

// Functions
//

void give_money(const LLUUID& uuid, LLViewerRegion* region, S32 amount, BOOL is_group,
				S32 trx_type, const std::string& desc)
{
	if(0 == amount || !region) return;
	amount = abs(amount);
	LL_INFOS("Messaging") << "give_money(" << uuid << "," << amount << ")"<< LL_ENDL;
	if(can_afford_transaction(amount))
	{
//		gStatusBar->debitBalance(amount);
		LLMessageSystem* msg = gMessageSystem;
		msg->newMessageFast(_PREHASH_MoneyTransferRequest);
		msg->nextBlockFast(_PREHASH_AgentData);
		msg->addUUIDFast(_PREHASH_AgentID, gAgent.getID());
        msg->addUUIDFast(_PREHASH_SessionID, gAgent.getSessionID());
		msg->nextBlockFast(_PREHASH_MoneyData);
		msg->addUUIDFast(_PREHASH_SourceID, gAgent.getID() );
		msg->addUUIDFast(_PREHASH_DestID, uuid);
		msg->addU8Fast(_PREHASH_Flags, pack_transaction_flags(FALSE, is_group));
		msg->addS32Fast(_PREHASH_Amount, amount);
		msg->addU8Fast(_PREHASH_AggregatePermNextOwner, (U8)LLAggregatePermissions::AP_EMPTY);
		msg->addU8Fast(_PREHASH_AggregatePermInventory, (U8)LLAggregatePermissions::AP_EMPTY);
		msg->addS32Fast(_PREHASH_TransactionType, trx_type );
		msg->addStringFast(_PREHASH_Description, desc);
		msg->sendReliable(region->getHost());
	}
	else
	{
		LLStringUtil::format_map_t args;
		args["AMOUNT"] = llformat("%d", amount);
		LLBuyCurrencyHTML::openCurrencyFloater( LLTrans::getString("giving", args), amount );
	}
}

void send_complete_agent_movement(const LLHost& sim_host)
{
	LLMessageSystem* msg = gMessageSystem;
	msg->newMessageFast(_PREHASH_CompleteAgentMovement);
	msg->nextBlockFast(_PREHASH_AgentData);
	msg->addUUIDFast(_PREHASH_AgentID, gAgent.getID());
	msg->addUUIDFast(_PREHASH_SessionID, gAgent.getSessionID());
	msg->addU32Fast(_PREHASH_CircuitCode, msg->mOurCircuitCode);
	msg->sendReliable(sim_host);
}

void process_logout_reply(LLMessageSystem* msg, void**)
{
	// The server has told us it's ok to quit.
	LL_DEBUGS("Messaging") << "process_logout_reply" << LL_ENDL;

	LLUUID agent_id;
	msg->getUUID("AgentData", "AgentID", agent_id);
	LLUUID session_id;
	msg->getUUID("AgentData", "SessionID", session_id);
	if((agent_id != gAgent.getID()) || (session_id != gAgent.getSessionID()))
	{
		LL_WARNS("Messaging") << "Bogus Logout Reply" << LL_ENDL;
	}

	LLInventoryModel::update_map_t parents;
	S32 count = msg->getNumberOfBlocksFast( _PREHASH_InventoryData );
	for(S32 i = 0; i < count; ++i)
	{
		LLUUID item_id;
		msg->getUUIDFast(_PREHASH_InventoryData, _PREHASH_ItemID, item_id, i);

		if( (1 == count) && item_id.isNull() )
		{
			// Detect dummy item.  Indicates an empty list.
			break;
		}

		// We do not need to track the asset ids, just account for an
		// updated inventory version.
		LL_INFOS("Messaging") << "process_logout_reply itemID=" << item_id << LL_ENDL;
		LLInventoryItem* item = gInventory.getItem( item_id );
		if( item )
		{
			parents[item->getParentUUID()] = 0;
			gInventory.addChangedMask(LLInventoryObserver::INTERNAL, item_id);
		}
		else
		{
			LL_INFOS("Messaging") << "process_logout_reply item not found: " << item_id << LL_ENDL;
		}
	}
    LLAppViewer::instance()->forceQuit();
}

void process_layer_data(LLMessageSystem *mesgsys, void **user_data)
{
	LLViewerRegion *regionp = LLWorld::getInstance()->getRegion(mesgsys->getSender());

	LL_DEBUGS_ONCE("SceneLoadTiming") << "Received layer data" << LL_ENDL;

	if(!regionp)
	{
		LL_WARNS() << "Invalid region for layer data." << LL_ENDL;
		return;
	}
	S32 size;
	S8 type;

	mesgsys->getS8Fast(_PREHASH_LayerID, _PREHASH_Type, type);
	size = mesgsys->getSizeFast(_PREHASH_LayerData, _PREHASH_Data);
	if (0 == size)
	{
		LL_WARNS("Messaging") << "Layer data has zero size." << LL_ENDL;
		return;
	}
	if (size < 0)
	{
		// getSizeFast() is probably trying to tell us about an error
		LL_WARNS("Messaging") << "getSizeFast() returned negative result: "
			<< size
			<< LL_ENDL;
		return;
	}
	U8 *datap = new U8[size];
	mesgsys->getBinaryDataFast(_PREHASH_LayerData, _PREHASH_Data, datap, size);
	LLVLData *vl_datap = new LLVLData(regionp, type, datap, size);
	if (mesgsys->getReceiveCompressedSize())
	{
		gVLManager.addLayerData(vl_datap, (S32Bytes)mesgsys->getReceiveCompressedSize());
	}
	else
	{
		gVLManager.addLayerData(vl_datap, (S32Bytes)mesgsys->getReceiveSize());
	}
}

// S32 exported_object_count = 0;
// S32 exported_image_count = 0;
// S32 current_object_count = 0;
// S32 current_image_count = 0;

// extern LLNotifyBox *gExporterNotify;
// extern LLUUID gExporterRequestID;
// extern std::string gExportDirectory;

// extern LLUploadDialog *gExportDialog;

// std::string gExportedFile;

// std::map<LLUUID, std::string> gImageChecksums;

// void export_complete()
// {
// 		LLUploadDialog::modalUploadFinished();
// 		gExporterRequestID.setNull();
// 		gExportDirectory = "";

// 		LLFILE* fXML = LLFile::fopen(gExportedFile, "rb");		/* Flawfinder: ignore */
// 		fseek(fXML, 0, SEEK_END);
// 		long length = ftell(fXML);
// 		fseek(fXML, 0, SEEK_SET);
// 		U8 *buffer = new U8[length + 1];
// 		size_t nread = fread(buffer, 1, length, fXML);
// 		if (nread < (size_t) length)
// 		{
// 			LL_WARNS("Messaging") << "Short read" << LL_ENDL;
// 		}
// 		buffer[nread] = '\0';
// 		fclose(fXML);

// 		char *pos = (char *)buffer;
// 		while ((pos = strstr(pos+1, "<sl:image ")) != 0)
// 		{
// 			char *pos_check = strstr(pos, "checksum=\"");

// 			if (pos_check)
// 			{
// 				char *pos_uuid = strstr(pos_check, "\">");

// 				if (pos_uuid)
// 				{
// 					char image_uuid_str[UUID_STR_SIZE];		/* Flawfinder: ignore */
// 					memcpy(image_uuid_str, pos_uuid+2, UUID_STR_SIZE-1);		/* Flawfinder: ignore */
// 					image_uuid_str[UUID_STR_SIZE-1] = 0;
					
// 					LLUUID image_uuid(image_uuid_str);

// 					LL_INFOS("Messaging") << "Found UUID: " << image_uuid << LL_ENDL;

// 					std::map<LLUUID, std::string>::iterator itor = gImageChecksums.find(image_uuid);
// 					if (itor != gImageChecksums.end())
// 					{
// 						LL_INFOS("Messaging") << "Replacing with checksum: " << itor->second << LL_ENDL;
// 						if (!itor->second.empty())
// 						{
// 							memcpy(&pos_check[10], itor->second.c_str(), 32);		/* Flawfinder: ignore */
// 						}
// 					}
// 				}
// 			}
// 		}

// 		LLFILE* fXMLOut = LLFile::fopen(gExportedFile, "wb");		/* Flawfinder: ignore */
// 		if (fwrite(buffer, 1, length, fXMLOut) != length)
// 		{
// 			LL_WARNS("Messaging") << "Short write" << LL_ENDL;
// 		}
// 		fclose(fXMLOut);

// 		delete [] buffer;
// }


// void exported_item_complete(const LLTSCode status, void *user_data)
// {
// 	//std::string *filename = (std::string *)user_data;

// 	if (status < LLTS_OK)
// 	{
// 		LL_WARNS("Messaging") << "Export failed!" << LL_ENDL;
// 	}
// 	else
// 	{
// 		++current_object_count;
// 		if (current_image_count == exported_image_count && current_object_count == exported_object_count)
// 		{
// 			LL_INFOS("Messaging") << "*** Export complete ***" << LL_ENDL;

// 			export_complete();
// 		}
// 		else
// 		{
// 			gExportDialog->setMessage(llformat("Exported %d/%d object files, %d/%d textures.", current_object_count, exported_object_count, current_image_count, exported_image_count));
// 		}
// 	}
// }

// struct exported_image_info
// {
// 	LLUUID image_id;
// 	std::string filename;
// 	U32 image_num;
// };

// void exported_j2c_complete(const LLTSCode status, void *user_data)
// {
// 	exported_image_info *info = (exported_image_info *)user_data;
// 	LLUUID image_id = info->image_id;
// 	U32 image_num = info->image_num;
// 	std::string filename = info->filename;
// 	delete info;

// 	if (status < LLTS_OK)
// 	{
// 		LL_WARNS("Messaging") << "Image download failed!" << LL_ENDL;
// 	}
// 	else
// 	{
// 		LLFILE* fIn = LLFile::fopen(filename, "rb");		/* Flawfinder: ignore */
// 		if (fIn) 
// 		{
// 			LLPointer<LLImageJ2C> ImageUtility = new LLImageJ2C;
// 			LLPointer<LLImageTGA> TargaUtility = new LLImageTGA;

// 			fseek(fIn, 0, SEEK_END);
// 			S32 length = ftell(fIn);
// 			fseek(fIn, 0, SEEK_SET);
// 			U8 *buffer = ImageUtility->allocateData(length);
// 			if (fread(buffer, 1, length, fIn) != length)
// 			{
// 				LL_WARNS("Messaging") << "Short read" << LL_ENDL;
// 			}
// 			fclose(fIn);
// 			LLFile::remove(filename);

// 			// Convert to TGA
// 			LLPointer<LLImageRaw> image = new LLImageRaw();

// 			ImageUtility->updateData();
// 			ImageUtility->decode(image, 100000.0f);
			
// 			TargaUtility->encode(image);
// 			U8 *data = TargaUtility->getData();
// 			S32 data_size = TargaUtility->getDataSize();

// 			std::string file_path = gDirUtilp->getDirName(filename);
			
// 			std::string output_file = llformat("%s/image-%03d.tga", file_path.c_str(), image_num);//filename;
// 			//S32 name_len = output_file.length();
// 			//strcpy(&output_file[name_len-3], "tga");
// 			LLFILE* fOut = LLFile::fopen(output_file, "wb");		/* Flawfinder: ignore */
// 			char md5_hash_string[33];		/* Flawfinder: ignore */
// 			strcpy(md5_hash_string, "00000000000000000000000000000000");		/* Flawfinder: ignore */
// 			if (fOut)
// 			{
// 				if (fwrite(data, 1, data_size, fOut) != data_size)
// 				{
// 					LL_WARNS("Messaging") << "Short write" << LL_ENDL;
// 				}
// 				fseek(fOut, 0, SEEK_SET);
// 				fclose(fOut);
// 				fOut = LLFile::fopen(output_file, "rb");		/* Flawfinder: ignore */
// 				LLMD5 my_md5_hash(fOut);
// 				my_md5_hash.hex_digest(md5_hash_string);
// 			}

// 			gImageChecksums.insert(std::pair<LLUUID, std::string>(image_id, md5_hash_string));
// 		}
// 	}

// 	++current_image_count;
// 	if (current_image_count == exported_image_count && current_object_count == exported_object_count)
// 	{
// 		LL_INFOS("Messaging") << "*** Export textures complete ***" << LL_ENDL;
// 			export_complete();
// 	}
// 	else
// 	{
// 		gExportDialog->setMessage(llformat("Exported %d/%d object files, %d/%d textures.", current_object_count, exported_object_count, current_image_count, exported_image_count));
// 	}
//}

void process_derez_ack(LLMessageSystem*, void**)
{
	if(gViewerWindow) gViewerWindow->getWindow()->decBusyCount();
}

void process_places_reply(LLMessageSystem* msg, void** data)
{
	LLUUID query_id;

	msg->getUUID("AgentData", "QueryID", query_id);
	if (query_id.isNull())
	{
		LLFloaterLandHoldings::processPlacesReply(msg, data);
	}
	else if(gAgent.isInGroup(query_id))
	{
		LLPanelGroupLandMoney::processPlacesReply(msg, data);
	}
	else
	{
		LL_WARNS("Messaging") << "Got invalid PlacesReply message" << LL_ENDL;
	}
}

void send_sound_trigger(const LLUUID& sound_id, F32 gain)
{
	if (sound_id.isNull() || gAgent.getRegion() == NULL)
	{
		// disconnected agent or zero guids don't get sent (no sound)
		return;
	}

	LLMessageSystem* msg = gMessageSystem;
	msg->newMessageFast(_PREHASH_SoundTrigger);
	msg->nextBlockFast(_PREHASH_SoundData);
	msg->addUUIDFast(_PREHASH_SoundID, sound_id);
	// Client untrusted, ids set on sim
	msg->addUUIDFast(_PREHASH_OwnerID, LLUUID::null );
	msg->addUUIDFast(_PREHASH_ObjectID, LLUUID::null );
	msg->addUUIDFast(_PREHASH_ParentID, LLUUID::null );

	msg->addU64Fast(_PREHASH_Handle, gAgent.getRegion()->getHandle());

	LLVector3 position = gAgent.getPositionAgent();
	msg->addVector3Fast(_PREHASH_Position, position);
	msg->addF32Fast(_PREHASH_Gain, gain);

	gAgent.sendMessage();
}

static LLSD sSavedGroupInvite;
static LLSD sSavedResponse;

bool join_group_response(const LLSD& notification, const LLSD& response)
{
//	A bit of variable saving and restoring is used to deal with the case where your group list is full and you
//	receive an invitation to another group.  The data from that invitation is stored in the sSaved
//	variables.  If you then drop a group and click on the Join button the stored data is restored and used
//	to join the group.
	LLSD notification_adjusted = notification;
	LLSD response_adjusted = response;

	std::string action = notification["name"];

//	Storing all the information by group id allows for the rare case of being at your maximum
//	group count and receiving more than one invitation.
	std::string id = notification_adjusted["payload"]["group_id"].asString();

	if ("JoinGroup" == action || "JoinGroupCanAfford" == action)
	{
		sSavedGroupInvite[id] = notification;
		sSavedResponse[id] = response;
	}
	else if ("JoinedTooManyGroupsMember" == action)
	{
		S32 opt = LLNotificationsUtil::getSelectedOption(notification, response);
		if (0 == opt) // Join button pressed
		{
			notification_adjusted = sSavedGroupInvite[id];
			response_adjusted = sSavedResponse[id];
		}
	}

	S32 option = LLNotificationsUtil::getSelectedOption(notification_adjusted, response_adjusted);
	bool accept_invite = false;

	LLUUID group_id = notification_adjusted["payload"]["group_id"].asUUID();
	LLUUID transaction_id = notification_adjusted["payload"]["transaction_id"].asUUID();
	std::string name = notification_adjusted["payload"]["name"].asString();
	std::string message = notification_adjusted["payload"]["message"].asString();
	S32 fee = notification_adjusted["payload"]["fee"].asInteger();

	if (option == 2 && !group_id.isNull())
	{
		LLGroupActions::show(group_id);
		LLSD args;
		args["MESSAGE"] = message;

		// <FS:PP> Option to block/reject all group invites
		// LLNotificationsUtil::add("JoinGroup", args, notification_adjusted["payload"]);
		if (gSavedPerAccountSettings.getBOOL("FSRejectAllGroupInvitesMode"))
		{
			LL_INFOS("Messaging") << "Group invite automatically rejected because of the user setting..." << LL_ENDL;
		}
		else
		{
			make_ui_sound("UISndGroupInvitation"); // <FS:PP> Group invitation sound
			LLNotificationsUtil::add("JoinGroup", args, notification_adjusted["payload"]);
		}
		// </FS:PP>

		return false;
	}

	if(option == 0 && !group_id.isNull())
	{
		// check for promotion or demotion.
		S32 max_groups = gMaxAgentGroups;
		if(gAgent.isInGroup(group_id)) ++max_groups;

		// [CR] FIRE-12229
		//if(gAgent.mGroups.size() < max_groups)
		if(!max_groups || gAgent.mGroups.size() < max_groups)
		// [/CR] FIRE-12229
		{
			accept_invite = true;
		}
		else
		{
			LLSD args;
			args["NAME"] = name;
			LLNotificationsUtil::add("JoinedTooManyGroupsMember", args, notification_adjusted["payload"]);
			return false;
		}
	}

	if (accept_invite)
	{
		// If there is a fee to join this group, make
		// sure the user is sure they want to join.
		if (fee > 0)
		{
			LLSD args;
			args["COST"] = llformat("%d", fee);
			// Set the fee for next time to 0, so that we don't keep
			// asking about a fee.
			LLSD next_payload = notification_adjusted["payload"];
			next_payload["fee"] = 0;
			LLNotificationsUtil::add("JoinGroupCanAfford",
									args,
									next_payload);
		}
		else
		{
			send_improved_im(group_id,
							 std::string("name"),
							 std::string("message"),
							IM_ONLINE,
							IM_GROUP_INVITATION_ACCEPT,
							transaction_id);
		}
	}
	else
	{
		send_improved_im(group_id,
						 std::string("name"),
						 std::string("message"),
						IM_ONLINE,
						IM_GROUP_INVITATION_DECLINE,
						transaction_id);
	}

	sSavedGroupInvite[id] = LLSD::emptyMap();
	sSavedResponse[id] = LLSD::emptyMap();

	return false;
}

static void highlight_inventory_objects_in_panel(const std::vector<LLUUID>& items, LLInventoryPanel *inventory_panel)
{
	if (NULL == inventory_panel) return;

	for (std::vector<LLUUID>::const_iterator item_iter = items.begin();
		item_iter != items.end();
		++item_iter)
	{
		const LLUUID& item_id = (*item_iter);
		if(!highlight_offered_object(item_id))
		{
			continue;
		}

		LLInventoryObject* item = gInventory.getObject(item_id);
		llassert(item);
		if (!item) {
			continue;
		}

		LL_DEBUGS("Inventory_Move") << "Highlighting inventory item: " << item->getName() << ", " << item_id  << LL_ENDL;
		LLFolderView* fv = inventory_panel->getRootFolder();
		if (fv)
		{
			LLFolderViewItem* fv_item = inventory_panel->getItemByID(item_id);
			if (fv_item)
			{
				LLFolderViewItem* fv_folder = fv_item->getParentFolder();
				if (fv_folder)
				{
					// Parent folders can be different in case of 2 consecutive drag and drop
					// operations when the second one is started before the first one completes.
					LL_DEBUGS("Inventory_Move") << "Open folder: " << fv_folder->getName() << LL_ENDL;
					fv_folder->setOpen(TRUE);
					if (fv_folder->isSelected())
					{
						fv->changeSelection(fv_folder, FALSE);
					}
				}
				fv->changeSelection(fv_item, TRUE);
			}
		}
	}
}

static LLNotificationFunctorRegistration jgr_1("JoinGroup", join_group_response);
static LLNotificationFunctorRegistration jgr_2("JoinedTooManyGroupsMember", join_group_response);
static LLNotificationFunctorRegistration jgr_3("JoinGroupCanAfford", join_group_response);

//-----------------------------------------------------------------------------
// Instant Message
//-----------------------------------------------------------------------------
class LLOpenAgentOffer : public LLInventoryFetchItemsObserver
{
public:
	LLOpenAgentOffer(const LLUUID& object_id,
					 const std::string& from_name) : 
		LLInventoryFetchItemsObserver(object_id),
		mFromName(from_name) {}
	/*virtual*/ void startFetch()
	{
		for (uuid_vec_t::const_iterator it = mIDs.begin(); it < mIDs.end(); ++it)
		{
			LLViewerInventoryCategory* cat = gInventory.getCategory(*it);
			if (cat)
			{
				mComplete.push_back((*it));
			}
		}
		LLInventoryFetchItemsObserver::startFetch();
	}
	/*virtual*/ void done()
	{
		// <FS:Ansariel> FIRE-3234: Don't need a check for ShowNewInventory here;
		// This only gets called if the user explicity clicks "Show" or
		// AutoAcceptNewInventory and ShowNewInventory are TRUE.
		//open_inventory_offer(mComplete, mFromName);
		open_inventory_offer(mComplete, mFromName, true);
		gInventory.removeObserver(this);
		delete this;
	}
private:
	std::string mFromName;
};

/**
 * Class to observe adding of new items moved from the world to user's inventory to select them in inventory.
 *
 * We can't create it each time items are moved because "drop" event is sent separately for each
 * element even while multi-dragging. We have to have the only instance of the observer. See EXT-4347.
 */
class LLViewerInventoryMoveFromWorldObserver : public LLInventoryAddItemByAssetObserver
{
public:
	LLViewerInventoryMoveFromWorldObserver()
		: LLInventoryAddItemByAssetObserver()
	{

	}

	void setMoveIntoFolderID(const LLUUID& into_folder_uuid) {mMoveIntoFolderID = into_folder_uuid; }

private:
	/*virtual */void onAssetAdded(const LLUUID& asset_id)
	{
		// Store active Inventory panel.
		if (LLInventoryPanel::getActiveInventoryPanel())
		{
			mActivePanel = LLInventoryPanel::getActiveInventoryPanel()->getHandle();
		}

		// Store selected items (without destination folder)
		mSelectedItems.clear();
		if (LLInventoryPanel::getActiveInventoryPanel())
		{
			std::set<LLFolderViewItem*> selection =    LLInventoryPanel::getActiveInventoryPanel()->getRootFolder()->getSelectionList();
			for (std::set<LLFolderViewItem*>::iterator it = selection.begin(),    end_it = selection.end();
				it != end_it;
				++it)
			{
				mSelectedItems.insert(static_cast<LLFolderViewModelItemInventory*>((*it)->getViewModelItem())->getUUID());
			}
		}
		mSelectedItems.erase(mMoveIntoFolderID);
	}

	/**
	 * Selects added inventory items watched by their Asset UUIDs if selection was not changed since
	 * all items were started to watch (dropped into a folder).
	 */
	void done()
	{
		LLInventoryPanel* active_panel = dynamic_cast<LLInventoryPanel*>(mActivePanel.get());

		// if selection is not changed since watch started lets hightlight new items.
		if (active_panel && !isSelectionChanged())
		{
			LL_DEBUGS("Inventory_Move") << "Selecting new items..." << LL_ENDL;
			active_panel->clearSelection();
			highlight_inventory_objects_in_panel(mAddedItems, active_panel);
		}
	}

	/**
	 * Returns true if selected inventory items were changed since moved inventory items were started to watch.
	 */
	bool isSelectionChanged()
	{	
		LLInventoryPanel* active_panel = dynamic_cast<LLInventoryPanel*>(mActivePanel.get());

		if (NULL == active_panel)
		{
			return true;
		}

		// get selected items (without destination folder)
		selected_items_t selected_items;
 		
 		std::set<LLFolderViewItem*> selection =    LLInventoryPanel::getActiveInventoryPanel()->getRootFolder()->getSelectionList();
		for (std::set<LLFolderViewItem*>::iterator it = selection.begin(),    end_it = selection.end();
			it != end_it;
			++it)
		{
			selected_items.insert(static_cast<LLFolderViewModelItemInventory*>((*it)->getViewModelItem())->getUUID());
		}
		selected_items.erase(mMoveIntoFolderID);

		// compare stored & current sets of selected items
		selected_items_t different_items;
		std::set_symmetric_difference(mSelectedItems.begin(), mSelectedItems.end(),
			selected_items.begin(), selected_items.end(), std::inserter(different_items, different_items.begin()));

		LL_DEBUGS("Inventory_Move") << "Selected firstly: " << mSelectedItems.size()
			<< ", now: " << selected_items.size() << ", difference: " << different_items.size() << LL_ENDL;

		return different_items.size() > 0;
	}

	LLHandle<LLPanel> mActivePanel;
	typedef std::set<LLUUID> selected_items_t;
	selected_items_t mSelectedItems;

	/**
	 * UUID of FolderViewFolder into which watched items are moved.
	 *
	 * Destination FolderViewFolder becomes selected while mouse hovering (when dragged items are dropped).
	 * 
	 * If mouse is moved out it set unselected and number of selected items is changed 
	 * even if selected items in Inventory stay the same.
	 * So, it is used to update stored selection list.
	 *
	 * @see onAssetAdded()
	 * @see isSelectionChanged()
	 */
	LLUUID mMoveIntoFolderID;
};

LLViewerInventoryMoveFromWorldObserver* gInventoryMoveObserver = NULL;

void set_dad_inventory_item(LLInventoryItem* inv_item, const LLUUID& into_folder_uuid)
{
	start_new_inventory_observer();

	gInventoryMoveObserver->setMoveIntoFolderID(into_folder_uuid);
	gInventoryMoveObserver->watchAsset(inv_item->getAssetUUID());
}


/**
 * Class to observe moving of items and to select them in inventory.
 *
 * Used currently for dragging from inbox to regular inventory folders
 */

class LLViewerInventoryMoveObserver : public LLInventoryObserver
{
public:

	LLViewerInventoryMoveObserver(const LLUUID& object_id)
		: LLInventoryObserver()
		, mObjectID(object_id)
	{
		if (LLInventoryPanel::getActiveInventoryPanel())
		{
			mActivePanel = LLInventoryPanel::getActiveInventoryPanel()->getHandle();
		}
	}

	virtual ~LLViewerInventoryMoveObserver() {}
	virtual void changed(U32 mask);
	
private:
	LLUUID mObjectID;
	LLHandle<LLPanel> mActivePanel;

};

void LLViewerInventoryMoveObserver::changed(U32 mask)
{
	LLInventoryPanel* active_panel = dynamic_cast<LLInventoryPanel*>(mActivePanel.get());

	if (NULL == active_panel)
	{
		gInventory.removeObserver(this);
		return;
	}

	if((mask & (LLInventoryObserver::STRUCTURE)) != 0)
	{
		const std::set<LLUUID>& changed_items = gInventory.getChangedIDs();

		std::set<LLUUID>::const_iterator id_it = changed_items.begin();
		std::set<LLUUID>::const_iterator id_end = changed_items.end();
		for (;id_it != id_end; ++id_it)
		{
			if ((*id_it) == mObjectID)
			{
				active_panel->clearSelection();			
				std::vector<LLUUID> items;
				items.push_back(mObjectID);
				highlight_inventory_objects_in_panel(items, active_panel);
				active_panel->getRootFolder()->scrollToShowSelection();
				
				gInventory.removeObserver(this);
				break;
			}
		}
	}
}

void set_dad_inbox_object(const LLUUID& object_id)
{
	LLViewerInventoryMoveObserver* move_observer = new LLViewerInventoryMoveObserver(object_id);
	gInventory.addObserver(move_observer);
}

//unlike the FetchObserver for AgentOffer, we only make one 
//instance of the AddedObserver for TaskOffers
//and it never dies.  We do this because we don't know the UUID of 
//task offers until they are accepted, so we don't wouldn't 
//know what to watch for, so instead we just watch for all additions.
class LLOpenTaskOffer : public LLInventoryAddedObserver
{
protected:
	/*virtual*/ void done()
	{
		uuid_vec_t added;
		for(uuid_set_t::const_iterator it = gInventory.getAddedIDs().begin(); it != gInventory.getAddedIDs().end(); ++it)
		{
			added.push_back(*it);
		}
		for (uuid_vec_t::iterator it = added.begin(); it != added.end();)
		{
			const LLUUID& item_uuid = *it;
			bool was_moved = false;
			LLInventoryObject* added_object = gInventory.getObject(item_uuid);
			if (added_object)
			{
				// cast to item to get Asset UUID
				LLInventoryItem* added_item = dynamic_cast<LLInventoryItem*>(added_object);
				if (added_item)
				{
					const LLUUID& asset_uuid = added_item->getAssetUUID();
					if (gInventoryMoveObserver->isAssetWatched(asset_uuid))
					{
						LL_DEBUGS("Inventory_Move") << "Found asset UUID: " << asset_uuid << LL_ENDL;
						was_moved = true;
					}
					// <FS:Ansariel> We might end up here if LLFriendCardsManager tries to sync the friend cards at login
					//               and that might pop up the inventory window for extra annoyance -> silence this!
					else if (added_item->getActualType() == LLAssetType::AT_CALLINGCARD)
					{
						if (LLFriendCardsManager::instance().isAvatarDataStored(added_item->getCreatorUUID()))
						{
							LL_DEBUGS("FriendCard") << "Skipping added calling card from friend cards sync: " << added_item->getCreatorUUID().asString() << LL_ENDL;
							was_moved = true;
						}
					}
					// </FS:Ansariel>
				}
			}

			if (was_moved)
			{
				it = added.erase(it);
			}
			else ++it;
		}

		// <FS:Ansariel> Moved check out of check_offer_throttle
		//open_inventory_offer(added, "");
		if (gSavedSettings.getBOOL("ShowNewInventory"))
		{
			open_inventory_offer(added, "");
		}
		else if (!added.empty() && gSavedSettings.getBOOL("ShowInInventory") && highlight_offered_object(added.back()))
		{
			LLInventoryPanel::openInventoryPanelAndSetSelection(TRUE, added.back());
		}
		// </FS:Ansariel>
	}
 };

class LLOpenTaskGroupOffer : public LLInventoryAddedObserver
{
protected:
	/*virtual*/ void done()
	{
		uuid_vec_t added;
		for(uuid_set_t::const_iterator it = gInventory.getAddedIDs().begin(); it != gInventory.getAddedIDs().end(); ++it)
		{
			added.push_back(*it);
		}

		// <FS:Ansariel> Moved check out of check_offer_throttle
		//open_inventory_offer(added, "group_offer");
		if (gSavedSettings.getBOOL("ShowNewInventory"))
		{
			open_inventory_offer(added, "group_offer");
		}
		else if (!added.empty() && gSavedSettings.getBOOL("ShowInInventory"))
		{
			LLInventoryPanel::openInventoryPanelAndSetSelection(TRUE, added.back());
		}
		// </FS:Ansariel>
		gInventory.removeObserver(this);
		delete this;
	}
};

//one global instance to bind them
LLOpenTaskOffer* gNewInventoryObserver=NULL;
class LLNewInventoryHintObserver : public LLInventoryAddedObserver
{
protected:
	/*virtual*/ void done()
	{
		LLFirstUse::newInventory();
	}
};

LLNewInventoryHintObserver* gNewInventoryHintObserver=NULL;

void start_new_inventory_observer()
{
	if (!gNewInventoryObserver) //task offer observer 
	{
		// Observer is deleted by gInventory
		gNewInventoryObserver = new LLOpenTaskOffer;
		gInventory.addObserver(gNewInventoryObserver);
	}

	if (!gInventoryMoveObserver) //inventory move from the world observer 
	{
		// Observer is deleted by gInventory
		gInventoryMoveObserver = new LLViewerInventoryMoveFromWorldObserver;
		gInventory.addObserver(gInventoryMoveObserver);
	}

	if (!gNewInventoryHintObserver)
	{
		// Observer is deleted by gInventory
		gNewInventoryHintObserver = new LLNewInventoryHintObserver();
		gInventory.addObserver(gNewInventoryHintObserver);
	}
}

class LLDiscardAgentOffer : public LLInventoryFetchItemsObserver
{
	LOG_CLASS(LLDiscardAgentOffer);

public:
	LLDiscardAgentOffer(const LLUUID& folder_id, const LLUUID& object_id) :
		LLInventoryFetchItemsObserver(object_id),
		mFolderID(folder_id),
		mObjectID(object_id) {}

	virtual void done()
	{
		LL_DEBUGS("Messaging") << "LLDiscardAgentOffer::done()" << LL_ENDL;

		// We're invoked from LLInventoryModel::notifyObservers().
		// If we now try to remove the inventory item, it will cause a nested
		// notifyObservers() call, which won't work.
		// So defer moving the item to trash until viewer gets idle (in a moment).
		// Use removeObject() rather than removeItem() because at this level,
		// the object could be either an item or a folder.
		LLAppViewer::instance()->addOnIdleCallback(boost::bind(&LLInventoryModel::removeObject, &gInventory, mObjectID));
		gInventory.removeObserver(this);
		delete this;
	}

protected:
	LLUUID mFolderID;
	LLUUID mObjectID;
};


//Returns TRUE if we are OK, FALSE if we are throttled
//Set check_only true if you want to know the throttle status 
//without registering a hit
bool check_offer_throttle(const std::string& from_name, bool check_only)
{
	static U32 throttle_count;
	static bool throttle_logged;
	LLChat chat;
	std::string log_message;

	// <FS:Ansariel> This controls if items should be opened in open_inventory_offer()??? No way!
	//if (!gSavedSettings.getBOOL("ShowNewInventory"))
	//	return false;
	// </FS:Ansariel>

	if (check_only)
	{
		return gThrottleTimer.hasExpired();
	}
	
	if(gThrottleTimer.checkExpirationAndReset(OFFER_THROTTLE_TIME))
	{
		LL_DEBUGS("Messaging") << "Throttle Expired" << LL_ENDL;
		throttle_count=1;
		throttle_logged=false;
		return true;
	}
	else //has not expired
	{
		LL_DEBUGS("Messaging") << "Throttle Not Expired, Count: " << throttle_count << LL_ENDL;
		// When downloading the initial inventory we get a lot of new items
		// coming in and can't tell that from spam.

		// Ansariel: Customizable throttle!
		static LLCachedControl<U32> fsOfferThrottleMaxCount(gSavedSettings, "FSOfferThrottleMaxCount");
		if (LLStartUp::getStartupState() >= STATE_STARTED
			//&& throttle_count >= OFFER_THROTTLE_MAX_COUNT)
			&& throttle_count >= fsOfferThrottleMaxCount)
		{
			if (!throttle_logged)
			{
				// Use the name of the last item giver, who is probably the person
				// spamming you.

				LLStringUtil::format_map_t arg;
				std::string log_msg;
				std::ostringstream time ;
				time<<OFFER_THROTTLE_TIME;

				arg["APP_NAME"] = LLAppViewer::instance()->getSecondLifeTitle();
				arg["TIME"] = time.str();


				if (!from_name.empty())
				{
					// <FS:PP> gSavedSettings to LLCachedControl
					static LLCachedControl<bool> fsNotifyIncomingObjectSpamFrom(gSavedSettings, "FSNotifyIncomingObjectSpamFrom");
					if (fsNotifyIncomingObjectSpamFrom)
					// </FS:PP>
					{
						arg["FROM_NAME"] = from_name;
						log_msg = LLTrans::getString("ItemsComingInTooFastFrom", arg);
					}
				}
				else
				{
					// <FS:PP> gSavedSettings to LLCachedControl
					static LLCachedControl<bool> fsNotifyIncomingObjectSpam(gSavedSettings, "FSNotifyIncomingObjectSpam");
					if (fsNotifyIncomingObjectSpam)
					// </FS:PP>
					{
						log_msg = LLTrans::getString("ItemsComingInTooFast", arg);
					}
				}
				
				//this is kinda important, so actually put it on screen
				if (log_msg != "")
				{
					LLSD args;
					args["MESSAGE"] = log_msg;
					LLNotificationsUtil::add("SystemMessage", args);
				}

				throttle_logged=true;
			}
			return false;
		}
		else
		{
			throttle_count++;
			return true;
		}
	}
}
 
// Return "true" if we have a preview method for that asset type, "false" otherwise
bool check_asset_previewable(const LLAssetType::EType asset_type)
{
	return	(asset_type == LLAssetType::AT_NOTECARD)  || 
			(asset_type == LLAssetType::AT_LANDMARK)  ||
			(asset_type == LLAssetType::AT_TEXTURE)   ||
			(asset_type == LLAssetType::AT_ANIMATION) ||
			(asset_type == LLAssetType::AT_SCRIPT)    ||
			(asset_type == LLAssetType::AT_SOUND);
}

// <FS:Ansariel> FIRE-15886
//void open_inventory_offer(const uuid_vec_t& objects, const std::string& from_name)
void open_inventory_offer(const uuid_vec_t& objects, const std::string& from_name, bool from_agent /* = false*/)
{
	for (uuid_vec_t::const_iterator obj_iter = objects.begin();
		 obj_iter != objects.end();
		 ++obj_iter)
	{
		const LLUUID& obj_id = (*obj_iter);
		if(!highlight_offered_object(obj_id))
		{
			continue;
		}

		const LLInventoryObject *obj = gInventory.getObject(obj_id);
		if (!obj)
		{
			LL_WARNS() << "Cannot find object [ itemID:" << obj_id << " ] to open." << LL_ENDL;
			continue;
		}

		const LLAssetType::EType asset_type = obj->getActualType();

		// Either an inventory item or a category.
		const LLInventoryItem* item = dynamic_cast<const LLInventoryItem*>(obj);
		if (item && check_asset_previewable(asset_type))
		{
			////////////////////////////////////////////////////////////////////////////////
			// Special handling for various types.
			if (check_offer_throttle(from_name, false)) // If we are throttled, don't display
			{
				LL_DEBUGS("Messaging") << "Highlighting inventory item: " << item->getUUID()  << LL_ENDL;
				// If we opened this ourselves, focus it
				const BOOL take_focus = from_name.empty() ? TAKE_FOCUS_YES : TAKE_FOCUS_NO;
				switch(asset_type)
				{
					case LLAssetType::AT_NOTECARD:
					{
						LLFloaterReg::showInstance("preview_notecard", LLSD(obj_id), take_focus);
						break;
					}
					case LLAssetType::AT_LANDMARK:
					{
						LLInventoryCategory* parent_folder = gInventory.getCategory(item->getParentUUID());
						if ("inventory_handler" == from_name)
						{
							// <FS:Ansariel> FIRE-817: Separate place details floater
							//LLFloaterSidePanelContainer::showPanel("places", LLSD().with("type", "landmark").with("id", item->getUUID()));
							FSFloaterPlaceDetails::showPlaceDetails(LLSD().with("type", "landmark").with("id", item->getUUID()));
							// </FS:Ansariel>
						}
						else if("group_offer" == from_name)
						{
							// "group_offer" is passed by LLOpenTaskGroupOffer
							// Notification about added landmark will be generated under the "from_name.empty()" called from LLOpenTaskOffer::done().
							LLSD args;
							args["type"] = "landmark";
							args["id"] = obj_id;

							// <FS:Ansariel> FIRE-817: Separate place details floater
							//LLFloaterSidePanelContainer::showPanel("places", args);
							FSFloaterPlaceDetails::showPlaceDetails(args);
							// </FS:Ansariel>

							continue;
						}
						else if(from_name.empty() && gSavedSettings.getBOOL("FSLandmarkCreatedNotification")) // Ansariel: Make notification optional
						{
							std::string folder_name;
							if (parent_folder)
							{
								// Localize folder name.
								// *TODO: share this code?
								folder_name = parent_folder->getName();
								if (LLFolderType::lookupIsProtectedType(parent_folder->getPreferredType()))
								{
									LLTrans::findString(folder_name, "InvFolder " + folder_name);
								}
							}
							else
							{
								 folder_name = LLTrans::getString("Unknown");
							}

							// we receive a message from LLOpenTaskOffer, it mean that new landmark has been added.
							LLSD args;
							args["LANDMARK_NAME"] = item->getName();
							args["FOLDER_NAME"] = folder_name;
							LLNotificationsUtil::add("LandmarkCreated", args);
						}
					}
					break;
					case LLAssetType::AT_TEXTURE:
					{
						LLFloaterReg::showInstance("preview_texture", LLSD(obj_id), take_focus);
						break;
					}
					case LLAssetType::AT_ANIMATION:
						LLFloaterReg::showInstance("preview_anim", LLSD(obj_id), take_focus);
						break;
					case LLAssetType::AT_SCRIPT:
						LLFloaterReg::showInstance("preview_script", LLSD(obj_id), take_focus);
						break;
					case LLAssetType::AT_SOUND:
						LLFloaterReg::showInstance("preview_sound", LLSD(obj_id), take_focus);
						break;
					default:
						LL_DEBUGS("Messaging") << "No preview method for previewable asset type : " << LLAssetType::lookupHumanReadable(asset_type)  << LL_ENDL;
						break;
				}
			}
		}

		////////////////////////////////////////////////////////////////////////////////
		// Highlight item
		// <FS:Ansariel> Only show if either ShowInInventory is true OR it is an inventory
		//               offer from an agent and the asset is not previewable
		const BOOL auto_open = gSavedSettings.getBOOL("ShowInInventory") || (from_agent && !check_asset_previewable(asset_type));
			//gSavedSettings.getBOOL("ShowInInventory") && // don't open if showininventory is false
			//!from_name.empty(); // don't open if it's not from anyone.
		// <FS:Ansariel> Don't mess with open inventory panels when ShowInInventory is FALSE
		if (auto_open)
		LLInventoryPanel::openInventoryPanelAndSetSelection(auto_open, obj_id);
	}
}

bool highlight_offered_object(const LLUUID& obj_id)
{
	const LLInventoryObject* obj = gInventory.getObject(obj_id);
	if(!obj)
	{
		LL_WARNS("Messaging") << "Unable to show inventory item: " << obj_id << LL_ENDL;
		return false;
	}

	////////////////////////////////////////////////////////////////////////////////
	// Don't highlight if it's in certain "quiet" folders which don't need UI
	// notification (e.g. trash, cof, lost-and-found).
	if(!gAgent.getAFK())
	{
		const LLViewerInventoryCategory *parent = gInventory.getFirstNondefaultParent(obj_id);
		if (parent)
		{
			const LLFolderType::EType parent_type = parent->getPreferredType();
			if (LLViewerFolderType::lookupIsQuietType(parent_type))
			{
				return false;
			}
		}
	}

	return true;
}

void inventory_offer_mute_callback(const LLUUID& blocked_id,
								   const std::string& full_name,
								   bool is_group)
{
	// *NOTE: blocks owner if the offer came from an object
	LLMute::EType mute_type = is_group ? LLMute::GROUP : LLMute::AGENT;

	LLMute mute(blocked_id, full_name, mute_type);
	if (LLMuteList::getInstance()->add(mute))
	{
		LLPanelBlockedList::showPanelAndSelect(blocked_id);
	}

	// purge the message queue of any previously queued inventory offers from the same source.
	class OfferMatcher : public LLNotificationsUI::LLScreenChannel::Matcher
	{
	public:
		OfferMatcher(const LLUUID& to_block) : blocked_id(to_block) {}
		bool matches(const LLNotificationPtr notification) const
		{
			if(notification->getName() == "ObjectGiveItem" 
				|| notification->getName() == "OwnObjectGiveItem"
				|| notification->getName() == "UserGiveItemLegacy" // <FS:Ansariel> FIRE-3832: Silent accept/decline of inventory offers
				|| notification->getName() == "UserGiveItem")
			{
				return (notification->getPayload()["from_id"].asUUID() == blocked_id);
			}
			return FALSE;
		}
	private:
		const LLUUID& blocked_id;
	};

	LLNotificationsUI::LLChannelManager::getInstance()->killToastsFromChannel(LLUUID(
			gSavedSettings.getString("NotificationChannelUUID")), OfferMatcher(blocked_id));
}


void inventory_offer_mute_avatar_callback(const LLUUID& blocked_id,
    const LLAvatarName& av_name)
{
    inventory_offer_mute_callback(blocked_id, av_name.getUserName(), false);
}


std::string LLOfferInfo::mResponderType = "offer_info";

LLOfferInfo::LLOfferInfo()
 : LLNotificationResponderInterface()
 , mFromGroup(FALSE)
 , mFromObject(FALSE)
 , mIM(IM_NOTHING_SPECIAL)
 , mType(LLAssetType::AT_NONE)
 , mPersist(false)
{
}

LLOfferInfo::LLOfferInfo(const LLSD& sd)
{
	mIM = (EInstantMessage)sd["im_type"].asInteger();
	mFromID = sd["from_id"].asUUID();
	mFromGroup = sd["from_group"].asBoolean();
	mFromObject = sd["from_object"].asBoolean();
	mTransactionID = sd["transaction_id"].asUUID();
	mFolderID = sd["folder_id"].asUUID();
	mObjectID = sd["object_id"].asUUID();
	mType = LLAssetType::lookup(sd["type"].asString().c_str());
	mFromName = sd["from_name"].asString();
	mDesc = sd["description"].asString();
	mHost = LLHost(sd["sender"].asString());
	mPersist = sd["persist"].asBoolean();
}

LLOfferInfo::LLOfferInfo(const LLOfferInfo& info)
{
	mIM = info.mIM;
	mFromID = info.mFromID;
	mFromGroup = info.mFromGroup;
	mFromObject = info.mFromObject;
	mTransactionID = info.mTransactionID;
	mFolderID = info.mFolderID;
	mObjectID = info.mObjectID;
	mType = info.mType;
	mFromName = info.mFromName;
	mDesc = info.mDesc;
	mHost = info.mHost;
	mPersist = info.mPersist;
}

LLSD LLOfferInfo::asLLSD()
{
	LLSD sd;
    sd["responder_type"] = mResponderType;
	sd["im_type"] = mIM;
	sd["from_id"] = mFromID;
	sd["from_group"] = mFromGroup;
	sd["from_object"] = mFromObject;
	sd["transaction_id"] = mTransactionID;
	sd["folder_id"] = mFolderID;
	sd["object_id"] = mObjectID;
	sd["type"] = LLAssetType::lookup(mType);
	sd["from_name"] = mFromName;
	sd["description"] = mDesc;
	sd["sender"] = mHost.getIPandPort();
	sd["persist"] = mPersist;
	return sd;
}

void LLOfferInfo::fromLLSD(const LLSD& params)
{
	*this = params;
}

void LLOfferInfo::send_auto_receive_response(void)
{	
	LLMessageSystem* msg = gMessageSystem;
	msg->newMessageFast(_PREHASH_ImprovedInstantMessage);
	msg->nextBlockFast(_PREHASH_AgentData);
	msg->addUUIDFast(_PREHASH_AgentID, gAgent.getID());
	msg->addUUIDFast(_PREHASH_SessionID, gAgent.getSessionID());
	msg->nextBlockFast(_PREHASH_MessageBlock);
	msg->addBOOLFast(_PREHASH_FromGroup, FALSE);
	msg->addUUIDFast(_PREHASH_ToAgentID, mFromID);
	msg->addU8Fast(_PREHASH_Offline, IM_ONLINE);
	msg->addUUIDFast(_PREHASH_ID, mTransactionID);
	msg->addU32Fast(_PREHASH_Timestamp, NO_TIMESTAMP); // no timestamp necessary
	std::string name;
	LLAgentUI::buildFullname(name);
	msg->addStringFast(_PREHASH_FromAgentName, name);
	msg->addStringFast(_PREHASH_Message, ""); 
	msg->addU32Fast(_PREHASH_ParentEstateID, 0);
	msg->addUUIDFast(_PREHASH_RegionID, LLUUID::null);
	msg->addVector3Fast(_PREHASH_Position, gAgent.getPositionAgent());
	
	// Auto Receive Message. The math for the dialog works, because the accept
	// for inventory_offered, task_inventory_offer or
	// group_notice_inventory is 1 greater than the offer integer value.
	// Generates IM_INVENTORY_ACCEPTED, IM_TASK_INVENTORY_ACCEPTED, 
	// or IM_GROUP_NOTICE_INVENTORY_ACCEPTED
	msg->addU8Fast(_PREHASH_Dialog, (U8)(mIM + 1));
	msg->addBinaryDataFast(_PREHASH_BinaryBucket, &(mFolderID.mData),
						   sizeof(mFolderID.mData));
	// send the message
	msg->sendReliable(mHost);
	
	if(IM_INVENTORY_OFFERED == mIM)
	{
		// add buddy to recent people list
//		LLRecentPeople::instance().add(mFromID);
// [RLVa:KB] - Checked: RLVa-2.0.1
		// RELEASE-RLVa: [RLVa-2.0.1] Make sure this stays in sync with the condition in inventory_offer_handler()
		bool fRlvCanShowName = (!RlvActions::isRlvEnabled()) ||
			(RlvActions::canShowName(RlvActions::SNC_DEFAULT, mFromID)) || (!RlvUtil::isNearbyAgent(mFromID)) || (RlvUIEnabler::hasOpenIM(mFromID)) || (RlvUIEnabler::hasOpenProfile(mFromID));
		if (fRlvCanShowName)
			LLRecentPeople::instance().add(mFromID);
// [/RLVa:KB]
	}
}

// <FS:Ansariel> Optional V1-like inventory accept messages
void LLOfferInfo::send_decline_response(void)
{	
	LLMessageSystem* msg = gMessageSystem;
	msg->newMessageFast(_PREHASH_ImprovedInstantMessage);
	msg->nextBlockFast(_PREHASH_AgentData);
	msg->addUUIDFast(_PREHASH_AgentID, gAgent.getID());
	msg->addUUIDFast(_PREHASH_SessionID, gAgent.getSessionID());
	msg->nextBlockFast(_PREHASH_MessageBlock);
	msg->addBOOLFast(_PREHASH_FromGroup, FALSE);
	msg->addUUIDFast(_PREHASH_ToAgentID, mFromID);
	msg->addU8Fast(_PREHASH_Offline, IM_ONLINE);
	msg->addUUIDFast(_PREHASH_ID, mTransactionID);
	msg->addU32Fast(_PREHASH_Timestamp, NO_TIMESTAMP); // no timestamp necessary
	std::string name;
	LLAgentUI::buildFullname(name);
	msg->addStringFast(_PREHASH_FromAgentName, name);
	msg->addStringFast(_PREHASH_Message, ""); 
	msg->addU32Fast(_PREHASH_ParentEstateID, 0);
	msg->addUUIDFast(_PREHASH_RegionID, LLUUID::null);
	msg->addVector3Fast(_PREHASH_Position, gAgent.getPositionAgent());
	msg->addU8Fast(_PREHASH_Dialog, (U8)(mIM + 2));
	msg->addBinaryDataFast(_PREHASH_BinaryBucket, EMPTY_BINARY_BUCKET, EMPTY_BINARY_BUCKET_SIZE);
	msg->sendReliable(mHost);
}
// </FS:Ansariel> Optional V1-like inventory accept messages

void LLOfferInfo::handleRespond(const LLSD& notification, const LLSD& response)
{
	initRespondFunctionMap();

	const std::string name = notification["name"].asString();
	if(mRespondFunctions.find(name) == mRespondFunctions.end())
	{
		LL_WARNS() << "Unexpected notification name : " << name << LL_ENDL;
		llassert(!"Unexpected notification name");
		return;
	}

	mRespondFunctions[name](notification, response);
}

bool LLOfferInfo::inventory_offer_callback(const LLSD& notification, const LLSD& response)
{
	LLChat chat;
	std::string log_message;
	S32 button = LLNotificationsUtil::getSelectedOption(notification, response);

	LLInventoryObserver* opener = NULL;
	LLViewerInventoryCategory* catp = NULL;
	catp = (LLViewerInventoryCategory*)gInventory.getCategory(mObjectID);
	LLViewerInventoryItem* itemp = NULL;
	if(!catp)
	{
		itemp = (LLViewerInventoryItem*)gInventory.getItem(mObjectID);
	}
	 
	LLNotificationPtr notification_ptr = LLNotifications::instance().find(notification["id"].asUUID());
	
	// For muting, we need to add the mute, then decline the offer.
	// This must be done here because:
	// * callback may be called immediately,
	// * adding the mute sends a message,
	// * we can't build two messages at once.
	if (IOR_MUTE == button) // Block
	{
		if (notification_ptr != NULL)
		{
			if (mFromGroup)
			{
				gCacheName->getGroup(mFromID, boost::bind(&inventory_offer_mute_callback, _1, _2, _3));
			}
			else
			{
				LLAvatarNameCache::get(mFromID, boost::bind(&inventory_offer_mute_avatar_callback, _1, _2));
			}
		}
	}

	std::string from_string; // Used in the pop-up.
	std::string chatHistory_string;  // Used in chat history.
	
	// TODO: when task inventory offers can also be handled the new way, migrate the code that sets these strings here:
	from_string = chatHistory_string = mFromName;
	
	LLNotificationFormPtr modified_form(notification_ptr ? new LLNotificationForm(*notification_ptr->getForm()) : new LLNotificationForm());

	switch(button)
	{
	case IOR_SHOW:
	case IOR_SHOW_SILENT: // <FS:Ansariel> FIRE-3832: Silent accept/decline of inventory offers
		// we will want to open this item when it comes back.
		LL_DEBUGS("Messaging") << "Initializing an opener for tid: " << mTransactionID
				 << LL_ENDL;
		switch (mIM)
		{
		case IM_INVENTORY_OFFERED:
			{
				// This is an offer from an agent. In this case, the back
				// end has already copied the items into your inventory,
				// so we can fetch it out of our inventory.
// [RLVa:KB] - Checked: 2010-04-18 (RLVa-1.2.0)
				if ( (rlv_handler_t::isEnabled()) && (!RlvSettings::getForbidGiveToRLV()) && (LLAssetType::AT_CATEGORY == mType) && (mDesc.find(RLV_PUTINV_PREFIX) == 0) )
				{
					RlvGiveToRLVAgentOffer* pOfferObserver = new RlvGiveToRLVAgentOffer(mObjectID);
					pOfferObserver->startFetch();
					if (pOfferObserver->isFinished())
						pOfferObserver->done();
					else
						gInventory.addObserver(pOfferObserver);
				}
// [/RLVa:KB]

				// <FS:Ansariel> FIRE-3234: Ask if items should be previewed;
				// ShowOfferedInventory is always true anyway - instead there is
				// ShowNewInventory that is actually changable by the user!
				//if (gSavedSettings.getBOOL("ShowOfferedInventory"))
				{
					LLOpenAgentOffer* open_agent_offer = new LLOpenAgentOffer(mObjectID, from_string);
					open_agent_offer->startFetch();
					if(catp || (itemp && itemp->isFinished()))
					{
						open_agent_offer->done();
					}
					else
					{
						opener = open_agent_offer;
					}
				}

				// <FS:Ansariel> Optional V1-like inventory accept messages
				if (gSavedSettings.getBOOL("FSUseLegacyInventoryAcceptMessages") && button == IOR_SHOW)
				{
					send_auto_receive_response();
				}
				// </FS:Ansariel> Optional V1-like inventory accept messages
			}
			break;
		case IM_GROUP_NOTICE:
			opener = new LLOpenTaskGroupOffer;
			send_auto_receive_response();
			break;
		case IM_TASK_INVENTORY_OFFERED:
		case IM_GROUP_NOTICE_REQUESTED:
			// This is an offer from a task or group.
			// We don't use a new instance of an opener
			// We instead use the singular observer gOpenTaskOffer
			// Since it already exists, we don't need to actually do anything
			break;
		default:
			LL_WARNS("Messaging") << "inventory_offer_callback: unknown offer type" << LL_ENDL;
			break;
		}

		if (modified_form != NULL)
		{
			modified_form->setElementEnabled("Show", false);
		}
		break;
		// end switch (mIM)
			
	case IOR_ACCEPT:
	case IOR_ACCEPT_SILENT: // <FS:Ansariel> FIRE-3832: Silent accept/decline of inventory offers
		//don't spam them if they are getting flooded
		if (check_offer_throttle(mFromName, true))
		{
			log_message = chatHistory_string + " " + LLTrans::getString("InvOfferGaveYou") + " " + mDesc + LLTrans::getString(".");
			LLSD args;
			args["MESSAGE"] = log_message;
			LLNotificationsUtil::add("SystemMessageTip", args);
		}

		// <FS:Ansariel> FIRE-3832: Silent accept/decline of inventory offers
		if (mIM == IM_GROUP_NOTICE)
		{
			opener = new LLOpenTaskGroupOffer;
			send_auto_receive_response();
		}
		else if (mIM == IM_INVENTORY_OFFERED)
		{
// [RLVa:KB] - Checked: 2010-04-18 (RLVa-1.2.0)
			if ( (rlv_handler_t::isEnabled()) && (!RlvSettings::getForbidGiveToRLV()) && (LLAssetType::AT_CATEGORY == mType) && (mDesc.find(RLV_PUTINV_PREFIX) == 0) )
			{
				RlvGiveToRLVAgentOffer* pOfferObserver = new RlvGiveToRLVAgentOffer(mObjectID);
				pOfferObserver->startFetch();
				if (pOfferObserver->isFinished())
					pOfferObserver->done();
				else
					gInventory.addObserver(pOfferObserver);
			}
// [/RLVa:KB]

			if (gSavedSettings.getBOOL("FSUseLegacyInventoryAcceptMessages") && button == IOR_ACCEPT)
			{
				send_auto_receive_response();
			}
			if (gSavedSettings.getBOOL("ShowInInventory"))
			{
				LLInventoryPanel::openInventoryPanelAndSetSelection(TRUE, mObjectID);
			}
		}
		// </FS:Ansariel>

		break;

	case IOR_MUTE:
		if (modified_form != NULL)
		{
			modified_form->setElementEnabled("Mute", false);
		}
		// MUTE falls through to decline
	case IOR_DECLINE:
	case IOR_DECLINE_SILENT: // <FS:Ansariel> FIRE-3832: Silent accept/decline of inventory offers
		{
			{
				LLStringUtil::format_map_t log_message_args;
				log_message_args["DESC"] = mDesc;
				log_message_args["NAME"] = mFromName;
				log_message = LLTrans::getString("InvOfferDecline", log_message_args);
			}
			chat.mText = log_message;
			if( LLMuteList::getInstance()->isMuted(mFromID ) && ! LLMuteList::getInstance()->isLinden(mFromName) )  // muting for SL-42269
			{
				chat.mMuted = TRUE;
			}

			// *NOTE dzaporozhan
			// Disabled logging to old chat floater to fix crash in group notices - EXT-4149
			// LLFloaterChat::addChatHistory(chat);
			
			LLDiscardAgentOffer* discard_agent_offer = new LLDiscardAgentOffer(mFolderID, mObjectID);
			discard_agent_offer->startFetch();
			if ((catp && gInventory.isCategoryComplete(mObjectID)) || (itemp && itemp->isFinished()))
			{
				discard_agent_offer->done();
			}
			else
			{
				opener = discard_agent_offer;
			}

			// <FS:Ansariel> Optional V1-like inventory accept messages
			if ((gSavedSettings.getBOOL("FSUseLegacyInventoryAcceptMessages") && button == IOR_DECLINE) && mIM == IM_INVENTORY_OFFERED)
			{
				send_decline_response();
			}
			// </FS:Ansariel> Optional V1-like inventory accept messages
			if (modified_form != NULL)
			{
				modified_form->setElementEnabled("Show", false);
				modified_form->setElementEnabled("Discard", false);
			}

			break;
		}
	default:
		// close button probably
		// The item has already been fetched and is in your inventory, we simply won't highlight it
		// OR delete it if the notification gets killed, since we don't want that to be a vector for 
		// losing inventory offers.
		break;
	}

	if(opener)
	{
		gInventory.addObserver(opener);
	}

	if(!mPersist)
	{
		delete this;
	}

	return false;
}

bool LLOfferInfo::inventory_task_offer_callback(const LLSD& notification, const LLSD& response)
{
	LLChat chat;
	std::string log_message;
	S32 button = LLNotification::getSelectedOption(notification, response);
	
	// For muting, we need to add the mute, then decline the offer.
	// This must be done here because:
	// * callback may be called immediately,
	// * adding the mute sends a message,
	// * we can't build two messages at once.
	if (2 == button)
	{
		LLNotificationPtr notification_ptr = LLNotifications::instance().find(notification["id"].asUUID());

		llassert(notification_ptr != NULL);
		if (notification_ptr != NULL)
		{
			if (mFromGroup)
			{
				gCacheName->getGroup(mFromID, boost::bind(&inventory_offer_mute_callback, _1, _2, _3));
			}
			else
			{
				LLAvatarNameCache::get(mFromID, boost::bind(&inventory_offer_mute_avatar_callback, _1, _2));
			}
		}
	}
	
	LLMessageSystem* msg = gMessageSystem;
	msg->newMessageFast(_PREHASH_ImprovedInstantMessage);
	msg->nextBlockFast(_PREHASH_AgentData);
	msg->addUUIDFast(_PREHASH_AgentID, gAgent.getID());
	msg->addUUIDFast(_PREHASH_SessionID, gAgent.getSessionID());
	msg->nextBlockFast(_PREHASH_MessageBlock);
	msg->addBOOLFast(_PREHASH_FromGroup, FALSE);
	msg->addUUIDFast(_PREHASH_ToAgentID, mFromID);
	msg->addU8Fast(_PREHASH_Offline, IM_ONLINE);
	msg->addUUIDFast(_PREHASH_ID, mTransactionID);
	msg->addU32Fast(_PREHASH_Timestamp, NO_TIMESTAMP); // no timestamp necessary
	std::string name;
	LLAgentUI::buildFullname(name);
	msg->addStringFast(_PREHASH_FromAgentName, name);
	msg->addStringFast(_PREHASH_Message, ""); 
	msg->addU32Fast(_PREHASH_ParentEstateID, 0);
	msg->addUUIDFast(_PREHASH_RegionID, LLUUID::null);
	msg->addVector3Fast(_PREHASH_Position, gAgent.getPositionAgent());
	LLInventoryObserver* opener = NULL;
	
	std::string from_string; // Used in the pop-up.
	std::string chatHistory_string;  // Used in chat history.
	if (mFromObject == TRUE)
	{
		if (mFromGroup)
		{
			std::string group_name;
			if (gCacheName->getGroupName(mFromID, group_name))
			{
				from_string = LLTrans::getString("InvOfferAnObjectNamed") + " "+"'" 
				+ mFromName + LLTrans::getString("'") +" " + LLTrans::getString("InvOfferOwnedByGroup") 
				+ " "+ "'" + group_name + "'";
				
				chatHistory_string = mFromName + " " + LLTrans::getString("InvOfferOwnedByGroup") 
				+ " " + group_name + "'";
			}
			else
			{
				from_string = LLTrans::getString("InvOfferAnObjectNamed") + " "+"'"
				+ mFromName +"'"+ " " + LLTrans::getString("InvOfferOwnedByUnknownGroup");
				chatHistory_string = mFromName + " " + LLTrans::getString("InvOfferOwnedByUnknownGroup");
			}
		}
		else
		{
<<<<<<< HEAD
/*
			std::string full_name;
			if (gCacheName->getFullName(mFromID, full_name))
=======
			LLAvatarName av_name;
			if (LLAvatarNameCache::get(mFromID, &av_name))
>>>>>>> c627d0a2
			{
				from_string = LLTrans::getString("InvOfferAnObjectNamed") + " "+ LLTrans::getString("'") + mFromName 
					+ LLTrans::getString("'")+" " + LLTrans::getString("InvOfferOwnedBy") + av_name.getUserName();
				chatHistory_string = mFromName + " " + LLTrans::getString("InvOfferOwnedBy") + " " + av_name.getUserName();
			}
			else
			{
				from_string = LLTrans::getString("InvOfferAnObjectNamed") + " "+LLTrans::getString("'") 
				+ mFromName + LLTrans::getString("'")+" " + LLTrans::getString("InvOfferOwnedByUnknownUser");
				chatHistory_string = mFromName + " " + LLTrans::getString("InvOfferOwnedByUnknownUser");
			}
*/
// [SL:KB] - Checked: 2010-11-02 (RLVa-1.2.2a) | Added: RLVa-1.2.2a
			std::string name_slurl = LLSLURL("agent", mFromID, "about").getSLURLString();

// [RLVa:KB] - Checked: RLVa-2.0.1
			// RELEASE-RLVa: [RLVa-2.0.1] Make sure this stays in sync with the condition in inventory_offer_handler()
			bool fRlvCanShowName = (!RlvActions::isRlvEnabled()) ||
				(RlvActions::canShowName(RlvActions::SNC_DEFAULT, mFromID)) || (!RlvUtil::isNearbyAgent(mFromID)) || (RlvUIEnabler::hasOpenIM(mFromID)) || (RlvUIEnabler::hasOpenProfile(mFromID));
			if (!fRlvCanShowName)
				name_slurl = LLSLURL("agent", mFromID, "rlvanonym").getSLURLString();
// [/RLVa:KB]

			from_string = LLTrans::getString("InvOfferAnObjectNamed") + " "+ LLTrans::getString("'") + mFromName 
				+ LLTrans::getString("'")+" " + LLTrans::getString("InvOfferOwnedBy") + name_slurl;
			chatHistory_string = mFromName + " " + LLTrans::getString("InvOfferOwnedBy") + " " + name_slurl;
// [/SL:KB]
		}
	}
	else
	{
		from_string = chatHistory_string = mFromName;
	}
	
	bool is_do_not_disturb = gAgent.isDoNotDisturb();
	
// [RLVa:KB] - Checked: 2010-09-23 (RLVa-1.2.1)
	bool fRlvNotifyAccepted = false;
// [/RLVa:KB]
	switch(button)
	{
		case IOR_ACCEPT:
			// ACCEPT. The math for the dialog works, because the accept
			// for inventory_offered, task_inventory_offer or
			// group_notice_inventory is 1 greater than the offer integer value.

// [RLVa:KB] - Checked: 2010-09-23 (RLVa-1.2.1)
			// Only treat the offer as 'Give to #RLV' if:
			//   - the user has enabled the feature
			//   - the inventory offer came from a script (and specifies a folder)
			//   - the name starts with the prefix - mDesc format: '[OBJECTNAME]'  ( http://slurl.com/... )
			if ( (rlv_handler_t::isEnabled()) && (IM_TASK_INVENTORY_OFFERED == mIM) && (LLAssetType::AT_CATEGORY == mType) && (mDesc.find(RLV_PUTINV_PREFIX) == 1) )
			{
				fRlvNotifyAccepted = true;
				if (!RlvSettings::getForbidGiveToRLV())
				{
					const LLUUID& idRlvRoot = RlvInventory::instance().getSharedRootID();
					if (idRlvRoot.notNull())
						mFolderID = idRlvRoot;

					fRlvNotifyAccepted = false;		// "accepted_in_rlv" is sent from RlvGiveToRLVTaskOffer *after* we have the folder

					RlvGiveToRLVTaskOffer* pOfferObserver = new RlvGiveToRLVTaskOffer(mTransactionID);
					gInventory.addObserver(pOfferObserver);
				}
			}
// [/RLVa:KB]

			// Generates IM_INVENTORY_ACCEPTED, IM_TASK_INVENTORY_ACCEPTED, 
			// or IM_GROUP_NOTICE_INVENTORY_ACCEPTED
			msg->addU8Fast(_PREHASH_Dialog, (U8)(mIM + 1));
			msg->addBinaryDataFast(_PREHASH_BinaryBucket, &(mFolderID.mData),
								   sizeof(mFolderID.mData));
			// send the message
			msg->sendReliable(mHost);
			
// [RLVa:KB] - Checked: 2010-09-23 (RLVa-1.2.1)
			if (fRlvNotifyAccepted)
			{
				std::string::size_type idxToken = mDesc.find("'  ( http://");
				if (std::string::npos != idxToken)
					RlvBehaviourNotifyHandler::sendNotification("accepted_in_inv inv_offer " + mDesc.substr(1, idxToken - 1));
			}
// [/RLVa:KB]

			//don't spam them if they are getting flooded
			if (check_offer_throttle(mFromName, true))
			{
				log_message = chatHistory_string + " " + LLTrans::getString("InvOfferGaveYou") + " " + mDesc + LLTrans::getString(".");
				LLSD args;
				args["MESSAGE"] = log_message;
				LLNotificationsUtil::add("SystemMessageTip", args);
			}
			
			// we will want to open this item when it comes back.
			LL_DEBUGS("Messaging") << "Initializing an opener for tid: " << mTransactionID
			<< LL_ENDL;
			switch (mIM)
		{
			case IM_TASK_INVENTORY_OFFERED:
			case IM_GROUP_NOTICE:
			case IM_GROUP_NOTICE_REQUESTED:
			{
				// This is an offer from a task or group.
				// We don't use a new instance of an opener
				// We instead use the singular observer gOpenTaskOffer
				// Since it already exists, we don't need to actually do anything
			}
				break;
			default:
				LL_WARNS("Messaging") << "inventory_offer_callback: unknown offer type" << LL_ENDL;
				break;
		}	// end switch (mIM)
			break;
			
		case IOR_MUTE:
			// MUTE falls through to decline
		case IOR_DECLINE:
			// DECLINE. The math for the dialog works, because the decline
			// for inventory_offered, task_inventory_offer or
			// group_notice_inventory is 2 greater than the offer integer value.
			// Generates IM_INVENTORY_DECLINED, IM_TASK_INVENTORY_DECLINED,
			// or IM_GROUP_NOTICE_INVENTORY_DECLINED
		default:
			// close button probably (or any of the fall-throughs from above)
			msg->addU8Fast(_PREHASH_Dialog, (U8)(mIM + 2));
			msg->addBinaryDataFast(_PREHASH_BinaryBucket, EMPTY_BINARY_BUCKET, EMPTY_BINARY_BUCKET_SIZE);
			// send the message
			msg->sendReliable(mHost);
			
// [RLVa:KB] - Checked: 2010-09-23 (RLVa-1.2.1e) | Added: RLVa-1.2.1e
			if ( (rlv_handler_t::isEnabled()) && 
				 (IM_TASK_INVENTORY_OFFERED == mIM) && (LLAssetType::AT_CATEGORY == mType) && (mDesc.find(RLV_PUTINV_PREFIX) == 1) )
			{
				std::string::size_type idxToken = mDesc.find("'  ( http://");
				if (std::string::npos != idxToken)
					RlvBehaviourNotifyHandler::sendNotification("declined inv_offer " + mDesc.substr(1, idxToken - 1));
			}
// [/RLVa:KB]

			if (gSavedSettings.getBOOL("LogInventoryDecline"))
			{
				LLStringUtil::format_map_t log_message_args;
				log_message_args["DESC"] = mDesc;
				log_message_args["NAME"] = mFromName;
				log_message = LLTrans::getString("InvOfferDecline", log_message_args);


				LLSD args;
				args["MESSAGE"] = log_message;
				LLNotificationsUtil::add("SystemMessageTip", args);
			}
			
			if (is_do_not_disturb &&	(!mFromGroup && !mFromObject))
			{
				send_do_not_disturb_message(msg,mFromID);
			}
			break;
	}
	
	if(opener)
	{
		gInventory.addObserver(opener);
	}

	if(!mPersist)
	{
		delete this;
	}
	return false;
}

class LLPostponedOfferNotification: public LLPostponedNotification
{
protected:
	/* virtual */
	void modifyNotificationParams()
	{
		LLSD substitutions = mParams.substitutions;
		substitutions["NAME"] = mName;
		mParams.substitutions = substitutions;
	}
};

void LLOfferInfo::initRespondFunctionMap()
{
	if(mRespondFunctions.empty())
	{
		mRespondFunctions["ObjectGiveItem"] = boost::bind(&LLOfferInfo::inventory_task_offer_callback, this, _1, _2);
		mRespondFunctions["OwnObjectGiveItem"] = boost::bind(&LLOfferInfo::inventory_task_offer_callback, this, _1, _2);
		mRespondFunctions["UserGiveItem"] = boost::bind(&LLOfferInfo::inventory_offer_callback, this, _1, _2);
		// <FS:Ansariel> FIRE-3832: Silent accept/decline of inventory offers
		mRespondFunctions["UserGiveItemLegacy"] = boost::bind(&LLOfferInfo::inventory_offer_callback, this, _1, _2);
	}
}

void inventory_offer_handler(LLOfferInfo* info)
{
	// If muted, don't even go through the messaging stuff.  Just curtail the offer here.
	// Passing in a null UUID handles the case of where you have muted one of your own objects by_name.
	// The solution for STORM-1297 seems to handle the cases where the object is owned by someone else.
	if (LLMuteList::getInstance()->isMuted(info->mFromID, info->mFromName) ||
		LLMuteList::getInstance()->isMuted(LLUUID::null, info->mFromName))
	{
		info->forceResponse(IOR_MUTE);
		return;
	}


	bool bAutoAccept(false);
	// Avoid the Accept/Discard dialog if the user so desires. JC
	// <FS:Ansariel> Auto-accept any kind of inventory (FIRE-4128)
	//if (gSavedSettings.getBOOL("AutoAcceptNewInventory")
	//	&& (info->mType == LLAssetType::AT_NOTECARD
	//		|| info->mType == LLAssetType::AT_LANDMARK
	//		|| info->mType == LLAssetType::AT_TEXTURE))
//	if (gSavedSettings.getBOOL("AutoAcceptNewInventory"))
	// </FS:Ansariel> Auto-accept any kind of inventory (FIRE-4128)
// [RLVa:KB]
	// Don't auto-accept give-to-RLV inventory offers
	if ( (gSavedSettings.getBOOL("AutoAcceptNewInventory")) &&
		 ( (!rlv_handler_t::isEnabled()) || (!RlvInventory::instance().isGiveToRLVOffer(*info)) ) )
// [/RLVa:KB]
	{
		// For certain types, just accept the items into the inventory,
		// and possibly open them on receipt depending upon "ShowNewInventory".
		bAutoAccept = true;
	}

	// Strip any SLURL from the message display. (DEV-2754)
	std::string msg = info->mDesc;
	int indx = msg.find(" ( http://slurl.com/secondlife/");
	if(indx == std::string::npos)
	{
		// try to find new slurl host
		indx = msg.find(" ( http://maps.secondlife.com/secondlife/");
	}
	if(indx >= 0)
	{
		LLStringUtil::truncate(msg, indx);
	}

	LLSD args;
	args["[OBJECTNAME]"] = msg;

	LLSD payload;

	// must protect against a NULL return from lookupHumanReadable()
	std::string typestr = ll_safe_string(LLAssetType::lookupHumanReadable(info->mType));
	if (!typestr.empty())
	{
		// human readable matches string name from strings.xml
		// lets get asset type localized name
		args["OBJECTTYPE"] = LLTrans::getString(typestr);
	}
	else
	{
		LL_WARNS("Messaging") << "LLAssetType::lookupHumanReadable() returned NULL - probably bad asset type: " << info->mType << LL_ENDL;
		args["OBJECTTYPE"] = "";

		// This seems safest, rather than propagating bogosity
		LL_WARNS("Messaging") << "Forcing an inventory-decline for probably-bad asset type." << LL_ENDL;
		info->forceResponse(IOR_DECLINE);
		return;
	}

	// If mObjectID is null then generate the object_id based on msg to prevent
	// multiple creation of chiclets for same object.
	LLUUID object_id = info->mObjectID;
	if (object_id.isNull())
		object_id.generate(msg);

	payload["from_id"] = info->mFromID;
	// Needed by LLScriptFloaterManager to bind original notification with 
	// faked for toast one.
	payload["object_id"] = object_id;
	// Flag indicating that this notification is faked for toast.
	payload["give_inventory_notification"] = FALSE;
	args["OBJECTFROMNAME"] = info->mFromName;
	args["NAME"] = info->mFromName;
	if (info->mFromGroup)
	{
		args["NAME_SLURL"] = LLSLURL("group", info->mFromID, "about").getSLURLString();
	}
	else
	{
// [SL:KB] - Patch: UI-Notifications | Checked: 2011-04-11 (Catznip-2.5.0a) | Added: Catznip-2.5.0a
		args["NAME_LABEL"] = LLSLURL("agent", info->mFromID, "completename").getSLURLString();
// [/SL:KB]
		args["NAME_SLURL"] = LLSLURL("agent", info->mFromID, "about").getSLURLString();
	}
	std::string verb = "select?name=" + LLURI::escape(msg);
	args["ITEM_SLURL"] = LLSLURL("inventory", info->mObjectID, verb.c_str()).getSLURLString();

	LLNotification::Params p;

	// Object -> Agent Inventory Offer
	if (info->mFromObject && !bAutoAccept)
	{
// [RLVa:KB] - Checked: RLVa-1.2.2
		// Only filter if the object owner is a nearby agent
		if ( (RlvActions::isRlvEnabled()) && (!RlvActions::canShowName(RlvActions::SNC_DEFAULT, info->mFromID)) && (RlvUtil::isNearbyAgent(info->mFromID)) )
		{
			payload["rlv_shownames"] = TRUE;
			args["NAME_SLURL"] = LLSLURL("agent", info->mFromID, "rlvanonym").getSLURLString();
		}
// [/RLVa:KB]

		// Inventory Slurls don't currently work for non agent transfers, so only display the object name.
		args["ITEM_SLURL"] = msg;
		// Note: sets inventory_task_offer_callback as the callback
		p.substitutions(args).payload(payload).functor.responder(LLNotificationResponderPtr(info));
		info->mPersist = true;

		// Offers from your own objects need a special notification template.
		p.name = info->mFromID == gAgentID ? "OwnObjectGiveItem" : "ObjectGiveItem";

		// Pop up inv offer chiclet and let the user accept (keep), or reject (and silently delete) the inventory.
	    LLPostponedNotification::add<LLPostponedOfferNotification>(p, info->mFromID, info->mFromGroup == TRUE);
	}
	else // Agent -> Agent Inventory Offer
	{
// [RLVa:KB] - Checked: RLVa-2.0.1
		// Only filter if the offer is from a nearby agent and if there's no open IM session (doesn't necessarily have to be focused)
		bool fRlvCanShowName = (!RlvActions::isRlvEnabled()) ||
			(RlvActions::canShowName(RlvActions::SNC_DEFAULT, info->mFromID)) || (!RlvUtil::isNearbyAgent(info->mFromID)) || (RlvUIEnabler::hasOpenIM(info->mFromID)) || (RlvUIEnabler::hasOpenProfile(info->mFromID));
		if (!fRlvCanShowName)
		{
			payload["rlv_shownames"] = TRUE;
			args["NAME"] = RlvStrings::getAnonym(info->mFromName);
			args["NAME_SLURL"] = LLSLURL("agent", info->mFromID, "rlvanonym").getSLURLString();
		}
// [/RLVa:KB]

		p.responder = info;
		// Note: sets inventory_offer_callback as the callback
		// *TODO fix memory leak
		// inventory_offer_callback() is not invoked if user received notification and 
		// closes viewer(without responding the notification)
		p.substitutions(args).payload(payload).functor.responder(LLNotificationResponderPtr(info));
		info->mPersist = true;
		// <FS:Ansariel> FIRE-3832: Silent accept/decline of inventory offers
		//p.name = "UserGiveItem";
		p.name = (gSavedSettings.getBOOL("FSUseLegacyInventoryAcceptMessages") ? "UserGiveItemLegacy" : "UserGiveItem");
		// </FS:Ansariel>
		p.offer_from_agent = true;
		
		// Prefetch the item into your local inventory.
		LLInventoryFetchItemsObserver* fetch_item = new LLInventoryFetchItemsObserver(info->mObjectID);
		fetch_item->startFetch();
		if(fetch_item->isFinished())
		{
			fetch_item->done();
		}
		else
		{
			gInventory.addObserver(fetch_item);
		}
		
		// In viewer 2 we're now auto receiving inventory offers and messaging as such (not sending reject messages).
		// <FS:Ansariel> Optional V1-like inventory accept messages
		//info->send_auto_receive_response();
		// Also needs to be send on auto-accept so the item gets into the inventory!
		if (bAutoAccept || !gSavedSettings.getBOOL("FSUseLegacyInventoryAcceptMessages"))
		{
			info->send_auto_receive_response();
		}
		// </FS:Ansariel> Optional V1-like inventory accept messages

        if (gAgent.isDoNotDisturb()) 
        {
            send_do_not_disturb_message(gMessageSystem, info->mFromID);
        }
        
		if( !bAutoAccept ) // if we auto accept, do not pester the user
		{
			// Inform user that there is a script floater via toast system
			payload["give_inventory_notification"] = TRUE;
			p.payload = payload;
			LLPostponedNotification::add<LLPostponedOfferNotification>(p, info->mFromID, false);
		}
		// <FS:Ansariel> FIRE-19540: Log auto-accepted inventory to nearby chat
		else if (gSavedSettings.getBOOL("FSLogAutoAcceptInventoryToChat"))
		{
			std::string message_type;
			LLStringUtil::format_map_t chat_args;
			
			chat_args["OBJECT_TYPE"] = (!typestr.empty() ? LLTrans::getString(typestr) : "");
			chat_args["DESC"] = msg;

			if (info->mFromObject)
			{
				std::string str_pos;
				std::string::size_type idx_start = info->mDesc.rfind(" ( http://");
				std::string::size_type idx_end = info->mDesc.find(" )", idx_start);
				if (idx_start != std::string::npos && idx_end != std::string::npos)
				{
					LLSLURL url_pos(info->mDesc.substr(idx_start + 3, idx_end - (idx_start + 3)));
					str_pos = "&slurl=" + LLURI::escape(url_pos.getLocationString());
				}

				chat_args["OBJECT_NAME"] = "[" + LLSLURL("objectim", info->mObjectID, "").getSLURLString() + "?name=" + LLURI::escape(info->mFromName) + "&owner=" + info->mFromID.asString() + (info->mFromGroup ? "&groupowned=true" : "") + str_pos + " " + info->mFromName + "]";
				message_type = "InvOfferAutoAcceptObject";
			}
			else
			{
				bool fRlvCanShowName = (!RlvActions::isRlvEnabled()) ||
					(RlvActions::canShowName(RlvActions::SNC_DEFAULT, info->mFromID)) || (!RlvUtil::isNearbyAgent(info->mFromID)) || (RlvUIEnabler::hasOpenIM(info->mFromID)) || (RlvUIEnabler::hasOpenProfile(info->mFromID));
				
				std::string name_slurl = LLSLURL("agent", info->mFromID, (fRlvCanShowName ? "inspect" : "rlvanonym")).getSLURLString();

				chat_args["USER_NAME"] = name_slurl;
				message_type = "InvOfferAutoAcceptUser";
			}

			report_to_nearby_chat(LLTrans::getString(message_type, chat_args));
		}
		// </FS:Ansariel>

		// <FS:Ansariel> Show offered inventory also if auto-accept is enabled (FIRE-5101)
		if (bAutoAccept && gSavedSettings.getBOOL("ShowNewInventory"))
		{
			LLViewerInventoryCategory* catp = NULL;
			catp = (LLViewerInventoryCategory*)gInventory.getCategory(info->mObjectID);
			LLViewerInventoryItem* itemp = NULL;
			if(!catp)
			{
				itemp = (LLViewerInventoryItem*)gInventory.getItem(info->mObjectID);
			}

			LLOpenAgentOffer* open_agent_offer = new LLOpenAgentOffer(info->mObjectID, info->mFromName);
			open_agent_offer->startFetch();
			if(catp || (itemp && itemp->isFinished()))
			{
				open_agent_offer->done();
			}
			else
			{
				gInventory.addObserver(open_agent_offer);
			}
		}
		// </FS:Ansariel> Show offered inventory also if auto-accept is enabled (FIRE-5101)
	}

	LLFirstUse::newInventory();
}

bool lure_callback(const LLSD& notification, const LLSD& response)
{
	S32 option = 0;
	if (response.isInteger()) 
	{
		option = response.asInteger();
	}
	else
	{
		option = LLNotificationsUtil::getSelectedOption(notification, response);
	}
	
	LLUUID from_id = notification["payload"]["from_id"].asUUID();
	LLUUID lure_id = notification["payload"]["lure_id"].asUUID();
	BOOL godlike = notification["payload"]["godlike"].asBoolean();

	switch(option)
	{
	case 0:
		{
			// accept
			gAgent.teleportViaLure(lure_id, godlike);
		}
		break;
	case 1:
	default:
		// decline
		send_simple_im(from_id,
					   LLStringUtil::null,
					   IM_LURE_DECLINED,
					   lure_id);
		break;
	}

// <FS:Ansariel> [FS communication UI] FIRE-11536: Commenting out CHUI-112;
//               Reposting the notification form will squeeze it somewhere
//               within the IM floater and we don't need it for our comm. UI.
//	LLNotificationPtr notification_ptr = LLNotifications::instance().find(notification["id"].asUUID());
//
//	if (notification_ptr)
//	{
//		LLNotificationFormPtr modified_form(new LLNotificationForm(*notification_ptr->getForm()));
//		modified_form->setElementEnabled("Teleport", false);
//		modified_form->setElementEnabled("Cancel", false);
//		notification_ptr->updateForm(modified_form);
//		//notification_ptr->repost();
//// [SL:KB] - Patch: UI-Notifications | Checked: 2013-05-09 (Catznip-3.5)
//		// Assume that any offer notification with "getCanBeStored() == true" is the result of RLVa routing it to the notifcation syswell
//		/*const*/ LLNotificationsUI::LLScreenChannel* pChannel = LLNotificationsUI::LLChannelManager::instance().getNotificationScreenChannel();
//		/*const*/ LLNotificationsUI::LLToast* pToast = (pChannel) ? pChannel->getToastByNotificationID(notification["id"].asUUID()) : NULL;
//		if ( (!pToast) || (!pToast->getCanBeStored()) )
//		{
//// [/SL:KB]
//			notification_ptr->repost();
//	}
// </FS:Ansariel>

	return false;
}
static LLNotificationFunctorRegistration lure_callback_reg("TeleportOffered", lure_callback);

bool mature_lure_callback(const LLSD& notification, const LLSD& response)
{
	S32 option = 0;
	if (response.isInteger()) 
	{
		option = response.asInteger();
	}
	else
	{
		option = LLNotificationsUtil::getSelectedOption(notification, response);
	}
	
	LLUUID from_id = notification["payload"]["from_id"].asUUID();
	LLUUID lure_id = notification["payload"]["lure_id"].asUUID();
	BOOL godlike = notification["payload"]["godlike"].asBoolean();
	U8 region_access = static_cast<U8>(notification["payload"]["region_maturity"].asInteger());

	switch(option)
	{
	case 0:
		{
			// accept
			gSavedSettings.setU32("PreferredMaturity", static_cast<U32>(region_access));
			gAgent.setMaturityRatingChangeDuringTeleport(region_access);
			gAgent.teleportViaLure(lure_id, godlike);
		}
		break;
	case 1:
	default:
		// decline
		send_simple_im(from_id,
					   LLStringUtil::null,
					   IM_LURE_DECLINED,
					   lure_id);
		break;
	}
	return false;
}
static LLNotificationFunctorRegistration mature_lure_callback_reg("TeleportOffered_MaturityExceeded", mature_lure_callback);

bool goto_url_callback(const LLSD& notification, const LLSD& response)
{
	std::string url = notification["payload"]["url"].asString();
	S32 option = LLNotificationsUtil::getSelectedOption(notification, response);
	if(1 == option)
	{
		LLWeb::loadURL(url);
	}
	return false;
}
static LLNotificationFunctorRegistration goto_url_callback_reg("GotoURL", goto_url_callback);

bool inspect_remote_object_callback(const LLSD& notification, const LLSD& response)
{
	S32 option = LLNotificationsUtil::getSelectedOption(notification, response);
	if (0 == option)
	{
		LLFloaterReg::showInstance("inspect_remote_object", notification["payload"]);
	}
	return false;
}
static LLNotificationFunctorRegistration inspect_remote_object_callback_reg("ServerObjectMessage", inspect_remote_object_callback);

class LLPostponedServerObjectNotification: public LLPostponedNotification
{
protected:
	/* virtual */
	void modifyNotificationParams()
	{
		LLSD payload = mParams.payload;
		mParams.payload = payload;
	}
};

static bool parse_lure_bucket(const std::string& bucket,
							  U64& region_handle,
							  LLVector3& pos,
							  LLVector3& look_at,
							  U8& region_access)
{
	// tokenize the bucket
	typedef boost::tokenizer<boost::char_separator<char> > tokenizer;
	boost::char_separator<char> sep("|", "", boost::keep_empty_tokens);
	tokenizer tokens(bucket, sep);
	tokenizer::iterator iter = tokens.begin();

	S32 gx,gy,rx,ry,rz,lx,ly,lz;
	try
	{
		gx = boost::lexical_cast<S32>((*(iter)).c_str());
		gy = boost::lexical_cast<S32>((*(++iter)).c_str());
		rx = boost::lexical_cast<S32>((*(++iter)).c_str());
		ry = boost::lexical_cast<S32>((*(++iter)).c_str());
		rz = boost::lexical_cast<S32>((*(++iter)).c_str());
		lx = boost::lexical_cast<S32>((*(++iter)).c_str());
		ly = boost::lexical_cast<S32>((*(++iter)).c_str());
		lz = boost::lexical_cast<S32>((*(++iter)).c_str());
	}
	catch( boost::bad_lexical_cast& )
	{
		LL_WARNS("parse_lure_bucket")
			<< "Couldn't parse lure bucket."
			<< LL_ENDL;
		return false;
	}
	// Grab region access
	region_access = SIM_ACCESS_MIN;
	if (++iter != tokens.end())
	{
		std::string access_str((*iter).c_str());
		LLStringUtil::trim(access_str);
		if ( access_str == "A" )
		{
			region_access = SIM_ACCESS_ADULT;
		}
		else if ( access_str == "M" )
		{
			region_access = SIM_ACCESS_MATURE;
		}
		else if ( access_str == "PG" )
		{
			region_access = SIM_ACCESS_PG;
		}
	}

	pos.setVec((F32)rx, (F32)ry, (F32)rz);
	look_at.setVec((F32)lx, (F32)ly, (F32)lz);

	region_handle = to_region_handle(gx, gy);
	return true;
}

// Strip out "Resident" for display, but only if the message came from a user
// (rather than a script)
static std::string clean_name_from_im(const std::string& name, EInstantMessage type)
{
	switch(type)
	{
	case IM_NOTHING_SPECIAL:
	case IM_MESSAGEBOX:
	case IM_GROUP_INVITATION:
	case IM_INVENTORY_OFFERED:
	case IM_INVENTORY_ACCEPTED:
	case IM_INVENTORY_DECLINED:
	case IM_GROUP_VOTE:
	case IM_GROUP_MESSAGE_DEPRECATED:
	//IM_TASK_INVENTORY_OFFERED
	//IM_TASK_INVENTORY_ACCEPTED
	//IM_TASK_INVENTORY_DECLINED
	case IM_NEW_USER_DEFAULT:
	case IM_SESSION_INVITE:
	case IM_SESSION_P2P_INVITE:
	case IM_SESSION_GROUP_START:
	case IM_SESSION_CONFERENCE_START:
	case IM_SESSION_SEND:
	case IM_SESSION_LEAVE:
	//IM_FROM_TASK
	case IM_DO_NOT_DISTURB_AUTO_RESPONSE:
	case IM_CONSOLE_AND_CHAT_HISTORY:
	case IM_LURE_USER:
	case IM_LURE_ACCEPTED:
	case IM_LURE_DECLINED:
	case IM_GODLIKE_LURE_USER:
	case IM_TELEPORT_REQUEST:
	case IM_GROUP_ELECTION_DEPRECATED:
	//IM_GOTO_URL
	//IM_FROM_TASK_AS_ALERT
	case IM_GROUP_NOTICE:
	case IM_GROUP_NOTICE_INVENTORY_ACCEPTED:
	case IM_GROUP_NOTICE_INVENTORY_DECLINED:
	case IM_GROUP_INVITATION_ACCEPT:
	case IM_GROUP_INVITATION_DECLINE:
	case IM_GROUP_NOTICE_REQUESTED:
	case IM_FRIENDSHIP_OFFERED:
	case IM_FRIENDSHIP_ACCEPTED:
	case IM_FRIENDSHIP_DECLINED_DEPRECATED:
	//IM_TYPING_START
	//IM_TYPING_STOP
		return LLCacheName::cleanFullName(name);
	default:
		return name;
	}
}

static std::string clean_name_from_task_im(const std::string& msg,
										   BOOL from_group)
{
	boost::smatch match;
	static const boost::regex returned_exp(
		"(.*been returned to your inventory lost and found folder by )(.+)( (from|near).*)");
	if (boost::regex_match(msg, match, returned_exp))
	{
		// match objects are 1-based for groups
		std::string final = match[1].str();
		std::string name = match[2].str();
		// Don't try to clean up group names
		if (!from_group)
		{
			final += LLCacheName::buildUsername(name);
		}
		final += match[3].str();
		return final;
	}
	return msg;
}

static void notification_display_name_callback(const LLUUID& id,
					  const LLAvatarName& av_name,
					  const std::string& name, 
					  LLSD& substitutions, 
					  const LLSD& payload)
{
	substitutions["NAME"] = av_name.getDisplayName();
	LLNotificationsUtil::add(name, substitutions, payload);
}

class LLPostponedIMSystemTipNotification: public LLPostponedNotification
{
protected:
	/* virtual */
	void modifyNotificationParams()
	{
		LLSD payload = mParams.payload;
		payload["SESSION_NAME"] = mName;
		mParams.payload = payload;
	}

};

// Callback for name resolution of a god/estate message
static void god_message_name_cb(const LLAvatarName& av_name, LLChat chat, std::string message)
{	
	LLSD args;
	args["NAME"] = av_name.getCompleteName();
	args["MESSAGE"] = message;
	LLNotificationsUtil::add("GodMessage", args);

	// Treat like a system message and put in chat history.
	chat.mSourceType = CHAT_SOURCE_SYSTEM;
	chat.mText = message;

	// <FS:Ansariel> [FS communication UI]
	//LLFloaterIMNearbyChat* nearby_chat = LLFloaterReg::getTypedInstance<LLFloaterIMNearbyChat>("nearby_chat");
	FSFloaterNearbyChat* nearby_chat = FSFloaterNearbyChat::getInstance();
	// </FS:Ansariel> [FS communication UI]
	if (nearby_chat)
	{
		nearby_chat->addMessage(chat);
	}
}

const std::string NOT_ONLINE_MSG("User not online - message will be stored and delivered later.");
const std::string NOT_ONLINE_INVENTORY("User not online - inventory has been saved.");
void translate_if_needed(std::string& message)
{
	if (message == NOT_ONLINE_MSG)
	{
		message = LLTrans::getString("not_online_msg");
	}
	else if (message == NOT_ONLINE_INVENTORY)
	{
		message = LLTrans::getString("not_online_inventory");
	}
}

// <FS:Ansariel> FIRE-505: Group name not shown in notification well
static void notification_group_name_cb(const std::string& group_name,
										const std::string& sender,
										const std::string& subject,
										const std::string& message,
										const LLSD& payload,
										U32 timestamp)
{
	LLAvatarName av_name;
	av_name.fromString(sender);
	LLSD args;
	args["SENDER"] = av_name.getUserNameForDisplay();
	args["GROUP"] = group_name;
	args["SUBJECT"] = subject;
	args["MESSAGE"] = message;
	LLDate notice_date = LLDate(timestamp).notNull() ? LLDate(timestamp) : LLDate::now();
	LLNotifications::instance().add(LLNotification::Params("GroupNotice").substitutions(args).payload(payload).time_stamp(notice_date));
	make_ui_sound("UISndGroupNotice"); // <FS:PP> Group notice sound
}
// </FS:Ansariel>

// <FS:Ansariel> FIRE-6786: Always show teleport location in teleport offer
static void teleport_region_info_cb(const std::string& slurl, LLSD args, const LLSD& payload, const LLUUID& from_id, const LLUUID& session_id, bool can_user_access_dst_region, bool does_user_require_maturity_increase)
{
	if (gRlvHandler.hasBehaviour(RLV_BHVR_SHOWLOC))
	{
		args["POS_SLURL"] = RlvStrings::getString(RLV_STRING_HIDDEN);
	}
	else
	{
		args["POS_SLURL"] = slurl;
	}

	LLNotification::Params params;

	if (!can_user_access_dst_region)
	{
		params.name = "TeleportOffered_MaturityBlocked_SLUrl";
		send_simple_im(from_id, LLTrans::getString("TeleportMaturityExceeded"), IM_NOTHING_SPECIAL, session_id);
		send_simple_im(from_id, LLStringUtil::null, IM_LURE_DECLINED, session_id);
	}
	else if (does_user_require_maturity_increase)
	{
		params.name = "TeleportOffered_MaturityExceeded_SLUrl";
	}
	else
	{
		params.name = "TeleportOffered_SLUrl";
		params.functor.name = "TeleportOffered";
	}

	params.substitutions = args;
	params.payload = payload;
	LLPostponedNotification::add<LLPostponedOfferNotification>(params, from_id, false);

	LLWindow* viewer_window = gViewerWindow->getWindow();
	static LLCachedControl<bool> sFlashIcon(gSavedSettings, "FSFlashOnMessage");
	if (viewer_window && sFlashIcon)
	{
		viewer_window->flashIcon(5.f);
	}
}
// </FS:Ansariel>

void process_improved_im(LLMessageSystem *msg, void **user_data)
{
	LLUUID from_id;
	BOOL from_group;
	LLUUID to_id;
	U8 offline;
	U8 d = 0;
	LLUUID session_id;
	U32 timestamp;
	std::string name;
	std::string message;
	U32 parent_estate_id = 0;
	LLUUID region_id;
	LLVector3 position;
	U8 binary_bucket[MTUBYTES];
	S32 binary_bucket_size;
	LLChat chat;
	std::string buffer;
	
	// *TODO: Translate - need to fix the full name to first/last (maybe)
	msg->getUUIDFast(_PREHASH_AgentData, _PREHASH_AgentID, from_id);
	msg->getBOOLFast(_PREHASH_MessageBlock, _PREHASH_FromGroup, from_group);
	msg->getUUIDFast(_PREHASH_MessageBlock, _PREHASH_ToAgentID, to_id);
	msg->getU8Fast(  _PREHASH_MessageBlock, _PREHASH_Offline, offline);
	msg->getU8Fast(  _PREHASH_MessageBlock, _PREHASH_Dialog, d);
	msg->getUUIDFast(_PREHASH_MessageBlock, _PREHASH_ID, session_id);
	msg->getU32Fast( _PREHASH_MessageBlock, _PREHASH_Timestamp, timestamp);
	//msg->getData("MessageBlock", "Count",		&count);
	msg->getStringFast(_PREHASH_MessageBlock, _PREHASH_FromAgentName, name);
	msg->getStringFast(_PREHASH_MessageBlock, _PREHASH_Message,		message);
	msg->getU32Fast(_PREHASH_MessageBlock, _PREHASH_ParentEstateID, parent_estate_id);
	msg->getUUIDFast(_PREHASH_MessageBlock, _PREHASH_RegionID, region_id);
	msg->getVector3Fast(_PREHASH_MessageBlock, _PREHASH_Position, position);
	msg->getBinaryDataFast(  _PREHASH_MessageBlock, _PREHASH_BinaryBucket, binary_bucket, 0, 0, MTUBYTES);
	binary_bucket_size = msg->getSizeFast(_PREHASH_MessageBlock, _PREHASH_BinaryBucket);
	EInstantMessage dialog = (EInstantMessage)d;

	// NaCl - Antispam Registry
	if (dialog != IM_TYPING_START && dialog != IM_TYPING_STOP &&											// Typing notifications
		!(dialog == IM_NOTHING_SPECIAL && offline == IM_OFFLINE && from_id.notNull() && to_id.notNull()) &&	// Saved offline IMs
		!(dialog == IM_FROM_TASK && offline == IM_OFFLINE)													// Saved offline IMs from objects
		)
	{
		if (NACLAntiSpamRegistry::instance().checkQueue(ANTISPAM_QUEUE_IM, from_id, ANTISPAM_SOURCE_AGENT))
		{
			return;
		}
	}
	// NaCl End

    // make sure that we don't have an empty or all-whitespace name
	LLStringUtil::trim(name);
	if (name.empty())
	{
        name = LLTrans::getString("Unnamed");
	}

	// Preserve the unaltered name for use in group notice mute checking.
	std::string original_name = name;

	// IDEVO convert new-style "Resident" names for display
	name = clean_name_from_im(name, dialog);

	BOOL is_do_not_disturb = gAgent.isDoNotDisturb();
	BOOL is_autorespond = gAgent.getAutorespond();
	BOOL is_autorespond_nonfriends = gAgent.getAutorespondNonFriends();
	// <FS:PP> FIRE-1245: Option to block/reject teleport offers
	BOOL is_rejecting_tp_offers = gAgent.getRejectTeleportOffers();
	static LLCachedControl<bool> FSDontRejectTeleportOffersFromFriends(gSavedPerAccountSettings, "FSDontRejectTeleportOffersFromFriends");
	// </FS:PP>
	BOOL is_rejecting_group_invites = gAgent.getRejectAllGroupInvites(); // <FS:PP> Option to block/reject all group invites
	BOOL is_rejecting_friendship_requests = gAgent.getRejectFriendshipRequests(); // <FS:PP> FIRE-15233: Automatic friendship request refusal
	BOOL is_autorespond_muted = gSavedPerAccountSettings.getBOOL("FSSendMutedAvatarResponse");
	BOOL is_muted = LLMuteList::getInstance()->isMuted(from_id, name, LLMute::flagTextChat)
		// object IMs contain sender object id in session_id (STORM-1209)
		|| (dialog == IM_FROM_TASK && LLMuteList::getInstance()->isMuted(session_id));
	BOOL is_owned_by_me = FALSE;
	BOOL is_friend = (LLAvatarTracker::instance().getBuddyInfo(from_id) == NULL) ? false : true;
	static LLCachedControl<bool> accept_im_from_only_friend(gSavedSettings, "VoiceCallsFriendsOnly");
	//BOOL is_linden = chat.mSourceType != CHAT_SOURCE_OBJECT &&
	//		LLMuteList::getInstance()->isLinden(name); <:FS:TM> Bear compie fix - is_linden not referenced

	// <FS:PP> FIRE-10500: Autoresponse for (Away)
	static LLCachedControl<bool> FSSendAwayAvatarResponse(gSavedPerAccountSettings, "FSSendAwayAvatarResponse");
	BOOL is_afk = gAgent.getAFK();
	// </FS:PP>

	chat.mMuted = is_muted;
	chat.mFromID = from_id;
	chat.mFromName = name;
	chat.mSourceType = (from_id.isNull() || (name == std::string(SYSTEM_FROM))) ? CHAT_SOURCE_SYSTEM : CHAT_SOURCE_AGENT;
	
	if (chat.mSourceType == CHAT_SOURCE_SYSTEM)
	{ // Translate server message if required (MAINT-6109)
		translate_if_needed(message);
	}

	LLViewerObject *source = gObjectList.findObject(session_id); //Session ID is probably the wrong thing.
	if (source)
	{
		is_owned_by_me = source->permYouOwner();
	}

	// NaCl - Newline flood protection
	static LLCachedControl<bool> useAntiSpam(gSavedSettings, "UseAntiSpam");
	if (useAntiSpam && dialog != IM_GROUP_INVITATION)
	{
		bool doCheck = true;
		if (from_id.isNull() || gAgentID == from_id)
		{
			doCheck = false;
		}
		if (doCheck && is_owned_by_me)
		{
			doCheck = false;
		}
		if (doCheck && NACLAntiSpamRegistry::instance().checkNewlineFlood(ANTISPAM_QUEUE_IM, from_id, message))
		{
			return;
		}
	}
	// NaCl End

	std::string separator_string(": ");

	LLSD args;
	LLSD payload;
	LLNotification::Params params;

	switch(dialog)
	{ 
	case IM_CONSOLE_AND_CHAT_HISTORY:
		args["MESSAGE"] = message;
		payload["from_id"] = from_id;

		params.name = "IMSystemMessageTip";
		params.substitutions = args;
		params.payload = payload;
	    LLPostponedNotification::add<LLPostponedIMSystemTipNotification>(params, from_id, false);
		break;

	case IM_NOTHING_SPECIAL:	// p2p IM
		// Don't show dialog, just do IM
		if (!gAgent.isGodlike()
				&& gAgent.getRegion()->isPrelude() 
				&& to_id.isNull() )
		{
			// do nothing -- don't distract newbies in
			// Prelude with global IMs
		}
// [RLVa:KB] - Checked: RLVa-2.1.0
		else if ( (RlvActions::isRlvEnabled()) && (offline == IM_ONLINE) && (!is_muted) && ((!accept_im_from_only_friend) || (is_friend)) &&
		          (message.length() > 3) && (RLV_CMD_PREFIX == message[0]) && (RlvHandler::instance().processIMQuery(from_id, message)) )
		{
			// Eat the message and do nothing
		}
// [/RLVa:KB]
//		else if (offline == IM_ONLINE 
//					&& is_do_not_disturb
//					&& from_id.notNull() //not a system message
//					&& to_id.notNull()) //not global message
// [RLVa:KB] - Checked: 2010-11-30 (RLVa-1.3.0)
		// <FS:Ansariel> Only send the busy reponse if either the sender is not
		//               muted OR the sender is muted and we explicitely want
		//               to inform him about that fact.
		else if (offline == IM_ONLINE
					&& (!accept_im_from_only_friend || is_friend)                                    // is friend or accept IMs from friend only disabled
					&& ((is_do_not_disturb && (!is_muted || (is_muted && !is_autorespond_muted))) || // do not disturb
						(is_autorespond && !is_muted) ||                                             // autorespond everyone
						(is_autorespond_nonfriends && !is_friend && !is_muted) ||                    // autorespond friends only
						(is_afk && FSSendAwayAvatarResponse && !is_muted))                           // away
					&& from_id.notNull() //not a system message
					&& to_id.notNull() //not global message
					&& RlvActions::canReceiveIM(from_id))
// [/RLVa:KB]
		{
			// <FS:Ansariel> Log autoresponse notification after initial message
			bool has_session = true;

			// <FS:Ansariel> Old "do not disturb" message behavior: only send once if session not open
			// Session id will be null if avatar answers from offline IM via email
			std::string response;
			if (!gIMMgr->hasSession(session_id) && session_id.notNull())
			{
			// </FS:Ansariel>
				// <FS:Ansariel> Log autoresponse notification after initial message
				has_session = false;
				// <FS:Ansariel> FS autoresponse feature
				std::string my_name;
				LLAgentUI::buildFullname(my_name);
				if (is_do_not_disturb)
				{
					response = gSavedPerAccountSettings.getString("DoNotDisturbModeResponse");
				}
				else if (is_autorespond_nonfriends && !is_friend)
				{
					response = gSavedPerAccountSettings.getString("FSAutorespondNonFriendsResponse");
				}
				else if (is_autorespond)
				{
					response = gSavedPerAccountSettings.getString("FSAutorespondModeResponse");
				}
				// <FS:PP> FIRE-10500: Autoresponse for (Away)
				else if (is_afk && FSSendAwayAvatarResponse)
				{
					response = gSavedPerAccountSettings.getString("FSAwayAvatarResponse");
				}
				// </FS:PP>
				else
				{
					LL_WARNS() << "Unknown auto-response mode" << LL_ENDL;
				}
				pack_instant_message(
					gMessageSystem,
					gAgent.getID(),
					FALSE,
					gAgent.getSessionID(),
					from_id,
					my_name,
					response,
					IM_ONLINE,
					IM_DO_NOT_DISTURB_AUTO_RESPONSE,
					session_id);
				gAgent.sendReliableMessage();
				// </FS:Ansariel> FS autoresponse feature
			// <FS:Ansariel> Old "do not disturb" message behavior: only send once if session not open
			}
			// </FS:Ansariel>

			// <FS:Ansariel> checkfor and process reqinfo
			if (has_session)
			{
				message = FSData::getInstance()->processRequestForInfo(from_id,message,name,session_id);
			}
			// </FS:Ansariel>

			// now store incoming IM in chat history

			buffer = message;
	
			LL_DEBUGS("Messaging") << "session_id( " << session_id << " ), from_id( " << from_id << " )" << LL_ENDL;

			// <FS:PP> FIRE-10178: Keyword Alerts in group IM do not work unless the group is in the foreground (notification on receipt of IM)
			chat.mText = buffer;
			bool keyword_alert_performed = false;
			if (FSKeywords::getInstance()->chatContainsKeyword(chat, false))
			{
				FSKeywords::notify(chat);
				keyword_alert_performed = true;
			}
			// </FS:PP>

			// add to IM panel, but do not bother the user
			gIMMgr->addMessage(
				session_id,
				from_id,
				name,
				buffer,
				IM_OFFLINE == offline,
				LLStringUtil::null,
				dialog,
				parent_estate_id,
				region_id,
				position,
				true,
				false,
				keyword_alert_performed);

			// <FS:Ansariel> Old "do not disturb" message behavior: only send once if session not open
			//if (!gIMMgr->isDNDMessageSend(session_id))
			//{
			//	// return a standard "do not disturb" message, but only do it to online IM
			//	// (i.e. not other auto responses and not store-and-forward IM)
			//	send_do_not_disturb_message(msg, from_id, session_id);
			//	gIMMgr->setDNDMessageSent(session_id, true);
			//}
			// </FS:Ansariel>

			if (!has_session)
			{
				// <FS:LO> Fire-5389 - "Autoresponse Sent" message added to Firestorm as was in Phoenix
				LLStringUtil::format_map_t args;
				args["MESSAGE"] = response;

				gIMMgr->addMessage(
					session_id,
					gAgentID,
					LLStringUtil::null, // Pass null value so no name gets prepended
					LLTrans::getString("IM_autoresponse_sent", args),
					false,
					name,
					IM_NOTHING_SPECIAL,
					parent_estate_id,
					region_id,
					position,
					false,
					true
					);
				// </FS:LO>

				// <FS:Ansariel> Send inventory item on autoresponse
				LLUUID item_id(gSavedPerAccountSettings.getString("FSAutoresponseItemUUID"));
				if (item_id.notNull())
				{
					LLInventoryItem* item = dynamic_cast<LLInventoryItem*>(gInventory.getItem(item_id));
					if (item)
					{
						gIMMgr->addMessage(
								session_id,
								gAgentID,
								LLStringUtil::null, // Pass null value so no name gets prepended
								LLTrans::getString("IM_autoresponse_item_sent", LLSD().with("[ITEM_NAME]", item->getName())),
								false,
								name,
								IM_NOTHING_SPECIAL,
								parent_estate_id,
								region_id,
								position,
								false,
								true);
						LLGiveInventory::doGiveInventoryItem(from_id, item, session_id);
					}
				}
				// </FS:Ansariel>
			}
		}
		else if (from_id.isNull())
		{
			LLSD args;
			args["MESSAGE"] = message;
			LLNotificationsUtil::add("SystemMessage", args);
		}
		else if (to_id.isNull())
		{
			// Message to everyone from GOD, look up the fullname since
			// server always slams name to legacy names
			LLAvatarNameCache::get(from_id, boost::bind(god_message_name_cb, _2, chat, message));
		}
		else
		{
			// standard message, not from system
			std::string saved;
			if(offline == IM_OFFLINE)
			{
				LLStringUtil::format_map_t args;
				args["[LONG_TIMESTAMP]"] = formatted_time(timestamp);
				saved = LLTrans::getString("Saved_message", args);
			}
			buffer = saved + message;

			LL_DEBUGS("Messaging") << "session_id( " << session_id << " ), from_id( " << from_id << " )" << LL_ENDL;

			bool mute_im = is_muted;
			if(accept_im_from_only_friend&&!is_friend)
			{
				if (!gIMMgr->isNonFriendSessionNotified(session_id))
				{
					// <FS:Ansariel> Disable this - doesn't make sense it will be skipped by LLIMMgr::addMessage() anyway
					//std::string message = LLTrans::getString("IM_unblock_only_groups_friends");
					//gIMMgr->addMessage(session_id, from_id, name, message, IM_OFFLINE == offline);
					// </FS:Ansariel>
					gIMMgr->addNotifiedNonFriendSessionID(session_id);
				}

				mute_im = true;
			}

// [RLVa:KB] - Checked: 2010-11-30 (RLVa-1.3.0)
			// Don't block offline IMs, or IMs from Lindens
			if ( (rlv_handler_t::isEnabled()) && (offline != IM_OFFLINE) && (!RlvActions::canReceiveIM(from_id)) && (!LLMuteList::getInstance()->isLinden(original_name) ))
			{
				if (!mute_im)
					RlvUtil::sendBusyMessage(from_id, RlvStrings::getString(RLV_STRING_BLOCKED_RECVIM_REMOTE), session_id);
				message = RlvStrings::getString(RLV_STRING_BLOCKED_RECVIM);
			}
// [/RLVa:KB]

			if (!mute_im) 
			{
				// checkfor and process reqinfo
				message = FSData::getInstance()->processRequestForInfo(from_id, message, name, session_id);

				// <FS:PP> FIRE-10178: Keyword Alerts in group IM do not work unless the group is in the foreground (notification on receipt of IM)
				chat.mText = message;
				bool keyword_alert_performed = false;
				if (FSKeywords::getInstance()->chatContainsKeyword(chat, false))
				{
					FSKeywords::notify(chat);
					keyword_alert_performed = true;
				}
				// </FS:PP>

				buffer = saved + message;

				gIMMgr->addMessage(
					session_id,
					from_id,
					name,
					buffer,
					IM_OFFLINE == offline,
					LLStringUtil::null,
					dialog,
					parent_estate_id,
					region_id,
					position,
					true,
					false,
					keyword_alert_performed);
			}
			else
			{
				/*
				EXT-5099
				currently there is no way to store in history only...
				using  LLNotificationsUtil::add will add message to Nearby Chat

				// muted user, so don't start an IM session, just record line in chat
				// history.  Pretend the chat is from a local agent,
				// so it will go into the history but not be shown on screen.

				LLSD args;
				args["MESSAGE"] = buffer;
				LLNotificationsUtil::add("SystemMessageTip", args);
				*/
				static LLCachedControl<bool> fsSendMutedAvatarResponse(gSavedPerAccountSettings, "FSSendMutedAvatarResponse");
				if (fsSendMutedAvatarResponse && (!accept_im_from_only_friend || is_friend))
				{
					std::string my_name;
					LLAgentUI::buildFullname(my_name);
					std::string response = gSavedPerAccountSettings.getString("FSMutedAvatarResponse");
					pack_instant_message(
						gMessageSystem,
						gAgent.getID(),
						FALSE,
						gAgent.getSessionID(),
						from_id,
						my_name,
						response,
						IM_ONLINE,
						IM_DO_NOT_DISTURB_AUTO_RESPONSE,
						session_id);
					gAgent.sendReliableMessage();
				}
			}
		}
		break;

	case IM_TYPING_START:
		{
			LLPointer<LLIMInfo> im_info = new LLIMInfo(gMessageSystem);
			gIMMgr->processIMTypingStart(im_info);
		}
		break;

	case IM_TYPING_STOP:
		{
			LLPointer<LLIMInfo> im_info = new LLIMInfo(gMessageSystem);
			gIMMgr->processIMTypingStop(im_info);
		}
		break;

	case IM_MESSAGEBOX:
		{
			// This is a block, modeless dialog.
			//*TODO: Translate
			args["MESSAGE"] = message;
			LLNotificationsUtil::add("SystemMessageTip", args);
		}
		break;
	case IM_GROUP_NOTICE:
	case IM_GROUP_NOTICE_REQUESTED:
		{
			LL_INFOS("Messaging") << "Received IM_GROUP_NOTICE message." << LL_ENDL;
			// Read the binary bucket for more information.
			struct notice_bucket_header_t
			{
				U8 has_inventory;
				U8 asset_type;
				LLUUID group_id;
			};
			struct notice_bucket_full_t
			{
				struct notice_bucket_header_t header;
				U8 item_name[DB_INV_ITEM_NAME_BUF_SIZE];
			}* notice_bin_bucket;

			// Make sure the binary bucket is big enough to hold the header 
			// and a null terminated item name.
			if ( (binary_bucket_size < (S32)((sizeof(notice_bucket_header_t) + sizeof(U8))))
				|| (binary_bucket[binary_bucket_size - 1] != '\0') )
			{
				LL_WARNS("Messaging") << "Malformed group notice binary bucket" << LL_ENDL;
				break;
			}

			// The group notice packet does not have an AgentID.  Obtain one from the name cache.
			// If last name is "Resident" strip it out so the cache name lookup works.
			size_t index = original_name.find(" Resident");
			if (index != std::string::npos)
			{
				original_name = original_name.substr(0, index);
			}

			std::string legacy_name = gCacheName->buildLegacyName(original_name);
			LLUUID agent_id = LLAvatarNameCache::findIdByName(legacy_name);

			if (agent_id.isNull())
			{
				LL_WARNS("Messaging") << "buildLegacyName returned null while processing " << original_name << LL_ENDL;
			}
			else if (LLMuteList::getInstance()->isMuted(agent_id))
			{
				break;
			}

			notice_bin_bucket = (struct notice_bucket_full_t*) &binary_bucket[0];
			U8 has_inventory = notice_bin_bucket->header.has_inventory;
			U8 asset_type = notice_bin_bucket->header.asset_type;
			LLUUID group_id = notice_bin_bucket->header.group_id;
			std::string item_name = ll_safe_string((const char*) notice_bin_bucket->item_name);

			// If there is inventory, give the user the inventory offer.
			LLOfferInfo* info = NULL;

			if (has_inventory)
			{
				info = new LLOfferInfo();
				
				info->mIM = IM_GROUP_NOTICE;
				info->mFromID = from_id;
				info->mFromGroup = from_group;
				info->mTransactionID = session_id;
				info->mType = (LLAssetType::EType) asset_type;
				info->mFolderID = gInventory.findCategoryUUIDForType(LLFolderType::assetTypeToFolderType(info->mType));
				std::string from_name;

				// <FS:Ansariel> FIRE-17714: Make group notice attachment confirmation localizable
				//from_name += "A group member named ";
				//from_name += name;
				LLStringUtil::format_map_t args;
				args["NAME"] = name;
				from_name += LLTrans::getString("InvOfferGroupNoticeName", args);
				// </FS:Ansariel>

				info->mFromName = from_name;
				info->mDesc = item_name;
				info->mHost = msg->getSender();
			}
			
			std::string str(message);

			// Tokenize the string.
			// TODO: Support escaped tokens ("||" -> "|")
			typedef boost::tokenizer<boost::char_separator<char> > tokenizer;
			boost::char_separator<char> sep("|","",boost::keep_empty_tokens);
			tokenizer tokens(str, sep);
			tokenizer::iterator iter = tokens.begin();

			std::string subj(*iter++);
			std::string mes(*iter++);

			// Send the notification down the new path.
			// For requested notices, we don't want to send the popups.
			if (dialog != IM_GROUP_NOTICE_REQUESTED)
			{
				payload["subject"] = subj;
				payload["message"] = mes;
				payload["sender_name"] = name;
				payload["sender_id"] = agent_id;
				payload["group_id"] = group_id;
				payload["inventory_name"] = item_name;
 				payload["received_time"] = LLDate::now();
				if(info && info->asLLSD())
				{
					payload["inventory_offer"] = info->asLLSD();
				}

				// <FS:Ansariel> FIRE-505: Group name not shown in notification well
				//LLSD args;
				//args["SUBJECT"] = subj;
				//LLDate notice_date = LLDate(timestamp).notNull() ? LLDate(timestamp) : LLDate::now();
				//LLNotifications::instance().add(LLNotification::Params("GroupNotice").substitutions(args).payload(payload).time_stamp(notice_date));
				//make_ui_sound("UISndGroupNotice"); // <FS:PP> Group notice sound
				if (group_id.isNull())
				{
					LL_WARNS() << "Received group notice with null id!" << LL_ENDL;
				}
				gCacheName->get(group_id, true, boost::bind(&notification_group_name_cb, _2, name, subj, mes, payload, timestamp));
				// </FS:Ansariel>
			}

			// Also send down the old path for now.
			if (IM_GROUP_NOTICE_REQUESTED == dialog)
			{
				
				LLPanelGroup::showNotice(subj,mes,group_id,has_inventory,item_name,info);
			}
			else
			{
				delete info;
			}
		}
		break;
	case IM_GROUP_INVITATION:
		{
			if (!is_muted)
			{
				// group is not blocked, but we still need to check agent that sent the invitation
				// and we have no agent's id
				// Note: server sends username "first.last".
				is_muted |= LLMuteList::getInstance()->isMuted(name);
			}
			if (is_do_not_disturb || is_muted)
			{
				send_do_not_disturb_message(msg, from_id);
			}
			
			if (!is_muted)
			{
				LL_INFOS("Messaging") << "Received IM_GROUP_INVITATION message." << LL_ENDL;
				// Read the binary bucket for more information.
				struct invite_bucket_t
				{
					S32 membership_fee;
					LLUUID role_id;
				}* invite_bucket;

				// Make sure the binary bucket is the correct size.
				if (binary_bucket_size != sizeof(invite_bucket_t))
				{
					LL_WARNS("Messaging") << "Malformed group invite binary bucket" << LL_ENDL;
					break;
				}

				invite_bucket = (struct invite_bucket_t*) &binary_bucket[0];
				S32 membership_fee = ntohl(invite_bucket->membership_fee);

				LLSD payload;
				payload["transaction_id"] = session_id;
				payload["group_id"] = from_id;
				payload["name"] = name;
				payload["message"] = message;
				payload["fee"] = membership_fee;

				LLSD args;
				args["MESSAGE"] = message;
				// we shouldn't pass callback functor since it is registered in LLFunctorRegistration

				// <FS:PP> Option to block/reject all group invites
				// LLNotificationsUtil::add("JoinGroup", args, payload);
				if (is_rejecting_group_invites)
				{
					LL_INFOS("Messaging") << "Group invite automatically rejected because of the user setting..." << LL_ENDL;
				}
				else
				{
					make_ui_sound("UISndGroupInvitation"); // <FS:PP> Group invitation sound
					LLNotificationsUtil::add("JoinGroup", args, payload);
				}
				// </FS:PP>

			}
		}
		break;

	case IM_INVENTORY_OFFERED:
	case IM_TASK_INVENTORY_OFFERED:
		// Someone has offered us some inventory.
		{
			LLOfferInfo* info = new LLOfferInfo;
			if (IM_INVENTORY_OFFERED == dialog)
			{
				struct offer_agent_bucket_t
				{
					S8		asset_type;
					LLUUID	object_id;
				}* bucketp;

				if (sizeof(offer_agent_bucket_t) != binary_bucket_size)
				{
					LL_WARNS("Messaging") << "Malformed inventory offer from agent" << LL_ENDL;
					delete info;
					break;
				}
				bucketp = (struct offer_agent_bucket_t*) &binary_bucket[0];
				info->mType = (LLAssetType::EType) bucketp->asset_type;
				info->mObjectID = bucketp->object_id;
				info->mFromObject = FALSE;
			}
			else // IM_TASK_INVENTORY_OFFERED
			{
				if (sizeof(S8) != binary_bucket_size)
				{
					LL_WARNS("Messaging") << "Malformed inventory offer from object" << LL_ENDL;
					delete info;
					break;
				}
				info->mType = (LLAssetType::EType) binary_bucket[0];
				info->mObjectID = LLUUID::null;
				info->mFromObject = TRUE;
			}

			info->mIM = dialog;
			info->mFromID = from_id;
			info->mFromGroup = from_group;
			info->mTransactionID = session_id;
			info->mFolderID = gInventory.findCategoryUUIDForType(LLFolderType::assetTypeToFolderType(info->mType));

			info->mFromName = name;
			info->mDesc = message;
			info->mHost = msg->getSender();
			//if (((is_do_not_disturb && !is_owned_by_me) || is_muted))
			if (is_muted)
			{
				// Prefetch the offered item so that it can be discarded by the appropriate observer. (EXT-4331)
				LLInventoryFetchItemsObserver* fetch_item = new LLInventoryFetchItemsObserver(info->mObjectID);
				fetch_item->startFetch();
				delete fetch_item;

				// Same as closing window
				info->forceResponse(IOR_DECLINE);
			}
			// old logic: busy mode must not affect interaction with objects (STORM-565)
			// new logic: inventory offers from in-world objects should be auto-declined (CHUI-519)
			else if (is_do_not_disturb && dialog == IM_TASK_INVENTORY_OFFERED)
			{
				// Until throttling is implemented, do not disturb mode should reject inventory instead of silently
				// accepting it.  SEE SL-39554
				info->forceResponse(IOR_DECLINE);
			}
			else
			{
				inventory_offer_handler(info);
			}
		}
		break;

	case IM_INVENTORY_ACCEPTED:
	{
//		args["NAME"] = LLSLURL("agent", from_id, "completename").getSLURLString();;
// [RLVa:KB] - Checked: RLVa-1.2.2
		// Only anonymize the name if the agent is nearby, there isn't an open IM session to them and their profile isn't open
		bool fRlvCanShowName = (!RlvActions::isRlvEnabled()) ||
			(RlvActions::canShowName(RlvActions::SNC_DEFAULT, from_id)) || (!RlvUtil::isNearbyAgent(from_id)) || (RlvUIEnabler::hasOpenProfile(from_id)) || (RlvUIEnabler::hasOpenIM(from_id));
		args["NAME"] = LLSLURL("agent", from_id, (fRlvCanShowName) ? "completename" : "rlvanonym").getSLURLString();;
// [/RLVa:KB]
		LLSD payload;
		payload["from_id"] = from_id;
		// Passing the "SESSION_NAME" to use it for IM notification logging
		// in LLTipHandler::processNotification(). See STORM-941.
		payload["SESSION_NAME"] = name;
		LLNotificationsUtil::add("InventoryAccepted", args, payload);
		break;
	}
	case IM_INVENTORY_DECLINED:
	{
//		args["NAME"] = LLSLURL("agent", from_id, "completename").getSLURLString();;
// [RLVa:KB] - Checked: RLVa-1.2.2
		// Only anonymize the name if the agent is nearby, there isn't an open IM session to them and their profile isn't open
		bool fRlvCanShowName = (!RlvActions::isRlvEnabled()) ||
			(RlvActions::canShowName(RlvActions::SNC_DEFAULT, from_id)) || (!RlvUtil::isNearbyAgent(from_id)) || (RlvUIEnabler::hasOpenProfile(from_id)) || (RlvUIEnabler::hasOpenIM(from_id));
		args["NAME"] = LLSLURL("agent", from_id, (fRlvCanShowName) ? "completename" : "rlvanonym").getSLURLString();;
// [/RLVa:KB]
		LLSD payload;
		payload["from_id"] = from_id;
		LLNotificationsUtil::add("InventoryDeclined", args, payload);
		break;
	}
	// TODO: _DEPRECATED suffix as part of vote removal - DEV-24856
	case IM_GROUP_VOTE:
		{
			LL_WARNS("Messaging") << "Received IM: IM_GROUP_VOTE_DEPRECATED" << LL_ENDL;
		}
		break;

	case IM_GROUP_ELECTION_DEPRECATED:
	{
		LL_WARNS("Messaging") << "Received IM: IM_GROUP_ELECTION_DEPRECATED" << LL_ENDL;
	}
	break;
	
	case IM_FROM_TASK:
		{

			if (is_do_not_disturb && !is_owned_by_me)
			{
				return;
			}

			// <FS:PP> FIRE-6406: Feature to disable Object Return notification
			static LLCachedControl<bool> FSDisableReturnObjectNotification(gSavedSettings, "FSDisableReturnObjectNotification");
			if (FSDisableReturnObjectNotification)
			{
				if (message.find("been returned to your inventory") != -1)
				{
					return;
				}
			}
			// </FS:PP>

			// Build a link to open the object IM info window.
			std::string location = ll_safe_string((char*)binary_bucket, binary_bucket_size-1);

			if (session_id.notNull())
			{
				chat.mFromID = session_id;
			}
			else
			{
				// This message originated on a region without the updated code for task id and slurl information.
				// We just need a unique ID for this object that isn't the owner ID.
				// If it is the owner ID it will overwrite the style that contains the link to that owner's profile.
				// This isn't ideal - it will make 1 style for all objects owned by the the same person/group.
				// This works because the only thing we can really do in this case is show the owner name and link to their profile.
				chat.mFromID = from_id ^ gAgent.getSessionID();
			}

			chat.mSourceType = CHAT_SOURCE_OBJECT;
			chat.mChatType = CHAT_TYPE_IM;

			// To conclude that the source type of message is CHAT_SOURCE_SYSTEM it's not
			// enough to check only from name (i.e. fromName = "Second Life"). For example
			// source type of messages from objects called "Second Life" should not be CHAT_SOURCE_SYSTEM.
			bool chat_from_system = (SYSTEM_FROM == name) && region_id.isNull() && position.isNull();
			if(chat_from_system)
			{
				// System's UUID is NULL (fixes EXT-4766)
				chat.mFromID = LLUUID::null;
				chat.mSourceType = CHAT_SOURCE_SYSTEM;
			}

			// IDEVO Some messages have embedded resident names
			message = clean_name_from_task_im(message, from_group);

			LLSD query_string;
			query_string["owner"] = from_id;
// [RLVa:KB] - Checked: RLVa-1.2.0
			if (RlvActions::isRlvEnabled())
			{
				// NOTE: the chat message itself will be filtered in LLNearbyChatHandler::processChat()
				if ( (!RlvActions::canShowName(RlvActions::SNC_DEFAULT)) && (!from_group) && (RlvUtil::isNearbyAgent(from_id)) )
				{
					query_string["rlv_shownames"] = TRUE;

					RlvUtil::filterNames(name);
					chat.mFromName = name;
				}
				if (!RlvActions::canShowLocation())
				{
					std::string::size_type idxPos = location.find('/');
					if ( (std::string::npos != idxPos) && (RlvUtil::isNearbyRegion(location.substr(0, idxPos))) )
						location = RlvStrings::getString(RLV_STRING_HIDDEN_REGION);
				}
			}
// [/RLVa:KB]
			query_string["slurl"] = location;
			query_string["name"] = name;
			if (from_group)
			{
				query_string["groupowned"] = "true";
			}	

//			chat.mURL = LLSLURL("objectim", session_id, "").getSLURLString();
// [SL:KB] - Checked: 2010-11-02 (RLVa-1.2.2a) | Added: RLVa-1.2.2a
			chat.mURL = LLSLURL("objectim", session_id, LLURI::mapToQueryString(query_string)).getSLURLString();
// [/SL:KB]
			chat.mText = message;

			// <FS:PP> FIRE-10178: Keyword Alerts in group IM do not work unless the group is in the foreground (notification on receipt of Task IM)
			if (FSKeywords::getInstance()->chatContainsKeyword(chat, true))
			{
				FSKeywords::notify(chat);
			}
			// </FS:PP>

			// Note: lie to Nearby Chat, pretending that this is NOT an IM, because
			// IMs from obejcts don't open IM sessions.
			// <FS:Ansariel> [FS communication UI]
			//LLFloaterIMNearbyChat* nearby_chat = LLFloaterReg::getTypedInstance<LLFloaterIMNearbyChat>("nearby_chat");
			FSFloaterNearbyChat* nearby_chat = FSFloaterNearbyChat::getInstance();
			// </FS:Ansariel> [FS communication UI]
			if(!chat_from_system && nearby_chat)
			{
				chat.mOwnerID = from_id;
				LLSD args;
				args["slurl"] = location;

				// Look for IRC-style emotes here so object name formatting is correct
				// <FS:Ansariel> Consolidate IRC /me prefix checks
				//std::string prefix = message.substr(0, 4);
				//if (prefix == "/me " || prefix == "/me'")
				if (is_irc_me_prefix(message))
				// </FS:Ansariel>
				{
					chat.mChatStyle = CHAT_STYLE_IRC;
				}

				LLNotificationsUI::LLNotificationManager::instance().onChat(chat, args);
			}


			//Object IMs send with from name: 'Second Life' need to be displayed also in notification toasts (EXT-1590)
			if (!chat_from_system) break;
			
			LLSD substitutions;
			substitutions["NAME"] = name;
			substitutions["MSG"] = message;

			LLSD payload;
			payload["object_id"] = session_id;
			payload["owner_id"] = from_id;
			payload["from_id"] = from_id;
			payload["slurl"] = location;
			payload["name"] = name;

			if (from_group)
			{
				payload["group_owned"] = "true";
			}

			LLNotificationsUtil::add("ServerObjectMessage", substitutions, payload);
		}
		break;

	case IM_SESSION_SEND:		// ad-hoc or group IMs

		// Only show messages if we have a session open (which
		// should happen after you get an "invitation"
// [SL:KB] - Patch: Chat-GroupSnooze | Checked: 2012-06-16 (Catznip-3.3)
		//if ( !gIMMgr->hasSession(session_id) )
		if ( (!gIMMgr->hasSession(session_id)) &&
			 ( (!gAgent.isInGroup(session_id)) || (!gIMMgr->checkSnoozeExpiration(session_id)) || LLAvatarActions::isBlocked(from_id) || (!gIMMgr->restoreSnoozedSession(session_id)) ) )
// [/SL:KB]
		{
			return;
		}

		else if (offline == IM_ONLINE && is_do_not_disturb)
		{

			// return a standard "do not disturb" message, but only do it to online IM 
			// (i.e. not other auto responses and not store-and-forward IM)
			if (!gIMMgr->hasSession(session_id))
			{
				// if there is not a panel for this conversation (i.e. it is a new IM conversation
				// initiated by the other party) then...
				send_do_not_disturb_message(msg, from_id, session_id);
			}

			// now store incoming IM in chat history

			buffer = message;
	
			LL_DEBUGS("Messaging") << "message in dnd; session_id( " << session_id << " ), from_id( " << from_id << " )" << LL_ENDL;

			// add to IM panel, but do not bother the user
			gIMMgr->addMessage(
				session_id,
				from_id,
				name,
				buffer,
				IM_OFFLINE == offline,
				ll_safe_string((char*)binary_bucket),
				IM_SESSION_INVITE,
				parent_estate_id,
				region_id,
				position,
				true);
		}
		else
		{

			// <FS:PP> FIRE-10178: Keyword Alerts in group IM do not work unless the group is in the foreground (notification on receipt of IM)
			chat.mText = message;
			bool keyword_alert_performed = false;
			if (FSKeywords::getInstance()->chatContainsKeyword(chat, false))
			{
				FSKeywords::notify(chat);
				keyword_alert_performed = true;
			}
			// </FS:PP>

			// standard message, not from system
			std::string saved;
			if(offline == IM_OFFLINE)
			{
				saved = llformat("(Saved %s) ", formatted_time(timestamp).c_str());
			}

			buffer = saved + message;

			LL_DEBUGS("Messaging") << "standard message session_id( " << session_id << " ), from_id( " << from_id << " )" << LL_ENDL;

			gIMMgr->addMessage(
				session_id,
				from_id,
				name,
				buffer,
				IM_OFFLINE == offline,
				ll_safe_string((char*)binary_bucket),
				IM_SESSION_INVITE,
				parent_estate_id,
				region_id,
				position,
				true,
				false,
				keyword_alert_performed);
		}
		break;

	case IM_FROM_TASK_AS_ALERT:
		if (is_do_not_disturb && !is_owned_by_me)
		{
			return;
		}
		{
			// Construct a viewer alert for this message.
			args["NAME"] = name;
			args["MESSAGE"] = message;
			LLNotificationsUtil::add("ObjectMessage", args);
		}
		break;
	case IM_DO_NOT_DISTURB_AUTO_RESPONSE:
		if (is_muted)
		{
			LL_DEBUGS("Messaging") << "Ignoring do-not-disturb response from " << from_id << LL_ENDL;
			return;
		}
		else
		{
			// <FS:Ansariel> FIRE-12908: Add busy response indicator back to busy messages
			//gIMMgr->addMessage(session_id, from_id, name, message);
			buffer = llformat("(%s): %s", LLTrans::getString("BusyResponse").c_str(), message.c_str());
			gIMMgr->addMessage(session_id, from_id, name, buffer);
			// </FS:Ansariel>
		}
		break;
		
	case IM_LURE_USER:
	case IM_TELEPORT_REQUEST:
		{
// [RLVa:KB] - Checked: RLVa-1.4.9
			// If we auto-accept the offer/request then this will override DnD status (but we'll still let the other party know later)
			bool fRlvAutoAccept = (rlv_handler_t::isEnabled()) &&
				( ((IM_LURE_USER == dialog) && (RlvActions::autoAcceptTeleportOffer(from_id))) ||
				  ((IM_TELEPORT_REQUEST == dialog) && (RlvActions::autoAcceptTeleportRequest(from_id))) );
// [/RLVa:KB]

			if (is_muted)
			{ 
				return;
			}
<<<<<<< HEAD
//			else if (is_do_not_disturb) 
// [RLVa:KB] - Checked: RLVa-1.4.9
			else if ( (is_do_not_disturb) && (!fRlvAutoAccept) )
// [/RLVa:KB]
			{
				send_do_not_disturb_message(msg, from_id);
			}
			// <FS:PP> FIRE-1245: Option to block/reject teleport offers
			//else if (gSavedSettings.getBOOL("VoiceCallsFriendsOnly") && (LLAvatarTracker::instance().getBuddyInfo(from_id) == NULL))
			//{
			//	return;
			//}
			else if ( (is_rejecting_tp_offers && (!FSDontRejectTeleportOffersFromFriends || (FSDontRejectTeleportOffersFromFriends && !is_friend))) && (!fRlvAutoAccept) )
=======
			else if (gSavedSettings.getBOOL("VoiceCallsFriendsOnly") && (LLAvatarTracker::instance().getBuddyInfo(from_id) == NULL))
>>>>>>> c627d0a2
			{
				send_rejecting_tp_offers_message(msg, from_id);
			}
			// </FS:PP>
			else
			{
				if (is_do_not_disturb)
				{
					send_do_not_disturb_message(msg, from_id);
				}

				LLVector3 pos, look_at;
				U64 region_handle(0);
				U8 region_access(SIM_ACCESS_MIN);
				std::string region_info = ll_safe_string((char*)binary_bucket, binary_bucket_size);
				std::string region_access_str = LLStringUtil::null;
				std::string region_access_icn = LLStringUtil::null;
				std::string region_access_lc  = LLStringUtil::null;

				bool canUserAccessDstRegion = true;
				bool doesUserRequireMaturityIncrease = false;

				// Do not parse the (empty) lure bucket for TELEPORT_REQUEST
				if (IM_TELEPORT_REQUEST != dialog && parse_lure_bucket(region_info, region_handle, pos, look_at, region_access))
				{
					region_access_str = LLViewerRegion::accessToString(region_access);
					region_access_icn = LLViewerRegion::getAccessIcon(region_access);
					region_access_lc  = region_access_str;
					LLStringUtil::toLower(region_access_lc);

					if (!gAgent.isGodlike())
					{
						switch (region_access)
						{
						case SIM_ACCESS_MIN :
						case SIM_ACCESS_PG :
							break;
						case SIM_ACCESS_MATURE :
							if (gAgent.isTeen())
							{
								canUserAccessDstRegion = false;
							}
							else if (gAgent.prefersPG())
							{
								doesUserRequireMaturityIncrease = true;
							}
							break;
						case SIM_ACCESS_ADULT :
							if (!gAgent.isAdult())
							{
								canUserAccessDstRegion = false;
							}
							else if (!gAgent.prefersAdult())
							{
								doesUserRequireMaturityIncrease = true;
							}
							break;
						default :
							llassert(0);
							break;
						}
					}
				}

// [RLVa:KB] - Checked: RLVa-1.4.9
				if (rlv_handler_t::isEnabled())
				{
					if ( ((IM_LURE_USER == dialog) && (!RlvActions::canAcceptTpOffer(from_id))) ||
					     ((IM_TELEPORT_REQUEST == dialog) && (!RlvActions::canAcceptTpRequest(from_id))) )
					{
						RlvUtil::sendBusyMessage(from_id, RlvStrings::getString(RLV_STRING_BLOCKED_TPLUREREQ_REMOTE));
						if (is_do_not_disturb)
							send_do_not_disturb_message(msg, from_id);
						return;
					}

					// Censor message if: 1) restricted from receiving IMs from the sender, or 2) teleport offer/request and @showloc=n restricted
					if ( (!RlvActions::canReceiveIM(from_id)) || 
						 ((gRlvHandler.hasBehaviour(RLV_BHVR_SHOWLOC)) && (IM_LURE_USER == dialog || IM_TELEPORT_REQUEST == dialog)) )
					{
						message = RlvStrings::getString(RLV_STRING_HIDDEN);
					}
				}
// [/RLVa:KB]

				LLSD args;
				// *TODO: Translate -> [FIRST] [LAST] (maybe)
// [SL:KB] - Patch: UI-Notifications | Checked: 2011-04-11 (Catznip-2.5.0a) | Added: Catznip-2.5.0a
				args["NAME_LABEL"] = LLSLURL("agent", from_id, "completename").getSLURLString();
// [/SL:KB]
				args["NAME_SLURL"] = LLSLURL("agent", from_id, "about").getSLURLString();
				args["MESSAGE"] = message;
				args["MATURITY_STR"] = region_access_str;
				args["MATURITY_ICON"] = region_access_icn;
				args["REGION_CONTENT_MATURITY"] = region_access_lc;
				LLSD payload;
				payload["from_id"] = from_id;
				payload["lure_id"] = session_id;
				payload["godlike"] = FALSE;
				payload["region_maturity"] = region_access;

				// <FS:Ansariel> FIRE-6786: Always show teleport location in teleport offer
				if (dialog == IM_LURE_USER && (!rlv_handler_t::isEnabled() || !fRlvAutoAccept) && LLGridManager::instance().isInSecondLife())
				{
					LLVector3d pos_global = from_region_handle(region_handle);
					pos_global += LLVector3d(pos);
					LLLandmarkActions::getSLURLfromPosGlobal(pos_global, boost::bind(&teleport_region_info_cb, _1, args, payload, from_id, session_id, canUserAccessDstRegion, doesUserRequireMaturityIncrease));
					return;
				}
				// </FS:Ansariel>

				if (!canUserAccessDstRegion)
				{
					LLNotification::Params params("TeleportOffered_MaturityBlocked");
					params.substitutions = args;
					params.payload = payload;
					LLPostponedNotification::add<LLPostponedOfferNotification>(	params, from_id, false);
					send_simple_im(from_id, LLTrans::getString("TeleportMaturityExceeded"), IM_NOTHING_SPECIAL, session_id);
					send_simple_im(from_id, LLStringUtil::null, IM_LURE_DECLINED, session_id);
				}
				else if (doesUserRequireMaturityIncrease)
				{
					LLNotification::Params params("TeleportOffered_MaturityExceeded");
					params.substitutions = args;
					params.payload = payload;
					LLPostponedNotification::add<LLPostponedOfferNotification>(	params, from_id, false);
				}
				else
				{
					LLNotification::Params params;
					if (IM_LURE_USER == dialog)
					{
						params.name = "TeleportOffered";
						params.functor.name = "TeleportOffered";
					}
					else if (IM_TELEPORT_REQUEST == dialog)
					{
						params.name = "TeleportRequest";
						params.functor.name = "TeleportRequest";
					}

					params.substitutions = args;
					params.payload = payload;

// [RLVa:KB] - Checked: RLVa-1.4.9
					if (fRlvAutoAccept)
					{
						if (IM_LURE_USER == dialog)
							gRlvHandler.setCanCancelTp(false);
						if (is_do_not_disturb)
							send_do_not_disturb_message(msg, from_id);
						LLNotifications::instance().forceResponse(LLNotification::Params(params.name).payload(payload), 0);
					}
					else
					{
						LLPostponedNotification::add<LLPostponedOfferNotification>(params, from_id, false);
					}
// [/RLVa:KB]
//					LLPostponedNotification::add<LLPostponedOfferNotification>(	params, from_id, false);
				}
			}
		}
		break;

	case IM_GODLIKE_LURE_USER:
		{
			LLVector3 pos, look_at;
			U64 region_handle(0);
			U8 region_access(SIM_ACCESS_MIN);
			std::string region_info = ll_safe_string((char*)binary_bucket, binary_bucket_size);
			std::string region_access_str = LLStringUtil::null;
			std::string region_access_icn = LLStringUtil::null;
			std::string region_access_lc  = LLStringUtil::null;

			bool canUserAccessDstRegion = true;
			bool doesUserRequireMaturityIncrease = false;

			if (parse_lure_bucket(region_info, region_handle, pos, look_at, region_access))
			{
				region_access_str = LLViewerRegion::accessToString(region_access);
				region_access_icn = LLViewerRegion::getAccessIcon(region_access);
				region_access_lc  = region_access_str;
				LLStringUtil::toLower(region_access_lc);

				if (!gAgent.isGodlike())
				{
					switch (region_access)
					{
					case SIM_ACCESS_MIN :
					case SIM_ACCESS_PG :
						break;
					case SIM_ACCESS_MATURE :
						if (gAgent.isTeen())
						{
							canUserAccessDstRegion = false;
						}
						else if (gAgent.prefersPG())
						{
							doesUserRequireMaturityIncrease = true;
						}
						break;
					case SIM_ACCESS_ADULT :
						if (!gAgent.isAdult())
						{
							canUserAccessDstRegion = false;
						}
						else if (!gAgent.prefersAdult())
						{
							doesUserRequireMaturityIncrease = true;
						}
						break;
					default :
						llassert(0);
						break;
					}
				}
			}

			LLSD args;
			// *TODO: Translate -> [FIRST] [LAST] (maybe)
			args["NAME_SLURL"] = LLSLURL("agent", from_id, "about").getSLURLString();
			args["MESSAGE"] = message;
			args["MATURITY_STR"] = region_access_str;
			args["MATURITY_ICON"] = region_access_icn;
			args["REGION_CONTENT_MATURITY"] = region_access_lc;
			LLSD payload;
			payload["from_id"] = from_id;
			payload["lure_id"] = session_id;
			payload["godlike"] = TRUE;
			payload["region_maturity"] = region_access;

			if (!canUserAccessDstRegion)
			{
				LLNotification::Params params("TeleportOffered_MaturityBlocked");
				params.substitutions = args;
				params.payload = payload;
				LLPostponedNotification::add<LLPostponedOfferNotification>(	params, from_id, false);
				send_simple_im(from_id, LLTrans::getString("TeleportMaturityExceeded"), IM_NOTHING_SPECIAL, session_id);
				send_simple_im(from_id, LLStringUtil::null, IM_LURE_DECLINED, session_id);
			}
			else if (doesUserRequireMaturityIncrease)
			{
				LLNotification::Params params("TeleportOffered_MaturityExceeded");
				params.substitutions = args;
				params.payload = payload;
				LLPostponedNotification::add<LLPostponedOfferNotification>(	params, from_id, false);
			}
			else
			{
			// do not show a message box, because you're about to be
			// teleported.
			LLNotifications::instance().forceResponse(LLNotification::Params("TeleportOffered").payload(payload), 0);
		}
		}
		break;

	case IM_GOTO_URL:
		{
			LLSD args;
			// n.b. this is for URLs sent by the system, not for
			// URLs sent by scripts (i.e. llLoadURL)
			if (binary_bucket_size <= 0)
			{
				LL_WARNS("Messaging") << "bad binary_bucket_size: "
					<< binary_bucket_size
					<< " - aborting function." << LL_ENDL;
				return;
			}

			std::string url;
			
			url.assign((char*)binary_bucket, binary_bucket_size-1);
			args["MESSAGE"] = message;
			args["URL"] = url;
			LLSD payload;
			payload["url"] = url;
			LLNotificationsUtil::add("GotoURL", args, payload );
		}
		break;

	case IM_FRIENDSHIP_OFFERED:
		{

			// <FS:PP> FIRE-15233: Automatic friendship request refusal
			if (is_rejecting_friendship_requests)
			{
				send_rejecting_friendship_requests_message(msg, from_id);
				return;
			}
			// </FS:PP>

			LLSD payload;
			payload["from_id"] = from_id;
			payload["session_id"] = session_id;
			payload["online"] = (offline == IM_ONLINE);
			payload["sender"] = msg->getSender().getIPandPort();

			bool add_notification = true;
			for (LLToastNotifyPanel::instance_iter ti(LLToastNotifyPanel::beginInstances())
				, tend(LLToastNotifyPanel::endInstances()); ti != tend; ++ti)
			{
				LLToastNotifyPanel& panel = *ti;
				const std::string& notification_name = panel.getNotificationName();
				if (notification_name == "OfferFriendship" && panel.isControlPanelEnabled())
				{
					add_notification = false;
					break;
				}
			}

			if (is_muted && add_notification)
			{
				LLNotifications::instance().forceResponse(LLNotification::Params("OfferFriendship").payload(payload), 1);
			}
			else
			{
				if (is_do_not_disturb)
				{
					send_do_not_disturb_message(msg, from_id);
				}
// [SL:KB] - Patch: UI-Notifications | Checked: 2011-04-11 (Catznip-2.5.0a) | Added: Catznip-2.5.0a
				args["NAME_LABEL"] = LLSLURL("agent", from_id, "completename").getSLURLString();
// [/SL:KB]
				args["NAME_SLURL"] = LLSLURL("agent", from_id, "about").getSLURLString();

				if (add_notification)
				{
				if(message.empty())
				{
					//support for frienship offers from clients before July 2008
				        LLNotificationsUtil::add("OfferFriendshipNoMessage", args, payload);
				        make_ui_sound("UISndFriendshipOffer"); // <FS:PP> Friendship offer sound
				}
				else
				{
					args["[MESSAGE]"] = message;
				    LLNotification::Params params("OfferFriendship");
				    params.substitutions = args;
				    params.payload = payload;
				    LLPostponedNotification::add<LLPostponedOfferNotification>(	params, from_id, false);
				    make_ui_sound("UISndFriendshipOffer"); // <FS:PP> Friendship offer sound
				}
			}
		}
		}
		break;

	case IM_FRIENDSHIP_ACCEPTED:
		{
			// In the case of an offline IM, the formFriendship() may be extraneous
			// as the database should already include the relationship.  But it
			// doesn't hurt for dupes.
			LLAvatarTracker::formFriendship(from_id);
			
			std::vector<std::string> strings;
			strings.push_back(from_id.asString());
			send_generic_message("requestonlinenotification", strings);
			
			args["NAME"] = name;
			LLSD payload;
			payload["from_id"] = from_id;
			LLAvatarNameCache::get(from_id, boost::bind(&notification_display_name_callback,_1,_2,"FriendshipAccepted",args,payload));
		}
		break;

	case IM_FRIENDSHIP_DECLINED_DEPRECATED:
	default:
		LL_WARNS("Messaging") << "Instant message calling for unknown dialog "
				<< (S32)dialog << LL_ENDL;
		break;
	}

	LLWindow* viewer_window = gViewerWindow->getWindow();
	// <FS:CR> Make osx dashboard icon bounce when window isn't in focus
	//if (viewer_window && viewer_window->getMinimized())
	static LLCachedControl<bool> sFlashIcon(gSavedSettings, "FSFlashOnMessage");
	static LLCachedControl<bool> sFSFlashOnObjectIM(gSavedSettings, "FSFlashOnObjectIM");
	if (viewer_window && dialog != IM_TYPING_START && dialog != IM_TYPING_STOP && sFlashIcon && (sFSFlashOnObjectIM || (chat.mChatType != CHAT_TYPE_IM)))
	{
		viewer_window->flashIcon(5.f);
	}
}

void send_do_not_disturb_message (LLMessageSystem* msg, const LLUUID& from_id, const LLUUID& session_id)
{
	if (gAgent.isDoNotDisturb())
	{
		std::string my_name;
		LLAgentUI::buildFullname(my_name);
		std::string response = gSavedPerAccountSettings.getString("DoNotDisturbModeResponse");
		pack_instant_message(
			msg,
			gAgent.getID(),
			FALSE,
			gAgent.getSessionID(),
			from_id,
			my_name,
			response,
			IM_ONLINE,
			IM_DO_NOT_DISTURB_AUTO_RESPONSE,
			session_id);
		gAgent.sendReliableMessage();
	}
}

// <FS:PP> FIRE-1245: Option to block/reject teleport offers
void send_rejecting_tp_offers_message (LLMessageSystem* msg, const LLUUID& from_id, const LLUUID& session_id)
{
	std::string my_name;
	LLAgentUI::buildFullname(my_name);
	std::string response = gSavedPerAccountSettings.getString("FSRejectTeleportOffersResponse");
	pack_instant_message(
		msg,
		gAgent.getID(),
		FALSE,
		gAgent.getSessionID(),
		from_id,
		my_name,
		response,
		IM_ONLINE,
		IM_DO_NOT_DISTURB_AUTO_RESPONSE,
		session_id);
	gAgent.sendReliableMessage();
}
// </FS:PP> FIRE-1245: Option to block/reject teleport offers

// <FS:PP> FIRE-15233: Automatic friendship request refusal
void send_rejecting_friendship_requests_message (LLMessageSystem* msg, const LLUUID& from_id, const LLUUID& session_id)
{
	std::string my_name;
	LLAgentUI::buildFullname(my_name);
	std::string response = gSavedPerAccountSettings.getString("FSRejectFriendshipRequestsResponse");
	pack_instant_message(
		msg,
		gAgent.getID(),
		FALSE,
		gAgent.getSessionID(),
		from_id,
		my_name,
		response,
		IM_ONLINE,
		IM_DO_NOT_DISTURB_AUTO_RESPONSE,
		session_id);
	gAgent.sendReliableMessage();
}
// </FS:PP> FIRE-15233: Automatic friendship request refusal

bool callingcard_offer_callback(const LLSD& notification, const LLSD& response)
{
	S32 option = LLNotificationsUtil::getSelectedOption(notification, response);
	LLUUID fid;
	LLUUID from_id;
	LLMessageSystem* msg = gMessageSystem;
	switch(option)
	{
	case 0:
		// accept
		msg->newMessageFast(_PREHASH_AcceptCallingCard);
		msg->nextBlockFast(_PREHASH_AgentData);
		msg->addUUIDFast(_PREHASH_AgentID, gAgent.getID());
		msg->addUUIDFast(_PREHASH_SessionID, gAgent.getSessionID());
		msg->nextBlockFast(_PREHASH_TransactionBlock);
		msg->addUUIDFast(_PREHASH_TransactionID, notification["payload"]["transaction_id"].asUUID());
		fid = gInventory.findCategoryUUIDForType(LLFolderType::FT_CALLINGCARD);
		msg->nextBlockFast(_PREHASH_FolderData);
		msg->addUUIDFast(_PREHASH_FolderID, fid);
		msg->sendReliable(LLHost(notification["payload"]["sender"].asString()));
		break;
	case 1:
		// decline		
		msg->newMessageFast(_PREHASH_DeclineCallingCard);
		msg->nextBlockFast(_PREHASH_AgentData);
		msg->addUUIDFast(_PREHASH_AgentID, gAgent.getID());
		msg->addUUIDFast(_PREHASH_SessionID, gAgent.getSessionID());
		msg->nextBlockFast(_PREHASH_TransactionBlock);
		msg->addUUIDFast(_PREHASH_TransactionID, notification["payload"]["transaction_id"].asUUID());
		msg->sendReliable(LLHost(notification["payload"]["sender"].asString()));
		send_do_not_disturb_message(msg, notification["payload"]["source_id"].asUUID());
		break;
	default:
		// close button probably, possibly timed out
		break;
	}

	return false;
}
static LLNotificationFunctorRegistration callingcard_offer_cb_reg("OfferCallingCard", callingcard_offer_callback);

void process_offer_callingcard(LLMessageSystem* msg, void**)
{
	// someone has offered to form a friendship
	LL_DEBUGS("Messaging") << "callingcard offer" << LL_ENDL;

	LLUUID source_id;
	msg->getUUIDFast(_PREHASH_AgentData, _PREHASH_AgentID, source_id);
	// NaCl - Antispam Registry
	if (NACLAntiSpamRegistry::instance().checkQueue(ANTISPAM_QUEUE_CALLING_CARD, source_id, ANTISPAM_SOURCE_AGENT))
	{
		return;
	}
	// NaCl End
	LLUUID tid;
	msg->getUUIDFast(_PREHASH_AgentBlock, _PREHASH_TransactionID, tid);

	LLSD payload;
	payload["transaction_id"] = tid;
	payload["source_id"] = source_id;
	payload["sender"] = msg->getSender().getIPandPort();

	LLViewerObject* source = gObjectList.findObject(source_id);
	LLSD args;
	std::string source_name;
	if(source && source->isAvatar())
	{
		LLNameValue* nvfirst = source->getNVPair("FirstName");
		LLNameValue* nvlast  = source->getNVPair("LastName");
		if (nvfirst && nvlast)
		{
			source_name = LLCacheName::buildFullName(
				nvfirst->getString(), nvlast->getString());
		}
	}

	if(!source_name.empty())
	{
		if (gAgent.isDoNotDisturb() 
			|| LLMuteList::getInstance()->isMuted(source_id, source_name, LLMute::flagTextChat))
		{
			// automatically decline offer
			LLNotifications::instance().forceResponse(LLNotification::Params("OfferCallingCard").payload(payload), 1);
		}
		else
		{
			args["NAME"] = source_name;
			LLNotificationsUtil::add("OfferCallingCard", args, payload);
		}
	}
	else
	{
		LL_WARNS("Messaging") << "Calling card offer from an unknown source." << LL_ENDL;
	}
}

void process_accept_callingcard(LLMessageSystem* msg, void**)
{
	LLNotificationsUtil::add("CallingCardAccepted");
}

void process_decline_callingcard(LLMessageSystem* msg, void**)
{
	LLNotificationsUtil::add("CallingCardDeclined");
}

void translateSuccess(LLChat chat, LLSD toastArgs, std::string originalMsg, std::string expectLang, std::string translation, const std::string detected_language)
{
    // filter out non-interesting responses  
    if (!translation.empty()
        && ((detected_language.empty()) || (expectLang != detected_language))
        && (LLStringUtil::compareInsensitive(translation, originalMsg) != 0))
    {
        chat.mText += " (" + translation + ")";
    }

    LLNotificationsUI::LLNotificationManager::instance().onChat(chat, toastArgs);
}

void translateFailure(LLChat chat, LLSD toastArgs, int status, const std::string err_msg)
{
    std::string msg = LLTrans::getString("TranslationFailed", LLSD().with("[REASON]", err_msg));
    LLStringUtil::replaceString(msg, "\n", " "); // we want one-line error messages
    chat.mText += " (" + msg + ")";

    LLNotificationsUI::LLNotificationManager::instance().onChat(chat, toastArgs);
}


void process_chat_from_simulator(LLMessageSystem *msg, void **user_data)
{
	LLChat	chat;
	std::string		mesg;
	std::string		from_name;
	U8			source_temp;
	U8			type_temp;
	U8			audible_temp;
	LLColor4	color(1.0f, 1.0f, 1.0f, 1.0f);
	LLUUID		from_id;
	LLUUID		owner_id;
	LLViewerObject*	chatter;

	msg->getString("ChatData", "FromName", from_name);
	
	msg->getUUID("ChatData", "SourceID", from_id);
	chat.mFromID = from_id;
	
	// Object owner for objects
	msg->getUUID("ChatData", "OwnerID", owner_id);

	msg->getU8Fast(_PREHASH_ChatData, _PREHASH_SourceType, source_temp);
	chat.mSourceType = (EChatSourceType)source_temp;

	msg->getU8("ChatData", "ChatType", type_temp);
	chat.mChatType = (EChatType)type_temp;

	// NaCL - Antispam Registry
	if (chat.mChatType != CHAT_TYPE_START && chat.mChatType != CHAT_TYPE_STOP)
	{
		// owner_id = from_id for agents
		if (NACLAntiSpamRegistry::instance().checkQueue(ANTISPAM_QUEUE_CHAT, owner_id, ANTISPAM_SOURCE_AGENT))
		{
			return;
		}
	}
	// NaCl End

	msg->getU8Fast(_PREHASH_ChatData, _PREHASH_Audible, audible_temp);
	chat.mAudible = (EChatAudible)audible_temp;
	
	chat.mTime = LLFrameTimer::getElapsedSeconds();
	
	// IDEVO Correct for new-style "Resident" names
	if (chat.mSourceType == CHAT_SOURCE_AGENT)
	{
		// I don't know if it's OK to change this here, if 
		// anything downstream does lookups by name, for instance
		
		LLAvatarName av_name;
		if (LLAvatarNameCache::get(from_id, &av_name))
		{
			chat.mFromName = av_name.getDisplayName();
		}
		else
		{
			chat.mFromName = LLCacheName::cleanFullName(from_name);
		}
	}
	else
	{
		// make sure that we don't have an empty or all-whitespace name
		// <FS:KC> Objects with no name get renamed to NO_NAME_OBJECT so the object profile is still accessable
		//LLStringUtil::trim(from_name);
		//if (from_name.empty())
		//{
		//	from_name = LLTrans::getString("Unnamed");
		//}
		//chat.mFromName = from_name;
		static const boost::regex whitespace_exp("^\\s*$");
		if (chat.mSourceType == CHAT_SOURCE_OBJECT && boost::regex_search(from_name, whitespace_exp))
		{
			//[FIRE-2434 Mark Unamed Objects based on setting
			static LLCachedControl<bool> FSMarkObjects(gSavedSettings, "FSMarkObjects");
			if (FSMarkObjects)
			{
				chat.mFromName = LLTrans::getString("no_name_object");
			}
			else
			{
				chat.mFromName = "";
			}
		}
		else
		{
			chat.mFromName = from_name;
		}
		// </FS:KC>
	}

	BOOL is_do_not_disturb = gAgent.isDoNotDisturb();

	BOOL is_muted = FALSE;
	BOOL is_linden = FALSE;
	is_muted = LLMuteList::getInstance()->isMuted(
		from_id,
		from_name,
		LLMute::flagTextChat) 
		|| LLMuteList::getInstance()->isMuted(owner_id, LLMute::flagTextChat);
	is_linden = chat.mSourceType != CHAT_SOURCE_OBJECT &&
		LLMuteList::getInstance()->isLinden(from_name);

	if (is_muted && (chat.mSourceType == CHAT_SOURCE_OBJECT))
	{
		return;
	}

	BOOL is_audible = (CHAT_AUDIBLE_FULLY == chat.mAudible);
	chatter = gObjectList.findObject(from_id);
	if (chatter)
	{
		chat.mPosAgent = chatter->getPositionAgent();
		static LLCachedControl<bool> EffectScriptChatParticles(gSavedSettings, "EffectScriptChatParticles"); // <FS:PP> gSavedSettings to LLCachedControl

		// Make swirly things only for talking objects. (not script debug messages, though)
//		if (chat.mSourceType == CHAT_SOURCE_OBJECT 
//			&& chat.mChatType != CHAT_TYPE_DEBUG_MSG
//			&& gSavedSettings.getBOOL("EffectScriptChatParticles") )
// [RLVa:KB] - Checked: 2010-03-09 (RLVa-1.2.0b) | Modified: RLVa-1.0.0g
		if ( ((chat.mSourceType == CHAT_SOURCE_OBJECT) && (chat.mChatType != CHAT_TYPE_DEBUG_MSG)) && 
			 // <FS:PP> gSavedSettings to LLCachedControl
			 // (gSavedSettings.getBOOL("EffectScriptChatParticles")) &&
			 (EffectScriptChatParticles) &&
			 // </FS:PP>
			 ((!rlv_handler_t::isEnabled()) || (CHAT_TYPE_OWNER != chat.mChatType)) )
// [/RLVa:KB]
		{
			LLPointer<LLViewerPartSourceChat> psc = new LLViewerPartSourceChat(chatter->getPositionAgent());
			psc->setSourceObject(chatter);
			psc->setColor(color);
			//We set the particles to be owned by the object's owner, 
			//just in case they should be muted by the mute list
			psc->setOwnerUUID(owner_id);
			LLViewerPartSim::getInstance()->addPartSource(psc);
		}

		// record last audible utterance
		if (is_audible
			&& (is_linden || (!is_muted && !is_do_not_disturb)))
		{
			if (chat.mChatType != CHAT_TYPE_START 
				&& chat.mChatType != CHAT_TYPE_STOP)
			{
				gAgent.heardChat(chat.mFromID);
			}
		}
	}

	if (is_audible)
	{
		//BOOL visible_in_chat_bubble = FALSE;
		std::string verb;

		color.setVec(1.f,1.f,1.f,1.f);
		msg->getStringFast(_PREHASH_ChatData, _PREHASH_Message, mesg);

		// NaCl - Newline flood protection
		static LLCachedControl<bool> useAntiSpam(gSavedSettings, "UseAntiSpam");
		if (useAntiSpam)
		{
			bool doCheck = true;
			if (owner_id.isNull() || gAgentID == owner_id)
			{
				doCheck = false;
			}
			if (doCheck && chatter && chatter->permYouOwner())
			{
				doCheck = false;
			}
			if (doCheck && NACLAntiSpamRegistry::instance().checkNewlineFlood(ANTISPAM_QUEUE_CHAT, owner_id, mesg))
			{
				return;
			}
		}
		// NaCl End

// [RLVa:KB] - Checked: 2010-04-23 (RLVa-1.2.0f) | Modified: RLVa-1.2.0f
		if ( (rlv_handler_t::isEnabled()) && (CHAT_TYPE_START != chat.mChatType) && (CHAT_TYPE_STOP != chat.mChatType) )
		{
			// NOTE: chatter can be NULL (may not have rezzed yet, or could be another avie's HUD attachment)
			BOOL is_attachment = (chatter) ? chatter->isAttachment() : FALSE;
			BOOL is_owned_by_me = (chatter) ? chatter->permYouOwner() : FALSE;

			// Filtering "rules":
			//   avatar  => filter all avie text (unless it's this avie or they're an exemption)
			//   objects => filter everything except attachments this avie owns (never filter llOwnerSay or llRegionSayTo chat)
			if ( ( (CHAT_SOURCE_AGENT == chat.mSourceType) && (from_id != gAgent.getID()) ) || 
				 ( (CHAT_SOURCE_OBJECT == chat.mSourceType) && ((!is_owned_by_me) || (!is_attachment)) && 
				   (CHAT_TYPE_OWNER != chat.mChatType) && (CHAT_TYPE_DIRECT != chat.mChatType) ) )
			{
				bool fIsEmote = RlvUtil::isEmote(mesg);
				static LLCachedControl<bool> RestrainedLoveShowEllipsis(gSavedSettings, "RestrainedLoveShowEllipsis"); // <FS:PP> gSavedSettings to LLCachedControl
				if ((!fIsEmote) &&
					(((gRlvHandler.hasBehaviour(RLV_BHVR_RECVCHAT)) && (!gRlvHandler.isException(RLV_BHVR_RECVCHAT, from_id))) ||
					 ((gRlvHandler.hasBehaviour(RLV_BHVR_RECVCHATFROM)) && (gRlvHandler.isException(RLV_BHVR_RECVCHATFROM, from_id))) ))
				{
					// <FS:PP> gSavedSettings to LLCachedControl
					// if ( (gRlvHandler.filterChat(mesg, false)) && (!gSavedSettings.getBOOL("RestrainedLoveShowEllipsis")) )
					if ( (gRlvHandler.filterChat(mesg, false)) && (!RestrainedLoveShowEllipsis) )
					// </FS:PP>
						return;
				}
				else if ((fIsEmote) &&
					     (((gRlvHandler.hasBehaviour(RLV_BHVR_RECVEMOTE)) && (!gRlvHandler.isException(RLV_BHVR_RECVEMOTE, from_id))) ||
					      ((gRlvHandler.hasBehaviour(RLV_BHVR_RECVEMOTEFROM)) && (gRlvHandler.isException(RLV_BHVR_RECVEMOTEFROM, from_id))) ))
 				{
					// <FS:PP> gSavedSettings to LLCachedControl
					// if (!gSavedSettings.getBOOL("RestrainedLoveShowEllipsis"))
					if (!RestrainedLoveShowEllipsis)
					// </FS:PP>
						return;
					mesg = "/me ...";
				}
			}

			// Filtering "rules":
			//   avatar => filter only their name (unless it's this avie)
			//   other  => filter everything
			if (!RlvActions::canShowName(RlvActions::SNC_DEFAULT))
			{
				if (CHAT_SOURCE_AGENT != chat.mSourceType)
				{
					RlvUtil::filterNames(chat.mFromName);
				}
				else if (chat.mFromID != gAgent.getID())
				{
					chat.mFromName = RlvStrings::getAnonym(chat.mFromName);
					chat.mRlvNamesFiltered = TRUE;
				}
			}

			// Create an "objectim" URL for objects if we're either @shownames or @showloc restricted
			// (we need to do this now because we won't be have enough information to do it later on)
			if ( (CHAT_SOURCE_OBJECT == chat.mSourceType) &&
			     ( (!RlvActions::canShowName(RlvActions::SNC_DEFAULT)) || (!RlvActions::canShowLocation()) ) )
			{
				LLSD sdQuery;
				sdQuery["name"] = chat.mFromName;
				sdQuery["owner"] = owner_id;

				if ( (!RlvActions::canShowName(RlvActions::SNC_DEFAULT, owner_id)) && (!is_owned_by_me) )
					sdQuery["rlv_shownames"] = true;

				const LLViewerRegion* pRegion = LLWorld::getInstance()->getRegionFromPosAgent(chat.mPosAgent);
				if (pRegion)
					sdQuery["slurl"] = LLSLURL(pRegion->getName(), chat.mPosAgent).getLocationString();

				chat.mURL = LLSLURL("objectim", from_id, LLURI::mapToQueryString(sdQuery)).getSLURLString();
			}
		}
// [/RLVa:KB]

		BOOL ircstyle = FALSE;

		// Look for IRC-style emotes here so chatbubbles work
		// <FS:Ansariel> Consolidate IRC /me prefix checks
		//std::string prefix = mesg.substr(0, 4);
		//if (prefix == "/me " || prefix == "/me'")
		if (is_irc_me_prefix(mesg))
		// </FS:Ansariel>
		{
			ircstyle = TRUE;
		}
		chat.mText = mesg;

		// Look for the start of typing so we can put "..." in the bubbles.
		if (CHAT_TYPE_START == chat.mChatType)
		{
			LLLocalSpeakerMgr::getInstance()->setSpeakerTyping(from_id, TRUE);

			// Might not have the avatar constructed yet, eg on login.
			if (chatter && chatter->isAvatar())
			{
				((LLVOAvatar*)chatter)->startTyping();
			}
			return;
		}
		else if (CHAT_TYPE_STOP == chat.mChatType)
		{
			LLLocalSpeakerMgr::getInstance()->setSpeakerTyping(from_id, FALSE);

			// Might not have the avatar constructed yet, eg on login.
			if (chatter && chatter->isAvatar())
			{
				((LLVOAvatar*)chatter)->stopTyping();
			}
			return;
		}

		// Look for IRC-style emotes
		if (ircstyle)
		{
			// set CHAT_STYLE_IRC to avoid adding Avatar Name as author of message. See EXT-656
			chat.mChatStyle = CHAT_STYLE_IRC;

			// Do nothing, ircstyle is fixed above for chat bubbles
		}
		else
		{
			chat.mText = "";
			switch(chat.mChatType)
			{
			case CHAT_TYPE_WHISPER:
				chat.mText = LLTrans::getString("whisper") + " ";
				break;
			case CHAT_TYPE_OWNER:
				// <FS:TT> Client LSL Bridge
				{
					if (FSLSLBridge::instance().lslToViewer(mesg, from_id, owner_id))
					{
						return;
					}
				}
				// </FS:TT>
				
				// <FS:KC> cmdline packager
				if (cmdline_packager(mesg, from_id, owner_id))
				{
					return;
				}
				// </FS:KC>

// [RLVa:KB] - Checked: 2010-02-XX (RLVa-1.2.0a) | Modified: RLVa-1.1.0f
				// TODO-RLVa: [RLVa-1.2.0] consider rewriting this before a RLVa-1.2.0 release
				if ( (rlv_handler_t::isEnabled()) && (mesg.length() > 3) && (RLV_CMD_PREFIX == mesg[0]) && (CHAT_TYPE_OWNER == chat.mChatType) &&
					 ((!chatter) || (!chatter->isAttachment()) || (!chatter->isTempAttachment()) || (RlvSettings::getEnableTemporaryAttachments())) )
				{
					mesg.erase(0, 1);
					LLStringUtil::toLower(mesg);

					std::string strExecuted, strFailed, strRetained, *pstr;

					boost_tokenizer tokens(mesg, boost::char_separator<char>(",", "", boost::drop_empty_tokens));
					for (boost_tokenizer::iterator itToken = tokens.begin(); itToken != tokens.end(); ++itToken)
					{
						std::string strCmd = *itToken;

						ERlvCmdRet eRet = gRlvHandler.processCommand(from_id, strCmd, true);
						if ( (RlvSettings::getDebug()) &&
							 ( (!RlvSettings::getDebugHideUnsetDup()) || 
							   ((RLV_RET_SUCCESS_UNSET != eRet) && (RLV_RET_SUCCESS_DUPLICATE != eRet)) ) )
						{
							if ( RLV_RET_SUCCESS == (eRet & RLV_RET_SUCCESS) )	
								pstr = &strExecuted;
							else if ( RLV_RET_FAILED == (eRet & RLV_RET_FAILED) )
								pstr = &strFailed;
							else if (RLV_RET_RETAINED == eRet)
								pstr = &strRetained;
							else
							{
								RLV_ASSERT(false);
								pstr = &strFailed;
							}

							const char* pstrSuffix = RlvStrings::getStringFromReturnCode(eRet);
							if (pstrSuffix)
								strCmd.append(" (").append(pstrSuffix).append(")");

							if (!pstr->empty())
								pstr->push_back(',');
							pstr->append(strCmd);
						}
					}

					if (RlvForceWear::instanceExists())
						RlvForceWear::instance().done();

					if ( (!RlvSettings::getDebug()) || ((strExecuted.empty()) && (strFailed.empty()) && (strRetained.empty())) )
						return;

					// Silly people want comprehensive debug messages, blah :p
					if ( (!strExecuted.empty()) && (strFailed.empty()) && (strRetained.empty()) )
					{
						chat.mText = " executes: @";
						mesg = strExecuted;
					}
					else if ( (strExecuted.empty()) && (!strFailed.empty()) && (strRetained.empty()) )
					{
						chat.mText = " failed: @";
						mesg = strFailed;
					}
					else if ( (strExecuted.empty()) && (strFailed.empty()) && (!strRetained.empty()) )
					{
						chat.mText = " retained: @";
						mesg = strRetained;
					}
					else
					{
						chat.mText = ": @";
						if (!strExecuted.empty())
							mesg += "\n    - executed: @" + strExecuted;
						if (!strFailed.empty())
							mesg += "\n    - failed: @" + strFailed;
						if (!strRetained.empty())
							mesg += "\n    - retained: @" + strRetained;
					}

					break;
				}
// [/RLVa:KB]
// [RLVa:KB] - Checked: 2010-03-09 (RLVa-1.2.0b) | Modified: RLVa-1.0.0g
				// Copy/paste from above
				if  ( (rlv_handler_t::isEnabled()) && (chatter) && (chat.mSourceType == CHAT_SOURCE_OBJECT) &&
					  (gSavedSettings.getBOOL("EffectScriptChatParticles")) )
				{
					LLPointer<LLViewerPartSourceChat> psc = new LLViewerPartSourceChat(chatter->getPositionAgent());
					psc->setSourceObject(chatter);
					psc->setColor(color);
					//We set the particles to be owned by the object's owner, 
					//just in case they should be muted by the mute list
					psc->setOwnerUUID(owner_id);
					LLViewerPartSim::getInstance()->addPartSource(psc);
				}
// [/RLVa:KB]
			case CHAT_TYPE_DEBUG_MSG:
			case CHAT_TYPE_NORMAL:
			case CHAT_TYPE_DIRECT:
				break;
			case CHAT_TYPE_SHOUT:
				chat.mText = LLTrans::getString("shout") + " ";
				break;
			case CHAT_TYPE_START:
			case CHAT_TYPE_STOP:
				LL_WARNS("Messaging") << "Got chat type start/stop in main chat processing." << LL_ENDL;
				break;
			default:
				LL_WARNS("Messaging") << "Unknown type " << chat.mChatType << " in chat!" << LL_ENDL;
				break;
			}

			chat.mText += mesg;
		}

		// We have a real utterance now, so can stop showing "..." and proceed.
		if (chatter && chatter->isAvatar())
		{
			LLLocalSpeakerMgr::getInstance()->setSpeakerTyping(from_id, FALSE);
			((LLVOAvatar*)chatter)->stopTyping();
			
			if (!is_muted && !is_do_not_disturb)
			{
				//visible_in_chat_bubble = gSavedSettings.getBOOL("UseChatBubbles");
				std::string formated_msg = "";
				LLViewerChat::formatChatMsg(chat, formated_msg);
				LLChat chat_bubble = chat;

				chat_bubble.mText = formated_msg;
				((LLVOAvatar*)chatter)->addChat(chat_bubble);
			}
		}
		
		if (chatter)
		{
			chat.mPosAgent = chatter->getPositionAgent();
		}

		// truth table:
		// LINDEN	BUSY	MUTED	OWNED_BY_YOU	TASK		DISPLAY		STORE IN HISTORY
		// F		F		F		F				*			Yes			Yes
		// F		F		F		T				*			Yes			Yes
		// F		F		T		F				*			No			No
		// F		F		T		T				*			No			No
		// F		T		F		F				*			No			Yes
		// F		T		F		T				*			Yes			Yes
		// F		T		T		F				*			No			No
		// F		T		T		T				*			No			No
		// T		*		*		*				F			Yes			Yes

		chat.mMuted = is_muted && !is_linden;

		// pass owner_id to chat so that we can display the remote
		// object inspect for an object that is chatting with you
		LLSD args;
		chat.mOwnerID = owner_id;

		// <FS:PP> FIRE-10178: Keyword Alerts in group IM do not work unless the group is in the foreground (notification on receipt of local chat)
		if (FSKeywords::getInstance()->chatContainsKeyword(chat, true))
		{
			FSKeywords::notify(chat);
		}
		// </FS:PP>

		// <FS:PP> gSavedSettings to LLCachedControl
		// if (gSavedSettings.getBOOL("TranslateChat") && chat.mSourceType != CHAT_SOURCE_SYSTEM)
		static LLCachedControl<bool> TranslateChat(gSavedSettings, "TranslateChat");
		if (TranslateChat && chat.mSourceType != CHAT_SOURCE_SYSTEM)
		// </FS:PP>
		{
			if (chat.mChatStyle == CHAT_STYLE_IRC)
			{
				mesg = mesg.substr(4, std::string::npos);
			}
			const std::string from_lang = ""; // leave empty to trigger autodetect
			const std::string to_lang = LLTranslate::getTranslateLanguage();

            LLTranslate::translateMessage(from_lang, to_lang, mesg,
                boost::bind(&translateSuccess, chat, args, mesg, from_lang, _1, _2),
                boost::bind(&translateFailure, chat, args, _1, _2));

		}
		else
		{
			LLNotificationsUI::LLNotificationManager::instance().onChat(chat, args);
		}

		// don't call notification for debug messages from not owned objects
		if (chat.mChatType == CHAT_TYPE_DEBUG_MSG)
		{
			// <FS:Ansariel> FIRE-15014: [OpenSim] osMessageObject(target, message) fails silently
			//if (gAgentID != chat.mOwnerID)
#ifdef OPENSIM
			if (LLGridManager::getInstance()->isInSecondLife() && gAgentID != chat.mOwnerID)
#else
			if (gAgentID != chat.mOwnerID)
#endif
			// </FS:Ansariel>
			{
				return;
			}
		}

		if (mesg != "")
		{
			LLSD msg_notify = LLSD(LLSD::emptyMap());
			msg_notify["session_id"] = LLUUID();
			msg_notify["from_id"] = chat.mFromID;
			msg_notify["source_type"] = chat.mSourceType;
			on_new_message(msg_notify);
		}

	}
}


// Simulator we're on is informing the viewer that the agent
// is starting to teleport (perhaps to another sim, perhaps to the 
// same sim). If we initiated the teleport process by sending some kind 
// of TeleportRequest, then this info is redundant, but if the sim 
// initiated the teleport (via a script call, being killed, etc.) 
// then this info is news to us.
void process_teleport_start(LLMessageSystem *msg, void**)
{
	// on teleport, don't tell them about destination guide anymore
	LLFirstUse::notUsingDestinationGuide(false);
	U32 teleport_flags = 0x0;
	msg->getU32("Info", "TeleportFlags", teleport_flags);

	LL_DEBUGS("Messaging") << "Got TeleportStart with TeleportFlags=" << teleport_flags << ". gTeleportDisplay: " << gTeleportDisplay << ", gAgent.mTeleportState: " << gAgent.getTeleportState() << LL_ENDL;

	// *NOTE: The server sends two StartTeleport packets when you are teleporting to a LM
	LLViewerMessage::getInstance()->mTeleportStartedSignal();

//	if (teleport_flags & TELEPORT_FLAGS_DISABLE_CANCEL)
// [RLVa:KB] - Checked: 2010-04-07 (RLVa-1.2.0d) | Added: RLVa-0.2.0b
	if ( ((teleport_flags & TELEPORT_FLAGS_DISABLE_CANCEL) && !gSavedSettings.getBOOL("FSAlwaysShowTPCancel")) || (!gRlvHandler.getCanCancelTp()) )
// [/RLVa:KB]
	{
		gViewerWindow->setProgressCancelButtonVisible(FALSE);
	}
	else
	{
		gViewerWindow->setProgressCancelButtonVisible(TRUE, LLTrans::getString("Cancel"));
	}

	// Freeze the UI and show progress bar
	// Note: could add data here to differentiate between normal teleport and death.

	if( gAgent.getTeleportState() == LLAgent::TELEPORT_NONE )
	{
		gTeleportDisplay = TRUE;
		gAgent.setTeleportState( LLAgent::TELEPORT_START );
		make_ui_sound("UISndTeleportOut");
		
		LL_INFOS("Messaging") << "Teleport initiated by remote TeleportStart message with TeleportFlags: " <<  teleport_flags << LL_ENDL;

		// Don't call LLFirstUse::useTeleport here because this could be
		// due to being killed, which would send you home, not to a Telehub
	}
}

boost::signals2::connection LLViewerMessage::setTeleportStartedCallback(teleport_started_callback_t cb)
{
	return mTeleportStartedSignal.connect(cb);
}

void process_teleport_progress(LLMessageSystem* msg, void**)
{
	LLUUID agent_id;
	msg->getUUID("AgentData", "AgentID", agent_id);
	if((gAgent.getID() != agent_id)
	   || (gAgent.getTeleportState() == LLAgent::TELEPORT_NONE))
	{
		LL_WARNS("Messaging") << "Unexpected teleport progress message." << LL_ENDL;
		return;
	}
	U32 teleport_flags = 0x0;
	msg->getU32("Info", "TeleportFlags", teleport_flags);
//	if (teleport_flags & TELEPORT_FLAGS_DISABLE_CANCEL)
// [RLVa:KB] - Checked: 2010-04-07 (RLVa-1.2.0d) | Added: RLVa-0.2.0b
	if ( ((teleport_flags & TELEPORT_FLAGS_DISABLE_CANCEL) && !gSavedSettings.getBOOL("FSAlwaysShowTPCancel")) || (!gRlvHandler.getCanCancelTp()) )
// [/RLVa:KB]
	{
		gViewerWindow->setProgressCancelButtonVisible(FALSE);
	}
	else
	{
		gViewerWindow->setProgressCancelButtonVisible(TRUE, LLTrans::getString("Cancel"));
	}
	std::string buffer;
	msg->getString("Info", "Message", buffer);
	LL_DEBUGS("Messaging") << "teleport progress: " << buffer << LL_ENDL;

	//Sorta hacky...default to using simulator raw messages
	//if we don't find the coresponding mapping in our progress mappings
	std::string message = buffer;

	if (LLAgent::sTeleportProgressMessages.find(buffer) != 
		LLAgent::sTeleportProgressMessages.end() )
	{
		message = LLAgent::sTeleportProgressMessages[buffer];
	}

	gAgent.setTeleportMessage(LLAgent::sTeleportProgressMessages[message]);
}

class LLFetchInWelcomeArea : public LLInventoryFetchDescendentsObserver
{
public:
	LLFetchInWelcomeArea(const uuid_vec_t &ids) :
		LLInventoryFetchDescendentsObserver(ids)
	{}
	virtual void done()
	{
		LLIsType is_landmark(LLAssetType::AT_LANDMARK);
		LLIsType is_card(LLAssetType::AT_CALLINGCARD);

		LLInventoryModel::cat_array_t	card_cats;
		LLInventoryModel::item_array_t	card_items;
		LLInventoryModel::cat_array_t	land_cats;
		LLInventoryModel::item_array_t	land_items;

		uuid_vec_t::iterator it = mComplete.begin();
		uuid_vec_t::iterator end = mComplete.end();
		for(; it != end; ++it)
		{
			gInventory.collectDescendentsIf(
				(*it),
				land_cats,
				land_items,
				LLInventoryModel::EXCLUDE_TRASH,
				is_landmark);
			gInventory.collectDescendentsIf(
				(*it),
				card_cats,
				card_items,
				LLInventoryModel::EXCLUDE_TRASH,
				is_card);
		}

		gInventory.removeObserver(this);
		delete this;
	}
};



class LLPostTeleportNotifiers : public LLEventTimer 
{
public:
	LLPostTeleportNotifiers();
	virtual ~LLPostTeleportNotifiers();

	//function to be called at the supplied frequency
	virtual BOOL tick();
};

LLPostTeleportNotifiers::LLPostTeleportNotifiers() : LLEventTimer( 2.0 )
{
};

LLPostTeleportNotifiers::~LLPostTeleportNotifiers()
{
}

BOOL LLPostTeleportNotifiers::tick()
{
	BOOL all_done = FALSE;
	if ( gAgent.getTeleportState() == LLAgent::TELEPORT_NONE )
	{
		// get callingcards and landmarks available to the user arriving.
		uuid_vec_t folders;
		const LLUUID callingcard_id = gInventory.findCategoryUUIDForType(LLFolderType::FT_CALLINGCARD);
		if(callingcard_id.notNull()) 
			folders.push_back(callingcard_id);
		const LLUUID folder_id = gInventory.findCategoryUUIDForType(LLFolderType::FT_LANDMARK);
		if(folder_id.notNull()) 
			folders.push_back(folder_id);
		if(!folders.empty())
		{
			LLFetchInWelcomeArea* fetcher = new LLFetchInWelcomeArea(folders);
			fetcher->startFetch();
			if(fetcher->isFinished())
			{
				fetcher->done();
			}
			else
			{
				gInventory.addObserver(fetcher);
			}
		}
		all_done = TRUE;
	}

	return all_done;
}



// Teleport notification from the simulator
// We're going to pretend to be a new agent
void process_teleport_finish(LLMessageSystem* msg, void**)
{
	LL_DEBUGS("Messaging") << "Got teleport location message" << LL_ENDL;
	LLUUID agent_id;
	msg->getUUIDFast(_PREHASH_Info, _PREHASH_AgentID, agent_id);
	if (agent_id != gAgent.getID())
	{
		LL_WARNS("Messaging") << "Got teleport notification for wrong agent!" << LL_ENDL;
		return;
	}

    if (gAgent.getTeleportState() == LLAgent::TELEPORT_NONE)
    {
        // Server either ignored teleport cancel message or did not receive it in time.
        // This message can't be ignored since teleport is complete at server side
        gAgent.restoreCanceledTeleportRequest();
    }
	
	// Teleport is finished; it can't be cancelled now.
	gViewerWindow->setProgressCancelButtonVisible(FALSE);

	gPipeline.doResetVertexBuffers(true);

	// Do teleport effect for where you're leaving
	// VEFFECT: TeleportStart
	LLHUDEffectSpiral *effectp = (LLHUDEffectSpiral *)LLHUDManager::getInstance()->createViewerEffect(LLHUDObject::LL_HUD_EFFECT_POINT, TRUE);
	effectp->setPositionGlobal(gAgent.getPositionGlobal());
	effectp->setColor(LLColor4U(gAgent.getEffectColor()));
	LLHUDManager::getInstance()->sendEffects();

	U32 location_id;
	U32 sim_ip;
	U16 sim_port;
	LLVector3 pos, look_at;
	U64 region_handle;
	msg->getU32Fast(_PREHASH_Info, _PREHASH_LocationID, location_id);
	msg->getIPAddrFast(_PREHASH_Info, _PREHASH_SimIP, sim_ip);
	msg->getIPPortFast(_PREHASH_Info, _PREHASH_SimPort, sim_port);
	//msg->getVector3Fast(_PREHASH_Info, _PREHASH_Position, pos);
	//msg->getVector3Fast(_PREHASH_Info, _PREHASH_LookAt, look_at);
	msg->getU64Fast(_PREHASH_Info, _PREHASH_RegionHandle, region_handle);
	U32 teleport_flags;
	msg->getU32Fast(_PREHASH_Info, _PREHASH_TeleportFlags, teleport_flags);

// <FS:CR> Aurora Sim
	U32 region_size_x = 256;
	U32 region_size_y = 256;

#ifdef OPENSIM
	if (LLGridManager::getInstance()->isInOpenSim())
	{
		msg->getU32Fast(_PREHASH_Info, _PREHASH_RegionSizeX, region_size_x);
		msg->getU32Fast(_PREHASH_Info, _PREHASH_RegionSizeY, region_size_y);

		//and a little hack for Second Life compatibility
		if (region_size_y == 0 || region_size_x == 0)
		{
			region_size_x = 256;
			region_size_y = 256;
		}
	}
#endif
// </FS:CR> Aurora Sim
	
	std::string seedCap;
	msg->getStringFast(_PREHASH_Info, _PREHASH_SeedCapability, seedCap);

	// update home location if we are teleporting out of prelude - specific to teleporting to welcome area 
	if((teleport_flags & TELEPORT_FLAGS_SET_HOME_TO_TARGET)
	   && (!gAgent.isGodlike()))
	{
		gAgent.setHomePosRegion(region_handle, pos);

		// Create a timer that will send notices when teleporting is all finished.  Since this is 
		// based on the LLEventTimer class, it will be managed by that class and not orphaned or leaked.
		new LLPostTeleportNotifiers();
	}

	LLHost sim_host(sim_ip, sim_port);

	// Viewer trusts the simulator.
	gMessageSystem->enableCircuit(sim_host, TRUE);
// <FS:CR> Aurora Sim
	//LLViewerRegion* regionp =  LLWorld::getInstance()->addRegion(region_handle, sim_host);
	LLViewerRegion* regionp =  LLWorld::getInstance()->addRegion(region_handle, sim_host, region_size_x, region_size_y);
// </FS:CR> Aurora Sim
	
	// Ansariel: Disable teleport beacon after teleport
	if (gSavedSettings.getBOOL("FSDisableBeaconAfterTeleport"))
	{
		LLTracker::stopTracking((void *)(intptr_t)TRUE);
		LLWorldMap::getInstance()->cancelTracking();
	}

	// <FS:CR> FIRE-5118 - Lightshare support
	FSLightshare::getInstance()->processLightshareReset();
	// </FS:CR>
/*
	// send camera update to new region
	gAgentCamera.updateCamera();

	// likewise make sure the camera is behind the avatar
	gAgentCamera.resetView(TRUE);
	LLVector3 shift_vector = regionp->getPosRegionFromGlobal(gAgent.getRegion()->getOriginGlobal());
	gAgent.setRegion(regionp);
	gObjectList.shiftObjects(shift_vector);

	if (isAgentAvatarValid())
	{
		gAgentAvatarp->clearChatText();
		gAgentCamera.slamLookAt(look_at);
	}
	gAgent.setPositionAgent(pos);
	gAssetStorage->setUpstream(sim);
	gCacheName->setUpstream(sim);
*/

	// Make sure we're standing
	gAgent.standUp();

	// now, use the circuit info to tell simulator about us!
	LL_INFOS("Messaging") << "process_teleport_finish() Enabling "
			<< sim_host << " with code " << msg->mOurCircuitCode << LL_ENDL;
	msg->newMessageFast(_PREHASH_UseCircuitCode);
	msg->nextBlockFast(_PREHASH_CircuitCode);
	msg->addU32Fast(_PREHASH_Code, msg->getOurCircuitCode());
	msg->addUUIDFast(_PREHASH_SessionID, gAgent.getSessionID());
	msg->addUUIDFast(_PREHASH_ID, gAgent.getID());
	msg->sendReliable(sim_host);

	send_complete_agent_movement(sim_host);
	gAgent.setTeleportState( LLAgent::TELEPORT_MOVING );
	gAgent.setTeleportMessage(LLAgent::sTeleportProgressMessages["contacting"]);

	LL_DEBUGS("CrossingCaps") << "Calling setSeedCapability from process_teleport_finish(). Seed cap == "
			<< seedCap << LL_ENDL;
	regionp->setSeedCapability(seedCap);

	// Don't send camera updates to the new region until we're
	// actually there...

	// <FS:Ansariel> Copied from process_teleport_local: Keep us flying if we
	//               were flying before the teleport or we always want to fly
	//               after a TP.
	if (teleport_flags & TELEPORT_FLAGS_IS_FLYING || gSavedSettings.getBOOL("FSFlyAfterTeleport"))
	{
		gAgent.setFlying(TRUE);
	}
	else
	{
		gAgent.setFlying(FALSE);
	}
	// </FS:Ansariel>

	// <FS:Ansariel> Stop typing after teleport (possible fix for FIRE-7273)
	gAgent.stopTyping();

	// Now do teleport effect for where you're going.
	// VEFFECT: TeleportEnd
	effectp = (LLHUDEffectSpiral *)LLHUDManager::getInstance()->createViewerEffect(LLHUDObject::LL_HUD_EFFECT_POINT, TRUE);
	effectp->setPositionGlobal(gAgent.getPositionGlobal());

	effectp->setColor(LLColor4U(gAgent.getEffectColor()));
	LLHUDManager::getInstance()->sendEffects();

//	gTeleportDisplay = TRUE;
//	gTeleportDisplayTimer.reset();
//	gViewerWindow->setShowProgress(TRUE);
}

// stuff we have to do every time we get an AvatarInitComplete from a sim
/*
void process_avatar_init_complete(LLMessageSystem* msg, void**)
{
	LLVector3 agent_pos;
	msg->getVector3Fast(_PREHASH_AvatarData, _PREHASH_Position, agent_pos);
	agent_movement_complete(msg->getSender(), agent_pos);
}
*/

void process_agent_movement_complete(LLMessageSystem* msg, void**)
{
	gShiftFrame = true;
	gAgentMovementCompleted = true;

	LLUUID agent_id;
	msg->getUUIDFast(_PREHASH_AgentData, _PREHASH_AgentID, agent_id);
	LLUUID session_id;
	msg->getUUIDFast(_PREHASH_AgentData, _PREHASH_SessionID, session_id);
	if((gAgent.getID() != agent_id) || (gAgent.getSessionID() != session_id))
	{
		LL_WARNS("Messaging") << "Incorrect id in process_agent_movement_complete()"
				<< LL_ENDL;
		return;
	}

	LL_DEBUGS("Messaging") << "process_agent_movement_complete()" << LL_ENDL;

	// *TODO: check timestamp to make sure the movement compleation
	// makes sense.
	LLVector3 agent_pos;
	msg->getVector3Fast(_PREHASH_Data, _PREHASH_Position, agent_pos);
	LLVector3 look_at;
	msg->getVector3Fast(_PREHASH_Data, _PREHASH_LookAt, look_at);
	U64 region_handle;
	msg->getU64Fast(_PREHASH_Data, _PREHASH_RegionHandle, region_handle);
	
	std::string version_channel;
	msg->getString("SimData", "ChannelVersion", version_channel);

	if (!isAgentAvatarValid())
	{
		// Could happen if you were immediately god-teleported away on login,
		// maybe other cases.  Continue, but warn.
		LL_WARNS("Messaging") << "agent_movement_complete() with NULL avatarp." << LL_ENDL;
	}

	F32 x, y;
	from_region_handle(region_handle, &x, &y);
	LLViewerRegion* regionp = LLWorld::getInstance()->getRegionFromHandle(region_handle);
	if (!regionp)
	{
		if (gAgent.getRegion())
		{
			LL_WARNS("Messaging") << "current region " << gAgent.getRegion()->getOriginGlobal() << LL_ENDL;
		}

		LL_WARNS("Messaging") << "Agent being sent to invalid home region: " 
			<< x << ":" << y 
			<< " current pos " << gAgent.getPositionGlobal()
			<< LL_ENDL;
		LLAppViewer::instance()->forceDisconnect(LLTrans::getString("SentToInvalidRegion"));
		return;

	}

	LL_INFOS("Messaging") << "Changing home region to " << x << ":" << y << LL_ENDL;

	// set our upstream host the new simulator and shuffle things as
	// appropriate.
	LLVector3 shift_vector = regionp->getPosRegionFromGlobal(
		gAgent.getRegion()->getOriginGlobal());
	gAgent.setRegion(regionp);
	gObjectList.shiftObjects(shift_vector);
// <FS:CR> FIRE-11593: Opensim "4096 Bug" Fix by Latif Khalifa
#ifdef OPENSIM
	// Is this a really long jump?
	if (shift_vector.length() > 2048.f * 256.f)
	{
		regionp->reInitPartitions();
		gAgent.setRegion(regionp);
		// Kill objects in the regions we left behind
		for (LLWorld::region_list_t::const_iterator r = LLWorld::getInstance()->getRegionList().begin();
			r != LLWorld::getInstance()->getRegionList().end(); ++r)
		{
			if (*r != regionp)
			{
				gObjectList.killObjects(*r);
			}
		}
	}
#endif
// </FS:CR>
	gAssetStorage->setUpstream(msg->getSender());
	gCacheName->setUpstream(msg->getSender());
	gViewerThrottle.sendToSim();
	gViewerWindow->sendShapeToSim();

	bool is_teleport = gAgent.getTeleportState() == LLAgent::TELEPORT_MOVING;

	if( is_teleport )
	{
		if (gAgent.getTeleportKeepsLookAt())
		{
			// *NOTE: the LookAt data we get from the sim here doesn't
			// seem to be useful, so get it from the camera instead
			look_at = LLViewerCamera::getInstance()->getAtAxis();
		}
		// Force the camera back onto the agent, don't animate.
		gAgentCamera.setFocusOnAvatar(TRUE, FALSE);
		gAgentCamera.slamLookAt(look_at);
		gAgentCamera.updateCamera();

		gAgent.setTeleportState( LLAgent::TELEPORT_START_ARRIVAL );

		// <FS:Ansariel> [Legacy Bake]
		// set the appearance on teleport since the new sim does not;
		// know what you look like.
		gAgent.sendAgentSetAppearance();
		// </FS:Ansariel> [Legacy Bake]

		if (isAgentAvatarValid())
		{
			// [FS:CR] Reimplement DEV-4907 (Maybe we like long distracting messages?)
			if (gSavedSettings.getBOOL("FSShowBackSLURL"))
			{
				LLSLURL slurl;
				gAgent.getTeleportSourceSLURL(slurl);
				LLSD substitution = LLSD().with("[T_SLURL]", slurl.getSLURLString());
				std::string completed_from = LLAgent::sTeleportProgressMessages["completed_from"];
				LLStringUtil::format(completed_from, substitution);
				
				LLSD args;
				args["MESSAGE"] = completed_from;
				LLNotificationsUtil::add("ChatSystemMessageTip", args);
			}
			// [/FS:CR]
			// Set the new position
			gAgentAvatarp->setPositionAgent(agent_pos);
			gAgentAvatarp->clearChat();
			gAgentAvatarp->slamPosition();
		}
	}
	else
	{
		// This is initial log-in or a region crossing
		gAgent.setTeleportState( LLAgent::TELEPORT_NONE );

		if(LLStartUp::getStartupState() < STATE_STARTED)
		{	// This is initial log-in, not a region crossing:
			// Set the camera looking ahead of the AV so send_agent_update() below 
			// will report the correct location to the server.
			LLVector3 look_at_point = look_at;
			look_at_point = agent_pos + look_at_point.rotVec(gAgent.getQuat());

			static LLVector3 up_direction(0.0f, 0.0f, 1.0f);
			LLViewerCamera::getInstance()->lookAt(agent_pos, look_at_point, up_direction);
		}
	}

	if ( LLTracker::isTracking(NULL) )
	{
		// Check distance to beacon, if < 5m, remove beacon
		LLVector3d beacon_pos = LLTracker::getTrackedPositionGlobal();
		LLVector3 beacon_dir(agent_pos.mV[VX] - (F32)fmod(beacon_pos.mdV[VX], 256.0), agent_pos.mV[VY] - (F32)fmod(beacon_pos.mdV[VY], 256.0), 0);
		if (beacon_dir.magVecSquared() < 25.f)
		{
			LLTracker::stopTracking(NULL);
		}
		else if ( is_teleport && !gAgent.getTeleportKeepsLookAt() && look_at.isExactlyZero())
		{
			//look at the beacon
			LLVector3 global_agent_pos = agent_pos;
			global_agent_pos[0] += x;
			global_agent_pos[1] += y;
			look_at = (LLVector3)beacon_pos - global_agent_pos;
			look_at.normVec();
			gAgentCamera.slamLookAt(look_at);
		}
	}

	// TODO: Put back a check for flying status! DK 12/19/05
	// Sim tells us whether the new position is off the ground
	/*
	if (teleport_flags & TELEPORT_FLAGS_IS_FLYING)
	{
		gAgent.setFlying(TRUE);
	}
	else
	{
		gAgent.setFlying(FALSE);
	}
	*/

	send_agent_update(TRUE, TRUE);

	if (gAgent.getRegion()->getBlockFly())
	{
		gAgent.setFlying(gAgent.canFly());
	}

	// force simulator to recognize do not disturb state
	if (gAgent.isDoNotDisturb())
	{
		gAgent.setDoNotDisturb(true);
	}
	else
	{
		gAgent.setDoNotDisturb(false);
	}

	if (isAgentAvatarValid())
	{
		gAgentAvatarp->mFootPlane.clearVec();
	}
	
	// send walk-vs-run status
//	gAgent.sendWalkRun(gAgent.getRunning() || gAgent.getAlwaysRun());
// [RLVa:KB] - Checked: 2011-05-11 (RLVa-1.3.0i) | Added: RLVa-1.3.0i
	gAgent.sendWalkRun();
// [/RLVa:KB]

	// If the server version has changed, display an info box and offer
	// to display the release notes, unless this is the initial log in.
	if (gLastVersionChannel == version_channel)
	{
		return;
	}

	// <FS:Ansariel> Bring back simulator version changed messages after TP
	if (!gLastVersionChannel.empty() && gSavedSettings.getBOOL("FSShowServerVersionChangeNotice"))
	{
		LLSD args;
		args["OLDVERSION"] = gLastVersionChannel;
		args["NEWVERSION"] = version_channel;
		LLNotificationsUtil::add("ServerVersionChanged", args);
	}
	// </FS:Ansariel>

	gLastVersionChannel = version_channel;
}

void process_crossed_region(LLMessageSystem* msg, void**)
{
	LLUUID agent_id;
	msg->getUUIDFast(_PREHASH_AgentData, _PREHASH_AgentID, agent_id);
	LLUUID session_id;
	msg->getUUIDFast(_PREHASH_AgentData, _PREHASH_SessionID, session_id);
	if((gAgent.getID() != agent_id) || (gAgent.getSessionID() != session_id))
	{
		LL_WARNS("Messaging") << "Incorrect id in process_crossed_region()"
				<< LL_ENDL;
		return;
	}
	LL_INFOS("Messaging") << "process_crossed_region()" << LL_ENDL;
	gAgentAvatarp->resetRegionCrossingTimer();
	// <FS:Ansariel> FIRE-12004: Attachments getting lost on TP; this is apparently the place to
	//               hook in for region crossings - we get an info from the simulator that we
	//               crossed a region and then the viewer starts the handover process. We only
	//               receive this message if we can actually cross the region and aren't blocked
	//               for some reason (e.g. banned, group access...)
	gAgentAvatarp->setIsCrossingRegion(true);

	U32 sim_ip;
	msg->getIPAddrFast(_PREHASH_RegionData, _PREHASH_SimIP, sim_ip);
	U16 sim_port;
	msg->getIPPortFast(_PREHASH_RegionData, _PREHASH_SimPort, sim_port);
	LLHost sim_host(sim_ip, sim_port);
	U64 region_handle;
	msg->getU64Fast(_PREHASH_RegionData, _PREHASH_RegionHandle, region_handle);
	
	std::string seedCap;
	msg->getStringFast(_PREHASH_RegionData, _PREHASH_SeedCapability, seedCap);

// <FS:CR> Aurora Sim
	U32 region_size_x = 256;
	U32 region_size_y = 256;

#ifdef OPENSIM
	if (LLGridManager::getInstance()->isInOpenSim())
	{
		msg->getU32(_PREHASH_RegionData, _PREHASH_RegionSizeX, region_size_x);
		msg->getU32(_PREHASH_RegionData, _PREHASH_RegionSizeY, region_size_y);

		//and a little hack for Second Life compatibility	
		if (region_size_y == 0 || region_size_x == 0)
		{
			region_size_x = 256;
			region_size_y = 256;
		}
	}
#endif
// </FS:CR> Aurora Sim
	send_complete_agent_movement(sim_host);

// <FS:CR> Aurora Sim
	//LLViewerRegion* regionp = LLWorld::getInstance()->addRegion(region_handle, sim_host);
	LLViewerRegion* regionp = LLWorld::getInstance()->addRegion(region_handle, sim_host, region_size_x, region_size_y);
// </FS:CR> Aurora Sim
	LL_DEBUGS("CrossingCaps") << "Calling setSeedCapability from process_crossed_region(). Seed cap == "
			<< seedCap << LL_ENDL;
	regionp->setSeedCapability(seedCap);
}



// Sends avatar and camera information to simulator.
// Sent roughly once per frame, or 20 times per second, whichever is less often

const F32 THRESHOLD_HEAD_ROT_QDOT = 0.9997f;	// ~= 2.5 degrees -- if its less than this we need to update head_rot
const F32 MAX_HEAD_ROT_QDOT = 0.99999f;			// ~= 0.5 degrees -- if its greater than this then no need to update head_rot
												// between these values we delay the updates (but no more than one second)

static LLTrace::BlockTimerStatHandle FTM_AGENT_UPDATE_SEND("Send Message");

void send_agent_update(BOOL force_send, BOOL send_reliable)
{
	if (gAgent.getTeleportState() != LLAgent::TELEPORT_NONE)
	{
		// We don't care if they want to send an agent update, they're not allowed to until the simulator
		// that's the target is ready to receive them (after avatar_init_complete is received)
		return;
	}
	
	if(gAgent.getPhantom()) return; //Don't want to do this while phantom

	// We have already requested to log out.  Don't send agent updates.
	if(LLAppViewer::instance()->logoutRequestSent())
	{
		return;
	}

	// no region to send update to
	if(gAgent.getRegion() == NULL)
	{
		return;
	}

	const F32 TRANSLATE_THRESHOLD = 0.01f;

	// NOTA BENE: This is (intentionally?) using the small angle sine approximation to test for rotation
	//			  Plus, there is an extra 0.5 in the mix since the perpendicular between last_camera_at and getAtAxis() bisects cam_rot_change
	//			  Thus, we're actually testing against 0.2 degrees
	const F32 ROTATION_THRESHOLD = 0.1f * 2.f*F_PI/360.f;			//  Rotation thresh 0.2 deg, see note above

	const U8 DUP_MSGS = 1;				//  HACK!  number of times to repeat data on motionless agent

	//  Store data on last sent update so that if no changes, no send
	static LLVector3 last_camera_pos_agent, 
					 last_camera_at, 
					 last_camera_left,
					 last_camera_up;
	
	static LLVector3 cam_center_chg,
					 cam_rot_chg;

	static LLQuaternion last_head_rot;
	static U32 last_control_flags = 0;
	static U8 last_render_state;
	static U8 duplicate_count = 0;
	static F32 head_rot_chg = 1.0;
	static U8 last_flags;

	LLMessageSystem	*msg = gMessageSystem;
	LLVector3		camera_pos_agent;				// local to avatar's region
	U8				render_state;

	LLQuaternion body_rotation = gAgent.getFrameAgent().getQuaternion();
	LLQuaternion head_rotation = gAgent.getHeadRotation();

	camera_pos_agent = gAgentCamera.getCameraPositionAgent();

	render_state = gAgent.getRenderState();

	U32		control_flag_change = 0;
	U8		flag_change = 0;

	cam_center_chg = last_camera_pos_agent - camera_pos_agent;
	cam_rot_chg = last_camera_at - LLViewerCamera::getInstance()->getAtAxis();

	// If a modifier key is held down, turn off
	// LBUTTON and ML_LBUTTON so that using the camera (alt-key) doesn't
	// trigger a control event.
	U32 control_flags = gAgent.getControlFlags();

	MASK	key_mask = gKeyboard->currentMask(TRUE);

	if (key_mask & MASK_ALT || key_mask & MASK_CONTROL)
	{
		control_flags &= ~(	AGENT_CONTROL_LBUTTON_DOWN |
							AGENT_CONTROL_ML_LBUTTON_DOWN );
		control_flags |= 	AGENT_CONTROL_LBUTTON_UP |
							AGENT_CONTROL_ML_LBUTTON_UP ;
	}

	control_flag_change = last_control_flags ^ control_flags;

	U8 flags = AU_FLAGS_NONE;
	if (gAgent.isGroupTitleHidden())
	{
		flags |= AU_FLAGS_HIDETITLE;
	}
	if (gAgent.getAutoPilot())
	{
		flags |= AU_FLAGS_CLIENT_AUTOPILOT;
	}

	flag_change = last_flags ^ flags;

	head_rot_chg = dot(last_head_rot, head_rotation);

	//static S32 msg_number = 0;		// Used for diagnostic log messages

	if (force_send || 
		(cam_center_chg.magVec() > TRANSLATE_THRESHOLD) || 
		(head_rot_chg < THRESHOLD_HEAD_ROT_QDOT) ||	
		(last_render_state != render_state) ||
		(cam_rot_chg.magVec() > ROTATION_THRESHOLD) ||
		control_flag_change != 0 ||
		flag_change != 0)  
	{
		/* Diagnotics to show why we send the AgentUpdate message.  Also un-commment the msg_number code above and below this block
		msg_number += 1;
		if (head_rot_chg < THRESHOLD_HEAD_ROT_QDOT)
		{
			//LL_INFOS("Messaging") << "head rot " << head_rotation << LL_ENDL;
			LL_INFOS("Messaging") << "msg " << msg_number << ", frame " << LLFrameTimer::getFrameCount() << ", head_rot_chg " << head_rot_chg << LL_ENDL;
		}
		if (cam_rot_chg.magVec() > ROTATION_THRESHOLD) 
		{
			LL_INFOS("Messaging") << "msg " << msg_number << ", frame " << LLFrameTimer::getFrameCount() << ", cam rot " <<  cam_rot_chg.magVec() << LL_ENDL;
		}
		if (cam_center_chg.magVec() > TRANSLATE_THRESHOLD)
		{
			LL_INFOS("Messaging") << "msg " << msg_number << ", frame " << LLFrameTimer::getFrameCount() << ", cam center " << cam_center_chg.magVec() << LL_ENDL;
		}
//		if (drag_delta_chg.magVec() > TRANSLATE_THRESHOLD)
//		{
//			LL_INFOS("Messaging") << "drag delta " << drag_delta_chg.magVec() << LL_ENDL;
//		}
		if (control_flag_change)
		{
			LL_INFOS("Messaging") << "msg " << msg_number << ", frame " << LLFrameTimer::getFrameCount() << ", dcf = " << control_flag_change << LL_ENDL;
		}
*/

		duplicate_count = 0;
	}
	else
	{
		duplicate_count++;

		if (head_rot_chg < MAX_HEAD_ROT_QDOT  &&  duplicate_count < AGENT_UPDATES_PER_SECOND)
		{
			// The head_rotation is sent for updating things like attached guns.
			// We only trigger a new update when head_rotation deviates beyond
			// some threshold from the last update, however this can break fine
			// adjustments when trying to aim an attached gun, so what we do here
			// (where we would normally skip sending an update when nothing has changed)
			// is gradually reduce the threshold to allow a better update to 
			// eventually get sent... should update to within 0.5 degrees in less 
			// than a second.
			if (head_rot_chg < THRESHOLD_HEAD_ROT_QDOT + (MAX_HEAD_ROT_QDOT - THRESHOLD_HEAD_ROT_QDOT) * duplicate_count / AGENT_UPDATES_PER_SECOND)
			{
				duplicate_count = 0;
			}
			else
			{
				return;
			}
		}
		else
		{
			return;
		}
	}

	if (duplicate_count < DUP_MSGS && !gDisconnected)
	{
		/* More diagnostics to count AgentUpdate messages
		static S32 update_sec = 0;
		static S32 update_count = 0;
		static S32 max_update_count = 0;
		S32 cur_sec = lltrunc( LLTimer::getTotalSeconds() );
		update_count += 1;
		if (cur_sec != update_sec)
		{
			if (update_sec != 0)
			{
				update_sec = cur_sec;
				//msg_number = 0;
				max_update_count = llmax(max_update_count, update_count);
				LL_INFOS() << "Sent " << update_count << " AgentUpdate messages per second, max is " << max_update_count << LL_ENDL;
			}
			update_sec = cur_sec;
			update_count = 0;
		}
		*/

		LL_RECORD_BLOCK_TIME(FTM_AGENT_UPDATE_SEND);
		// Build the message
		msg->newMessageFast(_PREHASH_AgentUpdate);
		msg->nextBlockFast(_PREHASH_AgentData);
		msg->addUUIDFast(_PREHASH_AgentID, gAgent.getID());
		msg->addUUIDFast(_PREHASH_SessionID, gAgent.getSessionID());
		msg->addQuatFast(_PREHASH_BodyRotation, body_rotation);
		msg->addQuatFast(_PREHASH_HeadRotation, head_rotation);
		msg->addU8Fast(_PREHASH_State, render_state);
		msg->addU8Fast(_PREHASH_Flags, flags);

//		if (camera_pos_agent.mV[VY] > 255.f)
//		{
//			LL_INFOS("Messaging") << "Sending camera center " << camera_pos_agent << LL_ENDL;
//		}
		
		msg->addVector3Fast(_PREHASH_CameraCenter, camera_pos_agent);
		msg->addVector3Fast(_PREHASH_CameraAtAxis, LLViewerCamera::getInstance()->getAtAxis());
		msg->addVector3Fast(_PREHASH_CameraLeftAxis, LLViewerCamera::getInstance()->getLeftAxis());
		msg->addVector3Fast(_PREHASH_CameraUpAxis, LLViewerCamera::getInstance()->getUpAxis());
		msg->addF32Fast(_PREHASH_Far, gAgentCamera.mDrawDistance);
		
		msg->addU32Fast(_PREHASH_ControlFlags, control_flags);

		if (gDebugClicks)
		{
			if (control_flags & AGENT_CONTROL_LBUTTON_DOWN)
			{
				LL_INFOS("Messaging") << "AgentUpdate left button down" << LL_ENDL;
			}

			if (control_flags & AGENT_CONTROL_LBUTTON_UP)
			{
				LL_INFOS("Messaging") << "AgentUpdate left button up" << LL_ENDL;
			}
		}

		gAgent.enableControlFlagReset();

		if (!send_reliable)
		{
			gAgent.sendMessage();
		}
		else
		{
			gAgent.sendReliableMessage();
		}

//		LL_DEBUGS("Messaging") << "agent " << avatar_pos_agent << " cam " << camera_pos_agent << LL_ENDL;

		// Copy the old data 
		last_head_rot = head_rotation;
		last_render_state = render_state;
		last_camera_pos_agent = camera_pos_agent;
		last_camera_at = LLViewerCamera::getInstance()->getAtAxis();
		last_camera_left = LLViewerCamera::getInstance()->getLeftAxis();
		last_camera_up = LLViewerCamera::getInstance()->getUpAxis();
		last_control_flags = control_flags;
		last_flags = flags;
	}
}



// *TODO: Remove this dependency, or figure out a better way to handle
// this hack.
extern U32Bits gObjectData;

void process_object_update(LLMessageSystem *mesgsys, void **user_data)
{	
	// Update the data counters
	if (mesgsys->getReceiveCompressedSize())
	{
		gObjectData += (U32Bytes)mesgsys->getReceiveCompressedSize();
	}
	else
	{
		gObjectData += (U32Bytes)mesgsys->getReceiveSize();
	}

	// Update the object...
	gObjectList.processObjectUpdate(mesgsys, user_data, OUT_FULL);
}

void process_compressed_object_update(LLMessageSystem *mesgsys, void **user_data)
{
	// Update the data counters
	if (mesgsys->getReceiveCompressedSize())
	{
		gObjectData += (U32Bytes)mesgsys->getReceiveCompressedSize();
	}
	else
	{
		gObjectData += (U32Bytes)mesgsys->getReceiveSize();
	}

	// Update the object...
	gObjectList.processCompressedObjectUpdate(mesgsys, user_data, OUT_FULL_COMPRESSED);
}

void process_cached_object_update(LLMessageSystem *mesgsys, void **user_data)
{
	// Update the data counters
	if (mesgsys->getReceiveCompressedSize())
	{
		gObjectData += (U32Bytes)mesgsys->getReceiveCompressedSize();
	}
	else
	{
		gObjectData += (U32Bytes)mesgsys->getReceiveSize();
	}

	// Update the object...
	gObjectList.processCachedObjectUpdate(mesgsys, user_data, OUT_FULL_CACHED);
}


void process_terse_object_update_improved(LLMessageSystem *mesgsys, void **user_data)
{
	if (mesgsys->getReceiveCompressedSize())
	{
		gObjectData += (U32Bytes)mesgsys->getReceiveCompressedSize();
	}
	else
	{
		gObjectData += (U32Bytes)mesgsys->getReceiveSize();
	}

	gObjectList.processCompressedObjectUpdate(mesgsys, user_data, OUT_TERSE_IMPROVED);
}

static LLTrace::BlockTimerStatHandle FTM_PROCESS_OBJECTS("Process Kill Objects");

void process_kill_object(LLMessageSystem *mesgsys, void **user_data)
{
	LL_RECORD_BLOCK_TIME(FTM_PROCESS_OBJECTS);

	LLUUID		id;

	U32 ip = mesgsys->getSenderIP();
	U32 port = mesgsys->getSenderPort();
	LLViewerRegion* regionp = NULL;
	{
		LLHost host(ip, port);
		regionp = LLWorld::getInstance()->getRegion(host);
	}

	bool delete_object = LLViewerRegion::sVOCacheCullingEnabled;
	S32	num_objects = mesgsys->getNumberOfBlocksFast(_PREHASH_ObjectData);
	for (S32 i = 0; i < num_objects; ++i)
	{
		U32	local_id;
		mesgsys->getU32Fast(_PREHASH_ObjectData, _PREHASH_ID, local_id, i);

		LLViewerObjectList::getUUIDFromLocal(id, local_id, ip, port); 
		if (id == LLUUID::null)
		{
			LL_DEBUGS("Messaging") << "Unknown kill for local " << local_id << LL_ENDL;
			continue;
		}
		else
		{
			LL_DEBUGS("Messaging") << "Kill message for local " << local_id << LL_ENDL;
		}

		if (id == gAgentID)
		{
			// never kill our avatar
			continue;
		}

			LLViewerObject *objectp = gObjectList.findObject(id);
			if (objectp)
			{
				// <FS:Ansariel> FIRE-12004: Attachments getting lost on TP
				static LLCachedControl<bool> fsExperimentalLostAttachmentsFix(gSavedSettings, "FSExperimentalLostAttachmentsFix");
				if (fsExperimentalLostAttachmentsFix &&
					isAgentAvatarValid() &&
					(gAgent.getTeleportState() != LLAgent::TELEPORT_NONE || gAgentAvatarp->isCrossingRegion()) && 
					(objectp->isAttachment() || objectp->isTempAttachment()) &&
					objectp->permYouOwner())
				{
					// Simply ignore the request and don't kill the object - this should work...
					if (gSavedSettings.getBOOL("FSExperimentalLostAttachmentsFixReport"))
					{
						report_to_nearby_chat("Sim tried to kill attachment: " + objectp->getAttachmentItemName() + " (" + (gAgent.getTeleportState() != LLAgent::TELEPORT_NONE ? "tp" : "crossing") + ")");
					}
					continue;
				}
				// </FS:Ansariel>

				// Display green bubble on kill
				if ( gShowObjectUpdates )
				{
					LLColor4 color(0.f,1.f,0.f,1.f);
					gPipeline.addDebugBlip(objectp->getPositionAgent(), color);
				}

				// Do the kill
				gObjectList.killObject(objectp);
			}

			if(delete_object)
			{
				regionp->killCacheEntry(local_id);
		}

		// We should remove the object from selection after it is marked dead by gObjectList to make LLToolGrab,
        // which is using the object, release the mouse capture correctly when the object dies.
        // See LLToolGrab::handleHoverActive() and LLToolGrab::handleHoverNonPhysical().
		LLSelectMgr::getInstance()->removeObjectFromSelections(id);
	}
}

// <FS:Techwolf Lupindo> area search
void process_object_properties(LLMessageSystem *msg, void**user_data)
{
	// Send the result to the corresponding requesters.
	LLSelectMgr::processObjectProperties(msg, user_data);
	
	FSAreaSearch* area_search_floater = LLFloaterReg::findTypedInstance<FSAreaSearch>("area_search");
	if (area_search_floater)
	{
		area_search_floater->processObjectProperties(msg);
	}

	AnimationExplorer* explorer = LLFloaterReg::findTypedInstance<AnimationExplorer>("animation_explorer");
	if (explorer)
	{
		explorer->requestNameCallback(msg);
	}
}
// </FS:Techwolf Lupindo> area search

// <FS:Ansariel> Anti spam
void process_object_properties_family(LLMessageSystem *msg, void**user_data)
{
	// Send the result to the corresponding requesters.
	LLSelectMgr::processObjectPropertiesFamily(msg, user_data);

	if (NACLAntiSpamRegistry::instanceExists())
	{
		NACLAntiSpamRegistry::instance().processObjectPropertiesFamily(msg);
	}
}
// </FS:Ansariel>

void process_time_synch(LLMessageSystem *mesgsys, void **user_data)
{
	LLVector3 sun_direction;
	LLVector3 sun_ang_velocity;
	F32 phase;
	U64	space_time_usec;

    U32 seconds_per_day;
    U32 seconds_per_year;

	// "SimulatorViewerTimeMessage"
	mesgsys->getU64Fast(_PREHASH_TimeInfo, _PREHASH_UsecSinceStart, space_time_usec);
	mesgsys->getU32Fast(_PREHASH_TimeInfo, _PREHASH_SecPerDay, seconds_per_day);
	mesgsys->getU32Fast(_PREHASH_TimeInfo, _PREHASH_SecPerYear, seconds_per_year);

	// This should eventually be moved to an "UpdateHeavenlyBodies" message
	mesgsys->getF32Fast(_PREHASH_TimeInfo, _PREHASH_SunPhase, phase);
	mesgsys->getVector3Fast(_PREHASH_TimeInfo, _PREHASH_SunDirection, sun_direction);
	mesgsys->getVector3Fast(_PREHASH_TimeInfo, _PREHASH_SunAngVelocity, sun_ang_velocity);

	LLWorld::getInstance()->setSpaceTimeUSec(space_time_usec);

	LL_DEBUGS("Windlight Sync") << "Sun phase: " << phase << " rad = " << fmodf(phase / F_TWO_PI + 0.25, 1.f) * 24.f << " h" << LL_ENDL;

	gSky.setSunPhase(phase);
	gSky.setSunTargetDirection(sun_direction, sun_ang_velocity);
	if ( !(gSavedSettings.getBOOL("SkyOverrideSimSunPosition") || gSky.getOverrideSun()) )
	{
		gSky.setSunDirection(sun_direction, sun_ang_velocity);
	}
}

void process_sound_trigger(LLMessageSystem *msg, void **)
{
	if (!gAudiop)
	{
#if !LL_LINUX
		LL_WARNS("AudioEngine") << "LLAudioEngine instance doesn't exist!" << LL_ENDL;
#endif
		return;
	}

	U64		region_handle = 0;
	F32		gain = 0;
	LLUUID	sound_id;
	LLUUID	owner_id;
	LLUUID	object_id;
	LLUUID	parent_id;
	LLVector3	pos_local;

	msg->getUUIDFast(_PREHASH_SoundData, _PREHASH_SoundID, sound_id);
	msg->getUUIDFast(_PREHASH_SoundData, _PREHASH_OwnerID, owner_id);
	msg->getUUIDFast(_PREHASH_SoundData, _PREHASH_ObjectID, object_id);

	// <FS:ND> Protect against corrupted sounds
	if( gAudiop->isCorruptSound( sound_id ) )
		return;
	// </FS:ND>

	// <FS> Asset blacklist
	if (FSAssetBlacklist::getInstance()->isBlacklisted(sound_id, LLAssetType::AT_SOUND))
	{
		return;
	}
	// </FS>

	// NaCl - Antispam Registry
 	static LLCachedControl<U32> _NACL_AntiSpamSoundMulti(gSavedSettings, "_NACL_AntiSpamSoundMulti");
	static LLCachedControl<bool> FSPlayCollisionSounds(gSavedSettings, "FSPlayCollisionSounds");
	if (NACLAntiSpamRegistry::instance().isCollisionSound(sound_id))
	{
		if (!FSPlayCollisionSounds)
		{
			return;
		}
	}
	else
	{
		if (NACLAntiSpamRegistry::instance().checkQueue(ANTISPAM_QUEUE_SOUND, object_id, ANTISPAM_SOURCE_OBJECT, _NACL_AntiSpamSoundMulti) ||
			NACLAntiSpamRegistry::instance().checkQueue(ANTISPAM_QUEUE_SOUND, owner_id, ANTISPAM_SOURCE_AGENT, _NACL_AntiSpamSoundMulti))
		{
			return;
		}
	}
	// NaCl End

	msg->getUUIDFast(_PREHASH_SoundData, _PREHASH_ParentID, parent_id);
	msg->getU64Fast(_PREHASH_SoundData, _PREHASH_Handle, region_handle);
	msg->getVector3Fast(_PREHASH_SoundData, _PREHASH_Position, pos_local);
	msg->getF32Fast(_PREHASH_SoundData, _PREHASH_Gain, gain);

	// adjust sound location to true global coords
	LLVector3d	pos_global = from_region_handle(region_handle);
	pos_global.mdV[VX] += pos_local.mV[VX];
	pos_global.mdV[VY] += pos_local.mV[VY];
	pos_global.mdV[VZ] += pos_local.mV[VZ];

	// Don't play a trigger sound if you can't hear it due
	// to parcel "local audio only" settings.
	if (!LLViewerParcelMgr::getInstance()->canHearSound(pos_global)) return;

	// Don't play sounds triggered by someone you muted.
	if (LLMuteList::getInstance()->isMuted(owner_id, LLMute::flagObjectSounds)) return;
	
	// Don't play sounds from an object you muted
	if (LLMuteList::getInstance()->isMuted(object_id)) return;

	// Don't play sounds from an object whose parent you muted
	if (parent_id.notNull()
		&& LLMuteList::getInstance()->isMuted(parent_id))
	{
		return;
	}

	// Don't play sounds from a region with maturity above current agent maturity
	if( !gAgent.canAccessMaturityInRegion( region_handle ) )
	{
		return;
	}
	
	// AO: Hack for legacy radar script interface compatibility. Interpret certain
	// sound assets as a request for a full radar update to a channel
	if ((owner_id == gAgent.getID()) && (sound_id.asString() == gSavedSettings.getString("RadarLegacyChannelAlertRefreshUUID")))
	{
		FSRadar* radar = FSRadar::getInstance();
		if (radar)
		{
			radar->requestRadarChannelAlertSync();
		}
		return;
	}
		
	// Don't play sounds from gestures if they are not enabled.
	// ...TS: Unless they're your own.
	if ((!gSavedSettings.getBOOL("EnableGestureSounds")) &&
		(owner_id != gAgent.getID()) &&
		(owner_id == object_id)) return;

  // NaCl - Sound Explorer
	gAudiop->triggerSound(sound_id, owner_id, gain, LLAudioEngine::AUDIO_TYPE_SFX, pos_global, object_id);
  // NaCl End
}

void process_preload_sound(LLMessageSystem *msg, void **user_data)
{
	if (!gAudiop)
	{
#if !LL_LINUX
		LL_WARNS("AudioEngine") << "LLAudioEngine instance doesn't exist!" << LL_ENDL;
#endif
		return;
	}

	LLUUID sound_id;
	LLUUID object_id;
	LLUUID owner_id;

	msg->getUUIDFast(_PREHASH_DataBlock, _PREHASH_SoundID, sound_id);
	msg->getUUIDFast(_PREHASH_DataBlock, _PREHASH_ObjectID, object_id);
	msg->getUUIDFast(_PREHASH_DataBlock, _PREHASH_OwnerID, owner_id);

	// <FS> Asset blacklist
	if (FSAssetBlacklist::getInstance()->isBlacklisted(sound_id, LLAssetType::AT_SOUND))
	{
		return;
	}
	// </FS>

	// NaCl - Antispam Registry
	static LLCachedControl<U32> _NACL_AntiSpamSoundPreloadMulti(gSavedSettings, "_NACL_AntiSpamSoundPreloadMulti");
	if (NACLAntiSpamRegistry::instance().checkQueue(ANTISPAM_QUEUE_SOUND_PRELOAD, object_id, ANTISPAM_SOURCE_OBJECT, _NACL_AntiSpamSoundPreloadMulti) ||
		NACLAntiSpamRegistry::instance().checkQueue(ANTISPAM_QUEUE_SOUND_PRELOAD, owner_id, ANTISPAM_SOURCE_AGENT, _NACL_AntiSpamSoundPreloadMulti))
	{
		return;
	}
	// NaCl End

	// <FS:ND> Protect against corrupted sounds
	if( gAudiop->isCorruptSound( sound_id ) )
		return;
	// </FS:ND>

	LLViewerObject *objectp = gObjectList.findObject(object_id);
	if (!objectp) return;

	if (LLMuteList::getInstance()->isMuted(object_id)) return;
	if (LLMuteList::getInstance()->isMuted(owner_id, LLMute::flagObjectSounds)) return;
	
	LLAudioSource *sourcep = objectp->getAudioSource(owner_id);
	if (!sourcep) return;
	
	LLAudioData *datap = gAudiop->getAudioData(sound_id);

	// Note that I don't actually do any loading of the
	// audio data into a buffer at this point, as it won't actually
	// help us out.

	// Don't play sounds from a region with maturity above current agent maturity
	LLVector3d pos_global = objectp->getPositionGlobal();
	if (gAgent.canAccessMaturityAtGlobal(pos_global))
	{
		// Add audioData starts a transfer internally.
		sourcep->addAudioData(datap, FALSE);
	}
}

void process_attached_sound(LLMessageSystem *msg, void **user_data)
{
	F32 gain = 0;
	LLUUID sound_id;
	LLUUID object_id;
	LLUUID owner_id;
	U8 flags;

	msg->getUUIDFast(_PREHASH_DataBlock, _PREHASH_SoundID, sound_id);
	msg->getUUIDFast(_PREHASH_DataBlock, _PREHASH_ObjectID, object_id);
	msg->getUUIDFast(_PREHASH_DataBlock, _PREHASH_OwnerID, owner_id);

	// <FS> Asset blacklist
	if (FSAssetBlacklist::getInstance()->isBlacklisted(sound_id, LLAssetType::AT_SOUND))
	{
		return;
	}
	// </FS>

	// NaCl - Antispam Registry
	static LLCachedControl<U32> _NACL_AntiSpamSoundMulti(gSavedSettings, "_NACL_AntiSpamSoundMulti");
	if (NACLAntiSpamRegistry::instance().checkQueue(ANTISPAM_QUEUE_SOUND, object_id, ANTISPAM_SOURCE_OBJECT, _NACL_AntiSpamSoundMulti) ||
		NACLAntiSpamRegistry::instance().checkQueue(ANTISPAM_QUEUE_SOUND, owner_id, ANTISPAM_SOURCE_AGENT,_NACL_AntiSpamSoundMulti))
	{
		return;
	}
	// NaCl End

	msg->getF32Fast(_PREHASH_DataBlock, _PREHASH_Gain, gain);
	msg->getU8Fast(_PREHASH_DataBlock, _PREHASH_Flags, flags);

	LLViewerObject *objectp = gObjectList.findObject(object_id);
	if (!objectp)
	{
		// we don't know about this object, just bail
		return;
	}
	
	if (LLMuteList::getInstance()->isMuted(object_id)) return;
	
	if (LLMuteList::getInstance()->isMuted(owner_id, LLMute::flagObjectSounds)) return;
	
	// Don't play sounds from a region with maturity above current agent maturity
	LLVector3d pos = objectp->getPositionGlobal();
	if( !gAgent.canAccessMaturityAtGlobal(pos) )
	{
		return;
	}
	
	objectp->setAttachedSound(sound_id, owner_id, gain, flags);
}


void process_attached_sound_gain_change(LLMessageSystem *mesgsys, void **user_data)
{
	F32 gain = 0;
	LLUUID object_guid;
	LLViewerObject *objectp = NULL;

	mesgsys->getUUIDFast(_PREHASH_DataBlock, _PREHASH_ObjectID, object_guid);

	if (!((objectp = gObjectList.findObject(object_guid))))
	{
		// we don't know about this object, just bail
		return;
	}

 	mesgsys->getF32Fast(_PREHASH_DataBlock, _PREHASH_Gain, gain);

	objectp->adjustAudioGain(gain);
}


void process_health_message(LLMessageSystem *mesgsys, void **user_data)
{
	F32 health;

	mesgsys->getF32Fast(_PREHASH_HealthData, _PREHASH_Health, health);

	if (gStatusBar)
	{
		gStatusBar->setHealth((S32)health);
	}
}


void process_sim_stats(LLMessageSystem *msg, void **user_data)
{	
	S32 count = msg->getNumberOfBlocks("Stat");
	for (S32 i = 0; i < count; ++i)
	{
		U32 stat_id;
		F32 stat_value;
		msg->getU32("Stat", "StatID", stat_id, i);
		msg->getF32("Stat", "StatValue", stat_value, i);
		LLStatViewer::SimMeasurementSampler* measurementp = LLStatViewer::SimMeasurementSampler::getInstance((ESimStatID)stat_id);
		
		if (measurementp )
		{
			measurementp->sample(stat_value);

			// <FS:Ansariel> Report script count changes
			if ((ESimStatID)stat_id == LL_SIM_STAT_NUMSCRIPTSACTIVE)
			{
				static LLCachedControl<bool> fsReportTotalScriptCountChanges(gSavedSettings, "FSReportTotalScriptCountChanges");
				static LLCachedControl<U32> fsReportTotalScriptCountChangesThreshold(gSavedSettings, "FSReportTotalScriptCountChangesThreshold");
				static const std::string increase_message = LLTrans::getString("TotalScriptCountChangeIncrease");
				static const std::string decrease_message = LLTrans::getString("TotalScriptCountChangeDecrease");
				static S32 prev_total_scripts = -1;

				if (fsReportTotalScriptCountChanges)
				{
					S32 new_val = (S32)stat_value;
					S32 change_count = new_val - prev_total_scripts;
					if (llabs(change_count) >= fsReportTotalScriptCountChangesThreshold && prev_total_scripts > -1)
					{
						LLStringUtil::format_map_t args;
						args["NEW_VALUE"] = llformat("%d", new_val);
						args["OLD_VALUE"] = llformat("%d", prev_total_scripts);
						args["DIFFERENCE"] = llformat("%+d", change_count);

						if (change_count > 0)
						{
							report_to_nearby_chat(format_string(increase_message, args));
						}
						else if (change_count < 0)
						{
							report_to_nearby_chat(format_string(decrease_message, args));
						}
					}
				}
				prev_total_scripts = (S32)stat_value;
			}
			// </FS:Ansariel>
		}
		else
		{
			// <FS:Ansariel> Cut down logspam
			//LL_WARNS() << "Unknown sim stat identifier: " << stat_id << LL_ENDL;
		}
	}

	//
	// Various hacks that aren't statistics, but are being handled here.
	//
	U32 max_tasks_per_region;
	U64 region_flags;
	msg->getU32("Region", "ObjectCapacity", max_tasks_per_region);

	if (msg->has(_PREHASH_RegionInfo))
	{
		msg->getU64("RegionInfo", "RegionFlagsExtended", region_flags);
	}
	else
	{
		U32 flags = 0;
		msg->getU32("Region", "RegionFlags", flags);
		region_flags = flags;
	}

	LLViewerRegion* regionp = gAgent.getRegion();
	if (regionp)
	{
		BOOL was_flying = gAgent.getFlying();
		regionp->setRegionFlags(region_flags);
		regionp->setMaxTasks(max_tasks_per_region);
		// HACK: This makes agents drop from the sky if the region is 
		// set to no fly while people are still in the sim.
		if (was_flying && regionp->getBlockFly())
		{
			gAgent.setFlying(gAgent.canFly());
		}
	}
}



void process_avatar_animation(LLMessageSystem *mesgsys, void **user_data)
{
	LLUUID	animation_id;
	LLUUID	uuid;
	S32		anim_sequence_id;
	LLVOAvatar *avatarp;
	
	mesgsys->getUUIDFast(_PREHASH_Sender, _PREHASH_ID, uuid);

	//clear animation flags
	avatarp = (LLVOAvatar *)gObjectList.findObject(uuid);

	if (!avatarp)
	{
		// no agent by this ID...error?
		LL_WARNS("Messaging") << "Received animation state for unknown avatar" << uuid << LL_ENDL;
		return;
	}

	S32 num_blocks = mesgsys->getNumberOfBlocksFast(_PREHASH_AnimationList);
	S32 num_source_blocks = mesgsys->getNumberOfBlocksFast(_PREHASH_AnimationSourceList);

	avatarp->mSignaledAnimations.clear();
	
	if (avatarp->isSelf())
	{
		LLUUID object_id;

		for( S32 i = 0; i < num_blocks; i++ )
		{
			mesgsys->getUUIDFast(_PREHASH_AnimationList, _PREHASH_AnimID, animation_id, i);
			mesgsys->getS32Fast(_PREHASH_AnimationList, _PREHASH_AnimSequenceID, anim_sequence_id, i);

			LL_DEBUGS("Messaging") << "Anim sequence ID: " << anim_sequence_id << LL_ENDL;

			avatarp->mSignaledAnimations[animation_id] = anim_sequence_id;

			// *HACK: Disabling flying mode if it has been enabled shortly before the agent
			// stand up animation is signaled. In this case we don't get a signal to start
			// flying animation from server, the AGENT_CONTROL_FLY flag remains set but the
			// avatar does not play flying animation, so we switch flying mode off.
			// See LLAgent::setFlying(). This may cause "Stop Flying" button to blink.
			// See EXT-2781.
			if (animation_id == ANIM_AGENT_STANDUP && gAgent.getFlying())
			{
				gAgent.setFlying(FALSE);
			}

			if (i < num_source_blocks)
			{
				mesgsys->getUUIDFast(_PREHASH_AnimationSourceList, _PREHASH_ObjectID, object_id, i);
			
				LLViewerObject* object = gObjectList.findObject(object_id);
				if (object)
				{
					object->setFlagsWithoutUpdate(FLAGS_ANIM_SOURCE, TRUE);

					BOOL anim_found = FALSE;
					LLVOAvatar::AnimSourceIterator anim_it = avatarp->mAnimationSources.find(object_id);
					for (;anim_it != avatarp->mAnimationSources.end(); ++anim_it)
					{
						if (anim_it->second == animation_id)
						{
							anim_found = TRUE;
							break;
						}
					}

					if (!anim_found)
					{
						avatarp->mAnimationSources.insert(LLVOAvatar::AnimationSourceMap::value_type(object_id, animation_id));
						// <FS:Zi> Animation Explorer
						if (avatarp == gAgentAvatarp)
						{
							RecentAnimationList::instance().addAnimation(animation_id, object_id);
						}
						// </FS:Zi>
					}
				}
			}
		}
	}
	else
	{
		for( S32 i = 0; i < num_blocks; i++ )
		{
			mesgsys->getUUIDFast(_PREHASH_AnimationList, _PREHASH_AnimID, animation_id, i);
			mesgsys->getS32Fast(_PREHASH_AnimationList, _PREHASH_AnimSequenceID, anim_sequence_id, i);
			avatarp->mSignaledAnimations[animation_id] = anim_sequence_id;
		}
	}

	if (num_blocks)
	{
		avatarp->processAnimationStateChanges();
	}
}

void process_avatar_appearance(LLMessageSystem *mesgsys, void **user_data)
{
	LLUUID uuid;
	mesgsys->getUUIDFast(_PREHASH_Sender, _PREHASH_ID, uuid);

	LLVOAvatar* avatarp = (LLVOAvatar *)gObjectList.findObject(uuid);
	if (avatarp)
	{
		avatarp->processAvatarAppearance( mesgsys );
	}
	else
	{
		LL_WARNS("Messaging") << "avatar_appearance sent for unknown avatar " << uuid << LL_ENDL;
	}
}

void process_camera_constraint(LLMessageSystem *mesgsys, void **user_data)
{
	//Freeing up the camera movement some more -KC
	if(gSavedSettings.getBOOL("FSIgnoreSimulatorCameraConstraints"))
		return;
	LLVector4 cameraCollidePlane;
	mesgsys->getVector4Fast(_PREHASH_CameraCollidePlane, _PREHASH_Plane, cameraCollidePlane);

	gAgentCamera.setCameraCollidePlane(cameraCollidePlane);
}

void near_sit_object(BOOL success, void *data)
{
	if (success)
	{
		// Send message to sit on object
		gMessageSystem->newMessageFast(_PREHASH_AgentSit);
		gMessageSystem->nextBlockFast(_PREHASH_AgentData);
		gMessageSystem->addUUIDFast(_PREHASH_AgentID, gAgent.getID());
		gMessageSystem->addUUIDFast(_PREHASH_SessionID, gAgent.getSessionID());
		gAgent.sendReliableMessage();
	}
}

void process_avatar_sit_response(LLMessageSystem *mesgsys, void **user_data)
{
	LLVector3 sitPosition;
	LLQuaternion sitRotation;
	LLUUID sitObjectID;
	BOOL use_autopilot;
	mesgsys->getUUIDFast(_PREHASH_SitObject, _PREHASH_ID, sitObjectID);
	mesgsys->getBOOLFast(_PREHASH_SitTransform, _PREHASH_AutoPilot, use_autopilot);
	mesgsys->getVector3Fast(_PREHASH_SitTransform, _PREHASH_SitPosition, sitPosition);
	mesgsys->getQuatFast(_PREHASH_SitTransform, _PREHASH_SitRotation, sitRotation);
	LLVector3 camera_eye;
	mesgsys->getVector3Fast(_PREHASH_SitTransform, _PREHASH_CameraEyeOffset, camera_eye);
	LLVector3 camera_at;
	mesgsys->getVector3Fast(_PREHASH_SitTransform, _PREHASH_CameraAtOffset, camera_at);
	BOOL force_mouselook;
	mesgsys->getBOOLFast(_PREHASH_SitTransform, _PREHASH_ForceMouselook, force_mouselook);

	if (isAgentAvatarValid() && dist_vec_squared(camera_eye, camera_at) > CAMERA_POSITION_THRESHOLD_SQUARED)
	{
		gAgentCamera.setSitCamera(sitObjectID, camera_eye, camera_at);
	}
	
	gAgentCamera.setForceMouselook(force_mouselook);
	// Forcing turning off flying here to prevent flying after pressing "Stand"
	// to stand up from an object. See EXT-1655.
	gAgent.setFlying(FALSE);

	LLViewerObject* object = gObjectList.findObject(sitObjectID);
	if (object)
	{
		LLVector3 sit_spot = object->getPositionAgent() + (sitPosition * object->getRotation());
		if (!use_autopilot || (isAgentAvatarValid() && gAgentAvatarp->isSitting() && gAgentAvatarp->getRoot() == object->getRoot()))
		{
			//we're already sitting on this object, so don't autopilot
		}
		else
		{
			gAgent.startAutoPilotGlobal(gAgent.getPosGlobalFromAgent(sit_spot), "Sit", &sitRotation, near_sit_object, NULL, 0.5f);
		}
	}
	else
	{
		LL_WARNS("Messaging") << "Received sit approval for unknown object " << sitObjectID << LL_ENDL;
	}
}

void process_clear_follow_cam_properties(LLMessageSystem *mesgsys, void **user_data)
{
	LLUUID		source_id;

	mesgsys->getUUIDFast(_PREHASH_ObjectData, _PREHASH_ObjectID, source_id);

	LLFollowCamMgr::removeFollowCamParams(source_id);
}

void process_set_follow_cam_properties(LLMessageSystem *mesgsys, void **user_data)
{
	S32			type;
	F32			value;
	bool		settingPosition = false;
	bool		settingFocus	= false;
	bool		settingFocusOffset = false;
	LLVector3	position;
	LLVector3	focus;
	LLVector3	focus_offset;

	LLUUID		source_id;

	mesgsys->getUUIDFast(_PREHASH_ObjectData, _PREHASH_ObjectID, source_id);

	LLViewerObject* objectp = gObjectList.findObject(source_id);
	if (objectp)
	{
		objectp->setFlagsWithoutUpdate(FLAGS_CAMERA_SOURCE, TRUE);
	}

	S32 num_objects = mesgsys->getNumberOfBlocks("CameraProperty");
	for (S32 block_index = 0; block_index < num_objects; block_index++)
	{
		mesgsys->getS32("CameraProperty", "Type", type, block_index);
		mesgsys->getF32("CameraProperty", "Value", value, block_index);
		switch(type)
		{
		case FOLLOWCAM_PITCH:
			LLFollowCamMgr::setPitch(source_id, value);
			break;
		case FOLLOWCAM_FOCUS_OFFSET_X:
			focus_offset.mV[VX] = value;
			settingFocusOffset = true;
			break;
		case FOLLOWCAM_FOCUS_OFFSET_Y:
			focus_offset.mV[VY] = value;
			settingFocusOffset = true;
			break;
		case FOLLOWCAM_FOCUS_OFFSET_Z:
			focus_offset.mV[VZ] = value;
			settingFocusOffset = true;
			break;
		case FOLLOWCAM_POSITION_LAG:
			LLFollowCamMgr::setPositionLag(source_id, value);
			break;
		case FOLLOWCAM_FOCUS_LAG:
			LLFollowCamMgr::setFocusLag(source_id, value);
			break;
		case FOLLOWCAM_DISTANCE:
			LLFollowCamMgr::setDistance(source_id, value);
			break;
		case FOLLOWCAM_BEHINDNESS_ANGLE:
			LLFollowCamMgr::setBehindnessAngle(source_id, value);
			break;
		case FOLLOWCAM_BEHINDNESS_LAG:
			LLFollowCamMgr::setBehindnessLag(source_id, value);
			break;
		case FOLLOWCAM_POSITION_THRESHOLD:
			LLFollowCamMgr::setPositionThreshold(source_id, value);
			break;
		case FOLLOWCAM_FOCUS_THRESHOLD:
			LLFollowCamMgr::setFocusThreshold(source_id, value);
			break;
		case FOLLOWCAM_ACTIVE:
			//if 1, set using followcam,. 
			LLFollowCamMgr::setCameraActive(source_id, value != 0.f);
			break;
		case FOLLOWCAM_POSITION_X:
			settingPosition = true;
			position.mV[ 0 ] = value;
			break;
		case FOLLOWCAM_POSITION_Y:
			settingPosition = true;
			position.mV[ 1 ] = value;
			break;
		case FOLLOWCAM_POSITION_Z:
			settingPosition = true;
			position.mV[ 2 ] = value;
			break;
		case FOLLOWCAM_FOCUS_X:
			settingFocus = true;
			focus.mV[ 0 ] = value;
			break;
		case FOLLOWCAM_FOCUS_Y:
			settingFocus = true;
			focus.mV[ 1 ] = value;
			break;
		case FOLLOWCAM_FOCUS_Z:
			settingFocus = true;
			focus.mV[ 2 ] = value;
			break;
		case FOLLOWCAM_POSITION_LOCKED:
			LLFollowCamMgr::setPositionLocked(source_id, value != 0.f);
			break;
		case FOLLOWCAM_FOCUS_LOCKED:
			LLFollowCamMgr::setFocusLocked(source_id, value != 0.f);
			break;

		default:
			break;
		}
	}

	if ( settingPosition )
	{
		LLFollowCamMgr::setPosition(source_id, position);
	}
	if ( settingFocus )
	{
		LLFollowCamMgr::setFocus(source_id, focus);
	}
	if ( settingFocusOffset )
	{
		LLFollowCamMgr::setFocusOffset(source_id, focus_offset);
	}
}
//end Ventrella 


// Culled from newsim lltask.cpp
void process_name_value(LLMessageSystem *mesgsys, void **user_data)
{
	std::string	temp_str;
	LLUUID	id;
	S32		i, num_blocks;

	mesgsys->getUUIDFast(_PREHASH_TaskData, _PREHASH_ID, id);

	LLViewerObject* object = gObjectList.findObject(id);

	if (object)
	{
		num_blocks = mesgsys->getNumberOfBlocksFast(_PREHASH_NameValueData);
		for (i = 0; i < num_blocks; i++)
		{
			mesgsys->getStringFast(_PREHASH_NameValueData, _PREHASH_NVPair, temp_str, i);
			LL_INFOS("Messaging") << "Added to object Name Value: " << temp_str << LL_ENDL;
			object->addNVPair(temp_str);
		}
	}
	else
	{
		LL_INFOS("Messaging") << "Can't find object " << id << " to add name value pair" << LL_ENDL;
	}
}

void process_remove_name_value(LLMessageSystem *mesgsys, void **user_data)
{
	std::string	temp_str;
	LLUUID	id;
	S32		i, num_blocks;

	mesgsys->getUUIDFast(_PREHASH_TaskData, _PREHASH_ID, id);

	LLViewerObject* object = gObjectList.findObject(id);

	if (object)
	{
		num_blocks = mesgsys->getNumberOfBlocksFast(_PREHASH_NameValueData);
		for (i = 0; i < num_blocks; i++)
		{
			mesgsys->getStringFast(_PREHASH_NameValueData, _PREHASH_NVPair, temp_str, i);
			LL_INFOS("Messaging") << "Removed from object Name Value: " << temp_str << LL_ENDL;
			object->removeNVPair(temp_str);
		}
	}
	else
	{
		LL_INFOS("Messaging") << "Can't find object " << id << " to remove name value pair" << LL_ENDL;
	}
}

void process_kick_user(LLMessageSystem *msg, void** /*user_data*/)
{
	std::string message;

	msg->getStringFast(_PREHASH_UserInfo, _PREHASH_Reason, message);

	LLAppViewer::instance()->forceDisconnect(message);
}


/*
void process_user_list_reply(LLMessageSystem *msg, void **user_data)
{
	LLUserList::processUserListReply(msg, user_data);
	return;
	char	firstname[MAX_STRING+1];
	char	lastname[MAX_STRING+1];
	U8		status;
	S32		user_count;

	user_count = msg->getNumberOfBlocks("UserBlock");

	for (S32 i = 0; i < user_count; i++)
	{
		msg->getData("UserBlock", i, "FirstName", firstname);
		msg->getData("UserBlock", i, "LastName", lastname);
		msg->getData("UserBlock", i, "Status", &status);

		if (status & 0x01)
		{
			dialog_friends_add_friend(buffer, TRUE);
		}
		else
		{
			dialog_friends_add_friend(buffer, FALSE);
		}
	}

	dialog_friends_done_adding();
}
*/

// this is not handled in processUpdateMessage
/*
void process_time_dilation(LLMessageSystem *msg, void **user_data)
{
	// get the time_dilation
	U16 foo;
	msg->getData("TimeDilation", "TimeDilation", &foo);
	F32 time_dilation = ((F32) foo) / 65535.f;

	// get the pointer to the right region
	U32 ip = msg->getSenderIP();
	U32 port = msg->getSenderPort();
	LLViewerRegion *regionp = LLWorld::getInstance()->getRegion(ip, port);
	if (regionp)
	{
		regionp->setTimeDilation(time_dilation);
	}
}
*/


void process_money_balance_reply( LLMessageSystem* msg, void** )
{
	S32 balance = 0;
	S32 credit = 0;
	S32 committed = 0;
	std::string desc;
	LLUUID tid;

	msg->getUUID("MoneyData", "TransactionID", tid);
	msg->getS32("MoneyData", "MoneyBalance", balance);
	msg->getS32("MoneyData", "SquareMetersCredit", credit);
	msg->getS32("MoneyData", "SquareMetersCommitted", committed);
	msg->getStringFast(_PREHASH_MoneyData, _PREHASH_Description, desc);
// <FS:AW opensim currency support>
//	LL_INFOS("Messaging") << "L$, credit, committed: " << balance << " " << credit << " "
	LL_INFOS("Messaging") << Tea::wrapCurrency("L$, credit, committed: ") << balance << " " << credit << " "
// <FS:AW opensim currency support>
			<< committed << LL_ENDL;

    
	if (gStatusBar)
	{
		gStatusBar->setBalance(balance);
		gStatusBar->setLandCredit(credit);
		gStatusBar->setLandCommitted(committed);
	}

	if (desc.empty()
		|| !gSavedSettings.getBOOL("NotifyMoneyChange"))
	{
		// ...nothing to display
		return;
	}

	// Suppress duplicate messages about the same transaction
	static std::deque<LLUUID> recent;
	if (std::find(recent.rbegin(), recent.rend(), tid) != recent.rend())
	{
		return;
	}

	// Once the 'recent' container gets large enough, chop some
	// off the beginning.
	const U32 MAX_LOOKBACK = 30;
	const S32 POP_FRONT_SIZE = 12;
	if(recent.size() > MAX_LOOKBACK)
	{
		LL_DEBUGS("Messaging") << "Removing oldest transaction records" << LL_ENDL;
		recent.erase(recent.begin(), recent.begin() + POP_FRONT_SIZE);
	}
	//LL_DEBUGS("Messaging") << "Pushing back transaction " << tid << LL_ENDL;
	recent.push_back(tid);

	if (msg->has("TransactionInfo"))
	{
		// ...message has extended info for localization
		process_money_balance_reply_extended(msg);
	}
	else
	{
		// Only old dev grids will not supply the TransactionInfo block,
		// so we can just use the hard-coded English string.
		LLSD args;
		args["MESSAGE"] = desc;
		LLNotificationsUtil::add("SystemMessage", args);
	}
}

static std::string reason_from_transaction_type(S32 transaction_type,
												const std::string& item_desc)
{
	// *NOTE: The keys for the reason strings are unusual because
	// an earlier version of the code used English language strings
	// extracted from hard-coded server English descriptions.
	// Keeping them so we don't have to re-localize them.
	switch (transaction_type)
	{
		case TRANS_OBJECT_SALE:
		{
			LLStringUtil::format_map_t arg;
			arg["ITEM"] = item_desc;
			return LLTrans::getString("for item", arg);
		}
		case TRANS_LAND_SALE:
			return LLTrans::getString("for a parcel of land");
			
		case TRANS_LAND_PASS_SALE:
			return LLTrans::getString("for a land access pass");
			
		case TRANS_GROUP_LAND_DEED:
			return LLTrans::getString("for deeding land");
			
		case TRANS_GROUP_CREATE:
			return LLTrans::getString("to create a group");
			
		case TRANS_GROUP_JOIN:
			return LLTrans::getString("to join a group");
			
		case TRANS_UPLOAD_CHARGE:
			return LLTrans::getString("to upload");

		case TRANS_CLASSIFIED_CHARGE:
			return LLTrans::getString("to publish a classified ad");
			
		case TRANS_GIFT:
			// Simulator returns "Payment" if no custom description has been entered
			return (item_desc == "Payment" ? std::string() : item_desc);

		// These have no reason to display, but are expected and should not
		// generate warnings
		case TRANS_PAY_OBJECT:
		case TRANS_OBJECT_PAYS:
			return std::string();

		default:
			LL_WARNS() << "Unknown transaction type " 
				<< transaction_type << LL_ENDL;
			return std::string();
	}
}

static void money_balance_group_notify(const LLUUID& group_id,
									   const std::string& name,
									   bool is_group,
									   std::string notification,
									   LLSD args,
									   LLSD payload)
{
	static LLCachedControl<bool> balance_change_in_chat(gSavedSettings, "FSPaymentInfoInChat");

	if (balance_change_in_chat)
	{
		LLChat chat;
		chat.mText = args["SLURLMESSAGE"].asString();
		chat.mSourceType = CHAT_SOURCE_SYSTEM;
		LLSD chat_args;
		chat_args["money_tracker"] = true;
		chat_args["console_message"] = llformat(args["MESSAGE"].asString().c_str(), name.c_str());
		LLNotificationsUI::LLNotificationManager::instance().onChat(chat, chat_args);
	}
	else
	{
		// Message uses name SLURLs, don't actually have to substitute in
		// the name.  We're just making sure it's available.
		// Notification is either PaymentReceived or PaymentSent
		LLNotificationsUtil::add(notification, args, payload);
	}
}

static void money_balance_avatar_notify(const LLUUID& agent_id,
										const LLAvatarName& av_name,
									   	std::string notification,
									   	LLSD args,
									   	LLSD payload)
{
	static LLCachedControl<bool> balance_change_in_chat(gSavedSettings, "FSPaymentInfoInChat");

	if (balance_change_in_chat)
	{
		LLChat chat;
		chat.mText = args["SLURLMESSAGE"].asString();
		chat.mSourceType = CHAT_SOURCE_SYSTEM;
		LLSD chat_args;
		chat_args["money_tracker"] = true;
		chat_args["console_message"] = llformat(args["MESSAGE"].asString().c_str(), av_name.getCompleteName().c_str());
		LLNotificationsUI::LLNotificationManager::instance().onChat(chat, chat_args);
	}
	else
	{
		// Message uses name SLURLs, don't actually have to substitute in
		// the name.  We're just making sure it's available.
		// Notification is either PaymentReceived or PaymentSent
		LLNotificationsUtil::add(notification, args, payload);
	}
}

static void process_money_balance_reply_extended(LLMessageSystem* msg)
{
    // Added in server 1.40 and viewer 2.1, support for localization
    // and agent ids for name lookup.
    S32 transaction_type = 0;
    LLUUID source_id;
	BOOL is_source_group = FALSE;
    LLUUID dest_id;
	BOOL is_dest_group = FALSE;
    S32 amount = 0;
    std::string item_description;
	BOOL success = FALSE;
	// <FS:Ansariel> If we output to chat history and probably console,
	//               don't create an SLURL for the name or we will end
	//               up with a SLURL in the console
	static LLCachedControl<bool> balance_change_in_chat(gSavedSettings, "FSPaymentInfoInChat");

    msg->getS32("TransactionInfo", "TransactionType", transaction_type);
    msg->getUUID("TransactionInfo", "SourceID", source_id);
	msg->getBOOL("TransactionInfo", "IsSourceGroup", is_source_group);
    msg->getUUID("TransactionInfo", "DestID", dest_id);
	msg->getBOOL("TransactionInfo", "IsDestGroup", is_dest_group);
    msg->getS32("TransactionInfo", "Amount", amount);
    msg->getString("TransactionInfo", "ItemDescription", item_description);
	msg->getBOOL("MoneyData", "TransactionSuccess", success);
    LL_INFOS("Money") << "MoneyBalanceReply source " << source_id 
		<< " dest " << dest_id
		<< " type " << transaction_type
		<< " item " << item_description << LL_ENDL;

	if (source_id.isNull() && dest_id.isNull())
	{
		// this is a pure balance update, no notification required
		return;
	}

	std::string source_slurl;
	std::string source_slurl_name;
	if (is_source_group)
	{
		source_slurl =
			LLSLURL( "group", source_id, "inspect").getSLURLString();
		source_slurl_name = source_slurl;
	}
	else
	{
		source_slurl_name =LLSLURL( "agent", source_id, "completename").getSLURLString();
		source_slurl =LLSLURL( "agent", source_id, "inspect").getSLURLString();
	}

	std::string dest_slurl;
	std::string dest_slurl_name;
	if (is_dest_group)
	{
		dest_slurl =
			LLSLURL( "group", dest_id, "inspect").getSLURLString();
		dest_slurl_name = dest_slurl;
	}
	else
	{
		dest_slurl_name = LLSLURL( "agent", dest_id, "completename").getSLURLString();
		dest_slurl = LLSLURL( "agent", dest_id, "inspect").getSLURLString();
	}

	std::string reason =
		reason_from_transaction_type(transaction_type, item_description);
	
	LLStringUtil::format_map_t args;
	args["REASON"] = reason; // could be empty
	args["AMOUNT"] = llformat("%d", amount);
	
	// Need to delay until name looked up, so need to know whether or not
	// is group
	bool is_name_group = false;
	LLUUID name_id;
	std::string message;
	std::string message_notification_well;
	std::string notification;
	LLSD final_args;
	LLSD payload;
	
	bool you_paid_someone = (source_id == gAgentID);
	std::string gift_suffix = (transaction_type == TRANS_GIFT ? "_gift" : "");
	if (you_paid_someone)
	{
		if(!gSavedSettings.getBOOL("NotifyMoneySpend"))
		{
			return;
		}
		args["NAME"] = balance_change_in_chat ? "%s" : dest_slurl;
		is_name_group = is_dest_group;
		name_id = dest_id;
		if (!reason.empty())
		{
			if (dest_id.notNull())
			{
				message = success ? LLTrans::getString("you_paid_ldollars" + gift_suffix, args) :
									LLTrans::getString("you_paid_failure_ldollars" + gift_suffix, args);
			}
			else
			{
				// transaction fee to the system, eg, to create a group
				message = success ? LLTrans::getString("you_paid_ldollars_no_name", args) :
									LLTrans::getString("you_paid_failure_ldollars_no_name", args);
			}
		}
		else
		{
			if (dest_id.notNull())
			{
				message = success ? LLTrans::getString("you_paid_ldollars_no_reason", args) :
									LLTrans::getString("you_paid_failure_ldollars_no_reason", args);
			}
			else
			{
				// no target, no reason, you just paid money
				message = success ? LLTrans::getString("you_paid_ldollars_no_info", args) :
									LLTrans::getString("you_paid_failure_ldollars_no_info", args);
			}
		}
		
		final_args["MESSAGE"] = message;
		payload["dest_id"] = dest_id;
		notification = success ? "PaymentSent" : "PaymentFailure";

		// <FS:AO> Additionally, always add a SLURL-enabled form.
		is_name_group = is_dest_group;
		name_id = dest_id;

		args["NAME"] = dest_slurl;
		if (!reason.empty())
		{
			if (dest_id.notNull())
			{
				message = success ? LLTrans::getString("you_paid_ldollars" + gift_suffix, args) :
									LLTrans::getString("you_paid_failure_ldollars" + gift_suffix, args);
			}
			else
			{
				// transaction fee to the system, eg, to create a group
				message = success ? LLTrans::getString("you_paid_ldollars_no_name", args) :
									LLTrans::getString("you_paid_failure_ldollars_no_name", args);
			}
		}
		else
		{
			if (dest_id.notNull())
			{
				message = success ? LLTrans::getString("you_paid_ldollars_no_reason", args) :
									LLTrans::getString("you_paid_failure_ldollars_no_reason", args);
			}
			else
			{
				// no target, no reason, you just paid money
				message = success ? LLTrans::getString("you_paid_ldollars_no_info", args) :
									LLTrans::getString("you_paid_failure_ldollars_no_info", args);
			}
		}
		final_args["SLURLMESSAGE"] = message;
		payload["dest_id"] = dest_id;

		args["NAME"] = dest_slurl_name;
		if (!reason.empty())
		{
			if (dest_id.notNull())
			{
				message_notification_well = success ? LLTrans::getString("you_paid_ldollars" + gift_suffix, args) :
													  LLTrans::getString("you_paid_failure_ldollars" + gift_suffix, args);
			}
			else
			{
				// transaction fee to the system, eg, to create a group
				message_notification_well = success ? LLTrans::getString("you_paid_ldollars_no_name", args) :
													  LLTrans::getString("you_paid_failure_ldollars_no_name", args);
			}
		}
		else
		{
			if (dest_id.notNull())
			{
				message_notification_well = success ? LLTrans::getString("you_paid_ldollars_no_reason", args) :
													  LLTrans::getString("you_paid_failure_ldollars_no_reason", args);
			}
			else
			{
				// no target, no reason, you just paid money
				message_notification_well = success ? LLTrans::getString("you_paid_ldollars_no_info", args) :
													  LLTrans::getString("you_paid_failure_ldollars_no_info", args);
			}
		}
	}
	else 
	{
		// ...someone paid you
		if(!gSavedSettings.getBOOL("NotifyMoneyReceived"))
		{
			return;
		}
		args["NAME"] = balance_change_in_chat ? "%s" : source_slurl;
		is_name_group = is_source_group;
		name_id = source_id;
		if (!reason.empty())
		{
			message = LLTrans::getString("paid_you_ldollars" + gift_suffix, args);
		}
		else
		{
			message = LLTrans::getString("paid_you_ldollars_no_reason", args);
		}
		final_args["MESSAGE"] = message;
		
		// make notification loggable
		payload["from_id"] = source_id;
		notification = "PaymentReceived";
		
		// <FS:AO> Additionally, always add a SLURL-enabled form.
		is_name_group = is_source_group;
		name_id = source_id;

		args["NAME"] = source_slurl;
		if (!reason.empty())
		{
			message = LLTrans::getString("paid_you_ldollars", args);
		}
		else 
		{
			message = LLTrans::getString("paid_you_ldollars_no_reason", args);
		}
		final_args["SLURLMESSAGE"] = message;

		args["NAME"] = source_slurl_name;
		if (!reason.empty())
		{
			message_notification_well = LLTrans::getString("paid_you_ldollars", args);
		}
		else 
		{
			message_notification_well = LLTrans::getString("paid_you_ldollars_no_reason", args);
		}
		// </FS:AO>
	}

	payload["payment_is_group"] = is_name_group;
	payload["payment_message"] = message_notification_well;

	// <FS:Ansariel> TipTracker Support
	FSMoneyTracker* tipTracker = LLFloaterReg::getTypedInstance<FSMoneyTracker>("money_tracker");
	if (success && ((tipTracker->isShown() || tipTracker->isMinimized()) || gSavedSettings.getBOOL("FSAlwaysTrackPayments")))
	{
		tipTracker->addPayment(name_id, is_name_group, amount, !you_paid_someone);
	}
	// </FS:Ansariel>>

	// Despite using SLURLs, wait until the name is available before
	// showing the notification, otherwise the UI layout is strange and
	// the user sees a "Loading..." message
	if (is_name_group)
	{
		gCacheName->getGroup(name_id,
						boost::bind(&money_balance_group_notify,
									_1, _2, _3,
									notification, final_args, payload));
	}
	else 
	{
		LLAvatarNameCache::get(name_id, boost::bind(&money_balance_avatar_notify, _1, _2, notification, final_args, payload));										   
	}
}

bool handle_prompt_for_maturity_level_change_callback(const LLSD& notification, const LLSD& response)
{
	S32 option = LLNotificationsUtil::getSelectedOption(notification, response);

	if (0 == option)
	{
		// set the preference to the maturity of the region we're calling
		U8 preferredMaturity = static_cast<U8>(notification["payload"]["_region_access"].asInteger());
		gSavedSettings.setU32("PreferredMaturity", static_cast<U32>(preferredMaturity));
	}

	return false;
}

bool handle_prompt_for_maturity_level_change_and_reteleport_callback(const LLSD& notification, const LLSD& response)
{
	S32 option = LLNotificationsUtil::getSelectedOption(notification, response);
	
	if (0 == option)
	{
		// set the preference to the maturity of the region we're calling
		U8 preferredMaturity = static_cast<U8>(notification["payload"]["_region_access"].asInteger());
		gSavedSettings.setU32("PreferredMaturity", static_cast<U32>(preferredMaturity));
		gAgent.setMaturityRatingChangeDuringTeleport(preferredMaturity);
		gAgent.restartFailedTeleportRequest();
	}
	else
	{
		gAgent.clearTeleportRequest();
	}
	
	return false;
}

// some of the server notifications need special handling. This is where we do that.
bool handle_special_notification(std::string notificationID, LLSD& llsdBlock)
{
	bool returnValue = false;
	if(llsdBlock.has("_region_access"))
	{
		U8 regionAccess = static_cast<U8>(llsdBlock["_region_access"].asInteger());
		std::string regionMaturity = LLViewerRegion::accessToString(regionAccess);
		LLStringUtil::toLower(regionMaturity);
		llsdBlock["REGIONMATURITY"] = regionMaturity;
		LLNotificationPtr maturityLevelNotification;
		std::string notifySuffix = "_Notify";
		if (regionAccess == SIM_ACCESS_MATURE)
		{
			if (gAgent.isTeen())
			{
				gAgent.clearTeleportRequest();
				maturityLevelNotification = LLNotificationsUtil::add(notificationID+"_AdultsOnlyContent", llsdBlock);
				returnValue = true;

				notifySuffix = "_NotifyAdultsOnly";
			}
			else if (gAgent.prefersPG())
			{
				maturityLevelNotification = LLNotificationsUtil::add(notificationID+"_Change", llsdBlock, llsdBlock, handle_prompt_for_maturity_level_change_callback);
				returnValue = true;
			}
			else if (LLStringUtil::compareStrings(notificationID, "RegionEntryAccessBlocked") == 0)
			{
				maturityLevelNotification = LLNotificationsUtil::add(notificationID+"_PreferencesOutOfSync", llsdBlock, llsdBlock);
				returnValue = true;
			}
		}
		else if (regionAccess == SIM_ACCESS_ADULT)
		{
			if (!gAgent.isAdult())
			{
				gAgent.clearTeleportRequest();
				maturityLevelNotification = LLNotificationsUtil::add(notificationID+"_AdultsOnlyContent", llsdBlock);
				returnValue = true;

				notifySuffix = "_NotifyAdultsOnly";
			}
			else if (gAgent.prefersPG() || gAgent.prefersMature())
			{
				maturityLevelNotification = LLNotificationsUtil::add(notificationID+"_Change", llsdBlock, llsdBlock, handle_prompt_for_maturity_level_change_callback);
				returnValue = true;
			}
			else if (LLStringUtil::compareStrings(notificationID, "RegionEntryAccessBlocked") == 0)
			{
				maturityLevelNotification = LLNotificationsUtil::add(notificationID+"_PreferencesOutOfSync", llsdBlock, llsdBlock);
				returnValue = true;
			}
		}

		if ((maturityLevelNotification == NULL) || maturityLevelNotification->isIgnored())
		{
			// Given a simple notification if no maturityLevelNotification is set or it is ignore
			LLNotificationsUtil::add(notificationID + notifySuffix, llsdBlock);
		}
	}

	return returnValue;
}

bool handle_trusted_experiences_notification(const LLSD& llsdBlock)
{
	if(llsdBlock.has("trusted_experiences"))
	{
		std::ostringstream str;
		const LLSD& experiences = llsdBlock["trusted_experiences"];
		LLSD::array_const_iterator it = experiences.beginArray();
		for(/**/; it != experiences.endArray(); ++it)
		{
			str<<LLSLURL("experience", it->asUUID(), "profile").getSLURLString() << "\n";
		}
		std::string str_list = str.str();
		if(!str_list.empty())
		{
			LLNotificationsUtil::add("TrustedExperiencesAvailable", LLSD::emptyMap().with("EXPERIENCE_LIST", (LLSD)str_list));
			return true;
		}
	}
	return false;
}

// some of the server notifications need special handling. This is where we do that.
bool handle_teleport_access_blocked(LLSD& llsdBlock, const std::string & notificationID, const std::string & defaultMessage)
{
	bool returnValue = false;
	if(llsdBlock.has("_region_access"))
	{
		U8 regionAccess = static_cast<U8>(llsdBlock["_region_access"].asInteger());
		std::string regionMaturity = LLViewerRegion::accessToString(regionAccess);
		LLStringUtil::toLower(regionMaturity);
		llsdBlock["REGIONMATURITY"] = regionMaturity;

		LLNotificationPtr tp_failure_notification;
		std::string notifySuffix;

		if (notificationID == std::string("TeleportEntryAccessBlocked"))
		{
			notifySuffix = "_Notify";
			if (regionAccess == SIM_ACCESS_MATURE)
			{
				if (gAgent.isTeen())
				{
					gAgent.clearTeleportRequest();
					tp_failure_notification = LLNotificationsUtil::add(notificationID+"_AdultsOnlyContent", llsdBlock);
					returnValue = true;

					notifySuffix = "_NotifyAdultsOnly";
				}
				else if (gAgent.prefersPG())
				{
					if (gAgent.hasRestartableFailedTeleportRequest())
					{
						tp_failure_notification = LLNotificationsUtil::add(notificationID+"_ChangeAndReTeleport", llsdBlock, llsdBlock, handle_prompt_for_maturity_level_change_and_reteleport_callback);
						returnValue = true;
					}
					else
					{
						gAgent.clearTeleportRequest();
						tp_failure_notification = LLNotificationsUtil::add(notificationID+"_Change", llsdBlock, llsdBlock, handle_prompt_for_maturity_level_change_callback);
						returnValue = true;
					}
				}
				else
				{
					gAgent.clearTeleportRequest();
					tp_failure_notification = LLNotificationsUtil::add(notificationID+"_PreferencesOutOfSync", llsdBlock, llsdBlock, handle_prompt_for_maturity_level_change_callback);
					returnValue = true;
				}
			}
			else if (regionAccess == SIM_ACCESS_ADULT)
			{
				if (!gAgent.isAdult())
				{
					gAgent.clearTeleportRequest();
					tp_failure_notification = LLNotificationsUtil::add(notificationID+"_AdultsOnlyContent", llsdBlock);
					returnValue = true;

					notifySuffix = "_NotifyAdultsOnly";
				}
				else if (gAgent.prefersPG() || gAgent.prefersMature())
				{
					if (gAgent.hasRestartableFailedTeleportRequest())
					{
						tp_failure_notification = LLNotificationsUtil::add(notificationID+"_ChangeAndReTeleport", llsdBlock, llsdBlock, handle_prompt_for_maturity_level_change_and_reteleport_callback);
						returnValue = true;
					}
					else
					{
						gAgent.clearTeleportRequest();
						tp_failure_notification = LLNotificationsUtil::add(notificationID+"_Change", llsdBlock, llsdBlock, handle_prompt_for_maturity_level_change_callback);
						returnValue = true;
					}
				}
				else
				{
					gAgent.clearTeleportRequest();
					tp_failure_notification = LLNotificationsUtil::add(notificationID+"_PreferencesOutOfSync", llsdBlock, llsdBlock, handle_prompt_for_maturity_level_change_callback);
					returnValue = true;
				}
			}
		}		// End of special handling for "TeleportEntryAccessBlocked"
		else
		{	// Normal case, no message munging
			gAgent.clearTeleportRequest();
			if (LLNotifications::getInstance()->templateExists(notificationID))
			{
				tp_failure_notification = LLNotificationsUtil::add(notificationID, llsdBlock, llsdBlock);
			}
			else
			{
				llsdBlock["MESSAGE"] = defaultMessage;
				tp_failure_notification = LLNotificationsUtil::add("GenericAlertOK", llsdBlock);
			}
			returnValue = true;
		}

		if ((tp_failure_notification == NULL) || tp_failure_notification->isIgnored())
		{
			// Given a simple notification if no tp_failure_notification is set or it is ignore
			LLNotificationsUtil::add(notificationID + notifySuffix, llsdBlock);
		}
	}

	handle_trusted_experiences_notification(llsdBlock);
	return returnValue;
}

bool attempt_standard_notification(LLMessageSystem* msgsystem)
{
	// if we have additional alert data
	if (msgsystem->has(_PREHASH_AlertInfo) && msgsystem->getNumberOfBlocksFast(_PREHASH_AlertInfo) > 0)
	{
		// notification was specified using the new mechanism, so we can just handle it here
		std::string notificationID;
		msgsystem->getStringFast(_PREHASH_AlertInfo, _PREHASH_Message, notificationID);
		if (!LLNotifications::getInstance()->templateExists(notificationID))
		{
			return false;
		}

		// <FS:Ansariel> FIRE-12004: Attachments getting lost on TP; Not clear if these messages are actually
		//               used if a region crossing timeout happens and if this is the correct place to handle
		//               them, but it seems the most likely way it would probably happen and I don't have a
		//               borked region at hand for testing.
		if (notificationID == "expired_region_handoff" || notificationID == "invalid_region_handoff")
		{
			LL_WARNS("Messaging") << "Region crossing failed. Resetting region crossing state." << LL_ENDL;
			if (isAgentAvatarValid())
			{
				gAgentAvatarp->setIsCrossingRegion(false);
			}
		}
		// </FS:Ansariel>

		std::string llsdRaw;
		LLSD llsdBlock;
		// <FS:Ansariel> Remove dupe call
		//msgsystem->getStringFast(_PREHASH_AlertInfo, _PREHASH_Message, notificationID);
		msgsystem->getStringFast(_PREHASH_AlertInfo, _PREHASH_ExtraParams, llsdRaw);
		if (llsdRaw.length())
		{
			std::istringstream llsdData(llsdRaw);
			if (!LLSDSerialize::deserialize(llsdBlock, llsdData, llsdRaw.length()))
			{
				LL_WARNS() << "attempt_standard_notification: Attempted to read notification parameter data into LLSD but failed:" << llsdRaw << LL_ENDL;
			}
		}


		handle_trusted_experiences_notification(llsdBlock);
		
		if (
			(notificationID == "RegionEntryAccessBlocked") ||
			(notificationID == "LandClaimAccessBlocked") ||
			(notificationID == "LandBuyAccessBlocked")

		   )
		{
			/*---------------------------------------------------------------------
			 (Commented so a grep will find the notification strings, since
			 we construct them on the fly; if you add additional notifications,
			 please update the comment.)
			 
			 Could throw any of the following notifications:
			 
				RegionEntryAccessBlocked
				RegionEntryAccessBlocked_Notify
				RegionEntryAccessBlocked_NotifyAdultsOnly
				RegionEntryAccessBlocked_Change
				RegionEntryAccessBlocked_AdultsOnlyContent
				RegionEntryAccessBlocked_ChangeAndReTeleport
				LandClaimAccessBlocked 
				LandClaimAccessBlocked_Notify 
				LandClaimAccessBlocked_NotifyAdultsOnly
				LandClaimAccessBlocked_Change 
				LandClaimAccessBlocked_AdultsOnlyContent 
				LandBuyAccessBlocked
				LandBuyAccessBlocked_Notify
				LandBuyAccessBlocked_NotifyAdultsOnly
				LandBuyAccessBlocked_Change
				LandBuyAccessBlocked_AdultsOnlyContent
			 
			-----------------------------------------------------------------------*/ 
			if (handle_special_notification(notificationID, llsdBlock))
			{
				return true;
			}
		}
		// HACK -- handle callbacks for specific alerts.
		if( notificationID == "HomePositionSet" )
		{
			// save the home location image to disk
			std::string snap_filename = gDirUtilp->getLindenUserDir();
			snap_filename += gDirUtilp->getDirDelimiter();
			snap_filename += SCREEN_HOME_FILENAME;
			gViewerWindow->saveSnapshot(snap_filename, gViewerWindow->getWindowWidthRaw(), gViewerWindow->getWindowHeightRaw(), FALSE, FALSE);
		}
		
		if (notificationID == "RegionRestartMinutes" ||
			notificationID == "RegionRestartSeconds")
		{
			S32 seconds;
			if (notificationID == "RegionRestartMinutes")
			{
				seconds = 60 * static_cast<S32>(llsdBlock["MINUTES"].asInteger());
			}
			else
			{
				seconds = static_cast<S32>(llsdBlock["SECONDS"].asInteger());
			}

			// <FS:Ansariel> Optional new region restart notification
			if (!gSavedSettings.getBOOL("FSUseNewRegionRestartNotification"))
			{
				notificationID += "Toast";
			}
			else
			{
			// </FS:Ansariel>
			LLFloaterRegionRestarting* floaterp = LLFloaterReg::findTypedInstance<LLFloaterRegionRestarting>("region_restarting");

			if (floaterp)
			{
				LLFloaterRegionRestarting::updateTime(seconds);
			}
			else
			{
				LLSD params;
				params["NAME"] = llsdBlock["NAME"];
				params["SECONDS"] = (LLSD::Integer)seconds;
				LLFloaterRegionRestarting* restarting_floater = dynamic_cast<LLFloaterRegionRestarting*>(LLFloaterReg::showInstance("region_restarting", params));
				if(restarting_floater)
				{
					restarting_floater->center();
				}
			}
			// <FS:Ansariel> Optional new region restart notification
			}
			// </FS:Ansariel>

			make_ui_sound("UISndRestart");
			report_to_nearby_chat(LLTrans::getString("FSRegionRestartInLocalChat")); // <FS:PP> FIRE-6307: Region restart notices in local chat
		}

		// <FS:Ansariel> FIRE-9858: Kill annoying "Autopilot canceled" toast
		if (notificationID == "AutopilotCanceled")
		{
			return true;
		}
		// </FS:Ansariel>
// <FS:CR> FIRE-9696 - Moved detection of HomePositionSet Alert hack to here where it's actually found now
		if (notificationID == "HomePositionSet")
		{
			// save the home location image to disk
			std::string snap_filename = gDirUtilp->getLindenUserDir();
			snap_filename += gDirUtilp->getDirDelimiter();
			snap_filename += SCREEN_HOME_FILENAME;
			if (gViewerWindow->saveSnapshot(snap_filename, gViewerWindow->getWindowWidthRaw(), gViewerWindow->getWindowHeightRaw(), FALSE, FALSE))
			{
				LL_INFOS() << SCREEN_HOME_FILENAME << " saved successfully." << LL_ENDL;
			}
			else
			{
				LL_WARNS() << SCREEN_HOME_FILENAME << " could not be saved." << LL_ENDL;
			}
		}
// </FS:CR>
        
        // Special Marketplace update notification
		if (notificationID == "SLM_UPDATE_FOLDER")
        {
            std::string state = llsdBlock["state"].asString();
            if (state == "deleted")
            {
                // Perform the deletion viewer side, no alert shown in this case
                LLMarketplaceData::instance().deleteListing(llsdBlock["listing_id"].asInteger());
                return true;
            }
            else
            {
                // In general, no message will be displayed, all we want is to get the listing updated in the marketplace floater
                // If getListing() fails though, the message of the alert will be shown by the caller of attempt_standard_notification()
                return LLMarketplaceData::instance().getListing(llsdBlock["listing_id"].asInteger());
            }
        }
        
		LLNotificationsUtil::add(notificationID, llsdBlock);
		return true;
	}	
	return false;
}


static void process_special_alert_messages(const std::string & message)
{
	// Do special handling for alert messages.   This is a legacy hack, and any actual displayed
	// text should be altered in the notifications.xml files.
	if ( message == "You died and have been teleported to your home location")
	{
		add(LLStatViewer::KILLED, 1);
	}
	else if( message == "Home position set." )
	{
		// save the home location image to disk
		std::string snap_filename = gDirUtilp->getLindenUserDir();
		snap_filename += gDirUtilp->getDirDelimiter();
		snap_filename += SCREEN_HOME_FILENAME;
		gViewerWindow->saveSnapshot(snap_filename, gViewerWindow->getWindowWidthRaw(), gViewerWindow->getWindowHeightRaw(), FALSE, FALSE);
	}
}



void process_agent_alert_message(LLMessageSystem* msgsystem, void** user_data)
{
	// make sure the cursor is back to the usual default since the
	// alert is probably due to some kind of error.
	gViewerWindow->getWindow()->resetBusyCount();
	
	std::string message;
	msgsystem->getStringFast(_PREHASH_AlertData, _PREHASH_Message, message);

	process_special_alert_messages(message);

	if (!attempt_standard_notification(msgsystem))
	{
		BOOL modal = FALSE;
		msgsystem->getBOOL("AlertData", "Modal", modal);
		process_alert_core(message, modal);
	}
}

// The only difference between this routine and the previous is the fact that
// for this routine, the modal parameter is always false. Sadly, for the message
// handled by this routine, there is no "Modal" parameter on the message, and
// there's no API to tell if a message has the given parameter or not.
// So we can't handle the messages with the same handler.
void process_alert_message(LLMessageSystem *msgsystem, void **user_data)
{
	// make sure the cursor is back to the usual default since the
	// alert is probably due to some kind of error.
	gViewerWindow->getWindow()->resetBusyCount();
		
	std::string message;
	msgsystem->getStringFast(_PREHASH_AlertData, _PREHASH_Message, message);
	process_special_alert_messages(message);

	if (!attempt_standard_notification(msgsystem))
	{
		BOOL modal = FALSE;
		process_alert_core(message, modal);
	}
}

bool handle_not_age_verified_alert(const std::string &pAlertName)
{
	LLNotificationPtr notification = LLNotificationsUtil::add(pAlertName);
	if ((notification == NULL) || notification->isIgnored())
	{
		LLNotificationsUtil::add(pAlertName + "_Notify");
	}

	return true;
}

bool handle_special_alerts(const std::string &pAlertName)
{
	bool isHandled = false;
	if (LLStringUtil::compareStrings(pAlertName, "NotAgeVerified") == 0)
	{
		
		isHandled = handle_not_age_verified_alert(pAlertName);
	}

	return isHandled;
}

void process_alert_core(const std::string& message, BOOL modal)
{
	const std::string ALERT_PREFIX("ALERT: ");
	const std::string NOTIFY_PREFIX("NOTIFY: ");
	if (message.find(ALERT_PREFIX) == 0)
	{
		// Allow the server to spawn a named alert so that server alerts can be
		// translated out of English.
		std::string alert_name(message.substr(ALERT_PREFIX.length()));
		if (!handle_special_alerts(alert_name))
		{
		LLNotificationsUtil::add(alert_name);
	}
	}
	else if (message.find(NOTIFY_PREFIX) == 0)
	{
		// Allow the server to spawn a named notification so that server notifications can be
		// translated out of English.
		std::string notify_name(message.substr(NOTIFY_PREFIX.length()));
		LLNotificationsUtil::add(notify_name);
	}
	else if (message[0] == '/')
	{
		// System message is important, show in upper-right box not tip
		std::string text(message.substr(1));
		LLSD args;

		// <FS:Ansariel> Let's hope this works for OpenSim...
		bool is_region_restart = false;
		S32 seconds = 0;
		if (text.substr(0,17) == "RESTART_X_MINUTES")
		{
			S32 mins = 0;
			LLStringUtil::convertToS32(text.substr(18), mins);
			seconds = mins * 60;
			is_region_restart = true;

			if (!gSavedSettings.getBOOL("FSUseNewRegionRestartNotification"))
			{
				LLSD args;
				args["MINUTES"] = llformat("%d", mins);
				LLNotificationsUtil::add("RegionRestartMinutesToast", args);
			}
		}
		else if (text.substr(0,17) == "RESTART_X_SECONDS")
		{
			LLStringUtil::convertToS32(text.substr(18), seconds);
			is_region_restart = true;

			if (!gSavedSettings.getBOOL("FSUseNewRegionRestartNotification"))
			{
				LLSD args;
				args["SECONDS"] = llformat("%d", seconds);
				LLNotificationsUtil::add("RegionRestartSecondsToast", args);
			}
		}
		if (is_region_restart)
		{
			if (gSavedSettings.getBOOL("FSUseNewRegionRestartNotification"))
			{
				LLFloaterRegionRestarting* floaterp = LLFloaterReg::findTypedInstance<LLFloaterRegionRestarting>("region_restarting");

				if (floaterp)
				{
					LLFloaterRegionRestarting::updateTime(seconds);
				}
				else
				{
					std::string region_name;
					if (gAgent.getRegion())
					{
						region_name = gAgent.getRegion()->getName();
					}
					else
					{
						region_name = LLTrans::getString("Unknown");
					}
					LLSD params;
					params["NAME"] = region_name;
					params["SECONDS"] = (LLSD::Integer)seconds;
					LLFloaterRegionRestarting* restarting_floater = dynamic_cast<LLFloaterRegionRestarting*>(LLFloaterReg::showInstance("region_restarting", params));
					if(restarting_floater)
					{
						restarting_floater->center();
					}
				}
			}

			make_ui_sound("UISndRestartOpenSim");
			report_to_nearby_chat(LLTrans::getString("FSRegionRestartInLocalChat")); // <FS:PP> FIRE-6307: Region restart notices in local chat
			return;
		}
		// </FS:Ansariel>

		// *NOTE: If the text from the server ever changes this line will need to be adjusted.
		std::string restart_cancelled = "Region restart cancelled.";
		if (text.substr(0, restart_cancelled.length()) == restart_cancelled)
		{
			LLFloaterRegionRestarting::close();
		}

			std::string new_msg =LLNotifications::instance().getGlobalString(text);
// [RLVa:KB] - Checked: RLVa-1.4.5
			if ( (new_msg == text) && (RlvActions::isRlvEnabled()) )
			{
				if (!RlvActions::canShowLocation())
					RlvUtil::filterLocation(new_msg);
				if (!RlvActions::canShowName(RlvActions::SNC_DEFAULT))
					RlvUtil::filterNames(new_msg);
			}
// [/RLVa:KB]
			args["MESSAGE"] = new_msg;
			LLNotificationsUtil::add("SystemMessage", args);
		}
	else if (modal)
	{
		LLSD args;
		std::string new_msg =LLNotifications::instance().getGlobalString(message);
// [RLVa:KB] - Checked: RLVa-1.4.5
		if ( (new_msg == message) && (RlvActions::isRlvEnabled()) )
		{
			if (!RlvActions::canShowLocation())
				RlvUtil::filterLocation(new_msg);
			if (!RlvActions::canShowName(RlvActions::SNC_DEFAULT))
				RlvUtil::filterNames(new_msg);
		}
// [/RLVa:KB]
		args["ERROR_MESSAGE"] = new_msg;
		LLNotificationsUtil::add("ErrorMessage", args);
	}
	else
	{
		// Hack fix for EXP-623 (blame fix on RN :)) to avoid a sim deploy
		const std::string AUTOPILOT_CANCELED_MSG("Autopilot canceled");
		if (message.find(AUTOPILOT_CANCELED_MSG) == std::string::npos )
		{
			LLSD args;
			std::string new_msg =LLNotifications::instance().getGlobalString(message);

			std::string localized_msg;
			bool is_message_localized = LLTrans::findString(localized_msg, new_msg);

// [RLVa:KB] - Checked: RLVa-1.4.5
			if ( (new_msg == message) && (RlvActions::isRlvEnabled()) )
			{
				if (!RlvActions::canShowLocation())
					RlvUtil::filterLocation(new_msg);
				if (!RlvActions::canShowName(RlvActions::SNC_DEFAULT))
					RlvUtil::filterNames(new_msg);
			}
// [/RLVa:KB]

			args["MESSAGE"] = is_message_localized ? localized_msg : new_msg;
			LLNotificationsUtil::add("SystemMessageTip", args);
		}
	}
}

mean_collision_list_t				gMeanCollisionList;
time_t								gLastDisplayedTime = 0;

void handle_show_mean_events(void *)
{
	LLFloaterReg::showInstance("bumps");
	//LLFloaterBump::showInstance();
}

void mean_name_callback(const LLUUID &id, const LLAvatarName& av_name)
{
	static const U32 max_collision_list_size = 20;
	if (gMeanCollisionList.size() > max_collision_list_size)
	{
		mean_collision_list_t::iterator iter = gMeanCollisionList.begin();
		for (U32 i=0; i<max_collision_list_size; i++) iter++;
		for_each(iter, gMeanCollisionList.end(), DeletePointer());
		gMeanCollisionList.erase(iter, gMeanCollisionList.end());
	}

	for (mean_collision_list_t::iterator iter = gMeanCollisionList.begin();
		 iter != gMeanCollisionList.end(); ++iter)
	{
		LLMeanCollisionData *mcd = *iter;
		if (mcd->mPerp == id)
		{
			mcd->mFullName = av_name.getUserName();
		}
	}
	// <FS:Ansariel> Instant bump list floater update
	LLFloaterBump* floater = LLFloaterReg::findTypedInstance<LLFloaterBump>("bumps");
	if (floater)
	{
		floater->setDirty();
	}
	// </FS:Ansariel>
}

void process_mean_collision_alert_message(LLMessageSystem *msgsystem, void **user_data)
{
	if (gAgent.inPrelude())
	{
		// In prelude, bumping is OK.  This dialog is rather confusing to 
		// newbies, so we don't show it.  Drop the packet on the floor.
		return;
	}

	// make sure the cursor is back to the usual default since the
	// alert is probably due to some kind of error.
	gViewerWindow->getWindow()->resetBusyCount();

	LLUUID perp;
	U32	   time;
	U8	   u8type;
	EMeanCollisionType	   type;
	F32    mag;

	S32 i, num = msgsystem->getNumberOfBlocks(_PREHASH_MeanCollision);

	for (i = 0; i < num; i++)
	{
		msgsystem->getUUIDFast(_PREHASH_MeanCollision, _PREHASH_Perp, perp);
		msgsystem->getU32Fast(_PREHASH_MeanCollision, _PREHASH_Time, time);
		msgsystem->getF32Fast(_PREHASH_MeanCollision, _PREHASH_Mag, mag);
		msgsystem->getU8Fast(_PREHASH_MeanCollision, _PREHASH_Type, u8type);

		type = (EMeanCollisionType)u8type;

		// <FS:Ansariel> Nearby Chat Collision Messages
		if (gSavedSettings.getBOOL("FSCollisionMessagesInChat"))
		{
			std::string action;
			LLStringUtil::format_map_t args;
			args["NAME"] = llformat("secondlife:///app/agent/%s/inspect", perp.asString().c_str());

			switch (type)
			{
				case MEAN_BUMP:
					action = LLTrans::getString("Collision_Bump", args);
					break;
				case MEAN_LLPUSHOBJECT:
					action = LLTrans::getString("Collision_PushObject", args);
					break;
				case MEAN_SELECTED_OBJECT_COLLIDE:
					action = LLTrans::getString("Collision_ObjectCollide", args);
					break;
				case MEAN_SCRIPTED_OBJECT_COLLIDE:
					action = LLTrans::getString("Collision_ScriptedObject", args);
					break;
				case MEAN_PHYSICAL_OBJECT_COLLIDE:
					action = LLTrans::getString("Collision_PhysicalObject", args);
					break;
				default:
					action = LLTrans::getString("Collision_UnknownType", args);
					return;
			}
			report_to_nearby_chat(action);
		}
		// </FS:Ansariel> Nearby Chat Collision Messages
		// <FS:Ansariel> Report Collision Messages to scripts
		if (gSavedSettings.getBOOL("FSReportCollisionMessages"))
		{
			std::string collision_data = llformat("%s,%.2f,%d", perp.asString().c_str(), mag, u8type);

			LLMessageSystem* msgs = gMessageSystem;
			msgs->newMessage(_PREHASH_ScriptDialogReply);
			msgs->nextBlock(_PREHASH_AgentData);
			msgs->addUUID(_PREHASH_AgentID, gAgent.getID());
			msgs->addUUID(_PREHASH_SessionID, gAgent.getSessionID());
			msgs->nextBlock(_PREHASH_Data);
			msgs->addUUID(_PREHASH_ObjectID, gAgent.getID());
			msgs->addS32(_PREHASH_ChatChannel, gSavedSettings.getS32("FSReportCollisionMessagesChannel"));
			msgs->addS32(_PREHASH_ButtonIndex, 1);
			msgs->addString(_PREHASH_ButtonLabel, collision_data.c_str());
			gAgent.sendReliableMessage();
		}
		// </FS:Ansariel> Report Collision Messages to scripts

		BOOL b_found = FALSE;

		for (mean_collision_list_t::iterator iter = gMeanCollisionList.begin();
			 iter != gMeanCollisionList.end(); ++iter)
		{
			LLMeanCollisionData *mcd = *iter;
			if ((mcd->mPerp == perp) && (mcd->mType == type))
			{
				mcd->mTime = time;
				mcd->mMag = mag;
				b_found = TRUE;
				break;
			}
		}

		if (!b_found)
		{
			LLMeanCollisionData *mcd = new LLMeanCollisionData(gAgentID, perp, time, type, mag);
			gMeanCollisionList.push_front(mcd);
			LLAvatarNameCache::get(perp, boost::bind(&mean_name_callback, _1, _2));
		}
		// <FS:Ansariel> Instant bump list floater update
		else
		{
			LLFloaterBump* floater = LLFloaterReg::findTypedInstance<LLFloaterBump>("bumps");
			if (floater)
			{
				floater->setDirty();
			}
		}
		// </FS:Ansariel>
	}
	// <FS:Ansariel> Instant bump list floater update
	//LLFloaterBump* bumps_floater = LLFloaterBump::getInstance();
	//if(bumps_floater && bumps_floater->isInVisibleChain())
	//{
	//	bumps_floater->populateCollisionList();
	//}
	// </FS:Ansariel>
}

void process_frozen_message(LLMessageSystem *msgsystem, void **user_data)
{
	// make sure the cursor is back to the usual default since the
	// alert is probably due to some kind of error.
	gViewerWindow->getWindow()->resetBusyCount();
	BOOL b_frozen;
	
	msgsystem->getBOOL("FrozenData", "Data", b_frozen);

	// TODO: make being frozen change view
	if (b_frozen)
	{
	}
	else
	{
	}
}

// do some extra stuff once we get our economy data
void process_economy_data(LLMessageSystem *msg, void** /*user_data*/)
{
	LLGlobalEconomy::processEconomyData(msg, LLGlobalEconomy::getInstance());
	S32 upload_cost = LLGlobalEconomy::getInstance()->getPriceUpload();
// <FS:AW opensim currency support> 
// AW: from this point anything is bogus because it's all replaced by the LLUploadCostCalculator in llviewermenu
//	LL_INFOS_ONCE("Messaging") << "EconomyData message arrived; upload cost is L$" << upload_cost << LL_ENDL;
// 	gMenuHolder->getChild<LLUICtrl>("Upload Image")->setLabelArg("[COST]", llformat("%d", upload_cost));
// 	gMenuHolder->getChild<LLUICtrl>("Upload Sound")->setLabelArg("[COST]", llformat("%d", upload_cost));
// 	gMenuHolder->getChild<LLUICtrl>("Upload Animation")->setLabelArg("[COST]", llformat("%d", upload_cost));
// 	gMenuHolder->getChild<LLUICtrl>("Bulk Upload")->setLabelArg("[COST]", llformat("%d", upload_cost));
	std::string cost_str;
#ifdef OPENSIM
	if (LLGridManager::getInstance()->isInOpenSim())
	{
		cost_str = upload_cost > 0 ? llformat("%s%d", "L$", upload_cost) : LLTrans::getString("free");
	}
	else
#endif
	{
		cost_str = "L$" + (upload_cost > 0 ? llformat("%d", upload_cost) : llformat("%d", gSavedSettings.getU32("DefaultUploadCost")));
	}

	LL_INFOS_ONCE("Messaging") << Tea::wrapCurrency("EconomyData message arrived; upload cost is L$") << cost_str << LL_ENDL;

	gMenuHolder->getChild<LLUICtrl>("Upload Image")->setLabelArg("[COST]",  cost_str);
	gMenuHolder->getChild<LLUICtrl>("Upload Sound")->setLabelArg("[COST]",  cost_str);
	gMenuHolder->getChild<LLUICtrl>("Upload Animation")->setLabelArg("[COST]", cost_str);
	gMenuHolder->getChild<LLUICtrl>("Bulk Upload")->setLabelArg("[COST]", cost_str);
// <FS:AW opensim currency support>

	// update L$ substitution for "Buy and Sell L$", it was set before we knew the currency
	gMenuHolder->getChild<LLUICtrl>("Buy and Sell L$")->setLabelArg("L$", LLStringExplicit("L$"));
}

void notify_cautioned_script_question(const LLSD& notification, const LLSD& response, S32 orig_questions, BOOL granted)
{
	// only continue if at least some permissions were requested
	if (orig_questions)
	{
		// check to see if the person we are asking

		// "'[OBJECTNAME]', an object owned by '[OWNERNAME]', 
		// located in [REGIONNAME] at [REGIONPOS], 
		// has been <granted|denied> permission to: [PERMISSIONS]."

		LLUIString notice(LLTrans::getString(granted ? "ScriptQuestionCautionChatGranted" : "ScriptQuestionCautionChatDenied"));

		// always include the object name and owner name 
		notice.setArg("[OBJECTNAME]", notification["payload"]["object_name"].asString());
		notice.setArg("[OWNERNAME]", notification["payload"]["owner_name"].asString());

		// try to lookup viewerobject that corresponds to the object that
		// requested permissions (here, taskid->requesting object id)
		BOOL foundpos = FALSE;
		LLViewerObject* viewobj = gObjectList.findObject(notification["payload"]["task_id"].asUUID());
		if (viewobj)
		{
			// found the viewerobject, get it's position in its region
			LLVector3 objpos(viewobj->getPosition());
			
			// try to lookup the name of the region the object is in
			LLViewerRegion* viewregion = viewobj->getRegion();
			if (viewregion)
			{
				// got the region, so include the region and 3d coordinates of the object
				notice.setArg("[REGIONNAME]", viewregion->getName());
				std::string formatpos = llformat("%.1f, %.1f,%.1f", objpos[VX], objpos[VY], objpos[VZ]);
				notice.setArg("[REGIONPOS]", formatpos);

				foundpos = TRUE;
			}
		}

// [RLVa:KB] - Checked: 2010-04-23 (RLVa-1.2.0g) | Modified: RLVa-1.0.0a
		if (gRlvHandler.hasBehaviour(RLV_BHVR_SHOWLOC))
		{
			notice.setArg("[REGIONNAME]", RlvStrings::getString(RLV_STRING_HIDDEN_REGION));
			notice.setArg("[REGIONPOS]", RlvStrings::getString(RLV_STRING_HIDDEN));
		}
		else if (!foundpos)
// [/RLVa:KB]
//		if (!foundpos)
		{
			// unable to determine location of the object
			// <FS:Ansariel> Made hardcoded strings localizable
			//notice.setArg("[REGIONNAME]", "(unknown region)");
			//notice.setArg("[REGIONPOS]", "(unknown position)");
			notice.setArg("[REGIONNAME]", LLTrans::getString("UnknownRegion"));
			notice.setArg("[REGIONPOS]", LLTrans::getString("UnknownPosition"));
			// </FS:Ansariel>
		}

		// check each permission that was requested, and list each 
		// permission that has been flagged as a caution permission
		BOOL caution = FALSE;
		S32 count = 0;
		std::string perms;
		BOOST_FOREACH(script_perm_t script_perm, SCRIPT_PERMISSIONS)
		{
//			if ((orig_questions & script_perm.permbit)
//				&& script_perm.caution)
// [RLVa:KB] - Checked: 2012-07-28 (RLVa-1.4.7)
			if ((orig_questions & script_perm.permbit)
				&& ((script_perm.caution) || (notification["payload"]["rlv_notify"].asBoolean())) )
// [/RLVa:KB]
			{
				count++;
				caution = TRUE;

				// add a comma before the permission description if it is not the first permission
				// added to the list or the last permission to check
				if (count > 1)
				{
					perms.append(", ");
				}

				perms.append(LLTrans::getString(script_perm.question));
			}
		}

		notice.setArg("[PERMISSIONS]", perms);

		// log a chat message as long as at least one requested permission
		// is a caution permission
// [RLVa:KB] - Checked: 2012-07-28 (RLVa-1.4.7)
		if (caution)
		{
			// <FS:Ansariel> [FS communication UI]
			//LLFloaterIMNearbyChat* nearby_chat = LLFloaterReg::getTypedInstance<LLFloaterIMNearbyChat>("nearby_chat");
			FSFloaterNearbyChat* nearby_chat = FSFloaterNearbyChat::getInstance();
			// </FS:Ansariel> [FS communication UI]
			if(nearby_chat)
			{
				LLChat chat_msg(notice.getString());
				chat_msg.mFromName = SYSTEM_FROM;
				chat_msg.mFromID = LLUUID::null;
				chat_msg.mSourceType = CHAT_SOURCE_SYSTEM;
				nearby_chat->addMessage(chat_msg);
			}
		}
// [/RLVa:KB]
//		if (caution)
//		{
//			LLChat chat(notice.getString());
//	//		LLFloaterChat::addChat(chat, FALSE, FALSE);
//		}
	}
}

void script_question_mute(const LLUUID& item_id, const std::string& object_name);

bool unknown_script_question_cb(const LLSD& notification, const LLSD& response)
{
	// Only care if they muted the object here.
	if ( response["Mute"] ) // mute
	{
		LLUUID task_id = notification["payload"]["task_id"].asUUID();
		script_question_mute(task_id,notification["payload"]["object_name"].asString());
	}
	return false;
}

void experiencePermissionBlock(LLUUID experience, LLSD result)
{
    LLSD permission;
    LLSD data;
    permission["permission"] = "Block";
    data[experience.asString()] = permission;
    data["experience"] = experience;
    LLEventPumps::instance().obtain("experience_permission").post(data);
}

bool script_question_cb(const LLSD& notification, const LLSD& response)
{
	S32 option = LLNotificationsUtil::getSelectedOption(notification, response);
	LLMessageSystem *msg = gMessageSystem;
	S32 orig = notification["payload"]["questions"].asInteger();
	S32 new_questions = orig;

	if (response["Details"])
	{
		// respawn notification...
		LLNotificationsUtil::add(notification["name"], notification["substitutions"], notification["payload"]);

		// ...with description on top
		LLNotificationsUtil::add("DebitPermissionDetails");
		return false;
	}

	LLUUID experience;
	if(notification["payload"].has("experience"))
	{
		experience = notification["payload"]["experience"].asUUID();
	}

	// check whether permissions were granted or denied
	BOOL allowed = TRUE;
	// the "yes/accept" button is the first button in the template, making it button 0
	// if any other button was clicked, the permissions were denied
	if (option != 0)
	{
		new_questions = 0;
		allowed = FALSE;
	}	
	else if(experience.notNull())
	{
		LLSD permission;
		LLSD data;
		permission["permission"]="Allow";

		data[experience.asString()]=permission;
		data["experience"]=experience;
		LLEventPumps::instance().obtain("experience_permission").post(data);
	}

	LLUUID task_id = notification["payload"]["task_id"].asUUID();
	LLUUID item_id = notification["payload"]["item_id"].asUUID();

	// reply with the permissions granted or denied
	msg->newMessageFast(_PREHASH_ScriptAnswerYes);
	msg->nextBlockFast(_PREHASH_AgentData);
	msg->addUUIDFast(_PREHASH_AgentID, gAgent.getID());
	msg->addUUIDFast(_PREHASH_SessionID, gAgent.getSessionID());
	msg->nextBlockFast(_PREHASH_Data);
	msg->addUUIDFast(_PREHASH_TaskID, task_id);
	msg->addUUIDFast(_PREHASH_ItemID, item_id);
	msg->addS32Fast(_PREHASH_Questions, new_questions);
	msg->sendReliable(LLHost(notification["payload"]["sender"].asString()));

	// only log a chat message if caution prompts are enabled
//	if (gSavedSettings.getBOOL("PermissionsCautionEnabled"))
// [RLVa:KB] - Checked: 2012-07-28 (RLVa-1.4.7)
	if ( (gSavedSettings.getBOOL("PermissionsCautionEnabled")) || (notification["payload"]["rlv_notify"].asBoolean()) )
// [/RLVa:KB]
	{
		// log a chat message, if appropriate
		notify_cautioned_script_question(notification, response, orig, allowed);
	}

// [RLVa:KB] - Checked: 2012-07-28 (RLVa-1.4.7)
	if ( (allowed) && (notification["payload"].has("rlv_blocked")) )
	{
		RlvUtil::notifyBlocked(notification["payload"]["rlv_blocked"], LLSD().with("OBJECT", notification["payload"]["object_name"]));
	}
// [/RLVa:KB]

	if ( response["Mute"] ) // mute
	{
		script_question_mute(task_id,notification["payload"]["object_name"].asString());
	}
	if ( response["BlockExperience"] )
	{
		if(experience.notNull())
		{
			LLViewerRegion* region = gAgent.getRegion();
			if (!region)
			    return false;

            LLExperienceCache::instance().setExperiencePermission(experience, std::string("Block"), boost::bind(&experiencePermissionBlock, experience, _1));

		}
}
	return false;
}

void script_question_mute(const LLUUID& task_id, const std::string& object_name)
{
	LLMuteList::getInstance()->add(LLMute(task_id, object_name, LLMute::OBJECT));

    // purge the message queue of any previously queued requests from the same source. DEV-4879
    class OfferMatcher : public LLNotificationsUI::LLScreenChannel::Matcher
    {
    public:
    	OfferMatcher(const LLUUID& to_block) : blocked_id(to_block) {}
      	bool matches(const LLNotificationPtr notification) const
        {
            if (notification->getName() == "ScriptQuestionCaution"
                || notification->getName() == "ScriptQuestion"
				|| notification->getName() == "UnknownScriptQuestion")
            {
                return (notification->getPayload()["task_id"].asUUID() == blocked_id);
            }
            return false;
        }
    private:
        const LLUUID& blocked_id;
    };

    LLNotificationsUI::LLChannelManager::getInstance()->killToastsFromChannel(LLUUID(
            gSavedSettings.getString("NotificationChannelUUID")), OfferMatcher(task_id));
}

static LLNotificationFunctorRegistration script_question_cb_reg_1("ScriptQuestion", script_question_cb);
static LLNotificationFunctorRegistration script_question_cb_reg_2("ScriptQuestionCaution", script_question_cb);
static LLNotificationFunctorRegistration script_question_cb_reg_3("ScriptQuestionExperience", script_question_cb);
static LLNotificationFunctorRegistration unknown_script_question_cb_reg("UnknownScriptQuestion", unknown_script_question_cb);

void process_script_experience_details(const LLSD& experience_details, LLSD args, LLSD payload)
{
	if(experience_details[LLExperienceCache::PROPERTIES].asInteger() & LLExperienceCache::PROPERTY_GRID)
	{
		args["GRID_WIDE"] = LLTrans::getString("Grid-Scope");
	}
	else
	{
		args["GRID_WIDE"] = LLTrans::getString("Land-Scope");
	}
	args["EXPERIENCE"] = LLSLURL("experience", experience_details[LLExperienceCache::EXPERIENCE_ID].asUUID(), "profile").getSLURLString();

	LLNotificationsUtil::add("ScriptQuestionExperience", args, payload);
	make_ui_sound("UISndQuestionExperience"); // <FS:PP> New Experience notification sound
}

void process_script_question(LLMessageSystem *msg, void **user_data)
{
	// *TODO: Translate owner name -> [FIRST] [LAST]

	LLHost sender = msg->getSender();

	LLUUID taskid;
	LLUUID itemid;
	S32		questions;
	std::string object_name;
	std::string owner_name;
	LLUUID experienceid;

	// taskid -> object key of object requesting permissions
	msg->getUUIDFast(_PREHASH_Data, _PREHASH_TaskID, taskid );
	// itemid -> script asset key of script requesting permissions
	msg->getUUIDFast(_PREHASH_Data, _PREHASH_ItemID, itemid );

	// NaCl - Antispam Registry
	if (NACLAntiSpamRegistry::instance().checkQueue(ANTISPAM_QUEUE_SCRIPT_DIALOG, taskid, ANTISPAM_SOURCE_OBJECT))
	{
		return;
	}
	// NaCl End

	msg->getStringFast(_PREHASH_Data, _PREHASH_ObjectName, object_name);
	msg->getStringFast(_PREHASH_Data, _PREHASH_ObjectOwner, owner_name);
	msg->getS32Fast(_PREHASH_Data, _PREHASH_Questions, questions );

	if(msg->has(_PREHASH_Experience))
	{
		msg->getUUIDFast(_PREHASH_Experience, _PREHASH_ExperienceID, experienceid);
	}

	// Special case. If the objects are owned by this agent, throttle per-object instead
	// of per-owner. It's common for residents to reset a ton of scripts that re-request
	// permissions, as with tier boxes. UUIDs can't be valid agent names and vice-versa,
	// so we'll reuse the same namespace for both throttle types.
	std::string throttle_name = owner_name;
	std::string self_name;
	LLAgentUI::buildFullname( self_name );
	if( owner_name == self_name )
	{
		throttle_name = taskid.getString();
	}
	
	// don't display permission requests if this object is muted
	if (LLMuteList::getInstance()->isMuted(taskid)) return;
	
	// throttle excessive requests from any specific user's scripts
	typedef LLKeyThrottle<std::string> LLStringThrottle;
	static LLStringThrottle question_throttle( LLREQUEST_PERMISSION_THROTTLE_LIMIT, LLREQUEST_PERMISSION_THROTTLE_INTERVAL );

	switch (question_throttle.noteAction(throttle_name))
	{
		case LLStringThrottle::THROTTLE_NEWLY_BLOCKED:
			LL_INFOS("Messaging") << "process_script_question throttled"
					<< " owner_name:" << owner_name
					<< LL_ENDL;
			// Fall through

		case LLStringThrottle::THROTTLE_BLOCKED:
			// Escape altogether until we recover
			return;

		case LLStringThrottle::THROTTLE_OK:
			break;
	}

	std::string script_question;
	if (questions)
	{
		bool caution = false;
		S32 count = 0;
		LLSD args;
		args["OBJECTNAME"] = object_name;
		args["NAME"] = LLCacheName::cleanFullName(owner_name);
		S32 known_questions = 0;
		bool has_not_only_debit = questions ^ SCRIPT_PERMISSIONS[SCRIPT_PERMISSION_DEBIT].permbit;
		// check the received permission flags against each permission
		BOOST_FOREACH(script_perm_t script_perm, SCRIPT_PERMISSIONS)
		{
			if (questions & script_perm.permbit)
			{
				count++;
				known_questions |= script_perm.permbit;
				// check whether permission question should cause special caution dialog
				caution |= (script_perm.caution);

				if (("ScriptTakeMoney" == script_perm.question) && has_not_only_debit)
					continue;

                if (script_perm.question == "JoinAnExperience")
                { // Some experience only permissions do not have an explicit permission bit.  Add them here.
                    script_question += "    " + LLTrans::getString("ForceSitAvatar") + "\n";
                }

				script_question += "    " + LLTrans::getString(script_perm.question) + "\n";
			}
		}
	
		args["QUESTIONS"] = script_question;

		if (known_questions != questions)
		{	// This is in addition to the normal dialog.
			LLSD payload;
			payload["task_id"] = taskid;
			payload["item_id"] = itemid;
			payload["object_name"] = object_name;
			
			args["DOWNLOADURL"] = LLTrans::getString("ViewerDownloadURL");
			LLNotificationsUtil::add("UnknownScriptQuestion",args,payload);
			make_ui_sound("UISndScriptFloaterOpen"); // <FS:PP> FIRE-16958: Incoming script permission request doesn't trigger a sound
		}
		
		if (known_questions)
		{
			LLSD payload;
			payload["task_id"] = taskid;
			payload["item_id"] = itemid;
			payload["sender"] = sender.getIPandPort();
			payload["questions"] = known_questions;
			payload["object_name"] = object_name;
			payload["owner_name"] = owner_name;

// [RLVa:KB] - Checked: 2012-07-28 (RLVa-1.4.7)
			if (rlv_handler_t::isEnabled())
			{
				RlvUtil::filterScriptQuestions(questions, payload);

				if ( (questions) && (gRlvHandler.hasBehaviour(RLV_BHVR_ACCEPTPERMISSION)) )
				{
					const LLViewerObject* pObj = gObjectList.findObject(taskid);
					if (pObj)
					{
						if ( (pObj->permYouOwner()) && (!pObj->isAttachment()) )
						{
							questions &= ~(SCRIPT_PERMISSIONS[SCRIPT_PERMISSION_TAKE_CONTROLS].permbit | 
								SCRIPT_PERMISSIONS[SCRIPT_PERMISSION_ATTACH].permbit);
						}
						else
						{
							questions &= ~(SCRIPT_PERMISSIONS[SCRIPT_PERMISSION_TAKE_CONTROLS].permbit);
						}
						payload["rlv_notify"] = !pObj->permYouOwner();
					}
				}
			}

			if ( (!caution) && (!questions) && (experienceid.isNull()) )
			{
				LLNotifications::instance().forceResponse(
					LLNotification::Params("ScriptQuestion").substitutions(args).payload(payload), 0/*YES*/);
				return;
			}
// [/RLVa:KB]

			// check whether cautions are even enabled or not
			const char* notification = "ScriptQuestion";

			if(caution && gSavedSettings.getBOOL("PermissionsCautionEnabled"))
			{
				args["FOOTERTEXT"] = (count > 1) ? LLTrans::getString("AdditionalPermissionsRequestHeader") + "\n\n" + script_question : "";
				notification = "ScriptQuestionCaution";
			}
			else if(experienceid.notNull())
			{
				payload["experience"]=experienceid;
                LLExperienceCache::instance().get(experienceid, boost::bind(process_script_experience_details, _1, args, payload));
				return;
			}

			LLNotificationsUtil::add(notification, args, payload);
			make_ui_sound("UISndScriptFloaterOpen"); // <FS:PP> FIRE-16958: Incoming script permission request doesn't trigger a sound
		}
	}
}


void process_derez_container(LLMessageSystem *msg, void**)
{
	LL_WARNS("Messaging") << "call to deprecated process_derez_container" << LL_ENDL;
}

void container_inventory_arrived(LLViewerObject* object,
								 LLInventoryObject::object_list_t* inventory,
								 S32 serial_num,
								 void* data)
{
	LL_DEBUGS("Messaging") << "container_inventory_arrived()" << LL_ENDL;
	if( gAgentCamera.cameraMouselook() )
	{
		gAgentCamera.changeCameraToDefault();
	}

	LLInventoryPanel *active_panel = LLInventoryPanel::getActiveInventoryPanel();

	if (inventory->size() > 2)
	{
		// create a new inventory category to put this in
		LLUUID cat_id;
		cat_id = gInventory.createNewCategory(gInventory.getRootFolderID(),
											  LLFolderType::FT_NONE,
											  LLTrans::getString("AcquiredItems"));

		LLInventoryObject::object_list_t::const_iterator it = inventory->begin();
		LLInventoryObject::object_list_t::const_iterator end = inventory->end();
		for ( ; it != end; ++it)
		{
			if ((*it)->getType() != LLAssetType::AT_CATEGORY)
			{
				LLInventoryObject* obj = (LLInventoryObject*)(*it);
				LLInventoryItem* item = (LLInventoryItem*)(obj);
				LLUUID item_id;
				item_id.generate();
				time_t creation_date_utc = time_corrected();
				LLPointer<LLViewerInventoryItem> new_item
					= new LLViewerInventoryItem(item_id,
												cat_id,
												item->getPermissions(),
												item->getAssetUUID(),
												item->getType(),
												item->getInventoryType(),
												item->getName(),
												item->getDescription(),
												LLSaleInfo::DEFAULT,
												item->getFlags(),
												creation_date_utc);
				new_item->updateServer(TRUE);
				gInventory.updateItem(new_item);
			}
		}
		gInventory.notifyObservers();
		if(active_panel)
		{
			active_panel->setSelection(cat_id, TAKE_FOCUS_NO);
		}
	}
	else if (inventory->size() == 2)
	{
		// we're going to get one fake root category as well as the
		// one actual object
		LLInventoryObject::object_list_t::iterator it = inventory->begin();

		if ((*it)->getType() == LLAssetType::AT_CATEGORY)
		{
			++it;
		}

		LLInventoryItem* item = (LLInventoryItem*)((LLInventoryObject*)(*it));
		const LLUUID category = gInventory.findCategoryUUIDForType(LLFolderType::assetTypeToFolderType(item->getType()));

		LLUUID item_id;
		item_id.generate();
		time_t creation_date_utc = time_corrected();
		LLPointer<LLViewerInventoryItem> new_item
			= new LLViewerInventoryItem(item_id, category,
										item->getPermissions(),
										item->getAssetUUID(),
										item->getType(),
										item->getInventoryType(),
										item->getName(),
										item->getDescription(),
										LLSaleInfo::DEFAULT,
										item->getFlags(),
										creation_date_utc);
		new_item->updateServer(TRUE);
		gInventory.updateItem(new_item);
		gInventory.notifyObservers();
		if(active_panel)
		{
			active_panel->setSelection(item_id, TAKE_FOCUS_NO);
		}
	}

	// we've got the inventory, now delete this object if this was a take
	BOOL delete_object = (BOOL)(intptr_t)data;
	LLViewerRegion *region = gAgent.getRegion();
	if (delete_object && region)
	{
		gMessageSystem->newMessageFast(_PREHASH_ObjectDelete);
		gMessageSystem->nextBlockFast(_PREHASH_AgentData);
		gMessageSystem->addUUIDFast(_PREHASH_AgentID, gAgent.getID());
		gMessageSystem->addUUIDFast(_PREHASH_SessionID, gAgent.getSessionID());
		const U8 NO_FORCE = 0;
		gMessageSystem->addU8Fast(_PREHASH_Force, NO_FORCE);
		gMessageSystem->nextBlockFast(_PREHASH_ObjectData);
		gMessageSystem->addU32Fast(_PREHASH_ObjectLocalID, object->getLocalID());
		gMessageSystem->sendReliable(region->getHost());
	}
}

// method to format the time.
std::string formatted_time(const time_t& the_time)
{
	std::string dateStr = "["+LLTrans::getString("LTimeWeek")+"] ["
						+LLTrans::getString("LTimeMonth")+"] ["
						+LLTrans::getString("LTimeDay")+"] ["
						+LLTrans::getString("LTimeHour")+"]:["
						+LLTrans::getString("LTimeMin")+"]:["
						+LLTrans::getString("LTimeSec")+"] ["
						+LLTrans::getString("LTimeYear")+"]";

	LLSD substitution;
	substitution["datetime"] = (S32) the_time;
	LLStringUtil::format (dateStr, substitution);
	return dateStr;
}


void process_teleport_failed(LLMessageSystem *msg, void**)
{
	std::string message_id;		// Tag from server, like "RegionEntryAccessBlocked"
	std::string big_reason;		// Actual message to display
	LLSD args;

	// Let the interested parties know that teleport failed.
	LLViewerParcelMgr::getInstance()->onTeleportFailed();

	// if we have additional alert data
	if (msg->has(_PREHASH_AlertInfo) && msg->getSizeFast(_PREHASH_AlertInfo, _PREHASH_Message) > 0)
	{
		// Get the message ID
		msg->getStringFast(_PREHASH_AlertInfo, _PREHASH_Message, message_id);
		big_reason = LLAgent::sTeleportErrorMessages[message_id];
		if ( big_reason.size() > 0 )
		{	// Substitute verbose reason from the local map
			args["REASON"] = big_reason;
		}
		else
		{	// Nothing found in the map - use what the server returned in the original message block
			msg->getStringFast(_PREHASH_Info, _PREHASH_Reason, big_reason);
			args["REASON"] = big_reason;
		}

		LLSD llsd_block;
		std::string llsd_raw;
		msg->getStringFast(_PREHASH_AlertInfo, _PREHASH_ExtraParams, llsd_raw);
		if (llsd_raw.length())
		{
			std::istringstream llsd_data(llsd_raw);
			if (!LLSDSerialize::deserialize(llsd_block, llsd_data, llsd_raw.length()))
			{
				LL_WARNS() << "process_teleport_failed: Attempted to read alert parameter data into LLSD but failed:" << llsd_raw << LL_ENDL;
			}
			else
			{
				// change notification name in this special case
				if (handle_teleport_access_blocked(llsd_block, message_id, args["REASON"]))
				{
					if( gAgent.getTeleportState() != LLAgent::TELEPORT_NONE )
					{
						gAgent.setTeleportState( LLAgent::TELEPORT_NONE );
					}
					return;
				}
			}
		}

	}
	else
	{	// Extra message payload not found - use what the simulator sent
		msg->getStringFast(_PREHASH_Info, _PREHASH_Reason, message_id);

		big_reason = LLAgent::sTeleportErrorMessages[message_id];
		if ( big_reason.size() > 0 )
		{	// Substitute verbose reason from the local map
			args["REASON"] = big_reason;
		}
		else
		{	// Nothing found in the map - use what the server returned
			args["REASON"] = message_id;
		}
	}

	// <FS:Ansariel> Stop typing after teleport (possible fix for FIRE-7273)
	gAgent.stopTyping();

	LL_INFOS() << "Teleport error, message_id=" << message_id << LL_ENDL;
	if (!FSLSLBridge::instance().canUseBridge() ||
		(message_id != "Could not teleport closer to destination"))
	{
		LLNotificationsUtil::add("CouldNotTeleportReason", args);
	}

	if( gAgent.getTeleportState() != LLAgent::TELEPORT_NONE )
	{
		gAgent.setTeleportState( LLAgent::TELEPORT_NONE );
	}
}

void process_teleport_local(LLMessageSystem *msg,void**)
{
	LLUUID agent_id;
	msg->getUUIDFast(_PREHASH_Info, _PREHASH_AgentID, agent_id);
	if (agent_id != gAgent.getID())
	{
		LL_WARNS("Messaging") << "Got teleport notification for wrong agent!" << LL_ENDL;
		return;
	}

	U32 location_id;
	LLVector3 pos, look_at;
	U32 teleport_flags;
	msg->getU32Fast(_PREHASH_Info, _PREHASH_LocationID, location_id);
	msg->getVector3Fast(_PREHASH_Info, _PREHASH_Position, pos);
	msg->getVector3Fast(_PREHASH_Info, _PREHASH_LookAt, look_at);
	msg->getU32Fast(_PREHASH_Info, _PREHASH_TeleportFlags, teleport_flags);

	if( gAgent.getTeleportState() != LLAgent::TELEPORT_NONE )
	{
		if( gAgent.getTeleportState() == LLAgent::TELEPORT_LOCAL )
		{
			// To prevent TeleportStart messages re-activating the progress screen right
			// after tp, keep the teleport state and let progress screen clear it after a short delay
			// (progress screen is active but not visible)  *TODO: remove when SVC-5290 is fixed
			gTeleportDisplayTimer.reset();
			gTeleportDisplay = TRUE;
		}
		else
		{
			gAgent.setTeleportState( LLAgent::TELEPORT_NONE );
		}
	}

	// Sim tells us whether the new position is off the ground
	// <FS:Ansariel> Always fly after TP option
	//if (teleport_flags & TELEPORT_FLAGS_IS_FLYING)
	if (teleport_flags & TELEPORT_FLAGS_IS_FLYING || gSavedSettings.getBOOL("FSFlyAfterTeleport"))
	// </FS:Ansariel> Always fly after TP option
	{
		gAgent.setFlying(TRUE);
	}
	else
	{
		gAgent.setFlying(FALSE);
	}

	// <FS:Ansariel> Stop typing after teleport (possible fix for FIRE-7273)
	gAgent.stopTyping();

	gAgent.setPositionAgent(pos);
	gAgentCamera.slamLookAt(look_at);

	if ( !(gAgent.getTeleportKeepsLookAt() && LLViewerJoystick::getInstance()->getOverrideCamera()) && gSavedSettings.getBOOL("FSResetCameraOnTP") )
	{
		gAgentCamera.resetView(TRUE, TRUE);
	}

	// send camera update to new region
	gAgentCamera.updateCamera();

	send_agent_update(TRUE, TRUE);

	// Let the interested parties know we've teleported.
	// Vadim *HACK: Agent position seems to get reset (to render position?)
	//              on each frame, so we have to pass the new position manually.
	LLViewerParcelMgr::getInstance()->onTeleportFinished(true, gAgent.getPosGlobalFromAgent(pos));
}

void send_simple_im(const LLUUID& to_id,
					const std::string& message,
					EInstantMessage dialog,
					const LLUUID& id)
{
	std::string my_name;
	LLAgentUI::buildFullname(my_name);
	send_improved_im(to_id,
					 my_name,
					 message,
					 IM_ONLINE,
					 dialog,
					 id,
					 NO_TIMESTAMP,
					 (U8*)EMPTY_BINARY_BUCKET,
					 EMPTY_BINARY_BUCKET_SIZE);
}

void send_group_notice(const LLUUID& group_id,
					   const std::string& subject,
					   const std::string& message,
					   const LLInventoryItem* item)
{
	// Put this notice into an instant message form.
	// This will mean converting the item to a binary bucket,
	// and the subject/message into a single field.
	std::string my_name;
	LLAgentUI::buildFullname(my_name);

	// Combine subject + message into a single string.
	std::ostringstream subject_and_message;
	// TODO: turn all existing |'s into ||'s in subject and message.
	subject_and_message << subject << "|" << message;

	// Create an empty binary bucket.
	U8 bin_bucket[MAX_INVENTORY_BUFFER_SIZE];
	U8* bucket_to_send = bin_bucket;
	bin_bucket[0] = '\0';
	S32 bin_bucket_size = EMPTY_BINARY_BUCKET_SIZE;
	// If there is an item being sent, pack it into the binary bucket.
	if (item)
	{
		LLSD item_def;
		item_def["item_id"] = item->getUUID();
		item_def["owner_id"] = item->getPermissions().getOwner();
		std::ostringstream ostr;
		LLSDSerialize::serialize(item_def, ostr, LLSDSerialize::LLSD_XML);
		bin_bucket_size = ostr.str().copy(
			(char*)bin_bucket, ostr.str().size());
		bin_bucket[bin_bucket_size] = '\0';
	}
	else
	{
		bucket_to_send = (U8*) EMPTY_BINARY_BUCKET;
	}
   

	send_improved_im(
			group_id,
			my_name,
			subject_and_message.str(),
			IM_ONLINE,
			IM_GROUP_NOTICE,
			LLUUID::null,
			NO_TIMESTAMP,
			bucket_to_send,
			bin_bucket_size);
}

void send_lures(const LLSD& notification, const LLSD& response)
{
	std::string text = response["message"].asString();
	LLSLURL slurl;
	LLAgentUI::buildSLURL(slurl);
	text.append("\r\n").append(slurl.getSLURLString());

// [RLVa:KB] - Checked: RLVa-2.0.0
	// Filter the lure message if any of the recipients are IM-blocked
	const LLSD& sdRecipients = notification["payload"]["ids"];
	if ( (gRlvHandler.isEnabled()) && 
	     (std::any_of(sdRecipients.beginArray(), sdRecipients.endArray(), [](const LLSD& id) { return !RlvActions::canStartIM(id.asUUID()) || !RlvActions::canSendIM(id.asUUID()); })) )
	{
		text = RlvStrings::getString(RLV_STRING_HIDDEN);
	}
// [/RLVa:KB]

	LLMessageSystem* msg = gMessageSystem;
	msg->newMessageFast(_PREHASH_StartLure);
	msg->nextBlockFast(_PREHASH_AgentData);
	msg->addUUIDFast(_PREHASH_AgentID, gAgent.getID());
	msg->addUUIDFast(_PREHASH_SessionID, gAgent.getSessionID());
	msg->nextBlockFast(_PREHASH_Info);
	msg->addU8Fast(_PREHASH_LureType, (U8)0); // sim will fill this in.
	msg->addStringFast(_PREHASH_Message, text);
	for(LLSD::array_const_iterator it = notification["payload"]["ids"].beginArray();
		it != notification["payload"]["ids"].endArray();
		++it)
	{
		LLUUID target_id = it->asUUID();

		msg->nextBlockFast(_PREHASH_TargetData);
		msg->addUUIDFast(_PREHASH_TargetID, target_id);

		// Record the offer.
		{
<<<<<<< HEAD
// [RLVa:KB] - Checked: RLVa-2.0.1
			bool fRlvCanShowName = (!notification["payload"].has("rlv_shownames")) ? true : !notification["payload"]["rlv_shownames"].asBoolean();
// [/RLVa:KB]
			// <FS:Ansariel> Show complete name for TP lures
			//std::string target_name;
			//gCacheName->getFullName(target_id, target_name);  // for im log filenames
			LLSD args;
			//args["TO_NAME"] = LLSLURL("agent", target_id, "displayname").getSLURLString();;
// [RLVa:KB] - Checked: 2014-03-31 (Catznip-3.6)
			args["TO_NAME"] = LLSLURL("agent", target_id, (fRlvCanShowName) ? "completename" : "rlvanonym").getSLURLString();;
// [/RLVa:KB]
//			args["TO_NAME"] = LLSLURL("agent", target_id, "completename").getSLURLString();
			// </FS:Ansariel>
=======
			LLAvatarName av_name;
			LLAvatarNameCache::get(target_id, &av_name);  // for im log filenames
			LLSD args;
			args["TO_NAME"] = LLSLURL("agent", target_id, "completename").getSLURLString();;
>>>>>>> c627d0a2
	
			LLSD payload;
				
			//*TODO please rewrite all keys to the same case, lower or upper
			payload["from_id"] = target_id;
			payload["SUPPRESS_TOAST"] = true;
			LLNotificationsUtil::add("TeleportOfferSent", args, payload);

			// Add the recepient to the recent people list.
// [RLVa:KB] - Checked: RLVa-2.0.1
			if (fRlvCanShowName)
				LLRecentPeople::instance().add(target_id);
// [/RLVa:KB]
//			LLRecentPeople::instance().add(target_id);
		}
	}
	gAgent.sendReliableMessage();
}

bool handle_lure_callback(const LLSD& notification, const LLSD& response)
{
	static const unsigned OFFER_RECIPIENT_LIMIT = 250;
	if(notification["payload"]["ids"].size() > OFFER_RECIPIENT_LIMIT) 
	{
		// More than OFFER_RECIPIENT_LIMIT targets will overload the message
		// producing an llerror.
		LLSD args;
		args["OFFERS"] = notification["payload"]["ids"].size();
		args["LIMIT"] = static_cast<int>(OFFER_RECIPIENT_LIMIT);
		LLNotificationsUtil::add("TooManyTeleportOffers", args);
		return false;
	}

	S32 option = LLNotificationsUtil::getSelectedOption(notification, response);

	if(0 == option)
	{
		send_lures(notification, response);
	}

	return false;
}

void handle_lure(const LLUUID& invitee)
{
	std::vector<LLUUID> ids;
	ids.push_back(invitee);
	handle_lure(ids);
}

// Prompt for a message to the invited user.
void handle_lure(const uuid_vec_t& ids)
{
	if (ids.empty()) return;

	if (!gAgent.getRegion()) return;

	LLSD edit_args;
// [RLVa:KB] - Checked: 2010-04-07 (RLVa-1.2.0d) | Modified: RLVa-1.0.0a
	edit_args["REGION"] = (!gRlvHandler.hasBehaviour(RLV_BHVR_SHOWLOC)) ? gAgent.getRegion()->getName() : RlvStrings::getString(RLV_STRING_HIDDEN);
// [/RLVa:KB]
//	edit_args["REGION"] = gAgent.getRegion()->getName();

	LLSD payload;
// [RLVa:KB] - Checked: RLVa-2.0.1
	bool fRlvShouldHideNames = false;
	for (const LLUUID& idAgent : ids)
	{
		// Only allow offering teleports if everyone is a @tplure exception or able to map this avie under @showloc=n
		if (gRlvHandler.hasBehaviour(RLV_BHVR_SHOWLOC))
		{
			const LLRelationship* pBuddyInfo = LLAvatarTracker::instance().getBuddyInfo(idAgent);
			if ( (!gRlvHandler.isException(RLV_BHVR_TPLURE, idAgent, RLV_CHECK_PERMISSIVE)) &&
				 ((!pBuddyInfo) || (!pBuddyInfo->isOnline()) || (!pBuddyInfo->isRightGrantedTo(LLRelationship::GRANT_MAP_LOCATION))) )
			{
				RlvUtil::notifyBlocked(RLV_STRING_BLOCKED_TELEPORT_OFFER);
				return;
			}
		}
		fRlvShouldHideNames |= !RlvActions::canShowName(RlvActions::SNC_TELEPORTOFFER, idAgent);
		payload["ids"].append(idAgent);
	}
	payload["rlv_shownames"] = fRlvShouldHideNames;
// [/RLVa:KB]
// 	for (std::vector<LLUUID>::const_iterator it = ids.begin();
// 		it != ids.end();
// 		++it)
// 	{
// 		payload["ids"].append(*it);
// 	}
	if (gAgent.isGodlike())
	{
		LLNotificationsUtil::add("OfferTeleportFromGod", edit_args, payload, handle_lure_callback);
	}
	else
	{
		LLNotificationsUtil::add("OfferTeleport", edit_args, payload, handle_lure_callback);
	}
}

bool teleport_request_callback(const LLSD& notification, const LLSD& response)
{
	LLUUID from_id = notification["payload"]["from_id"].asUUID();
	if(from_id.isNull())
	{
		LL_WARNS() << "from_id is NULL" << LL_ENDL;
		return false;
	}

	LLAvatarName av_name;
	LLAvatarNameCache::get(from_id, &av_name);

	if(LLMuteList::getInstance()->isMuted(from_id) && !LLMuteList::getInstance()->isLinden(av_name.getUserName()))
	{
		return false;
	}

	S32 option = 0;
	if (response.isInteger()) 
	{
		option = response.asInteger();
	}
	else
	{
		option = LLNotificationsUtil::getSelectedOption(notification, response);
	}

	switch(option)
	{
	// Yes
	case 0:
		{
			LLSD dummy_notification;
			dummy_notification["payload"]["ids"][0] = from_id;

			LLSD dummy_response;
			dummy_response["message"] = response["message"];

			send_lures(dummy_notification, dummy_response);
		}
		break;

	// No
	case 1:
	default:
		break;
	}

	return false;
}

static LLNotificationFunctorRegistration teleport_request_callback_reg("TeleportRequest", teleport_request_callback);

void send_improved_im(const LLUUID& to_id,
							const std::string& name,
							const std::string& message,
							U8 offline,
							EInstantMessage dialog,
							const LLUUID& id,
							U32 timestamp, 
							const U8* binary_bucket,
							S32 binary_bucket_size)
{
	pack_instant_message(
		gMessageSystem,
		gAgent.getID(),
		FALSE,
		gAgent.getSessionID(),
		to_id,
		name,
		message,
		offline,
		dialog,
		id,
		0,
		LLUUID::null,
		gAgent.getPositionAgent(),
		timestamp,
		binary_bucket,
		binary_bucket_size);
	gAgent.sendReliableMessage();
}


void send_places_query(const LLUUID& query_id,
					   const LLUUID& trans_id,
					   const std::string& query_text,
					   U32 query_flags,
					   S32 category,
					   const std::string& sim_name)
{
	LLMessageSystem* msg = gMessageSystem;

	msg->newMessage("PlacesQuery");
	msg->nextBlock("AgentData");
	msg->addUUID("AgentID", gAgent.getID());
	msg->addUUID("SessionID", gAgent.getSessionID());
	msg->addUUID("QueryID", query_id);
	msg->nextBlock("TransactionData");
	msg->addUUID("TransactionID", trans_id);
	msg->nextBlock("QueryData");
	msg->addString("QueryText", query_text);
	msg->addU32("QueryFlags", query_flags);
	msg->addS8("Category", (S8)category);
	msg->addString("SimName", sim_name);
	gAgent.sendReliableMessage();
}


void process_user_info_reply(LLMessageSystem* msg, void**)
{
	LLUUID agent_id;
	msg->getUUIDFast(_PREHASH_AgentData, _PREHASH_AgentID, agent_id);
	if(agent_id != gAgent.getID())
	{
		LL_WARNS("Messaging") << "process_user_info_reply - "
				<< "wrong agent id." << LL_ENDL;
	}
	
	BOOL im_via_email;
	msg->getBOOLFast(_PREHASH_UserData, _PREHASH_IMViaEMail, im_via_email);
	std::string email;
	msg->getStringFast(_PREHASH_UserData, _PREHASH_EMail, email);
	std::string dir_visibility;
	msg->getString( "UserData", "DirectoryVisibility", dir_visibility);

	// <FS:Ansariel> Show email address in preferences (FIRE-1071)
	//LLFloaterPreference::updateUserInfo(dir_visibility, im_via_email);
	LLFloaterPreference::updateUserInfo(dir_visibility, im_via_email, email);
	// </FS:Ansariel> Show email address in preferences (FIRE-1071)
	LLFloaterSnapshot::setAgentEmail(email);
}


//---------------------------------------------------------------------------
// Script Dialog
//---------------------------------------------------------------------------

const S32 SCRIPT_DIALOG_MAX_BUTTONS = 12;
const char* SCRIPT_DIALOG_HEADER = "Script Dialog:\n";

bool callback_script_dialog(const LLSD& notification, const LLSD& response)
{
	LLNotificationForm form(notification["form"]);

	std::string rtn_text;
	S32 button_idx;
	button_idx = LLNotification::getSelectedOption(notification, response);
	if (response[TEXTBOX_MAGIC_TOKEN].isDefined())
	{
		if (response[TEXTBOX_MAGIC_TOKEN].isString())
			rtn_text = response[TEXTBOX_MAGIC_TOKEN].asString();
		else
			rtn_text.clear(); // bool marks empty string
	}
	else
	{
		rtn_text = LLNotification::getSelectedOptionName(response);
	}

	// Button -2 = Mute
	// Button -1 = Ignore - no processing needed for this button
	// Buttons 0 and above = dialog choices

	if (-2 == button_idx)
	{
		std::string object_name = notification["payload"]["object_name"].asString();
		LLUUID object_id = notification["payload"]["object_id"].asUUID();
		LLMute mute(object_id, object_name, LLMute::OBJECT);
		if (LLMuteList::getInstance()->add(mute))
		{
			// This call opens the sidebar, displays the block list, and highlights the newly blocked
			// object in the list so the user can see that their block click has taken effect.
			LLPanelBlockedList::showPanelAndSelect(object_id);
		}
	}

	if (0 <= button_idx)
	{
		LLMessageSystem* msg = gMessageSystem;
		msg->newMessage("ScriptDialogReply");
		msg->nextBlock("AgentData");
		msg->addUUID("AgentID", gAgent.getID());
		msg->addUUID("SessionID", gAgent.getSessionID());
		msg->nextBlock("Data");
		msg->addUUID("ObjectID", notification["payload"]["object_id"].asUUID());
		msg->addS32("ChatChannel", notification["payload"]["chat_channel"].asInteger());
		msg->addS32("ButtonIndex", button_idx);
		msg->addString("ButtonLabel", rtn_text);
		msg->sendReliable(LLHost(notification["payload"]["sender"].asString()));
	}

	return false;
}
static LLNotificationFunctorRegistration callback_script_dialog_reg_1("ScriptDialog", callback_script_dialog);
static LLNotificationFunctorRegistration callback_script_dialog_reg_2("ScriptDialogGroup", callback_script_dialog);

void process_script_dialog(LLMessageSystem* msg, void**)
{
	S32 i;
	LLSD payload;

	LLUUID object_id;
	msg->getUUID("Data", "ObjectID", object_id);

	// NaCl - Antispam Registry
	if (NACLAntiSpamRegistry::instance().checkQueue(ANTISPAM_QUEUE_SCRIPT_DIALOG, object_id, ANTISPAM_SOURCE_OBJECT))
	{
		return;
	}
	// NaCl End

//	For compability with OS grids first check for presence of extended packet before fetching data.
    LLUUID owner_id;
	if (gMessageSystem->getNumberOfBlocks("OwnerData") > 0)
	{
    msg->getUUID("OwnerData", "OwnerID", owner_id);
	}

	if (LLMuteList::getInstance()->isMuted(object_id) || LLMuteList::getInstance()->isMuted(owner_id))
	{
		return;
	}

	std::string message; 
	std::string first_name;
	std::string last_name;
	std::string object_name;

	S32 chat_channel;
	msg->getString("Data", "FirstName", first_name);
	msg->getString("Data", "LastName", last_name);
	msg->getString("Data", "ObjectName", object_name);
	msg->getString("Data", "Message", message);
	msg->getS32("Data", "ChatChannel", chat_channel);

		// unused for now
	LLUUID image_id;
	msg->getUUID("Data", "ImageID", image_id);

	payload["sender"] = msg->getSender().getIPandPort();
	payload["object_id"] = object_id;
	payload["chat_channel"] = chat_channel;
	payload["object_name"] = object_name;

	// <FS:Ansariel> FIRE-17158: Remove "block" button for script dialog of own objects
	bool own_object = false;
	std::string self_name;
	LLAgentUI::buildFullname(self_name);
	if (LLCacheName::buildFullName(first_name, last_name) == self_name)
	{
		own_object = true;
	}
	payload["own_object"] = own_object;
	// </FS:Ansariel>

	// build up custom form
	S32 button_count = msg->getNumberOfBlocks("Buttons");
	if (button_count > SCRIPT_DIALOG_MAX_BUTTONS)
	{
		LL_WARNS() << "Too many script dialog buttons - omitting some" << LL_ENDL;
		button_count = SCRIPT_DIALOG_MAX_BUTTONS;
	}

	LLNotificationForm form;
	for (i = 0; i < button_count; i++)
	{
		std::string tdesc;
		msg->getString("Buttons", "ButtonLabel", tdesc, i);
		form.addElement("button", std::string(tdesc));
	}

	LLSD args;
	args["TITLE"] = object_name;
	args["MESSAGE"] = message;
	LLNotificationPtr notification;
	if (!first_name.empty())
	{
		args["NAME"] = LLCacheName::buildFullName(first_name, last_name);
		notification = LLNotifications::instance().add(
			LLNotification::Params("ScriptDialog").substitutions(args).payload(payload).form_elements(form.asLLSD()));
	}
	else
	{
		args["GROUPNAME"] = last_name;
		notification = LLNotifications::instance().add(
			LLNotification::Params("ScriptDialogGroup").substitutions(args).payload(payload).form_elements(form.asLLSD()));
	}
}

//---------------------------------------------------------------------------


std::vector<LLSD> gLoadUrlList;

bool callback_load_url(const LLSD& notification, const LLSD& response)
{
	S32 option = LLNotificationsUtil::getSelectedOption(notification, response);

	if (0 == option)
	{
		LLWeb::loadURL(notification["payload"]["url"].asString());
	}

	return false;
}
static LLNotificationFunctorRegistration callback_load_url_reg("LoadWebPage", callback_load_url);

// We've got the name of the person or group that owns the object hurling the url.
// Display confirmation dialog.
void callback_load_url_name(const LLUUID& id, const std::string& full_name, bool is_group)
{
	std::vector<LLSD>::iterator it;
	for (it = gLoadUrlList.begin(); it != gLoadUrlList.end(); )
	{
		LLSD load_url_info = *it;
		if (load_url_info["owner_id"].asUUID() == id)
		{
			it = gLoadUrlList.erase(it);

			std::string owner_name;
			if (is_group)
			{
				owner_name = full_name + LLTrans::getString("Group");
			}
			else
			{
				owner_name = full_name;
			}

			// For legacy name-only mutes.
			if (LLMuteList::getInstance()->isMuted(LLUUID::null, owner_name))
			{
				continue;
			}
			LLSD args;
			args["URL"] = load_url_info["url"].asString();
			args["MESSAGE"] = load_url_info["message"].asString();
			args["OBJECTNAME"] = load_url_info["object_name"].asString();
			args["NAME_SLURL"] = LLSLURL(is_group ? "group" : "agent", id, "about").getSLURLString();

			LLNotificationsUtil::add("LoadWebPage", args, load_url_info);
		}
		else
		{
			++it;
		}
	}
}

// We've got the name of the person who owns the object hurling the url.
void callback_load_url_avatar_name(const LLUUID& id, const LLAvatarName& av_name)
{
    callback_load_url_name(id, av_name.getUserName(), false);
}

void process_load_url(LLMessageSystem* msg, void**)
{
	LLUUID object_id;
	LLUUID owner_id;
	BOOL owner_is_group;
	char object_name[256];		/* Flawfinder: ignore */
	char message[256];		/* Flawfinder: ignore */
	char url[256];		/* Flawfinder: ignore */

	msg->getString("Data", "ObjectName", 256, object_name);
	msg->getUUID(  "Data", "ObjectID", object_id);
	msg->getUUID(  "Data", "OwnerID", owner_id);
	msg->getBOOL(  "Data", "OwnerIsGroup", owner_is_group);
	msg->getString("Data", "Message", 256, message);
	msg->getString("Data", "URL", 256, url);

	// NaCl - Antispam Registry
	if (NACLAntiSpamRegistry::instance().checkQueue(ANTISPAM_QUEUE_SCRIPT_DIALOG, object_id, ANTISPAM_SOURCE_OBJECT))
	{
		return;
	}
	// NaCl End

	LLSD payload;
	payload["object_id"] = object_id;
	payload["owner_id"] = owner_id;
	payload["owner_is_group"] = owner_is_group;
	payload["object_name"] = object_name;
	payload["message"] = message;
	payload["url"] = url;

	// URL is safety checked in load_url above

	// Check if object or owner is muted
	if (LLMuteList::getInstance()->isMuted(object_id, object_name) ||
	    LLMuteList::getInstance()->isMuted(owner_id))
	{
		LL_INFOS("Messaging")<<"Ignoring load_url from muted object/owner."<<LL_ENDL;
		return;
	}

	// Add to list of pending name lookups
	gLoadUrlList.push_back(payload);

	if (owner_is_group)
	{
		gCacheName->getGroup(owner_id, boost::bind(&callback_load_url_name, _1, _2, _3));
	}
	else
	{
		LLAvatarNameCache::get(owner_id, boost::bind(&callback_load_url_avatar_name, _1, _2));
	}
}


void callback_download_complete(void** data, S32 result, LLExtStat ext_status)
{
	std::string* filepath = (std::string*)data;
	LLSD args;
	args["DOWNLOAD_PATH"] = *filepath;
	LLNotificationsUtil::add("FinishedRawDownload", args);
	delete filepath;
}


void process_initiate_download(LLMessageSystem* msg, void**)
{
	LLUUID agent_id;
	msg->getUUID("AgentData", "AgentID", agent_id);
	if (agent_id != gAgent.getID())
	{
		LL_WARNS("Messaging") << "Initiate download for wrong agent" << LL_ENDL;
		return;
	}

	std::string sim_filename;
	std::string viewer_filename;
	msg->getString("FileData", "SimFilename", sim_filename);
	msg->getString("FileData", "ViewerFilename", viewer_filename);

	if (!gXferManager->validateFileForRequest(viewer_filename))
	{
		LL_WARNS() << "SECURITY: Unauthorized download to local file " << viewer_filename << LL_ENDL;
		return;
	}
	gXferManager->requestFile(viewer_filename,
		sim_filename,
		LL_PATH_NONE,
		msg->getSender(),
		FALSE,	// don't delete remote
		callback_download_complete,
		(void**)new std::string(viewer_filename));
}


void process_script_teleport_request(LLMessageSystem* msg, void**)
{
	if (!gSavedSettings.getBOOL("ScriptsCanShowUI")) return;

	std::string object_name;
	std::string sim_name;
	LLVector3 pos;
	LLVector3 look_at;

	msg->getString("Data", "ObjectName", object_name);
	msg->getString("Data", "SimName", sim_name);
	msg->getVector3("Data", "SimPosition", pos);
	msg->getVector3("Data", "LookAt", look_at);

	LLFloaterWorldMap* instance = LLFloaterWorldMap::getInstance();
	if(instance)
	{
		LL_INFOS() << "Object named " << object_name 
			<< " is offering TP to region "
			<< sim_name << " position " << pos
			<< LL_ENDL;

		instance->trackURL(sim_name, (S32)pos.mV[VX], (S32)pos.mV[VY], (S32)pos.mV[VZ]);
		LLFloaterReg::showInstance("world_map", "center");
	}
	
	// remove above two lines and replace with below line
	// to re-enable parcel browser for llMapDestination()
	// LLURLDispatcher::dispatch(LLSLURL::buildSLURL(sim_name, (S32)pos.mV[VX], (S32)pos.mV[VY], (S32)pos.mV[VZ]), FALSE);
	
}

void process_covenant_reply(LLMessageSystem* msg, void**)
{
	LLUUID covenant_id, estate_owner_id;
	std::string estate_name;
	U32 covenant_timestamp;
	msg->getUUID("Data", "CovenantID", covenant_id);
	msg->getU32("Data", "CovenantTimestamp", covenant_timestamp);
	msg->getString("Data", "EstateName", estate_name);
	msg->getUUID("Data", "EstateOwnerID", estate_owner_id);

	LLPanelEstateCovenant::updateEstateName(estate_name);
	LLPanelLandCovenant::updateEstateName(estate_name);
	LLPanelEstateInfo::updateEstateName(estate_name);
	LLFloaterBuyLand::updateEstateName(estate_name);

	std::string owner_name =
		LLSLURL("agent", estate_owner_id, "inspect").getSLURLString();
	LLPanelEstateCovenant::updateEstateOwnerName(owner_name);
	LLPanelLandCovenant::updateEstateOwnerName(owner_name);
	LLPanelEstateInfo::updateEstateOwnerName(owner_name);
	LLFloaterBuyLand::updateEstateOwnerName(owner_name);

	// <FS:Ansariel> Don't create places floater if we don't need it
	//LLPanelPlaceProfile* panel = LLFloaterSidePanelContainer::getPanel<LLPanelPlaceProfile>("places", "panel_place_profile");
	LLPanelPlaceProfile* panel = LLFloaterSidePanelContainer::findPanel<LLPanelPlaceProfile>("places", "panel_place_profile");
	// </FS:Ansariel>
	if (panel)
	{
		panel->updateEstateName(estate_name);
		panel->updateEstateOwnerName(owner_name);
	}

	// <FS:Ansariel> Standalone location profile floater
	FSFloaterPlaceDetails* fs_floater = LLFloaterReg::findTypedInstance<FSFloaterPlaceDetails>("fs_placedetails", LLSD().with("type", "agent"));
	if (fs_floater)
	{
		fs_floater->updateEstateName(estate_name);
		fs_floater->updateEstateOwnerName(owner_name);
	}
	// </FS:Ansariel>

	// standard message, not from system
	std::string last_modified;
	if (covenant_timestamp == 0)
	{
		last_modified = LLTrans::getString("covenant_last_modified")+LLTrans::getString("never_text");
	}
	else
	{
		last_modified = LLTrans::getString("covenant_last_modified")+"["
						+LLTrans::getString("LTimeWeek")+"] ["
						+LLTrans::getString("LTimeMonth")+"] ["
						+LLTrans::getString("LTimeDay")+"] ["
						+LLTrans::getString("LTimeHour")+"]:["
						+LLTrans::getString("LTimeMin")+"]:["
						+LLTrans::getString("LTimeSec")+"] ["
						+LLTrans::getString("LTimeYear")+"]";
		LLSD substitution;
		substitution["datetime"] = (S32) covenant_timestamp;
		LLStringUtil::format (last_modified, substitution);
	}

	LLPanelEstateCovenant::updateLastModified(last_modified);
	LLPanelLandCovenant::updateLastModified(last_modified);
	LLFloaterBuyLand::updateLastModified(last_modified);

	// load the actual covenant asset data
	const BOOL high_priority = TRUE;
	if (covenant_id.notNull())
	{
		gAssetStorage->getEstateAsset(gAgent.getRegionHost(),
									gAgent.getID(),
									gAgent.getSessionID(),
									covenant_id,
                                    LLAssetType::AT_NOTECARD,
									ET_Covenant,
                                    onCovenantLoadComplete,
									NULL,
									high_priority);
	}
	else
	{
		std::string covenant_text;
		if (estate_owner_id.isNull())
		{
			// mainland
			covenant_text = LLTrans::getString("RegionNoCovenant");
		}
		else
		{
			covenant_text = LLTrans::getString("RegionNoCovenantOtherOwner");
		}
		LLPanelEstateCovenant::updateCovenantText(covenant_text, covenant_id);
		LLPanelLandCovenant::updateCovenantText(covenant_text);
		LLFloaterBuyLand::updateCovenantText(covenant_text, covenant_id);
		if (panel)
		{
			panel->updateCovenantText(covenant_text);
		}
		// <FS:Ansariel> Standalone location profile floater
		if (fs_floater)
		{
			fs_floater->updateCovenantText(covenant_text);
		}
		// </FS:Ansariel>
	}
}

void onCovenantLoadComplete(LLVFS *vfs,
					const LLUUID& asset_uuid,
					LLAssetType::EType type,
					void* user_data, S32 status, LLExtStat ext_status)
{
	LL_DEBUGS("Messaging") << "onCovenantLoadComplete()" << LL_ENDL;
	std::string covenant_text;
	if(0 == status)
	{
		LLVFile file(vfs, asset_uuid, type, LLVFile::READ);
		
		S32 file_length = file.getSize();
		
		std::vector<char> buffer(file_length+1);
		file.read((U8*)&buffer[0], file_length);		
		// put a EOS at the end
		buffer[file_length] = '\0';
		
		if( (file_length > 19) && !strncmp( &buffer[0], "Linden text version", 19 ) )
		{
			LLViewerTextEditor::Params params;
			params.name("temp");
			params.max_text_length(file_length+1);
			LLViewerTextEditor * editor = LLUICtrlFactory::create<LLViewerTextEditor> (params);
			if( !editor->importBuffer( &buffer[0], file_length+1 ) )
			{
				LL_WARNS("Messaging") << "Problem importing estate covenant." << LL_ENDL;
				covenant_text = "Problem importing estate covenant.";
			}
			else
			{
				// Version 0 (just text, doesn't include version number)
				covenant_text = editor->getText();
			}
			delete editor;
		}
		else
		{
			LL_WARNS("Messaging") << "Problem importing estate covenant: Covenant file format error." << LL_ENDL;
			covenant_text = "Problem importing estate covenant: Covenant file format error.";
		}
	}
	else
	{
		if( LL_ERR_ASSET_REQUEST_NOT_IN_DATABASE == status ||
		    LL_ERR_FILE_EMPTY == status)
		{
			covenant_text = "Estate covenant notecard is missing from database.";
		}
		else if (LL_ERR_INSUFFICIENT_PERMISSIONS == status)
		{
			covenant_text = "Insufficient permissions to view estate covenant.";
		}
		else
		{
			covenant_text = "Unable to load estate covenant at this time.";
		}
		
		LL_WARNS("Messaging") << "Problem loading notecard: " << status << LL_ENDL;
	}
	LLPanelEstateCovenant::updateCovenantText(covenant_text, asset_uuid);
	LLPanelLandCovenant::updateCovenantText(covenant_text);
	LLFloaterBuyLand::updateCovenantText(covenant_text, asset_uuid);

	LLPanelPlaceProfile* panel = LLFloaterSidePanelContainer::getPanel<LLPanelPlaceProfile>("places", "panel_place_profile");
	if (panel)
	{
		panel->updateCovenantText(covenant_text);
	}

	// <FS:Ansariel> Standalone location profile floater
	FSFloaterPlaceDetails* fs_floater = LLFloaterReg::findTypedInstance<FSFloaterPlaceDetails>("fs_placedetails", LLSD().with("type", "agent"));
	if (fs_floater)
	{
		fs_floater->updateCovenantText(covenant_text);
	}
	// </FS:Ansariel>
}


void process_feature_disabled_message(LLMessageSystem* msg, void**)
{
	// Handle Blacklisted feature simulator response...
	LLUUID	agentID;
	LLUUID	transactionID;
	std::string	messageText;
	msg->getStringFast(_PREHASH_FailureInfo,_PREHASH_ErrorMessage, messageText,0);
	msg->getUUIDFast(_PREHASH_FailureInfo,_PREHASH_AgentID,agentID);
	msg->getUUIDFast(_PREHASH_FailureInfo,_PREHASH_TransactionID,transactionID);
	
	LL_WARNS("Messaging") << "Blacklisted Feature Response:" << messageText << LL_ENDL;
}

// ------------------------------------------------------------
// Message system exception callbacks
// ------------------------------------------------------------

void invalid_message_callback(LLMessageSystem* msg,
								   void*,
								   EMessageException exception)
{
    LLAppViewer::instance()->badNetworkHandler();
}

// Please do not add more message handlers here. This file is huge.
// Put them in a file related to the functionality you are implementing.

void LLOfferInfo::forceResponse(InventoryOfferResponse response)
{
	// <FS:Ansariel> Now this is a hell of piece of... forceResponse() will look for the
	//               ELEMENT index, and NOT the button index. So if we want to force a
	//               response of IOR_ACCEPT, we need to pass the correct element
	//               index of the button.
	//LLNotification::Params params("UserGiveItem");
	//params.functor.function(boost::bind(&LLOfferInfo::inventory_offer_callback, this, _1, _2));
	//LLNotifications::instance().forceResponse(params, response);
	S32 element_index;
	switch (response)
	{
		case IOR_ACCEPT:
			element_index = 1;
			break;
		case IOR_DECLINE:
			element_index = 2;
			break;
		case IOR_MUTE:
			element_index = 3;
			break;
		default:
			element_index = -1;
			break;
	}
	LLNotification::Params params("UserGiveItem");
	params.functor.function(boost::bind(&LLOfferInfo::inventory_offer_callback, this, _1, _2));
	LLNotifications::instance().forceResponse(params, element_index);
	// </FS:Ansariel>
}
<|MERGE_RESOLUTION|>--- conflicted
+++ resolved
@@ -1994,14 +1994,9 @@
 		}
 		else
 		{
-<<<<<<< HEAD
 /*
-			std::string full_name;
-			if (gCacheName->getFullName(mFromID, full_name))
-=======
 			LLAvatarName av_name;
 			if (LLAvatarNameCache::get(mFromID, &av_name))
->>>>>>> c627d0a2
 			{
 				from_string = LLTrans::getString("InvOfferAnObjectNamed") + " "+ LLTrans::getString("'") + mFromName 
 					+ LLTrans::getString("'")+" " + LLTrans::getString("InvOfferOwnedBy") + av_name.getUserName();
@@ -3891,30 +3886,23 @@
 			{ 
 				return;
 			}
-<<<<<<< HEAD
-//			else if (is_do_not_disturb) 
-// [RLVa:KB] - Checked: RLVa-1.4.9
-			else if ( (is_do_not_disturb) && (!fRlvAutoAccept) )
-// [/RLVa:KB]
-			{
-				send_do_not_disturb_message(msg, from_id);
-			}
+
 			// <FS:PP> FIRE-1245: Option to block/reject teleport offers
 			//else if (gSavedSettings.getBOOL("VoiceCallsFriendsOnly") && (LLAvatarTracker::instance().getBuddyInfo(from_id) == NULL))
 			//{
 			//	return;
 			//}
 			else if ( (is_rejecting_tp_offers && (!FSDontRejectTeleportOffersFromFriends || (FSDontRejectTeleportOffersFromFriends && !is_friend))) && (!fRlvAutoAccept) )
-=======
-			else if (gSavedSettings.getBOOL("VoiceCallsFriendsOnly") && (LLAvatarTracker::instance().getBuddyInfo(from_id) == NULL))
->>>>>>> c627d0a2
 			{
 				send_rejecting_tp_offers_message(msg, from_id);
 			}
 			// </FS:PP>
 			else
 			{
-				if (is_do_not_disturb)
+//				if (is_do_not_disturb)
+// [RLVa:KB] - Checked: RLVa-1.4.9
+				if ( (is_do_not_disturb) && (!fRlvAutoAccept) )
+// [/RLVa:KB]
 				{
 					send_do_not_disturb_message(msg, from_id);
 				}
@@ -9088,26 +9076,16 @@
 
 		// Record the offer.
 		{
-<<<<<<< HEAD
 // [RLVa:KB] - Checked: RLVa-2.0.1
 			bool fRlvCanShowName = (!notification["payload"].has("rlv_shownames")) ? true : !notification["payload"]["rlv_shownames"].asBoolean();
 // [/RLVa:KB]
-			// <FS:Ansariel> Show complete name for TP lures
-			//std::string target_name;
-			//gCacheName->getFullName(target_id, target_name);  // for im log filenames
+			LLAvatarName av_name;
+			LLAvatarNameCache::get(target_id, &av_name);  // for im log filenames
 			LLSD args;
-			//args["TO_NAME"] = LLSLURL("agent", target_id, "displayname").getSLURLString();;
 // [RLVa:KB] - Checked: 2014-03-31 (Catznip-3.6)
 			args["TO_NAME"] = LLSLURL("agent", target_id, (fRlvCanShowName) ? "completename" : "rlvanonym").getSLURLString();;
 // [/RLVa:KB]
 //			args["TO_NAME"] = LLSLURL("agent", target_id, "completename").getSLURLString();
-			// </FS:Ansariel>
-=======
-			LLAvatarName av_name;
-			LLAvatarNameCache::get(target_id, &av_name);  // for im log filenames
-			LLSD args;
-			args["TO_NAME"] = LLSLURL("agent", target_id, "completename").getSLURLString();;
->>>>>>> c627d0a2
 	
 			LLSD payload;
 				
