--- conflicted
+++ resolved
@@ -7608,8 +7608,7 @@
 			LLFloaterRegionRestarting::close();
 		}
 
-<<<<<<< HEAD
-			std::string new_msg =LLNotifications::instance().getGlobalString(text);
+		std::string new_msg =LLNotifications::instance().getGlobalString(text);
 // [RLVa:KB] - Checked: 2012-02-07 (RLVa-1.4.5) | Added: RLVa-1.4.5
 		if ( (new_msg == text) && (rlv_handler_t::isEnabled()) )
 		{
@@ -7619,15 +7618,9 @@
 				RlvUtil::filterNames(new_msg);
 		}
 // [/RLVa:KB]
-			args["MESSAGE"] = new_msg;
-			LLNotificationsUtil::add("SystemMessage", args);
-		}
-=======
-		std::string new_msg =LLNotifications::instance().getGlobalString(text);
 		args["MESSAGE"] = new_msg;
 		LLNotificationsUtil::add("SystemMessage", args);
 	}
->>>>>>> ef9bee50
 	else if (modal)
 	{
 		LLSD args;
