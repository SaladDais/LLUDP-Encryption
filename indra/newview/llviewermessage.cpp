/** 
 * @file llviewermessage.cpp
 * @brief Dumping ground for viewer-side message system callbacks.
 *
 * $LicenseInfo:firstyear=2002&license=viewerlgpl$
 * Second Life Viewer Source Code
 * Copyright (C) 2010, Linden Research, Inc.
 * 
 * This library is free software; you can redistribute it and/or
 * modify it under the terms of the GNU Lesser General Public
 * License as published by the Free Software Foundation;
 * version 2.1 of the License only.
 * 
 * This library is distributed in the hope that it will be useful,
 * but WITHOUT ANY WARRANTY; without even the implied warranty of
 * MERCHANTABILITY or FITNESS FOR A PARTICULAR PURPOSE.  See the GNU
 * Lesser General Public License for more details.
 * 
 * You should have received a copy of the GNU Lesser General Public
 * License along with this library; if not, write to the Free Software
 * Foundation, Inc., 51 Franklin Street, Fifth Floor, Boston, MA  02110-1301  USA
 * 
 * Linden Research, Inc., 945 Battery Street, San Francisco, CA  94111  USA
 * $/LicenseInfo$
 */

#include "llviewerprecompiledheaders.h"
#include "llviewermessage.h"
#include "boost/lexical_cast.hpp"

// Linden libraries
#include "llanimationstates.h"
#include "llaudioengine.h" 
#include "llavataractions.h"
#include "llavatarnamecache.h"		// IDEVO HACK
//#include "lscript_byteformat.h"
#include "fsscriptlibrary.h"
#include "lleconomy.h"
#include "lleventtimer.h"
#include "llfloaterreg.h"
#include "llfolderview.h"
#include "llfollowcamparams.h"
#include "llinventorydefines.h"
#include "lllslconstants.h"
#include "llregionhandle.h"
#include "llsd.h"
#include "llsdserialize.h"
#include "llteleportflags.h"
#include "lltoastnotifypanel.h"
#include "lltransactionflags.h"
#include "llvfile.h"
#include "llvfs.h"
#include "llxfermanager.h"
#include "mean_collision_data.h"

#include "llagent.h"
#include "llagentcamera.h"
#include "llcallingcard.h"
#include "llbuycurrencyhtml.h"
#include "llfirstuse.h"
#include "llfloaterbuyland.h"
#include "llfloaterland.h"
#include "llfloaterregioninfo.h"
#include "llfloaterlandholdings.h"
#include "llfloaterpreference.h"
#include "llfloatersidepanelcontainer.h"
#include "llfloatersnapshot.h"
#include "llhudeffecttrail.h"
#include "llhudmanager.h"
#include "llimview.h"
#include "llinventoryfunctions.h"
#include "llinventoryobserver.h"
#include "llinventorypanel.h"
// <FS:Ansariel> [FS communication UI]
//#include "llfloaterimnearbychat.h"
#include "fsfloaternearbychat.h"
// </FS:Ansariel> [FS communication UI]
#include "llnotifications.h"
#include "llnotificationsutil.h"
#include "llpanelgrouplandmoney.h"
#include "llrecentpeople.h"
#include "llscriptfloater.h"
#include "llselectmgr.h"
#include "llstartup.h"
#include "llsky.h"
#include "llslurl.h"
#include "llstatenums.h"
#include "llstatusbar.h"
#include "llimview.h"
#include "llspeakers.h"
#include "lltrans.h"
#include "lltranslate.h"
#include "llviewerfoldertype.h"
#include "llvoavatar.h"				// IDEVO HACK
#include "lluri.h"
#include "llviewergenericmessage.h"
#include "llviewermenu.h"
#include "llviewerinventory.h"
#include "llviewerjoystick.h"
#include "llviewernetwork.h" // <FS:AW opensim currency support>
#include "llviewerobjectlist.h"
#include "llviewerparcelmgr.h"
#include "llviewerstats.h"
#include "llviewertexteditor.h"
#include "llviewerthrottle.h"
#include "llviewerwindow.h"
#include "llvlmanager.h"
#include "llvoavatarself.h"
#include "llworld.h"
#include "llworldmap.h"
#include "pipeline.h"
#include "llfloaterworldmap.h"
#include "llviewerdisplay.h"
#include "llkeythrottle.h"
#include "llgroupactions.h"
#include "llagentui.h"
#include "llpanelblockedlist.h"
#include "llpanelplaceprofile.h"
#include "llviewerregion.h"
#include "llfloaterregionrestarting.h"

<<<<<<< HEAD
// Firestorm inclues
#include <boost/algorithm/string/split.hpp>
#include "animationexplorer.h"		// <FS:Zi> Animation Explorer
#include "fsareasearch.h"
#include "fscommon.h"
#include "fsdata.h"
#include "fsradar.h"
#include "fskeywords.h" // <FS:PP> FIRE-10178: Keyword Alerts in group IM do not work unless the group is in the foreground
#include "fslightshare.h" // <FS:CR> FIRE-5118 - Lightshare support
#include "fslslbridge.h"
#include "fsmoneytracker.h"
#include "fswsassetblacklist.h"
#include "llfloaterbump.h"
#include "llfloaterreg.h"
#include "llgiveinventory.h"
#include "llnotificationmanager.h"
#include "lltexturefetch.h"
#include "rlvactions.h"
#include "rlvhandler.h"
#include "rlvinventory.h"
#include "rlvui.h"
#include "sound_ids.h"
#include "tea.h" // <FS:AW opensim currency support>
#include "NACLantispam.h"
=======
#include <boost/algorithm/string/split.hpp> //
#include <boost/regex.hpp>

#include "llnotificationmanager.h" //
#include "llexperiencecache.h"
>>>>>>> 3aeb346b

#if LL_MSVC
// disable boost::lexical_cast warning
#pragma warning (disable:4702)
#endif

extern void on_new_message(const LLSD& msg);

//
// Constants
//
const F32 CAMERA_POSITION_THRESHOLD_SQUARED = 0.001f * 0.001f;

// Determine how quickly residents' scripts can issue question dialogs
// Allow bursts of up to 5 dialogs in 10 seconds. 10*2=20 seconds recovery if throttle kicks in
static const U32 LLREQUEST_PERMISSION_THROTTLE_LIMIT	= 5;     // requests
static const F32 LLREQUEST_PERMISSION_THROTTLE_INTERVAL	= 10.0f; // seconds

extern BOOL gDebugClicks;
extern bool gShiftFrame;

// function prototypes
bool check_offer_throttle(const std::string& from_name, bool check_only);
bool check_asset_previewable(const LLAssetType::EType asset_type);
static void process_money_balance_reply_extended(LLMessageSystem* msg);
bool handle_trusted_experiences_notification(const LLSD&);

//inventory offer throttle globals
LLFrameTimer gThrottleTimer;
const U32 OFFER_THROTTLE_MAX_COUNT=5; //number of items per time period
const F32 OFFER_THROTTLE_TIME=10.f; //time period in seconds

// Agent Update Flags (U8)
const U8 AU_FLAGS_NONE      		= 0x00;
const U8 AU_FLAGS_HIDETITLE      	= 0x01;
const U8 AU_FLAGS_CLIENT_AUTOPILOT	= 0x02;

//script permissions
const std::string SCRIPT_QUESTIONS[SCRIPT_PERMISSION_EOF] = 
	{ 
		"ScriptTakeMoney",
		"ActOnControlInputs",
		"RemapControlInputs",
		"AnimateYourAvatar",
		"AttachToYourAvatar",
		"ReleaseOwnership",
		"LinkAndDelink",
		"AddAndRemoveJoints",
		"ChangePermissions",
		"TrackYourCamera",
		"ControlYourCamera",
		"TeleportYourAgent",
		"JoinAnExperience",
		"SilentlyManageEstateAccess",
		"OverrideYourAnimations",
		"ScriptReturnObjects"
	};

const BOOL SCRIPT_QUESTION_IS_CAUTION[SCRIPT_PERMISSION_EOF] = 
{
	TRUE,	// ScriptTakeMoney,
	FALSE,	// ActOnControlInputs
	FALSE,	// RemapControlInputs
	FALSE,	// AnimateYourAvatar
	FALSE,	// AttachToYourAvatar
	FALSE,	// ReleaseOwnership,
	FALSE,	// LinkAndDelink,
	FALSE,	// AddAndRemoveJoints
	FALSE,	// ChangePermissions
	FALSE,	// TrackYourCamera,
	FALSE,	// ControlYourCamera
	FALSE,	// TeleportYourAgent
	FALSE,	// JoinAnExperience
	FALSE,	// SilentlyManageEstateAccess
	FALSE,	// OverrideYourAnimations
	FALSE,	// ScriptReturnObjects
};

bool friendship_offer_callback(const LLSD& notification, const LLSD& response)
{
	S32 option = LLNotificationsUtil::getSelectedOption(notification, response);
	LLMessageSystem* msg = gMessageSystem;
	const LLSD& payload = notification["payload"];
	LLNotificationPtr notification_ptr = LLNotifications::instance().find(notification["id"].asUUID());

    // this will be skipped if the user offering friendship is blocked
    if (notification_ptr)
    {
	    // add friend to recent people list
	    LLRecentPeople::instance().add(payload["from_id"]);

	    switch(option)
	    {
	    case 0:
	    {
		    // accept
		    LLAvatarTracker::formFriendship(payload["from_id"]);

		    const LLUUID fid = gInventory.findCategoryUUIDForType(LLFolderType::FT_CALLINGCARD);

		    // This will also trigger an onlinenotification if the user is online
		    msg->newMessageFast(_PREHASH_AcceptFriendship);
		    msg->nextBlockFast(_PREHASH_AgentData);
		    msg->addUUIDFast(_PREHASH_AgentID, gAgent.getID());
		    msg->addUUIDFast(_PREHASH_SessionID, gAgent.getSessionID());
		    msg->nextBlockFast(_PREHASH_TransactionBlock);
		    msg->addUUIDFast(_PREHASH_TransactionID, payload["session_id"]);
		    msg->nextBlockFast(_PREHASH_FolderData);
		    msg->addUUIDFast(_PREHASH_FolderID, fid);
		    msg->sendReliable(LLHost(payload["sender"].asString()));

		    LLSD payload = notification["payload"];
		    LLNotificationsUtil::add("FriendshipAcceptedByMe",
				    notification["substitutions"], payload);
		    break;
	    }
	    case 1: // Decline
	    {
		    LLSD payload = notification["payload"];
		    LLNotificationsUtil::add("FriendshipDeclinedByMe",
				    notification["substitutions"], payload);
	    }
	    // fall-through
	    case 2: // Send IM - decline and start IM session
		    {
			    // decline
			    // We no longer notify other viewers, but we DO still send
			    // the rejection to the simulator to delete the pending userop.
			    msg->newMessageFast(_PREHASH_DeclineFriendship);
			    msg->nextBlockFast(_PREHASH_AgentData);
			    msg->addUUIDFast(_PREHASH_AgentID, gAgent.getID());
			    msg->addUUIDFast(_PREHASH_SessionID, gAgent.getSessionID());
			    msg->nextBlockFast(_PREHASH_TransactionBlock);
			    msg->addUUIDFast(_PREHASH_TransactionID, payload["session_id"]);
			    msg->sendReliable(LLHost(payload["sender"].asString()));

			    // start IM session
			    if(2 == option)
			    {
				    LLAvatarActions::startIM(payload["from_id"].asUUID());
			    }
	    }
	    default:
		    // close button probably, possibly timed out
		    break;
	    }
		// TODO: this set of calls has undesirable behavior under Windows OS (CHUI-985):
		// here appears three additional toasts instead one modified
		// need investigation and fix

// <FS:Ansariel> [FS communication UI] Commenting out CHUI-112;
//               Reposting the notification form will squeeze it somewhere
//               within the IM floater and we don't need it for our comm. UI.
//	    // LLNotificationFormPtr modified_form(new LLNotificationForm(*notification_ptr->getForm()));
//	    // modified_form->setElementEnabled("Accept", false);
//	    // modified_form->setElementEnabled("Decline", false);
//	    // notification_ptr->updateForm(modified_form);
//	    // notification_ptr->repost();
//// [SL:KB] - Patch: UI-Notifications | Checked: 2013-05-09 (Catznip-3.5)
//		// Assume that any offer notification with "getCanBeStored() == true" is the result of RLVa routing it to the notifcation syswell
//		//*const*/ LLNotificationsUI::LLScreenChannel* pChannel = LLNotificationsUI::LLChannelManager::instance().getNotificationScreenChannel();
//		//*const*/ LLNotificationsUI::LLToast* pToast = (pChannel) ? pChannel->getToastByNotificationID(notification["id"].asUUID()) : NULL;
//		//if ( (!pToast) || (!pToast->getCanBeStored()) )
//		//{
//// [/SL:KB]
//		//	notification_ptr->repost();
// </FS:Ansariel>
    }

	return false;
}
static LLNotificationFunctorRegistration friendship_offer_callback_reg("OfferFriendship", friendship_offer_callback);
static LLNotificationFunctorRegistration friendship_offer_callback_reg_nm("OfferFriendshipNoMessage", friendship_offer_callback);

// Functions
//

void give_money(const LLUUID& uuid, LLViewerRegion* region, S32 amount, BOOL is_group,
				S32 trx_type, const std::string& desc)
{
	if(0 == amount || !region) return;
	amount = abs(amount);
	LL_INFOS("Messaging") << "give_money(" << uuid << "," << amount << ")"<< LL_ENDL;
	if(can_afford_transaction(amount))
	{
//		gStatusBar->debitBalance(amount);
		LLMessageSystem* msg = gMessageSystem;
		msg->newMessageFast(_PREHASH_MoneyTransferRequest);
		msg->nextBlockFast(_PREHASH_AgentData);
		msg->addUUIDFast(_PREHASH_AgentID, gAgent.getID());
        msg->addUUIDFast(_PREHASH_SessionID, gAgent.getSessionID());
		msg->nextBlockFast(_PREHASH_MoneyData);
		msg->addUUIDFast(_PREHASH_SourceID, gAgent.getID() );
		msg->addUUIDFast(_PREHASH_DestID, uuid);
		msg->addU8Fast(_PREHASH_Flags, pack_transaction_flags(FALSE, is_group));
		msg->addS32Fast(_PREHASH_Amount, amount);
		msg->addU8Fast(_PREHASH_AggregatePermNextOwner, (U8)LLAggregatePermissions::AP_EMPTY);
		msg->addU8Fast(_PREHASH_AggregatePermInventory, (U8)LLAggregatePermissions::AP_EMPTY);
		msg->addS32Fast(_PREHASH_TransactionType, trx_type );
		msg->addStringFast(_PREHASH_Description, desc);
		msg->sendReliable(region->getHost());
	}
	else
	{
		LLStringUtil::format_map_t args;
		args["AMOUNT"] = llformat("%d", amount);
		LLBuyCurrencyHTML::openCurrencyFloater( LLTrans::getString("giving", args), amount );
	}
}

void send_complete_agent_movement(const LLHost& sim_host)
{
	LLMessageSystem* msg = gMessageSystem;
	msg->newMessageFast(_PREHASH_CompleteAgentMovement);
	msg->nextBlockFast(_PREHASH_AgentData);
	msg->addUUIDFast(_PREHASH_AgentID, gAgent.getID());
	msg->addUUIDFast(_PREHASH_SessionID, gAgent.getSessionID());
	msg->addU32Fast(_PREHASH_CircuitCode, msg->mOurCircuitCode);
	msg->sendReliable(sim_host);
}

void process_logout_reply(LLMessageSystem* msg, void**)
{
	// The server has told us it's ok to quit.
	LL_DEBUGS("Messaging") << "process_logout_reply" << LL_ENDL;

	LLUUID agent_id;
	msg->getUUID("AgentData", "AgentID", agent_id);
	LLUUID session_id;
	msg->getUUID("AgentData", "SessionID", session_id);
	if((agent_id != gAgent.getID()) || (session_id != gAgent.getSessionID()))
	{
		LL_WARNS("Messaging") << "Bogus Logout Reply" << LL_ENDL;
	}

	LLInventoryModel::update_map_t parents;
	S32 count = msg->getNumberOfBlocksFast( _PREHASH_InventoryData );
	for(S32 i = 0; i < count; ++i)
	{
		LLUUID item_id;
		msg->getUUIDFast(_PREHASH_InventoryData, _PREHASH_ItemID, item_id, i);

		if( (1 == count) && item_id.isNull() )
		{
			// Detect dummy item.  Indicates an empty list.
			break;
		}

		// We do not need to track the asset ids, just account for an
		// updated inventory version.
		LL_INFOS("Messaging") << "process_logout_reply itemID=" << item_id << LL_ENDL;
		LLInventoryItem* item = gInventory.getItem( item_id );
		if( item )
		{
			parents[item->getParentUUID()] = 0;
			gInventory.addChangedMask(LLInventoryObserver::INTERNAL, item_id);
		}
		else
		{
			LL_INFOS("Messaging") << "process_logout_reply item not found: " << item_id << LL_ENDL;
		}
	}
    LLAppViewer::instance()->forceQuit();
}

void process_layer_data(LLMessageSystem *mesgsys, void **user_data)
{
	LLViewerRegion *regionp = LLWorld::getInstance()->getRegion(mesgsys->getSender());

	LL_DEBUGS_ONCE("SceneLoadTiming") << "Received layer data" << LL_ENDL;

	if(!regionp)
	{
		LL_WARNS() << "Invalid region for layer data." << LL_ENDL;
		return;
	}
	S32 size;
	S8 type;

	mesgsys->getS8Fast(_PREHASH_LayerID, _PREHASH_Type, type);
	size = mesgsys->getSizeFast(_PREHASH_LayerData, _PREHASH_Data);
	if (0 == size)
	{
		LL_WARNS("Messaging") << "Layer data has zero size." << LL_ENDL;
		return;
	}
	if (size < 0)
	{
		// getSizeFast() is probably trying to tell us about an error
		LL_WARNS("Messaging") << "getSizeFast() returned negative result: "
			<< size
			<< LL_ENDL;
		return;
	}
	U8 *datap = new U8[size];
	mesgsys->getBinaryDataFast(_PREHASH_LayerData, _PREHASH_Data, datap, size);
	LLVLData *vl_datap = new LLVLData(regionp, type, datap, size);
	if (mesgsys->getReceiveCompressedSize())
	{
		gVLManager.addLayerData(vl_datap, (S32Bytes)mesgsys->getReceiveCompressedSize());
	}
	else
	{
		gVLManager.addLayerData(vl_datap, (S32Bytes)mesgsys->getReceiveSize());
	}
}

// S32 exported_object_count = 0;
// S32 exported_image_count = 0;
// S32 current_object_count = 0;
// S32 current_image_count = 0;

// extern LLNotifyBox *gExporterNotify;
// extern LLUUID gExporterRequestID;
// extern std::string gExportDirectory;

// extern LLUploadDialog *gExportDialog;

// std::string gExportedFile;

// std::map<LLUUID, std::string> gImageChecksums;

// void export_complete()
// {
// 		LLUploadDialog::modalUploadFinished();
// 		gExporterRequestID.setNull();
// 		gExportDirectory = "";

// 		LLFILE* fXML = LLFile::fopen(gExportedFile, "rb");		/* Flawfinder: ignore */
// 		fseek(fXML, 0, SEEK_END);
// 		long length = ftell(fXML);
// 		fseek(fXML, 0, SEEK_SET);
// 		U8 *buffer = new U8[length + 1];
// 		size_t nread = fread(buffer, 1, length, fXML);
// 		if (nread < (size_t) length)
// 		{
// 			LL_WARNS("Messaging") << "Short read" << LL_ENDL;
// 		}
// 		buffer[nread] = '\0';
// 		fclose(fXML);

// 		char *pos = (char *)buffer;
// 		while ((pos = strstr(pos+1, "<sl:image ")) != 0)
// 		{
// 			char *pos_check = strstr(pos, "checksum=\"");

// 			if (pos_check)
// 			{
// 				char *pos_uuid = strstr(pos_check, "\">");

// 				if (pos_uuid)
// 				{
// 					char image_uuid_str[UUID_STR_SIZE];		/* Flawfinder: ignore */
// 					memcpy(image_uuid_str, pos_uuid+2, UUID_STR_SIZE-1);		/* Flawfinder: ignore */
// 					image_uuid_str[UUID_STR_SIZE-1] = 0;
					
// 					LLUUID image_uuid(image_uuid_str);

// 					LL_INFOS("Messaging") << "Found UUID: " << image_uuid << LL_ENDL;

// 					std::map<LLUUID, std::string>::iterator itor = gImageChecksums.find(image_uuid);
// 					if (itor != gImageChecksums.end())
// 					{
// 						LL_INFOS("Messaging") << "Replacing with checksum: " << itor->second << LL_ENDL;
// 						if (!itor->second.empty())
// 						{
// 							memcpy(&pos_check[10], itor->second.c_str(), 32);		/* Flawfinder: ignore */
// 						}
// 					}
// 				}
// 			}
// 		}

// 		LLFILE* fXMLOut = LLFile::fopen(gExportedFile, "wb");		/* Flawfinder: ignore */
// 		if (fwrite(buffer, 1, length, fXMLOut) != length)
// 		{
// 			LL_WARNS("Messaging") << "Short write" << LL_ENDL;
// 		}
// 		fclose(fXMLOut);

// 		delete [] buffer;
// }


// void exported_item_complete(const LLTSCode status, void *user_data)
// {
// 	//std::string *filename = (std::string *)user_data;

// 	if (status < LLTS_OK)
// 	{
// 		LL_WARNS("Messaging") << "Export failed!" << LL_ENDL;
// 	}
// 	else
// 	{
// 		++current_object_count;
// 		if (current_image_count == exported_image_count && current_object_count == exported_object_count)
// 		{
// 			LL_INFOS("Messaging") << "*** Export complete ***" << LL_ENDL;

// 			export_complete();
// 		}
// 		else
// 		{
// 			gExportDialog->setMessage(llformat("Exported %d/%d object files, %d/%d textures.", current_object_count, exported_object_count, current_image_count, exported_image_count));
// 		}
// 	}
// }

// struct exported_image_info
// {
// 	LLUUID image_id;
// 	std::string filename;
// 	U32 image_num;
// };

// void exported_j2c_complete(const LLTSCode status, void *user_data)
// {
// 	exported_image_info *info = (exported_image_info *)user_data;
// 	LLUUID image_id = info->image_id;
// 	U32 image_num = info->image_num;
// 	std::string filename = info->filename;
// 	delete info;

// 	if (status < LLTS_OK)
// 	{
// 		LL_WARNS("Messaging") << "Image download failed!" << LL_ENDL;
// 	}
// 	else
// 	{
// 		LLFILE* fIn = LLFile::fopen(filename, "rb");		/* Flawfinder: ignore */
// 		if (fIn) 
// 		{
// 			LLPointer<LLImageJ2C> ImageUtility = new LLImageJ2C;
// 			LLPointer<LLImageTGA> TargaUtility = new LLImageTGA;

// 			fseek(fIn, 0, SEEK_END);
// 			S32 length = ftell(fIn);
// 			fseek(fIn, 0, SEEK_SET);
// 			U8 *buffer = ImageUtility->allocateData(length);
// 			if (fread(buffer, 1, length, fIn) != length)
// 			{
// 				LL_WARNS("Messaging") << "Short read" << LL_ENDL;
// 			}
// 			fclose(fIn);
// 			LLFile::remove(filename);

// 			// Convert to TGA
// 			LLPointer<LLImageRaw> image = new LLImageRaw();

// 			ImageUtility->updateData();
// 			ImageUtility->decode(image, 100000.0f);
			
// 			TargaUtility->encode(image);
// 			U8 *data = TargaUtility->getData();
// 			S32 data_size = TargaUtility->getDataSize();

// 			std::string file_path = gDirUtilp->getDirName(filename);
			
// 			std::string output_file = llformat("%s/image-%03d.tga", file_path.c_str(), image_num);//filename;
// 			//S32 name_len = output_file.length();
// 			//strcpy(&output_file[name_len-3], "tga");
// 			LLFILE* fOut = LLFile::fopen(output_file, "wb");		/* Flawfinder: ignore */
// 			char md5_hash_string[33];		/* Flawfinder: ignore */
// 			strcpy(md5_hash_string, "00000000000000000000000000000000");		/* Flawfinder: ignore */
// 			if (fOut)
// 			{
// 				if (fwrite(data, 1, data_size, fOut) != data_size)
// 				{
// 					LL_WARNS("Messaging") << "Short write" << LL_ENDL;
// 				}
// 				fseek(fOut, 0, SEEK_SET);
// 				fclose(fOut);
// 				fOut = LLFile::fopen(output_file, "rb");		/* Flawfinder: ignore */
// 				LLMD5 my_md5_hash(fOut);
// 				my_md5_hash.hex_digest(md5_hash_string);
// 			}

// 			gImageChecksums.insert(std::pair<LLUUID, std::string>(image_id, md5_hash_string));
// 		}
// 	}

// 	++current_image_count;
// 	if (current_image_count == exported_image_count && current_object_count == exported_object_count)
// 	{
// 		LL_INFOS("Messaging") << "*** Export textures complete ***" << LL_ENDL;
// 			export_complete();
// 	}
// 	else
// 	{
// 		gExportDialog->setMessage(llformat("Exported %d/%d object files, %d/%d textures.", current_object_count, exported_object_count, current_image_count, exported_image_count));
// 	}
//}

void process_derez_ack(LLMessageSystem*, void**)
{
	if(gViewerWindow) gViewerWindow->getWindow()->decBusyCount();
}

void process_places_reply(LLMessageSystem* msg, void** data)
{
	LLUUID query_id;

	msg->getUUID("AgentData", "QueryID", query_id);
	if (query_id.isNull())
	{
		LLFloaterLandHoldings::processPlacesReply(msg, data);
	}
	else if(gAgent.isInGroup(query_id))
	{
		LLPanelGroupLandMoney::processPlacesReply(msg, data);
	}
	else
	{
		LL_WARNS("Messaging") << "Got invalid PlacesReply message" << LL_ENDL;
	}
}

void send_sound_trigger(const LLUUID& sound_id, F32 gain)
{
	if (sound_id.isNull() || gAgent.getRegion() == NULL)
	{
		// disconnected agent or zero guids don't get sent (no sound)
		return;
	}

	LLMessageSystem* msg = gMessageSystem;
	msg->newMessageFast(_PREHASH_SoundTrigger);
	msg->nextBlockFast(_PREHASH_SoundData);
	msg->addUUIDFast(_PREHASH_SoundID, sound_id);
	// Client untrusted, ids set on sim
	msg->addUUIDFast(_PREHASH_OwnerID, LLUUID::null );
	msg->addUUIDFast(_PREHASH_ObjectID, LLUUID::null );
	msg->addUUIDFast(_PREHASH_ParentID, LLUUID::null );

	msg->addU64Fast(_PREHASH_Handle, gAgent.getRegion()->getHandle());

	LLVector3 position = gAgent.getPositionAgent();
	msg->addVector3Fast(_PREHASH_Position, position);
	msg->addF32Fast(_PREHASH_Gain, gain);

	gAgent.sendMessage();
}

static LLSD sSavedGroupInvite;
static LLSD sSavedResponse;

bool join_group_response(const LLSD& notification, const LLSD& response)
{
//	A bit of variable saving and restoring is used to deal with the case where your group list is full and you
//	receive an invitation to another group.  The data from that invitation is stored in the sSaved
//	variables.  If you then drop a group and click on the Join button the stored data is restored and used
//	to join the group.
	LLSD notification_adjusted = notification;
	LLSD response_adjusted = response;

	std::string action = notification["name"];

//	Storing all the information by group id allows for the rare case of being at your maximum
//	group count and receiving more than one invitation.
	std::string id = notification_adjusted["payload"]["group_id"].asString();

	if ("JoinGroup" == action || "JoinGroupCanAfford" == action)
	{
		sSavedGroupInvite[id] = notification;
		sSavedResponse[id] = response;
	}
	else if ("JoinedTooManyGroupsMember" == action)
	{
		S32 opt = LLNotificationsUtil::getSelectedOption(notification, response);
		if (0 == opt) // Join button pressed
		{
			notification_adjusted = sSavedGroupInvite[id];
			response_adjusted = sSavedResponse[id];
		}
	}

	S32 option = LLNotificationsUtil::getSelectedOption(notification_adjusted, response_adjusted);
	bool accept_invite = false;

	LLUUID group_id = notification_adjusted["payload"]["group_id"].asUUID();
	LLUUID transaction_id = notification_adjusted["payload"]["transaction_id"].asUUID();
	std::string name = notification_adjusted["payload"]["name"].asString();
	std::string message = notification_adjusted["payload"]["message"].asString();
	S32 fee = notification_adjusted["payload"]["fee"].asInteger();

	if (option == 2 && !group_id.isNull())
	{
		LLGroupActions::show(group_id);
		LLSD args;
		args["MESSAGE"] = message;

		// <FS:PP> FIRE-11181: Option to remove the "Join" button from group invites that include enrollment fees
		// LLNotificationsUtil::add("JoinGroup", args, notification_adjusted["payload"]);
		if(fee > 0 && gSavedSettings.getBOOL("FSAllowGroupInvitationOnlyWithoutFee"))
		{
			LLNotificationsUtil::add("JoinGroupProtectionNotice", args, notification_adjusted["payload"]);
		}
		else
		{
			LLNotificationsUtil::add("JoinGroup", args, notification_adjusted["payload"]);
		}
		// </FS:PP>

		return false;
	}

	if(option == 0 && !group_id.isNull())
	{
		// check for promotion or demotion.
		S32 max_groups = gMaxAgentGroups;
		if(gAgent.isInGroup(group_id)) ++max_groups;

		// [CR] FIRE-12229
		//if(gAgent.mGroups.size() < max_groups)
		if(!max_groups || gAgent.mGroups.size() < max_groups)
		// [/CR] FIRE-12229
		{
			accept_invite = true;
		}
		else
		{
			LLSD args;
			args["NAME"] = name;
			LLNotificationsUtil::add("JoinedTooManyGroupsMember", args, notification_adjusted["payload"]);
			return false;
		}
	}

	if (accept_invite)
	{
		// If there is a fee to join this group, make
		// sure the user is sure they want to join.
		if (fee > 0)
		{
			LLSD args;
			args["COST"] = llformat("%d", fee);
			// Set the fee for next time to 0, so that we don't keep
			// asking about a fee.
			LLSD next_payload = notification_adjusted["payload"];
			next_payload["fee"] = 0;
			LLNotificationsUtil::add("JoinGroupCanAfford",
									args,
									next_payload);
		}
		else
		{
			send_improved_im(group_id,
							 std::string("name"),
							 std::string("message"),
							IM_ONLINE,
							IM_GROUP_INVITATION_ACCEPT,
							transaction_id);
		}
	}
	else
	{
		send_improved_im(group_id,
						 std::string("name"),
						 std::string("message"),
						IM_ONLINE,
						IM_GROUP_INVITATION_DECLINE,
						transaction_id);
	}

	sSavedGroupInvite[id] = LLSD::emptyMap();
	sSavedResponse[id] = LLSD::emptyMap();

	return false;
}

static void highlight_inventory_objects_in_panel(const std::vector<LLUUID>& items, LLInventoryPanel *inventory_panel)
{
	if (NULL == inventory_panel) return;

	for (std::vector<LLUUID>::const_iterator item_iter = items.begin();
		item_iter != items.end();
		++item_iter)
	{
		const LLUUID& item_id = (*item_iter);
		if(!highlight_offered_object(item_id))
		{
			continue;
		}

		LLInventoryObject* item = gInventory.getObject(item_id);
		llassert(item);
		if (!item) {
			continue;
		}

		LL_DEBUGS("Inventory_Move") << "Highlighting inventory item: " << item->getName() << ", " << item_id  << LL_ENDL;
		LLFolderView* fv = inventory_panel->getRootFolder();
		if (fv)
		{
			LLFolderViewItem* fv_item = inventory_panel->getItemByID(item_id);
			if (fv_item)
			{
				LLFolderViewItem* fv_folder = fv_item->getParentFolder();
				if (fv_folder)
				{
					// Parent folders can be different in case of 2 consecutive drag and drop
					// operations when the second one is started before the first one completes.
					LL_DEBUGS("Inventory_Move") << "Open folder: " << fv_folder->getName() << LL_ENDL;
					fv_folder->setOpen(TRUE);
					if (fv_folder->isSelected())
					{
						fv->changeSelection(fv_folder, FALSE);
					}
				}
				fv->changeSelection(fv_item, TRUE);
			}
		}
	}
}

static LLNotificationFunctorRegistration jgr_1("JoinGroup", join_group_response);
static LLNotificationFunctorRegistration jgr_2("JoinedTooManyGroupsMember", join_group_response);
static LLNotificationFunctorRegistration jgr_3("JoinGroupCanAfford", join_group_response);
static LLNotificationFunctorRegistration jgr_4("JoinGroupProtectionNotice", join_group_response); // <FS:PP> FIRE-11181: Option to remove the "Join" button from group invites that include enrollment fees


//-----------------------------------------------------------------------------
// Instant Message
//-----------------------------------------------------------------------------
class LLOpenAgentOffer : public LLInventoryFetchItemsObserver
{
public:
	LLOpenAgentOffer(const LLUUID& object_id,
					 const std::string& from_name) : 
		LLInventoryFetchItemsObserver(object_id),
		mFromName(from_name) {}
	/*virtual*/ void startFetch()
	{
		for (uuid_vec_t::const_iterator it = mIDs.begin(); it < mIDs.end(); ++it)
		{
			LLViewerInventoryCategory* cat = gInventory.getCategory(*it);
			if (cat)
			{
				mComplete.push_back((*it));
			}
		}
		LLInventoryFetchItemsObserver::startFetch();
	}
	/*virtual*/ void done()
	{
		// <FS:Ansariel> FIRE-3234: Don't need a check for ShowNewInventory here;
		// This only gets called if the user explicity clicks "Show" or
		// AutoAcceptNewInventory and ShowNewInventory are TRUE.
		//open_inventory_offer(mComplete, mFromName);
		open_inventory_offer(mComplete, mFromName, true);
		gInventory.removeObserver(this);
		delete this;
	}
private:
	std::string mFromName;
};

/**
 * Class to observe adding of new items moved from the world to user's inventory to select them in inventory.
 *
 * We can't create it each time items are moved because "drop" event is sent separately for each
 * element even while multi-dragging. We have to have the only instance of the observer. See EXT-4347.
 */
class LLViewerInventoryMoveFromWorldObserver : public LLInventoryAddItemByAssetObserver
{
public:
	LLViewerInventoryMoveFromWorldObserver()
		: LLInventoryAddItemByAssetObserver()
	{

	}

	void setMoveIntoFolderID(const LLUUID& into_folder_uuid) {mMoveIntoFolderID = into_folder_uuid; }

private:
	/*virtual */void onAssetAdded(const LLUUID& asset_id)
	{
		// Store active Inventory panel.
		if (LLInventoryPanel::getActiveInventoryPanel())
		{
			mActivePanel = LLInventoryPanel::getActiveInventoryPanel()->getHandle();
		}

		// Store selected items (without destination folder)
		mSelectedItems.clear();
		if (LLInventoryPanel::getActiveInventoryPanel())
		{
			std::set<LLFolderViewItem*> selection =    LLInventoryPanel::getActiveInventoryPanel()->getRootFolder()->getSelectionList();
			for (std::set<LLFolderViewItem*>::iterator it = selection.begin(),    end_it = selection.end();
				it != end_it;
				++it)
			{
				mSelectedItems.insert(static_cast<LLFolderViewModelItemInventory*>((*it)->getViewModelItem())->getUUID());
			}
		}
		mSelectedItems.erase(mMoveIntoFolderID);
	}

	/**
	 * Selects added inventory items watched by their Asset UUIDs if selection was not changed since
	 * all items were started to watch (dropped into a folder).
	 */
	void done()
	{
		LLInventoryPanel* active_panel = dynamic_cast<LLInventoryPanel*>(mActivePanel.get());

		// if selection is not changed since watch started lets hightlight new items.
		if (active_panel && !isSelectionChanged())
		{
			LL_DEBUGS("Inventory_Move") << "Selecting new items..." << LL_ENDL;
			active_panel->clearSelection();
			highlight_inventory_objects_in_panel(mAddedItems, active_panel);
		}
	}

	/**
	 * Returns true if selected inventory items were changed since moved inventory items were started to watch.
	 */
	bool isSelectionChanged()
	{	
		LLInventoryPanel* active_panel = dynamic_cast<LLInventoryPanel*>(mActivePanel.get());

		if (NULL == active_panel)
		{
			return true;
		}

		// get selected items (without destination folder)
		selected_items_t selected_items;
 		
 		std::set<LLFolderViewItem*> selection =    LLInventoryPanel::getActiveInventoryPanel()->getRootFolder()->getSelectionList();
		for (std::set<LLFolderViewItem*>::iterator it = selection.begin(),    end_it = selection.end();
			it != end_it;
			++it)
		{
			selected_items.insert(static_cast<LLFolderViewModelItemInventory*>((*it)->getViewModelItem())->getUUID());
		}
		selected_items.erase(mMoveIntoFolderID);

		// compare stored & current sets of selected items
		selected_items_t different_items;
		std::set_symmetric_difference(mSelectedItems.begin(), mSelectedItems.end(),
			selected_items.begin(), selected_items.end(), std::inserter(different_items, different_items.begin()));

		LL_DEBUGS("Inventory_Move") << "Selected firstly: " << mSelectedItems.size()
			<< ", now: " << selected_items.size() << ", difference: " << different_items.size() << LL_ENDL;

		return different_items.size() > 0;
	}

	LLHandle<LLPanel> mActivePanel;
	typedef std::set<LLUUID> selected_items_t;
	selected_items_t mSelectedItems;

	/**
	 * UUID of FolderViewFolder into which watched items are moved.
	 *
	 * Destination FolderViewFolder becomes selected while mouse hovering (when dragged items are dropped).
	 * 
	 * If mouse is moved out it set unselected and number of selected items is changed 
	 * even if selected items in Inventory stay the same.
	 * So, it is used to update stored selection list.
	 *
	 * @see onAssetAdded()
	 * @see isSelectionChanged()
	 */
	LLUUID mMoveIntoFolderID;
};

LLViewerInventoryMoveFromWorldObserver* gInventoryMoveObserver = NULL;

void set_dad_inventory_item(LLInventoryItem* inv_item, const LLUUID& into_folder_uuid)
{
	start_new_inventory_observer();

	gInventoryMoveObserver->setMoveIntoFolderID(into_folder_uuid);
	gInventoryMoveObserver->watchAsset(inv_item->getAssetUUID());
}


/**
 * Class to observe moving of items and to select them in inventory.
 *
 * Used currently for dragging from inbox to regular inventory folders
 */

class LLViewerInventoryMoveObserver : public LLInventoryObserver
{
public:

	LLViewerInventoryMoveObserver(const LLUUID& object_id)
		: LLInventoryObserver()
		, mObjectID(object_id)
	{
		if (LLInventoryPanel::getActiveInventoryPanel())
		{
			mActivePanel = LLInventoryPanel::getActiveInventoryPanel()->getHandle();
		}
	}

	virtual ~LLViewerInventoryMoveObserver() {}
	virtual void changed(U32 mask);
	
private:
	LLUUID mObjectID;
	LLHandle<LLPanel> mActivePanel;

};

void LLViewerInventoryMoveObserver::changed(U32 mask)
{
	LLInventoryPanel* active_panel = dynamic_cast<LLInventoryPanel*>(mActivePanel.get());

	if (NULL == active_panel)
	{
		gInventory.removeObserver(this);
		return;
	}

	if((mask & (LLInventoryObserver::STRUCTURE)) != 0)
	{
		const std::set<LLUUID>& changed_items = gInventory.getChangedIDs();

		std::set<LLUUID>::const_iterator id_it = changed_items.begin();
		std::set<LLUUID>::const_iterator id_end = changed_items.end();
		for (;id_it != id_end; ++id_it)
		{
			if ((*id_it) == mObjectID)
			{
				active_panel->clearSelection();			
				std::vector<LLUUID> items;
				items.push_back(mObjectID);
				highlight_inventory_objects_in_panel(items, active_panel);
				active_panel->getRootFolder()->scrollToShowSelection();
				
				gInventory.removeObserver(this);
				break;
			}
		}
	}
}

void set_dad_inbox_object(const LLUUID& object_id)
{
	LLViewerInventoryMoveObserver* move_observer = new LLViewerInventoryMoveObserver(object_id);
	gInventory.addObserver(move_observer);
}

//unlike the FetchObserver for AgentOffer, we only make one 
//instance of the AddedObserver for TaskOffers
//and it never dies.  We do this because we don't know the UUID of 
//task offers until they are accepted, so we don't wouldn't 
//know what to watch for, so instead we just watch for all additions.
class LLOpenTaskOffer : public LLInventoryAddedObserver
{
protected:
	/*virtual*/ void done()
	{
		uuid_vec_t added;
		for(uuid_set_t::const_iterator it = gInventory.getAddedIDs().begin(); it != gInventory.getAddedIDs().end(); ++it)
		{
			added.push_back(*it);
		}
		for (uuid_vec_t::iterator it = added.begin(); it != added.end();)
		{
			const LLUUID& item_uuid = *it;
			bool was_moved = false;
			LLInventoryObject* added_object = gInventory.getObject(item_uuid);
			if (added_object)
			{
				// cast to item to get Asset UUID
				LLInventoryItem* added_item = dynamic_cast<LLInventoryItem*>(added_object);
				if (added_item)
				{
					const LLUUID& asset_uuid = added_item->getAssetUUID();
					if (gInventoryMoveObserver->isAssetWatched(asset_uuid))
					{
						LL_DEBUGS("Inventory_Move") << "Found asset UUID: " << asset_uuid << LL_ENDL;
						was_moved = true;
					}
				}
			}

			if (was_moved)
			{
				it = added.erase(it);
			}
			else ++it;
		}

		// <FS:Ansariel> Moved check out of check_offer_throttle
		//open_inventory_offer(added, "");
		if (gSavedSettings.getBOOL("ShowNewInventory"))
		{
			open_inventory_offer(added, "");
		}
		else if (!added.empty() && gSavedSettings.getBOOL("ShowInInventory") && highlight_offered_object(added.back()))
		{
			LLInventoryPanel::openInventoryPanelAndSetSelection(TRUE, added.back());
		}
		// </FS:Ansariel>
	}
 };

class LLOpenTaskGroupOffer : public LLInventoryAddedObserver
{
protected:
	/*virtual*/ void done()
	{
		uuid_vec_t added;
		for(uuid_set_t::const_iterator it = gInventory.getAddedIDs().begin(); it != gInventory.getAddedIDs().end(); ++it)
		{
			added.push_back(*it);
		}

		// <FS:Ansariel> Moved check out of check_offer_throttle
		//open_inventory_offer(added, "group_offer");
		if (gSavedSettings.getBOOL("ShowNewInventory"))
		{
			open_inventory_offer(added, "group_offer");
		}
		else if (!added.empty() && gSavedSettings.getBOOL("ShowInInventory"))
		{
			LLInventoryPanel::openInventoryPanelAndSetSelection(TRUE, added.back());
		}
		// </FS:Ansariel>
		gInventory.removeObserver(this);
		delete this;
	}
};

//one global instance to bind them
LLOpenTaskOffer* gNewInventoryObserver=NULL;
class LLNewInventoryHintObserver : public LLInventoryAddedObserver
{
protected:
	/*virtual*/ void done()
	{
		LLFirstUse::newInventory();
	}
};

LLNewInventoryHintObserver* gNewInventoryHintObserver=NULL;

void start_new_inventory_observer()
{
	if (!gNewInventoryObserver) //task offer observer 
	{
		// Observer is deleted by gInventory
		gNewInventoryObserver = new LLOpenTaskOffer;
		gInventory.addObserver(gNewInventoryObserver);
	}

	if (!gInventoryMoveObserver) //inventory move from the world observer 
	{
		// Observer is deleted by gInventory
		gInventoryMoveObserver = new LLViewerInventoryMoveFromWorldObserver;
		gInventory.addObserver(gInventoryMoveObserver);
	}

	if (!gNewInventoryHintObserver)
	{
		// Observer is deleted by gInventory
		gNewInventoryHintObserver = new LLNewInventoryHintObserver();
		gInventory.addObserver(gNewInventoryHintObserver);
	}
}

class LLDiscardAgentOffer : public LLInventoryFetchItemsObserver
{
	LOG_CLASS(LLDiscardAgentOffer);

public:
	LLDiscardAgentOffer(const LLUUID& folder_id, const LLUUID& object_id) :
		LLInventoryFetchItemsObserver(object_id),
		mFolderID(folder_id),
		mObjectID(object_id) {}

	virtual void done()
	{
		LL_DEBUGS("Messaging") << "LLDiscardAgentOffer::done()" << LL_ENDL;

		// We're invoked from LLInventoryModel::notifyObservers().
		// If we now try to remove the inventory item, it will cause a nested
		// notifyObservers() call, which won't work.
		// So defer moving the item to trash until viewer gets idle (in a moment).
		// Use removeObject() rather than removeItem() because at this level,
		// the object could be either an item or a folder.
		LLAppViewer::instance()->addOnIdleCallback(boost::bind(&LLInventoryModel::removeObject, &gInventory, mObjectID));
		gInventory.removeObserver(this);
		delete this;
	}

protected:
	LLUUID mFolderID;
	LLUUID mObjectID;
};


//Returns TRUE if we are OK, FALSE if we are throttled
//Set check_only true if you want to know the throttle status 
//without registering a hit
bool check_offer_throttle(const std::string& from_name, bool check_only)
{
	static U32 throttle_count;
	static bool throttle_logged;
	LLChat chat;
	std::string log_message;

	// <FS:Ansariel> This controls if items should be opened in open_inventory_offer()??? No way!
	//if (!gSavedSettings.getBOOL("ShowNewInventory"))
	//	return false;
	// </FS:Ansariel>

	if (check_only)
	{
		return gThrottleTimer.hasExpired();
	}
	
	if(gThrottleTimer.checkExpirationAndReset(OFFER_THROTTLE_TIME))
	{
		LL_DEBUGS("Messaging") << "Throttle Expired" << LL_ENDL;
		throttle_count=1;
		throttle_logged=false;
		return true;
	}
	else //has not expired
	{
		LL_DEBUGS("Messaging") << "Throttle Not Expired, Count: " << throttle_count << LL_ENDL;
		// When downloading the initial inventory we get a lot of new items
		// coming in and can't tell that from spam.

		// Ansariel: Customizable throttle!
		static LLCachedControl<U32> fsOfferThrottleMaxCount(gSavedSettings, "FSOfferThrottleMaxCount");
		if (LLStartUp::getStartupState() >= STATE_STARTED
			//&& throttle_count >= OFFER_THROTTLE_MAX_COUNT)
			&& throttle_count >= fsOfferThrottleMaxCount)
		{
			if (!throttle_logged)
			{
				// Use the name of the last item giver, who is probably the person
				// spamming you.

				LLStringUtil::format_map_t arg;
				std::string log_msg;
				std::ostringstream time ;
				time<<OFFER_THROTTLE_TIME;

				arg["APP_NAME"] = LLAppViewer::instance()->getSecondLifeTitle();
				arg["TIME"] = time.str();


				if (!from_name.empty())
				{
					// <FS:PP> gSavedSettings to LLCachedControl
					static LLCachedControl<bool> fsNotifyIncomingObjectSpamFrom(gSavedSettings, "FSNotifyIncomingObjectSpamFrom");
					if (fsNotifyIncomingObjectSpamFrom)
					// </FS:PP>
					{
						arg["FROM_NAME"] = from_name;
						log_msg = LLTrans::getString("ItemsComingInTooFastFrom", arg);
					}
				}
				else
				{
					// <FS:PP> gSavedSettings to LLCachedControl
					static LLCachedControl<bool> fsNotifyIncomingObjectSpam(gSavedSettings, "FSNotifyIncomingObjectSpam");
					if (fsNotifyIncomingObjectSpam)
					// </FS:PP>
					{
						log_msg = LLTrans::getString("ItemsComingInTooFast", arg);
					}
				}
				
				//this is kinda important, so actually put it on screen
				if (log_msg != "")
				{
					LLSD args;
					args["MESSAGE"] = log_msg;
					LLNotificationsUtil::add("SystemMessage", args);
				}

				throttle_logged=true;
			}
			return false;
		}
		else
		{
			throttle_count++;
			return true;
		}
	}
}
 
// Return "true" if we have a preview method for that asset type, "false" otherwise
bool check_asset_previewable(const LLAssetType::EType asset_type)
{
	return	(asset_type == LLAssetType::AT_NOTECARD)  || 
			(asset_type == LLAssetType::AT_LANDMARK)  ||
			(asset_type == LLAssetType::AT_TEXTURE)   ||
			(asset_type == LLAssetType::AT_ANIMATION) ||
			(asset_type == LLAssetType::AT_SCRIPT)    ||
			(asset_type == LLAssetType::AT_SOUND);
}

// <FS:Ansariel> FIRE-15886
//void open_inventory_offer(const uuid_vec_t& objects, const std::string& from_name)
void open_inventory_offer(const uuid_vec_t& objects, const std::string& from_name, bool from_agent /* = false*/)
{
	for (uuid_vec_t::const_iterator obj_iter = objects.begin();
		 obj_iter != objects.end();
		 ++obj_iter)
	{
		const LLUUID& obj_id = (*obj_iter);
		if(!highlight_offered_object(obj_id))
		{
			continue;
		}

		const LLInventoryObject *obj = gInventory.getObject(obj_id);
		if (!obj)
		{
			LL_WARNS() << "Cannot find object [ itemID:" << obj_id << " ] to open." << LL_ENDL;
			continue;
		}

		const LLAssetType::EType asset_type = obj->getActualType();

		// Either an inventory item or a category.
		const LLInventoryItem* item = dynamic_cast<const LLInventoryItem*>(obj);
		if (item && check_asset_previewable(asset_type))
		{
			////////////////////////////////////////////////////////////////////////////////
			// Special handling for various types.
			if (check_offer_throttle(from_name, false)) // If we are throttled, don't display
			{
				LL_DEBUGS("Messaging") << "Highlighting inventory item: " << item->getUUID()  << LL_ENDL;
				// If we opened this ourselves, focus it
				const BOOL take_focus = from_name.empty() ? TAKE_FOCUS_YES : TAKE_FOCUS_NO;
				switch(asset_type)
				{
					case LLAssetType::AT_NOTECARD:
					{
						LLFloaterReg::showInstance("preview_notecard", LLSD(obj_id), take_focus);
						break;
					}
					case LLAssetType::AT_LANDMARK:
					{
						LLInventoryCategory* parent_folder = gInventory.getCategory(item->getParentUUID());
						if ("inventory_handler" == from_name)
						{
							// <FS:Ansariel> FIRE-817: Separate place details floater
							//LLFloaterSidePanelContainer::showPanel("places", LLSD().with("type", "landmark").with("id", item->getUUID()));
							if (gSavedSettings.getBOOL("FSUseStandalonePlaceDetailsFloater"))
							{
								LLFloaterReg::showInstance("fs_placedetails", LLSD().with("type", "landmark").with("id", item->getUUID()));
							}
							else
							{
								LLFloaterSidePanelContainer::showPanel("places", LLSD().with("type", "landmark").with("id", item->getUUID()));
							}
							// </FS:Ansariel>
						}
						else if("group_offer" == from_name)
						{
							// "group_offer" is passed by LLOpenTaskGroupOffer
							// Notification about added landmark will be generated under the "from_name.empty()" called from LLOpenTaskOffer::done().
							LLSD args;
							args["type"] = "landmark";
							args["id"] = obj_id;

							// <FS:Ansariel> FIRE-817: Separate place details floater
							//LLFloaterSidePanelContainer::showPanel("places", args);
							if (gSavedSettings.getBOOL("FSUseStandalonePlaceDetailsFloater"))
							{
								LLFloaterReg::showInstance("fs_placedetails", args);
							}
							else
							{
								LLFloaterSidePanelContainer::showPanel("places", args);
							}
							// </FS:Ansariel>

							continue;
						}
						else if(from_name.empty() && gSavedSettings.getBOOL("FSLandmarkCreatedNotification")) // Ansariel: Make notification optional
						{
							std::string folder_name;
							if (parent_folder)
							{
								// Localize folder name.
								// *TODO: share this code?
								folder_name = parent_folder->getName();
								if (LLFolderType::lookupIsProtectedType(parent_folder->getPreferredType()))
								{
									LLTrans::findString(folder_name, "InvFolder " + folder_name);
								}
							}
							else
							{
								 folder_name = LLTrans::getString("Unknown");
							}

							// we receive a message from LLOpenTaskOffer, it mean that new landmark has been added.
							LLSD args;
							args["LANDMARK_NAME"] = item->getName();
							args["FOLDER_NAME"] = folder_name;
							LLNotificationsUtil::add("LandmarkCreated", args);
						}
					}
					break;
					case LLAssetType::AT_TEXTURE:
					{
						LLFloaterReg::showInstance("preview_texture", LLSD(obj_id), take_focus);
						break;
					}
					case LLAssetType::AT_ANIMATION:
						LLFloaterReg::showInstance("preview_anim", LLSD(obj_id), take_focus);
						break;
					case LLAssetType::AT_SCRIPT:
						LLFloaterReg::showInstance("preview_script", LLSD(obj_id), take_focus);
						break;
					case LLAssetType::AT_SOUND:
						LLFloaterReg::showInstance("preview_sound", LLSD(obj_id), take_focus);
						break;
					default:
						LL_DEBUGS("Messaging") << "No preview method for previewable asset type : " << LLAssetType::lookupHumanReadable(asset_type)  << LL_ENDL;
						break;
				}
			}
		}

		////////////////////////////////////////////////////////////////////////////////
		// Highlight item
		// <FS:Ansariel> Only show if either ShowInInventory is true OR we use legacy
		//               accept messages and clicked on the show button and the asset is not previewable
		const BOOL auto_open = gSavedSettings.getBOOL("ShowInInventory") || (from_agent && gSavedSettings.getBOOL("FSUseLegacyInventoryAcceptMessages") && !check_asset_previewable(asset_type));
			//gSavedSettings.getBOOL("ShowInInventory") && // don't open if showininventory is false
			//!from_name.empty(); // don't open if it's not from anyone.
		// <FS:Ansariel> Don't mess with open inventory panels when ShowInInventory is FALSE
		if (auto_open)
		LLInventoryPanel::openInventoryPanelAndSetSelection(auto_open, obj_id);
	}
}

bool highlight_offered_object(const LLUUID& obj_id)
{
	const LLInventoryObject* obj = gInventory.getObject(obj_id);
	if(!obj)
	{
		LL_WARNS("Messaging") << "Unable to show inventory item: " << obj_id << LL_ENDL;
		return false;
	}

	////////////////////////////////////////////////////////////////////////////////
	// Don't highlight if it's in certain "quiet" folders which don't need UI
	// notification (e.g. trash, cof, lost-and-found).
	if(!gAgent.getAFK())
	{
		const LLViewerInventoryCategory *parent = gInventory.getFirstNondefaultParent(obj_id);
		if (parent)
		{
			const LLFolderType::EType parent_type = parent->getPreferredType();
			if (LLViewerFolderType::lookupIsQuietType(parent_type))
			{
				return false;
			}
		}
	}

	return true;
}

void inventory_offer_mute_callback(const LLUUID& blocked_id,
								   const std::string& full_name,
								   bool is_group)
{
	// *NOTE: blocks owner if the offer came from an object
	LLMute::EType mute_type = is_group ? LLMute::GROUP : LLMute::AGENT;

	LLMute mute(blocked_id, full_name, mute_type);
	if (LLMuteList::getInstance()->add(mute))
	{
		LLPanelBlockedList::showPanelAndSelect(blocked_id);
	}

	// purge the message queue of any previously queued inventory offers from the same source.
	class OfferMatcher : public LLNotificationsUI::LLScreenChannel::Matcher
	{
	public:
		OfferMatcher(const LLUUID& to_block) : blocked_id(to_block) {}
		bool matches(const LLNotificationPtr notification) const
		{
			if(notification->getName() == "ObjectGiveItem" 
				|| notification->getName() == "OwnObjectGiveItem"
				|| notification->getName() == "UserGiveItemLegacy" // <FS:Ansariel> FIRE-3832: Silent accept/decline of inventory offers
				|| notification->getName() == "UserGiveItem")
			{
				return (notification->getPayload()["from_id"].asUUID() == blocked_id);
			}
			return FALSE;
		}
	private:
		const LLUUID& blocked_id;
	};

	LLNotificationsUI::LLChannelManager::getInstance()->killToastsFromChannel(LLUUID(
			gSavedSettings.getString("NotificationChannelUUID")), OfferMatcher(blocked_id));
}

std::string LLOfferInfo::mResponderType = "offer_info";

LLOfferInfo::LLOfferInfo()
 : LLNotificationResponderInterface()
 , mFromGroup(FALSE)
 , mFromObject(FALSE)
 , mIM(IM_NOTHING_SPECIAL)
 , mType(LLAssetType::AT_NONE)
 , mPersist(false)
{
}

LLOfferInfo::LLOfferInfo(const LLSD& sd)
{
	mIM = (EInstantMessage)sd["im_type"].asInteger();
	mFromID = sd["from_id"].asUUID();
	mFromGroup = sd["from_group"].asBoolean();
	mFromObject = sd["from_object"].asBoolean();
	mTransactionID = sd["transaction_id"].asUUID();
	mFolderID = sd["folder_id"].asUUID();
	mObjectID = sd["object_id"].asUUID();
	mType = LLAssetType::lookup(sd["type"].asString().c_str());
	mFromName = sd["from_name"].asString();
	mDesc = sd["description"].asString();
	mHost = LLHost(sd["sender"].asString());
	mPersist = sd["persist"].asBoolean();
}

LLOfferInfo::LLOfferInfo(const LLOfferInfo& info)
{
	mIM = info.mIM;
	mFromID = info.mFromID;
	mFromGroup = info.mFromGroup;
	mFromObject = info.mFromObject;
	mTransactionID = info.mTransactionID;
	mFolderID = info.mFolderID;
	mObjectID = info.mObjectID;
	mType = info.mType;
	mFromName = info.mFromName;
	mDesc = info.mDesc;
	mHost = info.mHost;
	mPersist = info.mPersist;
}

LLSD LLOfferInfo::asLLSD()
{
	LLSD sd;
    sd["responder_type"] = mResponderType;
	sd["im_type"] = mIM;
	sd["from_id"] = mFromID;
	sd["from_group"] = mFromGroup;
	sd["from_object"] = mFromObject;
	sd["transaction_id"] = mTransactionID;
	sd["folder_id"] = mFolderID;
	sd["object_id"] = mObjectID;
	sd["type"] = LLAssetType::lookup(mType);
	sd["from_name"] = mFromName;
	sd["description"] = mDesc;
	sd["sender"] = mHost.getIPandPort();
	sd["persist"] = mPersist;
	return sd;
}

void LLOfferInfo::fromLLSD(const LLSD& params)
{
	*this = params;
}

void LLOfferInfo::send_auto_receive_response(void)
{	
	LLMessageSystem* msg = gMessageSystem;
	msg->newMessageFast(_PREHASH_ImprovedInstantMessage);
	msg->nextBlockFast(_PREHASH_AgentData);
	msg->addUUIDFast(_PREHASH_AgentID, gAgent.getID());
	msg->addUUIDFast(_PREHASH_SessionID, gAgent.getSessionID());
	msg->nextBlockFast(_PREHASH_MessageBlock);
	msg->addBOOLFast(_PREHASH_FromGroup, FALSE);
	msg->addUUIDFast(_PREHASH_ToAgentID, mFromID);
	msg->addU8Fast(_PREHASH_Offline, IM_ONLINE);
	msg->addUUIDFast(_PREHASH_ID, mTransactionID);
	msg->addU32Fast(_PREHASH_Timestamp, NO_TIMESTAMP); // no timestamp necessary
	std::string name;
	LLAgentUI::buildFullname(name);
	msg->addStringFast(_PREHASH_FromAgentName, name);
	msg->addStringFast(_PREHASH_Message, ""); 
	msg->addU32Fast(_PREHASH_ParentEstateID, 0);
	msg->addUUIDFast(_PREHASH_RegionID, LLUUID::null);
	msg->addVector3Fast(_PREHASH_Position, gAgent.getPositionAgent());
	
	// Auto Receive Message. The math for the dialog works, because the accept
	// for inventory_offered, task_inventory_offer or
	// group_notice_inventory is 1 greater than the offer integer value.
	// Generates IM_INVENTORY_ACCEPTED, IM_TASK_INVENTORY_ACCEPTED, 
	// or IM_GROUP_NOTICE_INVENTORY_ACCEPTED
	msg->addU8Fast(_PREHASH_Dialog, (U8)(mIM + 1));
	msg->addBinaryDataFast(_PREHASH_BinaryBucket, &(mFolderID.mData),
						   sizeof(mFolderID.mData));
	// send the message
	msg->sendReliable(mHost);
	
	if(IM_INVENTORY_OFFERED == mIM)
	{
		// add buddy to recent people list
//		LLRecentPeople::instance().add(mFromID);
// [RLVa:KB] - Checked: 2010-04-20 (RLVa-1.2.2a) | Added: RLVa-1.2.0f
		// RELEASE-RLVa: [RLVa-1.2.2] Make sure this stays in sync with the condition in inventory_offer_handler()
		if ( (!gRlvHandler.hasBehaviour(RLV_BHVR_SHOWNAMES)) || (!RlvUtil::isNearbyAgent(mFromID)) || 
			 (RlvUIEnabler::hasOpenIM(mFromID)) || ((RlvUIEnabler::hasOpenProfile(mFromID))) )
		{
			LLRecentPeople::instance().add(mFromID);
		}
// [/RLVa:KB]
	}
}

// <FS:Ansariel> Optional V1-like inventory accept messages
void LLOfferInfo::send_decline_response(void)
{	
	LLMessageSystem* msg = gMessageSystem;
	msg->newMessageFast(_PREHASH_ImprovedInstantMessage);
	msg->nextBlockFast(_PREHASH_AgentData);
	msg->addUUIDFast(_PREHASH_AgentID, gAgent.getID());
	msg->addUUIDFast(_PREHASH_SessionID, gAgent.getSessionID());
	msg->nextBlockFast(_PREHASH_MessageBlock);
	msg->addBOOLFast(_PREHASH_FromGroup, FALSE);
	msg->addUUIDFast(_PREHASH_ToAgentID, mFromID);
	msg->addU8Fast(_PREHASH_Offline, IM_ONLINE);
	msg->addUUIDFast(_PREHASH_ID, mTransactionID);
	msg->addU32Fast(_PREHASH_Timestamp, NO_TIMESTAMP); // no timestamp necessary
	std::string name;
	LLAgentUI::buildFullname(name);
	msg->addStringFast(_PREHASH_FromAgentName, name);
	msg->addStringFast(_PREHASH_Message, ""); 
	msg->addU32Fast(_PREHASH_ParentEstateID, 0);
	msg->addUUIDFast(_PREHASH_RegionID, LLUUID::null);
	msg->addVector3Fast(_PREHASH_Position, gAgent.getPositionAgent());
	msg->addU8Fast(_PREHASH_Dialog, (U8)(mIM + 2));
	msg->addBinaryDataFast(_PREHASH_BinaryBucket, EMPTY_BINARY_BUCKET, EMPTY_BINARY_BUCKET_SIZE);
	msg->sendReliable(mHost);
}
// </FS:Ansariel> Optional V1-like inventory accept messages

void LLOfferInfo::handleRespond(const LLSD& notification, const LLSD& response)
{
	initRespondFunctionMap();

	const std::string name = notification["name"].asString();
	if(mRespondFunctions.find(name) == mRespondFunctions.end())
	{
		LL_WARNS() << "Unexpected notification name : " << name << LL_ENDL;
		llassert(!"Unexpected notification name");
		return;
	}

	mRespondFunctions[name](notification, response);
}

bool LLOfferInfo::inventory_offer_callback(const LLSD& notification, const LLSD& response)
{
	LLChat chat;
	std::string log_message;
	S32 button = LLNotificationsUtil::getSelectedOption(notification, response);

	LLInventoryObserver* opener = NULL;
	LLViewerInventoryCategory* catp = NULL;
	catp = (LLViewerInventoryCategory*)gInventory.getCategory(mObjectID);
	LLViewerInventoryItem* itemp = NULL;
	if(!catp)
	{
		itemp = (LLViewerInventoryItem*)gInventory.getItem(mObjectID);
	}
	 
	LLNotificationPtr notification_ptr = LLNotifications::instance().find(notification["id"].asUUID());
	
	// For muting, we need to add the mute, then decline the offer.
	// This must be done here because:
	// * callback may be called immediately,
	// * adding the mute sends a message,
	// * we can't build two messages at once.
	if (IOR_MUTE == button) // Block
	{
		if (notification_ptr != NULL)
		{
			gCacheName->get(mFromID, mFromGroup, boost::bind(&inventory_offer_mute_callback, _1, _2, _3));
		}
	}

	std::string from_string; // Used in the pop-up.
	std::string chatHistory_string;  // Used in chat history.
	
	// TODO: when task inventory offers can also be handled the new way, migrate the code that sets these strings here:
	from_string = chatHistory_string = mFromName;
	
	LLNotificationFormPtr modified_form(notification_ptr ? new LLNotificationForm(*notification_ptr->getForm()) : new LLNotificationForm());

	switch(button)
	{
	case IOR_SHOW:
	case IOR_SHOW_SILENT: // <FS:Ansariel> FIRE-3832: Silent accept/decline of inventory offers
		// we will want to open this item when it comes back.
		LL_DEBUGS("Messaging") << "Initializing an opener for tid: " << mTransactionID
				 << LL_ENDL;
		switch (mIM)
		{
		case IM_INVENTORY_OFFERED:
			{
				// This is an offer from an agent. In this case, the back
				// end has already copied the items into your inventory,
				// so we can fetch it out of our inventory.
// [RLVa:KB] - Checked: 2010-04-18 (RLVa-1.2.0)
				if ( (rlv_handler_t::isEnabled()) && (!RlvSettings::getForbidGiveToRLV()) && (LLAssetType::AT_CATEGORY == mType) && (mDesc.find(RLV_PUTINV_PREFIX) == 0) )
				{
					RlvGiveToRLVAgentOffer* pOfferObserver = new RlvGiveToRLVAgentOffer(mObjectID);
					pOfferObserver->startFetch();
					if (pOfferObserver->isFinished())
						pOfferObserver->done();
					else
						gInventory.addObserver(pOfferObserver);
				}
// [/RLVa:KB]

				// <FS:Ansariel> FIRE-3234: Ask if items should be previewed;
				// ShowOfferedInventory is always true anyway - instead there is
				// ShowNewInventory that is actually changable by the user!
				//if (gSavedSettings.getBOOL("ShowOfferedInventory"))
				{
					LLOpenAgentOffer* open_agent_offer = new LLOpenAgentOffer(mObjectID, from_string);
					open_agent_offer->startFetch();
					if(catp || (itemp && itemp->isFinished()))
					{
						open_agent_offer->done();
					}
					else
					{
						opener = open_agent_offer;
					}
				}

				// <FS:Ansariel> Optional V1-like inventory accept messages
				if (gSavedSettings.getBOOL("FSUseLegacyInventoryAcceptMessages") && button == IOR_SHOW)
				{
					send_auto_receive_response();
				}
				// </FS:Ansariel> Optional V1-like inventory accept messages
			}
			break;
		case IM_GROUP_NOTICE:
			opener = new LLOpenTaskGroupOffer;
			send_auto_receive_response();
			break;
		case IM_TASK_INVENTORY_OFFERED:
		case IM_GROUP_NOTICE_REQUESTED:
			// This is an offer from a task or group.
			// We don't use a new instance of an opener
			// We instead use the singular observer gOpenTaskOffer
			// Since it already exists, we don't need to actually do anything
			break;
		default:
			LL_WARNS("Messaging") << "inventory_offer_callback: unknown offer type" << LL_ENDL;
			break;
		}

		if (modified_form != NULL)
		{
			modified_form->setElementEnabled("Show", false);
		}
		break;
		// end switch (mIM)
			
	case IOR_ACCEPT:
	case IOR_ACCEPT_SILENT: // <FS:Ansariel> FIRE-3832: Silent accept/decline of inventory offers
		//don't spam them if they are getting flooded
		if (check_offer_throttle(mFromName, true))
		{
			log_message = chatHistory_string + " " + LLTrans::getString("InvOfferGaveYou") + " " + mDesc + LLTrans::getString(".");
			LLSD args;
			args["MESSAGE"] = log_message;
			LLNotificationsUtil::add("SystemMessageTip", args);
		}

		// <FS:Ansariel> FIRE-3832: Silent accept/decline of inventory offers
		if (mIM == IM_GROUP_NOTICE)
		{
			opener = new LLOpenTaskGroupOffer;
			send_auto_receive_response();
		}
		else
		{
			if (gSavedSettings.getBOOL("FSUseLegacyInventoryAcceptMessages") && button == IOR_ACCEPT)
			{
				send_auto_receive_response();
			}
			if (gSavedSettings.getBOOL("ShowInInventory"))
			{
				LLInventoryPanel::openInventoryPanelAndSetSelection(TRUE, mObjectID);
			}
		}
		// </FS:Ansariel>

		break;

	case IOR_MUTE:
		if (modified_form != NULL)
		{
			modified_form->setElementEnabled("Mute", false);
		}
		// MUTE falls through to decline
	case IOR_DECLINE:
	case IOR_DECLINE_SILENT: // <FS:Ansariel> FIRE-3832: Silent accept/decline of inventory offers
		{
			{
				LLStringUtil::format_map_t log_message_args;
				log_message_args["DESC"] = mDesc;
				log_message_args["NAME"] = mFromName;
				log_message = LLTrans::getString("InvOfferDecline", log_message_args);
			}
			chat.mText = log_message;
			if( LLMuteList::getInstance()->isMuted(mFromID ) && ! LLMuteList::getInstance()->isLinden(mFromName) )  // muting for SL-42269
			{
				chat.mMuted = TRUE;
			}

			// *NOTE dzaporozhan
			// Disabled logging to old chat floater to fix crash in group notices - EXT-4149
			// LLFloaterChat::addChatHistory(chat);
			
			LLDiscardAgentOffer* discard_agent_offer = new LLDiscardAgentOffer(mFolderID, mObjectID);
			discard_agent_offer->startFetch();
			if (catp || (itemp && itemp->isFinished()))
			{
				discard_agent_offer->done();
			}
			else
			{
				opener = discard_agent_offer;
			}

			// <FS:Ansariel> Optional V1-like inventory accept messages
			if ((gSavedSettings.getBOOL("FSUseLegacyInventoryAcceptMessages") && button == IOR_DECLINE) && mIM == IM_INVENTORY_OFFERED)
			{
				send_decline_response();
			}
			// </FS:Ansariel> Optional V1-like inventory accept messages
			if (modified_form != NULL)
			{
				modified_form->setElementEnabled("Show", false);
				modified_form->setElementEnabled("Discard", false);
			}

			break;
		}
	default:
		// close button probably
		// The item has already been fetched and is in your inventory, we simply won't highlight it
		// OR delete it if the notification gets killed, since we don't want that to be a vector for 
		// losing inventory offers.
		break;
	}

	if(opener)
	{
		gInventory.addObserver(opener);
	}

	if(!mPersist)
	{
		delete this;
	}

	return false;
}

bool LLOfferInfo::inventory_task_offer_callback(const LLSD& notification, const LLSD& response)
{
	LLChat chat;
	std::string log_message;
	S32 button = LLNotification::getSelectedOption(notification, response);
	
	// For muting, we need to add the mute, then decline the offer.
	// This must be done here because:
	// * callback may be called immediately,
	// * adding the mute sends a message,
	// * we can't build two messages at once.
	if (2 == button)
	{
		LLNotificationPtr notification_ptr = LLNotifications::instance().find(notification["id"].asUUID());

		llassert(notification_ptr != NULL);
		if (notification_ptr != NULL)
		{
			gCacheName->get(mFromID, mFromGroup, boost::bind(&inventory_offer_mute_callback, _1, _2, _3));
		}
	}
	
	LLMessageSystem* msg = gMessageSystem;
	msg->newMessageFast(_PREHASH_ImprovedInstantMessage);
	msg->nextBlockFast(_PREHASH_AgentData);
	msg->addUUIDFast(_PREHASH_AgentID, gAgent.getID());
	msg->addUUIDFast(_PREHASH_SessionID, gAgent.getSessionID());
	msg->nextBlockFast(_PREHASH_MessageBlock);
	msg->addBOOLFast(_PREHASH_FromGroup, FALSE);
	msg->addUUIDFast(_PREHASH_ToAgentID, mFromID);
	msg->addU8Fast(_PREHASH_Offline, IM_ONLINE);
	msg->addUUIDFast(_PREHASH_ID, mTransactionID);
	msg->addU32Fast(_PREHASH_Timestamp, NO_TIMESTAMP); // no timestamp necessary
	std::string name;
	LLAgentUI::buildFullname(name);
	msg->addStringFast(_PREHASH_FromAgentName, name);
	msg->addStringFast(_PREHASH_Message, ""); 
	msg->addU32Fast(_PREHASH_ParentEstateID, 0);
	msg->addUUIDFast(_PREHASH_RegionID, LLUUID::null);
	msg->addVector3Fast(_PREHASH_Position, gAgent.getPositionAgent());
	LLInventoryObserver* opener = NULL;
	
	std::string from_string; // Used in the pop-up.
	std::string chatHistory_string;  // Used in chat history.
	if (mFromObject == TRUE)
	{
		if (mFromGroup)
		{
			std::string group_name;
			if (gCacheName->getGroupName(mFromID, group_name))
			{
				from_string = LLTrans::getString("InvOfferAnObjectNamed") + " "+"'" 
				+ mFromName + LLTrans::getString("'") +" " + LLTrans::getString("InvOfferOwnedByGroup") 
				+ " "+ "'" + group_name + "'";
				
				chatHistory_string = mFromName + " " + LLTrans::getString("InvOfferOwnedByGroup") 
				+ " " + group_name + "'";
			}
			else
			{
				from_string = LLTrans::getString("InvOfferAnObjectNamed") + " "+"'"
				+ mFromName +"'"+ " " + LLTrans::getString("InvOfferOwnedByUnknownGroup");
				chatHistory_string = mFromName + " " + LLTrans::getString("InvOfferOwnedByUnknownGroup");
			}
		}
		else
		{
/*
			std::string full_name;
			if (gCacheName->getFullName(mFromID, full_name))
			{
				from_string = LLTrans::getString("InvOfferAnObjectNamed") + " "+ LLTrans::getString("'") + mFromName 
					+ LLTrans::getString("'")+" " + LLTrans::getString("InvOfferOwnedBy") + full_name;
				chatHistory_string = mFromName + " " + LLTrans::getString("InvOfferOwnedBy") + " " + full_name;
			}
			else
			{
				from_string = LLTrans::getString("InvOfferAnObjectNamed") + " "+LLTrans::getString("'") 
				+ mFromName + LLTrans::getString("'")+" " + LLTrans::getString("InvOfferOwnedByUnknownUser");
				chatHistory_string = mFromName + " " + LLTrans::getString("InvOfferOwnedByUnknownUser");
			}
*/
// [SL:KB] - Checked: 2010-11-02 (RLVa-1.2.2a) | Added: RLVa-1.2.2a
			std::string name_slurl = LLSLURL("agent", mFromID, "about").getSLURLString();

// [RLVa:KB] - Checked: 2010-11-02 (RLVa-1.2.2a) | Modified: RLVa-1.2.2a
			// RELEASE-RLVa: [RLVa-1.2.2] Make sure this stays in sync with the condition in inventory_offer_handler()
			if ( (gRlvHandler.hasBehaviour(RLV_BHVR_SHOWNAMES)) && (RlvUtil::isNearbyAgent(mFromID)) )
				name_slurl = LLSLURL("agent", mFromID, "rlvanonym").getSLURLString();
// [/RLVa:KB]

			from_string = LLTrans::getString("InvOfferAnObjectNamed") + " "+ LLTrans::getString("'") + mFromName 
				+ LLTrans::getString("'")+" " + LLTrans::getString("InvOfferOwnedBy") + name_slurl;
			chatHistory_string = mFromName + " " + LLTrans::getString("InvOfferOwnedBy") + " " + name_slurl;
// [/SL:KB]
		}
	}
	else
	{
		from_string = chatHistory_string = mFromName;
	}
	
	bool is_do_not_disturb = gAgent.isDoNotDisturb();
	
// [RLVa:KB] - Checked: 2010-09-23 (RLVa-1.2.1)
	bool fRlvNotifyAccepted = false;
// [/RLVa:KB]
	switch(button)
	{
		case IOR_ACCEPT:
			// ACCEPT. The math for the dialog works, because the accept
			// for inventory_offered, task_inventory_offer or
			// group_notice_inventory is 1 greater than the offer integer value.

// [RLVa:KB] - Checked: 2010-09-23 (RLVa-1.2.1)
			// Only treat the offer as 'Give to #RLV' if:
			//   - the user has enabled the feature
			//   - the inventory offer came from a script (and specifies a folder)
			//   - the name starts with the prefix - mDesc format: '[OBJECTNAME]'  ( http://slurl.com/... )
			if ( (rlv_handler_t::isEnabled()) && (IM_TASK_INVENTORY_OFFERED == mIM) && (LLAssetType::AT_CATEGORY == mType) && (mDesc.find(RLV_PUTINV_PREFIX) == 1) )
			{
				fRlvNotifyAccepted = true;
				if (!RlvSettings::getForbidGiveToRLV())
				{
					const LLUUID& idRlvRoot = RlvInventory::instance().getSharedRootID();
					if (idRlvRoot.notNull())
						mFolderID = idRlvRoot;

					fRlvNotifyAccepted = false;		// "accepted_in_rlv" is sent from RlvGiveToRLVTaskOffer *after* we have the folder

					RlvGiveToRLVTaskOffer* pOfferObserver = new RlvGiveToRLVTaskOffer(mTransactionID);
					gInventory.addObserver(pOfferObserver);
				}
			}
// [/RLVa:KB]

			// Generates IM_INVENTORY_ACCEPTED, IM_TASK_INVENTORY_ACCEPTED, 
			// or IM_GROUP_NOTICE_INVENTORY_ACCEPTED
			msg->addU8Fast(_PREHASH_Dialog, (U8)(mIM + 1));
			msg->addBinaryDataFast(_PREHASH_BinaryBucket, &(mFolderID.mData),
								   sizeof(mFolderID.mData));
			// send the message
			msg->sendReliable(mHost);
			
// [RLVa:KB] - Checked: 2010-09-23 (RLVa-1.2.1)
			if (fRlvNotifyAccepted)
			{
				std::string::size_type idxToken = mDesc.find("'  ( http://");
				if (std::string::npos != idxToken)
					RlvBehaviourNotifyHandler::sendNotification("accepted_in_inv inv_offer " + mDesc.substr(1, idxToken - 1));
			}
// [/RLVa:KB]

			//don't spam them if they are getting flooded
			if (check_offer_throttle(mFromName, true))
			{
				log_message = chatHistory_string + " " + LLTrans::getString("InvOfferGaveYou") + " " + mDesc + LLTrans::getString(".");
				LLSD args;
				args["MESSAGE"] = log_message;
				LLNotificationsUtil::add("SystemMessageTip", args);
			}
			
			// we will want to open this item when it comes back.
			LL_DEBUGS("Messaging") << "Initializing an opener for tid: " << mTransactionID
			<< LL_ENDL;
			switch (mIM)
		{
			case IM_TASK_INVENTORY_OFFERED:
			case IM_GROUP_NOTICE:
			case IM_GROUP_NOTICE_REQUESTED:
			{
				// This is an offer from a task or group.
				// We don't use a new instance of an opener
				// We instead use the singular observer gOpenTaskOffer
				// Since it already exists, we don't need to actually do anything
			}
				break;
			default:
				LL_WARNS("Messaging") << "inventory_offer_callback: unknown offer type" << LL_ENDL;
				break;
		}	// end switch (mIM)
			break;
			
		case IOR_MUTE:
			// MUTE falls through to decline
		case IOR_DECLINE:
			// DECLINE. The math for the dialog works, because the decline
			// for inventory_offered, task_inventory_offer or
			// group_notice_inventory is 2 greater than the offer integer value.
			// Generates IM_INVENTORY_DECLINED, IM_TASK_INVENTORY_DECLINED,
			// or IM_GROUP_NOTICE_INVENTORY_DECLINED
		default:
			// close button probably (or any of the fall-throughs from above)
			msg->addU8Fast(_PREHASH_Dialog, (U8)(mIM + 2));
			msg->addBinaryDataFast(_PREHASH_BinaryBucket, EMPTY_BINARY_BUCKET, EMPTY_BINARY_BUCKET_SIZE);
			// send the message
			msg->sendReliable(mHost);
			
// [RLVa:KB] - Checked: 2010-09-23 (RLVa-1.2.1e) | Added: RLVa-1.2.1e
			if ( (rlv_handler_t::isEnabled()) && 
				 (IM_TASK_INVENTORY_OFFERED == mIM) && (LLAssetType::AT_CATEGORY == mType) && (mDesc.find(RLV_PUTINV_PREFIX) == 1) )
			{
				std::string::size_type idxToken = mDesc.find("'  ( http://");
				if (std::string::npos != idxToken)
					RlvBehaviourNotifyHandler::sendNotification("declined inv_offer " + mDesc.substr(1, idxToken - 1));
			}
// [/RLVa:KB]

			if (gSavedSettings.getBOOL("LogInventoryDecline"))
			{
				LLStringUtil::format_map_t log_message_args;
				log_message_args["DESC"] = mDesc;
				log_message_args["NAME"] = mFromName;
				log_message = LLTrans::getString("InvOfferDecline", log_message_args);


				LLSD args;
				args["MESSAGE"] = log_message;
				LLNotificationsUtil::add("SystemMessageTip", args);
			}
			
			if (is_do_not_disturb &&	(!mFromGroup && !mFromObject))
			{
				send_do_not_disturb_message(msg,mFromID);
			}
			break;
	}
	
	if(opener)
	{
		gInventory.addObserver(opener);
	}

	if(!mPersist)
	{
		delete this;
	}
	return false;
}

class LLPostponedOfferNotification: public LLPostponedNotification
{
protected:
	/* virtual */
	void modifyNotificationParams()
	{
		LLSD substitutions = mParams.substitutions;
		substitutions["NAME"] = mName;
		mParams.substitutions = substitutions;
	}
};

void LLOfferInfo::initRespondFunctionMap()
{
	if(mRespondFunctions.empty())
	{
		mRespondFunctions["ObjectGiveItem"] = boost::bind(&LLOfferInfo::inventory_task_offer_callback, this, _1, _2);
		mRespondFunctions["OwnObjectGiveItem"] = boost::bind(&LLOfferInfo::inventory_task_offer_callback, this, _1, _2);
		mRespondFunctions["UserGiveItem"] = boost::bind(&LLOfferInfo::inventory_offer_callback, this, _1, _2);
		// <FS:Ansariel> FIRE-3832: Silent accept/decline of inventory offers
		mRespondFunctions["UserGiveItemLegacy"] = boost::bind(&LLOfferInfo::inventory_offer_callback, this, _1, _2);
	}
}

void inventory_offer_handler(LLOfferInfo* info)
{
	// If muted, don't even go through the messaging stuff.  Just curtail the offer here.
	// Passing in a null UUID handles the case of where you have muted one of your own objects by_name.
	// The solution for STORM-1297 seems to handle the cases where the object is owned by someone else.
	if (LLMuteList::getInstance()->isMuted(info->mFromID, info->mFromName) ||
		LLMuteList::getInstance()->isMuted(LLUUID::null, info->mFromName))
	{
		info->forceResponse(IOR_MUTE);
		return;
	}


	bool bAutoAccept(false);
	// Avoid the Accept/Discard dialog if the user so desires. JC
	// <FS:Ansariel> Auto-accept any kind of inventory (FIRE-4128)
	//if (gSavedSettings.getBOOL("AutoAcceptNewInventory")
	//	&& (info->mType == LLAssetType::AT_NOTECARD
	//		|| info->mType == LLAssetType::AT_LANDMARK
	//		|| info->mType == LLAssetType::AT_TEXTURE))
//	if (gSavedSettings.getBOOL("AutoAcceptNewInventory"))
	// </FS:Ansariel> Auto-accept any kind of inventory (FIRE-4128)
// [RLVa:KB]
	// Don't auto-accept give-to-RLV inventory offers
	if ( (gSavedSettings.getBOOL("AutoAcceptNewInventory")) &&
		 ( (!rlv_handler_t::isEnabled()) || (!RlvInventory::instance().isGiveToRLVOffer(*info)) ) )
// [/RLVa:KB]
	{
		// For certain types, just accept the items into the inventory,
		// and possibly open them on receipt depending upon "ShowNewInventory".
		bAutoAccept = true;
	}

	// Strip any SLURL from the message display. (DEV-2754)
	std::string msg = info->mDesc;
	int indx = msg.find(" ( http://slurl.com/secondlife/");
	if(indx == std::string::npos)
	{
		// try to find new slurl host
		indx = msg.find(" ( http://maps.secondlife.com/secondlife/");
	}
	if(indx >= 0)
	{
		LLStringUtil::truncate(msg, indx);
	}

	LLSD args;
	args["[OBJECTNAME]"] = msg;

	LLSD payload;

	// must protect against a NULL return from lookupHumanReadable()
	std::string typestr = ll_safe_string(LLAssetType::lookupHumanReadable(info->mType));
	if (!typestr.empty())
	{
		// human readable matches string name from strings.xml
		// lets get asset type localized name
		args["OBJECTTYPE"] = LLTrans::getString(typestr);
	}
	else
	{
		LL_WARNS("Messaging") << "LLAssetType::lookupHumanReadable() returned NULL - probably bad asset type: " << info->mType << LL_ENDL;
		args["OBJECTTYPE"] = "";

		// This seems safest, rather than propagating bogosity
		LL_WARNS("Messaging") << "Forcing an inventory-decline for probably-bad asset type." << LL_ENDL;
		info->forceResponse(IOR_DECLINE);
		return;
	}

	// If mObjectID is null then generate the object_id based on msg to prevent
	// multiple creation of chiclets for same object.
	LLUUID object_id = info->mObjectID;
	if (object_id.isNull())
		object_id.generate(msg);

	payload["from_id"] = info->mFromID;
	// Needed by LLScriptFloaterManager to bind original notification with 
	// faked for toast one.
	payload["object_id"] = object_id;
	// Flag indicating that this notification is faked for toast.
	payload["give_inventory_notification"] = FALSE;
	args["OBJECTFROMNAME"] = info->mFromName;
	args["NAME"] = info->mFromName;
	if (info->mFromGroup)
	{
		args["NAME_SLURL"] = LLSLURL("group", info->mFromID, "about").getSLURLString();
	}
	else
	{
// [SL:KB] - Patch: UI-Notifications | Checked: 2011-04-11 (Catznip-2.5.0a) | Added: Catznip-2.5.0a
		args["NAME_LABEL"] = LLSLURL("agent", info->mFromID, "completename").getSLURLString();
// [/SL:KB]
		args["NAME_SLURL"] = LLSLURL("agent", info->mFromID, "about").getSLURLString();
	}
	std::string verb = "select?name=" + LLURI::escape(msg);
	args["ITEM_SLURL"] = LLSLURL("inventory", info->mObjectID, verb.c_str()).getSLURLString();

	LLNotification::Params p;

	// Object -> Agent Inventory Offer
	if (info->mFromObject && !bAutoAccept)
	{
// [RLVa:KB] - Checked: 2010-11-02 (RLVa-1.2.2a) | Modified: RLVa-1.2.2a
		// Only filter if the object owner is a nearby agent
		if ( (gRlvHandler.hasBehaviour(RLV_BHVR_SHOWNAMES)) && (RlvUtil::isNearbyAgent(info->mFromID)) )
		{
			payload["rlv_shownames"] = TRUE;
			args["NAME_SLURL"] = LLSLURL("agent", info->mFromID, "rlvanonym").getSLURLString();
		}
// [/RLVa:KB]

		// Inventory Slurls don't currently work for non agent transfers, so only display the object name.
		args["ITEM_SLURL"] = msg;
		// Note: sets inventory_task_offer_callback as the callback
		p.substitutions(args).payload(payload).functor.responder(LLNotificationResponderPtr(info));
		info->mPersist = true;

		// Offers from your own objects need a special notification template.
		p.name = info->mFromID == gAgentID ? "OwnObjectGiveItem" : "ObjectGiveItem";

		// Pop up inv offer chiclet and let the user accept (keep), or reject (and silently delete) the inventory.
	    LLPostponedNotification::add<LLPostponedOfferNotification>(p, info->mFromID, info->mFromGroup == TRUE);
	}
	else // Agent -> Agent Inventory Offer
	{
// [RLVa:KB] - Checked: 2010-11-02 (RLVa-1.2.2a) | Modified: RLVa-1.2.2a
		// Only filter if the offer is from a nearby agent and if there's no open IM session (doesn't necessarily have to be focused)
		if ( (gRlvHandler.hasBehaviour(RLV_BHVR_SHOWNAMES)) && (RlvUtil::isNearbyAgent(info->mFromID)) &&
			 (!RlvUIEnabler::hasOpenIM(info->mFromID)) )
		{
			payload["rlv_shownames"] = TRUE;
			args["NAME"] = RlvStrings::getAnonym(info->mFromName);
			args["NAME_SLURL"] = LLSLURL("agent", info->mFromID, "rlvanonym").getSLURLString();
		}
// [/RLVa:KB]

		p.responder = info;
		// Note: sets inventory_offer_callback as the callback
		// *TODO fix memory leak
		// inventory_offer_callback() is not invoked if user received notification and 
		// closes viewer(without responding the notification)
		p.substitutions(args).payload(payload).functor.responder(LLNotificationResponderPtr(info));
		info->mPersist = true;
		// <FS:Ansariel> FIRE-3832: Silent accept/decline of inventory offers
		//p.name = "UserGiveItem";
		p.name = (gSavedSettings.getBOOL("FSUseLegacyInventoryAcceptMessages") ? "UserGiveItemLegacy" : "UserGiveItem");
		// </FS:Ansariel>
		p.offer_from_agent = true;
		
		// Prefetch the item into your local inventory.
		LLInventoryFetchItemsObserver* fetch_item = new LLInventoryFetchItemsObserver(info->mObjectID);
		fetch_item->startFetch();
		if(fetch_item->isFinished())
		{
			fetch_item->done();
		}
		else
		{
			gInventory.addObserver(fetch_item);
		}
		
		// In viewer 2 we're now auto receiving inventory offers and messaging as such (not sending reject messages).
		// <FS:Ansariel> Optional V1-like inventory accept messages
		//info->send_auto_receive_response();
		// Also needs to be send on auto-accept so the item gets into the inventory!
		if (bAutoAccept || !gSavedSettings.getBOOL("FSUseLegacyInventoryAcceptMessages"))
		{
			info->send_auto_receive_response();
		}
		// </FS:Ansariel> Optional V1-like inventory accept messages

        if (gAgent.isDoNotDisturb()) 
        {
            send_do_not_disturb_message(gMessageSystem, info->mFromID);
        }
        
		if( !bAutoAccept ) // if we auto accept, do not pester the user
		{
			// Inform user that there is a script floater via toast system
			payload["give_inventory_notification"] = TRUE;
			p.payload = payload;
			LLPostponedNotification::add<LLPostponedOfferNotification>(p, info->mFromID, false);
		}

		// <FS:Ansariel> Show offered inventory also if auto-accept is enabled (FIRE-5101)
		if (bAutoAccept && gSavedSettings.getBOOL("ShowNewInventory"))
		{
			LLViewerInventoryCategory* catp = NULL;
			catp = (LLViewerInventoryCategory*)gInventory.getCategory(info->mObjectID);
			LLViewerInventoryItem* itemp = NULL;
			if(!catp)
			{
				itemp = (LLViewerInventoryItem*)gInventory.getItem(info->mObjectID);
			}

			LLOpenAgentOffer* open_agent_offer = new LLOpenAgentOffer(info->mObjectID, info->mFromName);
			open_agent_offer->startFetch();
			if(catp || (itemp && itemp->isFinished()))
			{
				open_agent_offer->done();
			}
			else
			{
				gInventory.addObserver(open_agent_offer);
			}
		}
		// </FS:Ansariel> Show offered inventory also if auto-accept is enabled (FIRE-5101)
	}

	LLFirstUse::newInventory();
}

bool lure_callback(const LLSD& notification, const LLSD& response)
{
	S32 option = 0;
	if (response.isInteger()) 
	{
		option = response.asInteger();
	}
	else
	{
		option = LLNotificationsUtil::getSelectedOption(notification, response);
	}
	
	LLUUID from_id = notification["payload"]["from_id"].asUUID();
	LLUUID lure_id = notification["payload"]["lure_id"].asUUID();
	BOOL godlike = notification["payload"]["godlike"].asBoolean();

	switch(option)
	{
	case 0:
		{
			// accept
			gAgent.teleportViaLure(lure_id, godlike);
		}
		break;
	case 1:
	default:
		// decline
		send_simple_im(from_id,
					   LLStringUtil::null,
					   IM_LURE_DECLINED,
					   lure_id);
		break;
	}

// <FS:Ansariel> [FS communication UI] FIRE-11536: Commenting out CHUI-112;
//               Reposting the notification form will squeeze it somewhere
//               within the IM floater and we don't need it for our comm. UI.
//	LLNotificationPtr notification_ptr = LLNotifications::instance().find(notification["id"].asUUID());
//
//	if (notification_ptr)
//	{
//		LLNotificationFormPtr modified_form(new LLNotificationForm(*notification_ptr->getForm()));
//		modified_form->setElementEnabled("Teleport", false);
//		modified_form->setElementEnabled("Cancel", false);
//		notification_ptr->updateForm(modified_form);
//		//notification_ptr->repost();
//// [SL:KB] - Patch: UI-Notifications | Checked: 2013-05-09 (Catznip-3.5)
//		// Assume that any offer notification with "getCanBeStored() == true" is the result of RLVa routing it to the notifcation syswell
//		/*const*/ LLNotificationsUI::LLScreenChannel* pChannel = LLNotificationsUI::LLChannelManager::instance().getNotificationScreenChannel();
//		/*const*/ LLNotificationsUI::LLToast* pToast = (pChannel) ? pChannel->getToastByNotificationID(notification["id"].asUUID()) : NULL;
//		if ( (!pToast) || (!pToast->getCanBeStored()) )
//		{
//// [/SL:KB]
//			notification_ptr->repost();
//	}
// </FS:Ansariel>

	return false;
}
static LLNotificationFunctorRegistration lure_callback_reg("TeleportOffered", lure_callback);

bool mature_lure_callback(const LLSD& notification, const LLSD& response)
{
	S32 option = 0;
	if (response.isInteger()) 
	{
		option = response.asInteger();
	}
	else
	{
		option = LLNotificationsUtil::getSelectedOption(notification, response);
	}
	
	LLUUID from_id = notification["payload"]["from_id"].asUUID();
	LLUUID lure_id = notification["payload"]["lure_id"].asUUID();
	BOOL godlike = notification["payload"]["godlike"].asBoolean();
	U8 region_access = static_cast<U8>(notification["payload"]["region_maturity"].asInteger());

	switch(option)
	{
	case 0:
		{
			// accept
			gSavedSettings.setU32("PreferredMaturity", static_cast<U32>(region_access));
			gAgent.setMaturityRatingChangeDuringTeleport(region_access);
			gAgent.teleportViaLure(lure_id, godlike);
		}
		break;
	case 1:
	default:
		// decline
		send_simple_im(from_id,
					   LLStringUtil::null,
					   IM_LURE_DECLINED,
					   lure_id);
		break;
	}
	return false;
}
static LLNotificationFunctorRegistration mature_lure_callback_reg("TeleportOffered_MaturityExceeded", mature_lure_callback);

bool goto_url_callback(const LLSD& notification, const LLSD& response)
{
	std::string url = notification["payload"]["url"].asString();
	S32 option = LLNotificationsUtil::getSelectedOption(notification, response);
	if(1 == option)
	{
		LLWeb::loadURL(url);
	}
	return false;
}
static LLNotificationFunctorRegistration goto_url_callback_reg("GotoURL", goto_url_callback);

bool inspect_remote_object_callback(const LLSD& notification, const LLSD& response)
{
	S32 option = LLNotificationsUtil::getSelectedOption(notification, response);
	if (0 == option)
	{
		LLFloaterReg::showInstance("inspect_remote_object", notification["payload"]);
	}
	return false;
}
static LLNotificationFunctorRegistration inspect_remote_object_callback_reg("ServerObjectMessage", inspect_remote_object_callback);

class LLPostponedServerObjectNotification: public LLPostponedNotification
{
protected:
	/* virtual */
	void modifyNotificationParams()
	{
		LLSD payload = mParams.payload;
		mParams.payload = payload;
	}
};

static bool parse_lure_bucket(const std::string& bucket,
							  U64& region_handle,
							  LLVector3& pos,
							  LLVector3& look_at,
							  U8& region_access)
{
	// tokenize the bucket
	typedef boost::tokenizer<boost::char_separator<char> > tokenizer;
	boost::char_separator<char> sep("|", "", boost::keep_empty_tokens);
	tokenizer tokens(bucket, sep);
	tokenizer::iterator iter = tokens.begin();

	S32 gx,gy,rx,ry,rz,lx,ly,lz;
	try
	{
		gx = boost::lexical_cast<S32>((*(iter)).c_str());
		gy = boost::lexical_cast<S32>((*(++iter)).c_str());
		rx = boost::lexical_cast<S32>((*(++iter)).c_str());
		ry = boost::lexical_cast<S32>((*(++iter)).c_str());
		rz = boost::lexical_cast<S32>((*(++iter)).c_str());
		lx = boost::lexical_cast<S32>((*(++iter)).c_str());
		ly = boost::lexical_cast<S32>((*(++iter)).c_str());
		lz = boost::lexical_cast<S32>((*(++iter)).c_str());
	}
	catch( boost::bad_lexical_cast& )
	{
		LL_WARNS("parse_lure_bucket")
			<< "Couldn't parse lure bucket."
			<< LL_ENDL;
		return false;
	}
	// Grab region access
	region_access = SIM_ACCESS_MIN;
	if (++iter != tokens.end())
	{
		std::string access_str((*iter).c_str());
		LLStringUtil::trim(access_str);
		if ( access_str == "A" )
		{
			region_access = SIM_ACCESS_ADULT;
		}
		else if ( access_str == "M" )
		{
			region_access = SIM_ACCESS_MATURE;
		}
		else if ( access_str == "PG" )
		{
			region_access = SIM_ACCESS_PG;
		}
	}

	pos.setVec((F32)rx, (F32)ry, (F32)rz);
	look_at.setVec((F32)lx, (F32)ly, (F32)lz);

	region_handle = to_region_handle(gx, gy);
	return true;
}

// Strip out "Resident" for display, but only if the message came from a user
// (rather than a script)
static std::string clean_name_from_im(const std::string& name, EInstantMessage type)
{
	switch(type)
	{
	case IM_NOTHING_SPECIAL:
	case IM_MESSAGEBOX:
	case IM_GROUP_INVITATION:
	case IM_INVENTORY_OFFERED:
	case IM_INVENTORY_ACCEPTED:
	case IM_INVENTORY_DECLINED:
	case IM_GROUP_VOTE:
	case IM_GROUP_MESSAGE_DEPRECATED:
	//IM_TASK_INVENTORY_OFFERED
	//IM_TASK_INVENTORY_ACCEPTED
	//IM_TASK_INVENTORY_DECLINED
	case IM_NEW_USER_DEFAULT:
	case IM_SESSION_INVITE:
	case IM_SESSION_P2P_INVITE:
	case IM_SESSION_GROUP_START:
	case IM_SESSION_CONFERENCE_START:
	case IM_SESSION_SEND:
	case IM_SESSION_LEAVE:
	//IM_FROM_TASK
	case IM_DO_NOT_DISTURB_AUTO_RESPONSE:
	case IM_CONSOLE_AND_CHAT_HISTORY:
	case IM_LURE_USER:
	case IM_LURE_ACCEPTED:
	case IM_LURE_DECLINED:
	case IM_GODLIKE_LURE_USER:
	case IM_TELEPORT_REQUEST:
	case IM_GROUP_ELECTION_DEPRECATED:
	//IM_GOTO_URL
	//IM_FROM_TASK_AS_ALERT
	case IM_GROUP_NOTICE:
	case IM_GROUP_NOTICE_INVENTORY_ACCEPTED:
	case IM_GROUP_NOTICE_INVENTORY_DECLINED:
	case IM_GROUP_INVITATION_ACCEPT:
	case IM_GROUP_INVITATION_DECLINE:
	case IM_GROUP_NOTICE_REQUESTED:
	case IM_FRIENDSHIP_OFFERED:
	case IM_FRIENDSHIP_ACCEPTED:
	case IM_FRIENDSHIP_DECLINED_DEPRECATED:
	//IM_TYPING_START
	//IM_TYPING_STOP
		return LLCacheName::cleanFullName(name);
	default:
		return name;
	}
}

static std::string clean_name_from_task_im(const std::string& msg,
										   BOOL from_group)
{
	boost::smatch match;
	static const boost::regex returned_exp(
		"(.*been returned to your inventory lost and found folder by )(.+)( (from|near).*)");
	if (boost::regex_match(msg, match, returned_exp))
	{
		// match objects are 1-based for groups
		std::string final = match[1].str();
		std::string name = match[2].str();
		// Don't try to clean up group names
		if (!from_group)
		{
			final += LLCacheName::buildUsername(name);
		}
		final += match[3].str();
		return final;
	}
	return msg;
}

static void notification_display_name_callback(const LLUUID& id,
					  const LLAvatarName& av_name,
					  const std::string& name, 
					  LLSD& substitutions, 
					  const LLSD& payload)
{
	substitutions["NAME"] = av_name.getDisplayName();
	LLNotificationsUtil::add(name, substitutions, payload);
}

class LLPostponedIMSystemTipNotification: public LLPostponedNotification
{
protected:
	/* virtual */
	void modifyNotificationParams()
	{
		LLSD payload = mParams.payload;
		payload["SESSION_NAME"] = mName;
		mParams.payload = payload;
	}

};

// Callback for name resolution of a god/estate message
static void god_message_name_cb(const LLAvatarName& av_name, LLChat chat, std::string message)
{	
	LLSD args;
	args["NAME"] = av_name.getCompleteName();
	args["MESSAGE"] = message;
	LLNotificationsUtil::add("GodMessage", args);

	// Treat like a system message and put in chat history.
	chat.mText = av_name.getCompleteName() + ": " + message;

	// <FS:Ansariel> [FS communication UI]
	//LLFloaterIMNearbyChat* nearby_chat = LLFloaterReg::getTypedInstance<LLFloaterIMNearbyChat>("nearby_chat");
	FSFloaterNearbyChat* nearby_chat = FSFloaterNearbyChat::getInstance();
	// </FS:Ansariel> [FS communication UI]
	if (nearby_chat)
	{
		nearby_chat->addMessage(chat);
	}
}

// <FS:Ansariel> FIRE-505: Group name not shown in notification well
static void notification_group_name_cb(const std::string& group_name,
										const std::string& sender,
										const std::string& subject,
										const std::string& message,
										const LLSD& payload,
										U32 timestamp)
{
	LLAvatarName av_name;
	av_name.fromString(sender);
	LLSD args;
	args["SENDER"] = av_name.getUserNameForDisplay();
	args["GROUP"] = group_name;
	args["SUBJECT"] = subject;
	args["MESSAGE"] = message;
	LLDate notice_date = LLDate(timestamp).notNull() ? LLDate(timestamp) : LLDate::now();
	LLNotifications::instance().add(LLNotification::Params("GroupNotice").substitutions(args).payload(payload).time_stamp(notice_date));
	make_ui_sound("UISndGroupNotice"); // <FS:PP> Group notice sound
}
// </FS:Ansariel>

void process_improved_im(LLMessageSystem *msg, void **user_data)
{
	LLUUID from_id;
	BOOL from_group;
	LLUUID to_id;
	U8 offline;
	U8 d = 0;
	LLUUID session_id;
	U32 timestamp;
	std::string name;
	std::string message;
	U32 parent_estate_id = 0;
	LLUUID region_id;
	LLVector3 position;
	U8 binary_bucket[MTUBYTES];
	S32 binary_bucket_size;
	LLChat chat;
	std::string buffer;
	
	// *TODO: Translate - need to fix the full name to first/last (maybe)
	msg->getUUIDFast(_PREHASH_AgentData, _PREHASH_AgentID, from_id);
	msg->getBOOLFast(_PREHASH_MessageBlock, _PREHASH_FromGroup, from_group);
	msg->getUUIDFast(_PREHASH_MessageBlock, _PREHASH_ToAgentID, to_id);
	msg->getU8Fast(  _PREHASH_MessageBlock, _PREHASH_Offline, offline);
	msg->getU8Fast(  _PREHASH_MessageBlock, _PREHASH_Dialog, d);
	msg->getUUIDFast(_PREHASH_MessageBlock, _PREHASH_ID, session_id);
	msg->getU32Fast( _PREHASH_MessageBlock, _PREHASH_Timestamp, timestamp);
	//msg->getData("MessageBlock", "Count",		&count);
	msg->getStringFast(_PREHASH_MessageBlock, _PREHASH_FromAgentName, name);
	msg->getStringFast(_PREHASH_MessageBlock, _PREHASH_Message,		message);
	msg->getU32Fast(_PREHASH_MessageBlock, _PREHASH_ParentEstateID, parent_estate_id);
	msg->getUUIDFast(_PREHASH_MessageBlock, _PREHASH_RegionID, region_id);
	msg->getVector3Fast(_PREHASH_MessageBlock, _PREHASH_Position, position);
	msg->getBinaryDataFast(  _PREHASH_MessageBlock, _PREHASH_BinaryBucket, binary_bucket, 0, 0, MTUBYTES);
	binary_bucket_size = msg->getSizeFast(_PREHASH_MessageBlock, _PREHASH_BinaryBucket);
	EInstantMessage dialog = (EInstantMessage)d;

	// NaCl - Antispam Registry
	if (dialog != IM_TYPING_START && dialog != IM_TYPING_STOP &&											// Typing notifications
		!(dialog == IM_NOTHING_SPECIAL && offline == IM_OFFLINE && from_id.notNull() && to_id.notNull()) &&	// Saved offline IMs
		!(dialog == IM_FROM_TASK && offline == IM_OFFLINE)													// Saved offline IMs from objects
		)
	{
		if (NACLAntiSpamRegistry::instance().checkQueue(ANTISPAM_QUEUE_IM, from_id, ANTISPAM_SOURCE_AGENT))
		{
			return;
		}
	}
	// NaCl End

    // make sure that we don't have an empty or all-whitespace name
	LLStringUtil::trim(name);
	if (name.empty())
	{
        name = LLTrans::getString("Unnamed");
	}

	// Preserve the unaltered name for use in group notice mute checking.
	std::string original_name = name;

	// IDEVO convert new-style "Resident" names for display
	name = clean_name_from_im(name, dialog);

	BOOL is_do_not_disturb = gAgent.isDoNotDisturb();
	BOOL is_autorespond = gAgent.getAutorespond();
	BOOL is_autorespond_nonfriends = gAgent.getAutorespondNonFriends();
	BOOL is_rejecting_tp_offers = gAgent.getRejectTeleportOffers(); // <FS:PP> FIRE-1245: Option to block/reject teleport offers
	BOOL is_autorespond_muted = gSavedPerAccountSettings.getBOOL("FSSendMutedAvatarResponse");
	BOOL is_muted = LLMuteList::getInstance()->isMuted(from_id, name, LLMute::flagTextChat)
		// object IMs contain sender object id in session_id (STORM-1209)
		|| (dialog == IM_FROM_TASK && LLMuteList::getInstance()->isMuted(session_id));
	BOOL is_owned_by_me = FALSE;
	BOOL is_friend = (LLAvatarTracker::instance().getBuddyInfo(from_id) == NULL) ? false : true;
	static LLCachedControl<bool> accept_im_from_only_friend(gSavedSettings, "VoiceCallsFriendsOnly");
	//BOOL is_linden = chat.mSourceType != CHAT_SOURCE_OBJECT &&
	//		LLMuteList::getInstance()->isLinden(name); <:FS:TM> Bear compie fix - is_linden not referenced

	// <FS:PP> FIRE-10500: Autoresponse for (Away)
	static LLCachedControl<bool> FSSendAwayAvatarResponse(gSavedPerAccountSettings, "FSSendAwayAvatarResponse");
	BOOL is_afk = gAgent.getAFK();
	// </FS:PP>

	chat.mMuted = is_muted;
	chat.mFromID = from_id;
	chat.mFromName = name;
	chat.mSourceType = (from_id.isNull() || (name == std::string(SYSTEM_FROM))) ? CHAT_SOURCE_SYSTEM : CHAT_SOURCE_AGENT;

	LLViewerObject *source = gObjectList.findObject(session_id); //Session ID is probably the wrong thing.
	if (source)
	{
		is_owned_by_me = source->permYouOwner();
	}

	// NaCl - Newline flood protection
	static LLCachedControl<bool> useAntiSpam(gSavedSettings, "UseAntiSpam");
	if (useAntiSpam)
	{
		bool doCheck = true;
		if (from_id.isNull() || gAgentID == from_id)
		{
			doCheck = false;
		}
		if (doCheck && is_owned_by_me)
		{
			doCheck = false;
		}
		if (doCheck && NACLAntiSpamRegistry::instance().checkNewlineFlood(ANTISPAM_QUEUE_IM, from_id, message))
		{
			return;
		}
	}
	// NaCl End

	std::string separator_string(": ");

	LLSD args;
	LLSD payload;
	LLNotification::Params params;

	switch(dialog)
	{ 
	case IM_CONSOLE_AND_CHAT_HISTORY:
		args["MESSAGE"] = message;
		payload["from_id"] = from_id;

		params.name = "IMSystemMessageTip";
		params.substitutions = args;
		params.payload = payload;
	    LLPostponedNotification::add<LLPostponedIMSystemTipNotification>(params, from_id, false);
		break;

	case IM_NOTHING_SPECIAL:	// p2p IM
		// Don't show dialog, just do IM
		if (!gAgent.isGodlike()
				&& gAgent.getRegion()->isPrelude() 
				&& to_id.isNull() )
		{
			// do nothing -- don't distract newbies in
			// Prelude with global IMs
		}
// [RLVa:KB] - Checked: 2011-05-28 (RLVa-1.4.0)
		else if ( (rlv_handler_t::isEnabled()) && (offline == IM_ONLINE) && ("@version" == message) && 
		          (!is_muted) && ((!accept_im_from_only_friend) || (is_friend)) )
		{
			RlvUtil::sendBusyMessage(from_id, RlvStrings::getVersion(), session_id);
		}
// [/RLVa:KB]
//		else if (offline == IM_ONLINE 
//					&& is_do_not_disturb
//					&& from_id.notNull() //not a system message
//					&& to_id.notNull()) //not global message
// [RLVa:KB] - Checked: 2010-11-30 (RLVa-1.3.0)
		// <FS:Ansariel> Only send the busy reponse if either the sender is not
		//               muted OR the sender is muted and we explicitely want
		//               to inform him about that fact.
		else if (offline == IM_ONLINE
					&& (!accept_im_from_only_friend || is_friend)                                    // is friend or accept IMs from friend only disabled
					&& ((is_do_not_disturb && (!is_muted || (is_muted && !is_autorespond_muted))) || // do not disturb
						(is_autorespond && !is_muted) ||                                             // autorespond everyone
						(is_autorespond_nonfriends && !is_friend && !is_muted) ||                    // autorespond friends only
						(is_afk && FSSendAwayAvatarResponse && !is_muted))                           // away
					&& from_id.notNull() //not a system message
					&& to_id.notNull() //not global message
					&& RlvActions::canReceiveIM(from_id))
// [/RLVa:KB]
		{
			// <FS:Ansariel> Log autoresponse notification after initial message
			bool has_session = true;

			// <FS:Ansariel> Old "do not disturb" message behavior: only send once if session not open
			// Session id will be null if avatar answers from offline IM via email
			if (!gIMMgr->hasSession(session_id) && session_id.notNull())
			{
			// </FS:Ansariel>
				// <FS:Ansariel> Log autoresponse notification after initial message
				has_session = false;
				// <FS:Ansariel> FS autoresponse feature
				std::string my_name;
				std::string response;
				LLAgentUI::buildFullname(my_name);
				if (is_do_not_disturb)
				{
					response = gSavedPerAccountSettings.getString("DoNotDisturbModeResponse");
				}
				else if (is_autorespond_nonfriends && !is_friend)
				{
					response = gSavedPerAccountSettings.getString("FSAutorespondNonFriendsResponse");
				}
				else if (is_autorespond)
				{
					response = gSavedPerAccountSettings.getString("FSAutorespondModeResponse");
				}
				// <FS:PP> FIRE-10500: Autoresponse for (Away)
				else if (is_afk && FSSendAwayAvatarResponse)
				{
					response = gSavedPerAccountSettings.getString("FSAwayAvatarResponse");
				}
				// </FS:PP>
				pack_instant_message(
					gMessageSystem,
					gAgent.getID(),
					FALSE,
					gAgent.getSessionID(),
					from_id,
					my_name,
					response,
					IM_ONLINE,
					IM_DO_NOT_DISTURB_AUTO_RESPONSE,
					session_id);
				gAgent.sendReliableMessage();
				// </FS:Ansariel> FS autoresponse feature
			// <FS:Ansariel> Old "do not disturb" message behavior: only send once if session not open
			}
			// </FS:Ansariel>

			// <FS:Ansariel> checkfor and process reqinfo
			if (has_session)
			{
				message = FSData::getInstance()->processRequestForInfo(from_id,message,name,session_id);
			}
			// </FS:Ansariel>

			// now store incoming IM in chat history

			buffer = message;
	
			LL_INFOS("Messaging") << "process_improved_im: session_id( " << session_id << " ), from_id( " << from_id << " )" << LL_ENDL;

			// <FS:PP> FIRE-10178: Keyword Alerts in group IM do not work unless the group is in the foreground (notification on receipt of IM)
			chat.mText = buffer;
			bool keyword_alert_performed = false;
			if (FSKeywords::getInstance()->chatContainsKeyword(chat, false))
			{
				FSKeywords::notify(chat);
				keyword_alert_performed = true;
			}
			// </FS:PP>

			// add to IM panel, but do not bother the user
			gIMMgr->addMessage(
				session_id,
				from_id,
				name,
				buffer,
				IM_OFFLINE == offline,
				LLStringUtil::null,
				dialog,
				parent_estate_id,
				region_id,
				position,
				true,
				false,
				keyword_alert_performed);

			// <FS:Ansariel> Old "do not disturb" message behavior: only send once if session not open
			//if (!gIMMgr->isDNDMessageSend(session_id))
			//{
			//	// return a standard "do not disturb" message, but only do it to online IM
			//	// (i.e. not other auto responses and not store-and-forward IM)
			//	send_do_not_disturb_message(msg, from_id, session_id);
			//	gIMMgr->setDNDMessageSent(session_id, true);
			//}
			// </FS:Ansariel>

			if (!has_session)
			{
				// <FS:LO> Fire-5389 - "Autoresponse Sent" message added to Firestorm as was in Phoenix
				gIMMgr->addMessage(
					session_id,
					gAgentID,
					LLStringUtil::null, // Pass null value so no name gets prepended
					LLTrans::getString("IM_autoresponse_sent"),
					false,
					name,
					IM_NOTHING_SPECIAL,
					parent_estate_id,
					region_id,
					position,
					false,
					true
					);
				// </FS:LO>

				// <FS:Ansariel> Send inventory item on autoresponse
				LLUUID item_id(gSavedPerAccountSettings.getString("FSAutoresponseItemUUID"));
				if (item_id.notNull())
				{
					LLInventoryItem* item = dynamic_cast<LLInventoryItem*>(gInventory.getItem(item_id));
					if (item)
					{
						gIMMgr->addMessage(
								session_id,
								gAgentID,
								LLStringUtil::null, // Pass null value so no name gets prepended
								LLTrans::getString("IM_autoresponse_item_sent", LLSD().with("[ITEM_NAME]", item->getName())),
								false,
								name,
								IM_NOTHING_SPECIAL,
								parent_estate_id,
								region_id,
								position,
								false,
								true);
						LLGiveInventory::doGiveInventoryItem(from_id, item, session_id);
					}
				}
				// </FS:Ansariel>
			}
		}
		else if (from_id.isNull())
		{
			LLSD args;
			args["MESSAGE"] = message;
			LLNotificationsUtil::add("SystemMessage", args);
		}
		else if (to_id.isNull())
		{
			// Message to everyone from GOD, look up the fullname since
			// server always slams name to legacy names
			LLAvatarNameCache::get(from_id, boost::bind(god_message_name_cb, _2, chat, message));
		}
		else
		{
			// standard message, not from system
			std::string saved;
			if(offline == IM_OFFLINE)
			{
				LLStringUtil::format_map_t args;
				args["[LONG_TIMESTAMP]"] = formatted_time(timestamp);
				saved = LLTrans::getString("Saved_message", args);
			}
			buffer = saved + message;

			LL_INFOS("Messaging") << "process_improved_im: session_id( " << session_id << " ), from_id( " << from_id << " )" << LL_ENDL;

			bool mute_im = is_muted;
			if(accept_im_from_only_friend&&!is_friend)
			{
				if (!gIMMgr->isNonFriendSessionNotified(session_id))
				{
					// <FS:Ansariel> Disable this - doesn't make sense it will be skipped by LLIMMgr::addMessage() anyway
					//std::string message = LLTrans::getString("IM_unblock_only_groups_friends");
					//gIMMgr->addMessage(session_id, from_id, name, message, IM_OFFLINE == offline);
					// </FS:Ansariel>
					gIMMgr->addNotifiedNonFriendSessionID(session_id);
				}

				mute_im = true;
			}

// [RLVa:KB] - Checked: 2010-11-30 (RLVa-1.3.0)
			// Don't block offline IMs, or IMs from Lindens
			if ( (rlv_handler_t::isEnabled()) && (offline != IM_OFFLINE) && (!RlvActions::canReceiveIM(from_id)) && (!LLMuteList::getInstance()->isLinden(original_name) ))
			{
				if (!mute_im)
					RlvUtil::sendBusyMessage(from_id, RlvStrings::getString(RLV_STRING_BLOCKED_RECVIM_REMOTE), session_id);
				message = RlvStrings::getString(RLV_STRING_BLOCKED_RECVIM);
			}
// [/RLVa:KB]

			if (!mute_im) 
			{
				// checkfor and process reqinfo
				message = FSData::getInstance()->processRequestForInfo(from_id, message, name, session_id);

				// <FS:PP> FIRE-10178: Keyword Alerts in group IM do not work unless the group is in the foreground (notification on receipt of IM)
				chat.mText = message;
				bool keyword_alert_performed = false;
				if (FSKeywords::getInstance()->chatContainsKeyword(chat, false))
				{
					FSKeywords::notify(chat);
					keyword_alert_performed = true;
				}
				// </FS:PP>

				buffer = saved + message;

				gIMMgr->addMessage(
					session_id,
					from_id,
					name,
					buffer,
					IM_OFFLINE == offline,
					LLStringUtil::null,
					dialog,
					parent_estate_id,
					region_id,
					position,
					true,
					false,
					keyword_alert_performed);
			}
			else
			{
				/*
				EXT-5099
				currently there is no way to store in history only...
				using  LLNotificationsUtil::add will add message to Nearby Chat

				// muted user, so don't start an IM session, just record line in chat
				// history.  Pretend the chat is from a local agent,
				// so it will go into the history but not be shown on screen.

				LLSD args;
				args["MESSAGE"] = buffer;
				LLNotificationsUtil::add("SystemMessageTip", args);
				*/
				static LLCachedControl<bool> fsSendMutedAvatarResponse(gSavedPerAccountSettings, "FSSendMutedAvatarResponse");
				if (fsSendMutedAvatarResponse && (!accept_im_from_only_friend || is_friend))
				{
					std::string my_name;
					LLAgentUI::buildFullname(my_name);
					std::string response = gSavedPerAccountSettings.getString("FSMutedAvatarResponse");
					pack_instant_message(
						gMessageSystem,
						gAgent.getID(),
						FALSE,
						gAgent.getSessionID(),
						from_id,
						my_name,
						response,
						IM_ONLINE,
						IM_DO_NOT_DISTURB_AUTO_RESPONSE,
						session_id);
					gAgent.sendReliableMessage();
				}
			}
		}
		break;

	case IM_TYPING_START:
		{
			LLPointer<LLIMInfo> im_info = new LLIMInfo(gMessageSystem);
			gIMMgr->processIMTypingStart(im_info);
		}
		break;

	case IM_TYPING_STOP:
		{
			LLPointer<LLIMInfo> im_info = new LLIMInfo(gMessageSystem);
			gIMMgr->processIMTypingStop(im_info);
		}
		break;

	case IM_MESSAGEBOX:
		{
			// This is a block, modeless dialog.
			//*TODO: Translate
			args["MESSAGE"] = message;
			LLNotificationsUtil::add("SystemMessageTip", args);
		}
		break;
	case IM_GROUP_NOTICE:
	case IM_GROUP_NOTICE_REQUESTED:
		{
			LL_INFOS("Messaging") << "Received IM_GROUP_NOTICE message." << LL_ENDL;
			// Read the binary bucket for more information.
			struct notice_bucket_header_t
			{
				U8 has_inventory;
				U8 asset_type;
				LLUUID group_id;
			};
			struct notice_bucket_full_t
			{
				struct notice_bucket_header_t header;
				U8 item_name[DB_INV_ITEM_NAME_BUF_SIZE];
			}* notice_bin_bucket;

			// Make sure the binary bucket is big enough to hold the header 
			// and a null terminated item name.
			if ( (binary_bucket_size < (S32)((sizeof(notice_bucket_header_t) + sizeof(U8))))
				|| (binary_bucket[binary_bucket_size - 1] != '\0') )
			{
				LL_WARNS("Messaging") << "Malformed group notice binary bucket" << LL_ENDL;
				break;
			}

			// The group notice packet does not have an AgentID.  Obtain one from the name cache.
			// If last name is "Resident" strip it out so the cache name lookup works.
			size_t index = original_name.find(" Resident");
			if (index != std::string::npos)
			{
				original_name = original_name.substr(0, index);
			}
			std::string legacy_name = gCacheName->buildLegacyName(original_name);
			LLUUID agent_id;
			gCacheName->getUUID(legacy_name, agent_id);

			if (agent_id.isNull())
			{
				LL_WARNS("Messaging") << "buildLegacyName returned null while processing " << original_name << LL_ENDL;
			}
			else if (LLMuteList::getInstance()->isMuted(agent_id))
			{
				break;
			}

			notice_bin_bucket = (struct notice_bucket_full_t*) &binary_bucket[0];
			U8 has_inventory = notice_bin_bucket->header.has_inventory;
			U8 asset_type = notice_bin_bucket->header.asset_type;
			LLUUID group_id = notice_bin_bucket->header.group_id;
			std::string item_name = ll_safe_string((const char*) notice_bin_bucket->item_name);

			// If there is inventory, give the user the inventory offer.
			LLOfferInfo* info = NULL;

			if (has_inventory)
			{
				info = new LLOfferInfo();
				
				info->mIM = IM_GROUP_NOTICE;
				info->mFromID = from_id;
				info->mFromGroup = from_group;
				info->mTransactionID = session_id;
				info->mType = (LLAssetType::EType) asset_type;
				info->mFolderID = gInventory.findCategoryUUIDForType(LLFolderType::assetTypeToFolderType(info->mType));
				std::string from_name;

				from_name += "A group member named ";
				from_name += name;

				info->mFromName = from_name;
				info->mDesc = item_name;
				info->mHost = msg->getSender();
			}
			
			std::string str(message);

			// Tokenize the string.
			// TODO: Support escaped tokens ("||" -> "|")
			typedef boost::tokenizer<boost::char_separator<char> > tokenizer;
			boost::char_separator<char> sep("|","",boost::keep_empty_tokens);
			tokenizer tokens(str, sep);
			tokenizer::iterator iter = tokens.begin();

			std::string subj(*iter++);
			std::string mes(*iter++);

			// Send the notification down the new path.
			// For requested notices, we don't want to send the popups.
			if (dialog != IM_GROUP_NOTICE_REQUESTED)
			{
				payload["subject"] = subj;
				payload["message"] = mes;
				payload["sender_name"] = name;
				payload["group_id"] = group_id;
				payload["inventory_name"] = item_name;
				if(info && info->asLLSD())
				{
					payload["inventory_offer"] = info->asLLSD();
				}

				// <FS:Ansariel> FIRE-505: Group name not shown in notification well
				//LLSD args;
				//args["SUBJECT"] = subj;
				//LLDate notice_date = LLDate(timestamp).notNull() ? LLDate(timestamp) : LLDate::now();
				//LLNotifications::instance().add(LLNotification::Params("GroupNotice").substitutions(args).payload(payload).time_stamp(notice_date));
				//make_ui_sound("UISndGroupNotice"); // <FS:PP> Group notice sound
				if (group_id.isNull())
				{
					LL_WARNS() << "Received group notice with null id!" << LL_ENDL;
				}
				gCacheName->get(group_id, true, boost::bind(&notification_group_name_cb, _2, name, subj, mes, payload, timestamp));
				// </FS:Ansariel>
			}

			// Also send down the old path for now.
			if (IM_GROUP_NOTICE_REQUESTED == dialog)
			{
				
				LLPanelGroup::showNotice(subj,mes,group_id,has_inventory,item_name,info);
			}
			else
			{
				delete info;
			}
		}
		break;
	case IM_GROUP_INVITATION:
		{
			if (is_do_not_disturb || is_muted)
			{
				send_do_not_disturb_message(msg, from_id);
			}
			
			if (!is_muted)
			{
				LL_INFOS("Messaging") << "Received IM_GROUP_INVITATION message." << LL_ENDL;
				// Read the binary bucket for more information.
				struct invite_bucket_t
				{
					S32 membership_fee;
					LLUUID role_id;
				}* invite_bucket;

				// Make sure the binary bucket is the correct size.
				if (binary_bucket_size != sizeof(invite_bucket_t))
				{
					LL_WARNS("Messaging") << "Malformed group invite binary bucket" << LL_ENDL;
					break;
				}

				invite_bucket = (struct invite_bucket_t*) &binary_bucket[0];
				S32 membership_fee = ntohl(invite_bucket->membership_fee);

				LLSD payload;
				payload["transaction_id"] = session_id;
				payload["group_id"] = from_id;
				payload["name"] = name;
				payload["message"] = message;
				payload["fee"] = membership_fee;

				LLSD args;
				args["MESSAGE"] = message;
				// we shouldn't pass callback functor since it is registered in LLFunctorRegistration

				make_ui_sound("UISndGroupInvitation"); // <FS:PP> Group invitation sound

				// <FS:PP> FIRE-11181: Option to remove the "Join" button from group invites that include enrollment fees
				// LLNotificationsUtil::add("JoinGroup", args, payload);
				if(membership_fee > 0 && gSavedSettings.getBOOL("FSAllowGroupInvitationOnlyWithoutFee"))
				{
					LLNotificationsUtil::add("JoinGroupProtectionNotice", args, payload);
				}
				else
				{
					LLNotificationsUtil::add("JoinGroup", args, payload);
				}
				// </FS:PP>

			}
		}
		break;

	case IM_INVENTORY_OFFERED:
	case IM_TASK_INVENTORY_OFFERED:
		// Someone has offered us some inventory.
		{
			LLOfferInfo* info = new LLOfferInfo;
			if (IM_INVENTORY_OFFERED == dialog)
			{
				struct offer_agent_bucket_t
				{
					S8		asset_type;
					LLUUID	object_id;
				}* bucketp;

				if (sizeof(offer_agent_bucket_t) != binary_bucket_size)
				{
					LL_WARNS("Messaging") << "Malformed inventory offer from agent" << LL_ENDL;
					delete info;
					break;
				}
				bucketp = (struct offer_agent_bucket_t*) &binary_bucket[0];
				info->mType = (LLAssetType::EType) bucketp->asset_type;
				info->mObjectID = bucketp->object_id;
				info->mFromObject = FALSE;
			}
			else // IM_TASK_INVENTORY_OFFERED
			{
				if (sizeof(S8) != binary_bucket_size)
				{
					LL_WARNS("Messaging") << "Malformed inventory offer from object" << LL_ENDL;
					delete info;
					break;
				}
				info->mType = (LLAssetType::EType) binary_bucket[0];
				info->mObjectID = LLUUID::null;
				info->mFromObject = TRUE;
			}

			info->mIM = dialog;
			info->mFromID = from_id;
			info->mFromGroup = from_group;
			info->mTransactionID = session_id;
			info->mFolderID = gInventory.findCategoryUUIDForType(LLFolderType::assetTypeToFolderType(info->mType));

			info->mFromName = name;
			info->mDesc = message;
			info->mHost = msg->getSender();
			//if (((is_do_not_disturb && !is_owned_by_me) || is_muted))
			if (is_muted)
			{
				// Prefetch the offered item so that it can be discarded by the appropriate observer. (EXT-4331)
				LLInventoryFetchItemsObserver* fetch_item = new LLInventoryFetchItemsObserver(info->mObjectID);
				fetch_item->startFetch();
				delete fetch_item;

				// Same as closing window
				info->forceResponse(IOR_DECLINE);
			}
			// old logic: busy mode must not affect interaction with objects (STORM-565)
			// new logic: inventory offers from in-world objects should be auto-declined (CHUI-519)
			else if (is_do_not_disturb && dialog == IM_TASK_INVENTORY_OFFERED)
			{
				// Until throttling is implemented, do not disturb mode should reject inventory instead of silently
				// accepting it.  SEE SL-39554
				info->forceResponse(IOR_DECLINE);
			}
			else
			{
				inventory_offer_handler(info);
			}
		}
		break;

	case IM_INVENTORY_ACCEPTED:
	{
//		args["NAME"] = LLSLURL("agent", from_id, "completename").getSLURLString();;
// [RLVa:KB] - Checked: 2010-11-02 (RLVa-1.2.2a) | Modified: RLVa-1.2.2a
		// Only anonymize the name if the agent is nearby, there isn't an open IM session to them and their profile isn't open
		bool fRlvFilterName = (gRlvHandler.hasBehaviour(RLV_BHVR_SHOWNAMES)) && (RlvUtil::isNearbyAgent(from_id)) && 
			(!RlvUIEnabler::hasOpenProfile(from_id)) && (!RlvUIEnabler::hasOpenIM(from_id));
		args["NAME"] = LLSLURL("agent", from_id, (!fRlvFilterName) ? "completename" : "rlvanonym").getSLURLString();;
// [/RLVa:KB]
		LLSD payload;
		payload["from_id"] = from_id;
		// Passing the "SESSION_NAME" to use it for IM notification logging
		// in LLTipHandler::processNotification(). See STORM-941.
		payload["SESSION_NAME"] = name;
		LLNotificationsUtil::add("InventoryAccepted", args, payload);
		break;
	}
	case IM_INVENTORY_DECLINED:
	{
//		args["NAME"] = LLSLURL("agent", from_id, "completename").getSLURLString();;
// [RLVa:KB] - Checked: 2010-11-02 (RLVa-1.2.2a) | Modified: RLVa-1.2.2a
		// Only anonymize the name if the agent is nearby, there isn't an open IM session to them and their profile isn't open
		bool fRlvFilterName = (gRlvHandler.hasBehaviour(RLV_BHVR_SHOWNAMES)) && (RlvUtil::isNearbyAgent(from_id)) && 
			(!RlvUIEnabler::hasOpenProfile(from_id)) && (!RlvUIEnabler::hasOpenIM(from_id));
		args["NAME"] = LLSLURL("agent", from_id, (!fRlvFilterName) ? "completename" : "rlvanonym").getSLURLString();;
// [/RLVa:KB]
		LLSD payload;
		payload["from_id"] = from_id;
		LLNotificationsUtil::add("InventoryDeclined", args, payload);
		break;
	}
	// TODO: _DEPRECATED suffix as part of vote removal - DEV-24856
	case IM_GROUP_VOTE:
		{
			LL_WARNS("Messaging") << "Received IM: IM_GROUP_VOTE_DEPRECATED" << LL_ENDL;
		}
		break;

	case IM_GROUP_ELECTION_DEPRECATED:
	{
		LL_WARNS("Messaging") << "Received IM: IM_GROUP_ELECTION_DEPRECATED" << LL_ENDL;
	}
	break;
	
	case IM_FROM_TASK:
		{
			if (is_do_not_disturb && !is_owned_by_me)
			{
				return;
			}

			// <FS:PP> FIRE-6406: Feature to disable Object Return notification
			static LLCachedControl<bool> FSDisableReturnObjectNotification(gSavedSettings, "FSDisableReturnObjectNotification");
			if (FSDisableReturnObjectNotification)
			{
				if (message.find("been returned to your inventory") != -1)
				{
					return;
				}
			}
			// </FS:PP>

			// Build a link to open the object IM info window.
			std::string location = ll_safe_string((char*)binary_bucket, binary_bucket_size-1);

			if (session_id.notNull())
			{
				chat.mFromID = session_id;
			}
			else
			{
				// This message originated on a region without the updated code for task id and slurl information.
				// We just need a unique ID for this object that isn't the owner ID.
				// If it is the owner ID it will overwrite the style that contains the link to that owner's profile.
				// This isn't ideal - it will make 1 style for all objects owned by the the same person/group.
				// This works because the only thing we can really do in this case is show the owner name and link to their profile.
				chat.mFromID = from_id ^ gAgent.getSessionID();
			}

			chat.mSourceType = CHAT_SOURCE_OBJECT;
			chat.mChatType = CHAT_TYPE_IM;

			// To conclude that the source type of message is CHAT_SOURCE_SYSTEM it's not
			// enough to check only from name (i.e. fromName = "Second Life"). For example
			// source type of messages from objects called "Second Life" should not be CHAT_SOURCE_SYSTEM.
			bool chat_from_system = (SYSTEM_FROM == name) && region_id.isNull() && position.isNull();
			if(chat_from_system)
			{
				// System's UUID is NULL (fixes EXT-4766)
				chat.mFromID = LLUUID::null;
				chat.mSourceType = CHAT_SOURCE_SYSTEM;
			}

			// IDEVO Some messages have embedded resident names
			message = clean_name_from_task_im(message, from_group);

			LLSD query_string;
			query_string["owner"] = from_id;
// [RLVa:KB] - Checked: 2010-04-22 (RLVa-1.2.0f) | Added: RLVa-1.2.0f
			if (rlv_handler_t::isEnabled())
			{
				// NOTE: the chat message itself will be filtered in LLNearbyChatHandler::processChat()
				if ( (gRlvHandler.hasBehaviour(RLV_BHVR_SHOWNAMES)) && (!from_group) && (RlvUtil::isNearbyAgent(from_id)) )
				{
					query_string["rlv_shownames"] = TRUE;

					RlvUtil::filterNames(name);
					chat.mFromName = name;
				}
				if (gRlvHandler.hasBehaviour(RLV_BHVR_SHOWLOC))
				{
					std::string::size_type idxPos = location.find('/');
					if ( (std::string::npos != idxPos) && (RlvUtil::isNearbyRegion(location.substr(0, idxPos))) )
						location = RlvStrings::getString(RLV_STRING_HIDDEN_REGION);
				}
			}
// [/RLVa:KB]
			query_string["slurl"] = location;
			query_string["name"] = name;
			if (from_group)
			{
				query_string["groupowned"] = "true";
			}	

//			chat.mURL = LLSLURL("objectim", session_id, "").getSLURLString();
// [SL:KB] - Checked: 2010-11-02 (RLVa-1.2.2a) | Added: RLVa-1.2.2a
			chat.mURL = LLSLURL("objectim", session_id, LLURI::mapToQueryString(query_string)).getSLURLString();
// [/SL:KB]
			chat.mText = message;

			// <FS:PP> FIRE-10178: Keyword Alerts in group IM do not work unless the group is in the foreground (notification on receipt of Task IM)
			if (FSKeywords::getInstance()->chatContainsKeyword(chat, true))
			{
				FSKeywords::notify(chat);
			}
			// </FS:PP>

			// Note: lie to Nearby Chat, pretending that this is NOT an IM, because
			// IMs from obejcts don't open IM sessions.
			// <FS:Ansariel> [FS communication UI]
			//LLFloaterIMNearbyChat* nearby_chat = LLFloaterReg::getTypedInstance<LLFloaterIMNearbyChat>("nearby_chat");
			FSFloaterNearbyChat* nearby_chat = FSFloaterNearbyChat::getInstance();
			// </FS:Ansariel> [FS communication UI]
			if(!chat_from_system && nearby_chat)
			{
				chat.mOwnerID = from_id;
				LLSD args;
				args["slurl"] = location;

				// Look for IRC-style emotes here so object name formatting is correct
				std::string prefix = message.substr(0, 4);
				if (prefix == "/me " || prefix == "/me'")
				{
					chat.mChatStyle = CHAT_STYLE_IRC;
				}

				LLNotificationsUI::LLNotificationManager::instance().onChat(chat, args);
			}


			//Object IMs send with from name: 'Second Life' need to be displayed also in notification toasts (EXT-1590)
			if (!chat_from_system) break;
			
			LLSD substitutions;
			substitutions["NAME"] = name;
			substitutions["MSG"] = message;

			LLSD payload;
			payload["object_id"] = session_id;
			payload["owner_id"] = from_id;
			payload["from_id"] = from_id;
			payload["slurl"] = location;
			payload["name"] = name;
			std::string session_name;
			if (from_group)
			{
				payload["group_owned"] = "true";
			}

			LLNotification::Params params("ServerObjectMessage");
			params.substitutions = substitutions;
			params.payload = payload;

			LLPostponedNotification::add<LLPostponedServerObjectNotification>(params, from_id, from_group);
		}
		break;

	case IM_SESSION_SEND:		// ad-hoc or group IMs

		// Only show messages if we have a session open (which
		// should happen after you get an "invitation"
// [SL:KB] - Patch: Chat-GroupSnooze | Checked: 2012-06-16 (Catznip-3.3)
		//if ( !gIMMgr->hasSession(session_id) )
		if ( (!gIMMgr->hasSession(session_id)) &&
			 ( (!gAgent.isInGroup(session_id)) || (!gIMMgr->checkSnoozeExpiration(session_id)) || LLAvatarActions::isBlocked(from_id) || (!gIMMgr->restoreSnoozedSession(session_id)) ) )
// [/SL:KB]
		{
			return;
		}

		else if (offline == IM_ONLINE && is_do_not_disturb)
		{

			// return a standard "do not disturb" message, but only do it to online IM 
			// (i.e. not other auto responses and not store-and-forward IM)
			if (!gIMMgr->hasSession(session_id))
			{
				// if there is not a panel for this conversation (i.e. it is a new IM conversation
				// initiated by the other party) then...
				send_do_not_disturb_message(msg, from_id, session_id);
			}

			// now store incoming IM in chat history

			buffer = message;
	
			LL_INFOS("Messaging") << "process_improved_im: session_id( " << session_id << " ), from_id( " << from_id << " )" << LL_ENDL;

			// add to IM panel, but do not bother the user
			gIMMgr->addMessage(
				session_id,
				from_id,
				name,
				buffer,
				IM_OFFLINE == offline,
				ll_safe_string((char*)binary_bucket),
				IM_SESSION_INVITE,
				parent_estate_id,
				region_id,
				position,
				true);
		}
		else
		{

			// <FS:PP> FIRE-10178: Keyword Alerts in group IM do not work unless the group is in the foreground (notification on receipt of IM)
			chat.mText = message;
			bool keyword_alert_performed = false;
			if (FSKeywords::getInstance()->chatContainsKeyword(chat, false))
			{
				FSKeywords::notify(chat);
				keyword_alert_performed = true;
			}
			// </FS:PP>

			// standard message, not from system
			std::string saved;
			if(offline == IM_OFFLINE)
			{
				saved = llformat("(Saved %s) ", formatted_time(timestamp).c_str());
			}

			buffer = saved + message;

			LL_INFOS("Messaging") << "process_improved_im: session_id( " << session_id << " ), from_id( " << from_id << " )" << LL_ENDL;

			gIMMgr->addMessage(
				session_id,
				from_id,
				name,
				buffer,
				IM_OFFLINE == offline,
				ll_safe_string((char*)binary_bucket),
				IM_SESSION_INVITE,
				parent_estate_id,
				region_id,
				position,
				true,
				false,
				keyword_alert_performed);
		}
		break;

	case IM_FROM_TASK_AS_ALERT:
		if (is_do_not_disturb && !is_owned_by_me)
		{
			return;
		}
		{
			// Construct a viewer alert for this message.
			args["NAME"] = name;
			args["MESSAGE"] = message;
			LLNotificationsUtil::add("ObjectMessage", args);
		}
		break;
	case IM_DO_NOT_DISTURB_AUTO_RESPONSE:
		if (is_muted)
		{
			LL_DEBUGS("Messaging") << "Ignoring do-not-disturb response from " << from_id << LL_ENDL;
			return;
		}
		else
		{
			// <FS:Ansariel> FIRE-12908: Add busy response indicator back to busy messages
			//gIMMgr->addMessage(session_id, from_id, name, message);
			buffer = llformat("(%s): %s", LLTrans::getString("BusyResponse").c_str(), message.c_str());
			gIMMgr->addMessage(session_id, from_id, name, buffer);
			// </FS:Ansariel>
		}
		break;
		
	case IM_LURE_USER:
	case IM_TELEPORT_REQUEST:
		{
// [RLVa:KB] - Checked: 2013-11-08 (RLVa-1.4.9)
			// If we auto-accept the offer/request then this will override DnD status (but we'll still let the other party know later)
			bool fRlvAutoAccept = (rlv_handler_t::isEnabled()) &&
				( ((IM_LURE_USER == dialog) && (RlvActions::autoAcceptTeleportOffer(from_id))) ||
				  ((IM_TELEPORT_REQUEST == dialog) && (RlvActions::autoAcceptTeleportRequest(from_id))) );
// [/RLVa:KB]

			if (is_muted)
			{ 
				return;
			}
//			else if (is_do_not_disturb) 
// [RLVa:KB] - Checked: 2013-11-08 (RLVa-1.4.9)
			else if ( (is_do_not_disturb) && (!fRlvAutoAccept) )
// [/RLVa:KB]
			{
				send_do_not_disturb_message(msg, from_id);
			}
			// <FS:PP> FIRE-1245: Option to block/reject teleport offers
			else if ( (is_rejecting_tp_offers) && (!fRlvAutoAccept) )
			{
				send_rejecting_tp_offers_message(msg, from_id);
			}
			// </FS:PP>
			else
			{
				LLVector3 pos, look_at;
				U64 region_handle(0);
				U8 region_access(SIM_ACCESS_MIN);
				std::string region_info = ll_safe_string((char*)binary_bucket, binary_bucket_size);
				std::string region_access_str = LLStringUtil::null;
				std::string region_access_icn = LLStringUtil::null;
				std::string region_access_lc  = LLStringUtil::null;

				bool canUserAccessDstRegion = true;
				bool doesUserRequireMaturityIncrease = false;

				// Do not parse the (empty) lure bucket for TELEPORT_REQUEST
				if (IM_TELEPORT_REQUEST != dialog && parse_lure_bucket(region_info, region_handle, pos, look_at, region_access))
				{
					region_access_str = LLViewerRegion::accessToString(region_access);
					region_access_icn = LLViewerRegion::getAccessIcon(region_access);
					region_access_lc  = region_access_str;
					LLStringUtil::toLower(region_access_lc);

					if (!gAgent.isGodlike())
					{
						switch (region_access)
						{
						case SIM_ACCESS_MIN :
						case SIM_ACCESS_PG :
							break;
						case SIM_ACCESS_MATURE :
							if (gAgent.isTeen())
							{
								canUserAccessDstRegion = false;
							}
							else if (gAgent.prefersPG())
							{
								doesUserRequireMaturityIncrease = true;
							}
							break;
						case SIM_ACCESS_ADULT :
							if (!gAgent.isAdult())
							{
								canUserAccessDstRegion = false;
							}
							else if (!gAgent.prefersAdult())
							{
								doesUserRequireMaturityIncrease = true;
							}
							break;
						default :
							llassert(0);
							break;
						}
					}
				}

// [RLVa:KB] - Checked: 2013-11-08 (RLVa-1.4.9)
				if (rlv_handler_t::isEnabled())
				{
					if ( ((IM_LURE_USER == dialog) && (!RlvActions::canAcceptTpOffer(from_id))) ||
					     ((IM_TELEPORT_REQUEST == dialog) && (!RlvActions::canAcceptTpRequest(from_id))) )
					{
						RlvUtil::sendBusyMessage(from_id, RlvStrings::getString(RLV_STRING_BLOCKED_TPLUREREQ_REMOTE));
						if (is_do_not_disturb)
							send_do_not_disturb_message(msg, from_id);
						return;
					}

					// Censor lure message if: 1) restricted from receiving IMs from the sender, or 2) teleport offer and @showloc=n restricted
					if ( (!RlvActions::canReceiveIM(from_id)) || ((IM_LURE_USER == dialog) && (gRlvHandler.hasBehaviour(RLV_BHVR_SHOWLOC))) )
					{
						message = RlvStrings::getString(RLV_STRING_HIDDEN);
					}
				}
// [/RLVa:KB]

				LLSD args;
				// *TODO: Translate -> [FIRST] [LAST] (maybe)
// [SL:KB] - Patch: UI-Notifications | Checked: 2011-04-11 (Catznip-2.5.0a) | Added: Catznip-2.5.0a
				args["NAME_LABEL"] = LLSLURL("agent", from_id, "completename").getSLURLString();
// [/SL:KB]
				args["NAME_SLURL"] = LLSLURL("agent", from_id, "about").getSLURLString();
				args["MESSAGE"] = message;
				args["MATURITY_STR"] = region_access_str;
				args["MATURITY_ICON"] = region_access_icn;
				args["REGION_CONTENT_MATURITY"] = region_access_lc;
				LLSD payload;
				payload["from_id"] = from_id;
				payload["lure_id"] = session_id;
				payload["godlike"] = FALSE;
				payload["region_maturity"] = region_access;

				if (!canUserAccessDstRegion)
				{
					LLNotification::Params params("TeleportOffered_MaturityBlocked");
					params.substitutions = args;
					params.payload = payload;
					LLPostponedNotification::add<LLPostponedOfferNotification>(	params, from_id, false);
					send_simple_im(from_id, LLTrans::getString("TeleportMaturityExceeded"), IM_NOTHING_SPECIAL, session_id);
					send_simple_im(from_id, LLStringUtil::null, IM_LURE_DECLINED, session_id);
				}
				else if (doesUserRequireMaturityIncrease)
				{
					LLNotification::Params params("TeleportOffered_MaturityExceeded");
					params.substitutions = args;
					params.payload = payload;
					LLPostponedNotification::add<LLPostponedOfferNotification>(	params, from_id, false);
				}
				else
				{
					LLNotification::Params params;
					if (IM_LURE_USER == dialog)
					{
						params.name = "TeleportOffered";
						params.functor.name = "TeleportOffered";
					}
					else if (IM_TELEPORT_REQUEST == dialog)
					{
						params.name = "TeleportRequest";
						params.functor.name = "TeleportRequest";
					}

					params.substitutions = args;
					params.payload = payload;

// [RLVa:KB] - Checked: 20103-11-08 (RLVa-1.4.9)
					if ( (rlv_handler_t::isEnabled()) && (fRlvAutoAccept) )
					{
						if (IM_LURE_USER == dialog)
							gRlvHandler.setCanCancelTp(false);
						if (is_do_not_disturb)
							send_do_not_disturb_message(msg, from_id);
						LLNotifications::instance().forceResponse(LLNotification::Params(params.name).payload(payload), 0);
					}
					else
					{
						LLPostponedNotification::add<LLPostponedOfferNotification>(params, from_id, false);
					}
// [/RLVa:KB]
//					LLPostponedNotification::add<LLPostponedOfferNotification>(	params, from_id, false);
				}
			}
		}
		break;

	case IM_GODLIKE_LURE_USER:
		{
			LLVector3 pos, look_at;
			U64 region_handle(0);
			U8 region_access(SIM_ACCESS_MIN);
			std::string region_info = ll_safe_string((char*)binary_bucket, binary_bucket_size);
			std::string region_access_str = LLStringUtil::null;
			std::string region_access_icn = LLStringUtil::null;
			std::string region_access_lc  = LLStringUtil::null;

			bool canUserAccessDstRegion = true;
			bool doesUserRequireMaturityIncrease = false;

			if (parse_lure_bucket(region_info, region_handle, pos, look_at, region_access))
			{
				region_access_str = LLViewerRegion::accessToString(region_access);
				region_access_icn = LLViewerRegion::getAccessIcon(region_access);
				region_access_lc  = region_access_str;
				LLStringUtil::toLower(region_access_lc);

				if (!gAgent.isGodlike())
				{
					switch (region_access)
					{
					case SIM_ACCESS_MIN :
					case SIM_ACCESS_PG :
						break;
					case SIM_ACCESS_MATURE :
						if (gAgent.isTeen())
						{
							canUserAccessDstRegion = false;
						}
						else if (gAgent.prefersPG())
						{
							doesUserRequireMaturityIncrease = true;
						}
						break;
					case SIM_ACCESS_ADULT :
						if (!gAgent.isAdult())
						{
							canUserAccessDstRegion = false;
						}
						else if (!gAgent.prefersAdult())
						{
							doesUserRequireMaturityIncrease = true;
						}
						break;
					default :
						llassert(0);
						break;
					}
				}
			}

			LLSD args;
			// *TODO: Translate -> [FIRST] [LAST] (maybe)
			args["NAME_SLURL"] = LLSLURL("agent", from_id, "about").getSLURLString();
			args["MESSAGE"] = message;
			args["MATURITY_STR"] = region_access_str;
			args["MATURITY_ICON"] = region_access_icn;
			args["REGION_CONTENT_MATURITY"] = region_access_lc;
			LLSD payload;
			payload["from_id"] = from_id;
			payload["lure_id"] = session_id;
			payload["godlike"] = TRUE;
			payload["region_maturity"] = region_access;

			if (!canUserAccessDstRegion)
			{
				LLNotification::Params params("TeleportOffered_MaturityBlocked");
				params.substitutions = args;
				params.payload = payload;
				LLPostponedNotification::add<LLPostponedOfferNotification>(	params, from_id, false);
				send_simple_im(from_id, LLTrans::getString("TeleportMaturityExceeded"), IM_NOTHING_SPECIAL, session_id);
				send_simple_im(from_id, LLStringUtil::null, IM_LURE_DECLINED, session_id);
			}
			else if (doesUserRequireMaturityIncrease)
			{
				LLNotification::Params params("TeleportOffered_MaturityExceeded");
				params.substitutions = args;
				params.payload = payload;
				LLPostponedNotification::add<LLPostponedOfferNotification>(	params, from_id, false);
			}
			else
			{
			// do not show a message box, because you're about to be
			// teleported.
			LLNotifications::instance().forceResponse(LLNotification::Params("TeleportOffered").payload(payload), 0);
		}
		}
		break;

	case IM_GOTO_URL:
		{
			LLSD args;
			// n.b. this is for URLs sent by the system, not for
			// URLs sent by scripts (i.e. llLoadURL)
			if (binary_bucket_size <= 0)
			{
				LL_WARNS("Messaging") << "bad binary_bucket_size: "
					<< binary_bucket_size
					<< " - aborting function." << LL_ENDL;
				return;
			}

			std::string url;
			
			url.assign((char*)binary_bucket, binary_bucket_size-1);
			args["MESSAGE"] = message;
			args["URL"] = url;
			LLSD payload;
			payload["url"] = url;
			LLNotificationsUtil::add("GotoURL", args, payload );
		}
		break;

	case IM_FRIENDSHIP_OFFERED:
		{
			LLSD payload;
			payload["from_id"] = from_id;
			payload["session_id"] = session_id;
			payload["online"] = (offline == IM_ONLINE);
			payload["sender"] = msg->getSender().getIPandPort();

			bool add_notification = true;
			for (LLToastNotifyPanel::instance_iter ti(LLToastNotifyPanel::beginInstances())
				, tend(LLToastNotifyPanel::endInstances()); ti != tend; ++ti)
			{
				LLToastNotifyPanel& panel = *ti;
				const std::string& notification_name = panel.getNotificationName();
				if (notification_name == "OfferFriendship" && panel.isControlPanelEnabled())
				{
					add_notification = false;
					break;
				}
			}

			if (is_muted && add_notification)
			{
				LLNotifications::instance().forceResponse(LLNotification::Params("OfferFriendship").payload(payload), 1);
			}
			else
			{
				if (is_do_not_disturb)
				{
					send_do_not_disturb_message(msg, from_id);
				}
// [SL:KB] - Patch: UI-Notifications | Checked: 2011-04-11 (Catznip-2.5.0a) | Added: Catznip-2.5.0a
				args["NAME_LABEL"] = LLSLURL("agent", from_id, "completename").getSLURLString();
// [/SL:KB]
				args["NAME_SLURL"] = LLSLURL("agent", from_id, "about").getSLURLString();

				if (add_notification)
				{
				if(message.empty())
				{
					//support for frienship offers from clients before July 2008
				        LLNotificationsUtil::add("OfferFriendshipNoMessage", args, payload);
				        make_ui_sound("UISndFriendshipOffer"); // <FS:PP> Friendship offer sound
				}
				else
				{
					args["[MESSAGE]"] = message;
				    LLNotification::Params params("OfferFriendship");
				    params.substitutions = args;
				    params.payload = payload;
				    LLPostponedNotification::add<LLPostponedOfferNotification>(	params, from_id, false);
				    make_ui_sound("UISndFriendshipOffer"); // <FS:PP> Friendship offer sound
				}
			}
		}
		}
		break;

	case IM_FRIENDSHIP_ACCEPTED:
		{
			// In the case of an offline IM, the formFriendship() may be extraneous
			// as the database should already include the relationship.  But it
			// doesn't hurt for dupes.
			LLAvatarTracker::formFriendship(from_id);
			
			std::vector<std::string> strings;
			strings.push_back(from_id.asString());
			send_generic_message("requestonlinenotification", strings);
			
			args["NAME"] = name;
			LLSD payload;
			payload["from_id"] = from_id;
			LLAvatarNameCache::get(from_id, boost::bind(&notification_display_name_callback,_1,_2,"FriendshipAccepted",args,payload));
		}
		break;

	case IM_FRIENDSHIP_DECLINED_DEPRECATED:
	default:
		LL_WARNS("Messaging") << "Instant message calling for unknown dialog "
				<< (S32)dialog << LL_ENDL;
		break;
	}

	LLWindow* viewer_window = gViewerWindow->getWindow();
	// <FS:CR> Make osx dashboard icon bounce when window isn't in focus
	//if (viewer_window && viewer_window->getMinimized())
	static LLCachedControl<bool> sFlashIcon(gSavedSettings, "FSFlashOnMessage");
	if (viewer_window && sFlashIcon)
	{
		viewer_window->flashIcon(5.f);
	}
}

void send_do_not_disturb_message (LLMessageSystem* msg, const LLUUID& from_id, const LLUUID& session_id)
{
	if (gAgent.isDoNotDisturb())
	{
		std::string my_name;
		LLAgentUI::buildFullname(my_name);
		std::string response = gSavedPerAccountSettings.getString("DoNotDisturbModeResponse");
		pack_instant_message(
			msg,
			gAgent.getID(),
			FALSE,
			gAgent.getSessionID(),
			from_id,
			my_name,
			response,
			IM_ONLINE,
			IM_DO_NOT_DISTURB_AUTO_RESPONSE,
			session_id);
		gAgent.sendReliableMessage();
	}
}

// <FS:PP> FIRE-1245: Option to block/reject teleport offers
void send_rejecting_tp_offers_message (LLMessageSystem* msg, const LLUUID& from_id, const LLUUID& session_id)
{
	std::string my_name;
	LLAgentUI::buildFullname(my_name);
	std::string response = gSavedPerAccountSettings.getString("FSRejectTeleportOffersResponse");
	pack_instant_message(
		msg,
		gAgent.getID(),
		FALSE,
		gAgent.getSessionID(),
		from_id,
		my_name,
		response,
		IM_ONLINE,
		IM_DO_NOT_DISTURB_AUTO_RESPONSE,
		session_id);
	gAgent.sendReliableMessage();
}
// </FS:PP> FIRE-1245: Option to block/reject teleport offers

bool callingcard_offer_callback(const LLSD& notification, const LLSD& response)
{
	S32 option = LLNotificationsUtil::getSelectedOption(notification, response);
	LLUUID fid;
	LLUUID from_id;
	LLMessageSystem* msg = gMessageSystem;
	switch(option)
	{
	case 0:
		// accept
		msg->newMessageFast(_PREHASH_AcceptCallingCard);
		msg->nextBlockFast(_PREHASH_AgentData);
		msg->addUUIDFast(_PREHASH_AgentID, gAgent.getID());
		msg->addUUIDFast(_PREHASH_SessionID, gAgent.getSessionID());
		msg->nextBlockFast(_PREHASH_TransactionBlock);
		msg->addUUIDFast(_PREHASH_TransactionID, notification["payload"]["transaction_id"].asUUID());
		fid = gInventory.findCategoryUUIDForType(LLFolderType::FT_CALLINGCARD);
		msg->nextBlockFast(_PREHASH_FolderData);
		msg->addUUIDFast(_PREHASH_FolderID, fid);
		msg->sendReliable(LLHost(notification["payload"]["sender"].asString()));
		break;
	case 1:
		// decline		
		msg->newMessageFast(_PREHASH_DeclineCallingCard);
		msg->nextBlockFast(_PREHASH_AgentData);
		msg->addUUIDFast(_PREHASH_AgentID, gAgent.getID());
		msg->addUUIDFast(_PREHASH_SessionID, gAgent.getSessionID());
		msg->nextBlockFast(_PREHASH_TransactionBlock);
		msg->addUUIDFast(_PREHASH_TransactionID, notification["payload"]["transaction_id"].asUUID());
		msg->sendReliable(LLHost(notification["payload"]["sender"].asString()));
		send_do_not_disturb_message(msg, notification["payload"]["source_id"].asUUID());
		break;
	default:
		// close button probably, possibly timed out
		break;
	}

	return false;
}
static LLNotificationFunctorRegistration callingcard_offer_cb_reg("OfferCallingCard", callingcard_offer_callback);

void process_offer_callingcard(LLMessageSystem* msg, void**)
{
	// someone has offered to form a friendship
	LL_DEBUGS("Messaging") << "callingcard offer" << LL_ENDL;

	LLUUID source_id;
	msg->getUUIDFast(_PREHASH_AgentData, _PREHASH_AgentID, source_id);
	// NaCl - Antispam Registry
	if (NACLAntiSpamRegistry::instance().checkQueue(ANTISPAM_QUEUE_CALLING_CARD, source_id, ANTISPAM_SOURCE_AGENT))
	{
		return;
	}
	// NaCl End
	LLUUID tid;
	msg->getUUIDFast(_PREHASH_AgentBlock, _PREHASH_TransactionID, tid);

	LLSD payload;
	payload["transaction_id"] = tid;
	payload["source_id"] = source_id;
	payload["sender"] = msg->getSender().getIPandPort();

	LLViewerObject* source = gObjectList.findObject(source_id);
	LLSD args;
	std::string source_name;
	if(source && source->isAvatar())
	{
		LLNameValue* nvfirst = source->getNVPair("FirstName");
		LLNameValue* nvlast  = source->getNVPair("LastName");
		if (nvfirst && nvlast)
		{
			source_name = LLCacheName::buildFullName(
				nvfirst->getString(), nvlast->getString());
		}
	}

	if(!source_name.empty())
	{
		if (gAgent.isDoNotDisturb() 
			|| LLMuteList::getInstance()->isMuted(source_id, source_name, LLMute::flagTextChat))
		{
			// automatically decline offer
			LLNotifications::instance().forceResponse(LLNotification::Params("OfferCallingCard").payload(payload), 1);
		}
		else
		{
			args["NAME"] = source_name;
			LLNotificationsUtil::add("OfferCallingCard", args, payload);
		}
	}
	else
	{
		LL_WARNS("Messaging") << "Calling card offer from an unknown source." << LL_ENDL;
	}
}

void process_accept_callingcard(LLMessageSystem* msg, void**)
{
	LLNotificationsUtil::add("CallingCardAccepted");
}

void process_decline_callingcard(LLMessageSystem* msg, void**)
{
	LLNotificationsUtil::add("CallingCardDeclined");
}

class ChatTranslationReceiver : public LLTranslate::TranslationReceiver
{
public :
	ChatTranslationReceiver(const std::string &from_lang, const std::string &to_lang, const std::string &mesg,
							const LLChat &chat, const LLSD &toast_args)
		: LLTranslate::TranslationReceiver(from_lang, to_lang),
		m_chat(chat),
		m_toastArgs(toast_args),
		m_origMesg(mesg)
	{
	}

	static ChatTranslationReceiver* build(const std::string &from_lang, const std::string &to_lang, const std::string &mesg, const LLChat &chat, const LLSD &toast_args)
	{
		return new ChatTranslationReceiver(from_lang, to_lang, mesg, chat, toast_args);
	}

protected:
	void handleResponse(const std::string &translation, const std::string &detected_language)
	{
		// filter out non-interesting responeses
		if ( !translation.empty()
			&& (mToLang != detected_language)
			&& (LLStringUtil::compareInsensitive(translation, m_origMesg) != 0) )
		{
			m_chat.mText += " (" + translation + ")";
		}

		LLNotificationsUI::LLNotificationManager::instance().onChat(m_chat, m_toastArgs);
	}

	void handleFailure(int status, const std::string& err_msg)
	{
		// <FS:Ansariel> Don't include message text in the log (FIRE-6683)
		//LL_WARNS() << "Translation failed for mesg " << m_origMesg << " toLang " << mToLang << " fromLang " << mFromLang << LL_ENDL;
		LL_WARNS() << "Message translation toLang " << mToLang << " fromLang " << mFromLang << "failed" << LL_ENDL;

		//<FS:LO> Removing (useless?) annoying translation failed messages from local chat
		//std::string msg = LLTrans::getString("TranslationFailed", LLSD().with("[REASON]", err_msg));
		//LLStringUtil::replaceString(msg, "\n", " "); // we want one-line error messages
		//m_chat.mText += " (" + msg + ")";
		//</FS:LO>

		LLNotificationsUI::LLNotificationManager::instance().onChat(m_chat, m_toastArgs);
	}

private:
	LLChat m_chat;
	std::string m_origMesg;
	LLSD m_toastArgs;		
};
void process_chat_from_simulator(LLMessageSystem *msg, void **user_data)
{
	LLChat	chat;
	std::string		mesg;
	std::string		from_name;
	U8			source_temp;
	U8			type_temp;
	U8			audible_temp;
	LLColor4	color(1.0f, 1.0f, 1.0f, 1.0f);
	LLUUID		from_id;
	LLUUID		owner_id;
	LLViewerObject*	chatter;

	msg->getString("ChatData", "FromName", from_name);
	
	msg->getUUID("ChatData", "SourceID", from_id);
	chat.mFromID = from_id;
	
	// Object owner for objects
	msg->getUUID("ChatData", "OwnerID", owner_id);

	msg->getU8Fast(_PREHASH_ChatData, _PREHASH_SourceType, source_temp);
	chat.mSourceType = (EChatSourceType)source_temp;

	msg->getU8("ChatData", "ChatType", type_temp);
	chat.mChatType = (EChatType)type_temp;

	// NaCL - Antispam Registry
	if (chat.mChatType != CHAT_TYPE_START && chat.mChatType != CHAT_TYPE_STOP)
	{
		// owner_id = from_id for agents
		if (NACLAntiSpamRegistry::instance().checkQueue(ANTISPAM_QUEUE_CHAT, owner_id, ANTISPAM_SOURCE_AGENT))
		{
			return;
		}
	}
	// NaCl End

	msg->getU8Fast(_PREHASH_ChatData, _PREHASH_Audible, audible_temp);
	chat.mAudible = (EChatAudible)audible_temp;
	
	chat.mTime = LLFrameTimer::getElapsedSeconds();
	
	// IDEVO Correct for new-style "Resident" names
	if (chat.mSourceType == CHAT_SOURCE_AGENT)
	{
		// I don't know if it's OK to change this here, if 
		// anything downstream does lookups by name, for instance
		
		LLAvatarName av_name;
		if (LLAvatarNameCache::get(from_id, &av_name))
		{
			chat.mFromName = av_name.getDisplayName();
		}
		else
		{
			chat.mFromName = LLCacheName::cleanFullName(from_name);
		}
	}
	else
	{
		// make sure that we don't have an empty or all-whitespace name
		// <FS:KC> Objects with no name get renamed to NO_NAME_OBJECT so the object profile is still accessable
		//LLStringUtil::trim(from_name);
		//if (from_name.empty())
		//{
		//	from_name = LLTrans::getString("Unnamed");
		//}
		//chat.mFromName = from_name;
		static const boost::regex whitespace_exp("^\\s*$");
		if (chat.mSourceType == CHAT_SOURCE_OBJECT && boost::regex_search(from_name, whitespace_exp))
		{
			//[FIRE-2434 Mark Unamed Objects based on setting
			static LLCachedControl<bool> FSMarkObjects(gSavedSettings, "FSMarkObjects");
			if (FSMarkObjects)
			{
				chat.mFromName = LLTrans::getString("no_name_object");
			}
			else
			{
				chat.mFromName = "";
			}
		}
		else
		{
			chat.mFromName = from_name;
		}
		// </FS:KC>
	}

	BOOL is_do_not_disturb = gAgent.isDoNotDisturb();

	BOOL is_muted = FALSE;
	BOOL is_linden = FALSE;
	is_muted = LLMuteList::getInstance()->isMuted(
		from_id,
		from_name,
		LLMute::flagTextChat) 
		|| LLMuteList::getInstance()->isMuted(owner_id, LLMute::flagTextChat);
	is_linden = chat.mSourceType != CHAT_SOURCE_OBJECT &&
		LLMuteList::getInstance()->isLinden(from_name);

	BOOL is_audible = (CHAT_AUDIBLE_FULLY == chat.mAudible);
	chatter = gObjectList.findObject(from_id);
	if (chatter)
	{
		chat.mPosAgent = chatter->getPositionAgent();
		static LLCachedControl<bool> EffectScriptChatParticles(gSavedSettings, "EffectScriptChatParticles"); // <FS:PP> gSavedSettings to LLCachedControl

		// Make swirly things only for talking objects. (not script debug messages, though)
//		if (chat.mSourceType == CHAT_SOURCE_OBJECT 
//			&& chat.mChatType != CHAT_TYPE_DEBUG_MSG
//			&& gSavedSettings.getBOOL("EffectScriptChatParticles") )
// [RLVa:KB] - Checked: 2010-03-09 (RLVa-1.2.0b) | Modified: RLVa-1.0.0g
		if ( ((chat.mSourceType == CHAT_SOURCE_OBJECT) && (chat.mChatType != CHAT_TYPE_DEBUG_MSG)) && 
			 // <FS:PP> gSavedSettings to LLCachedControl
			 // (gSavedSettings.getBOOL("EffectScriptChatParticles")) &&
			 (EffectScriptChatParticles) &&
			 // </FS:PP>
			 ((!rlv_handler_t::isEnabled()) || (CHAT_TYPE_OWNER != chat.mChatType)) )
// [/RLVa:KB]
		{
			LLPointer<LLViewerPartSourceChat> psc = new LLViewerPartSourceChat(chatter->getPositionAgent());
			psc->setSourceObject(chatter);
			psc->setColor(color);
			//We set the particles to be owned by the object's owner, 
			//just in case they should be muted by the mute list
			psc->setOwnerUUID(owner_id);
			LLViewerPartSim::getInstance()->addPartSource(psc);
		}

		// record last audible utterance
		if (is_audible
			&& (is_linden || (!is_muted && !is_do_not_disturb)))
		{
			if (chat.mChatType != CHAT_TYPE_START 
				&& chat.mChatType != CHAT_TYPE_STOP)
			{
				gAgent.heardChat(chat.mFromID);
			}
		}
	}

	if (is_audible)
	{
		//BOOL visible_in_chat_bubble = FALSE;
		std::string verb;

		color.setVec(1.f,1.f,1.f,1.f);
		msg->getStringFast(_PREHASH_ChatData, _PREHASH_Message, mesg);

		// NaCl - Newline flood protection
		static LLCachedControl<bool> useAntiSpam(gSavedSettings, "UseAntiSpam");
		if (useAntiSpam)
		{
			bool doCheck = true;
			if (owner_id.isNull() || gAgentID == owner_id)
			{
				doCheck = false;
			}
			if (doCheck && chatter && chatter->permYouOwner())
			{
				doCheck = false;
			}
			if (doCheck && NACLAntiSpamRegistry::instance().checkNewlineFlood(ANTISPAM_QUEUE_CHAT, owner_id, mesg))
			{
				return;
			}
		}
		// NaCl End

// [RLVa:KB] - Checked: 2010-04-23 (RLVa-1.2.0f) | Modified: RLVa-1.2.0f
		if ( (rlv_handler_t::isEnabled()) && (CHAT_TYPE_START != chat.mChatType) && (CHAT_TYPE_STOP != chat.mChatType) )
		{
			// NOTE: chatter can be NULL (may not have rezzed yet, or could be another avie's HUD attachment)
			BOOL is_attachment = (chatter) ? chatter->isAttachment() : FALSE;
			BOOL is_owned_by_me = (chatter) ? chatter->permYouOwner() : FALSE;

			// Filtering "rules":
			//   avatar  => filter all avie text (unless it's this avie or they're an exemption)
			//   objects => filter everything except attachments this avie owns (never filter llOwnerSay or llRegionSayTo chat)
			if ( ( (CHAT_SOURCE_AGENT == chat.mSourceType) && (from_id != gAgent.getID()) ) || 
				 ( (CHAT_SOURCE_OBJECT == chat.mSourceType) && ((!is_owned_by_me) || (!is_attachment)) && 
				   (CHAT_TYPE_OWNER != chat.mChatType) && (CHAT_TYPE_DIRECT != chat.mChatType) ) )
			{
				bool fIsEmote = RlvUtil::isEmote(mesg);
				static LLCachedControl<bool> RestrainedLoveShowEllipsis(gSavedSettings, "RestrainedLoveShowEllipsis"); // <FS:PP> gSavedSettings to LLCachedControl
				if ((!fIsEmote) &&
					(((gRlvHandler.hasBehaviour(RLV_BHVR_RECVCHAT)) && (!gRlvHandler.isException(RLV_BHVR_RECVCHAT, from_id))) ||
					 ((gRlvHandler.hasBehaviour(RLV_BHVR_RECVCHATFROM)) && (gRlvHandler.isException(RLV_BHVR_RECVCHATFROM, from_id))) ))
				{
					// <FS:PP> gSavedSettings to LLCachedControl
					// if ( (gRlvHandler.filterChat(mesg, false)) && (!gSavedSettings.getBOOL("RestrainedLoveShowEllipsis")) )
					if ( (gRlvHandler.filterChat(mesg, false)) && (!RestrainedLoveShowEllipsis) )
					// </FS:PP>
						return;
				}
				else if ((fIsEmote) &&
					     (((gRlvHandler.hasBehaviour(RLV_BHVR_RECVEMOTE)) && (!gRlvHandler.isException(RLV_BHVR_RECVEMOTE, from_id))) ||
					      ((gRlvHandler.hasBehaviour(RLV_BHVR_RECVEMOTEFROM)) && (gRlvHandler.isException(RLV_BHVR_RECVEMOTEFROM, from_id))) ))
 				{
					// <FS:PP> gSavedSettings to LLCachedControl
					// if (!gSavedSettings.getBOOL("RestrainedLoveShowEllipsis"))
					if (!RestrainedLoveShowEllipsis)
					// </FS:PP>
						return;
					mesg = "/me ...";
				}
			}

			// Filtering "rules":
			//   avatar => filter only their name (unless it's this avie)
			//   other  => filter everything
			if (gRlvHandler.hasBehaviour(RLV_BHVR_SHOWNAMES))
			{
				if (CHAT_SOURCE_AGENT != chat.mSourceType)
				{
					RlvUtil::filterNames(chat.mFromName);
				}
				else if (chat.mFromID != gAgent.getID())
				{
					chat.mFromName = RlvStrings::getAnonym(chat.mFromName);
					chat.mRlvNamesFiltered = TRUE;
				} 
			}

			// Create an "objectim" URL for objects if we're either @shownames or @showloc restricted
			// (we need to do this now because we won't be have enough information to do it later on)
			if ( (CHAT_SOURCE_OBJECT == chat.mSourceType) && 
				 ((gRlvHandler.hasBehaviour(RLV_BHVR_SHOWNAMES)) || (gRlvHandler.hasBehaviour(RLV_BHVR_SHOWLOC))) )
			{
				LLSD sdQuery;
				sdQuery["name"] = chat.mFromName;
				sdQuery["owner"] = owner_id;

				if ( (gRlvHandler.hasBehaviour(RLV_BHVR_SHOWNAMES)) && (!is_owned_by_me) )
					sdQuery["rlv_shownames"] = true;

				const LLViewerRegion* pRegion = LLWorld::getInstance()->getRegionFromPosAgent(chat.mPosAgent);
				if (pRegion)
					sdQuery["slurl"] = LLSLURL(pRegion->getName(), chat.mPosAgent).getLocationString();

				chat.mURL = LLSLURL("objectim", from_id, LLURI::mapToQueryString(sdQuery)).getSLURLString();
			}
		}
// [/RLVa:KB]

		BOOL ircstyle = FALSE;

		// Look for IRC-style emotes here so chatbubbles work
		std::string prefix = mesg.substr(0, 4);
		if (prefix == "/me " || prefix == "/me'")
		{
			ircstyle = TRUE;
		}
		chat.mText = mesg;

		// Look for the start of typing so we can put "..." in the bubbles.
		if (CHAT_TYPE_START == chat.mChatType)
		{
			LLLocalSpeakerMgr::getInstance()->setSpeakerTyping(from_id, TRUE);

			// Might not have the avatar constructed yet, eg on login.
			if (chatter && chatter->isAvatar())
			{
				((LLVOAvatar*)chatter)->startTyping();
			}
			return;
		}
		else if (CHAT_TYPE_STOP == chat.mChatType)
		{
			LLLocalSpeakerMgr::getInstance()->setSpeakerTyping(from_id, FALSE);

			// Might not have the avatar constructed yet, eg on login.
			if (chatter && chatter->isAvatar())
			{
				((LLVOAvatar*)chatter)->stopTyping();
			}
			return;
		}

		// Look for IRC-style emotes
		if (ircstyle)
		{
			// set CHAT_STYLE_IRC to avoid adding Avatar Name as author of message. See EXT-656
			chat.mChatStyle = CHAT_STYLE_IRC;

			// Do nothing, ircstyle is fixed above for chat bubbles
		}
		else
		{
			chat.mText = "";
			switch(chat.mChatType)
			{
			case CHAT_TYPE_WHISPER:
				chat.mText = LLTrans::getString("whisper") + " ";
				break;
			case CHAT_TYPE_OWNER:
				// <FS:TT> Client LSL Bridge
				{
					if (FSLSLBridge::instance().lslToViewer(mesg, from_id, owner_id))
					{
						return;
					}
				}
				// </FS:TT>

// [RLVa:KB] - Checked: 2010-02-XX (RLVa-1.2.0a) | Modified: RLVa-1.1.0f
				// TODO-RLVa: [RLVa-1.2.0] consider rewriting this before a RLVa-1.2.0 release
				if ( (rlv_handler_t::isEnabled()) && (mesg.length() > 3) && (RLV_CMD_PREFIX == mesg[0]) && (CHAT_TYPE_OWNER == chat.mChatType) )
				{
					mesg.erase(0, 1);
					LLStringUtil::toLower(mesg);

					std::string strExecuted, strFailed, strRetained, *pstr;

					boost_tokenizer tokens(mesg, boost::char_separator<char>(",", "", boost::drop_empty_tokens));
					for (boost_tokenizer::iterator itToken = tokens.begin(); itToken != tokens.end(); ++itToken)
					{
						std::string strCmd = *itToken;

						ERlvCmdRet eRet = gRlvHandler.processCommand(from_id, strCmd, true);
						if ( (RlvSettings::getDebug()) &&
							 ( (!RlvSettings::getDebugHideUnsetDup()) || 
							   ((RLV_RET_SUCCESS_UNSET != eRet) && (RLV_RET_SUCCESS_DUPLICATE != eRet)) ) )
						{
							if ( RLV_RET_SUCCESS == (eRet & RLV_RET_SUCCESS) )	
								pstr = &strExecuted;
							else if ( RLV_RET_FAILED == (eRet & RLV_RET_FAILED) )
								pstr = &strFailed;
							else if (RLV_RET_RETAINED == eRet)
								pstr = &strRetained;
							else
							{
								RLV_ASSERT(false);
								pstr = &strFailed;
							}

							const char* pstrSuffix = RlvStrings::getStringFromReturnCode(eRet);
							if (pstrSuffix)
								strCmd.append(" (").append(pstrSuffix).append(")");

							if (!pstr->empty())
								pstr->push_back(',');
							pstr->append(strCmd);
						}
					}

					if (RlvForceWear::instanceExists())
						RlvForceWear::instance().done();

					if ( (!RlvSettings::getDebug()) || ((strExecuted.empty()) && (strFailed.empty()) && (strRetained.empty())) )
						return;

					// Silly people want comprehensive debug messages, blah :p
					if ( (!strExecuted.empty()) && (strFailed.empty()) && (strRetained.empty()) )
					{
						chat.mText = " executes: @";
						mesg = strExecuted;
					}
					else if ( (strExecuted.empty()) && (!strFailed.empty()) && (strRetained.empty()) )
					{
						chat.mText = " failed: @";
						mesg = strFailed;
					}
					else if ( (strExecuted.empty()) && (strFailed.empty()) && (!strRetained.empty()) )
					{
						chat.mText = " retained: @";
						mesg = strRetained;
					}
					else
					{
						chat.mText = ": @";
						if (!strExecuted.empty())
							mesg += "\n    - executed: @" + strExecuted;
						if (!strFailed.empty())
							mesg += "\n    - failed: @" + strFailed;
						if (!strRetained.empty())
							mesg += "\n    - retained: @" + strRetained;
					}

					break;
				}
// [/RLVa:KB]
// [RLVa:KB] - Checked: 2010-03-09 (RLVa-1.2.0b) | Modified: RLVa-1.0.0g
				// Copy/paste from above
				if  ( (rlv_handler_t::isEnabled()) && (chatter) && (chat.mSourceType == CHAT_SOURCE_OBJECT) &&
					  (gSavedSettings.getBOOL("EffectScriptChatParticles")) )
				{
					LLPointer<LLViewerPartSourceChat> psc = new LLViewerPartSourceChat(chatter->getPositionAgent());
					psc->setSourceObject(chatter);
					psc->setColor(color);
					//We set the particles to be owned by the object's owner, 
					//just in case they should be muted by the mute list
					psc->setOwnerUUID(owner_id);
					LLViewerPartSim::getInstance()->addPartSource(psc);
				}
// [/RLVa:KB]
			case CHAT_TYPE_DEBUG_MSG:
			case CHAT_TYPE_NORMAL:
			case CHAT_TYPE_DIRECT:
				break;
			case CHAT_TYPE_SHOUT:
				chat.mText = LLTrans::getString("shout") + " ";
				break;
			case CHAT_TYPE_START:
			case CHAT_TYPE_STOP:
				LL_WARNS("Messaging") << "Got chat type start/stop in main chat processing." << LL_ENDL;
				break;
			default:
				LL_WARNS("Messaging") << "Unknown type " << chat.mChatType << " in chat!" << LL_ENDL;
				break;
			}

			chat.mText += mesg;
		}

		// We have a real utterance now, so can stop showing "..." and proceed.
		if (chatter && chatter->isAvatar())
		{
			LLLocalSpeakerMgr::getInstance()->setSpeakerTyping(from_id, FALSE);
			((LLVOAvatar*)chatter)->stopTyping();
			
			if (!is_muted && !is_do_not_disturb)
			{
				//visible_in_chat_bubble = gSavedSettings.getBOOL("UseChatBubbles");
				std::string formated_msg = "";
				LLViewerChat::formatChatMsg(chat, formated_msg);
				LLChat chat_bubble = chat;

				chat_bubble.mText = formated_msg;
				((LLVOAvatar*)chatter)->addChat(chat_bubble);
			}
		}
		
		if (chatter)
		{
			chat.mPosAgent = chatter->getPositionAgent();
		}

		// truth table:
		// LINDEN	BUSY	MUTED	OWNED_BY_YOU	TASK		DISPLAY		STORE IN HISTORY
		// F		F		F		F				*			Yes			Yes
		// F		F		F		T				*			Yes			Yes
		// F		F		T		F				*			No			No
		// F		F		T		T				*			No			No
		// F		T		F		F				*			No			Yes
		// F		T		F		T				*			Yes			Yes
		// F		T		T		F				*			No			No
		// F		T		T		T				*			No			No
		// T		*		*		*				F			Yes			Yes

		chat.mMuted = is_muted && !is_linden;

		// pass owner_id to chat so that we can display the remote
		// object inspect for an object that is chatting with you
		LLSD args;
		chat.mOwnerID = owner_id;

		// <FS:PP> FIRE-10178: Keyword Alerts in group IM do not work unless the group is in the foreground (notification on receipt of local chat)
		if (FSKeywords::getInstance()->chatContainsKeyword(chat, true))
		{
			FSKeywords::notify(chat);
		}
		// </FS:PP>

		// <FS:PP> gSavedSettings to LLCachedControl
		// if (gSavedSettings.getBOOL("TranslateChat") && chat.mSourceType != CHAT_SOURCE_SYSTEM)
		static LLCachedControl<bool> TranslateChat(gSavedSettings, "TranslateChat");
		if (TranslateChat && chat.mSourceType != CHAT_SOURCE_SYSTEM)
		// </FS:PP>
		{
			if (chat.mChatStyle == CHAT_STYLE_IRC)
			{
				mesg = mesg.substr(4, std::string::npos);
			}
			const std::string from_lang = ""; // leave empty to trigger autodetect
			const std::string to_lang = LLTranslate::getTranslateLanguage();

			LLTranslate::TranslationReceiverPtr result = ChatTranslationReceiver::build(from_lang, to_lang, mesg, chat, args);
			LLTranslate::translateMessage(result, from_lang, to_lang, mesg);
		}
		else
		{
			LLNotificationsUI::LLNotificationManager::instance().onChat(chat, args);
		}

		// don't call notification for debug messages from not owned objects
		if (chat.mChatType == CHAT_TYPE_DEBUG_MSG)
		{
			// <FS:Ansariel> FIRE-15014: [OpenSim] osMessageObject(target, message) fails silently
			//if (gAgentID != chat.mOwnerID)
#ifdef OPENSIM
			if (LLGridManager::getInstance()->isInSecondLife() && gAgentID != chat.mOwnerID)
#else
			if (gAgentID != chat.mOwnerID)
#endif
			// </FS:Ansariel>
			{
				return;
			}
		}

		LLSD msg_notify = LLSD(LLSD::emptyMap());
		msg_notify["session_id"] = LLUUID();
        msg_notify["from_id"] = chat.mFromID;
		msg_notify["source_type"] = chat.mSourceType;
        on_new_message(msg_notify);
	}
}


// Simulator we're on is informing the viewer that the agent
// is starting to teleport (perhaps to another sim, perhaps to the 
// same sim). If we initiated the teleport process by sending some kind 
// of TeleportRequest, then this info is redundant, but if the sim 
// initiated the teleport (via a script call, being killed, etc.) 
// then this info is news to us.
void process_teleport_start(LLMessageSystem *msg, void**)
{
	// on teleport, don't tell them about destination guide anymore
	LLFirstUse::notUsingDestinationGuide(false);
	U32 teleport_flags = 0x0;
	msg->getU32("Info", "TeleportFlags", teleport_flags);

	LL_DEBUGS("Messaging") << "Got TeleportStart with TeleportFlags=" << teleport_flags << ". gTeleportDisplay: " << gTeleportDisplay << ", gAgent.mTeleportState: " << gAgent.getTeleportState() << LL_ENDL;

	// *NOTE: The server sends two StartTeleport packets when you are teleporting to a LM
	LLViewerMessage::getInstance()->mTeleportStartedSignal();

//	if (teleport_flags & TELEPORT_FLAGS_DISABLE_CANCEL)
// [RLVa:KB] - Checked: 2010-04-07 (RLVa-1.2.0d) | Added: RLVa-0.2.0b
	if ( ((teleport_flags & TELEPORT_FLAGS_DISABLE_CANCEL) && !gSavedSettings.getBOOL("FSAlwaysShowTPCancel")) || (!gRlvHandler.getCanCancelTp()) )
// [/RLVa:KB]
	{
		gViewerWindow->setProgressCancelButtonVisible(FALSE);
	}
	else
	{
		gViewerWindow->setProgressCancelButtonVisible(TRUE, LLTrans::getString("Cancel"));
	}

	// Freeze the UI and show progress bar
	// Note: could add data here to differentiate between normal teleport and death.

	if( gAgent.getTeleportState() == LLAgent::TELEPORT_NONE )
	{
		gTeleportDisplay = TRUE;
		gAgent.setTeleportState( LLAgent::TELEPORT_START );
		make_ui_sound("UISndTeleportOut");
		
		LL_INFOS("Messaging") << "Teleport initiated by remote TeleportStart message with TeleportFlags: " <<  teleport_flags << LL_ENDL;

		// Don't call LLFirstUse::useTeleport here because this could be
		// due to being killed, which would send you home, not to a Telehub
	}
}

boost::signals2::connection LLViewerMessage::setTeleportStartedCallback(teleport_started_callback_t cb)
{
	return mTeleportStartedSignal.connect(cb);
}

void process_teleport_progress(LLMessageSystem* msg, void**)
{
	LLUUID agent_id;
	msg->getUUID("AgentData", "AgentID", agent_id);
	if((gAgent.getID() != agent_id)
	   || (gAgent.getTeleportState() == LLAgent::TELEPORT_NONE))
	{
		LL_WARNS("Messaging") << "Unexpected teleport progress message." << LL_ENDL;
		return;
	}
	U32 teleport_flags = 0x0;
	msg->getU32("Info", "TeleportFlags", teleport_flags);
//	if (teleport_flags & TELEPORT_FLAGS_DISABLE_CANCEL)
// [RLVa:KB] - Checked: 2010-04-07 (RLVa-1.2.0d) | Added: RLVa-0.2.0b
	if ( ((teleport_flags & TELEPORT_FLAGS_DISABLE_CANCEL) && !gSavedSettings.getBOOL("FSAlwaysShowTPCancel")) || (!gRlvHandler.getCanCancelTp()) )
// [/RLVa:KB]
	{
		gViewerWindow->setProgressCancelButtonVisible(FALSE);
	}
	else
	{
		gViewerWindow->setProgressCancelButtonVisible(TRUE, LLTrans::getString("Cancel"));
	}
	std::string buffer;
	msg->getString("Info", "Message", buffer);
	LL_DEBUGS("Messaging") << "teleport progress: " << buffer << LL_ENDL;

	//Sorta hacky...default to using simulator raw messages
	//if we don't find the coresponding mapping in our progress mappings
	std::string message = buffer;

	if (LLAgent::sTeleportProgressMessages.find(buffer) != 
		LLAgent::sTeleportProgressMessages.end() )
	{
		message = LLAgent::sTeleportProgressMessages[buffer];
	}

	gAgent.setTeleportMessage(LLAgent::sTeleportProgressMessages[message]);
}

class LLFetchInWelcomeArea : public LLInventoryFetchDescendentsObserver
{
public:
	LLFetchInWelcomeArea(const uuid_vec_t &ids) :
		LLInventoryFetchDescendentsObserver(ids)
	{}
	virtual void done()
	{
		LLIsType is_landmark(LLAssetType::AT_LANDMARK);
		LLIsType is_card(LLAssetType::AT_CALLINGCARD);

		LLInventoryModel::cat_array_t	card_cats;
		LLInventoryModel::item_array_t	card_items;
		LLInventoryModel::cat_array_t	land_cats;
		LLInventoryModel::item_array_t	land_items;

		uuid_vec_t::iterator it = mComplete.begin();
		uuid_vec_t::iterator end = mComplete.end();
		for(; it != end; ++it)
		{
			gInventory.collectDescendentsIf(
				(*it),
				land_cats,
				land_items,
				LLInventoryModel::EXCLUDE_TRASH,
				is_landmark);
			gInventory.collectDescendentsIf(
				(*it),
				card_cats,
				card_items,
				LLInventoryModel::EXCLUDE_TRASH,
				is_card);
		}

		gInventory.removeObserver(this);
		delete this;
	}
};



class LLPostTeleportNotifiers : public LLEventTimer 
{
public:
	LLPostTeleportNotifiers();
	virtual ~LLPostTeleportNotifiers();

	//function to be called at the supplied frequency
	virtual BOOL tick();
};

LLPostTeleportNotifiers::LLPostTeleportNotifiers() : LLEventTimer( 2.0 )
{
};

LLPostTeleportNotifiers::~LLPostTeleportNotifiers()
{
}

BOOL LLPostTeleportNotifiers::tick()
{
	BOOL all_done = FALSE;
	if ( gAgent.getTeleportState() == LLAgent::TELEPORT_NONE )
	{
		// get callingcards and landmarks available to the user arriving.
		uuid_vec_t folders;
		const LLUUID callingcard_id = gInventory.findCategoryUUIDForType(LLFolderType::FT_CALLINGCARD);
		if(callingcard_id.notNull()) 
			folders.push_back(callingcard_id);
		const LLUUID folder_id = gInventory.findCategoryUUIDForType(LLFolderType::FT_LANDMARK);
		if(folder_id.notNull()) 
			folders.push_back(folder_id);
		if(!folders.empty())
		{
			LLFetchInWelcomeArea* fetcher = new LLFetchInWelcomeArea(folders);
			fetcher->startFetch();
			if(fetcher->isFinished())
			{
				fetcher->done();
			}
			else
			{
				gInventory.addObserver(fetcher);
			}
		}
		all_done = TRUE;
	}

	return all_done;
}



// Teleport notification from the simulator
// We're going to pretend to be a new agent
void process_teleport_finish(LLMessageSystem* msg, void**)
{
	LL_DEBUGS("Messaging") << "Got teleport location message" << LL_ENDL;
	LLUUID agent_id;
	msg->getUUIDFast(_PREHASH_Info, _PREHASH_AgentID, agent_id);
	if (agent_id != gAgent.getID())
	{
		LL_WARNS("Messaging") << "Got teleport notification for wrong agent!" << LL_ENDL;
		return;
	}
	
	// Teleport is finished; it can't be cancelled now.
	gViewerWindow->setProgressCancelButtonVisible(FALSE);

	gPipeline.doResetVertexBuffers(true);

	// Do teleport effect for where you're leaving
	// VEFFECT: TeleportStart
	LLHUDEffectSpiral *effectp = (LLHUDEffectSpiral *)LLHUDManager::getInstance()->createViewerEffect(LLHUDObject::LL_HUD_EFFECT_POINT, TRUE);
	effectp->setPositionGlobal(gAgent.getPositionGlobal());
	effectp->setColor(LLColor4U(gAgent.getEffectColor()));
	LLHUDManager::getInstance()->sendEffects();

	U32 location_id;
	U32 sim_ip;
	U16 sim_port;
	LLVector3 pos, look_at;
	U64 region_handle;
	msg->getU32Fast(_PREHASH_Info, _PREHASH_LocationID, location_id);
	msg->getIPAddrFast(_PREHASH_Info, _PREHASH_SimIP, sim_ip);
	msg->getIPPortFast(_PREHASH_Info, _PREHASH_SimPort, sim_port);
	//msg->getVector3Fast(_PREHASH_Info, _PREHASH_Position, pos);
	//msg->getVector3Fast(_PREHASH_Info, _PREHASH_LookAt, look_at);
	msg->getU64Fast(_PREHASH_Info, _PREHASH_RegionHandle, region_handle);
	U32 teleport_flags;
	msg->getU32Fast(_PREHASH_Info, _PREHASH_TeleportFlags, teleport_flags);

// <FS:CR> Aurora Sim
	U32 region_size_x = 256;
	U32 region_size_y = 256;

#ifdef OPENSIM
	if (LLGridManager::getInstance()->isInOpenSim())
	{
		msg->getU32Fast(_PREHASH_Info, _PREHASH_RegionSizeX, region_size_x);
		msg->getU32Fast(_PREHASH_Info, _PREHASH_RegionSizeY, region_size_y);

		//and a little hack for Second Life compatibility
		if (region_size_y == 0 || region_size_x == 0)
		{
			region_size_x = 256;
			region_size_y = 256;
		}
	}
#endif
// </FS:CR> Aurora Sim
	
	std::string seedCap;
	msg->getStringFast(_PREHASH_Info, _PREHASH_SeedCapability, seedCap);

	// update home location if we are teleporting out of prelude - specific to teleporting to welcome area 
	if((teleport_flags & TELEPORT_FLAGS_SET_HOME_TO_TARGET)
	   && (!gAgent.isGodlike()))
	{
		gAgent.setHomePosRegion(region_handle, pos);

		// Create a timer that will send notices when teleporting is all finished.  Since this is 
		// based on the LLEventTimer class, it will be managed by that class and not orphaned or leaked.
		new LLPostTeleportNotifiers();
	}

	LLHost sim_host(sim_ip, sim_port);

	// Viewer trusts the simulator.
	gMessageSystem->enableCircuit(sim_host, TRUE);
// <FS:CR> Aurora Sim
	//LLViewerRegion* regionp =  LLWorld::getInstance()->addRegion(region_handle, sim_host);
	LLViewerRegion* regionp =  LLWorld::getInstance()->addRegion(region_handle, sim_host, region_size_x, region_size_y);
// </FS:CR> Aurora Sim
	
	// Ansariel: Disable teleport beacon after teleport
	if (gSavedSettings.getBOOL("FSDisableBeaconAfterTeleport"))
	{
		LLTracker::stopTracking((void *)(intptr_t)TRUE);
		LLWorldMap::getInstance()->cancelTracking();
	}

	// <FS:CR> FIRE-5118 - Lightshare support
	FSLightshare::getInstance()->processLightshareReset();
	// </FS:CR>
/*
	// send camera update to new region
	gAgentCamera.updateCamera();

	// likewise make sure the camera is behind the avatar
	gAgentCamera.resetView(TRUE);
	LLVector3 shift_vector = regionp->getPosRegionFromGlobal(gAgent.getRegion()->getOriginGlobal());
	gAgent.setRegion(regionp);
	gObjectList.shiftObjects(shift_vector);

	if (isAgentAvatarValid())
	{
		gAgentAvatarp->clearChatText();
		gAgentCamera.slamLookAt(look_at);
	}
	gAgent.setPositionAgent(pos);
	gAssetStorage->setUpstream(sim);
	gCacheName->setUpstream(sim);
*/

	// Make sure we're standing
	gAgent.standUp();

	// now, use the circuit info to tell simulator about us!
	LL_INFOS("Messaging") << "process_teleport_finish() Enabling "
			<< sim_host << " with code " << msg->mOurCircuitCode << LL_ENDL;
	msg->newMessageFast(_PREHASH_UseCircuitCode);
	msg->nextBlockFast(_PREHASH_CircuitCode);
	msg->addU32Fast(_PREHASH_Code, msg->getOurCircuitCode());
	msg->addUUIDFast(_PREHASH_SessionID, gAgent.getSessionID());
	msg->addUUIDFast(_PREHASH_ID, gAgent.getID());
	msg->sendReliable(sim_host);

	send_complete_agent_movement(sim_host);
	gAgent.setTeleportState( LLAgent::TELEPORT_MOVING );
	gAgent.setTeleportMessage(LLAgent::sTeleportProgressMessages["contacting"]);

	LL_DEBUGS("CrossingCaps") << "Calling setSeedCapability from process_teleport_finish(). Seed cap == "
			<< seedCap << LL_ENDL;
	regionp->setSeedCapability(seedCap);

	// Don't send camera updates to the new region until we're
	// actually there...

	// <FS:Ansariel> Copied from process_teleport_local: Keep us flying if we
	//               were flying before the teleport or we always want to fly
	//               after a TP.
	if (teleport_flags & TELEPORT_FLAGS_IS_FLYING || gSavedSettings.getBOOL("FSFlyAfterTeleport"))
	{
		gAgent.setFlying(TRUE);
	}
	else
	{
		gAgent.setFlying(FALSE);
	}
	// </FS:Ansariel>

	// <FS:Ansariel> Stop typing after teleport (possible fix for FIRE-7273)
	gAgent.stopTyping();

	// Now do teleport effect for where you're going.
	// VEFFECT: TeleportEnd
	effectp = (LLHUDEffectSpiral *)LLHUDManager::getInstance()->createViewerEffect(LLHUDObject::LL_HUD_EFFECT_POINT, TRUE);
	effectp->setPositionGlobal(gAgent.getPositionGlobal());

	effectp->setColor(LLColor4U(gAgent.getEffectColor()));
	LLHUDManager::getInstance()->sendEffects();

//	gTeleportDisplay = TRUE;
//	gTeleportDisplayTimer.reset();
//	gViewerWindow->setShowProgress(TRUE);
}

// stuff we have to do every time we get an AvatarInitComplete from a sim
/*
void process_avatar_init_complete(LLMessageSystem* msg, void**)
{
	LLVector3 agent_pos;
	msg->getVector3Fast(_PREHASH_AvatarData, _PREHASH_Position, agent_pos);
	agent_movement_complete(msg->getSender(), agent_pos);
}
*/

void process_agent_movement_complete(LLMessageSystem* msg, void**)
{
	gShiftFrame = true;
	gAgentMovementCompleted = true;

	LLUUID agent_id;
	msg->getUUIDFast(_PREHASH_AgentData, _PREHASH_AgentID, agent_id);
	LLUUID session_id;
	msg->getUUIDFast(_PREHASH_AgentData, _PREHASH_SessionID, session_id);
	if((gAgent.getID() != agent_id) || (gAgent.getSessionID() != session_id))
	{
		LL_WARNS("Messaging") << "Incorrect id in process_agent_movement_complete()"
				<< LL_ENDL;
		return;
	}

	LL_DEBUGS("Messaging") << "process_agent_movement_complete()" << LL_ENDL;

	// *TODO: check timestamp to make sure the movement compleation
	// makes sense.
	LLVector3 agent_pos;
	msg->getVector3Fast(_PREHASH_Data, _PREHASH_Position, agent_pos);
	LLVector3 look_at;
	msg->getVector3Fast(_PREHASH_Data, _PREHASH_LookAt, look_at);
	U64 region_handle;
	msg->getU64Fast(_PREHASH_Data, _PREHASH_RegionHandle, region_handle);
	
	std::string version_channel;
	msg->getString("SimData", "ChannelVersion", version_channel);

	if (!isAgentAvatarValid())
	{
		// Could happen if you were immediately god-teleported away on login,
		// maybe other cases.  Continue, but warn.
		LL_WARNS("Messaging") << "agent_movement_complete() with NULL avatarp." << LL_ENDL;
	}

	F32 x, y;
	from_region_handle(region_handle, &x, &y);
	LLViewerRegion* regionp = LLWorld::getInstance()->getRegionFromHandle(region_handle);
	if (!regionp)
	{
		if (gAgent.getRegion())
		{
			LL_WARNS("Messaging") << "current region " << gAgent.getRegion()->getOriginGlobal() << LL_ENDL;
		}

		LL_WARNS("Messaging") << "Agent being sent to invalid home region: " 
			<< x << ":" << y 
			<< " current pos " << gAgent.getPositionGlobal()
			<< LL_ENDL;
		LLAppViewer::instance()->forceDisconnect(LLTrans::getString("SentToInvalidRegion"));
		return;

	}

	LL_INFOS("Messaging") << "Changing home region to " << x << ":" << y << LL_ENDL;

	// set our upstream host the new simulator and shuffle things as
	// appropriate.
	LLVector3 shift_vector = regionp->getPosRegionFromGlobal(
		gAgent.getRegion()->getOriginGlobal());
	gAgent.setRegion(regionp);
	gObjectList.shiftObjects(shift_vector);
// <FS:CR> FIRE-11593: Opensim "4096 Bug" Fix by Latif Khalifa
#ifdef OPENSIM
	// Is this a really long jump?
	if (shift_vector.length() > 2048.f * 256.f)
	{
		regionp->reInitPartitions();
		gAgent.setRegion(regionp);
		// Kill objects in the regions we left behind
		for (LLWorld::region_list_t::const_iterator r = LLWorld::getInstance()->getRegionList().begin();
			r != LLWorld::getInstance()->getRegionList().end(); ++r)
		{
			if (*r != regionp)
			{
				gObjectList.killObjects(*r);
			}
		}
	}
#endif
// </FS:CR>
	gAssetStorage->setUpstream(msg->getSender());
	gCacheName->setUpstream(msg->getSender());
	gViewerThrottle.sendToSim();
	gViewerWindow->sendShapeToSim();

	bool is_teleport = gAgent.getTeleportState() == LLAgent::TELEPORT_MOVING;

	if( is_teleport )
	{
		if (gAgent.getTeleportKeepsLookAt())
		{
			// *NOTE: the LookAt data we get from the sim here doesn't
			// seem to be useful, so get it from the camera instead
			look_at = LLViewerCamera::getInstance()->getAtAxis();
		}
		// Force the camera back onto the agent, don't animate.
		gAgentCamera.setFocusOnAvatar(TRUE, FALSE);
		gAgentCamera.slamLookAt(look_at);
		gAgentCamera.updateCamera();

		gAgent.setTeleportState( LLAgent::TELEPORT_START_ARRIVAL );

		// <FS:Ansariel> [Legacy Bake]
		// set the appearance on teleport since the new sim does not;
		// know what you look like.
		gAgent.sendAgentSetAppearance();
		// </FS:Ansariel> [Legacy Bake]

		if (isAgentAvatarValid())
		{
			// [FS:CR] Reimplement DEV-4907 (Maybe we like long distracting messages?)
			if (gSavedSettings.getBOOL("FSShowBackSLURL"))
			{
				LLSLURL slurl;
				gAgent.getTeleportSourceSLURL(slurl);
				LLSD substitution = LLSD().with("[T_SLURL]", slurl.getSLURLString());
				std::string completed_from = LLAgent::sTeleportProgressMessages["completed_from"];
				LLStringUtil::format(completed_from, substitution);
				
				LLSD args;
				args["MESSAGE"] = completed_from;
				LLNotificationsUtil::add("ChatSystemMessageTip", args);
			}
			// [/FS:CR]
			// Set the new position
			gAgentAvatarp->setPositionAgent(agent_pos);
			gAgentAvatarp->clearChat();
			gAgentAvatarp->slamPosition();
		}
	}
	else
	{
		// This is initial log-in or a region crossing
		gAgent.setTeleportState( LLAgent::TELEPORT_NONE );

		if(LLStartUp::getStartupState() < STATE_STARTED)
		{	// This is initial log-in, not a region crossing:
			// Set the camera looking ahead of the AV so send_agent_update() below 
			// will report the correct location to the server.
			LLVector3 look_at_point = look_at;
			look_at_point = agent_pos + look_at_point.rotVec(gAgent.getQuat());

			static LLVector3 up_direction(0.0f, 0.0f, 1.0f);
			LLViewerCamera::getInstance()->lookAt(agent_pos, look_at_point, up_direction);
		}
	}

	if ( LLTracker::isTracking(NULL) )
	{
		// Check distance to beacon, if < 5m, remove beacon
		LLVector3d beacon_pos = LLTracker::getTrackedPositionGlobal();
		LLVector3 beacon_dir(agent_pos.mV[VX] - (F32)fmod(beacon_pos.mdV[VX], 256.0), agent_pos.mV[VY] - (F32)fmod(beacon_pos.mdV[VY], 256.0), 0);
		if (beacon_dir.magVecSquared() < 25.f)
		{
			LLTracker::stopTracking(NULL);
		}
		else if ( is_teleport && !gAgent.getTeleportKeepsLookAt() && look_at.isExactlyZero())
		{
			//look at the beacon
			LLVector3 global_agent_pos = agent_pos;
			global_agent_pos[0] += x;
			global_agent_pos[1] += y;
			look_at = (LLVector3)beacon_pos - global_agent_pos;
			look_at.normVec();
			gAgentCamera.slamLookAt(look_at);
		}
	}

	// TODO: Put back a check for flying status! DK 12/19/05
	// Sim tells us whether the new position is off the ground
	/*
	if (teleport_flags & TELEPORT_FLAGS_IS_FLYING)
	{
		gAgent.setFlying(TRUE);
	}
	else
	{
		gAgent.setFlying(FALSE);
	}
	*/

	send_agent_update(TRUE, TRUE);

	if (gAgent.getRegion()->getBlockFly())
	{
		gAgent.setFlying(gAgent.canFly());
	}

	// force simulator to recognize do not disturb state
	if (gAgent.isDoNotDisturb())
	{
		gAgent.setDoNotDisturb(true);
	}
	else
	{
		gAgent.setDoNotDisturb(false);
	}

	if (isAgentAvatarValid())
	{
		gAgentAvatarp->mFootPlane.clearVec();
	}
	
	// send walk-vs-run status
//	gAgent.sendWalkRun(gAgent.getRunning() || gAgent.getAlwaysRun());
// [RLVa:KB] - Checked: 2011-05-11 (RLVa-1.3.0i) | Added: RLVa-1.3.0i
	gAgent.sendWalkRun();
// [/RLVa:KB]

	// If the server version has changed, display an info box and offer
	// to display the release notes, unless this is the initial log in.
	if (gLastVersionChannel == version_channel)
	{
		return;
	}

	// <FS:Ansariel> Bring back simulator version changed messages after TP
	if (!gLastVersionChannel.empty() && gSavedSettings.getBOOL("FSShowServerVersionChangeNotice"))
	{
		LLSD args;
		args["OLDVERSION"] = gLastVersionChannel;
		args["NEWVERSION"] = version_channel;
		LLNotificationsUtil::add("ServerVersionChanged", args);
	}
	// </FS:Ansariel>

	gLastVersionChannel = version_channel;
}

void process_crossed_region(LLMessageSystem* msg, void**)
{
	LLUUID agent_id;
	msg->getUUIDFast(_PREHASH_AgentData, _PREHASH_AgentID, agent_id);
	LLUUID session_id;
	msg->getUUIDFast(_PREHASH_AgentData, _PREHASH_SessionID, session_id);
	if((gAgent.getID() != agent_id) || (gAgent.getSessionID() != session_id))
	{
		LL_WARNS("Messaging") << "Incorrect id in process_crossed_region()"
				<< LL_ENDL;
		return;
	}
	LL_INFOS("Messaging") << "process_crossed_region()" << LL_ENDL;
	gAgentAvatarp->resetRegionCrossingTimer();

	U32 sim_ip;
	msg->getIPAddrFast(_PREHASH_RegionData, _PREHASH_SimIP, sim_ip);
	U16 sim_port;
	msg->getIPPortFast(_PREHASH_RegionData, _PREHASH_SimPort, sim_port);
	LLHost sim_host(sim_ip, sim_port);
	U64 region_handle;
	msg->getU64Fast(_PREHASH_RegionData, _PREHASH_RegionHandle, region_handle);
	
	std::string seedCap;
	msg->getStringFast(_PREHASH_RegionData, _PREHASH_SeedCapability, seedCap);

// <FS:CR> Aurora Sim
	U32 region_size_x = 256;
	U32 region_size_y = 256;

#ifdef OPENSIM
	if (LLGridManager::getInstance()->isInOpenSim())
	{
		msg->getU32(_PREHASH_RegionData, _PREHASH_RegionSizeX, region_size_x);
		msg->getU32(_PREHASH_RegionData, _PREHASH_RegionSizeY, region_size_y);

		//and a little hack for Second Life compatibility	
		if (region_size_y == 0 || region_size_x == 0)
		{
			region_size_x = 256;
			region_size_y = 256;
		}
	}
#endif
// </FS:CR> Aurora Sim
	send_complete_agent_movement(sim_host);

// <FS:CR> Aurora Sim
	//LLViewerRegion* regionp = LLWorld::getInstance()->addRegion(region_handle, sim_host);
	LLViewerRegion* regionp = LLWorld::getInstance()->addRegion(region_handle, sim_host, region_size_x, region_size_y);
// </FS:CR> Aurora Sim
	LL_DEBUGS("CrossingCaps") << "Calling setSeedCapability from process_crossed_region(). Seed cap == "
			<< seedCap << LL_ENDL;
	regionp->setSeedCapability(seedCap);
}



// Sends avatar and camera information to simulator.
// Sent roughly once per frame, or 20 times per second, whichever is less often

const F32 THRESHOLD_HEAD_ROT_QDOT = 0.9997f;	// ~= 2.5 degrees -- if its less than this we need to update head_rot
const F32 MAX_HEAD_ROT_QDOT = 0.99999f;			// ~= 0.5 degrees -- if its greater than this then no need to update head_rot
												// between these values we delay the updates (but no more than one second)

static LLTrace::BlockTimerStatHandle FTM_AGENT_UPDATE_SEND("Send Message");

void send_agent_update(BOOL force_send, BOOL send_reliable)
{
	if (gAgent.getTeleportState() != LLAgent::TELEPORT_NONE)
	{
		// We don't care if they want to send an agent update, they're not allowed to until the simulator
		// that's the target is ready to receive them (after avatar_init_complete is received)
		return;
	}
	
	if(gAgent.getPhantom()) return; //Don't want to do this while phantom

	// We have already requested to log out.  Don't send agent updates.
	if(LLAppViewer::instance()->logoutRequestSent())
	{
		return;
	}

	// no region to send update to
	if(gAgent.getRegion() == NULL)
	{
		return;
	}

	const F32 TRANSLATE_THRESHOLD = 0.01f;

	// NOTA BENE: This is (intentionally?) using the small angle sine approximation to test for rotation
	//			  Plus, there is an extra 0.5 in the mix since the perpendicular between last_camera_at and getAtAxis() bisects cam_rot_change
	//			  Thus, we're actually testing against 0.2 degrees
	const F32 ROTATION_THRESHOLD = 0.1f * 2.f*F_PI/360.f;			//  Rotation thresh 0.2 deg, see note above

	const U8 DUP_MSGS = 1;				//  HACK!  number of times to repeat data on motionless agent

	//  Store data on last sent update so that if no changes, no send
	static LLVector3 last_camera_pos_agent, 
					 last_camera_at, 
					 last_camera_left,
					 last_camera_up;
	
	static LLVector3 cam_center_chg,
					 cam_rot_chg;

	static LLQuaternion last_head_rot;
	static U32 last_control_flags = 0;
	static U8 last_render_state;
	static U8 duplicate_count = 0;
	static F32 head_rot_chg = 1.0;
	static U8 last_flags;

	LLMessageSystem	*msg = gMessageSystem;
	LLVector3		camera_pos_agent;				// local to avatar's region
	U8				render_state;

	LLQuaternion body_rotation = gAgent.getFrameAgent().getQuaternion();
	LLQuaternion head_rotation = gAgent.getHeadRotation();

	camera_pos_agent = gAgentCamera.getCameraPositionAgent();

	render_state = gAgent.getRenderState();

	U32		control_flag_change = 0;
	U8		flag_change = 0;

	cam_center_chg = last_camera_pos_agent - camera_pos_agent;
	cam_rot_chg = last_camera_at - LLViewerCamera::getInstance()->getAtAxis();

	// If a modifier key is held down, turn off
	// LBUTTON and ML_LBUTTON so that using the camera (alt-key) doesn't
	// trigger a control event.
	U32 control_flags = gAgent.getControlFlags();

	MASK	key_mask = gKeyboard->currentMask(TRUE);

	if (key_mask & MASK_ALT || key_mask & MASK_CONTROL)
	{
		control_flags &= ~(	AGENT_CONTROL_LBUTTON_DOWN |
							AGENT_CONTROL_ML_LBUTTON_DOWN );
		control_flags |= 	AGENT_CONTROL_LBUTTON_UP |
							AGENT_CONTROL_ML_LBUTTON_UP ;
	}

	control_flag_change = last_control_flags ^ control_flags;

	U8 flags = AU_FLAGS_NONE;
	if (gAgent.isGroupTitleHidden())
	{
		flags |= AU_FLAGS_HIDETITLE;
	}
	if (gAgent.getAutoPilot())
	{
		flags |= AU_FLAGS_CLIENT_AUTOPILOT;
	}

	flag_change = last_flags ^ flags;

	head_rot_chg = dot(last_head_rot, head_rotation);

	//static S32 msg_number = 0;		// Used for diagnostic log messages

	if (force_send || 
		(cam_center_chg.magVec() > TRANSLATE_THRESHOLD) || 
		(head_rot_chg < THRESHOLD_HEAD_ROT_QDOT) ||	
		(last_render_state != render_state) ||
		(cam_rot_chg.magVec() > ROTATION_THRESHOLD) ||
		control_flag_change != 0 ||
		flag_change != 0)  
	{
		/* Diagnotics to show why we send the AgentUpdate message.  Also un-commment the msg_number code above and below this block
		msg_number += 1;
		if (head_rot_chg < THRESHOLD_HEAD_ROT_QDOT)
		{
			//LL_INFOS("Messaging") << "head rot " << head_rotation << LL_ENDL;
			LL_INFOS("Messaging") << "msg " << msg_number << ", frame " << LLFrameTimer::getFrameCount() << ", head_rot_chg " << head_rot_chg << LL_ENDL;
		}
		if (cam_rot_chg.magVec() > ROTATION_THRESHOLD) 
		{
			LL_INFOS("Messaging") << "msg " << msg_number << ", frame " << LLFrameTimer::getFrameCount() << ", cam rot " <<  cam_rot_chg.magVec() << LL_ENDL;
		}
		if (cam_center_chg.magVec() > TRANSLATE_THRESHOLD)
		{
			LL_INFOS("Messaging") << "msg " << msg_number << ", frame " << LLFrameTimer::getFrameCount() << ", cam center " << cam_center_chg.magVec() << LL_ENDL;
		}
//		if (drag_delta_chg.magVec() > TRANSLATE_THRESHOLD)
//		{
//			LL_INFOS("Messaging") << "drag delta " << drag_delta_chg.magVec() << LL_ENDL;
//		}
		if (control_flag_change)
		{
			LL_INFOS("Messaging") << "msg " << msg_number << ", frame " << LLFrameTimer::getFrameCount() << ", dcf = " << control_flag_change << LL_ENDL;
		}
*/

		duplicate_count = 0;
	}
	else
	{
		duplicate_count++;

		if (head_rot_chg < MAX_HEAD_ROT_QDOT  &&  duplicate_count < AGENT_UPDATES_PER_SECOND)
		{
			// The head_rotation is sent for updating things like attached guns.
			// We only trigger a new update when head_rotation deviates beyond
			// some threshold from the last update, however this can break fine
			// adjustments when trying to aim an attached gun, so what we do here
			// (where we would normally skip sending an update when nothing has changed)
			// is gradually reduce the threshold to allow a better update to 
			// eventually get sent... should update to within 0.5 degrees in less 
			// than a second.
			if (head_rot_chg < THRESHOLD_HEAD_ROT_QDOT + (MAX_HEAD_ROT_QDOT - THRESHOLD_HEAD_ROT_QDOT) * duplicate_count / AGENT_UPDATES_PER_SECOND)
			{
				duplicate_count = 0;
			}
			else
			{
				return;
			}
		}
		else
		{
			return;
		}
	}

	if (duplicate_count < DUP_MSGS && !gDisconnected)
	{
		/* More diagnostics to count AgentUpdate messages
		static S32 update_sec = 0;
		static S32 update_count = 0;
		static S32 max_update_count = 0;
		S32 cur_sec = lltrunc( LLTimer::getTotalSeconds() );
		update_count += 1;
		if (cur_sec != update_sec)
		{
			if (update_sec != 0)
			{
				update_sec = cur_sec;
				//msg_number = 0;
				max_update_count = llmax(max_update_count, update_count);
				LL_INFOS() << "Sent " << update_count << " AgentUpdate messages per second, max is " << max_update_count << LL_ENDL;
			}
			update_sec = cur_sec;
			update_count = 0;
		}
		*/

		LL_RECORD_BLOCK_TIME(FTM_AGENT_UPDATE_SEND);
		// Build the message
		msg->newMessageFast(_PREHASH_AgentUpdate);
		msg->nextBlockFast(_PREHASH_AgentData);
		msg->addUUIDFast(_PREHASH_AgentID, gAgent.getID());
		msg->addUUIDFast(_PREHASH_SessionID, gAgent.getSessionID());
		msg->addQuatFast(_PREHASH_BodyRotation, body_rotation);
		msg->addQuatFast(_PREHASH_HeadRotation, head_rotation);
		msg->addU8Fast(_PREHASH_State, render_state);
		msg->addU8Fast(_PREHASH_Flags, flags);

//		if (camera_pos_agent.mV[VY] > 255.f)
//		{
//			LL_INFOS("Messaging") << "Sending camera center " << camera_pos_agent << LL_ENDL;
//		}
		
		msg->addVector3Fast(_PREHASH_CameraCenter, camera_pos_agent);
		msg->addVector3Fast(_PREHASH_CameraAtAxis, LLViewerCamera::getInstance()->getAtAxis());
		msg->addVector3Fast(_PREHASH_CameraLeftAxis, LLViewerCamera::getInstance()->getLeftAxis());
		msg->addVector3Fast(_PREHASH_CameraUpAxis, LLViewerCamera::getInstance()->getUpAxis());
		msg->addF32Fast(_PREHASH_Far, gAgentCamera.mDrawDistance);
		
		msg->addU32Fast(_PREHASH_ControlFlags, control_flags);

		if (gDebugClicks)
		{
			if (control_flags & AGENT_CONTROL_LBUTTON_DOWN)
			{
				LL_INFOS("Messaging") << "AgentUpdate left button down" << LL_ENDL;
			}

			if (control_flags & AGENT_CONTROL_LBUTTON_UP)
			{
				LL_INFOS("Messaging") << "AgentUpdate left button up" << LL_ENDL;
			}
		}

		gAgent.enableControlFlagReset();

		if (!send_reliable)
		{
			gAgent.sendMessage();
		}
		else
		{
			gAgent.sendReliableMessage();
		}

//		LL_DEBUGS("Messaging") << "agent " << avatar_pos_agent << " cam " << camera_pos_agent << LL_ENDL;

		// Copy the old data 
		last_head_rot = head_rotation;
		last_render_state = render_state;
		last_camera_pos_agent = camera_pos_agent;
		last_camera_at = LLViewerCamera::getInstance()->getAtAxis();
		last_camera_left = LLViewerCamera::getInstance()->getLeftAxis();
		last_camera_up = LLViewerCamera::getInstance()->getUpAxis();
		last_control_flags = control_flags;
		last_flags = flags;
	}
}



// *TODO: Remove this dependency, or figure out a better way to handle
// this hack.
extern U32Bits gObjectData;

void process_object_update(LLMessageSystem *mesgsys, void **user_data)
{	
	// Update the data counters
	if (mesgsys->getReceiveCompressedSize())
	{
		gObjectData += (U32Bytes)mesgsys->getReceiveCompressedSize();
	}
	else
	{
		gObjectData += (U32Bytes)mesgsys->getReceiveSize();
	}

	// Update the object...
	gObjectList.processObjectUpdate(mesgsys, user_data, OUT_FULL);
}

void process_compressed_object_update(LLMessageSystem *mesgsys, void **user_data)
{
	// Update the data counters
	if (mesgsys->getReceiveCompressedSize())
	{
		gObjectData += (U32Bytes)mesgsys->getReceiveCompressedSize();
	}
	else
	{
		gObjectData += (U32Bytes)mesgsys->getReceiveSize();
	}

	// Update the object...
	gObjectList.processCompressedObjectUpdate(mesgsys, user_data, OUT_FULL_COMPRESSED);
}

void process_cached_object_update(LLMessageSystem *mesgsys, void **user_data)
{
	// Update the data counters
	if (mesgsys->getReceiveCompressedSize())
	{
		gObjectData += (U32Bytes)mesgsys->getReceiveCompressedSize();
	}
	else
	{
		gObjectData += (U32Bytes)mesgsys->getReceiveSize();
	}

	// Update the object...
	gObjectList.processCachedObjectUpdate(mesgsys, user_data, OUT_FULL_CACHED);
}


void process_terse_object_update_improved(LLMessageSystem *mesgsys, void **user_data)
{
	if (mesgsys->getReceiveCompressedSize())
	{
		gObjectData += (U32Bytes)mesgsys->getReceiveCompressedSize();
	}
	else
	{
		gObjectData += (U32Bytes)mesgsys->getReceiveSize();
	}

	gObjectList.processCompressedObjectUpdate(mesgsys, user_data, OUT_TERSE_IMPROVED);
}

static LLTrace::BlockTimerStatHandle FTM_PROCESS_OBJECTS("Process Kill Objects");

void process_kill_object(LLMessageSystem *mesgsys, void **user_data)
{
	LL_RECORD_BLOCK_TIME(FTM_PROCESS_OBJECTS);

	LLUUID		id;

	U32 ip = mesgsys->getSenderIP();
	U32 port = mesgsys->getSenderPort();
	LLViewerRegion* regionp = NULL;
	{
		LLHost host(ip, port);
		regionp = LLWorld::getInstance()->getRegion(host);
	}

	bool delete_object = LLViewerRegion::sVOCacheCullingEnabled;
	S32	num_objects = mesgsys->getNumberOfBlocksFast(_PREHASH_ObjectData);
	for (S32 i = 0; i < num_objects; ++i)
	{
		U32	local_id;
		mesgsys->getU32Fast(_PREHASH_ObjectData, _PREHASH_ID, local_id, i);

		LLViewerObjectList::getUUIDFromLocal(id, local_id, ip, port); 
		if (id == LLUUID::null)
		{
			LL_DEBUGS("Messaging") << "Unknown kill for local " << local_id << LL_ENDL;
			continue;
		}
		else
		{
			LL_DEBUGS("Messaging") << "Kill message for local " << local_id << LL_ENDL;
		}

		if (id == gAgentID)
		{
			// never kill our avatar
			continue;
		}

			LLViewerObject *objectp = gObjectList.findObject(id);
			if (objectp)
			{
				// Display green bubble on kill
				if ( gShowObjectUpdates )
				{
					LLColor4 color(0.f,1.f,0.f,1.f);
					gPipeline.addDebugBlip(objectp->getPositionAgent(), color);
				}

				// Do the kill
				gObjectList.killObject(objectp);
			}

			if(delete_object)
			{
				regionp->killCacheEntry(local_id);
		}

		// We should remove the object from selection after it is marked dead by gObjectList to make LLToolGrab,
        // which is using the object, release the mouse capture correctly when the object dies.
        // See LLToolGrab::handleHoverActive() and LLToolGrab::handleHoverNonPhysical().
		LLSelectMgr::getInstance()->removeObjectFromSelections(id);
	}
}

// <FS:Techwolf Lupindo> area search
void process_object_properties(LLMessageSystem *msg, void**user_data)
{
	// Send the result to the corresponding requesters.
	LLSelectMgr::processObjectProperties(msg, user_data);
	
	FSAreaSearch* area_search_floater = LLFloaterReg::findTypedInstance<FSAreaSearch>("area_search");
	if (area_search_floater)
	{
		area_search_floater->processObjectProperties(msg);
	}

	AnimationExplorer* explorer = LLFloaterReg::findTypedInstance<AnimationExplorer>("animation_explorer");
	if (explorer)
	{
		explorer->requestNameCallback(msg);
	}
}
// </FS:Techwolf Lupindo> area search

// <FS:Ansariel> Anti spam
void process_object_properties_family(LLMessageSystem *msg, void**user_data)
{
	// Send the result to the corresponding requesters.
	LLSelectMgr::processObjectPropertiesFamily(msg, user_data);

	if (NACLAntiSpamRegistry::instanceExists())
	{
		NACLAntiSpamRegistry::instance().processObjectPropertiesFamily(msg);
	}
}
// </FS:Ansariel>

void process_time_synch(LLMessageSystem *mesgsys, void **user_data)
{
	LLVector3 sun_direction;
	LLVector3 sun_ang_velocity;
	F32 phase;
	U64	space_time_usec;

    U32 seconds_per_day;
    U32 seconds_per_year;

	// "SimulatorViewerTimeMessage"
	mesgsys->getU64Fast(_PREHASH_TimeInfo, _PREHASH_UsecSinceStart, space_time_usec);
	mesgsys->getU32Fast(_PREHASH_TimeInfo, _PREHASH_SecPerDay, seconds_per_day);
	mesgsys->getU32Fast(_PREHASH_TimeInfo, _PREHASH_SecPerYear, seconds_per_year);

	// This should eventually be moved to an "UpdateHeavenlyBodies" message
	mesgsys->getF32Fast(_PREHASH_TimeInfo, _PREHASH_SunPhase, phase);
	mesgsys->getVector3Fast(_PREHASH_TimeInfo, _PREHASH_SunDirection, sun_direction);
	mesgsys->getVector3Fast(_PREHASH_TimeInfo, _PREHASH_SunAngVelocity, sun_ang_velocity);

	LLWorld::getInstance()->setSpaceTimeUSec(space_time_usec);

	LL_DEBUGS("Windlight Sync") << "Sun phase: " << phase << " rad = " << fmodf(phase / F_TWO_PI + 0.25, 1.f) * 24.f << " h" << LL_ENDL;

	gSky.setSunPhase(phase);
	gSky.setSunTargetDirection(sun_direction, sun_ang_velocity);
	if ( !(gSavedSettings.getBOOL("SkyOverrideSimSunPosition") || gSky.getOverrideSun()) )
	{
		gSky.setSunDirection(sun_direction, sun_ang_velocity);
	}
}

void process_sound_trigger(LLMessageSystem *msg, void **)
{
	if (!gAudiop)
	{
		LL_WARNS("AudioEngine") << "LLAudioEngine instance doesn't exist!" << LL_ENDL;
		return;
	}

	U64		region_handle = 0;
	F32		gain = 0;
	LLUUID	sound_id;
	LLUUID	owner_id;
	LLUUID	object_id;
	LLUUID	parent_id;
	LLVector3	pos_local;

	msg->getUUIDFast(_PREHASH_SoundData, _PREHASH_SoundID, sound_id);
	msg->getUUIDFast(_PREHASH_SoundData, _PREHASH_OwnerID, owner_id);
	msg->getUUIDFast(_PREHASH_SoundData, _PREHASH_ObjectID, object_id);

	// <FS:ND> Protect against corrupted sounds
	if( gAudiop->isCorruptSound( sound_id ) )
		return;
	// </FS:ND>

	// <FS> Asset blacklist
	if (FSWSAssetBlacklist::getInstance()->isBlacklisted(sound_id, LLAssetType::AT_SOUND))
	{
		return;
	}
	// </FS>

	// NaCl - Antispam Registry
 	static LLCachedControl<U32> _NACL_AntiSpamSoundMulti(gSavedSettings, "_NACL_AntiSpamSoundMulti");
	static LLCachedControl<bool> FSPlayCollisionSounds(gSavedSettings, "FSPlayCollisionSounds");
	if (NACLAntiSpamRegistry::instance().isCollisionSound(sound_id))
	{
		if (!FSPlayCollisionSounds)
		{
			return;
		}
	}
	else
	{
		if (NACLAntiSpamRegistry::instance().checkQueue(ANTISPAM_QUEUE_SOUND, object_id, ANTISPAM_SOURCE_OBJECT, _NACL_AntiSpamSoundMulti) ||
			NACLAntiSpamRegistry::instance().checkQueue(ANTISPAM_QUEUE_SOUND, owner_id, ANTISPAM_SOURCE_AGENT, _NACL_AntiSpamSoundMulti))
		{
			return;
		}
	}
	// NaCl End

	msg->getUUIDFast(_PREHASH_SoundData, _PREHASH_ParentID, parent_id);
	msg->getU64Fast(_PREHASH_SoundData, _PREHASH_Handle, region_handle);
	msg->getVector3Fast(_PREHASH_SoundData, _PREHASH_Position, pos_local);
	msg->getF32Fast(_PREHASH_SoundData, _PREHASH_Gain, gain);

	// adjust sound location to true global coords
	LLVector3d	pos_global = from_region_handle(region_handle);
	pos_global.mdV[VX] += pos_local.mV[VX];
	pos_global.mdV[VY] += pos_local.mV[VY];
	pos_global.mdV[VZ] += pos_local.mV[VZ];

	// Don't play a trigger sound if you can't hear it due
	// to parcel "local audio only" settings.
	if (!LLViewerParcelMgr::getInstance()->canHearSound(pos_global)) return;

	// Don't play sounds triggered by someone you muted.
	if (LLMuteList::getInstance()->isMuted(owner_id, LLMute::flagObjectSounds)) return;
	
	// Don't play sounds from an object you muted
	if (LLMuteList::getInstance()->isMuted(object_id)) return;

	// Don't play sounds from an object whose parent you muted
	if (parent_id.notNull()
		&& LLMuteList::getInstance()->isMuted(parent_id))
	{
		return;
	}

	// Don't play sounds from a region with maturity above current agent maturity
	if( !gAgent.canAccessMaturityInRegion( region_handle ) )
	{
		return;
	}
	
	// AO: Hack for legacy radar script interface compatibility. Interpret certain
	// sound assets as a request for a full radar update to a channel
	if ((owner_id == gAgent.getID()) && (sound_id.asString() == gSavedSettings.getString("RadarLegacyChannelAlertRefreshUUID")))
	{
		FSRadar* radar = FSRadar::getInstance();
		if (radar)
		{
			radar->requestRadarChannelAlertSync();
		}
		return;
	}
		
	// Don't play sounds from gestures if they are not enabled.
	// ...TS: Unless they're your own.
	if ((!gSavedSettings.getBOOL("EnableGestureSounds")) &&
		(owner_id != gAgent.getID()) &&
		(owner_id == object_id)) return;

  // NaCl - Sound Explorer
	gAudiop->triggerSound(sound_id, owner_id, gain, LLAudioEngine::AUDIO_TYPE_SFX, pos_global, object_id);
  // NaCl End
}

void process_preload_sound(LLMessageSystem *msg, void **user_data)
{
	if (!gAudiop)
	{
		LL_WARNS("AudioEngine") << "LLAudioEngine instance doesn't exist!" << LL_ENDL;
		return;
	}

	LLUUID sound_id;
	LLUUID object_id;
	LLUUID owner_id;

	msg->getUUIDFast(_PREHASH_DataBlock, _PREHASH_SoundID, sound_id);
	msg->getUUIDFast(_PREHASH_DataBlock, _PREHASH_ObjectID, object_id);
	msg->getUUIDFast(_PREHASH_DataBlock, _PREHASH_OwnerID, owner_id);

	// <FS> Asset blacklist
	if (FSWSAssetBlacklist::getInstance()->isBlacklisted(sound_id, LLAssetType::AT_SOUND))
	{
		return;
	}
	// </FS>

	// NaCl - Antispam Registry
	static LLCachedControl<U32> _NACL_AntiSpamSoundPreloadMulti(gSavedSettings, "_NACL_AntiSpamSoundPreloadMulti");
	if (NACLAntiSpamRegistry::instance().checkQueue(ANTISPAM_QUEUE_SOUND_PRELOAD, object_id, ANTISPAM_SOURCE_OBJECT, _NACL_AntiSpamSoundPreloadMulti) ||
		NACLAntiSpamRegistry::instance().checkQueue(ANTISPAM_QUEUE_SOUND_PRELOAD, owner_id, ANTISPAM_SOURCE_AGENT, _NACL_AntiSpamSoundPreloadMulti))
	{
		return;
	}
	// NaCl End

	// <FS:ND> Protect against corrupted sounds
	if( gAudiop->isCorruptSound( sound_id ) )
		return;
	// </FS:ND>

	LLViewerObject *objectp = gObjectList.findObject(object_id);
	if (!objectp) return;

	if (LLMuteList::getInstance()->isMuted(object_id)) return;
	if (LLMuteList::getInstance()->isMuted(owner_id, LLMute::flagObjectSounds)) return;
	
	LLAudioSource *sourcep = objectp->getAudioSource(owner_id);
	if (!sourcep) return;
	
	LLAudioData *datap = gAudiop->getAudioData(sound_id);

	// Note that I don't actually do any loading of the
	// audio data into a buffer at this point, as it won't actually
	// help us out.

	// Don't play sounds from a region with maturity above current agent maturity
	LLVector3d pos_global = objectp->getPositionGlobal();
	if (gAgent.canAccessMaturityAtGlobal(pos_global))
	{
		// Add audioData starts a transfer internally.
		sourcep->addAudioData(datap, FALSE);
	}
}

void process_attached_sound(LLMessageSystem *msg, void **user_data)
{
	F32 gain = 0;
	LLUUID sound_id;
	LLUUID object_id;
	LLUUID owner_id;
	U8 flags;

	msg->getUUIDFast(_PREHASH_DataBlock, _PREHASH_SoundID, sound_id);
	msg->getUUIDFast(_PREHASH_DataBlock, _PREHASH_ObjectID, object_id);
	msg->getUUIDFast(_PREHASH_DataBlock, _PREHASH_OwnerID, owner_id);

	// <FS> Asset blacklist
	if (FSWSAssetBlacklist::getInstance()->isBlacklisted(sound_id, LLAssetType::AT_SOUND))
	{
		return;
	}
	// </FS>

	// NaCl - Antispam Registry
	static LLCachedControl<U32> _NACL_AntiSpamSoundMulti(gSavedSettings, "_NACL_AntiSpamSoundMulti");
	if (NACLAntiSpamRegistry::instance().checkQueue(ANTISPAM_QUEUE_SOUND, object_id, ANTISPAM_SOURCE_OBJECT, _NACL_AntiSpamSoundMulti) ||
		NACLAntiSpamRegistry::instance().checkQueue(ANTISPAM_QUEUE_SOUND, owner_id, ANTISPAM_SOURCE_AGENT,_NACL_AntiSpamSoundMulti))
	{
		return;
	}
	// NaCl End

	msg->getF32Fast(_PREHASH_DataBlock, _PREHASH_Gain, gain);
	msg->getU8Fast(_PREHASH_DataBlock, _PREHASH_Flags, flags);

	LLViewerObject *objectp = gObjectList.findObject(object_id);
	if (!objectp)
	{
		// we don't know about this object, just bail
		return;
	}
	
	if (LLMuteList::getInstance()->isMuted(object_id)) return;
	
	if (LLMuteList::getInstance()->isMuted(owner_id, LLMute::flagObjectSounds)) return;
	
	// Don't play sounds from a region with maturity above current agent maturity
	LLVector3d pos = objectp->getPositionGlobal();
	if( !gAgent.canAccessMaturityAtGlobal(pos) )
	{
		return;
	}
	
	objectp->setAttachedSound(sound_id, owner_id, gain, flags);
}


void process_attached_sound_gain_change(LLMessageSystem *mesgsys, void **user_data)
{
	F32 gain = 0;
	LLUUID object_guid;
	LLViewerObject *objectp = NULL;

	mesgsys->getUUIDFast(_PREHASH_DataBlock, _PREHASH_ObjectID, object_guid);

	if (!((objectp = gObjectList.findObject(object_guid))))
	{
		// we don't know about this object, just bail
		return;
	}

 	mesgsys->getF32Fast(_PREHASH_DataBlock, _PREHASH_Gain, gain);

	objectp->adjustAudioGain(gain);
}


void process_health_message(LLMessageSystem *mesgsys, void **user_data)
{
	F32 health;

	mesgsys->getF32Fast(_PREHASH_HealthData, _PREHASH_Health, health);

	if (gStatusBar)
	{
		gStatusBar->setHealth((S32)health);
	}
}


void process_sim_stats(LLMessageSystem *msg, void **user_data)
{	
	S32 count = msg->getNumberOfBlocks("Stat");
	for (S32 i = 0; i < count; ++i)
	{
		U32 stat_id;
		F32 stat_value;
		msg->getU32("Stat", "StatID", stat_id, i);
		msg->getF32("Stat", "StatValue", stat_value, i);
		LLStatViewer::SimMeasurementSampler* measurementp = LLStatViewer::SimMeasurementSampler::getInstance((ESimStatID)stat_id);
		
		if (measurementp )
		{
			measurementp->sample(stat_value);

			// <FS:Ansariel> Report script count changes
			if ((ESimStatID)stat_id == LL_SIM_STAT_NUMSCRIPTSACTIVE)
			{
				static LLCachedControl<bool> fsReportTotalScriptCountChanges(gSavedSettings, "FSReportTotalScriptCountChanges");
				static LLCachedControl<U32> fsReportTotalScriptCountChangesThreshold(gSavedSettings, "FSReportTotalScriptCountChangesThreshold");
				static const std::string increase_message = LLTrans::getString("TotalScriptCountChangeIncrease");
				static const std::string decrease_message = LLTrans::getString("TotalScriptCountChangeDecrease");
				static S32 prev_total_scripts = -1;

				if (fsReportTotalScriptCountChanges)
				{
					S32 new_val = (S32)stat_value;
					S32 change_count = new_val - prev_total_scripts;
					if (llabs(change_count) >= fsReportTotalScriptCountChangesThreshold && prev_total_scripts > -1)
					{
						LLStringUtil::format_map_t args;
						args["NEW_VALUE"] = llformat("%d", new_val);
						args["OLD_VALUE"] = llformat("%d", prev_total_scripts);
						args["DIFFERENCE"] = llformat("%+d", change_count);

						if (change_count > 0)
						{
							reportToNearbyChat(formatString(increase_message, args));
						}
						else if (change_count < 0)
						{
							reportToNearbyChat(formatString(decrease_message, args));
						}
					}
				}
				prev_total_scripts = (S32)stat_value;
			}
			// </FS:Ansariel>
		}
		else
		{
			// <FS:Ansariel> Cut down logspam
			//LL_WARNS() << "Unknown sim stat identifier: " << stat_id << LL_ENDL;
			LL_WARNS_ONCE() << "Unknown sim stat identifier: " << stat_id << LL_ENDL;
			// </FS:Ansariel>
		}
	}

	//
	// Various hacks that aren't statistics, but are being handled here.
	//
	U32 max_tasks_per_region;
	U64 region_flags;
	msg->getU32("Region", "ObjectCapacity", max_tasks_per_region);

	if (msg->has(_PREHASH_RegionInfo))
	{
		msg->getU64("RegionInfo", "RegionFlagsExtended", region_flags);
	}
	else
	{
		U32 flags = 0;
		msg->getU32("Region", "RegionFlags", flags);
		region_flags = flags;
	}

	LLViewerRegion* regionp = gAgent.getRegion();
	if (regionp)
	{
		BOOL was_flying = gAgent.getFlying();
		regionp->setRegionFlags(region_flags);
		regionp->setMaxTasks(max_tasks_per_region);
		// HACK: This makes agents drop from the sky if the region is 
		// set to no fly while people are still in the sim.
		if (was_flying && regionp->getBlockFly())
		{
			gAgent.setFlying(gAgent.canFly());
		}
	}
}



void process_avatar_animation(LLMessageSystem *mesgsys, void **user_data)
{
	LLUUID	animation_id;
	LLUUID	uuid;
	S32		anim_sequence_id;
	LLVOAvatar *avatarp;
	
	mesgsys->getUUIDFast(_PREHASH_Sender, _PREHASH_ID, uuid);

	//clear animation flags
	avatarp = (LLVOAvatar *)gObjectList.findObject(uuid);

	if (!avatarp)
	{
		// no agent by this ID...error?
		LL_WARNS("Messaging") << "Received animation state for unknown avatar" << uuid << LL_ENDL;
		return;
	}

	S32 num_blocks = mesgsys->getNumberOfBlocksFast(_PREHASH_AnimationList);
	S32 num_source_blocks = mesgsys->getNumberOfBlocksFast(_PREHASH_AnimationSourceList);

	avatarp->mSignaledAnimations.clear();
	
	if (avatarp->isSelf())
	{
		LLUUID object_id;

		for( S32 i = 0; i < num_blocks; i++ )
		{
			mesgsys->getUUIDFast(_PREHASH_AnimationList, _PREHASH_AnimID, animation_id, i);
			mesgsys->getS32Fast(_PREHASH_AnimationList, _PREHASH_AnimSequenceID, anim_sequence_id, i);

			LL_DEBUGS("Messaging") << "Anim sequence ID: " << anim_sequence_id << LL_ENDL;

			avatarp->mSignaledAnimations[animation_id] = anim_sequence_id;

			// *HACK: Disabling flying mode if it has been enabled shortly before the agent
			// stand up animation is signaled. In this case we don't get a signal to start
			// flying animation from server, the AGENT_CONTROL_FLY flag remains set but the
			// avatar does not play flying animation, so we switch flying mode off.
			// See LLAgent::setFlying(). This may cause "Stop Flying" button to blink.
			// See EXT-2781.
			if (animation_id == ANIM_AGENT_STANDUP && gAgent.getFlying())
			{
				gAgent.setFlying(FALSE);
			}

			if (i < num_source_blocks)
			{
				mesgsys->getUUIDFast(_PREHASH_AnimationSourceList, _PREHASH_ObjectID, object_id, i);
			
				LLViewerObject* object = gObjectList.findObject(object_id);
				if (object)
				{
					object->setFlagsWithoutUpdate(FLAGS_ANIM_SOURCE, TRUE);

					BOOL anim_found = FALSE;
					LLVOAvatar::AnimSourceIterator anim_it = avatarp->mAnimationSources.find(object_id);
					for (;anim_it != avatarp->mAnimationSources.end(); ++anim_it)
					{
						if (anim_it->second == animation_id)
						{
							anim_found = TRUE;
							break;
						}
					}

					if (!anim_found)
					{
						avatarp->mAnimationSources.insert(LLVOAvatar::AnimationSourceMap::value_type(object_id, animation_id));
						// <FS:Zi> Animation Explorer
						if(avatarp==gAgentAvatarp)
						{
							RecentAnimationList::instance().addAnimation(animation_id,object_id);
						}
						// </FS:Zi>
					}
				}
			}
		}
	}
	else
	{
		for( S32 i = 0; i < num_blocks; i++ )
		{
			mesgsys->getUUIDFast(_PREHASH_AnimationList, _PREHASH_AnimID, animation_id, i);
			mesgsys->getS32Fast(_PREHASH_AnimationList, _PREHASH_AnimSequenceID, anim_sequence_id, i);
			avatarp->mSignaledAnimations[animation_id] = anim_sequence_id;
		}
	}

	if (num_blocks)
	{
		avatarp->processAnimationStateChanges();
	}
}

void process_avatar_appearance(LLMessageSystem *mesgsys, void **user_data)
{
	LLUUID uuid;
	mesgsys->getUUIDFast(_PREHASH_Sender, _PREHASH_ID, uuid);

	LLVOAvatar* avatarp = (LLVOAvatar *)gObjectList.findObject(uuid);
	if (avatarp)
	{
		avatarp->processAvatarAppearance( mesgsys );
	}
	else
	{
		LL_WARNS("Messaging") << "avatar_appearance sent for unknown avatar " << uuid << LL_ENDL;
	}
}

void process_camera_constraint(LLMessageSystem *mesgsys, void **user_data)
{
	//Freeing up the camera movement some more -KC
	if(gSavedSettings.getBOOL("FSIgnoreSimulatorCameraConstraints"))
		return;
	LLVector4 cameraCollidePlane;
	mesgsys->getVector4Fast(_PREHASH_CameraCollidePlane, _PREHASH_Plane, cameraCollidePlane);

	gAgentCamera.setCameraCollidePlane(cameraCollidePlane);
}

void near_sit_object(BOOL success, void *data)
{
	if (success)
	{
		// Send message to sit on object
		gMessageSystem->newMessageFast(_PREHASH_AgentSit);
		gMessageSystem->nextBlockFast(_PREHASH_AgentData);
		gMessageSystem->addUUIDFast(_PREHASH_AgentID, gAgent.getID());
		gMessageSystem->addUUIDFast(_PREHASH_SessionID, gAgent.getSessionID());
		gAgent.sendReliableMessage();
	}
}

void process_avatar_sit_response(LLMessageSystem *mesgsys, void **user_data)
{
	LLVector3 sitPosition;
	LLQuaternion sitRotation;
	LLUUID sitObjectID;
	BOOL use_autopilot;
	mesgsys->getUUIDFast(_PREHASH_SitObject, _PREHASH_ID, sitObjectID);
	mesgsys->getBOOLFast(_PREHASH_SitTransform, _PREHASH_AutoPilot, use_autopilot);
	mesgsys->getVector3Fast(_PREHASH_SitTransform, _PREHASH_SitPosition, sitPosition);
	mesgsys->getQuatFast(_PREHASH_SitTransform, _PREHASH_SitRotation, sitRotation);
	LLVector3 camera_eye;
	mesgsys->getVector3Fast(_PREHASH_SitTransform, _PREHASH_CameraEyeOffset, camera_eye);
	LLVector3 camera_at;
	mesgsys->getVector3Fast(_PREHASH_SitTransform, _PREHASH_CameraAtOffset, camera_at);
	BOOL force_mouselook;
	mesgsys->getBOOLFast(_PREHASH_SitTransform, _PREHASH_ForceMouselook, force_mouselook);

	if (isAgentAvatarValid() && dist_vec_squared(camera_eye, camera_at) > CAMERA_POSITION_THRESHOLD_SQUARED)
	{
		gAgentCamera.setSitCamera(sitObjectID, camera_eye, camera_at);
	}
	
	gAgentCamera.setForceMouselook(force_mouselook);
	// Forcing turning off flying here to prevent flying after pressing "Stand"
	// to stand up from an object. See EXT-1655.
	gAgent.setFlying(FALSE);

	LLViewerObject* object = gObjectList.findObject(sitObjectID);
	if (object)
	{
		LLVector3 sit_spot = object->getPositionAgent() + (sitPosition * object->getRotation());
		if (!use_autopilot || (isAgentAvatarValid() && gAgentAvatarp->isSitting() && gAgentAvatarp->getRoot() == object->getRoot()))
		{
			//we're already sitting on this object, so don't autopilot
		}
		else
		{
			gAgent.startAutoPilotGlobal(gAgent.getPosGlobalFromAgent(sit_spot), "Sit", &sitRotation, near_sit_object, NULL, 0.5f);
		}
	}
	else
	{
		LL_WARNS("Messaging") << "Received sit approval for unknown object " << sitObjectID << LL_ENDL;
	}
}

void process_clear_follow_cam_properties(LLMessageSystem *mesgsys, void **user_data)
{
	LLUUID		source_id;

	mesgsys->getUUIDFast(_PREHASH_ObjectData, _PREHASH_ObjectID, source_id);

	LLFollowCamMgr::removeFollowCamParams(source_id);
}

void process_set_follow_cam_properties(LLMessageSystem *mesgsys, void **user_data)
{
	S32			type;
	F32			value;
	bool		settingPosition = false;
	bool		settingFocus	= false;
	bool		settingFocusOffset = false;
	LLVector3	position;
	LLVector3	focus;
	LLVector3	focus_offset;

	LLUUID		source_id;

	mesgsys->getUUIDFast(_PREHASH_ObjectData, _PREHASH_ObjectID, source_id);

	LLViewerObject* objectp = gObjectList.findObject(source_id);
	if (objectp)
	{
		objectp->setFlagsWithoutUpdate(FLAGS_CAMERA_SOURCE, TRUE);
	}

	S32 num_objects = mesgsys->getNumberOfBlocks("CameraProperty");
	for (S32 block_index = 0; block_index < num_objects; block_index++)
	{
		mesgsys->getS32("CameraProperty", "Type", type, block_index);
		mesgsys->getF32("CameraProperty", "Value", value, block_index);
		switch(type)
		{
		case FOLLOWCAM_PITCH:
			LLFollowCamMgr::setPitch(source_id, value);
			break;
		case FOLLOWCAM_FOCUS_OFFSET_X:
			focus_offset.mV[VX] = value;
			settingFocusOffset = true;
			break;
		case FOLLOWCAM_FOCUS_OFFSET_Y:
			focus_offset.mV[VY] = value;
			settingFocusOffset = true;
			break;
		case FOLLOWCAM_FOCUS_OFFSET_Z:
			focus_offset.mV[VZ] = value;
			settingFocusOffset = true;
			break;
		case FOLLOWCAM_POSITION_LAG:
			LLFollowCamMgr::setPositionLag(source_id, value);
			break;
		case FOLLOWCAM_FOCUS_LAG:
			LLFollowCamMgr::setFocusLag(source_id, value);
			break;
		case FOLLOWCAM_DISTANCE:
			LLFollowCamMgr::setDistance(source_id, value);
			break;
		case FOLLOWCAM_BEHINDNESS_ANGLE:
			LLFollowCamMgr::setBehindnessAngle(source_id, value);
			break;
		case FOLLOWCAM_BEHINDNESS_LAG:
			LLFollowCamMgr::setBehindnessLag(source_id, value);
			break;
		case FOLLOWCAM_POSITION_THRESHOLD:
			LLFollowCamMgr::setPositionThreshold(source_id, value);
			break;
		case FOLLOWCAM_FOCUS_THRESHOLD:
			LLFollowCamMgr::setFocusThreshold(source_id, value);
			break;
		case FOLLOWCAM_ACTIVE:
			//if 1, set using followcam,. 
			LLFollowCamMgr::setCameraActive(source_id, value != 0.f);
			break;
		case FOLLOWCAM_POSITION_X:
			settingPosition = true;
			position.mV[ 0 ] = value;
			break;
		case FOLLOWCAM_POSITION_Y:
			settingPosition = true;
			position.mV[ 1 ] = value;
			break;
		case FOLLOWCAM_POSITION_Z:
			settingPosition = true;
			position.mV[ 2 ] = value;
			break;
		case FOLLOWCAM_FOCUS_X:
			settingFocus = true;
			focus.mV[ 0 ] = value;
			break;
		case FOLLOWCAM_FOCUS_Y:
			settingFocus = true;
			focus.mV[ 1 ] = value;
			break;
		case FOLLOWCAM_FOCUS_Z:
			settingFocus = true;
			focus.mV[ 2 ] = value;
			break;
		case FOLLOWCAM_POSITION_LOCKED:
			LLFollowCamMgr::setPositionLocked(source_id, value != 0.f);
			break;
		case FOLLOWCAM_FOCUS_LOCKED:
			LLFollowCamMgr::setFocusLocked(source_id, value != 0.f);
			break;

		default:
			break;
		}
	}

	if ( settingPosition )
	{
		LLFollowCamMgr::setPosition(source_id, position);
	}
	if ( settingFocus )
	{
		LLFollowCamMgr::setFocus(source_id, focus);
	}
	if ( settingFocusOffset )
	{
		LLFollowCamMgr::setFocusOffset(source_id, focus_offset);
	}
}
//end Ventrella 


// Culled from newsim lltask.cpp
void process_name_value(LLMessageSystem *mesgsys, void **user_data)
{
	std::string	temp_str;
	LLUUID	id;
	S32		i, num_blocks;

	mesgsys->getUUIDFast(_PREHASH_TaskData, _PREHASH_ID, id);

	LLViewerObject* object = gObjectList.findObject(id);

	if (object)
	{
		num_blocks = mesgsys->getNumberOfBlocksFast(_PREHASH_NameValueData);
		for (i = 0; i < num_blocks; i++)
		{
			mesgsys->getStringFast(_PREHASH_NameValueData, _PREHASH_NVPair, temp_str, i);
			LL_INFOS("Messaging") << "Added to object Name Value: " << temp_str << LL_ENDL;
			object->addNVPair(temp_str);
		}
	}
	else
	{
		LL_INFOS("Messaging") << "Can't find object " << id << " to add name value pair" << LL_ENDL;
	}
}

void process_remove_name_value(LLMessageSystem *mesgsys, void **user_data)
{
	std::string	temp_str;
	LLUUID	id;
	S32		i, num_blocks;

	mesgsys->getUUIDFast(_PREHASH_TaskData, _PREHASH_ID, id);

	LLViewerObject* object = gObjectList.findObject(id);

	if (object)
	{
		num_blocks = mesgsys->getNumberOfBlocksFast(_PREHASH_NameValueData);
		for (i = 0; i < num_blocks; i++)
		{
			mesgsys->getStringFast(_PREHASH_NameValueData, _PREHASH_NVPair, temp_str, i);
			LL_INFOS("Messaging") << "Removed from object Name Value: " << temp_str << LL_ENDL;
			object->removeNVPair(temp_str);
		}
	}
	else
	{
		LL_INFOS("Messaging") << "Can't find object " << id << " to remove name value pair" << LL_ENDL;
	}
}

void process_kick_user(LLMessageSystem *msg, void** /*user_data*/)
{
	std::string message;

	msg->getStringFast(_PREHASH_UserInfo, _PREHASH_Reason, message);

	LLAppViewer::instance()->forceDisconnect(message);
}


/*
void process_user_list_reply(LLMessageSystem *msg, void **user_data)
{
	LLUserList::processUserListReply(msg, user_data);
	return;
	char	firstname[MAX_STRING+1];
	char	lastname[MAX_STRING+1];
	U8		status;
	S32		user_count;

	user_count = msg->getNumberOfBlocks("UserBlock");

	for (S32 i = 0; i < user_count; i++)
	{
		msg->getData("UserBlock", i, "FirstName", firstname);
		msg->getData("UserBlock", i, "LastName", lastname);
		msg->getData("UserBlock", i, "Status", &status);

		if (status & 0x01)
		{
			dialog_friends_add_friend(buffer, TRUE);
		}
		else
		{
			dialog_friends_add_friend(buffer, FALSE);
		}
	}

	dialog_friends_done_adding();
}
*/

// this is not handled in processUpdateMessage
/*
void process_time_dilation(LLMessageSystem *msg, void **user_data)
{
	// get the time_dilation
	U16 foo;
	msg->getData("TimeDilation", "TimeDilation", &foo);
	F32 time_dilation = ((F32) foo) / 65535.f;

	// get the pointer to the right region
	U32 ip = msg->getSenderIP();
	U32 port = msg->getSenderPort();
	LLViewerRegion *regionp = LLWorld::getInstance()->getRegion(ip, port);
	if (regionp)
	{
		regionp->setTimeDilation(time_dilation);
	}
}
*/


void process_money_balance_reply( LLMessageSystem* msg, void** )
{
	S32 balance = 0;
	S32 credit = 0;
	S32 committed = 0;
	std::string desc;
	LLUUID tid;

	msg->getUUID("MoneyData", "TransactionID", tid);
	msg->getS32("MoneyData", "MoneyBalance", balance);
	msg->getS32("MoneyData", "SquareMetersCredit", credit);
	msg->getS32("MoneyData", "SquareMetersCommitted", committed);
	msg->getStringFast(_PREHASH_MoneyData, _PREHASH_Description, desc);
// <FS:AW opensim currency support>
//	LL_INFOS("Messaging") << "L$, credit, committed: " << balance << " " << credit << " "
	LL_INFOS("Messaging") << Tea::wrapCurrency("L$, credit, committed: ") << balance << " " << credit << " "
// <FS:AW opensim currency support>
			<< committed << LL_ENDL;

    
	if (gStatusBar)
	{
		gStatusBar->setBalance(balance);
		gStatusBar->setLandCredit(credit);
		gStatusBar->setLandCommitted(committed);
	}

	if (desc.empty()
		|| !gSavedSettings.getBOOL("NotifyMoneyChange"))
	{
		// ...nothing to display
		return;
	}

	// Suppress duplicate messages about the same transaction
	static std::deque<LLUUID> recent;
	if (std::find(recent.rbegin(), recent.rend(), tid) != recent.rend())
	{
		return;
	}

	// Once the 'recent' container gets large enough, chop some
	// off the beginning.
	const U32 MAX_LOOKBACK = 30;
	const S32 POP_FRONT_SIZE = 12;
	if(recent.size() > MAX_LOOKBACK)
	{
		LL_DEBUGS("Messaging") << "Removing oldest transaction records" << LL_ENDL;
		recent.erase(recent.begin(), recent.begin() + POP_FRONT_SIZE);
	}
	//LL_DEBUGS("Messaging") << "Pushing back transaction " << tid << LL_ENDL;
	recent.push_back(tid);

	if (msg->has("TransactionInfo"))
	{
		// ...message has extended info for localization
		process_money_balance_reply_extended(msg);
	}
	else
	{
		// Only old dev grids will not supply the TransactionInfo block,
		// so we can just use the hard-coded English string.
		LLSD args;
		args["MESSAGE"] = desc;
		LLNotificationsUtil::add("SystemMessage", args);
	}
}

static std::string reason_from_transaction_type(S32 transaction_type,
												const std::string& item_desc)
{
	// *NOTE: The keys for the reason strings are unusual because
	// an earlier version of the code used English language strings
	// extracted from hard-coded server English descriptions.
	// Keeping them so we don't have to re-localize them.
	switch (transaction_type)
	{
		case TRANS_OBJECT_SALE:
		{
			LLStringUtil::format_map_t arg;
			arg["ITEM"] = item_desc;
			return LLTrans::getString("for item", arg);
		}
		case TRANS_LAND_SALE:
			return LLTrans::getString("for a parcel of land");
			
		case TRANS_LAND_PASS_SALE:
			return LLTrans::getString("for a land access pass");
			
		case TRANS_GROUP_LAND_DEED:
			return LLTrans::getString("for deeding land");
			
		case TRANS_GROUP_CREATE:
			return LLTrans::getString("to create a group");
			
		case TRANS_GROUP_JOIN:
			return LLTrans::getString("to join a group");
			
		case TRANS_UPLOAD_CHARGE:
			return LLTrans::getString("to upload");

		case TRANS_CLASSIFIED_CHARGE:
			return LLTrans::getString("to publish a classified ad");
			
		// These have no reason to display, but are expected and should not
		// generate warnings
		case TRANS_GIFT:
		case TRANS_PAY_OBJECT:
		case TRANS_OBJECT_PAYS:
			return std::string();

		default:
			LL_WARNS() << "Unknown transaction type " 
				<< transaction_type << LL_ENDL;
			return std::string();
	}
}

static void money_balance_group_notify(const LLUUID& group_id,
									   const std::string& name,
									   bool is_group,
									   std::string notification,
									   LLSD args,
									   LLSD payload)
{
	static LLCachedControl<bool> balance_change_in_chat(gSavedSettings, "FSPaymentInfoInChat");

	if (balance_change_in_chat)
	{
		LLChat chat;
		chat.mText = args["SLURLMESSAGE"].asString();
		chat.mSourceType = CHAT_SOURCE_SYSTEM;
		LLSD chat_args;
		chat_args["money_tracker"] = true;
		chat_args["console_message"] = llformat(args["MESSAGE"].asString().c_str(), name.c_str());
		LLNotificationsUI::LLNotificationManager::instance().onChat(chat, chat_args);
	}
	else
	{
		// Message uses name SLURLs, don't actually have to substitute in
		// the name.  We're just making sure it's available.
		// Notification is either PaymentReceived or PaymentSent
		LLNotificationsUtil::add(notification, args, payload);
	}
}

static void money_balance_avatar_notify(const LLUUID& agent_id,
										const LLAvatarName& av_name,
									   	std::string notification,
									   	LLSD args,
									   	LLSD payload)
{
	static LLCachedControl<bool> balance_change_in_chat(gSavedSettings, "FSPaymentInfoInChat");

	if (balance_change_in_chat)
	{
		LLChat chat;
		chat.mText = args["SLURLMESSAGE"].asString();
		chat.mSourceType = CHAT_SOURCE_SYSTEM;
		LLSD chat_args;
		chat_args["money_tracker"] = true;
		chat_args["console_message"] = llformat(args["MESSAGE"].asString().c_str(), av_name.getCompleteName().c_str());
		LLNotificationsUI::LLNotificationManager::instance().onChat(chat, chat_args);
	}
	else
	{
		// Message uses name SLURLs, don't actually have to substitute in
		// the name.  We're just making sure it's available.
		// Notification is either PaymentReceived or PaymentSent
		LLNotificationsUtil::add(notification, args, payload);
	}
}

static void process_money_balance_reply_extended(LLMessageSystem* msg)
{
    // Added in server 1.40 and viewer 2.1, support for localization
    // and agent ids for name lookup.
    S32 transaction_type = 0;
    LLUUID source_id;
	BOOL is_source_group = FALSE;
    LLUUID dest_id;
	BOOL is_dest_group = FALSE;
    S32 amount = 0;
    std::string item_description;
	BOOL success = FALSE;
	// <FS:Ansariel> If we output to chat history and probably console,
	//               don't create an SLURL for the name or we will end
	//               up with a SLURL in the console
	static LLCachedControl<bool> balance_change_in_chat(gSavedSettings, "FSPaymentInfoInChat");

    msg->getS32("TransactionInfo", "TransactionType", transaction_type);
    msg->getUUID("TransactionInfo", "SourceID", source_id);
	msg->getBOOL("TransactionInfo", "IsSourceGroup", is_source_group);
    msg->getUUID("TransactionInfo", "DestID", dest_id);
	msg->getBOOL("TransactionInfo", "IsDestGroup", is_dest_group);
    msg->getS32("TransactionInfo", "Amount", amount);
    msg->getString("TransactionInfo", "ItemDescription", item_description);
	msg->getBOOL("MoneyData", "TransactionSuccess", success);
    LL_INFOS("Money") << "MoneyBalanceReply source " << source_id 
		<< " dest " << dest_id
		<< " type " << transaction_type
		<< " item " << item_description << LL_ENDL;

	if (source_id.isNull() && dest_id.isNull())
	{
		// this is a pure balance update, no notification required
		return;
	}

	std::string source_slurl;
	if (is_source_group)
	{
		source_slurl =
			LLSLURL( "group", source_id, "inspect").getSLURLString();
	}
	else
	{
		//source_slurl =LLSLURL( "agent", source_id, "completename").getSLURLString();
		source_slurl =LLSLURL( "agent", source_id, "inspect").getSLURLString();
	}

	std::string dest_slurl;
	if (is_dest_group)
	{
		dest_slurl =
			LLSLURL( "group", dest_id, "inspect").getSLURLString();
	}
	else
	{
		//dest_slurl = LLSLURL( "agent", dest_id, "completename").getSLURLString();
		dest_slurl = LLSLURL( "agent", dest_id, "inspect").getSLURLString();
	}

	std::string reason =
		reason_from_transaction_type(transaction_type, item_description);
	
	LLStringUtil::format_map_t args;
	args["REASON"] = reason; // could be empty
	args["AMOUNT"] = llformat("%d", amount);
	
	// Need to delay until name looked up, so need to know whether or not
	// is group
	bool is_name_group = false;
	LLUUID name_id;
	std::string message;
	std::string notification;
	LLSD final_args;
	LLSD payload;
	
	bool you_paid_someone = (source_id == gAgentID);
	if (you_paid_someone)
	{
		args["NAME"] = balance_change_in_chat ? "%s" : dest_slurl;
		is_name_group = is_dest_group;
		name_id = dest_id;
		if (!reason.empty())
		{
			if (dest_id.notNull())
			{
				// <FS:Ansariel> FIRE-6901: Payment notifications show wrong message
				//message = LLTrans::getString("you_paid_ldollars", args);
				message = success ? LLTrans::getString("you_paid_ldollars", args) :
									LLTrans::getString("you_paid_failure_ldollars", args);
				// </FS:Ansariel>
			}
			else
			{
				// transaction fee to the system, eg, to create a group
				// <FS:Ansariel> FIRE-6901: Payment notifications show wrong message
				//message = LLTrans::getString("you_paid_ldollars_no_name", args);
				message = success ? LLTrans::getString("you_paid_ldollars_no_name", args) :
									LLTrans::getString("you_paid_failure_ldollars_no_name", args);
				// </FS:Ansariel>
			}
		}
		else
		{
			if (dest_id.notNull())
			{
				// <FS:Ansariel> FIRE-6901: Payment notifications show wrong message
				//message = LLTrans::getString("you_paid_ldollars_no_reason", args);
				message = success ? LLTrans::getString("you_paid_ldollars_no_reason", args) :
									LLTrans::getString("you_paid_failure_ldollars_no_reason", args);
				// </FS:Ansariel>
			}
			else
			{
				// no target, no reason, you just paid money
				// <FS:Ansariel> FIRE-6901: Payment notifications show wrong message
				//message = LLTrans::getString("you_paid_ldollars_no_info", args);
				message = success ? LLTrans::getString("you_paid_ldollars_no_info", args) :
									LLTrans::getString("you_paid_failure_ldollars_no_info", args);
				// </FS:Ansariel>
			}
		}
		
		final_args["MESSAGE"] = message;
		notification = "PaymentSent";

		// <FS:AO> Additionally, always add a SLURL-enabled form.
		args["NAME"] = dest_slurl;
		is_name_group = is_dest_group;
		name_id = dest_id;
		if (!reason.empty())
		{
			if (dest_id.notNull())
			{
				message = success ? LLTrans::getString("you_paid_ldollars", args) :
									LLTrans::getString("you_paid_failure_ldollars", args);
			}
			else
			{
				// transaction fee to the system, eg, to create a group
				message = success ? LLTrans::getString("you_paid_ldollars_no_name", args) :
									LLTrans::getString("you_paid_failure_ldollars_no_name", args);
			}
		}
		else
		{
			if (dest_id.notNull())
			{
				message = success ? LLTrans::getString("you_paid_ldollars_no_reason", args) :
									LLTrans::getString("you_paid_failure_ldollars_no_reason", args);
			}
			else
			{
				// no target, no reason, you just paid money
				message = success ? LLTrans::getString("you_paid_ldollars_no_info", args) :
									LLTrans::getString("you_paid_failure_ldollars_no_info", args);
			}
		}
		final_args["SLURLMESSAGE"] = message;
		notification = success ? "PaymentSent" : "PaymentFailure";
	}
	else 
	{
		// ...someone paid you
		args["NAME"] = balance_change_in_chat ? "%s" : source_slurl;
		is_name_group = is_source_group;
		name_id = source_id;
		if (!reason.empty())
		{
			message = LLTrans::getString("paid_you_ldollars", args);
		}
		else 
		{
			message = LLTrans::getString("paid_you_ldollars_no_reason", args);
		}
		final_args["MESSAGE"] = message;
		
		// make notification loggable
		payload["from_id"] = source_id;
		notification = "PaymentReceived";
		
		// <FS:AO> Additionally, always add a SLURL-enabled form.
		args["NAME"] = source_slurl;
		is_name_group = is_source_group;
		name_id = source_id;
		if (!reason.empty())
		{
			message = LLTrans::getString("paid_you_ldollars", args);
		}
		else 
		{
			message = LLTrans::getString("paid_you_ldollars_no_reason", args);
		}
		final_args["SLURLMESSAGE"] = message;
		// </FS:AO>
	}

	// <FS:Ansariel> TipTracker Support
	FSMoneyTracker* tipTracker = LLFloaterReg::getTypedInstance<FSMoneyTracker>("money_tracker");
	if ((tipTracker->isShown() || tipTracker->isMinimized()) || gSavedSettings.getBOOL("FSAlwaysTrackPayments"))
	{
		tipTracker->addPayment(name_id, is_name_group, amount, !you_paid_someone);
	}
	// </FS:Ansariel>>

	// Despite using SLURLs, wait until the name is available before
	// showing the notification, otherwise the UI layout is strange and
	// the user sees a "Loading..." message
	if (is_name_group)
	{
		gCacheName->getGroup(name_id,
						boost::bind(&money_balance_group_notify,
									_1, _2, _3,
									notification, final_args, payload));
	}
	else 
	{
		LLAvatarNameCache::get(name_id, boost::bind(&money_balance_avatar_notify, _1, _2, notification, final_args, payload));										   
	}
}

bool handle_prompt_for_maturity_level_change_callback(const LLSD& notification, const LLSD& response)
{
	S32 option = LLNotificationsUtil::getSelectedOption(notification, response);

	if (0 == option)
	{
		// set the preference to the maturity of the region we're calling
		U8 preferredMaturity = static_cast<U8>(notification["payload"]["_region_access"].asInteger());
		gSavedSettings.setU32("PreferredMaturity", static_cast<U32>(preferredMaturity));
	}

	return false;
}

bool handle_prompt_for_maturity_level_change_and_reteleport_callback(const LLSD& notification, const LLSD& response)
{
	S32 option = LLNotificationsUtil::getSelectedOption(notification, response);
	
	if (0 == option)
	{
		// set the preference to the maturity of the region we're calling
		U8 preferredMaturity = static_cast<U8>(notification["payload"]["_region_access"].asInteger());
		gSavedSettings.setU32("PreferredMaturity", static_cast<U32>(preferredMaturity));
		gAgent.setMaturityRatingChangeDuringTeleport(preferredMaturity);
		gAgent.restartFailedTeleportRequest();
	}
	else
	{
		gAgent.clearTeleportRequest();
	}
	
	return false;
}

// some of the server notifications need special handling. This is where we do that.
bool handle_special_notification(std::string notificationID, LLSD& llsdBlock)
{
	bool returnValue = false;
	if(llsdBlock.has("_region_access"))
	{
		U8 regionAccess = static_cast<U8>(llsdBlock["_region_access"].asInteger());
		std::string regionMaturity = LLViewerRegion::accessToString(regionAccess);
		LLStringUtil::toLower(regionMaturity);
		llsdBlock["REGIONMATURITY"] = regionMaturity;
		LLNotificationPtr maturityLevelNotification;
		std::string notifySuffix = "_Notify";
		if (regionAccess == SIM_ACCESS_MATURE)
		{
			if (gAgent.isTeen())
			{
				gAgent.clearTeleportRequest();
				maturityLevelNotification = LLNotificationsUtil::add(notificationID+"_AdultsOnlyContent", llsdBlock);
				returnValue = true;

				notifySuffix = "_NotifyAdultsOnly";
			}
			else if (gAgent.prefersPG())
			{
				maturityLevelNotification = LLNotificationsUtil::add(notificationID+"_Change", llsdBlock, llsdBlock, handle_prompt_for_maturity_level_change_callback);
				returnValue = true;
			}
			else if (LLStringUtil::compareStrings(notificationID, "RegionEntryAccessBlocked") == 0)
			{
				maturityLevelNotification = LLNotificationsUtil::add(notificationID+"_PreferencesOutOfSync", llsdBlock, llsdBlock);
				returnValue = true;
			}
		}
		else if (regionAccess == SIM_ACCESS_ADULT)
		{
			if (!gAgent.isAdult())
			{
				gAgent.clearTeleportRequest();
				maturityLevelNotification = LLNotificationsUtil::add(notificationID+"_AdultsOnlyContent", llsdBlock);
				returnValue = true;

				notifySuffix = "_NotifyAdultsOnly";
			}
			else if (gAgent.prefersPG() || gAgent.prefersMature())
			{
				maturityLevelNotification = LLNotificationsUtil::add(notificationID+"_Change", llsdBlock, llsdBlock, handle_prompt_for_maturity_level_change_callback);
				returnValue = true;
			}
			else if (LLStringUtil::compareStrings(notificationID, "RegionEntryAccessBlocked") == 0)
			{
				maturityLevelNotification = LLNotificationsUtil::add(notificationID+"_PreferencesOutOfSync", llsdBlock, llsdBlock);
				returnValue = true;
			}
		}

		if ((maturityLevelNotification == NULL) || maturityLevelNotification->isIgnored())
		{
			// Given a simple notification if no maturityLevelNotification is set or it is ignore
			LLNotificationsUtil::add(notificationID + notifySuffix, llsdBlock);
		}
	}

	return returnValue;
}

bool handle_trusted_experiences_notification(const LLSD& llsdBlock)
{
	if(llsdBlock.has("trusted_experiences"))
	{
		std::ostringstream str;
		const LLSD& experiences = llsdBlock["trusted_experiences"];
		LLSD::array_const_iterator it = experiences.beginArray();
		for(/**/; it != experiences.endArray(); ++it)
		{
			str<<LLSLURL("experience", it->asUUID(), "profile").getSLURLString() << "\n";
		}
		std::string str_list = str.str();
		if(!str_list.empty())
		{
			LLNotificationsUtil::add("TrustedExperiencesAvailable", LLSD::emptyMap().with("EXPERIENCE_LIST", (LLSD)str_list));
			return true;
		}
	}
	return false;
}

// some of the server notifications need special handling. This is where we do that.
bool handle_teleport_access_blocked(LLSD& llsdBlock, const std::string & notificationID, const std::string & defaultMessage)
{
	bool returnValue = false;
	if(llsdBlock.has("_region_access"))
	{
		U8 regionAccess = static_cast<U8>(llsdBlock["_region_access"].asInteger());
		std::string regionMaturity = LLViewerRegion::accessToString(regionAccess);
		LLStringUtil::toLower(regionMaturity);
		llsdBlock["REGIONMATURITY"] = regionMaturity;

		LLNotificationPtr tp_failure_notification;
		std::string notifySuffix;

		if (notificationID == std::string("TeleportEntryAccessBlocked"))
		{
			notifySuffix = "_Notify";
			if (regionAccess == SIM_ACCESS_MATURE)
			{
				if (gAgent.isTeen())
				{
					gAgent.clearTeleportRequest();
					tp_failure_notification = LLNotificationsUtil::add(notificationID+"_AdultsOnlyContent", llsdBlock);
					returnValue = true;

					notifySuffix = "_NotifyAdultsOnly";
				}
				else if (gAgent.prefersPG())
				{
					if (gAgent.hasRestartableFailedTeleportRequest())
					{
						tp_failure_notification = LLNotificationsUtil::add(notificationID+"_ChangeAndReTeleport", llsdBlock, llsdBlock, handle_prompt_for_maturity_level_change_and_reteleport_callback);
						returnValue = true;
					}
					else
					{
						gAgent.clearTeleportRequest();
						tp_failure_notification = LLNotificationsUtil::add(notificationID+"_Change", llsdBlock, llsdBlock, handle_prompt_for_maturity_level_change_callback);
						returnValue = true;
					}
				}
				else
				{
					gAgent.clearTeleportRequest();
					tp_failure_notification = LLNotificationsUtil::add(notificationID+"_PreferencesOutOfSync", llsdBlock, llsdBlock, handle_prompt_for_maturity_level_change_callback);
					returnValue = true;
				}
			}
			else if (regionAccess == SIM_ACCESS_ADULT)
			{
				if (!gAgent.isAdult())
				{
					gAgent.clearTeleportRequest();
					tp_failure_notification = LLNotificationsUtil::add(notificationID+"_AdultsOnlyContent", llsdBlock);
					returnValue = true;

					notifySuffix = "_NotifyAdultsOnly";
				}
				else if (gAgent.prefersPG() || gAgent.prefersMature())
				{
					if (gAgent.hasRestartableFailedTeleportRequest())
					{
						tp_failure_notification = LLNotificationsUtil::add(notificationID+"_ChangeAndReTeleport", llsdBlock, llsdBlock, handle_prompt_for_maturity_level_change_and_reteleport_callback);
						returnValue = true;
					}
					else
					{
						gAgent.clearTeleportRequest();
						tp_failure_notification = LLNotificationsUtil::add(notificationID+"_Change", llsdBlock, llsdBlock, handle_prompt_for_maturity_level_change_callback);
						returnValue = true;
					}
				}
				else
				{
					gAgent.clearTeleportRequest();
					tp_failure_notification = LLNotificationsUtil::add(notificationID+"_PreferencesOutOfSync", llsdBlock, llsdBlock, handle_prompt_for_maturity_level_change_callback);
					returnValue = true;
				}
			}
		}		// End of special handling for "TeleportEntryAccessBlocked"
		else
		{	// Normal case, no message munging
			gAgent.clearTeleportRequest();
			if (LLNotifications::getInstance()->templateExists(notificationID))
			{
				tp_failure_notification = LLNotificationsUtil::add(notificationID, llsdBlock, llsdBlock);
			}
			else
			{
				llsdBlock["MESSAGE"] = defaultMessage;
				tp_failure_notification = LLNotificationsUtil::add("GenericAlertOK", llsdBlock);
			}
			returnValue = true;
		}

		if ((tp_failure_notification == NULL) || tp_failure_notification->isIgnored())
		{
			// Given a simple notification if no tp_failure_notification is set or it is ignore
			LLNotificationsUtil::add(notificationID + notifySuffix, llsdBlock);
		}
	}

	handle_trusted_experiences_notification(llsdBlock);
	return returnValue;
}

bool attempt_standard_notification(LLMessageSystem* msgsystem)
{
	// if we have additional alert data
	if (msgsystem->has(_PREHASH_AlertInfo) && msgsystem->getNumberOfBlocksFast(_PREHASH_AlertInfo) > 0)
	{
		// notification was specified using the new mechanism, so we can just handle it here
		std::string notificationID;
		msgsystem->getStringFast(_PREHASH_AlertInfo, _PREHASH_Message, notificationID);
		if (!LLNotifications::getInstance()->templateExists(notificationID))
		{
			return false;
		}

		std::string llsdRaw;
		LLSD llsdBlock;
		// <FS:Ansariel> Remove dupe call
		//msgsystem->getStringFast(_PREHASH_AlertInfo, _PREHASH_Message, notificationID);
		msgsystem->getStringFast(_PREHASH_AlertInfo, _PREHASH_ExtraParams, llsdRaw);
		if (llsdRaw.length())
		{
			std::istringstream llsdData(llsdRaw);
			if (!LLSDSerialize::deserialize(llsdBlock, llsdData, llsdRaw.length()))
			{
				LL_WARNS() << "attempt_standard_notification: Attempted to read notification parameter data into LLSD but failed:" << llsdRaw << LL_ENDL;
			}
		}
<<<<<<< HEAD

=======
		

		handle_trusted_experiences_notification(llsdBlock);
		
>>>>>>> 3aeb346b
		if (
			(notificationID == "RegionEntryAccessBlocked") ||
			(notificationID == "LandClaimAccessBlocked") ||
			(notificationID == "LandBuyAccessBlocked")

		   )
		{
			/*---------------------------------------------------------------------
			 (Commented so a grep will find the notification strings, since
			 we construct them on the fly; if you add additional notifications,
			 please update the comment.)
			 
			 Could throw any of the following notifications:
			 
				RegionEntryAccessBlocked
				RegionEntryAccessBlocked_Notify
				RegionEntryAccessBlocked_NotifyAdultsOnly
				RegionEntryAccessBlocked_Change
				RegionEntryAccessBlocked_AdultsOnlyContent
				RegionEntryAccessBlocked_ChangeAndReTeleport
				LandClaimAccessBlocked 
				LandClaimAccessBlocked_Notify 
				LandClaimAccessBlocked_NotifyAdultsOnly
				LandClaimAccessBlocked_Change 
				LandClaimAccessBlocked_AdultsOnlyContent 
				LandBuyAccessBlocked
				LandBuyAccessBlocked_Notify
				LandBuyAccessBlocked_NotifyAdultsOnly
				LandBuyAccessBlocked_Change
				LandBuyAccessBlocked_AdultsOnlyContent
			 
			-----------------------------------------------------------------------*/ 
			if (handle_special_notification(notificationID, llsdBlock))
			{
				return true;
			}
		}
		// HACK -- handle callbacks for specific alerts.
		if( notificationID == "HomePositionSet" )
		{
			// save the home location image to disk
			std::string snap_filename = gDirUtilp->getLindenUserDir();
			snap_filename += gDirUtilp->getDirDelimiter();
			snap_filename += SCREEN_HOME_FILENAME;
			gViewerWindow->saveSnapshot(snap_filename, gViewerWindow->getWindowWidthRaw(), gViewerWindow->getWindowHeightRaw(), FALSE, FALSE);
		}
		
		if (notificationID == "RegionRestartMinutes" ||
			notificationID == "RegionRestartSeconds")
		{
			S32 seconds;
			if (notificationID == "RegionRestartMinutes")
			{
				seconds = 60 * static_cast<S32>(llsdBlock["MINUTES"].asInteger());
			}
			else
			{
				seconds = static_cast<S32>(llsdBlock["SECONDS"].asInteger());
			}

			// <FS:Ansariel> Optional new region restart notification
			if (!gSavedSettings.getBOOL("FSUseNewRegionRestartNotification"))
			{
				notificationID += "Toast";
			}
			else
			{
			// </FS:Ansariel>
			LLFloaterRegionRestarting* floaterp = LLFloaterReg::findTypedInstance<LLFloaterRegionRestarting>("region_restarting");

			if (floaterp)
			{
				LLFloaterRegionRestarting::updateTime(seconds);
			}
			else
			{
				LLSD params;
				params["NAME"] = llsdBlock["NAME"];
				params["SECONDS"] = (LLSD::Integer)seconds;
				LLFloaterRegionRestarting* restarting_floater = dynamic_cast<LLFloaterRegionRestarting*>(LLFloaterReg::showInstance("region_restarting", params));
				if(restarting_floater)
				{
					restarting_floater->center();
				}
			}
			// <FS:Ansariel> Optional new region restart notification
			}
			// </FS:Ansariel>

			make_ui_sound("UISndRestart");
			reportToNearbyChat(LLTrans::getString("FSRegionRestartInLocalChat")); // <FS:PP> FIRE-6307: Region restart notices in local chat
		}

		// <FS:Ansariel> FIRE-9858: Kill annoying "Autopilot canceled" toast
		if (notificationID == "AutopilotCanceled")
		{
			return true;
		}
		// </FS:Ansariel>
// <FS:CR> FIRE-9696 - Moved detection of HomePositionSet Alert hack to here where it's actually found now
		if (notificationID == "HomePositionSet")
		{
			// save the home location image to disk
			std::string snap_filename = gDirUtilp->getLindenUserDir();
			snap_filename += gDirUtilp->getDirDelimiter();
			snap_filename += SCREEN_HOME_FILENAME;
			if (gViewerWindow->saveSnapshot(snap_filename, gViewerWindow->getWindowWidthRaw(), gViewerWindow->getWindowHeightRaw(), FALSE, FALSE))
			{
				LL_INFOS() << SCREEN_HOME_FILENAME << " saved successfully." << LL_ENDL;
			}
			else
			{
				LL_WARNS() << SCREEN_HOME_FILENAME << " could not be saved." << LL_ENDL;
			}
		}
// </FS:CR>
		
		LLNotificationsUtil::add(notificationID, llsdBlock);
		return true;
	}	
	return false;
}


static void process_special_alert_messages(const std::string & message)
{
	// Do special handling for alert messages.   This is a legacy hack, and any actual displayed
	// text should be altered in the notifications.xml files.
	if ( message == "You died and have been teleported to your home location")
	{
		add(LLStatViewer::KILLED, 1);
	}
	else if( message == "Home position set." )
	{
		// save the home location image to disk
		std::string snap_filename = gDirUtilp->getLindenUserDir();
		snap_filename += gDirUtilp->getDirDelimiter();
		snap_filename += SCREEN_HOME_FILENAME;
		gViewerWindow->saveSnapshot(snap_filename, gViewerWindow->getWindowWidthRaw(), gViewerWindow->getWindowHeightRaw(), FALSE, FALSE);
	}
}



void process_agent_alert_message(LLMessageSystem* msgsystem, void** user_data)
{
	// make sure the cursor is back to the usual default since the
	// alert is probably due to some kind of error.
	gViewerWindow->getWindow()->resetBusyCount();
	
	std::string message;
	msgsystem->getStringFast(_PREHASH_AlertData, _PREHASH_Message, message);

	process_special_alert_messages(message);

	if (!attempt_standard_notification(msgsystem))
	{
		BOOL modal = FALSE;
		msgsystem->getBOOL("AlertData", "Modal", modal);
		process_alert_core(message, modal);
	}
}

// The only difference between this routine and the previous is the fact that
// for this routine, the modal parameter is always false. Sadly, for the message
// handled by this routine, there is no "Modal" parameter on the message, and
// there's no API to tell if a message has the given parameter or not.
// So we can't handle the messages with the same handler.
void process_alert_message(LLMessageSystem *msgsystem, void **user_data)
{
	// make sure the cursor is back to the usual default since the
	// alert is probably due to some kind of error.
	gViewerWindow->getWindow()->resetBusyCount();
		
	std::string message;
	msgsystem->getStringFast(_PREHASH_AlertData, _PREHASH_Message, message);
	process_special_alert_messages(message);

	if (!attempt_standard_notification(msgsystem))
	{
		BOOL modal = FALSE;
		process_alert_core(message, modal);
	}
}

bool handle_not_age_verified_alert(const std::string &pAlertName)
{
	LLNotificationPtr notification = LLNotificationsUtil::add(pAlertName);
	if ((notification == NULL) || notification->isIgnored())
	{
		LLNotificationsUtil::add(pAlertName + "_Notify");
	}

	return true;
}

bool handle_special_alerts(const std::string &pAlertName)
{
	bool isHandled = false;
	if (LLStringUtil::compareStrings(pAlertName, "NotAgeVerified") == 0)
	{
		
		isHandled = handle_not_age_verified_alert(pAlertName);
	}

	return isHandled;
}

void process_alert_core(const std::string& message, BOOL modal)
{
	const std::string ALERT_PREFIX("ALERT: ");
	const std::string NOTIFY_PREFIX("NOTIFY: ");
	if (message.find(ALERT_PREFIX) == 0)
	{
		// Allow the server to spawn a named alert so that server alerts can be
		// translated out of English.
		std::string alert_name(message.substr(ALERT_PREFIX.length()));
		if (!handle_special_alerts(alert_name))
		{
		LLNotificationsUtil::add(alert_name);
	}
	}
	else if (message.find(NOTIFY_PREFIX) == 0)
	{
		// Allow the server to spawn a named notification so that server notifications can be
		// translated out of English.
		std::string notify_name(message.substr(NOTIFY_PREFIX.length()));
		LLNotificationsUtil::add(notify_name);
	}
	else if (message[0] == '/')
	{
		// System message is important, show in upper-right box not tip
		std::string text(message.substr(1));
		LLSD args;

		// <FS:Ansariel> Let's hope this works for OpenSim...
		bool is_region_restart = false;
		S32 seconds = 0;
		if (text.substr(0,17) == "RESTART_X_MINUTES")
		{
			S32 mins = 0;
			LLStringUtil::convertToS32(text.substr(18), mins);
			seconds = mins * 60;
			is_region_restart = true;

			if (!gSavedSettings.getBOOL("FSUseNewRegionRestartNotification"))
			{
				LLSD args;
				args["MINUTES"] = llformat("%d", mins);
				LLNotificationsUtil::add("RegionRestartMinutesToast", args);
			}
		}
		else if (text.substr(0,17) == "RESTART_X_SECONDS")
		{
			LLStringUtil::convertToS32(text.substr(18), seconds);
			is_region_restart = true;

			if (!gSavedSettings.getBOOL("FSUseNewRegionRestartNotification"))
			{
				LLSD args;
				args["SECONDS"] = llformat("%d", seconds);
				LLNotificationsUtil::add("RegionRestartSecondsToast", args);
			}
		}
		if (is_region_restart)
		{
			if (gSavedSettings.getBOOL("FSUseNewRegionRestartNotification"))
			{
				LLFloaterRegionRestarting* floaterp = LLFloaterReg::findTypedInstance<LLFloaterRegionRestarting>("region_restarting");

				if (floaterp)
				{
					LLFloaterRegionRestarting::updateTime(seconds);
				}
				else
				{
					std::string region_name;
					if (gAgent.getRegion())
					{
						region_name = gAgent.getRegion()->getName();
					}
					else
					{
						region_name = LLTrans::getString("Unknown");
					}
					LLSD params;
					params["NAME"] = region_name;
					params["SECONDS"] = (LLSD::Integer)seconds;
					LLFloaterRegionRestarting* restarting_floater = dynamic_cast<LLFloaterRegionRestarting*>(LLFloaterReg::showInstance("region_restarting", params));
					if(restarting_floater)
					{
						restarting_floater->center();
					}
				}
			}

			make_ui_sound("UISndRestartOpenSim");
			reportToNearbyChat(LLTrans::getString("FSRegionRestartInLocalChat")); // <FS:PP> FIRE-6307: Region restart notices in local chat
			return;
		}
		// </FS:Ansariel>

		// *NOTE: If the text from the server ever changes this line will need to be adjusted.
		std::string restart_cancelled = "Region restart cancelled.";
		if (text.substr(0, restart_cancelled.length()) == restart_cancelled)
		{
			LLFloaterRegionRestarting::close();
		}

<<<<<<< HEAD
		std::string new_msg =LLNotifications::instance().getGlobalString(text);
// [RLVa:KB] - Checked: 2012-02-07 (RLVa-1.4.5) | Added: RLVa-1.4.5
		if ( (new_msg == text) && (rlv_handler_t::isEnabled()) )
		{
			if (gRlvHandler.hasBehaviour(RLV_BHVR_SHOWLOC))
				RlvUtil::filterLocation(new_msg);
			if (gRlvHandler.hasBehaviour(RLV_BHVR_SHOWNAMES))
				RlvUtil::filterNames(new_msg);
		}
// [/RLVa:KB]
		args["MESSAGE"] = new_msg;
		LLNotificationsUtil::add("SystemMessage", args);
	}
=======
			std::string new_msg =LLNotifications::instance().getGlobalString(text);
			args["MESSAGE"] = new_msg;
			LLNotificationsUtil::add("SystemMessage", args);
		}
>>>>>>> 3aeb346b
	else if (modal)
	{
		LLSD args;
		std::string new_msg =LLNotifications::instance().getGlobalString(message);
// [RLVa:KB] - Checked: 2012-02-07 (RLVa-1.4.5) | Added: RLVa-1.4.5
		if ( (new_msg == message) && (rlv_handler_t::isEnabled()) )
		{
			if (gRlvHandler.hasBehaviour(RLV_BHVR_SHOWLOC))
				RlvUtil::filterLocation(new_msg);
			if (gRlvHandler.hasBehaviour(RLV_BHVR_SHOWNAMES))
				RlvUtil::filterNames(new_msg);
		}
// [/RLVa:KB]
		args["ERROR_MESSAGE"] = new_msg;
		LLNotificationsUtil::add("ErrorMessage", args);
	}
	else
	{
		// Hack fix for EXP-623 (blame fix on RN :)) to avoid a sim deploy
		const std::string AUTOPILOT_CANCELED_MSG("Autopilot canceled");
		if (message.find(AUTOPILOT_CANCELED_MSG) == std::string::npos )
		{
			LLSD args;
			std::string new_msg =LLNotifications::instance().getGlobalString(message);

			std::string localized_msg;
			bool is_message_localized = LLTrans::findString(localized_msg, new_msg);

// [RLVa:KB] - Checked: 2012-02-07 (RLVa-1.4.5) | Added: RLVa-1.4.5
			if ( (new_msg == message) && (rlv_handler_t::isEnabled()) )
			{
				if (gRlvHandler.hasBehaviour(RLV_BHVR_SHOWLOC))
					RlvUtil::filterLocation(new_msg);
				if (gRlvHandler.hasBehaviour(RLV_BHVR_SHOWNAMES))
					RlvUtil::filterNames(new_msg);
			}
// [/RLVa:KB]

			args["MESSAGE"] = is_message_localized ? localized_msg : new_msg;
			LLNotificationsUtil::add("SystemMessageTip", args);
		}
	}
}

mean_collision_list_t				gMeanCollisionList;
time_t								gLastDisplayedTime = 0;

void handle_show_mean_events(void *)
{
	LLFloaterReg::showInstance("bumps");
	//LLFloaterBump::showInstance();
}

void mean_name_callback(const LLUUID &id, const std::string& full_name, bool is_group)
{
	static const U32 max_collision_list_size = 20;
	if (gMeanCollisionList.size() > max_collision_list_size)
	{
		mean_collision_list_t::iterator iter = gMeanCollisionList.begin();
		for (U32 i=0; i<max_collision_list_size; i++) iter++;
		for_each(iter, gMeanCollisionList.end(), DeletePointer());
		gMeanCollisionList.erase(iter, gMeanCollisionList.end());
	}

	for (mean_collision_list_t::iterator iter = gMeanCollisionList.begin();
		 iter != gMeanCollisionList.end(); ++iter)
	{
		LLMeanCollisionData *mcd = *iter;
		if (mcd->mPerp == id)
		{
			mcd->mFullName = full_name;
		}
	}
	// <FS:Ansariel> Instant bump list floater update
	LLFloaterBump* floater = LLFloaterReg::findTypedInstance<LLFloaterBump>("bumps");
	if (floater)
	{
		floater->setDirty();
	}
	// </FS:Ansariel>
}

void process_mean_collision_alert_message(LLMessageSystem *msgsystem, void **user_data)
{
	if (gAgent.inPrelude())
	{
		// In prelude, bumping is OK.  This dialog is rather confusing to 
		// newbies, so we don't show it.  Drop the packet on the floor.
		return;
	}

	// make sure the cursor is back to the usual default since the
	// alert is probably due to some kind of error.
	gViewerWindow->getWindow()->resetBusyCount();

	LLUUID perp;
	U32	   time;
	U8	   u8type;
	EMeanCollisionType	   type;
	F32    mag;

	S32 i, num = msgsystem->getNumberOfBlocks(_PREHASH_MeanCollision);

	for (i = 0; i < num; i++)
	{
		msgsystem->getUUIDFast(_PREHASH_MeanCollision, _PREHASH_Perp, perp);
		msgsystem->getU32Fast(_PREHASH_MeanCollision, _PREHASH_Time, time);
		msgsystem->getF32Fast(_PREHASH_MeanCollision, _PREHASH_Mag, mag);
		msgsystem->getU8Fast(_PREHASH_MeanCollision, _PREHASH_Type, u8type);

		type = (EMeanCollisionType)u8type;

		// <FS:Ansariel> Nearby Chat Collision Messages
		if (gSavedSettings.getBOOL("FSCollisionMessagesInChat"))
		{
			std::string action;
			LLStringUtil::format_map_t args;
			args["NAME"] = llformat("secondlife:///app/agent/%s/inspect", perp.asString().c_str());

			switch (type)
			{
				case MEAN_BUMP:
					action = LLTrans::getString("Collision_Bump", args);
					break;
				case MEAN_LLPUSHOBJECT:
					action = LLTrans::getString("Collision_PushObject", args);
					break;
				case MEAN_SELECTED_OBJECT_COLLIDE:
					action = LLTrans::getString("Collision_ObjectCollide", args);
					break;
				case MEAN_SCRIPTED_OBJECT_COLLIDE:
					action = LLTrans::getString("Collision_ScriptedObject", args);
					break;
				case MEAN_PHYSICAL_OBJECT_COLLIDE:
					action = LLTrans::getString("Collision_PhysicalObject", args);
					break;
				default:
					action = LLTrans::getString("Collision_UnknownType", args);
					return;
			}
			reportToNearbyChat(action);
		}
		// </FS:Ansariel> Nearby Chat Collision Messages
		// <FS:Ansariel> Report Collision Messages to scripts
		if (gSavedSettings.getBOOL("FSReportCollisionMessages"))
		{
			std::string collision_data = llformat("%s,%.2f,%d", perp.asString().c_str(), mag, u8type);

			LLMessageSystem* msgs = gMessageSystem;
			msgs->newMessage(_PREHASH_ScriptDialogReply);
			msgs->nextBlock(_PREHASH_AgentData);
			msgs->addUUID(_PREHASH_AgentID, gAgent.getID());
			msgs->addUUID(_PREHASH_SessionID, gAgent.getSessionID());
			msgs->nextBlock(_PREHASH_Data);
			msgs->addUUID(_PREHASH_ObjectID, gAgent.getID());
			msgs->addS32(_PREHASH_ChatChannel, gSavedSettings.getS32("FSReportCollisionMessagesChannel"));
			msgs->addS32(_PREHASH_ButtonIndex, 1);
			msgs->addString(_PREHASH_ButtonLabel, collision_data.c_str());
			gAgent.sendReliableMessage();
		}
		// </FS:Ansariel> Report Collision Messages to scripts

		BOOL b_found = FALSE;

		for (mean_collision_list_t::iterator iter = gMeanCollisionList.begin();
			 iter != gMeanCollisionList.end(); ++iter)
		{
			LLMeanCollisionData *mcd = *iter;
			if ((mcd->mPerp == perp) && (mcd->mType == type))
			{
				mcd->mTime = time;
				mcd->mMag = mag;
				b_found = TRUE;
				break;
			}
		}

		if (!b_found)
		{
			LLMeanCollisionData *mcd = new LLMeanCollisionData(gAgentID, perp, time, type, mag);
			gMeanCollisionList.push_front(mcd);
			gCacheName->get(perp, false, boost::bind(&mean_name_callback, _1, _2, _3));
		}
		// <FS:Ansariel> Instant bump list floater update
		else
		{
			LLFloaterBump* floater = LLFloaterReg::findTypedInstance<LLFloaterBump>("bumps");
			if (floater)
			{
				floater->setDirty();
			}
		}
		// </FS:Ansariel>
	}
}

void process_frozen_message(LLMessageSystem *msgsystem, void **user_data)
{
	// make sure the cursor is back to the usual default since the
	// alert is probably due to some kind of error.
	gViewerWindow->getWindow()->resetBusyCount();
	BOOL b_frozen;
	
	msgsystem->getBOOL("FrozenData", "Data", b_frozen);

	// TODO: make being frozen change view
	if (b_frozen)
	{
	}
	else
	{
	}
}

// do some extra stuff once we get our economy data
void process_economy_data(LLMessageSystem *msg, void** /*user_data*/)
{
	LLGlobalEconomy::processEconomyData(msg, LLGlobalEconomy::Singleton::getInstance());
// <FS:AW opensim currency support> 
// AW: from this point anything is bogus because it's all replaced by the LLUploadCostCalculator in llviewermenu
//	S32 upload_cost = LLGlobalEconomy::Singleton::getInstance()->getPriceUpload();
//	LL_INFOS_ONCE("Messaging") << "EconomyData message arrived; upload cost is L$" << upload_cost << LL_ENDL;
// 	gMenuHolder->getChild<LLUICtrl>("Upload Image")->setLabelArg("[COST]", llformat("%d", upload_cost));
// 	gMenuHolder->getChild<LLUICtrl>("Upload Sound")->setLabelArg("[COST]", llformat("%d", upload_cost));
// 	gMenuHolder->getChild<LLUICtrl>("Upload Animation")->setLabelArg("[COST]", llformat("%d", upload_cost));
// 	gMenuHolder->getChild<LLUICtrl>("Bulk Upload")->setLabelArg("[COST]", llformat("%d", upload_cost));

	// update L$ substitution for "Buy and Sell L$", it was set before we knew the currency
	gMenuHolder->getChild<LLUICtrl>("Buy and Sell L$")->setLabelArg("L$", LLStringExplicit("L$"));

	// \0/ Copypasta! See llviewermessage, llviewermenu and llpanelmaininventory
	S32 cost = LLGlobalEconomy::Singleton::getInstance()->getPriceUpload();
	std::string upload_cost;
#ifdef OPENSIM // <FS:AW optional opensim support>
	bool in_opensim = LLGridManager::getInstance()->isInOpenSim();
	if(in_opensim)
	{
		upload_cost = cost > 0 ? llformat("%s%d", "L$", cost) : LLTrans::getString("free");
	}
	else
#endif // OPENSIM // <FS:AW optional opensim support>
	{
		upload_cost = cost > 0 ? llformat("%s%d", "L$", cost) : llformat("%d", gSavedSettings.getU32("DefaultUploadCost"));
	}

	LL_INFOS_ONCE("Messaging") << Tea::wrapCurrency("EconomyData message arrived; upload cost is L$") << upload_cost << LL_ENDL;

	gMenuHolder->getChild<LLUICtrl>("Upload Image")->setLabelArg("[COST]",  upload_cost);
	gMenuHolder->getChild<LLUICtrl>("Upload Sound")->setLabelArg("[COST]",  upload_cost);
	gMenuHolder->getChild<LLUICtrl>("Upload Animation")->setLabelArg("[COST]", upload_cost);
	gMenuHolder->getChild<LLUICtrl>("Bulk Upload")->setLabelArg("[COST]", upload_cost);
// <FS:AW opensim currency support>

}

void notify_cautioned_script_question(const LLSD& notification, const LLSD& response, S32 orig_questions, BOOL granted)
{
	// only continue if at least some permissions were requested
	if (orig_questions)
	{
		// check to see if the person we are asking

		// "'[OBJECTNAME]', an object owned by '[OWNERNAME]', 
		// located in [REGIONNAME] at [REGIONPOS], 
		// has been <granted|denied> permission to: [PERMISSIONS]."

		LLUIString notice(LLTrans::getString(granted ? "ScriptQuestionCautionChatGranted" : "ScriptQuestionCautionChatDenied"));

		// always include the object name and owner name 
		notice.setArg("[OBJECTNAME]", notification["payload"]["object_name"].asString());
		notice.setArg("[OWNERNAME]", notification["payload"]["owner_name"].asString());

		// try to lookup viewerobject that corresponds to the object that
		// requested permissions (here, taskid->requesting object id)
		BOOL foundpos = FALSE;
		LLViewerObject* viewobj = gObjectList.findObject(notification["payload"]["task_id"].asUUID());
		if (viewobj)
		{
			// found the viewerobject, get it's position in its region
			LLVector3 objpos(viewobj->getPosition());
			
			// try to lookup the name of the region the object is in
			LLViewerRegion* viewregion = viewobj->getRegion();
			if (viewregion)
			{
				// got the region, so include the region and 3d coordinates of the object
				notice.setArg("[REGIONNAME]", viewregion->getName());
				std::string formatpos = llformat("%.1f, %.1f,%.1f", objpos[VX], objpos[VY], objpos[VZ]);
				notice.setArg("[REGIONPOS]", formatpos);

				foundpos = TRUE;
			}
		}

// [RLVa:KB] - Checked: 2010-04-23 (RLVa-1.2.0g) | Modified: RLVa-1.0.0a
		if (gRlvHandler.hasBehaviour(RLV_BHVR_SHOWLOC))
		{
			notice.setArg("[REGIONNAME]", RlvStrings::getString(RLV_STRING_HIDDEN_REGION));
			notice.setArg("[REGIONPOS]", RlvStrings::getString(RLV_STRING_HIDDEN));
		}
		else if (!foundpos)
// [/RLVa:KB]
//		if (!foundpos)
		{
			// unable to determine location of the object
			// <FS:Ansariel> Made hardcoded strings localizable
			//notice.setArg("[REGIONNAME]", "(unknown region)");
			//notice.setArg("[REGIONPOS]", "(unknown position)");
			notice.setArg("[REGIONNAME]", LLTrans::getString("UnknownRegion"));
			notice.setArg("[REGIONPOS]", LLTrans::getString("UnknownPosition"));
			// </FS:Ansariel>
		}

		// check each permission that was requested, and list each 
		// permission that has been flagged as a caution permission
		BOOL caution = FALSE;
		S32 count = 0;
		std::string perms;
		for (S32 i = 0; i < SCRIPT_PERMISSION_EOF; i++)
		{
//			if ((orig_questions & LSCRIPTRunTimePermissionBits[i]) && SCRIPT_QUESTION_IS_CAUTION[i])
// [RLVa:KB] - Checked: 2012-07-28 (RLVa-1.4.7)
			if ( (orig_questions & LSCRIPTRunTimePermissionBits[i]) && 
				 ((SCRIPT_QUESTION_IS_CAUTION[i]) || (notification["payload"]["rlv_notify"].asBoolean())) )
// [/RLVa:KB]
			{
				count++;
				caution = TRUE;

				// add a comma before the permission description if it is not the first permission
				// added to the list or the last permission to check
				if ((count > 1) && (i < SCRIPT_PERMISSION_EOF))
				{
					perms.append(", ");
				}

				perms.append(LLTrans::getString(SCRIPT_QUESTIONS[i]));
			}
		}

		notice.setArg("[PERMISSIONS]", perms);

		// log a chat message as long as at least one requested permission
		// is a caution permission
// [RLVa:KB] - Checked: 2012-07-28 (RLVa-1.4.7)
		if (caution)
		{
			// <FS:Ansariel> [FS communication UI]
			//LLFloaterIMNearbyChat* nearby_chat = LLFloaterReg::getTypedInstance<LLFloaterIMNearbyChat>("nearby_chat");
			FSFloaterNearbyChat* nearby_chat = FSFloaterNearbyChat::getInstance();
			// </FS:Ansariel> [FS communication UI]
			if(nearby_chat)
			{
				LLChat chat_msg(notice.getString());
				chat_msg.mFromName = SYSTEM_FROM;
				chat_msg.mFromID = LLUUID::null;
				chat_msg.mSourceType = CHAT_SOURCE_SYSTEM;
				nearby_chat->addMessage(chat_msg);
			}
		}
// [/RLVa:KB]
//		if (caution)
//		{
//			LLChat chat(notice.getString());
//	//		LLFloaterChat::addChat(chat, FALSE, FALSE);
//		}
	}
}

void script_question_mute(const LLUUID& item_id, const std::string& object_name);

bool unknown_script_question_cb(const LLSD& notification, const LLSD& response)
{
	// Only care if they muted the object here.
	if ( response["Mute"] ) // mute
	{
		LLUUID task_id = notification["payload"]["task_id"].asUUID();
		script_question_mute(task_id,notification["payload"]["object_name"].asString());
	}
	return false;
}

bool script_question_cb(const LLSD& notification, const LLSD& response)
{
	S32 option = LLNotificationsUtil::getSelectedOption(notification, response);
	LLMessageSystem *msg = gMessageSystem;
	S32 orig = notification["payload"]["questions"].asInteger();
	S32 new_questions = orig;

	if (response["Details"])
	{
		// respawn notification...
		LLNotificationsUtil::add(notification["name"], notification["substitutions"], notification["payload"]);

		// ...with description on top
		LLNotificationsUtil::add("DebitPermissionDetails");
		return false;
	}

	LLUUID experience;
	if(notification["payload"].has("experience"))
	{
		experience = notification["payload"]["experience"].asUUID();
	}

	// check whether permissions were granted or denied
	BOOL allowed = TRUE;
	// the "yes/accept" button is the first button in the template, making it button 0
	// if any other button was clicked, the permissions were denied
	if (option != 0)
	{
		new_questions = 0;
		allowed = FALSE;
	}	
	else if(experience.notNull())
	{
		LLSD permission;
		LLSD data;
		permission["permission"]="Allow";

		data[experience.asString()]=permission;
		data["experience"]=experience;
		LLEventPumps::instance().obtain("experience_permission").post(data);
	}

	LLUUID task_id = notification["payload"]["task_id"].asUUID();
	LLUUID item_id = notification["payload"]["item_id"].asUUID();

	// reply with the permissions granted or denied
	msg->newMessageFast(_PREHASH_ScriptAnswerYes);
	msg->nextBlockFast(_PREHASH_AgentData);
	msg->addUUIDFast(_PREHASH_AgentID, gAgent.getID());
	msg->addUUIDFast(_PREHASH_SessionID, gAgent.getSessionID());
	msg->nextBlockFast(_PREHASH_Data);
	msg->addUUIDFast(_PREHASH_TaskID, task_id);
	msg->addUUIDFast(_PREHASH_ItemID, item_id);
	msg->addS32Fast(_PREHASH_Questions, new_questions);
	msg->sendReliable(LLHost(notification["payload"]["sender"].asString()));

	// only log a chat message if caution prompts are enabled
//	if (gSavedSettings.getBOOL("PermissionsCautionEnabled"))
// [RLVa:KB] - Checked: 2012-07-28 (RLVa-1.4.7)
	if ( (gSavedSettings.getBOOL("PermissionsCautionEnabled")) || (notification["payload"]["rlv_notify"].asBoolean()) )
// [/RLVa:KB]
	{
		// log a chat message, if appropriate
		notify_cautioned_script_question(notification, response, orig, allowed);
	}

// [RLVa:KB] - Checked: 2012-07-28 (RLVa-1.4.7)
	if ( (allowed) && (notification["payload"].has("rlv_blocked")) )
	{
		RlvUtil::notifyBlocked(notification["payload"]["rlv_blocked"], LLSD().with("OBJECT", notification["payload"]["object_name"]));
	}
// [/RLVa:KB]

	if ( response["Mute"] ) // mute
	{
		script_question_mute(task_id,notification["payload"]["object_name"].asString());
	}
	if ( response["BlockExperience"] )
	{
		if(experience.notNull())
		{
			LLViewerRegion* region = gAgent.getRegion();
			if (!region)
			    return false;

			std::string lookup_url=region->getCapability("ExperiencePreferences"); 
			if(lookup_url.empty())
				return false;
			LLSD permission;
			LLSD data;
			permission["permission"]="Block";

			data[experience.asString()]=permission;
			LLHTTPClient::put(lookup_url, data, NULL);
			data["experience"]=experience;
			LLEventPumps::instance().obtain("experience_permission").post(data);
		}
}
	return false;
}

void script_question_mute(const LLUUID& task_id, const std::string& object_name)
{
	LLMuteList::getInstance()->add(LLMute(task_id, object_name, LLMute::OBJECT));

    // purge the message queue of any previously queued requests from the same source. DEV-4879
    class OfferMatcher : public LLNotificationsUI::LLScreenChannel::Matcher
    {
    public:
    	OfferMatcher(const LLUUID& to_block) : blocked_id(to_block) {}
      	bool matches(const LLNotificationPtr notification) const
        {
            if (notification->getName() == "ScriptQuestionCaution"
                || notification->getName() == "ScriptQuestion"
				|| notification->getName() == "UnknownScriptQuestion")
            {
                return (notification->getPayload()["task_id"].asUUID() == blocked_id);
            }
            return false;
        }
    private:
        const LLUUID& blocked_id;
    };

    LLNotificationsUI::LLChannelManager::getInstance()->killToastsFromChannel(LLUUID(
            gSavedSettings.getString("NotificationChannelUUID")), OfferMatcher(task_id));
}

static LLNotificationFunctorRegistration script_question_cb_reg_1("ScriptQuestion", script_question_cb);
static LLNotificationFunctorRegistration script_question_cb_reg_2("ScriptQuestionCaution", script_question_cb);
static LLNotificationFunctorRegistration script_question_cb_reg_3("ScriptQuestionExperience", script_question_cb);
static LLNotificationFunctorRegistration unknown_script_question_cb_reg("UnknownScriptQuestion", unknown_script_question_cb);

void process_script_experience_details(const LLSD& experience_details, LLSD args, LLSD payload)
{
	if(experience_details[LLExperienceCache::PROPERTIES].asInteger() & LLExperienceCache::PROPERTY_GRID)
	{
		args["GRID_WIDE"] = LLTrans::getString("Grid-Scope");
	}
	else
	{
		args["GRID_WIDE"] = LLTrans::getString("Land-Scope");
	}
	args["EXPERIENCE"] = LLSLURL("experience", experience_details[LLExperienceCache::EXPERIENCE_ID].asUUID(), "profile").getSLURLString();

	LLNotificationsUtil::add("ScriptQuestionExperience", args, payload);
}

void process_script_question(LLMessageSystem *msg, void **user_data)
{
	// *TODO: Translate owner name -> [FIRST] [LAST]

	LLHost sender = msg->getSender();

	LLUUID taskid;
	LLUUID itemid;
	S32		questions;
	std::string object_name;
	std::string owner_name;
	LLUUID experienceid;

	// taskid -> object key of object requesting permissions
	msg->getUUIDFast(_PREHASH_Data, _PREHASH_TaskID, taskid );
	// itemid -> script asset key of script requesting permissions
	msg->getUUIDFast(_PREHASH_Data, _PREHASH_ItemID, itemid );

	// NaCl - Antispam Registry
	if (NACLAntiSpamRegistry::instance().checkQueue(ANTISPAM_QUEUE_SCRIPT_DIALOG, taskid, ANTISPAM_SOURCE_OBJECT))
	{
		return;
	}
	// NaCl End

	msg->getStringFast(_PREHASH_Data, _PREHASH_ObjectName, object_name);
	msg->getStringFast(_PREHASH_Data, _PREHASH_ObjectOwner, owner_name);
	msg->getS32Fast(_PREHASH_Data, _PREHASH_Questions, questions );

	if(msg->has(_PREHASH_Experience))
	{
		msg->getUUIDFast(_PREHASH_Experience, _PREHASH_ExperienceID, experienceid);
	}

	// Special case. If the objects are owned by this agent, throttle per-object instead
	// of per-owner. It's common for residents to reset a ton of scripts that re-request
	// permissions, as with tier boxes. UUIDs can't be valid agent names and vice-versa,
	// so we'll reuse the same namespace for both throttle types.
	std::string throttle_name = owner_name;
	std::string self_name;
	LLAgentUI::buildFullname( self_name );
	if( owner_name == self_name )
	{
		throttle_name = taskid.getString();
	}
	
	// don't display permission requests if this object is muted
	if (LLMuteList::getInstance()->isMuted(taskid)) return;
	
	// throttle excessive requests from any specific user's scripts
	typedef LLKeyThrottle<std::string> LLStringThrottle;
	static LLStringThrottle question_throttle( LLREQUEST_PERMISSION_THROTTLE_LIMIT, LLREQUEST_PERMISSION_THROTTLE_INTERVAL );

	switch (question_throttle.noteAction(throttle_name))
	{
		case LLStringThrottle::THROTTLE_NEWLY_BLOCKED:
			LL_INFOS("Messaging") << "process_script_question throttled"
					<< " owner_name:" << owner_name
					<< LL_ENDL;
			// Fall through

		case LLStringThrottle::THROTTLE_BLOCKED:
			// Escape altogether until we recover
			return;

		case LLStringThrottle::THROTTLE_OK:
			break;
	}

	std::string script_question;
	if (questions)
	{
		BOOL caution = FALSE;
		S32 count = 0;
		LLSD args;
		args["OBJECTNAME"] = object_name;
		args["NAME"] = LLCacheName::cleanFullName(owner_name);
		S32 known_questions = 0;
		BOOL has_not_only_debit = questions ^ LSCRIPTRunTimePermissionBits[SCRIPT_PERMISSION_DEBIT];
		// check the received permission flags against each permission
		for (S32 i = 0; i < SCRIPT_PERMISSION_EOF; i++)
		{
			if (questions & LSCRIPTRunTimePermissionBits[i])
			{
				count++;
				known_questions |= LSCRIPTRunTimePermissionBits[i];
				// check whether permission question should cause special caution dialog
				caution |= (SCRIPT_QUESTION_IS_CAUTION[i]);

				if (("ScriptTakeMoney" ==  SCRIPT_QUESTIONS[i]) && has_not_only_debit)
					continue;

				script_question += "    " + LLTrans::getString(SCRIPT_QUESTIONS[i]) + "\n";
			}
		}
	
		args["QUESTIONS"] = script_question;

		if (known_questions != questions)
		{	// This is in addition to the normal dialog.
			LLSD payload;
			payload["task_id"] = taskid;
			payload["item_id"] = itemid;
			payload["object_name"] = object_name;
			
			args["DOWNLOADURL"] = LLTrans::getString("ViewerDownloadURL");
			LLNotificationsUtil::add("UnknownScriptQuestion",args,payload);
		}
		
		if (known_questions)
		{
			LLSD payload;
			payload["task_id"] = taskid;
			payload["item_id"] = itemid;
			payload["sender"] = sender.getIPandPort();
			payload["questions"] = known_questions;
			payload["object_name"] = object_name;
			payload["owner_name"] = owner_name;

// [RLVa:KB] - Checked: 2012-07-28 (RLVa-1.4.7)
			if (rlv_handler_t::isEnabled())
			{
				RlvUtil::filterScriptQuestions(questions, payload);

				if ( (questions) && (gRlvHandler.hasBehaviour(RLV_BHVR_ACCEPTPERMISSION)) )
				{
					const LLViewerObject* pObj = gObjectList.findObject(taskid);
					if (pObj)
					{
						if ( (pObj->permYouOwner()) && (!pObj->isAttachment()) )
						{
							questions &= ~(LSCRIPTRunTimePermissionBits[SCRIPT_PERMISSION_TAKE_CONTROLS] | 
								LSCRIPTRunTimePermissionBits[SCRIPT_PERMISSION_ATTACH]);
						}
						else
						{
							questions &= ~(LSCRIPTRunTimePermissionBits[SCRIPT_PERMISSION_TAKE_CONTROLS]);
						}
						payload["rlv_notify"] = !pObj->permYouOwner();
					}
				}
			}

			if ( (!caution) && (!questions) )
			{
				LLNotifications::instance().forceResponse(
					LLNotification::Params("ScriptQuestion").substitutions(args).payload(payload), 0/*YES*/);
			}
			else if (gSavedSettings.getBOOL("PermissionsCautionEnabled"))
// [/RLVa:KB]
			// check whether cautions are even enabled or not
<<<<<<< HEAD
//			if (gSavedSettings.getBOOL("PermissionsCautionEnabled"))
=======
			const char* notification = "ScriptQuestion";

			if(caution && gSavedSettings.getBOOL("PermissionsCautionEnabled"))
>>>>>>> 3aeb346b
			{
				args["FOOTERTEXT"] = (count > 1) ? LLTrans::getString("AdditionalPermissionsRequestHeader") + "\n\n" + script_question : "";
				notification = "ScriptQuestionCaution";
			}
			else if(experienceid.notNull())
			{
				payload["experience"]=experienceid;
				LLExperienceCache::get(experienceid, boost::bind(process_script_experience_details, _1, args, payload));
				return;
			}

			LLNotificationsUtil::add(notification, args, payload);
		}
	}
}


void process_derez_container(LLMessageSystem *msg, void**)
{
	LL_WARNS("Messaging") << "call to deprecated process_derez_container" << LL_ENDL;
}

void container_inventory_arrived(LLViewerObject* object,
								 LLInventoryObject::object_list_t* inventory,
								 S32 serial_num,
								 void* data)
{
	LL_DEBUGS("Messaging") << "container_inventory_arrived()" << LL_ENDL;
	if( gAgentCamera.cameraMouselook() )
	{
		gAgentCamera.changeCameraToDefault();
	}

	LLInventoryPanel *active_panel = LLInventoryPanel::getActiveInventoryPanel();

	if (inventory->size() > 2)
	{
		// create a new inventory category to put this in
		LLUUID cat_id;
		cat_id = gInventory.createNewCategory(gInventory.getRootFolderID(),
											  LLFolderType::FT_NONE,
											  LLTrans::getString("AcquiredItems"));

		LLInventoryObject::object_list_t::const_iterator it = inventory->begin();
		LLInventoryObject::object_list_t::const_iterator end = inventory->end();
		for ( ; it != end; ++it)
		{
			if ((*it)->getType() != LLAssetType::AT_CATEGORY)
			{
				LLInventoryObject* obj = (LLInventoryObject*)(*it);
				LLInventoryItem* item = (LLInventoryItem*)(obj);
				LLUUID item_id;
				item_id.generate();
				time_t creation_date_utc = time_corrected();
				LLPointer<LLViewerInventoryItem> new_item
					= new LLViewerInventoryItem(item_id,
												cat_id,
												item->getPermissions(),
												item->getAssetUUID(),
												item->getType(),
												item->getInventoryType(),
												item->getName(),
												item->getDescription(),
												LLSaleInfo::DEFAULT,
												item->getFlags(),
												creation_date_utc);
				new_item->updateServer(TRUE);
				gInventory.updateItem(new_item);
			}
		}
		gInventory.notifyObservers();
		if(active_panel)
		{
			active_panel->setSelection(cat_id, TAKE_FOCUS_NO);
		}
	}
	else if (inventory->size() == 2)
	{
		// we're going to get one fake root category as well as the
		// one actual object
		LLInventoryObject::object_list_t::iterator it = inventory->begin();

		if ((*it)->getType() == LLAssetType::AT_CATEGORY)
		{
			++it;
		}

		LLInventoryItem* item = (LLInventoryItem*)((LLInventoryObject*)(*it));
		const LLUUID category = gInventory.findCategoryUUIDForType(LLFolderType::assetTypeToFolderType(item->getType()));

		LLUUID item_id;
		item_id.generate();
		time_t creation_date_utc = time_corrected();
		LLPointer<LLViewerInventoryItem> new_item
			= new LLViewerInventoryItem(item_id, category,
										item->getPermissions(),
										item->getAssetUUID(),
										item->getType(),
										item->getInventoryType(),
										item->getName(),
										item->getDescription(),
										LLSaleInfo::DEFAULT,
										item->getFlags(),
										creation_date_utc);
		new_item->updateServer(TRUE);
		gInventory.updateItem(new_item);
		gInventory.notifyObservers();
		if(active_panel)
		{
			active_panel->setSelection(item_id, TAKE_FOCUS_NO);
		}
	}

	// we've got the inventory, now delete this object if this was a take
	BOOL delete_object = (BOOL)(intptr_t)data;
	LLViewerRegion *region = gAgent.getRegion();
	if (delete_object && region)
	{
		gMessageSystem->newMessageFast(_PREHASH_ObjectDelete);
		gMessageSystem->nextBlockFast(_PREHASH_AgentData);
		gMessageSystem->addUUIDFast(_PREHASH_AgentID, gAgent.getID());
		gMessageSystem->addUUIDFast(_PREHASH_SessionID, gAgent.getSessionID());
		const U8 NO_FORCE = 0;
		gMessageSystem->addU8Fast(_PREHASH_Force, NO_FORCE);
		gMessageSystem->nextBlockFast(_PREHASH_ObjectData);
		gMessageSystem->addU32Fast(_PREHASH_ObjectLocalID, object->getLocalID());
		gMessageSystem->sendReliable(region->getHost());
	}
}

// method to format the time.
std::string formatted_time(const time_t& the_time)
{
	std::string dateStr = "["+LLTrans::getString("LTimeWeek")+"] ["
						+LLTrans::getString("LTimeMonth")+"] ["
						+LLTrans::getString("LTimeDay")+"] ["
						+LLTrans::getString("LTimeHour")+"]:["
						+LLTrans::getString("LTimeMin")+"]:["
						+LLTrans::getString("LTimeSec")+"] ["
						+LLTrans::getString("LTimeYear")+"]";

	LLSD substitution;
	substitution["datetime"] = (S32) the_time;
	LLStringUtil::format (dateStr, substitution);
	return dateStr;
}


void process_teleport_failed(LLMessageSystem *msg, void**)
{
	std::string message_id;		// Tag from server, like "RegionEntryAccessBlocked"
	std::string big_reason;		// Actual message to display
	LLSD args;

	// Let the interested parties know that teleport failed.
	LLViewerParcelMgr::getInstance()->onTeleportFailed();

	// if we have additional alert data
	if (msg->has(_PREHASH_AlertInfo) && msg->getSizeFast(_PREHASH_AlertInfo, _PREHASH_Message) > 0)
	{
		// Get the message ID
		msg->getStringFast(_PREHASH_AlertInfo, _PREHASH_Message, message_id);
		big_reason = LLAgent::sTeleportErrorMessages[message_id];
		if ( big_reason.size() > 0 )
		{	// Substitute verbose reason from the local map
			args["REASON"] = big_reason;
		}
		else
		{	// Nothing found in the map - use what the server returned in the original message block
			msg->getStringFast(_PREHASH_Info, _PREHASH_Reason, big_reason);
			args["REASON"] = big_reason;
		}

		LLSD llsd_block;
		std::string llsd_raw;
		msg->getStringFast(_PREHASH_AlertInfo, _PREHASH_ExtraParams, llsd_raw);
		if (llsd_raw.length())
		{
			std::istringstream llsd_data(llsd_raw);
			if (!LLSDSerialize::deserialize(llsd_block, llsd_data, llsd_raw.length()))
			{
				LL_WARNS() << "process_teleport_failed: Attempted to read alert parameter data into LLSD but failed:" << llsd_raw << LL_ENDL;
			}
			else
			{
				// change notification name in this special case
				if (handle_teleport_access_blocked(llsd_block, message_id, args["REASON"]))
				{
					if( gAgent.getTeleportState() != LLAgent::TELEPORT_NONE )
					{
						gAgent.setTeleportState( LLAgent::TELEPORT_NONE );
					}
					return;
				}
			}
		}

	}
	else
	{	// Extra message payload not found - use what the simulator sent
		msg->getStringFast(_PREHASH_Info, _PREHASH_Reason, message_id);

		big_reason = LLAgent::sTeleportErrorMessages[message_id];
		if ( big_reason.size() > 0 )
		{	// Substitute verbose reason from the local map
			args["REASON"] = big_reason;
		}
		else
		{	// Nothing found in the map - use what the server returned
			args["REASON"] = message_id;
		}
	}

	// <FS:Ansariel> Stop typing after teleport (possible fix for FIRE-7273)
	gAgent.stopTyping();

	LL_INFOS() << "Teleport error, message_id=" << message_id << LL_ENDL;
	if (!FSLSLBridge::instance().canUseBridge() ||
		(message_id != "Could not teleport closer to destination"))
	{
		LLNotificationsUtil::add("CouldNotTeleportReason", args);
	}

	if( gAgent.getTeleportState() != LLAgent::TELEPORT_NONE )
	{
		gAgent.setTeleportState( LLAgent::TELEPORT_NONE );
	}
}

void process_teleport_local(LLMessageSystem *msg,void**)
{
	LLUUID agent_id;
	msg->getUUIDFast(_PREHASH_Info, _PREHASH_AgentID, agent_id);
	if (agent_id != gAgent.getID())
	{
		LL_WARNS("Messaging") << "Got teleport notification for wrong agent!" << LL_ENDL;
		return;
	}

	U32 location_id;
	LLVector3 pos, look_at;
	U32 teleport_flags;
	msg->getU32Fast(_PREHASH_Info, _PREHASH_LocationID, location_id);
	msg->getVector3Fast(_PREHASH_Info, _PREHASH_Position, pos);
	msg->getVector3Fast(_PREHASH_Info, _PREHASH_LookAt, look_at);
	msg->getU32Fast(_PREHASH_Info, _PREHASH_TeleportFlags, teleport_flags);

	if( gAgent.getTeleportState() != LLAgent::TELEPORT_NONE )
	{
		if( gAgent.getTeleportState() == LLAgent::TELEPORT_LOCAL )
		{
			// To prevent TeleportStart messages re-activating the progress screen right
			// after tp, keep the teleport state and let progress screen clear it after a short delay
			// (progress screen is active but not visible)  *TODO: remove when SVC-5290 is fixed
			gTeleportDisplayTimer.reset();
			gTeleportDisplay = TRUE;
		}
		else
		{
			gAgent.setTeleportState( LLAgent::TELEPORT_NONE );
		}
	}

	// Sim tells us whether the new position is off the ground
	// <FS:Ansariel> Always fly after TP option
	//if (teleport_flags & TELEPORT_FLAGS_IS_FLYING)
	if (teleport_flags & TELEPORT_FLAGS_IS_FLYING || gSavedSettings.getBOOL("FSFlyAfterTeleport"))
	// </FS:Ansariel> Always fly after TP option
	{
		gAgent.setFlying(TRUE);
	}
	else
	{
		gAgent.setFlying(FALSE);
	}

	// <FS:Ansariel> Stop typing after teleport (possible fix for FIRE-7273)
	gAgent.stopTyping();

	gAgent.setPositionAgent(pos);
	gAgentCamera.slamLookAt(look_at);

	if ( !(gAgent.getTeleportKeepsLookAt() && LLViewerJoystick::getInstance()->getOverrideCamera()) && gSavedSettings.getBOOL("FSResetCameraOnTP") )
	{
		gAgentCamera.resetView(TRUE, TRUE);
	}

	// send camera update to new region
	gAgentCamera.updateCamera();

	send_agent_update(TRUE, TRUE);

	// Let the interested parties know we've teleported.
	// Vadim *HACK: Agent position seems to get reset (to render position?)
	//              on each frame, so we have to pass the new position manually.
	LLViewerParcelMgr::getInstance()->onTeleportFinished(true, gAgent.getPosGlobalFromAgent(pos));
}

void send_simple_im(const LLUUID& to_id,
					const std::string& message,
					EInstantMessage dialog,
					const LLUUID& id)
{
	std::string my_name;
	LLAgentUI::buildFullname(my_name);
	send_improved_im(to_id,
					 my_name,
					 message,
					 IM_ONLINE,
					 dialog,
					 id,
					 NO_TIMESTAMP,
					 (U8*)EMPTY_BINARY_BUCKET,
					 EMPTY_BINARY_BUCKET_SIZE);
}

void send_group_notice(const LLUUID& group_id,
					   const std::string& subject,
					   const std::string& message,
					   const LLInventoryItem* item)
{
	// Put this notice into an instant message form.
	// This will mean converting the item to a binary bucket,
	// and the subject/message into a single field.
	std::string my_name;
	LLAgentUI::buildFullname(my_name);

	// Combine subject + message into a single string.
	std::ostringstream subject_and_message;
	// TODO: turn all existing |'s into ||'s in subject and message.
	subject_and_message << subject << "|" << message;

	// Create an empty binary bucket.
	U8 bin_bucket[MAX_INVENTORY_BUFFER_SIZE];
	U8* bucket_to_send = bin_bucket;
	bin_bucket[0] = '\0';
	S32 bin_bucket_size = EMPTY_BINARY_BUCKET_SIZE;
	// If there is an item being sent, pack it into the binary bucket.
	if (item)
	{
		LLSD item_def;
		item_def["item_id"] = item->getUUID();
		item_def["owner_id"] = item->getPermissions().getOwner();
		std::ostringstream ostr;
		LLSDSerialize::serialize(item_def, ostr, LLSDSerialize::LLSD_XML);
		bin_bucket_size = ostr.str().copy(
			(char*)bin_bucket, ostr.str().size());
		bin_bucket[bin_bucket_size] = '\0';
	}
	else
	{
		bucket_to_send = (U8*) EMPTY_BINARY_BUCKET;
	}
   

	send_improved_im(
			group_id,
			my_name,
			subject_and_message.str(),
			IM_ONLINE,
			IM_GROUP_NOTICE,
			LLUUID::null,
			NO_TIMESTAMP,
			bucket_to_send,
			bin_bucket_size);
}

void send_lures(const LLSD& notification, const LLSD& response)
{
	std::string text = response["message"].asString();
	LLSLURL slurl;
	LLAgentUI::buildSLURL(slurl);
	text.append("\r\n").append(slurl.getSLURLString());

// [RLVa:KB] - Checked: 2010-11-30 (RLVa-1.3.0)
		if ( (RlvActions::hasBehaviour(RLV_BHVR_SENDIM)) || (RlvActions::hasBehaviour(RLV_BHVR_SENDIMTO)) )
		{
			// Filter the lure message if one of the recipients of the lure can't be sent an IM to
			for (LLSD::array_const_iterator it = notification["payload"]["ids"].beginArray(); 
					it != notification["payload"]["ids"].endArray(); ++it)
			{
				if (!RlvActions::canSendIM(it->asUUID()))
				{
					text = RlvStrings::getString(RLV_STRING_HIDDEN);
					break;
				}
			}
		}
// [/RLVa:KB]

	LLMessageSystem* msg = gMessageSystem;
	msg->newMessageFast(_PREHASH_StartLure);
	msg->nextBlockFast(_PREHASH_AgentData);
	msg->addUUIDFast(_PREHASH_AgentID, gAgent.getID());
	msg->addUUIDFast(_PREHASH_SessionID, gAgent.getSessionID());
	msg->nextBlockFast(_PREHASH_Info);
	msg->addU8Fast(_PREHASH_LureType, (U8)0); // sim will fill this in.
	msg->addStringFast(_PREHASH_Message, text);
	for(LLSD::array_const_iterator it = notification["payload"]["ids"].beginArray();
		it != notification["payload"]["ids"].endArray();
		++it)
	{
		LLUUID target_id = it->asUUID();

		msg->nextBlockFast(_PREHASH_TargetData);
		msg->addUUIDFast(_PREHASH_TargetID, target_id);

		// Record the offer.
		{
			// <FS:Ansariel> Show complete name for TP lures
			//std::string target_name;
			//gCacheName->getFullName(target_id, target_name);  // for im log filenames
			LLSD args;
			//args["TO_NAME"] = LLSLURL("agent", target_id, "displayname").getSLURLString();;
			args["TO_NAME"] = LLSLURL("agent", target_id, "completename").getSLURLString();
			// </FS:Ansariel>
	
			LLSD payload;
				
			//*TODO please rewrite all keys to the same case, lower or upper
			payload["from_id"] = target_id;
			payload["SUPPRESS_TOAST"] = true;
			LLNotificationsUtil::add("TeleportOfferSent", args, payload);

			// Add the recepient to the recent people list.
			LLRecentPeople::instance().add(target_id);
		}
	}
	gAgent.sendReliableMessage();
}

bool handle_lure_callback(const LLSD& notification, const LLSD& response)
{
	static const unsigned OFFER_RECIPIENT_LIMIT = 250;
	if(notification["payload"]["ids"].size() > OFFER_RECIPIENT_LIMIT) 
	{
		// More than OFFER_RECIPIENT_LIMIT targets will overload the message
		// producing an llerror.
		LLSD args;
		args["OFFERS"] = notification["payload"]["ids"].size();
		args["LIMIT"] = static_cast<int>(OFFER_RECIPIENT_LIMIT);
		LLNotificationsUtil::add("TooManyTeleportOffers", args);
		return false;
	}

	S32 option = LLNotificationsUtil::getSelectedOption(notification, response);

	if(0 == option)
	{
		send_lures(notification, response);
	}

	return false;
}

void handle_lure(const LLUUID& invitee)
{
	std::vector<LLUUID> ids;
	ids.push_back(invitee);
	handle_lure(ids);
}

// Prompt for a message to the invited user.
void handle_lure(const uuid_vec_t& ids)
{
	if (ids.empty()) return;

	if (!gAgent.getRegion()) return;

	LLSD edit_args;
// [RLVa:KB] - Checked: 2010-04-07 (RLVa-1.2.0d) | Modified: RLVa-1.0.0a
	edit_args["REGION"] = 
		(!gRlvHandler.hasBehaviour(RLV_BHVR_SHOWLOC)) ? gAgent.getRegion()->getName() : RlvStrings::getString(RLV_STRING_HIDDEN);
// [/RLVa:KB]
//	edit_args["REGION"] = gAgent.getRegion()->getName();

	LLSD payload;
	for (std::vector<LLUUID>::const_iterator it = ids.begin();
		it != ids.end();
		++it)
	{
// [RLVa:KB] - Checked: 2010-04-07 (RLVa-1.2.0d) | Modified: RLVa-1.0.0a
		// Only allow offering teleports if everyone is a @tplure exception or able to map this avie under @showloc=n
		if (gRlvHandler.hasBehaviour(RLV_BHVR_SHOWLOC))
		{
			const LLRelationship* pBuddyInfo = LLAvatarTracker::instance().getBuddyInfo(*it);
			if ( (!gRlvHandler.isException(RLV_BHVR_TPLURE, *it, RLV_CHECK_PERMISSIVE)) &&
				 ((!pBuddyInfo) || (!pBuddyInfo->isOnline()) || (!pBuddyInfo->isRightGrantedTo(LLRelationship::GRANT_MAP_LOCATION))) )
			{
				return;
			}
		}
// [/RLVa:KB]
		payload["ids"].append(*it);
	}
	if (gAgent.isGodlike())
	{
		LLNotificationsUtil::add("OfferTeleportFromGod", edit_args, payload, handle_lure_callback);
	}
	else
	{
		LLNotificationsUtil::add("OfferTeleport", edit_args, payload, handle_lure_callback);
	}
}

bool teleport_request_callback(const LLSD& notification, const LLSD& response)
{
	LLUUID from_id = notification["payload"]["from_id"].asUUID();
	if(from_id.isNull())
	{
		LL_WARNS() << "from_id is NULL" << LL_ENDL;
		return false;
	}

	std::string from_name;
	gCacheName->getFullName(from_id, from_name);

	if(LLMuteList::getInstance()->isMuted(from_id) && !LLMuteList::getInstance()->isLinden(from_name))
	{
		return false;
	}

	S32 option = 0;
	if (response.isInteger()) 
	{
		option = response.asInteger();
	}
	else
	{
		option = LLNotificationsUtil::getSelectedOption(notification, response);
	}

	switch(option)
	{
	// Yes
	case 0:
		{
			LLSD dummy_notification;
			dummy_notification["payload"]["ids"][0] = from_id;

			LLSD dummy_response;
			dummy_response["message"] = response["message"];

			send_lures(dummy_notification, dummy_response);
		}
		break;

	// No
	case 1:
	default:
		break;
	}

	return false;
}

static LLNotificationFunctorRegistration teleport_request_callback_reg("TeleportRequest", teleport_request_callback);

void send_improved_im(const LLUUID& to_id,
							const std::string& name,
							const std::string& message,
							U8 offline,
							EInstantMessage dialog,
							const LLUUID& id,
							U32 timestamp, 
							const U8* binary_bucket,
							S32 binary_bucket_size)
{
	pack_instant_message(
		gMessageSystem,
		gAgent.getID(),
		FALSE,
		gAgent.getSessionID(),
		to_id,
		name,
		message,
		offline,
		dialog,
		id,
		0,
		LLUUID::null,
		gAgent.getPositionAgent(),
		timestamp,
		binary_bucket,
		binary_bucket_size);
	gAgent.sendReliableMessage();
}


void send_places_query(const LLUUID& query_id,
					   const LLUUID& trans_id,
					   const std::string& query_text,
					   U32 query_flags,
					   S32 category,
					   const std::string& sim_name)
{
	LLMessageSystem* msg = gMessageSystem;

	msg->newMessage("PlacesQuery");
	msg->nextBlock("AgentData");
	msg->addUUID("AgentID", gAgent.getID());
	msg->addUUID("SessionID", gAgent.getSessionID());
	msg->addUUID("QueryID", query_id);
	msg->nextBlock("TransactionData");
	msg->addUUID("TransactionID", trans_id);
	msg->nextBlock("QueryData");
	msg->addString("QueryText", query_text);
	msg->addU32("QueryFlags", query_flags);
	msg->addS8("Category", (S8)category);
	msg->addString("SimName", sim_name);
	gAgent.sendReliableMessage();
}


void process_user_info_reply(LLMessageSystem* msg, void**)
{
	LLUUID agent_id;
	msg->getUUIDFast(_PREHASH_AgentData, _PREHASH_AgentID, agent_id);
	if(agent_id != gAgent.getID())
	{
		LL_WARNS("Messaging") << "process_user_info_reply - "
				<< "wrong agent id." << LL_ENDL;
	}
	
	BOOL im_via_email;
	msg->getBOOLFast(_PREHASH_UserData, _PREHASH_IMViaEMail, im_via_email);
	std::string email;
	msg->getStringFast(_PREHASH_UserData, _PREHASH_EMail, email);
	std::string dir_visibility;
	msg->getString( "UserData", "DirectoryVisibility", dir_visibility);

	// <FS:Ansariel> Show email address in preferences (FIRE-1071)
	//LLFloaterPreference::updateUserInfo(dir_visibility, im_via_email);
	LLFloaterPreference::updateUserInfo(dir_visibility, im_via_email, email);
	// </FS:Ansariel> Show email address in preferences (FIRE-1071)
	LLFloaterSnapshot::setAgentEmail(email);
}


//---------------------------------------------------------------------------
// Script Dialog
//---------------------------------------------------------------------------

const S32 SCRIPT_DIALOG_MAX_BUTTONS = 12;
const char* SCRIPT_DIALOG_HEADER = "Script Dialog:\n";

bool callback_script_dialog(const LLSD& notification, const LLSD& response)
{
	LLNotificationForm form(notification["form"]);

	std::string rtn_text;
	S32 button_idx;
	button_idx = LLNotification::getSelectedOption(notification, response);
	if (response[TEXTBOX_MAGIC_TOKEN].isDefined())
	{
		if (response[TEXTBOX_MAGIC_TOKEN].isString())
			rtn_text = response[TEXTBOX_MAGIC_TOKEN].asString();
		else
			rtn_text.clear(); // bool marks empty string
	}
	else
	{
		rtn_text = LLNotification::getSelectedOptionName(response);
	}

	// Button -2 = Mute
	// Button -1 = Ignore - no processing needed for this button
	// Buttons 0 and above = dialog choices

	if (-2 == button_idx)
	{
		std::string object_name = notification["payload"]["object_name"].asString();
		LLUUID object_id = notification["payload"]["object_id"].asUUID();
		LLMute mute(object_id, object_name, LLMute::OBJECT);
		if (LLMuteList::getInstance()->add(mute))
		{
			// This call opens the sidebar, displays the block list, and highlights the newly blocked
			// object in the list so the user can see that their block click has taken effect.
			LLPanelBlockedList::showPanelAndSelect(object_id);
		}
	}

	if (0 <= button_idx)
	{
		LLMessageSystem* msg = gMessageSystem;
		msg->newMessage("ScriptDialogReply");
		msg->nextBlock("AgentData");
		msg->addUUID("AgentID", gAgent.getID());
		msg->addUUID("SessionID", gAgent.getSessionID());
		msg->nextBlock("Data");
		msg->addUUID("ObjectID", notification["payload"]["object_id"].asUUID());
		msg->addS32("ChatChannel", notification["payload"]["chat_channel"].asInteger());
		msg->addS32("ButtonIndex", button_idx);
		msg->addString("ButtonLabel", rtn_text);
		msg->sendReliable(LLHost(notification["payload"]["sender"].asString()));
	}

	return false;
}
static LLNotificationFunctorRegistration callback_script_dialog_reg_1("ScriptDialog", callback_script_dialog);
static LLNotificationFunctorRegistration callback_script_dialog_reg_2("ScriptDialogGroup", callback_script_dialog);

void process_script_dialog(LLMessageSystem* msg, void**)
{
	S32 i;
	LLSD payload;

	LLUUID object_id;
	msg->getUUID("Data", "ObjectID", object_id);

	// NaCl - Antispam Registry
	if (NACLAntiSpamRegistry::instance().checkQueue(ANTISPAM_QUEUE_SCRIPT_DIALOG, object_id, ANTISPAM_SOURCE_OBJECT))
	{
		return;
	}
	// NaCl End

//	For compability with OS grids first check for presence of extended packet before fetching data.
    LLUUID owner_id;
	if (gMessageSystem->getNumberOfBlocks("OwnerData") > 0)
	{
    msg->getUUID("OwnerData", "OwnerID", owner_id);
	}

	if (LLMuteList::getInstance()->isMuted(object_id) || LLMuteList::getInstance()->isMuted(owner_id))
	{
		return;
	}

	std::string message; 
	std::string first_name;
	std::string last_name;
	std::string object_name;

	S32 chat_channel;
	msg->getString("Data", "FirstName", first_name);
	msg->getString("Data", "LastName", last_name);
	msg->getString("Data", "ObjectName", object_name);
	msg->getString("Data", "Message", message);
	msg->getS32("Data", "ChatChannel", chat_channel);

		// unused for now
	LLUUID image_id;
	msg->getUUID("Data", "ImageID", image_id);

	payload["sender"] = msg->getSender().getIPandPort();
	payload["object_id"] = object_id;
	payload["chat_channel"] = chat_channel;
	payload["object_name"] = object_name;

	// build up custom form
	S32 button_count = msg->getNumberOfBlocks("Buttons");
	if (button_count > SCRIPT_DIALOG_MAX_BUTTONS)
	{
		LL_WARNS() << "Too many script dialog buttons - omitting some" << LL_ENDL;
		button_count = SCRIPT_DIALOG_MAX_BUTTONS;
	}

	LLNotificationForm form;
	for (i = 0; i < button_count; i++)
	{
		std::string tdesc;
		msg->getString("Buttons", "ButtonLabel", tdesc, i);
		form.addElement("button", std::string(tdesc));
	}

	LLSD args;
	args["TITLE"] = object_name;
	args["MESSAGE"] = message;
	LLNotificationPtr notification;
	if (!first_name.empty())
	{
		args["NAME"] = LLCacheName::buildFullName(first_name, last_name);
		notification = LLNotifications::instance().add(
			LLNotification::Params("ScriptDialog").substitutions(args).payload(payload).form_elements(form.asLLSD()));
	}
	else
	{
		args["GROUPNAME"] = last_name;
		notification = LLNotifications::instance().add(
			LLNotification::Params("ScriptDialogGroup").substitutions(args).payload(payload).form_elements(form.asLLSD()));
	}
}

//---------------------------------------------------------------------------


std::vector<LLSD> gLoadUrlList;

bool callback_load_url(const LLSD& notification, const LLSD& response)
{
	S32 option = LLNotificationsUtil::getSelectedOption(notification, response);

	if (0 == option)
	{
		LLWeb::loadURL(notification["payload"]["url"].asString());
	}

	return false;
}
static LLNotificationFunctorRegistration callback_load_url_reg("LoadWebPage", callback_load_url);


// We've got the name of the person who owns the object hurling the url.
// Display confirmation dialog.
void callback_load_url_name(const LLUUID& id, const std::string& full_name, bool is_group)
{
	std::vector<LLSD>::iterator it;
	for (it = gLoadUrlList.begin(); it != gLoadUrlList.end(); )
	{
		LLSD load_url_info = *it;
		if (load_url_info["owner_id"].asUUID() == id)
		{
			it = gLoadUrlList.erase(it);

			std::string owner_name;
			if (is_group)
			{
				owner_name = full_name + LLTrans::getString("Group");
			}
			else
			{
				owner_name = full_name;
			}

			// For legacy name-only mutes.
			if (LLMuteList::getInstance()->isMuted(LLUUID::null, owner_name))
			{
				continue;
			}
			LLSD args;
			args["URL"] = load_url_info["url"].asString();
			args["MESSAGE"] = load_url_info["message"].asString();
			args["OBJECTNAME"] = load_url_info["object_name"].asString();
			args["NAME"] = owner_name;

			LLNotificationsUtil::add("LoadWebPage", args, load_url_info);
		}
		else
		{
			++it;
		}
	}
}

void process_load_url(LLMessageSystem* msg, void**)
{
	LLUUID object_id;
	LLUUID owner_id;
	BOOL owner_is_group;
	char object_name[256];		/* Flawfinder: ignore */
	char message[256];		/* Flawfinder: ignore */
	char url[256];		/* Flawfinder: ignore */

	msg->getString("Data", "ObjectName", 256, object_name);
	msg->getUUID(  "Data", "ObjectID", object_id);
	msg->getUUID(  "Data", "OwnerID", owner_id);
	msg->getBOOL(  "Data", "OwnerIsGroup", owner_is_group);
	msg->getString("Data", "Message", 256, message);
	msg->getString("Data", "URL", 256, url);

	// NaCl - Antispam Registry
	if (NACLAntiSpamRegistry::instance().checkQueue(ANTISPAM_QUEUE_SCRIPT_DIALOG, object_id, ANTISPAM_SOURCE_OBJECT))
	{
		return;
	}
	// NaCl End

	LLSD payload;
	payload["object_id"] = object_id;
	payload["owner_id"] = owner_id;
	payload["owner_is_group"] = owner_is_group;
	payload["object_name"] = object_name;
	payload["message"] = message;
	payload["url"] = url;

	// URL is safety checked in load_url above

	// Check if object or owner is muted
	if (LLMuteList::getInstance()->isMuted(object_id, object_name) ||
	    LLMuteList::getInstance()->isMuted(owner_id))
	{
		LL_INFOS("Messaging")<<"Ignoring load_url from muted object/owner."<<LL_ENDL;
		return;
	}

	// Add to list of pending name lookups
	gLoadUrlList.push_back(payload);

	gCacheName->get(owner_id, owner_is_group,
		boost::bind(&callback_load_url_name, _1, _2, _3));
}


void callback_download_complete(void** data, S32 result, LLExtStat ext_status)
{
	std::string* filepath = (std::string*)data;
	LLSD args;
	args["DOWNLOAD_PATH"] = *filepath;
	LLNotificationsUtil::add("FinishedRawDownload", args);
	delete filepath;
}


void process_initiate_download(LLMessageSystem* msg, void**)
{
	LLUUID agent_id;
	msg->getUUID("AgentData", "AgentID", agent_id);
	if (agent_id != gAgent.getID())
	{
		LL_WARNS("Messaging") << "Initiate download for wrong agent" << LL_ENDL;
		return;
	}

	std::string sim_filename;
	std::string viewer_filename;
	msg->getString("FileData", "SimFilename", sim_filename);
	msg->getString("FileData", "ViewerFilename", viewer_filename);

	if (!gXferManager->validateFileForRequest(viewer_filename))
	{
		LL_WARNS() << "SECURITY: Unauthorized download to local file " << viewer_filename << LL_ENDL;
		return;
	}
	gXferManager->requestFile(viewer_filename,
		sim_filename,
		LL_PATH_NONE,
		msg->getSender(),
		FALSE,	// don't delete remote
		callback_download_complete,
		(void**)new std::string(viewer_filename));
}


void process_script_teleport_request(LLMessageSystem* msg, void**)
{
	if (!gSavedSettings.getBOOL("ScriptsCanShowUI")) return;

	std::string object_name;
	std::string sim_name;
	LLVector3 pos;
	LLVector3 look_at;

	msg->getString("Data", "ObjectName", object_name);
	msg->getString("Data", "SimName", sim_name);
	msg->getVector3("Data", "SimPosition", pos);
	msg->getVector3("Data", "LookAt", look_at);

	LLFloaterWorldMap* instance = LLFloaterWorldMap::getInstance();
	if(instance)
	{
		LL_INFOS() << "Object named " << object_name 
			<< " is offering TP to region "
			<< sim_name << " position " << pos
			<< LL_ENDL;

		instance->trackURL(sim_name, (S32)pos.mV[VX], (S32)pos.mV[VY], (S32)pos.mV[VZ]);
		LLFloaterReg::showInstance("world_map", "center");
	}
	
	// remove above two lines and replace with below line
	// to re-enable parcel browser for llMapDestination()
	// LLURLDispatcher::dispatch(LLSLURL::buildSLURL(sim_name, (S32)pos.mV[VX], (S32)pos.mV[VY], (S32)pos.mV[VZ]), FALSE);
	
}

void process_covenant_reply(LLMessageSystem* msg, void**)
{
	LLUUID covenant_id, estate_owner_id;
	std::string estate_name;
	U32 covenant_timestamp;
	msg->getUUID("Data", "CovenantID", covenant_id);
	msg->getU32("Data", "CovenantTimestamp", covenant_timestamp);
	msg->getString("Data", "EstateName", estate_name);
	msg->getUUID("Data", "EstateOwnerID", estate_owner_id);

	LLPanelEstateCovenant::updateEstateName(estate_name);
	LLPanelLandCovenant::updateEstateName(estate_name);
	LLPanelEstateInfo::updateEstateName(estate_name);
	LLFloaterBuyLand::updateEstateName(estate_name);

	std::string owner_name =
		LLSLURL("agent", estate_owner_id, "inspect").getSLURLString();
	LLPanelEstateCovenant::updateEstateOwnerName(owner_name);
	LLPanelLandCovenant::updateEstateOwnerName(owner_name);
	LLPanelEstateInfo::updateEstateOwnerName(owner_name);
	LLFloaterBuyLand::updateEstateOwnerName(owner_name);

	LLPanelPlaceProfile* panel = LLFloaterSidePanelContainer::getPanel<LLPanelPlaceProfile>("places", "panel_place_profile");
	if (panel)
	{
		panel->updateEstateName(estate_name);
		panel->updateEstateOwnerName(owner_name);
	}

	// standard message, not from system
	std::string last_modified;
	if (covenant_timestamp == 0)
	{
		last_modified = LLTrans::getString("covenant_last_modified")+LLTrans::getString("never_text");
	}
	else
	{
		last_modified = LLTrans::getString("covenant_last_modified")+"["
						+LLTrans::getString("LTimeWeek")+"] ["
						+LLTrans::getString("LTimeMonth")+"] ["
						+LLTrans::getString("LTimeDay")+"] ["
						+LLTrans::getString("LTimeHour")+"]:["
						+LLTrans::getString("LTimeMin")+"]:["
						+LLTrans::getString("LTimeSec")+"] ["
						+LLTrans::getString("LTimeYear")+"]";
		LLSD substitution;
		substitution["datetime"] = (S32) covenant_timestamp;
		LLStringUtil::format (last_modified, substitution);
	}

	LLPanelEstateCovenant::updateLastModified(last_modified);
	LLPanelLandCovenant::updateLastModified(last_modified);
	LLFloaterBuyLand::updateLastModified(last_modified);

	// load the actual covenant asset data
	const BOOL high_priority = TRUE;
	if (covenant_id.notNull())
	{
		gAssetStorage->getEstateAsset(gAgent.getRegionHost(),
									gAgent.getID(),
									gAgent.getSessionID(),
									covenant_id,
                                    LLAssetType::AT_NOTECARD,
									ET_Covenant,
                                    onCovenantLoadComplete,
									NULL,
									high_priority);
	}
	else
	{
		std::string covenant_text;
		if (estate_owner_id.isNull())
		{
			// mainland
			covenant_text = LLTrans::getString("RegionNoCovenant");
		}
		else
		{
			covenant_text = LLTrans::getString("RegionNoCovenantOtherOwner");
		}
		LLPanelEstateCovenant::updateCovenantText(covenant_text, covenant_id);
		LLPanelLandCovenant::updateCovenantText(covenant_text);
		LLFloaterBuyLand::updateCovenantText(covenant_text, covenant_id);
		if (panel)
		{
			panel->updateCovenantText(covenant_text);
		}
	}
}

void onCovenantLoadComplete(LLVFS *vfs,
					const LLUUID& asset_uuid,
					LLAssetType::EType type,
					void* user_data, S32 status, LLExtStat ext_status)
{
	LL_DEBUGS("Messaging") << "onCovenantLoadComplete()" << LL_ENDL;
	std::string covenant_text;
	if(0 == status)
	{
		LLVFile file(vfs, asset_uuid, type, LLVFile::READ);
		
		S32 file_length = file.getSize();
		
		std::vector<char> buffer(file_length+1);
		file.read((U8*)&buffer[0], file_length);		
		// put a EOS at the end
		buffer[file_length] = '\0';
		
		if( (file_length > 19) && !strncmp( &buffer[0], "Linden text version", 19 ) )
		{
			LLViewerTextEditor::Params params;
			params.name("temp");
			params.max_text_length(file_length+1);
			LLViewerTextEditor * editor = LLUICtrlFactory::create<LLViewerTextEditor> (params);
			if( !editor->importBuffer( &buffer[0], file_length+1 ) )
			{
				LL_WARNS("Messaging") << "Problem importing estate covenant." << LL_ENDL;
				covenant_text = "Problem importing estate covenant.";
			}
			else
			{
				// Version 0 (just text, doesn't include version number)
				covenant_text = editor->getText();
			}
			delete editor;
		}
		else
		{
			LL_WARNS("Messaging") << "Problem importing estate covenant: Covenant file format error." << LL_ENDL;
			covenant_text = "Problem importing estate covenant: Covenant file format error.";
		}
	}
	else
	{
		if( LL_ERR_ASSET_REQUEST_NOT_IN_DATABASE == status ||
		    LL_ERR_FILE_EMPTY == status)
		{
			covenant_text = "Estate covenant notecard is missing from database.";
		}
		else if (LL_ERR_INSUFFICIENT_PERMISSIONS == status)
		{
			covenant_text = "Insufficient permissions to view estate covenant.";
		}
		else
		{
			covenant_text = "Unable to load estate covenant at this time.";
		}
		
		LL_WARNS("Messaging") << "Problem loading notecard: " << status << LL_ENDL;
	}
	LLPanelEstateCovenant::updateCovenantText(covenant_text, asset_uuid);
	LLPanelLandCovenant::updateCovenantText(covenant_text);
	LLFloaterBuyLand::updateCovenantText(covenant_text, asset_uuid);

	LLPanelPlaceProfile* panel = LLFloaterSidePanelContainer::getPanel<LLPanelPlaceProfile>("places", "panel_place_profile");
	if (panel)
	{
		panel->updateCovenantText(covenant_text);
	}
}


void process_feature_disabled_message(LLMessageSystem* msg, void**)
{
	// Handle Blacklisted feature simulator response...
	LLUUID	agentID;
	LLUUID	transactionID;
	std::string	messageText;
	msg->getStringFast(_PREHASH_FailureInfo,_PREHASH_ErrorMessage, messageText,0);
	msg->getUUIDFast(_PREHASH_FailureInfo,_PREHASH_AgentID,agentID);
	msg->getUUIDFast(_PREHASH_FailureInfo,_PREHASH_TransactionID,transactionID);
	
	LL_WARNS("Messaging") << "Blacklisted Feature Response:" << messageText << LL_ENDL;
}

// ------------------------------------------------------------
// Message system exception callbacks
// ------------------------------------------------------------

void invalid_message_callback(LLMessageSystem* msg,
								   void*,
								   EMessageException exception)
{
    LLAppViewer::instance()->badNetworkHandler();
}

// Please do not add more message handlers here. This file is huge.
// Put them in a file related to the functionality you are implementing.

void LLOfferInfo::forceResponse(InventoryOfferResponse response)
{
	// <FS:Ansariel> Now this is a hell of piece of... forceResponse() will look for the
	//               ELEMENT index, and NOT the button index. So if we want to force a
	//               response of IOR_ACCEPT, we need to pass the correct element
	//               index of the button.
	//LLNotification::Params params("UserGiveItem");
	//params.functor.function(boost::bind(&LLOfferInfo::inventory_offer_callback, this, _1, _2));
	//LLNotifications::instance().forceResponse(params, response);
	S32 element_index;
	switch (response)
	{
		case IOR_ACCEPT:
			element_index = 1;
			break;
		case IOR_DECLINE:
			element_index = 2;
			break;
		case IOR_MUTE:
			element_index = 3;
			break;
		default:
			element_index = -1;
			break;
	}
	LLNotification::Params params("UserGiveItem");
	params.functor.function(boost::bind(&LLOfferInfo::inventory_offer_callback, this, _1, _2));
	LLNotifications::instance().forceResponse(params, element_index);
	// </FS:Ansariel>
}
<|MERGE_RESOLUTION|>--- conflicted
+++ resolved
@@ -119,9 +119,13 @@
 #include "llviewerregion.h"
 #include "llfloaterregionrestarting.h"
 
-<<<<<<< HEAD
+#include <boost/algorithm/string/split.hpp> //
+#include <boost/regex.hpp>
+
+#include "llnotificationmanager.h" //
+#include "llexperiencecache.h"
+
 // Firestorm inclues
-#include <boost/algorithm/string/split.hpp>
 #include "animationexplorer.h"		// <FS:Zi> Animation Explorer
 #include "fsareasearch.h"
 #include "fscommon.h"
@@ -135,7 +139,6 @@
 #include "llfloaterbump.h"
 #include "llfloaterreg.h"
 #include "llgiveinventory.h"
-#include "llnotificationmanager.h"
 #include "lltexturefetch.h"
 #include "rlvactions.h"
 #include "rlvhandler.h"
@@ -144,13 +147,6 @@
 #include "sound_ids.h"
 #include "tea.h" // <FS:AW opensim currency support>
 #include "NACLantispam.h"
-=======
-#include <boost/algorithm/string/split.hpp> //
-#include <boost/regex.hpp>
-
-#include "llnotificationmanager.h" //
-#include "llexperiencecache.h"
->>>>>>> 3aeb346b
 
 #if LL_MSVC
 // disable boost::lexical_cast warning
@@ -7370,14 +7366,10 @@
 				LL_WARNS() << "attempt_standard_notification: Attempted to read notification parameter data into LLSD but failed:" << llsdRaw << LL_ENDL;
 			}
 		}
-<<<<<<< HEAD
-
-=======
-		
+
 
 		handle_trusted_experiences_notification(llsdBlock);
 		
->>>>>>> 3aeb346b
 		if (
 			(notificationID == "RegionEntryAccessBlocked") ||
 			(notificationID == "LandClaimAccessBlocked") ||
@@ -7687,8 +7679,7 @@
 			LLFloaterRegionRestarting::close();
 		}
 
-<<<<<<< HEAD
-		std::string new_msg =LLNotifications::instance().getGlobalString(text);
+			std::string new_msg =LLNotifications::instance().getGlobalString(text);
 // [RLVa:KB] - Checked: 2012-02-07 (RLVa-1.4.5) | Added: RLVa-1.4.5
 		if ( (new_msg == text) && (rlv_handler_t::isEnabled()) )
 		{
@@ -7698,15 +7689,9 @@
 				RlvUtil::filterNames(new_msg);
 		}
 // [/RLVa:KB]
-		args["MESSAGE"] = new_msg;
-		LLNotificationsUtil::add("SystemMessage", args);
-	}
-=======
-			std::string new_msg =LLNotifications::instance().getGlobalString(text);
 			args["MESSAGE"] = new_msg;
 			LLNotificationsUtil::add("SystemMessage", args);
 		}
->>>>>>> 3aeb346b
 	else if (modal)
 	{
 		LLSD args;
@@ -8358,6 +8343,7 @@
 			payload["owner_name"] = owner_name;
 
 // [RLVa:KB] - Checked: 2012-07-28 (RLVa-1.4.7)
+			const char* notification = "ScriptQuestion";
 			if (rlv_handler_t::isEnabled())
 			{
 				RlvUtil::filterScriptQuestions(questions, payload);
@@ -8386,16 +8372,12 @@
 				LLNotifications::instance().forceResponse(
 					LLNotification::Params("ScriptQuestion").substitutions(args).payload(payload), 0/*YES*/);
 			}
-			else if (gSavedSettings.getBOOL("PermissionsCautionEnabled"))
+			else if (caution && gSavedSettings.getBOOL("PermissionsCautionEnabled"))
 // [/RLVa:KB]
 			// check whether cautions are even enabled or not
-<<<<<<< HEAD
-//			if (gSavedSettings.getBOOL("PermissionsCautionEnabled"))
-=======
-			const char* notification = "ScriptQuestion";
-
-			if(caution && gSavedSettings.getBOOL("PermissionsCautionEnabled"))
->>>>>>> 3aeb346b
+			//const char* notification = "ScriptQuestion";
+
+			//if(caution && gSavedSettings.getBOOL("PermissionsCautionEnabled"))
 			{
 				args["FOOTERTEXT"] = (count > 1) ? LLTrans::getString("AdditionalPermissionsRequestHeader") + "\n\n" + script_question : "";
 				notification = "ScriptQuestionCaution";
