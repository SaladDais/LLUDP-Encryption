--- conflicted
+++ resolved
@@ -3703,7 +3703,6 @@
 	U32 teleport_flags;
 	msg->getU32Fast(_PREHASH_Info, _PREHASH_TeleportFlags, teleport_flags);
 
-<<<<<<< HEAD
 // <FS:CR> Aurora Sim
 	U32 region_size_x = 256;
 	U32 region_size_y = 256;
@@ -3724,8 +3723,6 @@
 #endif
 // </FS:CR> Aurora Sim
 	
-=======
->>>>>>> 87ef00bf
 	std::string seedCap;
 	msg->getStringFast(_PREHASH_Info, _PREHASH_SeedCapability, seedCap);
 
@@ -3908,20 +3905,16 @@
 
 	}
 
-<<<<<<< HEAD
 	// <FS:Ansariel> Crash fix
 	if (!gAgent.getRegion())
 	{
-		LL_WARNS("Messaging") << "Agent was disconnected from the region" << LL_ENDL;
+		LL_WARNS(""Teleport",Messaging") << "Agent was disconnected from the region" << LL_ENDL;
 		LLAppViewer::instance()->forceDisconnect(LLTrans::getString("YouHaveBeenDisconnected"));
 		return;
 	}
 	// </FS:Ansariel>
 
-	LL_INFOS("Messaging") << "Changing home region to " << x << ":" << y << LL_ENDL;
-=======
 	LL_INFOS("Teleport","Messaging") << "Changing home region to region id " << regionp->getRegionID() << " handle " << region_handle << " == x,y " << x << "," << y << LL_ENDL;
->>>>>>> 87ef00bf
 
 	// set our upstream host the new simulator and shuffle things as
 	// appropriate.
