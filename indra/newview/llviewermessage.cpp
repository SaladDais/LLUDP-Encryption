/** 
 * @file llviewermessage.cpp
 * @brief Dumping ground for viewer-side message system callbacks.
 *
 * $LicenseInfo:firstyear=2002&license=viewerlgpl$
 * Second Life Viewer Source Code
 * Copyright (C) 2010, Linden Research, Inc.
 * 
 * This library is free software; you can redistribute it and/or
 * modify it under the terms of the GNU Lesser General Public
 * License as published by the Free Software Foundation;
 * version 2.1 of the License only.
 * 
 * This library is distributed in the hope that it will be useful,
 * but WITHOUT ANY WARRANTY; without even the implied warranty of
 * MERCHANTABILITY or FITNESS FOR A PARTICULAR PURPOSE.  See the GNU
 * Lesser General Public License for more details.
 * 
 * You should have received a copy of the GNU Lesser General Public
 * License along with this library; if not, write to the Free Software
 * Foundation, Inc., 51 Franklin Street, Fifth Floor, Boston, MA  02110-1301  USA
 * 
 * Linden Research, Inc., 945 Battery Street, San Francisco, CA  94111  USA
 * $/LicenseInfo$
 */

#include "llviewerprecompiledheaders.h"
#include "llviewermessage.h"
#include "boost/lexical_cast.hpp"

// Linden libraries
#include "llanimationstates.h"
#include "llaudioengine.h" 
#include "llavataractions.h"
#include "llavatarnamecache.h"		// IDEVO HACK
//#include "lscript_byteformat.h"
#include "fsscriptlibrary.h"
#include "lleconomy.h"
#include "lleventtimer.h"
#include "llfloaterreg.h"
#include "llfolderview.h"
#include "llfollowcamparams.h"
#include "llinventorydefines.h"
#include "lllslconstants.h"
#include "llregionhandle.h"
#include "llsd.h"
#include "llsdserialize.h"
#include "llteleportflags.h"
#include "lltoastnotifypanel.h"
#include "lltransactionflags.h"
#include "llvfile.h"
#include "llvfs.h"
#include "llxfermanager.h"
#include "mean_collision_data.h"

#include "llagent.h"
#include "llagentcamera.h"
#include "llcallingcard.h"
#include "llbuycurrencyhtml.h"
#include "llfirstuse.h"
#include "llfloaterbuyland.h"
#include "llfloaterland.h"
#include "llfloaterregioninfo.h"
#include "llfloaterlandholdings.h"
#include "llfloaterpreference.h"
#include "llfloatersidepanelcontainer.h"
#include "llfloatersnapshot.h"
#include "llhudeffecttrail.h"
#include "llhudmanager.h"
#include "llimview.h"
#include "llinventoryfunctions.h"
#include "llinventoryobserver.h"
#include "llinventorypanel.h"
<<<<<<< HEAD
// <FS:Ansariel> [FS communication UI]
//#include "llfloaterimnearbychat.h"
#include "fsfloaternearbychat.h"
// </FS:Ansariel> [FS communication UI]
=======
#include "llfloaterimnearbychat.h"
#include "llmarketplacefunctions.h"
>>>>>>> f155f400
#include "llnotifications.h"
#include "llnotificationsutil.h"
#include "llpanelgrouplandmoney.h"
#include "llrecentpeople.h"
#include "llscriptfloater.h"
#include "llselectmgr.h"
#include "llstartup.h"
#include "llsky.h"
#include "llslurl.h"
#include "llstatenums.h"
#include "llstatusbar.h"
#include "llimview.h"
#include "llspeakers.h"
#include "lltrans.h"
#include "lltranslate.h"
#include "llviewerfoldertype.h"
#include "llvoavatar.h"				// IDEVO HACK
#include "lluri.h"
#include "llviewergenericmessage.h"
#include "llviewermenu.h"
#include "llviewerinventory.h"
#include "llviewerjoystick.h"
#include "llviewernetwork.h" // <FS:AW opensim currency support>
#include "llviewerobjectlist.h"
#include "llviewerparcelmgr.h"
#include "llviewerstats.h"
#include "llviewertexteditor.h"
#include "llviewerthrottle.h"
#include "llviewerwindow.h"
#include "llvlmanager.h"
#include "llvoavatarself.h"
#include "llworld.h"
#include "llworldmap.h"
#include "pipeline.h"
#include "llfloaterworldmap.h"
#include "llviewerdisplay.h"
#include "llkeythrottle.h"
#include "llgroupactions.h"
#include "llagentui.h"
#include "llpanelblockedlist.h"
#include "llpanelplaceprofile.h"
#include "llviewerregion.h"
#include "llfloaterregionrestarting.h"

#include <boost/algorithm/string/split.hpp> //
#include <boost/regex.hpp>

#include "llnotificationmanager.h" //
#include "llexperiencecache.h"

// Firestorm inclues
#include "animationexplorer.h"		// <FS:Zi> Animation Explorer
#include "fsareasearch.h"
#include "fscommon.h"
#include "fsdata.h"
#include "fsradar.h"
#include "fskeywords.h" // <FS:PP> FIRE-10178: Keyword Alerts in group IM do not work unless the group is in the foreground
#include "fslightshare.h" // <FS:CR> FIRE-5118 - Lightshare support
#include "fslslbridge.h"
#include "fsmoneytracker.h"
#include "fswsassetblacklist.h"
#include "llfloaterbump.h"
#include "llfloaterreg.h"
#include "llgiveinventory.h"
#include "lltexturefetch.h"
#include "rlvactions.h"
#include "rlvhandler.h"
#include "rlvinventory.h"
#include "rlvui.h"
#include "sound_ids.h"
#include "tea.h" // <FS:AW opensim currency support>
#include "NACLantispam.h"

#if LL_MSVC
// disable boost::lexical_cast warning
#pragma warning (disable:4702)
#endif

extern void on_new_message(const LLSD& msg);

//
// Constants
//
const F32 CAMERA_POSITION_THRESHOLD_SQUARED = 0.001f * 0.001f;

// Determine how quickly residents' scripts can issue question dialogs
// Allow bursts of up to 5 dialogs in 10 seconds. 10*2=20 seconds recovery if throttle kicks in
static const U32 LLREQUEST_PERMISSION_THROTTLE_LIMIT	= 5;     // requests
static const F32 LLREQUEST_PERMISSION_THROTTLE_INTERVAL	= 10.0f; // seconds

extern BOOL gDebugClicks;
extern bool gShiftFrame;

// function prototypes
bool check_offer_throttle(const std::string& from_name, bool check_only);
bool check_asset_previewable(const LLAssetType::EType asset_type);
static void process_money_balance_reply_extended(LLMessageSystem* msg);
bool handle_trusted_experiences_notification(const LLSD&);

//inventory offer throttle globals
LLFrameTimer gThrottleTimer;
const U32 OFFER_THROTTLE_MAX_COUNT=5; //number of items per time period
const F32 OFFER_THROTTLE_TIME=10.f; //time period in seconds

// Agent Update Flags (U8)
const U8 AU_FLAGS_NONE      		= 0x00;
const U8 AU_FLAGS_HIDETITLE      	= 0x01;
const U8 AU_FLAGS_CLIENT_AUTOPILOT	= 0x02;

//script permissions
const std::string SCRIPT_QUESTIONS[SCRIPT_PERMISSION_EOF] = 
	{ 
		"ScriptTakeMoney",
		"ActOnControlInputs",
		"RemapControlInputs",
		"AnimateYourAvatar",
		"AttachToYourAvatar",
		"ReleaseOwnership",
		"LinkAndDelink",
		"AddAndRemoveJoints",
		"ChangePermissions",
		"TrackYourCamera",
		"ControlYourCamera",
		"TeleportYourAgent",
		"JoinAnExperience",
		"SilentlyManageEstateAccess",
		"OverrideYourAnimations",
		"ScriptReturnObjects"
	};

const BOOL SCRIPT_QUESTION_IS_CAUTION[SCRIPT_PERMISSION_EOF] = 
{
	TRUE,	// ScriptTakeMoney,
	FALSE,	// ActOnControlInputs
	FALSE,	// RemapControlInputs
	FALSE,	// AnimateYourAvatar
	FALSE,	// AttachToYourAvatar
	FALSE,	// ReleaseOwnership,
	FALSE,	// LinkAndDelink,
	FALSE,	// AddAndRemoveJoints
	FALSE,	// ChangePermissions
	FALSE,	// TrackYourCamera,
	FALSE,	// ControlYourCamera
	FALSE,	// TeleportYourAgent
	FALSE,	// JoinAnExperience
	FALSE,	// SilentlyManageEstateAccess
	FALSE,	// OverrideYourAnimations
	FALSE,	// ScriptReturnObjects
};

bool friendship_offer_callback(const LLSD& notification, const LLSD& response)
{
	S32 option = LLNotificationsUtil::getSelectedOption(notification, response);
	LLMessageSystem* msg = gMessageSystem;
	const LLSD& payload = notification["payload"];
	LLNotificationPtr notification_ptr = LLNotifications::instance().find(notification["id"].asUUID());

    // this will be skipped if the user offering friendship is blocked
    if (notification_ptr)
    {
	    // add friend to recent people list
	    LLRecentPeople::instance().add(payload["from_id"]);

	    switch(option)
	    {
	    case 0:
	    {
		    // accept
		    LLAvatarTracker::formFriendship(payload["from_id"]);

		    const LLUUID fid = gInventory.findCategoryUUIDForType(LLFolderType::FT_CALLINGCARD);

		    // This will also trigger an onlinenotification if the user is online
		    msg->newMessageFast(_PREHASH_AcceptFriendship);
		    msg->nextBlockFast(_PREHASH_AgentData);
		    msg->addUUIDFast(_PREHASH_AgentID, gAgent.getID());
		    msg->addUUIDFast(_PREHASH_SessionID, gAgent.getSessionID());
		    msg->nextBlockFast(_PREHASH_TransactionBlock);
		    msg->addUUIDFast(_PREHASH_TransactionID, payload["session_id"]);
		    msg->nextBlockFast(_PREHASH_FolderData);
		    msg->addUUIDFast(_PREHASH_FolderID, fid);
		    msg->sendReliable(LLHost(payload["sender"].asString()));

		    LLSD payload = notification["payload"];
		    LLNotificationsUtil::add("FriendshipAcceptedByMe",
				    notification["substitutions"], payload);
		    break;
	    }
	    case 1: // Decline
	    {
		    LLSD payload = notification["payload"];
		    LLNotificationsUtil::add("FriendshipDeclinedByMe",
				    notification["substitutions"], payload);
	    }
	    // fall-through
	    case 2: // Send IM - decline and start IM session
		    {
			    // decline
			    // We no longer notify other viewers, but we DO still send
			    // the rejection to the simulator to delete the pending userop.
			    msg->newMessageFast(_PREHASH_DeclineFriendship);
			    msg->nextBlockFast(_PREHASH_AgentData);
			    msg->addUUIDFast(_PREHASH_AgentID, gAgent.getID());
			    msg->addUUIDFast(_PREHASH_SessionID, gAgent.getSessionID());
			    msg->nextBlockFast(_PREHASH_TransactionBlock);
			    msg->addUUIDFast(_PREHASH_TransactionID, payload["session_id"]);
			    msg->sendReliable(LLHost(payload["sender"].asString()));

			    // start IM session
			    if(2 == option)
			    {
				    LLAvatarActions::startIM(payload["from_id"].asUUID());
			    }
	    }
	    default:
		    // close button probably, possibly timed out
		    break;
	    }
		// TODO: this set of calls has undesirable behavior under Windows OS (CHUI-985):
		// here appears three additional toasts instead one modified
		// need investigation and fix

// <FS:Ansariel> [FS communication UI] Commenting out CHUI-112;
//               Reposting the notification form will squeeze it somewhere
//               within the IM floater and we don't need it for our comm. UI.
//	    // LLNotificationFormPtr modified_form(new LLNotificationForm(*notification_ptr->getForm()));
//	    // modified_form->setElementEnabled("Accept", false);
//	    // modified_form->setElementEnabled("Decline", false);
//	    // notification_ptr->updateForm(modified_form);
//	    // notification_ptr->repost();
//// [SL:KB] - Patch: UI-Notifications | Checked: 2013-05-09 (Catznip-3.5)
//		// Assume that any offer notification with "getCanBeStored() == true" is the result of RLVa routing it to the notifcation syswell
//		//*const*/ LLNotificationsUI::LLScreenChannel* pChannel = LLNotificationsUI::LLChannelManager::instance().getNotificationScreenChannel();
//		//*const*/ LLNotificationsUI::LLToast* pToast = (pChannel) ? pChannel->getToastByNotificationID(notification["id"].asUUID()) : NULL;
//		//if ( (!pToast) || (!pToast->getCanBeStored()) )
//		//{
//// [/SL:KB]
//		//	notification_ptr->repost();
// </FS:Ansariel>
    }

	return false;
}
static LLNotificationFunctorRegistration friendship_offer_callback_reg("OfferFriendship", friendship_offer_callback);
static LLNotificationFunctorRegistration friendship_offer_callback_reg_nm("OfferFriendshipNoMessage", friendship_offer_callback);

// Functions
//

void give_money(const LLUUID& uuid, LLViewerRegion* region, S32 amount, BOOL is_group,
				S32 trx_type, const std::string& desc)
{
	if(0 == amount || !region) return;
	amount = abs(amount);
	LL_INFOS("Messaging") << "give_money(" << uuid << "," << amount << ")"<< LL_ENDL;
	if(can_afford_transaction(amount))
	{
//		gStatusBar->debitBalance(amount);
		LLMessageSystem* msg = gMessageSystem;
		msg->newMessageFast(_PREHASH_MoneyTransferRequest);
		msg->nextBlockFast(_PREHASH_AgentData);
		msg->addUUIDFast(_PREHASH_AgentID, gAgent.getID());
        msg->addUUIDFast(_PREHASH_SessionID, gAgent.getSessionID());
		msg->nextBlockFast(_PREHASH_MoneyData);
		msg->addUUIDFast(_PREHASH_SourceID, gAgent.getID() );
		msg->addUUIDFast(_PREHASH_DestID, uuid);
		msg->addU8Fast(_PREHASH_Flags, pack_transaction_flags(FALSE, is_group));
		msg->addS32Fast(_PREHASH_Amount, amount);
		msg->addU8Fast(_PREHASH_AggregatePermNextOwner, (U8)LLAggregatePermissions::AP_EMPTY);
		msg->addU8Fast(_PREHASH_AggregatePermInventory, (U8)LLAggregatePermissions::AP_EMPTY);
		msg->addS32Fast(_PREHASH_TransactionType, trx_type );
		msg->addStringFast(_PREHASH_Description, desc);
		msg->sendReliable(region->getHost());
	}
	else
	{
		LLStringUtil::format_map_t args;
		args["AMOUNT"] = llformat("%d", amount);
		LLBuyCurrencyHTML::openCurrencyFloater( LLTrans::getString("giving", args), amount );
	}
}

void send_complete_agent_movement(const LLHost& sim_host)
{
	LLMessageSystem* msg = gMessageSystem;
	msg->newMessageFast(_PREHASH_CompleteAgentMovement);
	msg->nextBlockFast(_PREHASH_AgentData);
	msg->addUUIDFast(_PREHASH_AgentID, gAgent.getID());
	msg->addUUIDFast(_PREHASH_SessionID, gAgent.getSessionID());
	msg->addU32Fast(_PREHASH_CircuitCode, msg->mOurCircuitCode);
	msg->sendReliable(sim_host);
}

void process_logout_reply(LLMessageSystem* msg, void**)
{
	// The server has told us it's ok to quit.
	LL_DEBUGS("Messaging") << "process_logout_reply" << LL_ENDL;

	LLUUID agent_id;
	msg->getUUID("AgentData", "AgentID", agent_id);
	LLUUID session_id;
	msg->getUUID("AgentData", "SessionID", session_id);
	if((agent_id != gAgent.getID()) || (session_id != gAgent.getSessionID()))
	{
		LL_WARNS("Messaging") << "Bogus Logout Reply" << LL_ENDL;
	}

	LLInventoryModel::update_map_t parents;
	S32 count = msg->getNumberOfBlocksFast( _PREHASH_InventoryData );
	for(S32 i = 0; i < count; ++i)
	{
		LLUUID item_id;
		msg->getUUIDFast(_PREHASH_InventoryData, _PREHASH_ItemID, item_id, i);

		if( (1 == count) && item_id.isNull() )
		{
			// Detect dummy item.  Indicates an empty list.
			break;
		}

		// We do not need to track the asset ids, just account for an
		// updated inventory version.
		LL_INFOS("Messaging") << "process_logout_reply itemID=" << item_id << LL_ENDL;
		LLInventoryItem* item = gInventory.getItem( item_id );
		if( item )
		{
			parents[item->getParentUUID()] = 0;
			gInventory.addChangedMask(LLInventoryObserver::INTERNAL, item_id);
		}
		else
		{
			LL_INFOS("Messaging") << "process_logout_reply item not found: " << item_id << LL_ENDL;
		}
	}
    LLAppViewer::instance()->forceQuit();
}

void process_layer_data(LLMessageSystem *mesgsys, void **user_data)
{
	LLViewerRegion *regionp = LLWorld::getInstance()->getRegion(mesgsys->getSender());

	LL_DEBUGS_ONCE("SceneLoadTiming") << "Received layer data" << LL_ENDL;

	if(!regionp)
	{
		LL_WARNS() << "Invalid region for layer data." << LL_ENDL;
		return;
	}
	S32 size;
	S8 type;

	mesgsys->getS8Fast(_PREHASH_LayerID, _PREHASH_Type, type);
	size = mesgsys->getSizeFast(_PREHASH_LayerData, _PREHASH_Data);
	if (0 == size)
	{
		LL_WARNS("Messaging") << "Layer data has zero size." << LL_ENDL;
		return;
	}
	if (size < 0)
	{
		// getSizeFast() is probably trying to tell us about an error
		LL_WARNS("Messaging") << "getSizeFast() returned negative result: "
			<< size
			<< LL_ENDL;
		return;
	}
	U8 *datap = new U8[size];
	mesgsys->getBinaryDataFast(_PREHASH_LayerData, _PREHASH_Data, datap, size);
	LLVLData *vl_datap = new LLVLData(regionp, type, datap, size);
	if (mesgsys->getReceiveCompressedSize())
	{
		gVLManager.addLayerData(vl_datap, (S32Bytes)mesgsys->getReceiveCompressedSize());
	}
	else
	{
		gVLManager.addLayerData(vl_datap, (S32Bytes)mesgsys->getReceiveSize());
	}
}

// S32 exported_object_count = 0;
// S32 exported_image_count = 0;
// S32 current_object_count = 0;
// S32 current_image_count = 0;

// extern LLNotifyBox *gExporterNotify;
// extern LLUUID gExporterRequestID;
// extern std::string gExportDirectory;

// extern LLUploadDialog *gExportDialog;

// std::string gExportedFile;

// std::map<LLUUID, std::string> gImageChecksums;

// void export_complete()
// {
// 		LLUploadDialog::modalUploadFinished();
// 		gExporterRequestID.setNull();
// 		gExportDirectory = "";

// 		LLFILE* fXML = LLFile::fopen(gExportedFile, "rb");		/* Flawfinder: ignore */
// 		fseek(fXML, 0, SEEK_END);
// 		long length = ftell(fXML);
// 		fseek(fXML, 0, SEEK_SET);
// 		U8 *buffer = new U8[length + 1];
// 		size_t nread = fread(buffer, 1, length, fXML);
// 		if (nread < (size_t) length)
// 		{
// 			LL_WARNS("Messaging") << "Short read" << LL_ENDL;
// 		}
// 		buffer[nread] = '\0';
// 		fclose(fXML);

// 		char *pos = (char *)buffer;
// 		while ((pos = strstr(pos+1, "<sl:image ")) != 0)
// 		{
// 			char *pos_check = strstr(pos, "checksum=\"");

// 			if (pos_check)
// 			{
// 				char *pos_uuid = strstr(pos_check, "\">");

// 				if (pos_uuid)
// 				{
// 					char image_uuid_str[UUID_STR_SIZE];		/* Flawfinder: ignore */
// 					memcpy(image_uuid_str, pos_uuid+2, UUID_STR_SIZE-1);		/* Flawfinder: ignore */
// 					image_uuid_str[UUID_STR_SIZE-1] = 0;
					
// 					LLUUID image_uuid(image_uuid_str);

// 					LL_INFOS("Messaging") << "Found UUID: " << image_uuid << LL_ENDL;

// 					std::map<LLUUID, std::string>::iterator itor = gImageChecksums.find(image_uuid);
// 					if (itor != gImageChecksums.end())
// 					{
// 						LL_INFOS("Messaging") << "Replacing with checksum: " << itor->second << LL_ENDL;
// 						if (!itor->second.empty())
// 						{
// 							memcpy(&pos_check[10], itor->second.c_str(), 32);		/* Flawfinder: ignore */
// 						}
// 					}
// 				}
// 			}
// 		}

// 		LLFILE* fXMLOut = LLFile::fopen(gExportedFile, "wb");		/* Flawfinder: ignore */
// 		if (fwrite(buffer, 1, length, fXMLOut) != length)
// 		{
// 			LL_WARNS("Messaging") << "Short write" << LL_ENDL;
// 		}
// 		fclose(fXMLOut);

// 		delete [] buffer;
// }


// void exported_item_complete(const LLTSCode status, void *user_data)
// {
// 	//std::string *filename = (std::string *)user_data;

// 	if (status < LLTS_OK)
// 	{
// 		LL_WARNS("Messaging") << "Export failed!" << LL_ENDL;
// 	}
// 	else
// 	{
// 		++current_object_count;
// 		if (current_image_count == exported_image_count && current_object_count == exported_object_count)
// 		{
// 			LL_INFOS("Messaging") << "*** Export complete ***" << LL_ENDL;

// 			export_complete();
// 		}
// 		else
// 		{
// 			gExportDialog->setMessage(llformat("Exported %d/%d object files, %d/%d textures.", current_object_count, exported_object_count, current_image_count, exported_image_count));
// 		}
// 	}
// }

// struct exported_image_info
// {
// 	LLUUID image_id;
// 	std::string filename;
// 	U32 image_num;
// };

// void exported_j2c_complete(const LLTSCode status, void *user_data)
// {
// 	exported_image_info *info = (exported_image_info *)user_data;
// 	LLUUID image_id = info->image_id;
// 	U32 image_num = info->image_num;
// 	std::string filename = info->filename;
// 	delete info;

// 	if (status < LLTS_OK)
// 	{
// 		LL_WARNS("Messaging") << "Image download failed!" << LL_ENDL;
// 	}
// 	else
// 	{
// 		LLFILE* fIn = LLFile::fopen(filename, "rb");		/* Flawfinder: ignore */
// 		if (fIn) 
// 		{
// 			LLPointer<LLImageJ2C> ImageUtility = new LLImageJ2C;
// 			LLPointer<LLImageTGA> TargaUtility = new LLImageTGA;

// 			fseek(fIn, 0, SEEK_END);
// 			S32 length = ftell(fIn);
// 			fseek(fIn, 0, SEEK_SET);
// 			U8 *buffer = ImageUtility->allocateData(length);
// 			if (fread(buffer, 1, length, fIn) != length)
// 			{
// 				LL_WARNS("Messaging") << "Short read" << LL_ENDL;
// 			}
// 			fclose(fIn);
// 			LLFile::remove(filename);

// 			// Convert to TGA
// 			LLPointer<LLImageRaw> image = new LLImageRaw();

// 			ImageUtility->updateData();
// 			ImageUtility->decode(image, 100000.0f);
			
// 			TargaUtility->encode(image);
// 			U8 *data = TargaUtility->getData();
// 			S32 data_size = TargaUtility->getDataSize();

// 			std::string file_path = gDirUtilp->getDirName(filename);
			
// 			std::string output_file = llformat("%s/image-%03d.tga", file_path.c_str(), image_num);//filename;
// 			//S32 name_len = output_file.length();
// 			//strcpy(&output_file[name_len-3], "tga");
// 			LLFILE* fOut = LLFile::fopen(output_file, "wb");		/* Flawfinder: ignore */
// 			char md5_hash_string[33];		/* Flawfinder: ignore */
// 			strcpy(md5_hash_string, "00000000000000000000000000000000");		/* Flawfinder: ignore */
// 			if (fOut)
// 			{
// 				if (fwrite(data, 1, data_size, fOut) != data_size)
// 				{
// 					LL_WARNS("Messaging") << "Short write" << LL_ENDL;
// 				}
// 				fseek(fOut, 0, SEEK_SET);
// 				fclose(fOut);
// 				fOut = LLFile::fopen(output_file, "rb");		/* Flawfinder: ignore */
// 				LLMD5 my_md5_hash(fOut);
// 				my_md5_hash.hex_digest(md5_hash_string);
// 			}

// 			gImageChecksums.insert(std::pair<LLUUID, std::string>(image_id, md5_hash_string));
// 		}
// 	}

// 	++current_image_count;
// 	if (current_image_count == exported_image_count && current_object_count == exported_object_count)
// 	{
// 		LL_INFOS("Messaging") << "*** Export textures complete ***" << LL_ENDL;
// 			export_complete();
// 	}
// 	else
// 	{
// 		gExportDialog->setMessage(llformat("Exported %d/%d object files, %d/%d textures.", current_object_count, exported_object_count, current_image_count, exported_image_count));
// 	}
//}

void process_derez_ack(LLMessageSystem*, void**)
{
	if(gViewerWindow) gViewerWindow->getWindow()->decBusyCount();
}

void process_places_reply(LLMessageSystem* msg, void** data)
{
	LLUUID query_id;

	msg->getUUID("AgentData", "QueryID", query_id);
	if (query_id.isNull())
	{
		LLFloaterLandHoldings::processPlacesReply(msg, data);
	}
	else if(gAgent.isInGroup(query_id))
	{
		LLPanelGroupLandMoney::processPlacesReply(msg, data);
	}
	else
	{
		LL_WARNS("Messaging") << "Got invalid PlacesReply message" << LL_ENDL;
	}
}

void send_sound_trigger(const LLUUID& sound_id, F32 gain)
{
	if (sound_id.isNull() || gAgent.getRegion() == NULL)
	{
		// disconnected agent or zero guids don't get sent (no sound)
		return;
	}

	LLMessageSystem* msg = gMessageSystem;
	msg->newMessageFast(_PREHASH_SoundTrigger);
	msg->nextBlockFast(_PREHASH_SoundData);
	msg->addUUIDFast(_PREHASH_SoundID, sound_id);
	// Client untrusted, ids set on sim
	msg->addUUIDFast(_PREHASH_OwnerID, LLUUID::null );
	msg->addUUIDFast(_PREHASH_ObjectID, LLUUID::null );
	msg->addUUIDFast(_PREHASH_ParentID, LLUUID::null );

	msg->addU64Fast(_PREHASH_Handle, gAgent.getRegion()->getHandle());

	LLVector3 position = gAgent.getPositionAgent();
	msg->addVector3Fast(_PREHASH_Position, position);
	msg->addF32Fast(_PREHASH_Gain, gain);

	gAgent.sendMessage();
}

static LLSD sSavedGroupInvite;
static LLSD sSavedResponse;

bool join_group_response(const LLSD& notification, const LLSD& response)
{
//	A bit of variable saving and restoring is used to deal with the case where your group list is full and you
//	receive an invitation to another group.  The data from that invitation is stored in the sSaved
//	variables.  If you then drop a group and click on the Join button the stored data is restored and used
//	to join the group.
	LLSD notification_adjusted = notification;
	LLSD response_adjusted = response;

	std::string action = notification["name"];

//	Storing all the information by group id allows for the rare case of being at your maximum
//	group count and receiving more than one invitation.
	std::string id = notification_adjusted["payload"]["group_id"].asString();

	if ("JoinGroup" == action || "JoinGroupCanAfford" == action)
	{
		sSavedGroupInvite[id] = notification;
		sSavedResponse[id] = response;
	}
	else if ("JoinedTooManyGroupsMember" == action)
	{
		S32 opt = LLNotificationsUtil::getSelectedOption(notification, response);
		if (0 == opt) // Join button pressed
		{
			notification_adjusted = sSavedGroupInvite[id];
			response_adjusted = sSavedResponse[id];
		}
	}

	S32 option = LLNotificationsUtil::getSelectedOption(notification_adjusted, response_adjusted);
	bool accept_invite = false;

	LLUUID group_id = notification_adjusted["payload"]["group_id"].asUUID();
	LLUUID transaction_id = notification_adjusted["payload"]["transaction_id"].asUUID();
	std::string name = notification_adjusted["payload"]["name"].asString();
	std::string message = notification_adjusted["payload"]["message"].asString();
	S32 fee = notification_adjusted["payload"]["fee"].asInteger();

	if (option == 2 && !group_id.isNull())
	{
		LLGroupActions::show(group_id);
		LLSD args;
		args["MESSAGE"] = message;

		// <FS:PP> FIRE-11181: Option to remove the "Join" button from group invites that include enrollment fees
		// LLNotificationsUtil::add("JoinGroup", args, notification_adjusted["payload"]);
		if(fee > 0 && gSavedSettings.getBOOL("FSAllowGroupInvitationOnlyWithoutFee"))
		{
			LLNotificationsUtil::add("JoinGroupProtectionNotice", args, notification_adjusted["payload"]);
		}
		else
		{
			LLNotificationsUtil::add("JoinGroup", args, notification_adjusted["payload"]);
		}
		// </FS:PP>

		return false;
	}

	if(option == 0 && !group_id.isNull())
	{
		// check for promotion or demotion.
		S32 max_groups = gMaxAgentGroups;
		if(gAgent.isInGroup(group_id)) ++max_groups;

		// [CR] FIRE-12229
		//if(gAgent.mGroups.size() < max_groups)
		if(!max_groups || gAgent.mGroups.size() < max_groups)
		// [/CR] FIRE-12229
		{
			accept_invite = true;
		}
		else
		{
			LLSD args;
			args["NAME"] = name;
			LLNotificationsUtil::add("JoinedTooManyGroupsMember", args, notification_adjusted["payload"]);
			return false;
		}
	}

	if (accept_invite)
	{
		// If there is a fee to join this group, make
		// sure the user is sure they want to join.
		if (fee > 0)
		{
			LLSD args;
			args["COST"] = llformat("%d", fee);
			// Set the fee for next time to 0, so that we don't keep
			// asking about a fee.
			LLSD next_payload = notification_adjusted["payload"];
			next_payload["fee"] = 0;
			LLNotificationsUtil::add("JoinGroupCanAfford",
									args,
									next_payload);
		}
		else
		{
			send_improved_im(group_id,
							 std::string("name"),
							 std::string("message"),
							IM_ONLINE,
							IM_GROUP_INVITATION_ACCEPT,
							transaction_id);
		}
	}
	else
	{
		send_improved_im(group_id,
						 std::string("name"),
						 std::string("message"),
						IM_ONLINE,
						IM_GROUP_INVITATION_DECLINE,
						transaction_id);
	}

	sSavedGroupInvite[id] = LLSD::emptyMap();
	sSavedResponse[id] = LLSD::emptyMap();

	return false;
}

static void highlight_inventory_objects_in_panel(const std::vector<LLUUID>& items, LLInventoryPanel *inventory_panel)
{
	if (NULL == inventory_panel) return;

	for (std::vector<LLUUID>::const_iterator item_iter = items.begin();
		item_iter != items.end();
		++item_iter)
	{
		const LLUUID& item_id = (*item_iter);
		if(!highlight_offered_object(item_id))
		{
			continue;
		}

		LLInventoryObject* item = gInventory.getObject(item_id);
		llassert(item);
		if (!item) {
			continue;
		}

		LL_DEBUGS("Inventory_Move") << "Highlighting inventory item: " << item->getName() << ", " << item_id  << LL_ENDL;
		LLFolderView* fv = inventory_panel->getRootFolder();
		if (fv)
		{
			LLFolderViewItem* fv_item = inventory_panel->getItemByID(item_id);
			if (fv_item)
			{
				LLFolderViewItem* fv_folder = fv_item->getParentFolder();
				if (fv_folder)
				{
					// Parent folders can be different in case of 2 consecutive drag and drop
					// operations when the second one is started before the first one completes.
					LL_DEBUGS("Inventory_Move") << "Open folder: " << fv_folder->getName() << LL_ENDL;
					fv_folder->setOpen(TRUE);
					if (fv_folder->isSelected())
					{
						fv->changeSelection(fv_folder, FALSE);
					}
				}
				fv->changeSelection(fv_item, TRUE);
			}
		}
	}
}

static LLNotificationFunctorRegistration jgr_1("JoinGroup", join_group_response);
static LLNotificationFunctorRegistration jgr_2("JoinedTooManyGroupsMember", join_group_response);
static LLNotificationFunctorRegistration jgr_3("JoinGroupCanAfford", join_group_response);
static LLNotificationFunctorRegistration jgr_4("JoinGroupProtectionNotice", join_group_response); // <FS:PP> FIRE-11181: Option to remove the "Join" button from group invites that include enrollment fees


//-----------------------------------------------------------------------------
// Instant Message
//-----------------------------------------------------------------------------
class LLOpenAgentOffer : public LLInventoryFetchItemsObserver
{
public:
	LLOpenAgentOffer(const LLUUID& object_id,
					 const std::string& from_name) : 
		LLInventoryFetchItemsObserver(object_id),
		mFromName(from_name) {}
	/*virtual*/ void startFetch()
	{
		for (uuid_vec_t::const_iterator it = mIDs.begin(); it < mIDs.end(); ++it)
		{
			LLViewerInventoryCategory* cat = gInventory.getCategory(*it);
			if (cat)
			{
				mComplete.push_back((*it));
			}
		}
		LLInventoryFetchItemsObserver::startFetch();
	}
	/*virtual*/ void done()
	{
		// <FS:Ansariel> FIRE-3234: Don't need a check for ShowNewInventory here;
		// This only gets called if the user explicity clicks "Show" or
		// AutoAcceptNewInventory and ShowNewInventory are TRUE.
		//open_inventory_offer(mComplete, mFromName);
		open_inventory_offer(mComplete, mFromName, true);
		gInventory.removeObserver(this);
		delete this;
	}
private:
	std::string mFromName;
};

/**
 * Class to observe adding of new items moved from the world to user's inventory to select them in inventory.
 *
 * We can't create it each time items are moved because "drop" event is sent separately for each
 * element even while multi-dragging. We have to have the only instance of the observer. See EXT-4347.
 */
class LLViewerInventoryMoveFromWorldObserver : public LLInventoryAddItemByAssetObserver
{
public:
	LLViewerInventoryMoveFromWorldObserver()
		: LLInventoryAddItemByAssetObserver()
	{

	}

	void setMoveIntoFolderID(const LLUUID& into_folder_uuid) {mMoveIntoFolderID = into_folder_uuid; }

private:
	/*virtual */void onAssetAdded(const LLUUID& asset_id)
	{
		// Store active Inventory panel.
		if (LLInventoryPanel::getActiveInventoryPanel())
		{
			mActivePanel = LLInventoryPanel::getActiveInventoryPanel()->getHandle();
		}

		// Store selected items (without destination folder)
		mSelectedItems.clear();
		if (LLInventoryPanel::getActiveInventoryPanel())
		{
			std::set<LLFolderViewItem*> selection =    LLInventoryPanel::getActiveInventoryPanel()->getRootFolder()->getSelectionList();
			for (std::set<LLFolderViewItem*>::iterator it = selection.begin(),    end_it = selection.end();
				it != end_it;
				++it)
			{
				mSelectedItems.insert(static_cast<LLFolderViewModelItemInventory*>((*it)->getViewModelItem())->getUUID());
			}
		}
		mSelectedItems.erase(mMoveIntoFolderID);
	}

	/**
	 * Selects added inventory items watched by their Asset UUIDs if selection was not changed since
	 * all items were started to watch (dropped into a folder).
	 */
	void done()
	{
		LLInventoryPanel* active_panel = dynamic_cast<LLInventoryPanel*>(mActivePanel.get());

		// if selection is not changed since watch started lets hightlight new items.
		if (active_panel && !isSelectionChanged())
		{
			LL_DEBUGS("Inventory_Move") << "Selecting new items..." << LL_ENDL;
			active_panel->clearSelection();
			highlight_inventory_objects_in_panel(mAddedItems, active_panel);
		}
	}

	/**
	 * Returns true if selected inventory items were changed since moved inventory items were started to watch.
	 */
	bool isSelectionChanged()
	{	
		LLInventoryPanel* active_panel = dynamic_cast<LLInventoryPanel*>(mActivePanel.get());

		if (NULL == active_panel)
		{
			return true;
		}

		// get selected items (without destination folder)
		selected_items_t selected_items;
 		
 		std::set<LLFolderViewItem*> selection =    LLInventoryPanel::getActiveInventoryPanel()->getRootFolder()->getSelectionList();
		for (std::set<LLFolderViewItem*>::iterator it = selection.begin(),    end_it = selection.end();
			it != end_it;
			++it)
		{
			selected_items.insert(static_cast<LLFolderViewModelItemInventory*>((*it)->getViewModelItem())->getUUID());
		}
		selected_items.erase(mMoveIntoFolderID);

		// compare stored & current sets of selected items
		selected_items_t different_items;
		std::set_symmetric_difference(mSelectedItems.begin(), mSelectedItems.end(),
			selected_items.begin(), selected_items.end(), std::inserter(different_items, different_items.begin()));

		LL_DEBUGS("Inventory_Move") << "Selected firstly: " << mSelectedItems.size()
			<< ", now: " << selected_items.size() << ", difference: " << different_items.size() << LL_ENDL;

		return different_items.size() > 0;
	}

	LLHandle<LLPanel> mActivePanel;
	typedef std::set<LLUUID> selected_items_t;
	selected_items_t mSelectedItems;

	/**
	 * UUID of FolderViewFolder into which watched items are moved.
	 *
	 * Destination FolderViewFolder becomes selected while mouse hovering (when dragged items are dropped).
	 * 
	 * If mouse is moved out it set unselected and number of selected items is changed 
	 * even if selected items in Inventory stay the same.
	 * So, it is used to update stored selection list.
	 *
	 * @see onAssetAdded()
	 * @see isSelectionChanged()
	 */
	LLUUID mMoveIntoFolderID;
};

LLViewerInventoryMoveFromWorldObserver* gInventoryMoveObserver = NULL;

void set_dad_inventory_item(LLInventoryItem* inv_item, const LLUUID& into_folder_uuid)
{
	start_new_inventory_observer();

	gInventoryMoveObserver->setMoveIntoFolderID(into_folder_uuid);
	gInventoryMoveObserver->watchAsset(inv_item->getAssetUUID());
}


/**
 * Class to observe moving of items and to select them in inventory.
 *
 * Used currently for dragging from inbox to regular inventory folders
 */

class LLViewerInventoryMoveObserver : public LLInventoryObserver
{
public:

	LLViewerInventoryMoveObserver(const LLUUID& object_id)
		: LLInventoryObserver()
		, mObjectID(object_id)
	{
		if (LLInventoryPanel::getActiveInventoryPanel())
		{
			mActivePanel = LLInventoryPanel::getActiveInventoryPanel()->getHandle();
		}
	}

	virtual ~LLViewerInventoryMoveObserver() {}
	virtual void changed(U32 mask);
	
private:
	LLUUID mObjectID;
	LLHandle<LLPanel> mActivePanel;

};

void LLViewerInventoryMoveObserver::changed(U32 mask)
{
	LLInventoryPanel* active_panel = dynamic_cast<LLInventoryPanel*>(mActivePanel.get());

	if (NULL == active_panel)
	{
		gInventory.removeObserver(this);
		return;
	}

	if((mask & (LLInventoryObserver::STRUCTURE)) != 0)
	{
		const std::set<LLUUID>& changed_items = gInventory.getChangedIDs();

		std::set<LLUUID>::const_iterator id_it = changed_items.begin();
		std::set<LLUUID>::const_iterator id_end = changed_items.end();
		for (;id_it != id_end; ++id_it)
		{
			if ((*id_it) == mObjectID)
			{
				active_panel->clearSelection();			
				std::vector<LLUUID> items;
				items.push_back(mObjectID);
				highlight_inventory_objects_in_panel(items, active_panel);
				active_panel->getRootFolder()->scrollToShowSelection();
				
				gInventory.removeObserver(this);
				break;
			}
		}
	}
}

void set_dad_inbox_object(const LLUUID& object_id)
{
	LLViewerInventoryMoveObserver* move_observer = new LLViewerInventoryMoveObserver(object_id);
	gInventory.addObserver(move_observer);
}

//unlike the FetchObserver for AgentOffer, we only make one 
//instance of the AddedObserver for TaskOffers
//and it never dies.  We do this because we don't know the UUID of 
//task offers until they are accepted, so we don't wouldn't 
//know what to watch for, so instead we just watch for all additions.
class LLOpenTaskOffer : public LLInventoryAddedObserver
{
protected:
	/*virtual*/ void done()
	{
		uuid_vec_t added;
		for(uuid_set_t::const_iterator it = gInventory.getAddedIDs().begin(); it != gInventory.getAddedIDs().end(); ++it)
		{
			added.push_back(*it);
		}
		for (uuid_vec_t::iterator it = added.begin(); it != added.end();)
		{
			const LLUUID& item_uuid = *it;
			bool was_moved = false;
			LLInventoryObject* added_object = gInventory.getObject(item_uuid);
			if (added_object)
			{
				// cast to item to get Asset UUID
				LLInventoryItem* added_item = dynamic_cast<LLInventoryItem*>(added_object);
				if (added_item)
				{
					const LLUUID& asset_uuid = added_item->getAssetUUID();
					if (gInventoryMoveObserver->isAssetWatched(asset_uuid))
					{
						LL_DEBUGS("Inventory_Move") << "Found asset UUID: " << asset_uuid << LL_ENDL;
						was_moved = true;
					}
				}
			}

			if (was_moved)
			{
				it = added.erase(it);
			}
			else ++it;
		}

		// <FS:Ansariel> Moved check out of check_offer_throttle
		//open_inventory_offer(added, "");
		if (gSavedSettings.getBOOL("ShowNewInventory"))
		{
			open_inventory_offer(added, "");
		}
		else if (!added.empty() && gSavedSettings.getBOOL("ShowInInventory") && highlight_offered_object(added.back()))
		{
			LLInventoryPanel::openInventoryPanelAndSetSelection(TRUE, added.back());
		}
		// </FS:Ansariel>
	}
 };

class LLOpenTaskGroupOffer : public LLInventoryAddedObserver
{
protected:
	/*virtual*/ void done()
	{
		uuid_vec_t added;
		for(uuid_set_t::const_iterator it = gInventory.getAddedIDs().begin(); it != gInventory.getAddedIDs().end(); ++it)
		{
			added.push_back(*it);
		}

		// <FS:Ansariel> Moved check out of check_offer_throttle
		//open_inventory_offer(added, "group_offer");
		if (gSavedSettings.getBOOL("ShowNewInventory"))
		{
			open_inventory_offer(added, "group_offer");
		}
		else if (!added.empty() && gSavedSettings.getBOOL("ShowInInventory"))
		{
			LLInventoryPanel::openInventoryPanelAndSetSelection(TRUE, added.back());
		}
		// </FS:Ansariel>
		gInventory.removeObserver(this);
		delete this;
	}
};

//one global instance to bind them
LLOpenTaskOffer* gNewInventoryObserver=NULL;
class LLNewInventoryHintObserver : public LLInventoryAddedObserver
{
protected:
	/*virtual*/ void done()
	{
		LLFirstUse::newInventory();
	}
};

LLNewInventoryHintObserver* gNewInventoryHintObserver=NULL;

void start_new_inventory_observer()
{
	if (!gNewInventoryObserver) //task offer observer 
	{
		// Observer is deleted by gInventory
		gNewInventoryObserver = new LLOpenTaskOffer;
		gInventory.addObserver(gNewInventoryObserver);
	}

	if (!gInventoryMoveObserver) //inventory move from the world observer 
	{
		// Observer is deleted by gInventory
		gInventoryMoveObserver = new LLViewerInventoryMoveFromWorldObserver;
		gInventory.addObserver(gInventoryMoveObserver);
	}

	if (!gNewInventoryHintObserver)
	{
		// Observer is deleted by gInventory
		gNewInventoryHintObserver = new LLNewInventoryHintObserver();
		gInventory.addObserver(gNewInventoryHintObserver);
	}
}

class LLDiscardAgentOffer : public LLInventoryFetchItemsObserver
{
	LOG_CLASS(LLDiscardAgentOffer);

public:
	LLDiscardAgentOffer(const LLUUID& folder_id, const LLUUID& object_id) :
		LLInventoryFetchItemsObserver(object_id),
		mFolderID(folder_id),
		mObjectID(object_id) {}

	virtual void done()
	{
		LL_DEBUGS("Messaging") << "LLDiscardAgentOffer::done()" << LL_ENDL;

		// We're invoked from LLInventoryModel::notifyObservers().
		// If we now try to remove the inventory item, it will cause a nested
		// notifyObservers() call, which won't work.
		// So defer moving the item to trash until viewer gets idle (in a moment).
		// Use removeObject() rather than removeItem() because at this level,
		// the object could be either an item or a folder.
		LLAppViewer::instance()->addOnIdleCallback(boost::bind(&LLInventoryModel::removeObject, &gInventory, mObjectID));
		gInventory.removeObserver(this);
		delete this;
	}

protected:
	LLUUID mFolderID;
	LLUUID mObjectID;
};


//Returns TRUE if we are OK, FALSE if we are throttled
//Set check_only true if you want to know the throttle status 
//without registering a hit
bool check_offer_throttle(const std::string& from_name, bool check_only)
{
	static U32 throttle_count;
	static bool throttle_logged;
	LLChat chat;
	std::string log_message;

	// <FS:Ansariel> This controls if items should be opened in open_inventory_offer()??? No way!
	//if (!gSavedSettings.getBOOL("ShowNewInventory"))
	//	return false;
	// </FS:Ansariel>

	if (check_only)
	{
		return gThrottleTimer.hasExpired();
	}
	
	if(gThrottleTimer.checkExpirationAndReset(OFFER_THROTTLE_TIME))
	{
		LL_DEBUGS("Messaging") << "Throttle Expired" << LL_ENDL;
		throttle_count=1;
		throttle_logged=false;
		return true;
	}
	else //has not expired
	{
		LL_DEBUGS("Messaging") << "Throttle Not Expired, Count: " << throttle_count << LL_ENDL;
		// When downloading the initial inventory we get a lot of new items
		// coming in and can't tell that from spam.

		// Ansariel: Customizable throttle!
		static LLCachedControl<U32> fsOfferThrottleMaxCount(gSavedSettings, "FSOfferThrottleMaxCount");
		if (LLStartUp::getStartupState() >= STATE_STARTED
			//&& throttle_count >= OFFER_THROTTLE_MAX_COUNT)
			&& throttle_count >= fsOfferThrottleMaxCount)
		{
			if (!throttle_logged)
			{
				// Use the name of the last item giver, who is probably the person
				// spamming you.

				LLStringUtil::format_map_t arg;
				std::string log_msg;
				std::ostringstream time ;
				time<<OFFER_THROTTLE_TIME;

				arg["APP_NAME"] = LLAppViewer::instance()->getSecondLifeTitle();
				arg["TIME"] = time.str();


				if (!from_name.empty())
				{
					// <FS:PP> gSavedSettings to LLCachedControl
					static LLCachedControl<bool> fsNotifyIncomingObjectSpamFrom(gSavedSettings, "FSNotifyIncomingObjectSpamFrom");
					if (fsNotifyIncomingObjectSpamFrom)
					// </FS:PP>
					{
						arg["FROM_NAME"] = from_name;
						log_msg = LLTrans::getString("ItemsComingInTooFastFrom", arg);
					}
				}
				else
				{
					// <FS:PP> gSavedSettings to LLCachedControl
					static LLCachedControl<bool> fsNotifyIncomingObjectSpam(gSavedSettings, "FSNotifyIncomingObjectSpam");
					if (fsNotifyIncomingObjectSpam)
					// </FS:PP>
					{
						log_msg = LLTrans::getString("ItemsComingInTooFast", arg);
					}
				}
				
				//this is kinda important, so actually put it on screen
				if (log_msg != "")
				{
					LLSD args;
					args["MESSAGE"] = log_msg;
					LLNotificationsUtil::add("SystemMessage", args);
				}

				throttle_logged=true;
			}
			return false;
		}
		else
		{
			throttle_count++;
			return true;
		}
	}
}
 
// Return "true" if we have a preview method for that asset type, "false" otherwise
bool check_asset_previewable(const LLAssetType::EType asset_type)
{
	return	(asset_type == LLAssetType::AT_NOTECARD)  || 
			(asset_type == LLAssetType::AT_LANDMARK)  ||
			(asset_type == LLAssetType::AT_TEXTURE)   ||
			(asset_type == LLAssetType::AT_ANIMATION) ||
			(asset_type == LLAssetType::AT_SCRIPT)    ||
			(asset_type == LLAssetType::AT_SOUND);
}

// <FS:Ansariel> FIRE-15886
//void open_inventory_offer(const uuid_vec_t& objects, const std::string& from_name)
void open_inventory_offer(const uuid_vec_t& objects, const std::string& from_name, bool from_agent /* = false*/)
{
	for (uuid_vec_t::const_iterator obj_iter = objects.begin();
		 obj_iter != objects.end();
		 ++obj_iter)
	{
		const LLUUID& obj_id = (*obj_iter);
		if(!highlight_offered_object(obj_id))
		{
			continue;
		}

		const LLInventoryObject *obj = gInventory.getObject(obj_id);
		if (!obj)
		{
			LL_WARNS() << "Cannot find object [ itemID:" << obj_id << " ] to open." << LL_ENDL;
			continue;
		}

		const LLAssetType::EType asset_type = obj->getActualType();

		// Either an inventory item or a category.
		const LLInventoryItem* item = dynamic_cast<const LLInventoryItem*>(obj);
		if (item && check_asset_previewable(asset_type))
		{
			////////////////////////////////////////////////////////////////////////////////
			// Special handling for various types.
			if (check_offer_throttle(from_name, false)) // If we are throttled, don't display
			{
				LL_DEBUGS("Messaging") << "Highlighting inventory item: " << item->getUUID()  << LL_ENDL;
				// If we opened this ourselves, focus it
				const BOOL take_focus = from_name.empty() ? TAKE_FOCUS_YES : TAKE_FOCUS_NO;
				switch(asset_type)
				{
					case LLAssetType::AT_NOTECARD:
					{
						LLFloaterReg::showInstance("preview_notecard", LLSD(obj_id), take_focus);
						break;
					}
					case LLAssetType::AT_LANDMARK:
					{
						LLInventoryCategory* parent_folder = gInventory.getCategory(item->getParentUUID());
						if ("inventory_handler" == from_name)
						{
							// <FS:Ansariel> FIRE-817: Separate place details floater
							//LLFloaterSidePanelContainer::showPanel("places", LLSD().with("type", "landmark").with("id", item->getUUID()));
							if (gSavedSettings.getBOOL("FSUseStandalonePlaceDetailsFloater"))
							{
								LLFloaterReg::showInstance("fs_placedetails", LLSD().with("type", "landmark").with("id", item->getUUID()));
							}
							else
							{
								LLFloaterSidePanelContainer::showPanel("places", LLSD().with("type", "landmark").with("id", item->getUUID()));
							}
							// </FS:Ansariel>
						}
						else if("group_offer" == from_name)
						{
							// "group_offer" is passed by LLOpenTaskGroupOffer
							// Notification about added landmark will be generated under the "from_name.empty()" called from LLOpenTaskOffer::done().
							LLSD args;
							args["type"] = "landmark";
							args["id"] = obj_id;

							// <FS:Ansariel> FIRE-817: Separate place details floater
							//LLFloaterSidePanelContainer::showPanel("places", args);
							if (gSavedSettings.getBOOL("FSUseStandalonePlaceDetailsFloater"))
							{
								LLFloaterReg::showInstance("fs_placedetails", args);
							}
							else
							{
								LLFloaterSidePanelContainer::showPanel("places", args);
							}
							// </FS:Ansariel>

							continue;
						}
						else if(from_name.empty() && gSavedSettings.getBOOL("FSLandmarkCreatedNotification")) // Ansariel: Make notification optional
						{
							std::string folder_name;
							if (parent_folder)
							{
								// Localize folder name.
								// *TODO: share this code?
								folder_name = parent_folder->getName();
								if (LLFolderType::lookupIsProtectedType(parent_folder->getPreferredType()))
								{
									LLTrans::findString(folder_name, "InvFolder " + folder_name);
								}
							}
							else
							{
								 folder_name = LLTrans::getString("Unknown");
							}

							// we receive a message from LLOpenTaskOffer, it mean that new landmark has been added.
							LLSD args;
							args["LANDMARK_NAME"] = item->getName();
							args["FOLDER_NAME"] = folder_name;
							LLNotificationsUtil::add("LandmarkCreated", args);
						}
					}
					break;
					case LLAssetType::AT_TEXTURE:
					{
						LLFloaterReg::showInstance("preview_texture", LLSD(obj_id), take_focus);
						break;
					}
					case LLAssetType::AT_ANIMATION:
						LLFloaterReg::showInstance("preview_anim", LLSD(obj_id), take_focus);
						break;
					case LLAssetType::AT_SCRIPT:
						LLFloaterReg::showInstance("preview_script", LLSD(obj_id), take_focus);
						break;
					case LLAssetType::AT_SOUND:
						LLFloaterReg::showInstance("preview_sound", LLSD(obj_id), take_focus);
						break;
					default:
						LL_DEBUGS("Messaging") << "No preview method for previewable asset type : " << LLAssetType::lookupHumanReadable(asset_type)  << LL_ENDL;
						break;
				}
			}
		}

		////////////////////////////////////////////////////////////////////////////////
		// Highlight item
		// <FS:Ansariel> Only show if either ShowInInventory is true OR we use legacy
		//               accept messages and clicked on the show button and the asset is not previewable
		const BOOL auto_open = gSavedSettings.getBOOL("ShowInInventory") || (from_agent && gSavedSettings.getBOOL("FSUseLegacyInventoryAcceptMessages") && !check_asset_previewable(asset_type));
			//gSavedSettings.getBOOL("ShowInInventory") && // don't open if showininventory is false
			//!from_name.empty(); // don't open if it's not from anyone.
		// <FS:Ansariel> Don't mess with open inventory panels when ShowInInventory is FALSE
		if (auto_open)
		LLInventoryPanel::openInventoryPanelAndSetSelection(auto_open, obj_id);
	}
}

bool highlight_offered_object(const LLUUID& obj_id)
{
	const LLInventoryObject* obj = gInventory.getObject(obj_id);
	if(!obj)
	{
		LL_WARNS("Messaging") << "Unable to show inventory item: " << obj_id << LL_ENDL;
		return false;
	}

	////////////////////////////////////////////////////////////////////////////////
	// Don't highlight if it's in certain "quiet" folders which don't need UI
	// notification (e.g. trash, cof, lost-and-found).
	if(!gAgent.getAFK())
	{
		const LLViewerInventoryCategory *parent = gInventory.getFirstNondefaultParent(obj_id);
		if (parent)
		{
			const LLFolderType::EType parent_type = parent->getPreferredType();
			if (LLViewerFolderType::lookupIsQuietType(parent_type))
			{
				return false;
			}
		}
	}

	return true;
}

void inventory_offer_mute_callback(const LLUUID& blocked_id,
								   const std::string& full_name,
								   bool is_group)
{
	// *NOTE: blocks owner if the offer came from an object
	LLMute::EType mute_type = is_group ? LLMute::GROUP : LLMute::AGENT;

	LLMute mute(blocked_id, full_name, mute_type);
	if (LLMuteList::getInstance()->add(mute))
	{
		LLPanelBlockedList::showPanelAndSelect(blocked_id);
	}

	// purge the message queue of any previously queued inventory offers from the same source.
	class OfferMatcher : public LLNotificationsUI::LLScreenChannel::Matcher
	{
	public:
		OfferMatcher(const LLUUID& to_block) : blocked_id(to_block) {}
		bool matches(const LLNotificationPtr notification) const
		{
			if(notification->getName() == "ObjectGiveItem" 
				|| notification->getName() == "OwnObjectGiveItem"
				|| notification->getName() == "UserGiveItemLegacy" // <FS:Ansariel> FIRE-3832: Silent accept/decline of inventory offers
				|| notification->getName() == "UserGiveItem")
			{
				return (notification->getPayload()["from_id"].asUUID() == blocked_id);
			}
			return FALSE;
		}
	private:
		const LLUUID& blocked_id;
	};

	LLNotificationsUI::LLChannelManager::getInstance()->killToastsFromChannel(LLUUID(
			gSavedSettings.getString("NotificationChannelUUID")), OfferMatcher(blocked_id));
}

std::string LLOfferInfo::mResponderType = "offer_info";

LLOfferInfo::LLOfferInfo()
 : LLNotificationResponderInterface()
 , mFromGroup(FALSE)
 , mFromObject(FALSE)
 , mIM(IM_NOTHING_SPECIAL)
 , mType(LLAssetType::AT_NONE)
 , mPersist(false)
{
}

LLOfferInfo::LLOfferInfo(const LLSD& sd)
{
	mIM = (EInstantMessage)sd["im_type"].asInteger();
	mFromID = sd["from_id"].asUUID();
	mFromGroup = sd["from_group"].asBoolean();
	mFromObject = sd["from_object"].asBoolean();
	mTransactionID = sd["transaction_id"].asUUID();
	mFolderID = sd["folder_id"].asUUID();
	mObjectID = sd["object_id"].asUUID();
	mType = LLAssetType::lookup(sd["type"].asString().c_str());
	mFromName = sd["from_name"].asString();
	mDesc = sd["description"].asString();
	mHost = LLHost(sd["sender"].asString());
	mPersist = sd["persist"].asBoolean();
}

LLOfferInfo::LLOfferInfo(const LLOfferInfo& info)
{
	mIM = info.mIM;
	mFromID = info.mFromID;
	mFromGroup = info.mFromGroup;
	mFromObject = info.mFromObject;
	mTransactionID = info.mTransactionID;
	mFolderID = info.mFolderID;
	mObjectID = info.mObjectID;
	mType = info.mType;
	mFromName = info.mFromName;
	mDesc = info.mDesc;
	mHost = info.mHost;
	mPersist = info.mPersist;
}

LLSD LLOfferInfo::asLLSD()
{
	LLSD sd;
    sd["responder_type"] = mResponderType;
	sd["im_type"] = mIM;
	sd["from_id"] = mFromID;
	sd["from_group"] = mFromGroup;
	sd["from_object"] = mFromObject;
	sd["transaction_id"] = mTransactionID;
	sd["folder_id"] = mFolderID;
	sd["object_id"] = mObjectID;
	sd["type"] = LLAssetType::lookup(mType);
	sd["from_name"] = mFromName;
	sd["description"] = mDesc;
	sd["sender"] = mHost.getIPandPort();
	sd["persist"] = mPersist;
	return sd;
}

void LLOfferInfo::fromLLSD(const LLSD& params)
{
	*this = params;
}

void LLOfferInfo::send_auto_receive_response(void)
{	
	LLMessageSystem* msg = gMessageSystem;
	msg->newMessageFast(_PREHASH_ImprovedInstantMessage);
	msg->nextBlockFast(_PREHASH_AgentData);
	msg->addUUIDFast(_PREHASH_AgentID, gAgent.getID());
	msg->addUUIDFast(_PREHASH_SessionID, gAgent.getSessionID());
	msg->nextBlockFast(_PREHASH_MessageBlock);
	msg->addBOOLFast(_PREHASH_FromGroup, FALSE);
	msg->addUUIDFast(_PREHASH_ToAgentID, mFromID);
	msg->addU8Fast(_PREHASH_Offline, IM_ONLINE);
	msg->addUUIDFast(_PREHASH_ID, mTransactionID);
	msg->addU32Fast(_PREHASH_Timestamp, NO_TIMESTAMP); // no timestamp necessary
	std::string name;
	LLAgentUI::buildFullname(name);
	msg->addStringFast(_PREHASH_FromAgentName, name);
	msg->addStringFast(_PREHASH_Message, ""); 
	msg->addU32Fast(_PREHASH_ParentEstateID, 0);
	msg->addUUIDFast(_PREHASH_RegionID, LLUUID::null);
	msg->addVector3Fast(_PREHASH_Position, gAgent.getPositionAgent());
	
	// Auto Receive Message. The math for the dialog works, because the accept
	// for inventory_offered, task_inventory_offer or
	// group_notice_inventory is 1 greater than the offer integer value.
	// Generates IM_INVENTORY_ACCEPTED, IM_TASK_INVENTORY_ACCEPTED, 
	// or IM_GROUP_NOTICE_INVENTORY_ACCEPTED
	msg->addU8Fast(_PREHASH_Dialog, (U8)(mIM + 1));
	msg->addBinaryDataFast(_PREHASH_BinaryBucket, &(mFolderID.mData),
						   sizeof(mFolderID.mData));
	// send the message
	msg->sendReliable(mHost);
	
	if(IM_INVENTORY_OFFERED == mIM)
	{
		// add buddy to recent people list
//		LLRecentPeople::instance().add(mFromID);
// [RLVa:KB] - Checked: 2010-04-20 (RLVa-1.2.2a) | Added: RLVa-1.2.0f
		// RELEASE-RLVa: [RLVa-1.2.2] Make sure this stays in sync with the condition in inventory_offer_handler()
		if ( (!gRlvHandler.hasBehaviour(RLV_BHVR_SHOWNAMES)) || (!RlvUtil::isNearbyAgent(mFromID)) || 
			 (RlvUIEnabler::hasOpenIM(mFromID)) || ((RlvUIEnabler::hasOpenProfile(mFromID))) )
		{
			LLRecentPeople::instance().add(mFromID);
		}
// [/RLVa:KB]
	}
}

// <FS:Ansariel> Optional V1-like inventory accept messages
void LLOfferInfo::send_decline_response(void)
{	
	LLMessageSystem* msg = gMessageSystem;
	msg->newMessageFast(_PREHASH_ImprovedInstantMessage);
	msg->nextBlockFast(_PREHASH_AgentData);
	msg->addUUIDFast(_PREHASH_AgentID, gAgent.getID());
	msg->addUUIDFast(_PREHASH_SessionID, gAgent.getSessionID());
	msg->nextBlockFast(_PREHASH_MessageBlock);
	msg->addBOOLFast(_PREHASH_FromGroup, FALSE);
	msg->addUUIDFast(_PREHASH_ToAgentID, mFromID);
	msg->addU8Fast(_PREHASH_Offline, IM_ONLINE);
	msg->addUUIDFast(_PREHASH_ID, mTransactionID);
	msg->addU32Fast(_PREHASH_Timestamp, NO_TIMESTAMP); // no timestamp necessary
	std::string name;
	LLAgentUI::buildFullname(name);
	msg->addStringFast(_PREHASH_FromAgentName, name);
	msg->addStringFast(_PREHASH_Message, ""); 
	msg->addU32Fast(_PREHASH_ParentEstateID, 0);
	msg->addUUIDFast(_PREHASH_RegionID, LLUUID::null);
	msg->addVector3Fast(_PREHASH_Position, gAgent.getPositionAgent());
	msg->addU8Fast(_PREHASH_Dialog, (U8)(mIM + 2));
	msg->addBinaryDataFast(_PREHASH_BinaryBucket, EMPTY_BINARY_BUCKET, EMPTY_BINARY_BUCKET_SIZE);
	msg->sendReliable(mHost);
}
// </FS:Ansariel> Optional V1-like inventory accept messages

void LLOfferInfo::handleRespond(const LLSD& notification, const LLSD& response)
{
	initRespondFunctionMap();

	const std::string name = notification["name"].asString();
	if(mRespondFunctions.find(name) == mRespondFunctions.end())
	{
		LL_WARNS() << "Unexpected notification name : " << name << LL_ENDL;
		llassert(!"Unexpected notification name");
		return;
	}

	mRespondFunctions[name](notification, response);
}

bool LLOfferInfo::inventory_offer_callback(const LLSD& notification, const LLSD& response)
{
	LLChat chat;
	std::string log_message;
	S32 button = LLNotificationsUtil::getSelectedOption(notification, response);

	LLInventoryObserver* opener = NULL;
	LLViewerInventoryCategory* catp = NULL;
	catp = (LLViewerInventoryCategory*)gInventory.getCategory(mObjectID);
	LLViewerInventoryItem* itemp = NULL;
	if(!catp)
	{
		itemp = (LLViewerInventoryItem*)gInventory.getItem(mObjectID);
	}
	 
	LLNotificationPtr notification_ptr = LLNotifications::instance().find(notification["id"].asUUID());
	
	// For muting, we need to add the mute, then decline the offer.
	// This must be done here because:
	// * callback may be called immediately,
	// * adding the mute sends a message,
	// * we can't build two messages at once.
	if (IOR_MUTE == button) // Block
	{
		if (notification_ptr != NULL)
		{
			gCacheName->get(mFromID, mFromGroup, boost::bind(&inventory_offer_mute_callback, _1, _2, _3));
		}
	}

	std::string from_string; // Used in the pop-up.
	std::string chatHistory_string;  // Used in chat history.
	
	// TODO: when task inventory offers can also be handled the new way, migrate the code that sets these strings here:
	from_string = chatHistory_string = mFromName;
	
	LLNotificationFormPtr modified_form(notification_ptr ? new LLNotificationForm(*notification_ptr->getForm()) : new LLNotificationForm());

	switch(button)
	{
	case IOR_SHOW:
	case IOR_SHOW_SILENT: // <FS:Ansariel> FIRE-3832: Silent accept/decline of inventory offers
		// we will want to open this item when it comes back.
		LL_DEBUGS("Messaging") << "Initializing an opener for tid: " << mTransactionID
				 << LL_ENDL;
		switch (mIM)
		{
		case IM_INVENTORY_OFFERED:
			{
				// This is an offer from an agent. In this case, the back
				// end has already copied the items into your inventory,
				// so we can fetch it out of our inventory.
// [RLVa:KB] - Checked: 2010-04-18 (RLVa-1.2.0)
				if ( (rlv_handler_t::isEnabled()) && (!RlvSettings::getForbidGiveToRLV()) && (LLAssetType::AT_CATEGORY == mType) && (mDesc.find(RLV_PUTINV_PREFIX) == 0) )
				{
					RlvGiveToRLVAgentOffer* pOfferObserver = new RlvGiveToRLVAgentOffer(mObjectID);
					pOfferObserver->startFetch();
					if (pOfferObserver->isFinished())
						pOfferObserver->done();
					else
						gInventory.addObserver(pOfferObserver);
				}
// [/RLVa:KB]

				// <FS:Ansariel> FIRE-3234: Ask if items should be previewed;
				// ShowOfferedInventory is always true anyway - instead there is
				// ShowNewInventory that is actually changable by the user!
				//if (gSavedSettings.getBOOL("ShowOfferedInventory"))
				{
					LLOpenAgentOffer* open_agent_offer = new LLOpenAgentOffer(mObjectID, from_string);
					open_agent_offer->startFetch();
					if(catp || (itemp && itemp->isFinished()))
					{
						open_agent_offer->done();
					}
					else
					{
						opener = open_agent_offer;
					}
				}

				// <FS:Ansariel> Optional V1-like inventory accept messages
				if (gSavedSettings.getBOOL("FSUseLegacyInventoryAcceptMessages") && button == IOR_SHOW)
				{
					send_auto_receive_response();
				}
				// </FS:Ansariel> Optional V1-like inventory accept messages
			}
			break;
		case IM_GROUP_NOTICE:
			opener = new LLOpenTaskGroupOffer;
			send_auto_receive_response();
			break;
		case IM_TASK_INVENTORY_OFFERED:
		case IM_GROUP_NOTICE_REQUESTED:
			// This is an offer from a task or group.
			// We don't use a new instance of an opener
			// We instead use the singular observer gOpenTaskOffer
			// Since it already exists, we don't need to actually do anything
			break;
		default:
			LL_WARNS("Messaging") << "inventory_offer_callback: unknown offer type" << LL_ENDL;
			break;
		}

		if (modified_form != NULL)
		{
			modified_form->setElementEnabled("Show", false);
		}
		break;
		// end switch (mIM)
			
	case IOR_ACCEPT:
	case IOR_ACCEPT_SILENT: // <FS:Ansariel> FIRE-3832: Silent accept/decline of inventory offers
		//don't spam them if they are getting flooded
		if (check_offer_throttle(mFromName, true))
		{
			log_message = chatHistory_string + " " + LLTrans::getString("InvOfferGaveYou") + " " + mDesc + LLTrans::getString(".");
			LLSD args;
			args["MESSAGE"] = log_message;
			LLNotificationsUtil::add("SystemMessageTip", args);
		}

		// <FS:Ansariel> FIRE-3832: Silent accept/decline of inventory offers
		if (mIM == IM_GROUP_NOTICE)
		{
			opener = new LLOpenTaskGroupOffer;
			send_auto_receive_response();
		}
		else
		{
			if (gSavedSettings.getBOOL("FSUseLegacyInventoryAcceptMessages") && button == IOR_ACCEPT)
			{
				send_auto_receive_response();
			}
			if (gSavedSettings.getBOOL("ShowInInventory"))
			{
				LLInventoryPanel::openInventoryPanelAndSetSelection(TRUE, mObjectID);
			}
		}
		// </FS:Ansariel>

		break;

	case IOR_MUTE:
		if (modified_form != NULL)
		{
			modified_form->setElementEnabled("Mute", false);
		}
		// MUTE falls through to decline
	case IOR_DECLINE:
	case IOR_DECLINE_SILENT: // <FS:Ansariel> FIRE-3832: Silent accept/decline of inventory offers
		{
			{
				LLStringUtil::format_map_t log_message_args;
				log_message_args["DESC"] = mDesc;
				log_message_args["NAME"] = mFromName;
				log_message = LLTrans::getString("InvOfferDecline", log_message_args);
			}
			chat.mText = log_message;
			if( LLMuteList::getInstance()->isMuted(mFromID ) && ! LLMuteList::getInstance()->isLinden(mFromName) )  // muting for SL-42269
			{
				chat.mMuted = TRUE;
			}

			// *NOTE dzaporozhan
			// Disabled logging to old chat floater to fix crash in group notices - EXT-4149
			// LLFloaterChat::addChatHistory(chat);
			
			LLDiscardAgentOffer* discard_agent_offer = new LLDiscardAgentOffer(mFolderID, mObjectID);
			discard_agent_offer->startFetch();
			if (catp || (itemp && itemp->isFinished()))
			{
				discard_agent_offer->done();
			}
			else
			{
				opener = discard_agent_offer;
			}

			// <FS:Ansariel> Optional V1-like inventory accept messages
			if ((gSavedSettings.getBOOL("FSUseLegacyInventoryAcceptMessages") && button == IOR_DECLINE) && mIM == IM_INVENTORY_OFFERED)
			{
				send_decline_response();
			}
			// </FS:Ansariel> Optional V1-like inventory accept messages
			if (modified_form != NULL)
			{
				modified_form->setElementEnabled("Show", false);
				modified_form->setElementEnabled("Discard", false);
			}

			break;
		}
	default:
		// close button probably
		// The item has already been fetched and is in your inventory, we simply won't highlight it
		// OR delete it if the notification gets killed, since we don't want that to be a vector for 
		// losing inventory offers.
		break;
	}

	if(opener)
	{
		gInventory.addObserver(opener);
	}

	if(!mPersist)
	{
		delete this;
	}

	return false;
}

bool LLOfferInfo::inventory_task_offer_callback(const LLSD& notification, const LLSD& response)
{
	LLChat chat;
	std::string log_message;
	S32 button = LLNotification::getSelectedOption(notification, response);
	
	// For muting, we need to add the mute, then decline the offer.
	// This must be done here because:
	// * callback may be called immediately,
	// * adding the mute sends a message,
	// * we can't build two messages at once.
	if (2 == button)
	{
		LLNotificationPtr notification_ptr = LLNotifications::instance().find(notification["id"].asUUID());

		llassert(notification_ptr != NULL);
		if (notification_ptr != NULL)
		{
			gCacheName->get(mFromID, mFromGroup, boost::bind(&inventory_offer_mute_callback, _1, _2, _3));
		}
	}
	
	LLMessageSystem* msg = gMessageSystem;
	msg->newMessageFast(_PREHASH_ImprovedInstantMessage);
	msg->nextBlockFast(_PREHASH_AgentData);
	msg->addUUIDFast(_PREHASH_AgentID, gAgent.getID());
	msg->addUUIDFast(_PREHASH_SessionID, gAgent.getSessionID());
	msg->nextBlockFast(_PREHASH_MessageBlock);
	msg->addBOOLFast(_PREHASH_FromGroup, FALSE);
	msg->addUUIDFast(_PREHASH_ToAgentID, mFromID);
	msg->addU8Fast(_PREHASH_Offline, IM_ONLINE);
	msg->addUUIDFast(_PREHASH_ID, mTransactionID);
	msg->addU32Fast(_PREHASH_Timestamp, NO_TIMESTAMP); // no timestamp necessary
	std::string name;
	LLAgentUI::buildFullname(name);
	msg->addStringFast(_PREHASH_FromAgentName, name);
	msg->addStringFast(_PREHASH_Message, ""); 
	msg->addU32Fast(_PREHASH_ParentEstateID, 0);
	msg->addUUIDFast(_PREHASH_RegionID, LLUUID::null);
	msg->addVector3Fast(_PREHASH_Position, gAgent.getPositionAgent());
	LLInventoryObserver* opener = NULL;
	
	std::string from_string; // Used in the pop-up.
	std::string chatHistory_string;  // Used in chat history.
	if (mFromObject == TRUE)
	{
		if (mFromGroup)
		{
			std::string group_name;
			if (gCacheName->getGroupName(mFromID, group_name))
			{
				from_string = LLTrans::getString("InvOfferAnObjectNamed") + " "+"'" 
				+ mFromName + LLTrans::getString("'") +" " + LLTrans::getString("InvOfferOwnedByGroup") 
				+ " "+ "'" + group_name + "'";
				
				chatHistory_string = mFromName + " " + LLTrans::getString("InvOfferOwnedByGroup") 
				+ " " + group_name + "'";
			}
			else
			{
				from_string = LLTrans::getString("InvOfferAnObjectNamed") + " "+"'"
				+ mFromName +"'"+ " " + LLTrans::getString("InvOfferOwnedByUnknownGroup");
				chatHistory_string = mFromName + " " + LLTrans::getString("InvOfferOwnedByUnknownGroup");
			}
		}
		else
		{
/*
			std::string full_name;
			if (gCacheName->getFullName(mFromID, full_name))
			{
				from_string = LLTrans::getString("InvOfferAnObjectNamed") + " "+ LLTrans::getString("'") + mFromName 
					+ LLTrans::getString("'")+" " + LLTrans::getString("InvOfferOwnedBy") + full_name;
				chatHistory_string = mFromName + " " + LLTrans::getString("InvOfferOwnedBy") + " " + full_name;
			}
			else
			{
				from_string = LLTrans::getString("InvOfferAnObjectNamed") + " "+LLTrans::getString("'") 
				+ mFromName + LLTrans::getString("'")+" " + LLTrans::getString("InvOfferOwnedByUnknownUser");
				chatHistory_string = mFromName + " " + LLTrans::getString("InvOfferOwnedByUnknownUser");
			}
*/
// [SL:KB] - Checked: 2010-11-02 (RLVa-1.2.2a) | Added: RLVa-1.2.2a
			std::string name_slurl = LLSLURL("agent", mFromID, "about").getSLURLString();

// [RLVa:KB] - Checked: 2010-11-02 (RLVa-1.2.2a) | Modified: RLVa-1.2.2a
			// RELEASE-RLVa: [RLVa-1.2.2] Make sure this stays in sync with the condition in inventory_offer_handler()
			if ( (gRlvHandler.hasBehaviour(RLV_BHVR_SHOWNAMES)) && (RlvUtil::isNearbyAgent(mFromID)) )
				name_slurl = LLSLURL("agent", mFromID, "rlvanonym").getSLURLString();
// [/RLVa:KB]

			from_string = LLTrans::getString("InvOfferAnObjectNamed") + " "+ LLTrans::getString("'") + mFromName 
				+ LLTrans::getString("'")+" " + LLTrans::getString("InvOfferOwnedBy") + name_slurl;
			chatHistory_string = mFromName + " " + LLTrans::getString("InvOfferOwnedBy") + " " + name_slurl;
// [/SL:KB]
		}
	}
	else
	{
		from_string = chatHistory_string = mFromName;
	}
	
	bool is_do_not_disturb = gAgent.isDoNotDisturb();
	
// [RLVa:KB] - Checked: 2010-09-23 (RLVa-1.2.1)
	bool fRlvNotifyAccepted = false;
// [/RLVa:KB]
	switch(button)
	{
		case IOR_ACCEPT:
			// ACCEPT. The math for the dialog works, because the accept
			// for inventory_offered, task_inventory_offer or
			// group_notice_inventory is 1 greater than the offer integer value.

// [RLVa:KB] - Checked: 2010-09-23 (RLVa-1.2.1)
			// Only treat the offer as 'Give to #RLV' if:
			//   - the user has enabled the feature
			//   - the inventory offer came from a script (and specifies a folder)
			//   - the name starts with the prefix - mDesc format: '[OBJECTNAME]'  ( http://slurl.com/... )
			if ( (rlv_handler_t::isEnabled()) && (IM_TASK_INVENTORY_OFFERED == mIM) && (LLAssetType::AT_CATEGORY == mType) && (mDesc.find(RLV_PUTINV_PREFIX) == 1) )
			{
				fRlvNotifyAccepted = true;
				if (!RlvSettings::getForbidGiveToRLV())
				{
					const LLUUID& idRlvRoot = RlvInventory::instance().getSharedRootID();
					if (idRlvRoot.notNull())
						mFolderID = idRlvRoot;

					fRlvNotifyAccepted = false;		// "accepted_in_rlv" is sent from RlvGiveToRLVTaskOffer *after* we have the folder

					RlvGiveToRLVTaskOffer* pOfferObserver = new RlvGiveToRLVTaskOffer(mTransactionID);
					gInventory.addObserver(pOfferObserver);
				}
			}
// [/RLVa:KB]

			// Generates IM_INVENTORY_ACCEPTED, IM_TASK_INVENTORY_ACCEPTED, 
			// or IM_GROUP_NOTICE_INVENTORY_ACCEPTED
			msg->addU8Fast(_PREHASH_Dialog, (U8)(mIM + 1));
			msg->addBinaryDataFast(_PREHASH_BinaryBucket, &(mFolderID.mData),
								   sizeof(mFolderID.mData));
			// send the message
			msg->sendReliable(mHost);
			
// [RLVa:KB] - Checked: 2010-09-23 (RLVa-1.2.1)
			if (fRlvNotifyAccepted)
			{
				std::string::size_type idxToken = mDesc.find("'  ( http://");
				if (std::string::npos != idxToken)
					RlvBehaviourNotifyHandler::sendNotification("accepted_in_inv inv_offer " + mDesc.substr(1, idxToken - 1));
			}
// [/RLVa:KB]

			//don't spam them if they are getting flooded
			if (check_offer_throttle(mFromName, true))
			{
				log_message = chatHistory_string + " " + LLTrans::getString("InvOfferGaveYou") + " " + mDesc + LLTrans::getString(".");
				LLSD args;
				args["MESSAGE"] = log_message;
				LLNotificationsUtil::add("SystemMessageTip", args);
			}
			
			// we will want to open this item when it comes back.
			LL_DEBUGS("Messaging") << "Initializing an opener for tid: " << mTransactionID
			<< LL_ENDL;
			switch (mIM)
		{
			case IM_TASK_INVENTORY_OFFERED:
			case IM_GROUP_NOTICE:
			case IM_GROUP_NOTICE_REQUESTED:
			{
				// This is an offer from a task or group.
				// We don't use a new instance of an opener
				// We instead use the singular observer gOpenTaskOffer
				// Since it already exists, we don't need to actually do anything
			}
				break;
			default:
				LL_WARNS("Messaging") << "inventory_offer_callback: unknown offer type" << LL_ENDL;
				break;
		}	// end switch (mIM)
			break;
			
		case IOR_MUTE:
			// MUTE falls through to decline
		case IOR_DECLINE:
			// DECLINE. The math for the dialog works, because the decline
			// for inventory_offered, task_inventory_offer or
			// group_notice_inventory is 2 greater than the offer integer value.
			// Generates IM_INVENTORY_DECLINED, IM_TASK_INVENTORY_DECLINED,
			// or IM_GROUP_NOTICE_INVENTORY_DECLINED
		default:
			// close button probably (or any of the fall-throughs from above)
			msg->addU8Fast(_PREHASH_Dialog, (U8)(mIM + 2));
			msg->addBinaryDataFast(_PREHASH_BinaryBucket, EMPTY_BINARY_BUCKET, EMPTY_BINARY_BUCKET_SIZE);
			// send the message
			msg->sendReliable(mHost);
			
// [RLVa:KB] - Checked: 2010-09-23 (RLVa-1.2.1e) | Added: RLVa-1.2.1e
			if ( (rlv_handler_t::isEnabled()) && 
				 (IM_TASK_INVENTORY_OFFERED == mIM) && (LLAssetType::AT_CATEGORY == mType) && (mDesc.find(RLV_PUTINV_PREFIX) == 1) )
			{
				std::string::size_type idxToken = mDesc.find("'  ( http://");
				if (std::string::npos != idxToken)
					RlvBehaviourNotifyHandler::sendNotification("declined inv_offer " + mDesc.substr(1, idxToken - 1));
			}
// [/RLVa:KB]

			if (gSavedSettings.getBOOL("LogInventoryDecline"))
			{
				LLStringUtil::format_map_t log_message_args;
				log_message_args["DESC"] = mDesc;
				log_message_args["NAME"] = mFromName;
				log_message = LLTrans::getString("InvOfferDecline", log_message_args);


				LLSD args;
				args["MESSAGE"] = log_message;
				LLNotificationsUtil::add("SystemMessageTip", args);
			}
			
			if (is_do_not_disturb &&	(!mFromGroup && !mFromObject))
			{
				send_do_not_disturb_message(msg,mFromID);
			}
			break;
	}
	
	if(opener)
	{
		gInventory.addObserver(opener);
	}

	if(!mPersist)
	{
		delete this;
	}
	return false;
}

class LLPostponedOfferNotification: public LLPostponedNotification
{
protected:
	/* virtual */
	void modifyNotificationParams()
	{
		LLSD substitutions = mParams.substitutions;
		substitutions["NAME"] = mName;
		mParams.substitutions = substitutions;
	}
};

void LLOfferInfo::initRespondFunctionMap()
{
	if(mRespondFunctions.empty())
	{
		mRespondFunctions["ObjectGiveItem"] = boost::bind(&LLOfferInfo::inventory_task_offer_callback, this, _1, _2);
		mRespondFunctions["OwnObjectGiveItem"] = boost::bind(&LLOfferInfo::inventory_task_offer_callback, this, _1, _2);
		mRespondFunctions["UserGiveItem"] = boost::bind(&LLOfferInfo::inventory_offer_callback, this, _1, _2);
		// <FS:Ansariel> FIRE-3832: Silent accept/decline of inventory offers
		mRespondFunctions["UserGiveItemLegacy"] = boost::bind(&LLOfferInfo::inventory_offer_callback, this, _1, _2);
	}
}

void inventory_offer_handler(LLOfferInfo* info)
{
	// If muted, don't even go through the messaging stuff.  Just curtail the offer here.
	// Passing in a null UUID handles the case of where you have muted one of your own objects by_name.
	// The solution for STORM-1297 seems to handle the cases where the object is owned by someone else.
	if (LLMuteList::getInstance()->isMuted(info->mFromID, info->mFromName) ||
		LLMuteList::getInstance()->isMuted(LLUUID::null, info->mFromName))
	{
		info->forceResponse(IOR_MUTE);
		return;
	}


	bool bAutoAccept(false);
	// Avoid the Accept/Discard dialog if the user so desires. JC
	// <FS:Ansariel> Auto-accept any kind of inventory (FIRE-4128)
	//if (gSavedSettings.getBOOL("AutoAcceptNewInventory")
	//	&& (info->mType == LLAssetType::AT_NOTECARD
	//		|| info->mType == LLAssetType::AT_LANDMARK
	//		|| info->mType == LLAssetType::AT_TEXTURE))
//	if (gSavedSettings.getBOOL("AutoAcceptNewInventory"))
	// </FS:Ansariel> Auto-accept any kind of inventory (FIRE-4128)
// [RLVa:KB]
	// Don't auto-accept give-to-RLV inventory offers
	if ( (gSavedSettings.getBOOL("AutoAcceptNewInventory")) &&
		 ( (!rlv_handler_t::isEnabled()) || (!RlvInventory::instance().isGiveToRLVOffer(*info)) ) )
// [/RLVa:KB]
	{
		// For certain types, just accept the items into the inventory,
		// and possibly open them on receipt depending upon "ShowNewInventory".
		bAutoAccept = true;
	}

	// Strip any SLURL from the message display. (DEV-2754)
	std::string msg = info->mDesc;
	int indx = msg.find(" ( http://slurl.com/secondlife/");
	if(indx == std::string::npos)
	{
		// try to find new slurl host
		indx = msg.find(" ( http://maps.secondlife.com/secondlife/");
	}
	if(indx >= 0)
	{
		LLStringUtil::truncate(msg, indx);
	}

	LLSD args;
	args["[OBJECTNAME]"] = msg;

	LLSD payload;

	// must protect against a NULL return from lookupHumanReadable()
	std::string typestr = ll_safe_string(LLAssetType::lookupHumanReadable(info->mType));
	if (!typestr.empty())
	{
		// human readable matches string name from strings.xml
		// lets get asset type localized name
		args["OBJECTTYPE"] = LLTrans::getString(typestr);
	}
	else
	{
		LL_WARNS("Messaging") << "LLAssetType::lookupHumanReadable() returned NULL - probably bad asset type: " << info->mType << LL_ENDL;
		args["OBJECTTYPE"] = "";

		// This seems safest, rather than propagating bogosity
		LL_WARNS("Messaging") << "Forcing an inventory-decline for probably-bad asset type." << LL_ENDL;
		info->forceResponse(IOR_DECLINE);
		return;
	}

	// If mObjectID is null then generate the object_id based on msg to prevent
	// multiple creation of chiclets for same object.
	LLUUID object_id = info->mObjectID;
	if (object_id.isNull())
		object_id.generate(msg);

	payload["from_id"] = info->mFromID;
	// Needed by LLScriptFloaterManager to bind original notification with 
	// faked for toast one.
	payload["object_id"] = object_id;
	// Flag indicating that this notification is faked for toast.
	payload["give_inventory_notification"] = FALSE;
	args["OBJECTFROMNAME"] = info->mFromName;
	args["NAME"] = info->mFromName;
	if (info->mFromGroup)
	{
		args["NAME_SLURL"] = LLSLURL("group", info->mFromID, "about").getSLURLString();
	}
	else
	{
// [SL:KB] - Patch: UI-Notifications | Checked: 2011-04-11 (Catznip-2.5.0a) | Added: Catznip-2.5.0a
		args["NAME_LABEL"] = LLSLURL("agent", info->mFromID, "completename").getSLURLString();
// [/SL:KB]
		args["NAME_SLURL"] = LLSLURL("agent", info->mFromID, "about").getSLURLString();
	}
	std::string verb = "select?name=" + LLURI::escape(msg);
	args["ITEM_SLURL"] = LLSLURL("inventory", info->mObjectID, verb.c_str()).getSLURLString();

	LLNotification::Params p;

	// Object -> Agent Inventory Offer
	if (info->mFromObject && !bAutoAccept)
	{
// [RLVa:KB] - Checked: 2010-11-02 (RLVa-1.2.2a) | Modified: RLVa-1.2.2a
		// Only filter if the object owner is a nearby agent
		if ( (gRlvHandler.hasBehaviour(RLV_BHVR_SHOWNAMES)) && (RlvUtil::isNearbyAgent(info->mFromID)) )
		{
			payload["rlv_shownames"] = TRUE;
			args["NAME_SLURL"] = LLSLURL("agent", info->mFromID, "rlvanonym").getSLURLString();
		}
// [/RLVa:KB]

		// Inventory Slurls don't currently work for non agent transfers, so only display the object name.
		args["ITEM_SLURL"] = msg;
		// Note: sets inventory_task_offer_callback as the callback
		p.substitutions(args).payload(payload).functor.responder(LLNotificationResponderPtr(info));
		info->mPersist = true;

		// Offers from your own objects need a special notification template.
		p.name = info->mFromID == gAgentID ? "OwnObjectGiveItem" : "ObjectGiveItem";

		// Pop up inv offer chiclet and let the user accept (keep), or reject (and silently delete) the inventory.
	    LLPostponedNotification::add<LLPostponedOfferNotification>(p, info->mFromID, info->mFromGroup == TRUE);
	}
	else // Agent -> Agent Inventory Offer
	{
// [RLVa:KB] - Checked: 2010-11-02 (RLVa-1.2.2a) | Modified: RLVa-1.2.2a
		// Only filter if the offer is from a nearby agent and if there's no open IM session (doesn't necessarily have to be focused)
		if ( (gRlvHandler.hasBehaviour(RLV_BHVR_SHOWNAMES)) && (RlvUtil::isNearbyAgent(info->mFromID)) &&
			 (!RlvUIEnabler::hasOpenIM(info->mFromID)) )
		{
			payload["rlv_shownames"] = TRUE;
			args["NAME"] = RlvStrings::getAnonym(info->mFromName);
			args["NAME_SLURL"] = LLSLURL("agent", info->mFromID, "rlvanonym").getSLURLString();
		}
// [/RLVa:KB]

		p.responder = info;
		// Note: sets inventory_offer_callback as the callback
		// *TODO fix memory leak
		// inventory_offer_callback() is not invoked if user received notification and 
		// closes viewer(without responding the notification)
		p.substitutions(args).payload(payload).functor.responder(LLNotificationResponderPtr(info));
		info->mPersist = true;
		// <FS:Ansariel> FIRE-3832: Silent accept/decline of inventory offers
		//p.name = "UserGiveItem";
		p.name = (gSavedSettings.getBOOL("FSUseLegacyInventoryAcceptMessages") ? "UserGiveItemLegacy" : "UserGiveItem");
		// </FS:Ansariel>
		p.offer_from_agent = true;
		
		// Prefetch the item into your local inventory.
		LLInventoryFetchItemsObserver* fetch_item = new LLInventoryFetchItemsObserver(info->mObjectID);
		fetch_item->startFetch();
		if(fetch_item->isFinished())
		{
			fetch_item->done();
		}
		else
		{
			gInventory.addObserver(fetch_item);
		}
		
		// In viewer 2 we're now auto receiving inventory offers and messaging as such (not sending reject messages).
		// <FS:Ansariel> Optional V1-like inventory accept messages
		//info->send_auto_receive_response();
		// Also needs to be send on auto-accept so the item gets into the inventory!
		if (bAutoAccept || !gSavedSettings.getBOOL("FSUseLegacyInventoryAcceptMessages"))
		{
			info->send_auto_receive_response();
		}
		// </FS:Ansariel> Optional V1-like inventory accept messages

        if (gAgent.isDoNotDisturb()) 
        {
            send_do_not_disturb_message(gMessageSystem, info->mFromID);
        }
        
		if( !bAutoAccept ) // if we auto accept, do not pester the user
		{
			// Inform user that there is a script floater via toast system
			payload["give_inventory_notification"] = TRUE;
			p.payload = payload;
			LLPostponedNotification::add<LLPostponedOfferNotification>(p, info->mFromID, false);
		}

		// <FS:Ansariel> Show offered inventory also if auto-accept is enabled (FIRE-5101)
		if (bAutoAccept && gSavedSettings.getBOOL("ShowNewInventory"))
		{
			LLViewerInventoryCategory* catp = NULL;
			catp = (LLViewerInventoryCategory*)gInventory.getCategory(info->mObjectID);
			LLViewerInventoryItem* itemp = NULL;
			if(!catp)
			{
				itemp = (LLViewerInventoryItem*)gInventory.getItem(info->mObjectID);
			}

			LLOpenAgentOffer* open_agent_offer = new LLOpenAgentOffer(info->mObjectID, info->mFromName);
			open_agent_offer->startFetch();
			if(catp || (itemp && itemp->isFinished()))
			{
				open_agent_offer->done();
			}
			else
			{
				gInventory.addObserver(open_agent_offer);
			}
		}
		// </FS:Ansariel> Show offered inventory also if auto-accept is enabled (FIRE-5101)
	}

	LLFirstUse::newInventory();
}

bool lure_callback(const LLSD& notification, const LLSD& response)
{
	S32 option = 0;
	if (response.isInteger()) 
	{
		option = response.asInteger();
	}
	else
	{
		option = LLNotificationsUtil::getSelectedOption(notification, response);
	}
	
	LLUUID from_id = notification["payload"]["from_id"].asUUID();
	LLUUID lure_id = notification["payload"]["lure_id"].asUUID();
	BOOL godlike = notification["payload"]["godlike"].asBoolean();

	switch(option)
	{
	case 0:
		{
			// accept
			gAgent.teleportViaLure(lure_id, godlike);
		}
		break;
	case 1:
	default:
		// decline
		send_simple_im(from_id,
					   LLStringUtil::null,
					   IM_LURE_DECLINED,
					   lure_id);
		break;
	}

// <FS:Ansariel> [FS communication UI] FIRE-11536: Commenting out CHUI-112;
//               Reposting the notification form will squeeze it somewhere
//               within the IM floater and we don't need it for our comm. UI.
//	LLNotificationPtr notification_ptr = LLNotifications::instance().find(notification["id"].asUUID());
//
//	if (notification_ptr)
//	{
//		LLNotificationFormPtr modified_form(new LLNotificationForm(*notification_ptr->getForm()));
//		modified_form->setElementEnabled("Teleport", false);
//		modified_form->setElementEnabled("Cancel", false);
//		notification_ptr->updateForm(modified_form);
//		//notification_ptr->repost();
//// [SL:KB] - Patch: UI-Notifications | Checked: 2013-05-09 (Catznip-3.5)
//		// Assume that any offer notification with "getCanBeStored() == true" is the result of RLVa routing it to the notifcation syswell
//		/*const*/ LLNotificationsUI::LLScreenChannel* pChannel = LLNotificationsUI::LLChannelManager::instance().getNotificationScreenChannel();
//		/*const*/ LLNotificationsUI::LLToast* pToast = (pChannel) ? pChannel->getToastByNotificationID(notification["id"].asUUID()) : NULL;
//		if ( (!pToast) || (!pToast->getCanBeStored()) )
//		{
//// [/SL:KB]
//			notification_ptr->repost();
//	}
// </FS:Ansariel>

	return false;
}
static LLNotificationFunctorRegistration lure_callback_reg("TeleportOffered", lure_callback);

bool mature_lure_callback(const LLSD& notification, const LLSD& response)
{
	S32 option = 0;
	if (response.isInteger()) 
	{
		option = response.asInteger();
	}
	else
	{
		option = LLNotificationsUtil::getSelectedOption(notification, response);
	}
	
	LLUUID from_id = notification["payload"]["from_id"].asUUID();
	LLUUID lure_id = notification["payload"]["lure_id"].asUUID();
	BOOL godlike = notification["payload"]["godlike"].asBoolean();
	U8 region_access = static_cast<U8>(notification["payload"]["region_maturity"].asInteger());

	switch(option)
	{
	case 0:
		{
			// accept
			gSavedSettings.setU32("PreferredMaturity", static_cast<U32>(region_access));
			gAgent.setMaturityRatingChangeDuringTeleport(region_access);
			gAgent.teleportViaLure(lure_id, godlike);
		}
		break;
	case 1:
	default:
		// decline
		send_simple_im(from_id,
					   LLStringUtil::null,
					   IM_LURE_DECLINED,
					   lure_id);
		break;
	}
	return false;
}
static LLNotificationFunctorRegistration mature_lure_callback_reg("TeleportOffered_MaturityExceeded", mature_lure_callback);

bool goto_url_callback(const LLSD& notification, const LLSD& response)
{
	std::string url = notification["payload"]["url"].asString();
	S32 option = LLNotificationsUtil::getSelectedOption(notification, response);
	if(1 == option)
	{
		LLWeb::loadURL(url);
	}
	return false;
}
static LLNotificationFunctorRegistration goto_url_callback_reg("GotoURL", goto_url_callback);

bool inspect_remote_object_callback(const LLSD& notification, const LLSD& response)
{
	S32 option = LLNotificationsUtil::getSelectedOption(notification, response);
	if (0 == option)
	{
		LLFloaterReg::showInstance("inspect_remote_object", notification["payload"]);
	}
	return false;
}
static LLNotificationFunctorRegistration inspect_remote_object_callback_reg("ServerObjectMessage", inspect_remote_object_callback);

class LLPostponedServerObjectNotification: public LLPostponedNotification
{
protected:
	/* virtual */
	void modifyNotificationParams()
	{
		LLSD payload = mParams.payload;
		mParams.payload = payload;
	}
};

static bool parse_lure_bucket(const std::string& bucket,
							  U64& region_handle,
							  LLVector3& pos,
							  LLVector3& look_at,
							  U8& region_access)
{
	// tokenize the bucket
	typedef boost::tokenizer<boost::char_separator<char> > tokenizer;
	boost::char_separator<char> sep("|", "", boost::keep_empty_tokens);
	tokenizer tokens(bucket, sep);
	tokenizer::iterator iter = tokens.begin();

	S32 gx,gy,rx,ry,rz,lx,ly,lz;
	try
	{
		gx = boost::lexical_cast<S32>((*(iter)).c_str());
		gy = boost::lexical_cast<S32>((*(++iter)).c_str());
		rx = boost::lexical_cast<S32>((*(++iter)).c_str());
		ry = boost::lexical_cast<S32>((*(++iter)).c_str());
		rz = boost::lexical_cast<S32>((*(++iter)).c_str());
		lx = boost::lexical_cast<S32>((*(++iter)).c_str());
		ly = boost::lexical_cast<S32>((*(++iter)).c_str());
		lz = boost::lexical_cast<S32>((*(++iter)).c_str());
	}
	catch( boost::bad_lexical_cast& )
	{
		LL_WARNS("parse_lure_bucket")
			<< "Couldn't parse lure bucket."
			<< LL_ENDL;
		return false;
	}
	// Grab region access
	region_access = SIM_ACCESS_MIN;
	if (++iter != tokens.end())
	{
		std::string access_str((*iter).c_str());
		LLStringUtil::trim(access_str);
		if ( access_str == "A" )
		{
			region_access = SIM_ACCESS_ADULT;
		}
		else if ( access_str == "M" )
		{
			region_access = SIM_ACCESS_MATURE;
		}
		else if ( access_str == "PG" )
		{
			region_access = SIM_ACCESS_PG;
		}
	}

	pos.setVec((F32)rx, (F32)ry, (F32)rz);
	look_at.setVec((F32)lx, (F32)ly, (F32)lz);

	region_handle = to_region_handle(gx, gy);
	return true;
}

// Strip out "Resident" for display, but only if the message came from a user
// (rather than a script)
static std::string clean_name_from_im(const std::string& name, EInstantMessage type)
{
	switch(type)
	{
	case IM_NOTHING_SPECIAL:
	case IM_MESSAGEBOX:
	case IM_GROUP_INVITATION:
	case IM_INVENTORY_OFFERED:
	case IM_INVENTORY_ACCEPTED:
	case IM_INVENTORY_DECLINED:
	case IM_GROUP_VOTE:
	case IM_GROUP_MESSAGE_DEPRECATED:
	//IM_TASK_INVENTORY_OFFERED
	//IM_TASK_INVENTORY_ACCEPTED
	//IM_TASK_INVENTORY_DECLINED
	case IM_NEW_USER_DEFAULT:
	case IM_SESSION_INVITE:
	case IM_SESSION_P2P_INVITE:
	case IM_SESSION_GROUP_START:
	case IM_SESSION_CONFERENCE_START:
	case IM_SESSION_SEND:
	case IM_SESSION_LEAVE:
	//IM_FROM_TASK
	case IM_DO_NOT_DISTURB_AUTO_RESPONSE:
	case IM_CONSOLE_AND_CHAT_HISTORY:
	case IM_LURE_USER:
	case IM_LURE_ACCEPTED:
	case IM_LURE_DECLINED:
	case IM_GODLIKE_LURE_USER:
	case IM_TELEPORT_REQUEST:
	case IM_GROUP_ELECTION_DEPRECATED:
	//IM_GOTO_URL
	//IM_FROM_TASK_AS_ALERT
	case IM_GROUP_NOTICE:
	case IM_GROUP_NOTICE_INVENTORY_ACCEPTED:
	case IM_GROUP_NOTICE_INVENTORY_DECLINED:
	case IM_GROUP_INVITATION_ACCEPT:
	case IM_GROUP_INVITATION_DECLINE:
	case IM_GROUP_NOTICE_REQUESTED:
	case IM_FRIENDSHIP_OFFERED:
	case IM_FRIENDSHIP_ACCEPTED:
	case IM_FRIENDSHIP_DECLINED_DEPRECATED:
	//IM_TYPING_START
	//IM_TYPING_STOP
		return LLCacheName::cleanFullName(name);
	default:
		return name;
	}
}

static std::string clean_name_from_task_im(const std::string& msg,
										   BOOL from_group)
{
	boost::smatch match;
	static const boost::regex returned_exp(
		"(.*been returned to your inventory lost and found folder by )(.+)( (from|near).*)");
	if (boost::regex_match(msg, match, returned_exp))
	{
		// match objects are 1-based for groups
		std::string final = match[1].str();
		std::string name = match[2].str();
		// Don't try to clean up group names
		if (!from_group)
		{
			final += LLCacheName::buildUsername(name);
		}
		final += match[3].str();
		return final;
	}
	return msg;
}

static void notification_display_name_callback(const LLUUID& id,
					  const LLAvatarName& av_name,
					  const std::string& name, 
					  LLSD& substitutions, 
					  const LLSD& payload)
{
	substitutions["NAME"] = av_name.getDisplayName();
	LLNotificationsUtil::add(name, substitutions, payload);
}

class LLPostponedIMSystemTipNotification: public LLPostponedNotification
{
protected:
	/* virtual */
	void modifyNotificationParams()
	{
		LLSD payload = mParams.payload;
		payload["SESSION_NAME"] = mName;
		mParams.payload = payload;
	}

};

// Callback for name resolution of a god/estate message
static void god_message_name_cb(const LLAvatarName& av_name, LLChat chat, std::string message)
{	
	LLSD args;
	args["NAME"] = av_name.getCompleteName();
	args["MESSAGE"] = message;
	LLNotificationsUtil::add("GodMessage", args);

	// Treat like a system message and put in chat history.
	chat.mText = av_name.getCompleteName() + ": " + message;

	// <FS:Ansariel> [FS communication UI]
	//LLFloaterIMNearbyChat* nearby_chat = LLFloaterReg::getTypedInstance<LLFloaterIMNearbyChat>("nearby_chat");
	FSFloaterNearbyChat* nearby_chat = FSFloaterNearbyChat::getInstance();
	// </FS:Ansariel> [FS communication UI]
	if (nearby_chat)
	{
		nearby_chat->addMessage(chat);
	}
}

// <FS:Ansariel> FIRE-505: Group name not shown in notification well
static void notification_group_name_cb(const std::string& group_name,
										const std::string& sender,
										const std::string& subject,
										const std::string& message,
										const LLSD& payload,
										U32 timestamp)
{
	LLAvatarName av_name;
	av_name.fromString(sender);
	LLSD args;
	args["SENDER"] = av_name.getUserNameForDisplay();
	args["GROUP"] = group_name;
	args["SUBJECT"] = subject;
	args["MESSAGE"] = message;
	LLDate notice_date = LLDate(timestamp).notNull() ? LLDate(timestamp) : LLDate::now();
	LLNotifications::instance().add(LLNotification::Params("GroupNotice").substitutions(args).payload(payload).time_stamp(notice_date));
	make_ui_sound("UISndGroupNotice"); // <FS:PP> Group notice sound
}
// </FS:Ansariel>

void process_improved_im(LLMessageSystem *msg, void **user_data)
{
	LLUUID from_id;
	BOOL from_group;
	LLUUID to_id;
	U8 offline;
	U8 d = 0;
	LLUUID session_id;
	U32 timestamp;
	std::string name;
	std::string message;
	U32 parent_estate_id = 0;
	LLUUID region_id;
	LLVector3 position;
	U8 binary_bucket[MTUBYTES];
	S32 binary_bucket_size;
	LLChat chat;
	std::string buffer;
	
	// *TODO: Translate - need to fix the full name to first/last (maybe)
	msg->getUUIDFast(_PREHASH_AgentData, _PREHASH_AgentID, from_id);
	msg->getBOOLFast(_PREHASH_MessageBlock, _PREHASH_FromGroup, from_group);
	msg->getUUIDFast(_PREHASH_MessageBlock, _PREHASH_ToAgentID, to_id);
	msg->getU8Fast(  _PREHASH_MessageBlock, _PREHASH_Offline, offline);
	msg->getU8Fast(  _PREHASH_MessageBlock, _PREHASH_Dialog, d);
	msg->getUUIDFast(_PREHASH_MessageBlock, _PREHASH_ID, session_id);
	msg->getU32Fast( _PREHASH_MessageBlock, _PREHASH_Timestamp, timestamp);
	//msg->getData("MessageBlock", "Count",		&count);
	msg->getStringFast(_PREHASH_MessageBlock, _PREHASH_FromAgentName, name);
	msg->getStringFast(_PREHASH_MessageBlock, _PREHASH_Message,		message);
	msg->getU32Fast(_PREHASH_MessageBlock, _PREHASH_ParentEstateID, parent_estate_id);
	msg->getUUIDFast(_PREHASH_MessageBlock, _PREHASH_RegionID, region_id);
	msg->getVector3Fast(_PREHASH_MessageBlock, _PREHASH_Position, position);
	msg->getBinaryDataFast(  _PREHASH_MessageBlock, _PREHASH_BinaryBucket, binary_bucket, 0, 0, MTUBYTES);
	binary_bucket_size = msg->getSizeFast(_PREHASH_MessageBlock, _PREHASH_BinaryBucket);
	EInstantMessage dialog = (EInstantMessage)d;

	// NaCl - Antispam Registry
	if (dialog != IM_TYPING_START && dialog != IM_TYPING_STOP &&											// Typing notifications
		!(dialog == IM_NOTHING_SPECIAL && offline == IM_OFFLINE && from_id.notNull() && to_id.notNull()) &&	// Saved offline IMs
		!(dialog == IM_FROM_TASK && offline == IM_OFFLINE)													// Saved offline IMs from objects
		)
	{
		if (NACLAntiSpamRegistry::instance().checkQueue(ANTISPAM_QUEUE_IM, from_id, ANTISPAM_SOURCE_AGENT))
		{
			return;
		}
	}
	// NaCl End

    // make sure that we don't have an empty or all-whitespace name
	LLStringUtil::trim(name);
	if (name.empty())
	{
        name = LLTrans::getString("Unnamed");
	}

	// Preserve the unaltered name for use in group notice mute checking.
	std::string original_name = name;

	// IDEVO convert new-style "Resident" names for display
	name = clean_name_from_im(name, dialog);

	BOOL is_do_not_disturb = gAgent.isDoNotDisturb();
	BOOL is_autorespond = gAgent.getAutorespond();
	BOOL is_autorespond_nonfriends = gAgent.getAutorespondNonFriends();
	BOOL is_rejecting_tp_offers = gAgent.getRejectTeleportOffers(); // <FS:PP> FIRE-1245: Option to block/reject teleport offers
	BOOL is_autorespond_muted = gSavedPerAccountSettings.getBOOL("FSSendMutedAvatarResponse");
	BOOL is_muted = LLMuteList::getInstance()->isMuted(from_id, name, LLMute::flagTextChat)
		// object IMs contain sender object id in session_id (STORM-1209)
		|| (dialog == IM_FROM_TASK && LLMuteList::getInstance()->isMuted(session_id));
	BOOL is_owned_by_me = FALSE;
	BOOL is_friend = (LLAvatarTracker::instance().getBuddyInfo(from_id) == NULL) ? false : true;
	static LLCachedControl<bool> accept_im_from_only_friend(gSavedSettings, "VoiceCallsFriendsOnly");
	//BOOL is_linden = chat.mSourceType != CHAT_SOURCE_OBJECT &&
	//		LLMuteList::getInstance()->isLinden(name); <:FS:TM> Bear compie fix - is_linden not referenced

	// <FS:PP> FIRE-10500: Autoresponse for (Away)
	static LLCachedControl<bool> FSSendAwayAvatarResponse(gSavedPerAccountSettings, "FSSendAwayAvatarResponse");
	BOOL is_afk = gAgent.getAFK();
	// </FS:PP>

	chat.mMuted = is_muted;
	chat.mFromID = from_id;
	chat.mFromName = name;
	chat.mSourceType = (from_id.isNull() || (name == std::string(SYSTEM_FROM))) ? CHAT_SOURCE_SYSTEM : CHAT_SOURCE_AGENT;

	LLViewerObject *source = gObjectList.findObject(session_id); //Session ID is probably the wrong thing.
	if (source)
	{
		is_owned_by_me = source->permYouOwner();
	}

	// NaCl - Newline flood protection
	static LLCachedControl<bool> useAntiSpam(gSavedSettings, "UseAntiSpam");
	if (useAntiSpam)
	{
		bool doCheck = true;
		if (from_id.isNull() || gAgentID == from_id)
		{
			doCheck = false;
		}
		if (doCheck && is_owned_by_me)
		{
			doCheck = false;
		}
		if (doCheck && NACLAntiSpamRegistry::instance().checkNewlineFlood(ANTISPAM_QUEUE_IM, from_id, message))
		{
			return;
		}
	}
	// NaCl End

	std::string separator_string(": ");

	LLSD args;
	LLSD payload;
	LLNotification::Params params;

	switch(dialog)
	{ 
	case IM_CONSOLE_AND_CHAT_HISTORY:
		args["MESSAGE"] = message;
		payload["from_id"] = from_id;

		params.name = "IMSystemMessageTip";
		params.substitutions = args;
		params.payload = payload;
	    LLPostponedNotification::add<LLPostponedIMSystemTipNotification>(params, from_id, false);
		break;

	case IM_NOTHING_SPECIAL:	// p2p IM
		// Don't show dialog, just do IM
		if (!gAgent.isGodlike()
				&& gAgent.getRegion()->isPrelude() 
				&& to_id.isNull() )
		{
			// do nothing -- don't distract newbies in
			// Prelude with global IMs
		}
// [RLVa:KB] - Checked: 2011-05-28 (RLVa-1.4.0)
		else if ( (rlv_handler_t::isEnabled()) && (offline == IM_ONLINE) && ("@version" == message) && 
		          (!is_muted) && ((!accept_im_from_only_friend) || (is_friend)) )
		{
			RlvUtil::sendBusyMessage(from_id, RlvStrings::getVersion(), session_id);
		}
// [/RLVa:KB]
//		else if (offline == IM_ONLINE 
//					&& is_do_not_disturb
//					&& from_id.notNull() //not a system message
//					&& to_id.notNull()) //not global message
// [RLVa:KB] - Checked: 2010-11-30 (RLVa-1.3.0)
		// <FS:Ansariel> Only send the busy reponse if either the sender is not
		//               muted OR the sender is muted and we explicitely want
		//               to inform him about that fact.
		else if (offline == IM_ONLINE
					&& (!accept_im_from_only_friend || is_friend)                                    // is friend or accept IMs from friend only disabled
					&& ((is_do_not_disturb && (!is_muted || (is_muted && !is_autorespond_muted))) || // do not disturb
						(is_autorespond && !is_muted) ||                                             // autorespond everyone
						(is_autorespond_nonfriends && !is_friend && !is_muted) ||                    // autorespond friends only
						(is_afk && FSSendAwayAvatarResponse && !is_muted))                           // away
					&& from_id.notNull() //not a system message
					&& to_id.notNull() //not global message
					&& RlvActions::canReceiveIM(from_id))
// [/RLVa:KB]
		{
			// <FS:Ansariel> Log autoresponse notification after initial message
			bool has_session = true;

			// <FS:Ansariel> Old "do not disturb" message behavior: only send once if session not open
			// Session id will be null if avatar answers from offline IM via email
			if (!gIMMgr->hasSession(session_id) && session_id.notNull())
			{
			// </FS:Ansariel>
				// <FS:Ansariel> Log autoresponse notification after initial message
				has_session = false;
				// <FS:Ansariel> FS autoresponse feature
				std::string my_name;
				std::string response;
				LLAgentUI::buildFullname(my_name);
				if (is_do_not_disturb)
				{
					response = gSavedPerAccountSettings.getString("DoNotDisturbModeResponse");
				}
				else if (is_autorespond_nonfriends && !is_friend)
				{
					response = gSavedPerAccountSettings.getString("FSAutorespondNonFriendsResponse");
				}
				else if (is_autorespond)
				{
					response = gSavedPerAccountSettings.getString("FSAutorespondModeResponse");
				}
				// <FS:PP> FIRE-10500: Autoresponse for (Away)
				else if (is_afk && FSSendAwayAvatarResponse)
				{
					response = gSavedPerAccountSettings.getString("FSAwayAvatarResponse");
				}
				// </FS:PP>
				pack_instant_message(
					gMessageSystem,
					gAgent.getID(),
					FALSE,
					gAgent.getSessionID(),
					from_id,
					my_name,
					response,
					IM_ONLINE,
					IM_DO_NOT_DISTURB_AUTO_RESPONSE,
					session_id);
				gAgent.sendReliableMessage();
				// </FS:Ansariel> FS autoresponse feature
			// <FS:Ansariel> Old "do not disturb" message behavior: only send once if session not open
			}
			// </FS:Ansariel>

			// <FS:Ansariel> checkfor and process reqinfo
			if (has_session)
			{
				message = FSData::getInstance()->processRequestForInfo(from_id,message,name,session_id);
			}
			// </FS:Ansariel>

			// now store incoming IM in chat history

			buffer = message;
	
			LL_INFOS("Messaging") << "process_improved_im: session_id( " << session_id << " ), from_id( " << from_id << " )" << LL_ENDL;

			// <FS:PP> FIRE-10178: Keyword Alerts in group IM do not work unless the group is in the foreground (notification on receipt of IM)
			chat.mText = buffer;
			bool keyword_alert_performed = false;
			if (FSKeywords::getInstance()->chatContainsKeyword(chat, false))
			{
				FSKeywords::notify(chat);
				keyword_alert_performed = true;
			}
			// </FS:PP>

			// add to IM panel, but do not bother the user
			gIMMgr->addMessage(
				session_id,
				from_id,
				name,
				buffer,
				IM_OFFLINE == offline,
				LLStringUtil::null,
				dialog,
				parent_estate_id,
				region_id,
				position,
				true,
				false,
				keyword_alert_performed);

			// <FS:Ansariel> Old "do not disturb" message behavior: only send once if session not open
			//if (!gIMMgr->isDNDMessageSend(session_id))
			//{
			//	// return a standard "do not disturb" message, but only do it to online IM
			//	// (i.e. not other auto responses and not store-and-forward IM)
			//	send_do_not_disturb_message(msg, from_id, session_id);
			//	gIMMgr->setDNDMessageSent(session_id, true);
			//}
			// </FS:Ansariel>

			if (!has_session)
			{
				// <FS:LO> Fire-5389 - "Autoresponse Sent" message added to Firestorm as was in Phoenix
				gIMMgr->addMessage(
					session_id,
					gAgentID,
					LLStringUtil::null, // Pass null value so no name gets prepended
					LLTrans::getString("IM_autoresponse_sent"),
					false,
					name,
					IM_NOTHING_SPECIAL,
					parent_estate_id,
					region_id,
					position,
					false,
					true
					);
				// </FS:LO>

				// <FS:Ansariel> Send inventory item on autoresponse
				LLUUID item_id(gSavedPerAccountSettings.getString("FSAutoresponseItemUUID"));
				if (item_id.notNull())
				{
					LLInventoryItem* item = dynamic_cast<LLInventoryItem*>(gInventory.getItem(item_id));
					if (item)
					{
						gIMMgr->addMessage(
								session_id,
								gAgentID,
								LLStringUtil::null, // Pass null value so no name gets prepended
								LLTrans::getString("IM_autoresponse_item_sent", LLSD().with("[ITEM_NAME]", item->getName())),
								false,
								name,
								IM_NOTHING_SPECIAL,
								parent_estate_id,
								region_id,
								position,
								false,
								true);
						LLGiveInventory::doGiveInventoryItem(from_id, item, session_id);
					}
				}
				// </FS:Ansariel>
			}
		}
		else if (from_id.isNull())
		{
			LLSD args;
			args["MESSAGE"] = message;
			LLNotificationsUtil::add("SystemMessage", args);
		}
		else if (to_id.isNull())
		{
			// Message to everyone from GOD, look up the fullname since
			// server always slams name to legacy names
			LLAvatarNameCache::get(from_id, boost::bind(god_message_name_cb, _2, chat, message));
		}
		else
		{
			// standard message, not from system
			std::string saved;
			if(offline == IM_OFFLINE)
			{
				LLStringUtil::format_map_t args;
				args["[LONG_TIMESTAMP]"] = formatted_time(timestamp);
				saved = LLTrans::getString("Saved_message", args);
			}
			buffer = saved + message;

			LL_INFOS("Messaging") << "process_improved_im: session_id( " << session_id << " ), from_id( " << from_id << " )" << LL_ENDL;

			bool mute_im = is_muted;
			if(accept_im_from_only_friend&&!is_friend)
			{
				if (!gIMMgr->isNonFriendSessionNotified(session_id))
				{
					// <FS:Ansariel> Disable this - doesn't make sense it will be skipped by LLIMMgr::addMessage() anyway
					//std::string message = LLTrans::getString("IM_unblock_only_groups_friends");
					//gIMMgr->addMessage(session_id, from_id, name, message, IM_OFFLINE == offline);
					// </FS:Ansariel>
					gIMMgr->addNotifiedNonFriendSessionID(session_id);
				}

				mute_im = true;
			}

// [RLVa:KB] - Checked: 2010-11-30 (RLVa-1.3.0)
			// Don't block offline IMs, or IMs from Lindens
			if ( (rlv_handler_t::isEnabled()) && (offline != IM_OFFLINE) && (!RlvActions::canReceiveIM(from_id)) && (!LLMuteList::getInstance()->isLinden(original_name) ))
			{
				if (!mute_im)
					RlvUtil::sendBusyMessage(from_id, RlvStrings::getString(RLV_STRING_BLOCKED_RECVIM_REMOTE), session_id);
				message = RlvStrings::getString(RLV_STRING_BLOCKED_RECVIM);
			}
// [/RLVa:KB]

			if (!mute_im) 
			{
				// checkfor and process reqinfo
				message = FSData::getInstance()->processRequestForInfo(from_id, message, name, session_id);

				// <FS:PP> FIRE-10178: Keyword Alerts in group IM do not work unless the group is in the foreground (notification on receipt of IM)
				chat.mText = message;
				bool keyword_alert_performed = false;
				if (FSKeywords::getInstance()->chatContainsKeyword(chat, false))
				{
					FSKeywords::notify(chat);
					keyword_alert_performed = true;
				}
				// </FS:PP>

				buffer = saved + message;

				gIMMgr->addMessage(
					session_id,
					from_id,
					name,
					buffer,
					IM_OFFLINE == offline,
					LLStringUtil::null,
					dialog,
					parent_estate_id,
					region_id,
					position,
					true,
					false,
					keyword_alert_performed);
			}
			else
			{
				/*
				EXT-5099
				currently there is no way to store in history only...
				using  LLNotificationsUtil::add will add message to Nearby Chat

				// muted user, so don't start an IM session, just record line in chat
				// history.  Pretend the chat is from a local agent,
				// so it will go into the history but not be shown on screen.

				LLSD args;
				args["MESSAGE"] = buffer;
				LLNotificationsUtil::add("SystemMessageTip", args);
				*/
				static LLCachedControl<bool> fsSendMutedAvatarResponse(gSavedPerAccountSettings, "FSSendMutedAvatarResponse");
				if (fsSendMutedAvatarResponse && (!accept_im_from_only_friend || is_friend))
				{
					std::string my_name;
					LLAgentUI::buildFullname(my_name);
					std::string response = gSavedPerAccountSettings.getString("FSMutedAvatarResponse");
					pack_instant_message(
						gMessageSystem,
						gAgent.getID(),
						FALSE,
						gAgent.getSessionID(),
						from_id,
						my_name,
						response,
						IM_ONLINE,
						IM_DO_NOT_DISTURB_AUTO_RESPONSE,
						session_id);
					gAgent.sendReliableMessage();
				}
			}
		}
		break;

	case IM_TYPING_START:
		{
			LLPointer<LLIMInfo> im_info = new LLIMInfo(gMessageSystem);
			gIMMgr->processIMTypingStart(im_info);
		}
		break;

	case IM_TYPING_STOP:
		{
			LLPointer<LLIMInfo> im_info = new LLIMInfo(gMessageSystem);
			gIMMgr->processIMTypingStop(im_info);
		}
		break;

	case IM_MESSAGEBOX:
		{
			// This is a block, modeless dialog.
			//*TODO: Translate
			args["MESSAGE"] = message;
			LLNotificationsUtil::add("SystemMessageTip", args);
		}
		break;
	case IM_GROUP_NOTICE:
	case IM_GROUP_NOTICE_REQUESTED:
		{
			LL_INFOS("Messaging") << "Received IM_GROUP_NOTICE message." << LL_ENDL;
			// Read the binary bucket for more information.
			struct notice_bucket_header_t
			{
				U8 has_inventory;
				U8 asset_type;
				LLUUID group_id;
			};
			struct notice_bucket_full_t
			{
				struct notice_bucket_header_t header;
				U8 item_name[DB_INV_ITEM_NAME_BUF_SIZE];
			}* notice_bin_bucket;

			// Make sure the binary bucket is big enough to hold the header 
			// and a null terminated item name.
			if ( (binary_bucket_size < (S32)((sizeof(notice_bucket_header_t) + sizeof(U8))))
				|| (binary_bucket[binary_bucket_size - 1] != '\0') )
			{
				LL_WARNS("Messaging") << "Malformed group notice binary bucket" << LL_ENDL;
				break;
			}

			// The group notice packet does not have an AgentID.  Obtain one from the name cache.
			// If last name is "Resident" strip it out so the cache name lookup works.
			size_t index = original_name.find(" Resident");
			if (index != std::string::npos)
			{
				original_name = original_name.substr(0, index);
			}
			std::string legacy_name = gCacheName->buildLegacyName(original_name);
			LLUUID agent_id;
			gCacheName->getUUID(legacy_name, agent_id);

			if (agent_id.isNull())
			{
				LL_WARNS("Messaging") << "buildLegacyName returned null while processing " << original_name << LL_ENDL;
			}
			else if (LLMuteList::getInstance()->isMuted(agent_id))
			{
				break;
			}

			notice_bin_bucket = (struct notice_bucket_full_t*) &binary_bucket[0];
			U8 has_inventory = notice_bin_bucket->header.has_inventory;
			U8 asset_type = notice_bin_bucket->header.asset_type;
			LLUUID group_id = notice_bin_bucket->header.group_id;
			std::string item_name = ll_safe_string((const char*) notice_bin_bucket->item_name);

			// If there is inventory, give the user the inventory offer.
			LLOfferInfo* info = NULL;

			if (has_inventory)
			{
				info = new LLOfferInfo();
				
				info->mIM = IM_GROUP_NOTICE;
				info->mFromID = from_id;
				info->mFromGroup = from_group;
				info->mTransactionID = session_id;
				info->mType = (LLAssetType::EType) asset_type;
				info->mFolderID = gInventory.findCategoryUUIDForType(LLFolderType::assetTypeToFolderType(info->mType));
				std::string from_name;

				from_name += "A group member named ";
				from_name += name;

				info->mFromName = from_name;
				info->mDesc = item_name;
				info->mHost = msg->getSender();
			}
			
			std::string str(message);

			// Tokenize the string.
			// TODO: Support escaped tokens ("||" -> "|")
			typedef boost::tokenizer<boost::char_separator<char> > tokenizer;
			boost::char_separator<char> sep("|","",boost::keep_empty_tokens);
			tokenizer tokens(str, sep);
			tokenizer::iterator iter = tokens.begin();

			std::string subj(*iter++);
			std::string mes(*iter++);

			// Send the notification down the new path.
			// For requested notices, we don't want to send the popups.
			if (dialog != IM_GROUP_NOTICE_REQUESTED)
			{
				payload["subject"] = subj;
				payload["message"] = mes;
				payload["sender_name"] = name;
				payload["group_id"] = group_id;
				payload["inventory_name"] = item_name;
				if(info && info->asLLSD())
				{
					payload["inventory_offer"] = info->asLLSD();
				}

				// <FS:Ansariel> FIRE-505: Group name not shown in notification well
				//LLSD args;
				//args["SUBJECT"] = subj;
				//LLDate notice_date = LLDate(timestamp).notNull() ? LLDate(timestamp) : LLDate::now();
				//LLNotifications::instance().add(LLNotification::Params("GroupNotice").substitutions(args).payload(payload).time_stamp(notice_date));
				//make_ui_sound("UISndGroupNotice"); // <FS:PP> Group notice sound
				if (group_id.isNull())
				{
					LL_WARNS() << "Received group notice with null id!" << LL_ENDL;
				}
				gCacheName->get(group_id, true, boost::bind(&notification_group_name_cb, _2, name, subj, mes, payload, timestamp));
				// </FS:Ansariel>
			}

			// Also send down the old path for now.
			if (IM_GROUP_NOTICE_REQUESTED == dialog)
			{
				
				LLPanelGroup::showNotice(subj,mes,group_id,has_inventory,item_name,info);
			}
			else
			{
				delete info;
			}
		}
		break;
	case IM_GROUP_INVITATION:
		{
			if (is_do_not_disturb || is_muted)
			{
				send_do_not_disturb_message(msg, from_id);
			}
			
			if (!is_muted)
			{
				LL_INFOS("Messaging") << "Received IM_GROUP_INVITATION message." << LL_ENDL;
				// Read the binary bucket for more information.
				struct invite_bucket_t
				{
					S32 membership_fee;
					LLUUID role_id;
				}* invite_bucket;

				// Make sure the binary bucket is the correct size.
				if (binary_bucket_size != sizeof(invite_bucket_t))
				{
					LL_WARNS("Messaging") << "Malformed group invite binary bucket" << LL_ENDL;
					break;
				}

				invite_bucket = (struct invite_bucket_t*) &binary_bucket[0];
				S32 membership_fee = ntohl(invite_bucket->membership_fee);

				LLSD payload;
				payload["transaction_id"] = session_id;
				payload["group_id"] = from_id;
				payload["name"] = name;
				payload["message"] = message;
				payload["fee"] = membership_fee;

				LLSD args;
				args["MESSAGE"] = message;
				// we shouldn't pass callback functor since it is registered in LLFunctorRegistration

				make_ui_sound("UISndGroupInvitation"); // <FS:PP> Group invitation sound

				// <FS:PP> FIRE-11181: Option to remove the "Join" button from group invites that include enrollment fees
				// LLNotificationsUtil::add("JoinGroup", args, payload);
				if(membership_fee > 0 && gSavedSettings.getBOOL("FSAllowGroupInvitationOnlyWithoutFee"))
				{
					LLNotificationsUtil::add("JoinGroupProtectionNotice", args, payload);
				}
				else
				{
					LLNotificationsUtil::add("JoinGroup", args, payload);
				}
				// </FS:PP>

			}
		}
		break;

	case IM_INVENTORY_OFFERED:
	case IM_TASK_INVENTORY_OFFERED:
		// Someone has offered us some inventory.
		{
			LLOfferInfo* info = new LLOfferInfo;
			if (IM_INVENTORY_OFFERED == dialog)
			{
				struct offer_agent_bucket_t
				{
					S8		asset_type;
					LLUUID	object_id;
				}* bucketp;

				if (sizeof(offer_agent_bucket_t) != binary_bucket_size)
				{
					LL_WARNS("Messaging") << "Malformed inventory offer from agent" << LL_ENDL;
					delete info;
					break;
				}
				bucketp = (struct offer_agent_bucket_t*) &binary_bucket[0];
				info->mType = (LLAssetType::EType) bucketp->asset_type;
				info->mObjectID = bucketp->object_id;
				info->mFromObject = FALSE;
			}
			else // IM_TASK_INVENTORY_OFFERED
			{
				if (sizeof(S8) != binary_bucket_size)
				{
					LL_WARNS("Messaging") << "Malformed inventory offer from object" << LL_ENDL;
					delete info;
					break;
				}
				info->mType = (LLAssetType::EType) binary_bucket[0];
				info->mObjectID = LLUUID::null;
				info->mFromObject = TRUE;
			}

			info->mIM = dialog;
			info->mFromID = from_id;
			info->mFromGroup = from_group;
			info->mTransactionID = session_id;
			info->mFolderID = gInventory.findCategoryUUIDForType(LLFolderType::assetTypeToFolderType(info->mType));

			info->mFromName = name;
			info->mDesc = message;
			info->mHost = msg->getSender();
			//if (((is_do_not_disturb && !is_owned_by_me) || is_muted))
			if (is_muted)
			{
				// Prefetch the offered item so that it can be discarded by the appropriate observer. (EXT-4331)
				LLInventoryFetchItemsObserver* fetch_item = new LLInventoryFetchItemsObserver(info->mObjectID);
				fetch_item->startFetch();
				delete fetch_item;

				// Same as closing window
				info->forceResponse(IOR_DECLINE);
			}
			// old logic: busy mode must not affect interaction with objects (STORM-565)
			// new logic: inventory offers from in-world objects should be auto-declined (CHUI-519)
			else if (is_do_not_disturb && dialog == IM_TASK_INVENTORY_OFFERED)
			{
				// Until throttling is implemented, do not disturb mode should reject inventory instead of silently
				// accepting it.  SEE SL-39554
				info->forceResponse(IOR_DECLINE);
			}
			else
			{
				inventory_offer_handler(info);
			}
		}
		break;

	case IM_INVENTORY_ACCEPTED:
	{
//		args["NAME"] = LLSLURL("agent", from_id, "completename").getSLURLString();;
// [RLVa:KB] - Checked: 2010-11-02 (RLVa-1.2.2a) | Modified: RLVa-1.2.2a
		// Only anonymize the name if the agent is nearby, there isn't an open IM session to them and their profile isn't open
		bool fRlvFilterName = (gRlvHandler.hasBehaviour(RLV_BHVR_SHOWNAMES)) && (RlvUtil::isNearbyAgent(from_id)) && 
			(!RlvUIEnabler::hasOpenProfile(from_id)) && (!RlvUIEnabler::hasOpenIM(from_id));
		args["NAME"] = LLSLURL("agent", from_id, (!fRlvFilterName) ? "completename" : "rlvanonym").getSLURLString();;
// [/RLVa:KB]
		LLSD payload;
		payload["from_id"] = from_id;
		// Passing the "SESSION_NAME" to use it for IM notification logging
		// in LLTipHandler::processNotification(). See STORM-941.
		payload["SESSION_NAME"] = name;
		LLNotificationsUtil::add("InventoryAccepted", args, payload);
		break;
	}
	case IM_INVENTORY_DECLINED:
	{
//		args["NAME"] = LLSLURL("agent", from_id, "completename").getSLURLString();;
// [RLVa:KB] - Checked: 2010-11-02 (RLVa-1.2.2a) | Modified: RLVa-1.2.2a
		// Only anonymize the name if the agent is nearby, there isn't an open IM session to them and their profile isn't open
		bool fRlvFilterName = (gRlvHandler.hasBehaviour(RLV_BHVR_SHOWNAMES)) && (RlvUtil::isNearbyAgent(from_id)) && 
			(!RlvUIEnabler::hasOpenProfile(from_id)) && (!RlvUIEnabler::hasOpenIM(from_id));
		args["NAME"] = LLSLURL("agent", from_id, (!fRlvFilterName) ? "completename" : "rlvanonym").getSLURLString();;
// [/RLVa:KB]
		LLSD payload;
		payload["from_id"] = from_id;
		LLNotificationsUtil::add("InventoryDeclined", args, payload);
		break;
	}
	// TODO: _DEPRECATED suffix as part of vote removal - DEV-24856
	case IM_GROUP_VOTE:
		{
			LL_WARNS("Messaging") << "Received IM: IM_GROUP_VOTE_DEPRECATED" << LL_ENDL;
		}
		break;

	case IM_GROUP_ELECTION_DEPRECATED:
	{
		LL_WARNS("Messaging") << "Received IM: IM_GROUP_ELECTION_DEPRECATED" << LL_ENDL;
	}
	break;
	
	case IM_FROM_TASK:
		{
			if (is_do_not_disturb && !is_owned_by_me)
			{
				return;
			}

			// <FS:PP> FIRE-6406: Feature to disable Object Return notification
			static LLCachedControl<bool> FSDisableReturnObjectNotification(gSavedSettings, "FSDisableReturnObjectNotification");
			if (FSDisableReturnObjectNotification)
			{
				if (message.find("been returned to your inventory") != -1)
				{
					return;
				}
			}
			// </FS:PP>

			// Build a link to open the object IM info window.
			std::string location = ll_safe_string((char*)binary_bucket, binary_bucket_size-1);

			if (session_id.notNull())
			{
				chat.mFromID = session_id;
			}
			else
			{
				// This message originated on a region without the updated code for task id and slurl information.
				// We just need a unique ID for this object that isn't the owner ID.
				// If it is the owner ID it will overwrite the style that contains the link to that owner's profile.
				// This isn't ideal - it will make 1 style for all objects owned by the the same person/group.
				// This works because the only thing we can really do in this case is show the owner name and link to their profile.
				chat.mFromID = from_id ^ gAgent.getSessionID();
			}

			chat.mSourceType = CHAT_SOURCE_OBJECT;
			chat.mChatType = CHAT_TYPE_IM;

			// To conclude that the source type of message is CHAT_SOURCE_SYSTEM it's not
			// enough to check only from name (i.e. fromName = "Second Life"). For example
			// source type of messages from objects called "Second Life" should not be CHAT_SOURCE_SYSTEM.
			bool chat_from_system = (SYSTEM_FROM == name) && region_id.isNull() && position.isNull();
			if(chat_from_system)
			{
				// System's UUID is NULL (fixes EXT-4766)
				chat.mFromID = LLUUID::null;
				chat.mSourceType = CHAT_SOURCE_SYSTEM;
			}

			// IDEVO Some messages have embedded resident names
			message = clean_name_from_task_im(message, from_group);

			LLSD query_string;
			query_string["owner"] = from_id;
// [RLVa:KB] - Checked: 2010-04-22 (RLVa-1.2.0f) | Added: RLVa-1.2.0f
			if (rlv_handler_t::isEnabled())
			{
				// NOTE: the chat message itself will be filtered in LLNearbyChatHandler::processChat()
				if ( (gRlvHandler.hasBehaviour(RLV_BHVR_SHOWNAMES)) && (!from_group) && (RlvUtil::isNearbyAgent(from_id)) )
				{
					query_string["rlv_shownames"] = TRUE;

					RlvUtil::filterNames(name);
					chat.mFromName = name;
				}
				if (gRlvHandler.hasBehaviour(RLV_BHVR_SHOWLOC))
				{
					std::string::size_type idxPos = location.find('/');
					if ( (std::string::npos != idxPos) && (RlvUtil::isNearbyRegion(location.substr(0, idxPos))) )
						location = RlvStrings::getString(RLV_STRING_HIDDEN_REGION);
				}
			}
// [/RLVa:KB]
			query_string["slurl"] = location;
			query_string["name"] = name;
			if (from_group)
			{
				query_string["groupowned"] = "true";
			}	

//			chat.mURL = LLSLURL("objectim", session_id, "").getSLURLString();
// [SL:KB] - Checked: 2010-11-02 (RLVa-1.2.2a) | Added: RLVa-1.2.2a
			chat.mURL = LLSLURL("objectim", session_id, LLURI::mapToQueryString(query_string)).getSLURLString();
// [/SL:KB]
			chat.mText = message;

			// <FS:PP> FIRE-10178: Keyword Alerts in group IM do not work unless the group is in the foreground (notification on receipt of Task IM)
			if (FSKeywords::getInstance()->chatContainsKeyword(chat, true))
			{
				FSKeywords::notify(chat);
			}
			// </FS:PP>

			// Note: lie to Nearby Chat, pretending that this is NOT an IM, because
			// IMs from obejcts don't open IM sessions.
			// <FS:Ansariel> [FS communication UI]
			//LLFloaterIMNearbyChat* nearby_chat = LLFloaterReg::getTypedInstance<LLFloaterIMNearbyChat>("nearby_chat");
			FSFloaterNearbyChat* nearby_chat = FSFloaterNearbyChat::getInstance();
			// </FS:Ansariel> [FS communication UI]
			if(!chat_from_system && nearby_chat)
			{
				chat.mOwnerID = from_id;
				LLSD args;
				args["slurl"] = location;

				// Look for IRC-style emotes here so object name formatting is correct
				std::string prefix = message.substr(0, 4);
				if (prefix == "/me " || prefix == "/me'")
				{
					chat.mChatStyle = CHAT_STYLE_IRC;
				}

				LLNotificationsUI::LLNotificationManager::instance().onChat(chat, args);
			}


			//Object IMs send with from name: 'Second Life' need to be displayed also in notification toasts (EXT-1590)
			if (!chat_from_system) break;
			
			LLSD substitutions;
			substitutions["NAME"] = name;
			substitutions["MSG"] = message;

			LLSD payload;
			payload["object_id"] = session_id;
			payload["owner_id"] = from_id;
			payload["from_id"] = from_id;
			payload["slurl"] = location;
			payload["name"] = name;
			std::string session_name;
			if (from_group)
			{
				payload["group_owned"] = "true";
			}

			LLNotification::Params params("ServerObjectMessage");
			params.substitutions = substitutions;
			params.payload = payload;

			LLPostponedNotification::add<LLPostponedServerObjectNotification>(params, from_id, from_group);
		}
		break;

	case IM_SESSION_SEND:		// ad-hoc or group IMs

		// Only show messages if we have a session open (which
		// should happen after you get an "invitation"
// [SL:KB] - Patch: Chat-GroupSnooze | Checked: 2012-06-16 (Catznip-3.3)
		//if ( !gIMMgr->hasSession(session_id) )
		if ( (!gIMMgr->hasSession(session_id)) &&
			 ( (!gAgent.isInGroup(session_id)) || (!gIMMgr->checkSnoozeExpiration(session_id)) || LLAvatarActions::isBlocked(from_id) || (!gIMMgr->restoreSnoozedSession(session_id)) ) )
// [/SL:KB]
		{
			return;
		}

		else if (offline == IM_ONLINE && is_do_not_disturb)
		{

			// return a standard "do not disturb" message, but only do it to online IM 
			// (i.e. not other auto responses and not store-and-forward IM)
			if (!gIMMgr->hasSession(session_id))
			{
				// if there is not a panel for this conversation (i.e. it is a new IM conversation
				// initiated by the other party) then...
				send_do_not_disturb_message(msg, from_id, session_id);
			}

			// now store incoming IM in chat history

			buffer = message;
	
			LL_INFOS("Messaging") << "process_improved_im: session_id( " << session_id << " ), from_id( " << from_id << " )" << LL_ENDL;

			// add to IM panel, but do not bother the user
			gIMMgr->addMessage(
				session_id,
				from_id,
				name,
				buffer,
				IM_OFFLINE == offline,
				ll_safe_string((char*)binary_bucket),
				IM_SESSION_INVITE,
				parent_estate_id,
				region_id,
				position,
				true);
		}
		else
		{

			// <FS:PP> FIRE-10178: Keyword Alerts in group IM do not work unless the group is in the foreground (notification on receipt of IM)
			chat.mText = message;
			bool keyword_alert_performed = false;
			if (FSKeywords::getInstance()->chatContainsKeyword(chat, false))
			{
				FSKeywords::notify(chat);
				keyword_alert_performed = true;
			}
			// </FS:PP>

			// standard message, not from system
			std::string saved;
			if(offline == IM_OFFLINE)
			{
				saved = llformat("(Saved %s) ", formatted_time(timestamp).c_str());
			}

			buffer = saved + message;

			LL_INFOS("Messaging") << "process_improved_im: session_id( " << session_id << " ), from_id( " << from_id << " )" << LL_ENDL;

			gIMMgr->addMessage(
				session_id,
				from_id,
				name,
				buffer,
				IM_OFFLINE == offline,
				ll_safe_string((char*)binary_bucket),
				IM_SESSION_INVITE,
				parent_estate_id,
				region_id,
				position,
				true,
				false,
				keyword_alert_performed);
		}
		break;

	case IM_FROM_TASK_AS_ALERT:
		if (is_do_not_disturb && !is_owned_by_me)
		{
			return;
		}
		{
			// Construct a viewer alert for this message.
			args["NAME"] = name;
			args["MESSAGE"] = message;
			LLNotificationsUtil::add("ObjectMessage", args);
		}
		break;
	case IM_DO_NOT_DISTURB_AUTO_RESPONSE:
		if (is_muted)
		{
			LL_DEBUGS("Messaging") << "Ignoring do-not-disturb response from " << from_id << LL_ENDL;
			return;
		}
		else
		{
			// <FS:Ansariel> FIRE-12908: Add busy response indicator back to busy messages
			//gIMMgr->addMessage(session_id, from_id, name, message);
			buffer = llformat("(%s): %s", LLTrans::getString("BusyResponse").c_str(), message.c_str());
			gIMMgr->addMessage(session_id, from_id, name, buffer);
			// </FS:Ansariel>
		}
		break;
		
	case IM_LURE_USER:
	case IM_TELEPORT_REQUEST:
		{
// [RLVa:KB] - Checked: 2013-11-08 (RLVa-1.4.9)
			// If we auto-accept the offer/request then this will override DnD status (but we'll still let the other party know later)
			bool fRlvAutoAccept = (rlv_handler_t::isEnabled()) &&
				( ((IM_LURE_USER == dialog) && (RlvActions::autoAcceptTeleportOffer(from_id))) ||
				  ((IM_TELEPORT_REQUEST == dialog) && (RlvActions::autoAcceptTeleportRequest(from_id))) );
// [/RLVa:KB]

			if (is_muted)
			{ 
				return;
			}
//			else if (is_do_not_disturb) 
// [RLVa:KB] - Checked: 2013-11-08 (RLVa-1.4.9)
			else if ( (is_do_not_disturb) && (!fRlvAutoAccept) )
// [/RLVa:KB]
			{
				send_do_not_disturb_message(msg, from_id);
			}
			// <FS:PP> FIRE-1245: Option to block/reject teleport offers
			else if ( (is_rejecting_tp_offers) && (!fRlvAutoAccept) )
			{
				send_rejecting_tp_offers_message(msg, from_id);
			}
			// </FS:PP>
			else
			{
				LLVector3 pos, look_at;
				U64 region_handle(0);
				U8 region_access(SIM_ACCESS_MIN);
				std::string region_info = ll_safe_string((char*)binary_bucket, binary_bucket_size);
				std::string region_access_str = LLStringUtil::null;
				std::string region_access_icn = LLStringUtil::null;
				std::string region_access_lc  = LLStringUtil::null;

				bool canUserAccessDstRegion = true;
				bool doesUserRequireMaturityIncrease = false;

				// Do not parse the (empty) lure bucket for TELEPORT_REQUEST
				if (IM_TELEPORT_REQUEST != dialog && parse_lure_bucket(region_info, region_handle, pos, look_at, region_access))
				{
					region_access_str = LLViewerRegion::accessToString(region_access);
					region_access_icn = LLViewerRegion::getAccessIcon(region_access);
					region_access_lc  = region_access_str;
					LLStringUtil::toLower(region_access_lc);

					if (!gAgent.isGodlike())
					{
						switch (region_access)
						{
						case SIM_ACCESS_MIN :
						case SIM_ACCESS_PG :
							break;
						case SIM_ACCESS_MATURE :
							if (gAgent.isTeen())
							{
								canUserAccessDstRegion = false;
							}
							else if (gAgent.prefersPG())
							{
								doesUserRequireMaturityIncrease = true;
							}
							break;
						case SIM_ACCESS_ADULT :
							if (!gAgent.isAdult())
							{
								canUserAccessDstRegion = false;
							}
							else if (!gAgent.prefersAdult())
							{
								doesUserRequireMaturityIncrease = true;
							}
							break;
						default :
							llassert(0);
							break;
						}
					}
				}

// [RLVa:KB] - Checked: 2013-11-08 (RLVa-1.4.9)
				if (rlv_handler_t::isEnabled())
				{
					if ( ((IM_LURE_USER == dialog) && (!RlvActions::canAcceptTpOffer(from_id))) ||
					     ((IM_TELEPORT_REQUEST == dialog) && (!RlvActions::canAcceptTpRequest(from_id))) )
					{
						RlvUtil::sendBusyMessage(from_id, RlvStrings::getString(RLV_STRING_BLOCKED_TPLUREREQ_REMOTE));
						if (is_do_not_disturb)
							send_do_not_disturb_message(msg, from_id);
						return;
					}

					// Censor lure message if: 1) restricted from receiving IMs from the sender, or 2) teleport offer and @showloc=n restricted
					if ( (!RlvActions::canReceiveIM(from_id)) || ((IM_LURE_USER == dialog) && (gRlvHandler.hasBehaviour(RLV_BHVR_SHOWLOC))) )
					{
						message = RlvStrings::getString(RLV_STRING_HIDDEN);
					}
				}
// [/RLVa:KB]

				LLSD args;
				// *TODO: Translate -> [FIRST] [LAST] (maybe)
// [SL:KB] - Patch: UI-Notifications | Checked: 2011-04-11 (Catznip-2.5.0a) | Added: Catznip-2.5.0a
				args["NAME_LABEL"] = LLSLURL("agent", from_id, "completename").getSLURLString();
// [/SL:KB]
				args["NAME_SLURL"] = LLSLURL("agent", from_id, "about").getSLURLString();
				args["MESSAGE"] = message;
				args["MATURITY_STR"] = region_access_str;
				args["MATURITY_ICON"] = region_access_icn;
				args["REGION_CONTENT_MATURITY"] = region_access_lc;
				LLSD payload;
				payload["from_id"] = from_id;
				payload["lure_id"] = session_id;
				payload["godlike"] = FALSE;
				payload["region_maturity"] = region_access;

				if (!canUserAccessDstRegion)
				{
					LLNotification::Params params("TeleportOffered_MaturityBlocked");
					params.substitutions = args;
					params.payload = payload;
					LLPostponedNotification::add<LLPostponedOfferNotification>(	params, from_id, false);
					send_simple_im(from_id, LLTrans::getString("TeleportMaturityExceeded"), IM_NOTHING_SPECIAL, session_id);
					send_simple_im(from_id, LLStringUtil::null, IM_LURE_DECLINED, session_id);
				}
				else if (doesUserRequireMaturityIncrease)
				{
					LLNotification::Params params("TeleportOffered_MaturityExceeded");
					params.substitutions = args;
					params.payload = payload;
					LLPostponedNotification::add<LLPostponedOfferNotification>(	params, from_id, false);
				}
				else
				{
					LLNotification::Params params;
					if (IM_LURE_USER == dialog)
					{
						params.name = "TeleportOffered";
						params.functor.name = "TeleportOffered";
					}
					else if (IM_TELEPORT_REQUEST == dialog)
					{
						params.name = "TeleportRequest";
						params.functor.name = "TeleportRequest";
					}

					params.substitutions = args;
					params.payload = payload;

// [RLVa:KB] - Checked: 20103-11-08 (RLVa-1.4.9)
					if ( (rlv_handler_t::isEnabled()) && (fRlvAutoAccept) )
					{
						if (IM_LURE_USER == dialog)
							gRlvHandler.setCanCancelTp(false);
						if (is_do_not_disturb)
							send_do_not_disturb_message(msg, from_id);
						LLNotifications::instance().forceResponse(LLNotification::Params(params.name).payload(payload), 0);
					}
					else
					{
						LLPostponedNotification::add<LLPostponedOfferNotification>(params, from_id, false);
					}
// [/RLVa:KB]
//					LLPostponedNotification::add<LLPostponedOfferNotification>(	params, from_id, false);
				}
			}
		}
		break;

	case IM_GODLIKE_LURE_USER:
		{
			LLVector3 pos, look_at;
			U64 region_handle(0);
			U8 region_access(SIM_ACCESS_MIN);
			std::string region_info = ll_safe_string((char*)binary_bucket, binary_bucket_size);
			std::string region_access_str = LLStringUtil::null;
			std::string region_access_icn = LLStringUtil::null;
			std::string region_access_lc  = LLStringUtil::null;

			bool canUserAccessDstRegion = true;
			bool doesUserRequireMaturityIncrease = false;

			if (parse_lure_bucket(region_info, region_handle, pos, look_at, region_access))
			{
				region_access_str = LLViewerRegion::accessToString(region_access);
				region_access_icn = LLViewerRegion::getAccessIcon(region_access);
				region_access_lc  = region_access_str;
				LLStringUtil::toLower(region_access_lc);

				if (!gAgent.isGodlike())
				{
					switch (region_access)
					{
					case SIM_ACCESS_MIN :
					case SIM_ACCESS_PG :
						break;
					case SIM_ACCESS_MATURE :
						if (gAgent.isTeen())
						{
							canUserAccessDstRegion = false;
						}
						else if (gAgent.prefersPG())
						{
							doesUserRequireMaturityIncrease = true;
						}
						break;
					case SIM_ACCESS_ADULT :
						if (!gAgent.isAdult())
						{
							canUserAccessDstRegion = false;
						}
						else if (!gAgent.prefersAdult())
						{
							doesUserRequireMaturityIncrease = true;
						}
						break;
					default :
						llassert(0);
						break;
					}
				}
			}

			LLSD args;
			// *TODO: Translate -> [FIRST] [LAST] (maybe)
			args["NAME_SLURL"] = LLSLURL("agent", from_id, "about").getSLURLString();
			args["MESSAGE"] = message;
			args["MATURITY_STR"] = region_access_str;
			args["MATURITY_ICON"] = region_access_icn;
			args["REGION_CONTENT_MATURITY"] = region_access_lc;
			LLSD payload;
			payload["from_id"] = from_id;
			payload["lure_id"] = session_id;
			payload["godlike"] = TRUE;
			payload["region_maturity"] = region_access;

			if (!canUserAccessDstRegion)
			{
				LLNotification::Params params("TeleportOffered_MaturityBlocked");
				params.substitutions = args;
				params.payload = payload;
				LLPostponedNotification::add<LLPostponedOfferNotification>(	params, from_id, false);
				send_simple_im(from_id, LLTrans::getString("TeleportMaturityExceeded"), IM_NOTHING_SPECIAL, session_id);
				send_simple_im(from_id, LLStringUtil::null, IM_LURE_DECLINED, session_id);
			}
			else if (doesUserRequireMaturityIncrease)
			{
				LLNotification::Params params("TeleportOffered_MaturityExceeded");
				params.substitutions = args;
				params.payload = payload;
				LLPostponedNotification::add<LLPostponedOfferNotification>(	params, from_id, false);
			}
			else
			{
			// do not show a message box, because you're about to be
			// teleported.
			LLNotifications::instance().forceResponse(LLNotification::Params("TeleportOffered").payload(payload), 0);
		}
		}
		break;

	case IM_GOTO_URL:
		{
			LLSD args;
			// n.b. this is for URLs sent by the system, not for
			// URLs sent by scripts (i.e. llLoadURL)
			if (binary_bucket_size <= 0)
			{
				LL_WARNS("Messaging") << "bad binary_bucket_size: "
					<< binary_bucket_size
					<< " - aborting function." << LL_ENDL;
				return;
			}

			std::string url;
			
			url.assign((char*)binary_bucket, binary_bucket_size-1);
			args["MESSAGE"] = message;
			args["URL"] = url;
			LLSD payload;
			payload["url"] = url;
			LLNotificationsUtil::add("GotoURL", args, payload );
		}
		break;

	case IM_FRIENDSHIP_OFFERED:
		{
			LLSD payload;
			payload["from_id"] = from_id;
			payload["session_id"] = session_id;
			payload["online"] = (offline == IM_ONLINE);
			payload["sender"] = msg->getSender().getIPandPort();

			bool add_notification = true;
			for (LLToastNotifyPanel::instance_iter ti(LLToastNotifyPanel::beginInstances())
				, tend(LLToastNotifyPanel::endInstances()); ti != tend; ++ti)
			{
				LLToastNotifyPanel& panel = *ti;
				const std::string& notification_name = panel.getNotificationName();
				if (notification_name == "OfferFriendship" && panel.isControlPanelEnabled())
				{
					add_notification = false;
					break;
				}
			}

			if (is_muted && add_notification)
			{
				LLNotifications::instance().forceResponse(LLNotification::Params("OfferFriendship").payload(payload), 1);
			}
			else
			{
				if (is_do_not_disturb)
				{
					send_do_not_disturb_message(msg, from_id);
				}
// [SL:KB] - Patch: UI-Notifications | Checked: 2011-04-11 (Catznip-2.5.0a) | Added: Catznip-2.5.0a
				args["NAME_LABEL"] = LLSLURL("agent", from_id, "completename").getSLURLString();
// [/SL:KB]
				args["NAME_SLURL"] = LLSLURL("agent", from_id, "about").getSLURLString();

				if (add_notification)
				{
				if(message.empty())
				{
					//support for frienship offers from clients before July 2008
				        LLNotificationsUtil::add("OfferFriendshipNoMessage", args, payload);
				        make_ui_sound("UISndFriendshipOffer"); // <FS:PP> Friendship offer sound
				}
				else
				{
					args["[MESSAGE]"] = message;
				    LLNotification::Params params("OfferFriendship");
				    params.substitutions = args;
				    params.payload = payload;
				    LLPostponedNotification::add<LLPostponedOfferNotification>(	params, from_id, false);
				    make_ui_sound("UISndFriendshipOffer"); // <FS:PP> Friendship offer sound
				}
			}
		}
		}
		break;

	case IM_FRIENDSHIP_ACCEPTED:
		{
			// In the case of an offline IM, the formFriendship() may be extraneous
			// as the database should already include the relationship.  But it
			// doesn't hurt for dupes.
			LLAvatarTracker::formFriendship(from_id);
			
			std::vector<std::string> strings;
			strings.push_back(from_id.asString());
			send_generic_message("requestonlinenotification", strings);
			
			args["NAME"] = name;
			LLSD payload;
			payload["from_id"] = from_id;
			LLAvatarNameCache::get(from_id, boost::bind(&notification_display_name_callback,_1,_2,"FriendshipAccepted",args,payload));
		}
		break;

	case IM_FRIENDSHIP_DECLINED_DEPRECATED:
	default:
		LL_WARNS("Messaging") << "Instant message calling for unknown dialog "
				<< (S32)dialog << LL_ENDL;
		break;
	}

	LLWindow* viewer_window = gViewerWindow->getWindow();
	// <FS:CR> Make osx dashboard icon bounce when window isn't in focus
	//if (viewer_window && viewer_window->getMinimized())
	static LLCachedControl<bool> sFlashIcon(gSavedSettings, "FSFlashOnMessage");
	if (viewer_window && sFlashIcon)
	{
		viewer_window->flashIcon(5.f);
	}
}

void send_do_not_disturb_message (LLMessageSystem* msg, const LLUUID& from_id, const LLUUID& session_id)
{
	if (gAgent.isDoNotDisturb())
	{
		std::string my_name;
		LLAgentUI::buildFullname(my_name);
		std::string response = gSavedPerAccountSettings.getString("DoNotDisturbModeResponse");
		pack_instant_message(
			msg,
			gAgent.getID(),
			FALSE,
			gAgent.getSessionID(),
			from_id,
			my_name,
			response,
			IM_ONLINE,
			IM_DO_NOT_DISTURB_AUTO_RESPONSE,
			session_id);
		gAgent.sendReliableMessage();
	}
}

// <FS:PP> FIRE-1245: Option to block/reject teleport offers
void send_rejecting_tp_offers_message (LLMessageSystem* msg, const LLUUID& from_id, const LLUUID& session_id)
{
	std::string my_name;
	LLAgentUI::buildFullname(my_name);
	std::string response = gSavedPerAccountSettings.getString("FSRejectTeleportOffersResponse");
	pack_instant_message(
		msg,
		gAgent.getID(),
		FALSE,
		gAgent.getSessionID(),
		from_id,
		my_name,
		response,
		IM_ONLINE,
		IM_DO_NOT_DISTURB_AUTO_RESPONSE,
		session_id);
	gAgent.sendReliableMessage();
}
// </FS:PP> FIRE-1245: Option to block/reject teleport offers

bool callingcard_offer_callback(const LLSD& notification, const LLSD& response)
{
	S32 option = LLNotificationsUtil::getSelectedOption(notification, response);
	LLUUID fid;
	LLUUID from_id;
	LLMessageSystem* msg = gMessageSystem;
	switch(option)
	{
	case 0:
		// accept
		msg->newMessageFast(_PREHASH_AcceptCallingCard);
		msg->nextBlockFast(_PREHASH_AgentData);
		msg->addUUIDFast(_PREHASH_AgentID, gAgent.getID());
		msg->addUUIDFast(_PREHASH_SessionID, gAgent.getSessionID());
		msg->nextBlockFast(_PREHASH_TransactionBlock);
		msg->addUUIDFast(_PREHASH_TransactionID, notification["payload"]["transaction_id"].asUUID());
		fid = gInventory.findCategoryUUIDForType(LLFolderType::FT_CALLINGCARD);
		msg->nextBlockFast(_PREHASH_FolderData);
		msg->addUUIDFast(_PREHASH_FolderID, fid);
		msg->sendReliable(LLHost(notification["payload"]["sender"].asString()));
		break;
	case 1:
		// decline		
		msg->newMessageFast(_PREHASH_DeclineCallingCard);
		msg->nextBlockFast(_PREHASH_AgentData);
		msg->addUUIDFast(_PREHASH_AgentID, gAgent.getID());
		msg->addUUIDFast(_PREHASH_SessionID, gAgent.getSessionID());
		msg->nextBlockFast(_PREHASH_TransactionBlock);
		msg->addUUIDFast(_PREHASH_TransactionID, notification["payload"]["transaction_id"].asUUID());
		msg->sendReliable(LLHost(notification["payload"]["sender"].asString()));
		send_do_not_disturb_message(msg, notification["payload"]["source_id"].asUUID());
		break;
	default:
		// close button probably, possibly timed out
		break;
	}

	return false;
}
static LLNotificationFunctorRegistration callingcard_offer_cb_reg("OfferCallingCard", callingcard_offer_callback);

void process_offer_callingcard(LLMessageSystem* msg, void**)
{
	// someone has offered to form a friendship
	LL_DEBUGS("Messaging") << "callingcard offer" << LL_ENDL;

	LLUUID source_id;
	msg->getUUIDFast(_PREHASH_AgentData, _PREHASH_AgentID, source_id);
	// NaCl - Antispam Registry
	if (NACLAntiSpamRegistry::instance().checkQueue(ANTISPAM_QUEUE_CALLING_CARD, source_id, ANTISPAM_SOURCE_AGENT))
	{
		return;
	}
	// NaCl End
	LLUUID tid;
	msg->getUUIDFast(_PREHASH_AgentBlock, _PREHASH_TransactionID, tid);

	LLSD payload;
	payload["transaction_id"] = tid;
	payload["source_id"] = source_id;
	payload["sender"] = msg->getSender().getIPandPort();

	LLViewerObject* source = gObjectList.findObject(source_id);
	LLSD args;
	std::string source_name;
	if(source && source->isAvatar())
	{
		LLNameValue* nvfirst = source->getNVPair("FirstName");
		LLNameValue* nvlast  = source->getNVPair("LastName");
		if (nvfirst && nvlast)
		{
			source_name = LLCacheName::buildFullName(
				nvfirst->getString(), nvlast->getString());
		}
	}

	if(!source_name.empty())
	{
		if (gAgent.isDoNotDisturb() 
			|| LLMuteList::getInstance()->isMuted(source_id, source_name, LLMute::flagTextChat))
		{
			// automatically decline offer
			LLNotifications::instance().forceResponse(LLNotification::Params("OfferCallingCard").payload(payload), 1);
		}
		else
		{
			args["NAME"] = source_name;
			LLNotificationsUtil::add("OfferCallingCard", args, payload);
		}
	}
	else
	{
		LL_WARNS("Messaging") << "Calling card offer from an unknown source." << LL_ENDL;
	}
}

void process_accept_callingcard(LLMessageSystem* msg, void**)
{
	LLNotificationsUtil::add("CallingCardAccepted");
}

void process_decline_callingcard(LLMessageSystem* msg, void**)
{
	LLNotificationsUtil::add("CallingCardDeclined");
}

class ChatTranslationReceiver : public LLTranslate::TranslationReceiver
{
public :
	ChatTranslationReceiver(const std::string &from_lang, const std::string &to_lang, const std::string &mesg,
							const LLChat &chat, const LLSD &toast_args)
		: LLTranslate::TranslationReceiver(from_lang, to_lang),
		m_chat(chat),
		m_toastArgs(toast_args),
		m_origMesg(mesg)
	{
	}

	static ChatTranslationReceiver* build(const std::string &from_lang, const std::string &to_lang, const std::string &mesg, const LLChat &chat, const LLSD &toast_args)
	{
		return new ChatTranslationReceiver(from_lang, to_lang, mesg, chat, toast_args);
	}

protected:
	void handleResponse(const std::string &translation, const std::string &detected_language)
	{
		// filter out non-interesting responeses
		if ( !translation.empty()
			&& (mToLang != detected_language)
			&& (LLStringUtil::compareInsensitive(translation, m_origMesg) != 0) )
		{
			m_chat.mText += " (" + translation + ")";
		}

		LLNotificationsUI::LLNotificationManager::instance().onChat(m_chat, m_toastArgs);
	}

	void handleFailure(int status, const std::string& err_msg)
	{
		// <FS:Ansariel> Don't include message text in the log (FIRE-6683)
		//LL_WARNS() << "Translation failed for mesg " << m_origMesg << " toLang " << mToLang << " fromLang " << mFromLang << LL_ENDL;
		LL_WARNS() << "Message translation toLang " << mToLang << " fromLang " << mFromLang << "failed" << LL_ENDL;

		//<FS:LO> Removing (useless?) annoying translation failed messages from local chat
		//std::string msg = LLTrans::getString("TranslationFailed", LLSD().with("[REASON]", err_msg));
		//LLStringUtil::replaceString(msg, "\n", " "); // we want one-line error messages
		//m_chat.mText += " (" + msg + ")";
		//</FS:LO>

		LLNotificationsUI::LLNotificationManager::instance().onChat(m_chat, m_toastArgs);
	}

private:
	LLChat m_chat;
	std::string m_origMesg;
	LLSD m_toastArgs;		
};
void process_chat_from_simulator(LLMessageSystem *msg, void **user_data)
{
	LLChat	chat;
	std::string		mesg;
	std::string		from_name;
	U8			source_temp;
	U8			type_temp;
	U8			audible_temp;
	LLColor4	color(1.0f, 1.0f, 1.0f, 1.0f);
	LLUUID		from_id;
	LLUUID		owner_id;
	LLViewerObject*	chatter;

	msg->getString("ChatData", "FromName", from_name);
	
	msg->getUUID("ChatData", "SourceID", from_id);
	chat.mFromID = from_id;
	
	// Object owner for objects
	msg->getUUID("ChatData", "OwnerID", owner_id);

	msg->getU8Fast(_PREHASH_ChatData, _PREHASH_SourceType, source_temp);
	chat.mSourceType = (EChatSourceType)source_temp;

	msg->getU8("ChatData", "ChatType", type_temp);
	chat.mChatType = (EChatType)type_temp;

	// NaCL - Antispam Registry
	if (chat.mChatType != CHAT_TYPE_START && chat.mChatType != CHAT_TYPE_STOP)
	{
		// owner_id = from_id for agents
		if (NACLAntiSpamRegistry::instance().checkQueue(ANTISPAM_QUEUE_CHAT, owner_id, ANTISPAM_SOURCE_AGENT))
		{
			return;
		}
	}
	// NaCl End

	msg->getU8Fast(_PREHASH_ChatData, _PREHASH_Audible, audible_temp);
	chat.mAudible = (EChatAudible)audible_temp;
	
	chat.mTime = LLFrameTimer::getElapsedSeconds();
	
	// IDEVO Correct for new-style "Resident" names
	if (chat.mSourceType == CHAT_SOURCE_AGENT)
	{
		// I don't know if it's OK to change this here, if 
		// anything downstream does lookups by name, for instance
		
		LLAvatarName av_name;
		if (LLAvatarNameCache::get(from_id, &av_name))
		{
			chat.mFromName = av_name.getDisplayName();
		}
		else
		{
			chat.mFromName = LLCacheName::cleanFullName(from_name);
		}
	}
	else
	{
		// make sure that we don't have an empty or all-whitespace name
		// <FS:KC> Objects with no name get renamed to NO_NAME_OBJECT so the object profile is still accessable
		//LLStringUtil::trim(from_name);
		//if (from_name.empty())
		//{
		//	from_name = LLTrans::getString("Unnamed");
		//}
		//chat.mFromName = from_name;
		static const boost::regex whitespace_exp("^\\s*$");
		if (chat.mSourceType == CHAT_SOURCE_OBJECT && boost::regex_search(from_name, whitespace_exp))
		{
			//[FIRE-2434 Mark Unamed Objects based on setting
			static LLCachedControl<bool> FSMarkObjects(gSavedSettings, "FSMarkObjects");
			if (FSMarkObjects)
			{
				chat.mFromName = LLTrans::getString("no_name_object");
			}
			else
			{
				chat.mFromName = "";
			}
		}
		else
		{
			chat.mFromName = from_name;
		}
		// </FS:KC>
	}

	BOOL is_do_not_disturb = gAgent.isDoNotDisturb();

	BOOL is_muted = FALSE;
	BOOL is_linden = FALSE;
	is_muted = LLMuteList::getInstance()->isMuted(
		from_id,
		from_name,
		LLMute::flagTextChat) 
		|| LLMuteList::getInstance()->isMuted(owner_id, LLMute::flagTextChat);
	is_linden = chat.mSourceType != CHAT_SOURCE_OBJECT &&
		LLMuteList::getInstance()->isLinden(from_name);

	BOOL is_audible = (CHAT_AUDIBLE_FULLY == chat.mAudible);
	chatter = gObjectList.findObject(from_id);
	if (chatter)
	{
		chat.mPosAgent = chatter->getPositionAgent();
		static LLCachedControl<bool> EffectScriptChatParticles(gSavedSettings, "EffectScriptChatParticles"); // <FS:PP> gSavedSettings to LLCachedControl

		// Make swirly things only for talking objects. (not script debug messages, though)
//		if (chat.mSourceType == CHAT_SOURCE_OBJECT 
//			&& chat.mChatType != CHAT_TYPE_DEBUG_MSG
//			&& gSavedSettings.getBOOL("EffectScriptChatParticles") )
// [RLVa:KB] - Checked: 2010-03-09 (RLVa-1.2.0b) | Modified: RLVa-1.0.0g
		if ( ((chat.mSourceType == CHAT_SOURCE_OBJECT) && (chat.mChatType != CHAT_TYPE_DEBUG_MSG)) && 
			 // <FS:PP> gSavedSettings to LLCachedControl
			 // (gSavedSettings.getBOOL("EffectScriptChatParticles")) &&
			 (EffectScriptChatParticles) &&
			 // </FS:PP>
			 ((!rlv_handler_t::isEnabled()) || (CHAT_TYPE_OWNER != chat.mChatType)) )
// [/RLVa:KB]
		{
			LLPointer<LLViewerPartSourceChat> psc = new LLViewerPartSourceChat(chatter->getPositionAgent());
			psc->setSourceObject(chatter);
			psc->setColor(color);
			//We set the particles to be owned by the object's owner, 
			//just in case they should be muted by the mute list
			psc->setOwnerUUID(owner_id);
			LLViewerPartSim::getInstance()->addPartSource(psc);
		}

		// record last audible utterance
		if (is_audible
			&& (is_linden || (!is_muted && !is_do_not_disturb)))
		{
			if (chat.mChatType != CHAT_TYPE_START 
				&& chat.mChatType != CHAT_TYPE_STOP)
			{
				gAgent.heardChat(chat.mFromID);
			}
		}
	}

	if (is_audible)
	{
		//BOOL visible_in_chat_bubble = FALSE;
		std::string verb;

		color.setVec(1.f,1.f,1.f,1.f);
		msg->getStringFast(_PREHASH_ChatData, _PREHASH_Message, mesg);

		// NaCl - Newline flood protection
		static LLCachedControl<bool> useAntiSpam(gSavedSettings, "UseAntiSpam");
		if (useAntiSpam)
		{
			bool doCheck = true;
			if (owner_id.isNull() || gAgentID == owner_id)
			{
				doCheck = false;
			}
			if (doCheck && chatter && chatter->permYouOwner())
			{
				doCheck = false;
			}
			if (doCheck && NACLAntiSpamRegistry::instance().checkNewlineFlood(ANTISPAM_QUEUE_CHAT, owner_id, mesg))
			{
				return;
			}
		}
		// NaCl End

// [RLVa:KB] - Checked: 2010-04-23 (RLVa-1.2.0f) | Modified: RLVa-1.2.0f
		if ( (rlv_handler_t::isEnabled()) && (CHAT_TYPE_START != chat.mChatType) && (CHAT_TYPE_STOP != chat.mChatType) )
		{
			// NOTE: chatter can be NULL (may not have rezzed yet, or could be another avie's HUD attachment)
			BOOL is_attachment = (chatter) ? chatter->isAttachment() : FALSE;
			BOOL is_owned_by_me = (chatter) ? chatter->permYouOwner() : FALSE;

			// Filtering "rules":
			//   avatar  => filter all avie text (unless it's this avie or they're an exemption)
			//   objects => filter everything except attachments this avie owns (never filter llOwnerSay or llRegionSayTo chat)
			if ( ( (CHAT_SOURCE_AGENT == chat.mSourceType) && (from_id != gAgent.getID()) ) || 
				 ( (CHAT_SOURCE_OBJECT == chat.mSourceType) && ((!is_owned_by_me) || (!is_attachment)) && 
				   (CHAT_TYPE_OWNER != chat.mChatType) && (CHAT_TYPE_DIRECT != chat.mChatType) ) )
			{
				bool fIsEmote = RlvUtil::isEmote(mesg);
				static LLCachedControl<bool> RestrainedLoveShowEllipsis(gSavedSettings, "RestrainedLoveShowEllipsis"); // <FS:PP> gSavedSettings to LLCachedControl
				if ((!fIsEmote) &&
					(((gRlvHandler.hasBehaviour(RLV_BHVR_RECVCHAT)) && (!gRlvHandler.isException(RLV_BHVR_RECVCHAT, from_id))) ||
					 ((gRlvHandler.hasBehaviour(RLV_BHVR_RECVCHATFROM)) && (gRlvHandler.isException(RLV_BHVR_RECVCHATFROM, from_id))) ))
				{
					// <FS:PP> gSavedSettings to LLCachedControl
					// if ( (gRlvHandler.filterChat(mesg, false)) && (!gSavedSettings.getBOOL("RestrainedLoveShowEllipsis")) )
					if ( (gRlvHandler.filterChat(mesg, false)) && (!RestrainedLoveShowEllipsis) )
					// </FS:PP>
						return;
				}
				else if ((fIsEmote) &&
					     (((gRlvHandler.hasBehaviour(RLV_BHVR_RECVEMOTE)) && (!gRlvHandler.isException(RLV_BHVR_RECVEMOTE, from_id))) ||
					      ((gRlvHandler.hasBehaviour(RLV_BHVR_RECVEMOTEFROM)) && (gRlvHandler.isException(RLV_BHVR_RECVEMOTEFROM, from_id))) ))
 				{
					// <FS:PP> gSavedSettings to LLCachedControl
					// if (!gSavedSettings.getBOOL("RestrainedLoveShowEllipsis"))
					if (!RestrainedLoveShowEllipsis)
					// </FS:PP>
						return;
					mesg = "/me ...";
				}
			}

			// Filtering "rules":
			//   avatar => filter only their name (unless it's this avie)
			//   other  => filter everything
			if (gRlvHandler.hasBehaviour(RLV_BHVR_SHOWNAMES))
			{
				if (CHAT_SOURCE_AGENT != chat.mSourceType)
				{
					RlvUtil::filterNames(chat.mFromName);
				}
				else if (chat.mFromID != gAgent.getID())
				{
					chat.mFromName = RlvStrings::getAnonym(chat.mFromName);
					chat.mRlvNamesFiltered = TRUE;
				} 
			}

			// Create an "objectim" URL for objects if we're either @shownames or @showloc restricted
			// (we need to do this now because we won't be have enough information to do it later on)
			if ( (CHAT_SOURCE_OBJECT == chat.mSourceType) && 
				 ((gRlvHandler.hasBehaviour(RLV_BHVR_SHOWNAMES)) || (gRlvHandler.hasBehaviour(RLV_BHVR_SHOWLOC))) )
			{
				LLSD sdQuery;
				sdQuery["name"] = chat.mFromName;
				sdQuery["owner"] = owner_id;

				if ( (gRlvHandler.hasBehaviour(RLV_BHVR_SHOWNAMES)) && (!is_owned_by_me) )
					sdQuery["rlv_shownames"] = true;

				const LLViewerRegion* pRegion = LLWorld::getInstance()->getRegionFromPosAgent(chat.mPosAgent);
				if (pRegion)
					sdQuery["slurl"] = LLSLURL(pRegion->getName(), chat.mPosAgent).getLocationString();

				chat.mURL = LLSLURL("objectim", from_id, LLURI::mapToQueryString(sdQuery)).getSLURLString();
			}
		}
// [/RLVa:KB]

		BOOL ircstyle = FALSE;

		// Look for IRC-style emotes here so chatbubbles work
		std::string prefix = mesg.substr(0, 4);
		if (prefix == "/me " || prefix == "/me'")
		{
			ircstyle = TRUE;
		}
		chat.mText = mesg;

		// Look for the start of typing so we can put "..." in the bubbles.
		if (CHAT_TYPE_START == chat.mChatType)
		{
			LLLocalSpeakerMgr::getInstance()->setSpeakerTyping(from_id, TRUE);

			// Might not have the avatar constructed yet, eg on login.
			if (chatter && chatter->isAvatar())
			{
				((LLVOAvatar*)chatter)->startTyping();
			}
			return;
		}
		else if (CHAT_TYPE_STOP == chat.mChatType)
		{
			LLLocalSpeakerMgr::getInstance()->setSpeakerTyping(from_id, FALSE);

			// Might not have the avatar constructed yet, eg on login.
			if (chatter && chatter->isAvatar())
			{
				((LLVOAvatar*)chatter)->stopTyping();
			}
			return;
		}

		// Look for IRC-style emotes
		if (ircstyle)
		{
			// set CHAT_STYLE_IRC to avoid adding Avatar Name as author of message. See EXT-656
			chat.mChatStyle = CHAT_STYLE_IRC;

			// Do nothing, ircstyle is fixed above for chat bubbles
		}
		else
		{
			chat.mText = "";
			switch(chat.mChatType)
			{
			case CHAT_TYPE_WHISPER:
				chat.mText = LLTrans::getString("whisper") + " ";
				break;
			case CHAT_TYPE_OWNER:
				// <FS:TT> Client LSL Bridge
				{
					if (FSLSLBridge::instance().lslToViewer(mesg, from_id, owner_id))
					{
						return;
					}
				}
				// </FS:TT>

// [RLVa:KB] - Checked: 2010-02-XX (RLVa-1.2.0a) | Modified: RLVa-1.1.0f
				// TODO-RLVa: [RLVa-1.2.0] consider rewriting this before a RLVa-1.2.0 release
				if ( (rlv_handler_t::isEnabled()) && (mesg.length() > 3) && (RLV_CMD_PREFIX == mesg[0]) && (CHAT_TYPE_OWNER == chat.mChatType) )
				{
					mesg.erase(0, 1);
					LLStringUtil::toLower(mesg);

					std::string strExecuted, strFailed, strRetained, *pstr;

					boost_tokenizer tokens(mesg, boost::char_separator<char>(",", "", boost::drop_empty_tokens));
					for (boost_tokenizer::iterator itToken = tokens.begin(); itToken != tokens.end(); ++itToken)
					{
						std::string strCmd = *itToken;

						ERlvCmdRet eRet = gRlvHandler.processCommand(from_id, strCmd, true);
						if ( (RlvSettings::getDebug()) &&
							 ( (!RlvSettings::getDebugHideUnsetDup()) || 
							   ((RLV_RET_SUCCESS_UNSET != eRet) && (RLV_RET_SUCCESS_DUPLICATE != eRet)) ) )
						{
							if ( RLV_RET_SUCCESS == (eRet & RLV_RET_SUCCESS) )	
								pstr = &strExecuted;
							else if ( RLV_RET_FAILED == (eRet & RLV_RET_FAILED) )
								pstr = &strFailed;
							else if (RLV_RET_RETAINED == eRet)
								pstr = &strRetained;
							else
							{
								RLV_ASSERT(false);
								pstr = &strFailed;
							}

							const char* pstrSuffix = RlvStrings::getStringFromReturnCode(eRet);
							if (pstrSuffix)
								strCmd.append(" (").append(pstrSuffix).append(")");

							if (!pstr->empty())
								pstr->push_back(',');
							pstr->append(strCmd);
						}
					}

					if (RlvForceWear::instanceExists())
						RlvForceWear::instance().done();

					if ( (!RlvSettings::getDebug()) || ((strExecuted.empty()) && (strFailed.empty()) && (strRetained.empty())) )
						return;

					// Silly people want comprehensive debug messages, blah :p
					if ( (!strExecuted.empty()) && (strFailed.empty()) && (strRetained.empty()) )
					{
						chat.mText = " executes: @";
						mesg = strExecuted;
					}
					else if ( (strExecuted.empty()) && (!strFailed.empty()) && (strRetained.empty()) )
					{
						chat.mText = " failed: @";
						mesg = strFailed;
					}
					else if ( (strExecuted.empty()) && (strFailed.empty()) && (!strRetained.empty()) )
					{
						chat.mText = " retained: @";
						mesg = strRetained;
					}
					else
					{
						chat.mText = ": @";
						if (!strExecuted.empty())
							mesg += "\n    - executed: @" + strExecuted;
						if (!strFailed.empty())
							mesg += "\n    - failed: @" + strFailed;
						if (!strRetained.empty())
							mesg += "\n    - retained: @" + strRetained;
					}

					break;
				}
// [/RLVa:KB]
// [RLVa:KB] - Checked: 2010-03-09 (RLVa-1.2.0b) | Modified: RLVa-1.0.0g
				// Copy/paste from above
				if  ( (rlv_handler_t::isEnabled()) && (chatter) && (chat.mSourceType == CHAT_SOURCE_OBJECT) &&
					  (gSavedSettings.getBOOL("EffectScriptChatParticles")) )
				{
					LLPointer<LLViewerPartSourceChat> psc = new LLViewerPartSourceChat(chatter->getPositionAgent());
					psc->setSourceObject(chatter);
					psc->setColor(color);
					//We set the particles to be owned by the object's owner, 
					//just in case they should be muted by the mute list
					psc->setOwnerUUID(owner_id);
					LLViewerPartSim::getInstance()->addPartSource(psc);
				}
// [/RLVa:KB]
			case CHAT_TYPE_DEBUG_MSG:
			case CHAT_TYPE_NORMAL:
			case CHAT_TYPE_DIRECT:
				break;
			case CHAT_TYPE_SHOUT:
				chat.mText = LLTrans::getString("shout") + " ";
				break;
			case CHAT_TYPE_START:
			case CHAT_TYPE_STOP:
				LL_WARNS("Messaging") << "Got chat type start/stop in main chat processing." << LL_ENDL;
				break;
			default:
				LL_WARNS("Messaging") << "Unknown type " << chat.mChatType << " in chat!" << LL_ENDL;
				break;
			}

			chat.mText += mesg;
		}

		// We have a real utterance now, so can stop showing "..." and proceed.
		if (chatter && chatter->isAvatar())
		{
			LLLocalSpeakerMgr::getInstance()->setSpeakerTyping(from_id, FALSE);
			((LLVOAvatar*)chatter)->stopTyping();
			
			if (!is_muted && !is_do_not_disturb)
			{
				//visible_in_chat_bubble = gSavedSettings.getBOOL("UseChatBubbles");
				std::string formated_msg = "";
				LLViewerChat::formatChatMsg(chat, formated_msg);
				LLChat chat_bubble = chat;

				chat_bubble.mText = formated_msg;
				((LLVOAvatar*)chatter)->addChat(chat_bubble);
			}
		}
		
		if (chatter)
		{
			chat.mPosAgent = chatter->getPositionAgent();
		}

		// truth table:
		// LINDEN	BUSY	MUTED	OWNED_BY_YOU	TASK		DISPLAY		STORE IN HISTORY
		// F		F		F		F				*			Yes			Yes
		// F		F		F		T				*			Yes			Yes
		// F		F		T		F				*			No			No
		// F		F		T		T				*			No			No
		// F		T		F		F				*			No			Yes
		// F		T		F		T				*			Yes			Yes
		// F		T		T		F				*			No			No
		// F		T		T		T				*			No			No
		// T		*		*		*				F			Yes			Yes

		chat.mMuted = is_muted && !is_linden;

		// pass owner_id to chat so that we can display the remote
		// object inspect for an object that is chatting with you
		LLSD args;
		chat.mOwnerID = owner_id;

		// <FS:PP> FIRE-10178: Keyword Alerts in group IM do not work unless the group is in the foreground (notification on receipt of local chat)
		if (FSKeywords::getInstance()->chatContainsKeyword(chat, true))
		{
			FSKeywords::notify(chat);
		}
		// </FS:PP>

		// <FS:PP> gSavedSettings to LLCachedControl
		// if (gSavedSettings.getBOOL("TranslateChat") && chat.mSourceType != CHAT_SOURCE_SYSTEM)
		static LLCachedControl<bool> TranslateChat(gSavedSettings, "TranslateChat");
		if (TranslateChat && chat.mSourceType != CHAT_SOURCE_SYSTEM)
		// </FS:PP>
		{
			if (chat.mChatStyle == CHAT_STYLE_IRC)
			{
				mesg = mesg.substr(4, std::string::npos);
			}
			const std::string from_lang = ""; // leave empty to trigger autodetect
			const std::string to_lang = LLTranslate::getTranslateLanguage();

			LLTranslate::TranslationReceiverPtr result = ChatTranslationReceiver::build(from_lang, to_lang, mesg, chat, args);
			LLTranslate::translateMessage(result, from_lang, to_lang, mesg);
		}
		else
		{
			LLNotificationsUI::LLNotificationManager::instance().onChat(chat, args);
		}

		// don't call notification for debug messages from not owned objects
		if (chat.mChatType == CHAT_TYPE_DEBUG_MSG)
		{
			// <FS:Ansariel> FIRE-15014: [OpenSim] osMessageObject(target, message) fails silently
			//if (gAgentID != chat.mOwnerID)
#ifdef OPENSIM
			if (LLGridManager::getInstance()->isInSecondLife() && gAgentID != chat.mOwnerID)
#else
			if (gAgentID != chat.mOwnerID)
#endif
			// </FS:Ansariel>
			{
				return;
			}
		}

		LLSD msg_notify = LLSD(LLSD::emptyMap());
		msg_notify["session_id"] = LLUUID();
        msg_notify["from_id"] = chat.mFromID;
		msg_notify["source_type"] = chat.mSourceType;
        on_new_message(msg_notify);
	}
}


// Simulator we're on is informing the viewer that the agent
// is starting to teleport (perhaps to another sim, perhaps to the 
// same sim). If we initiated the teleport process by sending some kind 
// of TeleportRequest, then this info is redundant, but if the sim 
// initiated the teleport (via a script call, being killed, etc.) 
// then this info is news to us.
void process_teleport_start(LLMessageSystem *msg, void**)
{
	// on teleport, don't tell them about destination guide anymore
	LLFirstUse::notUsingDestinationGuide(false);
	U32 teleport_flags = 0x0;
	msg->getU32("Info", "TeleportFlags", teleport_flags);

	LL_DEBUGS("Messaging") << "Got TeleportStart with TeleportFlags=" << teleport_flags << ". gTeleportDisplay: " << gTeleportDisplay << ", gAgent.mTeleportState: " << gAgent.getTeleportState() << LL_ENDL;

	// *NOTE: The server sends two StartTeleport packets when you are teleporting to a LM
	LLViewerMessage::getInstance()->mTeleportStartedSignal();

//	if (teleport_flags & TELEPORT_FLAGS_DISABLE_CANCEL)
// [RLVa:KB] - Checked: 2010-04-07 (RLVa-1.2.0d) | Added: RLVa-0.2.0b
	if ( ((teleport_flags & TELEPORT_FLAGS_DISABLE_CANCEL) && !gSavedSettings.getBOOL("FSAlwaysShowTPCancel")) || (!gRlvHandler.getCanCancelTp()) )
// [/RLVa:KB]
	{
		gViewerWindow->setProgressCancelButtonVisible(FALSE);
	}
	else
	{
		gViewerWindow->setProgressCancelButtonVisible(TRUE, LLTrans::getString("Cancel"));
	}

	// Freeze the UI and show progress bar
	// Note: could add data here to differentiate between normal teleport and death.

	if( gAgent.getTeleportState() == LLAgent::TELEPORT_NONE )
	{
		gTeleportDisplay = TRUE;
		gAgent.setTeleportState( LLAgent::TELEPORT_START );
		make_ui_sound("UISndTeleportOut");
		
		LL_INFOS("Messaging") << "Teleport initiated by remote TeleportStart message with TeleportFlags: " <<  teleport_flags << LL_ENDL;

		// Don't call LLFirstUse::useTeleport here because this could be
		// due to being killed, which would send you home, not to a Telehub
	}
}

boost::signals2::connection LLViewerMessage::setTeleportStartedCallback(teleport_started_callback_t cb)
{
	return mTeleportStartedSignal.connect(cb);
}

void process_teleport_progress(LLMessageSystem* msg, void**)
{
	LLUUID agent_id;
	msg->getUUID("AgentData", "AgentID", agent_id);
	if((gAgent.getID() != agent_id)
	   || (gAgent.getTeleportState() == LLAgent::TELEPORT_NONE))
	{
		LL_WARNS("Messaging") << "Unexpected teleport progress message." << LL_ENDL;
		return;
	}
	U32 teleport_flags = 0x0;
	msg->getU32("Info", "TeleportFlags", teleport_flags);
//	if (teleport_flags & TELEPORT_FLAGS_DISABLE_CANCEL)
// [RLVa:KB] - Checked: 2010-04-07 (RLVa-1.2.0d) | Added: RLVa-0.2.0b
	if ( ((teleport_flags & TELEPORT_FLAGS_DISABLE_CANCEL) && !gSavedSettings.getBOOL("FSAlwaysShowTPCancel")) || (!gRlvHandler.getCanCancelTp()) )
// [/RLVa:KB]
	{
		gViewerWindow->setProgressCancelButtonVisible(FALSE);
	}
	else
	{
		gViewerWindow->setProgressCancelButtonVisible(TRUE, LLTrans::getString("Cancel"));
	}
	std::string buffer;
	msg->getString("Info", "Message", buffer);
	LL_DEBUGS("Messaging") << "teleport progress: " << buffer << LL_ENDL;

	//Sorta hacky...default to using simulator raw messages
	//if we don't find the coresponding mapping in our progress mappings
	std::string message = buffer;

	if (LLAgent::sTeleportProgressMessages.find(buffer) != 
		LLAgent::sTeleportProgressMessages.end() )
	{
		message = LLAgent::sTeleportProgressMessages[buffer];
	}

	gAgent.setTeleportMessage(LLAgent::sTeleportProgressMessages[message]);
}

class LLFetchInWelcomeArea : public LLInventoryFetchDescendentsObserver
{
public:
	LLFetchInWelcomeArea(const uuid_vec_t &ids) :
		LLInventoryFetchDescendentsObserver(ids)
	{}
	virtual void done()
	{
		LLIsType is_landmark(LLAssetType::AT_LANDMARK);
		LLIsType is_card(LLAssetType::AT_CALLINGCARD);

		LLInventoryModel::cat_array_t	card_cats;
		LLInventoryModel::item_array_t	card_items;
		LLInventoryModel::cat_array_t	land_cats;
		LLInventoryModel::item_array_t	land_items;

		uuid_vec_t::iterator it = mComplete.begin();
		uuid_vec_t::iterator end = mComplete.end();
		for(; it != end; ++it)
		{
			gInventory.collectDescendentsIf(
				(*it),
				land_cats,
				land_items,
				LLInventoryModel::EXCLUDE_TRASH,
				is_landmark);
			gInventory.collectDescendentsIf(
				(*it),
				card_cats,
				card_items,
				LLInventoryModel::EXCLUDE_TRASH,
				is_card);
		}

		gInventory.removeObserver(this);
		delete this;
	}
};



class LLPostTeleportNotifiers : public LLEventTimer 
{
public:
	LLPostTeleportNotifiers();
	virtual ~LLPostTeleportNotifiers();

	//function to be called at the supplied frequency
	virtual BOOL tick();
};

LLPostTeleportNotifiers::LLPostTeleportNotifiers() : LLEventTimer( 2.0 )
{
};

LLPostTeleportNotifiers::~LLPostTeleportNotifiers()
{
}

BOOL LLPostTeleportNotifiers::tick()
{
	BOOL all_done = FALSE;
	if ( gAgent.getTeleportState() == LLAgent::TELEPORT_NONE )
	{
		// get callingcards and landmarks available to the user arriving.
		uuid_vec_t folders;
		const LLUUID callingcard_id = gInventory.findCategoryUUIDForType(LLFolderType::FT_CALLINGCARD);
		if(callingcard_id.notNull()) 
			folders.push_back(callingcard_id);
		const LLUUID folder_id = gInventory.findCategoryUUIDForType(LLFolderType::FT_LANDMARK);
		if(folder_id.notNull()) 
			folders.push_back(folder_id);
		if(!folders.empty())
		{
			LLFetchInWelcomeArea* fetcher = new LLFetchInWelcomeArea(folders);
			fetcher->startFetch();
			if(fetcher->isFinished())
			{
				fetcher->done();
			}
			else
			{
				gInventory.addObserver(fetcher);
			}
		}
		all_done = TRUE;
	}

	return all_done;
}



// Teleport notification from the simulator
// We're going to pretend to be a new agent
void process_teleport_finish(LLMessageSystem* msg, void**)
{
	LL_DEBUGS("Messaging") << "Got teleport location message" << LL_ENDL;
	LLUUID agent_id;
	msg->getUUIDFast(_PREHASH_Info, _PREHASH_AgentID, agent_id);
	if (agent_id != gAgent.getID())
	{
		LL_WARNS("Messaging") << "Got teleport notification for wrong agent!" << LL_ENDL;
		return;
	}
	
	// Teleport is finished; it can't be cancelled now.
	gViewerWindow->setProgressCancelButtonVisible(FALSE);

	gPipeline.doResetVertexBuffers(true);

	// Do teleport effect for where you're leaving
	// VEFFECT: TeleportStart
	LLHUDEffectSpiral *effectp = (LLHUDEffectSpiral *)LLHUDManager::getInstance()->createViewerEffect(LLHUDObject::LL_HUD_EFFECT_POINT, TRUE);
	effectp->setPositionGlobal(gAgent.getPositionGlobal());
	effectp->setColor(LLColor4U(gAgent.getEffectColor()));
	LLHUDManager::getInstance()->sendEffects();

	U32 location_id;
	U32 sim_ip;
	U16 sim_port;
	LLVector3 pos, look_at;
	U64 region_handle;
	msg->getU32Fast(_PREHASH_Info, _PREHASH_LocationID, location_id);
	msg->getIPAddrFast(_PREHASH_Info, _PREHASH_SimIP, sim_ip);
	msg->getIPPortFast(_PREHASH_Info, _PREHASH_SimPort, sim_port);
	//msg->getVector3Fast(_PREHASH_Info, _PREHASH_Position, pos);
	//msg->getVector3Fast(_PREHASH_Info, _PREHASH_LookAt, look_at);
	msg->getU64Fast(_PREHASH_Info, _PREHASH_RegionHandle, region_handle);
	U32 teleport_flags;
	msg->getU32Fast(_PREHASH_Info, _PREHASH_TeleportFlags, teleport_flags);

// <FS:CR> Aurora Sim
	U32 region_size_x = 256;
	U32 region_size_y = 256;

#ifdef OPENSIM
	if (LLGridManager::getInstance()->isInOpenSim())
	{
		msg->getU32Fast(_PREHASH_Info, _PREHASH_RegionSizeX, region_size_x);
		msg->getU32Fast(_PREHASH_Info, _PREHASH_RegionSizeY, region_size_y);

		//and a little hack for Second Life compatibility
		if (region_size_y == 0 || region_size_x == 0)
		{
			region_size_x = 256;
			region_size_y = 256;
		}
	}
#endif
// </FS:CR> Aurora Sim
	
	std::string seedCap;
	msg->getStringFast(_PREHASH_Info, _PREHASH_SeedCapability, seedCap);

	// update home location if we are teleporting out of prelude - specific to teleporting to welcome area 
	if((teleport_flags & TELEPORT_FLAGS_SET_HOME_TO_TARGET)
	   && (!gAgent.isGodlike()))
	{
		gAgent.setHomePosRegion(region_handle, pos);

		// Create a timer that will send notices when teleporting is all finished.  Since this is 
		// based on the LLEventTimer class, it will be managed by that class and not orphaned or leaked.
		new LLPostTeleportNotifiers();
	}

	LLHost sim_host(sim_ip, sim_port);

	// Viewer trusts the simulator.
	gMessageSystem->enableCircuit(sim_host, TRUE);
// <FS:CR> Aurora Sim
	//LLViewerRegion* regionp =  LLWorld::getInstance()->addRegion(region_handle, sim_host);
	LLViewerRegion* regionp =  LLWorld::getInstance()->addRegion(region_handle, sim_host, region_size_x, region_size_y);
// </FS:CR> Aurora Sim
	
	// Ansariel: Disable teleport beacon after teleport
	if (gSavedSettings.getBOOL("FSDisableBeaconAfterTeleport"))
	{
		LLTracker::stopTracking((void *)(intptr_t)TRUE);
		LLWorldMap::getInstance()->cancelTracking();
	}

	// <FS:CR> FIRE-5118 - Lightshare support
	FSLightshare::getInstance()->processLightshareReset();
	// </FS:CR>
/*
	// send camera update to new region
	gAgentCamera.updateCamera();

	// likewise make sure the camera is behind the avatar
	gAgentCamera.resetView(TRUE);
	LLVector3 shift_vector = regionp->getPosRegionFromGlobal(gAgent.getRegion()->getOriginGlobal());
	gAgent.setRegion(regionp);
	gObjectList.shiftObjects(shift_vector);

	if (isAgentAvatarValid())
	{
		gAgentAvatarp->clearChatText();
		gAgentCamera.slamLookAt(look_at);
	}
	gAgent.setPositionAgent(pos);
	gAssetStorage->setUpstream(sim);
	gCacheName->setUpstream(sim);
*/

	// Make sure we're standing
	gAgent.standUp();

	// now, use the circuit info to tell simulator about us!
	LL_INFOS("Messaging") << "process_teleport_finish() Enabling "
			<< sim_host << " with code " << msg->mOurCircuitCode << LL_ENDL;
	msg->newMessageFast(_PREHASH_UseCircuitCode);
	msg->nextBlockFast(_PREHASH_CircuitCode);
	msg->addU32Fast(_PREHASH_Code, msg->getOurCircuitCode());
	msg->addUUIDFast(_PREHASH_SessionID, gAgent.getSessionID());
	msg->addUUIDFast(_PREHASH_ID, gAgent.getID());
	msg->sendReliable(sim_host);

	send_complete_agent_movement(sim_host);
	gAgent.setTeleportState( LLAgent::TELEPORT_MOVING );
	gAgent.setTeleportMessage(LLAgent::sTeleportProgressMessages["contacting"]);

	LL_DEBUGS("CrossingCaps") << "Calling setSeedCapability from process_teleport_finish(). Seed cap == "
			<< seedCap << LL_ENDL;
	regionp->setSeedCapability(seedCap);

	// Don't send camera updates to the new region until we're
	// actually there...

	// <FS:Ansariel> Copied from process_teleport_local: Keep us flying if we
	//               were flying before the teleport or we always want to fly
	//               after a TP.
	if (teleport_flags & TELEPORT_FLAGS_IS_FLYING || gSavedSettings.getBOOL("FSFlyAfterTeleport"))
	{
		gAgent.setFlying(TRUE);
	}
	else
	{
		gAgent.setFlying(FALSE);
	}
	// </FS:Ansariel>

	// <FS:Ansariel> Stop typing after teleport (possible fix for FIRE-7273)
	gAgent.stopTyping();

	// Now do teleport effect for where you're going.
	// VEFFECT: TeleportEnd
	effectp = (LLHUDEffectSpiral *)LLHUDManager::getInstance()->createViewerEffect(LLHUDObject::LL_HUD_EFFECT_POINT, TRUE);
	effectp->setPositionGlobal(gAgent.getPositionGlobal());

	effectp->setColor(LLColor4U(gAgent.getEffectColor()));
	LLHUDManager::getInstance()->sendEffects();

//	gTeleportDisplay = TRUE;
//	gTeleportDisplayTimer.reset();
//	gViewerWindow->setShowProgress(TRUE);
}

// stuff we have to do every time we get an AvatarInitComplete from a sim
/*
void process_avatar_init_complete(LLMessageSystem* msg, void**)
{
	LLVector3 agent_pos;
	msg->getVector3Fast(_PREHASH_AvatarData, _PREHASH_Position, agent_pos);
	agent_movement_complete(msg->getSender(), agent_pos);
}
*/

void process_agent_movement_complete(LLMessageSystem* msg, void**)
{
	gShiftFrame = true;
	gAgentMovementCompleted = true;

	LLUUID agent_id;
	msg->getUUIDFast(_PREHASH_AgentData, _PREHASH_AgentID, agent_id);
	LLUUID session_id;
	msg->getUUIDFast(_PREHASH_AgentData, _PREHASH_SessionID, session_id);
	if((gAgent.getID() != agent_id) || (gAgent.getSessionID() != session_id))
	{
		LL_WARNS("Messaging") << "Incorrect id in process_agent_movement_complete()"
				<< LL_ENDL;
		return;
	}

	LL_DEBUGS("Messaging") << "process_agent_movement_complete()" << LL_ENDL;

	// *TODO: check timestamp to make sure the movement compleation
	// makes sense.
	LLVector3 agent_pos;
	msg->getVector3Fast(_PREHASH_Data, _PREHASH_Position, agent_pos);
	LLVector3 look_at;
	msg->getVector3Fast(_PREHASH_Data, _PREHASH_LookAt, look_at);
	U64 region_handle;
	msg->getU64Fast(_PREHASH_Data, _PREHASH_RegionHandle, region_handle);
	
	std::string version_channel;
	msg->getString("SimData", "ChannelVersion", version_channel);

	if (!isAgentAvatarValid())
	{
		// Could happen if you were immediately god-teleported away on login,
		// maybe other cases.  Continue, but warn.
		LL_WARNS("Messaging") << "agent_movement_complete() with NULL avatarp." << LL_ENDL;
	}

	F32 x, y;
	from_region_handle(region_handle, &x, &y);
	LLViewerRegion* regionp = LLWorld::getInstance()->getRegionFromHandle(region_handle);
	if (!regionp)
	{
		if (gAgent.getRegion())
		{
			LL_WARNS("Messaging") << "current region " << gAgent.getRegion()->getOriginGlobal() << LL_ENDL;
		}

		LL_WARNS("Messaging") << "Agent being sent to invalid home region: " 
			<< x << ":" << y 
			<< " current pos " << gAgent.getPositionGlobal()
			<< LL_ENDL;
		LLAppViewer::instance()->forceDisconnect(LLTrans::getString("SentToInvalidRegion"));
		return;

	}

	LL_INFOS("Messaging") << "Changing home region to " << x << ":" << y << LL_ENDL;

	// set our upstream host the new simulator and shuffle things as
	// appropriate.
	LLVector3 shift_vector = regionp->getPosRegionFromGlobal(
		gAgent.getRegion()->getOriginGlobal());
	gAgent.setRegion(regionp);
	gObjectList.shiftObjects(shift_vector);
// <FS:CR> FIRE-11593: Opensim "4096 Bug" Fix by Latif Khalifa
#ifdef OPENSIM
	// Is this a really long jump?
	if (shift_vector.length() > 2048.f * 256.f)
	{
		regionp->reInitPartitions();
		gAgent.setRegion(regionp);
		// Kill objects in the regions we left behind
		for (LLWorld::region_list_t::const_iterator r = LLWorld::getInstance()->getRegionList().begin();
			r != LLWorld::getInstance()->getRegionList().end(); ++r)
		{
			if (*r != regionp)
			{
				gObjectList.killObjects(*r);
			}
		}
	}
#endif
// </FS:CR>
	gAssetStorage->setUpstream(msg->getSender());
	gCacheName->setUpstream(msg->getSender());
	gViewerThrottle.sendToSim();
	gViewerWindow->sendShapeToSim();

	bool is_teleport = gAgent.getTeleportState() == LLAgent::TELEPORT_MOVING;

	if( is_teleport )
	{
		if (gAgent.getTeleportKeepsLookAt())
		{
			// *NOTE: the LookAt data we get from the sim here doesn't
			// seem to be useful, so get it from the camera instead
			look_at = LLViewerCamera::getInstance()->getAtAxis();
		}
		// Force the camera back onto the agent, don't animate.
		gAgentCamera.setFocusOnAvatar(TRUE, FALSE);
		gAgentCamera.slamLookAt(look_at);
		gAgentCamera.updateCamera();

		gAgent.setTeleportState( LLAgent::TELEPORT_START_ARRIVAL );

		// <FS:Ansariel> [Legacy Bake]
		// set the appearance on teleport since the new sim does not;
		// know what you look like.
		gAgent.sendAgentSetAppearance();
		// </FS:Ansariel> [Legacy Bake]

		if (isAgentAvatarValid())
		{
			// [FS:CR] Reimplement DEV-4907 (Maybe we like long distracting messages?)
			if (gSavedSettings.getBOOL("FSShowBackSLURL"))
			{
				LLSLURL slurl;
				gAgent.getTeleportSourceSLURL(slurl);
				LLSD substitution = LLSD().with("[T_SLURL]", slurl.getSLURLString());
				std::string completed_from = LLAgent::sTeleportProgressMessages["completed_from"];
				LLStringUtil::format(completed_from, substitution);
				
				LLSD args;
				args["MESSAGE"] = completed_from;
				LLNotificationsUtil::add("ChatSystemMessageTip", args);
			}
			// [/FS:CR]
			// Set the new position
			gAgentAvatarp->setPositionAgent(agent_pos);
			gAgentAvatarp->clearChat();
			gAgentAvatarp->slamPosition();
		}
	}
	else
	{
		// This is initial log-in or a region crossing
		gAgent.setTeleportState( LLAgent::TELEPORT_NONE );

		if(LLStartUp::getStartupState() < STATE_STARTED)
		{	// This is initial log-in, not a region crossing:
			// Set the camera looking ahead of the AV so send_agent_update() below 
			// will report the correct location to the server.
			LLVector3 look_at_point = look_at;
			look_at_point = agent_pos + look_at_point.rotVec(gAgent.getQuat());

			static LLVector3 up_direction(0.0f, 0.0f, 1.0f);
			LLViewerCamera::getInstance()->lookAt(agent_pos, look_at_point, up_direction);
		}
	}

	if ( LLTracker::isTracking(NULL) )
	{
		// Check distance to beacon, if < 5m, remove beacon
		LLVector3d beacon_pos = LLTracker::getTrackedPositionGlobal();
		LLVector3 beacon_dir(agent_pos.mV[VX] - (F32)fmod(beacon_pos.mdV[VX], 256.0), agent_pos.mV[VY] - (F32)fmod(beacon_pos.mdV[VY], 256.0), 0);
		if (beacon_dir.magVecSquared() < 25.f)
		{
			LLTracker::stopTracking(NULL);
		}
		else if ( is_teleport && !gAgent.getTeleportKeepsLookAt() && look_at.isExactlyZero())
		{
			//look at the beacon
			LLVector3 global_agent_pos = agent_pos;
			global_agent_pos[0] += x;
			global_agent_pos[1] += y;
			look_at = (LLVector3)beacon_pos - global_agent_pos;
			look_at.normVec();
			gAgentCamera.slamLookAt(look_at);
		}
	}

	// TODO: Put back a check for flying status! DK 12/19/05
	// Sim tells us whether the new position is off the ground
	/*
	if (teleport_flags & TELEPORT_FLAGS_IS_FLYING)
	{
		gAgent.setFlying(TRUE);
	}
	else
	{
		gAgent.setFlying(FALSE);
	}
	*/

	send_agent_update(TRUE, TRUE);

	if (gAgent.getRegion()->getBlockFly())
	{
		gAgent.setFlying(gAgent.canFly());
	}

	// force simulator to recognize do not disturb state
	if (gAgent.isDoNotDisturb())
	{
		gAgent.setDoNotDisturb(true);
	}
	else
	{
		gAgent.setDoNotDisturb(false);
	}

	if (isAgentAvatarValid())
	{
		gAgentAvatarp->mFootPlane.clearVec();
	}
	
	// send walk-vs-run status
//	gAgent.sendWalkRun(gAgent.getRunning() || gAgent.getAlwaysRun());
// [RLVa:KB] - Checked: 2011-05-11 (RLVa-1.3.0i) | Added: RLVa-1.3.0i
	gAgent.sendWalkRun();
// [/RLVa:KB]

	// If the server version has changed, display an info box and offer
	// to display the release notes, unless this is the initial log in.
	if (gLastVersionChannel == version_channel)
	{
		return;
	}

	// <FS:Ansariel> Bring back simulator version changed messages after TP
	if (!gLastVersionChannel.empty() && gSavedSettings.getBOOL("FSShowServerVersionChangeNotice"))
	{
		LLSD args;
		args["OLDVERSION"] = gLastVersionChannel;
		args["NEWVERSION"] = version_channel;
		LLNotificationsUtil::add("ServerVersionChanged", args);
	}
	// </FS:Ansariel>

	gLastVersionChannel = version_channel;
}

void process_crossed_region(LLMessageSystem* msg, void**)
{
	LLUUID agent_id;
	msg->getUUIDFast(_PREHASH_AgentData, _PREHASH_AgentID, agent_id);
	LLUUID session_id;
	msg->getUUIDFast(_PREHASH_AgentData, _PREHASH_SessionID, session_id);
	if((gAgent.getID() != agent_id) || (gAgent.getSessionID() != session_id))
	{
		LL_WARNS("Messaging") << "Incorrect id in process_crossed_region()"
				<< LL_ENDL;
		return;
	}
	LL_INFOS("Messaging") << "process_crossed_region()" << LL_ENDL;
	gAgentAvatarp->resetRegionCrossingTimer();

	U32 sim_ip;
	msg->getIPAddrFast(_PREHASH_RegionData, _PREHASH_SimIP, sim_ip);
	U16 sim_port;
	msg->getIPPortFast(_PREHASH_RegionData, _PREHASH_SimPort, sim_port);
	LLHost sim_host(sim_ip, sim_port);
	U64 region_handle;
	msg->getU64Fast(_PREHASH_RegionData, _PREHASH_RegionHandle, region_handle);
	
	std::string seedCap;
	msg->getStringFast(_PREHASH_RegionData, _PREHASH_SeedCapability, seedCap);

// <FS:CR> Aurora Sim
	U32 region_size_x = 256;
	U32 region_size_y = 256;

#ifdef OPENSIM
	if (LLGridManager::getInstance()->isInOpenSim())
	{
		msg->getU32(_PREHASH_RegionData, _PREHASH_RegionSizeX, region_size_x);
		msg->getU32(_PREHASH_RegionData, _PREHASH_RegionSizeY, region_size_y);

		//and a little hack for Second Life compatibility	
		if (region_size_y == 0 || region_size_x == 0)
		{
			region_size_x = 256;
			region_size_y = 256;
		}
	}
#endif
// </FS:CR> Aurora Sim
	send_complete_agent_movement(sim_host);

// <FS:CR> Aurora Sim
	//LLViewerRegion* regionp = LLWorld::getInstance()->addRegion(region_handle, sim_host);
	LLViewerRegion* regionp = LLWorld::getInstance()->addRegion(region_handle, sim_host, region_size_x, region_size_y);
// </FS:CR> Aurora Sim
	LL_DEBUGS("CrossingCaps") << "Calling setSeedCapability from process_crossed_region(). Seed cap == "
			<< seedCap << LL_ENDL;
	regionp->setSeedCapability(seedCap);
}



// Sends avatar and camera information to simulator.
// Sent roughly once per frame, or 20 times per second, whichever is less often

const F32 THRESHOLD_HEAD_ROT_QDOT = 0.9997f;	// ~= 2.5 degrees -- if its less than this we need to update head_rot
const F32 MAX_HEAD_ROT_QDOT = 0.99999f;			// ~= 0.5 degrees -- if its greater than this then no need to update head_rot
												// between these values we delay the updates (but no more than one second)

static LLTrace::BlockTimerStatHandle FTM_AGENT_UPDATE_SEND("Send Message");

void send_agent_update(BOOL force_send, BOOL send_reliable)
{
	if (gAgent.getTeleportState() != LLAgent::TELEPORT_NONE)
	{
		// We don't care if they want to send an agent update, they're not allowed to until the simulator
		// that's the target is ready to receive them (after avatar_init_complete is received)
		return;
	}
	
	if(gAgent.getPhantom()) return; //Don't want to do this while phantom

	// We have already requested to log out.  Don't send agent updates.
	if(LLAppViewer::instance()->logoutRequestSent())
	{
		return;
	}

	// no region to send update to
	if(gAgent.getRegion() == NULL)
	{
		return;
	}

	const F32 TRANSLATE_THRESHOLD = 0.01f;

	// NOTA BENE: This is (intentionally?) using the small angle sine approximation to test for rotation
	//			  Plus, there is an extra 0.5 in the mix since the perpendicular between last_camera_at and getAtAxis() bisects cam_rot_change
	//			  Thus, we're actually testing against 0.2 degrees
	const F32 ROTATION_THRESHOLD = 0.1f * 2.f*F_PI/360.f;			//  Rotation thresh 0.2 deg, see note above

	const U8 DUP_MSGS = 1;				//  HACK!  number of times to repeat data on motionless agent

	//  Store data on last sent update so that if no changes, no send
	static LLVector3 last_camera_pos_agent, 
					 last_camera_at, 
					 last_camera_left,
					 last_camera_up;
	
	static LLVector3 cam_center_chg,
					 cam_rot_chg;

	static LLQuaternion last_head_rot;
	static U32 last_control_flags = 0;
	static U8 last_render_state;
	static U8 duplicate_count = 0;
	static F32 head_rot_chg = 1.0;
	static U8 last_flags;

	LLMessageSystem	*msg = gMessageSystem;
	LLVector3		camera_pos_agent;				// local to avatar's region
	U8				render_state;

	LLQuaternion body_rotation = gAgent.getFrameAgent().getQuaternion();
	LLQuaternion head_rotation = gAgent.getHeadRotation();

	camera_pos_agent = gAgentCamera.getCameraPositionAgent();

	render_state = gAgent.getRenderState();

	U32		control_flag_change = 0;
	U8		flag_change = 0;

	cam_center_chg = last_camera_pos_agent - camera_pos_agent;
	cam_rot_chg = last_camera_at - LLViewerCamera::getInstance()->getAtAxis();

	// If a modifier key is held down, turn off
	// LBUTTON and ML_LBUTTON so that using the camera (alt-key) doesn't
	// trigger a control event.
	U32 control_flags = gAgent.getControlFlags();

	MASK	key_mask = gKeyboard->currentMask(TRUE);

	if (key_mask & MASK_ALT || key_mask & MASK_CONTROL)
	{
		control_flags &= ~(	AGENT_CONTROL_LBUTTON_DOWN |
							AGENT_CONTROL_ML_LBUTTON_DOWN );
		control_flags |= 	AGENT_CONTROL_LBUTTON_UP |
							AGENT_CONTROL_ML_LBUTTON_UP ;
	}

	control_flag_change = last_control_flags ^ control_flags;

	U8 flags = AU_FLAGS_NONE;
	if (gAgent.isGroupTitleHidden())
	{
		flags |= AU_FLAGS_HIDETITLE;
	}
	if (gAgent.getAutoPilot())
	{
		flags |= AU_FLAGS_CLIENT_AUTOPILOT;
	}

	flag_change = last_flags ^ flags;

	head_rot_chg = dot(last_head_rot, head_rotation);

	//static S32 msg_number = 0;		// Used for diagnostic log messages

	if (force_send || 
		(cam_center_chg.magVec() > TRANSLATE_THRESHOLD) || 
		(head_rot_chg < THRESHOLD_HEAD_ROT_QDOT) ||	
		(last_render_state != render_state) ||
		(cam_rot_chg.magVec() > ROTATION_THRESHOLD) ||
		control_flag_change != 0 ||
		flag_change != 0)  
	{
		/* Diagnotics to show why we send the AgentUpdate message.  Also un-commment the msg_number code above and below this block
		msg_number += 1;
		if (head_rot_chg < THRESHOLD_HEAD_ROT_QDOT)
		{
			//LL_INFOS("Messaging") << "head rot " << head_rotation << LL_ENDL;
			LL_INFOS("Messaging") << "msg " << msg_number << ", frame " << LLFrameTimer::getFrameCount() << ", head_rot_chg " << head_rot_chg << LL_ENDL;
		}
		if (cam_rot_chg.magVec() > ROTATION_THRESHOLD) 
		{
			LL_INFOS("Messaging") << "msg " << msg_number << ", frame " << LLFrameTimer::getFrameCount() << ", cam rot " <<  cam_rot_chg.magVec() << LL_ENDL;
		}
		if (cam_center_chg.magVec() > TRANSLATE_THRESHOLD)
		{
			LL_INFOS("Messaging") << "msg " << msg_number << ", frame " << LLFrameTimer::getFrameCount() << ", cam center " << cam_center_chg.magVec() << LL_ENDL;
		}
//		if (drag_delta_chg.magVec() > TRANSLATE_THRESHOLD)
//		{
//			LL_INFOS("Messaging") << "drag delta " << drag_delta_chg.magVec() << LL_ENDL;
//		}
		if (control_flag_change)
		{
			LL_INFOS("Messaging") << "msg " << msg_number << ", frame " << LLFrameTimer::getFrameCount() << ", dcf = " << control_flag_change << LL_ENDL;
		}
*/

		duplicate_count = 0;
	}
	else
	{
		duplicate_count++;

		if (head_rot_chg < MAX_HEAD_ROT_QDOT  &&  duplicate_count < AGENT_UPDATES_PER_SECOND)
		{
			// The head_rotation is sent for updating things like attached guns.
			// We only trigger a new update when head_rotation deviates beyond
			// some threshold from the last update, however this can break fine
			// adjustments when trying to aim an attached gun, so what we do here
			// (where we would normally skip sending an update when nothing has changed)
			// is gradually reduce the threshold to allow a better update to 
			// eventually get sent... should update to within 0.5 degrees in less 
			// than a second.
			if (head_rot_chg < THRESHOLD_HEAD_ROT_QDOT + (MAX_HEAD_ROT_QDOT - THRESHOLD_HEAD_ROT_QDOT) * duplicate_count / AGENT_UPDATES_PER_SECOND)
			{
				duplicate_count = 0;
			}
			else
			{
				return;
			}
		}
		else
		{
			return;
		}
	}

	if (duplicate_count < DUP_MSGS && !gDisconnected)
	{
		/* More diagnostics to count AgentUpdate messages
		static S32 update_sec = 0;
		static S32 update_count = 0;
		static S32 max_update_count = 0;
		S32 cur_sec = lltrunc( LLTimer::getTotalSeconds() );
		update_count += 1;
		if (cur_sec != update_sec)
		{
			if (update_sec != 0)
			{
				update_sec = cur_sec;
				//msg_number = 0;
				max_update_count = llmax(max_update_count, update_count);
				LL_INFOS() << "Sent " << update_count << " AgentUpdate messages per second, max is " << max_update_count << LL_ENDL;
			}
			update_sec = cur_sec;
			update_count = 0;
		}
		*/

		LL_RECORD_BLOCK_TIME(FTM_AGENT_UPDATE_SEND);
		// Build the message
		msg->newMessageFast(_PREHASH_AgentUpdate);
		msg->nextBlockFast(_PREHASH_AgentData);
		msg->addUUIDFast(_PREHASH_AgentID, gAgent.getID());
		msg->addUUIDFast(_PREHASH_SessionID, gAgent.getSessionID());
		msg->addQuatFast(_PREHASH_BodyRotation, body_rotation);
		msg->addQuatFast(_PREHASH_HeadRotation, head_rotation);
		msg->addU8Fast(_PREHASH_State, render_state);
		msg->addU8Fast(_PREHASH_Flags, flags);

//		if (camera_pos_agent.mV[VY] > 255.f)
//		{
//			LL_INFOS("Messaging") << "Sending camera center " << camera_pos_agent << LL_ENDL;
//		}
		
		msg->addVector3Fast(_PREHASH_CameraCenter, camera_pos_agent);
		msg->addVector3Fast(_PREHASH_CameraAtAxis, LLViewerCamera::getInstance()->getAtAxis());
		msg->addVector3Fast(_PREHASH_CameraLeftAxis, LLViewerCamera::getInstance()->getLeftAxis());
		msg->addVector3Fast(_PREHASH_CameraUpAxis, LLViewerCamera::getInstance()->getUpAxis());
		msg->addF32Fast(_PREHASH_Far, gAgentCamera.mDrawDistance);
		
		msg->addU32Fast(_PREHASH_ControlFlags, control_flags);

		if (gDebugClicks)
		{
			if (control_flags & AGENT_CONTROL_LBUTTON_DOWN)
			{
				LL_INFOS("Messaging") << "AgentUpdate left button down" << LL_ENDL;
			}

			if (control_flags & AGENT_CONTROL_LBUTTON_UP)
			{
				LL_INFOS("Messaging") << "AgentUpdate left button up" << LL_ENDL;
			}
		}

		gAgent.enableControlFlagReset();

		if (!send_reliable)
		{
			gAgent.sendMessage();
		}
		else
		{
			gAgent.sendReliableMessage();
		}

//		LL_DEBUGS("Messaging") << "agent " << avatar_pos_agent << " cam " << camera_pos_agent << LL_ENDL;

		// Copy the old data 
		last_head_rot = head_rotation;
		last_render_state = render_state;
		last_camera_pos_agent = camera_pos_agent;
		last_camera_at = LLViewerCamera::getInstance()->getAtAxis();
		last_camera_left = LLViewerCamera::getInstance()->getLeftAxis();
		last_camera_up = LLViewerCamera::getInstance()->getUpAxis();
		last_control_flags = control_flags;
		last_flags = flags;
	}
}



// *TODO: Remove this dependency, or figure out a better way to handle
// this hack.
extern U32Bits gObjectData;

void process_object_update(LLMessageSystem *mesgsys, void **user_data)
{	
	// Update the data counters
	if (mesgsys->getReceiveCompressedSize())
	{
		gObjectData += (U32Bytes)mesgsys->getReceiveCompressedSize();
	}
	else
	{
		gObjectData += (U32Bytes)mesgsys->getReceiveSize();
	}

	// Update the object...
	gObjectList.processObjectUpdate(mesgsys, user_data, OUT_FULL);
}

void process_compressed_object_update(LLMessageSystem *mesgsys, void **user_data)
{
	// Update the data counters
	if (mesgsys->getReceiveCompressedSize())
	{
		gObjectData += (U32Bytes)mesgsys->getReceiveCompressedSize();
	}
	else
	{
		gObjectData += (U32Bytes)mesgsys->getReceiveSize();
	}

	// Update the object...
	gObjectList.processCompressedObjectUpdate(mesgsys, user_data, OUT_FULL_COMPRESSED);
}

void process_cached_object_update(LLMessageSystem *mesgsys, void **user_data)
{
	// Update the data counters
	if (mesgsys->getReceiveCompressedSize())
	{
		gObjectData += (U32Bytes)mesgsys->getReceiveCompressedSize();
	}
	else
	{
		gObjectData += (U32Bytes)mesgsys->getReceiveSize();
	}

	// Update the object...
	gObjectList.processCachedObjectUpdate(mesgsys, user_data, OUT_FULL_CACHED);
}


void process_terse_object_update_improved(LLMessageSystem *mesgsys, void **user_data)
{
	if (mesgsys->getReceiveCompressedSize())
	{
		gObjectData += (U32Bytes)mesgsys->getReceiveCompressedSize();
	}
	else
	{
		gObjectData += (U32Bytes)mesgsys->getReceiveSize();
	}

	gObjectList.processCompressedObjectUpdate(mesgsys, user_data, OUT_TERSE_IMPROVED);
}

static LLTrace::BlockTimerStatHandle FTM_PROCESS_OBJECTS("Process Kill Objects");

void process_kill_object(LLMessageSystem *mesgsys, void **user_data)
{
	LL_RECORD_BLOCK_TIME(FTM_PROCESS_OBJECTS);

	LLUUID		id;

	U32 ip = mesgsys->getSenderIP();
	U32 port = mesgsys->getSenderPort();
	LLViewerRegion* regionp = NULL;
	{
		LLHost host(ip, port);
		regionp = LLWorld::getInstance()->getRegion(host);
	}

	bool delete_object = LLViewerRegion::sVOCacheCullingEnabled;
	S32	num_objects = mesgsys->getNumberOfBlocksFast(_PREHASH_ObjectData);
	for (S32 i = 0; i < num_objects; ++i)
	{
		U32	local_id;
		mesgsys->getU32Fast(_PREHASH_ObjectData, _PREHASH_ID, local_id, i);

		LLViewerObjectList::getUUIDFromLocal(id, local_id, ip, port); 
		if (id == LLUUID::null)
		{
			LL_DEBUGS("Messaging") << "Unknown kill for local " << local_id << LL_ENDL;
			continue;
		}
		else
		{
			LL_DEBUGS("Messaging") << "Kill message for local " << local_id << LL_ENDL;
		}

		if (id == gAgentID)
		{
			// never kill our avatar
			continue;
		}

			LLViewerObject *objectp = gObjectList.findObject(id);
			if (objectp)
			{
				// Display green bubble on kill
				if ( gShowObjectUpdates )
				{
					LLColor4 color(0.f,1.f,0.f,1.f);
					gPipeline.addDebugBlip(objectp->getPositionAgent(), color);
				}

				// Do the kill
				gObjectList.killObject(objectp);
			}

			if(delete_object)
			{
				regionp->killCacheEntry(local_id);
		}

		// We should remove the object from selection after it is marked dead by gObjectList to make LLToolGrab,
        // which is using the object, release the mouse capture correctly when the object dies.
        // See LLToolGrab::handleHoverActive() and LLToolGrab::handleHoverNonPhysical().
		LLSelectMgr::getInstance()->removeObjectFromSelections(id);
	}
}

// <FS:Techwolf Lupindo> area search
void process_object_properties(LLMessageSystem *msg, void**user_data)
{
	// Send the result to the corresponding requesters.
	LLSelectMgr::processObjectProperties(msg, user_data);
	
	FSAreaSearch* area_search_floater = LLFloaterReg::findTypedInstance<FSAreaSearch>("area_search");
	if (area_search_floater)
	{
		area_search_floater->processObjectProperties(msg);
	}

	AnimationExplorer* explorer = LLFloaterReg::findTypedInstance<AnimationExplorer>("animation_explorer");
	if (explorer)
	{
		explorer->requestNameCallback(msg);
	}
}
// </FS:Techwolf Lupindo> area search

// <FS:Ansariel> Anti spam
void process_object_properties_family(LLMessageSystem *msg, void**user_data)
{
	// Send the result to the corresponding requesters.
	LLSelectMgr::processObjectPropertiesFamily(msg, user_data);

	if (NACLAntiSpamRegistry::instanceExists())
	{
		NACLAntiSpamRegistry::instance().processObjectPropertiesFamily(msg);
	}
}
// </FS:Ansariel>

void process_time_synch(LLMessageSystem *mesgsys, void **user_data)
{
	LLVector3 sun_direction;
	LLVector3 sun_ang_velocity;
	F32 phase;
	U64	space_time_usec;

    U32 seconds_per_day;
    U32 seconds_per_year;

	// "SimulatorViewerTimeMessage"
	mesgsys->getU64Fast(_PREHASH_TimeInfo, _PREHASH_UsecSinceStart, space_time_usec);
	mesgsys->getU32Fast(_PREHASH_TimeInfo, _PREHASH_SecPerDay, seconds_per_day);
	mesgsys->getU32Fast(_PREHASH_TimeInfo, _PREHASH_SecPerYear, seconds_per_year);

	// This should eventually be moved to an "UpdateHeavenlyBodies" message
	mesgsys->getF32Fast(_PREHASH_TimeInfo, _PREHASH_SunPhase, phase);
	mesgsys->getVector3Fast(_PREHASH_TimeInfo, _PREHASH_SunDirection, sun_direction);
	mesgsys->getVector3Fast(_PREHASH_TimeInfo, _PREHASH_SunAngVelocity, sun_ang_velocity);

	LLWorld::getInstance()->setSpaceTimeUSec(space_time_usec);

	LL_DEBUGS("Windlight Sync") << "Sun phase: " << phase << " rad = " << fmodf(phase / F_TWO_PI + 0.25, 1.f) * 24.f << " h" << LL_ENDL;

	gSky.setSunPhase(phase);
	gSky.setSunTargetDirection(sun_direction, sun_ang_velocity);
	if ( !(gSavedSettings.getBOOL("SkyOverrideSimSunPosition") || gSky.getOverrideSun()) )
	{
		gSky.setSunDirection(sun_direction, sun_ang_velocity);
	}
}

void process_sound_trigger(LLMessageSystem *msg, void **)
{
	if (!gAudiop)
	{
		LL_WARNS("AudioEngine") << "LLAudioEngine instance doesn't exist!" << LL_ENDL;
		return;
	}

	U64		region_handle = 0;
	F32		gain = 0;
	LLUUID	sound_id;
	LLUUID	owner_id;
	LLUUID	object_id;
	LLUUID	parent_id;
	LLVector3	pos_local;

	msg->getUUIDFast(_PREHASH_SoundData, _PREHASH_SoundID, sound_id);
	msg->getUUIDFast(_PREHASH_SoundData, _PREHASH_OwnerID, owner_id);
	msg->getUUIDFast(_PREHASH_SoundData, _PREHASH_ObjectID, object_id);

	// <FS:ND> Protect against corrupted sounds
	if( gAudiop->isCorruptSound( sound_id ) )
		return;
	// </FS:ND>

	// <FS> Asset blacklist
	if (FSWSAssetBlacklist::getInstance()->isBlacklisted(sound_id, LLAssetType::AT_SOUND))
	{
		return;
	}
	// </FS>

	// NaCl - Antispam Registry
 	static LLCachedControl<U32> _NACL_AntiSpamSoundMulti(gSavedSettings, "_NACL_AntiSpamSoundMulti");
	static LLCachedControl<bool> FSPlayCollisionSounds(gSavedSettings, "FSPlayCollisionSounds");
	if (NACLAntiSpamRegistry::instance().isCollisionSound(sound_id))
	{
		if (!FSPlayCollisionSounds)
		{
			return;
		}
	}
	else
	{
		if (NACLAntiSpamRegistry::instance().checkQueue(ANTISPAM_QUEUE_SOUND, object_id, ANTISPAM_SOURCE_OBJECT, _NACL_AntiSpamSoundMulti) ||
			NACLAntiSpamRegistry::instance().checkQueue(ANTISPAM_QUEUE_SOUND, owner_id, ANTISPAM_SOURCE_AGENT, _NACL_AntiSpamSoundMulti))
		{
			return;
		}
	}
	// NaCl End

	msg->getUUIDFast(_PREHASH_SoundData, _PREHASH_ParentID, parent_id);
	msg->getU64Fast(_PREHASH_SoundData, _PREHASH_Handle, region_handle);
	msg->getVector3Fast(_PREHASH_SoundData, _PREHASH_Position, pos_local);
	msg->getF32Fast(_PREHASH_SoundData, _PREHASH_Gain, gain);

	// adjust sound location to true global coords
	LLVector3d	pos_global = from_region_handle(region_handle);
	pos_global.mdV[VX] += pos_local.mV[VX];
	pos_global.mdV[VY] += pos_local.mV[VY];
	pos_global.mdV[VZ] += pos_local.mV[VZ];

	// Don't play a trigger sound if you can't hear it due
	// to parcel "local audio only" settings.
	if (!LLViewerParcelMgr::getInstance()->canHearSound(pos_global)) return;

	// Don't play sounds triggered by someone you muted.
	if (LLMuteList::getInstance()->isMuted(owner_id, LLMute::flagObjectSounds)) return;
	
	// Don't play sounds from an object you muted
	if (LLMuteList::getInstance()->isMuted(object_id)) return;

	// Don't play sounds from an object whose parent you muted
	if (parent_id.notNull()
		&& LLMuteList::getInstance()->isMuted(parent_id))
	{
		return;
	}

	// Don't play sounds from a region with maturity above current agent maturity
	if( !gAgent.canAccessMaturityInRegion( region_handle ) )
	{
		return;
	}
	
	// AO: Hack for legacy radar script interface compatibility. Interpret certain
	// sound assets as a request for a full radar update to a channel
	if ((owner_id == gAgent.getID()) && (sound_id.asString() == gSavedSettings.getString("RadarLegacyChannelAlertRefreshUUID")))
	{
		FSRadar* radar = FSRadar::getInstance();
		if (radar)
		{
			radar->requestRadarChannelAlertSync();
		}
		return;
	}
		
	// Don't play sounds from gestures if they are not enabled.
	// ...TS: Unless they're your own.
	if ((!gSavedSettings.getBOOL("EnableGestureSounds")) &&
		(owner_id != gAgent.getID()) &&
		(owner_id == object_id)) return;

  // NaCl - Sound Explorer
	gAudiop->triggerSound(sound_id, owner_id, gain, LLAudioEngine::AUDIO_TYPE_SFX, pos_global, object_id);
  // NaCl End
}

void process_preload_sound(LLMessageSystem *msg, void **user_data)
{
	if (!gAudiop)
	{
		LL_WARNS("AudioEngine") << "LLAudioEngine instance doesn't exist!" << LL_ENDL;
		return;
	}

	LLUUID sound_id;
	LLUUID object_id;
	LLUUID owner_id;

	msg->getUUIDFast(_PREHASH_DataBlock, _PREHASH_SoundID, sound_id);
	msg->getUUIDFast(_PREHASH_DataBlock, _PREHASH_ObjectID, object_id);
	msg->getUUIDFast(_PREHASH_DataBlock, _PREHASH_OwnerID, owner_id);

	// <FS> Asset blacklist
	if (FSWSAssetBlacklist::getInstance()->isBlacklisted(sound_id, LLAssetType::AT_SOUND))
	{
		return;
	}
	// </FS>

	// NaCl - Antispam Registry
	static LLCachedControl<U32> _NACL_AntiSpamSoundPreloadMulti(gSavedSettings, "_NACL_AntiSpamSoundPreloadMulti");
	if (NACLAntiSpamRegistry::instance().checkQueue(ANTISPAM_QUEUE_SOUND_PRELOAD, object_id, ANTISPAM_SOURCE_OBJECT, _NACL_AntiSpamSoundPreloadMulti) ||
		NACLAntiSpamRegistry::instance().checkQueue(ANTISPAM_QUEUE_SOUND_PRELOAD, owner_id, ANTISPAM_SOURCE_AGENT, _NACL_AntiSpamSoundPreloadMulti))
	{
		return;
	}
	// NaCl End

	// <FS:ND> Protect against corrupted sounds
	if( gAudiop->isCorruptSound( sound_id ) )
		return;
	// </FS:ND>

	LLViewerObject *objectp = gObjectList.findObject(object_id);
	if (!objectp) return;

	if (LLMuteList::getInstance()->isMuted(object_id)) return;
	if (LLMuteList::getInstance()->isMuted(owner_id, LLMute::flagObjectSounds)) return;
	
	LLAudioSource *sourcep = objectp->getAudioSource(owner_id);
	if (!sourcep) return;
	
	LLAudioData *datap = gAudiop->getAudioData(sound_id);

	// Note that I don't actually do any loading of the
	// audio data into a buffer at this point, as it won't actually
	// help us out.

	// Don't play sounds from a region with maturity above current agent maturity
	LLVector3d pos_global = objectp->getPositionGlobal();
	if (gAgent.canAccessMaturityAtGlobal(pos_global))
	{
		// Add audioData starts a transfer internally.
		sourcep->addAudioData(datap, FALSE);
	}
}

void process_attached_sound(LLMessageSystem *msg, void **user_data)
{
	F32 gain = 0;
	LLUUID sound_id;
	LLUUID object_id;
	LLUUID owner_id;
	U8 flags;

	msg->getUUIDFast(_PREHASH_DataBlock, _PREHASH_SoundID, sound_id);
	msg->getUUIDFast(_PREHASH_DataBlock, _PREHASH_ObjectID, object_id);
	msg->getUUIDFast(_PREHASH_DataBlock, _PREHASH_OwnerID, owner_id);

	// <FS> Asset blacklist
	if (FSWSAssetBlacklist::getInstance()->isBlacklisted(sound_id, LLAssetType::AT_SOUND))
	{
		return;
	}
	// </FS>

	// NaCl - Antispam Registry
	static LLCachedControl<U32> _NACL_AntiSpamSoundMulti(gSavedSettings, "_NACL_AntiSpamSoundMulti");
	if (NACLAntiSpamRegistry::instance().checkQueue(ANTISPAM_QUEUE_SOUND, object_id, ANTISPAM_SOURCE_OBJECT, _NACL_AntiSpamSoundMulti) ||
		NACLAntiSpamRegistry::instance().checkQueue(ANTISPAM_QUEUE_SOUND, owner_id, ANTISPAM_SOURCE_AGENT,_NACL_AntiSpamSoundMulti))
	{
		return;
	}
	// NaCl End

	msg->getF32Fast(_PREHASH_DataBlock, _PREHASH_Gain, gain);
	msg->getU8Fast(_PREHASH_DataBlock, _PREHASH_Flags, flags);

	LLViewerObject *objectp = gObjectList.findObject(object_id);
	if (!objectp)
	{
		// we don't know about this object, just bail
		return;
	}
	
	if (LLMuteList::getInstance()->isMuted(object_id)) return;
	
	if (LLMuteList::getInstance()->isMuted(owner_id, LLMute::flagObjectSounds)) return;
	
	// Don't play sounds from a region with maturity above current agent maturity
	LLVector3d pos = objectp->getPositionGlobal();
	if( !gAgent.canAccessMaturityAtGlobal(pos) )
	{
		return;
	}
	
	objectp->setAttachedSound(sound_id, owner_id, gain, flags);
}


void process_attached_sound_gain_change(LLMessageSystem *mesgsys, void **user_data)
{
	F32 gain = 0;
	LLUUID object_guid;
	LLViewerObject *objectp = NULL;

	mesgsys->getUUIDFast(_PREHASH_DataBlock, _PREHASH_ObjectID, object_guid);

	if (!((objectp = gObjectList.findObject(object_guid))))
	{
		// we don't know about this object, just bail
		return;
	}

 	mesgsys->getF32Fast(_PREHASH_DataBlock, _PREHASH_Gain, gain);

	objectp->adjustAudioGain(gain);
}


void process_health_message(LLMessageSystem *mesgsys, void **user_data)
{
	F32 health;

	mesgsys->getF32Fast(_PREHASH_HealthData, _PREHASH_Health, health);

	if (gStatusBar)
	{
		gStatusBar->setHealth((S32)health);
	}
}


void process_sim_stats(LLMessageSystem *msg, void **user_data)
{	
	S32 count = msg->getNumberOfBlocks("Stat");
	for (S32 i = 0; i < count; ++i)
	{
		U32 stat_id;
		F32 stat_value;
		msg->getU32("Stat", "StatID", stat_id, i);
		msg->getF32("Stat", "StatValue", stat_value, i);
		LLStatViewer::SimMeasurementSampler* measurementp = LLStatViewer::SimMeasurementSampler::getInstance((ESimStatID)stat_id);
		
		if (measurementp )
		{
			measurementp->sample(stat_value);

			// <FS:Ansariel> Report script count changes
			if ((ESimStatID)stat_id == LL_SIM_STAT_NUMSCRIPTSACTIVE)
			{
				static LLCachedControl<bool> fsReportTotalScriptCountChanges(gSavedSettings, "FSReportTotalScriptCountChanges");
				static LLCachedControl<U32> fsReportTotalScriptCountChangesThreshold(gSavedSettings, "FSReportTotalScriptCountChangesThreshold");
				static const std::string increase_message = LLTrans::getString("TotalScriptCountChangeIncrease");
				static const std::string decrease_message = LLTrans::getString("TotalScriptCountChangeDecrease");
				static S32 prev_total_scripts = -1;

				if (fsReportTotalScriptCountChanges)
				{
					S32 new_val = (S32)stat_value;
					S32 change_count = new_val - prev_total_scripts;
					if (llabs(change_count) >= fsReportTotalScriptCountChangesThreshold && prev_total_scripts > -1)
					{
						LLStringUtil::format_map_t args;
						args["NEW_VALUE"] = llformat("%d", new_val);
						args["OLD_VALUE"] = llformat("%d", prev_total_scripts);
						args["DIFFERENCE"] = llformat("%+d", change_count);

						if (change_count > 0)
						{
							reportToNearbyChat(formatString(increase_message, args));
						}
						else if (change_count < 0)
						{
							reportToNearbyChat(formatString(decrease_message, args));
						}
					}
				}
				prev_total_scripts = (S32)stat_value;
			}
			// </FS:Ansariel>
		}
		else
		{
			// <FS:Ansariel> Cut down logspam
			//LL_WARNS() << "Unknown sim stat identifier: " << stat_id << LL_ENDL;
			LL_WARNS_ONCE() << "Unknown sim stat identifier: " << stat_id << LL_ENDL;
			// </FS:Ansariel>
		}
	}

	//
	// Various hacks that aren't statistics, but are being handled here.
	//
	U32 max_tasks_per_region;
	U64 region_flags;
	msg->getU32("Region", "ObjectCapacity", max_tasks_per_region);

	if (msg->has(_PREHASH_RegionInfo))
	{
		msg->getU64("RegionInfo", "RegionFlagsExtended", region_flags);
	}
	else
	{
		U32 flags = 0;
		msg->getU32("Region", "RegionFlags", flags);
		region_flags = flags;
	}

	LLViewerRegion* regionp = gAgent.getRegion();
	if (regionp)
	{
		BOOL was_flying = gAgent.getFlying();
		regionp->setRegionFlags(region_flags);
		regionp->setMaxTasks(max_tasks_per_region);
		// HACK: This makes agents drop from the sky if the region is 
		// set to no fly while people are still in the sim.
		if (was_flying && regionp->getBlockFly())
		{
			gAgent.setFlying(gAgent.canFly());
		}
	}
}



void process_avatar_animation(LLMessageSystem *mesgsys, void **user_data)
{
	LLUUID	animation_id;
	LLUUID	uuid;
	S32		anim_sequence_id;
	LLVOAvatar *avatarp;
	
	mesgsys->getUUIDFast(_PREHASH_Sender, _PREHASH_ID, uuid);

	//clear animation flags
	avatarp = (LLVOAvatar *)gObjectList.findObject(uuid);

	if (!avatarp)
	{
		// no agent by this ID...error?
		LL_WARNS("Messaging") << "Received animation state for unknown avatar" << uuid << LL_ENDL;
		return;
	}

	S32 num_blocks = mesgsys->getNumberOfBlocksFast(_PREHASH_AnimationList);
	S32 num_source_blocks = mesgsys->getNumberOfBlocksFast(_PREHASH_AnimationSourceList);

	avatarp->mSignaledAnimations.clear();
	
	if (avatarp->isSelf())
	{
		LLUUID object_id;

		for( S32 i = 0; i < num_blocks; i++ )
		{
			mesgsys->getUUIDFast(_PREHASH_AnimationList, _PREHASH_AnimID, animation_id, i);
			mesgsys->getS32Fast(_PREHASH_AnimationList, _PREHASH_AnimSequenceID, anim_sequence_id, i);

			LL_DEBUGS("Messaging") << "Anim sequence ID: " << anim_sequence_id << LL_ENDL;

			avatarp->mSignaledAnimations[animation_id] = anim_sequence_id;

			// *HACK: Disabling flying mode if it has been enabled shortly before the agent
			// stand up animation is signaled. In this case we don't get a signal to start
			// flying animation from server, the AGENT_CONTROL_FLY flag remains set but the
			// avatar does not play flying animation, so we switch flying mode off.
			// See LLAgent::setFlying(). This may cause "Stop Flying" button to blink.
			// See EXT-2781.
			if (animation_id == ANIM_AGENT_STANDUP && gAgent.getFlying())
			{
				gAgent.setFlying(FALSE);
			}

			if (i < num_source_blocks)
			{
				mesgsys->getUUIDFast(_PREHASH_AnimationSourceList, _PREHASH_ObjectID, object_id, i);
			
				LLViewerObject* object = gObjectList.findObject(object_id);
				if (object)
				{
					object->setFlagsWithoutUpdate(FLAGS_ANIM_SOURCE, TRUE);

					BOOL anim_found = FALSE;
					LLVOAvatar::AnimSourceIterator anim_it = avatarp->mAnimationSources.find(object_id);
					for (;anim_it != avatarp->mAnimationSources.end(); ++anim_it)
					{
						if (anim_it->second == animation_id)
						{
							anim_found = TRUE;
							break;
						}
					}

					if (!anim_found)
					{
						avatarp->mAnimationSources.insert(LLVOAvatar::AnimationSourceMap::value_type(object_id, animation_id));
						// <FS:Zi> Animation Explorer
						if(avatarp==gAgentAvatarp)
						{
							RecentAnimationList::instance().addAnimation(animation_id,object_id);
						}
						// </FS:Zi>
					}
				}
			}
		}
	}
	else
	{
		for( S32 i = 0; i < num_blocks; i++ )
		{
			mesgsys->getUUIDFast(_PREHASH_AnimationList, _PREHASH_AnimID, animation_id, i);
			mesgsys->getS32Fast(_PREHASH_AnimationList, _PREHASH_AnimSequenceID, anim_sequence_id, i);
			avatarp->mSignaledAnimations[animation_id] = anim_sequence_id;
		}
	}

	if (num_blocks)
	{
		avatarp->processAnimationStateChanges();
	}
}

void process_avatar_appearance(LLMessageSystem *mesgsys, void **user_data)
{
	LLUUID uuid;
	mesgsys->getUUIDFast(_PREHASH_Sender, _PREHASH_ID, uuid);

	LLVOAvatar* avatarp = (LLVOAvatar *)gObjectList.findObject(uuid);
	if (avatarp)
	{
		avatarp->processAvatarAppearance( mesgsys );
	}
	else
	{
		LL_WARNS("Messaging") << "avatar_appearance sent for unknown avatar " << uuid << LL_ENDL;
	}
}

void process_camera_constraint(LLMessageSystem *mesgsys, void **user_data)
{
	//Freeing up the camera movement some more -KC
	if(gSavedSettings.getBOOL("FSIgnoreSimulatorCameraConstraints"))
		return;
	LLVector4 cameraCollidePlane;
	mesgsys->getVector4Fast(_PREHASH_CameraCollidePlane, _PREHASH_Plane, cameraCollidePlane);

	gAgentCamera.setCameraCollidePlane(cameraCollidePlane);
}

void near_sit_object(BOOL success, void *data)
{
	if (success)
	{
		// Send message to sit on object
		gMessageSystem->newMessageFast(_PREHASH_AgentSit);
		gMessageSystem->nextBlockFast(_PREHASH_AgentData);
		gMessageSystem->addUUIDFast(_PREHASH_AgentID, gAgent.getID());
		gMessageSystem->addUUIDFast(_PREHASH_SessionID, gAgent.getSessionID());
		gAgent.sendReliableMessage();
	}
}

void process_avatar_sit_response(LLMessageSystem *mesgsys, void **user_data)
{
	LLVector3 sitPosition;
	LLQuaternion sitRotation;
	LLUUID sitObjectID;
	BOOL use_autopilot;
	mesgsys->getUUIDFast(_PREHASH_SitObject, _PREHASH_ID, sitObjectID);
	mesgsys->getBOOLFast(_PREHASH_SitTransform, _PREHASH_AutoPilot, use_autopilot);
	mesgsys->getVector3Fast(_PREHASH_SitTransform, _PREHASH_SitPosition, sitPosition);
	mesgsys->getQuatFast(_PREHASH_SitTransform, _PREHASH_SitRotation, sitRotation);
	LLVector3 camera_eye;
	mesgsys->getVector3Fast(_PREHASH_SitTransform, _PREHASH_CameraEyeOffset, camera_eye);
	LLVector3 camera_at;
	mesgsys->getVector3Fast(_PREHASH_SitTransform, _PREHASH_CameraAtOffset, camera_at);
	BOOL force_mouselook;
	mesgsys->getBOOLFast(_PREHASH_SitTransform, _PREHASH_ForceMouselook, force_mouselook);

	if (isAgentAvatarValid() && dist_vec_squared(camera_eye, camera_at) > CAMERA_POSITION_THRESHOLD_SQUARED)
	{
		gAgentCamera.setSitCamera(sitObjectID, camera_eye, camera_at);
	}
	
	gAgentCamera.setForceMouselook(force_mouselook);
	// Forcing turning off flying here to prevent flying after pressing "Stand"
	// to stand up from an object. See EXT-1655.
	gAgent.setFlying(FALSE);

	LLViewerObject* object = gObjectList.findObject(sitObjectID);
	if (object)
	{
		LLVector3 sit_spot = object->getPositionAgent() + (sitPosition * object->getRotation());
		if (!use_autopilot || (isAgentAvatarValid() && gAgentAvatarp->isSitting() && gAgentAvatarp->getRoot() == object->getRoot()))
		{
			//we're already sitting on this object, so don't autopilot
		}
		else
		{
			gAgent.startAutoPilotGlobal(gAgent.getPosGlobalFromAgent(sit_spot), "Sit", &sitRotation, near_sit_object, NULL, 0.5f);
		}
	}
	else
	{
		LL_WARNS("Messaging") << "Received sit approval for unknown object " << sitObjectID << LL_ENDL;
	}
}

void process_clear_follow_cam_properties(LLMessageSystem *mesgsys, void **user_data)
{
	LLUUID		source_id;

	mesgsys->getUUIDFast(_PREHASH_ObjectData, _PREHASH_ObjectID, source_id);

	LLFollowCamMgr::removeFollowCamParams(source_id);
}

void process_set_follow_cam_properties(LLMessageSystem *mesgsys, void **user_data)
{
	S32			type;
	F32			value;
	bool		settingPosition = false;
	bool		settingFocus	= false;
	bool		settingFocusOffset = false;
	LLVector3	position;
	LLVector3	focus;
	LLVector3	focus_offset;

	LLUUID		source_id;

	mesgsys->getUUIDFast(_PREHASH_ObjectData, _PREHASH_ObjectID, source_id);

	LLViewerObject* objectp = gObjectList.findObject(source_id);
	if (objectp)
	{
		objectp->setFlagsWithoutUpdate(FLAGS_CAMERA_SOURCE, TRUE);
	}

	S32 num_objects = mesgsys->getNumberOfBlocks("CameraProperty");
	for (S32 block_index = 0; block_index < num_objects; block_index++)
	{
		mesgsys->getS32("CameraProperty", "Type", type, block_index);
		mesgsys->getF32("CameraProperty", "Value", value, block_index);
		switch(type)
		{
		case FOLLOWCAM_PITCH:
			LLFollowCamMgr::setPitch(source_id, value);
			break;
		case FOLLOWCAM_FOCUS_OFFSET_X:
			focus_offset.mV[VX] = value;
			settingFocusOffset = true;
			break;
		case FOLLOWCAM_FOCUS_OFFSET_Y:
			focus_offset.mV[VY] = value;
			settingFocusOffset = true;
			break;
		case FOLLOWCAM_FOCUS_OFFSET_Z:
			focus_offset.mV[VZ] = value;
			settingFocusOffset = true;
			break;
		case FOLLOWCAM_POSITION_LAG:
			LLFollowCamMgr::setPositionLag(source_id, value);
			break;
		case FOLLOWCAM_FOCUS_LAG:
			LLFollowCamMgr::setFocusLag(source_id, value);
			break;
		case FOLLOWCAM_DISTANCE:
			LLFollowCamMgr::setDistance(source_id, value);
			break;
		case FOLLOWCAM_BEHINDNESS_ANGLE:
			LLFollowCamMgr::setBehindnessAngle(source_id, value);
			break;
		case FOLLOWCAM_BEHINDNESS_LAG:
			LLFollowCamMgr::setBehindnessLag(source_id, value);
			break;
		case FOLLOWCAM_POSITION_THRESHOLD:
			LLFollowCamMgr::setPositionThreshold(source_id, value);
			break;
		case FOLLOWCAM_FOCUS_THRESHOLD:
			LLFollowCamMgr::setFocusThreshold(source_id, value);
			break;
		case FOLLOWCAM_ACTIVE:
			//if 1, set using followcam,. 
			LLFollowCamMgr::setCameraActive(source_id, value != 0.f);
			break;
		case FOLLOWCAM_POSITION_X:
			settingPosition = true;
			position.mV[ 0 ] = value;
			break;
		case FOLLOWCAM_POSITION_Y:
			settingPosition = true;
			position.mV[ 1 ] = value;
			break;
		case FOLLOWCAM_POSITION_Z:
			settingPosition = true;
			position.mV[ 2 ] = value;
			break;
		case FOLLOWCAM_FOCUS_X:
			settingFocus = true;
			focus.mV[ 0 ] = value;
			break;
		case FOLLOWCAM_FOCUS_Y:
			settingFocus = true;
			focus.mV[ 1 ] = value;
			break;
		case FOLLOWCAM_FOCUS_Z:
			settingFocus = true;
			focus.mV[ 2 ] = value;
			break;
		case FOLLOWCAM_POSITION_LOCKED:
			LLFollowCamMgr::setPositionLocked(source_id, value != 0.f);
			break;
		case FOLLOWCAM_FOCUS_LOCKED:
			LLFollowCamMgr::setFocusLocked(source_id, value != 0.f);
			break;

		default:
			break;
		}
	}

	if ( settingPosition )
	{
		LLFollowCamMgr::setPosition(source_id, position);
	}
	if ( settingFocus )
	{
		LLFollowCamMgr::setFocus(source_id, focus);
	}
	if ( settingFocusOffset )
	{
		LLFollowCamMgr::setFocusOffset(source_id, focus_offset);
	}
}
//end Ventrella 


// Culled from newsim lltask.cpp
void process_name_value(LLMessageSystem *mesgsys, void **user_data)
{
	std::string	temp_str;
	LLUUID	id;
	S32		i, num_blocks;

	mesgsys->getUUIDFast(_PREHASH_TaskData, _PREHASH_ID, id);

	LLViewerObject* object = gObjectList.findObject(id);

	if (object)
	{
		num_blocks = mesgsys->getNumberOfBlocksFast(_PREHASH_NameValueData);
		for (i = 0; i < num_blocks; i++)
		{
			mesgsys->getStringFast(_PREHASH_NameValueData, _PREHASH_NVPair, temp_str, i);
			LL_INFOS("Messaging") << "Added to object Name Value: " << temp_str << LL_ENDL;
			object->addNVPair(temp_str);
		}
	}
	else
	{
		LL_INFOS("Messaging") << "Can't find object " << id << " to add name value pair" << LL_ENDL;
	}
}

void process_remove_name_value(LLMessageSystem *mesgsys, void **user_data)
{
	std::string	temp_str;
	LLUUID	id;
	S32		i, num_blocks;

	mesgsys->getUUIDFast(_PREHASH_TaskData, _PREHASH_ID, id);

	LLViewerObject* object = gObjectList.findObject(id);

	if (object)
	{
		num_blocks = mesgsys->getNumberOfBlocksFast(_PREHASH_NameValueData);
		for (i = 0; i < num_blocks; i++)
		{
			mesgsys->getStringFast(_PREHASH_NameValueData, _PREHASH_NVPair, temp_str, i);
			LL_INFOS("Messaging") << "Removed from object Name Value: " << temp_str << LL_ENDL;
			object->removeNVPair(temp_str);
		}
	}
	else
	{
		LL_INFOS("Messaging") << "Can't find object " << id << " to remove name value pair" << LL_ENDL;
	}
}

void process_kick_user(LLMessageSystem *msg, void** /*user_data*/)
{
	std::string message;

	msg->getStringFast(_PREHASH_UserInfo, _PREHASH_Reason, message);

	LLAppViewer::instance()->forceDisconnect(message);
}


/*
void process_user_list_reply(LLMessageSystem *msg, void **user_data)
{
	LLUserList::processUserListReply(msg, user_data);
	return;
	char	firstname[MAX_STRING+1];
	char	lastname[MAX_STRING+1];
	U8		status;
	S32		user_count;

	user_count = msg->getNumberOfBlocks("UserBlock");

	for (S32 i = 0; i < user_count; i++)
	{
		msg->getData("UserBlock", i, "FirstName", firstname);
		msg->getData("UserBlock", i, "LastName", lastname);
		msg->getData("UserBlock", i, "Status", &status);

		if (status & 0x01)
		{
			dialog_friends_add_friend(buffer, TRUE);
		}
		else
		{
			dialog_friends_add_friend(buffer, FALSE);
		}
	}

	dialog_friends_done_adding();
}
*/

// this is not handled in processUpdateMessage
/*
void process_time_dilation(LLMessageSystem *msg, void **user_data)
{
	// get the time_dilation
	U16 foo;
	msg->getData("TimeDilation", "TimeDilation", &foo);
	F32 time_dilation = ((F32) foo) / 65535.f;

	// get the pointer to the right region
	U32 ip = msg->getSenderIP();
	U32 port = msg->getSenderPort();
	LLViewerRegion *regionp = LLWorld::getInstance()->getRegion(ip, port);
	if (regionp)
	{
		regionp->setTimeDilation(time_dilation);
	}
}
*/


void process_money_balance_reply( LLMessageSystem* msg, void** )
{
	S32 balance = 0;
	S32 credit = 0;
	S32 committed = 0;
	std::string desc;
	LLUUID tid;

	msg->getUUID("MoneyData", "TransactionID", tid);
	msg->getS32("MoneyData", "MoneyBalance", balance);
	msg->getS32("MoneyData", "SquareMetersCredit", credit);
	msg->getS32("MoneyData", "SquareMetersCommitted", committed);
	msg->getStringFast(_PREHASH_MoneyData, _PREHASH_Description, desc);
// <FS:AW opensim currency support>
//	LL_INFOS("Messaging") << "L$, credit, committed: " << balance << " " << credit << " "
	LL_INFOS("Messaging") << Tea::wrapCurrency("L$, credit, committed: ") << balance << " " << credit << " "
// <FS:AW opensim currency support>
			<< committed << LL_ENDL;

    
	if (gStatusBar)
	{
		gStatusBar->setBalance(balance);
		gStatusBar->setLandCredit(credit);
		gStatusBar->setLandCommitted(committed);
	}

	if (desc.empty()
		|| !gSavedSettings.getBOOL("NotifyMoneyChange"))
	{
		// ...nothing to display
		return;
	}

	// Suppress duplicate messages about the same transaction
	static std::deque<LLUUID> recent;
	if (std::find(recent.rbegin(), recent.rend(), tid) != recent.rend())
	{
		return;
	}

	// Once the 'recent' container gets large enough, chop some
	// off the beginning.
	const U32 MAX_LOOKBACK = 30;
	const S32 POP_FRONT_SIZE = 12;
	if(recent.size() > MAX_LOOKBACK)
	{
		LL_DEBUGS("Messaging") << "Removing oldest transaction records" << LL_ENDL;
		recent.erase(recent.begin(), recent.begin() + POP_FRONT_SIZE);
	}
	//LL_DEBUGS("Messaging") << "Pushing back transaction " << tid << LL_ENDL;
	recent.push_back(tid);

	if (msg->has("TransactionInfo"))
	{
		// ...message has extended info for localization
		process_money_balance_reply_extended(msg);
	}
	else
	{
		// Only old dev grids will not supply the TransactionInfo block,
		// so we can just use the hard-coded English string.
		LLSD args;
		args["MESSAGE"] = desc;
		LLNotificationsUtil::add("SystemMessage", args);
	}
}

static std::string reason_from_transaction_type(S32 transaction_type,
												const std::string& item_desc)
{
	// *NOTE: The keys for the reason strings are unusual because
	// an earlier version of the code used English language strings
	// extracted from hard-coded server English descriptions.
	// Keeping them so we don't have to re-localize them.
	switch (transaction_type)
	{
		case TRANS_OBJECT_SALE:
		{
			LLStringUtil::format_map_t arg;
			arg["ITEM"] = item_desc;
			return LLTrans::getString("for item", arg);
		}
		case TRANS_LAND_SALE:
			return LLTrans::getString("for a parcel of land");
			
		case TRANS_LAND_PASS_SALE:
			return LLTrans::getString("for a land access pass");
			
		case TRANS_GROUP_LAND_DEED:
			return LLTrans::getString("for deeding land");
			
		case TRANS_GROUP_CREATE:
			return LLTrans::getString("to create a group");
			
		case TRANS_GROUP_JOIN:
			return LLTrans::getString("to join a group");
			
		case TRANS_UPLOAD_CHARGE:
			return LLTrans::getString("to upload");

		case TRANS_CLASSIFIED_CHARGE:
			return LLTrans::getString("to publish a classified ad");
			
		// These have no reason to display, but are expected and should not
		// generate warnings
		case TRANS_GIFT:
		case TRANS_PAY_OBJECT:
		case TRANS_OBJECT_PAYS:
			return std::string();

		default:
			LL_WARNS() << "Unknown transaction type " 
				<< transaction_type << LL_ENDL;
			return std::string();
	}
}

static void money_balance_group_notify(const LLUUID& group_id,
									   const std::string& name,
									   bool is_group,
									   std::string notification,
									   LLSD args,
									   LLSD payload)
{
	static LLCachedControl<bool> balance_change_in_chat(gSavedSettings, "FSPaymentInfoInChat");

	if (balance_change_in_chat)
	{
		LLChat chat;
		chat.mText = args["SLURLMESSAGE"].asString();
		chat.mSourceType = CHAT_SOURCE_SYSTEM;
		LLSD chat_args;
		chat_args["money_tracker"] = true;
		chat_args["console_message"] = llformat(args["MESSAGE"].asString().c_str(), name.c_str());
		LLNotificationsUI::LLNotificationManager::instance().onChat(chat, chat_args);
	}
	else
	{
		// Message uses name SLURLs, don't actually have to substitute in
		// the name.  We're just making sure it's available.
		// Notification is either PaymentReceived or PaymentSent
		LLNotificationsUtil::add(notification, args, payload);
	}
}

static void money_balance_avatar_notify(const LLUUID& agent_id,
										const LLAvatarName& av_name,
									   	std::string notification,
									   	LLSD args,
									   	LLSD payload)
{
	static LLCachedControl<bool> balance_change_in_chat(gSavedSettings, "FSPaymentInfoInChat");

	if (balance_change_in_chat)
	{
		LLChat chat;
		chat.mText = args["SLURLMESSAGE"].asString();
		chat.mSourceType = CHAT_SOURCE_SYSTEM;
		LLSD chat_args;
		chat_args["money_tracker"] = true;
		chat_args["console_message"] = llformat(args["MESSAGE"].asString().c_str(), av_name.getCompleteName().c_str());
		LLNotificationsUI::LLNotificationManager::instance().onChat(chat, chat_args);
	}
	else
	{
		// Message uses name SLURLs, don't actually have to substitute in
		// the name.  We're just making sure it's available.
		// Notification is either PaymentReceived or PaymentSent
		LLNotificationsUtil::add(notification, args, payload);
	}
}

static void process_money_balance_reply_extended(LLMessageSystem* msg)
{
    // Added in server 1.40 and viewer 2.1, support for localization
    // and agent ids for name lookup.
    S32 transaction_type = 0;
    LLUUID source_id;
	BOOL is_source_group = FALSE;
    LLUUID dest_id;
	BOOL is_dest_group = FALSE;
    S32 amount = 0;
    std::string item_description;
	BOOL success = FALSE;
	// <FS:Ansariel> If we output to chat history and probably console,
	//               don't create an SLURL for the name or we will end
	//               up with a SLURL in the console
	static LLCachedControl<bool> balance_change_in_chat(gSavedSettings, "FSPaymentInfoInChat");

    msg->getS32("TransactionInfo", "TransactionType", transaction_type);
    msg->getUUID("TransactionInfo", "SourceID", source_id);
	msg->getBOOL("TransactionInfo", "IsSourceGroup", is_source_group);
    msg->getUUID("TransactionInfo", "DestID", dest_id);
	msg->getBOOL("TransactionInfo", "IsDestGroup", is_dest_group);
    msg->getS32("TransactionInfo", "Amount", amount);
    msg->getString("TransactionInfo", "ItemDescription", item_description);
	msg->getBOOL("MoneyData", "TransactionSuccess", success);
    LL_INFOS("Money") << "MoneyBalanceReply source " << source_id 
		<< " dest " << dest_id
		<< " type " << transaction_type
		<< " item " << item_description << LL_ENDL;

	if (source_id.isNull() && dest_id.isNull())
	{
		// this is a pure balance update, no notification required
		return;
	}

	std::string source_slurl;
	if (is_source_group)
	{
		source_slurl =
			LLSLURL( "group", source_id, "inspect").getSLURLString();
	}
	else
	{
		//source_slurl =LLSLURL( "agent", source_id, "completename").getSLURLString();
		source_slurl =LLSLURL( "agent", source_id, "inspect").getSLURLString();
	}

	std::string dest_slurl;
	if (is_dest_group)
	{
		dest_slurl =
			LLSLURL( "group", dest_id, "inspect").getSLURLString();
	}
	else
	{
		//dest_slurl = LLSLURL( "agent", dest_id, "completename").getSLURLString();
		dest_slurl = LLSLURL( "agent", dest_id, "inspect").getSLURLString();
	}

	std::string reason =
		reason_from_transaction_type(transaction_type, item_description);
	
	LLStringUtil::format_map_t args;
	args["REASON"] = reason; // could be empty
	args["AMOUNT"] = llformat("%d", amount);
	
	// Need to delay until name looked up, so need to know whether or not
	// is group
	bool is_name_group = false;
	LLUUID name_id;
	std::string message;
	std::string notification;
	LLSD final_args;
	LLSD payload;
	
	bool you_paid_someone = (source_id == gAgentID);
	if (you_paid_someone)
	{
		args["NAME"] = balance_change_in_chat ? "%s" : dest_slurl;
		is_name_group = is_dest_group;
		name_id = dest_id;
		if (!reason.empty())
		{
			if (dest_id.notNull())
			{
				// <FS:Ansariel> FIRE-6901: Payment notifications show wrong message
				//message = LLTrans::getString("you_paid_ldollars", args);
				message = success ? LLTrans::getString("you_paid_ldollars", args) :
									LLTrans::getString("you_paid_failure_ldollars", args);
				// </FS:Ansariel>
			}
			else
			{
				// transaction fee to the system, eg, to create a group
				// <FS:Ansariel> FIRE-6901: Payment notifications show wrong message
				//message = LLTrans::getString("you_paid_ldollars_no_name", args);
				message = success ? LLTrans::getString("you_paid_ldollars_no_name", args) :
									LLTrans::getString("you_paid_failure_ldollars_no_name", args);
				// </FS:Ansariel>
			}
		}
		else
		{
			if (dest_id.notNull())
			{
				// <FS:Ansariel> FIRE-6901: Payment notifications show wrong message
				//message = LLTrans::getString("you_paid_ldollars_no_reason", args);
				message = success ? LLTrans::getString("you_paid_ldollars_no_reason", args) :
									LLTrans::getString("you_paid_failure_ldollars_no_reason", args);
				// </FS:Ansariel>
			}
			else
			{
				// no target, no reason, you just paid money
				// <FS:Ansariel> FIRE-6901: Payment notifications show wrong message
				//message = LLTrans::getString("you_paid_ldollars_no_info", args);
				message = success ? LLTrans::getString("you_paid_ldollars_no_info", args) :
									LLTrans::getString("you_paid_failure_ldollars_no_info", args);
				// </FS:Ansariel>
			}
		}
		
		final_args["MESSAGE"] = message;
		notification = "PaymentSent";

		// <FS:AO> Additionally, always add a SLURL-enabled form.
		args["NAME"] = dest_slurl;
		is_name_group = is_dest_group;
		name_id = dest_id;
		if (!reason.empty())
		{
			if (dest_id.notNull())
			{
				message = success ? LLTrans::getString("you_paid_ldollars", args) :
									LLTrans::getString("you_paid_failure_ldollars", args);
			}
			else
			{
				// transaction fee to the system, eg, to create a group
				message = success ? LLTrans::getString("you_paid_ldollars_no_name", args) :
									LLTrans::getString("you_paid_failure_ldollars_no_name", args);
			}
		}
		else
		{
			if (dest_id.notNull())
			{
				message = success ? LLTrans::getString("you_paid_ldollars_no_reason", args) :
									LLTrans::getString("you_paid_failure_ldollars_no_reason", args);
			}
			else
			{
				// no target, no reason, you just paid money
				message = success ? LLTrans::getString("you_paid_ldollars_no_info", args) :
									LLTrans::getString("you_paid_failure_ldollars_no_info", args);
			}
		}
		final_args["SLURLMESSAGE"] = message;
		notification = success ? "PaymentSent" : "PaymentFailure";
	}
	else 
	{
		// ...someone paid you
		args["NAME"] = balance_change_in_chat ? "%s" : source_slurl;
		is_name_group = is_source_group;
		name_id = source_id;
		if (!reason.empty())
		{
			message = LLTrans::getString("paid_you_ldollars", args);
		}
		else 
		{
			message = LLTrans::getString("paid_you_ldollars_no_reason", args);
		}
		final_args["MESSAGE"] = message;
		
		// make notification loggable
		payload["from_id"] = source_id;
		notification = "PaymentReceived";
		
		// <FS:AO> Additionally, always add a SLURL-enabled form.
		args["NAME"] = source_slurl;
		is_name_group = is_source_group;
		name_id = source_id;
		if (!reason.empty())
		{
			message = LLTrans::getString("paid_you_ldollars", args);
		}
		else 
		{
			message = LLTrans::getString("paid_you_ldollars_no_reason", args);
		}
		final_args["SLURLMESSAGE"] = message;
		// </FS:AO>
	}

	// <FS:Ansariel> TipTracker Support
	FSMoneyTracker* tipTracker = LLFloaterReg::getTypedInstance<FSMoneyTracker>("money_tracker");
	if ((tipTracker->isShown() || tipTracker->isMinimized()) || gSavedSettings.getBOOL("FSAlwaysTrackPayments"))
	{
		tipTracker->addPayment(name_id, is_name_group, amount, !you_paid_someone);
	}
	// </FS:Ansariel>>

	// Despite using SLURLs, wait until the name is available before
	// showing the notification, otherwise the UI layout is strange and
	// the user sees a "Loading..." message
	if (is_name_group)
	{
		gCacheName->getGroup(name_id,
						boost::bind(&money_balance_group_notify,
									_1, _2, _3,
									notification, final_args, payload));
	}
	else 
	{
		LLAvatarNameCache::get(name_id, boost::bind(&money_balance_avatar_notify, _1, _2, notification, final_args, payload));										   
	}
}

bool handle_prompt_for_maturity_level_change_callback(const LLSD& notification, const LLSD& response)
{
	S32 option = LLNotificationsUtil::getSelectedOption(notification, response);

	if (0 == option)
	{
		// set the preference to the maturity of the region we're calling
		U8 preferredMaturity = static_cast<U8>(notification["payload"]["_region_access"].asInteger());
		gSavedSettings.setU32("PreferredMaturity", static_cast<U32>(preferredMaturity));
	}

	return false;
}

bool handle_prompt_for_maturity_level_change_and_reteleport_callback(const LLSD& notification, const LLSD& response)
{
	S32 option = LLNotificationsUtil::getSelectedOption(notification, response);
	
	if (0 == option)
	{
		// set the preference to the maturity of the region we're calling
		U8 preferredMaturity = static_cast<U8>(notification["payload"]["_region_access"].asInteger());
		gSavedSettings.setU32("PreferredMaturity", static_cast<U32>(preferredMaturity));
		gAgent.setMaturityRatingChangeDuringTeleport(preferredMaturity);
		gAgent.restartFailedTeleportRequest();
	}
	else
	{
		gAgent.clearTeleportRequest();
	}
	
	return false;
}

// some of the server notifications need special handling. This is where we do that.
bool handle_special_notification(std::string notificationID, LLSD& llsdBlock)
{
	bool returnValue = false;
	if(llsdBlock.has("_region_access"))
	{
		U8 regionAccess = static_cast<U8>(llsdBlock["_region_access"].asInteger());
		std::string regionMaturity = LLViewerRegion::accessToString(regionAccess);
		LLStringUtil::toLower(regionMaturity);
		llsdBlock["REGIONMATURITY"] = regionMaturity;
		LLNotificationPtr maturityLevelNotification;
		std::string notifySuffix = "_Notify";
		if (regionAccess == SIM_ACCESS_MATURE)
		{
			if (gAgent.isTeen())
			{
				gAgent.clearTeleportRequest();
				maturityLevelNotification = LLNotificationsUtil::add(notificationID+"_AdultsOnlyContent", llsdBlock);
				returnValue = true;

				notifySuffix = "_NotifyAdultsOnly";
			}
			else if (gAgent.prefersPG())
			{
				maturityLevelNotification = LLNotificationsUtil::add(notificationID+"_Change", llsdBlock, llsdBlock, handle_prompt_for_maturity_level_change_callback);
				returnValue = true;
			}
			else if (LLStringUtil::compareStrings(notificationID, "RegionEntryAccessBlocked") == 0)
			{
				maturityLevelNotification = LLNotificationsUtil::add(notificationID+"_PreferencesOutOfSync", llsdBlock, llsdBlock);
				returnValue = true;
			}
		}
		else if (regionAccess == SIM_ACCESS_ADULT)
		{
			if (!gAgent.isAdult())
			{
				gAgent.clearTeleportRequest();
				maturityLevelNotification = LLNotificationsUtil::add(notificationID+"_AdultsOnlyContent", llsdBlock);
				returnValue = true;

				notifySuffix = "_NotifyAdultsOnly";
			}
			else if (gAgent.prefersPG() || gAgent.prefersMature())
			{
				maturityLevelNotification = LLNotificationsUtil::add(notificationID+"_Change", llsdBlock, llsdBlock, handle_prompt_for_maturity_level_change_callback);
				returnValue = true;
			}
			else if (LLStringUtil::compareStrings(notificationID, "RegionEntryAccessBlocked") == 0)
			{
				maturityLevelNotification = LLNotificationsUtil::add(notificationID+"_PreferencesOutOfSync", llsdBlock, llsdBlock);
				returnValue = true;
			}
		}

		if ((maturityLevelNotification == NULL) || maturityLevelNotification->isIgnored())
		{
			// Given a simple notification if no maturityLevelNotification is set or it is ignore
			LLNotificationsUtil::add(notificationID + notifySuffix, llsdBlock);
		}
	}

	return returnValue;
}

bool handle_trusted_experiences_notification(const LLSD& llsdBlock)
{
	if(llsdBlock.has("trusted_experiences"))
	{
		std::ostringstream str;
		const LLSD& experiences = llsdBlock["trusted_experiences"];
		LLSD::array_const_iterator it = experiences.beginArray();
		for(/**/; it != experiences.endArray(); ++it)
		{
			str<<LLSLURL("experience", it->asUUID(), "profile").getSLURLString() << "\n";
		}
		std::string str_list = str.str();
		if(!str_list.empty())
		{
			LLNotificationsUtil::add("TrustedExperiencesAvailable", LLSD::emptyMap().with("EXPERIENCE_LIST", (LLSD)str_list));
			return true;
		}
	}
	return false;
}

// some of the server notifications need special handling. This is where we do that.
bool handle_teleport_access_blocked(LLSD& llsdBlock, const std::string & notificationID, const std::string & defaultMessage)
{
	bool returnValue = false;
	if(llsdBlock.has("_region_access"))
	{
		U8 regionAccess = static_cast<U8>(llsdBlock["_region_access"].asInteger());
		std::string regionMaturity = LLViewerRegion::accessToString(regionAccess);
		LLStringUtil::toLower(regionMaturity);
		llsdBlock["REGIONMATURITY"] = regionMaturity;

		LLNotificationPtr tp_failure_notification;
		std::string notifySuffix;

		if (notificationID == std::string("TeleportEntryAccessBlocked"))
		{
			notifySuffix = "_Notify";
			if (regionAccess == SIM_ACCESS_MATURE)
			{
				if (gAgent.isTeen())
				{
					gAgent.clearTeleportRequest();
					tp_failure_notification = LLNotificationsUtil::add(notificationID+"_AdultsOnlyContent", llsdBlock);
					returnValue = true;

					notifySuffix = "_NotifyAdultsOnly";
				}
				else if (gAgent.prefersPG())
				{
					if (gAgent.hasRestartableFailedTeleportRequest())
					{
						tp_failure_notification = LLNotificationsUtil::add(notificationID+"_ChangeAndReTeleport", llsdBlock, llsdBlock, handle_prompt_for_maturity_level_change_and_reteleport_callback);
						returnValue = true;
					}
					else
					{
						gAgent.clearTeleportRequest();
						tp_failure_notification = LLNotificationsUtil::add(notificationID+"_Change", llsdBlock, llsdBlock, handle_prompt_for_maturity_level_change_callback);
						returnValue = true;
					}
				}
				else
				{
					gAgent.clearTeleportRequest();
					tp_failure_notification = LLNotificationsUtil::add(notificationID+"_PreferencesOutOfSync", llsdBlock, llsdBlock, handle_prompt_for_maturity_level_change_callback);
					returnValue = true;
				}
			}
			else if (regionAccess == SIM_ACCESS_ADULT)
			{
				if (!gAgent.isAdult())
				{
					gAgent.clearTeleportRequest();
					tp_failure_notification = LLNotificationsUtil::add(notificationID+"_AdultsOnlyContent", llsdBlock);
					returnValue = true;

					notifySuffix = "_NotifyAdultsOnly";
				}
				else if (gAgent.prefersPG() || gAgent.prefersMature())
				{
					if (gAgent.hasRestartableFailedTeleportRequest())
					{
						tp_failure_notification = LLNotificationsUtil::add(notificationID+"_ChangeAndReTeleport", llsdBlock, llsdBlock, handle_prompt_for_maturity_level_change_and_reteleport_callback);
						returnValue = true;
					}
					else
					{
						gAgent.clearTeleportRequest();
						tp_failure_notification = LLNotificationsUtil::add(notificationID+"_Change", llsdBlock, llsdBlock, handle_prompt_for_maturity_level_change_callback);
						returnValue = true;
					}
				}
				else
				{
					gAgent.clearTeleportRequest();
					tp_failure_notification = LLNotificationsUtil::add(notificationID+"_PreferencesOutOfSync", llsdBlock, llsdBlock, handle_prompt_for_maturity_level_change_callback);
					returnValue = true;
				}
			}
		}		// End of special handling for "TeleportEntryAccessBlocked"
		else
		{	// Normal case, no message munging
			gAgent.clearTeleportRequest();
			if (LLNotifications::getInstance()->templateExists(notificationID))
			{
				tp_failure_notification = LLNotificationsUtil::add(notificationID, llsdBlock, llsdBlock);
			}
			else
			{
				llsdBlock["MESSAGE"] = defaultMessage;
				tp_failure_notification = LLNotificationsUtil::add("GenericAlertOK", llsdBlock);
			}
			returnValue = true;
		}

		if ((tp_failure_notification == NULL) || tp_failure_notification->isIgnored())
		{
			// Given a simple notification if no tp_failure_notification is set or it is ignore
			LLNotificationsUtil::add(notificationID + notifySuffix, llsdBlock);
		}
	}

	handle_trusted_experiences_notification(llsdBlock);
	return returnValue;
}

bool attempt_standard_notification(LLMessageSystem* msgsystem)
{
	// if we have additional alert data
	if (msgsystem->has(_PREHASH_AlertInfo) && msgsystem->getNumberOfBlocksFast(_PREHASH_AlertInfo) > 0)
	{
		// notification was specified using the new mechanism, so we can just handle it here
		std::string notificationID;
		msgsystem->getStringFast(_PREHASH_AlertInfo, _PREHASH_Message, notificationID);
		if (!LLNotifications::getInstance()->templateExists(notificationID))
		{
			return false;
		}

		std::string llsdRaw;
		LLSD llsdBlock;
		// <FS:Ansariel> Remove dupe call
		//msgsystem->getStringFast(_PREHASH_AlertInfo, _PREHASH_Message, notificationID);
		msgsystem->getStringFast(_PREHASH_AlertInfo, _PREHASH_ExtraParams, llsdRaw);
		if (llsdRaw.length())
		{
			std::istringstream llsdData(llsdRaw);
			if (!LLSDSerialize::deserialize(llsdBlock, llsdData, llsdRaw.length()))
			{
				LL_WARNS() << "attempt_standard_notification: Attempted to read notification parameter data into LLSD but failed:" << llsdRaw << LL_ENDL;
			}
		}


		handle_trusted_experiences_notification(llsdBlock);
		
		if (
			(notificationID == "RegionEntryAccessBlocked") ||
			(notificationID == "LandClaimAccessBlocked") ||
			(notificationID == "LandBuyAccessBlocked")

		   )
		{
			/*---------------------------------------------------------------------
			 (Commented so a grep will find the notification strings, since
			 we construct them on the fly; if you add additional notifications,
			 please update the comment.)
			 
			 Could throw any of the following notifications:
			 
				RegionEntryAccessBlocked
				RegionEntryAccessBlocked_Notify
				RegionEntryAccessBlocked_NotifyAdultsOnly
				RegionEntryAccessBlocked_Change
				RegionEntryAccessBlocked_AdultsOnlyContent
				RegionEntryAccessBlocked_ChangeAndReTeleport
				LandClaimAccessBlocked 
				LandClaimAccessBlocked_Notify 
				LandClaimAccessBlocked_NotifyAdultsOnly
				LandClaimAccessBlocked_Change 
				LandClaimAccessBlocked_AdultsOnlyContent 
				LandBuyAccessBlocked
				LandBuyAccessBlocked_Notify
				LandBuyAccessBlocked_NotifyAdultsOnly
				LandBuyAccessBlocked_Change
				LandBuyAccessBlocked_AdultsOnlyContent
			 
			-----------------------------------------------------------------------*/ 
			if (handle_special_notification(notificationID, llsdBlock))
			{
				return true;
			}
		}
		// HACK -- handle callbacks for specific alerts.
		if( notificationID == "HomePositionSet" )
		{
			// save the home location image to disk
			std::string snap_filename = gDirUtilp->getLindenUserDir();
			snap_filename += gDirUtilp->getDirDelimiter();
			snap_filename += SCREEN_HOME_FILENAME;
			gViewerWindow->saveSnapshot(snap_filename, gViewerWindow->getWindowWidthRaw(), gViewerWindow->getWindowHeightRaw(), FALSE, FALSE);
		}
		
		if (notificationID == "RegionRestartMinutes" ||
			notificationID == "RegionRestartSeconds")
		{
			S32 seconds;
			if (notificationID == "RegionRestartMinutes")
			{
				seconds = 60 * static_cast<S32>(llsdBlock["MINUTES"].asInteger());
			}
			else
			{
				seconds = static_cast<S32>(llsdBlock["SECONDS"].asInteger());
			}

			// <FS:Ansariel> Optional new region restart notification
			if (!gSavedSettings.getBOOL("FSUseNewRegionRestartNotification"))
			{
				notificationID += "Toast";
			}
			else
			{
			// </FS:Ansariel>
			LLFloaterRegionRestarting* floaterp = LLFloaterReg::findTypedInstance<LLFloaterRegionRestarting>("region_restarting");

			if (floaterp)
			{
				LLFloaterRegionRestarting::updateTime(seconds);
			}
			else
			{
				LLSD params;
				params["NAME"] = llsdBlock["NAME"];
				params["SECONDS"] = (LLSD::Integer)seconds;
				LLFloaterRegionRestarting* restarting_floater = dynamic_cast<LLFloaterRegionRestarting*>(LLFloaterReg::showInstance("region_restarting", params));
				if(restarting_floater)
				{
					restarting_floater->center();
				}
			}
			// <FS:Ansariel> Optional new region restart notification
			}
			// </FS:Ansariel>

			make_ui_sound("UISndRestart");
			reportToNearbyChat(LLTrans::getString("FSRegionRestartInLocalChat")); // <FS:PP> FIRE-6307: Region restart notices in local chat
		}
<<<<<<< HEAD

		// <FS:Ansariel> FIRE-9858: Kill annoying "Autopilot canceled" toast
		if (notificationID == "AutopilotCanceled")
		{
			return true;
		}
		// </FS:Ansariel>
// <FS:CR> FIRE-9696 - Moved detection of HomePositionSet Alert hack to here where it's actually found now
		if (notificationID == "HomePositionSet")
		{
			// save the home location image to disk
			std::string snap_filename = gDirUtilp->getLindenUserDir();
			snap_filename += gDirUtilp->getDirDelimiter();
			snap_filename += SCREEN_HOME_FILENAME;
			if (gViewerWindow->saveSnapshot(snap_filename, gViewerWindow->getWindowWidthRaw(), gViewerWindow->getWindowHeightRaw(), FALSE, FALSE))
			{
				LL_INFOS() << SCREEN_HOME_FILENAME << " saved successfully." << LL_ENDL;
			}
			else
			{
				LL_WARNS() << SCREEN_HOME_FILENAME << " could not be saved." << LL_ENDL;
			}
		}
// </FS:CR>
		
=======
        
        // Special Marketplace update notification
		if (notificationID == "SLM_UPDATE_FOLDER")
        {
            std::string state = llsdBlock["state"].asString();
            if (state == "deleted")
            {
                // Perform the deletion viewer side, no alert shown in this case
                LLMarketplaceData::instance().deleteListing(llsdBlock["listing_id"].asInteger());
                return true;
            }
            else
            {
                // In general, no message will be displayed, all we want is to get the listing updated in the marketplace floater
                // If getListing() fails though, the message of the alert will be shown by the caller of attempt_standard_notification()
                return LLMarketplaceData::instance().getListing(llsdBlock["listing_id"].asInteger());
            }
        }
        
>>>>>>> f155f400
		LLNotificationsUtil::add(notificationID, llsdBlock);
		return true;
	}	
	return false;
}


static void process_special_alert_messages(const std::string & message)
{
	// Do special handling for alert messages.   This is a legacy hack, and any actual displayed
	// text should be altered in the notifications.xml files.
	if ( message == "You died and have been teleported to your home location")
	{
		add(LLStatViewer::KILLED, 1);
	}
	else if( message == "Home position set." )
	{
		// save the home location image to disk
		std::string snap_filename = gDirUtilp->getLindenUserDir();
		snap_filename += gDirUtilp->getDirDelimiter();
		snap_filename += SCREEN_HOME_FILENAME;
		gViewerWindow->saveSnapshot(snap_filename, gViewerWindow->getWindowWidthRaw(), gViewerWindow->getWindowHeightRaw(), FALSE, FALSE);
	}
}



void process_agent_alert_message(LLMessageSystem* msgsystem, void** user_data)
{
	// make sure the cursor is back to the usual default since the
	// alert is probably due to some kind of error.
	gViewerWindow->getWindow()->resetBusyCount();
	
	std::string message;
	msgsystem->getStringFast(_PREHASH_AlertData, _PREHASH_Message, message);

	process_special_alert_messages(message);

	if (!attempt_standard_notification(msgsystem))
	{
		BOOL modal = FALSE;
		msgsystem->getBOOL("AlertData", "Modal", modal);
		process_alert_core(message, modal);
	}
}

// The only difference between this routine and the previous is the fact that
// for this routine, the modal parameter is always false. Sadly, for the message
// handled by this routine, there is no "Modal" parameter on the message, and
// there's no API to tell if a message has the given parameter or not.
// So we can't handle the messages with the same handler.
void process_alert_message(LLMessageSystem *msgsystem, void **user_data)
{
	// make sure the cursor is back to the usual default since the
	// alert is probably due to some kind of error.
	gViewerWindow->getWindow()->resetBusyCount();
		
	std::string message;
	msgsystem->getStringFast(_PREHASH_AlertData, _PREHASH_Message, message);
	process_special_alert_messages(message);

	if (!attempt_standard_notification(msgsystem))
	{
		BOOL modal = FALSE;
		process_alert_core(message, modal);
	}
}

bool handle_not_age_verified_alert(const std::string &pAlertName)
{
	LLNotificationPtr notification = LLNotificationsUtil::add(pAlertName);
	if ((notification == NULL) || notification->isIgnored())
	{
		LLNotificationsUtil::add(pAlertName + "_Notify");
	}

	return true;
}

bool handle_special_alerts(const std::string &pAlertName)
{
	bool isHandled = false;
	if (LLStringUtil::compareStrings(pAlertName, "NotAgeVerified") == 0)
	{
		
		isHandled = handle_not_age_verified_alert(pAlertName);
	}

	return isHandled;
}

void process_alert_core(const std::string& message, BOOL modal)
{
	const std::string ALERT_PREFIX("ALERT: ");
	const std::string NOTIFY_PREFIX("NOTIFY: ");
	if (message.find(ALERT_PREFIX) == 0)
	{
		// Allow the server to spawn a named alert so that server alerts can be
		// translated out of English.
		std::string alert_name(message.substr(ALERT_PREFIX.length()));
		if (!handle_special_alerts(alert_name))
		{
		LLNotificationsUtil::add(alert_name);
	}
	}
	else if (message.find(NOTIFY_PREFIX) == 0)
	{
		// Allow the server to spawn a named notification so that server notifications can be
		// translated out of English.
		std::string notify_name(message.substr(NOTIFY_PREFIX.length()));
		LLNotificationsUtil::add(notify_name);
	}
	else if (message[0] == '/')
	{
		// System message is important, show in upper-right box not tip
		std::string text(message.substr(1));
		LLSD args;

		// <FS:Ansariel> Let's hope this works for OpenSim...
		bool is_region_restart = false;
		S32 seconds = 0;
		if (text.substr(0,17) == "RESTART_X_MINUTES")
		{
			S32 mins = 0;
			LLStringUtil::convertToS32(text.substr(18), mins);
			seconds = mins * 60;
			is_region_restart = true;

			if (!gSavedSettings.getBOOL("FSUseNewRegionRestartNotification"))
			{
				LLSD args;
				args["MINUTES"] = llformat("%d", mins);
				LLNotificationsUtil::add("RegionRestartMinutesToast", args);
			}
		}
		else if (text.substr(0,17) == "RESTART_X_SECONDS")
		{
			LLStringUtil::convertToS32(text.substr(18), seconds);
			is_region_restart = true;

			if (!gSavedSettings.getBOOL("FSUseNewRegionRestartNotification"))
			{
				LLSD args;
				args["SECONDS"] = llformat("%d", seconds);
				LLNotificationsUtil::add("RegionRestartSecondsToast", args);
			}
		}
		if (is_region_restart)
		{
			if (gSavedSettings.getBOOL("FSUseNewRegionRestartNotification"))
			{
				LLFloaterRegionRestarting* floaterp = LLFloaterReg::findTypedInstance<LLFloaterRegionRestarting>("region_restarting");

				if (floaterp)
				{
					LLFloaterRegionRestarting::updateTime(seconds);
				}
				else
				{
					std::string region_name;
					if (gAgent.getRegion())
					{
						region_name = gAgent.getRegion()->getName();
					}
					else
					{
						region_name = LLTrans::getString("Unknown");
					}
					LLSD params;
					params["NAME"] = region_name;
					params["SECONDS"] = (LLSD::Integer)seconds;
					LLFloaterRegionRestarting* restarting_floater = dynamic_cast<LLFloaterRegionRestarting*>(LLFloaterReg::showInstance("region_restarting", params));
					if(restarting_floater)
					{
						restarting_floater->center();
					}
				}
			}

			make_ui_sound("UISndRestartOpenSim");
			reportToNearbyChat(LLTrans::getString("FSRegionRestartInLocalChat")); // <FS:PP> FIRE-6307: Region restart notices in local chat
			return;
		}
		// </FS:Ansariel>

		// *NOTE: If the text from the server ever changes this line will need to be adjusted.
		std::string restart_cancelled = "Region restart cancelled.";
		if (text.substr(0, restart_cancelled.length()) == restart_cancelled)
		{
			LLFloaterRegionRestarting::close();
		}

			std::string new_msg =LLNotifications::instance().getGlobalString(text);
// [RLVa:KB] - Checked: 2012-02-07 (RLVa-1.4.5) | Added: RLVa-1.4.5
		if ( (new_msg == text) && (rlv_handler_t::isEnabled()) )
		{
			if (gRlvHandler.hasBehaviour(RLV_BHVR_SHOWLOC))
				RlvUtil::filterLocation(new_msg);
			if (gRlvHandler.hasBehaviour(RLV_BHVR_SHOWNAMES))
				RlvUtil::filterNames(new_msg);
		}
// [/RLVa:KB]
			args["MESSAGE"] = new_msg;
			LLNotificationsUtil::add("SystemMessage", args);
		}
	else if (modal)
	{
		LLSD args;
		std::string new_msg =LLNotifications::instance().getGlobalString(message);
// [RLVa:KB] - Checked: 2012-02-07 (RLVa-1.4.5) | Added: RLVa-1.4.5
		if ( (new_msg == message) && (rlv_handler_t::isEnabled()) )
		{
			if (gRlvHandler.hasBehaviour(RLV_BHVR_SHOWLOC))
				RlvUtil::filterLocation(new_msg);
			if (gRlvHandler.hasBehaviour(RLV_BHVR_SHOWNAMES))
				RlvUtil::filterNames(new_msg);
		}
// [/RLVa:KB]
		args["ERROR_MESSAGE"] = new_msg;
		LLNotificationsUtil::add("ErrorMessage", args);
	}
	else
	{
		// Hack fix for EXP-623 (blame fix on RN :)) to avoid a sim deploy
		const std::string AUTOPILOT_CANCELED_MSG("Autopilot canceled");
		if (message.find(AUTOPILOT_CANCELED_MSG) == std::string::npos )
		{
			LLSD args;
			std::string new_msg =LLNotifications::instance().getGlobalString(message);

			std::string localized_msg;
			bool is_message_localized = LLTrans::findString(localized_msg, new_msg);

// [RLVa:KB] - Checked: 2012-02-07 (RLVa-1.4.5) | Added: RLVa-1.4.5
			if ( (new_msg == message) && (rlv_handler_t::isEnabled()) )
			{
				if (gRlvHandler.hasBehaviour(RLV_BHVR_SHOWLOC))
					RlvUtil::filterLocation(new_msg);
				if (gRlvHandler.hasBehaviour(RLV_BHVR_SHOWNAMES))
					RlvUtil::filterNames(new_msg);
			}
// [/RLVa:KB]

			args["MESSAGE"] = is_message_localized ? localized_msg : new_msg;
			LLNotificationsUtil::add("SystemMessageTip", args);
		}
	}
}

mean_collision_list_t				gMeanCollisionList;
time_t								gLastDisplayedTime = 0;

void handle_show_mean_events(void *)
{
	LLFloaterReg::showInstance("bumps");
	//LLFloaterBump::showInstance();
}

void mean_name_callback(const LLUUID &id, const std::string& full_name, bool is_group)
{
	static const U32 max_collision_list_size = 20;
	if (gMeanCollisionList.size() > max_collision_list_size)
	{
		mean_collision_list_t::iterator iter = gMeanCollisionList.begin();
		for (U32 i=0; i<max_collision_list_size; i++) iter++;
		for_each(iter, gMeanCollisionList.end(), DeletePointer());
		gMeanCollisionList.erase(iter, gMeanCollisionList.end());
	}

	for (mean_collision_list_t::iterator iter = gMeanCollisionList.begin();
		 iter != gMeanCollisionList.end(); ++iter)
	{
		LLMeanCollisionData *mcd = *iter;
		if (mcd->mPerp == id)
		{
			mcd->mFullName = full_name;
		}
	}
	// <FS:Ansariel> Instant bump list floater update
	LLFloaterBump* floater = LLFloaterReg::findTypedInstance<LLFloaterBump>("bumps");
	if (floater)
	{
		floater->setDirty();
	}
	// </FS:Ansariel>
}

void process_mean_collision_alert_message(LLMessageSystem *msgsystem, void **user_data)
{
	if (gAgent.inPrelude())
	{
		// In prelude, bumping is OK.  This dialog is rather confusing to 
		// newbies, so we don't show it.  Drop the packet on the floor.
		return;
	}

	// make sure the cursor is back to the usual default since the
	// alert is probably due to some kind of error.
	gViewerWindow->getWindow()->resetBusyCount();

	LLUUID perp;
	U32	   time;
	U8	   u8type;
	EMeanCollisionType	   type;
	F32    mag;

	S32 i, num = msgsystem->getNumberOfBlocks(_PREHASH_MeanCollision);

	for (i = 0; i < num; i++)
	{
		msgsystem->getUUIDFast(_PREHASH_MeanCollision, _PREHASH_Perp, perp);
		msgsystem->getU32Fast(_PREHASH_MeanCollision, _PREHASH_Time, time);
		msgsystem->getF32Fast(_PREHASH_MeanCollision, _PREHASH_Mag, mag);
		msgsystem->getU8Fast(_PREHASH_MeanCollision, _PREHASH_Type, u8type);

		type = (EMeanCollisionType)u8type;

		// <FS:Ansariel> Nearby Chat Collision Messages
		if (gSavedSettings.getBOOL("FSCollisionMessagesInChat"))
		{
			std::string action;
			LLStringUtil::format_map_t args;
			args["NAME"] = llformat("secondlife:///app/agent/%s/inspect", perp.asString().c_str());

			switch (type)
			{
				case MEAN_BUMP:
					action = LLTrans::getString("Collision_Bump", args);
					break;
				case MEAN_LLPUSHOBJECT:
					action = LLTrans::getString("Collision_PushObject", args);
					break;
				case MEAN_SELECTED_OBJECT_COLLIDE:
					action = LLTrans::getString("Collision_ObjectCollide", args);
					break;
				case MEAN_SCRIPTED_OBJECT_COLLIDE:
					action = LLTrans::getString("Collision_ScriptedObject", args);
					break;
				case MEAN_PHYSICAL_OBJECT_COLLIDE:
					action = LLTrans::getString("Collision_PhysicalObject", args);
					break;
				default:
					action = LLTrans::getString("Collision_UnknownType", args);
					return;
			}
			reportToNearbyChat(action);
		}
		// </FS:Ansariel> Nearby Chat Collision Messages
		// <FS:Ansariel> Report Collision Messages to scripts
		if (gSavedSettings.getBOOL("FSReportCollisionMessages"))
		{
			std::string collision_data = llformat("%s,%.2f,%d", perp.asString().c_str(), mag, u8type);

			LLMessageSystem* msgs = gMessageSystem;
			msgs->newMessage(_PREHASH_ScriptDialogReply);
			msgs->nextBlock(_PREHASH_AgentData);
			msgs->addUUID(_PREHASH_AgentID, gAgent.getID());
			msgs->addUUID(_PREHASH_SessionID, gAgent.getSessionID());
			msgs->nextBlock(_PREHASH_Data);
			msgs->addUUID(_PREHASH_ObjectID, gAgent.getID());
			msgs->addS32(_PREHASH_ChatChannel, gSavedSettings.getS32("FSReportCollisionMessagesChannel"));
			msgs->addS32(_PREHASH_ButtonIndex, 1);
			msgs->addString(_PREHASH_ButtonLabel, collision_data.c_str());
			gAgent.sendReliableMessage();
		}
		// </FS:Ansariel> Report Collision Messages to scripts

		BOOL b_found = FALSE;

		for (mean_collision_list_t::iterator iter = gMeanCollisionList.begin();
			 iter != gMeanCollisionList.end(); ++iter)
		{
			LLMeanCollisionData *mcd = *iter;
			if ((mcd->mPerp == perp) && (mcd->mType == type))
			{
				mcd->mTime = time;
				mcd->mMag = mag;
				b_found = TRUE;
				break;
			}
		}

		if (!b_found)
		{
			LLMeanCollisionData *mcd = new LLMeanCollisionData(gAgentID, perp, time, type, mag);
			gMeanCollisionList.push_front(mcd);
			gCacheName->get(perp, false, boost::bind(&mean_name_callback, _1, _2, _3));
		}
		// <FS:Ansariel> Instant bump list floater update
		else
		{
			LLFloaterBump* floater = LLFloaterReg::findTypedInstance<LLFloaterBump>("bumps");
			if (floater)
			{
				floater->setDirty();
			}
		}
		// </FS:Ansariel>
	}
}

void process_frozen_message(LLMessageSystem *msgsystem, void **user_data)
{
	// make sure the cursor is back to the usual default since the
	// alert is probably due to some kind of error.
	gViewerWindow->getWindow()->resetBusyCount();
	BOOL b_frozen;
	
	msgsystem->getBOOL("FrozenData", "Data", b_frozen);

	// TODO: make being frozen change view
	if (b_frozen)
	{
	}
	else
	{
	}
}

// do some extra stuff once we get our economy data
void process_economy_data(LLMessageSystem *msg, void** /*user_data*/)
{
	LLGlobalEconomy::processEconomyData(msg, LLGlobalEconomy::Singleton::getInstance());
// <FS:AW opensim currency support> 
// AW: from this point anything is bogus because it's all replaced by the LLUploadCostCalculator in llviewermenu
//	S32 upload_cost = LLGlobalEconomy::Singleton::getInstance()->getPriceUpload();
//	LL_INFOS_ONCE("Messaging") << "EconomyData message arrived; upload cost is L$" << upload_cost << LL_ENDL;
// 	gMenuHolder->getChild<LLUICtrl>("Upload Image")->setLabelArg("[COST]", llformat("%d", upload_cost));
// 	gMenuHolder->getChild<LLUICtrl>("Upload Sound")->setLabelArg("[COST]", llformat("%d", upload_cost));
// 	gMenuHolder->getChild<LLUICtrl>("Upload Animation")->setLabelArg("[COST]", llformat("%d", upload_cost));
// 	gMenuHolder->getChild<LLUICtrl>("Bulk Upload")->setLabelArg("[COST]", llformat("%d", upload_cost));

	// update L$ substitution for "Buy and Sell L$", it was set before we knew the currency
	gMenuHolder->getChild<LLUICtrl>("Buy and Sell L$")->setLabelArg("L$", LLStringExplicit("L$"));

	// \0/ Copypasta! See llviewermessage, llviewermenu and llpanelmaininventory
	S32 cost = LLGlobalEconomy::Singleton::getInstance()->getPriceUpload();
	std::string upload_cost;
#ifdef OPENSIM // <FS:AW optional opensim support>
	bool in_opensim = LLGridManager::getInstance()->isInOpenSim();
	if(in_opensim)
	{
		upload_cost = cost > 0 ? llformat("%s%d", "L$", cost) : LLTrans::getString("free");
	}
	else
#endif // OPENSIM // <FS:AW optional opensim support>
	{
		upload_cost = cost > 0 ? llformat("%s%d", "L$", cost) : llformat("%d", gSavedSettings.getU32("DefaultUploadCost"));
	}

	LL_INFOS_ONCE("Messaging") << Tea::wrapCurrency("EconomyData message arrived; upload cost is L$") << upload_cost << LL_ENDL;

	gMenuHolder->getChild<LLUICtrl>("Upload Image")->setLabelArg("[COST]",  upload_cost);
	gMenuHolder->getChild<LLUICtrl>("Upload Sound")->setLabelArg("[COST]",  upload_cost);
	gMenuHolder->getChild<LLUICtrl>("Upload Animation")->setLabelArg("[COST]", upload_cost);
	gMenuHolder->getChild<LLUICtrl>("Bulk Upload")->setLabelArg("[COST]", upload_cost);
// <FS:AW opensim currency support>

}

void notify_cautioned_script_question(const LLSD& notification, const LLSD& response, S32 orig_questions, BOOL granted)
{
	// only continue if at least some permissions were requested
	if (orig_questions)
	{
		// check to see if the person we are asking

		// "'[OBJECTNAME]', an object owned by '[OWNERNAME]', 
		// located in [REGIONNAME] at [REGIONPOS], 
		// has been <granted|denied> permission to: [PERMISSIONS]."

		LLUIString notice(LLTrans::getString(granted ? "ScriptQuestionCautionChatGranted" : "ScriptQuestionCautionChatDenied"));

		// always include the object name and owner name 
		notice.setArg("[OBJECTNAME]", notification["payload"]["object_name"].asString());
		notice.setArg("[OWNERNAME]", notification["payload"]["owner_name"].asString());

		// try to lookup viewerobject that corresponds to the object that
		// requested permissions (here, taskid->requesting object id)
		BOOL foundpos = FALSE;
		LLViewerObject* viewobj = gObjectList.findObject(notification["payload"]["task_id"].asUUID());
		if (viewobj)
		{
			// found the viewerobject, get it's position in its region
			LLVector3 objpos(viewobj->getPosition());
			
			// try to lookup the name of the region the object is in
			LLViewerRegion* viewregion = viewobj->getRegion();
			if (viewregion)
			{
				// got the region, so include the region and 3d coordinates of the object
				notice.setArg("[REGIONNAME]", viewregion->getName());
				std::string formatpos = llformat("%.1f, %.1f,%.1f", objpos[VX], objpos[VY], objpos[VZ]);
				notice.setArg("[REGIONPOS]", formatpos);

				foundpos = TRUE;
			}
		}

// [RLVa:KB] - Checked: 2010-04-23 (RLVa-1.2.0g) | Modified: RLVa-1.0.0a
		if (gRlvHandler.hasBehaviour(RLV_BHVR_SHOWLOC))
		{
			notice.setArg("[REGIONNAME]", RlvStrings::getString(RLV_STRING_HIDDEN_REGION));
			notice.setArg("[REGIONPOS]", RlvStrings::getString(RLV_STRING_HIDDEN));
		}
		else if (!foundpos)
// [/RLVa:KB]
//		if (!foundpos)
		{
			// unable to determine location of the object
			// <FS:Ansariel> Made hardcoded strings localizable
			//notice.setArg("[REGIONNAME]", "(unknown region)");
			//notice.setArg("[REGIONPOS]", "(unknown position)");
			notice.setArg("[REGIONNAME]", LLTrans::getString("UnknownRegion"));
			notice.setArg("[REGIONPOS]", LLTrans::getString("UnknownPosition"));
			// </FS:Ansariel>
		}

		// check each permission that was requested, and list each 
		// permission that has been flagged as a caution permission
		BOOL caution = FALSE;
		S32 count = 0;
		std::string perms;
		for (S32 i = 0; i < SCRIPT_PERMISSION_EOF; i++)
		{
//			if ((orig_questions & LSCRIPTRunTimePermissionBits[i]) && SCRIPT_QUESTION_IS_CAUTION[i])
// [RLVa:KB] - Checked: 2012-07-28 (RLVa-1.4.7)
			if ( (orig_questions & LSCRIPTRunTimePermissionBits[i]) && 
				 ((SCRIPT_QUESTION_IS_CAUTION[i]) || (notification["payload"]["rlv_notify"].asBoolean())) )
// [/RLVa:KB]
			{
				count++;
				caution = TRUE;

				// add a comma before the permission description if it is not the first permission
				// added to the list or the last permission to check
				if ((count > 1) && (i < SCRIPT_PERMISSION_EOF))
				{
					perms.append(", ");
				}

				perms.append(LLTrans::getString(SCRIPT_QUESTIONS[i]));
			}
		}

		notice.setArg("[PERMISSIONS]", perms);

		// log a chat message as long as at least one requested permission
		// is a caution permission
// [RLVa:KB] - Checked: 2012-07-28 (RLVa-1.4.7)
		if (caution)
		{
			// <FS:Ansariel> [FS communication UI]
			//LLFloaterIMNearbyChat* nearby_chat = LLFloaterReg::getTypedInstance<LLFloaterIMNearbyChat>("nearby_chat");
			FSFloaterNearbyChat* nearby_chat = FSFloaterNearbyChat::getInstance();
			// </FS:Ansariel> [FS communication UI]
			if(nearby_chat)
			{
				LLChat chat_msg(notice.getString());
				chat_msg.mFromName = SYSTEM_FROM;
				chat_msg.mFromID = LLUUID::null;
				chat_msg.mSourceType = CHAT_SOURCE_SYSTEM;
				nearby_chat->addMessage(chat_msg);
			}
		}
// [/RLVa:KB]
//		if (caution)
//		{
//			LLChat chat(notice.getString());
//	//		LLFloaterChat::addChat(chat, FALSE, FALSE);
//		}
	}
}

void script_question_mute(const LLUUID& item_id, const std::string& object_name);

bool unknown_script_question_cb(const LLSD& notification, const LLSD& response)
{
	// Only care if they muted the object here.
	if ( response["Mute"] ) // mute
	{
		LLUUID task_id = notification["payload"]["task_id"].asUUID();
		script_question_mute(task_id,notification["payload"]["object_name"].asString());
	}
	return false;
}

bool script_question_cb(const LLSD& notification, const LLSD& response)
{
	S32 option = LLNotificationsUtil::getSelectedOption(notification, response);
	LLMessageSystem *msg = gMessageSystem;
	S32 orig = notification["payload"]["questions"].asInteger();
	S32 new_questions = orig;

	if (response["Details"])
	{
		// respawn notification...
		LLNotificationsUtil::add(notification["name"], notification["substitutions"], notification["payload"]);

		// ...with description on top
		LLNotificationsUtil::add("DebitPermissionDetails");
		return false;
	}

	LLUUID experience;
	if(notification["payload"].has("experience"))
	{
		experience = notification["payload"]["experience"].asUUID();
	}

	// check whether permissions were granted or denied
	BOOL allowed = TRUE;
	// the "yes/accept" button is the first button in the template, making it button 0
	// if any other button was clicked, the permissions were denied
	if (option != 0)
	{
		new_questions = 0;
		allowed = FALSE;
	}	
	else if(experience.notNull())
	{
		LLSD permission;
		LLSD data;
		permission["permission"]="Allow";

		data[experience.asString()]=permission;
		data["experience"]=experience;
		LLEventPumps::instance().obtain("experience_permission").post(data);
	}

	LLUUID task_id = notification["payload"]["task_id"].asUUID();
	LLUUID item_id = notification["payload"]["item_id"].asUUID();

	// reply with the permissions granted or denied
	msg->newMessageFast(_PREHASH_ScriptAnswerYes);
	msg->nextBlockFast(_PREHASH_AgentData);
	msg->addUUIDFast(_PREHASH_AgentID, gAgent.getID());
	msg->addUUIDFast(_PREHASH_SessionID, gAgent.getSessionID());
	msg->nextBlockFast(_PREHASH_Data);
	msg->addUUIDFast(_PREHASH_TaskID, task_id);
	msg->addUUIDFast(_PREHASH_ItemID, item_id);
	msg->addS32Fast(_PREHASH_Questions, new_questions);
	msg->sendReliable(LLHost(notification["payload"]["sender"].asString()));

	// only log a chat message if caution prompts are enabled
//	if (gSavedSettings.getBOOL("PermissionsCautionEnabled"))
// [RLVa:KB] - Checked: 2012-07-28 (RLVa-1.4.7)
	if ( (gSavedSettings.getBOOL("PermissionsCautionEnabled")) || (notification["payload"]["rlv_notify"].asBoolean()) )
// [/RLVa:KB]
	{
		// log a chat message, if appropriate
		notify_cautioned_script_question(notification, response, orig, allowed);
	}

// [RLVa:KB] - Checked: 2012-07-28 (RLVa-1.4.7)
	if ( (allowed) && (notification["payload"].has("rlv_blocked")) )
	{
		RlvUtil::notifyBlocked(notification["payload"]["rlv_blocked"], LLSD().with("OBJECT", notification["payload"]["object_name"]));
	}
// [/RLVa:KB]

	if ( response["Mute"] ) // mute
	{
		script_question_mute(task_id,notification["payload"]["object_name"].asString());
	}
	if ( response["BlockExperience"] )
	{
		if(experience.notNull())
		{
			LLViewerRegion* region = gAgent.getRegion();
			if (!region)
			    return false;

			std::string lookup_url=region->getCapability("ExperiencePreferences"); 
			if(lookup_url.empty())
				return false;
			LLSD permission;
			LLSD data;
			permission["permission"]="Block";

			data[experience.asString()]=permission;
			LLHTTPClient::put(lookup_url, data, NULL);
			data["experience"]=experience;
			LLEventPumps::instance().obtain("experience_permission").post(data);
		}
}
	return false;
}

void script_question_mute(const LLUUID& task_id, const std::string& object_name)
{
	LLMuteList::getInstance()->add(LLMute(task_id, object_name, LLMute::OBJECT));

    // purge the message queue of any previously queued requests from the same source. DEV-4879
    class OfferMatcher : public LLNotificationsUI::LLScreenChannel::Matcher
    {
    public:
    	OfferMatcher(const LLUUID& to_block) : blocked_id(to_block) {}
      	bool matches(const LLNotificationPtr notification) const
        {
            if (notification->getName() == "ScriptQuestionCaution"
                || notification->getName() == "ScriptQuestion"
				|| notification->getName() == "UnknownScriptQuestion")
            {
                return (notification->getPayload()["task_id"].asUUID() == blocked_id);
            }
            return false;
        }
    private:
        const LLUUID& blocked_id;
    };

    LLNotificationsUI::LLChannelManager::getInstance()->killToastsFromChannel(LLUUID(
            gSavedSettings.getString("NotificationChannelUUID")), OfferMatcher(task_id));
}

static LLNotificationFunctorRegistration script_question_cb_reg_1("ScriptQuestion", script_question_cb);
static LLNotificationFunctorRegistration script_question_cb_reg_2("ScriptQuestionCaution", script_question_cb);
static LLNotificationFunctorRegistration script_question_cb_reg_3("ScriptQuestionExperience", script_question_cb);
static LLNotificationFunctorRegistration unknown_script_question_cb_reg("UnknownScriptQuestion", unknown_script_question_cb);

void process_script_experience_details(const LLSD& experience_details, LLSD args, LLSD payload)
{
	if(experience_details[LLExperienceCache::PROPERTIES].asInteger() & LLExperienceCache::PROPERTY_GRID)
	{
		args["GRID_WIDE"] = LLTrans::getString("Grid-Scope");
	}
	else
	{
		args["GRID_WIDE"] = LLTrans::getString("Land-Scope");
	}
	args["EXPERIENCE"] = LLSLURL("experience", experience_details[LLExperienceCache::EXPERIENCE_ID].asUUID(), "profile").getSLURLString();

	LLNotificationsUtil::add("ScriptQuestionExperience", args, payload);
}

void process_script_question(LLMessageSystem *msg, void **user_data)
{
	// *TODO: Translate owner name -> [FIRST] [LAST]

	LLHost sender = msg->getSender();

	LLUUID taskid;
	LLUUID itemid;
	S32		questions;
	std::string object_name;
	std::string owner_name;
	LLUUID experienceid;

	// taskid -> object key of object requesting permissions
	msg->getUUIDFast(_PREHASH_Data, _PREHASH_TaskID, taskid );
	// itemid -> script asset key of script requesting permissions
	msg->getUUIDFast(_PREHASH_Data, _PREHASH_ItemID, itemid );

	// NaCl - Antispam Registry
	if (NACLAntiSpamRegistry::instance().checkQueue(ANTISPAM_QUEUE_SCRIPT_DIALOG, taskid, ANTISPAM_SOURCE_OBJECT))
	{
		return;
	}
	// NaCl End

	msg->getStringFast(_PREHASH_Data, _PREHASH_ObjectName, object_name);
	msg->getStringFast(_PREHASH_Data, _PREHASH_ObjectOwner, owner_name);
	msg->getS32Fast(_PREHASH_Data, _PREHASH_Questions, questions );

	if(msg->has(_PREHASH_Experience))
	{
		msg->getUUIDFast(_PREHASH_Experience, _PREHASH_ExperienceID, experienceid);
	}

	// Special case. If the objects are owned by this agent, throttle per-object instead
	// of per-owner. It's common for residents to reset a ton of scripts that re-request
	// permissions, as with tier boxes. UUIDs can't be valid agent names and vice-versa,
	// so we'll reuse the same namespace for both throttle types.
	std::string throttle_name = owner_name;
	std::string self_name;
	LLAgentUI::buildFullname( self_name );
	if( owner_name == self_name )
	{
		throttle_name = taskid.getString();
	}
	
	// don't display permission requests if this object is muted
	if (LLMuteList::getInstance()->isMuted(taskid)) return;
	
	// throttle excessive requests from any specific user's scripts
	typedef LLKeyThrottle<std::string> LLStringThrottle;
	static LLStringThrottle question_throttle( LLREQUEST_PERMISSION_THROTTLE_LIMIT, LLREQUEST_PERMISSION_THROTTLE_INTERVAL );

	switch (question_throttle.noteAction(throttle_name))
	{
		case LLStringThrottle::THROTTLE_NEWLY_BLOCKED:
			LL_INFOS("Messaging") << "process_script_question throttled"
					<< " owner_name:" << owner_name
					<< LL_ENDL;
			// Fall through

		case LLStringThrottle::THROTTLE_BLOCKED:
			// Escape altogether until we recover
			return;

		case LLStringThrottle::THROTTLE_OK:
			break;
	}

	std::string script_question;
	if (questions)
	{
		BOOL caution = FALSE;
		S32 count = 0;
		LLSD args;
		args["OBJECTNAME"] = object_name;
		args["NAME"] = LLCacheName::cleanFullName(owner_name);
		S32 known_questions = 0;
		BOOL has_not_only_debit = questions ^ LSCRIPTRunTimePermissionBits[SCRIPT_PERMISSION_DEBIT];
		// check the received permission flags against each permission
		for (S32 i = 0; i < SCRIPT_PERMISSION_EOF; i++)
		{
			if (questions & LSCRIPTRunTimePermissionBits[i])
			{
				count++;
				known_questions |= LSCRIPTRunTimePermissionBits[i];
				// check whether permission question should cause special caution dialog
				caution |= (SCRIPT_QUESTION_IS_CAUTION[i]);

				if (("ScriptTakeMoney" ==  SCRIPT_QUESTIONS[i]) && has_not_only_debit)
					continue;

				script_question += "    " + LLTrans::getString(SCRIPT_QUESTIONS[i]) + "\n";
			}
		}
	
		args["QUESTIONS"] = script_question;

		if (known_questions != questions)
		{	// This is in addition to the normal dialog.
			LLSD payload;
			payload["task_id"] = taskid;
			payload["item_id"] = itemid;
			payload["object_name"] = object_name;
			
			args["DOWNLOADURL"] = LLTrans::getString("ViewerDownloadURL");
			LLNotificationsUtil::add("UnknownScriptQuestion",args,payload);
		}
		
		if (known_questions)
		{
			LLSD payload;
			payload["task_id"] = taskid;
			payload["item_id"] = itemid;
			payload["sender"] = sender.getIPandPort();
			payload["questions"] = known_questions;
			payload["object_name"] = object_name;
			payload["owner_name"] = owner_name;

// [RLVa:KB] - Checked: 2012-07-28 (RLVa-1.4.7)
			const char* notification = "ScriptQuestion";
			if (rlv_handler_t::isEnabled())
			{
				RlvUtil::filterScriptQuestions(questions, payload);

				if ( (questions) && (gRlvHandler.hasBehaviour(RLV_BHVR_ACCEPTPERMISSION)) )
				{
					const LLViewerObject* pObj = gObjectList.findObject(taskid);
					if (pObj)
					{
						if ( (pObj->permYouOwner()) && (!pObj->isAttachment()) )
						{
							questions &= ~(LSCRIPTRunTimePermissionBits[SCRIPT_PERMISSION_TAKE_CONTROLS] | 
								LSCRIPTRunTimePermissionBits[SCRIPT_PERMISSION_ATTACH]);
						}
						else
						{
							questions &= ~(LSCRIPTRunTimePermissionBits[SCRIPT_PERMISSION_TAKE_CONTROLS]);
						}
						payload["rlv_notify"] = !pObj->permYouOwner();
					}
				}
			}

			if ( (!caution) && (!questions) )
			{
				LLNotifications::instance().forceResponse(
					LLNotification::Params("ScriptQuestion").substitutions(args).payload(payload), 0/*YES*/);
			}
			else if (caution && gSavedSettings.getBOOL("PermissionsCautionEnabled"))
// [/RLVa:KB]
			// check whether cautions are even enabled or not
			//const char* notification = "ScriptQuestion";

			//if(caution && gSavedSettings.getBOOL("PermissionsCautionEnabled"))
			{
				args["FOOTERTEXT"] = (count > 1) ? LLTrans::getString("AdditionalPermissionsRequestHeader") + "\n\n" + script_question : "";
				notification = "ScriptQuestionCaution";
			}
			else if(experienceid.notNull())
			{
				payload["experience"]=experienceid;
				LLExperienceCache::get(experienceid, boost::bind(process_script_experience_details, _1, args, payload));
				return;
			}

			LLNotificationsUtil::add(notification, args, payload);
		}
	}
}


void process_derez_container(LLMessageSystem *msg, void**)
{
	LL_WARNS("Messaging") << "call to deprecated process_derez_container" << LL_ENDL;
}

void container_inventory_arrived(LLViewerObject* object,
								 LLInventoryObject::object_list_t* inventory,
								 S32 serial_num,
								 void* data)
{
	LL_DEBUGS("Messaging") << "container_inventory_arrived()" << LL_ENDL;
	if( gAgentCamera.cameraMouselook() )
	{
		gAgentCamera.changeCameraToDefault();
	}

	LLInventoryPanel *active_panel = LLInventoryPanel::getActiveInventoryPanel();

	if (inventory->size() > 2)
	{
		// create a new inventory category to put this in
		LLUUID cat_id;
		cat_id = gInventory.createNewCategory(gInventory.getRootFolderID(),
											  LLFolderType::FT_NONE,
											  LLTrans::getString("AcquiredItems"));

		LLInventoryObject::object_list_t::const_iterator it = inventory->begin();
		LLInventoryObject::object_list_t::const_iterator end = inventory->end();
		for ( ; it != end; ++it)
		{
			if ((*it)->getType() != LLAssetType::AT_CATEGORY)
			{
				LLInventoryObject* obj = (LLInventoryObject*)(*it);
				LLInventoryItem* item = (LLInventoryItem*)(obj);
				LLUUID item_id;
				item_id.generate();
				time_t creation_date_utc = time_corrected();
				LLPointer<LLViewerInventoryItem> new_item
					= new LLViewerInventoryItem(item_id,
												cat_id,
												item->getPermissions(),
												item->getAssetUUID(),
												item->getType(),
												item->getInventoryType(),
												item->getName(),
												item->getDescription(),
												LLSaleInfo::DEFAULT,
												item->getFlags(),
												creation_date_utc);
				new_item->updateServer(TRUE);
				gInventory.updateItem(new_item);
			}
		}
		gInventory.notifyObservers();
		if(active_panel)
		{
			active_panel->setSelection(cat_id, TAKE_FOCUS_NO);
		}
	}
	else if (inventory->size() == 2)
	{
		// we're going to get one fake root category as well as the
		// one actual object
		LLInventoryObject::object_list_t::iterator it = inventory->begin();

		if ((*it)->getType() == LLAssetType::AT_CATEGORY)
		{
			++it;
		}

		LLInventoryItem* item = (LLInventoryItem*)((LLInventoryObject*)(*it));
		const LLUUID category = gInventory.findCategoryUUIDForType(LLFolderType::assetTypeToFolderType(item->getType()));

		LLUUID item_id;
		item_id.generate();
		time_t creation_date_utc = time_corrected();
		LLPointer<LLViewerInventoryItem> new_item
			= new LLViewerInventoryItem(item_id, category,
										item->getPermissions(),
										item->getAssetUUID(),
										item->getType(),
										item->getInventoryType(),
										item->getName(),
										item->getDescription(),
										LLSaleInfo::DEFAULT,
										item->getFlags(),
										creation_date_utc);
		new_item->updateServer(TRUE);
		gInventory.updateItem(new_item);
		gInventory.notifyObservers();
		if(active_panel)
		{
			active_panel->setSelection(item_id, TAKE_FOCUS_NO);
		}
	}

	// we've got the inventory, now delete this object if this was a take
	BOOL delete_object = (BOOL)(intptr_t)data;
	LLViewerRegion *region = gAgent.getRegion();
	if (delete_object && region)
	{
		gMessageSystem->newMessageFast(_PREHASH_ObjectDelete);
		gMessageSystem->nextBlockFast(_PREHASH_AgentData);
		gMessageSystem->addUUIDFast(_PREHASH_AgentID, gAgent.getID());
		gMessageSystem->addUUIDFast(_PREHASH_SessionID, gAgent.getSessionID());
		const U8 NO_FORCE = 0;
		gMessageSystem->addU8Fast(_PREHASH_Force, NO_FORCE);
		gMessageSystem->nextBlockFast(_PREHASH_ObjectData);
		gMessageSystem->addU32Fast(_PREHASH_ObjectLocalID, object->getLocalID());
		gMessageSystem->sendReliable(region->getHost());
	}
}

// method to format the time.
std::string formatted_time(const time_t& the_time)
{
	std::string dateStr = "["+LLTrans::getString("LTimeWeek")+"] ["
						+LLTrans::getString("LTimeMonth")+"] ["
						+LLTrans::getString("LTimeDay")+"] ["
						+LLTrans::getString("LTimeHour")+"]:["
						+LLTrans::getString("LTimeMin")+"]:["
						+LLTrans::getString("LTimeSec")+"] ["
						+LLTrans::getString("LTimeYear")+"]";

	LLSD substitution;
	substitution["datetime"] = (S32) the_time;
	LLStringUtil::format (dateStr, substitution);
	return dateStr;
}


void process_teleport_failed(LLMessageSystem *msg, void**)
{
	std::string message_id;		// Tag from server, like "RegionEntryAccessBlocked"
	std::string big_reason;		// Actual message to display
	LLSD args;

	// Let the interested parties know that teleport failed.
	LLViewerParcelMgr::getInstance()->onTeleportFailed();

	// if we have additional alert data
	if (msg->has(_PREHASH_AlertInfo) && msg->getSizeFast(_PREHASH_AlertInfo, _PREHASH_Message) > 0)
	{
		// Get the message ID
		msg->getStringFast(_PREHASH_AlertInfo, _PREHASH_Message, message_id);
		big_reason = LLAgent::sTeleportErrorMessages[message_id];
		if ( big_reason.size() > 0 )
		{	// Substitute verbose reason from the local map
			args["REASON"] = big_reason;
		}
		else
		{	// Nothing found in the map - use what the server returned in the original message block
			msg->getStringFast(_PREHASH_Info, _PREHASH_Reason, big_reason);
			args["REASON"] = big_reason;
		}

		LLSD llsd_block;
		std::string llsd_raw;
		msg->getStringFast(_PREHASH_AlertInfo, _PREHASH_ExtraParams, llsd_raw);
		if (llsd_raw.length())
		{
			std::istringstream llsd_data(llsd_raw);
			if (!LLSDSerialize::deserialize(llsd_block, llsd_data, llsd_raw.length()))
			{
				LL_WARNS() << "process_teleport_failed: Attempted to read alert parameter data into LLSD but failed:" << llsd_raw << LL_ENDL;
			}
			else
			{
				// change notification name in this special case
				if (handle_teleport_access_blocked(llsd_block, message_id, args["REASON"]))
				{
					if( gAgent.getTeleportState() != LLAgent::TELEPORT_NONE )
					{
						gAgent.setTeleportState( LLAgent::TELEPORT_NONE );
					}
					return;
				}
			}
		}

	}
	else
	{	// Extra message payload not found - use what the simulator sent
		msg->getStringFast(_PREHASH_Info, _PREHASH_Reason, message_id);

		big_reason = LLAgent::sTeleportErrorMessages[message_id];
		if ( big_reason.size() > 0 )
		{	// Substitute verbose reason from the local map
			args["REASON"] = big_reason;
		}
		else
		{	// Nothing found in the map - use what the server returned
			args["REASON"] = message_id;
		}
	}

	// <FS:Ansariel> Stop typing after teleport (possible fix for FIRE-7273)
	gAgent.stopTyping();

	LL_INFOS() << "Teleport error, message_id=" << message_id << LL_ENDL;
	if (!FSLSLBridge::instance().canUseBridge() ||
		(message_id != "Could not teleport closer to destination"))
	{
		LLNotificationsUtil::add("CouldNotTeleportReason", args);
	}

	if( gAgent.getTeleportState() != LLAgent::TELEPORT_NONE )
	{
		gAgent.setTeleportState( LLAgent::TELEPORT_NONE );
	}
}

void process_teleport_local(LLMessageSystem *msg,void**)
{
	LLUUID agent_id;
	msg->getUUIDFast(_PREHASH_Info, _PREHASH_AgentID, agent_id);
	if (agent_id != gAgent.getID())
	{
		LL_WARNS("Messaging") << "Got teleport notification for wrong agent!" << LL_ENDL;
		return;
	}

	U32 location_id;
	LLVector3 pos, look_at;
	U32 teleport_flags;
	msg->getU32Fast(_PREHASH_Info, _PREHASH_LocationID, location_id);
	msg->getVector3Fast(_PREHASH_Info, _PREHASH_Position, pos);
	msg->getVector3Fast(_PREHASH_Info, _PREHASH_LookAt, look_at);
	msg->getU32Fast(_PREHASH_Info, _PREHASH_TeleportFlags, teleport_flags);

	if( gAgent.getTeleportState() != LLAgent::TELEPORT_NONE )
	{
		if( gAgent.getTeleportState() == LLAgent::TELEPORT_LOCAL )
		{
			// To prevent TeleportStart messages re-activating the progress screen right
			// after tp, keep the teleport state and let progress screen clear it after a short delay
			// (progress screen is active but not visible)  *TODO: remove when SVC-5290 is fixed
			gTeleportDisplayTimer.reset();
			gTeleportDisplay = TRUE;
		}
		else
		{
			gAgent.setTeleportState( LLAgent::TELEPORT_NONE );
		}
	}

	// Sim tells us whether the new position is off the ground
	// <FS:Ansariel> Always fly after TP option
	//if (teleport_flags & TELEPORT_FLAGS_IS_FLYING)
	if (teleport_flags & TELEPORT_FLAGS_IS_FLYING || gSavedSettings.getBOOL("FSFlyAfterTeleport"))
	// </FS:Ansariel> Always fly after TP option
	{
		gAgent.setFlying(TRUE);
	}
	else
	{
		gAgent.setFlying(FALSE);
	}

	// <FS:Ansariel> Stop typing after teleport (possible fix for FIRE-7273)
	gAgent.stopTyping();

	gAgent.setPositionAgent(pos);
	gAgentCamera.slamLookAt(look_at);

	if ( !(gAgent.getTeleportKeepsLookAt() && LLViewerJoystick::getInstance()->getOverrideCamera()) && gSavedSettings.getBOOL("FSResetCameraOnTP") )
	{
		gAgentCamera.resetView(TRUE, TRUE);
	}

	// send camera update to new region
	gAgentCamera.updateCamera();

	send_agent_update(TRUE, TRUE);

	// Let the interested parties know we've teleported.
	// Vadim *HACK: Agent position seems to get reset (to render position?)
	//              on each frame, so we have to pass the new position manually.
	LLViewerParcelMgr::getInstance()->onTeleportFinished(true, gAgent.getPosGlobalFromAgent(pos));
}

void send_simple_im(const LLUUID& to_id,
					const std::string& message,
					EInstantMessage dialog,
					const LLUUID& id)
{
	std::string my_name;
	LLAgentUI::buildFullname(my_name);
	send_improved_im(to_id,
					 my_name,
					 message,
					 IM_ONLINE,
					 dialog,
					 id,
					 NO_TIMESTAMP,
					 (U8*)EMPTY_BINARY_BUCKET,
					 EMPTY_BINARY_BUCKET_SIZE);
}

void send_group_notice(const LLUUID& group_id,
					   const std::string& subject,
					   const std::string& message,
					   const LLInventoryItem* item)
{
	// Put this notice into an instant message form.
	// This will mean converting the item to a binary bucket,
	// and the subject/message into a single field.
	std::string my_name;
	LLAgentUI::buildFullname(my_name);

	// Combine subject + message into a single string.
	std::ostringstream subject_and_message;
	// TODO: turn all existing |'s into ||'s in subject and message.
	subject_and_message << subject << "|" << message;

	// Create an empty binary bucket.
	U8 bin_bucket[MAX_INVENTORY_BUFFER_SIZE];
	U8* bucket_to_send = bin_bucket;
	bin_bucket[0] = '\0';
	S32 bin_bucket_size = EMPTY_BINARY_BUCKET_SIZE;
	// If there is an item being sent, pack it into the binary bucket.
	if (item)
	{
		LLSD item_def;
		item_def["item_id"] = item->getUUID();
		item_def["owner_id"] = item->getPermissions().getOwner();
		std::ostringstream ostr;
		LLSDSerialize::serialize(item_def, ostr, LLSDSerialize::LLSD_XML);
		bin_bucket_size = ostr.str().copy(
			(char*)bin_bucket, ostr.str().size());
		bin_bucket[bin_bucket_size] = '\0';
	}
	else
	{
		bucket_to_send = (U8*) EMPTY_BINARY_BUCKET;
	}
   

	send_improved_im(
			group_id,
			my_name,
			subject_and_message.str(),
			IM_ONLINE,
			IM_GROUP_NOTICE,
			LLUUID::null,
			NO_TIMESTAMP,
			bucket_to_send,
			bin_bucket_size);
}

void send_lures(const LLSD& notification, const LLSD& response)
{
	std::string text = response["message"].asString();
	LLSLURL slurl;
	LLAgentUI::buildSLURL(slurl);
	text.append("\r\n").append(slurl.getSLURLString());

// [RLVa:KB] - Checked: 2010-11-30 (RLVa-1.3.0)
		if ( (RlvActions::hasBehaviour(RLV_BHVR_SENDIM)) || (RlvActions::hasBehaviour(RLV_BHVR_SENDIMTO)) )
		{
			// Filter the lure message if one of the recipients of the lure can't be sent an IM to
			for (LLSD::array_const_iterator it = notification["payload"]["ids"].beginArray(); 
					it != notification["payload"]["ids"].endArray(); ++it)
			{
				if (!RlvActions::canSendIM(it->asUUID()))
				{
					text = RlvStrings::getString(RLV_STRING_HIDDEN);
					break;
				}
			}
		}
// [/RLVa:KB]

	LLMessageSystem* msg = gMessageSystem;
	msg->newMessageFast(_PREHASH_StartLure);
	msg->nextBlockFast(_PREHASH_AgentData);
	msg->addUUIDFast(_PREHASH_AgentID, gAgent.getID());
	msg->addUUIDFast(_PREHASH_SessionID, gAgent.getSessionID());
	msg->nextBlockFast(_PREHASH_Info);
	msg->addU8Fast(_PREHASH_LureType, (U8)0); // sim will fill this in.
	msg->addStringFast(_PREHASH_Message, text);
	for(LLSD::array_const_iterator it = notification["payload"]["ids"].beginArray();
		it != notification["payload"]["ids"].endArray();
		++it)
	{
		LLUUID target_id = it->asUUID();

		msg->nextBlockFast(_PREHASH_TargetData);
		msg->addUUIDFast(_PREHASH_TargetID, target_id);

		// Record the offer.
		{
			// <FS:Ansariel> Show complete name for TP lures
			//std::string target_name;
			//gCacheName->getFullName(target_id, target_name);  // for im log filenames
			LLSD args;
			//args["TO_NAME"] = LLSLURL("agent", target_id, "displayname").getSLURLString();;
			args["TO_NAME"] = LLSLURL("agent", target_id, "completename").getSLURLString();
			// </FS:Ansariel>
	
			LLSD payload;
				
			//*TODO please rewrite all keys to the same case, lower or upper
			payload["from_id"] = target_id;
			payload["SUPPRESS_TOAST"] = true;
			LLNotificationsUtil::add("TeleportOfferSent", args, payload);

			// Add the recepient to the recent people list.
			LLRecentPeople::instance().add(target_id);
		}
	}
	gAgent.sendReliableMessage();
}

bool handle_lure_callback(const LLSD& notification, const LLSD& response)
{
	static const unsigned OFFER_RECIPIENT_LIMIT = 250;
	if(notification["payload"]["ids"].size() > OFFER_RECIPIENT_LIMIT) 
	{
		// More than OFFER_RECIPIENT_LIMIT targets will overload the message
		// producing an llerror.
		LLSD args;
		args["OFFERS"] = notification["payload"]["ids"].size();
		args["LIMIT"] = static_cast<int>(OFFER_RECIPIENT_LIMIT);
		LLNotificationsUtil::add("TooManyTeleportOffers", args);
		return false;
	}

	S32 option = LLNotificationsUtil::getSelectedOption(notification, response);

	if(0 == option)
	{
		send_lures(notification, response);
	}

	return false;
}

void handle_lure(const LLUUID& invitee)
{
	std::vector<LLUUID> ids;
	ids.push_back(invitee);
	handle_lure(ids);
}

// Prompt for a message to the invited user.
void handle_lure(const uuid_vec_t& ids)
{
	if (ids.empty()) return;

	if (!gAgent.getRegion()) return;

	LLSD edit_args;
// [RLVa:KB] - Checked: 2010-04-07 (RLVa-1.2.0d) | Modified: RLVa-1.0.0a
	edit_args["REGION"] = 
		(!gRlvHandler.hasBehaviour(RLV_BHVR_SHOWLOC)) ? gAgent.getRegion()->getName() : RlvStrings::getString(RLV_STRING_HIDDEN);
// [/RLVa:KB]
//	edit_args["REGION"] = gAgent.getRegion()->getName();

	LLSD payload;
	for (std::vector<LLUUID>::const_iterator it = ids.begin();
		it != ids.end();
		++it)
	{
// [RLVa:KB] - Checked: 2010-04-07 (RLVa-1.2.0d) | Modified: RLVa-1.0.0a
		// Only allow offering teleports if everyone is a @tplure exception or able to map this avie under @showloc=n
		if (gRlvHandler.hasBehaviour(RLV_BHVR_SHOWLOC))
		{
			const LLRelationship* pBuddyInfo = LLAvatarTracker::instance().getBuddyInfo(*it);
			if ( (!gRlvHandler.isException(RLV_BHVR_TPLURE, *it, RLV_CHECK_PERMISSIVE)) &&
				 ((!pBuddyInfo) || (!pBuddyInfo->isOnline()) || (!pBuddyInfo->isRightGrantedTo(LLRelationship::GRANT_MAP_LOCATION))) )
			{
				return;
			}
		}
// [/RLVa:KB]
		payload["ids"].append(*it);
	}
	if (gAgent.isGodlike())
	{
		LLNotificationsUtil::add("OfferTeleportFromGod", edit_args, payload, handle_lure_callback);
	}
	else
	{
		LLNotificationsUtil::add("OfferTeleport", edit_args, payload, handle_lure_callback);
	}
}

bool teleport_request_callback(const LLSD& notification, const LLSD& response)
{
	LLUUID from_id = notification["payload"]["from_id"].asUUID();
	if(from_id.isNull())
	{
		LL_WARNS() << "from_id is NULL" << LL_ENDL;
		return false;
	}

	std::string from_name;
	gCacheName->getFullName(from_id, from_name);

	if(LLMuteList::getInstance()->isMuted(from_id) && !LLMuteList::getInstance()->isLinden(from_name))
	{
		return false;
	}

	S32 option = 0;
	if (response.isInteger()) 
	{
		option = response.asInteger();
	}
	else
	{
		option = LLNotificationsUtil::getSelectedOption(notification, response);
	}

	switch(option)
	{
	// Yes
	case 0:
		{
			LLSD dummy_notification;
			dummy_notification["payload"]["ids"][0] = from_id;

			LLSD dummy_response;
			dummy_response["message"] = response["message"];

			send_lures(dummy_notification, dummy_response);
		}
		break;

	// No
	case 1:
	default:
		break;
	}

	return false;
}

static LLNotificationFunctorRegistration teleport_request_callback_reg("TeleportRequest", teleport_request_callback);

void send_improved_im(const LLUUID& to_id,
							const std::string& name,
							const std::string& message,
							U8 offline,
							EInstantMessage dialog,
							const LLUUID& id,
							U32 timestamp, 
							const U8* binary_bucket,
							S32 binary_bucket_size)
{
	pack_instant_message(
		gMessageSystem,
		gAgent.getID(),
		FALSE,
		gAgent.getSessionID(),
		to_id,
		name,
		message,
		offline,
		dialog,
		id,
		0,
		LLUUID::null,
		gAgent.getPositionAgent(),
		timestamp,
		binary_bucket,
		binary_bucket_size);
	gAgent.sendReliableMessage();
}


void send_places_query(const LLUUID& query_id,
					   const LLUUID& trans_id,
					   const std::string& query_text,
					   U32 query_flags,
					   S32 category,
					   const std::string& sim_name)
{
	LLMessageSystem* msg = gMessageSystem;

	msg->newMessage("PlacesQuery");
	msg->nextBlock("AgentData");
	msg->addUUID("AgentID", gAgent.getID());
	msg->addUUID("SessionID", gAgent.getSessionID());
	msg->addUUID("QueryID", query_id);
	msg->nextBlock("TransactionData");
	msg->addUUID("TransactionID", trans_id);
	msg->nextBlock("QueryData");
	msg->addString("QueryText", query_text);
	msg->addU32("QueryFlags", query_flags);
	msg->addS8("Category", (S8)category);
	msg->addString("SimName", sim_name);
	gAgent.sendReliableMessage();
}


void process_user_info_reply(LLMessageSystem* msg, void**)
{
	LLUUID agent_id;
	msg->getUUIDFast(_PREHASH_AgentData, _PREHASH_AgentID, agent_id);
	if(agent_id != gAgent.getID())
	{
		LL_WARNS("Messaging") << "process_user_info_reply - "
				<< "wrong agent id." << LL_ENDL;
	}
	
	BOOL im_via_email;
	msg->getBOOLFast(_PREHASH_UserData, _PREHASH_IMViaEMail, im_via_email);
	std::string email;
	msg->getStringFast(_PREHASH_UserData, _PREHASH_EMail, email);
	std::string dir_visibility;
	msg->getString( "UserData", "DirectoryVisibility", dir_visibility);

	// <FS:Ansariel> Show email address in preferences (FIRE-1071)
	//LLFloaterPreference::updateUserInfo(dir_visibility, im_via_email);
	LLFloaterPreference::updateUserInfo(dir_visibility, im_via_email, email);
	// </FS:Ansariel> Show email address in preferences (FIRE-1071)
	LLFloaterSnapshot::setAgentEmail(email);
}


//---------------------------------------------------------------------------
// Script Dialog
//---------------------------------------------------------------------------

const S32 SCRIPT_DIALOG_MAX_BUTTONS = 12;
const char* SCRIPT_DIALOG_HEADER = "Script Dialog:\n";

bool callback_script_dialog(const LLSD& notification, const LLSD& response)
{
	LLNotificationForm form(notification["form"]);

	std::string rtn_text;
	S32 button_idx;
	button_idx = LLNotification::getSelectedOption(notification, response);
	if (response[TEXTBOX_MAGIC_TOKEN].isDefined())
	{
		if (response[TEXTBOX_MAGIC_TOKEN].isString())
			rtn_text = response[TEXTBOX_MAGIC_TOKEN].asString();
		else
			rtn_text.clear(); // bool marks empty string
	}
	else
	{
		rtn_text = LLNotification::getSelectedOptionName(response);
	}

	// Button -2 = Mute
	// Button -1 = Ignore - no processing needed for this button
	// Buttons 0 and above = dialog choices

	if (-2 == button_idx)
	{
		std::string object_name = notification["payload"]["object_name"].asString();
		LLUUID object_id = notification["payload"]["object_id"].asUUID();
		LLMute mute(object_id, object_name, LLMute::OBJECT);
		if (LLMuteList::getInstance()->add(mute))
		{
			// This call opens the sidebar, displays the block list, and highlights the newly blocked
			// object in the list so the user can see that their block click has taken effect.
			LLPanelBlockedList::showPanelAndSelect(object_id);
		}
	}

	if (0 <= button_idx)
	{
		LLMessageSystem* msg = gMessageSystem;
		msg->newMessage("ScriptDialogReply");
		msg->nextBlock("AgentData");
		msg->addUUID("AgentID", gAgent.getID());
		msg->addUUID("SessionID", gAgent.getSessionID());
		msg->nextBlock("Data");
		msg->addUUID("ObjectID", notification["payload"]["object_id"].asUUID());
		msg->addS32("ChatChannel", notification["payload"]["chat_channel"].asInteger());
		msg->addS32("ButtonIndex", button_idx);
		msg->addString("ButtonLabel", rtn_text);
		msg->sendReliable(LLHost(notification["payload"]["sender"].asString()));
	}

	return false;
}
static LLNotificationFunctorRegistration callback_script_dialog_reg_1("ScriptDialog", callback_script_dialog);
static LLNotificationFunctorRegistration callback_script_dialog_reg_2("ScriptDialogGroup", callback_script_dialog);

void process_script_dialog(LLMessageSystem* msg, void**)
{
	S32 i;
	LLSD payload;

	LLUUID object_id;
	msg->getUUID("Data", "ObjectID", object_id);

	// NaCl - Antispam Registry
	if (NACLAntiSpamRegistry::instance().checkQueue(ANTISPAM_QUEUE_SCRIPT_DIALOG, object_id, ANTISPAM_SOURCE_OBJECT))
	{
		return;
	}
	// NaCl End

//	For compability with OS grids first check for presence of extended packet before fetching data.
    LLUUID owner_id;
	if (gMessageSystem->getNumberOfBlocks("OwnerData") > 0)
	{
    msg->getUUID("OwnerData", "OwnerID", owner_id);
	}

	if (LLMuteList::getInstance()->isMuted(object_id) || LLMuteList::getInstance()->isMuted(owner_id))
	{
		return;
	}

	std::string message; 
	std::string first_name;
	std::string last_name;
	std::string object_name;

	S32 chat_channel;
	msg->getString("Data", "FirstName", first_name);
	msg->getString("Data", "LastName", last_name);
	msg->getString("Data", "ObjectName", object_name);
	msg->getString("Data", "Message", message);
	msg->getS32("Data", "ChatChannel", chat_channel);

		// unused for now
	LLUUID image_id;
	msg->getUUID("Data", "ImageID", image_id);

	payload["sender"] = msg->getSender().getIPandPort();
	payload["object_id"] = object_id;
	payload["chat_channel"] = chat_channel;
	payload["object_name"] = object_name;

	// build up custom form
	S32 button_count = msg->getNumberOfBlocks("Buttons");
	if (button_count > SCRIPT_DIALOG_MAX_BUTTONS)
	{
		LL_WARNS() << "Too many script dialog buttons - omitting some" << LL_ENDL;
		button_count = SCRIPT_DIALOG_MAX_BUTTONS;
	}

	LLNotificationForm form;
	for (i = 0; i < button_count; i++)
	{
		std::string tdesc;
		msg->getString("Buttons", "ButtonLabel", tdesc, i);
		form.addElement("button", std::string(tdesc));
	}

	LLSD args;
	args["TITLE"] = object_name;
	args["MESSAGE"] = message;
	LLNotificationPtr notification;
	if (!first_name.empty())
	{
		args["NAME"] = LLCacheName::buildFullName(first_name, last_name);
		notification = LLNotifications::instance().add(
			LLNotification::Params("ScriptDialog").substitutions(args).payload(payload).form_elements(form.asLLSD()));
	}
	else
	{
		args["GROUPNAME"] = last_name;
		notification = LLNotifications::instance().add(
			LLNotification::Params("ScriptDialogGroup").substitutions(args).payload(payload).form_elements(form.asLLSD()));
	}
}

//---------------------------------------------------------------------------


std::vector<LLSD> gLoadUrlList;

bool callback_load_url(const LLSD& notification, const LLSD& response)
{
	S32 option = LLNotificationsUtil::getSelectedOption(notification, response);

	if (0 == option)
	{
		LLWeb::loadURL(notification["payload"]["url"].asString());
	}

	return false;
}
static LLNotificationFunctorRegistration callback_load_url_reg("LoadWebPage", callback_load_url);


// We've got the name of the person who owns the object hurling the url.
// Display confirmation dialog.
void callback_load_url_name(const LLUUID& id, const std::string& full_name, bool is_group)
{
	std::vector<LLSD>::iterator it;
	for (it = gLoadUrlList.begin(); it != gLoadUrlList.end(); )
	{
		LLSD load_url_info = *it;
		if (load_url_info["owner_id"].asUUID() == id)
		{
			it = gLoadUrlList.erase(it);

			std::string owner_name;
			if (is_group)
			{
				owner_name = full_name + LLTrans::getString("Group");
			}
			else
			{
				owner_name = full_name;
			}

			// For legacy name-only mutes.
			if (LLMuteList::getInstance()->isMuted(LLUUID::null, owner_name))
			{
				continue;
			}
			LLSD args;
			args["URL"] = load_url_info["url"].asString();
			args["MESSAGE"] = load_url_info["message"].asString();
			args["OBJECTNAME"] = load_url_info["object_name"].asString();
			args["NAME"] = owner_name;

			LLNotificationsUtil::add("LoadWebPage", args, load_url_info);
		}
		else
		{
			++it;
		}
	}
}

void process_load_url(LLMessageSystem* msg, void**)
{
	LLUUID object_id;
	LLUUID owner_id;
	BOOL owner_is_group;
	char object_name[256];		/* Flawfinder: ignore */
	char message[256];		/* Flawfinder: ignore */
	char url[256];		/* Flawfinder: ignore */

	msg->getString("Data", "ObjectName", 256, object_name);
	msg->getUUID(  "Data", "ObjectID", object_id);
	msg->getUUID(  "Data", "OwnerID", owner_id);
	msg->getBOOL(  "Data", "OwnerIsGroup", owner_is_group);
	msg->getString("Data", "Message", 256, message);
	msg->getString("Data", "URL", 256, url);

	// NaCl - Antispam Registry
	if (NACLAntiSpamRegistry::instance().checkQueue(ANTISPAM_QUEUE_SCRIPT_DIALOG, object_id, ANTISPAM_SOURCE_OBJECT))
	{
		return;
	}
	// NaCl End

	LLSD payload;
	payload["object_id"] = object_id;
	payload["owner_id"] = owner_id;
	payload["owner_is_group"] = owner_is_group;
	payload["object_name"] = object_name;
	payload["message"] = message;
	payload["url"] = url;

	// URL is safety checked in load_url above

	// Check if object or owner is muted
	if (LLMuteList::getInstance()->isMuted(object_id, object_name) ||
	    LLMuteList::getInstance()->isMuted(owner_id))
	{
		LL_INFOS("Messaging")<<"Ignoring load_url from muted object/owner."<<LL_ENDL;
		return;
	}

	// Add to list of pending name lookups
	gLoadUrlList.push_back(payload);

	gCacheName->get(owner_id, owner_is_group,
		boost::bind(&callback_load_url_name, _1, _2, _3));
}


void callback_download_complete(void** data, S32 result, LLExtStat ext_status)
{
	std::string* filepath = (std::string*)data;
	LLSD args;
	args["DOWNLOAD_PATH"] = *filepath;
	LLNotificationsUtil::add("FinishedRawDownload", args);
	delete filepath;
}


void process_initiate_download(LLMessageSystem* msg, void**)
{
	LLUUID agent_id;
	msg->getUUID("AgentData", "AgentID", agent_id);
	if (agent_id != gAgent.getID())
	{
		LL_WARNS("Messaging") << "Initiate download for wrong agent" << LL_ENDL;
		return;
	}

	std::string sim_filename;
	std::string viewer_filename;
	msg->getString("FileData", "SimFilename", sim_filename);
	msg->getString("FileData", "ViewerFilename", viewer_filename);

	if (!gXferManager->validateFileForRequest(viewer_filename))
	{
		LL_WARNS() << "SECURITY: Unauthorized download to local file " << viewer_filename << LL_ENDL;
		return;
	}
	gXferManager->requestFile(viewer_filename,
		sim_filename,
		LL_PATH_NONE,
		msg->getSender(),
		FALSE,	// don't delete remote
		callback_download_complete,
		(void**)new std::string(viewer_filename));
}


void process_script_teleport_request(LLMessageSystem* msg, void**)
{
	if (!gSavedSettings.getBOOL("ScriptsCanShowUI")) return;

	std::string object_name;
	std::string sim_name;
	LLVector3 pos;
	LLVector3 look_at;

	msg->getString("Data", "ObjectName", object_name);
	msg->getString("Data", "SimName", sim_name);
	msg->getVector3("Data", "SimPosition", pos);
	msg->getVector3("Data", "LookAt", look_at);

	LLFloaterWorldMap* instance = LLFloaterWorldMap::getInstance();
	if(instance)
	{
		LL_INFOS() << "Object named " << object_name 
			<< " is offering TP to region "
			<< sim_name << " position " << pos
			<< LL_ENDL;

		instance->trackURL(sim_name, (S32)pos.mV[VX], (S32)pos.mV[VY], (S32)pos.mV[VZ]);
		LLFloaterReg::showInstance("world_map", "center");
	}
	
	// remove above two lines and replace with below line
	// to re-enable parcel browser for llMapDestination()
	// LLURLDispatcher::dispatch(LLSLURL::buildSLURL(sim_name, (S32)pos.mV[VX], (S32)pos.mV[VY], (S32)pos.mV[VZ]), FALSE);
	
}

void process_covenant_reply(LLMessageSystem* msg, void**)
{
	LLUUID covenant_id, estate_owner_id;
	std::string estate_name;
	U32 covenant_timestamp;
	msg->getUUID("Data", "CovenantID", covenant_id);
	msg->getU32("Data", "CovenantTimestamp", covenant_timestamp);
	msg->getString("Data", "EstateName", estate_name);
	msg->getUUID("Data", "EstateOwnerID", estate_owner_id);

	LLPanelEstateCovenant::updateEstateName(estate_name);
	LLPanelLandCovenant::updateEstateName(estate_name);
	LLPanelEstateInfo::updateEstateName(estate_name);
	LLFloaterBuyLand::updateEstateName(estate_name);

	std::string owner_name =
		LLSLURL("agent", estate_owner_id, "inspect").getSLURLString();
	LLPanelEstateCovenant::updateEstateOwnerName(owner_name);
	LLPanelLandCovenant::updateEstateOwnerName(owner_name);
	LLPanelEstateInfo::updateEstateOwnerName(owner_name);
	LLFloaterBuyLand::updateEstateOwnerName(owner_name);

	LLPanelPlaceProfile* panel = LLFloaterSidePanelContainer::getPanel<LLPanelPlaceProfile>("places", "panel_place_profile");
	if (panel)
	{
		panel->updateEstateName(estate_name);
		panel->updateEstateOwnerName(owner_name);
	}

	// standard message, not from system
	std::string last_modified;
	if (covenant_timestamp == 0)
	{
		last_modified = LLTrans::getString("covenant_last_modified")+LLTrans::getString("never_text");
	}
	else
	{
		last_modified = LLTrans::getString("covenant_last_modified")+"["
						+LLTrans::getString("LTimeWeek")+"] ["
						+LLTrans::getString("LTimeMonth")+"] ["
						+LLTrans::getString("LTimeDay")+"] ["
						+LLTrans::getString("LTimeHour")+"]:["
						+LLTrans::getString("LTimeMin")+"]:["
						+LLTrans::getString("LTimeSec")+"] ["
						+LLTrans::getString("LTimeYear")+"]";
		LLSD substitution;
		substitution["datetime"] = (S32) covenant_timestamp;
		LLStringUtil::format (last_modified, substitution);
	}

	LLPanelEstateCovenant::updateLastModified(last_modified);
	LLPanelLandCovenant::updateLastModified(last_modified);
	LLFloaterBuyLand::updateLastModified(last_modified);

	// load the actual covenant asset data
	const BOOL high_priority = TRUE;
	if (covenant_id.notNull())
	{
		gAssetStorage->getEstateAsset(gAgent.getRegionHost(),
									gAgent.getID(),
									gAgent.getSessionID(),
									covenant_id,
                                    LLAssetType::AT_NOTECARD,
									ET_Covenant,
                                    onCovenantLoadComplete,
									NULL,
									high_priority);
	}
	else
	{
		std::string covenant_text;
		if (estate_owner_id.isNull())
		{
			// mainland
			covenant_text = LLTrans::getString("RegionNoCovenant");
		}
		else
		{
			covenant_text = LLTrans::getString("RegionNoCovenantOtherOwner");
		}
		LLPanelEstateCovenant::updateCovenantText(covenant_text, covenant_id);
		LLPanelLandCovenant::updateCovenantText(covenant_text);
		LLFloaterBuyLand::updateCovenantText(covenant_text, covenant_id);
		if (panel)
		{
			panel->updateCovenantText(covenant_text);
		}
	}
}

void onCovenantLoadComplete(LLVFS *vfs,
					const LLUUID& asset_uuid,
					LLAssetType::EType type,
					void* user_data, S32 status, LLExtStat ext_status)
{
	LL_DEBUGS("Messaging") << "onCovenantLoadComplete()" << LL_ENDL;
	std::string covenant_text;
	if(0 == status)
	{
		LLVFile file(vfs, asset_uuid, type, LLVFile::READ);
		
		S32 file_length = file.getSize();
		
		std::vector<char> buffer(file_length+1);
		file.read((U8*)&buffer[0], file_length);		
		// put a EOS at the end
		buffer[file_length] = '\0';
		
		if( (file_length > 19) && !strncmp( &buffer[0], "Linden text version", 19 ) )
		{
			LLViewerTextEditor::Params params;
			params.name("temp");
			params.max_text_length(file_length+1);
			LLViewerTextEditor * editor = LLUICtrlFactory::create<LLViewerTextEditor> (params);
			if( !editor->importBuffer( &buffer[0], file_length+1 ) )
			{
				LL_WARNS("Messaging") << "Problem importing estate covenant." << LL_ENDL;
				covenant_text = "Problem importing estate covenant.";
			}
			else
			{
				// Version 0 (just text, doesn't include version number)
				covenant_text = editor->getText();
			}
			delete editor;
		}
		else
		{
			LL_WARNS("Messaging") << "Problem importing estate covenant: Covenant file format error." << LL_ENDL;
			covenant_text = "Problem importing estate covenant: Covenant file format error.";
		}
	}
	else
	{
		if( LL_ERR_ASSET_REQUEST_NOT_IN_DATABASE == status ||
		    LL_ERR_FILE_EMPTY == status)
		{
			covenant_text = "Estate covenant notecard is missing from database.";
		}
		else if (LL_ERR_INSUFFICIENT_PERMISSIONS == status)
		{
			covenant_text = "Insufficient permissions to view estate covenant.";
		}
		else
		{
			covenant_text = "Unable to load estate covenant at this time.";
		}
		
		LL_WARNS("Messaging") << "Problem loading notecard: " << status << LL_ENDL;
	}
	LLPanelEstateCovenant::updateCovenantText(covenant_text, asset_uuid);
	LLPanelLandCovenant::updateCovenantText(covenant_text);
	LLFloaterBuyLand::updateCovenantText(covenant_text, asset_uuid);

	LLPanelPlaceProfile* panel = LLFloaterSidePanelContainer::getPanel<LLPanelPlaceProfile>("places", "panel_place_profile");
	if (panel)
	{
		panel->updateCovenantText(covenant_text);
	}
}


void process_feature_disabled_message(LLMessageSystem* msg, void**)
{
	// Handle Blacklisted feature simulator response...
	LLUUID	agentID;
	LLUUID	transactionID;
	std::string	messageText;
	msg->getStringFast(_PREHASH_FailureInfo,_PREHASH_ErrorMessage, messageText,0);
	msg->getUUIDFast(_PREHASH_FailureInfo,_PREHASH_AgentID,agentID);
	msg->getUUIDFast(_PREHASH_FailureInfo,_PREHASH_TransactionID,transactionID);
	
	LL_WARNS("Messaging") << "Blacklisted Feature Response:" << messageText << LL_ENDL;
}

// ------------------------------------------------------------
// Message system exception callbacks
// ------------------------------------------------------------

void invalid_message_callback(LLMessageSystem* msg,
								   void*,
								   EMessageException exception)
{
    LLAppViewer::instance()->badNetworkHandler();
}

// Please do not add more message handlers here. This file is huge.
// Put them in a file related to the functionality you are implementing.

void LLOfferInfo::forceResponse(InventoryOfferResponse response)
{
	// <FS:Ansariel> Now this is a hell of piece of... forceResponse() will look for the
	//               ELEMENT index, and NOT the button index. So if we want to force a
	//               response of IOR_ACCEPT, we need to pass the correct element
	//               index of the button.
	//LLNotification::Params params("UserGiveItem");
	//params.functor.function(boost::bind(&LLOfferInfo::inventory_offer_callback, this, _1, _2));
	//LLNotifications::instance().forceResponse(params, response);
	S32 element_index;
	switch (response)
	{
		case IOR_ACCEPT:
			element_index = 1;
			break;
		case IOR_DECLINE:
			element_index = 2;
			break;
		case IOR_MUTE:
			element_index = 3;
			break;
		default:
			element_index = -1;
			break;
	}
	LLNotification::Params params("UserGiveItem");
	params.functor.function(boost::bind(&LLOfferInfo::inventory_offer_callback, this, _1, _2));
	LLNotifications::instance().forceResponse(params, element_index);
	// </FS:Ansariel>
}
<|MERGE_RESOLUTION|>--- conflicted
+++ resolved
@@ -71,15 +71,11 @@
 #include "llinventoryfunctions.h"
 #include "llinventoryobserver.h"
 #include "llinventorypanel.h"
-<<<<<<< HEAD
 // <FS:Ansariel> [FS communication UI]
 //#include "llfloaterimnearbychat.h"
 #include "fsfloaternearbychat.h"
 // </FS:Ansariel> [FS communication UI]
-=======
-#include "llfloaterimnearbychat.h"
 #include "llmarketplacefunctions.h"
->>>>>>> f155f400
 #include "llnotifications.h"
 #include "llnotificationsutil.h"
 #include "llpanelgrouplandmoney.h"
@@ -7467,7 +7463,6 @@
 			make_ui_sound("UISndRestart");
 			reportToNearbyChat(LLTrans::getString("FSRegionRestartInLocalChat")); // <FS:PP> FIRE-6307: Region restart notices in local chat
 		}
-<<<<<<< HEAD
 
 		// <FS:Ansariel> FIRE-9858: Kill annoying "Autopilot canceled" toast
 		if (notificationID == "AutopilotCanceled")
@@ -7492,8 +7487,6 @@
 			}
 		}
 // </FS:CR>
-		
-=======
         
         // Special Marketplace update notification
 		if (notificationID == "SLM_UPDATE_FOLDER")
@@ -7513,7 +7506,6 @@
             }
         }
         
->>>>>>> f155f400
 		LLNotificationsUtil::add(notificationID, llsdBlock);
 		return true;
 	}	
