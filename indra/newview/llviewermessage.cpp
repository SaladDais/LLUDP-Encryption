/** 
 * @file llviewermessage.cpp
 * @brief Dumping ground for viewer-side message system callbacks.
 *
 * $LicenseInfo:firstyear=2002&license=viewerlgpl$
 * Second Life Viewer Source Code
 * Copyright (C) 2010, Linden Research, Inc.
 * 
 * This library is free software; you can redistribute it and/or
 * modify it under the terms of the GNU Lesser General Public
 * License as published by the Free Software Foundation;
 * version 2.1 of the License only.
 * 
 * This library is distributed in the hope that it will be useful,
 * but WITHOUT ANY WARRANTY; without even the implied warranty of
 * MERCHANTABILITY or FITNESS FOR A PARTICULAR PURPOSE.  See the GNU
 * Lesser General Public License for more details.
 * 
 * You should have received a copy of the GNU Lesser General Public
 * License along with this library; if not, write to the Free Software
 * Foundation, Inc., 51 Franklin Street, Fifth Floor, Boston, MA  02110-1301  USA
 * 
 * Linden Research, Inc., 945 Battery Street, San Francisco, CA  94111  USA
 * $/LicenseInfo$
 */

#include "llviewerprecompiledheaders.h"
#include "llviewermessage.h"

// Linden libraries
#include "llanimationstates.h"
#include "llaudioengine.h" 
#include "llavataractions.h"
#include "llavatarnamecache.h"		// IDEVO HACK
#include "lleconomy.h"
#include "lleventtimer.h"
#include "llfloaterreg.h"
#include "llfolderview.h"
#include "llfollowcamparams.h"
#include "llinventorydefines.h"
#include "lllslconstants.h"
#include "llregionhandle.h"
#include "llsd.h"
#include "llsdserialize.h"
#include "llteleportflags.h"
#include "lltoastnotifypanel.h"
#include "lltransactionflags.h"
#include "llvfile.h"
#include "llvfs.h"
#include "llxfermanager.h"
#include "mean_collision_data.h"

#include "llagent.h"
#include "llagentcamera.h"
#include "llcallingcard.h"
#include "llbuycurrencyhtml.h"
#include "llcontrolavatar.h"
#include "llfirstuse.h"
#include "llfloaterbump.h"
#include "llfloaterbuyland.h"
#include "llfloaterland.h"
#include "llfloaterregioninfo.h"
#include "llfloaterlandholdings.h"
#include "llfloaterpreference.h"
#include "llfloatersidepanelcontainer.h"
#include "llfloatersnapshot.h"
#include "llhudeffecttrail.h"
#include "llhudmanager.h"
#include "llimprocessing.h"
#include "llinventoryfunctions.h"
#include "llinventoryobserver.h"
#include "llinventorypanel.h"
// <FS:Ansariel> [FS communication UI]
//#include "llfloaterimnearbychat.h"
#include "fsfloaternearbychat.h"
// </FS:Ansariel> [FS communication UI]
#include "llmarketplacefunctions.h"
#include "llnotifications.h"
#include "llnotificationsutil.h"
#include "llpanelgrouplandmoney.h"
#include "llrecentpeople.h"
#include "llscriptfloater.h"
#include "llscriptruntimeperms.h"
#include "llselectmgr.h"
#include "llstartup.h"
#include "llsky.h"
#include "llslurl.h"
#include "llstatenums.h"
#include "llstatusbar.h"
#include "llimview.h"
#include "llspeakers.h"
#include "lltrans.h"
#include "lltranslate.h"
#include "llviewerfoldertype.h"
#include "llvoavatar.h"				// IDEVO HACK
#include "lluri.h"
#include "llviewergenericmessage.h"
#include "llviewermenu.h"
#include "llviewerinventory.h"
#include "llviewerjoystick.h"
#include "llviewernetwork.h" // <FS:AW opensim currency support>
#include "llviewerobjectlist.h"
#include "llviewerparcelmgr.h"
#include "llviewerstats.h"
#include "llviewertexteditor.h"
#include "llviewerthrottle.h"
#include "llviewerwindow.h"
#include "llvlmanager.h"
#include "llvoavatarself.h"
#include "llvovolume.h"
#include "llworld.h"
#include "llworldmap.h"
#include "pipeline.h"
#include "llfloaterworldmap.h"
#include "llviewerdisplay.h"
#include "llkeythrottle.h"
#include "llgroupactions.h"
#include "llagentui.h"
#include "llpanelblockedlist.h"
#include "llpanelplaceprofile.h"
#include "llviewerregion.h"
#include "llfloaterregionrestarting.h"
// [RLVa:KB] - Checked: 2010-03-09 (RLVa-1.2.0a)
#include "rlvactions.h"
#include "rlvhandler.h"
#include "rlvinventory.h"
#include "rlvui.h"
// [/RLVa:KB]

#include <boost/algorithm/string/split.hpp> //
#include <boost/foreach.hpp>

#include "llnotificationmanager.h" //
#include "llexperiencecache.h"

#include "llexperiencecache.h"

// Firestorm includes
#include <boost/regex.hpp>
#include "animationexplorer.h"		// <FS:Zi> Animation Explorer
#include "fsareasearch.h"
#include "fsassetblacklist.h"
#include "fscommon.h"
#include "fsfloaterplacedetails.h"
#include "fsradar.h"
#include "fskeywords.h" // <FS:PP> FIRE-10178: Keyword Alerts in group IM do not work unless the group is in the foreground
#include "fslightshare.h" // <FS:CR> FIRE-5118 - Lightshare support
#include "fslslbridge.h"
#include "fsmoneytracker.h"
#include "llfloaterbump.h"
#include "llfloaterreg.h"
#include "llfriendcard.h"
#include "tea.h" // <FS:AW opensim currency support>
#include "NACLantispam.h"
#include "chatbar_as_cmdline.h"

extern void on_new_message(const LLSD& msg);

//
// Constants
//
const F32 CAMERA_POSITION_THRESHOLD_SQUARED = 0.001f * 0.001f;

// Determine how quickly residents' scripts can issue question dialogs
// Allow bursts of up to 5 dialogs in 10 seconds. 10*2=20 seconds recovery if throttle kicks in
static const U32 LLREQUEST_PERMISSION_THROTTLE_LIMIT	= 5;     // requests
static const F32 LLREQUEST_PERMISSION_THROTTLE_INTERVAL	= 10.0f; // seconds

extern BOOL gDebugClicks;
extern bool gShiftFrame;

// function prototypes
bool check_offer_throttle(const std::string& from_name, bool check_only);
bool check_asset_previewable(const LLAssetType::EType asset_type);
static void process_money_balance_reply_extended(LLMessageSystem* msg);
bool handle_trusted_experiences_notification(const LLSD&);

//inventory offer throttle globals
LLFrameTimer gThrottleTimer;
const U32 OFFER_THROTTLE_MAX_COUNT=5; //number of items per time period
const F32 OFFER_THROTTLE_TIME=10.f; //time period in seconds

// Agent Update Flags (U8)
const U8 AU_FLAGS_NONE      		= 0x00;
const U8 AU_FLAGS_HIDETITLE      	= 0x01;
const U8 AU_FLAGS_CLIENT_AUTOPILOT	= 0x02;

void accept_friendship_coro(std::string url, LLSD notification)
{
    LLCore::HttpRequest::policy_t httpPolicy(LLCore::HttpRequest::DEFAULT_POLICY_ID);
    LLCoreHttpUtil::HttpCoroutineAdapter::ptr_t
        httpAdapter(new LLCoreHttpUtil::HttpCoroutineAdapter("friendshipResponceErrorProcessing", httpPolicy));
    LLCore::HttpRequest::ptr_t httpRequest(new LLCore::HttpRequest);
    if (url.empty())
    {
        LL_WARNS("Friendship") << "Empty capability!" << LL_ENDL;
        return;
    }

    LLSD payload = notification["payload"];
    url += "?from=" + payload["from_id"].asString();
    url += "&agent_name=\"" + LLURI::escape(gAgentAvatarp->getFullname()) + "\"";

    LLSD data;
    LLSD result = httpAdapter->postAndSuspend(httpRequest, url, data);

    LLSD httpResults = result[LLCoreHttpUtil::HttpCoroutineAdapter::HTTP_RESULTS];
    LLCore::HttpStatus status = LLCoreHttpUtil::HttpCoroutineAdapter::getStatusFromLLSD(httpResults);

    if (!status)
    {
        LL_WARNS("Friendship") << "HTTP status, " << status.toTerseString() <<
            ". friendship offer accept failed." << LL_ENDL;
    }
    else
    {
        if (!result.has("success") || result["success"].asBoolean() == false)
        {
            LL_WARNS("Friendship") << "Server failed to process accepted friendship. " << httpResults << LL_ENDL;
        }
        else
        {
            LL_DEBUGS("Friendship") << "Adding friend to list" << httpResults << LL_ENDL;
            // add friend to recent people list
            LLRecentPeople::instance().add(payload["from_id"]);

            LLNotificationsUtil::add("FriendshipAcceptedByMe",
                notification["substitutions"], payload);
        }
    }
}

void decline_friendship_coro(std::string url, LLSD notification, S32 option)
{
    if (url.empty())
    {
        LL_WARNS("Friendship") << "Empty capability!" << LL_ENDL;
        return;
    }
    LLCore::HttpRequest::policy_t httpPolicy(LLCore::HttpRequest::DEFAULT_POLICY_ID);
    LLCoreHttpUtil::HttpCoroutineAdapter::ptr_t
        httpAdapter(new LLCoreHttpUtil::HttpCoroutineAdapter("friendshipResponceErrorProcessing", httpPolicy));
    LLCore::HttpRequest::ptr_t httpRequest(new LLCore::HttpRequest);

    LLSD payload = notification["payload"];
    url += "?from=" + payload["from_id"].asString();

    LLSD result = httpAdapter->deleteAndSuspend(httpRequest, url);

    LLSD httpResults = result[LLCoreHttpUtil::HttpCoroutineAdapter::HTTP_RESULTS];
    LLCore::HttpStatus status = LLCoreHttpUtil::HttpCoroutineAdapter::getStatusFromLLSD(httpResults);

    if (!status)
    {
        LL_WARNS("Friendship") << "HTTP status, " << status.toTerseString() <<
            ". friendship offer decline failed." << LL_ENDL;
    }
    else
    {
        if (!result.has("success") || result["success"].asBoolean() == false)
        {
            LL_WARNS("Friendship") << "Server failed to process declined friendship. " << httpResults << LL_ENDL;
        }
        else
        {
            LL_DEBUGS("Friendship") << "Friendship declined" << httpResults << LL_ENDL;
            if (option == 1)
            {
                LLNotificationsUtil::add("FriendshipDeclinedByMe",
                    notification["substitutions"], payload);
            }
            else if (option == 2)
            {
                // start IM session
                LLAvatarActions::startIM(payload["from_id"].asUUID());
            }
        }
    }
}

bool friendship_offer_callback(const LLSD& notification, const LLSD& response)
{
	S32 option = LLNotificationsUtil::getSelectedOption(notification, response);
	LLMessageSystem* msg = gMessageSystem;
	const LLSD& payload = notification["payload"];
	LLNotificationPtr notification_ptr = LLNotifications::instance().find(notification["id"].asUUID());

    // this will be skipped if the user offering friendship is blocked
    if (notification_ptr)
    {
	    switch(option)
	    {
	    case 0:
	    {
		    // accept
		    LLAvatarTracker::formFriendship(payload["from_id"]);

		    const LLUUID fid = gInventory.findCategoryUUIDForType(LLFolderType::FT_CALLINGCARD);

		    // This will also trigger an onlinenotification if the user is online
            std::string url = gAgent.getRegionCapability("AcceptFriendship");
            // <FS:Ansariel> This only seems to work for offline FRs if FSUseReadOfflineMsgsCap has been used
            if (!gSavedSettings.getBOOL("FSUseReadOfflineMsgsCap"))
            {
                url = "";
            }
            // </FS:Ansariel>
            LL_DEBUGS("Friendship") << "Cap string: " << url << LL_ENDL;
            if (!url.empty() && payload.has("online") && payload["online"].asBoolean() == false)
            {
                LL_DEBUGS("Friendship") << "Accepting friendship via capability" << LL_ENDL;
                LLCoros::instance().launch("LLMessageSystem::acceptFriendshipOffer",
                    boost::bind(accept_friendship_coro, url, notification));
            }
            else if (payload.has("session_id") && payload["session_id"].asUUID().notNull())
            {
                LL_DEBUGS("Friendship") << "Accepting friendship via viewer message" << LL_ENDL;
                msg->newMessageFast(_PREHASH_AcceptFriendship);
                msg->nextBlockFast(_PREHASH_AgentData);
                msg->addUUIDFast(_PREHASH_AgentID, gAgent.getID());
                msg->addUUIDFast(_PREHASH_SessionID, gAgent.getSessionID());
                msg->nextBlockFast(_PREHASH_TransactionBlock);
                msg->addUUIDFast(_PREHASH_TransactionID, payload["session_id"]);
                msg->nextBlockFast(_PREHASH_FolderData);
                msg->addUUIDFast(_PREHASH_FolderID, fid);
                msg->sendReliable(LLHost(payload["sender"].asString()));

                // add friend to recent people list
                LLRecentPeople::instance().add(payload["from_id"]);
                LLNotificationsUtil::add("FriendshipAcceptedByMe",
                    notification["substitutions"], payload);
            }
            else
            {
                LL_WARNS("Friendship") << "Failed to accept friendship offer, neither capability nor transaction id are accessible" << LL_ENDL;
            }
		    break;
	    }
	    case 1: // Decline
	    // fall-through
	    case 2: // Send IM - decline and start IM session
		    {
			    // decline
			    // We no longer notify other viewers, but we DO still send
                // the rejection to the simulator to delete the pending userop.
                std::string url = gAgent.getRegionCapability("DeclineFriendship");
                // <FS:Ansariel> This only seems to work for offline FRs if FSUseReadOfflineMsgsCap has been used
                if (!gSavedSettings.getBOOL("FSUseReadOfflineMsgsCap"))
                {
                    url = "";
                }
                // </FS:Ansariel>
                LL_DEBUGS("Friendship") << "Cap string: " << url << LL_ENDL;
                if (!url.empty() && payload.has("online") && payload["online"].asBoolean() == false)
                {
                    LL_DEBUGS("Friendship") << "Declining friendship via capability" << LL_ENDL;
                    LLCoros::instance().launch("LLMessageSystem::declineFriendshipOffer",
                        boost::bind(decline_friendship_coro, url, notification, option));
                }
                else if (payload.has("session_id") && payload["session_id"].asUUID().notNull())
                {
                    LL_DEBUGS("Friendship") << "Declining friendship via viewer message" << LL_ENDL;
                    msg->newMessageFast(_PREHASH_DeclineFriendship);
                    msg->nextBlockFast(_PREHASH_AgentData);
                    msg->addUUIDFast(_PREHASH_AgentID, gAgent.getID());
                    msg->addUUIDFast(_PREHASH_SessionID, gAgent.getSessionID());
                    msg->nextBlockFast(_PREHASH_TransactionBlock);
                    msg->addUUIDFast(_PREHASH_TransactionID, payload["session_id"]);
                    msg->sendReliable(LLHost(payload["sender"].asString()));

                    if (option == 1) // due to fall-through
                    {
                        LLNotificationsUtil::add("FriendshipDeclinedByMe",
                            notification["substitutions"], payload);
                    }
                    else if (option == 2)
                    {
                        // start IM session
                        LLAvatarActions::startIM(payload["from_id"].asUUID());
                    }
                }
                else
                {
                    LL_WARNS("Friendship") << "Failed to decline friendship offer, neither capability nor transaction id are accessible" << LL_ENDL;
                }
	    }
	    default:
		    // close button probably, possibly timed out
		    break;
	    }
		// TODO: this set of calls has undesirable behavior under Windows OS (CHUI-985):
		// here appears three additional toasts instead one modified
		// need investigation and fix

// <FS:Ansariel> [FS communication UI] Commenting out CHUI-112;
//               Reposting the notification form will squeeze it somewhere
//               within the IM floater and we don't need it for our comm. UI.
//	    // LLNotificationFormPtr modified_form(new LLNotificationForm(*notification_ptr->getForm()));
//	    // modified_form->setElementEnabled("Accept", false);
//	    // modified_form->setElementEnabled("Decline", false);
//	    // notification_ptr->updateForm(modified_form);
//	    // notification_ptr->repost();
//// [SL:KB] - Patch: UI-Notifications | Checked: 2013-05-09 (Catznip-3.5)
//		// Assume that any offer notification with "getCanBeStored() == true" is the result of RLVa routing it to the notifcation syswell
//		//*const*/ LLNotificationsUI::LLScreenChannel* pChannel = LLNotificationsUI::LLChannelManager::instance().getNotificationScreenChannel();
//		//*const*/ LLNotificationsUI::LLToast* pToast = (pChannel) ? pChannel->getToastByNotificationID(notification["id"].asUUID()) : NULL;
//		//if ( (!pToast) || (!pToast->getCanBeStored()) )
//		//{
//// [/SL:KB]
//		//	notification_ptr->repost();
// </FS:Ansariel>
    }

	return false;
}
static LLNotificationFunctorRegistration friendship_offer_callback_reg("OfferFriendship", friendship_offer_callback);
static LLNotificationFunctorRegistration friendship_offer_callback_reg_nm("OfferFriendshipNoMessage", friendship_offer_callback);

// Functions
//

void give_money(const LLUUID& uuid, LLViewerRegion* region, S32 amount, BOOL is_group,
				S32 trx_type, const std::string& desc)
{
	if(0 == amount || !region) return;
	amount = abs(amount);
	LL_INFOS("Messaging") << "give_money(" << uuid << "," << amount << ")"<< LL_ENDL;
	if(can_afford_transaction(amount))
	{
//		gStatusBar->debitBalance(amount);
		LLMessageSystem* msg = gMessageSystem;
		msg->newMessageFast(_PREHASH_MoneyTransferRequest);
		msg->nextBlockFast(_PREHASH_AgentData);
		msg->addUUIDFast(_PREHASH_AgentID, gAgent.getID());
        msg->addUUIDFast(_PREHASH_SessionID, gAgent.getSessionID());
		msg->nextBlockFast(_PREHASH_MoneyData);
		msg->addUUIDFast(_PREHASH_SourceID, gAgent.getID() );
		msg->addUUIDFast(_PREHASH_DestID, uuid);
		msg->addU8Fast(_PREHASH_Flags, pack_transaction_flags(FALSE, is_group));
		msg->addS32Fast(_PREHASH_Amount, amount);
		msg->addU8Fast(_PREHASH_AggregatePermNextOwner, (U8)LLAggregatePermissions::AP_EMPTY);
		msg->addU8Fast(_PREHASH_AggregatePermInventory, (U8)LLAggregatePermissions::AP_EMPTY);
		msg->addS32Fast(_PREHASH_TransactionType, trx_type );
		msg->addStringFast(_PREHASH_Description, desc);
		msg->sendReliable(region->getHost());
	}
	else
	{
		LLStringUtil::format_map_t args;
		args["AMOUNT"] = llformat("%d", amount);
		LLBuyCurrencyHTML::openCurrencyFloater( LLTrans::getString("giving", args), amount );
	}
}

void send_complete_agent_movement(const LLHost& sim_host)
{
	LLMessageSystem* msg = gMessageSystem;
	msg->newMessageFast(_PREHASH_CompleteAgentMovement);
	msg->nextBlockFast(_PREHASH_AgentData);
	msg->addUUIDFast(_PREHASH_AgentID, gAgent.getID());
	msg->addUUIDFast(_PREHASH_SessionID, gAgent.getSessionID());
	msg->addU32Fast(_PREHASH_CircuitCode, msg->mOurCircuitCode);
	msg->sendReliable(sim_host);
}

void process_logout_reply(LLMessageSystem* msg, void**)
{
	// The server has told us it's ok to quit.
	LL_DEBUGS("Messaging") << "process_logout_reply" << LL_ENDL;

	LLUUID agent_id;
	msg->getUUID("AgentData", "AgentID", agent_id);
	LLUUID session_id;
	msg->getUUID("AgentData", "SessionID", session_id);
	if((agent_id != gAgent.getID()) || (session_id != gAgent.getSessionID()))
	{
		LL_WARNS("Messaging") << "Bogus Logout Reply" << LL_ENDL;
	}

	LLInventoryModel::update_map_t parents;
	S32 count = msg->getNumberOfBlocksFast( _PREHASH_InventoryData );
	for(S32 i = 0; i < count; ++i)
	{
		LLUUID item_id;
		msg->getUUIDFast(_PREHASH_InventoryData, _PREHASH_ItemID, item_id, i);

		if( (1 == count) && item_id.isNull() )
		{
			// Detect dummy item.  Indicates an empty list.
			break;
		}

		// We do not need to track the asset ids, just account for an
		// updated inventory version.
		LL_INFOS("Messaging") << "process_logout_reply itemID=" << item_id << LL_ENDL;
		LLInventoryItem* item = gInventory.getItem( item_id );
		if( item )
		{
			parents[item->getParentUUID()] = 0;
			gInventory.addChangedMask(LLInventoryObserver::INTERNAL, item_id);
		}
		else
		{
			LL_INFOS("Messaging") << "process_logout_reply item not found: " << item_id << LL_ENDL;
		}
	}
    LLAppViewer::instance()->forceQuit();
}

void process_layer_data(LLMessageSystem *mesgsys, void **user_data)
{
	LLViewerRegion *regionp = LLWorld::getInstance()->getRegion(mesgsys->getSender());

	LL_DEBUGS_ONCE("SceneLoadTiming") << "Received layer data" << LL_ENDL;

	if(!regionp)
	{
		LL_WARNS() << "Invalid region for layer data." << LL_ENDL;
		return;
	}
	S32 size;
	S8 type;

	mesgsys->getS8Fast(_PREHASH_LayerID, _PREHASH_Type, type);
	size = mesgsys->getSizeFast(_PREHASH_LayerData, _PREHASH_Data);
	if (0 == size)
	{
		LL_WARNS("Messaging") << "Layer data has zero size." << LL_ENDL;
		return;
	}
	if (size < 0)
	{
		// getSizeFast() is probably trying to tell us about an error
		LL_WARNS("Messaging") << "getSizeFast() returned negative result: "
			<< size
			<< LL_ENDL;
		return;
	}
	U8 *datap = new U8[size];
	mesgsys->getBinaryDataFast(_PREHASH_LayerData, _PREHASH_Data, datap, size);
	LLVLData *vl_datap = new LLVLData(regionp, type, datap, size);
	if (mesgsys->getReceiveCompressedSize())
	{
		gVLManager.addLayerData(vl_datap, (S32Bytes)mesgsys->getReceiveCompressedSize());
	}
	else
	{
		gVLManager.addLayerData(vl_datap, (S32Bytes)mesgsys->getReceiveSize());
	}
}

// S32 exported_object_count = 0;
// S32 exported_image_count = 0;
// S32 current_object_count = 0;
// S32 current_image_count = 0;

// extern LLNotifyBox *gExporterNotify;
// extern LLUUID gExporterRequestID;
// extern std::string gExportDirectory;

// extern LLUploadDialog *gExportDialog;

// std::string gExportedFile;

// std::map<LLUUID, std::string> gImageChecksums;

// void export_complete()
// {
// 		LLUploadDialog::modalUploadFinished();
// 		gExporterRequestID.setNull();
// 		gExportDirectory = "";

// 		LLFILE* fXML = LLFile::fopen(gExportedFile, "rb");		/* Flawfinder: ignore */
// 		fseek(fXML, 0, SEEK_END);
// 		long length = ftell(fXML);
// 		fseek(fXML, 0, SEEK_SET);
// 		U8 *buffer = new U8[length + 1];
// 		size_t nread = fread(buffer, 1, length, fXML);
// 		if (nread < (size_t) length)
// 		{
// 			LL_WARNS("Messaging") << "Short read" << LL_ENDL;
// 		}
// 		buffer[nread] = '\0';
// 		fclose(fXML);

// 		char *pos = (char *)buffer;
// 		while ((pos = strstr(pos+1, "<sl:image ")) != 0)
// 		{
// 			char *pos_check = strstr(pos, "checksum=\"");

// 			if (pos_check)
// 			{
// 				char *pos_uuid = strstr(pos_check, "\">");

// 				if (pos_uuid)
// 				{
// 					char image_uuid_str[UUID_STR_SIZE];		/* Flawfinder: ignore */
// 					memcpy(image_uuid_str, pos_uuid+2, UUID_STR_SIZE-1);		/* Flawfinder: ignore */
// 					image_uuid_str[UUID_STR_SIZE-1] = 0;
					
// 					LLUUID image_uuid(image_uuid_str);

// 					LL_INFOS("Messaging") << "Found UUID: " << image_uuid << LL_ENDL;

// 					std::map<LLUUID, std::string>::iterator itor = gImageChecksums.find(image_uuid);
// 					if (itor != gImageChecksums.end())
// 					{
// 						LL_INFOS("Messaging") << "Replacing with checksum: " << itor->second << LL_ENDL;
// 						if (!itor->second.empty())
// 						{
// 							memcpy(&pos_check[10], itor->second.c_str(), 32);		/* Flawfinder: ignore */
// 						}
// 					}
// 				}
// 			}
// 		}

// 		LLFILE* fXMLOut = LLFile::fopen(gExportedFile, "wb");		/* Flawfinder: ignore */
// 		if (fwrite(buffer, 1, length, fXMLOut) != length)
// 		{
// 			LL_WARNS("Messaging") << "Short write" << LL_ENDL;
// 		}
// 		fclose(fXMLOut);

// 		delete [] buffer;
// }


// void exported_item_complete(const LLTSCode status, void *user_data)
// {
// 	//std::string *filename = (std::string *)user_data;

// 	if (status < LLTS_OK)
// 	{
// 		LL_WARNS("Messaging") << "Export failed!" << LL_ENDL;
// 	}
// 	else
// 	{
// 		++current_object_count;
// 		if (current_image_count == exported_image_count && current_object_count == exported_object_count)
// 		{
// 			LL_INFOS("Messaging") << "*** Export complete ***" << LL_ENDL;

// 			export_complete();
// 		}
// 		else
// 		{
// 			gExportDialog->setMessage(llformat("Exported %d/%d object files, %d/%d textures.", current_object_count, exported_object_count, current_image_count, exported_image_count));
// 		}
// 	}
// }

// struct exported_image_info
// {
// 	LLUUID image_id;
// 	std::string filename;
// 	U32 image_num;
// };

// void exported_j2c_complete(const LLTSCode status, void *user_data)
// {
// 	exported_image_info *info = (exported_image_info *)user_data;
// 	LLUUID image_id = info->image_id;
// 	U32 image_num = info->image_num;
// 	std::string filename = info->filename;
// 	delete info;

// 	if (status < LLTS_OK)
// 	{
// 		LL_WARNS("Messaging") << "Image download failed!" << LL_ENDL;
// 	}
// 	else
// 	{
// 		LLFILE* fIn = LLFile::fopen(filename, "rb");		/* Flawfinder: ignore */
// 		if (fIn) 
// 		{
// 			LLPointer<LLImageJ2C> ImageUtility = new LLImageJ2C;
// 			LLPointer<LLImageTGA> TargaUtility = new LLImageTGA;

// 			fseek(fIn, 0, SEEK_END);
// 			S32 length = ftell(fIn);
// 			fseek(fIn, 0, SEEK_SET);
// 			U8 *buffer = ImageUtility->allocateData(length);
// 			if (fread(buffer, 1, length, fIn) != length)
// 			{
// 				LL_WARNS("Messaging") << "Short read" << LL_ENDL;
// 			}
// 			fclose(fIn);
// 			LLFile::remove(filename);

// 			// Convert to TGA
// 			LLPointer<LLImageRaw> image = new LLImageRaw();

// 			ImageUtility->updateData();
// 			ImageUtility->decode(image, 100000.0f);
			
// 			TargaUtility->encode(image);
// 			U8 *data = TargaUtility->getData();
// 			S32 data_size = TargaUtility->getDataSize();

// 			std::string file_path = gDirUtilp->getDirName(filename);
			
// 			std::string output_file = llformat("%s/image-%03d.tga", file_path.c_str(), image_num);//filename;
// 			//S32 name_len = output_file.length();
// 			//strcpy(&output_file[name_len-3], "tga");
// 			LLFILE* fOut = LLFile::fopen(output_file, "wb");		/* Flawfinder: ignore */
// 			char md5_hash_string[33];		/* Flawfinder: ignore */
// 			strcpy(md5_hash_string, "00000000000000000000000000000000");		/* Flawfinder: ignore */
// 			if (fOut)
// 			{
// 				if (fwrite(data, 1, data_size, fOut) != data_size)
// 				{
// 					LL_WARNS("Messaging") << "Short write" << LL_ENDL;
// 				}
// 				fseek(fOut, 0, SEEK_SET);
// 				fclose(fOut);
// 				fOut = LLFile::fopen(output_file, "rb");		/* Flawfinder: ignore */
// 				LLMD5 my_md5_hash(fOut);
// 				my_md5_hash.hex_digest(md5_hash_string);
// 			}

// 			gImageChecksums.insert(std::pair<LLUUID, std::string>(image_id, md5_hash_string));
// 		}
// 	}

// 	++current_image_count;
// 	if (current_image_count == exported_image_count && current_object_count == exported_object_count)
// 	{
// 		LL_INFOS("Messaging") << "*** Export textures complete ***" << LL_ENDL;
// 			export_complete();
// 	}
// 	else
// 	{
// 		gExportDialog->setMessage(llformat("Exported %d/%d object files, %d/%d textures.", current_object_count, exported_object_count, current_image_count, exported_image_count));
// 	}
//}

void process_derez_ack(LLMessageSystem*, void**)
{
	if(gViewerWindow) gViewerWindow->getWindow()->decBusyCount();
}

void process_places_reply(LLMessageSystem* msg, void** data)
{
	LLUUID query_id;

	msg->getUUID("AgentData", "QueryID", query_id);
	if (query_id.isNull())
	{
		LLFloaterLandHoldings::processPlacesReply(msg, data);
	}
	else if(gAgent.isInGroup(query_id))
	{
		LLPanelGroupLandMoney::processPlacesReply(msg, data);
	}
	else
	{
		LL_WARNS("Messaging") << "Got invalid PlacesReply message" << LL_ENDL;
	}
}

void send_sound_trigger(const LLUUID& sound_id, F32 gain)
{
	if (sound_id.isNull() || gAgent.getRegion() == NULL)
	{
		// disconnected agent or zero guids don't get sent (no sound)
		return;
	}

	LLMessageSystem* msg = gMessageSystem;
	msg->newMessageFast(_PREHASH_SoundTrigger);
	msg->nextBlockFast(_PREHASH_SoundData);
	msg->addUUIDFast(_PREHASH_SoundID, sound_id);
	// Client untrusted, ids set on sim
	msg->addUUIDFast(_PREHASH_OwnerID, LLUUID::null );
	msg->addUUIDFast(_PREHASH_ObjectID, LLUUID::null );
	msg->addUUIDFast(_PREHASH_ParentID, LLUUID::null );

	msg->addU64Fast(_PREHASH_Handle, gAgent.getRegion()->getHandle());

	LLVector3 position = gAgent.getPositionAgent();
	msg->addVector3Fast(_PREHASH_Position, position);
	msg->addF32Fast(_PREHASH_Gain, gain);

	gAgent.sendMessage();
}

static LLSD sSavedGroupInvite;
static LLSD sSavedResponse;

void response_group_invitation_coro(std::string url, LLUUID group_id, bool notify_and_update)
{
    if (url.empty())
    {
        LL_WARNS("GroupInvite") << "Empty capability!" << LL_ENDL;
        return;
    }

    LLCore::HttpRequest::policy_t httpPolicy(LLCore::HttpRequest::DEFAULT_POLICY_ID);
    LLCoreHttpUtil::HttpCoroutineAdapter::ptr_t
        httpAdapter(new LLCoreHttpUtil::HttpCoroutineAdapter("responseGroupInvitation", httpPolicy));
    LLCore::HttpRequest::ptr_t httpRequest(new LLCore::HttpRequest);

    LLSD payload;
    payload["group"] = group_id;

    LLSD result = httpAdapter->postAndSuspend(httpRequest, url, payload);

    LLSD httpResults = result[LLCoreHttpUtil::HttpCoroutineAdapter::HTTP_RESULTS];
    LLCore::HttpStatus status = LLCoreHttpUtil::HttpCoroutineAdapter::getStatusFromLLSD(httpResults);

    if (!status)
    {
        LL_WARNS("GroupInvite") << "HTTP status, " << status.toTerseString() <<
            ". Group " << group_id << " invitation response processing failed." << LL_ENDL;
    }
    else
    {
        if (!result.has("success") || result["success"].asBoolean() == false)
        {
            LL_WARNS("GroupInvite") << "Server failed to process group " << group_id << " invitation response. " << httpResults << LL_ENDL;
        }
        else
        {
            LL_DEBUGS("GroupInvite") << "Successfully sent response to group " << group_id << " invitation" << LL_ENDL;
            if (notify_and_update)
            {
                LLNotificationsUtil::add("JoinGroupSuccess");
                gAgent.sendAgentDataUpdateRequest();

                LLGroupMgr::getInstance()->clearGroupData(group_id);
                // refresh the floater for this group, if any.
                LLGroupActions::refresh(group_id);
            }
        }
    }
}

void send_join_group_response(LLUUID group_id, LLUUID transaction_id, bool accept_invite, S32 fee, bool use_offline_cap, LLSD &payload)
{
    if (accept_invite && fee > 0)
    {
        // If there is a fee to join this group, make
        // sure the user is sure they want to join.
            LLSD args;
            args["COST"] = llformat("%d", fee);
            // Set the fee for next time to 0, so that we don't keep
            // asking about a fee.
            LLSD next_payload = payload;
            next_payload["fee"] = 0;
            LLNotificationsUtil::add("JoinGroupCanAfford",
                args,
                next_payload);
    }
    else if (use_offline_cap)
    {
        std::string url;
        if (accept_invite)
        {
            url = gAgent.getRegionCapability("AcceptGroupInvite");
        }
        else
        {
            url = gAgent.getRegionCapability("DeclineGroupInvite");
        }

        if (!url.empty())
        {
            LL_DEBUGS("GroupInvite") << "Capability url: " << url << LL_ENDL;
            LLCoros::instance().launch("LLMessageSystem::acceptGroupInvitation",
                boost::bind(response_group_invitation_coro, url, group_id, accept_invite));
        }
        else
        {
            // if sim has no this cap, we can do nothing - regular request will fail
            LL_WARNS("GroupInvite") << "No capability, can't reply to offline invitation!" << LL_ENDL;
        }
    }
    else
    {
        LL_DEBUGS("GroupInvite") << "Replying to group invite via IM message" << LL_ENDL;

        EInstantMessage type = accept_invite ? IM_GROUP_INVITATION_ACCEPT : IM_GROUP_INVITATION_DECLINE;

        send_improved_im(group_id,
            std::string("name"),
            std::string("message"),
            IM_ONLINE,
            type,
            transaction_id);
    }
}

void send_join_group_response(LLUUID group_id, LLUUID transaction_id, bool accept_invite, S32 fee, bool use_offline_cap)
{
    LLSD payload;
    if (accept_invite)
    {
        payload["group_id"] = group_id;
        payload["transaction_id"] =  transaction_id;
        payload["fee"] =  fee;
        payload["use_offline_cap"] = use_offline_cap;
    }
    send_join_group_response(group_id, transaction_id, accept_invite, fee, use_offline_cap, payload);
}

bool join_group_response(const LLSD& notification, const LLSD& response)
{
//	A bit of variable saving and restoring is used to deal with the case where your group list is full and you
//	receive an invitation to another group.  The data from that invitation is stored in the sSaved
//	variables.  If you then drop a group and click on the Join button the stored data is restored and used
//	to join the group.
	LLSD notification_adjusted = notification;
	LLSD response_adjusted = response;

	std::string action = notification["name"];

//	Storing all the information by group id allows for the rare case of being at your maximum
//	group count and receiving more than one invitation.
	std::string id = notification_adjusted["payload"]["group_id"].asString();

	if ("JoinGroup" == action || "JoinGroupCanAfford" == action)
	{
		sSavedGroupInvite[id] = notification;
		sSavedResponse[id] = response;
	}
	else if ("JoinedTooManyGroupsMember" == action)
	{
		S32 opt = LLNotificationsUtil::getSelectedOption(notification, response);
		if (0 == opt) // Join button pressed
		{
			notification_adjusted = sSavedGroupInvite[id];
			response_adjusted = sSavedResponse[id];
		}
	}

	S32 option = LLNotificationsUtil::getSelectedOption(notification_adjusted, response_adjusted);
	bool accept_invite = false;

	LLUUID group_id = notification_adjusted["payload"]["group_id"].asUUID();
	LLUUID transaction_id = notification_adjusted["payload"]["transaction_id"].asUUID();
	std::string name = notification_adjusted["payload"]["name"].asString();
	std::string message = notification_adjusted["payload"]["message"].asString();
	S32 fee = notification_adjusted["payload"]["fee"].asInteger();
	U8 use_offline_cap = notification_adjusted["payload"]["use_offline_cap"].asInteger();

	if (option == 2 && !group_id.isNull())
	{
		LLGroupActions::show(group_id);
		LLSD args;
		args["MESSAGE"] = message;

		// <FS:PP> Option to block/reject all group invites
		// LLNotificationsUtil::add("JoinGroup", args, notification_adjusted["payload"]);
		if (gSavedPerAccountSettings.getBOOL("FSRejectAllGroupInvitesMode"))
		{
			LL_INFOS("Messaging") << "Group invite automatically rejected because of the user setting..." << LL_ENDL;
		}
		else
		{
			make_ui_sound("UISndGroupInvitation"); // <FS:PP> Group invitation sound
			LLNotificationsUtil::add("JoinGroup", args, notification_adjusted["payload"]);
		}
		// </FS:PP>

		return false;
	}

	if(option == 0 && !group_id.isNull())
	{
		// check for promotion or demotion.
		S32 max_groups = gMaxAgentGroups;
		if(gAgent.isInGroup(group_id)) ++max_groups;

		// [CR] FIRE-12229
		//if(gAgent.mGroups.size() < max_groups)
		if(!max_groups || gAgent.mGroups.size() < max_groups)
		// [/CR] FIRE-12229
		{
			accept_invite = true;
		}
		else
		{
			LLSD args;
			args["NAME"] = name;
			LLNotificationsUtil::add("JoinedTooManyGroupsMember", args, notification_adjusted["payload"]);
			return false;
		}
	}
	send_join_group_response(group_id, transaction_id, accept_invite, fee, use_offline_cap, notification_adjusted["payload"]);

	sSavedGroupInvite[id] = LLSD::emptyMap();
	sSavedResponse[id] = LLSD::emptyMap();

	return false;
}

static void highlight_inventory_objects_in_panel(const std::vector<LLUUID>& items, LLInventoryPanel *inventory_panel)
{
	if (NULL == inventory_panel) return;

	for (std::vector<LLUUID>::const_iterator item_iter = items.begin();
		item_iter != items.end();
		++item_iter)
	{
		const LLUUID& item_id = (*item_iter);
		if(!highlight_offered_object(item_id))
		{
			continue;
		}

		LLInventoryObject* item = gInventory.getObject(item_id);
		llassert(item);
		if (!item) {
			continue;
		}

		LL_DEBUGS("Inventory_Move") << "Highlighting inventory item: " << item->getName() << ", " << item_id  << LL_ENDL;
		LLFolderView* fv = inventory_panel->getRootFolder();
		if (fv)
		{
			LLFolderViewItem* fv_item = inventory_panel->getItemByID(item_id);
			if (fv_item)
			{
				LLFolderViewItem* fv_folder = fv_item->getParentFolder();
				if (fv_folder)
				{
					// Parent folders can be different in case of 2 consecutive drag and drop
					// operations when the second one is started before the first one completes.
					LL_DEBUGS("Inventory_Move") << "Open folder: " << fv_folder->getName() << LL_ENDL;
					fv_folder->setOpen(TRUE);
					if (fv_folder->isSelected())
					{
						fv->changeSelection(fv_folder, FALSE);
					}
				}
				fv->changeSelection(fv_item, TRUE);
			}
		}
	}
}

static LLNotificationFunctorRegistration jgr_1("JoinGroup", join_group_response);
static LLNotificationFunctorRegistration jgr_2("JoinedTooManyGroupsMember", join_group_response);
static LLNotificationFunctorRegistration jgr_3("JoinGroupCanAfford", join_group_response);

//-----------------------------------------------------------------------------
// Instant Message
//-----------------------------------------------------------------------------
// <FS:Ansariel> Moved to header; needed in llimprocessing.cpp
//class LLOpenAgentOffer : public LLInventoryFetchItemsObserver
//{
//public:
//	LLOpenAgentOffer(const LLUUID& object_id,
//					 const std::string& from_name) : 
//		LLInventoryFetchItemsObserver(object_id),
//		mFromName(from_name) {}
//	/*virtual*/ void startFetch()
//	{
//		for (uuid_vec_t::const_iterator it = mIDs.begin(); it < mIDs.end(); ++it)
//		{
//			LLViewerInventoryCategory* cat = gInventory.getCategory(*it);
//			if (cat)
//			{
//				mComplete.push_back((*it));
//			}
//		}
//		LLInventoryFetchItemsObserver::startFetch();
//	}
//	/*virtual*/ void done()
//	{
//		open_inventory_offer(mComplete, mFromName);
//		gInventory.removeObserver(this);
//		delete this;
//	}
//private:
//	std::string mFromName;
//};
// </FS:Ansariel>

/**
 * Class to observe adding of new items moved from the world to user's inventory to select them in inventory.
 *
 * We can't create it each time items are moved because "drop" event is sent separately for each
 * element even while multi-dragging. We have to have the only instance of the observer. See EXT-4347.
 */
class LLViewerInventoryMoveFromWorldObserver : public LLInventoryAddItemByAssetObserver
{
public:
	LLViewerInventoryMoveFromWorldObserver()
		: LLInventoryAddItemByAssetObserver()
	{

	}

	void setMoveIntoFolderID(const LLUUID& into_folder_uuid) {mMoveIntoFolderID = into_folder_uuid; }

private:
	/*virtual */void onAssetAdded(const LLUUID& asset_id)
	{
		// Store active Inventory panel.
		if (LLInventoryPanel::getActiveInventoryPanel())
		{
			mActivePanel = LLInventoryPanel::getActiveInventoryPanel()->getHandle();
		}

		// Store selected items (without destination folder)
		mSelectedItems.clear();
		if (LLInventoryPanel::getActiveInventoryPanel())
		{
			std::set<LLFolderViewItem*> selection =    LLInventoryPanel::getActiveInventoryPanel()->getRootFolder()->getSelectionList();
			for (std::set<LLFolderViewItem*>::iterator it = selection.begin(),    end_it = selection.end();
				it != end_it;
				++it)
			{
				mSelectedItems.insert(static_cast<LLFolderViewModelItemInventory*>((*it)->getViewModelItem())->getUUID());
			}
		}
		mSelectedItems.erase(mMoveIntoFolderID);
	}

	/**
	 * Selects added inventory items watched by their Asset UUIDs if selection was not changed since
	 * all items were started to watch (dropped into a folder).
	 */
	void done()
	{
		LLInventoryPanel* active_panel = dynamic_cast<LLInventoryPanel*>(mActivePanel.get());

		// if selection is not changed since watch started lets hightlight new items.
		if (active_panel && !isSelectionChanged())
		{
			LL_DEBUGS("Inventory_Move") << "Selecting new items..." << LL_ENDL;
			active_panel->clearSelection();
			highlight_inventory_objects_in_panel(mAddedItems, active_panel);
		}
	}

	/**
	 * Returns true if selected inventory items were changed since moved inventory items were started to watch.
	 */
	bool isSelectionChanged()
	{	
		LLInventoryPanel* active_panel = LLInventoryPanel::getActiveInventoryPanel();

		if (NULL == active_panel)
		{
			return true;
		}

		// get selected items (without destination folder)
		selected_items_t selected_items;
 		
		std::set<LLFolderViewItem*> selection = active_panel->getRootFolder()->getSelectionList();
		for (std::set<LLFolderViewItem*>::iterator it = selection.begin(),    end_it = selection.end();
			it != end_it;
			++it)
		{
			selected_items.insert(static_cast<LLFolderViewModelItemInventory*>((*it)->getViewModelItem())->getUUID());
		}
		selected_items.erase(mMoveIntoFolderID);

		// compare stored & current sets of selected items
		selected_items_t different_items;
		std::set_symmetric_difference(mSelectedItems.begin(), mSelectedItems.end(),
			selected_items.begin(), selected_items.end(), std::inserter(different_items, different_items.begin()));

		LL_DEBUGS("Inventory_Move") << "Selected firstly: " << mSelectedItems.size()
			<< ", now: " << selected_items.size() << ", difference: " << different_items.size() << LL_ENDL;

		return different_items.size() > 0;
	}

	LLHandle<LLPanel> mActivePanel;
	typedef std::set<LLUUID> selected_items_t;
	selected_items_t mSelectedItems;

	/**
	 * UUID of FolderViewFolder into which watched items are moved.
	 *
	 * Destination FolderViewFolder becomes selected while mouse hovering (when dragged items are dropped).
	 * 
	 * If mouse is moved out it set unselected and number of selected items is changed 
	 * even if selected items in Inventory stay the same.
	 * So, it is used to update stored selection list.
	 *
	 * @see onAssetAdded()
	 * @see isSelectionChanged()
	 */
	LLUUID mMoveIntoFolderID;
};

LLViewerInventoryMoveFromWorldObserver* gInventoryMoveObserver = NULL;

void set_dad_inventory_item(LLInventoryItem* inv_item, const LLUUID& into_folder_uuid)
{
	start_new_inventory_observer();

	gInventoryMoveObserver->setMoveIntoFolderID(into_folder_uuid);
	gInventoryMoveObserver->watchAsset(inv_item->getAssetUUID());
}


/**
 * Class to observe moving of items and to select them in inventory.
 *
 * Used currently for dragging from inbox to regular inventory folders
 */

class LLViewerInventoryMoveObserver : public LLInventoryObserver
{
public:

	LLViewerInventoryMoveObserver(const LLUUID& object_id)
		: LLInventoryObserver()
		, mObjectID(object_id)
	{
		if (LLInventoryPanel::getActiveInventoryPanel())
		{
			mActivePanel = LLInventoryPanel::getActiveInventoryPanel()->getHandle();
		}
	}

	virtual ~LLViewerInventoryMoveObserver() {}
	virtual void changed(U32 mask);
	
private:
	LLUUID mObjectID;
	LLHandle<LLPanel> mActivePanel;

};

void LLViewerInventoryMoveObserver::changed(U32 mask)
{
	LLInventoryPanel* active_panel = dynamic_cast<LLInventoryPanel*>(mActivePanel.get());

	if (NULL == active_panel)
	{
		gInventory.removeObserver(this);
		return;
	}

	if((mask & (LLInventoryObserver::STRUCTURE)) != 0)
	{
		const std::set<LLUUID>& changed_items = gInventory.getChangedIDs();

		std::set<LLUUID>::const_iterator id_it = changed_items.begin();
		std::set<LLUUID>::const_iterator id_end = changed_items.end();
		for (;id_it != id_end; ++id_it)
		{
			if ((*id_it) == mObjectID)
			{
				active_panel->clearSelection();			
				std::vector<LLUUID> items;
				items.push_back(mObjectID);
				highlight_inventory_objects_in_panel(items, active_panel);
				active_panel->getRootFolder()->scrollToShowSelection();
				
				gInventory.removeObserver(this);
				break;
			}
		}
	}
}

void set_dad_inbox_object(const LLUUID& object_id)
{
	LLViewerInventoryMoveObserver* move_observer = new LLViewerInventoryMoveObserver(object_id);
	gInventory.addObserver(move_observer);
}

//unlike the FetchObserver for AgentOffer, we only make one 
//instance of the AddedObserver for TaskOffers
//and it never dies.  We do this because we don't know the UUID of 
//task offers until they are accepted, so we don't wouldn't 
//know what to watch for, so instead we just watch for all additions.
class LLOpenTaskOffer : public LLInventoryAddedObserver
{
protected:
	/*virtual*/ void done()
	{
		uuid_vec_t added;
		for(uuid_set_t::const_iterator it = gInventory.getAddedIDs().begin(); it != gInventory.getAddedIDs().end(); ++it)
		{
			added.push_back(*it);
		}
		for (uuid_vec_t::iterator it = added.begin(); it != added.end();)
		{
			const LLUUID& item_uuid = *it;
			bool was_moved = false;
			LLInventoryObject* added_object = gInventory.getObject(item_uuid);
			if (added_object)
			{
				// cast to item to get Asset UUID
				LLInventoryItem* added_item = dynamic_cast<LLInventoryItem*>(added_object);
				if (added_item)
				{
					const LLUUID& asset_uuid = added_item->getAssetUUID();
					if (gInventoryMoveObserver->isAssetWatched(asset_uuid))
					{
						LL_DEBUGS("Inventory_Move") << "Found asset UUID: " << asset_uuid << LL_ENDL;
						was_moved = true;
					}
					// <FS:Ansariel> We might end up here if LLFriendCardsManager tries to sync the friend cards at login
					//               and that might pop up the inventory window for extra annoyance -> silence this!
					else if (added_item->getActualType() == LLAssetType::AT_CALLINGCARD)
					{
						if (LLFriendCardsManager::instance().isAvatarDataStored(added_item->getCreatorUUID()))
						{
							LL_DEBUGS("FriendCard") << "Skipping added calling card from friend cards sync: " << added_item->getCreatorUUID().asString() << LL_ENDL;
							was_moved = true;
						}
					}
					// </FS:Ansariel>
				}
			}

			if (was_moved)
			{
				it = added.erase(it);
			}
			else ++it;
		}

		// <FS:Ansariel> Moved check out of check_offer_throttle
		//open_inventory_offer(added, "");
		if (gSavedSettings.getBOOL("ShowNewInventory"))
		{
			open_inventory_offer(added, "");
		}
		else if (!added.empty() && gSavedSettings.getBOOL("ShowInInventory") && highlight_offered_object(added.back()))
		{
			LLInventoryPanel::openInventoryPanelAndSetSelection(TRUE, added.back());
		}
		// </FS:Ansariel>
	}
 };

class LLOpenTaskGroupOffer : public LLInventoryAddedObserver
{
protected:
	/*virtual*/ void done()
	{
		uuid_vec_t added;
		for(uuid_set_t::const_iterator it = gInventory.getAddedIDs().begin(); it != gInventory.getAddedIDs().end(); ++it)
		{
			added.push_back(*it);
		}

		// <FS:Ansariel> Moved check out of check_offer_throttle
		//open_inventory_offer(added, "group_offer");
		if (gSavedSettings.getBOOL("ShowNewInventory"))
		{
			open_inventory_offer(added, "group_offer");
		}
		else if (!added.empty() && gSavedSettings.getBOOL("ShowInInventory"))
		{
			LLInventoryPanel::openInventoryPanelAndSetSelection(TRUE, added.back());
		}
		// </FS:Ansariel>
		gInventory.removeObserver(this);
		delete this;
	}
};

//one global instance to bind them
LLOpenTaskOffer* gNewInventoryObserver=NULL;
class LLNewInventoryHintObserver : public LLInventoryAddedObserver
{
protected:
	/*virtual*/ void done()
	{
		LLFirstUse::newInventory();
	}
};

LLNewInventoryHintObserver* gNewInventoryHintObserver=NULL;

void start_new_inventory_observer()
{
	if (!gNewInventoryObserver) //task offer observer 
	{
		// Observer is deleted by gInventory
		gNewInventoryObserver = new LLOpenTaskOffer;
		gInventory.addObserver(gNewInventoryObserver);
	}

	if (!gInventoryMoveObserver) //inventory move from the world observer 
	{
		// Observer is deleted by gInventory
		gInventoryMoveObserver = new LLViewerInventoryMoveFromWorldObserver;
		gInventory.addObserver(gInventoryMoveObserver);
	}

	if (!gNewInventoryHintObserver)
	{
		// Observer is deleted by gInventory
		gNewInventoryHintObserver = new LLNewInventoryHintObserver();
		gInventory.addObserver(gNewInventoryHintObserver);
	}
}

class LLDiscardAgentOffer : public LLInventoryFetchItemsObserver
{
	LOG_CLASS(LLDiscardAgentOffer);

public:
	LLDiscardAgentOffer(const LLUUID& folder_id, const LLUUID& object_id) :
		LLInventoryFetchItemsObserver(object_id),
		mFolderID(folder_id),
		mObjectID(object_id) {}

	virtual void done()
	{
		LL_DEBUGS("Messaging") << "LLDiscardAgentOffer::done()" << LL_ENDL;

		// We're invoked from LLInventoryModel::notifyObservers().
		// If we now try to remove the inventory item, it will cause a nested
		// notifyObservers() call, which won't work.
		// So defer moving the item to trash until viewer gets idle (in a moment).
		// Use removeObject() rather than removeItem() because at this level,
		// the object could be either an item or a folder.
		LLAppViewer::instance()->addOnIdleCallback(boost::bind(&LLInventoryModel::removeObject, &gInventory, mObjectID));
		gInventory.removeObserver(this);
		delete this;
	}

protected:
	LLUUID mFolderID;
	LLUUID mObjectID;
};


//Returns TRUE if we are OK, FALSE if we are throttled
//Set check_only true if you want to know the throttle status 
//without registering a hit
bool check_offer_throttle(const std::string& from_name, bool check_only)
{
	static U32 throttle_count;
	static bool throttle_logged;
	LLChat chat;
	std::string log_message;

	// <FS:Ansariel> This controls if items should be opened in open_inventory_offer()??? No way!
	//if (!gSavedSettings.getBOOL("ShowNewInventory"))
	//	return false;
	// </FS:Ansariel>

	if (check_only)
	{
		return gThrottleTimer.hasExpired();
	}
	
	if(gThrottleTimer.checkExpirationAndReset(OFFER_THROTTLE_TIME))
	{
		LL_DEBUGS("Messaging") << "Throttle Expired" << LL_ENDL;
		throttle_count=1;
		throttle_logged=false;
		return true;
	}
	else //has not expired
	{
		LL_DEBUGS("Messaging") << "Throttle Not Expired, Count: " << throttle_count << LL_ENDL;
		// When downloading the initial inventory we get a lot of new items
		// coming in and can't tell that from spam.

		// Ansariel: Customizable throttle!
		static LLCachedControl<U32> fsOfferThrottleMaxCount(gSavedSettings, "FSOfferThrottleMaxCount");
		if (LLStartUp::getStartupState() >= STATE_STARTED
			//&& throttle_count >= OFFER_THROTTLE_MAX_COUNT)
			&& throttle_count >= fsOfferThrottleMaxCount)
		{
			if (!throttle_logged)
			{
				// Use the name of the last item giver, who is probably the person
				// spamming you.

				LLStringUtil::format_map_t arg;
				std::string log_msg;
				std::ostringstream time ;
				time<<OFFER_THROTTLE_TIME;

				arg["APP_NAME"] = LLAppViewer::instance()->getSecondLifeTitle();
				arg["TIME"] = time.str();


				if (!from_name.empty())
				{
					// <FS:PP> gSavedSettings to LLCachedControl
					static LLCachedControl<bool> fsNotifyIncomingObjectSpamFrom(gSavedSettings, "FSNotifyIncomingObjectSpamFrom");
					if (fsNotifyIncomingObjectSpamFrom)
					// </FS:PP>
					{
						arg["FROM_NAME"] = from_name;
						log_msg = LLTrans::getString("ItemsComingInTooFastFrom", arg);
					}
				}
				else
				{
					// <FS:PP> gSavedSettings to LLCachedControl
					static LLCachedControl<bool> fsNotifyIncomingObjectSpam(gSavedSettings, "FSNotifyIncomingObjectSpam");
					if (fsNotifyIncomingObjectSpam)
					// </FS:PP>
					{
						log_msg = LLTrans::getString("ItemsComingInTooFast", arg);
					}
				}
				
				//this is kinda important, so actually put it on screen
				if (log_msg != "")
				{
					LLSD args;
					args["MESSAGE"] = log_msg;
					LLNotificationsUtil::add("SystemMessage", args);
				}

				throttle_logged=true;
			}
			return false;
		}
		else
		{
			throttle_count++;
			return true;
		}
	}
}
 
// Return "true" if we have a preview method for that asset type, "false" otherwise
bool check_asset_previewable(const LLAssetType::EType asset_type)
{
	return	(asset_type == LLAssetType::AT_NOTECARD)  || 
			(asset_type == LLAssetType::AT_LANDMARK)  ||
			(asset_type == LLAssetType::AT_TEXTURE)   ||
			(asset_type == LLAssetType::AT_ANIMATION) ||
			(asset_type == LLAssetType::AT_SCRIPT)    ||
			(asset_type == LLAssetType::AT_SOUND);
}

// <FS:Ansariel> FIRE-15886
//void open_inventory_offer(const uuid_vec_t& objects, const std::string& from_name)
void open_inventory_offer(const uuid_vec_t& objects, const std::string& from_name, bool from_agent_manual /* = false*/)
{
	for (uuid_vec_t::const_iterator obj_iter = objects.begin();
		 obj_iter != objects.end();
		 ++obj_iter)
	{
		const LLUUID& obj_id = (*obj_iter);
		if(!highlight_offered_object(obj_id))
		{
			const LLViewerInventoryCategory *parent = gInventory.getFirstNondefaultParent(obj_id);
			if (parent && (parent->getPreferredType() == LLFolderType::FT_TRASH))
			{
				gInventory.checkTrashOverflow();
			}
			continue;
		}

		const LLInventoryObject *obj = gInventory.getObject(obj_id);
		if (!obj)
		{
			LL_WARNS() << "Cannot find object [ itemID:" << obj_id << " ] to open." << LL_ENDL;
			continue;
		}

		const LLAssetType::EType asset_type = obj->getActualType();

		// Either an inventory item or a category.
		const LLInventoryItem* item = dynamic_cast<const LLInventoryItem*>(obj);
		if (item && check_asset_previewable(asset_type))
		{
			////////////////////////////////////////////////////////////////////////////////
			// Special handling for various types.
			if (check_offer_throttle(from_name, false)) // If we are throttled, don't display
			{
				LL_DEBUGS("Messaging") << "Highlighting inventory item: " << item->getUUID()  << LL_ENDL;
				// If we opened this ourselves, focus it
				const BOOL take_focus = from_name.empty() ? TAKE_FOCUS_YES : TAKE_FOCUS_NO;
				switch(asset_type)
				{
					case LLAssetType::AT_NOTECARD:
					{
						LLFloaterReg::showInstance("preview_notecard", LLSD(obj_id), take_focus);
						break;
					}
					case LLAssetType::AT_LANDMARK:
					{
						LLInventoryCategory* parent_folder = gInventory.getCategory(item->getParentUUID());
						if ("inventory_handler" == from_name)
						{
							// <FS:Ansariel> FIRE-817: Separate place details floater
							//LLFloaterSidePanelContainer::showPanel("places", LLSD().with("type", "landmark").with("id", item->getUUID()));
							FSFloaterPlaceDetails::showPlaceDetails(LLSD().with("type", "landmark").with("id", item->getUUID()));
							// </FS:Ansariel>
						}
						else if("group_offer" == from_name)
						{
							// "group_offer" is passed by LLOpenTaskGroupOffer
							// Notification about added landmark will be generated under the "from_name.empty()" called from LLOpenTaskOffer::done().
							LLSD args;
							args["type"] = "landmark";
							args["id"] = obj_id;

							// <FS:Ansariel> FIRE-817: Separate place details floater
							//LLFloaterSidePanelContainer::showPanel("places", args);
							FSFloaterPlaceDetails::showPlaceDetails(args);
							// </FS:Ansariel>

							continue;
						}
						else if(from_name.empty() && gSavedSettings.getBOOL("FSLandmarkCreatedNotification")) // Ansariel: Make notification optional
						{
							std::string folder_name;
							if (parent_folder)
							{
								// Localize folder name.
								// *TODO: share this code?
								folder_name = parent_folder->getName();
								if (LLFolderType::lookupIsProtectedType(parent_folder->getPreferredType()))
								{
									LLTrans::findString(folder_name, "InvFolder " + folder_name);
								}
							}
							else
							{
								 folder_name = LLTrans::getString("Unknown");
							}

							// we receive a message from LLOpenTaskOffer, it mean that new landmark has been added.
							LLSD args;
							args["LANDMARK_NAME"] = item->getName();
							args["FOLDER_NAME"] = folder_name;
							LLNotificationsUtil::add("LandmarkCreated", args);
						}
					}
					break;
					case LLAssetType::AT_TEXTURE:
					{
						LLFloaterReg::showInstance("preview_texture", LLSD(obj_id), take_focus);
						break;
					}
					case LLAssetType::AT_ANIMATION:
						LLFloaterReg::showInstance("preview_anim", LLSD(obj_id), take_focus);
						break;
					case LLAssetType::AT_SCRIPT:
						LLFloaterReg::showInstance("preview_script", LLSD(obj_id), take_focus);
						break;
					case LLAssetType::AT_SOUND:
						LLFloaterReg::showInstance("preview_sound", LLSD(obj_id), take_focus);
						break;
					default:
						LL_DEBUGS("Messaging") << "No preview method for previewable asset type : " << LLAssetType::lookupHumanReadable(asset_type)  << LL_ENDL;
						break;
				}
			}
		}

		////////////////////////////////////////////////////////////////////////////////
		// Highlight item
		// <FS:Ansariel> Only show if either ShowInInventory is true OR it is an inventory
		//               offer from an agent and the asset is not previewable
		const BOOL auto_open = gSavedSettings.getBOOL("ShowInInventory") || (from_agent_manual && !check_asset_previewable(asset_type));
			//gSavedSettings.getBOOL("ShowInInventory") && // don't open if showininventory is false
			//!from_name.empty(); // don't open if it's not from anyone.
		// <FS:Ansariel> Don't mess with open inventory panels when ShowInInventory is FALSE
		if (auto_open)
		LLInventoryPanel::openInventoryPanelAndSetSelection(auto_open, obj_id);
	}
}

bool highlight_offered_object(const LLUUID& obj_id)
{
	const LLInventoryObject* obj = gInventory.getObject(obj_id);
	if(!obj)
	{
		LL_WARNS("Messaging") << "Unable to show inventory item: " << obj_id << LL_ENDL;
		return false;
	}

	////////////////////////////////////////////////////////////////////////////////
	// Don't highlight if it's in certain "quiet" folders which don't need UI
	// notification (e.g. trash, cof, lost-and-found).
	if(!gAgent.getAFK())
	{
		const LLViewerInventoryCategory *parent = gInventory.getFirstNondefaultParent(obj_id);
		if (parent)
		{
			const LLFolderType::EType parent_type = parent->getPreferredType();
			if (LLViewerFolderType::lookupIsQuietType(parent_type))
			{
				return false;
			}
		}
	}

	return true;
}

void inventory_offer_mute_callback(const LLUUID& blocked_id,
								   const std::string& full_name,
								   bool is_group)
{
	// *NOTE: blocks owner if the offer came from an object
	LLMute::EType mute_type = is_group ? LLMute::GROUP : LLMute::AGENT;

	LLMute mute(blocked_id, full_name, mute_type);
	if (LLMuteList::getInstance()->add(mute))
	{
		LLPanelBlockedList::showPanelAndSelect(blocked_id);
	}

	// purge the message queue of any previously queued inventory offers from the same source.
	class OfferMatcher : public LLNotificationsUI::LLScreenChannel::Matcher
	{
	public:
		OfferMatcher(const LLUUID& to_block) : blocked_id(to_block) {}
		bool matches(const LLNotificationPtr notification) const
		{
			if(notification->getName() == "ObjectGiveItem" 
				|| notification->getName() == "OwnObjectGiveItem"
				|| notification->getName() == "UserGiveItemLegacy" // <FS:Ansariel> FIRE-3832: Silent accept/decline of inventory offers
				|| notification->getName() == "UserGiveItem")
			{
				return (notification->getPayload()["from_id"].asUUID() == blocked_id);
			}
			return FALSE;
		}
	private:
		const LLUUID& blocked_id;
	};

	LLNotificationsUI::LLChannelManager::getInstance()->killToastsFromChannel(LLUUID(
			gSavedSettings.getString("NotificationChannelUUID")), OfferMatcher(blocked_id));
}


void inventory_offer_mute_avatar_callback(const LLUUID& blocked_id,
    const LLAvatarName& av_name)
{
    inventory_offer_mute_callback(blocked_id, av_name.getUserName(), false);
}


std::string LLOfferInfo::mResponderType = "offer_info";

LLOfferInfo::LLOfferInfo()
 : LLNotificationResponderInterface()
 , mFromGroup(FALSE)
 , mFromObject(FALSE)
 , mIM(IM_NOTHING_SPECIAL)
 , mType(LLAssetType::AT_NONE)
 , mPersist(false)
{
}

LLOfferInfo::LLOfferInfo(const LLSD& sd)
{
	mIM = (EInstantMessage)sd["im_type"].asInteger();
	mFromID = sd["from_id"].asUUID();
	mFromGroup = sd["from_group"].asBoolean();
	mFromObject = sd["from_object"].asBoolean();
	mTransactionID = sd["transaction_id"].asUUID();
	mFolderID = sd["folder_id"].asUUID();
	mObjectID = sd["object_id"].asUUID();
	mType = LLAssetType::lookup(sd["type"].asString().c_str());
	mFromName = sd["from_name"].asString();
	mDesc = sd["description"].asString();
	mHost = LLHost(sd["sender"].asString());
	mPersist = sd["persist"].asBoolean();
}

LLOfferInfo::LLOfferInfo(const LLOfferInfo& info)
{
	mIM = info.mIM;
	mFromID = info.mFromID;
	mFromGroup = info.mFromGroup;
	mFromObject = info.mFromObject;
	mTransactionID = info.mTransactionID;
	mFolderID = info.mFolderID;
	mObjectID = info.mObjectID;
	mType = info.mType;
	mFromName = info.mFromName;
	mDesc = info.mDesc;
	mHost = info.mHost;
	mPersist = info.mPersist;
}

LLSD LLOfferInfo::asLLSD()
{
	LLSD sd;
    sd["responder_type"] = mResponderType;
	sd["im_type"] = mIM;
	sd["from_id"] = mFromID;
	sd["from_group"] = mFromGroup;
	sd["from_object"] = mFromObject;
	sd["transaction_id"] = mTransactionID;
	sd["folder_id"] = mFolderID;
	sd["object_id"] = mObjectID;
	sd["type"] = LLAssetType::lookup(mType);
	sd["from_name"] = mFromName;
	sd["description"] = mDesc;
	sd["sender"] = mHost.getIPandPort();
	sd["persist"] = mPersist;
	return sd;
}

void LLOfferInfo::fromLLSD(const LLSD& params)
{
	*this = params;
}

void LLOfferInfo::send_auto_receive_response(void)
{	
	LLMessageSystem* msg = gMessageSystem;
	msg->newMessageFast(_PREHASH_ImprovedInstantMessage);
	msg->nextBlockFast(_PREHASH_AgentData);
	msg->addUUIDFast(_PREHASH_AgentID, gAgent.getID());
	msg->addUUIDFast(_PREHASH_SessionID, gAgent.getSessionID());
	msg->nextBlockFast(_PREHASH_MessageBlock);
	msg->addBOOLFast(_PREHASH_FromGroup, FALSE);
	msg->addUUIDFast(_PREHASH_ToAgentID, mFromID);
	msg->addU8Fast(_PREHASH_Offline, IM_ONLINE);
	msg->addUUIDFast(_PREHASH_ID, mTransactionID);
	msg->addU32Fast(_PREHASH_Timestamp, NO_TIMESTAMP); // no timestamp necessary
	std::string name;
	LLAgentUI::buildFullname(name);
	msg->addStringFast(_PREHASH_FromAgentName, name);
	msg->addStringFast(_PREHASH_Message, ""); 
	msg->addU32Fast(_PREHASH_ParentEstateID, 0);
	msg->addUUIDFast(_PREHASH_RegionID, LLUUID::null);
	msg->addVector3Fast(_PREHASH_Position, gAgent.getPositionAgent());
	
	// Auto Receive Message. The math for the dialog works, because the accept
	// for inventory_offered, task_inventory_offer or
	// group_notice_inventory is 1 greater than the offer integer value.
	// Generates IM_INVENTORY_ACCEPTED, IM_TASK_INVENTORY_ACCEPTED, 
	// or IM_GROUP_NOTICE_INVENTORY_ACCEPTED
	msg->addU8Fast(_PREHASH_Dialog, (U8)(mIM + 1));
	msg->addBinaryDataFast(_PREHASH_BinaryBucket, &(mFolderID.mData),
						   sizeof(mFolderID.mData));
	// send the message
	msg->sendReliable(mHost);
	
	if(IM_INVENTORY_OFFERED == mIM)
	{
		// add buddy to recent people list
//		LLRecentPeople::instance().add(mFromID);
// [RLVa:KB] - Checked: RLVa-2.0.1
		// RELEASE-RLVa: [RLVa-2.0.1] Make sure this stays in sync with the condition in inventory_offer_handler()
		bool fRlvCanShowName = (!RlvActions::isRlvEnabled()) ||
			(RlvActions::canShowName(RlvActions::SNC_DEFAULT, mFromID)) || (!RlvUtil::isNearbyAgent(mFromID)) || (RlvUIEnabler::hasOpenIM(mFromID)) || (RlvUIEnabler::hasOpenProfile(mFromID));
		if (fRlvCanShowName)
			LLRecentPeople::instance().add(mFromID);
// [/RLVa:KB]
	}
}

// <FS:Ansariel> Optional V1-like inventory accept messages
void LLOfferInfo::send_decline_response(void)
{	
	LLMessageSystem* msg = gMessageSystem;
	msg->newMessageFast(_PREHASH_ImprovedInstantMessage);
	msg->nextBlockFast(_PREHASH_AgentData);
	msg->addUUIDFast(_PREHASH_AgentID, gAgent.getID());
	msg->addUUIDFast(_PREHASH_SessionID, gAgent.getSessionID());
	msg->nextBlockFast(_PREHASH_MessageBlock);
	msg->addBOOLFast(_PREHASH_FromGroup, FALSE);
	msg->addUUIDFast(_PREHASH_ToAgentID, mFromID);
	msg->addU8Fast(_PREHASH_Offline, IM_ONLINE);
	msg->addUUIDFast(_PREHASH_ID, mTransactionID);
	msg->addU32Fast(_PREHASH_Timestamp, NO_TIMESTAMP); // no timestamp necessary
	std::string name;
	LLAgentUI::buildFullname(name);
	msg->addStringFast(_PREHASH_FromAgentName, name);
	msg->addStringFast(_PREHASH_Message, ""); 
	msg->addU32Fast(_PREHASH_ParentEstateID, 0);
	msg->addUUIDFast(_PREHASH_RegionID, LLUUID::null);
	msg->addVector3Fast(_PREHASH_Position, gAgent.getPositionAgent());
	msg->addU8Fast(_PREHASH_Dialog, (U8)(mIM + 2));
	msg->addBinaryDataFast(_PREHASH_BinaryBucket, EMPTY_BINARY_BUCKET, EMPTY_BINARY_BUCKET_SIZE);
	msg->sendReliable(mHost);
}
// </FS:Ansariel> Optional V1-like inventory accept messages

void LLOfferInfo::handleRespond(const LLSD& notification, const LLSD& response)
{
	initRespondFunctionMap();

	const std::string name = notification["name"].asString();
	if(mRespondFunctions.find(name) == mRespondFunctions.end())
	{
		LL_WARNS() << "Unexpected notification name : " << name << LL_ENDL;
		llassert(!"Unexpected notification name");
		return;
	}

	mRespondFunctions[name](notification, response);
}

bool LLOfferInfo::inventory_offer_callback(const LLSD& notification, const LLSD& response)
{
	LLChat chat;
	std::string log_message;
	S32 button = LLNotificationsUtil::getSelectedOption(notification, response);

	LLInventoryObserver* opener = NULL;
	LLViewerInventoryCategory* catp = NULL;
	catp = (LLViewerInventoryCategory*)gInventory.getCategory(mObjectID);
	LLViewerInventoryItem* itemp = NULL;
	if(!catp)
	{
		itemp = (LLViewerInventoryItem*)gInventory.getItem(mObjectID);
	}
	 
	LLNotificationPtr notification_ptr = LLNotifications::instance().find(notification["id"].asUUID());
	
	// For muting, we need to add the mute, then decline the offer.
	// This must be done here because:
	// * callback may be called immediately,
	// * adding the mute sends a message,
	// * we can't build two messages at once.
	if (IOR_MUTE == button) // Block
	{
		if (notification_ptr != NULL)
		{
			if (mFromGroup)
			{
				gCacheName->getGroup(mFromID, boost::bind(&inventory_offer_mute_callback, _1, _2, _3));
			}
			else
			{
				LLAvatarNameCache::get(mFromID, boost::bind(&inventory_offer_mute_avatar_callback, _1, _2));
			}
		}
	}

	std::string from_string; // Used in the pop-up.
	std::string chatHistory_string;  // Used in chat history.
	
	// TODO: when task inventory offers can also be handled the new way, migrate the code that sets these strings here:
	from_string = chatHistory_string = mFromName;
	
	LLNotificationFormPtr modified_form(notification_ptr ? new LLNotificationForm(*notification_ptr->getForm()) : new LLNotificationForm());

	switch(button)
	{
	case IOR_SHOW:
	case IOR_SHOW_SILENT: // <FS:Ansariel> FIRE-3832: Silent accept/decline of inventory offers
		// we will want to open this item when it comes back.
		LL_DEBUGS("Messaging") << "Initializing an opener for tid: " << mTransactionID
				 << LL_ENDL;
		switch (mIM)
		{
		case IM_INVENTORY_OFFERED:
			{
				// This is an offer from an agent. In this case, the back
				// end has already copied the items into your inventory,
				// so we can fetch it out of our inventory.
// [RLVa:KB] - Checked: 2010-04-18 (RLVa-1.2.0)
				if ( (rlv_handler_t::isEnabled()) && (!RlvSettings::getForbidGiveToRLV()) && (LLAssetType::AT_CATEGORY == mType) && (mDesc.find(RLV_PUTINV_PREFIX) == 0) )
				{
					RlvGiveToRLVAgentOffer* pOfferObserver = new RlvGiveToRLVAgentOffer(mObjectID);
					pOfferObserver->startFetch();
					if (pOfferObserver->isFinished())
						pOfferObserver->done();
					else
						gInventory.addObserver(pOfferObserver);
				}
// [/RLVa:KB]

				// <FS:Ansariel> FIRE-3234: Ask if items should be previewed;
				// ShowOfferedInventory is always true anyway - instead there is
				// ShowNewInventory that is actually changable by the user!
				//if (gSavedSettings.getBOOL("ShowOfferedInventory"))
				{
					// <FS:Ansariel> FIRE-23476: Don't select inventory offer in inventory if AutoAcceptNewInventory && !ShowInInventory && ShowNewInventory
					//LLOpenAgentOffer* open_agent_offer = new LLOpenAgentOffer(mObjectID, from_string);
					LLOpenAgentOffer* open_agent_offer = new LLOpenAgentOffer(mObjectID, from_string, true);
					// </FS:Ansariel>
					open_agent_offer->startFetch();
					if(catp || (itemp && itemp->isFinished()))
					{
						open_agent_offer->done();
					}
					else
					{
						opener = open_agent_offer;
					}
				}

				// <FS:Ansariel> Optional V1-like inventory accept messages
				if (gSavedSettings.getBOOL("FSUseLegacyInventoryAcceptMessages") && button == IOR_SHOW)
				{
					send_auto_receive_response();
				}
				// </FS:Ansariel> Optional V1-like inventory accept messages
			}
			break;
		case IM_GROUP_NOTICE:
			opener = new LLOpenTaskGroupOffer;
			send_auto_receive_response();
			break;
		case IM_TASK_INVENTORY_OFFERED:
		case IM_GROUP_NOTICE_REQUESTED:
			// This is an offer from a task or group.
			// We don't use a new instance of an opener
			// We instead use the singular observer gOpenTaskOffer
			// Since it already exists, we don't need to actually do anything
			break;
		default:
			LL_WARNS("Messaging") << "inventory_offer_callback: unknown offer type" << LL_ENDL;
			break;
		}

		if (modified_form != NULL)
		{
			modified_form->setElementEnabled("Show", false);
		}
		break;
		// end switch (mIM)
			
	case IOR_ACCEPT:
	case IOR_ACCEPT_SILENT: // <FS:Ansariel> FIRE-3832: Silent accept/decline of inventory offers
		//don't spam them if they are getting flooded
		if (check_offer_throttle(mFromName, true))
		{
			// <FS:Ansariel> This breaks object owner name parsing
			//log_message = "<nolink>" + chatHistory_string + "</nolink> " + LLTrans::getString("InvOfferGaveYou") + " " + getSanitizedDescription() + LLTrans::getString(".");
			log_message = chatHistory_string + " " + LLTrans::getString("InvOfferGaveYou") + " " + getSanitizedDescription() + LLTrans::getString(".");
			// </FS:Ansariel>
			LLSD args;
			args["MESSAGE"] = log_message;
			LLNotificationsUtil::add("SystemMessageTip", args);
		}

		// <FS:Ansariel> FIRE-3832: Silent accept/decline of inventory offers
		if (mIM == IM_GROUP_NOTICE)
		{
			opener = new LLOpenTaskGroupOffer;
			send_auto_receive_response();
		}
		else if (mIM == IM_INVENTORY_OFFERED)
		{
// [RLVa:KB] - Checked: 2010-04-18 (RLVa-1.2.0)
			if ( (rlv_handler_t::isEnabled()) && (!RlvSettings::getForbidGiveToRLV()) && (LLAssetType::AT_CATEGORY == mType) && (mDesc.find(RLV_PUTINV_PREFIX) == 0) )
			{
				RlvGiveToRLVAgentOffer* pOfferObserver = new RlvGiveToRLVAgentOffer(mObjectID);
				pOfferObserver->startFetch();
				if (pOfferObserver->isFinished())
					pOfferObserver->done();
				else
					gInventory.addObserver(pOfferObserver);
			}
// [/RLVa:KB]

			if (gSavedSettings.getBOOL("FSUseLegacyInventoryAcceptMessages") && button == IOR_ACCEPT)
			{
				send_auto_receive_response();
			}
			if (gSavedSettings.getBOOL("ShowInInventory"))
			{
				LLInventoryPanel::openInventoryPanelAndSetSelection(TRUE, mObjectID);
			}
		}
		// </FS:Ansariel>

		break;

	case IOR_MUTE:
		if (modified_form != NULL)
		{
			modified_form->setElementEnabled("Mute", false);
		}
		// MUTE falls through to decline
	case IOR_DECLINE:
	case IOR_DECLINE_SILENT: // <FS:Ansariel> FIRE-3832: Silent accept/decline of inventory offers
		{
			{
				LLStringUtil::format_map_t log_message_args;
				log_message_args["DESC"] = mDesc;
				log_message_args["NAME"] = mFromName;
				log_message = LLTrans::getString("InvOfferDecline", log_message_args);
			}
			chat.mText = log_message;
			if( LLMuteList::getInstance()->isMuted(mFromID ) && ! LLMuteList::getInstance()->isLinden(mFromName) )  // muting for SL-42269
			{
				chat.mMuted = TRUE;
			}

			// *NOTE dzaporozhan
			// Disabled logging to old chat floater to fix crash in group notices - EXT-4149
			// LLFloaterChat::addChatHistory(chat);
			
			LLDiscardAgentOffer* discard_agent_offer = new LLDiscardAgentOffer(mFolderID, mObjectID);
			discard_agent_offer->startFetch();
			if ((catp && gInventory.isCategoryComplete(mObjectID)) || (itemp && itemp->isFinished()))
			{
				discard_agent_offer->done();
			}
			else
			{
				opener = discard_agent_offer;
			}

			// <FS:Ansariel> Optional V1-like inventory accept messages
			if ((gSavedSettings.getBOOL("FSUseLegacyInventoryAcceptMessages") && button == IOR_DECLINE) && mIM == IM_INVENTORY_OFFERED)
			{
				send_decline_response();
			}
			// </FS:Ansariel> Optional V1-like inventory accept messages
			if (modified_form != NULL)
			{
				modified_form->setElementEnabled("Show", false);
				modified_form->setElementEnabled("Discard", false);
			}

			break;
		}
	default:
		// close button probably
		// The item has already been fetched and is in your inventory, we simply won't highlight it
		// OR delete it if the notification gets killed, since we don't want that to be a vector for 
		// losing inventory offers.
		break;
	}

	if(opener)
	{
		gInventory.addObserver(opener);
	}

	if(!mPersist)
	{
		delete this;
	}

	return false;
}

bool LLOfferInfo::inventory_task_offer_callback(const LLSD& notification, const LLSD& response)
{
	LLChat chat;
	std::string log_message;
	S32 button = LLNotification::getSelectedOption(notification, response);
	
	// For muting, we need to add the mute, then decline the offer.
	// This must be done here because:
	// * callback may be called immediately,
	// * adding the mute sends a message,
	// * we can't build two messages at once.
	if (2 == button)
	{
		LLNotificationPtr notification_ptr = LLNotifications::instance().find(notification["id"].asUUID());

		llassert(notification_ptr != NULL);
		if (notification_ptr != NULL)
		{
			if (mFromGroup)
			{
				gCacheName->getGroup(mFromID, boost::bind(&inventory_offer_mute_callback, _1, _2, _3));
			}
			else
			{
				LLAvatarNameCache::get(mFromID, boost::bind(&inventory_offer_mute_avatar_callback, _1, _2));
			}
		}
	}
	
	LLMessageSystem* msg = gMessageSystem;
	msg->newMessageFast(_PREHASH_ImprovedInstantMessage);
	msg->nextBlockFast(_PREHASH_AgentData);
	msg->addUUIDFast(_PREHASH_AgentID, gAgent.getID());
	msg->addUUIDFast(_PREHASH_SessionID, gAgent.getSessionID());
	msg->nextBlockFast(_PREHASH_MessageBlock);
	msg->addBOOLFast(_PREHASH_FromGroup, FALSE);
	msg->addUUIDFast(_PREHASH_ToAgentID, mFromID);
	msg->addU8Fast(_PREHASH_Offline, IM_ONLINE);
	msg->addUUIDFast(_PREHASH_ID, mTransactionID);
	msg->addU32Fast(_PREHASH_Timestamp, NO_TIMESTAMP); // no timestamp necessary
	std::string name;
	LLAgentUI::buildFullname(name);
	msg->addStringFast(_PREHASH_FromAgentName, name);
	msg->addStringFast(_PREHASH_Message, ""); 
	msg->addU32Fast(_PREHASH_ParentEstateID, 0);
	msg->addUUIDFast(_PREHASH_RegionID, LLUUID::null);
	msg->addVector3Fast(_PREHASH_Position, gAgent.getPositionAgent());
	LLInventoryObserver* opener = NULL;
	
	std::string from_string; // Used in the pop-up.
	std::string chatHistory_string;  // Used in chat history.
	if (mFromObject == TRUE)
	{
		if (mFromGroup)
		{
			std::string group_name;
			if (gCacheName->getGroupName(mFromID, group_name))
			{
				from_string = LLTrans::getString("InvOfferAnObjectNamed") + " "+"'" 
				+ mFromName + LLTrans::getString("'") +" " + LLTrans::getString("InvOfferOwnedByGroup") 
				+ " "+ "'" + group_name + "'";
				
				chatHistory_string = mFromName + " " + LLTrans::getString("InvOfferOwnedByGroup") 
				+ " " + group_name + "'";
			}
			else
			{
				from_string = LLTrans::getString("InvOfferAnObjectNamed") + " "+"'"
				+ mFromName +"'"+ " " + LLTrans::getString("InvOfferOwnedByUnknownGroup");
				chatHistory_string = mFromName + " " + LLTrans::getString("InvOfferOwnedByUnknownGroup");
			}
		}
		else
		{
/*
			LLAvatarName av_name;
			if (LLAvatarNameCache::get(mFromID, &av_name))
			{
				from_string = LLTrans::getString("InvOfferAnObjectNamed") + " "+ LLTrans::getString("'") + mFromName 
					+ LLTrans::getString("'")+" " + LLTrans::getString("InvOfferOwnedBy") + av_name.getUserName();
				chatHistory_string = mFromName + " " + LLTrans::getString("InvOfferOwnedBy") + " " + av_name.getUserName();
			}
			else
			{
				from_string = LLTrans::getString("InvOfferAnObjectNamed") + " "+LLTrans::getString("'") 
				+ mFromName + LLTrans::getString("'")+" " + LLTrans::getString("InvOfferOwnedByUnknownUser");
				chatHistory_string = mFromName + " " + LLTrans::getString("InvOfferOwnedByUnknownUser");
			}
*/
// [SL:KB] - Checked: 2010-11-02 (RLVa-1.2.2a) | Added: RLVa-1.2.2a
			std::string name_slurl = LLSLURL("agent", mFromID, "about").getSLURLString();

// [RLVa:KB] - Checked: RLVa-2.0.1
			// RELEASE-RLVa: [RLVa-2.0.1] Make sure this stays in sync with the condition in inventory_offer_handler()
			bool fRlvCanShowName = (!RlvActions::isRlvEnabled()) ||
				(RlvActions::canShowName(RlvActions::SNC_DEFAULT, mFromID)) || (!RlvUtil::isNearbyAgent(mFromID)) || (RlvUIEnabler::hasOpenIM(mFromID)) || (RlvUIEnabler::hasOpenProfile(mFromID));
			if (!fRlvCanShowName)
				name_slurl = LLSLURL("agent", mFromID, "rlvanonym").getSLURLString();
// [/RLVa:KB]

			from_string = LLTrans::getString("InvOfferAnObjectNamed") + " "+ LLTrans::getString("'") + mFromName 
				+ LLTrans::getString("'")+" " + LLTrans::getString("InvOfferOwnedBy") + name_slurl;
			chatHistory_string = mFromName + " " + LLTrans::getString("InvOfferOwnedBy") + " " + name_slurl;
// [/SL:KB]
		}
	}
	else
	{
		from_string = chatHistory_string = mFromName;
	}
	
	bool is_do_not_disturb = gAgent.isDoNotDisturb();
	
// [RLVa:KB] - Checked: 2010-09-23 (RLVa-1.2.1)
	bool fRlvNotifyAccepted = false;
// [/RLVa:KB]
	switch(button)
	{
		case IOR_ACCEPT:
			// ACCEPT. The math for the dialog works, because the accept
			// for inventory_offered, task_inventory_offer or
			// group_notice_inventory is 1 greater than the offer integer value.

// [RLVa:KB] - Checked: 2010-09-23 (RLVa-1.2.1)
			// Only treat the offer as 'Give to #RLV' if:
			//   - the user has enabled the feature
			//   - the inventory offer came from a script (and specifies a folder)
			//   - the name starts with the prefix - mDesc format: '[OBJECTNAME]'  ( http://slurl.com/... )
			if ( (rlv_handler_t::isEnabled()) && (IM_TASK_INVENTORY_OFFERED == mIM) && (LLAssetType::AT_CATEGORY == mType) && (mDesc.find(RLV_PUTINV_PREFIX) == 1) )
			{
				fRlvNotifyAccepted = true;
				if (!RlvSettings::getForbidGiveToRLV())
				{
					const LLUUID& idRlvRoot = RlvInventory::instance().getSharedRootID();
					if (idRlvRoot.notNull())
						mFolderID = idRlvRoot;

					fRlvNotifyAccepted = false;		// "accepted_in_rlv" is sent from RlvGiveToRLVTaskOffer *after* we have the folder

					RlvGiveToRLVTaskOffer* pOfferObserver = new RlvGiveToRLVTaskOffer(mTransactionID);
					gInventory.addObserver(pOfferObserver);
				}
			}
// [/RLVa:KB]

			// Generates IM_INVENTORY_ACCEPTED, IM_TASK_INVENTORY_ACCEPTED, 
			// or IM_GROUP_NOTICE_INVENTORY_ACCEPTED
			msg->addU8Fast(_PREHASH_Dialog, (U8)(mIM + 1));
			msg->addBinaryDataFast(_PREHASH_BinaryBucket, &(mFolderID.mData),
								   sizeof(mFolderID.mData));
			// send the message
			msg->sendReliable(mHost);
			
// [RLVa:KB] - Checked: 2010-09-23 (RLVa-1.2.1)
			if (fRlvNotifyAccepted)
			{
				std::string::size_type idxToken = mDesc.find("'  ( http://");
				if (std::string::npos != idxToken)
					RlvBehaviourNotifyHandler::sendNotification("accepted_in_inv inv_offer " + mDesc.substr(1, idxToken - 1));
			}
// [/RLVa:KB]

			//don't spam them if they are getting flooded
			if (check_offer_throttle(mFromName, true))
			{
				// <FS:Ansariel> This breaks object owner name parsing
				//log_message = "<nolink>" + chatHistory_string + "</nolink> " + LLTrans::getString("InvOfferGaveYou") + " " + getSanitizedDescription() + LLTrans::getString(".");
				log_message = chatHistory_string + LLTrans::getString("InvOfferGaveYou") + " " + getSanitizedDescription() + LLTrans::getString(".");
				// </FS:Ansariel>
				LLSD args;
				args["MESSAGE"] = log_message;
				LLNotificationsUtil::add("SystemMessageTip", args);
			}
			
			// we will want to open this item when it comes back.
			LL_DEBUGS("Messaging") << "Initializing an opener for tid: " << mTransactionID
			<< LL_ENDL;
			switch (mIM)
		{
			case IM_TASK_INVENTORY_OFFERED:
			case IM_GROUP_NOTICE:
			case IM_GROUP_NOTICE_REQUESTED:
			{
				// This is an offer from a task or group.
				// We don't use a new instance of an opener
				// We instead use the singular observer gOpenTaskOffer
				// Since it already exists, we don't need to actually do anything
			}
				break;
			default:
				LL_WARNS("Messaging") << "inventory_offer_callback: unknown offer type" << LL_ENDL;
				break;
		}	// end switch (mIM)
			break;
			
		case IOR_MUTE:
			// MUTE falls through to decline
		case IOR_DECLINE:
			// DECLINE. The math for the dialog works, because the decline
			// for inventory_offered, task_inventory_offer or
			// group_notice_inventory is 2 greater than the offer integer value.
			// Generates IM_INVENTORY_DECLINED, IM_TASK_INVENTORY_DECLINED,
			// or IM_GROUP_NOTICE_INVENTORY_DECLINED
		default:
			// close button probably (or any of the fall-throughs from above)
			msg->addU8Fast(_PREHASH_Dialog, (U8)(mIM + 2));
			msg->addBinaryDataFast(_PREHASH_BinaryBucket, EMPTY_BINARY_BUCKET, EMPTY_BINARY_BUCKET_SIZE);
			// send the message
			msg->sendReliable(mHost);
			
// [RLVa:KB] - Checked: 2010-09-23 (RLVa-1.2.1e) | Added: RLVa-1.2.1e
			if ( (rlv_handler_t::isEnabled()) && 
				 (IM_TASK_INVENTORY_OFFERED == mIM) && (LLAssetType::AT_CATEGORY == mType) && (mDesc.find(RLV_PUTINV_PREFIX) == 1) )
			{
				std::string::size_type idxToken = mDesc.find("'  ( http://");
				if (std::string::npos != idxToken)
					RlvBehaviourNotifyHandler::sendNotification("declined inv_offer " + mDesc.substr(1, idxToken - 1));
			}
// [/RLVa:KB]

			if (gSavedSettings.getBOOL("LogInventoryDecline"))
			{
				LLStringUtil::format_map_t log_message_args;
				log_message_args["DESC"] = mDesc;
				log_message_args["NAME"] = mFromName;
				log_message = LLTrans::getString("InvOfferDecline", log_message_args);


				LLSD args;
				args["MESSAGE"] = log_message;
				LLNotificationsUtil::add("SystemMessageTip", args);
			}
			
			if (is_do_not_disturb &&	(!mFromGroup && !mFromObject))
			{
				send_do_not_disturb_message(msg,mFromID);
			}
			break;
	}
	
	if(opener)
	{
		gInventory.addObserver(opener);
	}

	if(!mPersist)
	{
		delete this;
	}
	return false;
}

std::string LLOfferInfo::getSanitizedDescription()
{
	// currently we get description from server as: 'Object' ( Location )
	// object name shouldn't be shown as a hyperlink
	std::string description = mDesc;

	std::size_t start = mDesc.find_first_of("'");
	std::size_t end = mDesc.find_last_of("'");
	if ((start != std::string::npos) && (end != std::string::npos))
	{
		description.insert(start, "<nolink>");
		description.insert(end + 8, "</nolink>");
	}
	return description;
}


void LLOfferInfo::initRespondFunctionMap()
{
	if(mRespondFunctions.empty())
	{
		mRespondFunctions["ObjectGiveItem"] = boost::bind(&LLOfferInfo::inventory_task_offer_callback, this, _1, _2);
		mRespondFunctions["OwnObjectGiveItem"] = boost::bind(&LLOfferInfo::inventory_task_offer_callback, this, _1, _2);
		mRespondFunctions["UserGiveItem"] = boost::bind(&LLOfferInfo::inventory_offer_callback, this, _1, _2);
		// <FS:Ansariel> FIRE-3832: Silent accept/decline of inventory offers
		mRespondFunctions["UserGiveItemLegacy"] = boost::bind(&LLOfferInfo::inventory_offer_callback, this, _1, _2);
	}
}

bool lure_callback(const LLSD& notification, const LLSD& response)
{
	S32 option = 0;
	if (response.isInteger()) 
	{
		option = response.asInteger();
	}
	else
	{
		option = LLNotificationsUtil::getSelectedOption(notification, response);
	}
	
	LLUUID from_id = notification["payload"]["from_id"].asUUID();
	LLUUID lure_id = notification["payload"]["lure_id"].asUUID();
	BOOL godlike = notification["payload"]["godlike"].asBoolean();

	switch(option)
	{
	case 0:
		{
			// accept
			gAgent.teleportViaLure(lure_id, godlike);
		}
		break;
	case 1:
	default:
		// decline
		send_simple_im(from_id,
					   LLStringUtil::null,
					   IM_LURE_DECLINED,
					   lure_id);
		break;
	}

// <FS:Ansariel> [FS communication UI] FIRE-11536: Commenting out CHUI-112;
//               Reposting the notification form will squeeze it somewhere
//               within the IM floater and we don't need it for our comm. UI.
//	LLNotificationPtr notification_ptr = LLNotifications::instance().find(notification["id"].asUUID());
//
//	if (notification_ptr)
//	{
//		LLNotificationFormPtr modified_form(new LLNotificationForm(*notification_ptr->getForm()));
//		modified_form->setElementEnabled("Teleport", false);
//		modified_form->setElementEnabled("Cancel", false);
//		notification_ptr->updateForm(modified_form);
//		//notification_ptr->repost();
//// [SL:KB] - Patch: UI-Notifications | Checked: 2013-05-09 (Catznip-3.5)
//		// Assume that any offer notification with "getCanBeStored() == true" is the result of RLVa routing it to the notifcation syswell
//		/*const*/ LLNotificationsUI::LLScreenChannel* pChannel = LLNotificationsUI::LLChannelManager::instance().getNotificationScreenChannel();
//		/*const*/ LLNotificationsUI::LLToast* pToast = (pChannel) ? pChannel->getToastByNotificationID(notification["id"].asUUID()) : NULL;
//		if ( (!pToast) || (!pToast->getCanBeStored()) )
//		{
//// [/SL:KB]
//			notification_ptr->repost();
//	}
// </FS:Ansariel>

	return false;
}
static LLNotificationFunctorRegistration lure_callback_reg("TeleportOffered", lure_callback);

bool mature_lure_callback(const LLSD& notification, const LLSD& response)
{
	S32 option = 0;
	if (response.isInteger()) 
	{
		option = response.asInteger();
	}
	else
	{
		option = LLNotificationsUtil::getSelectedOption(notification, response);
	}
	
	LLUUID from_id = notification["payload"]["from_id"].asUUID();
	LLUUID lure_id = notification["payload"]["lure_id"].asUUID();
	BOOL godlike = notification["payload"]["godlike"].asBoolean();
	U8 region_access = static_cast<U8>(notification["payload"]["region_maturity"].asInteger());

	switch(option)
	{
	case 0:
		{
			// accept
			gSavedSettings.setU32("PreferredMaturity", static_cast<U32>(region_access));
			gAgent.setMaturityRatingChangeDuringTeleport(region_access);
			gAgent.teleportViaLure(lure_id, godlike);
		}
		break;
	case 1:
	default:
		// decline
		send_simple_im(from_id,
					   LLStringUtil::null,
					   IM_LURE_DECLINED,
					   lure_id);
		break;
	}
	return false;
}
static LLNotificationFunctorRegistration mature_lure_callback_reg("TeleportOffered_MaturityExceeded", mature_lure_callback);

bool goto_url_callback(const LLSD& notification, const LLSD& response)
{
	std::string url = notification["payload"]["url"].asString();
	S32 option = LLNotificationsUtil::getSelectedOption(notification, response);
	if(1 == option)
	{
		LLWeb::loadURL(url);
	}
	return false;
}
static LLNotificationFunctorRegistration goto_url_callback_reg("GotoURL", goto_url_callback);

bool inspect_remote_object_callback(const LLSD& notification, const LLSD& response)
{
	S32 option = LLNotificationsUtil::getSelectedOption(notification, response);
	if (0 == option)
	{
		LLFloaterReg::showInstance("inspect_remote_object", notification["payload"]);
	}
	return false;
}
static LLNotificationFunctorRegistration inspect_remote_object_callback_reg("ServerObjectMessage", inspect_remote_object_callback);

class LLPostponedServerObjectNotification: public LLPostponedNotification
{
protected:
	/* virtual */
	void modifyNotificationParams()
	{
		LLSD payload = mParams.payload;
		mParams.payload = payload;
	}
};

void process_improved_im(LLMessageSystem *msg, void **user_data)
{
    LLUUID from_id;
    BOOL from_group;
    LLUUID to_id;
    U8 offline;
    U8 d = 0;
    LLUUID session_id;
    U32 timestamp;
    std::string agentName;
    std::string message;
    U32 parent_estate_id = 0;
    LLUUID region_id;
    LLVector3 position;
    U8 binary_bucket[MTUBYTES];
    S32 binary_bucket_size;

    // *TODO: Translate - need to fix the full name to first/last (maybe)
    msg->getUUIDFast(_PREHASH_AgentData, _PREHASH_AgentID, from_id);
    msg->getBOOLFast(_PREHASH_MessageBlock, _PREHASH_FromGroup, from_group);
    msg->getUUIDFast(_PREHASH_MessageBlock, _PREHASH_ToAgentID, to_id);
    msg->getU8Fast(_PREHASH_MessageBlock, _PREHASH_Offline, offline);
    msg->getU8Fast(_PREHASH_MessageBlock, _PREHASH_Dialog, d);
    msg->getUUIDFast(_PREHASH_MessageBlock, _PREHASH_ID, session_id);
    msg->getU32Fast(_PREHASH_MessageBlock, _PREHASH_Timestamp, timestamp);
    //msg->getData("MessageBlock", "Count",		&count);
    msg->getStringFast(_PREHASH_MessageBlock, _PREHASH_FromAgentName, agentName);
    msg->getStringFast(_PREHASH_MessageBlock, _PREHASH_Message, message);
    msg->getU32Fast(_PREHASH_MessageBlock, _PREHASH_ParentEstateID, parent_estate_id);
    msg->getUUIDFast(_PREHASH_MessageBlock, _PREHASH_RegionID, region_id);
    msg->getVector3Fast(_PREHASH_MessageBlock, _PREHASH_Position, position);
    msg->getBinaryDataFast(_PREHASH_MessageBlock, _PREHASH_BinaryBucket, binary_bucket, 0, 0, MTUBYTES);
    binary_bucket_size = msg->getSizeFast(_PREHASH_MessageBlock, _PREHASH_BinaryBucket);
    EInstantMessage dialog = (EInstantMessage)d;
    LLHost sender = msg->getSender();

    LLIMProcessing::processNewMessage(from_id,
        from_group,
        to_id,
        offline,
        dialog,
        session_id,
        timestamp,
        agentName,
        message,
        parent_estate_id,
        region_id,
        position,
        binary_bucket,
        binary_bucket_size,
        sender);
}

void send_do_not_disturb_message (LLMessageSystem* msg, const LLUUID& from_id, const LLUUID& session_id)
{
	if (gAgent.isDoNotDisturb())
	{
		std::string my_name;
		LLAgentUI::buildFullname(my_name);
		std::string response = gSavedPerAccountSettings.getString("DoNotDisturbModeResponse");
		pack_instant_message(
			msg,
			gAgent.getID(),
			FALSE,
			gAgent.getSessionID(),
			from_id,
			my_name,
			response,
			IM_ONLINE,
			IM_DO_NOT_DISTURB_AUTO_RESPONSE,
			session_id);
		gAgent.sendReliableMessage();
	}
}

// <FS:PP> FIRE-1245: Option to block/reject teleport offers
void send_rejecting_tp_offers_message (LLMessageSystem* msg, const LLUUID& from_id, const LLUUID& session_id)
{
	std::string my_name;
	LLAgentUI::buildFullname(my_name);
	std::string response = gSavedPerAccountSettings.getString("FSRejectTeleportOffersResponse");
	pack_instant_message(
		msg,
		gAgent.getID(),
		FALSE,
		gAgent.getSessionID(),
		from_id,
		my_name,
		response,
		IM_ONLINE,
		IM_DO_NOT_DISTURB_AUTO_RESPONSE,
		session_id);
	gAgent.sendReliableMessage();
}
// </FS:PP> FIRE-1245: Option to block/reject teleport offers

// <FS:PP> FIRE-15233: Automatic friendship request refusal
void send_rejecting_friendship_requests_message (LLMessageSystem* msg, const LLUUID& from_id, const LLUUID& session_id)
{
	std::string my_name;
	LLAgentUI::buildFullname(my_name);
	std::string response = gSavedPerAccountSettings.getString("FSRejectFriendshipRequestsResponse");
	pack_instant_message(
		msg,
		gAgent.getID(),
		FALSE,
		gAgent.getSessionID(),
		from_id,
		my_name,
		response,
		IM_ONLINE,
		IM_DO_NOT_DISTURB_AUTO_RESPONSE,
		session_id);
	gAgent.sendReliableMessage();
}
// </FS:PP> FIRE-15233: Automatic friendship request refusal

bool callingcard_offer_callback(const LLSD& notification, const LLSD& response)
{
	S32 option = LLNotificationsUtil::getSelectedOption(notification, response);
	LLUUID fid;
	LLUUID from_id;
	LLMessageSystem* msg = gMessageSystem;
	switch(option)
	{
	case 0:
		// accept
		msg->newMessageFast(_PREHASH_AcceptCallingCard);
		msg->nextBlockFast(_PREHASH_AgentData);
		msg->addUUIDFast(_PREHASH_AgentID, gAgent.getID());
		msg->addUUIDFast(_PREHASH_SessionID, gAgent.getSessionID());
		msg->nextBlockFast(_PREHASH_TransactionBlock);
		msg->addUUIDFast(_PREHASH_TransactionID, notification["payload"]["transaction_id"].asUUID());
		fid = gInventory.findCategoryUUIDForType(LLFolderType::FT_CALLINGCARD);
		msg->nextBlockFast(_PREHASH_FolderData);
		msg->addUUIDFast(_PREHASH_FolderID, fid);
		msg->sendReliable(LLHost(notification["payload"]["sender"].asString()));
		break;
	case 1:
		// decline		
		msg->newMessageFast(_PREHASH_DeclineCallingCard);
		msg->nextBlockFast(_PREHASH_AgentData);
		msg->addUUIDFast(_PREHASH_AgentID, gAgent.getID());
		msg->addUUIDFast(_PREHASH_SessionID, gAgent.getSessionID());
		msg->nextBlockFast(_PREHASH_TransactionBlock);
		msg->addUUIDFast(_PREHASH_TransactionID, notification["payload"]["transaction_id"].asUUID());
		msg->sendReliable(LLHost(notification["payload"]["sender"].asString()));
		send_do_not_disturb_message(msg, notification["payload"]["source_id"].asUUID());
		break;
	default:
		// close button probably, possibly timed out
		break;
	}

	return false;
}
static LLNotificationFunctorRegistration callingcard_offer_cb_reg("OfferCallingCard", callingcard_offer_callback);

void process_offer_callingcard(LLMessageSystem* msg, void**)
{
	// someone has offered to form a friendship
	LL_DEBUGS("Messaging") << "callingcard offer" << LL_ENDL;

	LLUUID source_id;
	msg->getUUIDFast(_PREHASH_AgentData, _PREHASH_AgentID, source_id);
	// NaCl - Antispam Registry
	if (NACLAntiSpamRegistry::instance().checkQueue(ANTISPAM_QUEUE_CALLING_CARD, source_id, ANTISPAM_SOURCE_AGENT))
	{
		return;
	}
	// NaCl End
	LLUUID tid;
	msg->getUUIDFast(_PREHASH_AgentBlock, _PREHASH_TransactionID, tid);

	LLSD payload;
	payload["transaction_id"] = tid;
	payload["source_id"] = source_id;
	payload["sender"] = msg->getSender().getIPandPort();

	LLViewerObject* source = gObjectList.findObject(source_id);
	LLSD args;
	std::string source_name;
	if(source && source->isAvatar())
	{
		LLNameValue* nvfirst = source->getNVPair("FirstName");
		LLNameValue* nvlast  = source->getNVPair("LastName");
		if (nvfirst && nvlast)
		{
			source_name = LLCacheName::buildFullName(
				nvfirst->getString(), nvlast->getString());
		}
	}

	if(!source_name.empty())
	{
		if (gAgent.isDoNotDisturb() 
			|| LLMuteList::getInstance()->isMuted(source_id, source_name, LLMute::flagTextChat))
		{
			// automatically decline offer
			LLNotifications::instance().forceResponse(LLNotification::Params("OfferCallingCard").payload(payload), 1);
		}
		else
		{
			args["NAME"] = source_name;
			LLNotificationsUtil::add("OfferCallingCard", args, payload);
		}
	}
	else
	{
		LL_WARNS("Messaging") << "Calling card offer from an unknown source." << LL_ENDL;
	}
}

void process_accept_callingcard(LLMessageSystem* msg, void**)
{
	LLNotificationsUtil::add("CallingCardAccepted");
}

void process_decline_callingcard(LLMessageSystem* msg, void**)
{
	LLNotificationsUtil::add("CallingCardDeclined");
}

void translateSuccess(LLChat chat, LLSD toastArgs, std::string originalMsg, std::string expectLang, std::string translation, const std::string detected_language)
{
    // filter out non-interesting responses  
    if (!translation.empty()
        && ((detected_language.empty()) || (expectLang != detected_language))
        && (LLStringUtil::compareInsensitive(translation, originalMsg) != 0))
    {
        chat.mText += " (" + translation + ")";
    }

    LLNotificationsUI::LLNotificationManager::instance().onChat(chat, toastArgs);
}

void translateFailure(LLChat chat, LLSD toastArgs, int status, const std::string err_msg)
{
    std::string msg = LLTrans::getString("TranslationFailed", LLSD().with("[REASON]", err_msg));
    LLStringUtil::replaceString(msg, "\n", " "); // we want one-line error messages
    chat.mText += " (" + msg + ")";

    LLNotificationsUI::LLNotificationManager::instance().onChat(chat, toastArgs);
}


void process_chat_from_simulator(LLMessageSystem *msg, void **user_data)
{
	LLChat	chat;
	std::string		mesg;
	std::string		from_name;
	U8			source_temp;
	U8			type_temp;
	U8			audible_temp;
	LLColor4	color(1.0f, 1.0f, 1.0f, 1.0f);
	LLUUID		from_id;
	LLUUID		owner_id;
	LLViewerObject*	chatter;

	msg->getString("ChatData", "FromName", from_name);
	
	msg->getUUID("ChatData", "SourceID", from_id);
	chat.mFromID = from_id;
	
	// Object owner for objects
	msg->getUUID("ChatData", "OwnerID", owner_id);

	msg->getU8Fast(_PREHASH_ChatData, _PREHASH_SourceType, source_temp);
	chat.mSourceType = (EChatSourceType)source_temp;

	msg->getU8("ChatData", "ChatType", type_temp);
	chat.mChatType = (EChatType)type_temp;

	// NaCL - Antispam Registry
	if (chat.mChatType != CHAT_TYPE_START && chat.mChatType != CHAT_TYPE_STOP)
	{
		// owner_id = from_id for agents
		if (NACLAntiSpamRegistry::instance().checkQueue(ANTISPAM_QUEUE_CHAT, owner_id, ANTISPAM_SOURCE_AGENT))
		{
			return;
		}
	}
	// NaCl End

	msg->getU8Fast(_PREHASH_ChatData, _PREHASH_Audible, audible_temp);
	chat.mAudible = (EChatAudible)audible_temp;
	
	chat.mTime = LLFrameTimer::getElapsedSeconds();
	
	// IDEVO Correct for new-style "Resident" names
	if (chat.mSourceType == CHAT_SOURCE_AGENT)
	{
		// I don't know if it's OK to change this here, if 
		// anything downstream does lookups by name, for instance
		
		LLAvatarName av_name;
		if (LLAvatarNameCache::get(from_id, &av_name))
		{
			chat.mFromName = av_name.getCompleteName();
		}
		else
		{
			chat.mFromName = LLCacheName::cleanFullName(from_name);
		}
	}
	else
	{
		// make sure that we don't have an empty or all-whitespace name
		// <FS:KC> Objects with no name get renamed to NO_NAME_OBJECT so the object profile is still accessable
		//LLStringUtil::trim(from_name);
		//if (from_name.empty())
		//{
		//	from_name = LLTrans::getString("Unnamed");
		//}
		//chat.mFromName = from_name;
		static const boost::regex whitespace_exp("^\\s*$");
		if (chat.mSourceType == CHAT_SOURCE_OBJECT && boost::regex_search(from_name, whitespace_exp))
		{
			//[FIRE-2434 Mark Unamed Objects based on setting
			static LLCachedControl<bool> FSMarkObjects(gSavedSettings, "FSMarkObjects");
			if (FSMarkObjects)
			{
				chat.mFromName = LLTrans::getString("no_name_object");
			}
			else
			{
				chat.mFromName = "";
			}
		}
		else
		{
			chat.mFromName = from_name;
		}
		// </FS:KC>
	}

	BOOL is_do_not_disturb = gAgent.isDoNotDisturb();

	BOOL is_muted = FALSE;
	BOOL is_linden = FALSE;
	is_muted = LLMuteList::getInstance()->isMuted(
		from_id,
		from_name,
		LLMute::flagTextChat) 
		|| LLMuteList::getInstance()->isMuted(owner_id, LLMute::flagTextChat);
	is_linden = chat.mSourceType != CHAT_SOURCE_OBJECT &&
		LLMuteList::getInstance()->isLinden(from_name);

	if (is_muted && (chat.mSourceType == CHAT_SOURCE_OBJECT))
	{
		return;
	}

	BOOL is_audible = (CHAT_AUDIBLE_FULLY == chat.mAudible);
	chatter = gObjectList.findObject(from_id);
	if (chatter)
	{
		chat.mPosAgent = chatter->getPositionAgent();
		static LLCachedControl<bool> EffectScriptChatParticles(gSavedSettings, "EffectScriptChatParticles"); // <FS:PP> gSavedSettings to LLCachedControl

		// Make swirly things only for talking objects. (not script debug messages, though)
//		if (chat.mSourceType == CHAT_SOURCE_OBJECT 
//			&& chat.mChatType != CHAT_TYPE_DEBUG_MSG
//			&& gSavedSettings.getBOOL("EffectScriptChatParticles") )
// [RLVa:KB] - Checked: 2010-03-09 (RLVa-1.2.0b) | Modified: RLVa-1.0.0g
		if ( ((chat.mSourceType == CHAT_SOURCE_OBJECT) && (chat.mChatType != CHAT_TYPE_DEBUG_MSG)) && 
			 // <FS:PP> gSavedSettings to LLCachedControl
			 // (gSavedSettings.getBOOL("EffectScriptChatParticles")) &&
			 (EffectScriptChatParticles) &&
			 // </FS:PP>
			 ((!rlv_handler_t::isEnabled()) || (CHAT_TYPE_OWNER != chat.mChatType)) )
// [/RLVa:KB]
		{
			LLPointer<LLViewerPartSourceChat> psc = new LLViewerPartSourceChat(chatter->getPositionAgent());
			psc->setSourceObject(chatter);
			psc->setColor(color);
			//We set the particles to be owned by the object's owner, 
			//just in case they should be muted by the mute list
			psc->setOwnerUUID(owner_id);
			LLViewerPartSim::getInstance()->addPartSource(psc);
		}

		// record last audible utterance
		if (is_audible
			&& (is_linden || (!is_muted && !is_do_not_disturb)))
		{
			if (chat.mChatType != CHAT_TYPE_START 
				&& chat.mChatType != CHAT_TYPE_STOP)
			{
				gAgent.heardChat(chat.mFromID);
			}
		}
	}

	if (is_audible)
	{
		//BOOL visible_in_chat_bubble = FALSE;
		std::string verb;

		color.setVec(1.f,1.f,1.f,1.f);
		msg->getStringFast(_PREHASH_ChatData, _PREHASH_Message, mesg);

		// NaCl - Newline flood protection
		static LLCachedControl<bool> useAntiSpam(gSavedSettings, "UseAntiSpam");
		// <FS:TS> FIRE-23138: Add option to antispam user's own objects
		bool deferred_spam_check = false;
		static LLCachedControl<bool> useAntiSpamMine(gSavedSettings, "FSUseAntiSpamMine");
		if (useAntiSpam)
		{
			bool doCheck = true;
			if (owner_id.isNull())
			{
				doCheck = false;
			}
			if (doCheck && !useAntiSpamMine)
			{
				if (gAgentID == owner_id)
				{
					doCheck = false;
					}
				if (doCheck && chatter && chatter->permYouOwner())
				{
					doCheck = false;
				}
				if (doCheck && NACLAntiSpamRegistry::instance().checkNewlineFlood(ANTISPAM_QUEUE_CHAT, owner_id, mesg))
				{
					return;
				}
			}
			if (doCheck && useAntiSpamMine)
			{
				// If it's the user's object, defer the check so RLV commands still work
				deferred_spam_check = true;
			}
			// </FS:TS> FIRE-23138
		}
		// NaCl End

// [RLVa:KB] - Checked: 2010-04-23 (RLVa-1.2.0f) | Modified: RLVa-1.2.0f
		if ( (rlv_handler_t::isEnabled()) && (CHAT_TYPE_START != chat.mChatType) && (CHAT_TYPE_STOP != chat.mChatType) )
		{
			// NOTE: chatter can be NULL (may not have rezzed yet, or could be another avie's HUD attachment)
			BOOL is_attachment = (chatter) ? chatter->isAttachment() : FALSE;
			BOOL is_owned_by_me = (chatter) ? chatter->permYouOwner() : FALSE;

			// Filtering "rules":
			//   avatar  => filter all avie text (unless it's this avie or they're an exemption)
			//   objects => filter everything except attachments this avie owns (never filter llOwnerSay or llRegionSayTo chat)
			if ( ( (CHAT_SOURCE_AGENT == chat.mSourceType) && (from_id != gAgent.getID()) ) || 
				 ( (CHAT_SOURCE_OBJECT == chat.mSourceType) && ((!is_owned_by_me) || (!is_attachment)) && 
				   (CHAT_TYPE_OWNER != chat.mChatType) && (CHAT_TYPE_DIRECT != chat.mChatType) ) )
			{
				bool fIsEmote = RlvUtil::isEmote(mesg);
				static LLCachedControl<bool> RestrainedLoveShowEllipsis(gSavedSettings, "RestrainedLoveShowEllipsis"); // <FS:PP> gSavedSettings to LLCachedControl
				if ((!fIsEmote) &&
					(((gRlvHandler.hasBehaviour(RLV_BHVR_RECVCHAT)) && (!gRlvHandler.isException(RLV_BHVR_RECVCHAT, from_id))) ||
					 ((gRlvHandler.hasBehaviour(RLV_BHVR_RECVCHATFROM)) && (gRlvHandler.isException(RLV_BHVR_RECVCHATFROM, from_id))) ))
				{
					// <FS:PP> gSavedSettings to LLCachedControl
					// if ( (gRlvHandler.filterChat(mesg, false)) && (!gSavedSettings.getBOOL("RestrainedLoveShowEllipsis")) )
					if ( (gRlvHandler.filterChat(mesg, false)) && (!RestrainedLoveShowEllipsis) )
					// </FS:PP>
						return;
				}
				else if ((fIsEmote) &&
					     (((gRlvHandler.hasBehaviour(RLV_BHVR_RECVEMOTE)) && (!gRlvHandler.isException(RLV_BHVR_RECVEMOTE, from_id))) ||
					      ((gRlvHandler.hasBehaviour(RLV_BHVR_RECVEMOTEFROM)) && (gRlvHandler.isException(RLV_BHVR_RECVEMOTEFROM, from_id))) ))
 				{
					// <FS:PP> gSavedSettings to LLCachedControl
					// if (!gSavedSettings.getBOOL("RestrainedLoveShowEllipsis"))
					if (!RestrainedLoveShowEllipsis)
					// </FS:PP>
						return;
					mesg = "/me ...";
				}
			}

			// Filtering "rules":
			//   avatar => filter only their name (unless it's this avie)
			//   other  => filter everything
			if (!RlvActions::canShowName(RlvActions::SNC_DEFAULT))
			{
				if (CHAT_SOURCE_AGENT != chat.mSourceType)
				{
					if (chat.mChatType != CHAT_TYPE_RADAR) // Radar messages are already correct anonymized
					{
						RlvUtil::filterNames(chat.mFromName);
					}
				}
				else if (!RlvActions::canShowName(RlvActions::SNC_DEFAULT, chat.mFromID))
				{
					LLAvatarName av_name;
					if (LLAvatarNameCache::get(chat.mFromID, &av_name))
					{
						chat.mFromName = RlvStrings::getAnonym(av_name);
					}
					else
					{
						chat.mFromName = RlvStrings::getAnonym(chat.mFromName);
					}
					chat.mRlvNamesFiltered = TRUE;
				}
			}

			// Create an "objectim" URL for objects if we're either @shownames or @showloc restricted
			// (we need to do this now because we won't be have enough information to do it later on)
			if ( (CHAT_SOURCE_OBJECT == chat.mSourceType) &&
			     ( (!RlvActions::canShowName(RlvActions::SNC_DEFAULT)) || (!RlvActions::canShowLocation()) ) )
			{
				LLSD sdQuery;
				sdQuery["name"] = chat.mFromName;
				sdQuery["owner"] = owner_id;

				if ( (!RlvActions::canShowName(RlvActions::SNC_DEFAULT, owner_id)) && (!is_owned_by_me) )
					sdQuery["rlv_shownames"] = true;

				const LLViewerRegion* pRegion = LLWorld::getInstance()->getRegionFromPosAgent(chat.mPosAgent);
				if (pRegion)
					sdQuery["slurl"] = LLSLURL(pRegion->getName(), chat.mPosAgent).getLocationString();

				chat.mURL = LLSLURL("objectim", from_id, LLURI::mapToQueryString(sdQuery)).getSLURLString();
			}
		}
// [/RLVa:KB]

		BOOL ircstyle = FALSE;

		// Look for IRC-style emotes here so chatbubbles work
		// <FS:Ansariel> Consolidate IRC /me prefix checks
		//std::string prefix = mesg.substr(0, 4);
		//if (prefix == "/me " || prefix == "/me'")
		if (is_irc_me_prefix(mesg))
		// </FS:Ansariel>
		{
			ircstyle = TRUE;
		}
		chat.mText = mesg;

		// Look for the start of typing so we can put "..." in the bubbles.
		if (CHAT_TYPE_START == chat.mChatType)
		{
			LLLocalSpeakerMgr::getInstance()->setSpeakerTyping(from_id, TRUE);

			// Might not have the avatar constructed yet, eg on login.
			if (chatter && chatter->isAvatar())
			{
				((LLVOAvatar*)chatter)->startTyping();
			}
			return;
		}
		else if (CHAT_TYPE_STOP == chat.mChatType)
		{
			LLLocalSpeakerMgr::getInstance()->setSpeakerTyping(from_id, FALSE);

			// Might not have the avatar constructed yet, eg on login.
			if (chatter && chatter->isAvatar())
			{
				((LLVOAvatar*)chatter)->stopTyping();
			}
			return;
		}

		// Look for IRC-style emotes
		if (ircstyle)
		{
			// set CHAT_STYLE_IRC to avoid adding Avatar Name as author of message. See EXT-656
			chat.mChatStyle = CHAT_STYLE_IRC;

			// Do nothing, ircstyle is fixed above for chat bubbles
		}
		else
		{
			chat.mText = "";
			switch(chat.mChatType)
			{
			case CHAT_TYPE_WHISPER:
				chat.mText = LLTrans::getString("whisper") + " ";
				break;
			case CHAT_TYPE_OWNER:
				// <FS:TT> Client LSL Bridge
				{
					if (FSLSLBridge::instance().lslToViewer(mesg, from_id, owner_id))
					{
						return;
					}
				}
				// </FS:TT>
				
				// <FS:KC> cmdline packager
				if (cmdline_packager(mesg, from_id, owner_id))
				{
					return;
				}
				// </FS:KC>

// [RLVa:KB] - Checked: 2010-02-XX (RLVa-1.2.0a) | Modified: RLVa-1.1.0f
				// TODO-RLVa: [RLVa-1.2.0] consider rewriting this before a RLVa-1.2.0 release
				if ( (rlv_handler_t::isEnabled()) && (mesg.length() > 3) && (RLV_CMD_PREFIX == mesg[0]) && (CHAT_TYPE_OWNER == chat.mChatType) &&
					 ((!chatter) || (!chatter->isAttachment()) || (!chatter->isTempAttachment()) || (RlvSettings::getEnableTemporaryAttachments())) )
				{
					mesg.erase(0, 1);
					LLStringUtil::toLower(mesg);

					std::string strExecuted, strFailed, strRetained, *pstr;

					boost_tokenizer tokens(mesg, boost::char_separator<char>(",", "", boost::drop_empty_tokens));
					for (boost_tokenizer::iterator itToken = tokens.begin(); itToken != tokens.end(); ++itToken)
					{
						std::string strCmd = *itToken;

						ERlvCmdRet eRet = gRlvHandler.processCommand(from_id, strCmd, true);
						if ( (RlvSettings::getDebug()) &&
							 ( (!RlvSettings::getDebugHideUnsetDup()) || 
							   ((RLV_RET_SUCCESS_UNSET != eRet) && (RLV_RET_SUCCESS_DUPLICATE != eRet)) ) )
						{
							if ( RLV_RET_SUCCESS == (eRet & RLV_RET_SUCCESS) )	
								pstr = &strExecuted;
							else if ( RLV_RET_FAILED == (eRet & RLV_RET_FAILED) )
								pstr = &strFailed;
							else if (RLV_RET_RETAINED == eRet)
								pstr = &strRetained;
							else
							{
								RLV_ASSERT(false);
								pstr = &strFailed;
							}

							const char* pstrSuffix = RlvStrings::getStringFromReturnCode(eRet);
							if (pstrSuffix)
								strCmd.append(" (").append(pstrSuffix).append(")");

							if (!pstr->empty())
								pstr->push_back(',');
							pstr->append(strCmd);
						}
					}

					if (RlvForceWear::instanceExists())
						RlvForceWear::instance().done();

					if ( (!RlvSettings::getDebug()) || ((strExecuted.empty()) && (strFailed.empty()) && (strRetained.empty())) )
						return;

					// Silly people want comprehensive debug messages, blah :p
					if ( (!strExecuted.empty()) && (strFailed.empty()) && (strRetained.empty()) )
					{
						chat.mText = " executes: @";
						mesg = strExecuted;
					}
					else if ( (strExecuted.empty()) && (!strFailed.empty()) && (strRetained.empty()) )
					{
						chat.mText = " failed: @";
						mesg = strFailed;
					}
					else if ( (strExecuted.empty()) && (strFailed.empty()) && (!strRetained.empty()) )
					{
						chat.mText = " retained: @";
						mesg = strRetained;
					}
					else
					{
						chat.mText = ": @";
						if (!strExecuted.empty())
							mesg += "\n    - executed: @" + strExecuted;
						if (!strFailed.empty())
							mesg += "\n    - failed: @" + strFailed;
						if (!strRetained.empty())
							mesg += "\n    - retained: @" + strRetained;
					}

					break;
				}
// [/RLVa:KB]
// [RLVa:KB] - Checked: 2010-03-09 (RLVa-1.2.0b) | Modified: RLVa-1.0.0g
				// Copy/paste from above
				if  ( (rlv_handler_t::isEnabled()) && (chatter) && (chat.mSourceType == CHAT_SOURCE_OBJECT) &&
					  (gSavedSettings.getBOOL("EffectScriptChatParticles")) )
				{
					LLPointer<LLViewerPartSourceChat> psc = new LLViewerPartSourceChat(chatter->getPositionAgent());
					psc->setSourceObject(chatter);
					psc->setColor(color);
					//We set the particles to be owned by the object's owner, 
					//just in case they should be muted by the mute list
					psc->setOwnerUUID(owner_id);
					LLViewerPartSim::getInstance()->addPartSource(psc);
				}
// [/RLVa:KB]
			case CHAT_TYPE_DEBUG_MSG:
			case CHAT_TYPE_NORMAL:
			case CHAT_TYPE_DIRECT:
				break;
			case CHAT_TYPE_SHOUT:
				chat.mText = LLTrans::getString("shout") + " ";
				break;
			case CHAT_TYPE_START:
			case CHAT_TYPE_STOP:
				LL_WARNS("Messaging") << "Got chat type start/stop in main chat processing." << LL_ENDL;
				break;
			default:
				LL_WARNS("Messaging") << "Unknown type " << chat.mChatType << " in chat!" << LL_ENDL;
				break;
			}
			// <FS:TS> FIRE-23138: Enable spam checking for user's own objects
			if (deferred_spam_check && NACLAntiSpamRegistry::instance().checkNewlineFlood(ANTISPAM_QUEUE_CHAT, from_id, mesg))
			{
				return;
			}
			// </FS:TS> FIRE-23138

			chat.mText += mesg;
		}

		// We have a real utterance now, so can stop showing "..." and proceed.
		if (chatter && chatter->isAvatar())
		{
			LLLocalSpeakerMgr::getInstance()->setSpeakerTyping(from_id, FALSE);
			((LLVOAvatar*)chatter)->stopTyping();
			
			if (!is_muted && !is_do_not_disturb)
			{
				//visible_in_chat_bubble = gSavedSettings.getBOOL("UseChatBubbles");
				std::string formated_msg = "";
				LLViewerChat::formatChatMsg(chat, formated_msg);
				LLChat chat_bubble = chat;

				chat_bubble.mText = formated_msg;
				((LLVOAvatar*)chatter)->addChat(chat_bubble);
			}
		}
		
		if (chatter)
		{
			chat.mPosAgent = chatter->getPositionAgent();
		}

		// truth table:
		// LINDEN	BUSY	MUTED	OWNED_BY_YOU	TASK		DISPLAY		STORE IN HISTORY
		// F		F		F		F				*			Yes			Yes
		// F		F		F		T				*			Yes			Yes
		// F		F		T		F				*			No			No
		// F		F		T		T				*			No			No
		// F		T		F		F				*			No			Yes
		// F		T		F		T				*			Yes			Yes
		// F		T		T		F				*			No			No
		// F		T		T		T				*			No			No
		// T		*		*		*				F			Yes			Yes

		chat.mMuted = is_muted && !is_linden;

		// pass owner_id to chat so that we can display the remote
		// object inspect for an object that is chatting with you
		LLSD args;
		chat.mOwnerID = owner_id;

		// <FS:PP> FIRE-10178: Keyword Alerts in group IM do not work unless the group is in the foreground (notification on receipt of local chat)
		if (FSKeywords::getInstance()->chatContainsKeyword(chat, true))
		{
			FSKeywords::notify(chat);
		}
		// </FS:PP>

		// <FS:PP> gSavedSettings to LLCachedControl
		// if (gSavedSettings.getBOOL("TranslateChat") && chat.mSourceType != CHAT_SOURCE_SYSTEM)
		static LLCachedControl<bool> TranslateChat(gSavedSettings, "TranslateChat");
		if (TranslateChat && chat.mSourceType != CHAT_SOURCE_SYSTEM)
		// </FS:PP>
		{
			if (chat.mChatStyle == CHAT_STYLE_IRC)
			{
				mesg = mesg.substr(4, std::string::npos);
			}
			const std::string from_lang = ""; // leave empty to trigger autodetect
			const std::string to_lang = LLTranslate::getTranslateLanguage();

            LLTranslate::translateMessage(from_lang, to_lang, mesg,
                boost::bind(&translateSuccess, chat, args, mesg, from_lang, _1, _2),
                boost::bind(&translateFailure, chat, args, _1, _2));

		}
		else
		{
			LLNotificationsUI::LLNotificationManager::instance().onChat(chat, args);
		}

		// don't call notification for debug messages from not owned objects
		if (chat.mChatType == CHAT_TYPE_DEBUG_MSG)
		{
			// <FS:Ansariel> FIRE-15014: [OpenSim] osMessageObject(target, message) fails silently
			//if (gAgentID != chat.mOwnerID)
#ifdef OPENSIM
			if (LLGridManager::getInstance()->isInSecondLife() && gAgentID != chat.mOwnerID)
#else
			if (gAgentID != chat.mOwnerID)
#endif
			// </FS:Ansariel>
			{
				return;
			}
		}

		if (mesg != "")
		{
			LLSD msg_notify = LLSD(LLSD::emptyMap());
			msg_notify["session_id"] = LLUUID();
			msg_notify["from_id"] = chat.mFromID;
			msg_notify["source_type"] = chat.mSourceType;
			on_new_message(msg_notify);
		}

	}
}


// Simulator we're on is informing the viewer that the agent
// is starting to teleport (perhaps to another sim, perhaps to the 
// same sim). If we initiated the teleport process by sending some kind 
// of TeleportRequest, then this info is redundant, but if the sim 
// initiated the teleport (via a script call, being killed, etc.) 
// then this info is news to us.
void process_teleport_start(LLMessageSystem *msg, void**)
{
	// on teleport, don't tell them about destination guide anymore
	LLFirstUse::notUsingDestinationGuide(false);
	U32 teleport_flags = 0x0;
	msg->getU32("Info", "TeleportFlags", teleport_flags);

	if (gAgent.getTeleportState() == LLAgent::TELEPORT_MOVING)
	{
		// Race condition?
		LL_WARNS("Messaging") << "Got TeleportStart, but teleport already in progress. TeleportFlags=" << teleport_flags << LL_ENDL;
	}

	LL_DEBUGS("Messaging") << "Got TeleportStart with TeleportFlags=" << teleport_flags << ". gTeleportDisplay: " << gTeleportDisplay << ", gAgent.mTeleportState: " << gAgent.getTeleportState() << LL_ENDL;

	// *NOTE: The server sends two StartTeleport packets when you are teleporting to a LM
	LLViewerMessage::getInstance()->mTeleportStartedSignal();

//	if (teleport_flags & TELEPORT_FLAGS_DISABLE_CANCEL)
// [RLVa:KB] - Checked: 2010-04-07 (RLVa-1.2.0d) | Added: RLVa-0.2.0b
	if ( ((teleport_flags & TELEPORT_FLAGS_DISABLE_CANCEL) && !gSavedSettings.getBOOL("FSAlwaysShowTPCancel")) || (!gRlvHandler.getCanCancelTp()) )
// [/RLVa:KB]
	{
		gViewerWindow->setProgressCancelButtonVisible(FALSE);
	}
	else
	{
		gViewerWindow->setProgressCancelButtonVisible(TRUE, LLTrans::getString("Cancel"));
	}

	// Freeze the UI and show progress bar
	// Note: could add data here to differentiate between normal teleport and death.

	if( gAgent.getTeleportState() == LLAgent::TELEPORT_NONE )
	{
		gTeleportDisplay = TRUE;
		gAgent.setTeleportState( LLAgent::TELEPORT_START );
		make_ui_sound("UISndTeleportOut");
		
		LL_INFOS("Messaging") << "Teleport initiated by remote TeleportStart message with TeleportFlags: " <<  teleport_flags << LL_ENDL;

		// Don't call LLFirstUse::useTeleport here because this could be
		// due to being killed, which would send you home, not to a Telehub
	}
}

boost::signals2::connection LLViewerMessage::setTeleportStartedCallback(teleport_started_callback_t cb)
{
	return mTeleportStartedSignal.connect(cb);
}

void process_teleport_progress(LLMessageSystem* msg, void**)
{
	LLUUID agent_id;
	msg->getUUID("AgentData", "AgentID", agent_id);
	if((gAgent.getID() != agent_id)
	   || (gAgent.getTeleportState() == LLAgent::TELEPORT_NONE))
	{
		LL_WARNS("Messaging") << "Unexpected teleport progress message." << LL_ENDL;
		return;
	}
	U32 teleport_flags = 0x0;
	msg->getU32("Info", "TeleportFlags", teleport_flags);
//	if (teleport_flags & TELEPORT_FLAGS_DISABLE_CANCEL)
// [RLVa:KB] - Checked: 2010-04-07 (RLVa-1.2.0d) | Added: RLVa-0.2.0b
	if ( ((teleport_flags & TELEPORT_FLAGS_DISABLE_CANCEL) && !gSavedSettings.getBOOL("FSAlwaysShowTPCancel")) || (!gRlvHandler.getCanCancelTp()) )
// [/RLVa:KB]
	{
		gViewerWindow->setProgressCancelButtonVisible(FALSE);
	}
	else
	{
		gViewerWindow->setProgressCancelButtonVisible(TRUE, LLTrans::getString("Cancel"));
	}
	std::string buffer;
	msg->getString("Info", "Message", buffer);
	LL_DEBUGS("Messaging") << "teleport progress: " << buffer << " flags: " << teleport_flags << LL_ENDL;

	//Sorta hacky...default to using simulator raw messages
	//if we don't find the coresponding mapping in our progress mappings
	std::string message = buffer;

	if (LLAgent::sTeleportProgressMessages.find(buffer) != 
		LLAgent::sTeleportProgressMessages.end() )
	{
		message = LLAgent::sTeleportProgressMessages[buffer];
	}

	gAgent.setTeleportMessage(LLAgent::sTeleportProgressMessages[message]);
}

class LLFetchInWelcomeArea : public LLInventoryFetchDescendentsObserver
{
public:
	LLFetchInWelcomeArea(const uuid_vec_t &ids) :
		LLInventoryFetchDescendentsObserver(ids)
	{}
	virtual void done()
	{
		LLIsType is_landmark(LLAssetType::AT_LANDMARK);
		LLIsType is_card(LLAssetType::AT_CALLINGCARD);

		LLInventoryModel::cat_array_t	card_cats;
		LLInventoryModel::item_array_t	card_items;
		LLInventoryModel::cat_array_t	land_cats;
		LLInventoryModel::item_array_t	land_items;

		uuid_vec_t::iterator it = mComplete.begin();
		uuid_vec_t::iterator end = mComplete.end();
		for(; it != end; ++it)
		{
			gInventory.collectDescendentsIf(
				(*it),
				land_cats,
				land_items,
				LLInventoryModel::EXCLUDE_TRASH,
				is_landmark);
			gInventory.collectDescendentsIf(
				(*it),
				card_cats,
				card_items,
				LLInventoryModel::EXCLUDE_TRASH,
				is_card);
		}

		gInventory.removeObserver(this);
		delete this;
	}
};



class LLPostTeleportNotifiers : public LLEventTimer 
{
public:
	LLPostTeleportNotifiers();
	virtual ~LLPostTeleportNotifiers();

	//function to be called at the supplied frequency
	virtual BOOL tick();
};

LLPostTeleportNotifiers::LLPostTeleportNotifiers() : LLEventTimer( 2.0 )
{
};

LLPostTeleportNotifiers::~LLPostTeleportNotifiers()
{
}

BOOL LLPostTeleportNotifiers::tick()
{
	BOOL all_done = FALSE;
	if ( gAgent.getTeleportState() == LLAgent::TELEPORT_NONE )
	{
		// get callingcards and landmarks available to the user arriving.
		uuid_vec_t folders;
		const LLUUID callingcard_id = gInventory.findCategoryUUIDForType(LLFolderType::FT_CALLINGCARD);
		if(callingcard_id.notNull()) 
			folders.push_back(callingcard_id);
		const LLUUID folder_id = gInventory.findCategoryUUIDForType(LLFolderType::FT_LANDMARK);
		if(folder_id.notNull()) 
			folders.push_back(folder_id);
		if(!folders.empty())
		{
			LLFetchInWelcomeArea* fetcher = new LLFetchInWelcomeArea(folders);
			fetcher->startFetch();
			if(fetcher->isFinished())
			{
				fetcher->done();
			}
			else
			{
				gInventory.addObserver(fetcher);
			}
		}
		all_done = TRUE;
	}

	return all_done;
}



// Teleport notification from the simulator
// We're going to pretend to be a new agent
void process_teleport_finish(LLMessageSystem* msg, void**)
{
	LL_DEBUGS("Messaging") << "Got teleport location message" << LL_ENDL;
	LLUUID agent_id;
	msg->getUUIDFast(_PREHASH_Info, _PREHASH_AgentID, agent_id);
	if (agent_id != gAgent.getID())
	{
		LL_WARNS("Messaging") << "Got teleport notification for wrong agent!" << LL_ENDL;
		return;
	}

    if (gAgent.getTeleportState() == LLAgent::TELEPORT_NONE)
    {
        if (gAgent.canRestoreCanceledTeleport())
        {
            // Server either ignored teleport cancel message or did not receive it in time.
            // This message can't be ignored since teleport is complete at server side
            gAgent.restoreCanceledTeleportRequest();
        }
        else
        {
            // Race condition? Make sure all variables are set correctly for teleport to work
            LL_WARNS("Messaging") << "Teleport 'finish' message without 'start'" << LL_ENDL;
            gTeleportDisplay = TRUE;
            LLViewerMessage::getInstance()->mTeleportStartedSignal();
            gAgent.setTeleportState(LLAgent::TELEPORT_REQUESTED);
            make_ui_sound("UISndTeleportOut");
        }
    }
    else if (gAgent.getTeleportState() == LLAgent::TELEPORT_MOVING)
    {
        LL_WARNS("Messaging") << "Teleport message in the middle of other teleport" << LL_ENDL;
    }
	
	// Teleport is finished; it can't be cancelled now.
	gViewerWindow->setProgressCancelButtonVisible(FALSE);

	gPipeline.doResetVertexBuffers(true);

	// Do teleport effect for where you're leaving
	// VEFFECT: TeleportStart
	LLHUDEffectSpiral *effectp = (LLHUDEffectSpiral *)LLHUDManager::getInstance()->createViewerEffect(LLHUDObject::LL_HUD_EFFECT_POINT, TRUE);
	effectp->setPositionGlobal(gAgent.getPositionGlobal());
	effectp->setColor(LLColor4U(gAgent.getEffectColor()));
	LLHUDManager::getInstance()->sendEffects();

	U32 location_id;
	U32 sim_ip;
	U16 sim_port;
	LLVector3 pos, look_at;
	U64 region_handle;
	msg->getU32Fast(_PREHASH_Info, _PREHASH_LocationID, location_id);
	msg->getIPAddrFast(_PREHASH_Info, _PREHASH_SimIP, sim_ip);
	msg->getIPPortFast(_PREHASH_Info, _PREHASH_SimPort, sim_port);
	//msg->getVector3Fast(_PREHASH_Info, _PREHASH_Position, pos);
	//msg->getVector3Fast(_PREHASH_Info, _PREHASH_LookAt, look_at);
	msg->getU64Fast(_PREHASH_Info, _PREHASH_RegionHandle, region_handle);
	U32 teleport_flags;
	msg->getU32Fast(_PREHASH_Info, _PREHASH_TeleportFlags, teleport_flags);

// <FS:CR> Aurora Sim
	U32 region_size_x = 256;
	U32 region_size_y = 256;

#ifdef OPENSIM
	if (LLGridManager::getInstance()->isInOpenSim())
	{
		msg->getU32Fast(_PREHASH_Info, _PREHASH_RegionSizeX, region_size_x);
		msg->getU32Fast(_PREHASH_Info, _PREHASH_RegionSizeY, region_size_y);

		//and a little hack for Second Life compatibility
		if (region_size_y == 0 || region_size_x == 0)
		{
			region_size_x = 256;
			region_size_y = 256;
		}
	}
#endif
// </FS:CR> Aurora Sim
	
	std::string seedCap;
	msg->getStringFast(_PREHASH_Info, _PREHASH_SeedCapability, seedCap);

	// update home location if we are teleporting out of prelude - specific to teleporting to welcome area 
	if((teleport_flags & TELEPORT_FLAGS_SET_HOME_TO_TARGET)
	   && (!gAgent.isGodlike()))
	{
		gAgent.setHomePosRegion(region_handle, pos);

		// Create a timer that will send notices when teleporting is all finished.  Since this is 
		// based on the LLEventTimer class, it will be managed by that class and not orphaned or leaked.
		new LLPostTeleportNotifiers();
	}

	LLHost sim_host(sim_ip, sim_port);

	// Viewer trusts the simulator.
	gMessageSystem->enableCircuit(sim_host, TRUE);
// <FS:CR> Aurora Sim
	//LLViewerRegion* regionp =  LLWorld::getInstance()->addRegion(region_handle, sim_host);
	LLViewerRegion* regionp =  LLWorld::getInstance()->addRegion(region_handle, sim_host, region_size_x, region_size_y);
// </FS:CR> Aurora Sim
	
	// Ansariel: Disable teleport beacon after teleport
	if (gSavedSettings.getBOOL("FSDisableBeaconAfterTeleport"))
	{
		LLTracker::stopTracking((void *)(intptr_t)TRUE);
		LLWorldMap::getInstance()->cancelTracking();
	}

	// <FS:CR> FIRE-5118 - Lightshare support
	FSLightshare::getInstance()->processLightshareReset();
	// </FS:CR>
/*
	// send camera update to new region
	gAgentCamera.updateCamera();

	// likewise make sure the camera is behind the avatar
	gAgentCamera.resetView(TRUE);
	LLVector3 shift_vector = regionp->getPosRegionFromGlobal(gAgent.getRegion()->getOriginGlobal());
	gAgent.setRegion(regionp);
	gObjectList.shiftObjects(shift_vector);

	if (isAgentAvatarValid())
	{
		gAgentAvatarp->clearChatText();
		gAgentCamera.slamLookAt(look_at);
	}
	gAgent.setPositionAgent(pos);
	gAssetStorage->setUpstream(sim);
	gCacheName->setUpstream(sim);
*/

	// Make sure we're standing
	gAgent.standUp();

	// now, use the circuit info to tell simulator about us!
	LL_INFOS("Messaging") << "process_teleport_finish() Enabling "
			<< sim_host << " with code " << msg->mOurCircuitCode << LL_ENDL;
	msg->newMessageFast(_PREHASH_UseCircuitCode);
	msg->nextBlockFast(_PREHASH_CircuitCode);
	msg->addU32Fast(_PREHASH_Code, msg->getOurCircuitCode());
	msg->addUUIDFast(_PREHASH_SessionID, gAgent.getSessionID());
	msg->addUUIDFast(_PREHASH_ID, gAgent.getID());
	msg->sendReliable(sim_host);

	send_complete_agent_movement(sim_host);
	gAgent.setTeleportState( LLAgent::TELEPORT_MOVING );
	gAgent.setTeleportMessage(LLAgent::sTeleportProgressMessages["contacting"]);

	LL_DEBUGS("CrossingCaps") << "Calling setSeedCapability from process_teleport_finish(). Seed cap == "
			<< seedCap << LL_ENDL;
	regionp->setSeedCapability(seedCap);

	// Don't send camera updates to the new region until we're
	// actually there...

	// <FS:Ansariel> Copied from process_teleport_local: Keep us flying if we
	//               were flying before the teleport or we always want to fly
	//               after a TP.
	if (teleport_flags & TELEPORT_FLAGS_IS_FLYING || gSavedSettings.getBOOL("FSFlyAfterTeleport"))
	{
		gAgent.setFlying(TRUE);
	}
	else
	{
		gAgent.setFlying(FALSE);
	}
	// </FS:Ansariel>

	// <FS:Ansariel> Stop typing after teleport (possible fix for FIRE-7273)
	gAgent.stopTyping();

	// Now do teleport effect for where you're going.
	// VEFFECT: TeleportEnd
	effectp = (LLHUDEffectSpiral *)LLHUDManager::getInstance()->createViewerEffect(LLHUDObject::LL_HUD_EFFECT_POINT, TRUE);
	effectp->setPositionGlobal(gAgent.getPositionGlobal());

	effectp->setColor(LLColor4U(gAgent.getEffectColor()));
	LLHUDManager::getInstance()->sendEffects();

//	gTeleportDisplay = TRUE;
//	gTeleportDisplayTimer.reset();
//	gViewerWindow->setShowProgress(TRUE);
}

// stuff we have to do every time we get an AvatarInitComplete from a sim
/*
void process_avatar_init_complete(LLMessageSystem* msg, void**)
{
	LLVector3 agent_pos;
	msg->getVector3Fast(_PREHASH_AvatarData, _PREHASH_Position, agent_pos);
	agent_movement_complete(msg->getSender(), agent_pos);
}
*/

void process_agent_movement_complete(LLMessageSystem* msg, void**)
{
	gShiftFrame = true;
	gAgentMovementCompleted = true;

	LLUUID agent_id;
	msg->getUUIDFast(_PREHASH_AgentData, _PREHASH_AgentID, agent_id);
	LLUUID session_id;
	msg->getUUIDFast(_PREHASH_AgentData, _PREHASH_SessionID, session_id);
	if((gAgent.getID() != agent_id) || (gAgent.getSessionID() != session_id))
	{
		LL_WARNS("Messaging") << "Incorrect id in process_agent_movement_complete()"
				<< LL_ENDL;
		return;
	}

	LL_DEBUGS("Messaging") << "process_agent_movement_complete()" << LL_ENDL;

	// *TODO: check timestamp to make sure the movement compleation
	// makes sense.
	LLVector3 agent_pos;
	msg->getVector3Fast(_PREHASH_Data, _PREHASH_Position, agent_pos);
	LLVector3 look_at;
	msg->getVector3Fast(_PREHASH_Data, _PREHASH_LookAt, look_at);
	U64 region_handle;
	msg->getU64Fast(_PREHASH_Data, _PREHASH_RegionHandle, region_handle);
	
	std::string version_channel;
	msg->getString("SimData", "ChannelVersion", version_channel);

	if (!isAgentAvatarValid())
	{
		// Could happen if you were immediately god-teleported away on login,
		// maybe other cases.  Continue, but warn.
		LL_WARNS("Messaging") << "agent_movement_complete() with NULL avatarp." << LL_ENDL;
	}

	F32 x, y;
	from_region_handle(region_handle, &x, &y);
	LLViewerRegion* regionp = LLWorld::getInstance()->getRegionFromHandle(region_handle);
	if (!regionp)
	{
		if (gAgent.getRegion())
		{
			LL_WARNS("Messaging") << "current region " << gAgent.getRegion()->getOriginGlobal() << LL_ENDL;
		}

		LL_WARNS("Messaging") << "Agent being sent to invalid home region: " 
			<< x << ":" << y 
			<< " current pos " << gAgent.getPositionGlobal()
			<< LL_ENDL;
		LLAppViewer::instance()->forceDisconnect(LLTrans::getString("SentToInvalidRegion"));
		return;

	}

	// <FS:Ansariel> Crash fix
	if (!gAgent.getRegion())
	{
		LL_WARNS("Messaging") << "Agent was disconnected from the region" << LL_ENDL;
		LLAppViewer::instance()->forceDisconnect(LLTrans::getString("YouHaveBeenDisconnected"));
		return;
	}
	// </FS:Ansariel>

	LL_INFOS("Messaging") << "Changing home region to " << x << ":" << y << LL_ENDL;

	// set our upstream host the new simulator and shuffle things as
	// appropriate.
	LLVector3 shift_vector = regionp->getPosRegionFromGlobal(
		gAgent.getRegion()->getOriginGlobal());
	gAgent.setRegion(regionp);
	gObjectList.shiftObjects(shift_vector);
// <FS:CR> FIRE-11593: Opensim "4096 Bug" Fix by Latif Khalifa
#ifdef OPENSIM
	// Is this a really long jump?
	if (shift_vector.length() > 2048.f * 256.f)
	{
		regionp->reInitPartitions();
		gAgent.setRegion(regionp);
		// Kill objects in the regions we left behind
		for (LLWorld::region_list_t::const_iterator r = LLWorld::getInstance()->getRegionList().begin();
			r != LLWorld::getInstance()->getRegionList().end(); ++r)
		{
			if (*r != regionp)
			{
				gObjectList.killObjects(*r);
			}
		}
	}
#endif
// </FS:CR>
	gAssetStorage->setUpstream(msg->getSender());
	gCacheName->setUpstream(msg->getSender());
	gViewerThrottle.sendToSim();
	gViewerWindow->sendShapeToSim();

	bool is_teleport = gAgent.getTeleportState() == LLAgent::TELEPORT_MOVING;

	if( is_teleport )
	{
		// <FS:Beq> FIRE-20977: Render Only Friends changes for forgetful users
		if (!gSavedPerAccountSettings.getBOOL("FSRenderFriendsOnlyPersistsTP"))
		{
			// We need to turn off the RFO as we have TP'd away and have asked not to persist
			gSavedPerAccountSettings.setBOOL("FSRenderFriendsOnly", FALSE);
		}
		// </FS:Beq>
		if (gAgent.getTeleportKeepsLookAt())
		{
			// *NOTE: the LookAt data we get from the sim here doesn't
			// seem to be useful, so get it from the camera instead
			look_at = LLViewerCamera::getInstance()->getAtAxis();
		}
		// Force the camera back onto the agent, don't animate.
		gAgentCamera.setFocusOnAvatar(TRUE, FALSE);
		gAgentCamera.slamLookAt(look_at);
		gAgentCamera.updateCamera();

		gAgent.setTeleportState( LLAgent::TELEPORT_START_ARRIVAL );

		// <FS:Ansariel> [Legacy Bake]
		// set the appearance on teleport since the new sim does not;
		// know what you look like.
		gAgent.sendAgentSetAppearance();
		// </FS:Ansariel> [Legacy Bake]

		if (isAgentAvatarValid())
		{
			// [FS:CR] Reimplement DEV-4907 (Maybe we like long distracting messages?)
			if (gSavedSettings.getBOOL("FSShowBackSLURL"))
			{
				LLSLURL slurl;
				gAgent.getTeleportSourceSLURL(slurl);
				LLSD substitution = LLSD().with("[T_SLURL]", slurl.getSLURLString());
				std::string completed_from = LLAgent::sTeleportProgressMessages["completed_from"];
				LLStringUtil::format(completed_from, substitution);
				
				LLSD args;
				args["MESSAGE"] = completed_from;
				LLNotificationsUtil::add("ChatSystemMessageTip", args);
			}
			// [/FS:CR]
			// Set the new position
			gAgentAvatarp->setPositionAgent(agent_pos);
			gAgentAvatarp->clearChat();
			gAgentAvatarp->slamPosition();
		}
	}
	else
	{
		// This is initial log-in or a region crossing
		gAgent.setTeleportState( LLAgent::TELEPORT_NONE );

		if(LLStartUp::getStartupState() < STATE_STARTED)
		{	// This is initial log-in, not a region crossing:
			// Set the camera looking ahead of the AV so send_agent_update() below 
			// will report the correct location to the server.
			LLVector3 look_at_point = look_at;
			look_at_point = agent_pos + look_at_point.rotVec(gAgent.getQuat());

			static LLVector3 up_direction(0.0f, 0.0f, 1.0f);
			LLViewerCamera::getInstance()->lookAt(agent_pos, look_at_point, up_direction);
		}
	}

	if ( LLTracker::isTracking(NULL) )
	{
		// Check distance to beacon, if < 5m, remove beacon
		LLVector3d beacon_pos = LLTracker::getTrackedPositionGlobal();
		LLVector3 beacon_dir(agent_pos.mV[VX] - (F32)fmod(beacon_pos.mdV[VX], 256.0), agent_pos.mV[VY] - (F32)fmod(beacon_pos.mdV[VY], 256.0), 0);
		if (beacon_dir.magVecSquared() < 25.f)
		{
			LLTracker::stopTracking(false);
		}
		else if ( is_teleport && !gAgent.getTeleportKeepsLookAt() && look_at.isExactlyZero())
		{
			//look at the beacon
			LLVector3 global_agent_pos = agent_pos;
			global_agent_pos[0] += x;
			global_agent_pos[1] += y;
			look_at = (LLVector3)beacon_pos - global_agent_pos;
			look_at.normVec();
			gAgentCamera.slamLookAt(look_at);
		}
	}

	// TODO: Put back a check for flying status! DK 12/19/05
	// Sim tells us whether the new position is off the ground
	/*
	if (teleport_flags & TELEPORT_FLAGS_IS_FLYING)
	{
		gAgent.setFlying(TRUE);
	}
	else
	{
		gAgent.setFlying(FALSE);
	}
	*/

	send_agent_update(TRUE, TRUE);

	if (gAgent.getRegion()->getBlockFly())
	{
		gAgent.setFlying(gAgent.canFly());
	}

	// force simulator to recognize do not disturb state
	if (gAgent.isDoNotDisturb())
	{
		gAgent.setDoNotDisturb(true);
	}
	else
	{
		gAgent.setDoNotDisturb(false);
	}

	if (isAgentAvatarValid())
	{
		gAgentAvatarp->mFootPlane.clearVec();
	}
	
	// send walk-vs-run status
//	gAgent.sendWalkRun(gAgent.getRunning() || gAgent.getAlwaysRun());
// [RLVa:KB] - Checked: 2011-05-11 (RLVa-1.3.0i) | Added: RLVa-1.3.0i
	gAgent.sendWalkRun();
// [/RLVa:KB]

	// If the server version has changed, display an info box and offer
	// to display the release notes, unless this is the initial log in.
	if (gLastVersionChannel == version_channel)
	{
		return;
	}

	// <FS:Ansariel> Bring back simulator version changed messages after TP
	if (!gLastVersionChannel.empty() && gSavedSettings.getBOOL("FSShowServerVersionChangeNotice"))
	{
		LLSD args;
		args["OLDVERSION"] = gLastVersionChannel;
		args["NEWVERSION"] = version_channel;
		LLNotificationsUtil::add("ServerVersionChanged", args);
	}
	// </FS:Ansariel>

	gLastVersionChannel = version_channel;
}

void process_crossed_region(LLMessageSystem* msg, void**)
{
	LLUUID agent_id;
	msg->getUUIDFast(_PREHASH_AgentData, _PREHASH_AgentID, agent_id);
	LLUUID session_id;
	msg->getUUIDFast(_PREHASH_AgentData, _PREHASH_SessionID, session_id);
	if((gAgent.getID() != agent_id) || (gAgent.getSessionID() != session_id))
	{
		LL_WARNS("Messaging") << "Incorrect id in process_crossed_region()"
				<< LL_ENDL;
		return;
	}
	LL_INFOS("Messaging") << "process_crossed_region()" << LL_ENDL;
	gAgentAvatarp->resetRegionCrossingTimer();
	// <FS:Ansariel> FIRE-12004: Attachments getting lost on TP; this is apparently the place to
	//               hook in for region crossings - we get an info from the simulator that we
	//               crossed a region and then the viewer starts the handover process. We only
	//               receive this message if we can actually cross the region and aren't blocked
	//               for some reason (e.g. banned, group access...)
	gAgentAvatarp->setIsCrossingRegion(true);

	U32 sim_ip;
	msg->getIPAddrFast(_PREHASH_RegionData, _PREHASH_SimIP, sim_ip);
	U16 sim_port;
	msg->getIPPortFast(_PREHASH_RegionData, _PREHASH_SimPort, sim_port);
	LLHost sim_host(sim_ip, sim_port);
	U64 region_handle;
	msg->getU64Fast(_PREHASH_RegionData, _PREHASH_RegionHandle, region_handle);
	
	std::string seedCap;
	msg->getStringFast(_PREHASH_RegionData, _PREHASH_SeedCapability, seedCap);

// <FS:CR> Aurora Sim
	U32 region_size_x = 256;
	U32 region_size_y = 256;

#ifdef OPENSIM
	if (LLGridManager::getInstance()->isInOpenSim())
	{
		msg->getU32(_PREHASH_RegionData, _PREHASH_RegionSizeX, region_size_x);
		msg->getU32(_PREHASH_RegionData, _PREHASH_RegionSizeY, region_size_y);

		//and a little hack for Second Life compatibility	
		if (region_size_y == 0 || region_size_x == 0)
		{
			region_size_x = 256;
			region_size_y = 256;
		}
	}
#endif
// </FS:CR> Aurora Sim
	send_complete_agent_movement(sim_host);

// <FS:CR> Aurora Sim
	//LLViewerRegion* regionp = LLWorld::getInstance()->addRegion(region_handle, sim_host);
	LLViewerRegion* regionp = LLWorld::getInstance()->addRegion(region_handle, sim_host, region_size_x, region_size_y);
// </FS:CR> Aurora Sim
	LL_DEBUGS("CrossingCaps") << "Calling setSeedCapability from process_crossed_region(). Seed cap == "
			<< seedCap << LL_ENDL;
	regionp->setSeedCapability(seedCap);
}



// Sends avatar and camera information to simulator.
// Sent roughly once per frame, or 20 times per second, whichever is less often

const F32 THRESHOLD_HEAD_ROT_QDOT = 0.9997f;	// ~= 2.5 degrees -- if its less than this we need to update head_rot
const F32 MAX_HEAD_ROT_QDOT = 0.99999f;			// ~= 0.5 degrees -- if its greater than this then no need to update head_rot
												// between these values we delay the updates (but no more than one second)

static LLTrace::BlockTimerStatHandle FTM_AGENT_UPDATE_SEND("Send Message");

void send_agent_update(BOOL force_send, BOOL send_reliable)
{
	if (gAgent.getTeleportState() != LLAgent::TELEPORT_NONE)
	{
		// We don't care if they want to send an agent update, they're not allowed to until the simulator
		// that's the target is ready to receive them (after avatar_init_complete is received)
		return;
	}
	
	if(gAgent.getPhantom()) return; //Don't want to do this while phantom

	// We have already requested to log out.  Don't send agent updates.
	if(LLAppViewer::instance()->logoutRequestSent())
	{
		return;
	}

	// no region to send update to
	if(gAgent.getRegion() == NULL)
	{
		return;
	}

	const F32 TRANSLATE_THRESHOLD = 0.01f;

	// NOTA BENE: This is (intentionally?) using the small angle sine approximation to test for rotation
	//			  Plus, there is an extra 0.5 in the mix since the perpendicular between last_camera_at and getAtAxis() bisects cam_rot_change
	//			  Thus, we're actually testing against 0.2 degrees
	const F32 ROTATION_THRESHOLD = 0.1f * 2.f*F_PI/360.f;			//  Rotation thresh 0.2 deg, see note above

	const U8 DUP_MSGS = 1;				//  HACK!  number of times to repeat data on motionless agent

	//  Store data on last sent update so that if no changes, no send
	static LLVector3 last_camera_pos_agent, 
					 last_camera_at, 
					 last_camera_left,
					 last_camera_up;
	
	static LLVector3 cam_center_chg,
					 cam_rot_chg;

	static LLQuaternion last_head_rot;
	static U32 last_control_flags = 0;
	static U8 last_render_state;
	static U8 duplicate_count = 0;
	static F32 head_rot_chg = 1.0;
	static U8 last_flags;

	LLMessageSystem	*msg = gMessageSystem;
	LLVector3		camera_pos_agent;				// local to avatar's region
	U8				render_state;

	LLQuaternion body_rotation = gAgent.getFrameAgent().getQuaternion();
	LLQuaternion head_rotation = gAgent.getHeadRotation();

	camera_pos_agent = gAgentCamera.getCameraPositionAgent();

	render_state = gAgent.getRenderState();

	U32		control_flag_change = 0;
	U8		flag_change = 0;

	cam_center_chg = last_camera_pos_agent - camera_pos_agent;
	cam_rot_chg = last_camera_at - LLViewerCamera::getInstance()->getAtAxis();

	// If a modifier key is held down, turn off
	// LBUTTON and ML_LBUTTON so that using the camera (alt-key) doesn't
	// trigger a control event.
	U32 control_flags = gAgent.getControlFlags();

	MASK	key_mask = gKeyboard->currentMask(TRUE);

	if (key_mask & MASK_ALT || key_mask & MASK_CONTROL)
	{
		control_flags &= ~(	AGENT_CONTROL_LBUTTON_DOWN |
							AGENT_CONTROL_ML_LBUTTON_DOWN );
		control_flags |= 	AGENT_CONTROL_LBUTTON_UP |
							AGENT_CONTROL_ML_LBUTTON_UP ;
	}

	control_flag_change = last_control_flags ^ control_flags;

	U8 flags = AU_FLAGS_NONE;
	if (gAgent.isGroupTitleHidden())
	{
		flags |= AU_FLAGS_HIDETITLE;
	}
	if (gAgent.getAutoPilot())
	{
		flags |= AU_FLAGS_CLIENT_AUTOPILOT;
	}

	flag_change = last_flags ^ flags;

	head_rot_chg = dot(last_head_rot, head_rotation);

	//static S32 msg_number = 0;		// Used for diagnostic log messages

	if (force_send || 
		(cam_center_chg.magVec() > TRANSLATE_THRESHOLD) || 
		(head_rot_chg < THRESHOLD_HEAD_ROT_QDOT) ||	
		(last_render_state != render_state) ||
		(cam_rot_chg.magVec() > ROTATION_THRESHOLD) ||
		control_flag_change != 0 ||
		flag_change != 0)  
	{
		/* Diagnotics to show why we send the AgentUpdate message.  Also un-commment the msg_number code above and below this block
		msg_number += 1;
		if (head_rot_chg < THRESHOLD_HEAD_ROT_QDOT)
		{
			//LL_INFOS("Messaging") << "head rot " << head_rotation << LL_ENDL;
			LL_INFOS("Messaging") << "msg " << msg_number << ", frame " << LLFrameTimer::getFrameCount() << ", head_rot_chg " << head_rot_chg << LL_ENDL;
		}
		if (cam_rot_chg.magVec() > ROTATION_THRESHOLD) 
		{
			LL_INFOS("Messaging") << "msg " << msg_number << ", frame " << LLFrameTimer::getFrameCount() << ", cam rot " <<  cam_rot_chg.magVec() << LL_ENDL;
		}
		if (cam_center_chg.magVec() > TRANSLATE_THRESHOLD)
		{
			LL_INFOS("Messaging") << "msg " << msg_number << ", frame " << LLFrameTimer::getFrameCount() << ", cam center " << cam_center_chg.magVec() << LL_ENDL;
		}
//		if (drag_delta_chg.magVec() > TRANSLATE_THRESHOLD)
//		{
//			LL_INFOS("Messaging") << "drag delta " << drag_delta_chg.magVec() << LL_ENDL;
//		}
		if (control_flag_change)
		{
			LL_INFOS("Messaging") << "msg " << msg_number << ", frame " << LLFrameTimer::getFrameCount() << ", dcf = " << control_flag_change << LL_ENDL;
		}
*/

		duplicate_count = 0;
	}
	else
	{
		duplicate_count++;

		if (head_rot_chg < MAX_HEAD_ROT_QDOT  &&  duplicate_count < AGENT_UPDATES_PER_SECOND)
		{
			// The head_rotation is sent for updating things like attached guns.
			// We only trigger a new update when head_rotation deviates beyond
			// some threshold from the last update, however this can break fine
			// adjustments when trying to aim an attached gun, so what we do here
			// (where we would normally skip sending an update when nothing has changed)
			// is gradually reduce the threshold to allow a better update to 
			// eventually get sent... should update to within 0.5 degrees in less 
			// than a second.
			if (head_rot_chg < THRESHOLD_HEAD_ROT_QDOT + (MAX_HEAD_ROT_QDOT - THRESHOLD_HEAD_ROT_QDOT) * duplicate_count / AGENT_UPDATES_PER_SECOND)
			{
				duplicate_count = 0;
			}
			else
			{
				return;
			}
		}
		else
		{
			return;
		}
	}

	if (duplicate_count < DUP_MSGS && !gDisconnected)
	{
		/* More diagnostics to count AgentUpdate messages
		static S32 update_sec = 0;
		static S32 update_count = 0;
		static S32 max_update_count = 0;
		S32 cur_sec = lltrunc( LLTimer::getTotalSeconds() );
		update_count += 1;
		if (cur_sec != update_sec)
		{
			if (update_sec != 0)
			{
				update_sec = cur_sec;
				//msg_number = 0;
				max_update_count = llmax(max_update_count, update_count);
				LL_INFOS() << "Sent " << update_count << " AgentUpdate messages per second, max is " << max_update_count << LL_ENDL;
			}
			update_sec = cur_sec;
			update_count = 0;
		}
		*/

		LL_RECORD_BLOCK_TIME(FTM_AGENT_UPDATE_SEND);
		// Build the message
		msg->newMessageFast(_PREHASH_AgentUpdate);
		msg->nextBlockFast(_PREHASH_AgentData);
		msg->addUUIDFast(_PREHASH_AgentID, gAgent.getID());
		msg->addUUIDFast(_PREHASH_SessionID, gAgent.getSessionID());
		msg->addQuatFast(_PREHASH_BodyRotation, body_rotation);
		msg->addQuatFast(_PREHASH_HeadRotation, head_rotation);
		msg->addU8Fast(_PREHASH_State, render_state);
		msg->addU8Fast(_PREHASH_Flags, flags);

//		if (camera_pos_agent.mV[VY] > 255.f)
//		{
//			LL_INFOS("Messaging") << "Sending camera center " << camera_pos_agent << LL_ENDL;
//		}
		
		msg->addVector3Fast(_PREHASH_CameraCenter, camera_pos_agent);
		msg->addVector3Fast(_PREHASH_CameraAtAxis, LLViewerCamera::getInstance()->getAtAxis());
		msg->addVector3Fast(_PREHASH_CameraLeftAxis, LLViewerCamera::getInstance()->getLeftAxis());
		msg->addVector3Fast(_PREHASH_CameraUpAxis, LLViewerCamera::getInstance()->getUpAxis());
		msg->addF32Fast(_PREHASH_Far, gAgentCamera.mDrawDistance);
		
		msg->addU32Fast(_PREHASH_ControlFlags, control_flags);

		if (gDebugClicks)
		{
			if (control_flags & AGENT_CONTROL_LBUTTON_DOWN)
			{
				LL_INFOS("Messaging") << "AgentUpdate left button down" << LL_ENDL;
			}

			if (control_flags & AGENT_CONTROL_LBUTTON_UP)
			{
				LL_INFOS("Messaging") << "AgentUpdate left button up" << LL_ENDL;
			}
		}

		gAgent.enableControlFlagReset();

		if (!send_reliable)
		{
			gAgent.sendMessage();
		}
		else
		{
			gAgent.sendReliableMessage();
		}

//		LL_DEBUGS("Messaging") << "agent " << avatar_pos_agent << " cam " << camera_pos_agent << LL_ENDL;

		// Copy the old data 
		last_head_rot = head_rotation;
		last_render_state = render_state;
		last_camera_pos_agent = camera_pos_agent;
		last_camera_at = LLViewerCamera::getInstance()->getAtAxis();
		last_camera_left = LLViewerCamera::getInstance()->getLeftAxis();
		last_camera_up = LLViewerCamera::getInstance()->getUpAxis();
		last_control_flags = control_flags;
		last_flags = flags;
	}
}


// sounds can arrive before objects, store them for a short time
// Note: this is a workaround for MAINT-4743, real fix would be to make
// server send sound along with object update that creates (rezes) the object
class PostponedSoundData
{
public:
    PostponedSoundData() :
        mExpirationTime(0)
    {}
    PostponedSoundData(const LLUUID &object_id, const LLUUID &sound_id, const LLUUID& owner_id, const F32 gain, const U8 flags);
    bool hasExpired() { return LLFrameTimer::getTotalSeconds() > mExpirationTime; }

    LLUUID mObjectId;
    LLUUID mSoundId;
    LLUUID mOwnerId;
    F32 mGain;
    U8 mFlags;
    static const F64 MAXIMUM_PLAY_DELAY;

private:
    F64 mExpirationTime; //seconds since epoch
};
const F64 PostponedSoundData::MAXIMUM_PLAY_DELAY = 15.0;
static F64 postponed_sounds_update_expiration = 0.0;
static std::map<LLUUID, PostponedSoundData> postponed_sounds;

void set_attached_sound(LLViewerObject *objectp, const LLUUID &object_id, const LLUUID &sound_id, const LLUUID& owner_id, const F32 gain, const U8 flags)
{
    if (LLMuteList::getInstance()->isMuted(object_id)) return;

    if (LLMuteList::getInstance()->isMuted(owner_id, LLMute::flagObjectSounds)) return;

    // Don't play sounds from a region with maturity above current agent maturity
    LLVector3d pos = objectp->getPositionGlobal();
    if (!gAgent.canAccessMaturityAtGlobal(pos))
    {
        return;
    }

    objectp->setAttachedSound(sound_id, owner_id, gain, flags);
}

PostponedSoundData::PostponedSoundData(const LLUUID &object_id, const LLUUID &sound_id, const LLUUID& owner_id, const F32 gain, const U8 flags)
    :
    mObjectId(object_id),
    mSoundId(sound_id),
    mOwnerId(owner_id),
    mGain(gain),
    mFlags(flags),
    mExpirationTime(LLFrameTimer::getTotalSeconds() + MAXIMUM_PLAY_DELAY)
{
}

// static
void update_attached_sounds()
{
    if (postponed_sounds.empty())
    {
        return;
    }

    std::map<LLUUID, PostponedSoundData>::iterator iter = postponed_sounds.begin();
    std::map<LLUUID, PostponedSoundData>::iterator end = postponed_sounds.end();
    while (iter != end)
    {
        std::map<LLUUID, PostponedSoundData>::iterator cur_iter = iter++;
        PostponedSoundData* data = &cur_iter->second;
        if (data->hasExpired())
        {
            postponed_sounds.erase(cur_iter);
        }
        else
        {
            LLViewerObject *objectp = gObjectList.findObject(data->mObjectId);
            if (objectp)
            {
                set_attached_sound(objectp, data->mObjectId, data->mSoundId, data->mOwnerId, data->mGain, data->mFlags);
                postponed_sounds.erase(cur_iter);
            }
        }
    }
    postponed_sounds_update_expiration = LLFrameTimer::getTotalSeconds() + 2 * PostponedSoundData::MAXIMUM_PLAY_DELAY;
}

//static
void clear_expired_postponed_sounds()
{
    if (postponed_sounds_update_expiration > LLFrameTimer::getTotalSeconds())
    {
        return;
    }
    std::map<LLUUID, PostponedSoundData>::iterator iter = postponed_sounds.begin();
    std::map<LLUUID, PostponedSoundData>::iterator end = postponed_sounds.end();
    while (iter != end)
    {
        std::map<LLUUID, PostponedSoundData>::iterator cur_iter = iter++;
        PostponedSoundData* data = &cur_iter->second;
        if (data->hasExpired())
        {
            postponed_sounds.erase(cur_iter);
        }
    }
    postponed_sounds_update_expiration = LLFrameTimer::getTotalSeconds() + 2 * PostponedSoundData::MAXIMUM_PLAY_DELAY;
}

// *TODO: Remove this dependency, or figure out a better way to handle
// this hack.
extern U32Bits gObjectData;

void process_object_update(LLMessageSystem *mesgsys, void **user_data)
{	
	// Update the data counters
	if (mesgsys->getReceiveCompressedSize())
	{
		gObjectData += (U32Bytes)mesgsys->getReceiveCompressedSize();
	}
	else
	{
		gObjectData += (U32Bytes)mesgsys->getReceiveSize();
	}

	// Update the object...
	S32 old_num_objects = gObjectList.mNumNewObjects;
	gObjectList.processObjectUpdate(mesgsys, user_data, OUT_FULL);
	if (old_num_objects != gObjectList.mNumNewObjects)
	{
		update_attached_sounds();
	}
}

void process_compressed_object_update(LLMessageSystem *mesgsys, void **user_data)
{
	// Update the data counters
	if (mesgsys->getReceiveCompressedSize())
	{
		gObjectData += (U32Bytes)mesgsys->getReceiveCompressedSize();
	}
	else
	{
		gObjectData += (U32Bytes)mesgsys->getReceiveSize();
	}

	// Update the object...
	S32 old_num_objects = gObjectList.mNumNewObjects;
	gObjectList.processCompressedObjectUpdate(mesgsys, user_data, OUT_FULL_COMPRESSED);
	if (old_num_objects != gObjectList.mNumNewObjects)
	{
		update_attached_sounds();
	}
}

void process_cached_object_update(LLMessageSystem *mesgsys, void **user_data)
{
	// Update the data counters
	if (mesgsys->getReceiveCompressedSize())
	{
		gObjectData += (U32Bytes)mesgsys->getReceiveCompressedSize();
	}
	else
	{
		gObjectData += (U32Bytes)mesgsys->getReceiveSize();
	}

	// Update the object...
	gObjectList.processCachedObjectUpdate(mesgsys, user_data, OUT_FULL_CACHED);
}


void process_terse_object_update_improved(LLMessageSystem *mesgsys, void **user_data)
{
	if (mesgsys->getReceiveCompressedSize())
	{
		gObjectData += (U32Bytes)mesgsys->getReceiveCompressedSize();
	}
	else
	{
		gObjectData += (U32Bytes)mesgsys->getReceiveSize();
	}

	S32 old_num_objects = gObjectList.mNumNewObjects;
	gObjectList.processCompressedObjectUpdate(mesgsys, user_data, OUT_TERSE_IMPROVED);
	if (old_num_objects != gObjectList.mNumNewObjects)
	{
		update_attached_sounds();
	}
}

static LLTrace::BlockTimerStatHandle FTM_PROCESS_OBJECTS("Process Kill Objects");

void process_kill_object(LLMessageSystem *mesgsys, void **user_data)
{
	LL_RECORD_BLOCK_TIME(FTM_PROCESS_OBJECTS);

	LLUUID		id;

	U32 ip = mesgsys->getSenderIP();
	U32 port = mesgsys->getSenderPort();
	LLViewerRegion* regionp = NULL;
	{
		LLHost host(ip, port);
		regionp = LLWorld::getInstance()->getRegion(host);
	}

	bool delete_object = LLViewerRegion::sVOCacheCullingEnabled;
	S32	num_objects = mesgsys->getNumberOfBlocksFast(_PREHASH_ObjectData);
	for (S32 i = 0; i < num_objects; ++i)
	{
		U32	local_id;
		mesgsys->getU32Fast(_PREHASH_ObjectData, _PREHASH_ID, local_id, i);

		LLViewerObjectList::getUUIDFromLocal(id, local_id, ip, port); 
		if (id == LLUUID::null)
		{
			LL_DEBUGS("Messaging") << "Unknown kill for local " << local_id << LL_ENDL;
			continue;
		}
		else
		{
			LL_DEBUGS("Messaging") << "Kill message for local " << local_id << LL_ENDL;
		}

		if (id == gAgentID)
		{
			// never kill our avatar
			continue;
		}

			LLViewerObject *objectp = gObjectList.findObject(id);
			if (objectp)
			{
				// <FS:Ansariel> FIRE-12004: Attachments getting lost on TP
				static LLCachedControl<bool> fsExperimentalLostAttachmentsFix(gSavedSettings, "FSExperimentalLostAttachmentsFix");
				static LLCachedControl<F32> fsExperimentalLostAttachmentsFixKillDelay(gSavedSettings, "FSExperimentalLostAttachmentsFixKillDelay");
				if (fsExperimentalLostAttachmentsFix &&
					isAgentAvatarValid() &&
					(gAgent.getTeleportState() != LLAgent::TELEPORT_NONE || gPostTeleportFinishKillObjectDelayTimer.getElapsedTimeF32() <= fsExperimentalLostAttachmentsFixKillDelay || gAgentAvatarp->isCrossingRegion()) && 
					(objectp->isAttachment() || objectp->isTempAttachment()) &&
					objectp->permYouOwner())
				{
					// Simply ignore the request and don't kill the object - this should work...
					if (gSavedSettings.getBOOL("FSExperimentalLostAttachmentsFixReport"))
					{
						std::string reason;
						if (gAgent.getTeleportState() != LLAgent::TELEPORT_NONE)
						{
							reason = "tp";
						}
						else if (gAgentAvatarp->isCrossingRegion())
						{
							reason = "crossing";
						}
						else
						{
							reason = "timer";
						}

						report_to_nearby_chat("Region \"" + regionp->getName() + "\" tried to kill attachment: " + objectp->getAttachmentItemName() + " (" + reason + ") - Agent region: \"" + gAgent.getRegion()->getName() + "\"");
					}
					continue;
				}
				// </FS:Ansariel>

				// Display green bubble on kill
				if ( gShowObjectUpdates )
				{
					LLColor4 color(0.f,1.f,0.f,1.f);
					gPipeline.addDebugBlip(objectp->getPositionAgent(), color);
				}

				// Do the kill
				gObjectList.killObject(objectp);
			}

			if(delete_object)
			{
				regionp->killCacheEntry(local_id);
		}

		// We should remove the object from selection after it is marked dead by gObjectList to make LLToolGrab,
        // which is using the object, release the mouse capture correctly when the object dies.
        // See LLToolGrab::handleHoverActive() and LLToolGrab::handleHoverNonPhysical().
		LLSelectMgr::getInstance()->removeObjectFromSelections(id);
	}
}

// <FS:Techwolf Lupindo> area search
void process_object_properties(LLMessageSystem *msg, void**user_data)
{
	// Send the result to the corresponding requesters.
	LLSelectMgr::processObjectProperties(msg, user_data);
	
	FSAreaSearch* area_search_floater = LLFloaterReg::findTypedInstance<FSAreaSearch>("area_search");
	if (area_search_floater)
	{
		area_search_floater->processObjectProperties(msg);
	}

	AnimationExplorer* explorer = LLFloaterReg::findTypedInstance<AnimationExplorer>("animation_explorer");
	if (explorer)
	{
		explorer->requestNameCallback(msg);
	}
}
// </FS:Techwolf Lupindo> area search

// <FS:Ansariel> Anti spam
void process_object_properties_family(LLMessageSystem *msg, void**user_data)
{
	// Send the result to the corresponding requesters.
	LLSelectMgr::processObjectPropertiesFamily(msg, user_data);

	if (NACLAntiSpamRegistry::instanceExists())
	{
		NACLAntiSpamRegistry::instance().processObjectPropertiesFamily(msg);
	}
}
// </FS:Ansariel>

void process_time_synch(LLMessageSystem *mesgsys, void **user_data)
{
	LLVector3 sun_direction;
	LLVector3 sun_ang_velocity;
	F32 phase;
	U64	space_time_usec;

    U32 seconds_per_day;
    U32 seconds_per_year;

	// "SimulatorViewerTimeMessage"
	mesgsys->getU64Fast(_PREHASH_TimeInfo, _PREHASH_UsecSinceStart, space_time_usec);
	mesgsys->getU32Fast(_PREHASH_TimeInfo, _PREHASH_SecPerDay, seconds_per_day);
	mesgsys->getU32Fast(_PREHASH_TimeInfo, _PREHASH_SecPerYear, seconds_per_year);

	// This should eventually be moved to an "UpdateHeavenlyBodies" message
	mesgsys->getF32Fast(_PREHASH_TimeInfo, _PREHASH_SunPhase, phase);
	mesgsys->getVector3Fast(_PREHASH_TimeInfo, _PREHASH_SunDirection, sun_direction);
	mesgsys->getVector3Fast(_PREHASH_TimeInfo, _PREHASH_SunAngVelocity, sun_ang_velocity);

	LLWorld::getInstance()->setSpaceTimeUSec(space_time_usec);

	LL_DEBUGS("WindlightSync") << "Sun phase: " << phase << " rad = " << fmodf(phase / F_TWO_PI + 0.25, 1.f) * 24.f << " h" << LL_ENDL;

	gSky.setSunPhase(phase);
	gSky.setSunTargetDirection(sun_direction, sun_ang_velocity);
	if ( !(gSavedSettings.getBOOL("SkyOverrideSimSunPosition") || gSky.getOverrideSun()) )
	{
		gSky.setSunDirection(sun_direction, sun_ang_velocity);
	}
}

void process_sound_trigger(LLMessageSystem *msg, void **)
{
	if (!gAudiop)
	{
#if !LL_LINUX
		LL_WARNS("AudioEngine") << "LLAudioEngine instance doesn't exist!" << LL_ENDL;
#endif
		return;
	}

	U64		region_handle = 0;
	F32		gain = 0;
	LLUUID	sound_id;
	LLUUID	owner_id;
	LLUUID	object_id;
	LLUUID	parent_id;
	LLVector3	pos_local;

	msg->getUUIDFast(_PREHASH_SoundData, _PREHASH_SoundID, sound_id);
	msg->getUUIDFast(_PREHASH_SoundData, _PREHASH_OwnerID, owner_id);
	msg->getUUIDFast(_PREHASH_SoundData, _PREHASH_ObjectID, object_id);

	// <FS:ND> Protect against corrupted sounds
	if( gAudiop->isCorruptSound( sound_id ) )
		return;
	// </FS:ND>

	// <FS> Asset blacklist
	if (FSAssetBlacklist::getInstance()->isBlacklisted(sound_id, LLAssetType::AT_SOUND))
	{
		return;
	}
	// </FS>

	// NaCl - Antispam Registry
 	static LLCachedControl<U32> _NACL_AntiSpamSoundMulti(gSavedSettings, "_NACL_AntiSpamSoundMulti");
	static LLCachedControl<bool> FSPlayCollisionSounds(gSavedSettings, "FSPlayCollisionSounds");
	if (NACLAntiSpamRegistry::instance().isCollisionSound(sound_id))
	{
		if (!FSPlayCollisionSounds)
		{
			return;
		}
	}
	else
	{
		if (NACLAntiSpamRegistry::instance().checkQueue(ANTISPAM_QUEUE_SOUND, object_id, ANTISPAM_SOURCE_OBJECT, _NACL_AntiSpamSoundMulti) ||
			NACLAntiSpamRegistry::instance().checkQueue(ANTISPAM_QUEUE_SOUND, owner_id, ANTISPAM_SOURCE_AGENT, _NACL_AntiSpamSoundMulti))
		{
			return;
		}
	}
	// NaCl End

	msg->getUUIDFast(_PREHASH_SoundData, _PREHASH_ParentID, parent_id);
	msg->getU64Fast(_PREHASH_SoundData, _PREHASH_Handle, region_handle);
	msg->getVector3Fast(_PREHASH_SoundData, _PREHASH_Position, pos_local);
	msg->getF32Fast(_PREHASH_SoundData, _PREHASH_Gain, gain);
	gain = llclampf(gain); // <FS> INT-141: Clamp gain to valid range

	// adjust sound location to true global coords
	LLVector3d	pos_global = from_region_handle(region_handle);
	pos_global.mdV[VX] += pos_local.mV[VX];
	pos_global.mdV[VY] += pos_local.mV[VY];
	pos_global.mdV[VZ] += pos_local.mV[VZ];

	// Don't play a trigger sound if you can't hear it due
	// to parcel "local audio only" settings.
	if (!LLViewerParcelMgr::getInstance()->canHearSound(pos_global)) return;

	// Don't play sounds triggered by someone you muted.
	if (LLMuteList::getInstance()->isMuted(owner_id, LLMute::flagObjectSounds)) return;
	
	// Don't play sounds from an object you muted
	if (LLMuteList::getInstance()->isMuted(object_id)) return;

	// Don't play sounds from an object whose parent you muted
	if (parent_id.notNull()
		&& LLMuteList::getInstance()->isMuted(parent_id))
	{
		return;
	}

	// Don't play sounds from a region with maturity above current agent maturity
	if( !gAgent.canAccessMaturityInRegion( region_handle ) )
	{
		return;
	}
	
	// AO: Hack for legacy radar script interface compatibility. Interpret certain
	// sound assets as a request for a full radar update to a channel
	if ((owner_id == gAgent.getID()) && (sound_id.asString() == gSavedSettings.getString("RadarLegacyChannelAlertRefreshUUID")))
	{
		FSRadar* radar = FSRadar::getInstance();
		if (radar)
		{
			radar->requestRadarChannelAlertSync();
		}
		return;
	}
		
	// Don't play sounds from gestures if they are not enabled.
	// ...TS: Unless they're your own.
	if ((!gSavedSettings.getBOOL("EnableGestureSounds")) &&
		(owner_id != gAgent.getID()) &&
		(owner_id == object_id)) return;

  // NaCl - Sound Explorer
	gAudiop->triggerSound(sound_id, owner_id, gain, LLAudioEngine::AUDIO_TYPE_SFX, pos_global, object_id);
  // NaCl End
}

void process_preload_sound(LLMessageSystem *msg, void **user_data)
{
	if (!gAudiop)
	{
#if !LL_LINUX
		LL_WARNS("AudioEngine") << "LLAudioEngine instance doesn't exist!" << LL_ENDL;
#endif
		return;
	}

	LLUUID sound_id;
	LLUUID object_id;
	LLUUID owner_id;

	msg->getUUIDFast(_PREHASH_DataBlock, _PREHASH_SoundID, sound_id);
	msg->getUUIDFast(_PREHASH_DataBlock, _PREHASH_ObjectID, object_id);
	msg->getUUIDFast(_PREHASH_DataBlock, _PREHASH_OwnerID, owner_id);

	// <FS> Asset blacklist
	if (FSAssetBlacklist::getInstance()->isBlacklisted(sound_id, LLAssetType::AT_SOUND))
	{
		return;
	}
	// </FS>

	// NaCl - Antispam Registry
	static LLCachedControl<U32> _NACL_AntiSpamSoundPreloadMulti(gSavedSettings, "_NACL_AntiSpamSoundPreloadMulti");
	if (NACLAntiSpamRegistry::instance().checkQueue(ANTISPAM_QUEUE_SOUND_PRELOAD, object_id, ANTISPAM_SOURCE_OBJECT, _NACL_AntiSpamSoundPreloadMulti) ||
		NACLAntiSpamRegistry::instance().checkQueue(ANTISPAM_QUEUE_SOUND_PRELOAD, owner_id, ANTISPAM_SOURCE_AGENT, _NACL_AntiSpamSoundPreloadMulti))
	{
		return;
	}
	// NaCl End

	// <FS:ND> Protect against corrupted sounds
	if( gAudiop->isCorruptSound( sound_id ) )
		return;
	// </FS:ND>

	LLViewerObject *objectp = gObjectList.findObject(object_id);
	if (!objectp) return;

	if (LLMuteList::getInstance()->isMuted(object_id)) return;
	if (LLMuteList::getInstance()->isMuted(owner_id, LLMute::flagObjectSounds)) return;
	
	LLAudioSource *sourcep = objectp->getAudioSource(owner_id);
	if (!sourcep) return;
	
	LLAudioData *datap = gAudiop->getAudioData(sound_id);

	// Note that I don't actually do any loading of the
	// audio data into a buffer at this point, as it won't actually
	// help us out.

	// Don't play sounds from a region with maturity above current agent maturity
	LLVector3d pos_global = objectp->getPositionGlobal();
	if (gAgent.canAccessMaturityAtGlobal(pos_global))
	{
		// Add audioData starts a transfer internally.
		sourcep->addAudioData(datap, FALSE);
	}
}

void process_attached_sound(LLMessageSystem *msg, void **user_data)
{
	F32 gain = 0;
	LLUUID sound_id;
	LLUUID object_id;
	LLUUID owner_id;
	U8 flags;

	msg->getUUIDFast(_PREHASH_DataBlock, _PREHASH_SoundID, sound_id);
	msg->getUUIDFast(_PREHASH_DataBlock, _PREHASH_ObjectID, object_id);
	msg->getUUIDFast(_PREHASH_DataBlock, _PREHASH_OwnerID, owner_id);

	// <FS> Asset blacklist
	if (FSAssetBlacklist::getInstance()->isBlacklisted(sound_id, LLAssetType::AT_SOUND))
	{
		return;
	}
	// </FS>

	// NaCl - Antispam Registry
	static LLCachedControl<U32> _NACL_AntiSpamSoundMulti(gSavedSettings, "_NACL_AntiSpamSoundMulti");
	if (NACLAntiSpamRegistry::instance().checkQueue(ANTISPAM_QUEUE_SOUND, object_id, ANTISPAM_SOURCE_OBJECT, _NACL_AntiSpamSoundMulti) ||
		NACLAntiSpamRegistry::instance().checkQueue(ANTISPAM_QUEUE_SOUND, owner_id, ANTISPAM_SOURCE_AGENT,_NACL_AntiSpamSoundMulti))
	{
		return;
	}
	// NaCl End

	msg->getF32Fast(_PREHASH_DataBlock, _PREHASH_Gain, gain);
	msg->getU8Fast(_PREHASH_DataBlock, _PREHASH_Flags, flags);
	gain = llclampf(gain); // <FS> INT-141: Clamp gain to valid range

	LLViewerObject *objectp = gObjectList.findObject(object_id);
	if (objectp)
	{
		set_attached_sound(objectp, object_id, sound_id, owner_id, gain, flags);
	}
	else if (sound_id.notNull())
	{
		// we don't know about this object yet, probably it has yet to arrive
		// std::map for dupplicate prevention.
		postponed_sounds[object_id] = (PostponedSoundData(object_id, sound_id, owner_id, gain, flags));
		clear_expired_postponed_sounds();
	}
	else
	{
		std::map<LLUUID, PostponedSoundData>::iterator iter = postponed_sounds.find(object_id);
		if (iter != postponed_sounds.end())
		{
			postponed_sounds.erase(iter);
		}
	}
}

void process_attached_sound_gain_change(LLMessageSystem *mesgsys, void **user_data)
{
	F32 gain = 0;
	LLUUID object_guid;
	LLViewerObject *objectp = NULL;

	mesgsys->getUUIDFast(_PREHASH_DataBlock, _PREHASH_ObjectID, object_guid);

	if (!((objectp = gObjectList.findObject(object_guid))))
	{
		// we don't know about this object, just bail
		return;
	}

 	mesgsys->getF32Fast(_PREHASH_DataBlock, _PREHASH_Gain, gain);
	gain = llclampf(gain); // <FS> INT-141: Clamp gain to valid range

	objectp->adjustAudioGain(gain);
}


void process_health_message(LLMessageSystem *mesgsys, void **user_data)
{
	F32 health;

	mesgsys->getF32Fast(_PREHASH_HealthData, _PREHASH_Health, health);

	if (gStatusBar)
	{
		gStatusBar->setHealth((S32)health);
	}
}


void process_sim_stats(LLMessageSystem *msg, void **user_data)
{	
	S32 count = msg->getNumberOfBlocks("Stat");
	for (S32 i = 0; i < count; ++i)
	{
		U32 stat_id;
		F32 stat_value;
		msg->getU32("Stat", "StatID", stat_id, i);
		msg->getF32("Stat", "StatValue", stat_value, i);
		LLStatViewer::SimMeasurementSampler* measurementp = LLStatViewer::SimMeasurementSampler::getInstance((ESimStatID)stat_id);
		
		if (measurementp )
		{
			measurementp->sample(stat_value);

			// <FS:Ansariel> Report script count changes
			if ((ESimStatID)stat_id == LL_SIM_STAT_NUMSCRIPTSACTIVE)
			{
				static LLCachedControl<bool> fsReportTotalScriptCountChanges(gSavedSettings, "FSReportTotalScriptCountChanges");
				static LLCachedControl<U32> fsReportTotalScriptCountChangesThreshold(gSavedSettings, "FSReportTotalScriptCountChangesThreshold");
				static const std::string increase_message = LLTrans::getString("TotalScriptCountChangeIncrease");
				static const std::string decrease_message = LLTrans::getString("TotalScriptCountChangeDecrease");
				static S32 prev_total_scripts = -1;

				if (fsReportTotalScriptCountChanges)
				{
					S32 new_val = (S32)stat_value;
					S32 change_count = new_val - prev_total_scripts;
					if (llabs(change_count) >= fsReportTotalScriptCountChangesThreshold && prev_total_scripts > -1)
					{
						LLStringUtil::format_map_t args;
						args["NEW_VALUE"] = llformat("%d", new_val);
						args["OLD_VALUE"] = llformat("%d", prev_total_scripts);
						args["DIFFERENCE"] = llformat("%+d", change_count);

						if (change_count > 0)
						{
							report_to_nearby_chat(format_string(increase_message, args));
						}
						else if (change_count < 0)
						{
							report_to_nearby_chat(format_string(decrease_message, args));
						}
					}
				}
				prev_total_scripts = (S32)stat_value;
			}
			// </FS:Ansariel>
		}
		else
		{
			// <FS:Ansariel> Cut down logspam
			//LL_WARNS() << "Unknown sim stat identifier: " << stat_id << LL_ENDL;
		}
	}

	//
	// Various hacks that aren't statistics, but are being handled here.
	//
	U32 max_tasks_per_region;
	U64 region_flags;
	msg->getU32("Region", "ObjectCapacity", max_tasks_per_region);

	if (msg->has(_PREHASH_RegionInfo))
	{
		msg->getU64("RegionInfo", "RegionFlagsExtended", region_flags);
	}
	else
	{
		U32 flags = 0;
		msg->getU32("Region", "RegionFlags", flags);
		region_flags = flags;
	}

	LLViewerRegion* regionp = gAgent.getRegion();
	if (regionp)
	{
		BOOL was_flying = gAgent.getFlying();
		regionp->setRegionFlags(region_flags);
		regionp->setMaxTasks(max_tasks_per_region);
		// HACK: This makes agents drop from the sky if the region is 
		// set to no fly while people are still in the sim.
		if (was_flying && regionp->getBlockFly())
		{
			gAgent.setFlying(gAgent.canFly());
		}
	}
}



void process_avatar_animation(LLMessageSystem *mesgsys, void **user_data)
{
	LLUUID	animation_id;
	LLUUID	uuid;
	S32		anim_sequence_id;
	LLVOAvatar *avatarp = NULL;
	
	mesgsys->getUUIDFast(_PREHASH_Sender, _PREHASH_ID, uuid);

	LLViewerObject *objp = gObjectList.findObject(uuid);
    if (objp)
    {
        avatarp =  objp->asAvatar();
    }

	if (!avatarp)
	{
		// no agent by this ID...error?
		LL_WARNS("Messaging") << "Received animation state for unknown avatar " << uuid << LL_ENDL;
		return;
	}

	S32 num_blocks = mesgsys->getNumberOfBlocksFast(_PREHASH_AnimationList);
	S32 num_source_blocks = mesgsys->getNumberOfBlocksFast(_PREHASH_AnimationSourceList);

	//clear animation flags
	avatarp->mSignaledAnimations.clear();
	
	if (avatarp->isSelf())
	{
		LLUUID object_id;

		for( S32 i = 0; i < num_blocks; i++ )
		{
			mesgsys->getUUIDFast(_PREHASH_AnimationList, _PREHASH_AnimID, animation_id, i);
			mesgsys->getS32Fast(_PREHASH_AnimationList, _PREHASH_AnimSequenceID, anim_sequence_id, i);

			LL_DEBUGS("Messaging") << "Anim sequence ID: " << anim_sequence_id << LL_ENDL;

			avatarp->mSignaledAnimations[animation_id] = anim_sequence_id;

			// *HACK: Disabling flying mode if it has been enabled shortly before the agent
			// stand up animation is signaled. In this case we don't get a signal to start
			// flying animation from server, the AGENT_CONTROL_FLY flag remains set but the
			// avatar does not play flying animation, so we switch flying mode off.
			// See LLAgent::setFlying(). This may cause "Stop Flying" button to blink.
			// See EXT-2781.
			if (animation_id == ANIM_AGENT_STANDUP && gAgent.getFlying())
			{
				gAgent.setFlying(FALSE);
			}

			if (i < num_source_blocks)
			{
				mesgsys->getUUIDFast(_PREHASH_AnimationSourceList, _PREHASH_ObjectID, object_id, i);
			
				LLViewerObject* object = gObjectList.findObject(object_id);
				if (object)
				{
					object->setFlagsWithoutUpdate(FLAGS_ANIM_SOURCE, TRUE);

					BOOL anim_found = FALSE;
					LLVOAvatar::AnimSourceIterator anim_it = avatarp->mAnimationSources.find(object_id);
					for (;anim_it != avatarp->mAnimationSources.end(); ++anim_it)
					{
						if (anim_it->second == animation_id)
						{
							anim_found = TRUE;
							break;
						}
					}

					if (!anim_found)
					{
						avatarp->mAnimationSources.insert(LLVOAvatar::AnimationSourceMap::value_type(object_id, animation_id));
						// <FS:Zi> Animation Explorer
						if (avatarp == gAgentAvatarp)
						{
							RecentAnimationList::instance().addAnimation(animation_id, object_id);
						}
						// </FS:Zi>
					}
				}
			}
		}
	}
	else
	{
		for( S32 i = 0; i < num_blocks; i++ )
		{
			mesgsys->getUUIDFast(_PREHASH_AnimationList, _PREHASH_AnimID, animation_id, i);
			mesgsys->getS32Fast(_PREHASH_AnimationList, _PREHASH_AnimSequenceID, anim_sequence_id, i);
			avatarp->mSignaledAnimations[animation_id] = anim_sequence_id;
		}
	}

	if (num_blocks)
	{
		avatarp->processAnimationStateChanges();
	}
}


void process_object_animation(LLMessageSystem *mesgsys, void **user_data)
{
	LLUUID	animation_id;
	LLUUID	uuid;
	S32		anim_sequence_id;
	
	mesgsys->getUUIDFast(_PREHASH_Sender, _PREHASH_ID, uuid);

    LL_DEBUGS("AnimatedObjectsNotify") << "Received animation state for object " << uuid << LL_ENDL;

    signaled_animation_map_t signaled_anims;
	S32 num_blocks = mesgsys->getNumberOfBlocksFast(_PREHASH_AnimationList);
	LL_DEBUGS("AnimatedObjectsNotify") << "processing object animation requests, num_blocks " << num_blocks << " uuid " << uuid << LL_ENDL;
    for( S32 i = 0; i < num_blocks; i++ )
    {
        mesgsys->getUUIDFast(_PREHASH_AnimationList, _PREHASH_AnimID, animation_id, i);
        mesgsys->getS32Fast(_PREHASH_AnimationList, _PREHASH_AnimSequenceID, anim_sequence_id, i);
        signaled_anims[animation_id] = anim_sequence_id;
        LL_DEBUGS("AnimatedObjectsNotify") << "added signaled_anims animation request for object " 
                                    << uuid << " animation id " << animation_id << LL_ENDL;
    }
    LLObjectSignaledAnimationMap::instance().getMap()[uuid] = signaled_anims;
    
    LLViewerObject *objp = gObjectList.findObject(uuid);
    if (!objp)
    {
		LL_DEBUGS("AnimatedObjectsNotify") << "Received animation state for unknown object " << uuid << LL_ENDL;
        return;
    }
    
	LLVOVolume *volp = dynamic_cast<LLVOVolume*>(objp);
    if (!volp)
    {
		LL_DEBUGS("AnimatedObjectsNotify") << "Received animation state for non-volume object " << uuid << LL_ENDL;
        return;
    }

    if (!volp->isAnimatedObject())
    {
		LL_DEBUGS("AnimatedObjectsNotify") << "Received animation state for non-animated object " << uuid << LL_ENDL;
        return;
    }

    volp->updateControlAvatar();
    LLControlAvatar *avatarp = volp->getControlAvatar();
    if (!avatarp)
    {
        LL_DEBUGS("AnimatedObjectsNotify") << "Received animation request for object with no control avatar, ignoring " << uuid << LL_ENDL;
        return;
    }
    
    if (!avatarp->mPlaying)
    {
        avatarp->mPlaying = true;
        //if (!avatarp->mRootVolp->isAnySelected())
        {
            avatarp->updateVolumeGeom();
            avatarp->mRootVolp->recursiveMarkForUpdate(TRUE);
        }
    }
        
    avatarp->updateAnimations();
}


void process_avatar_appearance(LLMessageSystem *mesgsys, void **user_data)
{
	LLUUID uuid;
	mesgsys->getUUIDFast(_PREHASH_Sender, _PREHASH_ID, uuid);

	LLVOAvatar* avatarp = (LLVOAvatar *)gObjectList.findObject(uuid);
	if (avatarp)
	{
		avatarp->processAvatarAppearance( mesgsys );
	}
	else
	{
		LL_WARNS("Messaging") << "avatar_appearance sent for unknown avatar " << uuid << LL_ENDL;
	}
}

void process_camera_constraint(LLMessageSystem *mesgsys, void **user_data)
{
	//Freeing up the camera movement some more -KC
	if(gSavedSettings.getBOOL("FSIgnoreSimulatorCameraConstraints"))
		return;
	LLVector4 cameraCollidePlane;
	mesgsys->getVector4Fast(_PREHASH_CameraCollidePlane, _PREHASH_Plane, cameraCollidePlane);

	gAgentCamera.setCameraCollidePlane(cameraCollidePlane);
}

void near_sit_object(BOOL success, void *data)
{
	if (success)
	{
		// Send message to sit on object
		gMessageSystem->newMessageFast(_PREHASH_AgentSit);
		gMessageSystem->nextBlockFast(_PREHASH_AgentData);
		gMessageSystem->addUUIDFast(_PREHASH_AgentID, gAgent.getID());
		gMessageSystem->addUUIDFast(_PREHASH_SessionID, gAgent.getSessionID());
		gAgent.sendReliableMessage();
	}
}

void process_avatar_sit_response(LLMessageSystem *mesgsys, void **user_data)
{
	LLVector3 sitPosition;
	LLQuaternion sitRotation;
	LLUUID sitObjectID;
	BOOL use_autopilot;
	mesgsys->getUUIDFast(_PREHASH_SitObject, _PREHASH_ID, sitObjectID);
	mesgsys->getBOOLFast(_PREHASH_SitTransform, _PREHASH_AutoPilot, use_autopilot);
	mesgsys->getVector3Fast(_PREHASH_SitTransform, _PREHASH_SitPosition, sitPosition);
	mesgsys->getQuatFast(_PREHASH_SitTransform, _PREHASH_SitRotation, sitRotation);
	LLVector3 camera_eye;
	mesgsys->getVector3Fast(_PREHASH_SitTransform, _PREHASH_CameraEyeOffset, camera_eye);
	LLVector3 camera_at;
	mesgsys->getVector3Fast(_PREHASH_SitTransform, _PREHASH_CameraAtOffset, camera_at);
	BOOL force_mouselook;
	mesgsys->getBOOLFast(_PREHASH_SitTransform, _PREHASH_ForceMouselook, force_mouselook);

	if (isAgentAvatarValid() && dist_vec_squared(camera_eye, camera_at) > CAMERA_POSITION_THRESHOLD_SQUARED)
	{
		gAgentCamera.setSitCamera(sitObjectID, camera_eye, camera_at);
	}
	
	gAgentCamera.setForceMouselook(force_mouselook);
	// Forcing turning off flying here to prevent flying after pressing "Stand"
	// to stand up from an object. See EXT-1655.
	gAgent.setFlying(FALSE);

	LLViewerObject* object = gObjectList.findObject(sitObjectID);
	if (object)
	{
		LLVector3 sit_spot = object->getPositionAgent() + (sitPosition * object->getRotation());
		if (!use_autopilot || (isAgentAvatarValid() && gAgentAvatarp->isSitting() && gAgentAvatarp->getRoot() == object->getRoot()))
		{
			//we're already sitting on this object, so don't autopilot
		}
		else
		{
			gAgent.startAutoPilotGlobal(gAgent.getPosGlobalFromAgent(sit_spot), "Sit", &sitRotation, near_sit_object, NULL, 0.5f);
		}
	}
	else
	{
		LL_WARNS("Messaging") << "Received sit approval for unknown object " << sitObjectID << LL_ENDL;
	}
}

void process_clear_follow_cam_properties(LLMessageSystem *mesgsys, void **user_data)
{
	LLUUID		source_id;

	mesgsys->getUUIDFast(_PREHASH_ObjectData, _PREHASH_ObjectID, source_id);

	LLFollowCamMgr::removeFollowCamParams(source_id);
}

void process_set_follow_cam_properties(LLMessageSystem *mesgsys, void **user_data)
{
	S32			type;
	F32			value;
	bool		settingPosition = false;
	bool		settingFocus	= false;
	bool		settingFocusOffset = false;
	LLVector3	position;
	LLVector3	focus;
	LLVector3	focus_offset;

	LLUUID		source_id;

	mesgsys->getUUIDFast(_PREHASH_ObjectData, _PREHASH_ObjectID, source_id);

	LLViewerObject* objectp = gObjectList.findObject(source_id);
	if (objectp)
	{
		objectp->setFlagsWithoutUpdate(FLAGS_CAMERA_SOURCE, TRUE);
	}

	S32 num_objects = mesgsys->getNumberOfBlocks("CameraProperty");
	for (S32 block_index = 0; block_index < num_objects; block_index++)
	{
		mesgsys->getS32("CameraProperty", "Type", type, block_index);
		mesgsys->getF32("CameraProperty", "Value", value, block_index);
		switch(type)
		{
		case FOLLOWCAM_PITCH:
			LLFollowCamMgr::setPitch(source_id, value);
			break;
		case FOLLOWCAM_FOCUS_OFFSET_X:
			focus_offset.mV[VX] = value;
			settingFocusOffset = true;
			break;
		case FOLLOWCAM_FOCUS_OFFSET_Y:
			focus_offset.mV[VY] = value;
			settingFocusOffset = true;
			break;
		case FOLLOWCAM_FOCUS_OFFSET_Z:
			focus_offset.mV[VZ] = value;
			settingFocusOffset = true;
			break;
		case FOLLOWCAM_POSITION_LAG:
			LLFollowCamMgr::setPositionLag(source_id, value);
			break;
		case FOLLOWCAM_FOCUS_LAG:
			LLFollowCamMgr::setFocusLag(source_id, value);
			break;
		case FOLLOWCAM_DISTANCE:
			LLFollowCamMgr::setDistance(source_id, value);
			break;
		case FOLLOWCAM_BEHINDNESS_ANGLE:
			LLFollowCamMgr::setBehindnessAngle(source_id, value);
			break;
		case FOLLOWCAM_BEHINDNESS_LAG:
			LLFollowCamMgr::setBehindnessLag(source_id, value);
			break;
		case FOLLOWCAM_POSITION_THRESHOLD:
			LLFollowCamMgr::setPositionThreshold(source_id, value);
			break;
		case FOLLOWCAM_FOCUS_THRESHOLD:
			LLFollowCamMgr::setFocusThreshold(source_id, value);
			break;
		case FOLLOWCAM_ACTIVE:
			//if 1, set using followcam,. 
			LLFollowCamMgr::setCameraActive(source_id, value != 0.f);
			break;
		case FOLLOWCAM_POSITION_X:
			settingPosition = true;
			position.mV[ 0 ] = value;
			break;
		case FOLLOWCAM_POSITION_Y:
			settingPosition = true;
			position.mV[ 1 ] = value;
			break;
		case FOLLOWCAM_POSITION_Z:
			settingPosition = true;
			position.mV[ 2 ] = value;
			break;
		case FOLLOWCAM_FOCUS_X:
			settingFocus = true;
			focus.mV[ 0 ] = value;
			break;
		case FOLLOWCAM_FOCUS_Y:
			settingFocus = true;
			focus.mV[ 1 ] = value;
			break;
		case FOLLOWCAM_FOCUS_Z:
			settingFocus = true;
			focus.mV[ 2 ] = value;
			break;
		case FOLLOWCAM_POSITION_LOCKED:
			LLFollowCamMgr::setPositionLocked(source_id, value != 0.f);
			break;
		case FOLLOWCAM_FOCUS_LOCKED:
			LLFollowCamMgr::setFocusLocked(source_id, value != 0.f);
			break;

		default:
			break;
		}
	}

	if ( settingPosition )
	{
		LLFollowCamMgr::setPosition(source_id, position);
	}
	if ( settingFocus )
	{
		LLFollowCamMgr::setFocus(source_id, focus);
	}
	if ( settingFocusOffset )
	{
		LLFollowCamMgr::setFocusOffset(source_id, focus_offset);
	}
}
//end Ventrella 


// Culled from newsim lltask.cpp
void process_name_value(LLMessageSystem *mesgsys, void **user_data)
{
	std::string	temp_str;
	LLUUID	id;
	S32		i, num_blocks;

	mesgsys->getUUIDFast(_PREHASH_TaskData, _PREHASH_ID, id);

	LLViewerObject* object = gObjectList.findObject(id);

	if (object)
	{
		num_blocks = mesgsys->getNumberOfBlocksFast(_PREHASH_NameValueData);
		for (i = 0; i < num_blocks; i++)
		{
			mesgsys->getStringFast(_PREHASH_NameValueData, _PREHASH_NVPair, temp_str, i);
			LL_INFOS("Messaging") << "Added to object Name Value: " << temp_str << LL_ENDL;
			object->addNVPair(temp_str);
		}
	}
	else
	{
		LL_INFOS("Messaging") << "Can't find object " << id << " to add name value pair" << LL_ENDL;
	}
}

void process_remove_name_value(LLMessageSystem *mesgsys, void **user_data)
{
	std::string	temp_str;
	LLUUID	id;
	S32		i, num_blocks;

	mesgsys->getUUIDFast(_PREHASH_TaskData, _PREHASH_ID, id);

	LLViewerObject* object = gObjectList.findObject(id);

	if (object)
	{
		num_blocks = mesgsys->getNumberOfBlocksFast(_PREHASH_NameValueData);
		for (i = 0; i < num_blocks; i++)
		{
			mesgsys->getStringFast(_PREHASH_NameValueData, _PREHASH_NVPair, temp_str, i);
			LL_INFOS("Messaging") << "Removed from object Name Value: " << temp_str << LL_ENDL;
			object->removeNVPair(temp_str);
		}
	}
	else
	{
		LL_INFOS("Messaging") << "Can't find object " << id << " to remove name value pair" << LL_ENDL;
	}
}

void process_kick_user(LLMessageSystem *msg, void** /*user_data*/)
{
	std::string message;

	msg->getStringFast(_PREHASH_UserInfo, _PREHASH_Reason, message);

	LLAppViewer::instance()->forceDisconnect(message);
}


/*
void process_user_list_reply(LLMessageSystem *msg, void **user_data)
{
	LLUserList::processUserListReply(msg, user_data);
	return;
	char	firstname[MAX_STRING+1];
	char	lastname[MAX_STRING+1];
	U8		status;
	S32		user_count;

	user_count = msg->getNumberOfBlocks("UserBlock");

	for (S32 i = 0; i < user_count; i++)
	{
		msg->getData("UserBlock", i, "FirstName", firstname);
		msg->getData("UserBlock", i, "LastName", lastname);
		msg->getData("UserBlock", i, "Status", &status);

		if (status & 0x01)
		{
			dialog_friends_add_friend(buffer, TRUE);
		}
		else
		{
			dialog_friends_add_friend(buffer, FALSE);
		}
	}

	dialog_friends_done_adding();
}
*/

// this is not handled in processUpdateMessage
/*
void process_time_dilation(LLMessageSystem *msg, void **user_data)
{
	// get the time_dilation
	U16 foo;
	msg->getData("TimeDilation", "TimeDilation", &foo);
	F32 time_dilation = ((F32) foo) / 65535.f;

	// get the pointer to the right region
	U32 ip = msg->getSenderIP();
	U32 port = msg->getSenderPort();
	LLViewerRegion *regionp = LLWorld::getInstance()->getRegion(ip, port);
	if (regionp)
	{
		regionp->setTimeDilation(time_dilation);
	}
}
*/


void process_money_balance_reply( LLMessageSystem* msg, void** )
{
	S32 balance = 0;
	S32 credit = 0;
	S32 committed = 0;
	std::string desc;
	LLUUID tid;

	msg->getUUID("MoneyData", "TransactionID", tid);
	msg->getS32("MoneyData", "MoneyBalance", balance);
	msg->getS32("MoneyData", "SquareMetersCredit", credit);
	msg->getS32("MoneyData", "SquareMetersCommitted", committed);
	msg->getStringFast(_PREHASH_MoneyData, _PREHASH_Description, desc);
// <FS:AW opensim currency support>
//	LL_INFOS("Messaging") << "L$, credit, committed: " << balance << " " << credit << " "
	LL_INFOS("Messaging") << Tea::wrapCurrency("L$, credit, committed: ") << balance << " " << credit << " "
// <FS:AW opensim currency support>
			<< committed << LL_ENDL;

    
	if (gStatusBar)
	{
		gStatusBar->setBalance(balance);
		gStatusBar->setLandCredit(credit);
		gStatusBar->setLandCommitted(committed);
	}

	if (desc.empty()
		|| !gSavedSettings.getBOOL("NotifyMoneyChange"))
	{
		// ...nothing to display
		return;
	}

	// Suppress duplicate messages about the same transaction
	static std::deque<LLUUID> recent;
	if (std::find(recent.rbegin(), recent.rend(), tid) != recent.rend())
	{
		return;
	}

	// Once the 'recent' container gets large enough, chop some
	// off the beginning.
	const U32 MAX_LOOKBACK = 30;
	const S32 POP_FRONT_SIZE = 12;
	if(recent.size() > MAX_LOOKBACK)
	{
		LL_DEBUGS("Messaging") << "Removing oldest transaction records" << LL_ENDL;
		recent.erase(recent.begin(), recent.begin() + POP_FRONT_SIZE);
	}
	//LL_DEBUGS("Messaging") << "Pushing back transaction " << tid << LL_ENDL;
	recent.push_back(tid);

	if (msg->has("TransactionInfo"))
	{
		// ...message has extended info for localization
		process_money_balance_reply_extended(msg);
	}
	else
	{
		// Only old dev grids will not supply the TransactionInfo block,
		// so we can just use the hard-coded English string.
		LLSD args;
		args["MESSAGE"] = desc;
		LLNotificationsUtil::add("SystemMessage", args);
	}
}

static std::string reason_from_transaction_type(S32 transaction_type,
												const std::string& item_desc)
{
	// *NOTE: The keys for the reason strings are unusual because
	// an earlier version of the code used English language strings
	// extracted from hard-coded server English descriptions.
	// Keeping them so we don't have to re-localize them.
	switch (transaction_type)
	{
		case TRANS_OBJECT_SALE:
		{
			LLStringUtil::format_map_t arg;
			arg["ITEM"] = item_desc;
			return LLTrans::getString("for item", arg);
		}
		case TRANS_LAND_SALE:
			return LLTrans::getString("for a parcel of land");
			
		case TRANS_LAND_PASS_SALE:
			return LLTrans::getString("for a land access pass");
			
		case TRANS_GROUP_LAND_DEED:
			return LLTrans::getString("for deeding land");
			
		case TRANS_GROUP_CREATE:
			return LLTrans::getString("to create a group");
			
		case TRANS_GROUP_JOIN:
			return LLTrans::getString("to join a group");
			
		case TRANS_UPLOAD_CHARGE:
			return LLTrans::getString("to upload");

		case TRANS_CLASSIFIED_CHARGE:
			return LLTrans::getString("to publish a classified ad");
			
		case TRANS_GIFT:
			// Simulator returns "Payment" if no custom description has been entered
			return (item_desc == "Payment" ? std::string() : item_desc);

		// These have no reason to display, but are expected and should not
		// generate warnings
		case TRANS_PAY_OBJECT:
		case TRANS_OBJECT_PAYS:
			return std::string();

		default:
			LL_WARNS() << "Unknown transaction type " 
				<< transaction_type << LL_ENDL;
			return std::string();
	}
}

static void money_balance_group_notify(const LLUUID& group_id,
									   const std::string& name,
									   bool is_group,
									   std::string notification,
									   LLSD args,
									   LLSD payload)
{
	static LLCachedControl<bool> balance_change_in_chat(gSavedSettings, "FSPaymentInfoInChat");

	if (balance_change_in_chat)
	{
		LLChat chat;
		chat.mText = args["SLURLMESSAGE"].asString();
		chat.mSourceType = CHAT_SOURCE_SYSTEM;
		LLSD chat_args;
		chat_args["money_tracker"] = true;
		chat_args["console_message"] = llformat(args["MESSAGE"].asString().c_str(), name.c_str());
		LLNotificationsUI::LLNotificationManager::instance().onChat(chat, chat_args);
	}
	else
	{
		// Message uses name SLURLs, don't actually have to substitute in
		// the name.  We're just making sure it's available.
		// Notification is either PaymentReceived or PaymentSent
		LLNotificationsUtil::add(notification, args, payload);
	}
}

static void money_balance_avatar_notify(const LLUUID& agent_id,
										const LLAvatarName& av_name,
									   	std::string notification,
									   	LLSD args,
									   	LLSD payload)
{
	static LLCachedControl<bool> balance_change_in_chat(gSavedSettings, "FSPaymentInfoInChat");

	if (balance_change_in_chat)
	{
		LLChat chat;
		chat.mText = args["SLURLMESSAGE"].asString();
		chat.mSourceType = CHAT_SOURCE_SYSTEM;
		LLSD chat_args;
		chat_args["money_tracker"] = true;
		chat_args["console_message"] = llformat(args["MESSAGE"].asString().c_str(), av_name.getCompleteName().c_str());
		LLNotificationsUI::LLNotificationManager::instance().onChat(chat, chat_args);
	}
	else
	{
		// Message uses name SLURLs, don't actually have to substitute in
		// the name.  We're just making sure it's available.
		// Notification is either PaymentReceived or PaymentSent
		LLNotificationsUtil::add(notification, args, payload);
	}
}

static void process_money_balance_reply_extended(LLMessageSystem* msg)
{
    // Added in server 1.40 and viewer 2.1, support for localization
    // and agent ids for name lookup.
    S32 transaction_type = 0;
    LLUUID source_id;
	BOOL is_source_group = FALSE;
    LLUUID dest_id;
	BOOL is_dest_group = FALSE;
    S32 amount = 0;
    std::string item_description;
	BOOL success = FALSE;
	// <FS:Ansariel> If we output to chat history and probably console,
	//               don't create an SLURL for the name or we will end
	//               up with a SLURL in the console
	static LLCachedControl<bool> balance_change_in_chat(gSavedSettings, "FSPaymentInfoInChat");

    msg->getS32("TransactionInfo", "TransactionType", transaction_type);
    msg->getUUID("TransactionInfo", "SourceID", source_id);
	msg->getBOOL("TransactionInfo", "IsSourceGroup", is_source_group);
    msg->getUUID("TransactionInfo", "DestID", dest_id);
	msg->getBOOL("TransactionInfo", "IsDestGroup", is_dest_group);
    msg->getS32("TransactionInfo", "Amount", amount);
    msg->getString("TransactionInfo", "ItemDescription", item_description);
	msg->getBOOL("MoneyData", "TransactionSuccess", success);
    LL_INFOS("Money") << "MoneyBalanceReply source " << source_id 
		<< " dest " << dest_id
		<< " type " << transaction_type
		<< " item " << item_description << LL_ENDL;

	if (source_id.isNull() && dest_id.isNull())
	{
		// this is a pure balance update, no notification required
		return;
	}

	std::string source_slurl;
	std::string source_slurl_name;
	if (is_source_group)
	{
		source_slurl =
			LLSLURL( "group", source_id, "inspect").getSLURLString();
		source_slurl_name = source_slurl;
	}
	else
	{
		source_slurl_name =LLSLURL( "agent", source_id, "completename").getSLURLString();
		source_slurl =LLSLURL( "agent", source_id, "inspect").getSLURLString();
	}

	std::string dest_slurl;
	std::string dest_slurl_name;
	if (is_dest_group)
	{
		dest_slurl =
			LLSLURL( "group", dest_id, "inspect").getSLURLString();
		dest_slurl_name = dest_slurl;
	}
	else
	{
		dest_slurl_name = LLSLURL( "agent", dest_id, "completename").getSLURLString();
		dest_slurl = LLSLURL( "agent", dest_id, "inspect").getSLURLString();
	}

	std::string reason =
		reason_from_transaction_type(transaction_type, item_description);
	
	LLStringUtil::format_map_t args;
	args["REASON"] = reason; // could be empty
	args["AMOUNT"] = llformat("%d", amount);
	
	// Need to delay until name looked up, so need to know whether or not
	// is group
	bool is_name_group = false;
	LLUUID name_id;
	std::string message;
	std::string message_notification_well;
	std::string notification;
	LLSD final_args;
	LLSD payload;
	
	bool you_paid_someone = (source_id == gAgentID);
	std::string gift_suffix = (transaction_type == TRANS_GIFT ? "_gift" : "");
	if (you_paid_someone)
	{
		if(!gSavedSettings.getBOOL("NotifyMoneySpend"))
		{
			return;
		}
		args["NAME"] = balance_change_in_chat ? "%s" : dest_slurl;
		is_name_group = is_dest_group;
		name_id = dest_id;
		if (!reason.empty())
		{
			if (dest_id.notNull())
			{
				message = success ? LLTrans::getString("you_paid_ldollars" + gift_suffix, args) :
									LLTrans::getString("you_paid_failure_ldollars" + gift_suffix, args);
			}
			else
			{
				// transaction fee to the system, eg, to create a group
				message = success ? LLTrans::getString("you_paid_ldollars_no_name", args) :
									LLTrans::getString("you_paid_failure_ldollars_no_name", args);
			}
		}
		else
		{
			if (dest_id.notNull())
			{
				message = success ? LLTrans::getString("you_paid_ldollars_no_reason", args) :
									LLTrans::getString("you_paid_failure_ldollars_no_reason", args);
			}
			else
			{
				// no target, no reason, you just paid money
				message = success ? LLTrans::getString("you_paid_ldollars_no_info", args) :
									LLTrans::getString("you_paid_failure_ldollars_no_info", args);
			}
		}
		
		final_args["MESSAGE"] = message;
		payload["dest_id"] = dest_id;
		notification = success ? "PaymentSent" : "PaymentFailure";

		// <FS:AO> Additionally, always add a SLURL-enabled form.
		is_name_group = is_dest_group;
		name_id = dest_id;

		args["NAME"] = dest_slurl;
		if (!reason.empty())
		{
			if (dest_id.notNull())
			{
				message = success ? LLTrans::getString("you_paid_ldollars" + gift_suffix, args) :
									LLTrans::getString("you_paid_failure_ldollars" + gift_suffix, args);
			}
			else
			{
				// transaction fee to the system, eg, to create a group
				message = success ? LLTrans::getString("you_paid_ldollars_no_name", args) :
									LLTrans::getString("you_paid_failure_ldollars_no_name", args);
			}
		}
		else
		{
			if (dest_id.notNull())
			{
				message = success ? LLTrans::getString("you_paid_ldollars_no_reason", args) :
									LLTrans::getString("you_paid_failure_ldollars_no_reason", args);
			}
			else
			{
				// no target, no reason, you just paid money
				message = success ? LLTrans::getString("you_paid_ldollars_no_info", args) :
									LLTrans::getString("you_paid_failure_ldollars_no_info", args);
			}
		}
		final_args["SLURLMESSAGE"] = message;
		payload["dest_id"] = dest_id;

		args["NAME"] = dest_slurl_name;
		if (!reason.empty())
		{
			if (dest_id.notNull())
			{
				message_notification_well = success ? LLTrans::getString("you_paid_ldollars" + gift_suffix, args) :
													  LLTrans::getString("you_paid_failure_ldollars" + gift_suffix, args);
			}
			else
			{
				// transaction fee to the system, eg, to create a group
				message_notification_well = success ? LLTrans::getString("you_paid_ldollars_no_name", args) :
													  LLTrans::getString("you_paid_failure_ldollars_no_name", args);
			}
		}
		else
		{
			if (dest_id.notNull())
			{
				message_notification_well = success ? LLTrans::getString("you_paid_ldollars_no_reason", args) :
													  LLTrans::getString("you_paid_failure_ldollars_no_reason", args);
			}
			else
			{
				// no target, no reason, you just paid money
				message_notification_well = success ? LLTrans::getString("you_paid_ldollars_no_info", args) :
													  LLTrans::getString("you_paid_failure_ldollars_no_info", args);
			}
		}
	}
	else 
	{
		// ...someone paid you
		if(!gSavedSettings.getBOOL("NotifyMoneyReceived"))
		{
			return;
		}
		args["NAME"] = balance_change_in_chat ? "%s" : source_slurl;
		is_name_group = is_source_group;
		name_id = source_id;

		// <FS:Ansariel> FIRE-21803: Prevent cheating IM restriction via pay message
		//if (!reason.empty() && !LLMuteList::getInstance()->isMuted(source_id))
		bool is_muted = LLMuteList::getInstance()->isMuted(source_id);
		if (!reason.empty() && !is_muted && RlvActions::canReceiveIM(source_id))
		// </FS:Ansariel>
		{
			message = LLTrans::getString("paid_you_ldollars" + gift_suffix, args);
		}
		else
		{
			message = LLTrans::getString("paid_you_ldollars_no_reason", args);
		}
		final_args["MESSAGE"] = message;
		
		// make notification loggable
		payload["from_id"] = source_id;
		notification = "PaymentReceived";
		
		// <FS:AO> Additionally, always add a SLURL-enabled form.
		is_name_group = is_source_group;
		name_id = source_id;

		args["NAME"] = source_slurl;
		if (!reason.empty() && !is_muted && RlvActions::canReceiveIM(source_id))
		{
			message = LLTrans::getString("paid_you_ldollars" + gift_suffix, args);
		}
		else 
		{
			message = LLTrans::getString("paid_you_ldollars_no_reason", args);
		}
		final_args["SLURLMESSAGE"] = message;

		args["NAME"] = source_slurl_name;
		if (!reason.empty() && !is_muted && RlvActions::canReceiveIM(source_id))
		{
			message_notification_well = LLTrans::getString("paid_you_ldollars" + gift_suffix, args);
		}
		else 
		{
			message_notification_well = LLTrans::getString("paid_you_ldollars_no_reason", args);
		}
		// </FS:AO>
	}

	payload["payment_is_group"] = is_name_group;
	payload["payment_message"] = message_notification_well;

	// <FS:Ansariel> TipTracker Support
	FSMoneyTracker* tipTracker = LLFloaterReg::getTypedInstance<FSMoneyTracker>("money_tracker");
	if (success && ((tipTracker->isShown() || tipTracker->isMinimized()) || gSavedSettings.getBOOL("FSAlwaysTrackPayments")))
	{
		tipTracker->addPayment(name_id, is_name_group, amount, !you_paid_someone);
	}
	// </FS:Ansariel>>

	// Despite using SLURLs, wait until the name is available before
	// showing the notification, otherwise the UI layout is strange and
	// the user sees a "Loading..." message
	if (is_name_group)
	{
		gCacheName->getGroup(name_id,
						boost::bind(&money_balance_group_notify,
									_1, _2, _3,
									notification, final_args, payload));
	}
	else 
	{
		LLAvatarNameCache::get(name_id, boost::bind(&money_balance_avatar_notify, _1, _2, notification, final_args, payload));										   
	}
}

bool handle_prompt_for_maturity_level_change_callback(const LLSD& notification, const LLSD& response)
{
	S32 option = LLNotificationsUtil::getSelectedOption(notification, response);

	if (0 == option)
	{
		// set the preference to the maturity of the region we're calling
		U8 preferredMaturity = static_cast<U8>(notification["payload"]["_region_access"].asInteger());
		gSavedSettings.setU32("PreferredMaturity", static_cast<U32>(preferredMaturity));
	}

	return false;
}

bool handle_prompt_for_maturity_level_change_and_reteleport_callback(const LLSD& notification, const LLSD& response)
{
	S32 option = LLNotificationsUtil::getSelectedOption(notification, response);
	
	if (0 == option)
	{
		// set the preference to the maturity of the region we're calling
		U8 preferredMaturity = static_cast<U8>(notification["payload"]["_region_access"].asInteger());
		gSavedSettings.setU32("PreferredMaturity", static_cast<U32>(preferredMaturity));
		gAgent.setMaturityRatingChangeDuringTeleport(preferredMaturity);
		gAgent.restartFailedTeleportRequest();
	}
	else
	{
		gAgent.clearTeleportRequest();
	}
	
	return false;
}

// some of the server notifications need special handling. This is where we do that.
bool handle_special_notification(std::string notificationID, LLSD& llsdBlock)
{
	bool returnValue = false;
	if(llsdBlock.has("_region_access"))
	{
		U8 regionAccess = static_cast<U8>(llsdBlock["_region_access"].asInteger());
		std::string regionMaturity = LLViewerRegion::accessToString(regionAccess);
		LLStringUtil::toLower(regionMaturity);
		llsdBlock["REGIONMATURITY"] = regionMaturity;
		LLNotificationPtr maturityLevelNotification;
		std::string notifySuffix = "_Notify";
		if (regionAccess == SIM_ACCESS_MATURE)
		{
			if (gAgent.isTeen())
			{
				gAgent.clearTeleportRequest();
				maturityLevelNotification = LLNotificationsUtil::add(notificationID+"_AdultsOnlyContent", llsdBlock);
				returnValue = true;

				notifySuffix = "_NotifyAdultsOnly";
			}
			else if (gAgent.prefersPG())
			{
				maturityLevelNotification = LLNotificationsUtil::add(notificationID+"_Change", llsdBlock, llsdBlock, handle_prompt_for_maturity_level_change_callback);
				returnValue = true;
			}
			else if (LLStringUtil::compareStrings(notificationID, "RegionEntryAccessBlocked") == 0)
			{
				maturityLevelNotification = LLNotificationsUtil::add(notificationID+"_PreferencesOutOfSync", llsdBlock, llsdBlock);
				returnValue = true;
			}
		}
		else if (regionAccess == SIM_ACCESS_ADULT)
		{
			if (!gAgent.isAdult())
			{
				gAgent.clearTeleportRequest();
				maturityLevelNotification = LLNotificationsUtil::add(notificationID+"_AdultsOnlyContent", llsdBlock);
				returnValue = true;

				notifySuffix = "_NotifyAdultsOnly";
			}
			else if (gAgent.prefersPG() || gAgent.prefersMature())
			{
				maturityLevelNotification = LLNotificationsUtil::add(notificationID+"_Change", llsdBlock, llsdBlock, handle_prompt_for_maturity_level_change_callback);
				returnValue = true;
			}
			else if (LLStringUtil::compareStrings(notificationID, "RegionEntryAccessBlocked") == 0)
			{
				maturityLevelNotification = LLNotificationsUtil::add(notificationID+"_PreferencesOutOfSync", llsdBlock, llsdBlock);
				returnValue = true;
			}
		}

		if ((maturityLevelNotification == NULL) || maturityLevelNotification->isIgnored())
		{
			// Given a simple notification if no maturityLevelNotification is set or it is ignore
			LLNotificationsUtil::add(notificationID + notifySuffix, llsdBlock);
		}
	}

	return returnValue;
}

bool handle_trusted_experiences_notification(const LLSD& llsdBlock)
{
	if(llsdBlock.has("trusted_experiences"))
	{
		std::ostringstream str;
		const LLSD& experiences = llsdBlock["trusted_experiences"];
		LLSD::array_const_iterator it = experiences.beginArray();
		for(/**/; it != experiences.endArray(); ++it)
		{
			str<<LLSLURL("experience", it->asUUID(), "profile").getSLURLString() << "\n";
		}
		std::string str_list = str.str();
		if(!str_list.empty())
		{
			LLNotificationsUtil::add("TrustedExperiencesAvailable", LLSD::emptyMap().with("EXPERIENCE_LIST", (LLSD)str_list));
			return true;
		}
	}
	return false;
}

// some of the server notifications need special handling. This is where we do that.
bool handle_teleport_access_blocked(LLSD& llsdBlock, const std::string & notificationID, const std::string & defaultMessage)
{
	bool returnValue = false;
	if(llsdBlock.has("_region_access"))
	{
		U8 regionAccess = static_cast<U8>(llsdBlock["_region_access"].asInteger());
		std::string regionMaturity = LLViewerRegion::accessToString(regionAccess);
		LLStringUtil::toLower(regionMaturity);
		llsdBlock["REGIONMATURITY"] = regionMaturity;

		LLNotificationPtr tp_failure_notification;
		std::string notifySuffix;

		if (notificationID == std::string("TeleportEntryAccessBlocked"))
		{
			notifySuffix = "_Notify";
			if (regionAccess == SIM_ACCESS_MATURE)
			{
				if (gAgent.isTeen())
				{
					gAgent.clearTeleportRequest();
					tp_failure_notification = LLNotificationsUtil::add(notificationID+"_AdultsOnlyContent", llsdBlock);
					returnValue = true;

					notifySuffix = "_NotifyAdultsOnly";
				}
				else if (gAgent.prefersPG())
				{
					if (gAgent.hasRestartableFailedTeleportRequest())
					{
						tp_failure_notification = LLNotificationsUtil::add(notificationID+"_ChangeAndReTeleport", llsdBlock, llsdBlock, handle_prompt_for_maturity_level_change_and_reteleport_callback);
						returnValue = true;
					}
					else
					{
						gAgent.clearTeleportRequest();
						tp_failure_notification = LLNotificationsUtil::add(notificationID+"_Change", llsdBlock, llsdBlock, handle_prompt_for_maturity_level_change_callback);
						returnValue = true;
					}
				}
				else
				{
					gAgent.clearTeleportRequest();
					tp_failure_notification = LLNotificationsUtil::add(notificationID+"_PreferencesOutOfSync", llsdBlock, llsdBlock, handle_prompt_for_maturity_level_change_callback);
					returnValue = true;
				}
			}
			else if (regionAccess == SIM_ACCESS_ADULT)
			{
				if (!gAgent.isAdult())
				{
					gAgent.clearTeleportRequest();
					tp_failure_notification = LLNotificationsUtil::add(notificationID+"_AdultsOnlyContent", llsdBlock);
					returnValue = true;

					notifySuffix = "_NotifyAdultsOnly";
				}
				else if (gAgent.prefersPG() || gAgent.prefersMature())
				{
					if (gAgent.hasRestartableFailedTeleportRequest())
					{
						tp_failure_notification = LLNotificationsUtil::add(notificationID+"_ChangeAndReTeleport", llsdBlock, llsdBlock, handle_prompt_for_maturity_level_change_and_reteleport_callback);
						returnValue = true;
					}
					else
					{
						gAgent.clearTeleportRequest();
						tp_failure_notification = LLNotificationsUtil::add(notificationID+"_Change", llsdBlock, llsdBlock, handle_prompt_for_maturity_level_change_callback);
						returnValue = true;
					}
				}
				else
				{
					gAgent.clearTeleportRequest();
					tp_failure_notification = LLNotificationsUtil::add(notificationID+"_PreferencesOutOfSync", llsdBlock, llsdBlock, handle_prompt_for_maturity_level_change_callback);
					returnValue = true;
				}
			}
		}		// End of special handling for "TeleportEntryAccessBlocked"
		else
		{	// Normal case, no message munging
			gAgent.clearTeleportRequest();
			if (LLNotifications::getInstance()->templateExists(notificationID))
			{
				tp_failure_notification = LLNotificationsUtil::add(notificationID, llsdBlock, llsdBlock);
			}
			else
			{
				llsdBlock["MESSAGE"] = defaultMessage;
				tp_failure_notification = LLNotificationsUtil::add("GenericAlertOK", llsdBlock);
			}
			returnValue = true;
		}

		if ((tp_failure_notification == NULL) || tp_failure_notification->isIgnored())
		{
			// Given a simple notification if no tp_failure_notification is set or it is ignore
			LLNotificationsUtil::add(notificationID + notifySuffix, llsdBlock);
		}
	}

	handle_trusted_experiences_notification(llsdBlock);
	return returnValue;
}

bool attempt_standard_notification(LLMessageSystem* msgsystem)
{
	// if we have additional alert data
	if (msgsystem->has(_PREHASH_AlertInfo) && msgsystem->getNumberOfBlocksFast(_PREHASH_AlertInfo) > 0)
	{
		// notification was specified using the new mechanism, so we can just handle it here
		std::string notificationID;
		msgsystem->getStringFast(_PREHASH_AlertInfo, _PREHASH_Message, notificationID);
		if (!LLNotifications::getInstance()->templateExists(notificationID))
		{
			return false;
		}

		// <FS:Ansariel> FIRE-12004: Attachments getting lost on TP; Not clear if these messages are actually
		//               used if a region crossing timeout happens and if this is the correct place to handle
		//               them, but it seems the most likely way it would probably happen and I don't have a
		//               borked region at hand for testing.
		if (notificationID == "expired_region_handoff" || notificationID == "invalid_region_handoff")
		{
			LL_WARNS("Messaging") << "Region crossing failed. Resetting region crossing state." << LL_ENDL;
			if (isAgentAvatarValid())
			{
				gAgentAvatarp->setIsCrossingRegion(false);
			}
		}
		// </FS:Ansariel>

		std::string llsdRaw;
		LLSD llsdBlock;
		// <FS:Ansariel> Remove dupe call
		//msgsystem->getStringFast(_PREHASH_AlertInfo, _PREHASH_Message, notificationID);
		msgsystem->getStringFast(_PREHASH_AlertInfo, _PREHASH_ExtraParams, llsdRaw);
		if (llsdRaw.length())
		{
			std::istringstream llsdData(llsdRaw);
			if (!LLSDSerialize::deserialize(llsdBlock, llsdData, llsdRaw.length()))
			{
				LL_WARNS() << "attempt_standard_notification: Attempted to read notification parameter data into LLSD but failed:" << llsdRaw << LL_ENDL;
			}
		}


		handle_trusted_experiences_notification(llsdBlock);
		
		if (
			(notificationID == "RegionEntryAccessBlocked") ||
			(notificationID == "LandClaimAccessBlocked") ||
			(notificationID == "LandBuyAccessBlocked")

		   )
		{
			/*---------------------------------------------------------------------
			 (Commented so a grep will find the notification strings, since
			 we construct them on the fly; if you add additional notifications,
			 please update the comment.)
			 
			 Could throw any of the following notifications:
			 
				RegionEntryAccessBlocked
				RegionEntryAccessBlocked_Notify
				RegionEntryAccessBlocked_NotifyAdultsOnly
				RegionEntryAccessBlocked_Change
				RegionEntryAccessBlocked_AdultsOnlyContent
				RegionEntryAccessBlocked_ChangeAndReTeleport
				LandClaimAccessBlocked 
				LandClaimAccessBlocked_Notify 
				LandClaimAccessBlocked_NotifyAdultsOnly
				LandClaimAccessBlocked_Change 
				LandClaimAccessBlocked_AdultsOnlyContent 
				LandBuyAccessBlocked
				LandBuyAccessBlocked_Notify
				LandBuyAccessBlocked_NotifyAdultsOnly
				LandBuyAccessBlocked_Change
				LandBuyAccessBlocked_AdultsOnlyContent
			 
			-----------------------------------------------------------------------*/ 
			if (handle_special_notification(notificationID, llsdBlock))
			{
				return true;
			}
		}
		// HACK -- handle callbacks for specific alerts.
		if( notificationID == "HomePositionSet" )
		{
			// save the home location image to disk
			std::string snap_filename = gDirUtilp->getLindenUserDir();
			snap_filename += gDirUtilp->getDirDelimiter();
			snap_filename += SCREEN_HOME_FILENAME;
			gViewerWindow->saveSnapshot(snap_filename, gViewerWindow->getWindowWidthRaw(), gViewerWindow->getWindowHeightRaw(), FALSE, FALSE);
		}
		
		if (notificationID == "RegionRestartMinutes" ||
			notificationID == "RegionRestartSeconds")
		{
			S32 seconds;
			if (notificationID == "RegionRestartMinutes")
			{
				seconds = 60 * static_cast<S32>(llsdBlock["MINUTES"].asInteger());
			}
			else
			{
				seconds = static_cast<S32>(llsdBlock["SECONDS"].asInteger());
			}

			// <FS:Ansariel> Optional new region restart notification
			if (!gSavedSettings.getBOOL("FSUseNewRegionRestartNotification"))
			{
				notificationID += "Toast";
			}
			else
			{
			// </FS:Ansariel>
			LLFloaterRegionRestarting* floaterp = LLFloaterReg::findTypedInstance<LLFloaterRegionRestarting>("region_restarting");

			if (floaterp)
			{
				LLFloaterRegionRestarting::updateTime(seconds);
			}
			else
			{
				LLSD params;
				params["NAME"] = llsdBlock["NAME"];
				params["SECONDS"] = (LLSD::Integer)seconds;
				LLFloaterRegionRestarting* restarting_floater = dynamic_cast<LLFloaterRegionRestarting*>(LLFloaterReg::showInstance("region_restarting", params));
				if(restarting_floater)
				{
					restarting_floater->center();
				}
			}
			// <FS:Ansariel> Optional new region restart notification
			}
			// </FS:Ansariel>

			make_ui_sound("UISndRestart");
			report_to_nearby_chat(LLTrans::getString("FSRegionRestartInLocalChat")); // <FS:PP> FIRE-6307: Region restart notices in local chat
		}

		// <FS:Ansariel> FIRE-9858: Kill annoying "Autopilot canceled" toast
		if (notificationID == "AutopilotCanceled")
		{
			return true;
		}
		// </FS:Ansariel>
// <FS:CR> FIRE-9696 - Moved detection of HomePositionSet Alert hack to here where it's actually found now
		if (notificationID == "HomePositionSet")
		{
			// save the home location image to disk
			std::string snap_filename = gDirUtilp->getLindenUserDir();
			snap_filename += gDirUtilp->getDirDelimiter();
			snap_filename += SCREEN_HOME_FILENAME;
			if (gViewerWindow->saveSnapshot(snap_filename, gViewerWindow->getWindowWidthRaw(), gViewerWindow->getWindowHeightRaw(), FALSE, FALSE))
			{
				LL_INFOS() << SCREEN_HOME_FILENAME << " saved successfully." << LL_ENDL;
			}
			else
			{
				LL_WARNS() << SCREEN_HOME_FILENAME << " could not be saved." << LL_ENDL;
			}
		}
// </FS:CR>
        
        // Special Marketplace update notification
		if (notificationID == "SLM_UPDATE_FOLDER")
        {
            std::string state = llsdBlock["state"].asString();
            if (state == "deleted")
            {
                // Perform the deletion viewer side, no alert shown in this case
                LLMarketplaceData::instance().deleteListing(llsdBlock["listing_id"].asInteger());
                return true;
            }
            else
            {
                // In general, no message will be displayed, all we want is to get the listing updated in the marketplace floater
                // If getListing() fails though, the message of the alert will be shown by the caller of attempt_standard_notification()
                return LLMarketplaceData::instance().getListing(llsdBlock["listing_id"].asInteger());
            }
        }

		// Error Notification can come with and without reason
		if (notificationID == "JoinGroupError" && llsdBlock.has("reason"))
		{
			LLNotificationsUtil::add("JoinGroupErrorReason", llsdBlock);
			return true;
		}

		LLNotificationsUtil::add(notificationID, llsdBlock);
		return true;
	}	
	return false;
}


static void process_special_alert_messages(const std::string & message)
{
	// Do special handling for alert messages.   This is a legacy hack, and any actual displayed
	// text should be altered in the notifications.xml files.
	if ( message == "You died and have been teleported to your home location")
	{
		add(LLStatViewer::KILLED, 1);
	}
	else if( message == "Home position set." )
	{
		// save the home location image to disk
		std::string snap_filename = gDirUtilp->getLindenUserDir();
		snap_filename += gDirUtilp->getDirDelimiter();
		snap_filename += SCREEN_HOME_FILENAME;
		gViewerWindow->saveSnapshot(snap_filename, gViewerWindow->getWindowWidthRaw(), gViewerWindow->getWindowHeightRaw(), FALSE, FALSE);
	}
}



void process_agent_alert_message(LLMessageSystem* msgsystem, void** user_data)
{
	// make sure the cursor is back to the usual default since the
	// alert is probably due to some kind of error.
	gViewerWindow->getWindow()->resetBusyCount();
	
	std::string message;
	msgsystem->getStringFast(_PREHASH_AlertData, _PREHASH_Message, message);

	process_special_alert_messages(message);

	if (!attempt_standard_notification(msgsystem))
	{
		BOOL modal = FALSE;
		msgsystem->getBOOL("AlertData", "Modal", modal);
		process_alert_core(message, modal);
	}
}

// The only difference between this routine and the previous is the fact that
// for this routine, the modal parameter is always false. Sadly, for the message
// handled by this routine, there is no "Modal" parameter on the message, and
// there's no API to tell if a message has the given parameter or not.
// So we can't handle the messages with the same handler.
void process_alert_message(LLMessageSystem *msgsystem, void **user_data)
{
	// make sure the cursor is back to the usual default since the
	// alert is probably due to some kind of error.
	gViewerWindow->getWindow()->resetBusyCount();
		
	std::string message;
	msgsystem->getStringFast(_PREHASH_AlertData, _PREHASH_Message, message);
	process_special_alert_messages(message);

	if (!attempt_standard_notification(msgsystem))
	{
		BOOL modal = FALSE;
		process_alert_core(message, modal);
	}
}

bool handle_not_age_verified_alert(const std::string &pAlertName)
{
	LLNotificationPtr notification = LLNotificationsUtil::add(pAlertName);
	if ((notification == NULL) || notification->isIgnored())
	{
		LLNotificationsUtil::add(pAlertName + "_Notify");
	}

	return true;
}

bool handle_special_alerts(const std::string &pAlertName)
{
	bool isHandled = false;
	if (LLStringUtil::compareStrings(pAlertName, "NotAgeVerified") == 0)
	{
		
		isHandled = handle_not_age_verified_alert(pAlertName);
	}

	return isHandled;
}

void process_alert_core(const std::string& message, BOOL modal)
{
	const std::string ALERT_PREFIX("ALERT: ");
	const std::string NOTIFY_PREFIX("NOTIFY: ");
	if (message.find(ALERT_PREFIX) == 0)
	{
		// Allow the server to spawn a named alert so that server alerts can be
		// translated out of English.
		std::string alert_name(message.substr(ALERT_PREFIX.length()));
		if (!handle_special_alerts(alert_name))
		{
		LLNotificationsUtil::add(alert_name);
	}
	}
	else if (message.find(NOTIFY_PREFIX) == 0)
	{
		// Allow the server to spawn a named notification so that server notifications can be
		// translated out of English.
		std::string notify_name(message.substr(NOTIFY_PREFIX.length()));
		LLNotificationsUtil::add(notify_name);
	}
	else if (message[0] == '/')
	{
		// System message is important, show in upper-right box not tip
		std::string text(message.substr(1));
		LLSD args;

		// <FS:Ansariel> Let's hope this works for OpenSim...
		bool is_region_restart = false;
		S32 seconds = 0;
		if (text.substr(0,17) == "RESTART_X_MINUTES")
		{
			S32 mins = 0;
			LLStringUtil::convertToS32(text.substr(18), mins);
			seconds = mins * 60;
			is_region_restart = true;

			if (!gSavedSettings.getBOOL("FSUseNewRegionRestartNotification"))
			{
				LLSD args;
				args["MINUTES"] = llformat("%d", mins);
				LLNotificationsUtil::add("RegionRestartMinutesToast", args);
			}
		}
		else if (text.substr(0,17) == "RESTART_X_SECONDS")
		{
			LLStringUtil::convertToS32(text.substr(18), seconds);
			is_region_restart = true;

			if (!gSavedSettings.getBOOL("FSUseNewRegionRestartNotification"))
			{
				LLSD args;
				args["SECONDS"] = llformat("%d", seconds);
				LLNotificationsUtil::add("RegionRestartSecondsToast", args);
			}
		}
		if (is_region_restart)
		{
			if (gSavedSettings.getBOOL("FSUseNewRegionRestartNotification"))
			{
				LLFloaterRegionRestarting* floaterp = LLFloaterReg::findTypedInstance<LLFloaterRegionRestarting>("region_restarting");

				if (floaterp)
				{
					LLFloaterRegionRestarting::updateTime(seconds);
				}
				else
				{
					std::string region_name;
					if (gAgent.getRegion())
					{
						region_name = gAgent.getRegion()->getName();
					}
					else
					{
						region_name = LLTrans::getString("Unknown");
					}
					LLSD params;
					params["NAME"] = region_name;
					params["SECONDS"] = (LLSD::Integer)seconds;
					LLFloaterRegionRestarting* restarting_floater = dynamic_cast<LLFloaterRegionRestarting*>(LLFloaterReg::showInstance("region_restarting", params));
					if(restarting_floater)
					{
						restarting_floater->center();
					}
				}
			}

			make_ui_sound("UISndRestartOpenSim");
			report_to_nearby_chat(LLTrans::getString("FSRegionRestartInLocalChat")); // <FS:PP> FIRE-6307: Region restart notices in local chat
			return;
		}
		// </FS:Ansariel>

		// *NOTE: If the text from the server ever changes this line will need to be adjusted.
		std::string restart_cancelled = "Region restart cancelled.";
		if (text.substr(0, restart_cancelled.length()) == restart_cancelled)
		{
			LLFloaterRegionRestarting::close();
		}

			std::string new_msg =LLNotifications::instance().getGlobalString(text);
// [RLVa:KB] - Checked: RLVa-1.4.5
			if ( (new_msg == text) && (RlvActions::isRlvEnabled()) )
			{
				if (!RlvActions::canShowLocation())
					RlvUtil::filterLocation(new_msg);
				if (!RlvActions::canShowName(RlvActions::SNC_DEFAULT))
					RlvUtil::filterNames(new_msg);
			}
// [/RLVa:KB]
			args["MESSAGE"] = new_msg;
			LLNotificationsUtil::add("SystemMessage", args);
		}
	else if (modal)
	{
		LLSD args;
		std::string new_msg =LLNotifications::instance().getGlobalString(message);
// [RLVa:KB] - Checked: RLVa-1.4.5
		if ( (new_msg == message) && (RlvActions::isRlvEnabled()) )
		{
			if (!RlvActions::canShowLocation())
				RlvUtil::filterLocation(new_msg);
			if (!RlvActions::canShowName(RlvActions::SNC_DEFAULT))
				RlvUtil::filterNames(new_msg);
		}
// [/RLVa:KB]
		args["ERROR_MESSAGE"] = new_msg;
		LLNotificationsUtil::add("ErrorMessage", args);
	}
	else
	{
		// Hack fix for EXP-623 (blame fix on RN :)) to avoid a sim deploy
		const std::string AUTOPILOT_CANCELED_MSG("Autopilot canceled");
		if (message.find(AUTOPILOT_CANCELED_MSG) == std::string::npos )
		{
			LLSD args;
			std::string new_msg =LLNotifications::instance().getGlobalString(message);

			std::string localized_msg;
			bool is_message_localized = LLTrans::findString(localized_msg, new_msg);

// [RLVa:KB] - Checked: RLVa-1.4.5
			if ( (new_msg == message) && (RlvActions::isRlvEnabled()) )
			{
				if (!RlvActions::canShowLocation())
					RlvUtil::filterLocation(new_msg);
				if (!RlvActions::canShowName(RlvActions::SNC_DEFAULT))
					RlvUtil::filterNames(new_msg);
			}
// [/RLVa:KB]

			args["MESSAGE"] = is_message_localized ? localized_msg : new_msg;
			LLNotificationsUtil::add("SystemMessageTip", args);
		}
	}
}

mean_collision_list_t				gMeanCollisionList;
time_t								gLastDisplayedTime = 0;

void handle_show_mean_events(void *)
{
	LLFloaterReg::showInstance("bumps");
	//LLFloaterBump::showInstance();
}

void mean_name_callback(const LLUUID &id, const LLAvatarName& av_name)
{
	static const U32 max_collision_list_size = 20;
	if (gMeanCollisionList.size() > max_collision_list_size)
	{
		mean_collision_list_t::iterator iter = gMeanCollisionList.begin();
		for (U32 i=0; i<max_collision_list_size; i++) iter++;
		for_each(iter, gMeanCollisionList.end(), DeletePointer());
		gMeanCollisionList.erase(iter, gMeanCollisionList.end());
	}

	for (mean_collision_list_t::iterator iter = gMeanCollisionList.begin();
		 iter != gMeanCollisionList.end(); ++iter)
	{
		LLMeanCollisionData *mcd = *iter;
		if (mcd->mPerp == id)
		{
			mcd->mFullName = av_name.getUserName();
		}
	}
	// <FS:Ansariel> Instant bump list floater update
	LLFloaterBump* floater = LLFloaterReg::findTypedInstance<LLFloaterBump>("bumps");
	if (floater)
	{
		floater->setDirty();
	}
	// </FS:Ansariel>
}

void process_mean_collision_alert_message(LLMessageSystem *msgsystem, void **user_data)
{
	if (gAgent.inPrelude())
	{
		// In prelude, bumping is OK.  This dialog is rather confusing to 
		// newbies, so we don't show it.  Drop the packet on the floor.
		return;
	}

	// make sure the cursor is back to the usual default since the
	// alert is probably due to some kind of error.
	gViewerWindow->getWindow()->resetBusyCount();

	LLUUID perp;
	U32	   time;
	U8	   u8type;
	EMeanCollisionType	   type;
	F32    mag;

	S32 i, num = msgsystem->getNumberOfBlocks(_PREHASH_MeanCollision);

	for (i = 0; i < num; i++)
	{
		msgsystem->getUUIDFast(_PREHASH_MeanCollision, _PREHASH_Perp, perp);
		msgsystem->getU32Fast(_PREHASH_MeanCollision, _PREHASH_Time, time);
		msgsystem->getF32Fast(_PREHASH_MeanCollision, _PREHASH_Mag, mag);
		msgsystem->getU8Fast(_PREHASH_MeanCollision, _PREHASH_Type, u8type);

		type = (EMeanCollisionType)u8type;

		// <FS:Ansariel> Nearby Chat Collision Messages
		if (gSavedSettings.getBOOL("FSCollisionMessagesInChat"))
		{
			std::string action;
			LLStringUtil::format_map_t args;
			args["NAME"] = llformat("secondlife:///app/agent/%s/inspect", perp.asString().c_str());

			switch (type)
			{
				case MEAN_BUMP:
					action = LLTrans::getString("Collision_Bump", args);
					break;
				case MEAN_LLPUSHOBJECT:
					action = LLTrans::getString("Collision_PushObject", args);
					break;
				case MEAN_SELECTED_OBJECT_COLLIDE:
					action = LLTrans::getString("Collision_ObjectCollide", args);
					break;
				case MEAN_SCRIPTED_OBJECT_COLLIDE:
					action = LLTrans::getString("Collision_ScriptedObject", args);
					break;
				case MEAN_PHYSICAL_OBJECT_COLLIDE:
					action = LLTrans::getString("Collision_PhysicalObject", args);
					break;
				default:
					action = LLTrans::getString("Collision_UnknownType", args);
					return;
			}
			report_to_nearby_chat(action);
		}
		// </FS:Ansariel> Nearby Chat Collision Messages
		// <FS:Ansariel> Report Collision Messages to scripts
		if (gSavedSettings.getBOOL("FSReportCollisionMessages"))
		{
			std::string collision_data = llformat("%s,%.2f,%d", perp.asString().c_str(), mag, u8type);

			LLMessageSystem* msgs = gMessageSystem;
			msgs->newMessage(_PREHASH_ScriptDialogReply);
			msgs->nextBlock(_PREHASH_AgentData);
			msgs->addUUID(_PREHASH_AgentID, gAgent.getID());
			msgs->addUUID(_PREHASH_SessionID, gAgent.getSessionID());
			msgs->nextBlock(_PREHASH_Data);
			msgs->addUUID(_PREHASH_ObjectID, gAgent.getID());
			msgs->addS32(_PREHASH_ChatChannel, gSavedSettings.getS32("FSReportCollisionMessagesChannel"));
			msgs->addS32(_PREHASH_ButtonIndex, 1);
			msgs->addString(_PREHASH_ButtonLabel, collision_data.c_str());
			gAgent.sendReliableMessage();
		}
		// </FS:Ansariel> Report Collision Messages to scripts

		BOOL b_found = FALSE;

		for (mean_collision_list_t::iterator iter = gMeanCollisionList.begin();
			 iter != gMeanCollisionList.end(); ++iter)
		{
			LLMeanCollisionData *mcd = *iter;
			if ((mcd->mPerp == perp) && (mcd->mType == type))
			{
				mcd->mTime = time;
				mcd->mMag = mag;
				b_found = TRUE;
				break;
			}
		}

		if (!b_found)
		{
			LLMeanCollisionData *mcd = new LLMeanCollisionData(gAgentID, perp, time, type, mag);
			gMeanCollisionList.push_front(mcd);
			LLAvatarNameCache::get(perp, boost::bind(&mean_name_callback, _1, _2));
		}
		// <FS:Ansariel> Instant bump list floater update
		else
		{
			LLFloaterBump* floater = LLFloaterReg::findTypedInstance<LLFloaterBump>("bumps");
			if (floater)
			{
				floater->setDirty();
			}
		}
		// </FS:Ansariel>
	}
	// <FS:Ansariel> Instant bump list floater update
	//LLFloaterBump* bumps_floater = LLFloaterBump::getInstance();
	//if(bumps_floater && bumps_floater->isInVisibleChain())
	//{
	//	bumps_floater->populateCollisionList();
	//}
	// </FS:Ansariel>
}

void process_frozen_message(LLMessageSystem *msgsystem, void **user_data)
{
	// make sure the cursor is back to the usual default since the
	// alert is probably due to some kind of error.
	gViewerWindow->getWindow()->resetBusyCount();
	BOOL b_frozen;
	
	msgsystem->getBOOL("FrozenData", "Data", b_frozen);

	// TODO: make being frozen change view
	if (b_frozen)
	{
	}
	else
	{
	}
}

// do some extra stuff once we get our economy data
void process_economy_data(LLMessageSystem *msg, void** /*user_data*/)
{
	LLGlobalEconomy::processEconomyData(msg, LLGlobalEconomy::getInstance());
	S32 upload_cost = LLGlobalEconomy::getInstance()->getPriceUpload();
// <FS:AW opensim currency support> 
// AW: from this point anything is bogus because it's all replaced by the LLUploadCostCalculator in llviewermenu
//	LL_INFOS_ONCE("Messaging") << "EconomyData message arrived; upload cost is L$" << upload_cost << LL_ENDL;
// 	gMenuHolder->getChild<LLUICtrl>("Upload Image")->setLabelArg("[COST]", llformat("%d", upload_cost));
// 	gMenuHolder->getChild<LLUICtrl>("Upload Sound")->setLabelArg("[COST]", llformat("%d", upload_cost));
// 	gMenuHolder->getChild<LLUICtrl>("Upload Animation")->setLabelArg("[COST]", llformat("%d", upload_cost));
// 	gMenuHolder->getChild<LLUICtrl>("Bulk Upload")->setLabelArg("[COST]", llformat("%d", upload_cost));
	std::string cost_str;
#ifdef OPENSIM
	if (LLGridManager::getInstance()->isInOpenSim())
	{
		cost_str = upload_cost > 0 ? llformat("%s%d", "L$", upload_cost) : LLTrans::getString("free");
	}
	else
#endif
	{
		cost_str = "L$" + (upload_cost > 0 ? llformat("%d", upload_cost) : llformat("%d", gSavedSettings.getU32("DefaultUploadCost")));
	}

	LL_INFOS_ONCE("Messaging") << Tea::wrapCurrency("EconomyData message arrived; upload cost is L$") << cost_str << LL_ENDL;

	gMenuHolder->getChild<LLUICtrl>("Upload Image")->setLabelArg("[COST]",  cost_str);
	gMenuHolder->getChild<LLUICtrl>("Upload Sound")->setLabelArg("[COST]",  cost_str);
	gMenuHolder->getChild<LLUICtrl>("Upload Animation")->setLabelArg("[COST]", cost_str);
	gMenuHolder->getChild<LLUICtrl>("Bulk Upload")->setLabelArg("[COST]", cost_str);
// <FS:AW opensim currency support>

	// update L$ substitution for "Buy and Sell L$", it was set before we knew the currency
	gMenuHolder->getChild<LLUICtrl>("Buy and Sell L$")->setLabelArg("L$", LLStringExplicit("L$"));
}

void notify_cautioned_script_question(const LLSD& notification, const LLSD& response, S32 orig_questions, BOOL granted)
{
	// only continue if at least some permissions were requested
	if (orig_questions)
	{
		// check to see if the person we are asking

		// "'[OBJECTNAME]', an object owned by '[OWNERNAME]', 
		// located in [REGIONNAME] at [REGIONPOS], 
		// has been <granted|denied> permission to: [PERMISSIONS]."

		LLUIString notice(LLTrans::getString(granted ? "ScriptQuestionCautionChatGranted" : "ScriptQuestionCautionChatDenied"));

		// always include the object name and owner name 
		notice.setArg("[OBJECTNAME]", notification["payload"]["object_name"].asString());
		notice.setArg("[OWNERNAME]", notification["payload"]["owner_name"].asString());

		// try to lookup viewerobject that corresponds to the object that
		// requested permissions (here, taskid->requesting object id)
		BOOL foundpos = FALSE;
		LLViewerObject* viewobj = gObjectList.findObject(notification["payload"]["task_id"].asUUID());
		if (viewobj)
		{
			// found the viewerobject, get it's position in its region
			LLVector3 objpos(viewobj->getPosition());
			
			// try to lookup the name of the region the object is in
			LLViewerRegion* viewregion = viewobj->getRegion();
			if (viewregion)
			{
				// got the region, so include the region and 3d coordinates of the object
				notice.setArg("[REGIONNAME]", viewregion->getName());
				std::string formatpos = llformat("%.1f, %.1f,%.1f", objpos[VX], objpos[VY], objpos[VZ]);
				notice.setArg("[REGIONPOS]", formatpos);

				foundpos = TRUE;
			}
		}

// [RLVa:KB] - Checked: 2010-04-23 (RLVa-1.2.0g) | Modified: RLVa-1.0.0a
		if (gRlvHandler.hasBehaviour(RLV_BHVR_SHOWLOC))
		{
			notice.setArg("[REGIONNAME]", RlvStrings::getString(RLV_STRING_HIDDEN_REGION));
			notice.setArg("[REGIONPOS]", RlvStrings::getString(RLV_STRING_HIDDEN));
		}
		else if (!foundpos)
// [/RLVa:KB]
//		if (!foundpos)
		{
			// unable to determine location of the object
			// <FS:Ansariel> Made hardcoded strings localizable
			//notice.setArg("[REGIONNAME]", "(unknown region)");
			//notice.setArg("[REGIONPOS]", "(unknown position)");
			notice.setArg("[REGIONNAME]", LLTrans::getString("UnknownRegion"));
			notice.setArg("[REGIONPOS]", LLTrans::getString("UnknownPosition"));
			// </FS:Ansariel>
		}

		// check each permission that was requested, and list each 
		// permission that has been flagged as a caution permission
		BOOL caution = FALSE;
		S32 count = 0;
		std::string perms;
		BOOST_FOREACH(script_perm_t script_perm, SCRIPT_PERMISSIONS)
		{
//			if ((orig_questions & script_perm.permbit)
//				&& script_perm.caution)
// [RLVa:KB] - Checked: 2012-07-28 (RLVa-1.4.7)
			if ((orig_questions & script_perm.permbit)
				&& ((script_perm.caution) || (notification["payload"]["rlv_notify"].asBoolean())) )
// [/RLVa:KB]
			{
				count++;
				caution = TRUE;

				// add a comma before the permission description if it is not the first permission
				// added to the list or the last permission to check
				if (count > 1)
				{
					perms.append(", ");
				}

				perms.append(LLTrans::getString(script_perm.question));
			}
		}

		notice.setArg("[PERMISSIONS]", perms);

		// log a chat message as long as at least one requested permission
		// is a caution permission
// [RLVa:KB] - Checked: 2012-07-28 (RLVa-1.4.7)
		if (caution)
		{
			// <FS:Ansariel> [FS communication UI]
			//LLFloaterIMNearbyChat* nearby_chat = LLFloaterReg::getTypedInstance<LLFloaterIMNearbyChat>("nearby_chat");
			FSFloaterNearbyChat* nearby_chat = FSFloaterNearbyChat::getInstance();
			// </FS:Ansariel> [FS communication UI]
			if(nearby_chat)
			{
				LLChat chat_msg(notice.getString());
				chat_msg.mFromName = SYSTEM_FROM;
				chat_msg.mFromID = LLUUID::null;
				chat_msg.mSourceType = CHAT_SOURCE_SYSTEM;
				nearby_chat->addMessage(chat_msg);
			}
		}
// [/RLVa:KB]
//		if (caution)
//		{
//			LLChat chat(notice.getString());
//	//		LLFloaterChat::addChat(chat, FALSE, FALSE);
//		}
	}
}

void script_question_mute(const LLUUID& item_id, const std::string& object_name);

void experiencePermissionBlock(LLUUID experience, LLSD result)
{
    LLSD permission;
    LLSD data;
    permission["permission"] = "Block";
    data[experience.asString()] = permission;
    data["experience"] = experience;
    LLEventPumps::instance().obtain("experience_permission").post(data);
}

bool script_question_cb(const LLSD& notification, const LLSD& response)
{
	S32 option = LLNotificationsUtil::getSelectedOption(notification, response);
	LLMessageSystem *msg = gMessageSystem;
	S32 orig = notification["payload"]["questions"].asInteger();
	S32 new_questions = orig;

	if (response["Details"])
	{
		// respawn notification...
		LLNotificationsUtil::add(notification["name"], notification["substitutions"], notification["payload"]);

		// ...with description on top
		LLNotificationsUtil::add("DebitPermissionDetails");
		return false;
	}

	LLUUID experience;
	if(notification["payload"].has("experience"))
	{
		experience = notification["payload"]["experience"].asUUID();
	}

	// check whether permissions were granted or denied
	BOOL allowed = TRUE;
	// the "yes/accept" button is the first button in the template, making it button 0
	// if any other button was clicked, the permissions were denied
	if (option != 0)
	{
		new_questions = 0;
		allowed = FALSE;
	}	
	else if(experience.notNull())
	{
		LLSD permission;
		LLSD data;
		permission["permission"]="Allow";

		data[experience.asString()]=permission;
		data["experience"]=experience;
		LLEventPumps::instance().obtain("experience_permission").post(data);
	}

	LLUUID task_id = notification["payload"]["task_id"].asUUID();
	LLUUID item_id = notification["payload"]["item_id"].asUUID();

	// reply with the permissions granted or denied
	msg->newMessageFast(_PREHASH_ScriptAnswerYes);
	msg->nextBlockFast(_PREHASH_AgentData);
	msg->addUUIDFast(_PREHASH_AgentID, gAgent.getID());
	msg->addUUIDFast(_PREHASH_SessionID, gAgent.getSessionID());
	msg->nextBlockFast(_PREHASH_Data);
	msg->addUUIDFast(_PREHASH_TaskID, task_id);
	msg->addUUIDFast(_PREHASH_ItemID, item_id);
	msg->addS32Fast(_PREHASH_Questions, new_questions);
	msg->sendReliable(LLHost(notification["payload"]["sender"].asString()));

	// only log a chat message if caution prompts are enabled
//	if (gSavedSettings.getBOOL("PermissionsCautionEnabled"))
// [RLVa:KB] - Checked: 2012-07-28 (RLVa-1.4.7)
	if ( (gSavedSettings.getBOOL("PermissionsCautionEnabled")) || (notification["payload"]["rlv_notify"].asBoolean()) )
// [/RLVa:KB]
	{
		// log a chat message, if appropriate
		notify_cautioned_script_question(notification, response, orig, allowed);
	}

// [RLVa:KB] - Checked: 2012-07-28 (RLVa-1.4.7)
	if ( (allowed) && (notification["payload"].has("rlv_blocked")) )
	{
		RlvUtil::notifyBlocked(notification["payload"]["rlv_blocked"], LLSD().with("OBJECT", notification["payload"]["object_name"]));
	}
// [/RLVa:KB]

	if ( response["Mute"] ) // mute
	{
		script_question_mute(task_id,notification["payload"]["object_name"].asString());
	}
	if ( response["BlockExperience"] )
	{
		if(experience.notNull())
		{
			LLViewerRegion* region = gAgent.getRegion();
			if (!region)
			    return false;

            LLExperienceCache::instance().setExperiencePermission(experience, std::string("Block"), boost::bind(&experiencePermissionBlock, experience, _1));

		}
}
	return false;
}

void script_question_mute(const LLUUID& task_id, const std::string& object_name)
{
	LLMuteList::getInstance()->add(LLMute(task_id, object_name, LLMute::OBJECT));

    // purge the message queue of any previously queued requests from the same source. DEV-4879
    class OfferMatcher : public LLNotificationsUI::LLScreenChannel::Matcher
    {
    public:
    	OfferMatcher(const LLUUID& to_block) : blocked_id(to_block) {}
      	bool matches(const LLNotificationPtr notification) const
        {
            if (notification->getName() == "ScriptQuestionCaution"
                || notification->getName() == "ScriptQuestion")
            {
                return (notification->getPayload()["task_id"].asUUID() == blocked_id);
            }
            return false;
        }
    private:
        const LLUUID& blocked_id;
    };

    LLNotificationsUI::LLChannelManager::getInstance()->killToastsFromChannel(LLUUID(
            gSavedSettings.getString("NotificationChannelUUID")), OfferMatcher(task_id));
}

static LLNotificationFunctorRegistration script_question_cb_reg_1("ScriptQuestion", script_question_cb);
static LLNotificationFunctorRegistration script_question_cb_reg_2("ScriptQuestionCaution", script_question_cb);
static LLNotificationFunctorRegistration script_question_cb_reg_3("ScriptQuestionExperience", script_question_cb);

void process_script_experience_details(const LLSD& experience_details, LLSD args, LLSD payload)
{
	if(experience_details[LLExperienceCache::PROPERTIES].asInteger() & LLExperienceCache::PROPERTY_GRID)
	{
		args["GRID_WIDE"] = LLTrans::getString("Grid-Scope");
	}
	else
	{
		args["GRID_WIDE"] = LLTrans::getString("Land-Scope");
	}
	args["EXPERIENCE"] = LLSLURL("experience", experience_details[LLExperienceCache::EXPERIENCE_ID].asUUID(), "profile").getSLURLString();

	LLNotificationsUtil::add("ScriptQuestionExperience", args, payload);
	make_ui_sound("UISndQuestionExperience"); // <FS:PP> New Experience notification sound
}

void process_script_question(LLMessageSystem *msg, void **user_data)
{
	// *TODO: Translate owner name -> [FIRST] [LAST]

	LLHost sender = msg->getSender();

	LLUUID taskid;
	LLUUID itemid;
	S32		questions;
	std::string object_name;
	std::string owner_name;
	LLUUID experienceid;

	// taskid -> object key of object requesting permissions
	msg->getUUIDFast(_PREHASH_Data, _PREHASH_TaskID, taskid );
	// itemid -> script asset key of script requesting permissions
	msg->getUUIDFast(_PREHASH_Data, _PREHASH_ItemID, itemid );

	// NaCl - Antispam Registry
	if (NACLAntiSpamRegistry::instance().checkQueue(ANTISPAM_QUEUE_SCRIPT_DIALOG, taskid, ANTISPAM_SOURCE_OBJECT))
	{
		return;
	}
	// NaCl End

	msg->getStringFast(_PREHASH_Data, _PREHASH_ObjectName, object_name);
	msg->getStringFast(_PREHASH_Data, _PREHASH_ObjectOwner, owner_name);
	msg->getS32Fast(_PREHASH_Data, _PREHASH_Questions, questions );

	if(msg->has(_PREHASH_Experience))
	{
		msg->getUUIDFast(_PREHASH_Experience, _PREHASH_ExperienceID, experienceid);
	}

	// Special case. If the objects are owned by this agent, throttle per-object instead
	// of per-owner. It's common for residents to reset a ton of scripts that re-request
	// permissions, as with tier boxes. UUIDs can't be valid agent names and vice-versa,
	// so we'll reuse the same namespace for both throttle types.
	std::string throttle_name = owner_name;
	std::string self_name;
	LLAgentUI::buildFullname( self_name );
	if( owner_name == self_name )
	{
		throttle_name = taskid.getString();
	}
	
	// don't display permission requests if this object is muted
	if (LLMuteList::getInstance()->isMuted(taskid)) return;
	
	// throttle excessive requests from any specific user's scripts
	typedef LLKeyThrottle<std::string> LLStringThrottle;
	static LLStringThrottle question_throttle( LLREQUEST_PERMISSION_THROTTLE_LIMIT, LLREQUEST_PERMISSION_THROTTLE_INTERVAL );

	switch (question_throttle.noteAction(throttle_name))
	{
		case LLStringThrottle::THROTTLE_NEWLY_BLOCKED:
			LL_INFOS("Messaging") << "process_script_question throttled"
					<< " owner_name:" << owner_name
					<< LL_ENDL;
			// Fall through

		case LLStringThrottle::THROTTLE_BLOCKED:
			// Escape altogether until we recover
			return;

		case LLStringThrottle::THROTTLE_OK:
			break;
	}

	std::string script_question;
	if (questions)
	{
		bool caution = false;
		S32 count = 0;
		LLSD args;
		args["OBJECTNAME"] = object_name;
		args["NAME"] = LLCacheName::cleanFullName(owner_name);
		S32 known_questions = 0;
		bool has_not_only_debit = questions ^ SCRIPT_PERMISSIONS[SCRIPT_PERMISSION_DEBIT].permbit;
		// check the received permission flags against each permission
		BOOST_FOREACH(script_perm_t script_perm, SCRIPT_PERMISSIONS)
		{
			if (questions & script_perm.permbit)
			{
				count++;
				known_questions |= script_perm.permbit;
				// check whether permission question should cause special caution dialog
				caution |= (script_perm.caution);

				if (("ScriptTakeMoney" == script_perm.question) && has_not_only_debit)
					continue;

                if (script_perm.question == "JoinAnExperience")
                { // Some experience only permissions do not have an explicit permission bit.  Add them here.
                    script_question += "    " + LLTrans::getString("ForceSitAvatar") + "\n";
                }

				script_question += "    " + LLTrans::getString(script_perm.question) + "\n";
			}
		}
	
		args["QUESTIONS"] = script_question;

		if (known_questions != questions)
<<<<<<< HEAD
		{	// This is in addition to the normal dialog.
			LLSD payload;
			payload["task_id"] = taskid;
			payload["item_id"] = itemid;
			payload["object_name"] = object_name;
			
			args["DOWNLOADURL"] = LLTrans::getString("ViewerDownloadURL");
			LLNotificationsUtil::add("UnknownScriptQuestion",args,payload);
			make_ui_sound("UISndScriptFloaterOpen"); // <FS:PP> FIRE-16958: Incoming script permission request doesn't trigger a sound
=======
		{
			// This is in addition to the normal dialog.
			// Viewer got a request for not supported/implemented permission 
			LL_WARNS("Messaging") << "Object \"" << object_name << "\" requested " << script_question
								<< " permission. Permission is unknown and can't be granted. Item id: " << itemid
								<< " taskid:" << taskid << LL_ENDL;
>>>>>>> ffc64187
		}
		
		if (known_questions)
		{
			LLSD payload;
			payload["task_id"] = taskid;
			payload["item_id"] = itemid;
			payload["sender"] = sender.getIPandPort();
			payload["questions"] = known_questions;
			payload["object_name"] = object_name;
			payload["owner_name"] = owner_name;

// [RLVa:KB] - Checked: 2012-07-28 (RLVa-1.4.7)
			if (rlv_handler_t::isEnabled())
			{
				RlvUtil::filterScriptQuestions(questions, payload);

				if ( (questions) && (gRlvHandler.hasBehaviour(RLV_BHVR_ACCEPTPERMISSION)) )
				{
					const LLViewerObject* pObj = gObjectList.findObject(taskid);
					if (pObj)
					{
						if ( (pObj->permYouOwner()) && (!pObj->isAttachment()) )
						{
							questions &= ~(SCRIPT_PERMISSIONS[SCRIPT_PERMISSION_TAKE_CONTROLS].permbit | 
								SCRIPT_PERMISSIONS[SCRIPT_PERMISSION_ATTACH].permbit);
						}
						else
						{
							questions &= ~(SCRIPT_PERMISSIONS[SCRIPT_PERMISSION_TAKE_CONTROLS].permbit);
						}
						payload["rlv_notify"] = !pObj->permYouOwner();
					}
				}
			}

			if ( (!caution) && (!questions) && (experienceid.isNull()) )
			{
				LLNotifications::instance().forceResponse(
					LLNotification::Params("ScriptQuestion").substitutions(args).payload(payload), 0/*YES*/);
				return;
			}
// [/RLVa:KB]

			// check whether cautions are even enabled or not
			const char* notification = "ScriptQuestion";

			if(caution && gSavedSettings.getBOOL("PermissionsCautionEnabled"))
			{
				args["FOOTERTEXT"] = (count > 1) ? LLTrans::getString("AdditionalPermissionsRequestHeader") + "\n\n" + script_question : "";
				notification = "ScriptQuestionCaution";
			}
			else if(experienceid.notNull())
			{
				payload["experience"]=experienceid;
                LLExperienceCache::instance().get(experienceid, boost::bind(process_script_experience_details, _1, args, payload));
				return;
			}

			LLNotificationsUtil::add(notification, args, payload);
			make_ui_sound("UISndScriptFloaterOpen"); // <FS:PP> FIRE-16958: Incoming script permission request doesn't trigger a sound
		}
	}
}


void process_derez_container(LLMessageSystem *msg, void**)
{
	LL_WARNS("Messaging") << "call to deprecated process_derez_container" << LL_ENDL;
}

void container_inventory_arrived(LLViewerObject* object,
								 LLInventoryObject::object_list_t* inventory,
								 S32 serial_num,
								 void* data)
{
	LL_DEBUGS("Messaging") << "container_inventory_arrived()" << LL_ENDL;
	if( gAgentCamera.cameraMouselook() )
	{
		gAgentCamera.changeCameraToDefault();
	}

	LLInventoryPanel *active_panel = LLInventoryPanel::getActiveInventoryPanel();

	if (inventory->size() > 2)
	{
		// create a new inventory category to put this in
		LLUUID cat_id;
		cat_id = gInventory.createNewCategory(gInventory.getRootFolderID(),
											  LLFolderType::FT_NONE,
											  LLTrans::getString("AcquiredItems"));

		LLInventoryObject::object_list_t::const_iterator it = inventory->begin();
		LLInventoryObject::object_list_t::const_iterator end = inventory->end();
		for ( ; it != end; ++it)
		{
			if ((*it)->getType() != LLAssetType::AT_CATEGORY)
			{
				LLInventoryObject* obj = (LLInventoryObject*)(*it);
				LLInventoryItem* item = (LLInventoryItem*)(obj);
				LLUUID item_id;
				item_id.generate();
				time_t creation_date_utc = time_corrected();
				LLPointer<LLViewerInventoryItem> new_item
					= new LLViewerInventoryItem(item_id,
												cat_id,
												item->getPermissions(),
												item->getAssetUUID(),
												item->getType(),
												item->getInventoryType(),
												item->getName(),
												item->getDescription(),
												LLSaleInfo::DEFAULT,
												item->getFlags(),
												creation_date_utc);
				new_item->updateServer(TRUE);
				gInventory.updateItem(new_item);
			}
		}
		gInventory.notifyObservers();
		if(active_panel)
		{
			active_panel->setSelection(cat_id, TAKE_FOCUS_NO);
		}
	}
	else if (inventory->size() == 2)
	{
		// we're going to get one fake root category as well as the
		// one actual object
		LLInventoryObject::object_list_t::iterator it = inventory->begin();

		if ((*it)->getType() == LLAssetType::AT_CATEGORY)
		{
			++it;
		}

		LLInventoryItem* item = (LLInventoryItem*)((LLInventoryObject*)(*it));
		const LLUUID category = gInventory.findCategoryUUIDForType(LLFolderType::assetTypeToFolderType(item->getType()));

		LLUUID item_id;
		item_id.generate();
		time_t creation_date_utc = time_corrected();
		LLPointer<LLViewerInventoryItem> new_item
			= new LLViewerInventoryItem(item_id, category,
										item->getPermissions(),
										item->getAssetUUID(),
										item->getType(),
										item->getInventoryType(),
										item->getName(),
										item->getDescription(),
										LLSaleInfo::DEFAULT,
										item->getFlags(),
										creation_date_utc);
		new_item->updateServer(TRUE);
		gInventory.updateItem(new_item);
		gInventory.notifyObservers();
		if(active_panel)
		{
			active_panel->setSelection(item_id, TAKE_FOCUS_NO);
		}
	}

	// we've got the inventory, now delete this object if this was a take
	BOOL delete_object = (BOOL)(intptr_t)data;
	LLViewerRegion *region = gAgent.getRegion();
	if (delete_object && region)
	{
		gMessageSystem->newMessageFast(_PREHASH_ObjectDelete);
		gMessageSystem->nextBlockFast(_PREHASH_AgentData);
		gMessageSystem->addUUIDFast(_PREHASH_AgentID, gAgent.getID());
		gMessageSystem->addUUIDFast(_PREHASH_SessionID, gAgent.getSessionID());
		const U8 NO_FORCE = 0;
		gMessageSystem->addU8Fast(_PREHASH_Force, NO_FORCE);
		gMessageSystem->nextBlockFast(_PREHASH_ObjectData);
		gMessageSystem->addU32Fast(_PREHASH_ObjectLocalID, object->getLocalID());
		gMessageSystem->sendReliable(region->getHost());
	}
}

// method to format the time.
std::string formatted_time(const time_t& the_time)
{
	std::string dateStr = "["+LLTrans::getString("LTimeWeek")+"] ["
						+LLTrans::getString("LTimeMonth")+"] ["
						+LLTrans::getString("LTimeDay")+"] ["
						+LLTrans::getString("LTimeHour")+"]:["
						+LLTrans::getString("LTimeMin")+"]:["
						+LLTrans::getString("LTimeSec")+"] ["
						+LLTrans::getString("LTimeYear")+"]";

	LLSD substitution;
	substitution["datetime"] = (S32) the_time;
	LLStringUtil::format (dateStr, substitution);
	return dateStr;
}


void process_teleport_failed(LLMessageSystem *msg, void**)
{
	std::string message_id;		// Tag from server, like "RegionEntryAccessBlocked"
	std::string big_reason;		// Actual message to display
	LLSD args;

	// Let the interested parties know that teleport failed.
	LLViewerParcelMgr::getInstance()->onTeleportFailed();

	// if we have additional alert data
	if (msg->has(_PREHASH_AlertInfo) && msg->getSizeFast(_PREHASH_AlertInfo, _PREHASH_Message) > 0)
	{
		// Get the message ID
		msg->getStringFast(_PREHASH_AlertInfo, _PREHASH_Message, message_id);
		big_reason = LLAgent::sTeleportErrorMessages[message_id];
		if ( big_reason.size() <= 0 )
		{
			// Nothing found in the map - use what the server returned in the original message block
			msg->getStringFast(_PREHASH_Info, _PREHASH_Reason, big_reason);
		}

		LLSD llsd_block;
		std::string llsd_raw;
		msg->getStringFast(_PREHASH_AlertInfo, _PREHASH_ExtraParams, llsd_raw);
		if (llsd_raw.length())
		{
			std::istringstream llsd_data(llsd_raw);
			if (!LLSDSerialize::deserialize(llsd_block, llsd_data, llsd_raw.length()))
			{
				LL_WARNS() << "process_teleport_failed: Attempted to read alert parameter data into LLSD but failed:" << llsd_raw << LL_ENDL;
			}
			else
			{
				if(llsd_block.has("REGION_NAME"))
				{
					std::string region_name = llsd_block["REGION_NAME"].asString();
					if(!region_name.empty())
					{
						LLStringUtil::format_map_t name_args;
						name_args["[REGION_NAME]"] = region_name;
						LLStringUtil::format(big_reason, name_args);
					}
				}
				// change notification name in this special case
				if (handle_teleport_access_blocked(llsd_block, message_id, args["REASON"]))
				{
					if( gAgent.getTeleportState() != LLAgent::TELEPORT_NONE )
					{
						gAgent.setTeleportState( LLAgent::TELEPORT_NONE );
					}
					return;
				}
			}
		}
		args["REASON"] = big_reason;
	}
	else
	{	// Extra message payload not found - use what the simulator sent
		msg->getStringFast(_PREHASH_Info, _PREHASH_Reason, message_id);

		big_reason = LLAgent::sTeleportErrorMessages[message_id];
		if ( big_reason.size() > 0 )
		{	// Substitute verbose reason from the local map
			args["REASON"] = big_reason;
		}
		else
		{	// Nothing found in the map - use what the server returned
			args["REASON"] = message_id;
		}
	}

	// <FS:Ansariel> Stop typing after teleport (possible fix for FIRE-7273)
	gAgent.stopTyping();

	LL_INFOS() << "Teleport error, message_id=" << message_id << LL_ENDL;
	if (!FSLSLBridge::instance().canUseBridge() ||
		(message_id != "Could not teleport closer to destination"))
	{
		LLNotificationsUtil::add("CouldNotTeleportReason", args);
	}

	if( gAgent.getTeleportState() != LLAgent::TELEPORT_NONE )
	{
		gAgent.setTeleportState( LLAgent::TELEPORT_NONE );
	}
}

void process_teleport_local(LLMessageSystem *msg,void**)
{
	LLUUID agent_id;
	msg->getUUIDFast(_PREHASH_Info, _PREHASH_AgentID, agent_id);
	if (agent_id != gAgent.getID())
	{
		LL_WARNS("Messaging") << "Got teleport notification for wrong agent!" << LL_ENDL;
		return;
	}

	U32 location_id;
	LLVector3 pos, look_at;
	U32 teleport_flags;
	msg->getU32Fast(_PREHASH_Info, _PREHASH_LocationID, location_id);
	msg->getVector3Fast(_PREHASH_Info, _PREHASH_Position, pos);
	msg->getVector3Fast(_PREHASH_Info, _PREHASH_LookAt, look_at);
	msg->getU32Fast(_PREHASH_Info, _PREHASH_TeleportFlags, teleport_flags);

	if( gAgent.getTeleportState() != LLAgent::TELEPORT_NONE )
	{
		if( gAgent.getTeleportState() == LLAgent::TELEPORT_LOCAL )
		{
			// To prevent TeleportStart messages re-activating the progress screen right
			// after tp, keep the teleport state and let progress screen clear it after a short delay
			// (progress screen is active but not visible)  *TODO: remove when SVC-5290 is fixed
			gTeleportDisplayTimer.reset();
			gTeleportDisplay = TRUE;
		}
		else
		{
			gAgent.setTeleportState( LLAgent::TELEPORT_NONE );
		}
	}

	// Sim tells us whether the new position is off the ground
	// <FS:Ansariel> Always fly after TP option
	//if (teleport_flags & TELEPORT_FLAGS_IS_FLYING)
	if (teleport_flags & TELEPORT_FLAGS_IS_FLYING || gSavedSettings.getBOOL("FSFlyAfterTeleport"))
	// </FS:Ansariel> Always fly after TP option
	{
		gAgent.setFlying(TRUE);
	}
	else
	{
		gAgent.setFlying(FALSE);
	}

	// <FS:Ansariel> Stop typing after teleport (possible fix for FIRE-7273)
	gAgent.stopTyping();

	gAgent.setPositionAgent(pos);
	gAgentCamera.slamLookAt(look_at);

	if ( !(gAgent.getTeleportKeepsLookAt() && LLViewerJoystick::getInstance()->getOverrideCamera()) && gSavedSettings.getBOOL("FSResetCameraOnTP") )
	{
		gAgentCamera.resetView(TRUE, TRUE);
	}

	// send camera update to new region
	gAgentCamera.updateCamera();

	send_agent_update(TRUE, TRUE);

	// Let the interested parties know we've teleported.
	// Vadim *HACK: Agent position seems to get reset (to render position?)
	//              on each frame, so we have to pass the new position manually.
	LLViewerParcelMgr::getInstance()->onTeleportFinished(true, gAgent.getPosGlobalFromAgent(pos));
}

void send_simple_im(const LLUUID& to_id,
					const std::string& message,
					EInstantMessage dialog,
					const LLUUID& id)
{
	std::string my_name;
	LLAgentUI::buildFullname(my_name);
	send_improved_im(to_id,
					 my_name,
					 message,
					 IM_ONLINE,
					 dialog,
					 id,
					 NO_TIMESTAMP,
					 (U8*)EMPTY_BINARY_BUCKET,
					 EMPTY_BINARY_BUCKET_SIZE);
}

void send_group_notice(const LLUUID& group_id,
					   const std::string& subject,
					   const std::string& message,
					   const LLInventoryItem* item)
{
	// Put this notice into an instant message form.
	// This will mean converting the item to a binary bucket,
	// and the subject/message into a single field.
	std::string my_name;
	LLAgentUI::buildFullname(my_name);

	// Combine subject + message into a single string.
	std::ostringstream subject_and_message;
	// TODO: turn all existing |'s into ||'s in subject and message.
	subject_and_message << subject << "|" << message;

	// Create an empty binary bucket.
	U8 bin_bucket[MAX_INVENTORY_BUFFER_SIZE];
	U8* bucket_to_send = bin_bucket;
	bin_bucket[0] = '\0';
	S32 bin_bucket_size = EMPTY_BINARY_BUCKET_SIZE;
	// If there is an item being sent, pack it into the binary bucket.
	if (item)
	{
		LLSD item_def;
		item_def["item_id"] = item->getUUID();
		item_def["owner_id"] = item->getPermissions().getOwner();
		std::ostringstream ostr;
		LLSDSerialize::serialize(item_def, ostr, LLSDSerialize::LLSD_XML);
		bin_bucket_size = ostr.str().copy(
			(char*)bin_bucket, ostr.str().size());
		bin_bucket[bin_bucket_size] = '\0';
	}
	else
	{
		bucket_to_send = (U8*) EMPTY_BINARY_BUCKET;
	}
   

	send_improved_im(
			group_id,
			my_name,
			subject_and_message.str(),
			IM_ONLINE,
			IM_GROUP_NOTICE,
			LLUUID::null,
			NO_TIMESTAMP,
			bucket_to_send,
			bin_bucket_size);
}

void send_lures(const LLSD& notification, const LLSD& response)
{
	std::string text = response["message"].asString();
	LLSLURL slurl;
	LLAgentUI::buildSLURL(slurl);
	text.append("\r\n").append(slurl.getSLURLString());

// [RLVa:KB] - Checked: RLVa-2.0.0
	// Filter the lure message if any of the recipients are IM-blocked
	const LLSD& sdRecipients = notification["payload"]["ids"];
	if ( (gRlvHandler.isEnabled()) && 
	     (std::any_of(sdRecipients.beginArray(), sdRecipients.endArray(), [](const LLSD& id) { return !RlvActions::canStartIM(id.asUUID()) || !RlvActions::canSendIM(id.asUUID()); })) )
	{
		text = RlvStrings::getString(RLV_STRING_HIDDEN);
	}
// [/RLVa:KB]

	LLMessageSystem* msg = gMessageSystem;
	msg->newMessageFast(_PREHASH_StartLure);
	msg->nextBlockFast(_PREHASH_AgentData);
	msg->addUUIDFast(_PREHASH_AgentID, gAgent.getID());
	msg->addUUIDFast(_PREHASH_SessionID, gAgent.getSessionID());
	msg->nextBlockFast(_PREHASH_Info);
	msg->addU8Fast(_PREHASH_LureType, (U8)0); // sim will fill this in.
	msg->addStringFast(_PREHASH_Message, text);
	for(LLSD::array_const_iterator it = notification["payload"]["ids"].beginArray();
		it != notification["payload"]["ids"].endArray();
		++it)
	{
		LLUUID target_id = it->asUUID();

		msg->nextBlockFast(_PREHASH_TargetData);
		msg->addUUIDFast(_PREHASH_TargetID, target_id);

		// Record the offer.
		{
// [RLVa:KB] - Checked: RLVa-2.0.1
			bool fRlvCanShowName = (!notification["payload"].has("rlv_shownames")) ? true : !notification["payload"]["rlv_shownames"].asBoolean();
// [/RLVa:KB]
			LLAvatarName av_name;
			LLAvatarNameCache::get(target_id, &av_name);  // for im log filenames
			LLSD args;
// [RLVa:KB] - Checked: 2014-03-31 (Catznip-3.6)
			args["TO_NAME"] = LLSLURL("agent", target_id, (fRlvCanShowName) ? "completename" : "rlvanonym").getSLURLString();;
// [/RLVa:KB]
//			args["TO_NAME"] = LLSLURL("agent", target_id, "completename").getSLURLString();
	
			LLSD payload;
				
			//*TODO please rewrite all keys to the same case, lower or upper
			payload["from_id"] = target_id;
			payload["SUPPRESS_TOAST"] = true;
			LLNotificationsUtil::add("TeleportOfferSent", args, payload);

			// Add the recepient to the recent people list.
// [RLVa:KB] - Checked: RLVa-2.0.1
			if (fRlvCanShowName)
				LLRecentPeople::instance().add(target_id);
// [/RLVa:KB]
//			LLRecentPeople::instance().add(target_id);
		}
	}
	gAgent.sendReliableMessage();
}

bool handle_lure_callback(const LLSD& notification, const LLSD& response)
{
	static const unsigned OFFER_RECIPIENT_LIMIT = 250;
	if(notification["payload"]["ids"].size() > OFFER_RECIPIENT_LIMIT) 
	{
		// More than OFFER_RECIPIENT_LIMIT targets will overload the message
		// producing an llerror.
		LLSD args;
		args["OFFERS"] = notification["payload"]["ids"].size();
		args["LIMIT"] = static_cast<int>(OFFER_RECIPIENT_LIMIT);
		LLNotificationsUtil::add("TooManyTeleportOffers", args);
		return false;
	}

	S32 option = LLNotificationsUtil::getSelectedOption(notification, response);

	if(0 == option)
	{
		send_lures(notification, response);
	}

	return false;
}

void handle_lure(const LLUUID& invitee)
{
	std::vector<LLUUID> ids;
	ids.push_back(invitee);
	handle_lure(ids);
}

// Prompt for a message to the invited user.
void handle_lure(const uuid_vec_t& ids)
{
	if (ids.empty()) return;

	if (!gAgent.getRegion()) return;

	LLSD edit_args;
// [RLVa:KB] - Checked: 2010-04-07 (RLVa-1.2.0d) | Modified: RLVa-1.0.0a
	edit_args["REGION"] = (!gRlvHandler.hasBehaviour(RLV_BHVR_SHOWLOC)) ? gAgent.getRegion()->getName() : RlvStrings::getString(RLV_STRING_HIDDEN);
// [/RLVa:KB]
//	edit_args["REGION"] = gAgent.getRegion()->getName();

	LLSD payload;
// [RLVa:KB] - Checked: RLVa-2.0.1
	bool fRlvShouldHideNames = false;
	for (const LLUUID& idAgent : ids)
	{
		// Only allow offering teleports if everyone is a @tplure exception or able to map this avie under @showloc=n
		if (gRlvHandler.hasBehaviour(RLV_BHVR_SHOWLOC))
		{
			const LLRelationship* pBuddyInfo = LLAvatarTracker::instance().getBuddyInfo(idAgent);
			if ( (!gRlvHandler.isException(RLV_BHVR_TPLURE, idAgent, RLV_CHECK_PERMISSIVE)) &&
				 ((!pBuddyInfo) || (!pBuddyInfo->isOnline()) || (!pBuddyInfo->isRightGrantedTo(LLRelationship::GRANT_MAP_LOCATION))) )
			{
				RlvUtil::notifyBlocked(RLV_STRING_BLOCKED_TELEPORT_OFFER);
				return;
			}
		}
		fRlvShouldHideNames |= !RlvActions::canShowName(RlvActions::SNC_TELEPORTOFFER, idAgent);
		payload["ids"].append(idAgent);
	}
	payload["rlv_shownames"] = fRlvShouldHideNames;
// [/RLVa:KB]
// 	for (std::vector<LLUUID>::const_iterator it = ids.begin();
// 		it != ids.end();
// 		++it)
// 	{
// 		payload["ids"].append(*it);
// 	}
	if (gAgent.isGodlike())
	{
		LLNotificationsUtil::add("OfferTeleportFromGod", edit_args, payload, handle_lure_callback);
	}
	else
	{
		LLNotificationsUtil::add("OfferTeleport", edit_args, payload, handle_lure_callback);
	}
}

bool teleport_request_callback(const LLSD& notification, const LLSD& response)
{
	LLUUID from_id = notification["payload"]["from_id"].asUUID();
	if(from_id.isNull())
	{
		LL_WARNS() << "from_id is NULL" << LL_ENDL;
		return false;
	}

	LLAvatarName av_name;
	LLAvatarNameCache::get(from_id, &av_name);

	if(LLMuteList::getInstance()->isMuted(from_id) && !LLMuteList::getInstance()->isLinden(av_name.getUserName()))
	{
		return false;
	}

	S32 option = 0;
	if (response.isInteger()) 
	{
		option = response.asInteger();
	}
	else
	{
		option = LLNotificationsUtil::getSelectedOption(notification, response);
	}

	switch(option)
	{
	// Yes
	case 0:
		{
			LLSD dummy_notification;
			dummy_notification["payload"]["ids"][0] = from_id;

			LLSD dummy_response;
			dummy_response["message"] = response["message"];

			send_lures(dummy_notification, dummy_response);
		}
		break;

	// No
	case 1:
	default:
		break;
	}

	return false;
}

static LLNotificationFunctorRegistration teleport_request_callback_reg("TeleportRequest", teleport_request_callback);

void send_improved_im(const LLUUID& to_id,
							const std::string& name,
							const std::string& message,
							U8 offline,
							EInstantMessage dialog,
							const LLUUID& id,
							U32 timestamp, 
							const U8* binary_bucket,
							S32 binary_bucket_size)
{
	pack_instant_message(
		gMessageSystem,
		gAgent.getID(),
		FALSE,
		gAgent.getSessionID(),
		to_id,
		name,
		message,
		offline,
		dialog,
		id,
		0,
		LLUUID::null,
		gAgent.getPositionAgent(),
		timestamp,
		binary_bucket,
		binary_bucket_size);
	gAgent.sendReliableMessage();
}


void send_places_query(const LLUUID& query_id,
					   const LLUUID& trans_id,
					   const std::string& query_text,
					   U32 query_flags,
					   S32 category,
					   const std::string& sim_name)
{
	LLMessageSystem* msg = gMessageSystem;

	msg->newMessage("PlacesQuery");
	msg->nextBlock("AgentData");
	msg->addUUID("AgentID", gAgent.getID());
	msg->addUUID("SessionID", gAgent.getSessionID());
	msg->addUUID("QueryID", query_id);
	msg->nextBlock("TransactionData");
	msg->addUUID("TransactionID", trans_id);
	msg->nextBlock("QueryData");
	msg->addString("QueryText", query_text);
	msg->addU32("QueryFlags", query_flags);
	msg->addS8("Category", (S8)category);
	msg->addString("SimName", sim_name);
	gAgent.sendReliableMessage();
}

// Deprecated in favor of cap "UserInfo"
void process_user_info_reply(LLMessageSystem* msg, void**)
{
	LLUUID agent_id;
	msg->getUUIDFast(_PREHASH_AgentData, _PREHASH_AgentID, agent_id);
	if(agent_id != gAgent.getID())
	{
		LL_WARNS("Messaging") << "process_user_info_reply - "
				<< "wrong agent id." << LL_ENDL;
	}
	
	BOOL im_via_email;
	msg->getBOOLFast(_PREHASH_UserData, _PREHASH_IMViaEMail, im_via_email);
	std::string email;
	msg->getStringFast(_PREHASH_UserData, _PREHASH_EMail, email);
	std::string dir_visibility;
	msg->getString( "UserData", "DirectoryVisibility", dir_visibility);

    // For Message based user info information the is_verified is assumed to be false.
	// <FS:Ansariel> Show email address in preferences (FIRE-1071)
	//LLFloaterPreference::updateUserInfo(dir_visibility, im_via_email, false);   
	LLFloaterPreference::updateUserInfo(dir_visibility, im_via_email, !LLGridManager::instance().isInSecondLife(), email); // Assume verified in OpenSim
	// </FS:Ansariel> Show email address in preferences (FIRE-1071)
	LLFloaterSnapshot::setAgentEmail(email);
}


//---------------------------------------------------------------------------
// Script Dialog
//---------------------------------------------------------------------------

const S32 SCRIPT_DIALOG_MAX_BUTTONS = 12;
const char* SCRIPT_DIALOG_HEADER = "Script Dialog:\n";

bool callback_script_dialog(const LLSD& notification, const LLSD& response)
{
	LLNotificationForm form(notification["form"]);

	std::string rtn_text;
	S32 button_idx;
	button_idx = LLNotification::getSelectedOption(notification, response);
	if (response[TEXTBOX_MAGIC_TOKEN].isDefined())
	{
		if (response[TEXTBOX_MAGIC_TOKEN].isString())
			rtn_text = response[TEXTBOX_MAGIC_TOKEN].asString();
		else
			rtn_text.clear(); // bool marks empty string
	}
	else
	{
		rtn_text = LLNotification::getSelectedOptionName(response);
	}

	// Button -2 = Mute
	// Button -1 = Ignore - no processing needed for this button
	// Buttons 0 and above = dialog choices

	if (-2 == button_idx)
	{
		std::string object_name = notification["payload"]["object_name"].asString();
		LLUUID object_id = notification["payload"]["object_id"].asUUID();
		LLMute mute(object_id, object_name, LLMute::OBJECT);
		if (LLMuteList::getInstance()->add(mute))
		{
			// This call opens the sidebar, displays the block list, and highlights the newly blocked
			// object in the list so the user can see that their block click has taken effect.
			LLPanelBlockedList::showPanelAndSelect(object_id);
		}
	}

	if (0 <= button_idx)
	{
		LLMessageSystem* msg = gMessageSystem;
		msg->newMessage("ScriptDialogReply");
		msg->nextBlock("AgentData");
		msg->addUUID("AgentID", gAgent.getID());
		msg->addUUID("SessionID", gAgent.getSessionID());
		msg->nextBlock("Data");
		msg->addUUID("ObjectID", notification["payload"]["object_id"].asUUID());
		msg->addS32("ChatChannel", notification["payload"]["chat_channel"].asInteger());
		msg->addS32("ButtonIndex", button_idx);
		msg->addString("ButtonLabel", rtn_text);
		msg->sendReliable(LLHost(notification["payload"]["sender"].asString()));
	}

	return false;
}
static LLNotificationFunctorRegistration callback_script_dialog_reg_1("ScriptDialog", callback_script_dialog);
static LLNotificationFunctorRegistration callback_script_dialog_reg_2("ScriptDialogGroup", callback_script_dialog);

void process_script_dialog(LLMessageSystem* msg, void**)
{
	S32 i;
	LLSD payload;

	LLUUID object_id;
	msg->getUUID("Data", "ObjectID", object_id);

	// NaCl - Antispam Registry
	if (NACLAntiSpamRegistry::instance().checkQueue(ANTISPAM_QUEUE_SCRIPT_DIALOG, object_id, ANTISPAM_SOURCE_OBJECT))
	{
		return;
	}
	// NaCl End

//	For compability with OS grids first check for presence of extended packet before fetching data.
    LLUUID owner_id;
	if (gMessageSystem->getNumberOfBlocks("OwnerData") > 0)
	{
    msg->getUUID("OwnerData", "OwnerID", owner_id);
	}

	if (LLMuteList::getInstance()->isMuted(object_id) || LLMuteList::getInstance()->isMuted(owner_id))
	{
		return;
	}

	std::string message; 
	std::string first_name;
	std::string last_name;
	std::string object_name;

	S32 chat_channel;
	msg->getString("Data", "FirstName", first_name);
	msg->getString("Data", "LastName", last_name);
	msg->getString("Data", "ObjectName", object_name);
	msg->getString("Data", "Message", message);
	msg->getS32("Data", "ChatChannel", chat_channel);

		// unused for now
	LLUUID image_id;
	msg->getUUID("Data", "ImageID", image_id);

	payload["sender"] = msg->getSender().getIPandPort();
	payload["object_id"] = object_id;
	payload["chat_channel"] = chat_channel;
	payload["object_name"] = object_name;

	// <FS:Ansariel> FIRE-17158: Remove "block" button for script dialog of own objects
	bool own_object = false;
	std::string self_name;
	LLAgentUI::buildFullname(self_name);
	if (LLCacheName::buildFullName(first_name, last_name) == self_name)
	{
		own_object = true;
	}
	payload["own_object"] = own_object;
	// </FS:Ansariel>

	// build up custom form
	S32 button_count = msg->getNumberOfBlocks("Buttons");
	if (button_count > SCRIPT_DIALOG_MAX_BUTTONS)
	{
		LL_WARNS() << "Too many script dialog buttons - omitting some" << LL_ENDL;
		button_count = SCRIPT_DIALOG_MAX_BUTTONS;
	}

	LLNotificationForm form;
	for (i = 0; i < button_count; i++)
	{
		std::string tdesc;
		msg->getString("Buttons", "ButtonLabel", tdesc, i);
		form.addElement("button", std::string(tdesc));
	}

	LLSD args;
	args["TITLE"] = object_name;
	args["MESSAGE"] = message;
	LLNotificationPtr notification;
	if (!first_name.empty())
	{
		args["NAME"] = LLCacheName::buildFullName(first_name, last_name);
		notification = LLNotifications::instance().add(
			LLNotification::Params("ScriptDialog").substitutions(args).payload(payload).form_elements(form.asLLSD()));
	}
	else
	{
		args["GROUPNAME"] = last_name;
		notification = LLNotifications::instance().add(
			LLNotification::Params("ScriptDialogGroup").substitutions(args).payload(payload).form_elements(form.asLLSD()));
	}
}

//---------------------------------------------------------------------------


std::vector<LLSD> gLoadUrlList;

bool callback_load_url(const LLSD& notification, const LLSD& response)
{
	S32 option = LLNotificationsUtil::getSelectedOption(notification, response);

	if (0 == option)
	{
		LLWeb::loadURL(notification["payload"]["url"].asString());
	}

	return false;
}
static LLNotificationFunctorRegistration callback_load_url_reg("LoadWebPage", callback_load_url);

// We've got the name of the person or group that owns the object hurling the url.
// Display confirmation dialog.
void callback_load_url_name(const LLUUID& id, const std::string& full_name, bool is_group)
{
	std::vector<LLSD>::iterator it;
	for (it = gLoadUrlList.begin(); it != gLoadUrlList.end(); )
	{
		LLSD load_url_info = *it;
		if (load_url_info["owner_id"].asUUID() == id)
		{
			it = gLoadUrlList.erase(it);

			std::string owner_name;
			if (is_group)
			{
				owner_name = full_name + LLTrans::getString("Group");
			}
			else
			{
				owner_name = full_name;
			}

			// For legacy name-only mutes.
			if (LLMuteList::getInstance()->isMuted(LLUUID::null, owner_name))
			{
				continue;
			}
			LLSD args;
			args["URL"] = load_url_info["url"].asString();
			args["MESSAGE"] = load_url_info["message"].asString();
			args["OBJECTNAME"] = load_url_info["object_name"].asString();
			args["NAME_SLURL"] = LLSLURL(is_group ? "group" : "agent", id, "about").getSLURLString();

			LLNotificationsUtil::add("LoadWebPage", args, load_url_info);
		}
		else
		{
			++it;
		}
	}
}

// We've got the name of the person who owns the object hurling the url.
void callback_load_url_avatar_name(const LLUUID& id, const LLAvatarName& av_name)
{
    callback_load_url_name(id, av_name.getUserName(), false);
}

void process_load_url(LLMessageSystem* msg, void**)
{
	LLUUID object_id;
	LLUUID owner_id;
	BOOL owner_is_group;
	char object_name[256];		/* Flawfinder: ignore */
	char message[256];		/* Flawfinder: ignore */
	char url[256];		/* Flawfinder: ignore */

	msg->getString("Data", "ObjectName", 256, object_name);
	msg->getUUID(  "Data", "ObjectID", object_id);
	msg->getUUID(  "Data", "OwnerID", owner_id);
	msg->getBOOL(  "Data", "OwnerIsGroup", owner_is_group);
	msg->getString("Data", "Message", 256, message);
	msg->getString("Data", "URL", 256, url);

	// NaCl - Antispam Registry
	if (NACLAntiSpamRegistry::instance().checkQueue(ANTISPAM_QUEUE_SCRIPT_DIALOG, object_id, ANTISPAM_SOURCE_OBJECT))
	{
		return;
	}
	// NaCl End

	LLSD payload;
	payload["object_id"] = object_id;
	payload["owner_id"] = owner_id;
	payload["owner_is_group"] = owner_is_group;
	payload["object_name"] = object_name;
	payload["message"] = message;
	payload["url"] = url;

	// URL is safety checked in load_url above

	// Check if object or owner is muted
	if (LLMuteList::getInstance()->isMuted(object_id, object_name) ||
	    LLMuteList::getInstance()->isMuted(owner_id))
	{
		LL_INFOS("Messaging")<<"Ignoring load_url from muted object/owner."<<LL_ENDL;
		return;
	}

	// Add to list of pending name lookups
	gLoadUrlList.push_back(payload);

	if (owner_is_group)
	{
		gCacheName->getGroup(owner_id, boost::bind(&callback_load_url_name, _1, _2, _3));
	}
	else
	{
		LLAvatarNameCache::get(owner_id, boost::bind(&callback_load_url_avatar_name, _1, _2));
	}
}


void callback_download_complete(void** data, S32 result, LLExtStat ext_status)
{
	std::string* filepath = (std::string*)data;
	LLSD args;
	args["DOWNLOAD_PATH"] = *filepath;
	LLNotificationsUtil::add("FinishedRawDownload", args);
	delete filepath;
}


void process_initiate_download(LLMessageSystem* msg, void**)
{
	LLUUID agent_id;
	msg->getUUID("AgentData", "AgentID", agent_id);
	if (agent_id != gAgent.getID())
	{
		LL_WARNS("Messaging") << "Initiate download for wrong agent" << LL_ENDL;
		return;
	}

	std::string sim_filename;
	std::string viewer_filename;
	msg->getString("FileData", "SimFilename", sim_filename);
	msg->getString("FileData", "ViewerFilename", viewer_filename);

	if (!gXferManager->validateFileForRequest(viewer_filename))
	{
		LL_WARNS() << "SECURITY: Unauthorized download to local file " << viewer_filename << LL_ENDL;
		return;
	}
	gXferManager->requestFile(viewer_filename,
		sim_filename,
		LL_PATH_NONE,
		msg->getSender(),
		FALSE,	// don't delete remote
		callback_download_complete,
		(void**)new std::string(viewer_filename));
}


void process_script_teleport_request(LLMessageSystem* msg, void**)
{
	if (!gSavedSettings.getBOOL("ScriptsCanShowUI")) return;

	std::string object_name;
	std::string sim_name;
	LLVector3 pos;
	LLVector3 look_at;

	msg->getString("Data", "ObjectName", object_name);
	msg->getString("Data", "SimName", sim_name);
	msg->getVector3("Data", "SimPosition", pos);
	msg->getVector3("Data", "LookAt", look_at);

	LLFloaterWorldMap* instance = LLFloaterWorldMap::getInstance();
	if(instance)
	{
		LL_INFOS() << "Object named " << object_name 
			<< " is offering TP to region "
			<< sim_name << " position " << pos
			<< LL_ENDL;

		instance->trackURL(sim_name, (S32)pos.mV[VX], (S32)pos.mV[VY], (S32)pos.mV[VZ]);
		LLFloaterReg::showInstance("world_map", "center");
	}
	
	// remove above two lines and replace with below line
	// to re-enable parcel browser for llMapDestination()
	// LLURLDispatcher::dispatch(LLSLURL::buildSLURL(sim_name, (S32)pos.mV[VX], (S32)pos.mV[VY], (S32)pos.mV[VZ]), FALSE);
	
}

void process_covenant_reply(LLMessageSystem* msg, void**)
{
	LLUUID covenant_id, estate_owner_id;
	std::string estate_name;
	U32 covenant_timestamp;
	msg->getUUID("Data", "CovenantID", covenant_id);
	msg->getU32("Data", "CovenantTimestamp", covenant_timestamp);
	msg->getString("Data", "EstateName", estate_name);
	msg->getUUID("Data", "EstateOwnerID", estate_owner_id);

	LLPanelEstateCovenant::updateEstateName(estate_name);
	LLPanelLandCovenant::updateEstateName(estate_name);
	LLPanelEstateInfo::updateEstateName(estate_name);
	LLFloaterBuyLand::updateEstateName(estate_name);

	std::string owner_name =
		LLSLURL("agent", estate_owner_id, "inspect").getSLURLString();
	LLPanelEstateCovenant::updateEstateOwnerName(owner_name);
	LLPanelLandCovenant::updateEstateOwnerName(owner_name);
	LLPanelEstateInfo::updateEstateOwnerName(owner_name);
	LLFloaterBuyLand::updateEstateOwnerName(owner_name);

	// <FS:Ansariel> Don't create places floater if we don't need it
	//LLPanelPlaceProfile* panel = LLFloaterSidePanelContainer::getPanel<LLPanelPlaceProfile>("places", "panel_place_profile");
	LLPanelPlaceProfile* panel = LLFloaterSidePanelContainer::findPanel<LLPanelPlaceProfile>("places", "panel_place_profile");
	// </FS:Ansariel>
	if (panel)
	{
		panel->updateEstateName(estate_name);
		panel->updateEstateOwnerName(owner_name);
	}

	// <FS:Ansariel> Standalone location profile floater
	FSFloaterPlaceDetails* fs_floater = LLFloaterReg::findTypedInstance<FSFloaterPlaceDetails>("fs_placedetails", LLSD().with("type", "agent"));
	if (fs_floater)
	{
		fs_floater->updateEstateName(estate_name);
		fs_floater->updateEstateOwnerName(owner_name);
	}
	// </FS:Ansariel>

	// standard message, not from system
	std::string last_modified;
	if (covenant_timestamp == 0)
	{
		last_modified = LLTrans::getString("covenant_last_modified")+LLTrans::getString("never_text");
	}
	else
	{
		last_modified = LLTrans::getString("covenant_last_modified")+"["
						+LLTrans::getString("LTimeWeek")+"] ["
						+LLTrans::getString("LTimeMonth")+"] ["
						+LLTrans::getString("LTimeDay")+"] ["
						+LLTrans::getString("LTimeHour")+"]:["
						+LLTrans::getString("LTimeMin")+"]:["
						+LLTrans::getString("LTimeSec")+"] ["
						+LLTrans::getString("LTimeYear")+"]";
		LLSD substitution;
		substitution["datetime"] = (S32) covenant_timestamp;
		LLStringUtil::format (last_modified, substitution);
	}

	LLPanelEstateCovenant::updateLastModified(last_modified);
	LLPanelLandCovenant::updateLastModified(last_modified);
	LLFloaterBuyLand::updateLastModified(last_modified);

	// load the actual covenant asset data
	const BOOL high_priority = TRUE;
	if (covenant_id.notNull())
	{
		gAssetStorage->getEstateAsset(gAgent.getRegionHost(),
									gAgent.getID(),
									gAgent.getSessionID(),
									covenant_id,
                                    LLAssetType::AT_NOTECARD,
									ET_Covenant,
                                    onCovenantLoadComplete,
									NULL,
									high_priority);
	}
	else
	{
		std::string covenant_text;
		if (estate_owner_id.isNull())
		{
			// mainland
			covenant_text = LLTrans::getString("RegionNoCovenant");
		}
		else
		{
			covenant_text = LLTrans::getString("RegionNoCovenantOtherOwner");
		}
		LLPanelEstateCovenant::updateCovenantText(covenant_text, covenant_id);
		LLPanelLandCovenant::updateCovenantText(covenant_text);
		LLFloaterBuyLand::updateCovenantText(covenant_text, covenant_id);
		if (panel)
		{
			panel->updateCovenantText(covenant_text);
		}
		// <FS:Ansariel> Standalone location profile floater
		if (fs_floater)
		{
			fs_floater->updateCovenantText(covenant_text);
		}
		// </FS:Ansariel>
	}
}

void onCovenantLoadComplete(LLVFS *vfs,
					const LLUUID& asset_uuid,
					LLAssetType::EType type,
					void* user_data, S32 status, LLExtStat ext_status)
{
	LL_DEBUGS("Messaging") << "onCovenantLoadComplete()" << LL_ENDL;
	std::string covenant_text;
	if(0 == status)
	{
		LLVFile file(vfs, asset_uuid, type, LLVFile::READ);
		
		S32 file_length = file.getSize();
		
		std::vector<char> buffer(file_length+1);
		file.read((U8*)&buffer[0], file_length);		
		// put a EOS at the end
		buffer[file_length] = '\0';
		
		if( (file_length > 19) && !strncmp( &buffer[0], "Linden text version", 19 ) )
		{
			LLViewerTextEditor::Params params;
			params.name("temp");
			params.max_text_length(file_length+1);
			LLViewerTextEditor * editor = LLUICtrlFactory::create<LLViewerTextEditor> (params);
			if( !editor->importBuffer( &buffer[0], file_length+1 ) )
			{
				LL_WARNS("Messaging") << "Problem importing estate covenant." << LL_ENDL;
				covenant_text = "Problem importing estate covenant.";
			}
			else
			{
				// Version 0 (just text, doesn't include version number)
				covenant_text = editor->getText();
			}
			delete editor;
		}
		else
		{
			LL_WARNS("Messaging") << "Problem importing estate covenant: Covenant file format error." << LL_ENDL;
			covenant_text = "Problem importing estate covenant: Covenant file format error.";
		}
	}
	else
	{
		if( LL_ERR_ASSET_REQUEST_NOT_IN_DATABASE == status ||
		    LL_ERR_FILE_EMPTY == status)
		{
			covenant_text = "Estate covenant notecard is missing from database.";
		}
		else if (LL_ERR_INSUFFICIENT_PERMISSIONS == status)
		{
			covenant_text = "Insufficient permissions to view estate covenant.";
		}
		else
		{
			covenant_text = "Unable to load estate covenant at this time.";
		}
		
		LL_WARNS("Messaging") << "Problem loading notecard: " << status << LL_ENDL;
	}
	LLPanelEstateCovenant::updateCovenantText(covenant_text, asset_uuid);
	LLPanelLandCovenant::updateCovenantText(covenant_text);
	LLFloaterBuyLand::updateCovenantText(covenant_text, asset_uuid);

	LLPanelPlaceProfile* panel = LLFloaterSidePanelContainer::getPanel<LLPanelPlaceProfile>("places", "panel_place_profile");
	if (panel)
	{
		panel->updateCovenantText(covenant_text);
	}

	// <FS:Ansariel> Standalone location profile floater
	FSFloaterPlaceDetails* fs_floater = LLFloaterReg::findTypedInstance<FSFloaterPlaceDetails>("fs_placedetails", LLSD().with("type", "agent"));
	if (fs_floater)
	{
		fs_floater->updateCovenantText(covenant_text);
	}
	// </FS:Ansariel>
}


void process_feature_disabled_message(LLMessageSystem* msg, void**)
{
	// Handle Blacklisted feature simulator response...
	LLUUID	agentID;
	LLUUID	transactionID;
	std::string	messageText;
	msg->getStringFast(_PREHASH_FailureInfo,_PREHASH_ErrorMessage, messageText,0);
	msg->getUUIDFast(_PREHASH_FailureInfo,_PREHASH_AgentID,agentID);
	msg->getUUIDFast(_PREHASH_FailureInfo,_PREHASH_TransactionID,transactionID);
	
	LL_WARNS("Messaging") << "Blacklisted Feature Response:" << messageText << LL_ENDL;
}

// ------------------------------------------------------------
// Message system exception callbacks
// ------------------------------------------------------------

void invalid_message_callback(LLMessageSystem* msg,
								   void*,
								   EMessageException exception)
{
    LLAppViewer::instance()->badNetworkHandler();
}

// Please do not add more message handlers here. This file is huge.
// Put them in a file related to the functionality you are implementing.

void LLOfferInfo::forceResponse(InventoryOfferResponse response)
{
	// <FS:Ansariel> Now this is a hell of piece of... forceResponse() will look for the
	//               ELEMENT index, and NOT the button index. So if we want to force a
	//               response of IOR_ACCEPT, we need to pass the correct element
	//               index of the button.
	//LLNotification::Params params("UserGiveItem");
	//params.functor.function(boost::bind(&LLOfferInfo::inventory_offer_callback, this, _1, _2));
	//LLNotifications::instance().forceResponse(params, response);
	S32 element_index;
	switch (response)
	{
		case IOR_ACCEPT:
			element_index = 1;
			break;
		case IOR_DECLINE:
			element_index = 2;
			break;
		case IOR_MUTE:
			element_index = 3;
			break;
		default:
			element_index = -1;
			break;
	}
	LLNotification::Params params("UserGiveItem");
	params.functor.function(boost::bind(&LLOfferInfo::inventory_offer_callback, this, _1, _2));
	LLNotifications::instance().forceResponse(params, element_index);
	// </FS:Ansariel>
}
<|MERGE_RESOLUTION|>--- conflicted
+++ resolved
@@ -7219,24 +7219,13 @@
 		args["QUESTIONS"] = script_question;
 
 		if (known_questions != questions)
-<<<<<<< HEAD
-		{	// This is in addition to the normal dialog.
-			LLSD payload;
-			payload["task_id"] = taskid;
-			payload["item_id"] = itemid;
-			payload["object_name"] = object_name;
-			
-			args["DOWNLOADURL"] = LLTrans::getString("ViewerDownloadURL");
-			LLNotificationsUtil::add("UnknownScriptQuestion",args,payload);
-			make_ui_sound("UISndScriptFloaterOpen"); // <FS:PP> FIRE-16958: Incoming script permission request doesn't trigger a sound
-=======
 		{
 			// This is in addition to the normal dialog.
 			// Viewer got a request for not supported/implemented permission 
 			LL_WARNS("Messaging") << "Object \"" << object_name << "\" requested " << script_question
 								<< " permission. Permission is unknown and can't be granted. Item id: " << itemid
 								<< " taskid:" << taskid << LL_ENDL;
->>>>>>> ffc64187
+			make_ui_sound("UISndScriptFloaterOpen"); // <FS:PP> FIRE-16958: Incoming script permission request doesn't trigger a sound
 		}
 		
 		if (known_questions)
