--- conflicted
+++ resolved
@@ -1296,24 +1296,10 @@
 
 		////////////////////////////////////////////////////////////////////////////////
 		// Highlight item
-<<<<<<< HEAD
 		const BOOL auto_open = gSavedSettings.getBOOL("ShowInInventory"); // AO: don't open if showininventory is false, otherwise ignore from_name.
 			//gSavedSettings.getBOOL("ShowInInventory") && // don't open if showininventory is false
 			//!from_name.empty(); // don't open if it's not from anyone.
-		LLInventoryPanel *active_panel = LLInventoryPanel::getActiveInventoryPanel(auto_open);
-		if(active_panel)
-		{
-			LL_DEBUGS("Messaging") << "Highlighting" << obj_id  << LL_ENDL;
-			LLFocusableElement* focus_ctrl = gFocusMgr.getKeyboardFocus();
-			active_panel->setSelection(obj_id, TAKE_FOCUS_NO);
-			gFocusMgr.setKeyboardFocus(focus_ctrl);
-		}
-=======
-		const BOOL auto_open = 
-			gSavedSettings.getBOOL("ShowInInventory") && // don't open if showininventory is false
-			!from_name.empty(); // don't open if it's not from anyone.
 		LLInventoryPanel::openInventoryPanelAndSetSelection(auto_open, obj_id);
->>>>>>> f6b8bfd3
 	}
 }
 
@@ -1941,20 +1927,15 @@
 
 void inventory_offer_handler(LLOfferInfo* info)
 {
-<<<<<<< HEAD
 	// NaCl - Antispam Registry
 	if(NACLAntiSpamRegistry::checkQueue((U32)NACLAntiSpamRegistry::QUEUE_INVENTORY,info->mFromID)) return;
 	// NaCl End
 	
-	//If muted, don't even go through the messaging stuff.  Just curtail the offer here.
-	if (LLMuteList::getInstance()->isMuted(info->mFromID, info->mFromName))
-=======
 	// If muted, don't even go through the messaging stuff.  Just curtail the offer here.
 	// Passing in a null UUID handles the case of where you have muted one of your own objects by_name.
 	// The solution for STORM-1297 seems to handle the cases where the object is owned by someone else.
 	if (LLMuteList::getInstance()->isMuted(info->mFromID, info->mFromName) ||
 		LLMuteList::getInstance()->isMuted(LLUUID::null, info->mFromName))
->>>>>>> f6b8bfd3
 	{
 		info->forceResponse(IOR_MUTE);
 		return;
@@ -3538,22 +3519,12 @@
 		LLNotificationsUI::LLNotificationManager::instance().onChat(m_chat, m_toastArgs);
 	}
 
-<<<<<<< HEAD
-	
-	void handleFailure(int status, const std::string& err_msg)
-	{
-		llwarns << "Translation failed for msg " << m_origMesg << " toLang " << mToLang << " fromLang " << mFromLang << llendl;
-		std::string msg = LLTrans::getString("TranslationFailed", LLSD().with("[REASON]", err_msg));
-			
-		LLStringUtil::replaceString(msg, "\n", " "); // we want one-line error messages			
-=======
 	void handleFailure(int status, const std::string& err_msg)
 	{
 		llwarns << "Translation failed for mesg " << m_origMesg << " toLang " << mToLang << " fromLang " << mFromLang << llendl;
 
 		std::string msg = LLTrans::getString("TranslationFailed", LLSD().with("[REASON]", err_msg));
 		LLStringUtil::replaceString(msg, "\n", " "); // we want one-line error messages
->>>>>>> f6b8bfd3
 		m_chat.mText += " (" + msg + ")";
 
 		LLNotificationsUI::LLNotificationManager::instance().onChat(m_chat, m_toastArgs);
@@ -5065,7 +5036,7 @@
 	// sound assets as a request for a full radar update to a channel
 	if ((owner_id == gAgent.getID()) && (sound_id.asString() == gSavedSettings.getString("RadarLegacyChannelAlertRefreshUUID")))
         {
-	        LLPanelPeople* pPeoplePanel = dynamic_cast<LLPanelPeople*>(LLSideTray::getInstance()->getPanel("panel_people"));
+	        LLPanelPeople* pPeoplePanel = dynamic_cast<LLPanelPeople*>(LLFloaterSidePanelContainer::getPanel("panel_people"));
                 if (pPeoplePanel)
                         pPeoplePanel->requestRadarChannelAlertSync();
 		return;
@@ -5986,7 +5957,6 @@
     S32 amount = 0;
     std::string item_description;
 	BOOL success = FALSE;
-
 	// Ansariel: If we output to chat history and probably console,
 	//           don't create an SLURL for the name or we will end
 	//           up with a SLURL in the console
@@ -6061,33 +6031,28 @@
 		{
 			if (dest_id.notNull())
 			{
-				message = success ? LLTrans::getString("you_paid_ldollars", args) :
-									LLTrans::getString("you_paid_failure_ldollars", args);
+				message = LLTrans::getString("you_paid_ldollars", args);
 			}
 			else
 			{
 				// transaction fee to the system, eg, to create a group
-				message = success ? LLTrans::getString("you_paid_ldollars_no_name", args) :
-									LLTrans::getString("you_paid_failure_ldollars_no_name", args);
+				message = LLTrans::getString("you_paid_ldollars_no_name", args);
 			}
 		}
 		else
 		{
 			if (dest_id.notNull())
 			{
-				message = success ? LLTrans::getString("you_paid_ldollars_no_reason", args) :
-									LLTrans::getString("you_paid_failure_ldollars_no_reason", args);
+				message = LLTrans::getString("you_paid_ldollars_no_reason", args);
 			}
 			else
 			{
 				// no target, no reason, you just paid money
-				message = success ? LLTrans::getString("you_paid_ldollars_no_info", args) :
-									LLTrans::getString("you_paid_failure_ldollars_no_info", args);
+				message = LLTrans::getString("you_paid_ldollars_no_info", args);
 			}
 		}
 		
 		final_args["MESSAGE"] = message;
-<<<<<<< HEAD
 		notification = "PaymentSent";
 
 		//<AO>: Additionally, always add a SLURL-enabled form.
@@ -6098,31 +6063,32 @@
 		{
 			if (dest_id.notNull())
 			{
-				message = LLTrans::getString("you_paid_ldollars", args);
+				message = success ? LLTrans::getString("you_paid_ldollars", args) :
+									LLTrans::getString("you_paid_failure_ldollars", args);
 			}
 			else
 			{
 				// transaction fee to the system, eg, to create a group
-				message = LLTrans::getString("you_paid_ldollars_no_name", args);
+				message = success ? LLTrans::getString("you_paid_ldollars_no_name", args) :
+									LLTrans::getString("you_paid_failure_ldollars_no_name", args);
 			}
 		}
 		else
 		{
 			if (dest_id.notNull())
 			{
-				message = LLTrans::getString("you_paid_ldollars_no_reason", args);
+				message = success ? LLTrans::getString("you_paid_ldollars_no_reason", args) :
+									LLTrans::getString("you_paid_failure_ldollars_no_reason", args);
 			}
 			else
 			{
 				// no target, no reason, you just paid money
-				message = LLTrans::getString("you_paid_ldollars_no_info", args);
+				message = success ? LLTrans::getString("you_paid_ldollars_no_info", args) :
+									LLTrans::getString("you_paid_failure_ldollars_no_info", args);
 			}
 		}
 		final_args["SLURLMESSAGE"] = message;
-		//</AO>
-=======
 		notification = success ? "PaymentSent" : "PaymentFailure";
->>>>>>> f6b8bfd3
 	}
 	else 
 	{
