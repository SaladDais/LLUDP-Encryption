--- conflicted
+++ resolved
@@ -3189,18 +3189,14 @@
 { //called from main thread
 	MESH_FASTTIMER_DEFBLOCK;
 
-<<<<<<< HEAD
-	// <FS:Ansariel> Use faster LLCachedControls for frequently visited locations
-	//LLMeshRepoThread::sMaxConcurrentRequests = gSavedSettings.getU32("MeshMaxConcurrentRequests");
-	static LLCachedControl<U32> meshMaxConcurrentRequests(gSavedSettings, "MeshMaxConcurrentRequests");
-	LLMeshRepoThread::sMaxConcurrentRequests = (U32)meshMaxConcurrentRequests;
-	// </FS:Ansariel>
-
-=======
 	if (1 == mGetMeshVersion)
 	{
 		// Legacy GetMesh operation with high connection concurrency
-		LLMeshRepoThread::sMaxConcurrentRequests = gSavedSettings.getU32("MeshMaxConcurrentRequests");
+		// <FS:Ansariel> Use faster LLCachedControls for frequently visited locations
+		//LLMeshRepoThread::sMaxConcurrentRequests = gSavedSettings.getU32("MeshMaxConcurrentRequests");
+		static LLCachedControl<U32> meshMaxConcurrentRequests(gSavedSettings, "MeshMaxConcurrentRequests");
+		LLMeshRepoThread::sMaxConcurrentRequests = (U32)meshMaxConcurrentRequests;
+		// </FS:Ansariel>
 		LLMeshRepoThread::sRequestHighWater = llclamp(2 * S32(LLMeshRepoThread::sMaxConcurrentRequests),
 													  REQUEST_HIGH_WATER_MIN,
 													  REQUEST_HIGH_WATER_MAX);
@@ -3221,7 +3217,6 @@
 													 REQUEST2_LOW_WATER_MAX);
 	}
 	
->>>>>>> 74438195
 	//clean up completed upload threads
 	for (std::vector<LLMeshUploadThread*>::iterator iter = mUploads.begin(); iter != mUploads.end(); )
 	{
@@ -4036,13 +4031,7 @@
 		ret  = LLConvexDecomposition::getInstance()->setMeshData(&mesh, vertex_based);
 
 		if (ret)
-<<<<<<< HEAD
-			llerrs << "Convex Decomposition thread valid but could not set mesh data" << llendl;
-=======
-		{
 			LL_ERRS(LOG_MESH) << "Convex Decomposition thread valid but could not set mesh data." << LL_ENDL;
-		}
->>>>>>> 74438195
 	}
 }
 
