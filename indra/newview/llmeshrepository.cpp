--- conflicted
+++ resolved
@@ -3509,12 +3509,8 @@
 													 REQUEST2_LOW_WATER_MIN,
 													 REQUEST2_LOW_WATER_MAX);
 	}
-<<<<<<< HEAD
-
-
-=======
 	
->>>>>>> 1d22db9e
+
 	//clean up completed upload threads
 	for (std::vector<LLMeshUploadThread*>::iterator iter = mUploads.begin(); iter != mUploads.end(); )
 	{
