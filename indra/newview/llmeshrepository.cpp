--- conflicted
+++ resolved
@@ -939,10 +939,6 @@
 		retval = mCurlRequest->getByteRange(http_url, headers, 0, 4096, new LLMeshHeaderResponder(mesh_params));
 		if(retval)
 		{
-<<<<<<< HEAD
-=======
-			//			++sActiveHeaderRequests; <FS:ND/> Don't increate here, LLMeshHeaderResponder() already did that.
->>>>>>> 2a3eb01f
 			LLMeshRepository::sHTTPRequestCount++;
 		}
 		count++;
