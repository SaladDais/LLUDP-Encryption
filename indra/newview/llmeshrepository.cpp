--- conflicted
+++ resolved
@@ -1210,20 +1210,12 @@
 			}
 
 
-<<<<<<< HEAD
-		LLMutexLock lock(mMutex); // <FS:ND/> FIRE-7182, make sure only one thread access mPendingLOD at the same time.
-=======
 		LLMutexLock lock(mMutex); // make sure only one thread access mPendingLOD at the same time.
->>>>>>> 2206653f
 
 		//check for pending requests
 		pending_lod_map::iterator iter = mPendingLOD.find(mesh_params);
 		if (iter != mPendingLOD.end())
 		{
-<<<<<<< HEAD
-			//			LLMutexLock lock(mMutex); <FS:ND/> FIRE-7182, lock was moved up, before calling mPendingLOD.find
-=======
->>>>>>> 2206653f
 			for (U32 i = 0; i < iter->second.size(); ++i)
 			{
 				LODRequest req(mesh_params, iter->second[i]);
@@ -1919,12 +1911,11 @@
 							  const LLChannelDescriptors& channels,
 							  const LLIOPipe::buffer_ptr_t& buffer)
 {
-<<<<<<< HEAD
-	// <FS:ND> FIRE-6485; thread could have already be destroyed during logout
+	// thread could have already be destroyed during logout
 	if( !gMeshRepo.mThread )
+	{
 		return;
-	// </FS:ND>
-
+	}
 	// <FS:Ansariel> Mesh header/LOD retry functionality
 	{
 		LLMutexLock lock(gMeshRepo.mThread->mMutex);
@@ -1933,15 +1924,7 @@
 		LL_DEBUGS("MeshRequestTimeout") << "Cleared active mesh LOD request: SculptID=" << mMeshParams.getSculptID() << ", LOD=" << mLOD << LL_ENDL;
 	}
 	// </FS:Ansariel> Mesh header/LOD retry functionality
-
-=======
-	// thread could have already be destroyed during logout
-	if( !gMeshRepo.mThread )
-	{
-		return;
-	}
 	
->>>>>>> 2206653f
 	S32 data_size = buffer->countAfter(channels.in(), NULL);
 
 	if (status < 200 || status > 400)
@@ -2000,18 +1983,11 @@
 							  const LLChannelDescriptors& channels,
 							  const LLIOPipe::buffer_ptr_t& buffer)
 {
-<<<<<<< HEAD
-	// <FS:ND> FIRE-6485; thread could have already be destroyed during logout
-	if( !gMeshRepo.mThread )
-		return;
-	// </FS:ND>
-=======
 	// thread could have already be destroyed during logout
 	if( !gMeshRepo.mThread )
 	{
 		return;
 	}
->>>>>>> 2206653f
 
 	S32 data_size = buffer->countAfter(channels.in(), NULL);
 
@@ -2071,17 +2047,10 @@
 							  const LLChannelDescriptors& channels,
 							  const LLIOPipe::buffer_ptr_t& buffer)
 {
-<<<<<<< HEAD
-	// <FS:ND> FIRE-6485; thread could have already be destroyed during logout
 	if( !gMeshRepo.mThread )
+	{
 		return;
-	// </FS:ND>
-=======
-	if( !gMeshRepo.mThread )
-	{
-		return;
-	}
->>>>>>> 2206653f
+	}
 
 	S32 data_size = buffer->countAfter(channels.in(), NULL);
 
@@ -2141,18 +2110,11 @@
 							  const LLChannelDescriptors& channels,
 							  const LLIOPipe::buffer_ptr_t& buffer)
 {
-<<<<<<< HEAD
-	// <FS:ND> FIRE-6485; thread could have already be destroyed during logout
-	if( !gMeshRepo.mThread )
-		return;
-	// </FS:ND>
-=======
 	// thread could have already be destroyed during logout
 	if( !gMeshRepo.mThread )
 	{
 		return;
 	}
->>>>>>> 2206653f
 
 	S32 data_size = buffer->countAfter(channels.in(), NULL);
 
@@ -2212,13 +2174,12 @@
 							  const LLChannelDescriptors& channels,
 							  const LLIOPipe::buffer_ptr_t& buffer)
 {
-<<<<<<< HEAD
-	// <FS:ND> FIRE-6485; thread could have already be destroyed during logout
+	// thread could have already be destroyed during logout
 	if( !gMeshRepo.mThread )
+	{
 		return;
-	// </FS:ND>
-
-	// <FS:Ansariel> Mesh header/LOD retry functionality
+	}
+
 	{
 		LLMutexLock lock(gMeshRepo.mThread->mMutex);
 		LLMeshRepoThread::ActiveHeaderRequest Req(mMeshParams);
@@ -2226,13 +2187,6 @@
 		LL_DEBUGS("MeshRequestTimeout") << "Cleared active mesh header request: " << mMeshParams.getSculptID() << LL_ENDL;
 	}
 	// </FS:Ansariel> Mesh header/LOD retry functionality
-=======
-	// thread could have already be destroyed during logout
-	if( !gMeshRepo.mThread )
-	{
-		return;
-	}
->>>>>>> 2206653f
 
 	if (status < 200 || status > 400)
 	{
