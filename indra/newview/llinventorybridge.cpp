/**
 * @file llinventorybridge.cpp
 * @brief Implementation of the Inventory-Folder-View-Bridge classes.
 *
 * $LicenseInfo:firstyear=2001&license=viewergpl$
 *
 * Copyright (c) 2001-2009, Linden Research, Inc.
 *
 * Second Life Viewer Source Code
 * The source code in this file ("Source Code") is provided by Linden Lab
 * to you under the terms of the GNU General Public License, version 2.0
 * ("GPL"), unless you have obtained a separate licensing agreement
 * ("Other License"), formally executed by you and Linden Lab.  Terms of
 * the GPL can be found in doc/GPL-license.txt in this distribution, or
 * online at http://secondlifegrid.net/programs/open_source/licensing/gplv2
 *
 * There are special exceptions to the terms and conditions of the GPL as
 * it is applied to this Source Code. View the full text of the exception
 * in the file doc/FLOSS-exception.txt in this software distribution, or
 * online at
 * http://secondlifegrid.net/programs/open_source/licensing/flossexception
 *
 * By copying, modifying or distributing this software, you acknowledge
 * that you have read and understood your obligations described above,
 * and agree to abide by those obligations.
 *
 * ALL LINDEN LAB SOURCE CODE IS PROVIDED "AS IS." LINDEN LAB MAKES NO
 * WARRANTIES, EXPRESS, IMPLIED OR OTHERWISE, REGARDING ITS ACCURACY,
 * COMPLETENESS OR PERFORMANCE.
 * $/LicenseInfo$
 */

#include "llviewerprecompiledheaders.h"
#include "llinventorybridge.h"

#include "llagent.h"
#include "llagentwearables.h"
#include "llappearancemgr.h"
#include "llavataractions.h"
#include "llfloatercustomize.h"
#include "llfloateropenobject.h"
#include "llfloaterreg.h"
#include "llfloaterworldmap.h"
#include "llfriendcard.h"
#include "llgesturemgr.h"
#include "llimfloater.h"
#include "llimview.h"
#include "llinventoryclipboard.h"
#include "llinventoryfunctions.h"
#include "llinventorymodel.h"
#include "llinventorypanel.h"
#include "llnotifications.h"
#include "llnotificationsutil.h"
#include "llpreviewanim.h"
#include "llpreviewgesture.h"
#include "llpreviewtexture.h"
#include "llselectmgr.h"
#include "llsidetray.h"
#include "lltrans.h"
#include "llviewerassettype.h"
#include "llviewermessage.h"
#include "llviewerobjectlist.h"
#include "llviewerwindow.h"
#include "llvoavatarself.h"
#include "llwearablelist.h"
#include "llpaneloutfitsinventory.h"

using namespace LLOldEvents;

// Helpers
// bug in busy count inc/dec right now, logic is complex... do we really need it?
void inc_busy_count()
{
// 	gViewerWindow->getWindow()->incBusyCount();
//  check balance of these calls if this code is changed to ever actually
//  *do* something!
}
void dec_busy_count()
{
// 	gViewerWindow->getWindow()->decBusyCount();
//  check balance of these calls if this code is changed to ever actually
//  *do* something!
}

// Function declarations
void wear_add_inventory_item_on_avatar(LLInventoryItem* item);
void remove_inventory_category_from_avatar(LLInventoryCategory* category);
void remove_inventory_category_from_avatar_step2( BOOL proceed, LLUUID category_id);
bool move_task_inventory_callback(const LLSD& notification, const LLSD& response, LLMoveInv*);
bool confirm_replace_attachment_rez(const LLSD& notification, const LLSD& response);

std::string ICON_NAME[ICON_NAME_COUNT] =
{
	"Inv_Texture",
	"Inv_Sound",
	"Inv_CallingCard",
	"Inv_CallingCard",
	"Inv_Landmark",
	"Inv_Landmark",
	"Inv_Script",
	"Inv_Clothing",
	"Inv_Object",
	"Inv_Object",
	"Inv_Notecard",
	"Inv_Skin",
	"Inv_Snapshot",

	"Inv_BodyShape",
	"Inv_Skin",
	"Inv_Hair",
	"Inv_Eye",
	"Inv_Shirt",
	"Inv_Pants",
	"Inv_Shoe",
	"Inv_Socks",
	"Inv_Jacket",
	"Inv_Gloves",
	"Inv_Undershirt",
	"Inv_Underpants",
	"Inv_Skirt",
	"Inv_Alpha",
	"Inv_Tattoo",

	"Inv_Animation",
	"Inv_Gesture",

	"Inv_LinkItem",
	"Inv_LinkFolder",
	
	"Inv_Mesh"
};

// +=================================================+
// |        LLInvFVBridge                            |
// +=================================================+

LLInvFVBridge::LLInvFVBridge(LLInventoryPanel* inventory, const LLUUID& uuid) :
mUUID(uuid), mInvType(LLInventoryType::IT_NONE)
{
	mInventoryPanel = inventory->getHandle();
}

const std::string& LLInvFVBridge::getName() const
{
	LLInventoryObject* obj = getInventoryObject();
	if(obj)
	{
		return obj->getName();
	}
	return LLStringUtil::null;
}

const std::string& LLInvFVBridge::getDisplayName() const
{
	return getName();
}

// Folders have full perms
PermissionMask LLInvFVBridge::getPermissionMask() const
{

	return PERM_ALL;
}

// virtual
LLFolderType::EType LLInvFVBridge::getPreferredType() const
{
	return LLFolderType::FT_NONE;
}


// Folders don't have creation dates.
time_t LLInvFVBridge::getCreationDate() const
{
	return 0;
}

// Can be destroyed (or moved to trash)
BOOL LLInvFVBridge::isItemRemovable()
{
	const LLInventoryModel* model = getInventoryModel();
	if(!model) 
	{
		return FALSE;
	}
	if(!model->isObjectDescendentOf(mUUID, gInventory.getRootFolderID()))
	{
		return FALSE;
	}
	const LLInventoryObject *obj = model->getItem(mUUID);
	if (obj && obj->getIsLinkType())
	{
		return TRUE;
	}
	if (get_is_item_worn(mUUID))
	{
		return FALSE;
	}
	return TRUE;
}

// Can be moved to another folder
BOOL LLInvFVBridge::isItemMovable() const
{
	return TRUE;
}

/*virtual*/
/**
 * @brief Adds this item into clipboard storage
 */
void LLInvFVBridge::cutToClipboard()
{
	if(isItemMovable())
	{
		LLInventoryClipboard::instance().cut(mUUID);
	}
}
// *TODO: make sure this does the right thing
void LLInvFVBridge::showProperties()
{
	LLSD key;
	key["id"] = mUUID;
	LLSideTray::getInstance()->showPanel("sidepanel_inventory", key);

	// Disable old properties floater; this is replaced by the sidepanel.
	/*
	LLFloaterReg::showInstance("properties", mUUID);
	*/
}

void LLInvFVBridge::removeBatch(LLDynamicArray<LLFolderViewEventListener*>& batch)
{
	// Deactivate gestures when moving them into Trash
	LLInvFVBridge* bridge;
	LLInventoryModel* model = getInventoryModel();
	LLViewerInventoryItem* item = NULL;
	LLViewerInventoryCategory* cat = NULL;
	LLInventoryModel::cat_array_t	descendent_categories;
	LLInventoryModel::item_array_t	descendent_items;
	S32 count = batch.count();
	S32 i,j;
	for(i = 0; i < count; ++i)
	{
		bridge = (LLInvFVBridge*)(batch.get(i));
		if(!bridge || !bridge->isItemRemovable()) continue;
		item = (LLViewerInventoryItem*)model->getItem(bridge->getUUID());
		if (item)
		{
			if(LLAssetType::AT_GESTURE == item->getType())
			{
				LLGestureManager::instance().deactivateGesture(item->getUUID());
			}
		}
	}
	for(i = 0; i < count; ++i)
	{
		bridge = (LLInvFVBridge*)(batch.get(i));
		if(!bridge || !bridge->isItemRemovable()) continue;
		cat = (LLViewerInventoryCategory*)model->getCategory(bridge->getUUID());
		if (cat)
		{
			gInventory.collectDescendents( cat->getUUID(), descendent_categories, descendent_items, FALSE );
			for (j=0; j<descendent_items.count(); j++)
			{
				if(LLAssetType::AT_GESTURE == descendent_items[j]->getType())
				{
					LLGestureManager::instance().deactivateGesture(descendent_items[j]->getUUID());
				}
			}
		}
	}
	removeBatchNoCheck(batch);
}

void LLInvFVBridge::removeBatchNoCheck(LLDynamicArray<LLFolderViewEventListener*>& batch)
{
	// this method moves a bunch of items and folders to the trash. As
	// per design guidelines for the inventory model, the message is
	// built and the accounting is performed first. After all of that,
	// we call LLInventoryModel::moveObject() to move everything
	// around.
	LLInvFVBridge* bridge;
	LLInventoryModel* model = getInventoryModel();
	if(!model) return;
	LLMessageSystem* msg = gMessageSystem;
	const LLUUID trash_id = model->findCategoryUUIDForType(LLFolderType::FT_TRASH);
	LLViewerInventoryItem* item = NULL;
	LLViewerInventoryCategory* cat = NULL;
	std::vector<LLUUID> move_ids;
	LLInventoryModel::update_map_t update;
	bool start_new_message = true;
	S32 count = batch.count();
	S32 i;
	for(i = 0; i < count; ++i)
	{
		bridge = (LLInvFVBridge*)(batch.get(i));
		if(!bridge || !bridge->isItemRemovable()) continue;
		item = (LLViewerInventoryItem*)model->getItem(bridge->getUUID());
		if(item)
		{
			if(item->getParentUUID() == trash_id) continue;
			move_ids.push_back(item->getUUID());
			LLPreview::hide(item->getUUID());
			--update[item->getParentUUID()];
			++update[trash_id];
			if(start_new_message)
			{
				start_new_message = false;
				msg->newMessageFast(_PREHASH_MoveInventoryItem);
				msg->nextBlockFast(_PREHASH_AgentData);
				msg->addUUIDFast(_PREHASH_AgentID, gAgent.getID());
				msg->addUUIDFast(_PREHASH_SessionID, gAgent.getSessionID());
				msg->addBOOLFast(_PREHASH_Stamp, TRUE);
			}
			msg->nextBlockFast(_PREHASH_InventoryData);
			msg->addUUIDFast(_PREHASH_ItemID, item->getUUID());
			msg->addUUIDFast(_PREHASH_FolderID, trash_id);
			msg->addString("NewName", NULL);
			if(msg->isSendFullFast(_PREHASH_InventoryData))
			{
				start_new_message = true;
				gAgent.sendReliableMessage();
				gInventory.accountForUpdate(update);
				update.clear();
			}
		}
	}
	if(!start_new_message)
	{
		start_new_message = true;
		gAgent.sendReliableMessage();
		gInventory.accountForUpdate(update);
		update.clear();
	}
	for(i = 0; i < count; ++i)
	{
		bridge = (LLInvFVBridge*)(batch.get(i));
		if(!bridge || !bridge->isItemRemovable()) continue;
		cat = (LLViewerInventoryCategory*)model->getCategory(bridge->getUUID());
		if(cat)
		{
			if(cat->getParentUUID() == trash_id) continue;
			move_ids.push_back(cat->getUUID());
			--update[cat->getParentUUID()];
			++update[trash_id];
			if(start_new_message)
			{
				start_new_message = false;
				msg->newMessageFast(_PREHASH_MoveInventoryFolder);
				msg->nextBlockFast(_PREHASH_AgentData);
				msg->addUUIDFast(_PREHASH_AgentID, gAgent.getID());
				msg->addUUIDFast(_PREHASH_SessionID, gAgent.getSessionID());
				msg->addBOOL("Stamp", TRUE);
			}
			msg->nextBlockFast(_PREHASH_InventoryData);
			msg->addUUIDFast(_PREHASH_FolderID, cat->getUUID());
			msg->addUUIDFast(_PREHASH_ParentID, trash_id);
			if(msg->isSendFullFast(_PREHASH_InventoryData))
			{
				start_new_message = true;
				gAgent.sendReliableMessage();
				gInventory.accountForUpdate(update);
				update.clear();
			}
		}
	}
	if(!start_new_message)
	{
		gAgent.sendReliableMessage();
		gInventory.accountForUpdate(update);
	}

	// move everything.
	std::vector<LLUUID>::iterator it = move_ids.begin();
	std::vector<LLUUID>::iterator end = move_ids.end();
	for(; it != end; ++it)
	{
		gInventory.moveObject((*it), trash_id);
	}

	// notify inventory observers.
	model->notifyObservers();
}

BOOL LLInvFVBridge::isClipboardPasteable() const
{
	if (!LLInventoryClipboard::instance().hasContents() || !isAgentInventory())
	{
		return FALSE;
	}
	LLInventoryModel* model = getInventoryModel();
	if (!model)
	{
		return FALSE;
	}

	const LLUUID &agent_id = gAgent.getID();

	LLDynamicArray<LLUUID> objects;
	LLInventoryClipboard::instance().retrieve(objects);
	S32 count = objects.count();
	for(S32 i = 0; i < count; i++)
	{
		const LLUUID &item_id = objects.get(i);

		// Can't paste folders
		const LLInventoryCategory *cat = model->getCategory(item_id);
		if (cat)
		{
			return FALSE;
		}

		const LLInventoryItem *item = model->getItem(item_id);
		if (item)
		{
			if (!item->getPermissions().allowCopyBy(agent_id))
			{
				return FALSE;
			}
		}
	}
	return TRUE;
}

BOOL LLInvFVBridge::isClipboardPasteableAsLink() const
{
	if (!LLInventoryClipboard::instance().hasContents() || !isAgentInventory())
	{
		return FALSE;
	}
	const LLInventoryModel* model = getInventoryModel();
	if (!model)
	{
		return FALSE;
	}

	LLDynamicArray<LLUUID> objects;
	LLInventoryClipboard::instance().retrieve(objects);
	S32 count = objects.count();
	for(S32 i = 0; i < count; i++)
	{
		const LLInventoryItem *item = model->getItem(objects.get(i));
		if (item)
		{
			if (!LLAssetType::lookupCanLink(item->getActualType()))
			{
				return FALSE;
			}
		}
		const LLViewerInventoryCategory *cat = model->getCategory(objects.get(i));
		if (cat && !LLFolderType::lookupIsProtectedType(cat->getPreferredType()))
		{
			return FALSE;
		}
	}
	return TRUE;
}

void hide_context_entries(LLMenuGL& menu, 
						const std::vector<std::string> &entries_to_show,
						const std::vector<std::string> &disabled_entries)
{
	const LLView::child_list_t *list = menu.getChildList();

	LLView::child_list_t::const_iterator itor;
	for (itor = list->begin(); itor != list->end(); ++itor)
	{
		std::string name = (*itor)->getName();

		// descend into split menus:
		LLMenuItemBranchGL* branchp = dynamic_cast<LLMenuItemBranchGL*>(*itor);
		if ((name == "More") && branchp)
		{
			hide_context_entries(*branchp->getBranch(), entries_to_show, disabled_entries);
		}


		bool found = false;
		std::vector<std::string>::const_iterator itor2;
		for (itor2 = entries_to_show.begin(); itor2 != entries_to_show.end(); ++itor2)
		{
			if (*itor2 == name)
			{
				found = true;
			}
		}
		if (!found)
		{
			(*itor)->setVisible(FALSE);
		}
		else
		{
			(*itor)->setVisible(TRUE);
			for (itor2 = disabled_entries.begin(); itor2 != disabled_entries.end(); ++itor2)
			{
				if (*itor2 == name)
				{
					(*itor)->setEnabled(FALSE);
				}
			}
		}
	}
}

// Helper for commonly-used entries
void LLInvFVBridge::getClipboardEntries(bool show_asset_id,
										std::vector<std::string> &items,
										std::vector<std::string> &disabled_items, U32 flags)
{
	const LLInventoryObject *obj = getInventoryObject();

	bool is_sidepanel = isInOutfitsSidePanel();
	if (is_sidepanel)
	{
		// Sidepanel includes restricted menu.
		if (obj && obj->getIsLinkType() && !get_is_item_worn(mUUID))
		{
			items.push_back(std::string("Remove Link"));
		}
		return;
	}

	if (obj)
	{
		if (obj->getIsLinkType())
		{
			items.push_back(std::string("Find Original"));
			if (isLinkedObjectMissing())
			{
				disabled_items.push_back(std::string("Find Original"));
			}
		}
		else
		{
			if (LLAssetType::lookupCanLink(obj->getType()))
			{
				items.push_back(std::string("Find Links"));
			}
			items.push_back(std::string("Rename"));
			if (!isItemRenameable() || (flags & FIRST_SELECTED_ITEM) == 0)
			{
				disabled_items.push_back(std::string("Rename"));
			}
			
			if (show_asset_id)
			{
				items.push_back(std::string("Copy Asset UUID"));
				if ( (! ( isItemPermissive() || gAgent.isGodlike() ) )
					 || (flags & FIRST_SELECTED_ITEM) == 0)
				{
					disabled_items.push_back(std::string("Copy Asset UUID"));
				}
			}
			items.push_back(std::string("Copy Separator"));
			
			items.push_back(std::string("Copy"));
			if (!isItemCopyable())
			{
				disabled_items.push_back(std::string("Copy"));
			}
		}
	}

	items.push_back(std::string("Paste"));
	if (!isClipboardPasteable() || (flags & FIRST_SELECTED_ITEM) == 0)
	{
		disabled_items.push_back(std::string("Paste"));
	}

	if (gAgent.isGodlike())
	{
		items.push_back(std::string("Paste As Link"));
		if (!isClipboardPasteableAsLink() || (flags & FIRST_SELECTED_ITEM) == 0)
		{
			disabled_items.push_back(std::string("Paste As Link"));
		}
	}
	items.push_back(std::string("Paste Separator"));


	if (obj && obj->getIsLinkType() && !get_is_item_worn(mUUID))
	{
		items.push_back(std::string("Remove Link"));
	}

	items.push_back(std::string("Delete"));
	if (!isItemRemovable())
	{
		disabled_items.push_back(std::string("Delete"));
	}

	// If multiple items are selected, disable properties (if it exists).
	if ((flags & FIRST_SELECTED_ITEM) == 0)
	{
		disabled_items.push_back(std::string("Properties"));
	}
}

void LLInvFVBridge::buildContextMenu(LLMenuGL& menu, U32 flags)
{
	lldebugs << "LLInvFVBridge::buildContextMenu()" << llendl;
	std::vector<std::string> items;
	std::vector<std::string> disabled_items;
	if(isInTrash())
	{
		items.push_back(std::string("PurgeItem"));
		if (!isItemRemovable())
		{
			disabled_items.push_back(std::string("PurgeItem"));
		}
		items.push_back(std::string("RestoreItem"));
	}
	else
	{
		items.push_back(std::string("Open"));
		items.push_back(std::string("Properties"));

		getClipboardEntries(true, items, disabled_items, flags);
	}
	hide_context_entries(menu, items, disabled_items);
}

// *TODO: remove this
BOOL LLInvFVBridge::startDrag(EDragAndDropType* type, LLUUID* id) const
{
	BOOL rv = FALSE;

	const LLInventoryObject* obj = getInventoryObject();

	if(obj)
	{
		*type = LLViewerAssetType::lookupDragAndDropType(obj->getActualType());
		if(*type == DAD_NONE)
		{
			return FALSE;
		}

		*id = obj->getUUID();
		//object_ids.put(obj->getUUID());

		if (*type == DAD_CATEGORY)
		{
			gInventory.startBackgroundFetch(obj->getUUID());
		}

		rv = TRUE;
	}

	return rv;
}

LLInventoryObject* LLInvFVBridge::getInventoryObject() const
{
	LLInventoryObject* obj = NULL;
	LLInventoryModel* model = getInventoryModel();
	if(model)
	{
		obj = (LLInventoryObject*)model->getObject(mUUID);
	}
	return obj;
}

LLInventoryModel* LLInvFVBridge::getInventoryModel() const
{
	LLInventoryPanel* panel = dynamic_cast<LLInventoryPanel*>(mInventoryPanel.get());
	return panel ? panel->getModel() : NULL;
}

BOOL LLInvFVBridge::isInTrash() const
{
	LLInventoryModel* model = getInventoryModel();
	if(!model) return FALSE;
	const LLUUID trash_id = model->findCategoryUUIDForType(LLFolderType::FT_TRASH);
	return model->isObjectDescendentOf(mUUID, trash_id);
}

BOOL LLInvFVBridge::isLinkedObjectInTrash() const
{
	if (isInTrash()) return TRUE;

	const LLInventoryObject *obj = getInventoryObject();
	if (obj && obj->getIsLinkType())
	{
		LLInventoryModel* model = getInventoryModel();
		if(!model) return FALSE;
		const LLUUID trash_id = model->findCategoryUUIDForType(LLFolderType::FT_TRASH);
		return model->isObjectDescendentOf(obj->getLinkedUUID(), trash_id);
	}
	return FALSE;
}

BOOL LLInvFVBridge::isLinkedObjectMissing() const
{
	const LLInventoryObject *obj = getInventoryObject();
	if (!obj)
	{
		return TRUE;
	}
	if (obj->getIsLinkType() && LLAssetType::lookupIsLinkType(obj->getType()))
	{
		return TRUE;
	}
	return FALSE;
}

BOOL LLInvFVBridge::isAgentInventory() const
{
	const LLInventoryModel* model = getInventoryModel();
	if(!model) return FALSE;
	if(gInventory.getRootFolderID() == mUUID) return TRUE;
	return model->isObjectDescendentOf(mUUID, gInventory.getRootFolderID());
}

BOOL LLInvFVBridge::isCOFFolder() const
{
	const LLInventoryModel* model = getInventoryModel();
	if(!model) return TRUE;
	const LLUUID cof_id = gInventory.findCategoryUUIDForType(LLFolderType::FT_CURRENT_OUTFIT);
	if (mUUID == cof_id || model->isObjectDescendentOf(mUUID, cof_id))
	{
		return TRUE;
	}
	return FALSE;
}

BOOL LLInvFVBridge::isItemPermissive() const
{
	return FALSE;
}

// static
void LLInvFVBridge::changeItemParent(LLInventoryModel* model,
									 LLViewerInventoryItem* item,
									 const LLUUID& new_parent_id,
									 BOOL restamp)
{
	if(item->getParentUUID() != new_parent_id)
	{
		LLInventoryModel::update_list_t update;
		LLInventoryModel::LLCategoryUpdate old_folder(item->getParentUUID(),-1);
		update.push_back(old_folder);
		LLInventoryModel::LLCategoryUpdate new_folder(new_parent_id, 1);
		update.push_back(new_folder);
		gInventory.accountForUpdate(update);

		LLPointer<LLViewerInventoryItem> new_item = new LLViewerInventoryItem(item);
		new_item->setParent(new_parent_id);
		new_item->updateParentOnServer(restamp);
		model->updateItem(new_item);
		model->notifyObservers();
	}
}

// static
void LLInvFVBridge::changeCategoryParent(LLInventoryModel* model,
										 LLViewerInventoryCategory* cat,
										 const LLUUID& new_parent_id,
										 BOOL restamp)
{
	// Can't move a folder into a child of itself.
	if (model->isObjectDescendentOf(new_parent_id, cat->getUUID()))
	{
		return;
	}

	LLInventoryModel::update_list_t update;
	LLInventoryModel::LLCategoryUpdate old_folder(cat->getParentUUID(), -1);
	update.push_back(old_folder);
	LLInventoryModel::LLCategoryUpdate new_folder(new_parent_id, 1);
	update.push_back(new_folder);
	model->accountForUpdate(update);
	
	LLPointer<LLViewerInventoryCategory> new_cat = new LLViewerInventoryCategory(cat);
	new_cat->setParent(new_parent_id);
	new_cat->updateParentOnServer(restamp);
	model->updateCategory(new_cat);
	model->notifyObservers();
}


const std::string safe_inv_type_lookup(LLInventoryType::EType inv_type)
{
	const std::string rv= LLInventoryType::lookup(inv_type);
	if(rv.empty())
	{
		return std::string("<invalid>");
	}
	return rv;
}

LLInvFVBridge* LLInvFVBridge::createBridge(LLAssetType::EType asset_type,
										   LLAssetType::EType actual_asset_type,
										   LLInventoryType::EType inv_type,
										   LLInventoryPanel* inventory,
										   const LLUUID& uuid,
										   U32 flags)
{
	LLInvFVBridge* new_listener = NULL;
	switch(asset_type)
	{
		case LLAssetType::AT_TEXTURE:
			if(!(inv_type == LLInventoryType::IT_TEXTURE || inv_type == LLInventoryType::IT_SNAPSHOT))
			{
				llwarns << LLAssetType::lookup(asset_type) << " asset has inventory type " << safe_inv_type_lookup(inv_type) << " on uuid " << uuid << llendl;
			}
			new_listener = new LLTextureBridge(inventory, uuid, inv_type);
			break;

		case LLAssetType::AT_SOUND:
			if(!(inv_type == LLInventoryType::IT_SOUND))
			{
				llwarns << LLAssetType::lookup(asset_type) << " asset has inventory type " << safe_inv_type_lookup(inv_type) << " on uuid " << uuid << llendl;
			}
			new_listener = new LLSoundBridge(inventory, uuid);
			break;

		case LLAssetType::AT_LANDMARK:
			if(!(inv_type == LLInventoryType::IT_LANDMARK))
			{
				llwarns << LLAssetType::lookup(asset_type) << " asset has inventory type " << safe_inv_type_lookup(inv_type) << " on uuid " << uuid << llendl;
			}
			new_listener = new LLLandmarkBridge(inventory, uuid, flags);
			break;

		case LLAssetType::AT_CALLINGCARD:
			if(!(inv_type == LLInventoryType::IT_CALLINGCARD))
			{
				llwarns << LLAssetType::lookup(asset_type) << " asset has inventory type " << safe_inv_type_lookup(inv_type) << " on uuid " << uuid << llendl;
			}
			new_listener = new LLCallingCardBridge(inventory, uuid);
			break;

		case LLAssetType::AT_SCRIPT:
			if(!(inv_type == LLInventoryType::IT_LSL))
			{
				llwarns << LLAssetType::lookup(asset_type) << " asset has inventory type " << safe_inv_type_lookup(inv_type) << " on uuid " << uuid << llendl;
			}
			new_listener = new LLScriptBridge(inventory, uuid);
			break;

		case LLAssetType::AT_OBJECT:
			if(!(inv_type == LLInventoryType::IT_OBJECT || inv_type == LLInventoryType::IT_ATTACHMENT))
			{
				llwarns << LLAssetType::lookup(asset_type) << " asset has inventory type " << safe_inv_type_lookup(inv_type) << " on uuid " << uuid << llendl;
			}
			new_listener = new LLObjectBridge(inventory, uuid, inv_type, flags);
			break;

		case LLAssetType::AT_NOTECARD:
			if(!(inv_type == LLInventoryType::IT_NOTECARD))
			{
				llwarns << LLAssetType::lookup(asset_type) << " asset has inventory type " << safe_inv_type_lookup(inv_type) << " on uuid " << uuid << llendl;
			}
			new_listener = new LLNotecardBridge(inventory, uuid);
			break;

		case LLAssetType::AT_ANIMATION:
			if(!(inv_type == LLInventoryType::IT_ANIMATION))
			{
				llwarns << LLAssetType::lookup(asset_type) << " asset has inventory type " << safe_inv_type_lookup(inv_type) << " on uuid " << uuid << llendl;
			}
			new_listener = new LLAnimationBridge(inventory, uuid);
			break;

		case LLAssetType::AT_GESTURE:
			if(!(inv_type == LLInventoryType::IT_GESTURE))
			{
				llwarns << LLAssetType::lookup(asset_type) << " asset has inventory type " << safe_inv_type_lookup(inv_type) << " on uuid " << uuid << llendl;
			}
			new_listener = new LLGestureBridge(inventory, uuid);
			break;

		case LLAssetType::AT_LSL_TEXT:
			if(!(inv_type == LLInventoryType::IT_LSL))
			{
				llwarns << LLAssetType::lookup(asset_type) << " asset has inventory type " << safe_inv_type_lookup(inv_type) << " on uuid " << uuid << llendl;
			}
			new_listener = new LLLSLTextBridge(inventory, uuid);
			break;

		case LLAssetType::AT_CLOTHING:
		case LLAssetType::AT_BODYPART:
			if(!(inv_type == LLInventoryType::IT_WEARABLE))
			{
				llwarns << LLAssetType::lookup(asset_type) << " asset has inventory type " << safe_inv_type_lookup(inv_type) << " on uuid " << uuid << llendl;
			}
			new_listener = new LLWearableBridge(inventory, uuid, asset_type, inv_type, (EWearableType)flags);
			break;
		case LLAssetType::AT_CATEGORY:
			if (actual_asset_type == LLAssetType::AT_LINK_FOLDER)
			{
				// Create a link folder handler instead.
				new_listener = new LLLinkFolderBridge(inventory, uuid);
				break;
			}
			new_listener = new LLFolderBridge(inventory, uuid);
			break;
		case LLAssetType::AT_LINK:
		case LLAssetType::AT_LINK_FOLDER:
			// Only should happen for broken links.
			new_listener = new LLLinkItemBridge(inventory, uuid);
			break;
	        case LLAssetType::AT_MESH:
			if(!(inv_type == LLInventoryType::IT_MESH))
			{
				llwarns << LLAssetType::lookup(asset_type) << " asset has inventory type " << safe_inv_type_lookup(inv_type) << " on uuid " << uuid << llendl;
			}
			new_listener = new LLMeshBridge(inventory, uuid);
			break;

		default:
			llinfos << "Unhandled asset type (llassetstorage.h): "
					<< (S32)asset_type << llendl;
			break;
	}

	if (new_listener)
	{
		new_listener->mInvType = inv_type;
	}

	return new_listener;
}

void LLInvFVBridge::purgeItem(LLInventoryModel *model, const LLUUID &uuid)
{
	LLInventoryCategory* cat = model->getCategory(uuid);
	if (cat)
	{
		model->purgeDescendentsOf(uuid);
		model->notifyObservers();
	}
	LLInventoryObject* obj = model->getObject(uuid);
	if (obj)
	{
		model->purgeObject(uuid);
		model->notifyObservers();
	}
}

bool LLInvFVBridge::isInOutfitsSidePanel() const
{
	LLInventoryPanel *my_panel = dynamic_cast<LLInventoryPanel*>(mInventoryPanel.get());
	LLPanelOutfitsInventory *outfit_panel =
		dynamic_cast<LLPanelOutfitsInventory*>(LLSideTray::getInstance()->getPanel("panel_outfits_inventory"));
	if (!outfit_panel)
		return false;
	return outfit_panel->isTabPanel(my_panel);
}

// +=================================================+
// |        InventoryFVBridgeBuilder                 |
// +=================================================+
LLInvFVBridge* LLInventoryFVBridgeBuilder::createBridge(LLAssetType::EType asset_type,
														LLAssetType::EType actual_asset_type,
														LLInventoryType::EType inv_type,
														LLInventoryPanel* inventory,
														const LLUUID& uuid,
														U32 flags /* = 0x00 */) const
{
	return LLInvFVBridge::createBridge(asset_type,
		actual_asset_type,
		inv_type,
		inventory,
		uuid,
		flags);
}

// +=================================================+
// |        LLItemBridge                             |
// +=================================================+

void LLItemBridge::performAction(LLFolderView* folder, LLInventoryModel* model, std::string action)
{
	if ("goto" == action)
	{
		gotoItem(folder);
	}

	if ("open" == action)
	{
		openItem();
		return;
	}
	else if ("properties" == action)
	{
		showProperties();
		return;
	}
	else if ("purge" == action)
	{
		purgeItem(model, mUUID);
		return;
	}
	else if ("restoreToWorld" == action)
	{
		restoreToWorld();
		return;
	}
	else if ("restore" == action)
	{
		restoreItem();
		return;
	}
	else if ("copy_uuid" == action)
	{
		// Single item only
		LLInventoryItem* item = model->getItem(mUUID);
		if(!item) return;
		LLUUID asset_id = item->getAssetUUID();
		std::string buffer;
		asset_id.toString(buffer);

		gViewerWindow->mWindow->copyTextToClipboard(utf8str_to_wstring(buffer));
		return;
	}
	else if ("copy" == action)
	{
		copyToClipboard();
		return;
	}
	else if ("paste" == action)
	{
		// Single item only
		LLInventoryItem* itemp = model->getItem(mUUID);
		if (!itemp) return;

		LLFolderViewItem* folder_view_itemp = folder->getItemByID(itemp->getParentUUID());
		if (!folder_view_itemp) return;

		folder_view_itemp->getListener()->pasteFromClipboard();
		return;
	}
	else if ("paste_link" == action)
	{
		// Single item only
		LLInventoryItem* itemp = model->getItem(mUUID);
		if (!itemp) return;

		LLFolderViewItem* folder_view_itemp = folder->getItemByID(itemp->getParentUUID());
		if (!folder_view_itemp) return;

		folder_view_itemp->getListener()->pasteLinkFromClipboard();
		return;
	}
}

void LLItemBridge::selectItem()
{
	LLViewerInventoryItem* item = (LLViewerInventoryItem*)getItem();
	if(item && !item->isComplete())
	{
		item->fetchFromServer();
	}
}

void LLItemBridge::restoreItem()
{
	LLViewerInventoryItem* item = (LLViewerInventoryItem*)getItem();
	if(item)
	{
		LLInventoryModel* model = getInventoryModel();
		const LLUUID new_parent = model->findCategoryUUIDForType(LLFolderType::assetTypeToFolderType(item->getType()));
		// do not restamp on restore.
		LLInvFVBridge::changeItemParent(model, item, new_parent, FALSE);
	}
}

void LLItemBridge::restoreToWorld()
{
	LLViewerInventoryItem* itemp = (LLViewerInventoryItem*)getItem();
	if (itemp)
	{
		LLMessageSystem* msg = gMessageSystem;
		msg->newMessage("RezRestoreToWorld");
		msg->nextBlockFast(_PREHASH_AgentData);
		msg->addUUIDFast(_PREHASH_AgentID, gAgent.getID());
		msg->addUUIDFast(_PREHASH_SessionID, gAgent.getSessionID());

		msg->nextBlockFast(_PREHASH_InventoryData);
		itemp->packMessage(msg);
		msg->sendReliable(gAgent.getRegion()->getHost());
	}

	//Similar functionality to the drag and drop rez logic
	BOOL remove_from_inventory = FALSE;

	//remove local inventory copy, sim will deal with permissions and removing the item
	//from the actual inventory if its a no-copy etc
	if(!itemp->getPermissions().allowCopyBy(gAgent.getID()))
	{
		remove_from_inventory = TRUE;
	}

	// Check if it's in the trash. (again similar to the normal rez logic)
	const LLUUID trash_id = gInventory.findCategoryUUIDForType(LLFolderType::FT_TRASH);
	if(gInventory.isObjectDescendentOf(itemp->getUUID(), trash_id))
	{
		remove_from_inventory = TRUE;
	}

	if(remove_from_inventory)
	{
		gInventory.deleteObject(itemp->getUUID());
		gInventory.notifyObservers();
	}
}

void LLItemBridge::gotoItem(LLFolderView *folder)
{
	LLInventoryObject *obj = getInventoryObject();
	if (obj && obj->getIsLinkType())
	{
		LLInventoryPanel *active_panel = LLInventoryPanel::getActiveInventoryPanel();
		if (active_panel)
		{
			active_panel->setSelection(obj->getLinkedUUID(), TAKE_FOCUS_NO);
		}
	}
}

LLUIImagePtr LLItemBridge::getIcon() const
{
	return LLUI::getUIImage(ICON_NAME[OBJECT_ICON_NAME]);
}

PermissionMask LLItemBridge::getPermissionMask() const
{
	LLViewerInventoryItem* item = getItem();
	PermissionMask perm_mask = 0;
	if(item)
	{
		BOOL copy = item->getPermissions().allowCopyBy(gAgent.getID());
		BOOL mod = item->getPermissions().allowModifyBy(gAgent.getID());
		BOOL xfer = item->getPermissions().allowOperationBy(PERM_TRANSFER,
															gAgent.getID());

		if (copy) perm_mask |= PERM_COPY;
		if (mod)  perm_mask |= PERM_MODIFY;
		if (xfer) perm_mask |= PERM_TRANSFER;

	}
	return perm_mask;
}

const std::string& LLItemBridge::getDisplayName() const
{
	if(mDisplayName.empty())
	{
		buildDisplayName(getItem(), mDisplayName);
	}
	return mDisplayName;
}

void LLItemBridge::buildDisplayName(LLInventoryItem* item, std::string& name)
{
	if(item)
	{
		name.assign(item->getName());
	}
	else
	{
		name.assign(LLStringUtil::null);
	}
}

LLFontGL::StyleFlags LLItemBridge::getLabelStyle() const
{
	U8 font = LLFontGL::NORMAL;

	if (get_is_item_worn(mUUID))
	{
		// llinfos << "BOLD" << llendl;
		font |= LLFontGL::BOLD;
	}

	const LLViewerInventoryItem* item = getItem();
	if (item && item->getIsLinkType())
	{
		font |= LLFontGL::ITALIC;
	}
	return (LLFontGL::StyleFlags)font;
}

std::string LLItemBridge::getLabelSuffix() const
{
	// String table is loaded before login screen and inventory items are
	// loaded after login, so LLTrans should be ready.
	static std::string NO_COPY =LLTrans::getString("no_copy");
	static std::string NO_MOD = LLTrans::getString("no_modify");
	static std::string NO_XFER = LLTrans::getString("no_transfer");
	static std::string LINK = LLTrans::getString("link");
	static std::string BROKEN_LINK = LLTrans::getString("broken_link");
	std::string suffix;
	LLInventoryItem* item = getItem();
	if(item)
	{
		// it's a bit confusing to put nocopy/nomod/etc on calling cards.
		if(LLAssetType::AT_CALLINGCARD != item->getType()
		   && item->getPermissions().getOwner() == gAgent.getID())
		{
			BOOL broken_link = LLAssetType::lookupIsLinkType(item->getType());
			if (broken_link) return BROKEN_LINK;

			BOOL link = item->getIsLinkType();
			if (link) return LINK;

			BOOL copy = item->getPermissions().allowCopyBy(gAgent.getID());
			if (!copy)
			{
				suffix += NO_COPY;
			}
			BOOL mod = item->getPermissions().allowModifyBy(gAgent.getID());
			if (!mod)
			{
				suffix += NO_MOD;
			}
			BOOL xfer = item->getPermissions().allowOperationBy(PERM_TRANSFER,
																gAgent.getID());
			if (!xfer)
			{
				suffix += NO_XFER;
			}
		}
	}
	return suffix;
}

time_t LLItemBridge::getCreationDate() const
{
	LLViewerInventoryItem* item = getItem();
	if (item)
	{
		return item->getCreationDate();
	}
	return 0;
}


BOOL LLItemBridge::isItemRenameable() const
{
	LLViewerInventoryItem* item = getItem();
	if(item)
	{
		// (For now) Don't allow calling card rename since that may confuse users as to
		// what the calling card points to.
		if (item->getInventoryType() == LLInventoryType::IT_CALLINGCARD)
		{
			return FALSE;
		}
		return (item->getPermissions().allowModifyBy(gAgent.getID()));
	}
	return FALSE;
}

BOOL LLItemBridge::renameItem(const std::string& new_name)
{
	if(!isItemRenameable())
		return FALSE;
	LLPreview::dirty(mUUID);
	LLInventoryModel* model = getInventoryModel();
	if(!model)
		return FALSE;
	LLViewerInventoryItem* item = getItem();
	if(item && (item->getName() != new_name))
	{
		LLPointer<LLViewerInventoryItem> new_item = new LLViewerInventoryItem(item);
		new_item->rename(new_name);
		buildDisplayName(new_item, mDisplayName);
		new_item->updateServer(FALSE);
		model->updateItem(new_item);

		model->notifyObservers();
	}
	// return FALSE because we either notified observers (& therefore
	// rebuilt) or we didn't update.
	return FALSE;
}


BOOL LLItemBridge::removeItem()
{
	if(!isItemRemovable())
	{
		return FALSE;
	}
	// move it to the trash
	LLPreview::hide(mUUID, TRUE);
	LLInventoryModel* model = getInventoryModel();
	if(!model) return FALSE;
	const LLUUID trash_id = model->findCategoryUUIDForType(LLFolderType::FT_TRASH);
	LLViewerInventoryItem* item = getItem();

	// if item is not already in trash
	if(item && !model->isObjectDescendentOf(mUUID, trash_id))
	{
		// move to trash, and restamp
		LLInvFVBridge::changeItemParent(model, item, trash_id, TRUE);
		// delete was successful
		return TRUE;
	}
	else
	{
		// tried to delete already item in trash (should purge?)
		return FALSE;
	}
}

BOOL LLItemBridge::isItemCopyable() const
{
	LLViewerInventoryItem* item = getItem();
	if (item)
	{
		// Can't copy worn objects. DEV-15183
		if(get_is_item_worn(mUUID))
		{
			return FALSE;
		}

		// You can never copy a link.
		if (item->getIsLinkType())
		{
			return FALSE;
		}

		if (gAgent.isGodlike())
		{
			// All items can be copied in god mode since you can
			// at least paste-as-link the item, though you 
			// still may not be able paste the item.
			return TRUE;
		}
		else
		{
			return (item->getPermissions().allowCopyBy(gAgent.getID()));
		}
	}
	return FALSE;
}

BOOL LLItemBridge::copyToClipboard() const
{
	if(isItemCopyable())
	{
		LLInventoryClipboard::instance().add(mUUID);
		return TRUE;
	}
	return FALSE;
}

LLViewerInventoryItem* LLItemBridge::getItem() const
{
	LLViewerInventoryItem* item = NULL;
	LLInventoryModel* model = getInventoryModel();
	if(model)
	{
		item = (LLViewerInventoryItem*)model->getItem(mUUID);
	}
	return item;
}

BOOL LLItemBridge::isItemPermissive() const
{
	LLViewerInventoryItem* item = getItem();
	if(item)
	{
		U32 mask = item->getPermissions().getMaskBase();
		if((mask & PERM_ITEM_UNRESTRICTED) == PERM_ITEM_UNRESTRICTED)
		{
			return TRUE;
		}
	}
	return FALSE;
}

bool LLItemBridge::isAddAction(std::string action) const
{
	return ("wear" == action || "attach" == action || "activate" == action);
}

bool LLItemBridge::isRemoveAction(std::string action) const
{
	return ("take_off" == action || "detach" == action || "deactivate" == action);
}

// +=================================================+
// |        LLFolderBridge                           |
// +=================================================+

LLFolderBridge* LLFolderBridge::sSelf=NULL;

// Can be moved to another folder
BOOL LLFolderBridge::isItemMovable() const
{
	LLInventoryObject* obj = getInventoryObject();
	if(obj)
	{
		return (!LLFolderType::lookupIsProtectedType(((LLInventoryCategory*)obj)->getPreferredType()));
	}
	return FALSE;
}

void LLFolderBridge::selectItem()
{
}


// Iterate through a folder's children to determine if
// all the children are removable.
class LLIsItemRemovable : public LLFolderViewFunctor
{
public:
	LLIsItemRemovable() : mPassed(TRUE) {}
	virtual void doFolder(LLFolderViewFolder* folder)
	{
		mPassed &= folder->getListener()->isItemRemovable();
	}
	virtual void doItem(LLFolderViewItem* item)
	{
		mPassed &= item->getListener()->isItemRemovable();
	}
	BOOL mPassed;
};

// Can be destroyed (or moved to trash)
BOOL LLFolderBridge::isItemRemovable()
{
	LLInventoryModel* model = getInventoryModel();
	if(!model)
	{
		return FALSE;
	}

	if(!model->isObjectDescendentOf(mUUID, gInventory.getRootFolderID()))
	{
		return FALSE;
	}

	LLVOAvatarSelf* avatar = gAgent.getAvatarObject();
	if( !avatar )
	{
		return FALSE;
	}

	LLInventoryCategory* category = model->getCategory(mUUID);
	if( !category )
	{
		return FALSE;
	}

	if(LLFolderType::lookupIsProtectedType(category->getPreferredType()))
	{
		return FALSE;
	}

	LLInventoryPanel* panel = dynamic_cast<LLInventoryPanel*>(mInventoryPanel.get());
	LLFolderViewFolder* folderp = dynamic_cast<LLFolderViewFolder*>(panel ? panel->getRootFolder()->getItemByID(mUUID) : NULL);
	if (folderp)
	{
		LLIsItemRemovable folder_test;
		folderp->applyFunctorToChildren(folder_test);
		if (!folder_test.mPassed)
		{
			return FALSE;
		}
	}
	return TRUE;
}

BOOL LLFolderBridge::isUpToDate() const
{
	LLInventoryModel* model = getInventoryModel();
	if(!model) return FALSE;
	LLViewerInventoryCategory* category = (LLViewerInventoryCategory*)model->getCategory(mUUID);
	if( !category )
	{
		return FALSE;
	}

	return category->getVersion() != LLViewerInventoryCategory::VERSION_UNKNOWN;
}

BOOL LLFolderBridge::isItemCopyable() const
{
	return TRUE;
}

BOOL LLFolderBridge::copyToClipboard() const
{
	if(isItemCopyable())
	{
		LLInventoryClipboard::instance().add(mUUID);
		return TRUE;
	}
	return FALSE;
}

BOOL LLFolderBridge::isClipboardPasteable() const
{
	if ( ! LLInvFVBridge::isClipboardPasteable() )
		return FALSE;

	// Don't allow pasting duplicates to the Calling Card/Friends subfolders, see bug EXT-1599
	if ( LLFriendCardsManager::instance().isCategoryInFriendFolder( getCategory() ) )
	{
		LLInventoryModel* model = getInventoryModel();
		if ( !model )
		{
			return FALSE;
		}

		LLDynamicArray<LLUUID> objects;
		LLInventoryClipboard::instance().retrieve(objects);
		const LLViewerInventoryCategory *current_cat = getCategory();

		// Search for the direct descendent of current Friends subfolder among all pasted items,
		// and return false if is found.
		for(S32 i = objects.count() - 1; i >= 0; --i)
		{
			const LLUUID &obj_id = objects.get(i);
			if ( LLFriendCardsManager::instance().isObjDirectDescendentOfCategory(model->getObject(obj_id), current_cat) )
			{
				return FALSE;
			}
		}

	}
	return TRUE;
}

BOOL LLFolderBridge::isClipboardPasteableAsLink() const
{
	// Check normal paste-as-link permissions
	if (!LLInvFVBridge::isClipboardPasteableAsLink())
	{
		return FALSE;
	}

	const LLInventoryModel* model = getInventoryModel();
	if (!model)
	{
		return FALSE;
	}

	const LLViewerInventoryCategory *current_cat = getCategory();
	if (current_cat)
	{
		const BOOL is_in_friend_folder = LLFriendCardsManager::instance().isCategoryInFriendFolder( current_cat );
		const LLUUID &current_cat_id = current_cat->getUUID();
		LLDynamicArray<LLUUID> objects;
		LLInventoryClipboard::instance().retrieve(objects);
		S32 count = objects.count();
		for(S32 i = 0; i < count; i++)
		{
			const LLUUID &obj_id = objects.get(i);
			const LLInventoryCategory *cat = model->getCategory(obj_id);
			if (cat)
			{
				const LLUUID &cat_id = cat->getUUID();
				// Don't allow recursive pasting
				if ((cat_id == current_cat_id) ||
					model->isObjectDescendentOf(current_cat_id, cat_id))
				{
					return FALSE;
				}
			}
			// Don't allow pasting duplicates to the Calling Card/Friends subfolders, see bug EXT-1599
			if ( is_in_friend_folder )
			{
				// If object is direct descendent of current Friends subfolder than return false.
				// Note: We can't use 'const LLInventoryCategory *cat', because it may be null
				// in case type of obj_id is LLInventoryItem.
				if ( LLFriendCardsManager::instance().isObjDirectDescendentOfCategory(model->getObject(obj_id), current_cat) )
				{
					return FALSE;
				}
			}
		}
	}
	return TRUE;

}

BOOL LLFolderBridge::dragCategoryIntoFolder(LLInventoryCategory* inv_cat,
											BOOL drop)
{
	// This should never happen, but if an inventory item is incorrectly parented,
	// the UI will get confused and pass in a NULL.
	if(!inv_cat) return FALSE;

	LLInventoryModel* model = getInventoryModel();
	if(!model) return FALSE;

	LLVOAvatarSelf* avatar = gAgent.getAvatarObject();
	if(!avatar) return FALSE;

	// cannot drag categories into library
	if(!isAgentInventory())
	{
		return FALSE;
	}

	// check to make sure source is agent inventory, and is represented there.
	LLToolDragAndDrop::ESource source = LLToolDragAndDrop::getInstance()->getSource();
	BOOL is_agent_inventory = (model->getCategory(inv_cat->getUUID()) != NULL)
		&& (LLToolDragAndDrop::SOURCE_AGENT == source);

	BOOL accept = FALSE;
	S32 i;
	LLInventoryModel::cat_array_t	descendent_categories;
	LLInventoryModel::item_array_t	descendent_items;
	if(is_agent_inventory)
	{
		const LLUUID& cat_id = inv_cat->getUUID();

		// Is the destination the trash?
		const LLUUID trash_id = model->findCategoryUUIDForType(LLFolderType::FT_TRASH);
		BOOL move_is_into_trash = (mUUID == trash_id)
				|| model->isObjectDescendentOf(mUUID, trash_id);
		BOOL is_movable = (!LLFolderType::lookupIsProtectedType(inv_cat->getPreferredType()));
		const LLUUID current_outfit_id = model->findCategoryUUIDForType(LLFolderType::FT_CURRENT_OUTFIT);
		BOOL move_is_into_current_outfit = (mUUID == current_outfit_id);
		BOOL move_is_into_outfit = (getCategory() && getCategory()->getPreferredType()==LLFolderType::FT_OUTFIT);
		if (move_is_into_current_outfit || move_is_into_outfit)
		{
			// BAP - restrictions?
			is_movable = true;
		}

		if (mUUID == gInventory.findCategoryUUIDForType(LLFolderType::FT_FAVORITE))
		{
			is_movable = FALSE; // It's generally movable but not into Favorites folder. EXT-1604
		}

		if( is_movable )
		{
			gInventory.collectDescendents( cat_id, descendent_categories, descendent_items, FALSE );

			for( i = 0; i < descendent_categories.count(); i++ )
			{
				LLInventoryCategory* category = descendent_categories[i];
				if(LLFolderType::lookupIsProtectedType(category->getPreferredType()))
				{
					// ...can't move "special folders" like Textures
					is_movable = FALSE;
					break;
				}
			}

			if( is_movable )
			{
				if( move_is_into_trash )
				{
					for( i = 0; i < descendent_items.count(); i++ )
					{
						LLInventoryItem* item = descendent_items[i];
						if (get_is_item_worn(item->getUUID()))
						{
							is_movable = FALSE;
							break; // It's generally movable, but not into the trash!
						}
					}
				}
			}
		}


		accept =	is_movable
					&& (mUUID != cat_id)								// Can't move a folder into itself
					&& (mUUID != inv_cat->getParentUUID())				// Avoid moves that would change nothing
					&& !(model->isObjectDescendentOf(mUUID, cat_id));	// Avoid circularity
		if(accept && drop)
		{
			// Look for any gestures and deactivate them
			if (move_is_into_trash)
			{
				for (i = 0; i < descendent_items.count(); i++)
				{
					LLInventoryItem* item = descendent_items[i];
					if (item->getType() == LLAssetType::AT_GESTURE
						&& LLGestureManager::instance().isGestureActive(item->getUUID()))
					{
						LLGestureManager::instance().deactivateGesture(item->getUUID());
					}
				}
			}
			// if target is an outfit or current outfit folder we use link
			if (move_is_into_current_outfit || move_is_into_outfit)
			{
				if (inv_cat->getPreferredType() == LLFolderType::FT_NONE)
				{
					if (move_is_into_current_outfit)
					{
						// traverse category and add all contents to currently worn.
						BOOL append = true;
						LLAppearanceManager::instance().wearInventoryCategory(inv_cat, false, append);
					}
					else
					{
						// Recursively create links in target outfit.
						LLInventoryModel::cat_array_t cats;
						LLInventoryModel::item_array_t items;
						gInventory.collectDescendents(inv_cat->getUUID(), cats, items, LLInventoryModel::EXCLUDE_TRASH);
						LLAppearanceManager::instance().linkAll(mUUID,items,NULL);
					}
				}
				else
				{
#if SUPPORT_ENSEMBLES
				// BAP - should skip if dup.
				if (move_is_into_current_outfit)
				{
					LLAppearanceManager::instance().addEnsembleLink(inv_cat);
				}
				else
				{
					LLPointer<LLInventoryCallback> cb = NULL;
					link_inventory_item(
						gAgent.getID(),
						inv_cat->getUUID(),
						mUUID,
						inv_cat->getName(),
						LLAssetType::AT_LINK_FOLDER,
						cb);
				}
#endif
				}
			}
			else
			{

				// Reparent the folder and restamp children if it's moving
				// into trash.
				LLInvFVBridge::changeCategoryParent(
					model,
					(LLViewerInventoryCategory*)inv_cat,
					mUUID,
					move_is_into_trash);
			}
		}
	}
	else if(LLToolDragAndDrop::SOURCE_WORLD == source)
	{
		// content category has same ID as object itself
		LLUUID object_id = inv_cat->getUUID();
		LLUUID category_id = mUUID;
		accept = move_inv_category_world_to_agent(object_id, category_id, drop);
	}
	return accept;
}

void warn_move_inventory(LLViewerObject* object, LLMoveInv* move_inv)
{
	const char* dialog = NULL;
	if (object->flagScripted())
	{
		dialog = "MoveInventoryFromScriptedObject";
	}
	else
	{
		dialog = "MoveInventoryFromObject";
	}
	LLNotificationsUtil::add(dialog, LLSD(), LLSD(), boost::bind(move_task_inventory_callback, _1, _2, move_inv));
}

// Move/copy all inventory items from the Contents folder of an in-world
// object to the agent's inventory, inside a given category.
BOOL move_inv_category_world_to_agent(const LLUUID& object_id,
									  const LLUUID& category_id,
									  BOOL drop,
									  void (*callback)(S32, void*),
									  void* user_data)
{
	// Make sure the object exists. If we allowed dragging from
	// anonymous objects, it would be possible to bypass
	// permissions.
	// content category has same ID as object itself
	LLViewerObject* object = gObjectList.findObject(object_id);
	if(!object)
	{
		llinfos << "Object not found for drop." << llendl;
		return FALSE;
	}

	// this folder is coming from an object, as there is only one folder in an object, the root,
	// we need to collect the entire contents and handle them as a group
	InventoryObjectList inventory_objects;
	object->getInventoryContents(inventory_objects);

	if (inventory_objects.empty())
	{
		llinfos << "Object contents not found for drop." << llendl;
		return FALSE;
	}

	BOOL accept = TRUE;
	BOOL is_move = FALSE;

	// coming from a task. Need to figure out if the person can
	// move/copy this item.
	InventoryObjectList::iterator it = inventory_objects.begin();
	InventoryObjectList::iterator end = inventory_objects.end();
	for ( ; it != end; ++it)
	{
		// coming from a task. Need to figure out if the person can
		// move/copy this item.
		LLPermissions perm(((LLInventoryItem*)((LLInventoryObject*)(*it)))->getPermissions());
		if((perm.allowCopyBy(gAgent.getID(), gAgent.getGroupID())
			&& perm.allowTransferTo(gAgent.getID())))
//			|| gAgent.isGodlike())
		{
			accept = TRUE;
		}
		else if(object->permYouOwner())
		{
			// If the object cannot be copied, but the object the
			// inventory is owned by the agent, then the item can be
			// moved from the task to agent inventory.
			is_move = TRUE;
			accept = TRUE;
		}
		else
		{
			accept = FALSE;
			break;
		}
	}

	if(drop && accept)
	{
		it = inventory_objects.begin();
		InventoryObjectList::iterator first_it = inventory_objects.begin();
		LLMoveInv* move_inv = new LLMoveInv;
		move_inv->mObjectID = object_id;
		move_inv->mCategoryID = category_id;
		move_inv->mCallback = callback;
		move_inv->mUserData = user_data;

		for ( ; it != end; ++it)
		{
			two_uuids_t two(category_id, (*it)->getUUID());
			move_inv->mMoveList.push_back(two);
		}

		if(is_move)
		{
			// Callback called from within here.
			warn_move_inventory(object, move_inv);
		}
		else
		{
			LLNotification::Params params("MoveInventoryFromObject");
			params.functor.function(boost::bind(move_task_inventory_callback, _1, _2, move_inv));
			LLNotifications::instance().forceResponse(params, 0);
		}
	}
	return accept;
}

bool LLFindCOFValidItems::operator()(LLInventoryCategory* cat,
									 LLInventoryItem* item)
{
	// Valid COF items are:
	// - links to wearables (body parts or clothing)
	// - links to attachments
	// - links to gestures
	// - links to ensemble folders
	LLViewerInventoryItem *linked_item = ((LLViewerInventoryItem*)item)->getLinkedItem(); // BAP - safe?
	if (linked_item)
	{
		LLAssetType::EType type = linked_item->getType();
		return (type == LLAssetType::AT_CLOTHING ||
				type == LLAssetType::AT_BODYPART ||
				type == LLAssetType::AT_GESTURE ||
				type == LLAssetType::AT_OBJECT);
	}
	else
	{
		LLViewerInventoryCategory *linked_category = ((LLViewerInventoryItem*)item)->getLinkedCategory(); // BAP - safe?
		// BAP remove AT_NONE support after ensembles are fully working?
		return (linked_category &&
				((linked_category->getPreferredType() == LLFolderType::FT_NONE) ||
				 (LLFolderType::lookupIsEnsembleType(linked_category->getPreferredType()))));
	}
}


bool LLFindWearables::operator()(LLInventoryCategory* cat,
								 LLInventoryItem* item)
{
	if(item)
	{
		if((item->getType() == LLAssetType::AT_CLOTHING)
		   || (item->getType() == LLAssetType::AT_BODYPART))
		{
			return TRUE;
		}
	}
	return FALSE;
}



//Used by LLFolderBridge as callback for directory recursion.
class LLRightClickInventoryFetchObserver : public LLInventoryFetchObserver
{
public:
	LLRightClickInventoryFetchObserver() :
		mCopyItems(false)
	{ };
	LLRightClickInventoryFetchObserver(const LLUUID& cat_id, bool copy_items) :
		mCatID(cat_id),
		mCopyItems(copy_items)
		{ };
	virtual void done()
	{
		// we've downloaded all the items, so repaint the dialog
		LLFolderBridge::staticFolderOptionsMenu();

		gInventory.removeObserver(this);
		delete this;
	}


protected:
	LLUUID mCatID;
	bool mCopyItems;

};

//Used by LLFolderBridge as callback for directory recursion.
class LLRightClickInventoryFetchDescendentsObserver : public LLInventoryFetchDescendentsObserver
{
public:
	LLRightClickInventoryFetchDescendentsObserver(bool copy_items) : mCopyItems(copy_items) {}
	~LLRightClickInventoryFetchDescendentsObserver() {}
	virtual void done();
protected:
	bool mCopyItems;
};

void LLRightClickInventoryFetchDescendentsObserver::done()
{
	// Avoid passing a NULL-ref as mCompleteFolders.front() down to
	// gInventory.collectDescendents()
	if( mCompleteFolders.empty() )
	{
		llwarns << "LLRightClickInventoryFetchDescendentsObserver::done with empty mCompleteFolders" << llendl;
		dec_busy_count();
		gInventory.removeObserver(this);
		delete this;
		return;
	}

	// What we do here is get the complete information on the items in
	// the library, and set up an observer that will wait for that to
	// happen.
	LLInventoryModel::cat_array_t cat_array;
	LLInventoryModel::item_array_t item_array;
	gInventory.collectDescendents(mCompleteFolders.front(),
								  cat_array,
								  item_array,
								  LLInventoryModel::EXCLUDE_TRASH);
	S32 count = item_array.count();
#if 0 // HACK/TODO: Why?
	// This early causes a giant menu to get produced, and doesn't seem to be needed.
	if(!count)
	{
		llwarns << "Nothing fetched in category " << mCompleteFolders.front()
				<< llendl;
		dec_busy_count();
		gInventory.removeObserver(this);
		delete this;
		return;
	}
#endif

	LLRightClickInventoryFetchObserver* outfit;
	outfit = new LLRightClickInventoryFetchObserver(mCompleteFolders.front(), mCopyItems);
	LLInventoryFetchObserver::item_ref_t ids;
	for(S32 i = 0; i < count; ++i)
	{
		ids.push_back(item_array.get(i)->getUUID());
	}

	// clean up, and remove this as an observer since the call to the
	// outfit could notify observers and throw us into an infinite
	// loop.
	dec_busy_count();
	gInventory.removeObserver(this);
	delete this;

	// increment busy count and either tell the inventory to check &
	// call done, or add this object to the inventory for observation.
	inc_busy_count();

	// do the fetch
	outfit->fetchItems(ids);
	outfit->done();				//Not interested in waiting and this will be right 99% of the time.
//Uncomment the following code for laggy Inventory UI.
/*	if(outfit->isEverythingComplete())
	{
		// everything is already here - call done.
		outfit->done();
	}
	else
	{
		// it's all on it's way - add an observer, and the inventory
		// will call done for us when everything is here.
		gInventory.addObserver(outfit);
	}*/
}


//~~~~~~~~~~~~~~~~~~~~~~~~~~~~~~~~~~~~~~~~~~~~~~~~~~~~~~~~~~~~~~~~
// Class LLInventoryWearObserver
//
// Observer for "copy and wear" operation to support knowing
// when the all of the contents have been added to inventory.
//~~~~~~~~~~~~~~~~~~~~~~~~~~~~~~~~~~~~~~~~~~~~~~~~~~~~~~~~~~~~~~~~
class LLInventoryCopyAndWearObserver : public LLInventoryObserver
{
public:
	LLInventoryCopyAndWearObserver(const LLUUID& cat_id, int count) :mCatID(cat_id), mContentsCount(count), mFolderAdded(FALSE) {}
	virtual ~LLInventoryCopyAndWearObserver() {}
	virtual void changed(U32 mask);

protected:
	LLUUID mCatID;
	int    mContentsCount;
	BOOL   mFolderAdded;
};



void LLInventoryCopyAndWearObserver::changed(U32 mask)
{
	if((mask & (LLInventoryObserver::ADD)) != 0)
	{
		if (!mFolderAdded)
		{
			const std::set<LLUUID>& changed_items = gInventory.getChangedIDs();

			std::set<LLUUID>::const_iterator id_it = changed_items.begin();
			std::set<LLUUID>::const_iterator id_end = changed_items.end();
			for (;id_it != id_end; ++id_it)
			{
				if ((*id_it) == mCatID)
				{
					mFolderAdded = TRUE;
					break;
				}
			}
		}

		if (mFolderAdded)
		{
			LLViewerInventoryCategory* category = gInventory.getCategory(mCatID);

			if (NULL == category)
			{
				llwarns << "gInventory.getCategory(" << mCatID
					<< ") was NULL" << llendl;
			}
			else
			{
				if (category->getDescendentCount() ==
				    mContentsCount)
				{
					gInventory.removeObserver(this);
					LLAppearanceManager::instance().wearInventoryCategory(category, FALSE, TRUE);
					delete this;
				}
			}
		}

	}
}



void LLFolderBridge::performAction(LLFolderView* folder, LLInventoryModel* model, std::string action)
{
	if ("open" == action)
	{
		openItem();
		return;
	}
	else if ("paste" == action)
	{
		pasteFromClipboard();
		return;
	}
	else if ("paste_link" == action)
	{
		pasteLinkFromClipboard();
		return;
	}
	else if ("properties" == action)
	{
		showProperties();
		return;
	}
	else if ("replaceoutfit" == action)
	{
		modifyOutfit(FALSE);
		return;
	}
#if SUPPORT_ENSEMBLES
	else if ("wearasensemble" == action)
	{
		LLInventoryModel* model = getInventoryModel();
		if(!model) return;
		LLViewerInventoryCategory* cat = getCategory();
		if(!cat) return;
		LLAppearanceManager::instance().addEnsembleLink(cat,true);
		return;
	}
#endif
	else if ("addtooutfit" == action)
	{
		modifyOutfit(TRUE);
		return;
	}
	else if ("copy" == action)
	{
		copyToClipboard();
		return;
	}
	else if ("removefromoutfit" == action)
	{
		LLInventoryModel* model = getInventoryModel();
		if(!model) return;
		LLViewerInventoryCategory* cat = getCategory();
		if(!cat) return;

		remove_inventory_category_from_avatar ( cat );
		return;
	}
	else if ("purge" == action)
	{
		purgeItem(model, mUUID);
		return;
	}
	else if ("restore" == action)
	{
		restoreItem();
		return;
	}
#ifndef LL_RELEASE_FOR_DOWNLOAD
	else if ("delete_system_folder" == action)
	{
		removeSystemFolder();
	}
#endif
}

void LLFolderBridge::openItem()
{
	lldebugs << "LLFolderBridge::openItem()" << llendl;
	LLInventoryModel* model = getInventoryModel();
	if(!model) return;
	if(mUUID.isNull()) return;
	bool fetching_inventory = model->fetchDescendentsOf(mUUID);
	// Only change folder type if we have the folder contents.
	if (!fetching_inventory)
	{
		// Disabling this for now, it's causing crash when new items are added to folders
		// since folder type may change before new item item has finished processing.
		// determineFolderType();
	}
}

void LLFolderBridge::closeItem()
{
	determineFolderType();
}

void LLFolderBridge::determineFolderType()
{
	if (isUpToDate())
	{
		LLInventoryModel* model = getInventoryModel();
		LLViewerInventoryCategory* category = model->getCategory(mUUID);
		category->determineFolderType();
	}
}

BOOL LLFolderBridge::isItemRenameable() const
{
	LLViewerInventoryCategory* cat = (LLViewerInventoryCategory*)getCategory();
	if(cat && !LLFolderType::lookupIsProtectedType(cat->getPreferredType())
	   && (cat->getOwnerID() == gAgent.getID()))
	{
		return TRUE;
	}
	return FALSE;
}

void LLFolderBridge::restoreItem()
{
	LLViewerInventoryCategory* cat;
	cat = (LLViewerInventoryCategory*)getCategory();
	if(cat)
	{
		LLInventoryModel* model = getInventoryModel();
		const LLUUID new_parent = model->findCategoryUUIDForType(LLFolderType::assetTypeToFolderType(cat->getType()));
		// do not restamp children on restore
		LLInvFVBridge::changeCategoryParent(model, cat, new_parent, FALSE);
	}
}

LLFolderType::EType LLFolderBridge::getPreferredType() const
{
	LLFolderType::EType preferred_type = LLFolderType::FT_NONE;
	LLViewerInventoryCategory* cat = getCategory();
	if(cat)
	{
		preferred_type = cat->getPreferredType();
	}

	return preferred_type;
}

// Icons for folders are based on the preferred type
LLUIImagePtr LLFolderBridge::getIcon() const
{
	LLFolderType::EType preferred_type = LLFolderType::FT_NONE;
	LLViewerInventoryCategory* cat = getCategory();
	if(cat)
	{
		preferred_type = cat->getPreferredType();
	}
	return getIcon(preferred_type);
}

LLUIImagePtr LLFolderBridge::getIcon(LLFolderType::EType preferred_type)
{
	// we only have one folder image now
	return LLUI::getUIImage("Inv_FolderClosed");
		/*case LLAssetType::AT_MESH:
			control = "inv_folder_mesh.tga";
			break;*/
}

BOOL LLFolderBridge::renameItem(const std::string& new_name)
{
	if(!isItemRenameable())
		return FALSE;
	LLInventoryModel* model = getInventoryModel();
	if(!model)
		return FALSE;
	LLViewerInventoryCategory* cat = getCategory();
	if(cat && (cat->getName() != new_name))
	{
		LLPointer<LLViewerInventoryCategory> new_cat = new LLViewerInventoryCategory(cat);
		new_cat->rename(new_name);
		new_cat->updateServer(FALSE);
		model->updateCategory(new_cat);

		model->notifyObservers();
	}
	// return FALSE because we either notified observers (& therefore
	// rebuilt) or we didn't update.
	return FALSE;
}

BOOL LLFolderBridge::removeItem()
{
	if(!isItemRemovable())
	{
		return FALSE;
	}
	const LLViewerInventoryCategory *cat = getCategory();
	
	LLSD payload;
	LLSD args;
	args["FOLDERNAME"] = cat->getName();

	LLNotification::Params params("ConfirmDeleteProtectedCategory");
	params.payload(payload).substitutions(args).functor.function(boost::bind(&LLFolderBridge::removeItemResponse, this, _1, _2));
	LLNotifications::instance().forceResponse(params, 0);
	return TRUE;
}


BOOL LLFolderBridge::removeSystemFolder()
{
	const LLViewerInventoryCategory *cat = getCategory();
	if (!LLFolderType::lookupIsProtectedType(cat->getPreferredType()))
	{
		return FALSE;
	}

	LLSD payload;
	LLSD args;
	args["FOLDERNAME"] = cat->getName();

	LLNotification::Params params("ConfirmDeleteProtectedCategory");
	params.payload(payload).substitutions(args).functor.function(boost::bind(&LLFolderBridge::removeItemResponse, this, _1, _2));
	{
		LLNotifications::instance().add(params);
	}
	return TRUE;
}

bool LLFolderBridge::removeItemResponse(const LLSD& notification, const LLSD& response)
{
	S32 option = LLNotification::getSelectedOption(notification, response);

	// if they choose delete, do it.  Otherwise, don't do anything
	if(option == 0) 
	{
		// move it to the trash
		LLPreview::hide(mUUID);
		LLInventoryModel* model = getInventoryModel();
		if(!model) return FALSE;
		
		const LLUUID trash_id = model->findCategoryUUIDForType(LLFolderType::FT_TRASH);
		
		// Look for any gestures and deactivate them
		LLInventoryModel::cat_array_t	descendent_categories;
		LLInventoryModel::item_array_t	descendent_items;
		gInventory.collectDescendents( mUUID, descendent_categories, descendent_items, FALSE );
		
		for (LLInventoryModel::item_array_t::const_iterator iter = descendent_items.begin();
			 iter != descendent_items.end();
			 ++iter)
		{
			const LLViewerInventoryItem* item = (*iter);
			const LLUUID& item_id = item->getUUID();
			if (item->getType() == LLAssetType::AT_GESTURE
				&& LLGestureManager::instance().isGestureActive(item_id))
			{
				LLGestureManager::instance().deactivateGesture(item_id);
			}
		}
		
		// go ahead and do the normal remove if no 'last calling
		// cards' are being removed.
		LLViewerInventoryCategory* cat = getCategory();
		if(cat)
		{
			LLInvFVBridge::changeCategoryParent(model, cat, trash_id, TRUE);
		}
		return TRUE;
	}
	return FALSE;
}

void LLFolderBridge::pasteFromClipboard()
{
	LLInventoryModel* model = getInventoryModel();
	if(model && isClipboardPasteable())
	{
		const LLUUID parent_id(mUUID);

		LLDynamicArray<LLUUID> objects;
		LLInventoryClipboard::instance().retrieve(objects);
		for (LLDynamicArray<LLUUID>::const_iterator iter = objects.begin();
			 iter != objects.end();
			 ++iter)
		{
			const LLUUID& item_id = (*iter);
			LLInventoryItem *item = model->getItem(item_id);
			if (item)
			{
				if(LLInventoryClipboard::instance().isCutMode())
				{
					// move_inventory_item() is not enough,
					//we have to update inventory locally too
					changeItemParent(model, dynamic_cast<LLViewerInventoryItem*>(item), parent_id, FALSE);
				}
				else
				{
					copy_inventory_item(
						gAgent.getID(),
						item->getPermissions().getOwner(),
						item->getUUID(),
						parent_id,
						std::string(),
						LLPointer<LLInventoryCallback>(NULL));
				}
			}
		}
	}
}

void LLFolderBridge::pasteLinkFromClipboard()
{
	const LLInventoryModel* model = getInventoryModel();
	if(model)
	{
		const LLUUID parent_id(mUUID);

		LLDynamicArray<LLUUID> objects;
		LLInventoryClipboard::instance().retrieve(objects);
		for (LLDynamicArray<LLUUID>::const_iterator iter = objects.begin();
			 iter != objects.end();
			 ++iter)
		{
			const LLUUID &object_id = (*iter);
#if SUPPORT_ENSEMBLES
			if (LLInventoryCategory *cat = model->getCategory(object_id))
			{
				link_inventory_item(
					gAgent.getID(),
					cat->getUUID(),
					parent_id,
					cat->getName(),
					LLAssetType::AT_LINK_FOLDER,
					LLPointer<LLInventoryCallback>(NULL));
			}
			else
#endif
			if (LLInventoryItem *item = model->getItem(object_id))
			{
				link_inventory_item(
					gAgent.getID(),
					item->getLinkedUUID(),
					parent_id,
					item->getName(),
					LLAssetType::AT_LINK,
					LLPointer<LLInventoryCallback>(NULL));
			}
		}
	}
}

void LLFolderBridge::staticFolderOptionsMenu()
{
	if (!sSelf) return;
	sSelf->folderOptionsMenu();
}

void LLFolderBridge::folderOptionsMenu()
{
	std::vector<std::string> disabled_items;

	LLInventoryModel* model = getInventoryModel();
	if(!model) return;

	const LLInventoryCategory* category = model->getCategory(mUUID);
	LLFolderType::EType type = category->getPreferredType();
	const bool is_default_folder = category && LLFolderType::lookupIsProtectedType(type);
	// BAP change once we're no longer treating regular categories as ensembles.
	const bool is_ensemble = category && (type == LLFolderType::FT_NONE ||
										  LLFolderType::lookupIsEnsembleType(type));

	// calling card related functionality for folders.

	const bool is_sidepanel = isInOutfitsSidePanel();
	if (is_sidepanel)
	{
		mItems.push_back("Rename");
		mItems.push_back("Delete");
	}

	// Only enable calling-card related options for non-default folders.
	if (!is_sidepanel && !is_default_folder)
	{
		LLIsType is_callingcard(LLAssetType::AT_CALLINGCARD);
		if (mCallingCards || checkFolderForContentsOfType(model, is_callingcard))
		{
			mItems.push_back(std::string("Calling Card Separator"));
			mItems.push_back(std::string("Conference Chat Folder"));
			mItems.push_back(std::string("IM All Contacts In Folder"));
		}
	}

#ifndef LL_RELEASE_FOR_DOWNLOAD
	if (LLFolderType::lookupIsProtectedType(type))
	{
		mItems.push_back(std::string("Delete System Folder"));
	}
#endif

	// wearables related functionality for folders.
	//is_wearable
	LLFindWearables is_wearable;
	LLIsType is_object( LLAssetType::AT_OBJECT );
	LLIsType is_gesture( LLAssetType::AT_GESTURE );

	if (mWearables ||
		checkFolderForContentsOfType(model, is_wearable)  ||
		checkFolderForContentsOfType(model, is_object) ||
		checkFolderForContentsOfType(model, is_gesture) )
	{
		if (!is_sidepanel)
		{
			mItems.push_back(std::string("Folder Wearables Separator"));
		}

		// Only enable add/replace outfit for non-default folders.
		if (!is_default_folder)
		{
			mItems.push_back(std::string("Add To Outfit"));
			mItems.push_back(std::string("Replace Outfit"));
		}
		if (is_ensemble)
		{
			mItems.push_back(std::string("Wear As Ensemble"));
		}
		mItems.push_back(std::string("Remove From Outfit"));
		if (!areAnyContentsWorn(model))
		{
			disabled_items.push_back(std::string("Remove From Outfit"));
		}
		mItems.push_back(std::string("Outfit Separator"));
	}
	hide_context_entries(*mMenu, mItems, disabled_items);

	// Reposition the menu, in case we're adding items to an existing menu.
	mMenu->needsArrange();
	mMenu->arrangeAndClear();
}

BOOL LLFolderBridge::checkFolderForContentsOfType(LLInventoryModel* model, LLInventoryCollectFunctor& is_type)
{
	LLInventoryModel::cat_array_t cat_array;
	LLInventoryModel::item_array_t item_array;
	model->collectDescendentsIf(mUUID,
								cat_array,
								item_array,
								LLInventoryModel::EXCLUDE_TRASH,
								is_type);
	return ((item_array.count() > 0) ? TRUE : FALSE );
}

class LLFindWorn : public LLInventoryCollectFunctor
{
public:
	LLFindWorn() {}
	virtual ~LLFindWorn() {}
	virtual bool operator()(LLInventoryCategory* cat,
							LLInventoryItem* item)
	{
		if (item && get_is_item_worn(item->getUUID()))
		{
			return TRUE;
		}
		return FALSE;
	}
};

BOOL LLFolderBridge::areAnyContentsWorn(LLInventoryModel* model) const
{
	LLInventoryModel::cat_array_t cat_array;
	LLInventoryModel::item_array_t item_array;
	LLFindWorn is_worn;
	model->collectDescendentsIf(mUUID,
								cat_array,
								item_array,
								LLInventoryModel::EXCLUDE_TRASH,
								is_worn);
	return (item_array.size() > 0);
}

// Flags unused
void LLFolderBridge::buildContextMenu(LLMenuGL& menu, U32 flags)
{
	mItems.clear();
	mDisabledItems.clear();

	lldebugs << "LLFolderBridge::buildContextMenu()" << llendl;

//	std::vector<std::string> disabled_items;
	LLInventoryModel* model = getInventoryModel();
	if(!model) return;
	const LLUUID trash_id = model->findCategoryUUIDForType(LLFolderType::FT_TRASH);
	const LLUUID lost_and_found_id = model->findCategoryUUIDForType(LLFolderType::FT_LOST_AND_FOUND);

	if (lost_and_found_id == mUUID)
	  {
		// This is the lost+found folder.
		  mItems.push_back(std::string("Empty Lost And Found"));
	  }

	if(trash_id == mUUID)
	{
		// This is the trash.
		mItems.push_back(std::string("Empty Trash"));
	}
	else if(model->isObjectDescendentOf(mUUID, trash_id))
	{
		// This is a folder in the trash.
		mItems.clear(); // clear any items that used to exist
		mItems.push_back(std::string("Purge Item"));
		if (!isItemRemovable())
		{
			mDisabledItems.push_back(std::string("Purge Item"));
		}

		mItems.push_back(std::string("Restore Item"));
	}
	else if(isAgentInventory()) // do not allow creating in library
	{
		LLViewerInventoryCategory *cat =  getCategory();
		// BAP removed protected check to re-enable standard ops in untyped folders.
		// Not sure what the right thing is to do here.
		if (!isCOFFolder() && cat && cat->getPreferredType()!=LLFolderType::FT_OUTFIT /*&&
			LLAssetType::lookupIsProtectedCategoryType(cat->getPreferredType())*/)
		{
			// Do not allow to create 2-level subfolder in the Calling Card/Friends folder. EXT-694.
			if (!LLFriendCardsManager::instance().isCategoryInFriendFolder(cat))
				mItems.push_back(std::string("New Folder"));
			mItems.push_back(std::string("New Script"));
			mItems.push_back(std::string("New Note"));
			mItems.push_back(std::string("New Gesture"));
			mItems.push_back(std::string("New Clothes"));
			mItems.push_back(std::string("New Body Parts"));
			mItems.push_back(std::string("Change Type"));

			LLViewerInventoryCategory *cat = getCategory();
			if (cat && LLFolderType::lookupIsProtectedType(cat->getPreferredType()))
			{
				mDisabledItems.push_back(std::string("Change Type"));
			}

			getClipboardEntries(false, mItems, mDisabledItems, flags);
		}
		else
		{
			// Want some but not all of the items from getClipboardEntries for outfits.
			if (cat && cat->getPreferredType()==LLFolderType::FT_OUTFIT)
			{
				mItems.push_back(std::string("Rename"));
				mItems.push_back(std::string("Delete"));
			}
		}

		//Added by spatters to force inventory pull on right-click to display folder options correctly. 07-17-06
		mCallingCards = mWearables = FALSE;

		LLIsType is_callingcard(LLAssetType::AT_CALLINGCARD);
		if (checkFolderForContentsOfType(model, is_callingcard))
		{
			mCallingCards=TRUE;
		}

		LLFindWearables is_wearable;
		LLIsType is_object( LLAssetType::AT_OBJECT );
		LLIsType is_gesture( LLAssetType::AT_GESTURE );

		if (checkFolderForContentsOfType(model, is_wearable)  ||
			checkFolderForContentsOfType(model, is_object) ||
			checkFolderForContentsOfType(model, is_gesture) )
		{
			mWearables=TRUE;
		}

		mMenu = &menu;
		sSelf = this;
		LLRightClickInventoryFetchDescendentsObserver* fetch = new LLRightClickInventoryFetchDescendentsObserver(FALSE);

		LLInventoryFetchDescendentsObserver::folder_ref_t folders;
		LLViewerInventoryCategory* category = (LLViewerInventoryCategory*)model->getCategory(mUUID);
		if (category)
		{
			folders.push_back(category->getUUID());
		}
		fetch->fetchDescendents(folders);
		inc_busy_count();
		if(fetch->isEverythingComplete())
		{
			// everything is already here - call done.
			fetch->done();
		}
		else
		{
			// it's all on it's way - add an observer, and the inventory
			// will call done for us when everything is here.
			gInventory.addObserver(fetch);
		}
	}
	else
	{
		mItems.push_back(std::string("--no options--"));
		mDisabledItems.push_back(std::string("--no options--"));
	}

	// Preemptively disable system folder removal if more than one item selected.
	if ((flags & FIRST_SELECTED_ITEM) == 0)
	{
		mDisabledItems.push_back(std::string("Delete System Folder"));
	}
	
	hide_context_entries(menu, mItems, mDisabledItems);
}

BOOL LLFolderBridge::hasChildren() const
{
	LLInventoryModel* model = getInventoryModel();
	if(!model) return FALSE;
	LLInventoryModel::EHasChildren has_children;
	has_children = gInventory.categoryHasChildren(mUUID);
	return has_children != LLInventoryModel::CHILDREN_NO;
}

BOOL LLFolderBridge::dragOrDrop(MASK mask, BOOL drop,
								EDragAndDropType cargo_type,
								void* cargo_data)
{
	//llinfos << "LLFolderBridge::dragOrDrop()" << llendl;
	BOOL accept = FALSE;
	switch(cargo_type)
	{
		case DAD_TEXTURE:
		case DAD_SOUND:
		case DAD_CALLINGCARD:
		case DAD_LANDMARK:
		case DAD_SCRIPT:
		case DAD_OBJECT:
		case DAD_NOTECARD:
		case DAD_CLOTHING:
		case DAD_BODYPART:
		case DAD_ANIMATION:
		case DAD_GESTURE:
		case DAD_LINK:
		case DAD_MESH:
			accept = dragItemIntoFolder((LLInventoryItem*)cargo_data,
										drop);
			break;
		case DAD_CATEGORY:
			if (LLFriendCardsManager::instance().isAnyFriendCategory(mUUID))
			{
				accept = FALSE;
			}
			else
			{
				accept = dragCategoryIntoFolder((LLInventoryCategory*)cargo_data, drop);
			}
			break;
		default:
			break;
	}
	return accept;
}

LLViewerInventoryCategory* LLFolderBridge::getCategory() const
{
	LLViewerInventoryCategory* cat = NULL;
	LLInventoryModel* model = getInventoryModel();
	if(model)
	{
		cat = (LLViewerInventoryCategory*)model->getCategory(mUUID);
	}
	return cat;
}


// static
void LLFolderBridge::pasteClipboard(void* user_data)
{
	LLFolderBridge* self = (LLFolderBridge*)user_data;
	if(self) self->pasteFromClipboard();
}

void LLFolderBridge::createNewCategory(void* user_data)
{
	LLFolderBridge* bridge = (LLFolderBridge*)user_data;
	if(!bridge) return;
	LLInventoryPanel* panel = dynamic_cast<LLInventoryPanel*>(bridge->mInventoryPanel.get());
	if (!panel) return;
	LLInventoryModel* model = panel->getModel();
	if(!model) return;
	LLUUID id;
	id = model->createNewCategory(bridge->getUUID(),
								  LLFolderType::FT_NONE,
								  LLStringUtil::null);
	model->notifyObservers();

	// At this point, the bridge has probably been deleted, but the
	// view is still there.
	panel->setSelection(id, TAKE_FOCUS_YES);
}

void LLFolderBridge::createNewShirt(void* user_data)
{
	LLFolderBridge::createWearable((LLFolderBridge*)user_data, WT_SHIRT);
}

void LLFolderBridge::createNewPants(void* user_data)
{
	LLFolderBridge::createWearable((LLFolderBridge*)user_data, WT_PANTS);
}

void LLFolderBridge::createNewShoes(void* user_data)
{
	LLFolderBridge::createWearable((LLFolderBridge*)user_data, WT_SHOES);
}

void LLFolderBridge::createNewSocks(void* user_data)
{
	LLFolderBridge::createWearable((LLFolderBridge*)user_data, WT_SOCKS);
}

void LLFolderBridge::createNewJacket(void* user_data)
{
	LLFolderBridge::createWearable((LLFolderBridge*)user_data, WT_JACKET);
}

void LLFolderBridge::createNewSkirt(void* user_data)
{
	LLFolderBridge::createWearable((LLFolderBridge*)user_data, WT_SKIRT);
}

void LLFolderBridge::createNewGloves(void* user_data)
{
	LLFolderBridge::createWearable((LLFolderBridge*)user_data, WT_GLOVES);
}

void LLFolderBridge::createNewUndershirt(void* user_data)
{
	LLFolderBridge::createWearable((LLFolderBridge*)user_data, WT_UNDERSHIRT);
}

void LLFolderBridge::createNewUnderpants(void* user_data)
{
	LLFolderBridge::createWearable((LLFolderBridge*)user_data, WT_UNDERPANTS);
}

void LLFolderBridge::createNewShape(void* user_data)
{
	LLFolderBridge::createWearable((LLFolderBridge*)user_data, WT_SHAPE);
}

void LLFolderBridge::createNewSkin(void* user_data)
{
	LLFolderBridge::createWearable((LLFolderBridge*)user_data, WT_SKIN);
}

void LLFolderBridge::createNewHair(void* user_data)
{
	LLFolderBridge::createWearable((LLFolderBridge*)user_data, WT_HAIR);
}

void LLFolderBridge::createNewEyes(void* user_data)
{
	LLFolderBridge::createWearable((LLFolderBridge*)user_data, WT_EYES);
}

// static
void LLFolderBridge::createWearable(LLFolderBridge* bridge, EWearableType type)
{
	if(!bridge) return;
	LLUUID parent_id = bridge->getUUID();
	createWearable(parent_id, type);
}

// Separate function so can be called by global menu as well as right-click
// menu.
// static
void LLFolderBridge::createWearable(const LLUUID &parent_id, EWearableType type)
{
	LLWearable* wearable = LLWearableList::instance().createNewWearable(type);
	LLAssetType::EType asset_type = wearable->getAssetType();
	LLInventoryType::EType inv_type = LLInventoryType::IT_WEARABLE;
	create_inventory_item(gAgent.getID(), gAgent.getSessionID(),
		parent_id, wearable->getTransactionID(), wearable->getName(),
		wearable->getDescription(), asset_type, inv_type, wearable->getType(),
		wearable->getPermissions().getMaskNextOwner(),
		LLPointer<LLInventoryCallback>(NULL));
}

void LLFolderBridge::modifyOutfit(BOOL append)
{
	LLInventoryModel* model = getInventoryModel();
	if(!model) return;
	LLViewerInventoryCategory* cat = getCategory();
	if(!cat) return;

	// BAP - was:
	// wear_inventory_category_on_avatar( cat, append );
	LLAppearanceManager::instance().wearInventoryCategory( cat, FALSE, append );
}

// helper stuff
bool move_task_inventory_callback(const LLSD& notification, const LLSD& response, LLMoveInv* move_inv)
{
	LLFloaterOpenObject::LLCatAndWear* cat_and_wear = (LLFloaterOpenObject::LLCatAndWear* )move_inv->mUserData;
	LLViewerObject* object = gObjectList.findObject(move_inv->mObjectID);
	S32 option = LLNotificationsUtil::getSelectedOption(notification, response);

	if(option == 0 && object)
	{
		if (cat_and_wear && cat_and_wear->mWear)
		{
			InventoryObjectList inventory_objects;
			object->getInventoryContents(inventory_objects);
			int contents_count = inventory_objects.size()-1; //subtract one for containing folder

			LLInventoryCopyAndWearObserver* inventoryObserver = new LLInventoryCopyAndWearObserver(cat_and_wear->mCatID, contents_count);
			gInventory.addObserver(inventoryObserver);
		}

		two_uuids_list_t::iterator move_it;
		for (move_it = move_inv->mMoveList.begin();
			move_it != move_inv->mMoveList.end();
			++move_it)
		{
			object->moveInventory(move_it->first, move_it->second);
		}

		// update the UI.
		dialog_refresh_all();
	}

	if (move_inv->mCallback)
	{
		move_inv->mCallback(option, move_inv->mUserData);
	}

	delete move_inv;
	return false;
}

/*
Next functions intended to reorder items in the inventory folder and save order on server
Is now used for Favorites folder.

*TODO: refactoring is needed with Favorites Bar functionality. Probably should be moved in LLInventoryModel
*/
void saveItemsOrder(LLInventoryModel::item_array_t& items)
{
	int sortField = 0;

	// current order is saved by setting incremental values (1, 2, 3, ...) for the sort field
	for (LLInventoryModel::item_array_t::iterator i = items.begin(); i != items.end(); ++i)
	{
		LLViewerInventoryItem* item = *i;

		item->setSortField(++sortField);
		item->setComplete(TRUE);
		item->updateServer(FALSE);

		gInventory.updateItem(item);

		// Tell the parent folder to refresh its sort order.
		gInventory.addChangedMask(LLInventoryObserver::SORT, item->getParentUUID());
	}

	gInventory.notifyObservers();
}

LLInventoryModel::item_array_t::iterator findItemByUUID(LLInventoryModel::item_array_t& items, const LLUUID& id)
{
	LLInventoryModel::item_array_t::iterator result = items.end();

	for (LLInventoryModel::item_array_t::iterator i = items.begin(); i != items.end(); ++i)
	{
		if ((*i)->getUUID() == id)
		{
			result = i;
			break;
		}
	}

	return result;
}

// See also LLInventorySort where landmarks in the Favorites folder are sorted.
class LLViewerInventoryItemSort
{
public:
	bool operator()(const LLPointer<LLViewerInventoryItem>& a, const LLPointer<LLViewerInventoryItem>& b)
	{
		return a->getSortField() < b->getSortField();
	}
};

/**
 * Sorts passed items by LLViewerInventoryItem sort field.
 *
 * @param[in, out] items - array of items, not sorted.
 */
void rearrange_item_order_by_sort_field(LLInventoryModel::item_array_t& items)
{
	static LLViewerInventoryItemSort sort_functor;
	std::sort(items.begin(), items.end(), sort_functor);
}

void updateItemsOrder(LLInventoryModel::item_array_t& items, const LLUUID& srcItemId, const LLUUID& destItemId)
{
	LLViewerInventoryItem* srcItem = gInventory.getItem(srcItemId);
	LLViewerInventoryItem* destItem = gInventory.getItem(destItemId);

	items.erase(findItemByUUID(items, srcItem->getUUID()));
	items.insert(findItemByUUID(items, destItem->getUUID()), srcItem);
}

BOOL LLFolderBridge::dragItemIntoFolder(LLInventoryItem* inv_item,
										BOOL drop)
{
	LLInventoryModel* model = getInventoryModel();
	if(!model || !inv_item) return FALSE;

	// cannot drag into library
	if(!isAgentInventory())
	{
		return FALSE;
	}

	LLVOAvatarSelf* avatar = gAgent.getAvatarObject();
	if(!avatar) return FALSE;

	LLToolDragAndDrop::ESource source = LLToolDragAndDrop::getInstance()->getSource();
	BOOL accept = FALSE;
	LLViewerObject* object = NULL;
	if(LLToolDragAndDrop::SOURCE_AGENT == source)
	{

		BOOL is_movable = TRUE;
		switch( inv_item->getActualType() )
		{
		case LLAssetType::AT_CATEGORY:
			is_movable = !LLFolderType::lookupIsProtectedType(((LLInventoryCategory*)inv_item)->getPreferredType());
			break;
		default:
			break;
		}

		const LLUUID trash_id = model->findCategoryUUIDForType(LLFolderType::FT_TRASH);
		BOOL move_is_into_trash = (mUUID == trash_id) || model->isObjectDescendentOf(mUUID, trash_id);
		const LLUUID current_outfit_id = model->findCategoryUUIDForType(LLFolderType::FT_CURRENT_OUTFIT);
		BOOL move_is_into_current_outfit = (mUUID == current_outfit_id);
		BOOL move_is_into_outfit = (getCategory() && getCategory()->getPreferredType()==LLFolderType::FT_OUTFIT);

		if(is_movable && move_is_into_trash)
		{
			is_movable = inv_item->getIsLinkType() || !get_is_item_worn(inv_item->getUUID());
		}

		if ( is_movable )
		{
			// Don't allow creating duplicates in the Calling Card/Friends
			// subfolders, see bug EXT-1599. Check is item direct descendent
			// of target folder and forbid item's movement if it so.
			// Note: isItemDirectDescendentOfCategory checks if
			// passed category is in the Calling Card/Friends folder
			is_movable = ! LLFriendCardsManager::instance()
				.isObjDirectDescendentOfCategory (inv_item, getCategory());
		}

		const LLUUID& favorites_id = model->findCategoryUUIDForType(LLFolderType::FT_FAVORITE);
		const BOOL folder_allows_reorder = (mUUID == favorites_id);
	   
		// we can move item inside a folder only if this folder is Favorites. See EXT-719
		accept = is_movable && ((mUUID != inv_item->getParentUUID()) || folder_allows_reorder);
		if(accept && drop)
		{
			if (inv_item->getType() == LLAssetType::AT_GESTURE
				&& LLGestureManager::instance().isGestureActive(inv_item->getUUID()) && move_is_into_trash)
			{
				LLGestureManager::instance().deactivateGesture(inv_item->getUUID());
			}
			// If an item is being dragged between windows, unselect
			// everything in the active window so that we don't follow
			// the selection to its new location (which is very
			// annoying).
			LLInventoryPanel *active_panel = LLInventoryPanel::getActiveInventoryPanel(FALSE);
			if (active_panel)
			{
				LLInventoryPanel* panel = dynamic_cast<LLInventoryPanel*>(mInventoryPanel.get());
				if (active_panel && (panel != active_panel))
				{
					active_panel->unSelectAll();
				}
			}

			// if dragging from/into favorites folder only reorder items
			if ((mUUID == inv_item->getParentUUID()) && folder_allows_reorder)
			{
				LLInventoryModel::cat_array_t cats;
				LLInventoryModel::item_array_t items;
				LLIsType is_type(LLAssetType::AT_LANDMARK);
				model->collectDescendentsIf(mUUID, cats, items, LLInventoryModel::EXCLUDE_TRASH, is_type);

				LLInventoryPanel* panel = dynamic_cast<LLInventoryPanel*>(mInventoryPanel.get());
				LLFolderViewItem* itemp = panel ? panel->getRootFolder()->getDraggingOverItem() : NULL;
				if (itemp)
				{
					LLUUID srcItemId = inv_item->getUUID();
					LLUUID destItemId = itemp->getListener()->getUUID();

					// ensure items are sorted properly before changing order. EXT-3498
					rearrange_item_order_by_sort_field(items);

					// update order
					updateItemsOrder(items, srcItemId, destItemId);

					saveItemsOrder(items);
				}
			}
			else if (favorites_id == mUUID) // if target is the favorites folder we use copy
			{
				copy_inventory_item(
					gAgent.getID(),
					inv_item->getPermissions().getOwner(),
					inv_item->getUUID(),
					mUUID,
					std::string(),
					LLPointer<LLInventoryCallback>(NULL));
			}
			else if (move_is_into_current_outfit || move_is_into_outfit)
			{
				// BAP - should skip if dup.
				if (move_is_into_current_outfit)
				{
					LLAppearanceManager::instance().addCOFItemLink(inv_item);
				}
				else
				{
					LLPointer<LLInventoryCallback> cb = NULL;
					link_inventory_item(
						gAgent.getID(),
						inv_item->getLinkedUUID(),
						mUUID,
						inv_item->getName(),
						LLAssetType::AT_LINK,
						cb);
				}
			}
			else
			{
				// restamp if the move is into the trash.
				LLInvFVBridge::changeItemParent(
					model,
					(LLViewerInventoryItem*)inv_item,
					mUUID,
					move_is_into_trash);
			}
		}
	}
	else if(LLToolDragAndDrop::SOURCE_WORLD == source)
	{
		// Make sure the object exists. If we allowed dragging from
		// anonymous objects, it would be possible to bypass
		// permissions.
		object = gObjectList.findObject(inv_item->getParentUUID());
		if(!object)
		{
			llinfos << "Object not found for drop." << llendl;
			return FALSE;
		}

		// coming from a task. Need to figure out if the person can
		// move/copy this item.
		LLPermissions perm(inv_item->getPermissions());
		BOOL is_move = FALSE;
		if((perm.allowCopyBy(gAgent.getID(), gAgent.getGroupID())
			&& perm.allowTransferTo(gAgent.getID())))
//		   || gAgent.isGodlike())

		{
			accept = TRUE;
		}
		else if(object->permYouOwner())
		{
			// If the object cannot be copied, but the object the
			// inventory is owned by the agent, then the item can be
			// moved from the task to agent inventory.
			is_move = TRUE;
			accept = TRUE;
		}
		if(drop && accept)
		{
			LLMoveInv* move_inv = new LLMoveInv;
			move_inv->mObjectID = inv_item->getParentUUID();
			two_uuids_t item_pair(mUUID, inv_item->getUUID());
			move_inv->mMoveList.push_back(item_pair);
			move_inv->mCallback = NULL;
			move_inv->mUserData = NULL;
			if(is_move)
			{
				warn_move_inventory(object, move_inv);
			}
			else
			{
				LLNotification::Params params("MoveInventoryFromObject");
				params.functor.function(boost::bind(move_task_inventory_callback, _1, _2, move_inv));
				LLNotifications::instance().forceResponse(params, 0);
			}
		}

	}
	else if(LLToolDragAndDrop::SOURCE_NOTECARD == source)
	{
		accept = TRUE;
		if(drop)
		{
			copy_inventory_from_notecard(LLToolDragAndDrop::getInstance()->getObjectID(),
				LLToolDragAndDrop::getInstance()->getSourceID(), inv_item);
		}
	}
	else if(LLToolDragAndDrop::SOURCE_LIBRARY == source)
	{
		LLViewerInventoryItem* item = (LLViewerInventoryItem*)inv_item;
		if(item && item->isComplete())
		{
			accept = TRUE;
			if(drop)
			{
				copy_inventory_item(
					gAgent.getID(),
					inv_item->getPermissions().getOwner(),
					inv_item->getUUID(),
					mUUID,
					std::string(),
					LLPointer<LLInventoryCallback>(NULL));
			}
		}
	}
	else
	{
		llwarns << "unhandled drag source" << llendl;
	}
	return accept;
}

// +=================================================+
// |        LLScriptBridge (DEPRECTED)               |
// +=================================================+

LLUIImagePtr LLScriptBridge::getIcon() const
{
	return get_item_icon(LLAssetType::AT_SCRIPT, LLInventoryType::IT_LSL, 0, FALSE);
}

// +=================================================+
// |        LLTextureBridge                          |
// +=================================================+

LLUIImagePtr LLTextureBridge::getIcon() const
{
	return get_item_icon(LLAssetType::AT_TEXTURE, mInvType, 0, FALSE);
}

void LLTextureBridge::openItem()
{
	LLViewerInventoryItem* item = getItem();

	if (item)
	{
		LLInvFVBridgeAction::doAction(item->getType(),mUUID,getInventoryModel());
	}
}

bool LLTextureBridge::canSaveTexture(void)
{
	const LLInventoryModel* model = getInventoryModel();
	if(!model) 
	{
		return false;
	}
	
	const LLViewerInventoryItem *item = model->getItem(mUUID);
	if (item)
	{
		return item->checkPermissionsSet(PERM_ITEM_UNRESTRICTED);
	}
	return false;
}

void LLTextureBridge::buildContextMenu(LLMenuGL& menu, U32 flags)
{
	lldebugs << "LLTextureBridge::buildContextMenu()" << llendl;
	std::vector<std::string> items;
	std::vector<std::string> disabled_items;
	if(isInTrash())
	{
		items.push_back(std::string("Purge Item"));
		if (!isItemRemovable())
		{
			disabled_items.push_back(std::string("Purge Item"));
		}

		items.push_back(std::string("Restore Item"));
	}
	else
	{
		items.push_back(std::string("Open"));
		items.push_back(std::string("Properties"));

		getClipboardEntries(true, items, disabled_items, flags);

		items.push_back(std::string("Texture Separator"));
		items.push_back(std::string("Save As"));
		if (!canSaveTexture())
		{
			disabled_items.push_back(std::string("Save As"));
		}
	}
	hide_context_entries(menu, items, disabled_items);	
}

// virtual
void LLTextureBridge::performAction(LLFolderView* folder, LLInventoryModel* model, std::string action)
{
	if ("save_as" == action)
	{
		LLFloaterReg::showInstance("preview_texture", LLSD(mUUID), TAKE_FOCUS_YES);
		LLPreviewTexture* preview_texture = LLFloaterReg::findTypedInstance<LLPreviewTexture>("preview_texture", mUUID);
		if (preview_texture)
		{
			preview_texture->openToSave();
		}
	}
	else LLItemBridge::performAction(folder, model, action);
}

// +=================================================+
// |        LLSoundBridge                            |
// +=================================================+

LLUIImagePtr LLSoundBridge::getIcon() const
{
	return get_item_icon(LLAssetType::AT_SOUND, LLInventoryType::IT_SOUND, 0, FALSE);
}

void LLSoundBridge::openItem()
{
	LLViewerInventoryItem* item = getItem();

	if (item)
	{
		LLInvFVBridgeAction::doAction(item->getType(),mUUID,getInventoryModel());
	}
/*
// Changed this back to the way it USED to work:
// only open the preview dialog through the contextual right-click menu
// double-click just plays the sound

	LLViewerInventoryItem* item = getItem();
	if(item)
	{
		openSoundPreview((void*)this);
		//send_uuid_sound_trigger(item->getAssetUUID(), 1.0);
	}
*/
}

void LLSoundBridge::previewItem()
{
	LLViewerInventoryItem* item = getItem();
	if(item)
	{
		send_sound_trigger(item->getAssetUUID(), 1.0);
	}
}

void LLSoundBridge::openSoundPreview(void* which)
{
	LLSoundBridge *me = (LLSoundBridge *)which;
	LLFloaterReg::showInstance("preview_sound", LLSD(me->mUUID), TAKE_FOCUS_YES);
}

void LLSoundBridge::buildContextMenu(LLMenuGL& menu, U32 flags)
{
	lldebugs << "LLSoundBridge::buildContextMenu()" << llendl;
	std::vector<std::string> items;
	std::vector<std::string> disabled_items;

	if(isInTrash())
	{
		items.push_back(std::string("Purge Item"));
		if (!isItemRemovable())
		{
			disabled_items.push_back(std::string("Purge Item"));
		}

		items.push_back(std::string("Restore Item"));
	}
	else
	{
		items.push_back(std::string("Sound Open"));
		items.push_back(std::string("Properties"));

		getClipboardEntries(true, items, disabled_items, flags);
	}

	items.push_back(std::string("Sound Separator"));
	items.push_back(std::string("Sound Play"));

	hide_context_entries(menu, items, disabled_items);
}

// +=================================================+
// |        LLLandmarkBridge                         |
// +=================================================+

LLLandmarkBridge::LLLandmarkBridge(LLInventoryPanel* inventory, const LLUUID& uuid, U32 flags/* = 0x00*/) :
LLItemBridge(inventory, uuid)
{
	mVisited = FALSE;
	if (flags & LLInventoryItem::II_FLAGS_LANDMARK_VISITED)
	{
		mVisited = TRUE;
	}
}

LLUIImagePtr LLLandmarkBridge::getIcon() const
{
	return get_item_icon(LLAssetType::AT_LANDMARK, LLInventoryType::IT_LANDMARK, mVisited, FALSE);
}

void LLLandmarkBridge::buildContextMenu(LLMenuGL& menu, U32 flags)
{
	std::vector<std::string> items;
	std::vector<std::string> disabled_items;

	lldebugs << "LLLandmarkBridge::buildContextMenu()" << llendl;
	if(isInTrash())
	{
		items.push_back(std::string("Purge Item"));
		if (!isItemRemovable())
		{
			disabled_items.push_back(std::string("Purge Item"));
		}

		items.push_back(std::string("Restore Item"));
	}
	else
	{
		items.push_back(std::string("Landmark Open"));
		items.push_back(std::string("Properties"));

		getClipboardEntries(true, items, disabled_items, flags);
	}

	items.push_back(std::string("Landmark Separator"));
	items.push_back(std::string("About Landmark"));

	// Disable "About Landmark" menu item for
	// multiple landmarks selected. Only one landmark
	// info panel can be shown at a time.
	if ((flags & FIRST_SELECTED_ITEM) == 0)
	{
		disabled_items.push_back(std::string("About Landmark"));
	}

	hide_context_entries(menu, items, disabled_items);
}

// Convenience function for the two functions below.
void teleport_via_landmark(const LLUUID& asset_id)
{
	gAgent.teleportViaLandmark( asset_id );

	// we now automatically track the landmark you're teleporting to
	// because you'll probably arrive at a telehub instead
	LLFloaterWorldMap* floater_world_map = LLFloaterWorldMap::getInstance();
	if( floater_world_map )
	{
		floater_world_map->trackLandmark( asset_id );
	}
}

// virtual
void LLLandmarkBridge::performAction(LLFolderView* folder, LLInventoryModel* model, std::string action)
{
	if ("teleport" == action)
	{
		LLViewerInventoryItem* item = getItem();
		if(item)
		{
			teleport_via_landmark(item->getAssetUUID());
		}
	}
	else if ("about" == action)
	{
		LLViewerInventoryItem* item = getItem();
		if(item)
		{
			LLSD key;
			key["type"] = "landmark";
			key["id"] = item->getUUID();

			LLSideTray::getInstance()->showPanel("panel_places", key);
		}
	}
	else
	{
		LLItemBridge::performAction(folder, model, action);
	}
}

static bool open_landmark_callback(const LLSD& notification, const LLSD& response)
{
	S32 option = LLNotificationsUtil::getSelectedOption(notification, response);

	LLUUID asset_id = notification["payload"]["asset_id"].asUUID();
	if (option == 0)
	{
		teleport_via_landmark(asset_id);
	}

	return false;
}
static LLNotificationFunctorRegistration open_landmark_callback_reg("TeleportFromLandmark", open_landmark_callback);


void LLLandmarkBridge::openItem()
{
	LLViewerInventoryItem* item = getItem();

	if (item)
	{
		LLInvFVBridgeAction::doAction(item->getType(),mUUID,getInventoryModel());
	}
/*
	LLViewerInventoryItem* item = getItem();
	if( item )
	{
		// Opening (double-clicking) a landmark immediately teleports,
		// but warns you the first time.
		// open_landmark(item);
		LLSD payload;
		payload["asset_id"] = item->getAssetUUID();
		LLNotificationsUtil::add("TeleportFromLandmark", LLSD(), payload);
	}
*/
}


// +=================================================+
// |        LLCallingCardObserver                    |
// +=================================================+
void LLCallingCardObserver::changed(U32 mask)
{
	mBridgep->refreshFolderViewItem();
}

// +=================================================+
// |        LLCallingCardBridge                      |
// +=================================================+

LLCallingCardBridge::LLCallingCardBridge( LLInventoryPanel* inventory, const LLUUID& uuid ) :
	LLItemBridge(inventory, uuid)
{
	mObserver = new LLCallingCardObserver(this);
	LLAvatarTracker::instance().addObserver(mObserver);
}

LLCallingCardBridge::~LLCallingCardBridge()
{
	LLAvatarTracker::instance().removeObserver(mObserver);
	delete mObserver;
}

void LLCallingCardBridge::refreshFolderViewItem()
{
	LLInventoryPanel* panel = dynamic_cast<LLInventoryPanel*>(mInventoryPanel.get());
	LLFolderViewItem* itemp = panel ? panel->getRootFolder()->getItemByID(mUUID) : NULL;
	if (itemp)
	{
		itemp->refresh();
	}
}

// virtual
void LLCallingCardBridge::performAction(LLFolderView* folder, LLInventoryModel* model, std::string action)
{
	if ("begin_im" == action)
	{
		LLViewerInventoryItem *item = getItem();
		if (item && (item->getCreatorUUID() != gAgent.getID()) &&
			(!item->getCreatorUUID().isNull()))
		{
			std::string callingcard_name;
			gCacheName->getFullName(item->getCreatorUUID(), callingcard_name);
			LLUUID session_id = gIMMgr->addSession(callingcard_name, IM_NOTHING_SPECIAL, item->getCreatorUUID());
			if (session_id != LLUUID::null)
			{
				LLIMFloater::show(session_id);
			}
		}
	}
	else if ("lure" == action)
	{
		LLViewerInventoryItem *item = getItem();
		if (item && (item->getCreatorUUID() != gAgent.getID()) &&
			(!item->getCreatorUUID().isNull()))
		{
			LLAvatarActions::offerTeleport(item->getCreatorUUID());
		}
	}
	else LLItemBridge::performAction(folder, model, action);
}

LLUIImagePtr LLCallingCardBridge::getIcon() const
{
	BOOL online = FALSE;
	LLViewerInventoryItem* item = getItem();
	if(item)
	{
		online = LLAvatarTracker::instance().isBuddyOnline(item->getCreatorUUID());
	}
	return get_item_icon(LLAssetType::AT_CALLINGCARD, LLInventoryType::IT_CALLINGCARD, online, FALSE);
}

std::string LLCallingCardBridge::getLabelSuffix() const
{
	LLViewerInventoryItem* item = getItem();
	if( item && LLAvatarTracker::instance().isBuddyOnline(item->getCreatorUUID()) )
	{
		return LLItemBridge::getLabelSuffix() + " (online)";
	}
	else
	{
		return LLItemBridge::getLabelSuffix();
	}
}

void LLCallingCardBridge::openItem()
{
	LLViewerInventoryItem* item = getItem();

	if (item)
	{
		LLInvFVBridgeAction::doAction(item->getType(),mUUID,getInventoryModel());
	}
/*
	LLViewerInventoryItem* item = getItem();
	if(item && !item->getCreatorUUID().isNull())
	{
		LLAvatarActions::showProfile(item->getCreatorUUID());
	}
*/
}

void LLCallingCardBridge::buildContextMenu(LLMenuGL& menu, U32 flags)
{
	lldebugs << "LLCallingCardBridge::buildContextMenu()" << llendl;
	std::vector<std::string> items;
	std::vector<std::string> disabled_items;

	if(isInTrash())
	{
		items.push_back(std::string("Purge Item"));
		if (!isItemRemovable())
		{
			disabled_items.push_back(std::string("Purge Item"));
		}

		items.push_back(std::string("Restore Item"));
	}
	else
	{
		items.push_back(std::string("Open"));
		items.push_back(std::string("Properties"));

		getClipboardEntries(true, items, disabled_items, flags);

		LLInventoryItem* item = getItem();
		BOOL good_card = (item
						  && (LLUUID::null != item->getCreatorUUID())
						  && (item->getCreatorUUID() != gAgent.getID()));
		BOOL user_online = (LLAvatarTracker::instance().isBuddyOnline(item->getCreatorUUID()));
		items.push_back(std::string("Send Instant Message Separator"));
		items.push_back(std::string("Send Instant Message"));
		items.push_back(std::string("Offer Teleport..."));
		items.push_back(std::string("Conference Chat"));

		if (!good_card)
		{
			disabled_items.push_back(std::string("Send Instant Message"));
		}
		if (!good_card || !user_online)
		{
			disabled_items.push_back(std::string("Offer Teleport..."));
			disabled_items.push_back(std::string("Conference Chat"));
		}
	}
	hide_context_entries(menu, items, disabled_items);
}

BOOL LLCallingCardBridge::dragOrDrop(MASK mask, BOOL drop,
									 EDragAndDropType cargo_type,
									 void* cargo_data)
{
	LLViewerInventoryItem* item = getItem();
	BOOL rv = FALSE;
	if(item)
	{
		// check the type
		switch(cargo_type)
		{
		case DAD_TEXTURE:
		case DAD_SOUND:
		case DAD_LANDMARK:
		case DAD_SCRIPT:
		case DAD_CLOTHING:
		case DAD_OBJECT:
		case DAD_NOTECARD:
		case DAD_BODYPART:
		case DAD_ANIMATION:
		case DAD_GESTURE:
		case DAD_MESH:
			{
				LLInventoryItem* inv_item = (LLInventoryItem*)cargo_data;
				const LLPermissions& perm = inv_item->getPermissions();
				if(gInventory.getItem(inv_item->getUUID())
				   && perm.allowOperationBy(PERM_TRANSFER, gAgent.getID()))
				{
					rv = TRUE;
					if(drop)
					{
						LLToolDragAndDrop::giveInventory(item->getCreatorUUID(),
														 (LLInventoryItem*)cargo_data);
					}
				}
				else
				{
					// It's not in the user's inventory (it's probably in
					// an object's contents), so disallow dragging it here.
					// You can't give something you don't yet have.
					rv = FALSE;
				}
				break;
			}
		case DAD_CATEGORY:
			{
				LLInventoryCategory* inv_cat = (LLInventoryCategory*)cargo_data;
				if( gInventory.getCategory( inv_cat->getUUID() ) )
				{
					rv = TRUE;
					if(drop)
					{
						LLToolDragAndDrop::giveInventoryCategory(
							item->getCreatorUUID(),
							inv_cat);
					}
				}
				else
				{
					// It's not in the user's inventory (it's probably in
					// an object's contents), so disallow dragging it here.
					// You can't give something you don't yet have.
					rv = FALSE;
				}
				break;
			}
		default:
			break;
		}
	}
	return rv;
}

BOOL LLCallingCardBridge::removeItem()
{
	if (LLFriendCardsManager::instance().isItemInAnyFriendsList(getItem()))
	{
		LLAvatarActions::removeFriendDialog(getItem()->getCreatorUUID());
		return FALSE;
	}
	else
	{
		return LLItemBridge::removeItem();
	}
}
// +=================================================+
// |        LLNotecardBridge                         |
// +=================================================+

LLUIImagePtr LLNotecardBridge::getIcon() const
{
	return get_item_icon(LLAssetType::AT_NOTECARD, LLInventoryType::IT_NOTECARD, 0, FALSE);
}

void LLNotecardBridge::openItem()
{
	LLViewerInventoryItem* item = getItem();

	if (item)
	{
		LLInvFVBridgeAction::doAction(item->getType(),mUUID,getInventoryModel());
	}

/*
	LLViewerInventoryItem* item = getItem();
	if (item)
	{
		LLFloaterReg::showInstance("preview_notecard", LLSD(item->getUUID()), TAKE_FOCUS_YES);
	}
*/
}


// +=================================================+
// |        LLGestureBridge                          |
// +=================================================+

LLUIImagePtr LLGestureBridge::getIcon() const
{
	return get_item_icon(LLAssetType::AT_GESTURE, LLInventoryType::IT_GESTURE, 0, FALSE);
}

LLFontGL::StyleFlags LLGestureBridge::getLabelStyle() const
{
	if( LLGestureManager::instance().isGestureActive(mUUID) )
	{
		return LLFontGL::BOLD;
	}
	else
	{
		return LLFontGL::NORMAL;
	}
}

std::string LLGestureBridge::getLabelSuffix() const
{
	if( LLGestureManager::instance().isGestureActive(mUUID) )
	{
		return LLItemBridge::getLabelSuffix() + " (active)";
	}
	else
	{
		return LLItemBridge::getLabelSuffix();
	}
}

// virtual
void LLGestureBridge::performAction(LLFolderView* folder, LLInventoryModel* model, std::string action)
{
	if (isAddAction(action))
	{
		LLGestureManager::instance().activateGesture(mUUID);

		LLViewerInventoryItem* item = gInventory.getItem(mUUID);
		if (!item) return;

		// Since we just changed the suffix to indicate (active)
		// the server doesn't need to know, just the viewer.
		gInventory.updateItem(item);
		gInventory.notifyObservers();
	}
	else if (isRemoveAction(action))
	{
		LLGestureManager::instance().deactivateGesture(mUUID);

		LLViewerInventoryItem* item = gInventory.getItem(mUUID);
		if (!item) return;

		// Since we just changed the suffix to indicate (active)
		// the server doesn't need to know, just the viewer.
		gInventory.updateItem(item);
		gInventory.notifyObservers();
	}
	else LLItemBridge::performAction(folder, model, action);
}

void LLGestureBridge::openItem()
{
	LLViewerInventoryItem* item = getItem();

	if (item)
	{
		LLInvFVBridgeAction::doAction(item->getType(),mUUID,getInventoryModel());
	}
/*
	LLViewerInventoryItem* item = getItem();
	if (item)
	{
		LLPreviewGesture* preview = LLPreviewGesture::show(mUUID, LLUUID::null);
		preview->setFocus(TRUE);
	}
*/
}

BOOL LLGestureBridge::removeItem()
{
	// Force close the preview window, if it exists
	LLGestureManager::instance().deactivateGesture(mUUID);
	return LLItemBridge::removeItem();
}

void LLGestureBridge::buildContextMenu(LLMenuGL& menu, U32 flags)
{
	lldebugs << "LLGestureBridge::buildContextMenu()" << llendl;
	std::vector<std::string> items;
	std::vector<std::string> disabled_items;
	if(isInTrash())
	{
		items.push_back(std::string("Purge Item"));
		if (!isItemRemovable())
		{
			disabled_items.push_back(std::string("Purge Item"));
		}

		items.push_back(std::string("Restore Item"));
	}
	else
	{
		bool is_sidepanel = isInOutfitsSidePanel();

		if (!is_sidepanel)
		{
			items.push_back(std::string("Open"));
			items.push_back(std::string("Properties"));
		}

		getClipboardEntries(true, items, disabled_items, flags);

		items.push_back(std::string("Gesture Separator"));
		if (LLGestureManager::instance().isGestureActive(getUUID()))
		{
			items.push_back(std::string("Deactivate"));
		}
		else
		{
			items.push_back(std::string("Activate"));
		}
	}
	hide_context_entries(menu, items, disabled_items);
}

// +=================================================+
// |        LLAnimationBridge                        |
// +=================================================+

LLUIImagePtr LLAnimationBridge::getIcon() const
{
	return get_item_icon(LLAssetType::AT_ANIMATION, LLInventoryType::IT_ANIMATION, 0, FALSE);
}

void LLAnimationBridge::buildContextMenu(LLMenuGL& menu, U32 flags)
{
	std::vector<std::string> items;
	std::vector<std::string> disabled_items;

	lldebugs << "LLAnimationBridge::buildContextMenu()" << llendl;
	if(isInTrash())
	{
		items.push_back(std::string("Purge Item"));
		if (!isItemRemovable())
		{
			disabled_items.push_back(std::string("Purge Item"));
		}

		items.push_back(std::string("Restore Item"));
	}
	else
	{
		items.push_back(std::string("Animation Open"));
		items.push_back(std::string("Properties"));

		getClipboardEntries(true, items, disabled_items, flags);
	}

	items.push_back(std::string("Animation Separator"));
	items.push_back(std::string("Animation Play"));
	items.push_back(std::string("Animation Audition"));

	hide_context_entries(menu, items, disabled_items);

}

// virtual
void LLAnimationBridge::performAction(LLFolderView* folder, LLInventoryModel* model, std::string action)
{
	if ((action == "playworld") || (action == "playlocal"))
	{
		if (getItem())
		{
			LLPreviewAnim::e_activation_type activate = LLPreviewAnim::NONE;
			if ("playworld" == action) activate = LLPreviewAnim::PLAY;
			if ("playlocal" == action) activate = LLPreviewAnim::AUDITION;

			LLPreviewAnim* preview = LLFloaterReg::showTypedInstance<LLPreviewAnim>("preview_anim", LLSD(mUUID));
			if (preview)
			{
				preview->activate(activate);
			}
		}
	}
	else
	{
		LLItemBridge::performAction(folder, model, action);
	}
}

void LLAnimationBridge::openItem()
{
	LLViewerInventoryItem* item = getItem();

	if (item)
	{
		LLInvFVBridgeAction::doAction(item->getType(),mUUID,getInventoryModel());
	}
/*
	LLViewerInventoryItem* item = getItem();
	if (item)
	{
		LLFloaterReg::showInstance("preview_anim", LLSD(mUUID), TAKE_FOCUS_YES);
	}
*/
}

// +=================================================+
// |        LLObjectBridge                           |
// +=================================================+

// static
LLUUID LLObjectBridge::sContextMenuItemID;

LLObjectBridge::LLObjectBridge(LLInventoryPanel* inventory, const LLUUID& uuid, LLInventoryType::EType type, U32 flags) :
LLItemBridge(inventory, uuid), mInvType(type)
{
	mAttachPt = (flags & 0xff); // low bye of inventory flags

	mIsMultiObject = ( flags & LLInventoryItem::II_FLAGS_OBJECT_HAS_MULTIPLE_ITEMS ) ?  TRUE: FALSE;
}

LLUIImagePtr LLObjectBridge::getIcon() const
{
	return get_item_icon(LLAssetType::AT_OBJECT, mInvType, mAttachPt, mIsMultiObject );
}

LLInventoryObject* LLObjectBridge::getObject() const
{
	LLInventoryObject* object = NULL;
	LLInventoryModel* model = getInventoryModel();
	if(model)
	{
		object = (LLInventoryObject*)model->getObject(mUUID);
	}
	return object;
}

// virtual
void LLObjectBridge::performAction(LLFolderView* folder, LLInventoryModel* model, std::string action)
{
	if (isAddAction(action))
	{
		LLUUID object_id = mUUID;
		LLViewerInventoryItem* item;
		item = (LLViewerInventoryItem*)gInventory.getItem(object_id);
		if(item && gInventory.isObjectDescendentOf(object_id, gInventory.getRootFolderID()))
		{
			rez_attachment(item, NULL);
		}
		else if(item && item->isComplete())
		{
			// must be in library. copy it to our inventory and put it on.
			LLPointer<LLInventoryCallback> cb = new RezAttachmentCallback(0);
			copy_inventory_item(
				gAgent.getID(),
				item->getPermissions().getOwner(),
				item->getUUID(),
				LLUUID::null,
				std::string(),
				cb);
		}
		gFocusMgr.setKeyboardFocus(NULL);
	}
	else if (isRemoveAction(action))
	{
		LLInventoryItem* item = gInventory.getItem(mUUID);
		if(item)
		{
			gMessageSystem->newMessageFast(_PREHASH_DetachAttachmentIntoInv);
			gMessageSystem->nextBlockFast(_PREHASH_ObjectData);
			gMessageSystem->addUUIDFast(_PREHASH_AgentID, gAgent.getID());
			gMessageSystem->addUUIDFast(_PREHASH_ItemID, item->getLinkedUUID());
			gMessageSystem->sendReliable( gAgent.getRegion()->getHost());
		}
		// this object might have been selected, so let the selection manager know it's gone now
		LLViewerObject *found_obj = gObjectList.findObject(item->getLinkedUUID());
		if (found_obj)
		{
			LLSelectMgr::getInstance()->remove(found_obj);
		}
	}
	else LLItemBridge::performAction(folder, model, action);
}

void LLObjectBridge::openItem()
{
	LLViewerInventoryItem* item = getItem();

	if (item)
	{
		LLInvFVBridgeAction::doAction(item->getType(),mUUID,getInventoryModel());
	}

	LLSD key;
	key["id"] = mUUID;
	LLSideTray::getInstance()->showPanel("sidepanel_inventory", key);

	// Disable old properties floater; this is replaced by the sidepanel.
	/*
	LLFloaterReg::showInstance("properties", mUUID);
	*/
}

LLFontGL::StyleFlags LLObjectBridge::getLabelStyle() const
{
	U8 font = LLFontGL::NORMAL;

	if(get_is_item_worn( mUUID ) )
	{
		font |= LLFontGL::BOLD;
	}

	LLInventoryItem* item = getItem();
	if (item && item->getIsLinkType())
	{
		font |= LLFontGL::ITALIC;
	}

	return (LLFontGL::StyleFlags)font;
}

std::string LLObjectBridge::getLabelSuffix() const
{
	if (get_is_item_worn(mUUID))
	{
		LLVOAvatarSelf* avatar = gAgent.getAvatarObject();
		std::string attachment_point_name = avatar->getAttachedPointName(mUUID);

		// e.g. "(worn on ...)" / "(attached to ...)"
		LLStringUtil::format_map_t args;
		args["[ATTACHMENT_POINT]"] =  attachment_point_name.c_str();
		return LLItemBridge::getLabelSuffix() + LLTrans::getString("WornOnAttachmentPoint", args);
	}
	else
	{
		return LLItemBridge::getLabelSuffix();
	}
}

void rez_attachment(LLViewerInventoryItem* item, LLViewerJointAttachment* attachment)
{
	LLSD payload;
	payload["item_id"] = item->getLinkedUUID(); // Wear the base object in case this is a link.

	S32 attach_pt = 0;
	if (gAgent.getAvatarObject() && attachment)
	{
		for (LLVOAvatar::attachment_map_t::iterator iter = gAgent.getAvatarObject()->mAttachmentPoints.begin();
			 iter != gAgent.getAvatarObject()->mAttachmentPoints.end(); ++iter)
		{
			if (iter->second == attachment)
			{
				attach_pt = iter->first;
				break;
			}
		}
	}

	payload["attachment_point"] = attach_pt;

#if !ENABLE_MULTIATTACHMENTS
	if (attachment && attachment->getNumObjects() > 0)
	{
		LLNotificationsUtil::add("ReplaceAttachment", LLSD(), payload, confirm_replace_attachment_rez);
	}
	else
#endif
	{
		LLNotifications::instance().forceResponse(LLNotification::Params("ReplaceAttachment").payload(payload), 0/*YES*/);
	}
}

bool confirm_replace_attachment_rez(const LLSD& notification, const LLSD& response)
{
	LLVOAvatar *avatarp = gAgent.getAvatarObject();

	if (!avatarp->canAttachMoreObjects())
	{
		LLSD args;
		args["MAX_ATTACHMENTS"] = llformat("%d", MAX_AGENT_ATTACHMENTS);
		LLNotificationsUtil::add("MaxAttachmentsOnOutfit", args);
		return false;
	}

	S32 option = LLNotificationsUtil::getSelectedOption(notification, response);
	if (option == 0/*YES*/)
	{
		LLViewerInventoryItem* itemp = gInventory.getItem(notification["payload"]["item_id"].asUUID());

		if (itemp)
		{
			LLMessageSystem* msg = gMessageSystem;
			msg->newMessageFast(_PREHASH_RezSingleAttachmentFromInv);
			msg->nextBlockFast(_PREHASH_AgentData);
			msg->addUUIDFast(_PREHASH_AgentID, gAgent.getID());
			msg->addUUIDFast(_PREHASH_SessionID, gAgent.getSessionID());
			msg->nextBlockFast(_PREHASH_ObjectData);
			msg->addUUIDFast(_PREHASH_ItemID, itemp->getUUID());
			msg->addUUIDFast(_PREHASH_OwnerID, itemp->getPermissions().getOwner());
			U8 attachment_pt = notification["payload"]["attachment_point"].asInteger();
#if ENABLE_MULTIATTACHMENTS
			attachment_pt |= ATTACHMENT_ADD;
#endif
			msg->addU8Fast(_PREHASH_AttachmentPt, attachment_pt);
			pack_permissions_slam(msg, itemp->getFlags(), itemp->getPermissions());
			msg->addStringFast(_PREHASH_Name, itemp->getName());
			msg->addStringFast(_PREHASH_Description, itemp->getDescription());
			msg->sendReliable(gAgent.getRegion()->getHost());
		}
	}
	return false;
}
static LLNotificationFunctorRegistration confirm_replace_attachment_rez_reg("ReplaceAttachment", confirm_replace_attachment_rez);

void LLObjectBridge::buildContextMenu(LLMenuGL& menu, U32 flags)
{
	std::vector<std::string> items;
	std::vector<std::string> disabled_items;
	if(isInTrash())
	{
		items.push_back(std::string("Purge Item"));
		if (!isItemRemovable())
		{
			disabled_items.push_back(std::string("Purge Item"));
		}

		items.push_back(std::string("Restore Item"));
	}
	else
	{
		bool is_sidepanel = isInOutfitsSidePanel();

		if (!is_sidepanel)
		{
			items.push_back(std::string("Properties"));
		}

		getClipboardEntries(true, items, disabled_items, flags);

		LLObjectBridge::sContextMenuItemID = mUUID;

		LLInventoryItem *item = getItem();
		if(item)
		{
			LLVOAvatarSelf* avatarp = gAgent.getAvatarObject();
			if( !avatarp )
			{
				return;
			}

			if( get_is_item_worn( mUUID ) )
			{
				items.push_back(std::string("Detach From Yourself"));
			}
			else if (!isInTrash() && !isLinkedObjectInTrash() && !isLinkedObjectMissing())
			{
				items.push_back(std::string("Attach Separator"));
				items.push_back(std::string("Object Wear"));
				items.push_back(std::string("Attach To"));
				items.push_back(std::string("Attach To HUD"));
				// commented out for DEV-32347
				//items.push_back(std::string("Restore to Last Position"));

				if (!avatarp->canAttachMoreObjects())
				{
					disabled_items.push_back(std::string("Object Wear"));
					disabled_items.push_back(std::string("Attach To"));
					disabled_items.push_back(std::string("Attach To HUD"));
				}
				LLMenuGL* attach_menu = menu.findChildMenuByName("Attach To", TRUE);
				LLMenuGL* attach_hud_menu = menu.findChildMenuByName("Attach To HUD", TRUE);
				LLVOAvatar *avatarp = gAgent.getAvatarObject();
				if (attach_menu
					&& (attach_menu->getChildCount() == 0)
					&& attach_hud_menu
					&& (attach_hud_menu->getChildCount() == 0)
					&& avatarp)
				{
					for (LLVOAvatar::attachment_map_t::iterator iter = avatarp->mAttachmentPoints.begin();
						 iter != avatarp->mAttachmentPoints.end(); )
					{
						LLVOAvatar::attachment_map_t::iterator curiter = iter++;
						LLViewerJointAttachment* attachment = curiter->second;
						LLMenuItemCallGL::Params p;
						std::string submenu_name = attachment->getName();
						if (LLTrans::getString(submenu_name) != "")
						{
						    p.name = (" ")+LLTrans::getString(submenu_name)+" ";
						}
						else
						{
							p.name = submenu_name;
						}
						LLSD cbparams;
						cbparams["index"] = curiter->first;
						cbparams["label"] = attachment->getName();
						p.on_click.function_name = "Inventory.AttachObject";
						p.on_click.parameter = LLSD(attachment->getName());
						p.on_enable.function_name = "Attachment.Label";
						p.on_enable.parameter = cbparams;
						LLView* parent = attachment->getIsHUDAttachment() ? attach_hud_menu : attach_menu;
						LLUICtrlFactory::create<LLMenuItemCallGL>(p, parent);
					}
				}
			}
		}
	}
	hide_context_entries(menu, items, disabled_items);
}

BOOL LLObjectBridge::renameItem(const std::string& new_name)
{
	if(!isItemRenameable())
		return FALSE;
	LLPreview::dirty(mUUID);
	LLInventoryModel* model = getInventoryModel();
	if(!model)
		return FALSE;
	LLViewerInventoryItem* item = getItem();
	if(item && (item->getName() != new_name))
	{
		LLPointer<LLViewerInventoryItem> new_item = new LLViewerInventoryItem(item);
		new_item->rename(new_name);
		buildDisplayName(new_item, mDisplayName);
		new_item->updateServer(FALSE);
		model->updateItem(new_item);

		model->notifyObservers();

		LLVOAvatarSelf* avatar = gAgent.getAvatarObject();
		if( avatar )
		{
			LLViewerObject* obj = avatar->getWornAttachment( item->getUUID() );
			if( obj )
			{
				LLSelectMgr::getInstance()->deselectAll();
				LLSelectMgr::getInstance()->addAsIndividual( obj, SELECT_ALL_TES, FALSE );
				LLSelectMgr::getInstance()->selectionSetObjectName( new_name );
				LLSelectMgr::getInstance()->deselectAll();
			}
		}
	}
	// return FALSE because we either notified observers (& therefore
	// rebuilt) or we didn't update.
	return FALSE;
}

// +=================================================+
// |        LLLSLTextBridge                          |
// +=================================================+

LLUIImagePtr LLLSLTextBridge::getIcon() const
{
	return get_item_icon(LLAssetType::AT_SCRIPT, LLInventoryType::IT_LSL, 0, FALSE);
}

void LLLSLTextBridge::openItem()
{
	LLViewerInventoryItem* item = getItem();

	if (item)
	{
		LLInvFVBridgeAction::doAction(item->getType(),mUUID,getInventoryModel());
	}
	/*
	LLViewerInventoryItem* item = getItem();
	if (item)
	{
		LLFloaterReg::showInstance("preview_script", LLSD(mUUID), TAKE_FOCUS_YES);
	}
	*/
}

// +=================================================+
// |        LLWearableBridge                         |
// +=================================================+

// *NOTE: hack to get from avatar inventory to avatar
void wear_inventory_item_on_avatar( LLInventoryItem* item )
{
	if(item)
	{
		lldebugs << "wear_inventory_item_on_avatar( " << item->getName()
				 << " )" << llendl;

		LLAppearanceManager::instance().addCOFItemLink(item);
	}
}

void wear_add_inventory_item_on_avatar( LLInventoryItem* item )
{
	if(item)
	{
		lldebugs << "wear_add_inventory_item_on_avatar( " << item->getName()
				 << " )" << llendl;

		LLWearableList::instance().getAsset(item->getAssetUUID(),
							   item->getName(),
							   item->getType(),
							   LLWearableBridge::onWearAddOnAvatarArrived,
							   new LLUUID(item->getUUID()));
	}
}

void remove_inventory_category_from_avatar( LLInventoryCategory* category )
{
	if(!category) return;
	lldebugs << "remove_inventory_category_from_avatar( " << category->getName()
			 << " )" << llendl;


	if( gFloaterCustomize )
	{
		gFloaterCustomize->askToSaveIfDirty(
			boost::bind(remove_inventory_category_from_avatar_step2, _1, category->getUUID()));
	}
	else
	{
		remove_inventory_category_from_avatar_step2(TRUE, category->getUUID() );
	}
}

struct OnRemoveStruct
{
	LLUUID mUUID;
	OnRemoveStruct(const LLUUID& uuid):
		mUUID(uuid)
	{
	}
};

void remove_inventory_category_from_avatar_step2( BOOL proceed, LLUUID category_id)
{

	// Find all the wearables that are in the category's subtree.
	lldebugs << "remove_inventory_category_from_avatar_step2()" << llendl;
	if(proceed)
	{
		LLInventoryModel::cat_array_t cat_array;
		LLInventoryModel::item_array_t item_array;
		LLFindWearables is_wearable;
		gInventory.collectDescendentsIf(category_id,
										cat_array,
										item_array,
										LLInventoryModel::EXCLUDE_TRASH,
										is_wearable);
		S32 i;
		S32 wearable_count = item_array.count();

		LLInventoryModel::cat_array_t	obj_cat_array;
		LLInventoryModel::item_array_t	obj_item_array;
		LLIsType is_object( LLAssetType::AT_OBJECT );
		gInventory.collectDescendentsIf(category_id,
										obj_cat_array,
										obj_item_array,
										LLInventoryModel::EXCLUDE_TRASH,
										is_object);
		S32 obj_count = obj_item_array.count();

		// Find all gestures in this folder
		LLInventoryModel::cat_array_t	gest_cat_array;
		LLInventoryModel::item_array_t	gest_item_array;
		LLIsType is_gesture( LLAssetType::AT_GESTURE );
		gInventory.collectDescendentsIf(category_id,
										gest_cat_array,
										gest_item_array,
										LLInventoryModel::EXCLUDE_TRASH,
										is_gesture);
		S32 gest_count = gest_item_array.count();

		if (wearable_count > 0)	//Loop through wearables.  If worn, remove.
		{
			for(i = 0; i  < wearable_count; ++i)
			{
				LLViewerInventoryItem *item = item_array.get(i);
				if (item->getType() == LLAssetType::AT_BODYPART)
					continue;
				if (gAgent.isTeen() && item->isWearableType() &&
					(item->getWearableType() == WT_UNDERPANTS || item->getWearableType() == WT_UNDERSHIRT))
					continue;
				if (get_is_item_worn(item->getUUID()))
				{
					LLWearableList::instance().getAsset(item->getAssetUUID(),
														item->getName(),
														item->getType(),
														LLWearableBridge::onRemoveFromAvatarArrived,
														new OnRemoveStruct(item->getLinkedUUID()));
				}
			}
		}

		if (obj_count > 0)
		{
			for(i = 0; i  < obj_count; ++i)
			{
				LLViewerInventoryItem *obj_item = obj_item_array.get(i);
				if (get_is_item_worn(obj_item->getUUID()))
				{
					gMessageSystem->newMessageFast(_PREHASH_DetachAttachmentIntoInv);
					gMessageSystem->nextBlockFast(_PREHASH_ObjectData );
					gMessageSystem->addUUIDFast(_PREHASH_AgentID, gAgent.getID() );
					gMessageSystem->addUUIDFast(_PREHASH_ItemID, obj_item->getLinkedUUID() );
					
					gMessageSystem->sendReliable( gAgent.getRegion()->getHost() );
					
					// this object might have been selected, so let the selection manager know it's gone now
					LLViewerObject *found_obj = gObjectList.findObject( obj_item->getLinkedUUID());
					if (found_obj)
					{
						LLSelectMgr::getInstance()->remove(found_obj);
					}
				}
			}
		}

		if (gest_count > 0)
		{
			for(i = 0; i  < gest_count; ++i)
			{
				LLViewerInventoryItem *gest_item = gest_item_array.get(i);
				if (get_is_item_worn(gest_item->getUUID()))
				{
					LLGestureManager::instance().deactivateGesture( gest_item->getLinkedUUID() );
					gInventory.updateItem( gest_item );
					gInventory.notifyObservers();
				}

			}
		}
	}
}

BOOL LLWearableBridge::renameItem(const std::string& new_name)
{
	if (get_is_item_worn(mUUID))
	{
		gAgentWearables.setWearableName( mUUID, new_name );
	}
	return LLItemBridge::renameItem(new_name);
}

std::string LLWearableBridge::getLabelSuffix() const
{
	if (get_is_item_worn(mUUID))
	{
		// e.g. "(worn)" 
		return LLItemBridge::getLabelSuffix() + LLTrans::getString("worn");
	}
	else
	{
		return LLItemBridge::getLabelSuffix();
	}
}

LLUIImagePtr LLWearableBridge::getIcon() const
{
	return get_item_icon(mAssetType, mInvType, mWearableType, FALSE);
}

// virtual
void LLWearableBridge::performAction(LLFolderView* folder, LLInventoryModel* model, std::string action)
{
	if (isAddAction(action))
	{
		wearOnAvatar();
	}
	else if ("wear_add" == action)
	{
		wearAddOnAvatar();
	}
	else if ("edit" == action)
	{
		editOnAvatar();
		return;
	}
	else if (isRemoveAction(action))
	{
		removeFromAvatar();
		return;
	}
	else LLItemBridge::performAction(folder, model, action);
}

void LLWearableBridge::openItem()
{
	LLViewerInventoryItem* item = getItem();

	if (item)
	{
		LLInvFVBridgeAction::doAction(item->getType(),mUUID,getInventoryModel());
	}
	/*
	if( isInTrash() )
	{
		LLNotificationsUtil::add("CannotWearTrash");
	}
	else if(isAgentInventory())
	{
		if( !get_is_item_worn( mUUID ) )
		{
			wearOnAvatar();
		}
	}
	else
	{
		// must be in the inventory library. copy it to our inventory
		// and put it on right away.
		LLViewerInventoryItem* item = getItem();
		if(item && item->isComplete())
		{
			LLPointer<LLInventoryCallback> cb = new WearOnAvatarCallback();
			copy_inventory_item(
				gAgent.getID(),
				item->getPermissions().getOwner(),
				item->getUUID(),
				LLUUID::null,
				std::string(),
				cb);
		}
		else if(item)
		{
			// *TODO: We should fetch the item details, and then do
			// the operation above.
			LLNotificationsUtil::add("CannotWearInfoNotComplete");
		}
	}
	*/
}

void LLWearableBridge::buildContextMenu(LLMenuGL& menu, U32 flags)
{
	lldebugs << "LLWearableBridge::buildContextMenu()" << llendl;
	std::vector<std::string> items;
	std::vector<std::string> disabled_items;
	if(isInTrash())
	{
		items.push_back(std::string("Purge Item"));
		if (!isItemRemovable())
		{
			disabled_items.push_back(std::string("Purge Item"));
		}

		items.push_back(std::string("Restore Item"));
	}
	else
	{	// FWIW, it looks like SUPPRESS_OPEN_ITEM is not set anywhere
		BOOL can_open = ((flags & SUPPRESS_OPEN_ITEM) != SUPPRESS_OPEN_ITEM);

		// If we have clothing, don't add "Open" as it's the same action as "Wear"   SL-18976
		LLViewerInventoryItem* item = getItem();
		if (can_open && item)
		{
			can_open = (item->getType() != LLAssetType::AT_CLOTHING) &&
				(item->getType() != LLAssetType::AT_BODYPART);
		}
		if (isLinkedObjectMissing())
		{
			can_open = FALSE;
		}

		bool is_sidepanel = isInOutfitsSidePanel();
		
		if (can_open && !is_sidepanel)
		{
			items.push_back(std::string("Open"));
		}

		if (!is_sidepanel)
		{
			items.push_back(std::string("Properties"));
		}

		getClipboardEntries(true, items, disabled_items, flags);

		items.push_back(std::string("Wearable Separator"));

		items.push_back(std::string("Wearable Edit"));

		if ((flags & FIRST_SELECTED_ITEM) == 0)
		{
			disabled_items.push_back(std::string("Wearable Edit"));
		}
		// Don't allow items to be worn if their baseobj is in the trash.
		if (isLinkedObjectInTrash() || isLinkedObjectMissing())
		{
			disabled_items.push_back(std::string("Wearable Wear"));
			disabled_items.push_back(std::string("Wearable Add"));
			disabled_items.push_back(std::string("Wearable Edit"));
		}

		// Disable wear and take off based on whether the item is worn.
		if(item)
		{
			switch (item->getType())
			{
				case LLAssetType::AT_CLOTHING:
					items.push_back(std::string("Take Off"));
				case LLAssetType::AT_BODYPART:
					if (get_is_item_worn(item->getUUID()))
					{
						disabled_items.push_back(std::string("Wearable Wear"));
						disabled_items.push_back(std::string("Wearable Add"));
					}
					else
					{
						items.push_back(std::string("Wearable Wear"));
						items.push_back(std::string("Wearable Add"));
						disabled_items.push_back(std::string("Take Off"));
					}
					break;
				default:
					break;
			}
		}
	}
	hide_context_entries(menu, items, disabled_items);
}

// Called from menus
// static
BOOL LLWearableBridge::canWearOnAvatar(void* user_data)
{
	LLWearableBridge* self = (LLWearableBridge*)user_data;
	if(!self) return FALSE;
	if(!self->isAgentInventory())
	{
		LLViewerInventoryItem* item = (LLViewerInventoryItem*)self->getItem();
		if(!item || !item->isComplete()) return FALSE;
	}
	return (!get_is_item_worn(self->mUUID));
}

// Called from menus
// static
void LLWearableBridge::onWearOnAvatar(void* user_data)
{
	LLWearableBridge* self = (LLWearableBridge*)user_data;
	if(!self) return;
	self->wearOnAvatar();
}

void LLWearableBridge::wearOnAvatar()
{
	// Don't wear anything until initial wearables are loaded, can
	// destroy clothing items.
	if (!gAgentWearables.areWearablesLoaded())
	{
		LLNotificationsUtil::add("CanNotChangeAppearanceUntilLoaded");
		return;
	}

	LLViewerInventoryItem* item = getItem();
	if(item)
	{
		if(!isAgentInventory())
		{
			LLPointer<LLInventoryCallback> cb = new WearOnAvatarCallback();
			copy_inventory_item(
				gAgent.getID(),
				item->getPermissions().getOwner(),
				item->getUUID(),
				LLUUID::null,
				std::string(),
				cb);
		}
		else
		{
			wear_inventory_item_on_avatar(item);
		}
	}
}

void LLWearableBridge::wearAddOnAvatar()
{
	// Don't wear anything until initial wearables are loaded, can
	// destroy clothing items.
	if (!gAgentWearables.areWearablesLoaded())
	{
		LLNotificationsUtil::add("CanNotChangeAppearanceUntilLoaded");
		return;
	}

	LLViewerInventoryItem* item = getItem();
	if(item)
	{
		if(!isAgentInventory())
		{
			LLPointer<LLInventoryCallback> cb = new WearOnAvatarCallback();
			copy_inventory_item(
				gAgent.getID(),
				item->getPermissions().getOwner(),
				item->getUUID(),
				LLUUID::null,
				std::string(),
				cb);
		}
		else
		{
			wear_add_inventory_item_on_avatar(item);
		}
	}
}

// static
void LLWearableBridge::onWearOnAvatarArrived( LLWearable* wearable, void* userdata )
{
	LLUUID* item_id = (LLUUID*) userdata;
	if(wearable)
	{
		LLViewerInventoryItem* item = NULL;
		item = (LLViewerInventoryItem*)gInventory.getItem(*item_id);
		if(item)
		{
			if(item->getAssetUUID() == wearable->getAssetID())
			{
				gAgentWearables.setWearableItem(item, wearable);
				gInventory.notifyObservers();
				//self->getFolderItem()->refreshFromRoot();
			}
			else
			{
				llinfos << "By the time wearable asset arrived, its inv item already pointed to a different asset." << llendl;
			}
		}
	}
	delete item_id;
}

// static
// BAP remove the "add" code path once everything is fully COF-ified.
void LLWearableBridge::onWearAddOnAvatarArrived( LLWearable* wearable, void* userdata )
{
	LLUUID* item_id = (LLUUID*) userdata;
	if(wearable)
	{
		LLViewerInventoryItem* item = NULL;
		item = (LLViewerInventoryItem*)gInventory.getItem(*item_id);
		if(item)
		{
			if(item->getAssetUUID() == wearable->getAssetID())
			{
				bool do_append = true;
				gAgentWearables.setWearableItem(item, wearable, do_append);
				gInventory.notifyObservers();
				//self->getFolderItem()->refreshFromRoot();
			}
			else
			{
				llinfos << "By the time wearable asset arrived, its inv item already pointed to a different asset." << llendl;
			}
		}
	}
	delete item_id;
}

// static
BOOL LLWearableBridge::canEditOnAvatar(void* user_data)
{
	LLWearableBridge* self = (LLWearableBridge*)user_data;
	if(!self) return FALSE;

	return (get_is_item_worn(self->mUUID));
}

// static
void LLWearableBridge::onEditOnAvatar(void* user_data)
{
	LLWearableBridge* self = (LLWearableBridge*)user_data;
	if(self)
	{
		self->editOnAvatar();
	}
}

void LLWearableBridge::editOnAvatar()
{
	LLUUID linked_id = gInventory.getLinkedItemID(mUUID);
	const LLWearable* wearable = gAgentWearables.getWearableFromItemID(linked_id);
	if( wearable )
	{
		// Set the tab to the right wearable.
		if (gFloaterCustomize)
			gFloaterCustomize->setCurrentWearableType( wearable->getType() );

		if( CAMERA_MODE_CUSTOMIZE_AVATAR != gAgent.getCameraMode() )
		{
			// Start Avatar Customization
			gAgent.changeCameraToCustomizeAvatar();
		}
	}
}

// static
BOOL LLWearableBridge::canRemoveFromAvatar(void* user_data)
{
	LLWearableBridge* self = (LLWearableBridge*)user_data;
	if( self && (LLAssetType::AT_BODYPART != self->mAssetType) )
	{
		return get_is_item_worn( self->mUUID );
	}
	return FALSE;
}

// static
void LLWearableBridge::onRemoveFromAvatar(void* user_data)
{
	LLWearableBridge* self = (LLWearableBridge*)user_data;
	if(!self) return;
	if(get_is_item_worn(self->mUUID))
	{
		LLViewerInventoryItem* item = self->getItem();
		if (item)
		{
			LLUUID parent_id = item->getParentUUID();
			LLWearableList::instance().getAsset(item->getAssetUUID(),
												item->getName(),
												item->getType(),
												onRemoveFromAvatarArrived,
												new OnRemoveStruct(LLUUID(self->mUUID)));
		}
	}
}

// static
void LLWearableBridge::onRemoveFromAvatarArrived(LLWearable* wearable,
												 void* userdata)
{
	OnRemoveStruct *on_remove_struct = (OnRemoveStruct*) userdata;
	const LLUUID &item_id = gInventory.getLinkedItemID(on_remove_struct->mUUID);
	if(wearable)
	{
		if( get_is_item_worn( item_id ) )
		{
			EWearableType type = wearable->getType();

			if( !(type==WT_SHAPE || type==WT_SKIN || type==WT_HAIR || type==WT_EYES ) ) //&&
				//!((!gAgent.isTeen()) && ( type==WT_UNDERPANTS || type==WT_UNDERSHIRT )) )
			{
				// MULTI_WEARABLE: FIXME HACK - always remove all
				bool do_remove_all = false;
				gAgentWearables.removeWearable( type, do_remove_all, 0 );
			}
		}
	}

	// Find and remove this item from the COF.
	LLInventoryModel::item_array_t items = gInventory.collectLinkedItems(item_id, LLAppearanceManager::instance().getCOF());
	llassert(items.size() == 1); // Should always have one and only one item linked to this in the COF.
	for (LLInventoryModel::item_array_t::const_iterator iter = items.begin();
		 iter != items.end();
		 ++iter)
	{
		const LLViewerInventoryItem *linked_item = (*iter);
		const LLUUID &item_id = linked_item->getUUID();
		gInventory.purgeObject(item_id);
	}
	gInventory.notifyObservers();

	delete on_remove_struct;
}

<<<<<<< HEAD

// +=================================================+
// |        LLMeshBridge                             |
// +=================================================+

LLUIImagePtr LLMeshBridge::getIcon() const
{
	return get_item_icon(LLAssetType::AT_MESH, LLInventoryType::IT_MESH, 0, FALSE);
}

void LLMeshBridge::openItem()
{
	LLViewerInventoryItem* item = getItem();
	
	if (item)
	{
		// open mesh
	}
}

void LLMeshBridge::previewItem()
{
	LLViewerInventoryItem* item = getItem();
	if(item)
	{
		// preview mesh
	}
}


void LLMeshBridge::buildContextMenu(LLMenuGL& menu, U32 flags)
{
	lldebugs << "LLMeshBridge::buildContextMenu()" << llendl;
	std::vector<std::string> items;
	std::vector<std::string> disabled_items;

	if(isInTrash())
	{
		items.push_back(std::string("Purge Item"));
		if (!isItemRemovable())
		{
			disabled_items.push_back(std::string("Purge Item"));
		}

		items.push_back(std::string("Restore Item"));
	}
	else
	{
		items.push_back(std::string("Properties"));

		getClipboardEntries(true, items, disabled_items, flags);
	}


	hide_context_entries(menu, items, disabled_items);
}



=======
/* static */
void LLWearableBridge::removeAllClothesFromAvatar()
{
	// Remove COF links.
	for (S32 itype = WT_SHAPE; itype < WT_COUNT; ++itype)
	{
		if (itype == WT_SHAPE || itype == WT_SKIN || itype == WT_HAIR || itype == WT_EYES)
			continue;

		// MULTI-WEARABLES: fixed to index 0
		LLViewerInventoryItem *item = dynamic_cast<LLViewerInventoryItem*>(
			gAgentWearables.getWearableInventoryItem((EWearableType)itype, 0));
		if (!item)
			continue;
		const LLUUID &item_id = gInventory.getLinkedItemID(item->getUUID());
		const LLWearable *wearable = gAgentWearables.getWearableFromItemID(item_id);
		if (!wearable)
			continue;

		// Find and remove this item from the COF.
		LLInventoryModel::item_array_t items = gInventory.collectLinkedItems(
			item_id, LLAppearanceManager::instance().getCOF());
		llassert(items.size() == 1); // Should always have one and only one item linked to this in the COF.
		for (LLInventoryModel::item_array_t::const_iterator iter = items.begin();
			 iter != items.end();
			 ++iter)
		{
			const LLViewerInventoryItem *linked_item = (*iter);
			const LLUUID &item_id = linked_item->getUUID();
			gInventory.purgeObject(item_id);
		}
	}
	gInventory.notifyObservers();

	// Remove wearables from gAgentWearables
	LLAgentWearables::userRemoveAllClothes();
}

/* static */
void LLWearableBridge::removeItemFromAvatar(LLViewerInventoryItem *item)
{
	if (item)
	{
		LLWearableList::instance().getAsset(item->getAssetUUID(),
											item->getName(),
											item->getType(),
											LLWearableBridge::onRemoveFromAvatarArrived,
											new OnRemoveStruct(item->getUUID()));
	}
}

void LLWearableBridge::removeFromAvatar()
{
	if (get_is_item_worn(mUUID))
	{
		LLViewerInventoryItem* item = getItem();
		removeItemFromAvatar(item);
	}
}

>>>>>>> e8659e0e
LLInvFVBridgeAction* LLInvFVBridgeAction::createAction(LLAssetType::EType asset_type,
													   const LLUUID& uuid,LLInventoryModel* model)
{
	LLInvFVBridgeAction* action = NULL;
	switch(asset_type)
	{
	case LLAssetType::AT_TEXTURE:
		action = new LLTextureBridgeAction(uuid,model);
		break;

	case LLAssetType::AT_SOUND:
		action = new LLSoundBridgeAction(uuid,model);
		break;

	case LLAssetType::AT_LANDMARK:
		action = new LLLandmarkBridgeAction(uuid,model);
		break;

	case LLAssetType::AT_CALLINGCARD:
		action = new LLCallingCardBridgeAction(uuid,model);
		break;

	case LLAssetType::AT_OBJECT:
		action = new LLObjectBridgeAction(uuid,model);
		break;

	case LLAssetType::AT_NOTECARD:
		action = new LLNotecardBridgeAction(uuid,model);
		break;

	case LLAssetType::AT_ANIMATION:
		action = new LLAnimationBridgeAction(uuid,model);
		break;

	case LLAssetType::AT_GESTURE:
		action = new LLGestureBridgeAction(uuid,model);
		break;

	case LLAssetType::AT_LSL_TEXT:
		action = new LLLSLTextBridgeAction(uuid,model);
		break;

	case LLAssetType::AT_CLOTHING:
	case LLAssetType::AT_BODYPART:
		action = new LLWearableBridgeAction(uuid,model);

		break;

	case LLAssetType::AT_MESH:
		action = new LLMeshBridgeAction(uuid,model);
		break;


		
	default:
		break;
	}
	return action;
}

//static
void LLInvFVBridgeAction::doAction(LLAssetType::EType asset_type,
								   const LLUUID& uuid,LLInventoryModel* model)
{
	LLInvFVBridgeAction* action = createAction(asset_type,uuid,model);
	if(action)
	{
		action->doIt();
		delete action;
	}
}

//static
void LLInvFVBridgeAction::doAction(const LLUUID& uuid, LLInventoryModel* model)
{
	LLAssetType::EType asset_type = model->getItem(uuid)->getType();
	LLInvFVBridgeAction* action = createAction(asset_type,uuid,model);
	if(action)
	{
		action->doIt();
		delete action;
	}
}

LLViewerInventoryItem* LLInvFVBridgeAction::getItem() const
{
	if(mModel)
		return (LLViewerInventoryItem*)mModel->getItem(mUUID);
	return NULL;
}

//virtual
void	LLTextureBridgeAction::doIt()
{
	if (getItem())
	{
		LLFloaterReg::showInstance("preview_texture", LLSD(mUUID), TAKE_FOCUS_YES);
	}

	LLInvFVBridgeAction::doIt();
}

//virtual
void	LLSoundBridgeAction::doIt()
{
	LLViewerInventoryItem* item = getItem();
	if(item)
	{
		LLFloaterReg::showInstance("preview_sound", LLSD(mUUID), TAKE_FOCUS_YES);
	}

	LLInvFVBridgeAction::doIt();
}


//virtual
void	LLLandmarkBridgeAction::doIt()
{
	LLViewerInventoryItem* item = getItem();
	if( item )
	{
		// Opening (double-clicking) a landmark immediately teleports,
		// but warns you the first time.
		LLSD payload;
		payload["asset_id"] = item->getAssetUUID();
		LLNotificationsUtil::add("TeleportFromLandmark", LLSD(), payload);
	}

	LLInvFVBridgeAction::doIt();
}


//virtual
void	LLCallingCardBridgeAction::doIt()
{
	LLViewerInventoryItem* item = getItem();
	if(item && item->getCreatorUUID().notNull())
	{
		LLAvatarActions::showProfile(item->getCreatorUUID());
	}

	LLInvFVBridgeAction::doIt();
}

//virtual
void
LLNotecardBridgeAction::doIt()
{
	LLViewerInventoryItem* item = getItem();
	if (item)
	{
		LLFloaterReg::showInstance("preview_notecard", LLSD(item->getUUID()), TAKE_FOCUS_YES);
	}

	LLInvFVBridgeAction::doIt();
}

//virtual
void	LLGestureBridgeAction::doIt()
{
	LLViewerInventoryItem* item = getItem();
	if (item)
	{
		LLPreviewGesture* preview = LLPreviewGesture::show(mUUID, LLUUID::null);
		preview->setFocus(TRUE);
	}

	LLInvFVBridgeAction::doIt();
}

//virtual
void	LLAnimationBridgeAction::doIt()
{
	LLViewerInventoryItem* item = getItem();
	if (item)
	{
		LLFloaterReg::showInstance("preview_anim", LLSD(mUUID), TAKE_FOCUS_YES);
	}

	LLInvFVBridgeAction::doIt();
}


//virtual
void	LLObjectBridgeAction::doIt()
{
	/*
	LLFloaterReg::showInstance("properties", mUUID);
	*/
	LLInvFVBridgeAction::doIt();
}


//virtual
void	LLLSLTextBridgeAction::doIt()
{
	LLViewerInventoryItem* item = getItem();
	if (item)
	{
		LLFloaterReg::showInstance("preview_script", LLSD(mUUID), TAKE_FOCUS_YES);
	}

	LLInvFVBridgeAction::doIt();
}


BOOL LLWearableBridgeAction::isInTrash() const
{
	if(!mModel) return FALSE;
	const LLUUID trash_id = mModel->findCategoryUUIDForType(LLFolderType::FT_TRASH);
	return mModel->isObjectDescendentOf(mUUID, trash_id);
}

BOOL LLWearableBridgeAction::isAgentInventory() const
{
	if(!mModel) return FALSE;
	if(gInventory.getRootFolderID() == mUUID) return TRUE;
	return mModel->isObjectDescendentOf(mUUID, gInventory.getRootFolderID());
}

void LLWearableBridgeAction::wearOnAvatar()
{
	// Don't wear anything until initial wearables are loaded, can
	// destroy clothing items.
	if (!gAgentWearables.areWearablesLoaded())
	{
		LLNotificationsUtil::add("CanNotChangeAppearanceUntilLoaded");
		return;
	}

	LLViewerInventoryItem* item = getItem();
	if(item)
	{
		if(!isAgentInventory())
		{
			LLPointer<LLInventoryCallback> cb = new WearOnAvatarCallback();
			copy_inventory_item(
				gAgent.getID(),
				item->getPermissions().getOwner(),
				item->getUUID(),
				LLUUID::null,
				std::string(),
				cb);
		}
		else
		{
			wear_inventory_item_on_avatar(item);
		}
	}
}

//virtual
void LLWearableBridgeAction::doIt()
{
	if(isInTrash())
	{
		LLNotificationsUtil::add("CannotWearTrash");
	}
	else if(isAgentInventory())
	{
		if(!get_is_item_worn(mUUID))
		{
			wearOnAvatar();
		}
	}
	else
	{
		// must be in the inventory library. copy it to our inventory
		// and put it on right away.
		LLViewerInventoryItem* item = getItem();
		if(item && item->isComplete())
		{
			LLPointer<LLInventoryCallback> cb = new WearOnAvatarCallback();
			copy_inventory_item(
				gAgent.getID(),
				item->getPermissions().getOwner(),
				item->getUUID(),
				LLUUID::null,
				std::string(),
				cb);
		}
		else if(item)
		{
			// *TODO: We should fetch the item details, and then do
			// the operation above.
			LLNotificationsUtil::add("CannotWearInfoNotComplete");
		}
	}

	LLInvFVBridgeAction::doIt();
}

//virtual
void	LLMeshBridgeAction::doIt() 
{
	LLViewerInventoryItem* item = getItem();
	if(item)
	{
		// do it
	}
	
	LLInvFVBridgeAction::doIt();
}

// +=================================================+
// |        LLLinkItemBridge                         |
// +=================================================+
// For broken links

std::string LLLinkItemBridge::sPrefix("Link: ");


LLUIImagePtr LLLinkItemBridge::getIcon() const
{
	if (LLViewerInventoryItem *item = getItem())
	{
		return get_item_icon(item->getActualType(), item->getInventoryType(), 0, FALSE);
	}
	return get_item_icon(LLAssetType::AT_LINK, LLInventoryType::IT_NONE, 0, FALSE);
}

void LLLinkItemBridge::buildContextMenu(LLMenuGL& menu, U32 flags)
{
	// *TODO: Translate
	lldebugs << "LLLink::buildContextMenu()" << llendl;
	std::vector<std::string> items;
	std::vector<std::string> disabled_items;

	items.push_back(std::string("Find Original"));
	disabled_items.push_back(std::string("Find Original"));
	
	if(isInTrash())
	{
		items.push_back(std::string("Purge Item"));
		if (!isItemRemovable())
		{
			disabled_items.push_back(std::string("Purge Item"));
		}

		items.push_back(std::string("Restore Item"));
	}
	else
	{
		items.push_back(std::string("Properties"));
		items.push_back(std::string("Delete"));
		if (!isItemRemovable())
		{
			disabled_items.push_back(std::string("Delete"));
		}
	}
	hide_context_entries(menu, items, disabled_items);
}


// +=================================================+
// |        LLLinkBridge                             |
// +=================================================+
// For broken links.

std::string LLLinkFolderBridge::sPrefix("Link: ");


LLUIImagePtr LLLinkFolderBridge::getIcon() const
{
	LLFolderType::EType preferred_type = LLFolderType::FT_NONE;
	if (LLViewerInventoryItem *item = getItem())
	{
		if (const LLViewerInventoryCategory* cat = item->getLinkedCategory())
		{
			preferred_type = cat->getPreferredType();
		}
	}
	return LLFolderBridge::getIcon(preferred_type);
}

void LLLinkFolderBridge::buildContextMenu(LLMenuGL& menu, U32 flags)
{
	// *TODO: Translate
	lldebugs << "LLLink::buildContextMenu()" << llendl;
	std::vector<std::string> items;
	std::vector<std::string> disabled_items;

	if(isInTrash())
	{
		items.push_back(std::string("Purge Item"));
		if (!isItemRemovable())
		{
			disabled_items.push_back(std::string("Purge Item"));
		}

		items.push_back(std::string("Restore Item"));
	}
	else
	{
		items.push_back(std::string("Find Original"));
		items.push_back(std::string("Delete"));
		if (!isItemRemovable())
		{
			disabled_items.push_back(std::string("Delete"));
		}
	}
	hide_context_entries(menu, items, disabled_items);
}

void LLLinkFolderBridge::performAction(LLFolderView* folder, LLInventoryModel* model, std::string action)
{
	if ("goto" == action)
	{
		gotoItem(folder);
		return;
	}
	LLItemBridge::performAction(folder,model,action);
}

void LLLinkFolderBridge::gotoItem(LLFolderView *folder)
{
	const LLUUID &cat_uuid = getFolderID();
	if (!cat_uuid.isNull())
	{
		if (LLFolderViewItem *base_folder = folder->getItemByID(cat_uuid))
		{
			if (LLInventoryModel* model = getInventoryModel())
			{
				model->fetchDescendentsOf(cat_uuid);
			}
			base_folder->setOpen(TRUE);
			folder->setSelectionFromRoot(base_folder,TRUE);
			folder->scrollToShowSelection();
		}
	}
}

const LLUUID &LLLinkFolderBridge::getFolderID() const
{
	if (LLViewerInventoryItem *link_item = getItem())
	{
		if (const LLViewerInventoryCategory *cat = link_item->getLinkedCategory())
		{
			const LLUUID& cat_uuid = cat->getUUID();
			return cat_uuid;
		}
	}
	return LLUUID::null;
}<|MERGE_RESOLUTION|>--- conflicted
+++ resolved
@@ -4954,67 +4954,6 @@
 	delete on_remove_struct;
 }
 
-<<<<<<< HEAD
-
-// +=================================================+
-// |        LLMeshBridge                             |
-// +=================================================+
-
-LLUIImagePtr LLMeshBridge::getIcon() const
-{
-	return get_item_icon(LLAssetType::AT_MESH, LLInventoryType::IT_MESH, 0, FALSE);
-}
-
-void LLMeshBridge::openItem()
-{
-	LLViewerInventoryItem* item = getItem();
-	
-	if (item)
-	{
-		// open mesh
-	}
-}
-
-void LLMeshBridge::previewItem()
-{
-	LLViewerInventoryItem* item = getItem();
-	if(item)
-	{
-		// preview mesh
-	}
-}
-
-
-void LLMeshBridge::buildContextMenu(LLMenuGL& menu, U32 flags)
-{
-	lldebugs << "LLMeshBridge::buildContextMenu()" << llendl;
-	std::vector<std::string> items;
-	std::vector<std::string> disabled_items;
-
-	if(isInTrash())
-	{
-		items.push_back(std::string("Purge Item"));
-		if (!isItemRemovable())
-		{
-			disabled_items.push_back(std::string("Purge Item"));
-		}
-
-		items.push_back(std::string("Restore Item"));
-	}
-	else
-	{
-		items.push_back(std::string("Properties"));
-
-		getClipboardEntries(true, items, disabled_items, flags);
-	}
-
-
-	hide_context_entries(menu, items, disabled_items);
-}
-
-
-
-=======
 /* static */
 void LLWearableBridge::removeAllClothesFromAvatar()
 {
@@ -5075,7 +5014,65 @@
 	}
 }
 
->>>>>>> e8659e0e
+
+// +=================================================+
+// |        LLMeshBridge                             |
+// +=================================================+
+
+LLUIImagePtr LLMeshBridge::getIcon() const
+{
+	return get_item_icon(LLAssetType::AT_MESH, LLInventoryType::IT_MESH, 0, FALSE);
+}
+
+void LLMeshBridge::openItem()
+{
+	LLViewerInventoryItem* item = getItem();
+	
+	if (item)
+	{
+		// open mesh
+	}
+}
+
+void LLMeshBridge::previewItem()
+{
+	LLViewerInventoryItem* item = getItem();
+	if(item)
+	{
+		// preview mesh
+	}
+}
+
+
+void LLMeshBridge::buildContextMenu(LLMenuGL& menu, U32 flags)
+{
+	lldebugs << "LLMeshBridge::buildContextMenu()" << llendl;
+	std::vector<std::string> items;
+	std::vector<std::string> disabled_items;
+
+	if(isInTrash())
+	{
+		items.push_back(std::string("Purge Item"));
+		if (!isItemRemovable())
+		{
+			disabled_items.push_back(std::string("Purge Item"));
+		}
+
+		items.push_back(std::string("Restore Item"));
+	}
+	else
+	{
+		items.push_back(std::string("Properties"));
+
+		getClipboardEntries(true, items, disabled_items, flags);
+	}
+
+
+	hide_context_entries(menu, items, disabled_items);
+}
+
+
+
 LLInvFVBridgeAction* LLInvFVBridgeAction::createAction(LLAssetType::EType asset_type,
 													   const LLUUID& uuid,LLInventoryModel* model)
 {
