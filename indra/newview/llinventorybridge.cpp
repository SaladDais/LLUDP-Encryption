/**
 * @file llinventorybridge.cpp
 * @brief Implementation of the Inventory-Folder-View-Bridge classes.
 *
 * $LicenseInfo:firstyear=2001&license=viewerlgpl$
 * Second Life Viewer Source Code
 * Copyright (C) 2010, Linden Research, Inc.
 * 
 * This library is free software; you can redistribute it and/or
 * modify it under the terms of the GNU Lesser General Public
 * License as published by the Free Software Foundation;
 * version 2.1 of the License only.
 * 
 * This library is distributed in the hope that it will be useful,
 * but WITHOUT ANY WARRANTY; without even the implied warranty of
 * MERCHANTABILITY or FITNESS FOR A PARTICULAR PURPOSE.  See the GNU
 * Lesser General Public License for more details.
 * 
 * You should have received a copy of the GNU Lesser General Public
 * License along with this library; if not, write to the Free Software
 * Foundation, Inc., 51 Franklin Street, Fifth Floor, Boston, MA  02110-1301  USA
 * 
 * Linden Research, Inc., 945 Battery Street, San Francisco, CA  94111  USA
 * $/LicenseInfo$
 */

#include "llviewerprecompiledheaders.h"
#include "llinventorybridge.h"

// external projects
#include "lltransfersourceasset.h" 
#include "llavatarnamecache.h"	// IDEVO

#include "llagent.h"
#include "llagentcamera.h"
#include "llagentwearables.h"
#include "llappearancemgr.h"
#include "llattachmentsmgr.h"
#include "llavataractions.h" 
#include "llfavoritesbar.h" // management of favorites folder
#include "llfloateropenobject.h"
#include "llfloaterreg.h"
#include "llfloatermarketplacelistings.h"
#include "llfloateroutfitphotopreview.h"
#include "llfloatersidepanelcontainer.h"
#include "llsidepanelinventory.h"
#include "llfloaterworldmap.h"
#include "llfolderview.h"
#include "llfriendcard.h"
#include "llgesturemgr.h"
#include "llgiveinventory.h" 
#include "llfloaterimcontainer.h"
#include "llimview.h"
#include "llclipboard.h"
#include "llinventorydefines.h"
#include "llinventoryfunctions.h"
#include "llinventoryicon.h"
#include "llinventorymodel.h"
#include "llinventorymodelbackgroundfetch.h"
#include "llinventorypanel.h"
#include "llmarketplacefunctions.h"
#include "llnotifications.h"
#include "llnotificationsutil.h"
#include "llpreviewanim.h"
#include "llpreviewgesture.h"
#include "llpreviewtexture.h"
#include "llselectmgr.h"
#include "llsidepanelappearance.h"
#include "lltooldraganddrop.h"
#include "lltrans.h"
#include "llurlaction.h"
#include "llviewerassettype.h"
#include "llviewerfoldertype.h"
#include "llviewermenu.h"
#include "llviewermessage.h"
#include "llviewerobjectlist.h"
#include "llviewerregion.h"
#include "llviewerwindow.h"
#include "llvoavatarself.h"
#include "llwearablelist.h"
#include "llwearableitemslist.h"
#include "lllandmarkactions.h"
#include "llpanellandmarks.h"
// [RLVa:KB] - Checked: 2011-05-22 (RLVa-1.3.1)
#include "rlvactions.h"
#include "rlvhandler.h"
#include "rlvlocks.h"
// [/RLVa:KB]
// <FS:TT> Client LSL Bridge
#include "fslslbridge.h"
#include "aoengine.h"
// </FS:TT>

#include "llparcel.h"
#include "llviewerparcelmgr.h"

// <FS:Zi> Do not allow "Restore To Last Postiion" for no-copy items
#ifdef OPENSIM
#include "fsgridhandler.h"
#endif
// </FS:Zi>
#include "fsfloaterplacedetails.h"
#include "fsfloaterwearablefavorites.h"
#include "llviewerattachmenu.h"
#include "llresmgr.h"

#include <boost/shared_ptr.hpp>

void copy_slurl_to_clipboard_callback_inv(const std::string& slurl);

typedef std::pair<LLUUID, LLUUID> two_uuids_t;
typedef std::list<two_uuids_t> two_uuids_list_t;

const F32 SOUND_GAIN = 1.0f;

struct LLMoveInv
{
	LLUUID mObjectID;
	LLUUID mCategoryID;
	two_uuids_list_t mMoveList;
	void (*mCallback)(S32, void*);
	void* mUserData;
};

using namespace LLOldEvents;

// Function declarations
bool move_task_inventory_callback(const LLSD& notification, const LLSD& response, boost::shared_ptr<LLMoveInv>);
bool confirm_attachment_rez(const LLSD& notification, const LLSD& response);
void teleport_via_landmark(const LLUUID& asset_id);
static BOOL can_move_to_outfit(LLInventoryItem* inv_item, BOOL move_is_into_current_outfit);
static BOOL can_move_to_landmarks(LLInventoryItem* inv_item);
// <FS:CR> Function left unused from FIRE-7219
//static bool check_category(LLInventoryModel* model,
//						   const LLUUID& cat_id,
//						   LLInventoryPanel* active_panel,
//						   LLInventoryFilter* filter);

// <FS:ND> Unused function
// static bool check_item(const LLUUID& item_id,
// 					   LLInventoryPanel* active_panel,
// 					   LLInventoryFilter* filter);
// </FS:ND>

// Helper functions

bool isAddAction(const std::string& action)
{
	return ("wear" == action || "attach" == action || "activate" == action);
}

bool isRemoveAction(const std::string& action)
{
	return ("take_off" == action || "detach" == action);
}

bool isMarketplaceSendAction(const std::string& action)
{
	return ("send_to_marketplace" == action);
}

// Used by LLFolderBridge as callback for directory fetching recursion
class LLRightClickInventoryFetchDescendentsObserver : public LLInventoryFetchDescendentsObserver
{
public:
	LLRightClickInventoryFetchDescendentsObserver(const uuid_vec_t& ids) : LLInventoryFetchDescendentsObserver(ids) {}
	~LLRightClickInventoryFetchDescendentsObserver() {}
	virtual void execute(bool clear_observer = false);
	virtual void done()
	{
		execute(true);
	}
};

// Used by LLFolderBridge as callback for directory content items fetching
class LLRightClickInventoryFetchObserver : public LLInventoryFetchItemsObserver
{
public:
	LLRightClickInventoryFetchObserver(const uuid_vec_t& ids) : LLInventoryFetchItemsObserver(ids) { };
	~LLRightClickInventoryFetchObserver() {}
	void execute(bool clear_observer = false)
	{
		if (clear_observer)
		{
			gInventory.removeObserver(this);
			delete this;
		}
		// we've downloaded all the items, so repaint the dialog
		LLFolderBridge::staticFolderOptionsMenu();
	}
	virtual void done()
	{
		execute(true);
	}
};

// +=================================================+
// |        LLInvFVBridge                            |
// +=================================================+

LLInvFVBridge::LLInvFVBridge(LLInventoryPanel* inventory, 
							 LLFolderView* root,
							 const LLUUID& uuid) :
	mUUID(uuid), 
	mRoot(root),
	mInvType(LLInventoryType::IT_NONE),
	mIsLink(FALSE),
	LLFolderViewModelItemInventory(inventory->getRootViewModel())
{
	mInventoryPanel = inventory->getInventoryPanelHandle();
	const LLInventoryObject* obj = getInventoryObject();
	mIsLink = obj && obj->getIsLinkType();
}

const std::string& LLInvFVBridge::getName() const
{
	const LLInventoryObject* obj = getInventoryObject();
	if(obj)
	{
		return obj->getName();
	}
	return LLStringUtil::null;
}

const std::string& LLInvFVBridge::getDisplayName() const
{
	if(mDisplayName.empty())
	{
		buildDisplayName();
	}
	return mDisplayName;
}

std::string LLInvFVBridge::getSearchableDescription() const
{
	const LLInventoryModel* model = getInventoryModel();
	if (model)
	{
		const LLInventoryItem *item = model->getItem(mUUID);
		if(item)
		{
			std::string desc = item->getDescription();
			LLStringUtil::toUpper(desc);
			return desc;
		}
	}
	return LLStringUtil::null;
}

std::string LLInvFVBridge::getSearchableCreatorName() const
{
	const LLInventoryModel* model = getInventoryModel();
	if (model)
	{
		const LLInventoryItem *item = model->getItem(mUUID);
		if(item)
		{
			LLAvatarName av_name;
			if (LLAvatarNameCache::get(item->getCreatorUUID(), &av_name))
			{
				std::string username = av_name.getUserName();
				LLStringUtil::toUpper(username);
				return username;
			}
		}
	}
	return LLStringUtil::null;
}

std::string LLInvFVBridge::getSearchableUUIDString() const
{
	const LLInventoryModel* model = getInventoryModel();
	if (model)
	{
		const LLViewerInventoryItem *item = model->getItem(mUUID);
		if(item /*&& (item->getIsFullPerm() || gAgent.isGodlikeWithoutAdminMenuFakery())*/) // Keep it FS-legacy style since we had it like this for ages
		{
			std::string uuid = item->getAssetUUID().asString();
			LLStringUtil::toUpper(uuid);
			return uuid;
		}
	}
	return LLStringUtil::null;
}

// <FS:Ansariel> Zi's extended inventory search
std::string LLInvFVBridge::getSearchableAll() const
{
	return getSearchableName() + "+" +
		getSearchableCreatorName() + "+" + 
		getSearchableDescription() + "+" +
		getSearchableUUIDString();
}
// </FS:Ansariel>

// Folders have full perms
PermissionMask LLInvFVBridge::getPermissionMask() const
{
	return PERM_ALL;
}

// virtual
LLFolderType::EType LLInvFVBridge::getPreferredType() const
{
	return LLFolderType::FT_NONE;
}


// Folders don't have creation dates.
time_t LLInvFVBridge::getCreationDate() const
{
	LLInventoryObject* objectp = getInventoryObject();
	if (objectp)
	{
		return objectp->getCreationDate();
	}
	return (time_t)0;
}

void LLInvFVBridge::setCreationDate(time_t creation_date_utc)
{
	LLInventoryObject* objectp = getInventoryObject();
	if (objectp)
	{
		objectp->setCreationDate(creation_date_utc);
	}
}


// Can be destroyed (or moved to trash)
BOOL LLInvFVBridge::isItemRemovable() const
{
	return get_is_item_removable(getInventoryModel(), mUUID);
}

// Can be moved to another folder
BOOL LLInvFVBridge::isItemMovable() const
{
	return TRUE;
}

BOOL LLInvFVBridge::isLink() const
{
	return mIsLink;
}

BOOL LLInvFVBridge::isLibraryItem() const
{
	return gInventory.isObjectDescendentOf(getUUID(),gInventory.getLibraryRootFolderID());
}

/*virtual*/
/**
 * @brief Adds this item into clipboard storage
 */
BOOL LLInvFVBridge::cutToClipboard()
{
	const LLInventoryObject* obj = gInventory.getObject(mUUID);
	if (obj && isItemMovable() && isItemRemovable())
	{
        const LLUUID &marketplacelistings_id = gInventory.findCategoryUUIDForType(LLFolderType::FT_MARKETPLACE_LISTINGS, false);
        const BOOL cut_from_marketplacelistings = gInventory.isObjectDescendentOf(mUUID, marketplacelistings_id);
            
        if (cut_from_marketplacelistings && (LLMarketplaceData::instance().isInActiveFolder(mUUID) ||
                                             LLMarketplaceData::instance().isListedAndActive(mUUID)))
        {
            LLUUID parent_uuid = obj->getParentUUID();
            BOOL result = perform_cutToClipboard();
            gInventory.addChangedMask(LLInventoryObserver::STRUCTURE, parent_uuid);
            return result;
        }
        else
        {
            // Otherwise just perform the cut
            return perform_cutToClipboard();
        }
    }
	return FALSE;
}

// virtual
bool LLInvFVBridge::isCutToClipboard()
{
    if (LLClipboard::instance().isCutMode())
    {
        return LLClipboard::instance().isOnClipboard(mUUID);
    }
    return false;
}

// Callback for cutToClipboard if DAMA required...
BOOL LLInvFVBridge::callback_cutToClipboard(const LLSD& notification, const LLSD& response)
{
    S32 option = LLNotificationsUtil::getSelectedOption(notification, response);
    if (option == 0) // YES
    {
		return perform_cutToClipboard();
    }
    return FALSE;
}

BOOL LLInvFVBridge::perform_cutToClipboard()
{
	const LLInventoryObject* obj = gInventory.getObject(mUUID);
	if (obj && isItemMovable() && isItemRemovable())
	{
		LLClipboard::instance().setCutMode(true);
		return LLClipboard::instance().addToClipboard(mUUID);
	}
	return FALSE;
}

BOOL LLInvFVBridge::copyToClipboard() const
{
	const LLInventoryObject* obj = gInventory.getObject(mUUID);
//	if (obj && isItemCopyable())
// [SL:KB] - Patch: Inventory-Links | Checked: 2013-09-19 (Catznip-3.6)
	if (obj && (isItemCopyable() || isItemLinkable()))
// [/SL:KB]
	{
		return LLClipboard::instance().addToClipboard(mUUID);
	}
	return FALSE;
}

void LLInvFVBridge::showProperties()
{
	if (isMarketplaceListingsFolder())
    {
        LLFloaterReg::showInstance("item_properties", LLSD().with("id",mUUID),TRUE);
        // Force it to show on top as this floater has a tendency to hide when confirmation dialog shows up
        LLFloater* floater_properties = LLFloaterReg::findInstance("item_properties", LLSD().with("id",mUUID));
        if (floater_properties)
        {
            floater_properties->setVisibleAndFrontmost();
        }
    }
    else
    {
        show_item_profile(mUUID);
    }
}

void LLInvFVBridge::removeBatch(std::vector<LLFolderViewModelItem*>& batch)
{
	// Deactivate gestures when moving them into Trash
	LLInvFVBridge* bridge;
	LLInventoryModel* model = getInventoryModel();
	LLViewerInventoryItem* item = NULL;
	LLViewerInventoryCategory* cat = NULL;
	LLInventoryModel::cat_array_t	descendent_categories;
	LLInventoryModel::item_array_t	descendent_items;
	S32 count = batch.size();
	S32 i,j;
	for(i = 0; i < count; ++i)
	{
		bridge = (LLInvFVBridge*)(batch[i]);
		if(!bridge || !bridge->isItemRemovable()) continue;
		item = (LLViewerInventoryItem*)model->getItem(bridge->getUUID());
		if (item)
		{
			if(LLAssetType::AT_GESTURE == item->getType())
			{
				LLGestureMgr::instance().deactivateGesture(item->getUUID());
			}
		}
	}
	for(i = 0; i < count; ++i)
	{
		bridge = (LLInvFVBridge*)(batch[i]);
		if(!bridge || !bridge->isItemRemovable()) continue;
		cat = (LLViewerInventoryCategory*)model->getCategory(bridge->getUUID());
		if (cat)
		{
			gInventory.collectDescendents( cat->getUUID(), descendent_categories, descendent_items, FALSE );
			for (j=0; j<descendent_items.size(); j++)
			{
				if(LLAssetType::AT_GESTURE == descendent_items[j]->getType())
				{
					LLGestureMgr::instance().deactivateGesture(descendent_items[j]->getUUID());
				}
			}
		}
	}
	removeBatchNoCheck(batch);
	model->checkTrashOverflow();
}

void  LLInvFVBridge::removeBatchNoCheck(std::vector<LLFolderViewModelItem*>&  batch)
{
	// this method moves a bunch of items and folders to the trash. As
	// per design guidelines for the inventory model, the message is
	// built and the accounting is performed first. After all of that,
	// we call LLInventoryModel::moveObject() to move everything
	// around.
	LLInvFVBridge* bridge;
	LLInventoryModel* model = getInventoryModel();
	if(!model) return;
	LLMessageSystem* msg = gMessageSystem;
	const LLUUID trash_id = model->findCategoryUUIDForType(LLFolderType::FT_TRASH);
	LLViewerInventoryItem* item = NULL;
	uuid_vec_t move_ids;
	LLInventoryModel::update_map_t update;
	bool start_new_message = true;
	S32 count = batch.size();
	S32 i;

	// first, hide any 'preview' floaters that correspond to the items
	// being deleted.
	for(i = 0; i < count; ++i)
	{
		bridge = (LLInvFVBridge*)(batch[i]);
		if(!bridge || !bridge->isItemRemovable()) continue;
		item = (LLViewerInventoryItem*)model->getItem(bridge->getUUID());
		if(item)
		{
			LLPreview::hide(item->getUUID());
		}
	}

	// do the inventory move to trash

	for(i = 0; i < count; ++i)
	{
		bridge = (LLInvFVBridge*)(batch[i]);
		if(!bridge || !bridge->isItemRemovable()) continue;
		item = (LLViewerInventoryItem*)model->getItem(bridge->getUUID());
		if(item)
		{
			if(item->getParentUUID() == trash_id) continue;
			move_ids.push_back(item->getUUID());
			--update[item->getParentUUID()];
			++update[trash_id];
			if(start_new_message)
			{
				start_new_message = false;
				msg->newMessageFast(_PREHASH_MoveInventoryItem);
				msg->nextBlockFast(_PREHASH_AgentData);
				msg->addUUIDFast(_PREHASH_AgentID, gAgent.getID());
				msg->addUUIDFast(_PREHASH_SessionID, gAgent.getSessionID());
				msg->addBOOLFast(_PREHASH_Stamp, TRUE);
			}
			msg->nextBlockFast(_PREHASH_InventoryData);
			msg->addUUIDFast(_PREHASH_ItemID, item->getUUID());
			msg->addUUIDFast(_PREHASH_FolderID, trash_id);
			msg->addString("NewName", NULL);
			if(msg->isSendFullFast(_PREHASH_InventoryData))
			{
				start_new_message = true;
				gAgent.sendReliableMessage();
				gInventory.accountForUpdate(update);
				update.clear();
			}
		}
	}
	if(!start_new_message)
	{
		start_new_message = true;
		gAgent.sendReliableMessage();
		gInventory.accountForUpdate(update);
		update.clear();
	}

	for(i = 0; i < count; ++i)
	{
		bridge = (LLInvFVBridge*)(batch[i]);
		if(!bridge || !bridge->isItemRemovable()) continue;
		LLViewerInventoryCategory* cat = (LLViewerInventoryCategory*)model->getCategory(bridge->getUUID());
		if(cat)
		{
			if(cat->getParentUUID() == trash_id) continue;
			move_ids.push_back(cat->getUUID());
			--update[cat->getParentUUID()];
			++update[trash_id];
			if(start_new_message)
			{
				start_new_message = false;
				msg->newMessageFast(_PREHASH_MoveInventoryFolder);
				msg->nextBlockFast(_PREHASH_AgentData);
				msg->addUUIDFast(_PREHASH_AgentID, gAgent.getID());
				msg->addUUIDFast(_PREHASH_SessionID, gAgent.getSessionID());
				msg->addBOOL("Stamp", TRUE);
			}
			msg->nextBlockFast(_PREHASH_InventoryData);
			msg->addUUIDFast(_PREHASH_FolderID, cat->getUUID());
			msg->addUUIDFast(_PREHASH_ParentID, trash_id);
			if(msg->isSendFullFast(_PREHASH_InventoryData))
			{
				start_new_message = true;
				gAgent.sendReliableMessage();
				gInventory.accountForUpdate(update);
				update.clear();
			}
		}
	}
	if(!start_new_message)
	{
		gAgent.sendReliableMessage();
		gInventory.accountForUpdate(update);
	}

	// move everything.
	uuid_vec_t::iterator it = move_ids.begin();
	uuid_vec_t::iterator end = move_ids.end();
	for(; it != end; ++it)
	{
		gInventory.moveObject((*it), trash_id);
		LLViewerInventoryItem* item = gInventory.getItem(*it);
		if (item)
		{
			model->updateItem(item);
		}
	}

	// notify inventory observers.
	model->notifyObservers();
}

BOOL LLInvFVBridge::isClipboardPasteable() const
{
	// Return FALSE on degenerated cases: empty clipboard, no inventory, no agent
	if (!LLClipboard::instance().hasContents() || !isAgentInventory())
	{
		return FALSE;
	}
	LLInventoryModel* model = getInventoryModel();
	if (!model)
	{
		return FALSE;
	}

	// In cut mode, whatever is on the clipboard is always pastable
	if (LLClipboard::instance().isCutMode())
	{
		return TRUE;
	}

	// In normal mode, we need to check each element of the clipboard to know if we can paste or not
	std::vector<LLUUID> objects;
	LLClipboard::instance().pasteFromClipboard(objects);
	S32 count = objects.size();
	for(S32 i = 0; i < count; i++)
	{
		const LLUUID &item_id = objects.at(i);

		// Folders are pastable if all items in there are copyable
		const LLInventoryCategory *cat = model->getCategory(item_id);
		if (cat)
		{
			LLFolderBridge cat_br(mInventoryPanel.get(), mRoot, item_id);
			if (!cat_br.isItemCopyable())
			return FALSE;
			// Skip to the next item in the clipboard
			continue;
		}

		// Each item must be copyable to be pastable
		LLItemBridge item_br(mInventoryPanel.get(), mRoot, item_id);
		if (!item_br.isItemCopyable())
		{
			return FALSE;
		}
	}
	return TRUE;
}

BOOL LLInvFVBridge::isClipboardPasteableAsLink() const
{
	if (!LLClipboard::instance().hasContents() || !isAgentInventory())
	{
		return FALSE;
	}
	const LLInventoryModel* model = getInventoryModel();
	if (!model)
	{
		return FALSE;
	}

	std::vector<LLUUID> objects;
	LLClipboard::instance().pasteFromClipboard(objects);
	S32 count = objects.size();
	for(S32 i = 0; i < count; i++)
	{
		const LLInventoryItem *item = model->getItem(objects.at(i));
		if (item)
		{
			if (!LLAssetType::lookupCanLink(item->getActualType()))
			{
				return FALSE;
			}
		}
		const LLViewerInventoryCategory *cat = model->getCategory(objects.at(i));
		if (cat && LLFolderType::lookupIsProtectedType(cat->getPreferredType()))
		{
			return FALSE;
		}
	}
	return TRUE;
}

void disable_context_entries_if_present(LLMenuGL& menu,
                                        const menuentry_vec_t &disabled_entries)
{
	const LLView::child_list_t *list = menu.getChildList();
	for (LLView::child_list_t::const_iterator itor = list->begin(); 
		 itor != list->end(); 
		 ++itor)
	{
		LLView *menu_item = (*itor);
		std::string name = menu_item->getName();

		// descend into split menus:
		LLMenuItemBranchGL* branchp = dynamic_cast<LLMenuItemBranchGL*>(menu_item);
		if ((name == "More") && branchp)
		{
			disable_context_entries_if_present(*branchp->getBranch(), disabled_entries);
		}

		bool found = false;
		menuentry_vec_t::const_iterator itor2;
		for (itor2 = disabled_entries.begin(); itor2 != disabled_entries.end(); ++itor2)
		{
			if (*itor2 == name)
			{
				found = true;
				break;
			}
		}

        if (found)
        {
			menu_item->setVisible(TRUE);
			// A bit of a hack so we can remember that some UI element explicitly set this to be visible
			// so that some other UI element from multi-select doesn't later set this invisible.
			menu_item->pushVisible(TRUE);

			menu_item->setEnabled(FALSE);
        }
    }
}
void hide_context_entries(LLMenuGL& menu, 
						  const menuentry_vec_t &entries_to_show,
						  const menuentry_vec_t &disabled_entries)
{
	const LLView::child_list_t *list = menu.getChildList();

	// For removing double separators or leading separator.  Start at true so that
	// if the first element is a separator, it will not be shown.
	bool is_previous_entry_separator = true;

	for (LLView::child_list_t::const_iterator itor = list->begin(); 
		 itor != list->end(); 
		 ++itor)
	{
		LLView *menu_item = (*itor);
		std::string name = menu_item->getName();

		// descend into split menus:
		LLMenuItemBranchGL* branchp = dynamic_cast<LLMenuItemBranchGL*>(menu_item);
		if ((name == "More") && branchp)
		{
			hide_context_entries(*branchp->getBranch(), entries_to_show, disabled_entries);
		}

		bool found = false;
		menuentry_vec_t::const_iterator itor2;
		for (itor2 = entries_to_show.begin(); itor2 != entries_to_show.end(); ++itor2)
		{
			if (*itor2 == name)
			{
				found = true;
				break;
			}
		}

		// Don't allow multiple separators in a row (e.g. such as if there are no items
		// between two separators).
		if (found)
		{
			const bool is_entry_separator = (dynamic_cast<LLMenuItemSeparatorGL *>(menu_item) != NULL);
			found = !(is_entry_separator && is_previous_entry_separator);
			is_previous_entry_separator = is_entry_separator;
		}
		
		if (!found)
		{
			if (!menu_item->getLastVisible())
			{
				menu_item->setVisible(FALSE);
			}

			menu_item->setEnabled(FALSE);
		}
		else
		{
			menu_item->setVisible(TRUE);
			// A bit of a hack so we can remember that some UI element explicitly set this to be visible
			// so that some other UI element from multi-select doesn't later set this invisible.
			menu_item->pushVisible(TRUE);

			bool enabled = (menu_item->getEnabled() == TRUE);
			for (itor2 = disabled_entries.begin(); enabled && (itor2 != disabled_entries.end()); ++itor2)
			{
				enabled &= (*itor2 != name);
			}

			menu_item->setEnabled(enabled);
		}
	}
}

// Helper for commonly-used entries
void LLInvFVBridge::getClipboardEntries(bool show_asset_id,
										menuentry_vec_t &items,
										menuentry_vec_t &disabled_items, U32 flags)
{
	const LLInventoryObject *obj = getInventoryObject();

	if (obj)
	{
		
// [SL:KB] - Patch: Inventory-Links | Checked: 2010-04-12 (Catznip-2.0)
		items.push_back(std::string("Copy Separator"));

		items.push_back(std::string("Cut"));
		if (!isItemMovable() || !isItemRemovable() || isLibraryItem())
		{
			disabled_items.push_back(std::string("Cut"));
		}

		items.push_back(std::string("Copy"));
		if (!isItemCopyable() && !isItemLinkable())
		{
			disabled_items.push_back(std::string("Copy"));
		}
// [/SL:KB]
		//items.push_back(std::string("Copy Separator"));
		//items.push_back(std::string("Copy"));
		//if (!isItemCopyable())
		//{
		//	disabled_items.push_back(std::string("Copy"));
		//}

		if (obj->getIsLinkType())
		{
			items.push_back(std::string("Find Original"));
			if (isLinkedObjectMissing())
			{
				disabled_items.push_back(std::string("Find Original"));
			}
		}
		else
		{
			if (LLAssetType::lookupCanLink(obj->getType()))
			{
				items.push_back(std::string("Find Links"));
			}

			if (!isInboxFolder())
			{
				items.push_back(std::string("Rename"));
				// <FS> Protected folder
				//if (!isItemRenameable() || ((flags & FIRST_SELECTED_ITEM) == 0))
				if (!isItemRenameable() || ((flags & FIRST_SELECTED_ITEM) == 0) || isProtectedFolder())
				// </FS>
				{
					disabled_items.push_back(std::string("Rename"));
				}
			}
			
			if (show_asset_id)
			{
				items.push_back(std::string("Copy Asset UUID"));

				bool is_asset_knowable = false;

				LLViewerInventoryItem* inv_item = gInventory.getItem(mUUID);
				if (inv_item)
				{
					is_asset_knowable = LLAssetType::lookupIsAssetIDKnowable(inv_item->getType());
				}
				if ( !is_asset_knowable // disable menu item for Inventory items with unknown asset. EXT-5308
					 || (! ( isItemPermissive() || gAgent.isGodlike() ) )
					 || (flags & FIRST_SELECTED_ITEM) == 0)
				{
					disabled_items.push_back(std::string("Copy Asset UUID"));
				}
			}
// [SL:KB] - Patch: Inventory-Links | Checked: 2010-04-12 (Catznip-2.0)
			//items.push_back(std::string("Cut"));
			//if (!isItemMovable() || !isItemRemovable())
			//{
			//	disabled_items.push_back(std::string("Cut"));
			//}
// [/SL:KB]

			if (canListOnMarketplace() && !isMarketplaceListingsFolder() && !isInboxFolder())
			{
				items.push_back(std::string("Marketplace Separator"));

                if (gMenuHolder->getChild<LLView>("MarketplaceListings")->getVisible())
                {
                    items.push_back(std::string("Marketplace Copy"));
                    items.push_back(std::string("Marketplace Move"));
                    if (!canListOnMarketplaceNow())
                    {
                        disabled_items.push_back(std::string("Marketplace Copy"));
                        disabled_items.push_back(std::string("Marketplace Move"));
                    }
                }
			}
		}
	}

	// Don't allow items to be pasted directly into the COF or the inbox
	// <FS:Ansariel> Enable paste for inbox; doesn't actually makes much sense,
	//               but since we are not prevented from pasting via shortcut,
	//               we enable it in the context menu, too.
	//if (!isCOFFolder() && !isInboxFolder()
	if (!isCOFFolder()
		// <FS:TT> Client LSL Bridge (also for #AO)
		&& !isProtectedFolder())
		// </FS:TT>
	{
		items.push_back(std::string("Paste"));
	}
	if (!isClipboardPasteable() || ((flags & FIRST_SELECTED_ITEM) == 0))
	{
		disabled_items.push_back(std::string("Paste"));
	}

	if (gSavedSettings.getBOOL("InventoryLinking")
		// <FS:TT> Client LSL Bridge (also for #AO)
		&& !isProtectedFolder()
		// </FS:TT>
		)
	{
		items.push_back(std::string("Paste As Link"));
		if (!isClipboardPasteableAsLink() || (flags & FIRST_SELECTED_ITEM) == 0)
		{
			disabled_items.push_back(std::string("Paste As Link"));
		}
	}

	items.push_back(std::string("Paste Separator"));

	addDeleteContextMenuOptions(items, disabled_items);

	// If multiple items are selected, disable properties (if it exists).
	// <FS> Old, standalone properties floater
	//if ((flags & FIRST_SELECTED_ITEM) == 0)
	//{
	//	disabled_items.push_back(std::string("Properties"));
	//}
	// </FS>

	LLInventoryPanel *active_panel = LLInventoryPanel::getActiveInventoryPanel(FALSE);
	if (active_panel && (active_panel->getName() != "All Items"))
	{
		items.push_back(std::string("Show in Main Panel"));
	}
}

void LLInvFVBridge::buildContextMenu(LLMenuGL& menu, U32 flags)
{
	LL_DEBUGS() << "LLInvFVBridge::buildContextMenu()" << LL_ENDL;
	menuentry_vec_t items;
	menuentry_vec_t disabled_items;
	if(isItemInTrash())
	{
		addTrashContextMenuOptions(items, disabled_items);
	}	
	else
	{
		items.push_back(std::string("Share"));
		if (!canShare())
		{
			disabled_items.push_back(std::string("Share"));
		}
		
		addOpenRightClickMenuOption(items);
		items.push_back(std::string("Properties"));

// [RLVa:KB] - Checked: 2010-03-01 (RLVa-1.2.0b) | Modified: RLVa-1.1.0a
		if (rlv_handler_t::isEnabled())
		{
			const LLInventoryObject* pItem = getInventoryObject();
			if ( (pItem) &&
				 ( ((LLAssetType::AT_NOTECARD == pItem->getType()) && (gRlvHandler.hasBehaviour(RLV_BHVR_VIEWNOTE))) ||
				   ((LLAssetType::AT_LSL_TEXT == pItem->getType()) && (gRlvHandler.hasBehaviour(RLV_BHVR_VIEWSCRIPT))) ||
				   ((LLAssetType::AT_TEXTURE == pItem->getType()) && (!RlvActions::canPreviewTextures()))))
			{
				disabled_items.push_back(std::string("Open"));
			}
		}
// [/RLVa:KB]

		getClipboardEntries(true, items, disabled_items, flags);
	}
	addLinkReplaceMenuOption(items, disabled_items);

	// <FS:Ansariel> Move to default folder
	addMoveToDefaultFolderMenuOption(items);

	hide_context_entries(menu, items, disabled_items);
}

bool get_selection_item_uuids(LLFolderView::selected_items_t& selected_items, uuid_vec_t& ids)
{
	uuid_vec_t results;
    S32 non_item = 0;
	for(LLFolderView::selected_items_t::iterator it = selected_items.begin(); it != selected_items.end(); ++it)
	{
		LLItemBridge *view_model = dynamic_cast<LLItemBridge *>((*it)->getViewModelItem());

		if(view_model && view_model->getUUID().notNull())
		{
			results.push_back(view_model->getUUID());
		}
        else
        {
            non_item++;
        }
	}
	if (non_item == 0)
	{
		ids = results;
		return true;
	}
	return false;
}

void LLInvFVBridge::addTrashContextMenuOptions(menuentry_vec_t &items,
											   menuentry_vec_t &disabled_items)
{
	const LLInventoryObject *obj = getInventoryObject();
	if (obj && obj->getIsLinkType())
	{
		items.push_back(std::string("Find Original"));
		if (isLinkedObjectMissing())
		{
			disabled_items.push_back(std::string("Find Original"));
		}
	}
	items.push_back(std::string("Purge Item"));
	if (!isItemRemovable())
	{
		disabled_items.push_back(std::string("Purge Item"));
	}
	items.push_back(std::string("Restore Item"));
}

void LLInvFVBridge::addDeleteContextMenuOptions(menuentry_vec_t &items,
												menuentry_vec_t &disabled_items)
{

	const LLInventoryObject *obj = getInventoryObject();

	// Don't allow delete as a direct option from COF folder.
	if (obj && obj->getIsLinkType() && isCOFFolder() && get_is_item_worn(mUUID))
	{
		return;
	}

	items.push_back(std::string("Delete"));

	if (!isItemRemovable())
	{
		disabled_items.push_back(std::string("Delete"));
	}
}

void LLInvFVBridge::addOpenRightClickMenuOption(menuentry_vec_t &items)
{
	const LLInventoryObject *obj = getInventoryObject();
	const BOOL is_link = (obj && obj->getIsLinkType());

	if (is_link)
		items.push_back(std::string("Open Original"));
	else
		items.push_back(std::string("Open"));
}

void LLInvFVBridge::addMarketplaceContextMenuOptions(U32 flags,
												menuentry_vec_t &items,
												menuentry_vec_t &disabled_items)
{
    S32 depth = depth_nesting_in_marketplace(mUUID);
    if (depth == 1)
    {
        // Options available at the Listing Folder level
        items.push_back(std::string("Marketplace Create Listing"));
        items.push_back(std::string("Marketplace Associate Listing"));
        items.push_back(std::string("Marketplace Check Listing"));
        items.push_back(std::string("Marketplace List"));
        items.push_back(std::string("Marketplace Unlist"));
        if (LLMarketplaceData::instance().isUpdating(mUUID,depth) || ((flags & FIRST_SELECTED_ITEM) == 0))
        {
            // During SLM update, disable all marketplace related options
            // Also disable all if multiple selected items
            disabled_items.push_back(std::string("Marketplace Create Listing"));
            disabled_items.push_back(std::string("Marketplace Associate Listing"));
            disabled_items.push_back(std::string("Marketplace Check Listing"));
            disabled_items.push_back(std::string("Marketplace List"));
            disabled_items.push_back(std::string("Marketplace Unlist"));
        }
        else
        {
            if (gSavedSettings.getBOOL("MarketplaceListingsLogging"))
            {
                items.push_back(std::string("Marketplace Get Listing"));
            }
            if (LLMarketplaceData::instance().isListed(mUUID))
            {
                disabled_items.push_back(std::string("Marketplace Create Listing"));
                disabled_items.push_back(std::string("Marketplace Associate Listing"));
                if (LLMarketplaceData::instance().getVersionFolder(mUUID).isNull())
                {
                    disabled_items.push_back(std::string("Marketplace List"));
                    disabled_items.push_back(std::string("Marketplace Unlist"));
                }
                else
                {
                    if (LLMarketplaceData::instance().getActivationState(mUUID))
                    {
                        disabled_items.push_back(std::string("Marketplace List"));
                    }
                    else
                    {
                        disabled_items.push_back(std::string("Marketplace Unlist"));
                    }
                }
            }
            else
            {
                disabled_items.push_back(std::string("Marketplace List"));
                disabled_items.push_back(std::string("Marketplace Unlist"));
                if (gSavedSettings.getBOOL("MarketplaceListingsLogging"))
                {
                    disabled_items.push_back(std::string("Marketplace Get Listing"));
                }
            }
        }
    }
    if (depth == 2)
    {
        // Options available at the Version Folder levels and only for folders
        LLInventoryCategory* cat = gInventory.getCategory(mUUID);
        if (cat && LLMarketplaceData::instance().isListed(cat->getParentUUID()))
        {
            items.push_back(std::string("Marketplace Activate"));
            items.push_back(std::string("Marketplace Deactivate"));
            if (LLMarketplaceData::instance().isUpdating(mUUID,depth) || ((flags & FIRST_SELECTED_ITEM) == 0))
            {
                // During SLM update, disable all marketplace related options
                // Also disable all if multiple selected items
                disabled_items.push_back(std::string("Marketplace Activate"));
                disabled_items.push_back(std::string("Marketplace Deactivate"));
            }
            else
            {
                if (LLMarketplaceData::instance().isVersionFolder(mUUID))
                {
                    disabled_items.push_back(std::string("Marketplace Activate"));
                    if (LLMarketplaceData::instance().getActivationState(mUUID))
                    {
                        disabled_items.push_back(std::string("Marketplace Deactivate"));
                    }
                }
                else
                {
                    disabled_items.push_back(std::string("Marketplace Deactivate"));
                }
            }
        }
    }

    items.push_back(std::string("Marketplace Edit Listing"));
    LLUUID listing_folder_id = nested_parent_id(mUUID,depth);
    LLUUID version_folder_id = LLMarketplaceData::instance().getVersionFolder(listing_folder_id);

    if (depth >= 2)
    {
        // Prevent creation of new folders if the max count has been reached on this version folder (active or not)
        LLUUID local_version_folder_id = nested_parent_id(mUUID,depth-1);
        LLInventoryModel::cat_array_t categories;
        LLInventoryModel::item_array_t items;
        gInventory.collectDescendents(local_version_folder_id, categories, items, FALSE);
        if (categories.size() >= gSavedSettings.getU32("InventoryOutboxMaxFolderCount"))
        {
            disabled_items.push_back(std::string("New Folder"));
        }
    }
    
    // Options available at all levels on items and categories
    if (!LLMarketplaceData::instance().isListed(listing_folder_id) || version_folder_id.isNull())
    {
        disabled_items.push_back(std::string("Marketplace Edit Listing"));
    }

    // Separator
    items.push_back(std::string("Marketplace Listings Separator"));
}

void LLInvFVBridge::addLinkReplaceMenuOption(menuentry_vec_t& items, menuentry_vec_t& disabled_items)
{
	const LLInventoryObject* obj = getInventoryObject();

	if (isAgentInventory() && obj && obj->getType() != LLAssetType::AT_CATEGORY && obj->getType() != LLAssetType::AT_LINK_FOLDER)
	{
		items.push_back(std::string("Replace Links"));

		if (mRoot->getSelectedCount() != 1)
		{
			disabled_items.push_back(std::string("Replace Links"));
		}
	}
}

// <FS:Ansariel> Move to default folder
void LLInvFVBridge::addMoveToDefaultFolderMenuOption(menuentry_vec_t& items)
{
	const LLInventoryObject* obj = getInventoryObject();

	if (isAgentInventory() && !isProtectedFolder(true) && obj &&
		obj->getActualType() != LLAssetType::AT_CATEGORY &&
		obj->getActualType() != LLAssetType::AT_LINK_FOLDER &&
		obj->getActualType() != LLAssetType::AT_LINK &&
		(!RlvFolderLocks::instance().hasLockedFolder(RLV_LOCK_ANY) || 
			RlvFolderLocks::instance().canMoveItem(obj->getUUID(), getInventoryModel()->findCategoryUUIDForType(LLFolderType::assetTypeToFolderType(obj->getActualType()) ) ))
		)
	{
		items.push_back(std::string("Move to Default Folder"));
	}
}
// </FS:Ansariel>

// *TODO: remove this
BOOL LLInvFVBridge::startDrag(EDragAndDropType* type, LLUUID* id) const
{
	BOOL rv = FALSE;

	const LLInventoryObject* obj = getInventoryObject();

	if(obj)
	{
		*type = LLViewerAssetType::lookupDragAndDropType(obj->getActualType());
		if(*type == DAD_NONE)
		{
			return FALSE;
		}

		*id = obj->getUUID();
		//object_ids.push_back(obj->getUUID());

		if (*type == DAD_CATEGORY)
		{
			LLInventoryModelBackgroundFetch::instance().start(obj->getUUID());
		}

		rv = TRUE;
	}

	return rv;
}

LLInventoryObject* LLInvFVBridge::getInventoryObject() const
{
	LLInventoryObject* obj = NULL;
	LLInventoryModel* model = getInventoryModel();
	if(model)
	{
		obj = (LLInventoryObject*)model->getObject(mUUID);
	}
	return obj;
}

LLInventoryModel* LLInvFVBridge::getInventoryModel() const
{
	LLInventoryPanel* panel = mInventoryPanel.get();
	return panel ? panel->getModel() : NULL;
}

LLInventoryFilter* LLInvFVBridge::getInventoryFilter() const
{
	LLInventoryPanel* panel = mInventoryPanel.get();
	return panel ? &(panel->getFilter()) : NULL;
}

BOOL LLInvFVBridge::isItemInTrash() const
{
	LLInventoryModel* model = getInventoryModel();
	if(!model) return FALSE;
	const LLUUID trash_id = model->findCategoryUUIDForType(LLFolderType::FT_TRASH);
	return model->isObjectDescendentOf(mUUID, trash_id);
}

BOOL LLInvFVBridge::isLinkedObjectInTrash() const
{
	if (isItemInTrash()) return TRUE;

	const LLInventoryObject *obj = getInventoryObject();
	if (obj && obj->getIsLinkType())
	{
		LLInventoryModel* model = getInventoryModel();
		if(!model) return FALSE;
		const LLUUID trash_id = model->findCategoryUUIDForType(LLFolderType::FT_TRASH);
		return model->isObjectDescendentOf(obj->getLinkedUUID(), trash_id);
	}
	return FALSE;
}

BOOL LLInvFVBridge::isLinkedObjectMissing() const
{
	const LLInventoryObject *obj = getInventoryObject();
	if (!obj)
	{
		return TRUE;
	}
	if (obj->getIsLinkType() && LLAssetType::lookupIsLinkType(obj->getType()))
	{
		return TRUE;
	}
	return FALSE;
}

BOOL LLInvFVBridge::isAgentInventory() const
{
	const LLInventoryModel* model = getInventoryModel();
	if(!model) return FALSE;
	if(gInventory.getRootFolderID() == mUUID) return TRUE;
	return model->isObjectDescendentOf(mUUID, gInventory.getRootFolderID());
}

// [SL:KB] - Patch: Inventory-Misc | Checked: 2011-05-28 (Catznip-2.6.0a) | Added: Catznip-2.6.0a
BOOL LLInvFVBridge::isLibraryInventory() const
{
	const LLInventoryModel* model = getInventoryModel();
	if (!model) return FALSE;
	if (gInventory.getLibraryRootFolderID() == mUUID) return TRUE;
	return model->isObjectDescendentOf(mUUID, gInventory.getLibraryRootFolderID());
}

BOOL LLInvFVBridge::isLostInventory() const
{
	return (!isAgentInventory()) && (!isLibraryInventory());
}
// [/SL:KB]

BOOL LLInvFVBridge::isCOFFolder() const
{
	return LLAppearanceMgr::instance().getIsInCOF(mUUID);
}

// <FS:TT> Client LSL Bridge (also for #AO)
BOOL LLInvFVBridge::isProtectedFolder(bool ignore_setting /*= false*/) const
{
	const LLInventoryModel* model = getInventoryModel();
	if (!model)
	{
		return FALSE;
	}

	if ((mUUID == FSLSLBridge::instance().getBridgeFolder()
		|| model->isObjectDescendentOf(mUUID, FSLSLBridge::instance().getBridgeFolder()))
		&& (gSavedPerAccountSettings.getBOOL("ProtectBridgeFolder") || ignore_setting))
	{
		return TRUE;
	}

	if ((mUUID == AOEngine::instance().getAOFolder()
		|| model->isObjectDescendentOf(mUUID, AOEngine::instance().getAOFolder()))
		&& (gSavedPerAccountSettings.getBOOL("ProtectAOFolders") || ignore_setting))
	{
		return TRUE;
	}

	if ((mUUID == FSFloaterWearableFavorites::getFavoritesFolder()
		|| model->isObjectDescendentOf(mUUID, FSFloaterWearableFavorites::getFavoritesFolder()))
		&& gSavedPerAccountSettings.getBOOL("ProtectWearableFavoritesFolders"))
	{
		return TRUE;
	}

	return FALSE;
}
// </FS:TT>


// *TODO : Suppress isInboxFolder() once Merchant Outbox is fully deprecated
BOOL LLInvFVBridge::isInboxFolder() const
{
	const LLUUID inbox_id = gInventory.findCategoryUUIDForType(LLFolderType::FT_INBOX, false);
	
	if (inbox_id.isNull())
	{
		return FALSE;
	}
	
	return gInventory.isObjectDescendentOf(mUUID, inbox_id);
}

BOOL LLInvFVBridge::isMarketplaceListingsFolder() const
{
	const LLUUID folder_id = gInventory.findCategoryUUIDForType(LLFolderType::FT_MARKETPLACE_LISTINGS, false);
	
	if (folder_id.isNull())
	{
		return FALSE;
	}
	
	return gInventory.isObjectDescendentOf(mUUID, folder_id);
}

BOOL LLInvFVBridge::isItemPermissive() const
{
	return FALSE;
}

// static
void LLInvFVBridge::changeItemParent(LLInventoryModel* model,
									 LLViewerInventoryItem* item,
									 const LLUUID& new_parent_id,
									 BOOL restamp)
{
	model->changeItemParent(item, new_parent_id, restamp);
}

// static
void LLInvFVBridge::changeCategoryParent(LLInventoryModel* model,
										 LLViewerInventoryCategory* cat,
										 const LLUUID& new_parent_id,
										 BOOL restamp)
{
	model->changeCategoryParent(cat, new_parent_id, restamp);
}

LLInvFVBridge* LLInvFVBridge::createBridge(LLAssetType::EType asset_type,
										   LLAssetType::EType actual_asset_type,
										   LLInventoryType::EType inv_type,
										   LLInventoryPanel* inventory,
										   LLFolderViewModelInventory* view_model,
										   LLFolderView* root,
										   const LLUUID& uuid,
										   U32 flags)
{
	LLInvFVBridge* new_listener = NULL;
	switch(asset_type)
	{
		case LLAssetType::AT_TEXTURE:
			if(!(inv_type == LLInventoryType::IT_TEXTURE || inv_type == LLInventoryType::IT_SNAPSHOT))
			{
				LL_WARNS() << LLAssetType::lookup(asset_type) << " asset has inventory type " << LLInventoryType::lookupHumanReadable(inv_type) << " on uuid " << uuid << LL_ENDL;
			}
			new_listener = new LLTextureBridge(inventory, root, uuid, inv_type);
			break;

		case LLAssetType::AT_SOUND:
			if(!(inv_type == LLInventoryType::IT_SOUND))
			{
				LL_WARNS() << LLAssetType::lookup(asset_type) << " asset has inventory type " << LLInventoryType::lookupHumanReadable(inv_type) << " on uuid " << uuid << LL_ENDL;
			}
			new_listener = new LLSoundBridge(inventory, root, uuid);
			break;

		case LLAssetType::AT_LANDMARK:
			if(!(inv_type == LLInventoryType::IT_LANDMARK))
			{
				LL_WARNS() << LLAssetType::lookup(asset_type) << " asset has inventory type " << LLInventoryType::lookupHumanReadable(inv_type) << " on uuid " << uuid << LL_ENDL;
			}
			new_listener = new LLLandmarkBridge(inventory, root, uuid, flags);
			break;

		case LLAssetType::AT_CALLINGCARD:
			if(!(inv_type == LLInventoryType::IT_CALLINGCARD))
			{
				LL_WARNS() << LLAssetType::lookup(asset_type) << " asset has inventory type " << LLInventoryType::lookupHumanReadable(inv_type) << " on uuid " << uuid << LL_ENDL;
			}
			new_listener = new LLCallingCardBridge(inventory, root, uuid);
			break;

		case LLAssetType::AT_SCRIPT:
			if(!(inv_type == LLInventoryType::IT_LSL))
			{
				LL_WARNS() << LLAssetType::lookup(asset_type) << " asset has inventory type " << LLInventoryType::lookupHumanReadable(inv_type) << " on uuid " << uuid << LL_ENDL;
			}
			new_listener = new LLItemBridge(inventory, root, uuid);
			break;

		case LLAssetType::AT_OBJECT:
			if(!(inv_type == LLInventoryType::IT_OBJECT || inv_type == LLInventoryType::IT_ATTACHMENT))
			{
				LL_WARNS() << LLAssetType::lookup(asset_type) << " asset has inventory type " << LLInventoryType::lookupHumanReadable(inv_type) << " on uuid " << uuid << LL_ENDL;
			}
			new_listener = new LLObjectBridge(inventory, root, uuid, inv_type, flags);
			break;

		case LLAssetType::AT_NOTECARD:
			if(!(inv_type == LLInventoryType::IT_NOTECARD))
			{
				LL_WARNS() << LLAssetType::lookup(asset_type) << " asset has inventory type " << LLInventoryType::lookupHumanReadable(inv_type) << " on uuid " << uuid << LL_ENDL;
			}
			new_listener = new LLNotecardBridge(inventory, root, uuid);
			break;

		case LLAssetType::AT_ANIMATION:
			if(!(inv_type == LLInventoryType::IT_ANIMATION))
			{
				LL_WARNS() << LLAssetType::lookup(asset_type) << " asset has inventory type " << LLInventoryType::lookupHumanReadable(inv_type) << " on uuid " << uuid << LL_ENDL;
			}
			new_listener = new LLAnimationBridge(inventory, root, uuid);
			break;

		case LLAssetType::AT_GESTURE:
			if(!(inv_type == LLInventoryType::IT_GESTURE))
			{
				LL_WARNS() << LLAssetType::lookup(asset_type) << " asset has inventory type " << LLInventoryType::lookupHumanReadable(inv_type) << " on uuid " << uuid << LL_ENDL;
			}
			new_listener = new LLGestureBridge(inventory, root, uuid);
			break;

		case LLAssetType::AT_LSL_TEXT:
			if(!(inv_type == LLInventoryType::IT_LSL))
			{
				LL_WARNS() << LLAssetType::lookup(asset_type) << " asset has inventory type " << LLInventoryType::lookupHumanReadable(inv_type) << " on uuid " << uuid << LL_ENDL;
			}
			new_listener = new LLLSLTextBridge(inventory, root, uuid);
			break;

		case LLAssetType::AT_CLOTHING:
		case LLAssetType::AT_BODYPART:
			if(!(inv_type == LLInventoryType::IT_WEARABLE))
			{
				LL_WARNS() << LLAssetType::lookup(asset_type) << " asset has inventory type " << LLInventoryType::lookupHumanReadable(inv_type) << " on uuid " << uuid << LL_ENDL;
			}
			new_listener = new LLWearableBridge(inventory, root, uuid, asset_type, inv_type, LLWearableType::inventoryFlagsToWearableType(flags));
			break;
		case LLAssetType::AT_CATEGORY:
			if (actual_asset_type == LLAssetType::AT_LINK_FOLDER)
			{
				// Create a link folder handler instead
				new_listener = new LLLinkFolderBridge(inventory, root, uuid);
			}
            else if (actual_asset_type == LLAssetType::AT_MARKETPLACE_FOLDER)
            {
				// Create a marketplace folder handler
				new_listener = new LLMarketplaceFolderBridge(inventory, root, uuid);
            }
            else
            {
                new_listener = new LLFolderBridge(inventory, root, uuid);
            }
			break;
		case LLAssetType::AT_LINK:
		case LLAssetType::AT_LINK_FOLDER:
			// Only should happen for broken links.
			new_listener = new LLLinkItemBridge(inventory, root, uuid);
			break;
	    case LLAssetType::AT_MESH:
			if(!(inv_type == LLInventoryType::IT_MESH))
			{
				LL_WARNS() << LLAssetType::lookup(asset_type) << " asset has inventory type " << LLInventoryType::lookupHumanReadable(inv_type) << " on uuid " << uuid << LL_ENDL;
			}
			new_listener = new LLMeshBridge(inventory, root, uuid);
			break;
		case LLAssetType::AT_UNKNOWN:
			new_listener = new LLUnknownItemBridge(inventory, root, uuid);
			break;
		case LLAssetType::AT_IMAGE_TGA:
		case LLAssetType::AT_IMAGE_JPEG:
			//LL_WARNS() << LLAssetType::lookup(asset_type) << " asset type is unhandled for uuid " << uuid << LL_ENDL;
			break;

		default:
			LL_INFOS() << "Unhandled asset type (llassetstorage.h): "
					<< (S32)asset_type << " (" << LLAssetType::lookup(asset_type) << ")" << LL_ENDL;
			break;
	}

	if (new_listener)
	{
		new_listener->mInvType = inv_type;
	}

	return new_listener;
}

void LLInvFVBridge::purgeItem(LLInventoryModel *model, const LLUUID &uuid)
{
	LLInventoryObject* obj = model->getObject(uuid);
	if (obj)
	{
		remove_inventory_object(uuid, NULL);
	}
}

void LLInvFVBridge::removeObject(LLInventoryModel *model, const LLUUID &uuid)
{
    // Keep track of the parent
    LLInventoryItem* itemp = model->getItem(uuid);
    LLUUID parent_id = (itemp ? itemp->getParentUUID() : LLUUID::null);
    // Remove the object
    model->removeObject(uuid);
    // Get the parent updated
    if (parent_id.notNull())
    {
        LLViewerInventoryCategory* parent_cat = model->getCategory(parent_id);
        model->updateCategory(parent_cat);
        model->notifyObservers();
    }
}

bool LLInvFVBridge::canShare() const
{
	bool can_share = false;

	if (isAgentInventory())
	{
		const LLInventoryModel* model = getInventoryModel();
		if (model)
		{
			const LLViewerInventoryItem *item = model->getItem(mUUID);
			if (item)
			{
				if (LLInventoryCollectFunctor::itemTransferCommonlyAllowed(item)) 
				{
					can_share = LLGiveInventory::isInventoryGiveAcceptable(item);
				}
			}
			else
			{
				// Categories can be given.
				can_share = (model->getCategory(mUUID) != NULL);
			}

			const LLUUID trash_id = gInventory.findCategoryUUIDForType(LLFolderType::FT_TRASH);
			if ((mUUID == trash_id) || gInventory.isObjectDescendentOf(mUUID, trash_id))
			{
				can_share = false;
			}
		}
	}

	return can_share;
}

bool LLInvFVBridge::canListOnMarketplace() const
{
	LLInventoryModel * model = getInventoryModel();

	LLViewerInventoryCategory * cat = model->getCategory(mUUID);
	if (cat && LLFolderType::lookupIsProtectedType(cat->getPreferredType()))
	{
		return false;
	}

	if (!isAgentInventory())
	{
		return false;
	}
	
	LLViewerInventoryItem * item = model->getItem(mUUID);
	if (item)
	{
		if (!item->getPermissions().allowOperationBy(PERM_TRANSFER, gAgent.getID()))
		{
			return false;
		}
		
		if (LLAssetType::AT_CALLINGCARD == item->getType())
		{
			return false;
		}
	}

	return true;
}

bool LLInvFVBridge::canListOnMarketplaceNow() const
{
	bool can_list = true;
    
	const LLInventoryObject* obj = getInventoryObject();
	can_list &= (obj != NULL);
    
	if (can_list)
	{
		const LLUUID& object_id = obj->getLinkedUUID();
		can_list = object_id.notNull();
        
		if (can_list)
		{
			LLFolderViewFolder * object_folderp =   mInventoryPanel.get() ? mInventoryPanel.get()->getFolderByID(object_id) : NULL;
			if (object_folderp)
			{
				can_list = !static_cast<LLFolderBridge*>(object_folderp->getViewModelItem())->isLoading();
			}
		}
		
		if (can_list)
		{
            std::string error_msg;
            LLInventoryModel* model = getInventoryModel();
            const LLUUID &marketplacelistings_id = model->findCategoryUUIDForType(LLFolderType::FT_MARKETPLACE_LISTINGS, false);
            if (marketplacelistings_id.notNull())
            {
                LLViewerInventoryCategory * master_folder = model->getCategory(marketplacelistings_id);
                LLInventoryCategory *cat = model->getCategory(mUUID);
                if (cat)
                {
                    can_list = can_move_folder_to_marketplace(master_folder, master_folder, cat, error_msg);
                }
                else
                {
                    LLInventoryItem *item = model->getItem(mUUID);
                    can_list = (item ? can_move_item_to_marketplace(master_folder, master_folder, item, error_msg) : false);
                }
            }
            else
            {
                can_list = false;
            }
		}
	}
	
	return can_list;
}

LLToolDragAndDrop::ESource LLInvFVBridge::getDragSource() const
{
	if (gInventory.isObjectDescendentOf(getUUID(),   gInventory.getRootFolderID()))
	{
		return LLToolDragAndDrop::SOURCE_AGENT;
	}
	else if (gInventory.isObjectDescendentOf(getUUID(),   gInventory.getLibraryRootFolderID()))
	{
		return LLToolDragAndDrop::SOURCE_LIBRARY;
	}

	return LLToolDragAndDrop::SOURCE_VIEWER;
}



// +=================================================+
// |        InventoryFVBridgeBuilder                 |
// +=================================================+
LLInvFVBridge* LLInventoryFolderViewModelBuilder::createBridge(LLAssetType::EType asset_type,
														LLAssetType::EType actual_asset_type,
														LLInventoryType::EType inv_type,
														LLInventoryPanel* inventory,
														LLFolderViewModelInventory* view_model,
														LLFolderView* root,
														const LLUUID& uuid,
														U32 flags /* = 0x00 */) const
{
	return LLInvFVBridge::createBridge(asset_type,
									   actual_asset_type,
									   inv_type,
									   inventory,
									   view_model,
									   root,
									   uuid,
									   flags);
}

// +=================================================+
// |        LLItemBridge                             |
// +=================================================+

void LLItemBridge::performAction(LLInventoryModel* model, std::string action)
{
	if ("goto" == action)
	{
		gotoItem();
	}
	if ("open" == action || "open_original" == action)
	{
		openItem();
		return;
	}
	else if ("properties" == action)
	{
		showProperties();
		return;
	}
	else if ("purge" == action)
	{
		purgeItem(model, mUUID);
		return;
	}
	else if ("restoreToWorld" == action)
	{
		restoreToWorld();
		return;
	}
	else if ("restore" == action)
	{
		restoreItem();
		return;
	}
	else if ("copy_uuid" == action)
	{
		// Single item only
		LLViewerInventoryItem* item = static_cast<LLViewerInventoryItem*>(getItem());
		if(!item) return;
		LLUUID asset_id = item->getProtectedAssetUUID();
		std::string buffer;
		asset_id.toString(buffer);

		gViewerWindow->getWindow()->copyTextToClipboard(utf8str_to_wstring(buffer));
		return;
	}
	else if ("show_in_main_panel" == action)
	{
		LLInventoryPanel::openInventoryPanelAndSetSelection(TRUE, mUUID, TRUE);
		return;
	}
	else if ("cut" == action)
	{
		cutToClipboard();
		return;
	}
	else if ("copy" == action)
	{
		copyToClipboard();
		return;
	}
	else if ("paste" == action)
	{
		LLInventoryItem* itemp = model->getItem(mUUID);
		if (!itemp) return;

		LLFolderViewItem* folder_view_itemp =   mInventoryPanel.get()->getItemByID(itemp->getParentUUID());
		if (!folder_view_itemp) return;

		folder_view_itemp->getViewModelItem()->pasteFromClipboard();
		return;
	}
	else if ("paste_link" == action)
	{
		// Single item only
		LLInventoryItem* itemp = model->getItem(mUUID);
		if (!itemp) return;

		LLFolderViewItem* folder_view_itemp =   mInventoryPanel.get()->getItemByID(itemp->getParentUUID());
		if (!folder_view_itemp) return;

		folder_view_itemp->getViewModelItem()->pasteLinkFromClipboard();
		return;
	}
	else if (("move_to_marketplace_listings" == action) || ("copy_to_marketplace_listings" == action) || ("copy_or_move_to_marketplace_listings" == action))
	{
		LLInventoryItem* itemp = model->getItem(mUUID);
		if (!itemp) return;
        const LLUUID &marketplacelistings_id = model->findCategoryUUIDForType(LLFolderType::FT_MARKETPLACE_LISTINGS, false);
        // Note: For a single item, if it's not a copy, then it's a move
        move_item_to_marketplacelistings(itemp, marketplacelistings_id, ("copy_to_marketplace_listings" == action));
    }
	else if ("copy_slurl" == action)
	{
		LLViewerInventoryItem* item = static_cast<LLViewerInventoryItem*>(getItem());
		if(item)
		{
			LLUUID asset_id = item->getAssetUUID();
			LLLandmark* landmark = gLandmarkList.getAsset(asset_id);
			if (landmark)
			{
				LLVector3d global_pos;
				landmark->getGlobalPos(global_pos);
				LLLandmarkActions::getSLURLfromPosGlobal(global_pos, &copy_slurl_to_clipboard_callback_inv, true);
			}
		}
	}
	else if ("show_on_map" == action)
	{
		doActionOnCurSelectedLandmark(boost::bind(&LLItemBridge::doShowOnMap, this, _1));
	}
	else if ("marketplace_edit_listing" == action)
	{
        std::string url = LLMarketplaceData::instance().getListingURL(mUUID);
        LLUrlAction::openURL(url);
	}
}

void LLItemBridge::doActionOnCurSelectedLandmark(LLLandmarkList::loaded_callback_t cb)
{
	LLViewerInventoryItem* cur_item = getItem();
	if(cur_item && cur_item->getInventoryType() == LLInventoryType::IT_LANDMARK)
	{ 
		LLLandmark* landmark = LLLandmarkActions::getLandmark(cur_item->getUUID(), cb);
		if (landmark)
		{
			cb(landmark);
		}
	}
}

void LLItemBridge::doShowOnMap(LLLandmark* landmark)
{
	LLVector3d landmark_global_pos;
	// landmark has already been tested for NULL by calling routine
	if (landmark->getGlobalPos(landmark_global_pos))
	{
		LLFloaterWorldMap* worldmap_instance = LLFloaterWorldMap::getInstance();
		if (!landmark_global_pos.isExactlyZero() && worldmap_instance)
		{
			worldmap_instance->trackLocation(landmark_global_pos);
			LLFloaterReg::showInstance("world_map", "center");
		}
	}
}

void copy_slurl_to_clipboard_callback_inv(const std::string& slurl)
{
	gViewerWindow->getWindow()->copyTextToClipboard(utf8str_to_wstring(slurl));
	LLSD args;
	args["SLURL"] = slurl;
	LLNotificationsUtil::add("CopySLURL", args);
}

void LLItemBridge::selectItem()
{
	LLViewerInventoryItem* item = static_cast<LLViewerInventoryItem*>(getItem());
	if(item && !item->isFinished())
	{
		//item->fetchFromServer();
		LLInventoryModelBackgroundFetch::instance().start(item->getUUID(), false);
	}
}

void LLItemBridge::restoreItem()
{
	LLViewerInventoryItem* item = static_cast<LLViewerInventoryItem*>(getItem());
	if(item)
	{
		LLInventoryModel* model = getInventoryModel();
		bool is_snapshot = (item->getInventoryType() == LLInventoryType::IT_SNAPSHOT);

		const LLUUID new_parent = model->findCategoryUUIDForType(is_snapshot? LLFolderType::FT_SNAPSHOT_CATEGORY : LLFolderType::assetTypeToFolderType(item->getType()));
		// do not restamp on restore.
		LLInvFVBridge::changeItemParent(model, item, new_parent, FALSE);
	}
}

void LLItemBridge::restoreToWorld()
{
	//Similar functionality to the drag and drop rez logic
	bool remove_from_inventory = false;

	LLViewerInventoryItem* itemp = static_cast<LLViewerInventoryItem*>(getItem());
	if (itemp)
	{
		// <FS:Zi> Do not allow "Restore To Last Position" for no-copy items
#ifdef OPENSIM
		if(LLGridManager::instance().isInSecondLife())
		{
#endif
			// do not restore to last position when the item is no-copy to prevent
			// inventory loss
			if(!itemp->getPermissions().allowCopyBy(gAgent.getID()))
			{
				// debug guard for future testing of a server side fix
				if(!gSavedSettings.getBOOL("AllowNoCopyRezRestoreToWorld"))
				{
					LLNotificationsUtil::add("CantRestoreToWorldNoCopy");
					return;
				}
			}
#ifdef OPENSIM
		}
#endif
		// </FS:Zi>

		LLMessageSystem* msg = gMessageSystem;

		if (gSavedSettings.getBOOL("RezUnderLandGroup"))
		{
			LLUUID group_id = gAgent.getGroupID();
			LLParcel *parcel = LLViewerParcelMgr::getInstance()->getAgentParcel();
			LLUUID parcel_group_id = parcel->getGroupID();
			if (gAgent.isInGroup(parcel_group_id))
			{
				if (group_id != parcel_group_id)
				{
					//Agent is not in the required group.
					gAgent.restoreToWorld = true;
					gAgent.restoreToWorldGroup = group_id;
					gAgent.restoreToWorldItem = itemp;
					LLMessageSystem* msg = gMessageSystem;
					msg->newMessageFast(_PREHASH_ActivateGroup);
					msg->nextBlockFast(_PREHASH_AgentData);
					msg->addUUIDFast(_PREHASH_AgentID, gAgent.getID());
					msg->addUUIDFast(_PREHASH_SessionID, gAgent.getSessionID());
					msg->addUUIDFast(_PREHASH_GroupID, parcel_group_id);
					gAgent.sendReliableMessage();
					return;
				}
			}
		}

		msg->newMessage("RezRestoreToWorld");
		msg->nextBlockFast(_PREHASH_AgentData);
		msg->addUUIDFast(_PREHASH_AgentID, gAgent.getID());
		msg->addUUIDFast(_PREHASH_SessionID, gAgent.getSessionID());

		msg->nextBlockFast(_PREHASH_InventoryData);
		itemp->packMessage(msg);
		msg->sendReliable(gAgent.getRegion()->getHost());
		//remove local inventory copy, sim will deal with permissions and removing the item
		//from the actual inventory if its a no-copy etc
		if(!itemp->getPermissions().allowCopyBy(gAgent.getID()))
		{
			remove_from_inventory = true;
		}
		
		// Check if it's in the trash. (again similar to the normal rez logic)
		const LLUUID trash_id = gInventory.findCategoryUUIDForType(LLFolderType::FT_TRASH);
		if(gInventory.isObjectDescendentOf(itemp->getUUID(), trash_id))
		{
			remove_from_inventory = true;
		}
	}

	if(remove_from_inventory)
	{
		gInventory.deleteObject(itemp->getUUID());
		gInventory.notifyObservers();
	}
}

void LLItemBridge::gotoItem()
{
	LLInventoryObject *obj = getInventoryObject();
	if (obj && obj->getIsLinkType())
	{
		const LLUUID inbox_id = gInventory.findCategoryUUIDForType(LLFolderType::FT_INBOX);
		// <FS:Ansariel> Optional hiding of Received Items folder aka Inbox
		//if (gInventory.isObjectDescendentOf(obj->getLinkedUUID(), inbox_id))
		if (gInventory.isObjectDescendentOf(obj->getLinkedUUID(), inbox_id) && !gSavedSettings.getBOOL("FSShowInboxFolder"))
		// </FS:Ansariel>
		{
			LLSidepanelInventory *sidepanel_inventory = LLFloaterSidePanelContainer::getPanel<LLSidepanelInventory>("inventory");
			if (sidepanel_inventory && sidepanel_inventory->getInboxPanel())
			{
				sidepanel_inventory->getInboxPanel()->setSelection(obj->getLinkedUUID(), TAKE_FOCUS_NO);
			}
		}
		else
		{
			LLInventoryPanel *active_panel = LLInventoryPanel::getActiveInventoryPanel();
			if (active_panel)
			{
				active_panel->setSelection(obj->getLinkedUUID(), TAKE_FOCUS_NO);
			}
		}

	}
}

LLUIImagePtr LLItemBridge::getIcon() const
{
	LLInventoryObject *obj = getInventoryObject();
	if (obj) 
	{
		return LLInventoryIcon::getIcon(obj->getType(),
										LLInventoryType::IT_NONE,
										mIsLink);
	}
	
	return LLInventoryIcon::getIcon(LLInventoryType::ICONNAME_OBJECT);
}

LLUIImagePtr LLItemBridge::getIconOverlay() const
{
	if (getItem() && getItem()->getIsLinkType())
	{
		return LLUI::getUIImage("Inv_Link");
	}
	return NULL;
}

PermissionMask LLItemBridge::getPermissionMask() const
{
	LLViewerInventoryItem* item = getItem();
	PermissionMask perm_mask = 0;
	if (item) perm_mask = item->getPermissionMask();
	return perm_mask;
}

void LLItemBridge::buildDisplayName() const
{
	if(getItem())
	{
		mDisplayName.assign(getItem()->getName());
	}
	else
	{
		mDisplayName.assign(LLStringUtil::null);
	}

	mSearchableName.assign(mDisplayName);
	mSearchableName.append(getLabelSuffix());
	LLStringUtil::toUpper(mSearchableName);
	
	//Name set, so trigger a sort
	if(mParent)
	{
		mParent->requestSort();
	}
}

LLFontGL::StyleFlags LLItemBridge::getLabelStyle() const
{
	U8 font = LLFontGL::NORMAL;
	const LLViewerInventoryItem* item = getItem();

	if (get_is_item_worn(mUUID))
	{
		// LL_INFOS() << "BOLD" << LL_ENDL;
		font |= LLFontGL::BOLD;
	}
	else if(item && item->getIsLinkType())
	{
		font |= LLFontGL::ITALIC;
	}

	return (LLFontGL::StyleFlags)font;
}

std::string LLItemBridge::getLabelSuffix() const
{
	// String table is loaded before login screen and inventory items are
	// loaded after login, so LLTrans should be ready.
	static std::string NO_COPY = LLTrans::getString("no_copy");
	static std::string NO_MOD = LLTrans::getString("no_modify");
	static std::string NO_XFER = LLTrans::getString("no_transfer");
	static std::string LINK = LLTrans::getString("link");
	static std::string BROKEN_LINK = LLTrans::getString("broken_link");
	std::string suffix;
	LLInventoryItem* item = getItem();
	if(item)
	{
		// Any type can have the link suffix...
		BOOL broken_link = LLAssetType::lookupIsLinkType(item->getType());
		if (broken_link) return BROKEN_LINK;

		BOOL link = item->getIsLinkType();
		if (link) return LINK;

		// ...but it's a bit confusing to put nocopy/nomod/etc suffixes on calling cards.
		if(LLAssetType::AT_CALLINGCARD != item->getType()
		   && item->getPermissions().getOwner() == gAgent.getID())
		{
			BOOL copy = item->getPermissions().allowCopyBy(gAgent.getID());
			if (!copy)
			{
				suffix += NO_COPY;
			}
			BOOL mod = item->getPermissions().allowModifyBy(gAgent.getID());
			if (!mod)
			{
				suffix += NO_MOD;
			}
			BOOL xfer = item->getPermissions().allowOperationBy(PERM_TRANSFER,
																gAgent.getID());
			if (!xfer)
			{
				suffix += NO_XFER;
			}
		}
	}
	return suffix;
}

time_t LLItemBridge::getCreationDate() const
{
	LLViewerInventoryItem* item = getItem();
	if (item)
	{
		return item->getCreationDate();
	}
	return 0;
}


BOOL LLItemBridge::isItemRenameable() const
{
	LLViewerInventoryItem* item = getItem();
	if(item)
	{
		// (For now) Don't allow calling card rename since that may confuse users as to
		// what the calling card points to.
		if (item->getInventoryType() == LLInventoryType::IT_CALLINGCARD)
		{
			return FALSE;
		}

		if (!item->isFinished()) // EXT-8662
		{
			return FALSE;
		}

		if (isInboxFolder())
		{
			return FALSE;
		}

// [RLVa:KB] - Checked: 2011-03-29 (RLVa-1.3.0g) | Modified: RLVa-1.3.0g
		if ( (rlv_handler_t::isEnabled()) && (!RlvFolderLocks::instance().canRenameItem(mUUID)) )
		{
			return FALSE;
		}
// [/RLVa:KB]

		return (item->getPermissions().allowModifyBy(gAgent.getID()));
	}
	return FALSE;
}

BOOL LLItemBridge::renameItem(const std::string& new_name)
{
	if(!isItemRenameable())
		return FALSE;
	LLPreview::dirty(mUUID);
	LLInventoryModel* model = getInventoryModel();
	if(!model)
		return FALSE;
	LLViewerInventoryItem* item = getItem();
	if(item && (item->getName() != new_name))
	{
		LLSD updates;
		updates["name"] = new_name;
		update_inventory_item(item->getUUID(),updates, NULL);
	}
	// return FALSE because we either notified observers (& therefore
	// rebuilt) or we didn't update.
	return FALSE;
}

BOOL LLItemBridge::removeItem()
{
	if(!isItemRemovable())
	{
		return FALSE;
	}

	// move it to the trash
	LLInventoryModel* model = getInventoryModel();
	if(!model) return FALSE;
	const LLUUID& trash_id = model->findCategoryUUIDForType(LLFolderType::FT_TRASH);
	LLViewerInventoryItem* item = getItem();
	if (!item) return FALSE;
	if (item->getType() != LLAssetType::AT_LSL_TEXT)
	{
		LLPreview::hide(mUUID, TRUE);
	}
	// Already in trash
	if (model->isObjectDescendentOf(mUUID, trash_id)) return FALSE;

	LLNotification::Params params("ConfirmItemDeleteHasLinks");
	params.functor.function(boost::bind(&LLItemBridge::confirmRemoveItem, this, _1, _2));
	
	// Check if this item has any links.  If generic inventory linking is enabled,
	// we can't do this check because we may have items in a folder somewhere that is
	// not yet in memory, so we don't want false negatives.  (If disabled, then we 
	// know we only have links in the Outfits folder which we explicitly fetch.)
// [SL:KB] - Patch: Inventory-Links | Checked: 2010-06-01 (Catznip-2.2.0a) | Added: Catznip-2.0.1a
	// Users move folders around and reuse links that way... if we know something has links then it's just bad not to warn them :|
// [/SL:KB]
//	if (!gSavedSettings.getBOOL("InventoryLinking"))
	{
		if (!item->getIsLinkType())
		{
			LLInventoryModel::item_array_t item_array = gInventory.collectLinksTo(mUUID);
			const U32 num_links = item_array.size();
			if (num_links > 0)
			{
				// Warn if the user is will break any links when deleting this item.
				LLNotifications::instance().add(params);
				return FALSE;
			}
		}
	}
	
	LLNotifications::instance().forceResponse(params, 0);
	model->checkTrashOverflow();
	return TRUE;
}

BOOL LLItemBridge::confirmRemoveItem(const LLSD& notification, const LLSD& response)
{
	S32 option = LLNotificationsUtil::getSelectedOption(notification, response);
	if (option != 0) return FALSE;

	LLInventoryModel* model = getInventoryModel();
	if (!model) return FALSE;

	LLViewerInventoryItem* item = getItem();
	if (!item) return FALSE;

	const LLUUID& trash_id = model->findCategoryUUIDForType(LLFolderType::FT_TRASH);
	// if item is not already in trash
	if(item && !model->isObjectDescendentOf(mUUID, trash_id))
	{
		// move to trash, and restamp
		LLInvFVBridge::changeItemParent(model, item, trash_id, TRUE);
		// delete was successful
		return TRUE;
	}
	return FALSE;
}

BOOL LLItemBridge::isItemCopyable() const
{
	LLViewerInventoryItem* item = getItem();
	if (item)
	{
/*
		// Can't copy worn objects. DEV-15183
		if(get_is_item_worn(mUUID))
		{
			return FALSE;
		}

*/

// [SL:KB] - Patch: Inventory-Links | Checked: 2010-04-12 (Catznip-2.2.0a) | Added: Catznip-2.0.0a
		// We'll allow copying a link if:
		//   - its target is available
		//   - it doesn't point to another link [see LLViewerInventoryItem::getLinkedItem() which returns NULL in that case]
		if (item->getIsLinkType())
		{
			return (NULL != item->getLinkedItem());
		}

		// User can copy the item if:
		//   - the item (or its target in the case of a link) is "copy"
		//   - and/or if the item (or its target in the case of a link) has a linkable asset type
		// NOTE: we do *not* want to return TRUE on everything like LL seems to do in SL-2.1.0 because not all types are "linkable"
		return (item->getPermissions().allowCopyBy(gAgent.getID()));
// [/SL:KB]
//		return item->getPermissions().allowCopyBy(gAgent.getID()) || gSavedSettings.getBOOL("InventoryLinking");
	}
	return FALSE;
}

// [SL:KB] - Patch: Inventory-Links | Checked: 2013-09-19 (Catznip-3.6)
bool LLItemBridge::isItemLinkable() const
{
	LLViewerInventoryItem* item = getItem();
	return (item && LLAssetType::lookupCanLink(item->getType()));
}
// [/SL:KB]

LLViewerInventoryItem* LLItemBridge::getItem() const
{
	LLViewerInventoryItem* item = NULL;
	LLInventoryModel* model = getInventoryModel();
	if(model)
	{
		item = (LLViewerInventoryItem*)model->getItem(mUUID);
	}
	return item;
}

BOOL LLItemBridge::isItemPermissive() const
{
	LLViewerInventoryItem* item = getItem();
	if(item)
	{
		return item->getIsFullPerm();
	}
	return FALSE;
}

// +=================================================+
// |        LLFolderBridge                           |
// +=================================================+

LLHandle<LLFolderBridge> LLFolderBridge::sSelf;

// Can be moved to another folder
BOOL LLFolderBridge::isItemMovable() const
{
	LLInventoryObject* obj = getInventoryObject();
	if(obj)
	{
		// If it's a protected type folder, we can't move it
		if (LLFolderType::lookupIsProtectedType(((LLInventoryCategory*)obj)->getPreferredType()))
			return FALSE;
		return TRUE;
	}
	return FALSE;
}

void LLFolderBridge::selectItem()
{
	// Have no fear: the first thing start() does is to test if everything for that folder has been fetched...
	LLInventoryModelBackgroundFetch::instance().start(getUUID(), true);
}

void LLFolderBridge::buildDisplayName() const
{
	LLFolderType::EType preferred_type = getPreferredType();

	// *TODO: to be removed when database supports multi language. This is a
	// temporary attempt to display the inventory folder in the user locale.
	// mantipov: *NOTE: be sure this code is synchronized with LLFriendCardsManager::findChildFolderUUID
	//		it uses the same way to find localized string

	// HACK: EXT - 6028 ([HARD CODED]? Inventory > Library > "Accessories" folder)
	// Translation of Accessories folder in Library inventory folder
	bool accessories = false;
	if(getName() == "Accessories")
	{
		//To ensure that Accessories folder is in Library we have to check its parent folder.
		//Due to parent LLFolderViewFloder is not set to this item yet we have to check its parent via Inventory Model
		LLInventoryCategory* cat = gInventory.getCategory(getUUID());
		if(cat)
		{
			const LLUUID& parent_folder_id = cat->getParentUUID();
			accessories = (parent_folder_id == gInventory.getLibraryRootFolderID());
		}
	}

	//"Accessories" inventory category has folder type FT_NONE. So, this folder
	//can not be detected as protected with LLFolderType::lookupIsProtectedType
	mDisplayName.assign(getName());
	if (accessories || LLFolderType::lookupIsProtectedType(preferred_type))
	{
		LLTrans::findString(mDisplayName, std::string("InvFolder ") + getName(), LLSD());
	}

	mSearchableName.assign(mDisplayName);
	mSearchableName.append(getLabelSuffix());
	LLStringUtil::toUpper(mSearchableName);

    //Name set, so trigger a sort
    if(mParent)
    {
        mParent->requestSort();
    }
}

std::string LLFolderBridge::getLabelSuffix() const
{
    static LLCachedControl<F32> folder_loading_message_delay(gSavedSettings, "FolderLoadingMessageWaitTime", 0.5f);
    
    if (mIsLoading && mTimeSinceRequestStart.getElapsedTimeF32() >= folder_loading_message_delay())
    {
        return llformat(" (%s) ", LLTrans::getString("LoadingData").c_str());
    }
    std::string suffix = "";
    if(mShowDescendantsCount)
    {
        LLInventoryModel::cat_array_t cat_array;
        LLInventoryModel::item_array_t item_array;
        gInventory.collectDescendents(getUUID(), cat_array, item_array, TRUE);
        // <FS:Ansariel> Fix item count formatting
        //S32 count = item_array.size();
        //if(count > 0)
        //{
        //    std::ostringstream oss;
        //    oss << count;
        //    LLStringUtil::format_map_t args;
        //    args["[ITEMS_COUNT]"] = oss.str();
        //    suffix = " " + LLTrans::getString("InventoryItemsCount", args);
        //}
        if (cat_array.size() > 0 || item_array.size() > 0)
        {
            LLLocale locale("");
            LLStringUtil::format_map_t args;
            std::string count_str;
            LLResMgr::getInstance()->getIntegerString(count_str, item_array.size());
            args["ITEMS"] = count_str;
            LLResMgr::getInstance()->getIntegerString(count_str, cat_array.size());
            args["CATEGORIES"] = count_str;
            suffix = " " + LLTrans::getString("InventoryItemsCount", args);
        }
        // </FS:Ansariel>
    }

    return LLInvFVBridge::getLabelSuffix() + suffix;
}

LLFontGL::StyleFlags LLFolderBridge::getLabelStyle() const
{
    return LLFontGL::NORMAL;
}

void LLFolderBridge::update()
{
	// we know we have children but  haven't  fetched them (doesn't obey filter)
	bool loading = !isUpToDate() && hasChildren() && mFolderViewItem->isOpen();

	if (loading != mIsLoading)
	{
		if ( loading )
		{
			// Measure how long we've been in the loading state
			mTimeSinceRequestStart.reset();
		}
		mIsLoading = loading;
		
		mFolderViewItem->refresh();
	}
}


// Iterate through a folder's children to determine if
// all the children are removable.
class LLIsItemRemovable : public LLFolderViewFunctor
{
public:
	LLIsItemRemovable() : mPassed(TRUE) {}
	virtual void doFolder(LLFolderViewFolder* folder)
	{
		mPassed &= folder->getViewModelItem()->isItemRemovable();
	}
	virtual void doItem(LLFolderViewItem* item)
	{
		mPassed &= item->getViewModelItem()->isItemRemovable();
	}
	BOOL mPassed;
};

// Can be destroyed (or moved to trash)
BOOL LLFolderBridge::isItemRemovable() const
{
	if (!get_is_category_removable(getInventoryModel(), mUUID))
	{
		return FALSE;
	}

	LLInventoryPanel* panel = mInventoryPanel.get();
	LLFolderViewFolder* folderp = dynamic_cast<LLFolderViewFolder*>(panel ?   panel->getItemByID(mUUID) : NULL);
	if (folderp)
	{
		LLIsItemRemovable folder_test;
		folderp->applyFunctorToChildren(folder_test);
		if (!folder_test.mPassed)
		{
			return FALSE;
		}
	}
    
    if (isMarketplaceListingsFolder() && LLMarketplaceData::instance().getActivationState(mUUID))
    {
        return FALSE;
    }

	return TRUE;
}

BOOL LLFolderBridge::isUpToDate() const
{
	LLInventoryModel* model = getInventoryModel();
	if(!model) return FALSE;
	LLViewerInventoryCategory* category = (LLViewerInventoryCategory*)model->getCategory(mUUID);
	if( !category )
	{
		return FALSE;
	}

	return category->getVersion() != LLViewerInventoryCategory::VERSION_UNKNOWN;
}

BOOL LLFolderBridge::isItemCopyable() const
{
	// Folders are copyable if items in them are, recursively, copyable.
	
	// Get the content of the folder
	LLInventoryModel::cat_array_t* cat_array;
	LLInventoryModel::item_array_t* item_array;
	gInventory.getDirectDescendentsOf(mUUID,cat_array,item_array);

	// Check the items
	LLInventoryModel::item_array_t item_array_copy = *item_array;
	for (LLInventoryModel::item_array_t::iterator iter = item_array_copy.begin(); iter != item_array_copy.end(); iter++)
	{
		LLInventoryItem* item = *iter;
		LLItemBridge item_br(mInventoryPanel.get(), mRoot, item->getUUID());
		if (!item_br.isItemCopyable())
			return FALSE;
}

	// Check the folders
	LLInventoryModel::cat_array_t cat_array_copy = *cat_array;
	for (LLInventoryModel::cat_array_t::iterator iter = cat_array_copy.begin(); iter != cat_array_copy.end(); iter++)
{
		LLViewerInventoryCategory* category = *iter;
		LLFolderBridge cat_br(mInventoryPanel.get(), mRoot, category->getUUID());
		if (!cat_br.isItemCopyable())
			return FALSE;
	}
	
		return TRUE;
	}

// [SL:KB] - Patch: Inventory-Links | Checked: 2013-09-19 (Catznip-3.6)
bool LLFolderBridge::isItemLinkable() const
{
	LLFolderType::EType ftType = getPreferredType();
	return (LLFolderType::FT_NONE == ftType || LLFolderType::FT_OUTFIT == ftType);
}
// [/SL:KB]

BOOL LLFolderBridge::isClipboardPasteable() const
{
	if ( ! LLInvFVBridge::isClipboardPasteable() )
		return FALSE;

	// Don't allow pasting duplicates to the Calling Card/Friends subfolders, see bug EXT-1599
	if ( LLFriendCardsManager::instance().isCategoryInFriendFolder( getCategory() ) )
	{
		LLInventoryModel* model = getInventoryModel();
		if ( !model )
		{
			return FALSE;
		}

		std::vector<LLUUID> objects;
		LLClipboard::instance().pasteFromClipboard(objects);
		const LLViewerInventoryCategory *current_cat = getCategory();

		// Search for the direct descendent of current Friends subfolder among all pasted items,
		// and return false if is found.
		for(S32 i = objects.size() - 1; i >= 0; --i)
		{
			const LLUUID &obj_id = objects.at(i);
			if ( LLFriendCardsManager::instance().isObjDirectDescendentOfCategory(model->getObject(obj_id), current_cat) )
			{
				return FALSE;
			}
		}

	}
	return TRUE;
}

BOOL LLFolderBridge::isClipboardPasteableAsLink() const
{
	// Check normal paste-as-link permissions
	if (!LLInvFVBridge::isClipboardPasteableAsLink())
	{
		return FALSE;
	}

	const LLInventoryModel* model = getInventoryModel();
	if (!model)
	{
		return FALSE;
	}

	const LLViewerInventoryCategory *current_cat = getCategory();
	if (current_cat)
	{
		const BOOL is_in_friend_folder = LLFriendCardsManager::instance().isCategoryInFriendFolder( current_cat );
		const LLUUID &current_cat_id = current_cat->getUUID();
		std::vector<LLUUID> objects;
		LLClipboard::instance().pasteFromClipboard(objects);
		S32 count = objects.size();
		for(S32 i = 0; i < count; i++)
		{
			const LLUUID &obj_id = objects.at(i);
			const LLInventoryCategory *cat = model->getCategory(obj_id);
			if (cat)
			{
				const LLUUID &cat_id = cat->getUUID();
				// Don't allow recursive pasting
				if ((cat_id == current_cat_id) ||
					model->isObjectDescendentOf(current_cat_id, cat_id))
				{
					return FALSE;
				}
			}
			// Don't allow pasting duplicates to the Calling Card/Friends subfolders, see bug EXT-1599
			if ( is_in_friend_folder )
			{
				// If object is direct descendent of current Friends subfolder than return false.
				// Note: We can't use 'const LLInventoryCategory *cat', because it may be null
				// in case type of obj_id is LLInventoryItem.
				if ( LLFriendCardsManager::instance().isObjDirectDescendentOfCategory(model->getObject(obj_id), current_cat) )
				{
					return FALSE;
				}
			}
		}
	}
	return TRUE;

}


BOOL LLFolderBridge::dragCategoryIntoFolder(LLInventoryCategory* inv_cat,
											BOOL drop,
											std::string& tooltip_msg,
											BOOL is_link,
											BOOL user_confirm)
{

	LLInventoryModel* model = getInventoryModel();

	if (!inv_cat) return FALSE; // shouldn't happen, but in case item is incorrectly parented in which case inv_cat will be NULL
	if (!model) return FALSE;
	if (!isAgentAvatarValid()) return FALSE;
	if (!isAgentInventory()) return FALSE; // cannot drag categories into library
	// <FS:TT> Client LSL Bridge (also for #AO)
	if (isProtectedFolder()) return FALSE;
	// </FS:TT>

	LLInventoryPanel* destination_panel = mInventoryPanel.get();
	if (!destination_panel) return false;

	LLInventoryFilter* filter = getInventoryFilter();
	if (!filter) return false;

	const LLUUID &cat_id = inv_cat->getUUID();
	const LLUUID &current_outfit_id = model->findCategoryUUIDForType(LLFolderType::FT_CURRENT_OUTFIT, false);
	const LLUUID &marketplacelistings_id = model->findCategoryUUIDForType(LLFolderType::FT_MARKETPLACE_LISTINGS, false);
    const LLUUID from_folder_uuid = inv_cat->getParentUUID();
	
	const BOOL move_is_into_current_outfit = (mUUID == current_outfit_id);
	const BOOL move_is_into_marketplacelistings = model->isObjectDescendentOf(mUUID, marketplacelistings_id);
    const BOOL move_is_from_marketplacelistings = model->isObjectDescendentOf(cat_id, marketplacelistings_id);

	// check to make sure source is agent inventory, and is represented there.
	LLToolDragAndDrop::ESource source = LLToolDragAndDrop::getInstance()->getSource();
	const BOOL is_agent_inventory = (model->getCategory(cat_id) != NULL)
		&& (LLToolDragAndDrop::SOURCE_AGENT == source);

	BOOL accept = FALSE;
	U64 filter_types = filter->getFilterTypes();
	BOOL use_filter = filter_types && (filter_types&LLInventoryFilter::FILTERTYPE_DATE || (filter_types&LLInventoryFilter::FILTERTYPE_OBJECT)==0);

	if (is_agent_inventory)
	{
		const LLUUID &trash_id = model->findCategoryUUIDForType(LLFolderType::FT_TRASH, false);
		// <FS:Ansariel> FIRE-1392: Allow dragging all asset types into Landmarks folder
		//const LLUUID &landmarks_id = model->findCategoryUUIDForType(LLFolderType::FT_LANDMARK, false);
		const LLUUID &my_outifts_id = model->findCategoryUUIDForType(LLFolderType::FT_MY_OUTFITS, false);

		const BOOL move_is_into_trash = (mUUID == trash_id) || model->isObjectDescendentOf(mUUID, trash_id);
		const BOOL move_is_into_my_outfits = (mUUID == my_outifts_id) || model->isObjectDescendentOf(mUUID, my_outifts_id);
		const BOOL move_is_into_outfit = move_is_into_my_outfits || (getCategory() && getCategory()->getPreferredType()==LLFolderType::FT_OUTFIT);
		const BOOL move_is_into_current_outfit = (getCategory() && getCategory()->getPreferredType()==LLFolderType::FT_CURRENT_OUTFIT);
		// <FS:Ansariel> FIRE-1392: Allow dragging all asset types into Landmarks folder
		//const BOOL move_is_into_landmarks = (mUUID == landmarks_id) || model->isObjectDescendentOf(mUUID, landmarks_id);

		//--------------------------------------------------------------------------------
		// Determine if folder can be moved.
		//

		BOOL is_movable = TRUE;

        if (is_movable && (marketplacelistings_id == cat_id))
        {
            is_movable = FALSE;
            tooltip_msg = LLTrans::getString("TooltipOutboxCannotMoveRoot");
        }
        if (is_movable && move_is_from_marketplacelistings && LLMarketplaceData::instance().getActivationState(cat_id))
        {
            // If the incoming folder is listed and active (and is therefore either the listing or the version folder),
            // then moving is *not* allowed
            is_movable = FALSE;
            tooltip_msg = LLTrans::getString("TooltipOutboxDragActive");
        }
		if (is_movable && (mUUID == cat_id))
		{
			is_movable = FALSE;
			tooltip_msg = LLTrans::getString("TooltipDragOntoSelf");
		}
		if (is_movable && (model->isObjectDescendentOf(mUUID, cat_id)))
		{
			is_movable = FALSE;
			tooltip_msg = LLTrans::getString("TooltipDragOntoOwnChild");
		}
		if (is_movable && LLFolderType::lookupIsProtectedType(inv_cat->getPreferredType()))
		{
			is_movable = FALSE;
			// tooltip?
		}
		if (is_movable && move_is_into_outfit)
		{
			if((mUUID == my_outifts_id) || (getCategory() && getCategory()->getPreferredType() == LLFolderType::FT_NONE))
			{
				is_movable = ((inv_cat->getPreferredType() == LLFolderType::FT_NONE) || (inv_cat->getPreferredType() == LLFolderType::FT_OUTFIT));
			}
			else
			{
				is_movable = false;
			}
		}
		if(is_movable && move_is_into_current_outfit && is_link)
		{
			is_movable = FALSE;
		}
		if (is_movable && (mUUID == model->findCategoryUUIDForType(LLFolderType::FT_FAVORITE)))
		{
			is_movable = FALSE;
			// tooltip?
		}
		if (is_movable && (getPreferredType() == LLFolderType::FT_MARKETPLACE_STOCK))
		{
            // One cannot move a folder into a stock folder
			is_movable = FALSE;
			// tooltip?
        }
		
		LLInventoryModel::cat_array_t descendent_categories;
		LLInventoryModel::item_array_t descendent_items;
		if (is_movable)
		{
			model->collectDescendents(cat_id, descendent_categories, descendent_items, FALSE);
			for (S32 i=0; i < descendent_categories.size(); ++i)
			{
				LLInventoryCategory* category = descendent_categories[i];
				if(LLFolderType::lookupIsProtectedType(category->getPreferredType()))
				{
					// Can't move "special folders" (e.g. Textures Folder).
					is_movable = FALSE;
					break;
				}
			}
		}
		U32 max_items_to_wear = gSavedSettings.getU32("WearFolderLimit");
		if (is_movable
			&& move_is_into_current_outfit
			&& descendent_items.size() > max_items_to_wear)
		{
			LLInventoryModel::cat_array_t cats;
			LLInventoryModel::item_array_t items;
			LLFindWearablesEx not_worn(/*is_worn=*/ false, /*include_body_parts=*/ false);
			gInventory.collectDescendentsIf(cat_id,
				cats,
				items,
				LLInventoryModel::EXCLUDE_TRASH,
				not_worn);

			if (items.size() > max_items_to_wear)
			{
				// Can't move 'large' folders into current outfit: MAINT-4086
				is_movable = FALSE;
				LLStringUtil::format_map_t args;
				args["AMOUNT"] = llformat("%d", max_items_to_wear);
				tooltip_msg = LLTrans::getString("TooltipTooManyWearables",args);
			}
		}
		if (is_movable && move_is_into_trash)
		{
			for (S32 i=0; i < descendent_items.size(); ++i)
			{
				LLInventoryItem* item = descendent_items[i];
				if (get_is_item_worn(item->getUUID()))
				{
					is_movable = FALSE;
					break; // It's generally movable, but not into the trash.
				}
			}
		}
		// <FS:Ansariel> FIRE-1392: Allow dragging all asset types into Landmarks folder
		//if (is_movable && move_is_into_landmarks)
		//{
		//	for (S32 i=0; i < descendent_items.size(); ++i)
		//	{
		//		LLViewerInventoryItem* item = descendent_items[i];

		//		// Don't move anything except landmarks and categories into Landmarks folder.
		//		// We use getType() instead of getActua;Type() to allow links to landmarks and folders.
		//		if (LLAssetType::AT_LANDMARK != item->getType() && LLAssetType::AT_CATEGORY != item->getType())
		//		{
		//			is_movable = FALSE;
		//			break; // It's generally movable, but not into Landmarks.
		//		}
		//	}
		//}
		// </FS:Ansariel>
        
		if (is_movable && move_is_into_marketplacelistings)
		{
            const LLViewerInventoryCategory * master_folder = model->getFirstDescendantOf(marketplacelistings_id, mUUID);
            LLViewerInventoryCategory * dest_folder = getCategory();
            S32 bundle_size = (drop ? 1 : LLToolDragAndDrop::instance().getCargoCount());
            is_movable = can_move_folder_to_marketplace(master_folder, dest_folder, inv_cat, tooltip_msg, bundle_size);
		}

		if (is_movable)
		{
			LLInventoryPanel* active_panel = LLInventoryPanel::getActiveInventoryPanel(FALSE);
			is_movable = active_panel != NULL;

			// For a folder to pass the filter all its descendants are required to pass.
			// We make this exception to allow reordering folders within an inventory panel,
			// which has a filter applied, like Recent tab for example.
			// There may be folders which are displayed because some of their descendants pass
			// the filter, but other don't, and thus remain hidden. Without this check,
			// such folders would not be allowed to be moved within a panel.
			if (destination_panel == active_panel)
			{
				is_movable = true;
			}
			else
			{
				LLFolderView* active_folder_view = NULL;

				if (is_movable)
				{
					active_folder_view = active_panel->getRootFolder();
					is_movable = active_folder_view != NULL;
				}

				if (is_movable && use_filter)
				{
					// Check whether the folder being dragged from active inventory panel
					// passes the filter of the destination panel.
					// <FS:Ansariel> FIRE-7219: Allow DnD operation on filtered folder views
					//is_movable = check_category(model, cat_id, active_panel, filter);
				}
			}
		}

// [RLVa:KB] - Checked: 2011-03-29 (RLVa-1.3.0g) | Added: RLVa-1.3.0g
		if ( (is_movable) && (rlv_handler_t::isEnabled()) && (RlvFolderLocks::instance().hasLockedFolder(RLV_LOCK_ANY)) )
		{
			is_movable = RlvFolderLocks::instance().canMoveFolder(cat_id, mUUID);
		}
// [/RLVa:KB]

		// 
		//--------------------------------------------------------------------------------

		accept = is_movable;

		if (accept && drop)
		{
            // Dropping in or out of marketplace needs (sometimes) confirmation
            if (user_confirm && (move_is_from_marketplacelistings || move_is_into_marketplacelistings))
            {
                if (move_is_from_marketplacelistings && (LLMarketplaceData::instance().isInActiveFolder(cat_id) ||
                                                         LLMarketplaceData::instance().isListedAndActive(cat_id)))
                {
                    if (LLMarketplaceData::instance().isListed(cat_id) || LLMarketplaceData::instance().isVersionFolder(cat_id))
                    {
                        // Move the active version folder or listing folder itself outside marketplace listings will unlist the listing so ask that question specifically
                        LLNotificationsUtil::add("ConfirmMerchantUnlist", LLSD(), LLSD(), boost::bind(&LLFolderBridge::callback_dropCategoryIntoFolder, this, _1, _2, inv_cat));
                    }
                    else
                    {
                        // Any other case will simply modify but not unlist an active listed listing
                        LLNotificationsUtil::add("ConfirmMerchantActiveChange", LLSD(), LLSD(), boost::bind(&LLFolderBridge::callback_dropCategoryIntoFolder, this, _1, _2, inv_cat));
                    }
                    return true;
                }
                if (move_is_from_marketplacelistings && LLMarketplaceData::instance().isVersionFolder(cat_id))
                {
                    // Moving the version folder from its location will deactivate it. Ask confirmation.
                    LLNotificationsUtil::add("ConfirmMerchantClearVersion", LLSD(), LLSD(), boost::bind(&LLFolderBridge::callback_dropCategoryIntoFolder, this, _1, _2, inv_cat));
                    return true;
                }
                if (move_is_into_marketplacelistings && LLMarketplaceData::instance().isInActiveFolder(mUUID))
                {
                    // Moving something in an active listed listing will modify it. Ask confirmation.
                    LLNotificationsUtil::add("ConfirmMerchantActiveChange", LLSD(), LLSD(), boost::bind(&LLFolderBridge::callback_dropCategoryIntoFolder, this, _1, _2, inv_cat));
                    return true;
                }
                if (move_is_from_marketplacelistings && LLMarketplaceData::instance().isListed(cat_id))
                {
                    // Moving a whole listing folder will result in archival of SLM data. Ask confirmation.
                    LLNotificationsUtil::add("ConfirmListingCutOrDelete", LLSD(), LLSD(), boost::bind(&LLFolderBridge::callback_dropCategoryIntoFolder, this, _1, _2, inv_cat));
                    return true;
                }
                if (move_is_into_marketplacelistings && !move_is_from_marketplacelistings)
                {
                    LLNotificationsUtil::add("ConfirmMerchantMoveInventory", LLSD(), LLSD(), boost::bind(&LLFolderBridge::callback_dropCategoryIntoFolder, this, _1, _2, inv_cat));
                    return true;
                }
            }
			// Look for any gestures and deactivate them
			if (move_is_into_trash)
			{
				for (S32 i=0; i < descendent_items.size(); i++)
				{
					LLInventoryItem* item = descendent_items[i];
					if (item->getType() == LLAssetType::AT_GESTURE
						&& LLGestureMgr::instance().isGestureActive(item->getUUID()))
					{
						LLGestureMgr::instance().deactivateGesture(item->getUUID());
					}
				}
			}

			// if target is current outfit folder we use link
			if (move_is_into_current_outfit &&
				(inv_cat->getPreferredType() == LLFolderType::FT_NONE ||
				inv_cat->getPreferredType() == LLFolderType::FT_OUTFIT))
			{
				// traverse category and add all contents to currently worn.
				BOOL append = true;
				LLAppearanceMgr::instance().wearInventoryCategory(inv_cat, false, append);
			}
			else if (move_is_into_marketplacelistings)
			{
				move_folder_to_marketplacelistings(inv_cat, mUUID);
			}
			else
			{
				if (model->isObjectDescendentOf(cat_id, model->findCategoryUUIDForType(LLFolderType::FT_INBOX, false)))
				{
					set_dad_inbox_object(cat_id);
				}

				// Reparent the folder and restamp children if it's moving
				// into trash.
				LLInvFVBridge::changeCategoryParent(
					model,
					(LLViewerInventoryCategory*)inv_cat,
					mUUID,
					move_is_into_trash);
			}
            if (move_is_from_marketplacelistings)
            {
                // If we are moving a folder at the listing folder level (i.e. its parent is the marketplace listings folder)
                if (from_folder_uuid == marketplacelistings_id)
                {
                    // Clear the folder from the marketplace in case it is a listing folder
                    if (LLMarketplaceData::instance().isListed(cat_id))
                    {
                        LLMarketplaceData::instance().clearListing(cat_id);
                    }
                }
                else
                {
                    // If we move from within an active (listed) listing, checks that it's still valid, if not, unlist
                    LLUUID version_folder_id = LLMarketplaceData::instance().getActiveFolder(from_folder_uuid);
                    if (version_folder_id.notNull())
                    {
                        LLViewerInventoryCategory* cat = gInventory.getCategory(version_folder_id);
                        if (!validate_marketplacelistings(cat,NULL))
                        {
                            LLMarketplaceData::instance().activateListing(version_folder_id,false);
                        }
                    }
                    // In all cases, update the listing we moved from so suffix are updated
                    update_marketplace_category(from_folder_uuid);
                }
            }
		}
	}
	else if (LLToolDragAndDrop::SOURCE_WORLD == source)
	{
		if (move_is_into_marketplacelistings)
		{
			tooltip_msg = LLTrans::getString("TooltipOutboxNotInInventory");
			accept = FALSE;
		}
		else
		{
			accept = move_inv_category_world_to_agent(cat_id, mUUID, drop, NULL, NULL, filter);
		}
	}
	else if (LLToolDragAndDrop::SOURCE_LIBRARY == source)
	{
		if (move_is_into_marketplacelistings)
		{
			tooltip_msg = LLTrans::getString("TooltipOutboxNotInInventory");
			accept = FALSE;
		}
		else
		{
			// Accept folders that contain complete outfits.
			accept = move_is_into_current_outfit && LLAppearanceMgr::instance().getCanMakeFolderIntoOutfit(cat_id);
		}		

		if (accept && drop)
		{
			LLAppearanceMgr::instance().wearInventoryCategory(inv_cat, true, false);
		}
	}

	return accept;
}

void warn_move_inventory(LLViewerObject* object, boost::shared_ptr<LLMoveInv> move_inv)
{
	const char* dialog = NULL;
	if (object->flagScripted())
	{
		dialog = "MoveInventoryFromScriptedObject";
	}
	else
	{
		dialog = "MoveInventoryFromObject";
	}

    static LLNotificationPtr notification_ptr;
    static boost::shared_ptr<LLMoveInv> inv_ptr;

    // Notification blocks user from interacting with inventories so everything that comes after first message
    // is part of this message - don'r show it again
    // Note: workaround for MAINT-5495 untill proper refactoring and warning system for Drag&Drop can be made.
    if (notification_ptr == NULL
        || !notification_ptr->isActive()
        || LLNotificationsUtil::find(notification_ptr->getID()) == NULL
        || inv_ptr->mCategoryID != move_inv->mCategoryID
        || inv_ptr->mObjectID != move_inv->mObjectID)
    {
        notification_ptr = LLNotificationsUtil::add(dialog, LLSD(), LLSD(), boost::bind(move_task_inventory_callback, _1, _2, move_inv));
        inv_ptr = move_inv;
    }
    else
    {
        // Notification is alive and not responded, operating inv_ptr should be safe so attach new data
        two_uuids_list_t::iterator move_it;
        for (move_it = move_inv->mMoveList.begin();
            move_it != move_inv->mMoveList.end();
            ++move_it)
        {
            inv_ptr->mMoveList.push_back(*move_it);
        }
        move_inv.reset();
    }
}

// Move/copy all inventory items from the Contents folder of an in-world
// object to the agent's inventory, inside a given category.
BOOL move_inv_category_world_to_agent(const LLUUID& object_id,
									  const LLUUID& category_id,
									  BOOL drop,
									  void (*callback)(S32, void*),
									  void* user_data,
									  LLInventoryFilter* filter)
{
	// Make sure the object exists. If we allowed dragging from
	// anonymous objects, it would be possible to bypass
	// permissions.
	// content category has same ID as object itself
	LLViewerObject* object = gObjectList.findObject(object_id);
	if(!object)
	{
		LL_INFOS() << "Object not found for drop." << LL_ENDL;
		return FALSE;
	}

	// this folder is coming from an object, as there is only one folder in an object, the root,
	// we need to collect the entire contents and handle them as a group
	LLInventoryObject::object_list_t inventory_objects;
	object->getInventoryContents(inventory_objects);

	if (inventory_objects.empty())
	{
		LL_INFOS() << "Object contents not found for drop." << LL_ENDL;
		return FALSE;
	}

	BOOL accept = FALSE;
	BOOL is_move = FALSE;
	BOOL use_filter = FALSE;
	if (filter)
	{
		U64 filter_types = filter->getFilterTypes();
		use_filter = filter_types && (filter_types&LLInventoryFilter::FILTERTYPE_DATE || (filter_types&LLInventoryFilter::FILTERTYPE_OBJECT)==0);
	}

	// coming from a task. Need to figure out if the person can
	// move/copy this item.
	LLInventoryObject::object_list_t::iterator it = inventory_objects.begin();
	LLInventoryObject::object_list_t::iterator end = inventory_objects.end();
	for ( ; it != end; ++it)
	{
		LLInventoryItem* item = dynamic_cast<LLInventoryItem*>(it->get());
		if (!item)
		{
			LL_WARNS() << "Invalid inventory item for drop" << LL_ENDL;
			continue;
		}

		// coming from a task. Need to figure out if the person can
		// move/copy this item.
		LLPermissions perm(item->getPermissions());
		if((perm.allowCopyBy(gAgent.getID(), gAgent.getGroupID())
			&& perm.allowTransferTo(gAgent.getID())))
//			|| gAgent.isGodlike())
		{
			accept = TRUE;
		}
		else if(object->permYouOwner())
		{
			// If the object cannot be copied, but the object the
			// inventory is owned by the agent, then the item can be
			// moved from the task to agent inventory.
			is_move = TRUE;
			accept = TRUE;
		}

		if (accept && use_filter)
		{
			accept = filter->check(item);
		}

		if (!accept)
		{
			break;
		}
	}

	if(drop && accept)
	{
		it = inventory_objects.begin();
        boost::shared_ptr<LLMoveInv> move_inv(new LLMoveInv);
		move_inv->mObjectID = object_id;
		move_inv->mCategoryID = category_id;
		move_inv->mCallback = callback;
		move_inv->mUserData = user_data;

		for ( ; it != end; ++it)
		{
			two_uuids_t two(category_id, (*it)->getUUID());
			move_inv->mMoveList.push_back(two);
		}

		if(is_move)
		{
			// Callback called from within here.
			warn_move_inventory(object, move_inv);
		}
		else
		{
			LLNotification::Params params("MoveInventoryFromObject");
			params.functor.function(boost::bind(move_task_inventory_callback, _1, _2, move_inv));
			LLNotifications::instance().forceResponse(params, 0);
		}
	}
	return accept;
}

void LLRightClickInventoryFetchDescendentsObserver::execute(bool clear_observer)
{
	// Bail out immediately if no descendents
	if( mComplete.empty() )
	{
		LL_WARNS() << "LLRightClickInventoryFetchDescendentsObserver::done with empty mCompleteFolders" << LL_ENDL;
		if (clear_observer)
		{
		gInventory.removeObserver(this);
		delete this;
		}
		return;
	}

	// Copy the list of complete fetched folders while "this" is still valid
	uuid_vec_t completed_folder = mComplete;
	
	// Clean up, and remove this as an observer now since recursive calls
	// could notify observers and throw us into an infinite loop.
	if (clear_observer)
	{
		gInventory.removeObserver(this);
		delete this;
	}

	for (uuid_vec_t::iterator current_folder = completed_folder.begin(); current_folder != completed_folder.end(); ++current_folder)
	{
		// Get the information on the fetched folder items and subfolders and fetch those 
		LLInventoryModel::cat_array_t* cat_array;
		LLInventoryModel::item_array_t* item_array;
		gInventory.getDirectDescendentsOf(*current_folder, cat_array, item_array);

		S32 item_count(0);
		if( item_array )
		{			
			item_count = item_array->size();
		}
		
		S32 cat_count(0);
		if( cat_array )
		{			
			cat_count = cat_array->size();
		}

		// Move to next if current folder empty
		if ((item_count == 0) && (cat_count == 0))
		{
			continue;
		}

		uuid_vec_t ids;
		LLRightClickInventoryFetchObserver* outfit = NULL;
		LLRightClickInventoryFetchDescendentsObserver* categories = NULL;

		// Fetch the items
		if (item_count)
		{
			for (S32 i = 0; i < item_count; ++i)
			{
				ids.push_back(item_array->at(i)->getUUID());
			}
			outfit = new LLRightClickInventoryFetchObserver(ids);
		}
		// Fetch the subfolders
		if (cat_count)
		{
			for (S32 i = 0; i < cat_count; ++i)
			{
				ids.push_back(cat_array->at(i)->getUUID());
			}
			categories = new LLRightClickInventoryFetchDescendentsObserver(ids);
		}

		// Perform the item fetch
		if (outfit)
		{
	outfit->startFetch();
			outfit->execute();				// Not interested in waiting and this will be right 99% of the time.
			delete outfit;
//Uncomment the following code for laggy Inventory UI.
			/*
			 if (outfit->isFinished())
	{
	// everything is already here - call done.
				outfit->execute();
				delete outfit;
	}
	else
	{
				// it's all on its way - add an observer, and the inventory
	// will call done for us when everything is here.
	gInventory.addObserver(outfit);
			}
			*/
		}
		// Perform the subfolders fetch : this is where we truly recurse down the folder hierarchy
		if (categories)
		{
			categories->startFetch();
			if (categories->isFinished())
			{
				// everything is already here - call done.
				categories->execute();
				delete categories;
			}
			else
			{
				// it's all on its way - add an observer, and the inventory
				// will call done for us when everything is here.
				gInventory.addObserver(categories);
			}
		}
	}
}


//~~~~~~~~~~~~~~~~~~~~~~~~~~~~~~~~~~~~~~~~~~~~~~~~~~~~~~~~~~~~~~~~
// Class LLInventoryWearObserver
//
// Observer for "copy and wear" operation to support knowing
// when the all of the contents have been added to inventory.
//~~~~~~~~~~~~~~~~~~~~~~~~~~~~~~~~~~~~~~~~~~~~~~~~~~~~~~~~~~~~~~~~
class LLInventoryCopyAndWearObserver : public LLInventoryObserver
{
public:
	LLInventoryCopyAndWearObserver(const LLUUID& cat_id, int count, bool folder_added=false, bool replace=false) :
		mCatID(cat_id), mContentsCount(count), mFolderAdded(folder_added), mReplace(replace){}
	virtual ~LLInventoryCopyAndWearObserver() {}
	virtual void changed(U32 mask);

protected:
	LLUUID mCatID;
	int    mContentsCount;
	bool   mFolderAdded;
	bool   mReplace;
};



void LLInventoryCopyAndWearObserver::changed(U32 mask)
{
	if((mask & (LLInventoryObserver::ADD)) != 0)
	{
		if (!mFolderAdded)
		{
			const std::set<LLUUID>& changed_items = gInventory.getChangedIDs();

			std::set<LLUUID>::const_iterator id_it = changed_items.begin();
			std::set<LLUUID>::const_iterator id_end = changed_items.end();
			for (;id_it != id_end; ++id_it)
			{
				if ((*id_it) == mCatID)
				{
					mFolderAdded = TRUE;
					break;
				}
			}
		}

		if (mFolderAdded)
		{
			LLViewerInventoryCategory* category = gInventory.getCategory(mCatID);
			if (NULL == category)
			{
				LL_WARNS() << "gInventory.getCategory(" << mCatID
						<< ") was NULL" << LL_ENDL;
			}
			else
			{
				if (category->getDescendentCount() ==
				    mContentsCount)
				{
					gInventory.removeObserver(this);
					LLAppearanceMgr::instance().wearInventoryCategory(category, FALSE, !mReplace);
					delete this;
				}
			}
		}

	}
}



void LLFolderBridge::performAction(LLInventoryModel* model, std::string action)
{
	if ("open" == action)
	{
		LLFolderViewFolder *f = dynamic_cast<LLFolderViewFolder   *>(mInventoryPanel.get()->getItemByID(mUUID));
		if (f)
		{
			f->toggleOpen();
		}
		
		return;
	}
	else if ("paste" == action)
	{
		pasteFromClipboard();
		return;
	}
	else if ("paste_link" == action)
	{
		pasteLinkFromClipboard();
		return;
	}
	else if ("properties" == action)
	{
		showProperties();
		return;
	}
	else if ("replaceoutfit" == action)
	{
		modifyOutfit(FALSE);
		return;
	}
	else if ("addtooutfit" == action)
	{
		modifyOutfit(TRUE);
		return;
	}
// <FS:TT> Patch: ReplaceWornItemsOnly
	else if ("replaceitems" == action)
	{
		LLInventoryModel* model = getInventoryModel();
		if(!model) return;
		LLViewerInventoryCategory* cat = getCategory();
		if(!cat) return;

		gInventory.wearItemsOnAvatar(cat);
		return;
	}
// </FS:TT>
	else if ("show_in_main_panel" == action)
	{
		LLInventoryPanel::openInventoryPanelAndSetSelection(TRUE, mUUID, TRUE);
		return;
	}
	else if ("cut" == action)
	{
		cutToClipboard();
		return;
	}
	else if ("copy" == action)
	{
		copyToClipboard();
		return;
	}
	else if ("removefromoutfit" == action)
	{
		LLInventoryModel* model = getInventoryModel();
		if(!model) return;
		LLViewerInventoryCategory* cat = getCategory();
		if(!cat) return;

		LLAppearanceMgr::instance().takeOffOutfit( cat->getLinkedUUID() );
		return;
	}
	else if ("copyoutfittoclipboard" == action)
	{
		copyOutfitToClipboard();
	}
	else if ("purge" == action)
	{
		purgeItem(model, mUUID);
		return;
	}
	else if ("restore" == action)
	{
		restoreItem();
		return;
	}
	else if ("marketplace_list" == action)
	{
        if (depth_nesting_in_marketplace(mUUID) == 1)
        {
            LLUUID version_folder_id = LLMarketplaceData::instance().getVersionFolder(mUUID);
            LLViewerInventoryCategory* cat = gInventory.getCategory(version_folder_id);
            mMessage = "";
            if (!validate_marketplacelistings(cat,boost::bind(&LLFolderBridge::gatherMessage, this, _1, _2, _3)))
            {
                LLSD subs;
                subs["[ERROR_CODE]"] = mMessage;
                LLNotificationsUtil::add("MerchantListingFailed", subs);
            }
            else
            {
                LLMarketplaceData::instance().activateListing(mUUID,true);
            }
        }
		return;
	}
	else if ("marketplace_activate" == action)
	{
        if (depth_nesting_in_marketplace(mUUID) == 2)
        {
			LLInventoryCategory* category = gInventory.getCategory(mUUID);
            mMessage = "";
            if (!validate_marketplacelistings(category,boost::bind(&LLFolderBridge::gatherMessage, this, _1, _2, _3),false,2))
            {
                LLSD subs;
                subs["[ERROR_CODE]"] = mMessage;
                LLNotificationsUtil::add("MerchantFolderActivationFailed", subs);
            }
            else
            {
                LLMarketplaceData::instance().setVersionFolder(category->getParentUUID(), mUUID);
            }
        }
		return;
	}
	else if ("marketplace_unlist" == action)
	{
        if (depth_nesting_in_marketplace(mUUID) == 1)
        {
            LLMarketplaceData::instance().activateListing(mUUID,false,1);
        }
		return;
	}
	else if ("marketplace_deactivate" == action)
	{
        if (depth_nesting_in_marketplace(mUUID) == 2)
        {
			LLInventoryCategory* category = gInventory.getCategory(mUUID);
            LLMarketplaceData::instance().setVersionFolder(category->getParentUUID(), LLUUID::null, 1);
        }
		return;
	}
	else if ("marketplace_create_listing" == action)
	{
        LLViewerInventoryCategory* cat = gInventory.getCategory(mUUID);
        mMessage = "";
        bool validates = validate_marketplacelistings(cat,boost::bind(&LLFolderBridge::gatherMessage, this, _1, _2, _3),false);
        if (!validates)
        {
            mMessage = "";
            validates = validate_marketplacelistings(cat,boost::bind(&LLFolderBridge::gatherMessage, this, _1, _2, _3),true);
            if (validates)
            {
                LLNotificationsUtil::add("MerchantForceValidateListing");
            }
        }
        
        if (!validates)
        {
            LLSD subs;
            subs["[ERROR_CODE]"] = mMessage;
            LLNotificationsUtil::add("MerchantListingFailed", subs);
        }
        else
        {
            LLMarketplaceData::instance().createListing(mUUID);
        }
		return;
	}
    else if ("marketplace_disassociate_listing" == action)
    {
        LLMarketplaceData::instance().clearListing(mUUID);
		return;
    }
    else if ("marketplace_get_listing" == action)
    {
        // This is used only to exercise the SLM API but won't be shown to end users
        LLMarketplaceData::instance().getListing(mUUID);
		return;
    }
	else if ("marketplace_associate_listing" == action)
	{
        LLFloaterAssociateListing::show(mUUID);
		return;
	}
	else if ("marketplace_check_listing" == action)
	{
        LLSD data(mUUID);
        LLFloaterReg::showInstance("marketplace_validation", data);
		return;
	}
	else if ("marketplace_edit_listing" == action)
	{
        std::string url = LLMarketplaceData::instance().getListingURL(mUUID);
        if (!url.empty())
        {
            LLUrlAction::openURL(url);
        }
		return;
	}
// [SL:KB] - Patch: Inventory-Misc | Checked: 2011-05-28 (Catznip-2.6.0a) | Added: Catznip-2.6.0a
	else if ("move_to_lost_and_found" == action)
	{
		LLInventoryModel* pModel = getInventoryModel();
		LLViewerInventoryCategory* pCat = getCategory();
		if ( (!pModel) || (&gInventory != pModel) || (!pCat) )
			return;

		LLInventoryModel* model = &gInventory;
		model->changeCategoryParent(pCat,gInventory.findCategoryUUIDForType(LLFolderType::FT_LOST_AND_FOUND),FALSE);

		gInventory.addChangedMask(LLInventoryObserver::REBUILD, mUUID);
		gInventory.notifyObservers();
	}
// [/SL:KB]
#ifndef LL_RELEASE_FOR_DOWNLOAD
	else if ("delete_system_folder" == action)
	{
		removeSystemFolder();
	}
#endif
	else if (("move_to_marketplace_listings" == action) || ("copy_to_marketplace_listings" == action) || ("copy_or_move_to_marketplace_listings" == action))
	{
		LLInventoryCategory * cat = gInventory.getCategory(mUUID);
		if (!cat) return;
        const LLUUID &marketplacelistings_id = model->findCategoryUUIDForType(LLFolderType::FT_MARKETPLACE_LISTINGS, false);
        move_folder_to_marketplacelistings(cat, marketplacelistings_id, ("move_to_marketplace_listings" != action), (("copy_or_move_to_marketplace_listings" == action)));
    }
}

void LLFolderBridge::gatherMessage(std::string& message, S32 depth, LLError::ELevel log_level)
{
    if (log_level >= LLError::LEVEL_ERROR)
    {
        if (!mMessage.empty())
        {
            // Currently, we do not gather all messages as it creates very long alerts
            // Users can get to the whole list of errors on a listing using the "Check for Errors" audit button or "Check listing" right click menu
            //mMessage += "\n";
            return;
        }
        // Take the leading spaces out...
        std::string::size_type start = message.find_first_not_of(" ");
        // Append the message
        mMessage += message.substr(start, message.length() - start);
    }
}

void LLFolderBridge::copyOutfitToClipboard()
{
	std::string text;

	LLInventoryModel::cat_array_t* cat_array;
	LLInventoryModel::item_array_t* item_array;
	gInventory.getDirectDescendentsOf(mUUID, cat_array, item_array);

	S32 item_count(0);
	if( item_array )
	{			
		item_count = item_array->size();
	}

	if (item_count)
	{
		for (S32 i = 0; i < item_count;)
		{
			LLSD uuid =item_array->at(i)->getUUID();
			LLViewerInventoryItem* item = gInventory.getItem(uuid);

			i++;
			if (item != NULL)
			{
				// Append a newline to all but the last line
				text += i != item_count ? item->getName() + "\n" : item->getName();
			}
		}
	}

	LLClipboard::instance().copyToClipboard(utf8str_to_wstring(text),0,text.size());
}

void LLFolderBridge::openItem()
{
	LL_DEBUGS() << "LLFolderBridge::openItem()" << LL_ENDL;
	LLInventoryModel* model = getInventoryModel();
	if(!model) return;
	if(mUUID.isNull()) return;
	bool fetching_inventory = model->fetchDescendentsOf(mUUID);
	// Only change folder type if we have the folder contents.
	if (!fetching_inventory)
	{
		// Disabling this for now, it's causing crash when new items are added to folders
		// since folder type may change before new item item has finished processing.
		// determineFolderType();
	}
}

void LLFolderBridge::closeItem()
{
	determineFolderType();
}

void LLFolderBridge::determineFolderType()
{
	if (isUpToDate())
	{
		LLInventoryModel* model = getInventoryModel();
		LLViewerInventoryCategory* category = model->getCategory(mUUID);
		if (category)
		{
			category->determineFolderType();
		}
	}
}

BOOL LLFolderBridge::isItemRenameable() const
{
	return get_is_category_renameable(getInventoryModel(), mUUID);
}

void LLFolderBridge::restoreItem()
{
	LLViewerInventoryCategory* cat;
	cat = (LLViewerInventoryCategory*)getCategory();
	if(cat)
	{
		LLInventoryModel* model = getInventoryModel();
		const LLUUID new_parent = model->findCategoryUUIDForType(LLFolderType::assetTypeToFolderType(cat->getType()));
		// do not restamp children on restore
		LLInvFVBridge::changeCategoryParent(model, cat, new_parent, FALSE);
	}
}

LLFolderType::EType LLFolderBridge::getPreferredType() const
{
	LLFolderType::EType preferred_type = LLFolderType::FT_NONE;
	LLViewerInventoryCategory* cat = getCategory();
	if(cat)
	{
		// <FS:Ansariel> Special virtual system folder icons
		//preferred_type = cat->getPreferredType();
		std::string catName(cat->getName());
		if (catName == ROOT_FIRESTORM_FOLDER) preferred_type = LLFolderType::FT_FIRESTORM;
		else if (catName == RLV_ROOT_FOLDER) preferred_type = LLFolderType::FT_RLV;
		else if (catName == "#Phoenix") preferred_type = LLFolderType::FT_PHOENIX;
		else preferred_type = cat->getPreferredType();
		// </FS:Ansariel>
	}

	return preferred_type;
}

// Icons for folders are based on the preferred type
LLUIImagePtr LLFolderBridge::getIcon() const
{
	return getFolderIcon(FALSE);
}

LLUIImagePtr LLFolderBridge::getIconOpen() const
{
	return getFolderIcon(TRUE);
}

LLUIImagePtr LLFolderBridge::getFolderIcon(BOOL is_open) const
{
	LLFolderType::EType preferred_type = getPreferredType();
	return LLUI::getUIImage(LLViewerFolderType::lookupIconName(preferred_type, is_open));
}

// static : use by LLLinkFolderBridge to get the closed type icons
LLUIImagePtr LLFolderBridge::getIcon(LLFolderType::EType preferred_type)
{
	return LLUI::getUIImage(LLViewerFolderType::lookupIconName(preferred_type, FALSE));
}

LLUIImagePtr LLFolderBridge::getIconOverlay() const
{
	if (getInventoryObject() && getInventoryObject()->getIsLinkType())
	{
		return LLUI::getUIImage("Inv_Link");
	}
	return NULL;
}

BOOL LLFolderBridge::renameItem(const std::string& new_name)
{

	LLScrollOnRenameObserver *observer = new LLScrollOnRenameObserver(mUUID, mRoot);
	gInventory.addObserver(observer);

	rename_category(getInventoryModel(), mUUID, new_name);

	// return FALSE because we either notified observers (& therefore
	// rebuilt) or we didn't update.
	return FALSE;
}

BOOL LLFolderBridge::removeItem()
{
	if(!isItemRemovable())
	{
		return FALSE;
	}
	const LLViewerInventoryCategory *cat = getCategory();
	
	LLSD payload;
	LLSD args;
	args["FOLDERNAME"] = cat->getName();

	LLNotification::Params params("ConfirmDeleteProtectedCategory");
	params.payload(payload).substitutions(args).functor.function(boost::bind(&LLFolderBridge::removeItemResponse, this, _1, _2));
	LLNotifications::instance().forceResponse(params, 0);
	return TRUE;
}


BOOL LLFolderBridge::removeSystemFolder()
{
	const LLViewerInventoryCategory *cat = getCategory();
	if (!LLFolderType::lookupIsProtectedType(cat->getPreferredType()))
	{
		return FALSE;
	}

	LLSD payload;
	LLSD args;
	args["FOLDERNAME"] = cat->getName();

	LLNotification::Params params("ConfirmDeleteProtectedCategory");
	params.payload(payload).substitutions(args).functor.function(boost::bind(&LLFolderBridge::removeItemResponse, this, _1, _2));
	{
		LLNotifications::instance().add(params);
	}
	return TRUE;
}

bool LLFolderBridge::removeItemResponse(const LLSD& notification, const LLSD& response)
{
	S32 option = LLNotification::getSelectedOption(notification, response);

	// if they choose delete, do it.  Otherwise, don't do anything
	if(option == 0) 
	{
		// move it to the trash
		LLPreview::hide(mUUID);
		getInventoryModel()->removeCategory(mUUID);
		return TRUE;
	}
	return FALSE;
}

//Recursively update the folder's creation date
void LLFolderBridge::updateHierarchyCreationDate(time_t date)
{
    if(getCreationDate() < date)
    {
        setCreationDate(date);
        if(mParent)
        {
            static_cast<LLFolderBridge *>(mParent)->updateHierarchyCreationDate(date);
        }
    }
}

void LLFolderBridge::pasteFromClipboard()
{
	LLInventoryModel* model = getInventoryModel();
	if (model && isClipboardPasteable())
	{
        const LLUUID &marketplacelistings_id = model->findCategoryUUIDForType(LLFolderType::FT_MARKETPLACE_LISTINGS, false);
        const BOOL paste_into_marketplacelistings = model->isObjectDescendentOf(mUUID, marketplacelistings_id);
        
        BOOL cut_from_marketplacelistings = FALSE;
        if (LLClipboard::instance().isCutMode())
        {
            //Items are not removed from folder on "cut", so we need update listing folder on "paste" operation
            std::vector<LLUUID> objects;
            LLClipboard::instance().pasteFromClipboard(objects);
            for (std::vector<LLUUID>::const_iterator iter = objects.begin(); iter != objects.end(); ++iter)
            {
                const LLUUID& item_id = (*iter);
                if(gInventory.isObjectDescendentOf(item_id, marketplacelistings_id) && (LLMarketplaceData::instance().isInActiveFolder(item_id) ||
                    LLMarketplaceData::instance().isListedAndActive(item_id)))
                {
                    cut_from_marketplacelistings = TRUE;
                    break;
                }
            }
        }
        if (cut_from_marketplacelistings || (paste_into_marketplacelistings && !LLMarketplaceData::instance().isListed(mUUID) && LLMarketplaceData::instance().isInActiveFolder(mUUID)))
        {
            // Prompt the user if pasting in a marketplace active version listing (note that pasting right under the listing folder root doesn't need a prompt)
            LLNotificationsUtil::add("ConfirmMerchantActiveChange", LLSD(), LLSD(), boost::bind(&LLFolderBridge::callback_pasteFromClipboard, this, _1, _2));
        }
        else
        {
            // Otherwise just do the paste
            perform_pasteFromClipboard();
        }
	}
}

// Callback for pasteFromClipboard if DAMA required...
void LLFolderBridge::callback_pasteFromClipboard(const LLSD& notification, const LLSD& response)
{
    S32 option = LLNotificationsUtil::getSelectedOption(notification, response);
    if (option == 0) // YES
    {
        std::vector<LLUUID> objects;
        std::set<LLUUID> parent_folders;
        LLClipboard::instance().pasteFromClipboard(objects);
        for (std::vector<LLUUID>::const_iterator iter = objects.begin(); iter != objects.end(); ++iter)
        {
            const LLInventoryObject* obj = gInventory.getObject(*iter);
            parent_folders.insert(obj->getParentUUID());
        }
        perform_pasteFromClipboard();
        for (std::set<LLUUID>::const_iterator iter = parent_folders.begin(); iter != parent_folders.end(); ++iter)
        {
            gInventory.addChangedMask(LLInventoryObserver::STRUCTURE, *iter);
        }

    }
}

void LLFolderBridge::perform_pasteFromClipboard()
{
	LLInventoryModel* model = getInventoryModel();
	if (model && isClipboardPasteable())
	{
        const LLUUID &current_outfit_id = model->findCategoryUUIDForType(LLFolderType::FT_CURRENT_OUTFIT, false);
        const LLUUID &marketplacelistings_id = model->findCategoryUUIDForType(LLFolderType::FT_MARKETPLACE_LISTINGS, false);
		const LLUUID &favorites_id = model->findCategoryUUIDForType(LLFolderType::FT_FAVORITE, false);
		const LLUUID &my_outifts_id = model->findCategoryUUIDForType(LLFolderType::FT_MY_OUTFITS, false);

		const BOOL move_is_into_current_outfit = (mUUID == current_outfit_id);
		const BOOL move_is_into_my_outfits = (mUUID == my_outifts_id) || model->isObjectDescendentOf(mUUID, my_outifts_id);
		const BOOL move_is_into_outfit = move_is_into_my_outfits || (getCategory() && getCategory()->getPreferredType()==LLFolderType::FT_OUTFIT);
        const BOOL move_is_into_marketplacelistings = model->isObjectDescendentOf(mUUID, marketplacelistings_id);
		const BOOL move_is_into_favorites = (mUUID == favorites_id);

		std::vector<LLUUID> objects;
		LLClipboard::instance().pasteFromClipboard(objects);
        
        LLViewerInventoryCategory * dest_folder = getCategory();
		if (move_is_into_marketplacelistings)
		{
            std::string error_msg;
            const LLViewerInventoryCategory * master_folder = model->getFirstDescendantOf(marketplacelistings_id, mUUID);
            int index = 0;
            for (std::vector<LLUUID>::const_iterator iter = objects.begin(); iter != objects.end(); ++iter)
            {
                const LLUUID& item_id = (*iter);
                LLInventoryItem *item = model->getItem(item_id);
                LLInventoryCategory *cat = model->getCategory(item_id);
                
                if (item && !can_move_item_to_marketplace(master_folder, dest_folder, item, error_msg, objects.size() - index, true))
                {
                    break;
                }
                if (cat && !can_move_folder_to_marketplace(master_folder, dest_folder, cat, error_msg, objects.size() - index, true, true))
                {
                    break;
                }
                ++index;
			}
            if (!error_msg.empty())
            {
                LLSD subs;
                subs["[ERROR_CODE]"] = error_msg;
                LLNotificationsUtil::add("MerchantPasteFailed", subs);
                return;
            }
		}
        else
        {
            // Check that all items can be moved into that folder : for the moment, only stock folder mismatch is checked
            for (std::vector<LLUUID>::const_iterator iter = objects.begin(); iter != objects.end(); ++iter)
            {
                const LLUUID& item_id = (*iter);
                LLInventoryItem *item = model->getItem(item_id);
                LLInventoryCategory *cat = model->getCategory(item_id);

                if ((item && !dest_folder->acceptItem(item)) || (cat && (dest_folder->getPreferredType() == LLFolderType::FT_MARKETPLACE_STOCK)))
                {
                    std::string error_msg = LLTrans::getString("TooltipOutboxMixedStock");
                    LLSD subs;
                    subs["[ERROR_CODE]"] = error_msg;
                    LLNotificationsUtil::add("StockPasteFailed", subs);
                    return;
                }

// [RLVa:KB] - Checked: RLVa-2.1.0
				if ( ((item) && (!RlvActions::canPasteInventory(item, dest_folder))) || ((cat) && (!RlvActions::canPasteInventory(cat, dest_folder))) )
				{
					RlvActions::notifyBlocked(RLV_STRING_BLOCKED_INVFOLDER);
					return;
				}
// [/RLVa:KB]

            }
        }
        
		const LLUUID parent_id(mUUID);
        
		for (std::vector<LLUUID>::const_iterator iter = objects.begin();
			 iter != objects.end();
			 ++iter)
		{
			const LLUUID& item_id = (*iter);
            
			LLInventoryItem *item = model->getItem(item_id);
			LLInventoryObject *obj = model->getObject(item_id);
			if (obj)
			{
				if (move_is_into_current_outfit || move_is_into_outfit)
				{
					if (item && can_move_to_outfit(item, move_is_into_current_outfit))
					{
						dropToOutfit(item, move_is_into_current_outfit);
					}
				}
				else if (move_is_into_favorites)
				{
					if (item && can_move_to_landmarks(item))
					{
						dropToFavorites(item);
					}
				}
				else if (LLClipboard::instance().isCutMode())
				{
					// Do a move to "paste" a "cut"
					// move_inventory_item() is not enough, as we have to update inventory locally too
					if (LLAssetType::AT_CATEGORY == obj->getType())
					{
						LLViewerInventoryCategory* vicat = (LLViewerInventoryCategory *) model->getCategory(item_id);
						llassert(vicat);
						if (vicat)
						{
                            // Clear the cut folder from the marketplace if it is a listing folder
                            if (LLMarketplaceData::instance().isListed(item_id))
                            {
                                LLMarketplaceData::instance().clearListing(item_id);
                            }
                            if (move_is_into_marketplacelistings)
                            {
                                move_folder_to_marketplacelistings(vicat, parent_id);
                            }
                            else
                            {
                                //changeCategoryParent() implicity calls dirtyFilter
                                changeCategoryParent(model, vicat, parent_id, FALSE);
                            }
						}
					}
					else
                    {
                        LLViewerInventoryItem* viitem = dynamic_cast<LLViewerInventoryItem*>(item);
                        llassert(viitem);
                        if (viitem)
                        {
                            if (move_is_into_marketplacelistings)
                            {
                                if (!move_item_to_marketplacelistings(viitem, parent_id))
                                {
                                    // Stop pasting into the marketplace as soon as we get an error
                                    break;
                                }
                            }
                            else
                            {
                                //changeItemParent() implicity calls dirtyFilter
                                changeItemParent(model, viitem, parent_id, FALSE);
                            }
                        }
                    }
				}
				else
				{
					// Do a "copy" to "paste" a regular copy clipboard
					if (LLAssetType::AT_CATEGORY == obj->getType())
					{
						LLViewerInventoryCategory* vicat = (LLViewerInventoryCategory *) model->getCategory(item_id);
						llassert(vicat);
						if (vicat)
						{
                            if (move_is_into_marketplacelistings)
                            {
                                move_folder_to_marketplacelistings(vicat, parent_id, true);
                            }
                            else
                            {
                                copy_inventory_category(model, vicat, parent_id);
                            }
						}
					}
                    else
                    {
                        LLViewerInventoryItem* viitem = dynamic_cast<LLViewerInventoryItem*>(item);
                        llassert(viitem);
                        if (viitem)
                        {
                            if (move_is_into_marketplacelistings)
                            {
                                if (!move_item_to_marketplacelistings(viitem, parent_id, true))
                                {
                                    // Stop pasting into the marketplace as soon as we get an error
                                    break;
                                }
                            }
// [SL:KB] - Patch: Inventory-Links | Checked: 2010-04-12 (Catznip-2.2.0a) | Added: Catznip-2.0.0a
//                            else if (item->getIsLinkType())
//                            {
//                                link_inventory_object(parent_id, item_id,
//                                    LLPointer<LLInventoryCallback>(NULL));
 //                           }
// [/SL:KB]
                            else
                            {
// [SL:KB] - Patch: Inventory-Links | Checked: 2010-04-12 (Catznip-2.2.0a) | Added: Catznip-2.0.0a
                                if (item->getPermissions().allowCopyBy(gAgent.getID()))
                                {
// [/SL:KB]
                                    copy_inventory_item(
                                                    gAgent.getID(),
                                                    item->getPermissions().getOwner(),
                                                    item->getUUID(),
                                                    parent_id,
                                                    std::string(),
                                                    LLPointer<LLInventoryCallback>(NULL));
// [SL:KB] - Patch: Inventory-Links | Checked: 2010-04-12 (Catznip-2.2.0a) | Added: Catznip-2.0.0a
                                }
                                else if (LLAssetType::lookupIsLinkType(item->getActualType()))
                                {
                                    LLInventoryObject::const_object_list_t obj_array;
                                    obj_array.push_back(LLConstPointer<LLInventoryObject>(item));
                                    link_inventory_array(parent_id,
                                                         obj_array,
                                                         LLPointer<LLInventoryCallback>(NULL));
                                }
// [/SL:KB]
                            }
                        }
                    }
                }
            }
        }
		// Change mode to paste for next paste
		LLClipboard::instance().setCutMode(false);
	}
}

void LLFolderBridge::pasteLinkFromClipboard()
{
	LLInventoryModel* model = getInventoryModel();
	if(model)
	{
		const LLUUID &current_outfit_id = model->findCategoryUUIDForType(LLFolderType::FT_CURRENT_OUTFIT, false);
        const LLUUID &marketplacelistings_id = model->findCategoryUUIDForType(LLFolderType::FT_MARKETPLACE_LISTINGS, false);
		const LLUUID &my_outifts_id = model->findCategoryUUIDForType(LLFolderType::FT_MY_OUTFITS, false);

		const BOOL move_is_into_current_outfit = (mUUID == current_outfit_id);
		const BOOL move_is_into_my_outfits = (mUUID == my_outifts_id) || model->isObjectDescendentOf(mUUID, my_outifts_id);
		const BOOL move_is_into_outfit = move_is_into_my_outfits || (getCategory() && getCategory()->getPreferredType()==LLFolderType::FT_OUTFIT);
        const BOOL move_is_into_marketplacelistings = model->isObjectDescendentOf(mUUID, marketplacelistings_id);

		if (move_is_into_marketplacelistings)
		{
			// Notify user of failure somehow -- play error sound?  modal dialog?
			return;
		}

		const LLUUID parent_id(mUUID);

		std::vector<LLUUID> objects;
		LLClipboard::instance().pasteFromClipboard(objects);
		for (std::vector<LLUUID>::const_iterator iter = objects.begin();
			 iter != objects.end();
			 ++iter)
		{
			const LLUUID &object_id = (*iter);
			if (move_is_into_current_outfit || move_is_into_outfit)
			{
				LLInventoryItem *item = model->getItem(object_id);
				if (item && can_move_to_outfit(item, move_is_into_current_outfit))
				{
					dropToOutfit(item, move_is_into_current_outfit);
				}
			}
			else if (LLConstPointer<LLInventoryObject> obj = model->getObject(object_id))
			{
				link_inventory_object(parent_id, obj, LLPointer<LLInventoryCallback>(NULL));
			}
		}
		// Change mode to paste for next paste
		LLClipboard::instance().setCutMode(false);
	}
}

void LLFolderBridge::staticFolderOptionsMenu()
{
	LLFolderBridge* selfp = sSelf.get();

	if (selfp && selfp->mRoot)
	{
		selfp->mRoot->updateMenu();
	}
}

BOOL LLFolderBridge::checkFolderForContentsOfType(LLInventoryModel* model, LLInventoryCollectFunctor& is_type)
{
	LLInventoryModel::cat_array_t cat_array;
	LLInventoryModel::item_array_t item_array;
	model->collectDescendentsIf(mUUID,
								cat_array,
								item_array,
								LLInventoryModel::EXCLUDE_TRASH,
								is_type);
	return ((item_array.size() > 0) ? TRUE : FALSE );
}

void LLFolderBridge::buildContextMenuOptions(U32 flags, menuentry_vec_t&   items, menuentry_vec_t& disabled_items)
{
	LLInventoryModel* model = getInventoryModel();
	llassert(model != NULL);

	const LLUUID &trash_id = model->findCategoryUUIDForType(LLFolderType::FT_TRASH);
	const LLUUID &lost_and_found_id = model->findCategoryUUIDForType(LLFolderType::FT_LOST_AND_FOUND);
	const LLUUID &favorites = model->findCategoryUUIDForType(LLFolderType::FT_FAVORITE);
	const LLUUID &marketplace_listings_id = model->findCategoryUUIDForType(LLFolderType::FT_MARKETPLACE_LISTINGS, false);

	// <FS:Ansariel> FIRE-11628: Option to delete broken links from AO folder
	if (mUUID == AOEngine::instance().getAOFolder())
	{
		items.push_back(std::string("Cleanup broken Links"));
	}
	// </FS:Ansariel>
	if (lost_and_found_id == mUUID)
	{
		// This is the lost+found folder.
		items.push_back(std::string("Empty Lost And Found"));

		LLInventoryModel::cat_array_t* cat_array;
		LLInventoryModel::item_array_t* item_array;
		gInventory.getDirectDescendentsOf(mUUID, cat_array, item_array);
		// Enable Empty menu item only when there is something to act upon.
		if (0 == cat_array->size() && 0 == item_array->size())
		{
			disabled_items.push_back(std::string("Empty Lost And Found"));
		}

		disabled_items.push_back(std::string("New Folder"));
		disabled_items.push_back(std::string("New Script"));
		disabled_items.push_back(std::string("New Note"));
		disabled_items.push_back(std::string("New Gesture"));
		disabled_items.push_back(std::string("New Clothes"));
		disabled_items.push_back(std::string("New Body Parts"));
		disabled_items.push_back(std::string("upload_def"));
	}
	if (favorites == mUUID)
	{
		disabled_items.push_back(std::string("New Folder"));
	}
    if (isMarketplaceListingsFolder())
    {
		addMarketplaceContextMenuOptions(flags, items, disabled_items);
        if (LLMarketplaceData::instance().isUpdating(mUUID))
        {
            disabled_items.push_back(std::string("New Folder"));
            disabled_items.push_back(std::string("Rename"));
            disabled_items.push_back(std::string("Cut"));
            disabled_items.push_back(std::string("Copy"));
            disabled_items.push_back(std::string("Paste"));
            disabled_items.push_back(std::string("Delete"));
        }
    }
    if (getPreferredType() == LLFolderType::FT_MARKETPLACE_STOCK)
    {
        disabled_items.push_back(std::string("New Folder"));
		disabled_items.push_back(std::string("New Script"));
		disabled_items.push_back(std::string("New Note"));
		disabled_items.push_back(std::string("New Gesture"));
		disabled_items.push_back(std::string("New Clothes"));
		disabled_items.push_back(std::string("New Body Parts"));
		disabled_items.push_back(std::string("upload_def"));
    }
    if (marketplace_listings_id == mUUID)
    {
		disabled_items.push_back(std::string("New Folder"));
        disabled_items.push_back(std::string("Rename"));
        disabled_items.push_back(std::string("Cut"));
        disabled_items.push_back(std::string("Delete"));
    }
	if(trash_id == mUUID)
	{
		bool is_recent_panel = false;
		LLInventoryPanel *active_panel = LLInventoryPanel::getActiveInventoryPanel(FALSE);
		if (active_panel && (active_panel->getName() == "Recent Items"))
		{
			is_recent_panel = true;
		}

		// This is the trash.
		items.push_back(std::string("Empty Trash"));

		LLInventoryModel::cat_array_t* cat_array;
		LLInventoryModel::item_array_t* item_array;
		gInventory.getDirectDescendentsOf(mUUID, cat_array, item_array);
		LLViewerInventoryCategory *trash = getCategory();
		// Enable Empty menu item only when there is something to act upon.
		// Also don't enable menu if folder isn't fully fetched
		if ((0 == cat_array->size() && 0 == item_array->size())
			|| is_recent_panel
			|| !trash
			|| trash->getVersion() == LLViewerInventoryCategory::VERSION_UNKNOWN
			|| trash->getDescendentCount() == LLViewerInventoryCategory::VERSION_UNKNOWN)
		{
			disabled_items.push_back(std::string("Empty Trash"));
		}
	}
	else if(isItemInTrash())
	{
		// This is a folder in the trash.
		items.clear(); // clear any items that used to exist
		addTrashContextMenuOptions(items, disabled_items);
	}
	else if(isAgentInventory()
			// <FS:ND> moved from buildContextMenu after merge
			&& !isProtectedFolder()
			// </FS:ND>
			) // do not allow creating in library
	{
		LLViewerInventoryCategory *cat = getCategory();
		// BAP removed protected check to re-enable standard ops in untyped folders.
		// Not sure what the right thing is to do here.
		if (!isCOFFolder() && cat && (cat->getPreferredType() != LLFolderType::FT_OUTFIT))
		{
			if (!isInboxFolder()) // don't allow creation in inbox
			{
				// Do not allow to create 2-level subfolder in the Calling Card/Friends folder. EXT-694.
				if (!LLFriendCardsManager::instance().isCategoryInFriendFolder(cat))
				{
					items.push_back(std::string("New Folder"));
				}
                if (!isMarketplaceListingsFolder())
                {
                    items.push_back(std::string("New Script"));
                    items.push_back(std::string("New Note"));
                    items.push_back(std::string("New Gesture"));
                    items.push_back(std::string("New Clothes"));
                    items.push_back(std::string("New Body Parts"));
                    items.push_back(std::string("upload_def"));
                }
			}
			getClipboardEntries(false, items, disabled_items, flags);
		}
		else
		{
			// Want some but not all of the items from getClipboardEntries for outfits.
			if (cat && (cat->getPreferredType() == LLFolderType::FT_OUTFIT))
			{
				items.push_back(std::string("Rename"));

				addDeleteContextMenuOptions(items, disabled_items);
				// EXT-4030: disallow deletion of currently worn outfit
				const LLViewerInventoryItem *base_outfit_link = LLAppearanceMgr::instance().getBaseOutfitLink();
				if (base_outfit_link && (cat == base_outfit_link->getLinkedCategory()))
				{
					disabled_items.push_back(std::string("Delete"));
				}

				// <FS:Ansariel> FIRE-4595: Paste as Link missing for outfit folders
				items.push_back(std::string("Paste As Link"));
				if (!isClipboardPasteableAsLink() || (flags & FIRST_SELECTED_ITEM) == 0)
				{
					disabled_items.push_back(std::string("Paste As Link"));
				}
				// </FS:Ansariel>
			}
		}

		if (model->findCategoryUUIDForType(LLFolderType::FT_CURRENT_OUTFIT) == mUUID)
		{
			items.push_back(std::string("Copy outfit list to clipboard"));
		}

		//Added by aura to force inventory pull on right-click to display folder options correctly. 07-17-06
		mCallingCards = mWearables = FALSE;

		LLIsType is_callingcard(LLAssetType::AT_CALLINGCARD);
		if (checkFolderForContentsOfType(model, is_callingcard))
		{
			mCallingCards=TRUE;
		}

		LLFindWearables is_wearable;
		LLIsType is_object( LLAssetType::AT_OBJECT );
		LLIsType is_gesture( LLAssetType::AT_GESTURE );

		if (checkFolderForContentsOfType(model, is_wearable) ||
            checkFolderForContentsOfType(model, is_object)   ||
            checkFolderForContentsOfType(model, is_gesture)    )
		{
			mWearables=TRUE;
		}
	}
// [SL:KB] - Patch: Inventory-Misc | Checked: 2011-05-28 (Catznip-2.6.0a) | Added: Catznip-2.6.0a
	else if (isLostInventory())
	{
		items.push_back(std::string("Move to Lost And Found"));
		if (0 == (flags & FIRST_SELECTED_ITEM))
			disabled_items.push_back(std::string("Move to Lost And Found"));
	}
// [/SL:KB]
	else
	{
		// Mark wearables and allow copy from library
		LLInventoryModel* model = getInventoryModel();
		if(!model) return;
		const LLInventoryCategory* category = model->getCategory(mUUID);
		if (!category) return;
		LLFolderType::EType type = category->getPreferredType();
		const bool is_system_folder = LLFolderType::lookupIsProtectedType(type);

		LLFindWearables is_wearable;
		LLIsType is_object(LLAssetType::AT_OBJECT);
		LLIsType is_gesture(LLAssetType::AT_GESTURE);

		if (checkFolderForContentsOfType(model, is_wearable) ||
			checkFolderForContentsOfType(model, is_object) ||
			checkFolderForContentsOfType(model, is_gesture))
		{
			mWearables = TRUE;
		}

		if (!is_system_folder)
		{
			items.push_back(std::string("Copy"));
			if (!isItemCopyable())
			{
				// For some reason there are items in library that can't be copied directly
				disabled_items.push_back(std::string("Copy"));
			}
		}
	}

	// Preemptively disable system folder removal if more than one item selected.
	if ((flags & FIRST_SELECTED_ITEM) == 0)
	{
		disabled_items.push_back(std::string("Delete System Folder"));
	}

	// <FS:AH/SJ> Don't offer sharing of trash folder (FIRE-1642, FIRE-6547)
	//if (isAgentInventory() && !isMarketplaceListingsFolder())
	if (isAgentInventory() && !isMarketplaceListingsFolder() && mUUID != trash_id)
	{
		items.push_back(std::string("Share"));
		if (!canShare())
		{
			disabled_items.push_back(std::string("Share"));
		}
	}

	

	// Add menu items that are dependent on the contents of the folder.
	LLViewerInventoryCategory* category = (LLViewerInventoryCategory *) model->getCategory(mUUID);
	if (category && (marketplace_listings_id != mUUID))
	{
		uuid_vec_t folders;
		folders.push_back(category->getUUID());

		sSelf = getHandle();
		LLRightClickInventoryFetchDescendentsObserver* fetch = new LLRightClickInventoryFetchDescendentsObserver(folders);
		fetch->startFetch();
		if (fetch->isFinished())
		{
			// Do not call execute() or done() here as if the folder is here, there's likely no point drilling down 
			// This saves lots of time as buildContextMenu() is called a lot
			delete fetch;
			buildContextMenuFolderOptions(flags, items, disabled_items);
		}
		else
		{
			// it's all on its way - add an observer, and the inventory will call done for us when everything is here.
			gInventory.addObserver(fetch);
        }
    }
}

void LLFolderBridge::buildContextMenuFolderOptions(U32 flags,   menuentry_vec_t& items, menuentry_vec_t& disabled_items)
{
	// Build folder specific options back up
	LLInventoryModel* model = getInventoryModel();
	if(!model) return;

	const LLInventoryCategory* category = model->getCategory(mUUID);
	if(!category) return;

	const LLUUID trash_id = model->findCategoryUUIDForType(LLFolderType::FT_TRASH);
	if (trash_id == mUUID) return;
	if (isItemInTrash()) return;
    
	if (!isItemRemovable())
	{
		disabled_items.push_back(std::string("Delete"));
	}
    if (isMarketplaceListingsFolder()) return;

	LLFolderType::EType type = category->getPreferredType();
	const bool is_system_folder = LLFolderType::lookupIsProtectedType(type);
	// BAP change once we're no longer treating regular categories as ensembles.
	const bool is_agent_inventory = isAgentInventory();
// [SL:KB] - Patch: Appearance-Misc | Checked: 2010-11-24 (Catznip-2.4)
	const bool is_outfit = (type == LLFolderType::FT_OUTFIT);
// [/SL:KB]

	// Only enable calling-card related options for non-system folders.
	if (!is_system_folder && is_agent_inventory)
	{
		LLIsType is_callingcard(LLAssetType::AT_CALLINGCARD);
		if (mCallingCards || checkFolderForContentsOfType(model, is_callingcard))
		{
			items.push_back(std::string("Calling Card Separator"));
			items.push_back(std::string("Conference Chat Folder"));
			items.push_back(std::string("IM All Contacts In Folder"));
		}
	}

#ifndef LL_RELEASE_FOR_DOWNLOAD
	if (LLFolderType::lookupIsProtectedType(type) && is_agent_inventory)
	{
		items.push_back(std::string("Delete System Folder"));
	}
#endif

	// wearables related functionality for folders.
	//is_wearable
	LLFindWearables is_wearable;
	LLIsType is_object( LLAssetType::AT_OBJECT );
	LLIsType is_gesture( LLAssetType::AT_GESTURE );

	if (mWearables ||
		checkFolderForContentsOfType(model, is_wearable)  ||
		checkFolderForContentsOfType(model, is_object) ||
		checkFolderForContentsOfType(model, is_gesture) )
	{
		// Only enable add/replace outfit for non-system folders.
		if (!is_system_folder)
		{
			// <FS:Ansariel> FIRE-3302: "Add to Current Outfit" missing for inventory outfit folder
			items.push_back(std::string("Add To Outfit"));

			// Adding an outfit onto another (versus replacing) doesn't make sense.
			if (type != LLFolderType::FT_OUTFIT)
			{
				// <FS:Ansariel> FIRE-3302: "Add to Current Outfit" missing for inventory outfit folder
				//items.push_back(std::string("Add To Outfit"));
				// <FS:TT> Patch: ReplaceWornItemsOnly
				items.push_back(std::string("Wear Items"));
				// </FS:TT>
			}

			items.push_back(std::string("Replace Outfit"));
		}
		if (is_agent_inventory)
		{
			items.push_back(std::string("Folder Wearables Separator"));
			items.push_back(std::string("Remove From Outfit"));
			if (!LLAppearanceMgr::getCanRemoveFromCOF(mUUID))
			{
					disabled_items.push_back(std::string("Remove From Outfit"));
			}
		}
		//if (!LLAppearanceMgr::instance().getCanReplaceCOF(mUUID))
// [SL:KB] - Patch: Appearance-Misc | Checked: 2010-11-24 (Catznip-2.4)
		if ( ((is_outfit) && (!LLAppearanceMgr::instance().getCanReplaceCOF(mUUID))) || 
			 ((!is_outfit) && (gAgentWearables.isCOFChangeInProgress())) )
// [/SL:KB]
		{
			disabled_items.push_back(std::string("Replace Outfit"));
		}
// [RLVa:KB] - Checked: RLVa-2.0.3
		// Block "Replace Current Outfit" if the user can't wear the new folder
		if ( (RlvActions::isRlvEnabled()) && (RlvFolderLocks::instance().isLockedFolder(mUUID, RLV_LOCK_ADD)) )
		{
			disabled_items.push_back(std::string("Replace Outfit"));
		}
// [/RLVa:KB]
		if (!LLAppearanceMgr::instance().getCanAddToCOF(mUUID))
		{
			disabled_items.push_back(std::string("Add To Outfit"));
		}
		items.push_back(std::string("Outfit Separator"));

	}
}

// Flags unused
void LLFolderBridge::buildContextMenu(LLMenuGL& menu, U32 flags)
{
	sSelf.markDead();

	// fetch contents of this folder, as context menu can depend on contents
	// still, user would have to open context menu again to see the changes
	gInventory.fetchDescendentsOf(getUUID());


	menuentry_vec_t items;
	menuentry_vec_t disabled_items;

	LL_DEBUGS() << "LLFolderBridge::buildContextMenu()" << LL_ENDL;

	LLInventoryModel* model = getInventoryModel();
	if(!model) return;

	buildContextMenuOptions(flags, items, disabled_items);
    hide_context_entries(menu, items, disabled_items);

	// Reposition the menu, in case we're adding items to an existing menu.
	menu.needsArrange();
	menu.arrangeAndClear();
}

bool LLFolderBridge::hasChildren() const
{
	LLInventoryModel* model = getInventoryModel();
	if(!model) return FALSE;
	LLInventoryModel::EHasChildren has_children;
	has_children = gInventory.categoryHasChildren(mUUID);
	return has_children != LLInventoryModel::CHILDREN_NO;
}

BOOL LLFolderBridge::dragOrDrop(MASK mask, BOOL drop,
								EDragAndDropType cargo_type,
								void* cargo_data,
								std::string& tooltip_msg)
{
	LLInventoryItem* inv_item = (LLInventoryItem*)cargo_data;

	//LL_INFOS() << "LLFolderBridge::dragOrDrop()" << LL_ENDL;
	BOOL accept = FALSE;
	switch(cargo_type)
	{
		case DAD_TEXTURE:
		case DAD_SOUND:
		case DAD_CALLINGCARD:
		case DAD_LANDMARK:
		case DAD_SCRIPT:
		case DAD_CLOTHING:
		case DAD_OBJECT:
		case DAD_NOTECARD:
		case DAD_BODYPART:
		case DAD_ANIMATION:
		case DAD_GESTURE:
		case DAD_MESH:
			accept = dragItemIntoFolder(inv_item, drop, tooltip_msg);
			break;
		case DAD_LINK:
			// DAD_LINK type might mean one of two asset types: AT_LINK or AT_LINK_FOLDER.
			// If we have an item of AT_LINK_FOLDER type we should process the linked
			// category being dragged or dropped into folder.
			// <FS:Ansariel> FIRE-13863: Allow moving folder links
			//if (inv_item && LLAssetType::AT_LINK_FOLDER == inv_item->getActualType())
			if (inv_item && LLAssetType::AT_LINK_FOLDER == inv_item->getActualType() && !gSavedSettings.getBOOL("FSEnableMovingFolderLinks"))
			// </FS:Ansariel>
			{
				LLInventoryCategory* linked_category = gInventory.getCategory(inv_item->getLinkedUUID());
				if (linked_category)
				{
					accept = dragCategoryIntoFolder((LLInventoryCategory*)linked_category, drop, tooltip_msg, TRUE);
				}
			}
			else
			{
				accept = dragItemIntoFolder(inv_item, drop, tooltip_msg);
			}
			break;
		case DAD_CATEGORY:
			if (LLFriendCardsManager::instance().isAnyFriendCategory(mUUID))
			{
				accept = FALSE;
			}
			else
			{
				accept = dragCategoryIntoFolder((LLInventoryCategory*)cargo_data, drop, tooltip_msg);
			}
			break;
		case DAD_ROOT_CATEGORY:
		case DAD_NONE:
			break;
		default:
			LL_WARNS() << "Unhandled cargo type for drag&drop " << cargo_type << LL_ENDL;
			break;
	}
	return accept;
}

LLViewerInventoryCategory* LLFolderBridge::getCategory() const
{
	LLViewerInventoryCategory* cat = NULL;
	LLInventoryModel* model = getInventoryModel();
	if(model)
	{
		cat = (LLViewerInventoryCategory*)model->getCategory(mUUID);
	}
	return cat;
}


// static
void LLFolderBridge::pasteClipboard(void* user_data)
{
	LLFolderBridge* self = (LLFolderBridge*)user_data;
	if(self) self->pasteFromClipboard();
}

void LLFolderBridge::createNewShirt(void* user_data)
{
	LLFolderBridge::createWearable((LLFolderBridge*)user_data, LLWearableType::WT_SHIRT);
}

void LLFolderBridge::createNewPants(void* user_data)
{
	LLFolderBridge::createWearable((LLFolderBridge*)user_data, LLWearableType::WT_PANTS);
}

void LLFolderBridge::createNewShoes(void* user_data)
{
	LLFolderBridge::createWearable((LLFolderBridge*)user_data, LLWearableType::WT_SHOES);
}

void LLFolderBridge::createNewSocks(void* user_data)
{
	LLFolderBridge::createWearable((LLFolderBridge*)user_data, LLWearableType::WT_SOCKS);
}

void LLFolderBridge::createNewJacket(void* user_data)
{
	LLFolderBridge::createWearable((LLFolderBridge*)user_data, LLWearableType::WT_JACKET);
}

void LLFolderBridge::createNewSkirt(void* user_data)
{
	LLFolderBridge::createWearable((LLFolderBridge*)user_data, LLWearableType::WT_SKIRT);
}

void LLFolderBridge::createNewGloves(void* user_data)
{
	LLFolderBridge::createWearable((LLFolderBridge*)user_data, LLWearableType::WT_GLOVES);
}

void LLFolderBridge::createNewUndershirt(void* user_data)
{
	LLFolderBridge::createWearable((LLFolderBridge*)user_data, LLWearableType::WT_UNDERSHIRT);
}

void LLFolderBridge::createNewUnderpants(void* user_data)
{
	LLFolderBridge::createWearable((LLFolderBridge*)user_data, LLWearableType::WT_UNDERPANTS);
}

void LLFolderBridge::createNewShape(void* user_data)
{
	LLFolderBridge::createWearable((LLFolderBridge*)user_data, LLWearableType::WT_SHAPE);
}

void LLFolderBridge::createNewSkin(void* user_data)
{
	LLFolderBridge::createWearable((LLFolderBridge*)user_data, LLWearableType::WT_SKIN);
}

void LLFolderBridge::createNewHair(void* user_data)
{
	LLFolderBridge::createWearable((LLFolderBridge*)user_data, LLWearableType::WT_HAIR);
}

void LLFolderBridge::createNewEyes(void* user_data)
{
	LLFolderBridge::createWearable((LLFolderBridge*)user_data, LLWearableType::WT_EYES);
}

EInventorySortGroup LLFolderBridge::getSortGroup() const
{
	LLFolderType::EType preferred_type = getPreferredType();

	if (preferred_type == LLFolderType::FT_TRASH)
	{
		return SG_TRASH_FOLDER;
	}

	//<FS:KC> Don't sort #FS folders to top
	static LLCachedControl<bool> sFSSortFSFoldersToTopPt(gSavedSettings, "FSSortFSFoldersToTop");
	if (!sFSSortFSFoldersToTopPt)
	{
		LLViewerInventoryCategory* cat = getCategory();
		if(cat)
		{
			std::string catName(cat->getName());
			if ((catName == ROOT_FIRESTORM_FOLDER) || (catName == RLV_ROOT_FOLDER) || (catName == "#Phoenix"))
			{
				return SG_NORMAL_FOLDER;
			}
		}
	}
	//</FS:KC>

	if(LLFolderType::lookupIsProtectedType(preferred_type))
	{
		return SG_SYSTEM_FOLDER;
	}

	return SG_NORMAL_FOLDER;
}


// static
void LLFolderBridge::createWearable(LLFolderBridge* bridge, LLWearableType::EType type)
{
	if(!bridge) return;
	LLUUID parent_id = bridge->getUUID();
	LLAgentWearables::createWearable(type, false, parent_id);
}

void LLFolderBridge::modifyOutfit(BOOL append)
{
	LLInventoryModel* model = getInventoryModel();
	if(!model) return;
	LLViewerInventoryCategory* cat = getCategory();
	if(!cat) return;

	// checking amount of items to wear
	U32 max_items = gSavedSettings.getU32("WearFolderLimit");
	LLInventoryModel::cat_array_t cats;
	LLInventoryModel::item_array_t items;
	LLFindWearablesEx not_worn(/*is_worn=*/ false, /*include_body_parts=*/ false);
	gInventory.collectDescendentsIf(cat->getUUID(),
		cats,
		items,
		LLInventoryModel::EXCLUDE_TRASH,
		not_worn);

	if (items.size() > max_items)
	{
		LLSD args;
		args["AMOUNT"] = llformat("%d", max_items);
		LLNotificationsUtil::add("TooManyWearables", args);
		return;
	}

	if (isAgentInventory())
	{
		LLAppearanceMgr::instance().wearInventoryCategory(cat, FALSE, append);
	}
	else
	{
		// Library, we need to copy content first
		LLAppearanceMgr::instance().wearInventoryCategory(cat, TRUE, append);
	}
}


// +=================================================+
// |        LLMarketplaceFolderBridge                |
// +=================================================+

// LLMarketplaceFolderBridge is a specialized LLFolderBridge for use in Marketplace Inventory panels
LLMarketplaceFolderBridge::LLMarketplaceFolderBridge(LLInventoryPanel* inventory,
                          LLFolderView* root,
                          const LLUUID& uuid) :
LLFolderBridge(inventory, root, uuid)
{
    m_depth = depth_nesting_in_marketplace(mUUID);
    m_stockCountCache = COMPUTE_STOCK_NOT_EVALUATED;
}

LLUIImagePtr LLMarketplaceFolderBridge::getIcon() const
{
	return getMarketplaceFolderIcon(FALSE);
}

LLUIImagePtr LLMarketplaceFolderBridge::getIconOpen() const
{
	return getMarketplaceFolderIcon(TRUE);
}

LLUIImagePtr LLMarketplaceFolderBridge::getMarketplaceFolderIcon(BOOL is_open) const
{
	LLFolderType::EType preferred_type = getPreferredType();
    if (!LLMarketplaceData::instance().isUpdating(getUUID()))
    {
        // Skip computation (expensive) if we're waiting for updates. Use the old value in that case.
        m_depth = depth_nesting_in_marketplace(mUUID);
    }
    if ((preferred_type == LLFolderType::FT_NONE) && (m_depth == 2))
    {
        // We override the type when in the marketplace listings folder and only for version folder
        preferred_type = LLFolderType::FT_MARKETPLACE_VERSION;
    }
	return LLUI::getUIImage(LLViewerFolderType::lookupIconName(preferred_type, is_open));
}

std::string LLMarketplaceFolderBridge::getLabelSuffix() const
{
    static LLCachedControl<F32> folder_loading_message_delay(gSavedSettings, "FolderLoadingMessageWaitTime", 0.5f);
    
    if (mIsLoading && mTimeSinceRequestStart.getElapsedTimeF32() >= folder_loading_message_delay())
    {
        return llformat(" (%s) ", LLTrans::getString("LoadingData").c_str());
    }
    
    std::string suffix = "";
    // Listing folder case
    if (LLMarketplaceData::instance().isListed(getUUID()))
    {
        suffix = llformat("%d",LLMarketplaceData::instance().getListingID(getUUID()));
        if (suffix.empty())
        {
            suffix = LLTrans::getString("MarketplaceNoID");
        }
        suffix = " (" +  suffix + ")";
        if (LLMarketplaceData::instance().getActivationState(getUUID()))
        {
            suffix += " (" +  LLTrans::getString("MarketplaceLive") + ")";
        }
    }
    // Version folder case
    else if (LLMarketplaceData::instance().isVersionFolder(getUUID()))
    {
        suffix += " (" +  LLTrans::getString("MarketplaceActive") + ")";
    }
    // Add stock amount
    bool updating = LLMarketplaceData::instance().isUpdating(getUUID());
    if (!updating)
    {
        // Skip computation (expensive) if we're waiting for update anyway. Use the old value in that case.
        m_stockCountCache = compute_stock_count(getUUID());
    }
    if (m_stockCountCache == 0)
    {
        suffix += " (" +  LLTrans::getString("MarketplaceNoStock") + ")";
    }
    else if (m_stockCountCache != COMPUTE_STOCK_INFINITE)
    {
        if (getPreferredType() == LLFolderType::FT_MARKETPLACE_STOCK)
        {
            suffix += " (" +  LLTrans::getString("MarketplaceStock");
        }
        else
        {
            suffix += " (" +  LLTrans::getString("MarketplaceMax");
        }
        if (m_stockCountCache == COMPUTE_STOCK_NOT_EVALUATED)
        {
            suffix += "=" + LLTrans::getString("MarketplaceUpdating") + ")";
        }
        else
        {
            suffix +=  "=" + llformat("%d", m_stockCountCache) + ")";
        }
    }
    // Add updating suffix
    if (updating)
    {
        suffix += " (" +  LLTrans::getString("MarketplaceUpdating") + ")";
    }
    return LLInvFVBridge::getLabelSuffix() + suffix;
}

LLFontGL::StyleFlags LLMarketplaceFolderBridge::getLabelStyle() const
{
    return (LLMarketplaceData::instance().getActivationState(getUUID()) ? LLFontGL::BOLD : LLFontGL::NORMAL);
}




// helper stuff
bool move_task_inventory_callback(const LLSD& notification, const LLSD& response, boost::shared_ptr<LLMoveInv> move_inv)
{
	LLFloaterOpenObject::LLCatAndWear* cat_and_wear = (LLFloaterOpenObject::LLCatAndWear* )move_inv->mUserData;
	LLViewerObject* object = gObjectList.findObject(move_inv->mObjectID);
	S32 option = LLNotificationsUtil::getSelectedOption(notification, response);

	if(option == 0 && object)
	{
		if (cat_and_wear && cat_and_wear->mWear) // && !cat_and_wear->mFolderResponded)
		{
			LLInventoryObject::object_list_t inventory_objects;
			object->getInventoryContents(inventory_objects);
			int contents_count = inventory_objects.size()-1; //subtract one for containing folder
			LLInventoryCopyAndWearObserver* inventoryObserver = new LLInventoryCopyAndWearObserver(cat_and_wear->mCatID, contents_count, cat_and_wear->mFolderResponded,
																									cat_and_wear->mReplace);
			
			gInventory.addObserver(inventoryObserver);
		}

		two_uuids_list_t::iterator move_it;
		for (move_it = move_inv->mMoveList.begin();
			 move_it != move_inv->mMoveList.end();
			 ++move_it)
		{
			object->moveInventory(move_it->first, move_it->second);
		}

		// update the UI.
		dialog_refresh_all();
	}

	if (move_inv->mCallback)
	{
		move_inv->mCallback(option, move_inv->mUserData);
	}

	move_inv.reset(); //since notification will persist
	return false;
}

// Returns true if the item can be moved to Current Outfit or any outfit folder.
static BOOL can_move_to_outfit(LLInventoryItem* inv_item, BOOL move_is_into_current_outfit)
{
	// <FS:ND> FIRE-8434/BUG-988 Viewer crashes when copying and pasting an empty outfit folder
	if( !inv_item )
		return FALSE;
	// </FS:ND>

	LLInventoryType::EType inv_type = inv_item->getInventoryType();
	if ((inv_type != LLInventoryType::IT_WEARABLE) &&
		(inv_type != LLInventoryType::IT_GESTURE) &&
		(inv_type != LLInventoryType::IT_ATTACHMENT) &&
		(inv_type != LLInventoryType::IT_OBJECT) &&
		(inv_type != LLInventoryType::IT_SNAPSHOT) &&
		(inv_type != LLInventoryType::IT_TEXTURE))
	{
		return FALSE;
	}

	U32 flags = inv_item->getFlags();
	if(flags & LLInventoryItemFlags::II_FLAGS_OBJECT_HAS_MULTIPLE_ITEMS)
	{
		return FALSE;
	}

	if((inv_type == LLInventoryType::IT_TEXTURE) || (inv_type == LLInventoryType::IT_SNAPSHOT))
	{
		return !move_is_into_current_outfit;
	}

	if (move_is_into_current_outfit && get_is_item_worn(inv_item->getUUID()))
	{
		return FALSE;
	}

	return TRUE;
}

// Returns TRUE if item is a landmark or a link to a landmark
// and can be moved to Favorites or Landmarks folder.
static BOOL can_move_to_landmarks(LLInventoryItem* inv_item)
{
	// Need to get the linked item to know its type because LLInventoryItem::getType()
	// returns actual type AT_LINK for links, not the asset type of a linked item.
	if (LLAssetType::AT_LINK == inv_item->getType())
	{
		LLInventoryItem* linked_item = gInventory.getItem(inv_item->getLinkedUUID());
		if (linked_item)
		{
			return LLAssetType::AT_LANDMARK == linked_item->getType();
		}
	}

	return LLAssetType::AT_LANDMARK == inv_item->getType();
}

void LLFolderBridge::dropToFavorites(LLInventoryItem* inv_item)
{
	// use callback to rearrange favorite landmarks after adding
	// to have new one placed before target (on which it was dropped). See EXT-4312.
	LLPointer<AddFavoriteLandmarkCallback> cb = new AddFavoriteLandmarkCallback();
	LLInventoryPanel* panel = mInventoryPanel.get();
	LLFolderViewItem* drag_over_item = panel ? panel->getRootFolder()->getDraggingOverItem() : NULL;
	LLFolderViewModelItemInventory* view_model = drag_over_item ? static_cast<LLFolderViewModelItemInventory*>(drag_over_item->getViewModelItem()) : NULL;
	if (view_model)
	{
		cb.get()->setTargetLandmarkId(view_model->getUUID());
	}

	copy_inventory_item(
		gAgent.getID(),
		inv_item->getPermissions().getOwner(),
		inv_item->getUUID(),
		mUUID,
		std::string(),
		cb);
}

void LLFolderBridge::dropToOutfit(LLInventoryItem* inv_item, BOOL move_is_into_current_outfit)
{
	if((inv_item->getInventoryType() == LLInventoryType::IT_TEXTURE) || (inv_item->getInventoryType() == LLInventoryType::IT_SNAPSHOT))
	{
		const LLUUID &my_outifts_id = getInventoryModel()->findCategoryUUIDForType(LLFolderType::FT_MY_OUTFITS, false);
		if(mUUID != my_outifts_id)
		{
			LLFloaterOutfitPhotoPreview* photo_preview  = LLFloaterReg::showTypedInstance<LLFloaterOutfitPhotoPreview>("outfit_photo_preview", inv_item->getUUID());
			if(photo_preview)
			{
				photo_preview->setOutfitID(mUUID);
			}
		}
		return;
	}

	// BAP - should skip if dup.
	if (move_is_into_current_outfit)
	{
		LLAppearanceMgr::instance().wearItemOnAvatar(inv_item->getUUID(), true, true);
	}
	else
	{
		LLPointer<LLInventoryCallback> cb = NULL;
		link_inventory_object(mUUID, LLConstPointer<LLInventoryObject>(inv_item), cb);
	}
}

// Callback for drop item if DAMA required...
void LLFolderBridge::callback_dropItemIntoFolder(const LLSD& notification, const LLSD& response, LLInventoryItem* inv_item)
{
    S32 option = LLNotificationsUtil::getSelectedOption(notification, response);
    if (option == 0) // YES
    {
        std::string tooltip_msg;
        dragItemIntoFolder(inv_item, TRUE, tooltip_msg, FALSE);
    }
}

// Callback for drop category if DAMA required...
void LLFolderBridge::callback_dropCategoryIntoFolder(const LLSD& notification, const LLSD& response, LLInventoryCategory* inv_category)
{
    S32 option = LLNotificationsUtil::getSelectedOption(notification, response);
    if (option == 0) // YES
    {
        std::string tooltip_msg;
		dragCategoryIntoFolder(inv_category, TRUE, tooltip_msg, FALSE, FALSE);
    }
}

// This is used both for testing whether an item can be dropped
// into the folder, as well as performing the actual drop, depending
// if drop == TRUE.
BOOL LLFolderBridge::dragItemIntoFolder(LLInventoryItem* inv_item,
										BOOL drop,
										std::string& tooltip_msg,
                                        BOOL user_confirm)
{
	LLInventoryModel* model = getInventoryModel();

	if (!model || !inv_item) return FALSE;
	if (!isAgentInventory()) return FALSE; // cannot drag into library
	if (!isAgentAvatarValid()) return FALSE;
	// <FS:TT> Client LSL Bridge (also for #AO)
	if (isProtectedFolder()) return FALSE;
	// </FS:TT>

	LLInventoryPanel* destination_panel = mInventoryPanel.get();
	if (!destination_panel) return false;

	LLInventoryFilter* filter = getInventoryFilter();
	if (!filter) return false;

	const LLUUID &current_outfit_id = model->findCategoryUUIDForType(LLFolderType::FT_CURRENT_OUTFIT, false);
	const LLUUID &favorites_id = model->findCategoryUUIDForType(LLFolderType::FT_FAVORITE, false);
	// <FS:Ansariel> FIRE-1392: Allow dragging all asset types into Landmarks folder
	//const LLUUID &landmarks_id = model->findCategoryUUIDForType(LLFolderType::FT_LANDMARK, false);
	const LLUUID &marketplacelistings_id = model->findCategoryUUIDForType(LLFolderType::FT_MARKETPLACE_LISTINGS, false);
	const LLUUID &my_outifts_id = model->findCategoryUUIDForType(LLFolderType::FT_MY_OUTFITS, false);
    const LLUUID from_folder_uuid = inv_item->getParentUUID();

	const BOOL move_is_into_current_outfit = (mUUID == current_outfit_id);
	const BOOL move_is_into_favorites = (mUUID == favorites_id);
	const BOOL move_is_into_my_outfits = (mUUID == my_outifts_id) || model->isObjectDescendentOf(mUUID, my_outifts_id);
	const BOOL move_is_into_outfit = move_is_into_my_outfits || (getCategory() && getCategory()->getPreferredType()==LLFolderType::FT_OUTFIT);
	// <FS:Ansariel> FIRE-1392: Allow dragging all asset types into Landmarks folder
	//const BOOL move_is_into_landmarks = (mUUID == landmarks_id) || model->isObjectDescendentOf(mUUID, landmarks_id);
    const BOOL move_is_into_marketplacelistings = model->isObjectDescendentOf(mUUID, marketplacelistings_id);
    const BOOL move_is_from_marketplacelistings = model->isObjectDescendentOf(inv_item->getUUID(), marketplacelistings_id);

	LLToolDragAndDrop::ESource source = LLToolDragAndDrop::getInstance()->getSource();
	BOOL accept = FALSE;
	U64 filter_types = filter->getFilterTypes();
	// We shouldn't allow to drop non recent items into recent tab (or some similar transactions)
	// while we are allowing to interact with regular filtered inventory
	BOOL use_filter = filter_types && (filter_types&LLInventoryFilter::FILTERTYPE_DATE || (filter_types&LLInventoryFilter::FILTERTYPE_OBJECT)==0);
	LLViewerObject* object = NULL;
	if(LLToolDragAndDrop::SOURCE_AGENT == source)
	{
		const LLUUID &trash_id = model->findCategoryUUIDForType(LLFolderType::FT_TRASH, false);

		const BOOL move_is_into_trash = (mUUID == trash_id) || model->isObjectDescendentOf(mUUID, trash_id);
		const BOOL move_is_outof_current_outfit = LLAppearanceMgr::instance().getIsInCOF(inv_item->getUUID());

		//--------------------------------------------------------------------------------
		// Determine if item can be moved.
		//

		BOOL is_movable = TRUE;

		switch (inv_item->getActualType())
		{
			case LLAssetType::AT_CATEGORY:
				is_movable = !LLFolderType::lookupIsProtectedType(((LLInventoryCategory*)inv_item)->getPreferredType());
				break;
			default:
				break;
		}
		// Can't explicitly drag things out of the COF.
		if (move_is_outof_current_outfit)
		{
			is_movable = FALSE;
		}
		
// [RLVa:KB] - Checked: 2011-03-29 (RLVa-1.3.0g) | Modified: RLVa-1.3.0g
		if ( (rlv_handler_t::isEnabled()) && (is_movable) )
		{
			if (move_is_into_current_outfit)
			{
				// RELEASE-RLVa: [RLVa-1.3.0] Keep sync'ed with code below => LLAppearanceMgr::wearItemOnAvatar() with "replace == true"
				const LLViewerInventoryItem* pItem = dynamic_cast<const LLViewerInventoryItem*>(inv_item);
				is_movable = rlvPredCanWearItem(pItem, RLV_WEAR_REPLACE);
			}
			if (is_movable)
			{
				is_movable = (!RlvFolderLocks::instance().hasLockedFolder(RLV_LOCK_ANY)) || 
					(RlvFolderLocks::instance().canMoveItem(inv_item->getUUID(), mUUID));
			}
		}
// [/RLVa:KB]

		if (move_is_into_trash)
		{
			is_movable &= inv_item->getIsLinkType() || !get_is_item_worn(inv_item->getUUID());
		}
		if (is_movable)
		{
			// Don't allow creating duplicates in the Calling Card/Friends
			// subfolders, see bug EXT-1599. Check is item direct descendent
			// of target folder and forbid item's movement if it so.
			// Note: isItemDirectDescendentOfCategory checks if
			// passed category is in the Calling Card/Friends folder
			is_movable &= !LLFriendCardsManager::instance().isObjDirectDescendentOfCategory(inv_item, getCategory());
		}

		// 
		//--------------------------------------------------------------------------------
		
		//--------------------------------------------------------------------------------
		// Determine if item can be moved & dropped
		// Note: if user_confirm is false, we already went through those accept logic test and can skip them

		accept = TRUE;

		if (user_confirm && !is_movable)
		{
			accept = FALSE;
		}
		else if (user_confirm && (mUUID == inv_item->getParentUUID()) && !move_is_into_favorites)
		{
			accept = FALSE;
		}
		else if (user_confirm && (move_is_into_current_outfit || move_is_into_outfit))
		{
			accept = can_move_to_outfit(inv_item, move_is_into_current_outfit);
		}
		// <FS:Ansariel> FIRE-1392: Allow dragging all asset types into Landmarks folder
		//else if (user_confirm && (move_is_into_favorites || move_is_into_landmarks))
		else if (user_confirm && move_is_into_favorites)
		// </FS:Ansariel>
		{
			accept = can_move_to_landmarks(inv_item);
		}
		else if (user_confirm && move_is_into_marketplacelistings)
		{
            const LLViewerInventoryCategory * master_folder = model->getFirstDescendantOf(marketplacelistings_id, mUUID);
            LLViewerInventoryCategory * dest_folder = getCategory();
            accept = can_move_item_to_marketplace(master_folder, dest_folder, inv_item, tooltip_msg, LLToolDragAndDrop::instance().getCargoCount() - LLToolDragAndDrop::instance().getCargoIndex());
		}

        // Check that the folder can accept this item based on folder/item type compatibility (e.g. stock folder compatibility)
        if (user_confirm && accept)
        {
            LLViewerInventoryCategory * dest_folder = getCategory();
            accept = dest_folder->acceptItem(inv_item);
        }
        
		LLInventoryPanel* active_panel = LLInventoryPanel::getActiveInventoryPanel(FALSE);

		// Check whether the item being dragged from active inventory panel
		// passes the filter of the destination panel.
		// <FS:Ansariel> Allow drag and drop in inventory regardless of filter (e.g. Recent)
		//if (user_confirm && accept && active_panel && use_filter)
		//{
		//	LLFolderViewItem* fv_item =   active_panel->getItemByID(inv_item->getUUID());
		//	if (!fv_item) return false;

		//	accept = filter->check(fv_item->getViewModelItem());
		//}
		// </FS:Ansariel>

		if (accept && drop)
		{
			if (inv_item->getType() == LLAssetType::AT_GESTURE
				&& LLGestureMgr::instance().isGestureActive(inv_item->getUUID()) && move_is_into_trash)
			{
				LLGestureMgr::instance().deactivateGesture(inv_item->getUUID());
			}
			// If an item is being dragged between windows, unselect everything in the active window 
			// so that we don't follow the selection to its new location (which is very annoying).
                        // RN: a better solution would be to deselect automatically when an   item is moved
			// and then select any item that is dropped only in the panel that it   is dropped in
			if (active_panel && (destination_panel != active_panel))
            {
                active_panel->unSelectAll();
            }
            // Dropping in or out of marketplace needs (sometimes) confirmation
            if (user_confirm && (move_is_from_marketplacelistings || move_is_into_marketplacelistings))
            {
                if ((move_is_from_marketplacelistings && (LLMarketplaceData::instance().isInActiveFolder(inv_item->getUUID())
                                                       || LLMarketplaceData::instance().isListedAndActive(inv_item->getUUID()))) ||
                    (move_is_into_marketplacelistings && LLMarketplaceData::instance().isInActiveFolder(mUUID)))
                {
                    LLNotificationsUtil::add("ConfirmMerchantActiveChange", LLSD(), LLSD(), boost::bind(&LLFolderBridge::callback_dropItemIntoFolder, this, _1, _2, inv_item));
                    return true;
                }
                if (move_is_into_marketplacelistings && !move_is_from_marketplacelistings)
                {
                    LLNotificationsUtil::add("ConfirmMerchantMoveInventory", LLSD(), LLSD(), boost::bind(&LLFolderBridge::callback_dropItemIntoFolder, this, _1, _2, inv_item));
                    return true;
                }
            }

			//--------------------------------------------------------------------------------
			// Destination folder logic
			// 

			// REORDER
			// (only reorder the item in Favorites folder)
			if ((mUUID == inv_item->getParentUUID()) && move_is_into_favorites)
			{
				LLFolderViewItem* itemp = destination_panel->getRootFolder()->getDraggingOverItem();
				if (itemp)
				{
                    LLUUID srcItemId = inv_item->getUUID();
					LLUUID destItemId = static_cast<LLFolderViewModelItemInventory*>(itemp->getViewModelItem())->getUUID();
					LLFavoritesOrderStorage::instance().rearrangeFavoriteLandmarks(srcItemId, destItemId);
				}
			}

			// FAVORITES folder
			// (copy the item)
			else if (move_is_into_favorites)
			{
				dropToFavorites(inv_item);
			}
			// CURRENT OUTFIT or OUTFIT folder
			// (link the item)
			else if (move_is_into_current_outfit || move_is_into_outfit)
			{
				dropToOutfit(inv_item, move_is_into_current_outfit);
			}
            // MARKETPLACE LISTINGS folder
            // Move the item
            else if (move_is_into_marketplacelistings)
            {
                move_item_to_marketplacelistings(inv_item, mUUID);
            }
			// NORMAL or TRASH folder
			// (move the item, restamp if into trash)
			else
			{
				// set up observer to select item once drag and drop from inbox is complete 
				if (gInventory.isObjectDescendentOf(inv_item->getUUID(), gInventory.findCategoryUUIDForType(LLFolderType::FT_INBOX, false)))
				{
					set_dad_inbox_object(inv_item->getUUID());
				}

				LLInvFVBridge::changeItemParent(
					model,
					(LLViewerInventoryItem*)inv_item,
					mUUID,
					move_is_into_trash);
			}
            
            if (move_is_from_marketplacelistings)
            {
                // If we move from an active (listed) listing, checks that it's still valid, if not, unlist
                LLUUID version_folder_id = LLMarketplaceData::instance().getActiveFolder(from_folder_uuid);
                if (version_folder_id.notNull())
                {
                    LLViewerInventoryCategory* cat = gInventory.getCategory(version_folder_id);
                    if (!validate_marketplacelistings(cat,NULL))
                    {
                        LLMarketplaceData::instance().activateListing(version_folder_id,false);
                    }
                }
            }

			//
			//--------------------------------------------------------------------------------
		}
	}
	else if (LLToolDragAndDrop::SOURCE_WORLD == source)
	{
		// Make sure the object exists. If we allowed dragging from
		// anonymous objects, it would be possible to bypass
		// permissions.
		object = gObjectList.findObject(inv_item->getParentUUID());
		if (!object)
		{
			LL_INFOS() << "Object not found for drop." << LL_ENDL;
			return FALSE;
		}

		// coming from a task. Need to figure out if the person can
		// move/copy this item.
		LLPermissions perm(inv_item->getPermissions());
		BOOL is_move = FALSE;
		if ((perm.allowCopyBy(gAgent.getID(), gAgent.getGroupID())
			&& perm.allowTransferTo(gAgent.getID())))
			// || gAgent.isGodlike())
		{
			accept = TRUE;
		}
		else if(object->permYouOwner())
		{
			// If the object cannot be copied, but the object the
			// inventory is owned by the agent, then the item can be
			// moved from the task to agent inventory.
			is_move = TRUE;
			accept = TRUE;
		}

		// Don't allow placing an original item into Current Outfit or an outfit folder
		// because they must contain only links to wearable items.
		// *TODO: Probably we should create a link to an item if it was dragged to outfit or COF.
		if (move_is_into_current_outfit || move_is_into_outfit)
		{
			accept = FALSE;
		}
		// Don't allow to move a single item to Favorites or Landmarks
		// if it is not a landmark or a link to a landmark.
		// <FS:Ansariel> FIRE-1392: Allow dragging all asset types into Landmarks folder
		//else if ((move_is_into_favorites || move_is_into_landmarks)
		else if (move_is_into_favorites
		// </FS:Ansariel>
				 && !can_move_to_landmarks(inv_item))
		{
			accept = FALSE;
		}
		else if (move_is_into_marketplacelistings)
		{
			tooltip_msg = LLTrans::getString("TooltipOutboxNotInInventory");
			accept = FALSE;
		}
		
		// Check whether the item being dragged from in world
		// passes the filter of the destination panel.
		// <FS:Ansariel> Allow dropping from inworld objects regardless of filter
		//if (accept && use_filter)
		//{
		//	accept = filter->check(inv_item);
		//}
		// </FS:Ansariel>

		if (accept && drop)
		{
            boost::shared_ptr<LLMoveInv> move_inv (new LLMoveInv());
			move_inv->mObjectID = inv_item->getParentUUID();
			two_uuids_t item_pair(mUUID, inv_item->getUUID());
			move_inv->mMoveList.push_back(item_pair);
			move_inv->mCallback = NULL;
			move_inv->mUserData = NULL;
			if(is_move)
			{
				warn_move_inventory(object, move_inv);
			}
			else
			{
				// store dad inventory item to select added one later. See EXT-4347
				set_dad_inventory_item(inv_item, mUUID);

				LLNotification::Params params("MoveInventoryFromObject");
				params.functor.function(boost::bind(move_task_inventory_callback, _1, _2, move_inv));
				LLNotifications::instance().forceResponse(params, 0);
			}
		}
	}
	else if(LLToolDragAndDrop::SOURCE_NOTECARD == source)
	{
		if (move_is_into_marketplacelistings)
		{
			tooltip_msg = LLTrans::getString("TooltipOutboxNotInInventory");
			accept = FALSE;
		}
		else
		{
			// Don't allow placing an original item from a notecard to Current Outfit or an outfit folder
			// because they must contain only links to wearable items.
			accept = !(move_is_into_current_outfit || move_is_into_outfit);
		}
		
		// Check whether the item being dragged from notecard
		// passes the filter of the destination panel.
		// <FS:Ansariel> Allow dropping from notecards regardless of filter
		//if (accept && use_filter)
		//{
		//	accept = filter->check(inv_item);
		//}
		// </FS:Ansariel>

		if (accept && drop)
		{
			copy_inventory_from_notecard(mUUID,  // Drop to the chosen destination folder
										 LLToolDragAndDrop::getInstance()->getObjectID(),
										 LLToolDragAndDrop::getInstance()->getSourceID(),
										 inv_item);
		}
	}
	else if(LLToolDragAndDrop::SOURCE_LIBRARY == source)
	{
		LLViewerInventoryItem* item = (LLViewerInventoryItem*)inv_item;
		if(item && item->isFinished())
		{
			accept = TRUE;

			if (move_is_into_marketplacelistings)
			{
				tooltip_msg = LLTrans::getString("TooltipOutboxNotInInventory");
				accept = FALSE;
			}
			else if (move_is_into_current_outfit || move_is_into_outfit)
			{
				accept = can_move_to_outfit(inv_item, move_is_into_current_outfit);
			}
			// Don't allow to move a single item to Favorites or Landmarks
			// if it is not a landmark or a link to a landmark.
			// <FS:Ansariel> FIRE-1392: Allow dragging all asset types into Landmarks folder
			//else if (move_is_into_favorites || move_is_into_landmarks)
			else if (move_is_into_favorites)
			// </FS:Ansariel>
			{
				accept = can_move_to_landmarks(inv_item);
			}

			LLInventoryPanel* active_panel = LLInventoryPanel::getActiveInventoryPanel(FALSE);

			// Check whether the item being dragged from the library
			// passes the filter of the destination panel.
			if (accept && active_panel && use_filter)
			{
				LLFolderViewItem* fv_item =   active_panel->getItemByID(inv_item->getUUID());
				if (!fv_item) return false;

				accept = filter->check(fv_item->getViewModelItem());
			}

			if (accept && drop)
			{
				// FAVORITES folder
				// (copy the item)
				if (move_is_into_favorites)
				{
					dropToFavorites(inv_item);
				}
				// CURRENT OUTFIT or OUTFIT folder
				// (link the item)
				else if (move_is_into_current_outfit || move_is_into_outfit)
				{
					dropToOutfit(inv_item, move_is_into_current_outfit);
				}
				else
				{
					copy_inventory_item(
						gAgent.getID(),
						inv_item->getPermissions().getOwner(),
						inv_item->getUUID(),
						mUUID,
						std::string(),
						LLPointer<LLInventoryCallback>(NULL));
				}
			}
		}
	}
	else
	{
		LL_WARNS() << "unhandled drag source" << LL_ENDL;
	}
	return accept;
}

// <FS:CR> Left unused from FIRE-7219
#if 0
// static
bool check_category(LLInventoryModel* model,
					const LLUUID& cat_id,
					LLInventoryPanel* active_panel,
					LLInventoryFilter* filter)
{
	if (!model || !active_panel || !filter)
		return false;

	if (!filter->checkFolder(cat_id))
	{
		return false;
	}

	LLInventoryModel::cat_array_t descendent_categories;
	LLInventoryModel::item_array_t descendent_items;
	model->collectDescendents(cat_id, descendent_categories, descendent_items, TRUE);

	S32 num_descendent_categories = descendent_categories.size();
	S32 num_descendent_items = descendent_items.size();

	if (num_descendent_categories + num_descendent_items == 0)
	{
		// Empty folder should be checked as any other folder view item.
		// If we are filtering by date the folder should not pass because
		// it doesn't have its own creation date. See LLInvFVBridge::getCreationDate().
		return check_item(cat_id, active_panel, filter);
	}

	for (S32 i = 0; i < num_descendent_categories; ++i)
	{
		LLInventoryCategory* category = descendent_categories[i];
		if(!check_category(model, category->getUUID(), active_panel, filter))
		{
			return false;
		}
	}

	for (S32 i = 0; i < num_descendent_items; ++i)
	{
		LLViewerInventoryItem* item = descendent_items[i];
		if(!check_item(item->getUUID(), active_panel, filter))
		{
			return false;
		}
	}

	return true;
}

// static
bool check_item(const LLUUID& item_id,
				LLInventoryPanel* active_panel,
				LLInventoryFilter* filter)
{
	if (!active_panel || !filter) return false;

	LLFolderViewItem* fv_item = active_panel->getItemByID(item_id);
	if (!fv_item) return false;

	return filter->check(fv_item->getViewModelItem());
}
#endif // 0
// <FS:CR> Unused 2013.10.12

// <FS:Ansariel> Special for protected folders
bool LLFolderBridge::isProtected() const
{
	static LLCachedControl<bool> protectAOFolders(gSavedPerAccountSettings, "ProtectAOFolders");
	static LLCachedControl<bool> protectBridgeFolder(gSavedPerAccountSettings, "ProtectBridgeFolder");
	static LLCachedControl<bool> WearableFavoritesprotectBridgeFolder(gSavedPerAccountSettings, "ProtectWearableFavoritesFolders");

	return ((mUUID == AOEngine::instance().getAOFolder() && protectAOFolders) ||
		(mUUID == FSLSLBridge::instance().getBridgeFolder() && protectBridgeFolder) ||
		(mUUID == FSFloaterWearableFavorites::getFavoritesFolder() && WearableFavoritesprotectBridgeFolder));
}
// </FS:Ansariel>

// +=================================================+
// |        LLTextureBridge                          |
// +=================================================+

LLUIImagePtr LLTextureBridge::getIcon() const
{
	return LLInventoryIcon::getIcon(LLAssetType::AT_TEXTURE, mInvType);
}

void LLTextureBridge::openItem()
{
	LLViewerInventoryItem* item = getItem();

	if (item)
	{
		LLInvFVBridgeAction::doAction(item->getType(),mUUID,getInventoryModel());
	}
}

bool LLTextureBridge::canSaveTexture(void)
{
	const LLInventoryModel* model = getInventoryModel();
	if(!model) 
	{
		return false;
	}
	
// [RLVa:KB] - Checked: RLVa-2.2 (@viewtexture)
	if (!RlvActions::canPreviewTextures())
	{
		return false;
	}
// [/RLVa:KB]

	const LLViewerInventoryItem *item = model->getItem(mUUID);
	if (item)
	{
		return item->checkPermissionsSet(PERM_ITEM_UNRESTRICTED);
	}
	return false;
}

void LLTextureBridge::buildContextMenu(LLMenuGL& menu, U32 flags)
{
	LL_DEBUGS() << "LLTextureBridge::buildContextMenu()" << LL_ENDL;
	menuentry_vec_t items;
	menuentry_vec_t disabled_items;
	if(isItemInTrash())
	{
		addTrashContextMenuOptions(items, disabled_items);
	}	
    else if (isMarketplaceListingsFolder())
    {
		addMarketplaceContextMenuOptions(flags, items, disabled_items);
		items.push_back(std::string("Properties"));
		getClipboardEntries(false, items, disabled_items, flags);
    }
	else
	{
		items.push_back(std::string("Share"));
		if (!canShare())
		{
			disabled_items.push_back(std::string("Share"));
		}

		addOpenRightClickMenuOption(items);
		items.push_back(std::string("Properties"));

		getClipboardEntries(true, items, disabled_items, flags);

		items.push_back(std::string("Texture Separator"));
		items.push_back(std::string("Save As"));
		if (!canSaveTexture())
		{
			disabled_items.push_back(std::string("Save As"));
		}

// [RLVa:KB] - Checked: 2010-03-01 (RLVa-1.2.0b) | Modified: RLVa-1.1.0a
		if (rlv_handler_t::isEnabled())
		{
			const LLInventoryObject* pItem = getInventoryObject();
			if (pItem && gRlvHandler.hasBehaviour(RLV_BHVR_VIEWTEXTURE))
			{
				disabled_items.push_back(std::string("Open"));
			}
		}
// [/RLVa:KB]
	}
	addLinkReplaceMenuOption(items, disabled_items);

	// <FS:Ansariel> Move to default folder
	addMoveToDefaultFolderMenuOption(items);

	hide_context_entries(menu, items, disabled_items);	
}

// virtual
void LLTextureBridge::performAction(LLInventoryModel* model, std::string action)
{
	if ("save_as" == action)
	{
		LLPreviewTexture* preview_texture = LLFloaterReg::getTypedInstance<LLPreviewTexture>("preview_texture", mUUID);
		if (preview_texture)
		{
			preview_texture->openToSave();
			preview_texture->saveAs();
		}
	}
	else LLItemBridge::performAction(model, action);
}

// +=================================================+
// |        LLSoundBridge                            |
// +=================================================+

void LLSoundBridge::openItem()
{
	const LLViewerInventoryItem* item = getItem();
	if (item)
	{
		LLInvFVBridgeAction::doAction(item->getType(),mUUID,getInventoryModel());
	}
}

void LLSoundBridge::openSoundPreview(void* which)
{
	LLSoundBridge *me = (LLSoundBridge *)which;
	LLFloaterReg::showInstance("preview_sound", LLSD(me->mUUID), TAKE_FOCUS_YES);
}

void LLSoundBridge::buildContextMenu(LLMenuGL& menu, U32 flags)
{
	LL_DEBUGS() << "LLSoundBridge::buildContextMenu()" << LL_ENDL;
	menuentry_vec_t items;
	menuentry_vec_t disabled_items;

    if (isMarketplaceListingsFolder())
    {
		addMarketplaceContextMenuOptions(flags, items, disabled_items);
		items.push_back(std::string("Properties"));
		getClipboardEntries(false, items, disabled_items, flags);
    }
	else
	{
		if (isItemInTrash())
		{
			addTrashContextMenuOptions(items, disabled_items);
		}	
		else
		{
			items.push_back(std::string("Share"));
			if (!canShare())
			{
				disabled_items.push_back(std::string("Share"));
			}
			items.push_back(std::string("Sound Open"));
			items.push_back(std::string("Properties"));

			getClipboardEntries(true, items, disabled_items, flags);
		}

		items.push_back(std::string("Sound Separator"));
		items.push_back(std::string("Sound Play"));
	}

	addLinkReplaceMenuOption(items, disabled_items);

	// <FS:Ansariel> Move to default folder
	addMoveToDefaultFolderMenuOption(items);

	hide_context_entries(menu, items, disabled_items);
}

void LLSoundBridge::performAction(LLInventoryModel* model, std::string action)
{
	if ("sound_play" == action)
	{
		LLViewerInventoryItem* item = getItem();
		if(item)
		{
			send_sound_trigger(item->getAssetUUID(), SOUND_GAIN);
		}
	}
	else if ("open" == action)
	{
		openSoundPreview((void*)this);
	}
	else LLItemBridge::performAction(model, action);
}

// +=================================================+
// |        LLLandmarkBridge                         |
// +=================================================+

LLLandmarkBridge::LLLandmarkBridge(LLInventoryPanel* inventory, 
								   LLFolderView* root,
								   const LLUUID& uuid, 
								   U32 flags/* = 0x00*/) :
	LLItemBridge(inventory, root, uuid)
{
	mVisited = FALSE;
	if (flags & LLInventoryItemFlags::II_FLAGS_LANDMARK_VISITED)
	{
		mVisited = TRUE;
	}
}

LLUIImagePtr LLLandmarkBridge::getIcon() const
{
	return LLInventoryIcon::getIcon(LLAssetType::AT_LANDMARK, LLInventoryType::IT_LANDMARK, mVisited, FALSE);
}

void LLLandmarkBridge::buildContextMenu(LLMenuGL& menu, U32 flags)
{
	menuentry_vec_t items;
	menuentry_vec_t disabled_items;

	LL_DEBUGS() << "LLLandmarkBridge::buildContextMenu()" << LL_ENDL;
    if (isMarketplaceListingsFolder())
    {
		addMarketplaceContextMenuOptions(flags, items, disabled_items);
		items.push_back(std::string("Properties"));
		getClipboardEntries(false, items, disabled_items, flags);
    }
	else
	{
		if(isItemInTrash())
		{
			addTrashContextMenuOptions(items, disabled_items);
		}	
		else
		{
			items.push_back(std::string("Share"));
			if (!canShare())
			{
				disabled_items.push_back(std::string("Share"));
			}
			items.push_back(std::string("Landmark Open"));
			items.push_back(std::string("Properties"));

			getClipboardEntries(true, items, disabled_items, flags);
		}

		items.push_back(std::string("Landmark Separator"));
		items.push_back(std::string("url_copy"));
		items.push_back(std::string("About Landmark"));
		items.push_back(std::string("show_on_map"));
	}

	// Disable "About Landmark" menu item for
	// multiple landmarks selected. Only one landmark
	// info panel can be shown at a time.
	if ((flags & FIRST_SELECTED_ITEM) == 0)
	{
		disabled_items.push_back(std::string("url_copy"));
		disabled_items.push_back(std::string("About Landmark"));
	}

	addLinkReplaceMenuOption(items, disabled_items);

	// <FS:Ansariel> Move to default folder
	addMoveToDefaultFolderMenuOption(items);

	hide_context_entries(menu, items, disabled_items);
}

// Convenience function for the two functions below.
void teleport_via_landmark(const LLUUID& asset_id)
{
	gAgent.teleportViaLandmark( asset_id );

	// we now automatically track the landmark you're teleporting to
	// because you'll probably arrive at a telehub instead
	LLFloaterWorldMap* floater_world_map = LLFloaterWorldMap::getInstance();
	if( floater_world_map )
	{
		floater_world_map->trackLandmark( asset_id );
	}
}

// virtual
void LLLandmarkBridge::performAction(LLInventoryModel* model, std::string action)
{
	if ("teleport" == action)
	{
		LLViewerInventoryItem* item = getItem();
		if(item)
		{
			teleport_via_landmark(item->getAssetUUID());
		}
	}
	else if ("about" == action)
	{
		LLViewerInventoryItem* item = getItem();
		if(item)
		{
			LLSD key;
			key["type"] = "landmark";
			key["id"] = item->getUUID();

			// <FS:Ansariel> FIRE-817: Separate place details floater
			//LLFloaterSidePanelContainer::showPanel("places", key);
			FSFloaterPlaceDetails::showPlaceDetails(key);
			// </FS:Ansariel>
		}
	}
	else
	{
		LLItemBridge::performAction(model, action);
	}
}

static bool open_landmark_callback(const LLSD& notification, const LLSD& response)
{
	S32 option = LLNotificationsUtil::getSelectedOption(notification, response);

	LLUUID asset_id = notification["payload"]["asset_id"].asUUID();
	if (option == 0)
	{
		teleport_via_landmark(asset_id);
	}

	return false;
}
static LLNotificationFunctorRegistration open_landmark_callback_reg("TeleportFromLandmark", open_landmark_callback);


void LLLandmarkBridge::openItem()
{
	LLViewerInventoryItem* item = getItem();

	if (item)
	{
		LLInvFVBridgeAction::doAction(item->getType(),mUUID,getInventoryModel());
	}
}


// +=================================================+
// |        LLCallingCardObserver                    |
// +=================================================+
class LLCallingCardObserver : public LLFriendObserver
{
public:
	LLCallingCardObserver(LLCallingCardBridge* bridge) : mBridgep(bridge) {}
	virtual ~LLCallingCardObserver() { mBridgep = NULL; }
	virtual void changed(U32 mask)
	{
		mBridgep->refreshFolderViewItem();
		if (mask & LLFriendObserver::ONLINE)
		{
			mBridgep->checkSearchBySuffixChanges();
		}
	}
protected:
	LLCallingCardBridge* mBridgep;
};

// +=================================================+
// |        LLCallingCardBridge                      |
// +=================================================+

LLCallingCardBridge::LLCallingCardBridge(LLInventoryPanel* inventory, 
										 LLFolderView* root,
										 const LLUUID& uuid ) :
	LLItemBridge(inventory, root, uuid)
{
	mObserver = new LLCallingCardObserver(this);
	LLAvatarTracker::instance().addObserver(mObserver);
}

LLCallingCardBridge::~LLCallingCardBridge()
{
	LLAvatarTracker::instance().removeObserver(mObserver);
	delete mObserver;
}

void LLCallingCardBridge::refreshFolderViewItem()
{
	LLInventoryPanel* panel = mInventoryPanel.get();
	LLFolderViewItem* itemp = panel ? panel->getItemByID(mUUID) : NULL;
	if (itemp)
	{
		itemp->refresh();
	}
}

void LLCallingCardBridge::checkSearchBySuffixChanges()
{
	if (!mDisplayName.empty())
	{
		// changes in mDisplayName are processed by rename function and here it will be always same
		// suffixes are also of fixed length, and we are processing change of one at a time,
		// so it should be safe to use length (note: mSearchableName is capitalized)
		S32 old_length = mSearchableName.length();
		S32 new_length = mDisplayName.length() + getLabelSuffix().length();
		if (old_length == new_length)
		{
			return;
		}
		mSearchableName.assign(mDisplayName);
		mSearchableName.append(getLabelSuffix());
		LLStringUtil::toUpper(mSearchableName);
		if (new_length<old_length)
		{
			LLInventoryFilter* filter = getInventoryFilter();
			if (filter && mPassedFilter && mSearchableName.find(filter->getFilterSubString()) == std::string::npos)
			{
				// string no longer contains substring 
				// we either have to update all parents manually or restart filter.
				// dirtyFilter will not work here due to obsolete descendants' generations 
				getInventoryFilter()->setModified(LLFolderViewFilter::FILTER_MORE_RESTRICTIVE);
			}
		}
		else
		{
			if (getInventoryFilter())
			{
				// mSearchableName became longer, we gained additional suffix and need to repeat filter check.
				dirtyFilter();
			}
		}
	}
}

// virtual
void LLCallingCardBridge::performAction(LLInventoryModel* model, std::string action)
{
	if ("begin_im" == action)
	{
		LLViewerInventoryItem *item = getItem();
		if (item && (item->getCreatorUUID() != gAgent.getID()) &&
			(!item->getCreatorUUID().isNull()))
		{
			std::string callingcard_name = LLCacheName::getDefaultName();
			LLAvatarName av_name;
			if (LLAvatarNameCache::get(item->getCreatorUUID(), &av_name))
			{
				callingcard_name = av_name.getCompleteName();
			}

			// <FS:Ansariel> [FS Communication UI]
// [RLVa:KB] - Checked: 2013-05-08 (RLVa-1.4.9)
			//if ( (!RlvActions::canStartIM(item->getCreatorUUID())) && (!RlvActions::hasOpenP2PSession(item->getCreatorUUID())) )
			//{
			//	make_ui_sound("UISndInvalidOp");
			//	RlvUtil::notifyBlocked(RLV_STRING_BLOCKED_STARTIM, LLSD().with("RECIPIENT", LLSLURL("agent", item->getCreatorUUID(), "completename").getSLURLString()));
			//	return;
			//}
// [/RLVa:KB]

			//LLUUID session_id = gIMMgr->addSession(callingcard_name, IM_NOTHING_SPECIAL, item->getCreatorUUID());
			//if (session_id != LLUUID::null)
			//{
			//	LLFloaterIMContainer::getInstance()->showConversation(session_id);
			//}
			LLAvatarActions::startIM(item->getCreatorUUID());
			// </FS:Ansariel> [FS Communication UI]
		}
	}
	else if ("lure" == action)
	{
		LLViewerInventoryItem *item = getItem();
		if (item && (item->getCreatorUUID() != gAgent.getID()) &&
			(!item->getCreatorUUID().isNull()))
		{
			LLAvatarActions::offerTeleport(item->getCreatorUUID());
		}
	}
	else if ("request_lure" == action)
	{
		LLViewerInventoryItem *item = getItem();
		if (item && (item->getCreatorUUID() != gAgent.getID()) &&
			(!item->getCreatorUUID().isNull()))
		{
			LLAvatarActions::teleportRequest(item->getCreatorUUID());
		}
	}

	else LLItemBridge::performAction(model, action);
}

LLUIImagePtr LLCallingCardBridge::getIcon() const
{
	BOOL online = FALSE;
	LLViewerInventoryItem* item = getItem();
	if(item)
	{
		online = LLAvatarTracker::instance().isBuddyOnline(item->getCreatorUUID());
	}
	return LLInventoryIcon::getIcon(LLAssetType::AT_CALLINGCARD, LLInventoryType::IT_CALLINGCARD, online, FALSE);
}

std::string LLCallingCardBridge::getLabelSuffix() const
{
	LLViewerInventoryItem* item = getItem();
	if( item && LLAvatarTracker::instance().isBuddyOnline(item->getCreatorUUID()) )
	{
		// <FS:Ansariel> FIRE-17715: Make "online" suffix in calling card folder localizable
		//return LLItemBridge::getLabelSuffix() + " (online)";
		return LLItemBridge::getLabelSuffix() + " " + LLTrans::getString("CallingCardOnlineLabelSuffix");
		// </FS:Ansariel>
	}
	else
	{
		return LLItemBridge::getLabelSuffix();
	}
}

void LLCallingCardBridge::openItem()
{
	LLViewerInventoryItem* item = getItem();

	if (item)
	{
		LLInvFVBridgeAction::doAction(item->getType(),mUUID,getInventoryModel());
	}
/*
  LLViewerInventoryItem* item = getItem();
  if(item && !item->getCreatorUUID().isNull())
  {
  LLAvatarActions::showProfile(item->getCreatorUUID());
  }
*/
}

void LLCallingCardBridge::buildContextMenu(LLMenuGL& menu, U32 flags)
{
	LL_DEBUGS() << "LLCallingCardBridge::buildContextMenu()" << LL_ENDL;
	menuentry_vec_t items;
	menuentry_vec_t disabled_items;

	if(isItemInTrash())
	{
		addTrashContextMenuOptions(items, disabled_items);
	}	
    else if (isMarketplaceListingsFolder())
    {
		addMarketplaceContextMenuOptions(flags, items, disabled_items);
		items.push_back(std::string("Properties"));
		getClipboardEntries(false, items, disabled_items, flags);
    }
	else
	{
		items.push_back(std::string("Share"));
		if (!canShare())
		{
			disabled_items.push_back(std::string("Share"));
		}
		if ((flags & FIRST_SELECTED_ITEM) == 0)
		{
		disabled_items.push_back(std::string("Open"));
		}
		addOpenRightClickMenuOption(items);
		items.push_back(std::string("Properties"));

		getClipboardEntries(true, items, disabled_items, flags);

		LLInventoryItem* item = getItem();
		BOOL good_card = (item
						  && (LLUUID::null != item->getCreatorUUID())
						  && (item->getCreatorUUID() != gAgent.getID()));
		BOOL user_online = FALSE;
		if (item)
		{
			user_online = (LLAvatarTracker::instance().isBuddyOnline(item->getCreatorUUID()));
		}
		items.push_back(std::string("Send Instant Message Separator"));
		items.push_back(std::string("Send Instant Message"));
		items.push_back(std::string("Offer Teleport..."));
		items.push_back(std::string("Request Teleport..."));
		items.push_back(std::string("Conference Chat"));

		if (!good_card)
		{
			disabled_items.push_back(std::string("Send Instant Message"));
		}
		if (!good_card || !user_online)
		{
			disabled_items.push_back(std::string("Offer Teleport..."));
			disabled_items.push_back(std::string("Request Teleport..."));
			disabled_items.push_back(std::string("Conference Chat"));
		}
	}
	addLinkReplaceMenuOption(items, disabled_items);

	// <FS:Ansariel> Move to default folder
	addMoveToDefaultFolderMenuOption(items);

	hide_context_entries(menu, items, disabled_items);
}

BOOL LLCallingCardBridge::dragOrDrop(MASK mask, BOOL drop,
									 EDragAndDropType cargo_type,
									 void* cargo_data,
									 std::string& tooltip_msg)
{
	LLViewerInventoryItem* item = getItem();
	BOOL rv = FALSE;
	if(item)
	{
		// check the type
		switch(cargo_type)
		{
			case DAD_TEXTURE:
			case DAD_SOUND:
			case DAD_LANDMARK:
			case DAD_SCRIPT:
			case DAD_CLOTHING:
			case DAD_OBJECT:
			case DAD_NOTECARD:
			case DAD_BODYPART:
			case DAD_ANIMATION:
			case DAD_GESTURE:
			case DAD_MESH:
			{
				LLInventoryItem* inv_item = (LLInventoryItem*)cargo_data;
				const LLPermissions& perm = inv_item->getPermissions();
				if(gInventory.getItem(inv_item->getUUID())
				   && perm.allowOperationBy(PERM_TRANSFER, gAgent.getID()))
				{
					rv = TRUE;
					if(drop)
					{
						LLGiveInventory::doGiveInventoryItem(item->getCreatorUUID(),
														 (LLInventoryItem*)cargo_data);
					}
				}
				else
				{
					// It's not in the user's inventory (it's probably in
					// an object's contents), so disallow dragging it here.
					// You can't give something you don't yet have.
					rv = FALSE;
				}
				break;
			}
			case DAD_CATEGORY:
			{
				LLInventoryCategory* inv_cat = (LLInventoryCategory*)cargo_data;
				if( gInventory.getCategory( inv_cat->getUUID() ) )
				{
					rv = TRUE;
					if(drop)
					{
						LLGiveInventory::doGiveInventoryCategory(
							item->getCreatorUUID(),
							inv_cat);
					}
				}
				else
				{
					// It's not in the user's inventory (it's probably in
					// an object's contents), so disallow dragging it here.
					// You can't give something you don't yet have.
					rv = FALSE;
				}
				break;
			}
			default:
				break;
		}
	}
	return rv;
}

// +=================================================+
// |        LLNotecardBridge                         |
// +=================================================+

void LLNotecardBridge::openItem()
{
	LLViewerInventoryItem* item = getItem();
	if (item)
	{
		LLInvFVBridgeAction::doAction(item->getType(),mUUID,getInventoryModel());
	}
}

void LLNotecardBridge::buildContextMenu(LLMenuGL& menu, U32 flags)
{
	LL_DEBUGS() << "LLNotecardBridge::buildContextMenu()" << LL_ENDL;
    
    if (isMarketplaceListingsFolder())
    {
        menuentry_vec_t items;
        menuentry_vec_t disabled_items;
		addMarketplaceContextMenuOptions(flags, items, disabled_items);
		items.push_back(std::string("Properties"));
		getClipboardEntries(false, items, disabled_items, flags);
        hide_context_entries(menu, items, disabled_items);
    }
	else
	{
        LLItemBridge::buildContextMenu(menu, flags);
    }
}

// +=================================================+
// |        LLGestureBridge                          |
// +=================================================+

LLFontGL::StyleFlags LLGestureBridge::getLabelStyle() const
{
	if( LLGestureMgr::instance().isGestureActive(mUUID) )
	{
		return LLFontGL::BOLD;
	}
	else
	{
		return LLFontGL::NORMAL;
	}
}

std::string LLGestureBridge::getLabelSuffix() const
{
	if( LLGestureMgr::instance().isGestureActive(mUUID) )
	{
		LLStringUtil::format_map_t args;
		args["[GESLABEL]"] =  LLItemBridge::getLabelSuffix();
		return  LLTrans::getString("ActiveGesture", args);
	}
	else
	{
		return LLItemBridge::getLabelSuffix();
	}
}

// virtual
void LLGestureBridge::performAction(LLInventoryModel* model, std::string action)
{
	if (isAddAction(action))
	{
		LLGestureMgr::instance().activateGesture(mUUID);

		LLViewerInventoryItem* item = gInventory.getItem(mUUID);
		if (!item) return;

		// Since we just changed the suffix to indicate (active)
		// the server doesn't need to know, just the viewer.
		gInventory.updateItem(item);
		gInventory.notifyObservers();
	}
	else if ("deactivate" == action || isRemoveAction(action))
	{
		LLGestureMgr::instance().deactivateGesture(mUUID);

		LLViewerInventoryItem* item = gInventory.getItem(mUUID);
		if (!item) return;

		// Since we just changed the suffix to indicate (active)
		// the server doesn't need to know, just the viewer.
		gInventory.updateItem(item);
		gInventory.notifyObservers();
	}
	else if("play" == action)
	{
		if(!LLGestureMgr::instance().isGestureActive(mUUID))
		{
			// we need to inform server about gesture activating to be consistent with LLPreviewGesture and  LLGestureComboList.
			BOOL inform_server = TRUE;
			BOOL deactivate_similar = FALSE;
			LLGestureMgr::instance().setGestureLoadedCallback(mUUID, boost::bind(&LLGestureBridge::playGesture, mUUID));
			LLViewerInventoryItem* item = gInventory.getItem(mUUID);
			llassert(item);
			if (item)
			{
				LLGestureMgr::instance().activateGestureWithAsset(mUUID, item->getAssetUUID(), inform_server, deactivate_similar);
			}
		}
		else
		{
			playGesture(mUUID);
		}
	}
	else LLItemBridge::performAction(model, action);
}

void LLGestureBridge::openItem()
{
	LLViewerInventoryItem* item = getItem();

	if (item)
	{
		LLInvFVBridgeAction::doAction(item->getType(),mUUID,getInventoryModel());
	}
/*
  LLViewerInventoryItem* item = getItem();
  if (item)
  {
  LLPreviewGesture* preview = LLPreviewGesture::show(mUUID, LLUUID::null);
  preview->setFocus(TRUE);
  }
*/
}

BOOL LLGestureBridge::removeItem()
{
	// Grab class information locally since *this may be deleted
	// within this function.  Not a great pattern...
	const LLInventoryModel* model = getInventoryModel();
	if(!model)
	{
		return FALSE;
	}
	const LLUUID item_id = mUUID;
	
	// This will also force close the preview window, if it exists.
	// This may actually delete *this, if mUUID is in the COF.
	LLGestureMgr::instance().deactivateGesture(item_id);
	
	// If deactivateGesture deleted *this, then return out immediately.
	if (!model->getObject(item_id))
	{
		return TRUE;
	}

	return LLItemBridge::removeItem();
}

void LLGestureBridge::buildContextMenu(LLMenuGL& menu, U32 flags)
{
	LL_DEBUGS() << "LLGestureBridge::buildContextMenu()" << LL_ENDL;
	menuentry_vec_t items;
	menuentry_vec_t disabled_items;
	if(isItemInTrash())
	{
		addTrashContextMenuOptions(items, disabled_items);
	}
    else if (isMarketplaceListingsFolder())
    {
		addMarketplaceContextMenuOptions(flags, items, disabled_items);
		items.push_back(std::string("Properties"));
		getClipboardEntries(false, items, disabled_items, flags);
    }
	else
	{
		items.push_back(std::string("Share"));
		if (!canShare())
		{
			disabled_items.push_back(std::string("Share"));
		}

		addOpenRightClickMenuOption(items);
		items.push_back(std::string("Properties"));

		getClipboardEntries(true, items, disabled_items, flags);

		items.push_back(std::string("Gesture Separator"));
		// <FS:Ansariel> FIRE-5913: Selecting a mix of active and inactive gestures disables both "Activate" / "Deactivate" menu options
		if (flags & ITEM_IN_MULTI_SELECTION)
		{
			items.push_back(std::string("Deactivate"));
			items.push_back(std::string("Activate"));
		}
		else
		{
		// </FS:Ansariel>
		if (LLGestureMgr::instance().isGestureActive(getUUID()))
		{
			items.push_back(std::string("Deactivate"));
		}
		else
		{
			items.push_back(std::string("Activate"));
		}
		// <FS:Ansariel> FIRE-5913: Selecting a mix of active and inactive gestures disables both "Activate" / "Deactivate" menu options
		}
		// </FS:Ansariel>
	}
	addLinkReplaceMenuOption(items, disabled_items);

	// <FS:Ansariel> Move to default folder
	addMoveToDefaultFolderMenuOption(items);

	hide_context_entries(menu, items, disabled_items);
}

// static
void LLGestureBridge::playGesture(const LLUUID& item_id)
{
	if (LLGestureMgr::instance().isGesturePlaying(item_id))
	{
		LLGestureMgr::instance().stopGesture(item_id);
	}
	else
	{
		LLGestureMgr::instance().playGesture(item_id);
	}
}


// +=================================================+
// |        LLAnimationBridge                        |
// +=================================================+

void LLAnimationBridge::buildContextMenu(LLMenuGL& menu, U32 flags)
{
	menuentry_vec_t items;
	menuentry_vec_t disabled_items;

	LL_DEBUGS() << "LLAnimationBridge::buildContextMenu()" << LL_ENDL;
    if (isMarketplaceListingsFolder())
    {
		addMarketplaceContextMenuOptions(flags, items, disabled_items);
		items.push_back(std::string("Properties"));
		getClipboardEntries(false, items, disabled_items, flags);
    }
	else
	{
		if(isItemInTrash())
		{
			addTrashContextMenuOptions(items, disabled_items);
		}	
		else
		{
			items.push_back(std::string("Share"));
			if (!canShare())
			{
				disabled_items.push_back(std::string("Share"));
			}
			items.push_back(std::string("Animation Open"));
			items.push_back(std::string("Properties"));

			getClipboardEntries(true, items, disabled_items, flags);
		}

		items.push_back(std::string("Animation Separator"));
		items.push_back(std::string("Animation Play"));
		items.push_back(std::string("Animation Audition"));
	}

	addLinkReplaceMenuOption(items, disabled_items);

	// <FS:Ansariel> Move to default folder
	addMoveToDefaultFolderMenuOption(items);

	hide_context_entries(menu, items, disabled_items);
}

// virtual
void LLAnimationBridge::performAction(LLInventoryModel* model, std::string action)
{
	if ((action == "playworld") || (action == "playlocal"))
	{
		if (getItem())
		{
			LLSD::String activate = "NONE";
			if ("playworld" == action) activate = "Inworld";
			if ("playlocal" == action) activate = "Locally";

			LLPreviewAnim* preview = LLFloaterReg::showTypedInstance<LLPreviewAnim>("preview_anim", LLSD(mUUID));
			if (preview)
			{
				preview->play(activate);
			}
		}
	}
	else
	{
		LLItemBridge::performAction(model, action);
	}
}

void LLAnimationBridge::openItem()
{
	LLViewerInventoryItem* item = getItem();

	if (item)
	{
		LLInvFVBridgeAction::doAction(item->getType(),mUUID,getInventoryModel());
	}
/*
  LLViewerInventoryItem* item = getItem();
  if (item)
  {
  LLFloaterReg::showInstance("preview_anim", LLSD(mUUID), TAKE_FOCUS_YES);
  }
*/
}

// +=================================================+
// |        LLObjectBridge                           |
// +=================================================+

// static
LLUUID LLObjectBridge::sContextMenuItemID;

LLObjectBridge::LLObjectBridge(LLInventoryPanel* inventory, 
							   LLFolderView* root,
							   const LLUUID& uuid, 
							   LLInventoryType::EType type, 
							   U32 flags) :
	LLItemBridge(inventory, root, uuid)
{
	mAttachPt = (flags & 0xff); // low bye of inventory flags
	mIsMultiObject = ( flags & LLInventoryItemFlags::II_FLAGS_OBJECT_HAS_MULTIPLE_ITEMS ) ?  TRUE: FALSE;
	mInvType = type;
}

LLUIImagePtr LLObjectBridge::getIcon() const
{
	return LLInventoryIcon::getIcon(LLAssetType::AT_OBJECT, mInvType, mAttachPt, mIsMultiObject);
}

LLInventoryObject* LLObjectBridge::getObject() const
{
	LLInventoryObject* object = NULL;
	LLInventoryModel* model = getInventoryModel();
	if(model)
	{
		object = (LLInventoryObject*)model->getObject(mUUID);
	}
	return object;
}

// [RLVa:KB] - Checked: 2012-08-15 (RLVa-1.4.7)
bool enable_attachment_touch(const LLUUID& idItem)
{
	const LLInventoryItem* pItem = gInventory.getItem(idItem);
	if ( (isAgentAvatarValid()) && (pItem) && (LLAssetType::AT_OBJECT == pItem->getType()) )
	{
		const LLViewerObject* pAttachObj = gAgentAvatarp->getWornAttachment(pItem->getLinkedUUID());
		return (pAttachObj) && (pAttachObj->flagHandleTouch()) && ( (!RlvActions::isRlvEnabled()) || (RlvActions::canTouch(gAgentAvatarp->getWornAttachment(idItem))) );
	}
	return false;
}
// [/RLVa:KB]

// <FS:Ansariel> Touch worn objects
void handle_attachment_touch(const LLUUID& idItem)
{
	if (!enable_attachment_touch(idItem))
	{
		return;
	}

	const LLInventoryItem* pItem = gInventory.getItem(idItem);
	if ( (!isAgentAvatarValid()) || (!pItem) )
		return;

	LLViewerObject* pAttachObj = gAgentAvatarp->getWornAttachment(pItem->getLinkedUUID());
	if (!pAttachObj)
		return;

	LLMessageSystem	*msg = gMessageSystem;

	msg->newMessageFast(_PREHASH_ObjectGrab);
	msg->nextBlockFast( _PREHASH_AgentData);
	msg->addUUIDFast(_PREHASH_AgentID, gAgent.getID());
	msg->addUUIDFast(_PREHASH_SessionID, gAgent.getSessionID());
	msg->nextBlockFast( _PREHASH_ObjectData);
	msg->addU32Fast(    _PREHASH_LocalID, pAttachObj->mLocalID);
	msg->addVector3Fast(_PREHASH_GrabOffset, LLVector3::zero);
	msg->nextBlock("SurfaceInfo");
	msg->addVector3("UVCoord", LLVector3::zero);
	msg->addVector3("STCoord", LLVector3::zero);
	msg->addS32Fast(_PREHASH_FaceIndex, 0);
	msg->addVector3("Position", pAttachObj->getPosition());
	msg->addVector3("Normal", LLVector3::zero);
	msg->addVector3("Binormal", LLVector3::zero);
	msg->sendMessage( pAttachObj->getRegion()->getHost());

	msg->newMessageFast(_PREHASH_ObjectDeGrab);
	msg->nextBlockFast(_PREHASH_AgentData);
	msg->addUUIDFast(_PREHASH_AgentID, gAgent.getID());
	msg->addUUIDFast(_PREHASH_SessionID, gAgent.getSessionID());
	msg->nextBlockFast(_PREHASH_ObjectData);
	msg->addU32Fast(_PREHASH_LocalID, pAttachObj->mLocalID);
	msg->nextBlock("SurfaceInfo");
	msg->addVector3("UVCoord", LLVector3::zero);
	msg->addVector3("STCoord", LLVector3::zero);
	msg->addS32Fast(_PREHASH_FaceIndex, 0);
	msg->addVector3("Position", pAttachObj->getPosition());
	msg->addVector3("Normal", LLVector3::zero);
	msg->addVector3("Binormal", LLVector3::zero);
	msg->sendMessage(pAttachObj->getRegion()->getHost());
}
// </FS:Ansariel>

// virtual
void LLObjectBridge::performAction(LLInventoryModel* model, std::string action)
{
	if (isAddAction(action))
	{
		LLUUID object_id = mUUID;
		LLViewerInventoryItem* item;
		item = (LLViewerInventoryItem*)gInventory.getItem(object_id);
		if(item && gInventory.isObjectDescendentOf(object_id, gInventory.getRootFolderID()))
		{
			rez_attachment(item, NULL, true); // Replace if "Wear"ing.
		}
		else if(item && item->isFinished())
		{
			// must be in library. copy it to our inventory and put it on.
//			LLPointer<LLInventoryCallback> cb = new LLBoostFuncInventoryCallback(boost::bind(rez_attachment_cb, _1, (LLViewerJointAttachment*)0));
// [SL:KB] - Patch: Appearance-DnDWear | Checked: 2013-02-04 (Catznip-3.4)
			// "Wear" from inventory replaces, so library items should too
			LLPointer<LLInventoryCallback> cb = new LLBoostFuncInventoryCallback(boost::bind(rez_attachment_cb, _1, (LLViewerJointAttachment*)0, true));
// [/SL;KB]
			copy_inventory_item(
				gAgent.getID(),
				item->getPermissions().getOwner(),
				item->getUUID(),
				LLUUID::null,
				std::string(),
				cb);
		}
		gFocusMgr.setKeyboardFocus(NULL);
	}
	else if ("wear_add" == action)
	{
		LLAppearanceMgr::instance().wearItemOnAvatar(mUUID, true, false); // Don't replace if adding.
	}
// [SL:KB] - Patch: Inventory-AttachmentEdit - Checked: 2010-08-25 (Catznip-2.2.0a) | Added: Catznip-2.1.2a
	else if ("edit" == action)
	{
		handle_attachment_edit(mUUID);
	}
// [/SL:KB]
	// <FS:Ansariel> Touch worn objects
	else if ("touch" == action)
	{
		handle_attachment_touch(mUUID);
	}
	// </FS:Ansariel>
	else if (isRemoveAction(action))
	{
		LLAppearanceMgr::instance().removeItemFromAvatar(mUUID);
	}
	else LLItemBridge::performAction(model, action);
}

void LLObjectBridge::openItem()
{
	// object double-click action is to wear/unwear object
	performAction(getInventoryModel(),
		      // <FS> Double-click add/replace	   
		      //get_is_item_worn(mUUID) ? "detach" : "attach");
		      get_is_item_worn(mUUID) ? "detach" : gSavedSettings.getBOOL("FSDoubleClickAddInventoryObjects") ? "wear_add" : "attach");
}

std::string LLObjectBridge::getLabelSuffix() const
{
	if (get_is_item_worn(mUUID))
	{
		if (!isAgentAvatarValid()) // Error condition, can't figure out attach point
		{
			return LLItemBridge::getLabelSuffix() + LLTrans::getString("worn");
		}
		std::string attachment_point_name;
		if (gAgentAvatarp->getAttachedPointName(mUUID, attachment_point_name))
		{
			LLStringUtil::format_map_t args;
			args["[ATTACHMENT_POINT]"] =  LLTrans::getString(attachment_point_name);

			return LLItemBridge::getLabelSuffix() + LLTrans::getString("WornOnAttachmentPoint", args);
		}
		else
		{
			LLStringUtil::format_map_t args;
			args["[ATTACHMENT_ERROR]"] =  LLTrans::getString(attachment_point_name);
			return LLItemBridge::getLabelSuffix() + LLTrans::getString("AttachmentErrorMessage", args);
		}
	}
	return LLItemBridge::getLabelSuffix();
}

void rez_attachment(LLViewerInventoryItem* item, LLViewerJointAttachment* attachment, bool replace)
{
// [RLVa:KB] - Checked: 2010-08-25 (RLVa-1.2.1)
	// If no attachment point was specified, try looking it up from the item name
	static LLCachedControl<bool> fRlvDeprecateAttachPt(gSavedSettings, "RLVaDebugDeprecateExplicitPoint", false);
	if ( (rlv_handler_t::isEnabled()) && (!fRlvDeprecateAttachPt) && 
	     (!attachment) && (gRlvAttachmentLocks.hasLockedAttachmentPoint(RLV_LOCK_ANY)) )
	{
		attachment = RlvAttachPtLookup::getAttachPoint(item);
	}

	if ( (RlvActions::isRlvEnabled()) && (!rlvPredCanWearItem(item, (replace) ? RLV_WEAR_REPLACE : RLV_WEAR_ADD)) )
	{
		return;
	}
// [/RLVa:KB]

	const LLUUID& item_id = item->getLinkedUUID();

	// Check for duplicate request.
	if (isAgentAvatarValid() &&
		gAgentAvatarp->isWearingAttachment(item_id))
	{
		LL_WARNS() << "ATT duplicate attachment request, ignoring" << LL_ENDL;
		return;
	}

	S32 attach_pt = 0;
	if (isAgentAvatarValid() && attachment)
	{
		for (LLVOAvatar::attachment_map_t::iterator iter = gAgentAvatarp->mAttachmentPoints.begin();
			 iter != gAgentAvatarp->mAttachmentPoints.end(); ++iter)
		{
			if (iter->second == attachment)
			{
				attach_pt = iter->first;
				break;
			}
		}
	}

	LLSD payload;
	payload["item_id"] = item_id; // Wear the base object in case this is a link.
	payload["attachment_point"] = attach_pt;
	payload["is_add"] = !replace;

	if (replace &&
		(attachment && attachment->getNumObjects() > 0))
	{
// [RLVa:KB] - Checked: 2010-08-25 (RLVa-1.2.1)
		// Block if we can't "replace wear" what's currently there
		if ( (rlv_handler_t::isEnabled()) && ((gRlvAttachmentLocks.canAttach(attachment) & RLV_WEAR_REPLACE) == 0) )
		{
			return;
		}
// [/RLVa:KB]
		LLNotificationsUtil::add("ReplaceAttachment", LLSD(), payload, confirm_attachment_rez);
	}
	else
	{
// [RLVa:KB] - Checked: 2010-08-07 (RLVa-1.2.0)
		// Block wearing anything on a non-attachable attachment point
		if ( (rlv_handler_t::isEnabled()) && (gRlvAttachmentLocks.isLockedAttachmentPoint(attach_pt, RLV_LOCK_ADD)) )
		{
			return;
		}
// [/RLVa:KB]
		LLNotifications::instance().forceResponse(LLNotification::Params("ReplaceAttachment").payload(payload), 0/*YES*/);
	}
}

bool confirm_attachment_rez(const LLSD& notification, const LLSD& response)
{
	if (!gAgentAvatarp->canAttachMoreObjects())
	{
		LLSD args;
		args["MAX_ATTACHMENTS"] = llformat("%d", MAX_AGENT_ATTACHMENTS);
		LLNotificationsUtil::add("MaxAttachmentsOnOutfit", args);
		return false;
	}

	S32 option = LLNotificationsUtil::getSelectedOption(notification, response);
	if (option == 0/*YES*/)
	{
		LLUUID item_id = notification["payload"]["item_id"].asUUID();
		LLViewerInventoryItem* itemp = gInventory.getItem(item_id);

		if (itemp)
		{
			// Queue up attachments to be sent in next idle tick, this way the
			// attachments are batched up all into one message versus each attachment
			// being sent in its own separate attachments message.
			U8 attachment_pt = notification["payload"]["attachment_point"].asInteger();
			BOOL is_add = notification["payload"]["is_add"].asBoolean();

			LL_DEBUGS("Avatar") << "ATT calling addAttachmentRequest " << (itemp ? itemp->getName() : "UNKNOWN") << " id " << item_id << LL_ENDL;
			LLAttachmentsMgr::instance().addAttachmentRequest(item_id, attachment_pt, is_add);
		}
	}
	return false;
}
static LLNotificationFunctorRegistration confirm_replace_attachment_rez_reg("ReplaceAttachment", confirm_attachment_rez);

void LLObjectBridge::buildContextMenu(LLMenuGL& menu, U32 flags)
{
	menuentry_vec_t items;
	menuentry_vec_t disabled_items;
	if(isItemInTrash())
	{
		addTrashContextMenuOptions(items, disabled_items);
	}	
    else if (isMarketplaceListingsFolder())
    {
		addMarketplaceContextMenuOptions(flags, items, disabled_items);
		items.push_back(std::string("Properties"));
		getClipboardEntries(false, items, disabled_items, flags);
    }
	else
	{
		items.push_back(std::string("Share"));
		if (!canShare())
		{
			disabled_items.push_back(std::string("Share"));
		}

		items.push_back(std::string("Properties"));

		getClipboardEntries(true, items, disabled_items, flags);

		LLObjectBridge::sContextMenuItemID = mUUID;

		LLInventoryItem *item = getItem();
		if(item)
		{
			if (!isAgentAvatarValid()) return;

			if( get_is_item_worn( mUUID ) )
			{
				items.push_back(std::string("Wearable And Object Separator"));
// [SL:KB] - Patch: Inventory-AttachmentEdit - Checked: 2010-08-25 (Catznip-2.2.0a) | Added: Catznip-2.1.2a
				// TOOD-Catznip: should really be "Wearable And Object Edit" if we ever plan on pushing this upstream
				items.push_back(std::string("Wearable Edit"));
// [/SL:KB]

				items.push_back(std::string("Touch Attachment"));
				if ( ((flags & FIRST_SELECTED_ITEM) == 0) || (!enable_attachment_touch(mUUID)) )
					disabled_items.push_back(std::string("Touch Attachment"));

				items.push_back(std::string("Detach From Yourself"));
// [RLVa:KB] - Checked: 2010-02-27 (RLVa-1.2.0a) | Modified: RLVa-1.2.0a
				if ( (rlv_handler_t::isEnabled()) && (!gRlvAttachmentLocks.canDetach(item)) )
					disabled_items.push_back(std::string("Detach From Yourself"));
// [/RLVa:KB]
			}
			else if (!isItemInTrash() && !isLinkedObjectInTrash() && !isLinkedObjectMissing() && !isCOFFolder())
			{
				items.push_back(std::string("Wearable And Object Separator"));
				items.push_back(std::string("Wearable And Object Wear"));
				items.push_back(std::string("Wearable Add"));
				items.push_back(std::string("Attach To"));
				items.push_back(std::string("Attach To HUD"));
				items.push_back(std::string("Restore to Last Position"));
				// commented out for DEV-32347
				//items.push_back(std::string("Restore to Last Position"));

				if (!gAgentAvatarp->canAttachMoreObjects())
				{
					disabled_items.push_back(std::string("Wearable And Object Wear"));
					disabled_items.push_back(std::string("Wearable Add"));
					disabled_items.push_back(std::string("Attach To"));
					disabled_items.push_back(std::string("Attach To HUD"));
				}
// [RLVa:KB] - Checked: 2010-09-03 (RLVa-1.2.1a) | Modified: RLVa-1.2.1a
				else if (rlv_handler_t::isEnabled())
				{
					ERlvWearMask eWearMask = gRlvAttachmentLocks.canAttach(item);
					if ((eWearMask & RLV_WEAR_REPLACE) == 0)
						disabled_items.push_back(std::string("Wearable And Object Wear"));
					if ((eWearMask & RLV_WEAR_ADD) == 0)
						disabled_items.push_back(std::string("Wearable Add"));
				}
// [/RLVa:KB]

				LLMenuGL* attach_menu = menu.findChildMenuByName("Attach To", TRUE);
				LLMenuGL* attach_hud_menu = menu.findChildMenuByName("Attach To HUD", TRUE);
				if (attach_menu
					&& (attach_menu->getChildCount() == 0)
					&& attach_hud_menu
					&& (attach_hud_menu->getChildCount() == 0)
					&& isAgentAvatarValid())
				{
					for (LLVOAvatar::attachment_map_t::iterator iter = gAgentAvatarp->mAttachmentPoints.begin();
						 iter != gAgentAvatarp->mAttachmentPoints.end(); )
					{
						LLVOAvatar::attachment_map_t::iterator curiter = iter++;
						LLViewerJointAttachment* attachment = curiter->second;
						LLMenuItemCallGL::Params p;
						std::string submenu_name = attachment->getName();
						if (LLTrans::getString(submenu_name) != "")
						{
						    p.name = (" ")+LLTrans::getString(submenu_name)+" ";
						}
						else
						{
							p.name = submenu_name;
						}
						LLSD cbparams;
						cbparams["index"] = curiter->first;
						cbparams["label"] = p.name;
						p.on_click.function_name = "Inventory.AttachObject";
						p.on_click.parameter = LLSD(attachment->getName());
						p.on_enable.function_name = "Attachment.Label";
						p.on_enable.parameter = cbparams;
						LLView* parent = attachment->getIsHUDAttachment() ? attach_hud_menu : attach_menu;
						LLUICtrlFactory::create<LLMenuItemCallGL>(p, parent);
						items.push_back(p.name);
					}

					// <FS:Ansariel> FIRE-21200: Attachment Points List in Alphabetical Order
					attach_menu->getItems()->sort(LLViewerAttachMenu::sort());
					attach_hud_menu->getItems()->sort(LLViewerAttachMenu::sort());
					// </FS:Ansariel>
				}
			}
		}
	}
	addLinkReplaceMenuOption(items, disabled_items);

	// <FS:Ansariel> Move to default folder
	addMoveToDefaultFolderMenuOption(items);

	hide_context_entries(menu, items, disabled_items);
}

BOOL LLObjectBridge::renameItem(const std::string& new_name)
{
	if(!isItemRenameable())
		return FALSE;
	LLPreview::dirty(mUUID);
	LLInventoryModel* model = getInventoryModel();
	if(!model)
		return FALSE;
	LLViewerInventoryItem* item = getItem();
	if(item && (item->getName() != new_name))
	{
		LLPointer<LLViewerInventoryItem> new_item = new LLViewerInventoryItem(item);
		new_item->rename(new_name);
		new_item->updateServer(FALSE);
		model->updateItem(new_item);
		model->notifyObservers();
		buildDisplayName();

		if (isAgentAvatarValid())
		{
			LLViewerObject* obj = gAgentAvatarp->getWornAttachment( item->getUUID() );
			if(obj)
			{
				LLSelectMgr::getInstance()->deselectAll();
				LLSelectMgr::getInstance()->addAsIndividual( obj, SELECT_ALL_TES, FALSE );
				LLSelectMgr::getInstance()->selectionSetObjectName( new_name );
				LLSelectMgr::getInstance()->deselectAll();
			}
		}
	}
	// return FALSE because we either notified observers (& therefore
	// rebuilt) or we didn't update.
	return FALSE;
}

// +=================================================+
// |        LLLSLTextBridge                          |
// +=================================================+

void LLLSLTextBridge::openItem()
{
	LLViewerInventoryItem* item = getItem();

	if (item)
	{
		LLInvFVBridgeAction::doAction(item->getType(),mUUID,getInventoryModel());
	}
}

// +=================================================+
// |        LLWearableBridge                         |
// +=================================================+

LLWearableBridge::LLWearableBridge(LLInventoryPanel* inventory, 
								   LLFolderView* root, 
								   const LLUUID& uuid, 
								   LLAssetType::EType asset_type, 
								   LLInventoryType::EType inv_type, 
								   LLWearableType::EType  wearable_type) :
	LLItemBridge(inventory, root, uuid),
	mAssetType( asset_type ),
	mWearableType(wearable_type)
{
	mInvType = inv_type;
}

BOOL LLWearableBridge::renameItem(const std::string& new_name)
{
	if (get_is_item_worn(mUUID))
	{
		gAgentWearables.setWearableName( mUUID, new_name );
	}
	return LLItemBridge::renameItem(new_name);
}

std::string LLWearableBridge::getLabelSuffix() const
{
	if (get_is_item_worn(mUUID))
	{
		// e.g. "(worn)" 
		return LLItemBridge::getLabelSuffix() + LLTrans::getString("worn");
	}
	else
	{
		return LLItemBridge::getLabelSuffix();
	}
}

LLUIImagePtr LLWearableBridge::getIcon() const
{
	return LLInventoryIcon::getIcon(mAssetType, mInvType, mWearableType, FALSE);
}

// virtual
void LLWearableBridge::performAction(LLInventoryModel* model, std::string action)
{
	if (isAddAction(action))
	{
		wearOnAvatar();
	}
	else if ("wear_add" == action)
	{
		wearAddOnAvatar();
	}
	else if ("edit" == action)
	{
		editOnAvatar();
		return;
	}
	else if (isRemoveAction(action))
	{
		removeFromAvatar();
		return;
	}
	else LLItemBridge::performAction(model, action);
}

void LLWearableBridge::openItem()
{
	// <FS:Ansariel> Don't take off body parts!
	if (get_is_item_worn(mUUID) && !canRemoveFromAvatar(this))
	{
		return;
	}
	// </FS:Ansariel>

	performAction(getInventoryModel(),
			      // <FS:Ansariel> FIRE-17166: Add Clothes on Double Click
			      //get_is_item_worn(mUUID) ? "take_off" : "wear");
			      get_is_item_worn(mUUID) ? "take_off" : (mAssetType == LLAssetType::AT_BODYPART || (mAssetType == LLAssetType::AT_CLOTHING && mWearableType == LLWearableType::WT_PHYSICS) || !gSavedSettings.getBOOL("FSDoubleClickAddInventoryClothing") ? "wear" : "wear_add"));
			      // </FS:Ansariel>
}

void LLWearableBridge::buildContextMenu(LLMenuGL& menu, U32 flags)
{
	LL_DEBUGS() << "LLWearableBridge::buildContextMenu()" << LL_ENDL;
	menuentry_vec_t items;
	menuentry_vec_t disabled_items;
	if(isItemInTrash())
	{
		addTrashContextMenuOptions(items, disabled_items);
	}
    else if (isMarketplaceListingsFolder())
    {
		addMarketplaceContextMenuOptions(flags, items, disabled_items);
		items.push_back(std::string("Properties"));
		getClipboardEntries(false, items, disabled_items, flags);
    }
	else
	{	// FWIW, it looks like SUPPRESS_OPEN_ITEM is not set anywhere
		BOOL can_open = ((flags & SUPPRESS_OPEN_ITEM) != SUPPRESS_OPEN_ITEM);

		// If we have clothing, don't add "Open" as it's the same action as "Wear"   SL-18976
		LLViewerInventoryItem* item = getItem();
		if (can_open && item)
		{
			can_open = (item->getType() != LLAssetType::AT_CLOTHING) &&
				(item->getType() != LLAssetType::AT_BODYPART);
		}
		if (isLinkedObjectMissing())
		{
			can_open = FALSE;
		}
		items.push_back(std::string("Share"));
		if (!canShare())
		{
			disabled_items.push_back(std::string("Share"));
		}
		
		if (can_open)
		{
			addOpenRightClickMenuOption(items);
		}
		else
		{
			disabled_items.push_back(std::string("Open"));
			disabled_items.push_back(std::string("Open Original"));
		}

		items.push_back(std::string("Properties"));

		getClipboardEntries(true, items, disabled_items, flags);

		items.push_back(std::string("Wearable And Object Separator"));
		items.push_back(std::string("Wearable Edit"));

		if (((flags & FIRST_SELECTED_ITEM) == 0) || (item && !gAgentWearables.isWearableModifiable(item->getUUID())))
		{
			disabled_items.push_back(std::string("Wearable Edit"));
		}
		// Don't allow items to be worn if their baseobj is in the trash.
		if (isLinkedObjectInTrash() || isLinkedObjectMissing() || isCOFFolder())
		{
			disabled_items.push_back(std::string("Wearable And Object Wear"));
			disabled_items.push_back(std::string("Wearable Add"));
			disabled_items.push_back(std::string("Wearable Edit"));
		}

		// Disable wear and take off based on whether the item is worn.
		if(item)
		{
			switch (item->getType())
			{
				case LLAssetType::AT_CLOTHING:
					items.push_back(std::string("Take Off"));
					// Fallthrough since clothing and bodypart share wear options
				case LLAssetType::AT_BODYPART:
					if (get_is_item_worn(item->getUUID()))
					{
						disabled_items.push_back(std::string("Wearable And Object Wear"));
						disabled_items.push_back(std::string("Wearable Add"));
// [RLVa:KB] - Checked: 2010-04-04 (RLVa-1.2.0c) | Added: RLVa-1.2.0c
						if ( (rlv_handler_t::isEnabled()) && (!gRlvWearableLocks.canRemove(item)) )
							disabled_items.push_back(std::string("Take Off"));
// [/RLVa:KB]
					}
					else
					{
						items.push_back(std::string("Wearable And Object Wear"));
//						items.push_back(std::string("Wearable Add"));
						disabled_items.push_back(std::string("Take Off"));
						disabled_items.push_back(std::string("Wearable Edit"));

// [RLVa:KB] - Checked: 2010-06-09 (RLVa-1.2.0g) | Modified: RLVa-1.2.0g
						if (rlv_handler_t::isEnabled())
						{
							ERlvWearMask eWearMask = gRlvWearableLocks.canWear(item);
							if ((eWearMask & RLV_WEAR_REPLACE) == 0)
								disabled_items.push_back(std::string("Wearable And Object Wear"));
							if ((eWearMask & RLV_WEAR_ADD) == 0)
								disabled_items.push_back(std::string("Wearable Add"));
						}
// [/RLVa:KB]
					}

					if (LLWearableType::getAllowMultiwear(mWearableType))
					{
						items.push_back(std::string("Wearable Add"));
//						if (!gAgentWearables.canAddWearable(mWearableType))
// [SL:KB] - Patch: Appearance-WearableDuplicateAssets | Checked: 2011-07-24 (Catznip-2.6.0e) | Added: Catznip-2.6.0e
						if ( (!gAgentWearables.canAddWearable(mWearableType)) || (gAgentWearables.getWearableFromAssetID(item->getAssetUUID())) )
// [/SL:KB]
						{
							disabled_items.push_back(std::string("Wearable Add"));
						}
					}
					break;
				default:
					break;
			}
		}
	}
	addLinkReplaceMenuOption(items, disabled_items);

	// <FS:Ansariel> Move to default folder
	addMoveToDefaultFolderMenuOption(items);

	hide_context_entries(menu, items, disabled_items);
}

// Called from menus
// static
BOOL LLWearableBridge::canWearOnAvatar(void* user_data)
{
	LLWearableBridge* self = (LLWearableBridge*)user_data;
	if(!self) return FALSE;
	if(!self->isAgentInventory())
	{
		LLViewerInventoryItem* item = (LLViewerInventoryItem*)self->getItem();
		if(!item || !item->isFinished()) return FALSE;
	}
	return (!get_is_item_worn(self->mUUID));
}

// Called from menus
// static
void LLWearableBridge::onWearOnAvatar(void* user_data)
{
	LLWearableBridge* self = (LLWearableBridge*)user_data;
	if(!self) return;
	self->wearOnAvatar();
}

void LLWearableBridge::wearOnAvatar()
{
	// TODO: investigate wearables may not be loaded at this point EXT-8231

	LLViewerInventoryItem* item = getItem();
	if(item)
	{
		LLAppearanceMgr::instance().wearItemOnAvatar(item->getUUID(), true, true);
	}
}

void LLWearableBridge::wearAddOnAvatar()
{
	// TODO: investigate wearables may not be loaded at this point EXT-8231

	LLViewerInventoryItem* item = getItem();
	if(item)
	{
		LLAppearanceMgr::instance().wearItemOnAvatar(item->getUUID(), true, false);
	}
}

// static
//void LLWearableBridge::onWearOnAvatarArrived( LLViewerWearable* wearable, void* userdata )
//{
//	LLUUID* item_id = (LLUUID*) userdata;
//	if(wearable)
//	{
//		LLViewerInventoryItem* item = NULL;
//		item = (LLViewerInventoryItem*)gInventory.getItem(*item_id);
//		if(item)
//		{
//			if(item->getAssetUUID() == wearable->getAssetID())
//			{
//				gAgentWearables.setWearableItem(item, wearable);
//				gInventory.notifyObservers();
//				//self->getFolderItem()->refreshFromRoot();
//			}
//			else
//			{
//				LL_INFOS() << "By the time wearable asset arrived, its inv item already pointed to a different asset." << LL_ENDL;
//			}
//		}
//	}
//	delete item_id;
//}

// static
// BAP remove the "add" code path once everything is fully COF-ified.
//void LLWearableBridge::onWearAddOnAvatarArrived( LLViewerWearable* wearable, void* userdata )
//{
//	LLUUID* item_id = (LLUUID*) userdata;
//	if(wearable)
//	{
//		LLViewerInventoryItem* item = NULL;
//		item = (LLViewerInventoryItem*)gInventory.getItem(*item_id);
//		if(item)
//		{
//			if(item->getAssetUUID() == wearable->getAssetID())
//			{
//				bool do_append = true;
//				gAgentWearables.setWearableItem(item, wearable, do_append);
//				gInventory.notifyObservers();
//				//self->getFolderItem()->refreshFromRoot();
//			}
//			else
//			{
//				LL_INFOS() << "By the time wearable asset arrived, its inv item already pointed to a different asset." << LL_ENDL;
//			}
//		}
//	}
//	delete item_id;
//}

// static
BOOL LLWearableBridge::canEditOnAvatar(void* user_data)
{
	LLWearableBridge* self = (LLWearableBridge*)user_data;
	if(!self) return FALSE;

	return (get_is_item_worn(self->mUUID));
}

// static
void LLWearableBridge::onEditOnAvatar(void* user_data)
{
	LLWearableBridge* self = (LLWearableBridge*)user_data;
	if(self)
	{
		self->editOnAvatar();
	}
}

void LLWearableBridge::editOnAvatar()
{
	LLAgentWearables::editWearable(mUUID);
}

// static
BOOL LLWearableBridge::canRemoveFromAvatar(void* user_data)
{
	LLWearableBridge* self = (LLWearableBridge*)user_data;
	if( self && (LLAssetType::AT_BODYPART != self->mAssetType) )
	{
		return get_is_item_worn( self->mUUID );
	}
	return FALSE;
}

void LLWearableBridge::removeFromAvatar()
{
	LL_WARNS() << "safe to remove?" << LL_ENDL;
	if (get_is_item_worn(mUUID))
	{
		LLAppearanceMgr::instance().removeItemFromAvatar(mUUID);
	}
}


// +=================================================+
// |        LLLinkItemBridge                         |
// +=================================================+
// For broken item links

std::string LLLinkItemBridge::sPrefix("Link: ");

void LLLinkItemBridge::buildContextMenu(LLMenuGL& menu, U32 flags)
{
	// *TODO: Translate
	LL_DEBUGS() << "LLLink::buildContextMenu()" << LL_ENDL;
	menuentry_vec_t items;
	menuentry_vec_t disabled_items;

	items.push_back(std::string("Find Original"));
	disabled_items.push_back(std::string("Find Original"));
	
	if(isItemInTrash())
	{
		addTrashContextMenuOptions(items, disabled_items);
	}
	else
	{
		items.push_back(std::string("Properties"));
		addDeleteContextMenuOptions(items, disabled_items);
	}
	addLinkReplaceMenuOption(items, disabled_items);
	hide_context_entries(menu, items, disabled_items);
}

// +=================================================+
// |        LLMeshBridge                             |
// +=================================================+

LLUIImagePtr LLMeshBridge::getIcon() const
{
	return LLInventoryIcon::getIcon(LLAssetType::AT_MESH, LLInventoryType::IT_MESH, 0, FALSE);
}

void LLMeshBridge::openItem()
{
	LLViewerInventoryItem* item = getItem();
	
	if (item)
	{
		// open mesh
	}
}

void LLMeshBridge::buildContextMenu(LLMenuGL& menu, U32 flags)
{
	LL_DEBUGS() << "LLMeshBridge::buildContextMenu()" << LL_ENDL;
	std::vector<std::string> items;
	std::vector<std::string> disabled_items;

	if(isItemInTrash())
	{
		items.push_back(std::string("Purge Item"));
		if (!isItemRemovable())
		{
			disabled_items.push_back(std::string("Purge Item"));
		}

		items.push_back(std::string("Restore Item"));
	}
    else if (isMarketplaceListingsFolder())
    {
		addMarketplaceContextMenuOptions(flags, items, disabled_items);
		items.push_back(std::string("Properties"));
		getClipboardEntries(false, items, disabled_items, flags);
    }
	else
	{
		items.push_back(std::string("Properties"));

		getClipboardEntries(true, items, disabled_items, flags);
	}

	addLinkReplaceMenuOption(items, disabled_items);

	// <FS:Ansariel> Move to default folder
	addMoveToDefaultFolderMenuOption(items);

	hide_context_entries(menu, items, disabled_items);
}


// +=================================================+
// |        LLLinkBridge                             |
// +=================================================+
// For broken folder links.
std::string LLLinkFolderBridge::sPrefix("Link: ");
LLUIImagePtr LLLinkFolderBridge::getIcon() const
{
	LLFolderType::EType folder_type = LLFolderType::FT_NONE;
	const LLInventoryObject *obj = getInventoryObject();
	if (obj)
	{
		LLViewerInventoryCategory* cat = NULL;
		LLInventoryModel* model = getInventoryModel();
		if(model)
		{
			cat = (LLViewerInventoryCategory*)model->getCategory(obj->getLinkedUUID());
			if (cat)
			{
				folder_type = cat->getPreferredType();
			}
		}
	}
	return LLFolderBridge::getIcon(folder_type);
}

void LLLinkFolderBridge::buildContextMenu(LLMenuGL& menu, U32 flags)
{
	// *TODO: Translate
	LL_DEBUGS() << "LLLink::buildContextMenu()" << LL_ENDL;
	menuentry_vec_t items;
	menuentry_vec_t disabled_items;

	if (isItemInTrash())
	{
		addTrashContextMenuOptions(items, disabled_items);
	}
	else
	{
		items.push_back(std::string("Find Original"));
		addDeleteContextMenuOptions(items, disabled_items);
	}
	hide_context_entries(menu, items, disabled_items);
}
void LLLinkFolderBridge::performAction(LLInventoryModel* model, std::string action)
{
	if ("goto" == action)
	{
		gotoItem();
		return;
	}
	LLItemBridge::performAction(model,action);
}
void LLLinkFolderBridge::gotoItem()
{
	const LLUUID &cat_uuid = getFolderID();
	if (!cat_uuid.isNull())
	{
		LLFolderViewItem *base_folder = mInventoryPanel.get()->getItemByID(cat_uuid);
		if (base_folder)
		{
			if (LLInventoryModel* model = getInventoryModel())
			{
				model->fetchDescendentsOf(cat_uuid);
			}
			base_folder->setOpen(TRUE);
			mRoot->setSelection(base_folder,TRUE);
			mRoot->scrollToShowSelection();
		}
	}
}
const LLUUID &LLLinkFolderBridge::getFolderID() const
{
	if (LLViewerInventoryItem *link_item = getItem())
	{
		if (const LLViewerInventoryCategory *cat = link_item->getLinkedCategory())
		{
			const LLUUID& cat_uuid = cat->getUUID();
			return cat_uuid;
		}
	}
	return LLUUID::null;
}

void LLUnknownItemBridge::buildContextMenu(LLMenuGL& menu, U32 flags)
{
	menuentry_vec_t items;
	menuentry_vec_t disabled_items;
	items.push_back(std::string("Properties"));
	items.push_back(std::string("Rename"));
	hide_context_entries(menu, items, disabled_items);
}

LLUIImagePtr LLUnknownItemBridge::getIcon() const
{
	return LLInventoryIcon::getIcon(LLAssetType::AT_UNKNOWN, mInvType);
}


/********************************************************************************
 **
 **                    BRIDGE ACTIONS
 **/

// static
void LLInvFVBridgeAction::doAction(LLAssetType::EType asset_type,
								   const LLUUID& uuid,
								   LLInventoryModel* model)
{
	// Perform indirection in case of link.
	const LLUUID& linked_uuid = gInventory.getLinkedItemID(uuid);

	LLInvFVBridgeAction* action = createAction(asset_type,linked_uuid,model);
	if(action)
	{
		action->doIt();
		delete action;
	}
}

// static
void LLInvFVBridgeAction::doAction(const LLUUID& uuid, LLInventoryModel* model)
{
	llassert(model);
	LLViewerInventoryItem* item = model->getItem(uuid);
	llassert(item);
	if (item)
	{
		LLAssetType::EType asset_type = item->getType();
		LLInvFVBridgeAction* action = createAction(asset_type,uuid,model);
		if(action)
		{
			action->doIt();
			delete action;
		}
	}
}

LLViewerInventoryItem* LLInvFVBridgeAction::getItem() const
{
	if (mModel)
		return (LLViewerInventoryItem*)mModel->getItem(mUUID);
	return NULL;
}

class LLTextureBridgeAction: public LLInvFVBridgeAction
{
	friend class LLInvFVBridgeAction;
public:
	virtual void doIt()
	{
		if (getItem())
		{
			LLFloaterReg::showInstance("preview_texture", LLSD(mUUID), TAKE_FOCUS_YES);
		}
		LLInvFVBridgeAction::doIt();
	}
	virtual ~LLTextureBridgeAction(){}
protected:
	LLTextureBridgeAction(const LLUUID& id,LLInventoryModel* model) : LLInvFVBridgeAction(id,model) {}
};

class LLSoundBridgeAction: public LLInvFVBridgeAction
{
	friend class LLInvFVBridgeAction;
public:
	virtual void doIt()
	{
		LLViewerInventoryItem* item = getItem();
		if (item)
		{
			send_sound_trigger(item->getAssetUUID(), SOUND_GAIN);
		}
		LLInvFVBridgeAction::doIt();
	}
	virtual ~LLSoundBridgeAction(){}
protected:
	LLSoundBridgeAction(const LLUUID& id,LLInventoryModel* model) : LLInvFVBridgeAction(id,model) {}
};

class LLLandmarkBridgeAction: public LLInvFVBridgeAction
{
	friend class LLInvFVBridgeAction;
public:
	virtual void doIt()
	{
		LLViewerInventoryItem* item = getItem();
		if (item)
		{
			// Opening (double-clicking) a landmark immediately teleports,
			// but warns you the first time.
			LLSD payload;
			payload["asset_id"] = item->getAssetUUID();		
			
			LLSD args; 
			args["LOCATION"] = item->getName(); 
			
			LLNotificationsUtil::add("TeleportFromLandmark", args, payload);
		}
		LLInvFVBridgeAction::doIt();
	}
	virtual ~LLLandmarkBridgeAction(){}
protected:
	LLLandmarkBridgeAction(const LLUUID& id,LLInventoryModel* model) : LLInvFVBridgeAction(id,model) {}
};

class LLCallingCardBridgeAction: public LLInvFVBridgeAction
{
	friend class LLInvFVBridgeAction;
public:
	virtual void doIt()
	{
		LLViewerInventoryItem* item = getItem();
		if (item && item->getCreatorUUID().notNull())
		{
			LLAvatarActions::showProfile(item->getCreatorUUID());
		}
		LLInvFVBridgeAction::doIt();
	}
	virtual ~LLCallingCardBridgeAction(){}
protected:
	LLCallingCardBridgeAction(const LLUUID& id,LLInventoryModel* model) : LLInvFVBridgeAction(id,model) {}

};

class LLNotecardBridgeAction
: public LLInvFVBridgeAction
{
	friend class LLInvFVBridgeAction;
public:
	virtual void doIt()
	{
		LLViewerInventoryItem* item = getItem();
		if (item)
		{
			LLFloaterReg::showInstance("preview_notecard", LLSD(item->getUUID()), TAKE_FOCUS_YES);
		}
		LLInvFVBridgeAction::doIt();
	}
	virtual ~LLNotecardBridgeAction(){}
protected:
	LLNotecardBridgeAction(const LLUUID& id,LLInventoryModel* model) : LLInvFVBridgeAction(id,model) {}
};

class LLGestureBridgeAction: public LLInvFVBridgeAction
{
	friend class LLInvFVBridgeAction;
public:
	virtual void doIt()
	{
		LLViewerInventoryItem* item = getItem();
		if (item)
		{
			LLPreviewGesture* preview = LLPreviewGesture::show(mUUID, LLUUID::null);
			preview->setFocus(TRUE);
		}
		LLInvFVBridgeAction::doIt();		
	}
	virtual ~LLGestureBridgeAction(){}
protected:
	LLGestureBridgeAction(const LLUUID& id,LLInventoryModel* model) : LLInvFVBridgeAction(id,model) {}
};

class LLAnimationBridgeAction: public LLInvFVBridgeAction
{
	friend class LLInvFVBridgeAction;
public:
	virtual void doIt()
	{
		LLViewerInventoryItem* item = getItem();
		if (item)
		{
			LLFloaterReg::showInstance("preview_anim", LLSD(mUUID), TAKE_FOCUS_YES);
		}
		LLInvFVBridgeAction::doIt();
	}
	virtual ~LLAnimationBridgeAction(){}
protected:
	LLAnimationBridgeAction(const LLUUID& id,LLInventoryModel* model) : LLInvFVBridgeAction(id,model) {}
};

class LLObjectBridgeAction: public LLInvFVBridgeAction
{
	friend class LLInvFVBridgeAction;
public:
	virtual void doIt()
	{
		/*
		  LLFloaterReg::showInstance("properties", mUUID);
		*/
		LLInvFVBridgeAction::doIt();
	}
	virtual ~LLObjectBridgeAction(){}
protected:
	LLObjectBridgeAction(const LLUUID& id,LLInventoryModel* model) : LLInvFVBridgeAction(id,model) {}
};

class LLLSLTextBridgeAction: public LLInvFVBridgeAction
{
	friend class LLInvFVBridgeAction;
public:
	virtual void doIt()
	{
		LLViewerInventoryItem* item = getItem();
		if (item)
		{
			LLFloaterReg::showInstance("preview_script", LLSD(mUUID), TAKE_FOCUS_YES);
		}
		LLInvFVBridgeAction::doIt();
	}
	virtual ~LLLSLTextBridgeAction(){}
protected:
	LLLSLTextBridgeAction(const LLUUID& id,LLInventoryModel* model) : LLInvFVBridgeAction(id,model) {}
};

class LLWearableBridgeAction: public LLInvFVBridgeAction
{
	friend class LLInvFVBridgeAction;
public:
	virtual void doIt()
	{
		wearOnAvatar();
	}

	virtual ~LLWearableBridgeAction(){}
protected:
	LLWearableBridgeAction(const LLUUID& id,LLInventoryModel* model) : LLInvFVBridgeAction(id,model) {}
	BOOL isItemInTrash() const;
	// return true if the item is in agent inventory. if false, it
	// must be lost or in the inventory library.
	BOOL isAgentInventory() const;
	void wearOnAvatar();
};

BOOL LLWearableBridgeAction::isItemInTrash() const
{
	if(!mModel) return FALSE;
	const LLUUID trash_id = mModel->findCategoryUUIDForType(LLFolderType::FT_TRASH);
	return mModel->isObjectDescendentOf(mUUID, trash_id);
}

BOOL LLWearableBridgeAction::isAgentInventory() const
{
	if(!mModel) return FALSE;
	if(gInventory.getRootFolderID() == mUUID) return TRUE;
	return mModel->isObjectDescendentOf(mUUID, gInventory.getRootFolderID());
}

void LLWearableBridgeAction::wearOnAvatar()
{
	// TODO: investigate wearables may not be loaded at this point EXT-8231

	LLViewerInventoryItem* item = getItem();
	if(item)
	{
		// <FS> FIRE-303: Double-click remove wearable
		//LLAppearanceMgr::instance().wearItemOnAvatar(item->getUUID(), true, true);
		bool is_bodypart = item->getType() == LLAssetType::AT_BODYPART;
		if (get_is_item_worn(mUUID))
		{
			if (!is_bodypart)
			{
				LLAppearanceMgr::instance().removeItemFromAvatar(mUUID);
			}
		}
		else
		{
			LLAppearanceMgr::instance().wearItemOnAvatar(mUUID, true, (is_bodypart || !gSavedSettings.getBOOL("FSDoubleClickAddInventoryClothing")));
		}
		// </FS>
	}
}

LLInvFVBridgeAction* LLInvFVBridgeAction::createAction(LLAssetType::EType asset_type,
													   const LLUUID& uuid,
													   LLInventoryModel* model)
{
	LLInvFVBridgeAction* action = NULL;
	switch(asset_type)
	{
		case LLAssetType::AT_TEXTURE:
			action = new LLTextureBridgeAction(uuid,model);
			break;
		case LLAssetType::AT_SOUND:
			action = new LLSoundBridgeAction(uuid,model);
			break;
		case LLAssetType::AT_LANDMARK:
			action = new LLLandmarkBridgeAction(uuid,model);
			break;
		case LLAssetType::AT_CALLINGCARD:
			action = new LLCallingCardBridgeAction(uuid,model);
			break;
		case LLAssetType::AT_OBJECT:
			action = new LLObjectBridgeAction(uuid,model);
			break;
		case LLAssetType::AT_NOTECARD:
			action = new LLNotecardBridgeAction(uuid,model);
			break;
		case LLAssetType::AT_ANIMATION:
			action = new LLAnimationBridgeAction(uuid,model);
			break;
		case LLAssetType::AT_GESTURE:
			action = new LLGestureBridgeAction(uuid,model);
			break;
		case LLAssetType::AT_LSL_TEXT:
			action = new LLLSLTextBridgeAction(uuid,model);
			break;
		case LLAssetType::AT_CLOTHING:
		case LLAssetType::AT_BODYPART:
			action = new LLWearableBridgeAction(uuid,model);
			break;
		default:
			break;
	}
	return action;
}

/**                    Bridge Actions
 **
 ********************************************************************************/

/************************************************************************/
/* Recent Inventory Panel related classes                               */
/************************************************************************/
void LLRecentItemsFolderBridge::buildContextMenu(LLMenuGL& menu, U32 flags)
{
	menuentry_vec_t disabled_items, items;
        buildContextMenuOptions(flags, items, disabled_items);

	items.erase(std::remove(items.begin(), items.end(), std::string("New Folder")), items.end());

	hide_context_entries(menu, items, disabled_items);
}

LLInvFVBridge* LLRecentInventoryBridgeBuilder::createBridge(
	LLAssetType::EType asset_type,
	LLAssetType::EType actual_asset_type,
	LLInventoryType::EType inv_type,
	LLInventoryPanel* inventory,
	LLFolderViewModelInventory* view_model,
	LLFolderView* root,
	const LLUUID& uuid,
	U32 flags /*= 0x00*/ ) const
{
	LLInvFVBridge* new_listener = NULL;
	if (asset_type == LLAssetType::AT_CATEGORY 
		&& actual_asset_type != LLAssetType::AT_LINK_FOLDER)
	{
		new_listener = new LLRecentItemsFolderBridge(inv_type, inventory, root, uuid);
	}
	else
		{
		new_listener = LLInventoryFolderViewModelBuilder::createBridge(asset_type,
				actual_asset_type,
				inv_type,
				inventory,
																view_model,
				root,
				uuid,
				flags);
		}
	return new_listener;
}

LLFolderViewGroupedItemBridge::LLFolderViewGroupedItemBridge()
{
}

void LLFolderViewGroupedItemBridge::groupFilterContextMenu(folder_view_item_deque& selected_items, LLMenuGL& menu)
{
    uuid_vec_t ids;
	menuentry_vec_t disabled_items;
    if (get_selection_item_uuids(selected_items, ids))
    {
		if (!LLAppearanceMgr::instance().canAddWearables(ids) && canWearSelected(ids))
        {
			disabled_items.push_back(std::string("Wearable Add"));
        }
    }
	disable_context_entries_if_present(menu, disabled_items);
}

<<<<<<< HEAD
/************************************************************************/
/* Worn Inventory Panel related classes                               */
/************************************************************************/
void LLWornItemsFolderBridge::buildContextMenu(LLMenuGL& menu, U32 flags)
{
	menuentry_vec_t disabled_items, items;
        buildContextMenuOptions(flags, items, disabled_items);

	items.erase(std::remove(items.begin(), items.end(), std::string("New Body Parts")), items.end());
	items.erase(std::remove(items.begin(), items.end(), std::string("New Clothes")), items.end());
	items.erase(std::remove(items.begin(), items.end(), std::string("New Note")), items.end());
	items.erase(std::remove(items.begin(), items.end(), std::string("New Gesture")), items.end());
	items.erase(std::remove(items.begin(), items.end(), std::string("New Script")), items.end());
	items.erase(std::remove(items.begin(), items.end(), std::string("New Folder")), items.end());

	hide_context_entries(menu, items, disabled_items);
}

LLInvFVBridge* LLWornInventoryBridgeBuilder::createBridge(
	LLAssetType::EType asset_type,
	LLAssetType::EType actual_asset_type,
	LLInventoryType::EType inv_type,
	LLInventoryPanel* inventory,
	LLFolderViewModelInventory* view_model,
	LLFolderView* root,
	const LLUUID& uuid,
	U32 flags /*= 0x00*/ ) const
{
	LLInvFVBridge* new_listener = NULL;
	switch(asset_type)
	{
	case LLAssetType::AT_CATEGORY:
		if (actual_asset_type == LLAssetType::AT_LINK_FOLDER)
		{
			// *TODO: Create a link folder handler instead if it is necessary
			new_listener = LLInventoryFolderViewModelBuilder::createBridge(
				asset_type,
				actual_asset_type,
				inv_type,
				inventory,
																view_model,
				root,
				uuid,
				flags);
			break;
		}
		new_listener = new LLWornItemsFolderBridge(inv_type, inventory, root, uuid);
		break;
	default:
		new_listener = LLInventoryFolderViewModelBuilder::createBridge(
			asset_type,
			actual_asset_type,
			inv_type,
			inventory,
																view_model,
			root,
			uuid,
			flags);
	}
	return new_listener;

=======
bool LLFolderViewGroupedItemBridge::canWearSelected(uuid_vec_t item_ids)
{
	for (uuid_vec_t::const_iterator it = item_ids.begin(); it != item_ids.end(); ++it)
	{
		LLViewerInventoryItem* item = gInventory.getItem(*it);
		LLAssetType::EType asset_type = item->getType();
		if (!item || (asset_type >= LLAssetType::AT_COUNT) || (asset_type <= LLAssetType::AT_NONE))
		{
			return false;
		}
	}
	return true;
>>>>>>> 3ee8130b
}
// EOF<|MERGE_RESOLUTION|>--- conflicted
+++ resolved
@@ -8070,7 +8070,20 @@
 	disable_context_entries_if_present(menu, disabled_items);
 }
 
-<<<<<<< HEAD
+bool LLFolderViewGroupedItemBridge::canWearSelected(uuid_vec_t item_ids)
+{
+	for (uuid_vec_t::const_iterator it = item_ids.begin(); it != item_ids.end(); ++it)
+	{
+		LLViewerInventoryItem* item = gInventory.getItem(*it);
+		LLAssetType::EType asset_type = item->getType();
+		if (!item || (asset_type >= LLAssetType::AT_COUNT) || (asset_type <= LLAssetType::AT_NONE))
+		{
+			return false;
+		}
+	}
+	return true;
+}
+
 /************************************************************************/
 /* Worn Inventory Panel related classes                               */
 /************************************************************************/
@@ -8132,19 +8145,5 @@
 	}
 	return new_listener;
 
-=======
-bool LLFolderViewGroupedItemBridge::canWearSelected(uuid_vec_t item_ids)
-{
-	for (uuid_vec_t::const_iterator it = item_ids.begin(); it != item_ids.end(); ++it)
-	{
-		LLViewerInventoryItem* item = gInventory.getItem(*it);
-		LLAssetType::EType asset_type = item->getType();
-		if (!item || (asset_type >= LLAssetType::AT_COUNT) || (asset_type <= LLAssetType::AT_NONE))
-		{
-			return false;
-		}
-	}
-	return true;
->>>>>>> 3ee8130b
 }
 // EOF