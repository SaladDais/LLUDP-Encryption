--- conflicted
+++ resolved
@@ -35,14 +35,8 @@
 
 // external projects
 #include "lltransfersourceasset.h"
-
-<<<<<<< HEAD
-#include "llinventorybridge.h"
-
 #include "llavatarnamecache.h"	// IDEVO
 
-=======
->>>>>>> 8e1dbbbb
 #include "llagent.h"
 #include "llagentcamera.h"
 #include "llagentwearables.h"
