/**
 * @file llinventorybridge.cpp
 * @brief Implementation of the Inventory-Folder-View-Bridge classes.
 *
 * $LicenseInfo:firstyear=2001&license=viewerlgpl$
 * Second Life Viewer Source Code
 * Copyright (C) 2010, Linden Research, Inc.
 * 
 * This library is free software; you can redistribute it and/or
 * modify it under the terms of the GNU Lesser General Public
 * License as published by the Free Software Foundation;
 * version 2.1 of the License only.
 * 
 * This library is distributed in the hope that it will be useful,
 * but WITHOUT ANY WARRANTY; without even the implied warranty of
 * MERCHANTABILITY or FITNESS FOR A PARTICULAR PURPOSE.  See the GNU
 * Lesser General Public License for more details.
 * 
 * You should have received a copy of the GNU Lesser General Public
 * License along with this library; if not, write to the Free Software
 * Foundation, Inc., 51 Franklin Street, Fifth Floor, Boston, MA  02110-1301  USA
 * 
 * Linden Research, Inc., 945 Battery Street, San Francisco, CA  94111  USA
 * $/LicenseInfo$
 */

#include "llviewerprecompiledheaders.h"
#include "llinventorybridge.h"

// external projects
#include "lltransfersourceasset.h" 
#include "llavatarnamecache.h"	// IDEVO

#include "llagent.h"
#include "llagentcamera.h"
#include "llagentwearables.h"
#include "llappearancemgr.h"
#include "llattachmentsmgr.h"
#include "llavataractions.h" 
#include "llfavoritesbar.h" // management of favorites folder
#include "llfloateropenobject.h"
#include "llfloaterreg.h"
#include "llfloatermarketplacelistings.h"
#include "llfloateroutfitphotopreview.h"
#include "llfloatersidepanelcontainer.h"
#include "llfloaterworldmap.h"
#include "llfolderview.h"
#include "llfriendcard.h"
#include "llgesturemgr.h"
#include "llgiveinventory.h" 
#include "llfloaterimcontainer.h"
#include "llimview.h"
#include "llclipboard.h"
#include "llinventorydefines.h"
#include "llinventoryfunctions.h"
#include "llinventoryicon.h"
#include "llinventorymodel.h"
#include "llinventorymodelbackgroundfetch.h"
#include "llinventorypanel.h"
#include "llmarketplacefunctions.h"
#include "llnotifications.h"
#include "llnotificationsutil.h"
#include "llpreviewanim.h"
#include "llpreviewgesture.h"
#include "llpreviewtexture.h"
#include "llselectmgr.h"
#include "llsidepanelappearance.h"
#include "lltooldraganddrop.h"
#include "lltrans.h"
#include "llurlaction.h"
#include "llviewerassettype.h"
#include "llviewerfoldertype.h"
#include "llviewermenu.h"
#include "llviewermessage.h"
#include "llviewerobjectlist.h"
#include "llviewerregion.h"
#include "llviewerwindow.h"
#include "llvoavatarself.h"
#include "llwearablelist.h"
#include "llwearableitemslist.h"
#include "lllandmarkactions.h"
#include "llpanellandmarks.h"
// [RLVa:KB] - Checked: 2011-05-22 (RLVa-1.3.1)
#include "rlvactions.h"
#include "rlvhandler.h"
#include "rlvlocks.h"
// [/RLVa:KB]
// <FS:TT> Client LSL Bridge
#include "fslslbridge.h"
#include "aoengine.h"
// </FS:TT>

#include "llparcel.h"
#include "llviewerparcelmgr.h"

// <FS:Zi> Do not allow "Restore To Last Postiion" for no-copy items
#ifdef OPENSIM
#include "fsgridhandler.h"
#endif
// </FS:Zi>
#include "fsfloaterplacedetails.h"
#include "llviewerattachmenu.h"

#include <boost/shared_ptr.hpp>

void copy_slurl_to_clipboard_callback_inv(const std::string& slurl);

typedef std::pair<LLUUID, LLUUID> two_uuids_t;
typedef std::list<two_uuids_t> two_uuids_list_t;

const F32 SOUND_GAIN = 1.0f;

struct LLMoveInv
{
	LLUUID mObjectID;
	LLUUID mCategoryID;
	two_uuids_list_t mMoveList;
	void (*mCallback)(S32, void*);
	void* mUserData;
};

using namespace LLOldEvents;

// Function declarations
bool move_task_inventory_callback(const LLSD& notification, const LLSD& response, boost::shared_ptr<LLMoveInv>);
bool confirm_attachment_rez(const LLSD& notification, const LLSD& response);
void teleport_via_landmark(const LLUUID& asset_id);
static BOOL can_move_to_outfit(LLInventoryItem* inv_item, BOOL move_is_into_current_outfit);
static BOOL can_move_to_landmarks(LLInventoryItem* inv_item);
// <FS:CR> Function left unused from FIRE-7219
//static bool check_category(LLInventoryModel* model,
//						   const LLUUID& cat_id,
//						   LLInventoryPanel* active_panel,
//						   LLInventoryFilter* filter);

// <FS:ND> Unused function
// static bool check_item(const LLUUID& item_id,
// 					   LLInventoryPanel* active_panel,
// 					   LLInventoryFilter* filter);
// </FS:ND>

// Helper functions

bool isAddAction(const std::string& action)
{
	return ("wear" == action || "attach" == action || "activate" == action);
}

bool isRemoveAction(const std::string& action)
{
	return ("take_off" == action || "detach" == action);
}

bool isMarketplaceSendAction(const std::string& action)
{
	return ("send_to_marketplace" == action);
}

// Used by LLFolderBridge as callback for directory fetching recursion
class LLRightClickInventoryFetchDescendentsObserver : public LLInventoryFetchDescendentsObserver
{
public:
	LLRightClickInventoryFetchDescendentsObserver(const uuid_vec_t& ids) : LLInventoryFetchDescendentsObserver(ids) {}
	~LLRightClickInventoryFetchDescendentsObserver() {}
	virtual void execute(bool clear_observer = false);
	virtual void done()
	{
		execute(true);
	}
};

// Used by LLFolderBridge as callback for directory content items fetching
class LLRightClickInventoryFetchObserver : public LLInventoryFetchItemsObserver
{
public:
	LLRightClickInventoryFetchObserver(const uuid_vec_t& ids) : LLInventoryFetchItemsObserver(ids) { };
	~LLRightClickInventoryFetchObserver() {}
	void execute(bool clear_observer = false)
	{
		if (clear_observer)
		{
			gInventory.removeObserver(this);
			delete this;
		}
		// we've downloaded all the items, so repaint the dialog
		LLFolderBridge::staticFolderOptionsMenu();
	}
	virtual void done()
	{
		execute(true);
	}
};

// +=================================================+
// |        LLInvFVBridge                            |
// +=================================================+

LLInvFVBridge::LLInvFVBridge(LLInventoryPanel* inventory, 
							 LLFolderView* root,
							 const LLUUID& uuid) :
	mUUID(uuid), 
	mRoot(root),
	mInvType(LLInventoryType::IT_NONE),
	mIsLink(FALSE),
	LLFolderViewModelItemInventory(inventory->getRootViewModel())
{
	mInventoryPanel = inventory->getInventoryPanelHandle();
	const LLInventoryObject* obj = getInventoryObject();
	mIsLink = obj && obj->getIsLinkType();
}

const std::string& LLInvFVBridge::getName() const
{
	const LLInventoryObject* obj = getInventoryObject();
	if(obj)
	{
		return obj->getName();
	}
	return LLStringUtil::null;
}

const std::string& LLInvFVBridge::getDisplayName() const
{
	if(mDisplayName.empty())
	{
		buildDisplayName();
	}
	return mDisplayName;
}

// Folders have full perms
PermissionMask LLInvFVBridge::getPermissionMask() const
{
	return PERM_ALL;
}

// virtual
LLFolderType::EType LLInvFVBridge::getPreferredType() const
{
	return LLFolderType::FT_NONE;
}


// Folders don't have creation dates.
time_t LLInvFVBridge::getCreationDate() const
{
	LLInventoryObject* objectp = getInventoryObject();
	if (objectp)
	{
		return objectp->getCreationDate();
	}
	return (time_t)0;
}

void LLInvFVBridge::setCreationDate(time_t creation_date_utc)
{
	LLInventoryObject* objectp = getInventoryObject();
	if (objectp)
	{
		objectp->setCreationDate(creation_date_utc);
	}
}


// Can be destroyed (or moved to trash)
BOOL LLInvFVBridge::isItemRemovable() const
{
	return get_is_item_removable(getInventoryModel(), mUUID);
}

// Can be moved to another folder
BOOL LLInvFVBridge::isItemMovable() const
{
	return TRUE;
}

BOOL LLInvFVBridge::isLink() const
{
	return mIsLink;
}

BOOL LLInvFVBridge::isLibraryItem() const
{
	return gInventory.isObjectDescendentOf(getUUID(),gInventory.getLibraryRootFolderID());
}

/*virtual*/
/**
 * @brief Adds this item into clipboard storage
 */
BOOL LLInvFVBridge::cutToClipboard()
{
	const LLInventoryObject* obj = gInventory.getObject(mUUID);
	if (obj && isItemMovable() && isItemRemovable())
	{
        const LLUUID &marketplacelistings_id = gInventory.findCategoryUUIDForType(LLFolderType::FT_MARKETPLACE_LISTINGS, false);
        const BOOL cut_from_marketplacelistings = gInventory.isObjectDescendentOf(mUUID, marketplacelistings_id);
            
        if (cut_from_marketplacelistings && (LLMarketplaceData::instance().isInActiveFolder(mUUID) ||
                                             LLMarketplaceData::instance().isListedAndActive(mUUID)))
        {
            LLUUID parent_uuid = obj->getParentUUID();
            BOOL result = perform_cutToClipboard();
            gInventory.addChangedMask(LLInventoryObserver::STRUCTURE, parent_uuid);
            return result;
        }
        else
        {
            // Otherwise just perform the cut
            return perform_cutToClipboard();
        }
    }
	return FALSE;
}

// virtual
bool LLInvFVBridge::isCutToClipboard()
{
    if (LLClipboard::instance().isCutMode())
    {
        return LLClipboard::instance().isOnClipboard(mUUID);
    }
    return false;
}

// Callback for cutToClipboard if DAMA required...
BOOL LLInvFVBridge::callback_cutToClipboard(const LLSD& notification, const LLSD& response)
{
    S32 option = LLNotificationsUtil::getSelectedOption(notification, response);
    if (option == 0) // YES
    {
		return perform_cutToClipboard();
    }
    return FALSE;
}

BOOL LLInvFVBridge::perform_cutToClipboard()
{
	const LLInventoryObject* obj = gInventory.getObject(mUUID);
	if (obj && isItemMovable() && isItemRemovable())
	{
		LLClipboard::instance().setCutMode(true);
		return LLClipboard::instance().addToClipboard(mUUID);
	}
	return FALSE;
}

BOOL LLInvFVBridge::copyToClipboard() const
{
	const LLInventoryObject* obj = gInventory.getObject(mUUID);
//	if (obj && isItemCopyable())
// [SL:KB] - Patch: Inventory-Links | Checked: 2013-09-19 (Catznip-3.6)
	if (obj && (isItemCopyable() || isItemLinkable()))
// [/SL:KB]
	{
		return LLClipboard::instance().addToClipboard(mUUID);
	}
	return FALSE;
}

void LLInvFVBridge::showProperties()
{
	if (isMarketplaceListingsFolder())
    {
        LLFloaterReg::showInstance("item_properties", LLSD().with("id",mUUID),TRUE);
        // Force it to show on top as this floater has a tendency to hide when confirmation dialog shows up
        LLFloater* floater_properties = LLFloaterReg::findInstance("item_properties", LLSD().with("id",mUUID));
        if (floater_properties)
        {
            floater_properties->setVisibleAndFrontmost();
        }
    }
    else
    {
        show_item_profile(mUUID);
    }
}

void LLInvFVBridge::removeBatch(std::vector<LLFolderViewModelItem*>& batch)
{
	// Deactivate gestures when moving them into Trash
	LLInvFVBridge* bridge;
	LLInventoryModel* model = getInventoryModel();
	LLViewerInventoryItem* item = NULL;
	LLViewerInventoryCategory* cat = NULL;
	LLInventoryModel::cat_array_t	descendent_categories;
	LLInventoryModel::item_array_t	descendent_items;
	S32 count = batch.size();
	S32 i,j;
	for(i = 0; i < count; ++i)
	{
		bridge = (LLInvFVBridge*)(batch[i]);
		if(!bridge || !bridge->isItemRemovable()) continue;
		item = (LLViewerInventoryItem*)model->getItem(bridge->getUUID());
		if (item)
		{
			if(LLAssetType::AT_GESTURE == item->getType())
			{
				LLGestureMgr::instance().deactivateGesture(item->getUUID());
			}
		}
	}
	for(i = 0; i < count; ++i)
	{
		bridge = (LLInvFVBridge*)(batch[i]);
		if(!bridge || !bridge->isItemRemovable()) continue;
		cat = (LLViewerInventoryCategory*)model->getCategory(bridge->getUUID());
		if (cat)
		{
			gInventory.collectDescendents( cat->getUUID(), descendent_categories, descendent_items, FALSE );
			for (j=0; j<descendent_items.size(); j++)
			{
				if(LLAssetType::AT_GESTURE == descendent_items[j]->getType())
				{
					LLGestureMgr::instance().deactivateGesture(descendent_items[j]->getUUID());
				}
			}
		}
	}
	removeBatchNoCheck(batch);
	model->checkTrashOverflow();
}

void  LLInvFVBridge::removeBatchNoCheck(std::vector<LLFolderViewModelItem*>&  batch)
{
	// this method moves a bunch of items and folders to the trash. As
	// per design guidelines for the inventory model, the message is
	// built and the accounting is performed first. After all of that,
	// we call LLInventoryModel::moveObject() to move everything
	// around.
	LLInvFVBridge* bridge;
	LLInventoryModel* model = getInventoryModel();
	if(!model) return;
	LLMessageSystem* msg = gMessageSystem;
	const LLUUID trash_id = model->findCategoryUUIDForType(LLFolderType::FT_TRASH);
	LLViewerInventoryItem* item = NULL;
	uuid_vec_t move_ids;
	LLInventoryModel::update_map_t update;
	bool start_new_message = true;
	S32 count = batch.size();
	S32 i;

	// first, hide any 'preview' floaters that correspond to the items
	// being deleted.
	for(i = 0; i < count; ++i)
	{
		bridge = (LLInvFVBridge*)(batch[i]);
		if(!bridge || !bridge->isItemRemovable()) continue;
		item = (LLViewerInventoryItem*)model->getItem(bridge->getUUID());
		if(item)
		{
			LLPreview::hide(item->getUUID());
		}
	}

	// do the inventory move to trash

	for(i = 0; i < count; ++i)
	{
		bridge = (LLInvFVBridge*)(batch[i]);
		if(!bridge || !bridge->isItemRemovable()) continue;
		item = (LLViewerInventoryItem*)model->getItem(bridge->getUUID());
		if(item)
		{
			if(item->getParentUUID() == trash_id) continue;
			move_ids.push_back(item->getUUID());
			--update[item->getParentUUID()];
			++update[trash_id];
			if(start_new_message)
			{
				start_new_message = false;
				msg->newMessageFast(_PREHASH_MoveInventoryItem);
				msg->nextBlockFast(_PREHASH_AgentData);
				msg->addUUIDFast(_PREHASH_AgentID, gAgent.getID());
				msg->addUUIDFast(_PREHASH_SessionID, gAgent.getSessionID());
				msg->addBOOLFast(_PREHASH_Stamp, TRUE);
			}
			msg->nextBlockFast(_PREHASH_InventoryData);
			msg->addUUIDFast(_PREHASH_ItemID, item->getUUID());
			msg->addUUIDFast(_PREHASH_FolderID, trash_id);
			msg->addString("NewName", NULL);
			if(msg->isSendFullFast(_PREHASH_InventoryData))
			{
				start_new_message = true;
				gAgent.sendReliableMessage();
				gInventory.accountForUpdate(update);
				update.clear();
			}
		}
	}
	if(!start_new_message)
	{
		start_new_message = true;
		gAgent.sendReliableMessage();
		gInventory.accountForUpdate(update);
		update.clear();
	}

	for(i = 0; i < count; ++i)
	{
		bridge = (LLInvFVBridge*)(batch[i]);
		if(!bridge || !bridge->isItemRemovable()) continue;
		LLViewerInventoryCategory* cat = (LLViewerInventoryCategory*)model->getCategory(bridge->getUUID());
		if(cat)
		{
			if(cat->getParentUUID() == trash_id) continue;
			move_ids.push_back(cat->getUUID());
			--update[cat->getParentUUID()];
			++update[trash_id];
			if(start_new_message)
			{
				start_new_message = false;
				msg->newMessageFast(_PREHASH_MoveInventoryFolder);
				msg->nextBlockFast(_PREHASH_AgentData);
				msg->addUUIDFast(_PREHASH_AgentID, gAgent.getID());
				msg->addUUIDFast(_PREHASH_SessionID, gAgent.getSessionID());
				msg->addBOOL("Stamp", TRUE);
			}
			msg->nextBlockFast(_PREHASH_InventoryData);
			msg->addUUIDFast(_PREHASH_FolderID, cat->getUUID());
			msg->addUUIDFast(_PREHASH_ParentID, trash_id);
			if(msg->isSendFullFast(_PREHASH_InventoryData))
			{
				start_new_message = true;
				gAgent.sendReliableMessage();
				gInventory.accountForUpdate(update);
				update.clear();
			}
		}
	}
	if(!start_new_message)
	{
		gAgent.sendReliableMessage();
		gInventory.accountForUpdate(update);
	}

	// move everything.
	uuid_vec_t::iterator it = move_ids.begin();
	uuid_vec_t::iterator end = move_ids.end();
	for(; it != end; ++it)
	{
		gInventory.moveObject((*it), trash_id);
		LLViewerInventoryItem* item = gInventory.getItem(*it);
		if (item)
		{
			model->updateItem(item);
		}
	}

	// notify inventory observers.
	model->notifyObservers();
}

BOOL LLInvFVBridge::isClipboardPasteable() const
{
	// Return FALSE on degenerated cases: empty clipboard, no inventory, no agent
	if (!LLClipboard::instance().hasContents() || !isAgentInventory())
	{
		return FALSE;
	}
	LLInventoryModel* model = getInventoryModel();
	if (!model)
	{
		return FALSE;
	}

	// In cut mode, whatever is on the clipboard is always pastable
	if (LLClipboard::instance().isCutMode())
	{
		return TRUE;
	}

	// In normal mode, we need to check each element of the clipboard to know if we can paste or not
	std::vector<LLUUID> objects;
	LLClipboard::instance().pasteFromClipboard(objects);
	S32 count = objects.size();
	for(S32 i = 0; i < count; i++)
	{
		const LLUUID &item_id = objects.at(i);

		// Folders are pastable if all items in there are copyable
		const LLInventoryCategory *cat = model->getCategory(item_id);
		if (cat)
		{
			LLFolderBridge cat_br(mInventoryPanel.get(), mRoot, item_id);
			if (!cat_br.isItemCopyable())
			return FALSE;
			// Skip to the next item in the clipboard
			continue;
		}

		// Each item must be copyable to be pastable
		LLItemBridge item_br(mInventoryPanel.get(), mRoot, item_id);
		if (!item_br.isItemCopyable())
		{
			return FALSE;
		}
	}
	return TRUE;
}

BOOL LLInvFVBridge::isClipboardPasteableAsLink() const
{
	if (!LLClipboard::instance().hasContents() || !isAgentInventory())
	{
		return FALSE;
	}
	const LLInventoryModel* model = getInventoryModel();
	if (!model)
	{
		return FALSE;
	}

	std::vector<LLUUID> objects;
	LLClipboard::instance().pasteFromClipboard(objects);
	S32 count = objects.size();
	for(S32 i = 0; i < count; i++)
	{
		const LLInventoryItem *item = model->getItem(objects.at(i));
		if (item)
		{
			if (!LLAssetType::lookupCanLink(item->getActualType()))
			{
				return FALSE;
			}
		}
		const LLViewerInventoryCategory *cat = model->getCategory(objects.at(i));
		if (cat && LLFolderType::lookupIsProtectedType(cat->getPreferredType()))
		{
			return FALSE;
		}
	}
	return TRUE;
}

void disable_context_entries_if_present(LLMenuGL& menu,
                                        const menuentry_vec_t &disabled_entries)
{
	const LLView::child_list_t *list = menu.getChildList();
	for (LLView::child_list_t::const_iterator itor = list->begin(); 
		 itor != list->end(); 
		 ++itor)
	{
		LLView *menu_item = (*itor);
		std::string name = menu_item->getName();

		// descend into split menus:
		LLMenuItemBranchGL* branchp = dynamic_cast<LLMenuItemBranchGL*>(menu_item);
		if ((name == "More") && branchp)
		{
			disable_context_entries_if_present(*branchp->getBranch(), disabled_entries);
		}

		bool found = false;
		menuentry_vec_t::const_iterator itor2;
		for (itor2 = disabled_entries.begin(); itor2 != disabled_entries.end(); ++itor2)
		{
			if (*itor2 == name)
			{
				found = true;
				break;
			}
		}

        if (found)
        {
			menu_item->setVisible(TRUE);
			// A bit of a hack so we can remember that some UI element explicitly set this to be visible
			// so that some other UI element from multi-select doesn't later set this invisible.
			menu_item->pushVisible(TRUE);

			menu_item->setEnabled(FALSE);
        }
    }
}
void hide_context_entries(LLMenuGL& menu, 
						  const menuentry_vec_t &entries_to_show,
						  const menuentry_vec_t &disabled_entries)
{
	const LLView::child_list_t *list = menu.getChildList();

	// For removing double separators or leading separator.  Start at true so that
	// if the first element is a separator, it will not be shown.
	bool is_previous_entry_separator = true;

	for (LLView::child_list_t::const_iterator itor = list->begin(); 
		 itor != list->end(); 
		 ++itor)
	{
		LLView *menu_item = (*itor);
		std::string name = menu_item->getName();

		// descend into split menus:
		LLMenuItemBranchGL* branchp = dynamic_cast<LLMenuItemBranchGL*>(menu_item);
		if ((name == "More") && branchp)
		{
			hide_context_entries(*branchp->getBranch(), entries_to_show, disabled_entries);
		}

		bool found = false;
		menuentry_vec_t::const_iterator itor2;
		for (itor2 = entries_to_show.begin(); itor2 != entries_to_show.end(); ++itor2)
		{
			if (*itor2 == name)
			{
				found = true;
				break;
			}
		}

		// Don't allow multiple separators in a row (e.g. such as if there are no items
		// between two separators).
		if (found)
		{
			const bool is_entry_separator = (dynamic_cast<LLMenuItemSeparatorGL *>(menu_item) != NULL);
			found = !(is_entry_separator && is_previous_entry_separator);
			is_previous_entry_separator = is_entry_separator;
		}
		
		if (!found)
		{
			if (!menu_item->getLastVisible())
			{
				menu_item->setVisible(FALSE);
			}

			menu_item->setEnabled(FALSE);
		}
		else
		{
			menu_item->setVisible(TRUE);
			// A bit of a hack so we can remember that some UI element explicitly set this to be visible
			// so that some other UI element from multi-select doesn't later set this invisible.
			menu_item->pushVisible(TRUE);

			bool enabled = (menu_item->getEnabled() == TRUE);
			for (itor2 = disabled_entries.begin(); enabled && (itor2 != disabled_entries.end()); ++itor2)
			{
				enabled &= (*itor2 != name);
			}

			menu_item->setEnabled(enabled);
		}
	}
}

// Helper for commonly-used entries
void LLInvFVBridge::getClipboardEntries(bool show_asset_id,
										menuentry_vec_t &items,
										menuentry_vec_t &disabled_items, U32 flags)
{
	const LLInventoryObject *obj = getInventoryObject();

	if (obj)
	{
		if (obj->getIsLinkType())
		{
			items.push_back(std::string("Find Original"));
			if (isLinkedObjectMissing())
			{
				disabled_items.push_back(std::string("Find Original"));
			}
		}
		else
		{
			if (LLAssetType::lookupCanLink(obj->getType()))
			{
				items.push_back(std::string("Find Links"));
			}

			if (!isInboxFolder())
			{
				items.push_back(std::string("Rename"));
				// <FS> Protected folder
				//if (!isItemRenameable() || ((flags & FIRST_SELECTED_ITEM) == 0))
				if (!isItemRenameable() || ((flags & FIRST_SELECTED_ITEM) == 0) || isProtectedFolder())
				// </FS>
				{
					disabled_items.push_back(std::string("Rename"));
				}
			}
			
			if (show_asset_id)
			{
				items.push_back(std::string("Copy Asset UUID"));

				bool is_asset_knowable = false;

				LLViewerInventoryItem* inv_item = gInventory.getItem(mUUID);
				if (inv_item)
				{
					is_asset_knowable = LLAssetType::lookupIsAssetIDKnowable(inv_item->getType());
				}
				if ( !is_asset_knowable // disable menu item for Inventory items with unknown asset. EXT-5308
					 || (! ( isItemPermissive() || gAgent.isGodlike() ) )
					 || (flags & FIRST_SELECTED_ITEM) == 0)
				{
					disabled_items.push_back(std::string("Copy Asset UUID"));
				}
			}
// [SL:KB] - Patch: Inventory-Links | Checked: 2010-04-12 (Catznip-2.0)
			//items.push_back(std::string("Copy Separator"));
			//
			//items.push_back(std::string("Copy"));
			//if (!isItemCopyable())
			//{
			//	disabled_items.push_back(std::string("Copy"));
			//}

			//items.push_back(std::string("Cut"));
			//if (!isItemMovable() || !isItemRemovable())
			//{
			//	disabled_items.push_back(std::string("Cut"));
			//}
// [/SL:KB]

			if (canListOnMarketplace() && !isMarketplaceListingsFolder() && !isInboxFolder())
			{
				items.push_back(std::string("Marketplace Separator"));

                if (gMenuHolder->getChild<LLView>("MarketplaceListings")->getVisible())
                {
                    items.push_back(std::string("Marketplace Copy"));
                    items.push_back(std::string("Marketplace Move"));
                    if (!canListOnMarketplaceNow())
                    {
                        disabled_items.push_back(std::string("Marketplace Copy"));
                        disabled_items.push_back(std::string("Marketplace Move"));
                    }
                }
			}
		}

// [SL:KB] - Patch: Inventory-Links | Checked: 2010-04-12 (Catznip-2.0)
		items.push_back(std::string("Copy Separator"));

		items.push_back(std::string("Cut"));
		if (!isItemMovable() || !isItemRemovable() || isLibraryItem())
		{
			disabled_items.push_back(std::string("Cut"));
		}

		items.push_back(std::string("Copy"));
		if (!isItemCopyable() && !isItemLinkable())
		{
			disabled_items.push_back(std::string("Copy"));
		}
// [/SL:KB]
	}

	// Don't allow items to be pasted directly into the COF or the inbox
	// <FS:Ansariel> Enable paste for inbox; doesn't actually makes much sense,
	//               but since we are not prevented from pasting via shortcut,
	//               we enable it in the context menu, too.
	//if (!isCOFFolder() && !isInboxFolder()
	if (!isCOFFolder()
		// <FS:TT> Client LSL Bridge (also for #AO)
		&& !isProtectedFolder())
		// </FS:TT>
	{
		items.push_back(std::string("Paste"));
	}
	if (!isClipboardPasteable() || ((flags & FIRST_SELECTED_ITEM) == 0))
	{
		disabled_items.push_back(std::string("Paste"));
	}

	if (gSavedSettings.getBOOL("InventoryLinking")
		// <FS:TT> Client LSL Bridge (also for #AO)
		&& !isProtectedFolder()
		// </FS:TT>
		)
	{
		items.push_back(std::string("Paste As Link"));
		if (!isClipboardPasteableAsLink() || (flags & FIRST_SELECTED_ITEM) == 0)
		{
			disabled_items.push_back(std::string("Paste As Link"));
		}
	}

	items.push_back(std::string("Paste Separator"));

	addDeleteContextMenuOptions(items, disabled_items);

	// If multiple items are selected, disable properties (if it exists).
	// <FS> Old, standalone properties floater
	//if ((flags & FIRST_SELECTED_ITEM) == 0)
	//{
	//	disabled_items.push_back(std::string("Properties"));
	//}
	// </FS>
}

void LLInvFVBridge::buildContextMenu(LLMenuGL& menu, U32 flags)
{
	LL_DEBUGS() << "LLInvFVBridge::buildContextMenu()" << LL_ENDL;
	menuentry_vec_t items;
	menuentry_vec_t disabled_items;
	if(isItemInTrash())
	{
		addTrashContextMenuOptions(items, disabled_items);
	}	
	else
	{
		items.push_back(std::string("Share"));
		if (!canShare())
		{
			disabled_items.push_back(std::string("Share"));
		}
		
		addOpenRightClickMenuOption(items);
		items.push_back(std::string("Properties"));

// [RLVa:KB] - Checked: 2010-03-01 (RLVa-1.2.0b) | Modified: RLVa-1.1.0a
		if (rlv_handler_t::isEnabled())
		{
			const LLInventoryObject* pItem = getInventoryObject();
			if ( (pItem) &&
				 ( ((LLAssetType::AT_NOTECARD == pItem->getType()) && (gRlvHandler.hasBehaviour(RLV_BHVR_VIEWNOTE))) ||
				   ((LLAssetType::AT_LSL_TEXT == pItem->getType()) && (gRlvHandler.hasBehaviour(RLV_BHVR_VIEWSCRIPT))) ||
				   ((LLAssetType::AT_TEXTURE == pItem->getType()) && (gRlvHandler.hasBehaviour(RLV_BHVR_VIEWTEXTURE))) ) )
			{
				disabled_items.push_back(std::string("Open"));
			}
		}
// [/RLVa:KB]

		getClipboardEntries(true, items, disabled_items, flags);
	}
	addLinkReplaceMenuOption(items, disabled_items);

	// <FS:Ansariel> Move to default folder
	addMoveToDefaultFolderMenuOption(items);

	hide_context_entries(menu, items, disabled_items);
}

bool get_selection_item_uuids(LLFolderView::selected_items_t& selected_items, uuid_vec_t& ids)
{
	uuid_vec_t results;
    S32 non_item = 0;
	for(LLFolderView::selected_items_t::iterator it = selected_items.begin(); it != selected_items.end(); ++it)
	{
		LLItemBridge *view_model = dynamic_cast<LLItemBridge *>((*it)->getViewModelItem());

		if(view_model && view_model->getUUID().notNull())
		{
			results.push_back(view_model->getUUID());
		}
        else
        {
            non_item++;
        }
	}
	if (non_item == 0)
	{
		ids = results;
		return true;
	}
	return false;
}

void LLInvFVBridge::addTrashContextMenuOptions(menuentry_vec_t &items,
											   menuentry_vec_t &disabled_items)
{
	const LLInventoryObject *obj = getInventoryObject();
	if (obj && obj->getIsLinkType())
	{
		items.push_back(std::string("Find Original"));
		if (isLinkedObjectMissing())
		{
			disabled_items.push_back(std::string("Find Original"));
		}
	}
	items.push_back(std::string("Purge Item"));
	if (!isItemRemovable())
	{
		disabled_items.push_back(std::string("Purge Item"));
	}
	items.push_back(std::string("Restore Item"));
}

void LLInvFVBridge::addDeleteContextMenuOptions(menuentry_vec_t &items,
												menuentry_vec_t &disabled_items)
{

	const LLInventoryObject *obj = getInventoryObject();

	// Don't allow delete as a direct option from COF folder.
	if (obj && obj->getIsLinkType() && isCOFFolder() && get_is_item_worn(mUUID))
	{
		return;
	}

	items.push_back(std::string("Delete"));

	if (!isItemRemovable())
	{
		disabled_items.push_back(std::string("Delete"));
	}
}

void LLInvFVBridge::addOpenRightClickMenuOption(menuentry_vec_t &items)
{
	const LLInventoryObject *obj = getInventoryObject();
	const BOOL is_link = (obj && obj->getIsLinkType());

	if (is_link)
		items.push_back(std::string("Open Original"));
	else
		items.push_back(std::string("Open"));
}

void LLInvFVBridge::addMarketplaceContextMenuOptions(U32 flags,
												menuentry_vec_t &items,
												menuentry_vec_t &disabled_items)
{
    S32 depth = depth_nesting_in_marketplace(mUUID);
    if (depth == 1)
    {
        // Options available at the Listing Folder level
        items.push_back(std::string("Marketplace Create Listing"));
        items.push_back(std::string("Marketplace Associate Listing"));
        items.push_back(std::string("Marketplace Check Listing"));
        items.push_back(std::string("Marketplace List"));
        items.push_back(std::string("Marketplace Unlist"));
        if (LLMarketplaceData::instance().isUpdating(mUUID,depth) || ((flags & FIRST_SELECTED_ITEM) == 0))
        {
            // During SLM update, disable all marketplace related options
            // Also disable all if multiple selected items
            disabled_items.push_back(std::string("Marketplace Create Listing"));
            disabled_items.push_back(std::string("Marketplace Associate Listing"));
            disabled_items.push_back(std::string("Marketplace Check Listing"));
            disabled_items.push_back(std::string("Marketplace List"));
            disabled_items.push_back(std::string("Marketplace Unlist"));
        }
        else
        {
            if (gSavedSettings.getBOOL("MarketplaceListingsLogging"))
            {
                items.push_back(std::string("Marketplace Get Listing"));
            }
            if (LLMarketplaceData::instance().isListed(mUUID))
            {
                disabled_items.push_back(std::string("Marketplace Create Listing"));
                disabled_items.push_back(std::string("Marketplace Associate Listing"));
                if (LLMarketplaceData::instance().getVersionFolder(mUUID).isNull())
                {
                    disabled_items.push_back(std::string("Marketplace List"));
                    disabled_items.push_back(std::string("Marketplace Unlist"));
                }
                else
                {
                    if (LLMarketplaceData::instance().getActivationState(mUUID))
                    {
                        disabled_items.push_back(std::string("Marketplace List"));
                    }
                    else
                    {
                        disabled_items.push_back(std::string("Marketplace Unlist"));
                    }
                }
            }
            else
            {
                disabled_items.push_back(std::string("Marketplace List"));
                disabled_items.push_back(std::string("Marketplace Unlist"));
                if (gSavedSettings.getBOOL("MarketplaceListingsLogging"))
                {
                    disabled_items.push_back(std::string("Marketplace Get Listing"));
                }
            }
        }
    }
    if (depth == 2)
    {
        // Options available at the Version Folder levels and only for folders
        LLInventoryCategory* cat = gInventory.getCategory(mUUID);
        if (cat && LLMarketplaceData::instance().isListed(cat->getParentUUID()))
        {
            items.push_back(std::string("Marketplace Activate"));
            items.push_back(std::string("Marketplace Deactivate"));
            if (LLMarketplaceData::instance().isUpdating(mUUID,depth) || ((flags & FIRST_SELECTED_ITEM) == 0))
            {
                // During SLM update, disable all marketplace related options
                // Also disable all if multiple selected items
                disabled_items.push_back(std::string("Marketplace Activate"));
                disabled_items.push_back(std::string("Marketplace Deactivate"));
            }
            else
            {
                if (LLMarketplaceData::instance().isVersionFolder(mUUID))
                {
                    disabled_items.push_back(std::string("Marketplace Activate"));
                    if (LLMarketplaceData::instance().getActivationState(mUUID))
                    {
                        disabled_items.push_back(std::string("Marketplace Deactivate"));
                    }
                }
                else
                {
                    disabled_items.push_back(std::string("Marketplace Deactivate"));
                }
            }
        }
    }

    items.push_back(std::string("Marketplace Edit Listing"));
    LLUUID listing_folder_id = nested_parent_id(mUUID,depth);
    LLUUID version_folder_id = LLMarketplaceData::instance().getVersionFolder(listing_folder_id);

    if (depth >= 2)
    {
        // Prevent creation of new folders if the max count has been reached on this version folder (active or not)
        LLUUID local_version_folder_id = nested_parent_id(mUUID,depth-1);
        LLInventoryModel::cat_array_t categories;
        LLInventoryModel::item_array_t items;
        gInventory.collectDescendents(local_version_folder_id, categories, items, FALSE);
        if (categories.size() >= gSavedSettings.getU32("InventoryOutboxMaxFolderCount"))
        {
            disabled_items.push_back(std::string("New Folder"));
        }
    }
    
    // Options available at all levels on items and categories
    if (!LLMarketplaceData::instance().isListed(listing_folder_id) || version_folder_id.isNull())
    {
        disabled_items.push_back(std::string("Marketplace Edit Listing"));
    }

    // Separator
    items.push_back(std::string("Marketplace Listings Separator"));
}

void LLInvFVBridge::addLinkReplaceMenuOption(menuentry_vec_t& items, menuentry_vec_t& disabled_items)
{
	const LLInventoryObject* obj = getInventoryObject();

	if (isAgentInventory() && obj && obj->getType() != LLAssetType::AT_CATEGORY && obj->getType() != LLAssetType::AT_LINK_FOLDER)
	{
		items.push_back(std::string("Replace Links"));

		if (mRoot->getSelectedCount() != 1)
		{
			disabled_items.push_back(std::string("Replace Links"));
		}
	}
}

// <FS:Ansariel> Move to default folder
void LLInvFVBridge::addMoveToDefaultFolderMenuOption(menuentry_vec_t& items)
{
	const LLInventoryObject* obj = getInventoryObject();

	if (isAgentInventory() && !isProtectedFolder(true) && obj &&
		obj->getActualType() != LLAssetType::AT_CATEGORY &&
		obj->getActualType() != LLAssetType::AT_LINK_FOLDER &&
		obj->getActualType() != LLAssetType::AT_LINK &&
		(!RlvFolderLocks::instance().hasLockedFolder(RLV_LOCK_ANY) || 
			RlvFolderLocks::instance().canMoveItem(obj->getUUID(), getInventoryModel()->findCategoryUUIDForType(LLFolderType::assetTypeToFolderType(obj->getActualType()) ) ))
		)
	{
		items.push_back(std::string("Move to Default Folder"));
	}
}
// </FS:Ansariel>

// *TODO: remove this
BOOL LLInvFVBridge::startDrag(EDragAndDropType* type, LLUUID* id) const
{
	BOOL rv = FALSE;

	const LLInventoryObject* obj = getInventoryObject();

	if(obj)
	{
		*type = LLViewerAssetType::lookupDragAndDropType(obj->getActualType());
		if(*type == DAD_NONE)
		{
			return FALSE;
		}

		*id = obj->getUUID();
		//object_ids.push_back(obj->getUUID());

		if (*type == DAD_CATEGORY)
		{
			LLInventoryModelBackgroundFetch::instance().start(obj->getUUID());
		}

		rv = TRUE;
	}

	return rv;
}

LLInventoryObject* LLInvFVBridge::getInventoryObject() const
{
	LLInventoryObject* obj = NULL;
	LLInventoryModel* model = getInventoryModel();
	if(model)
	{
		obj = (LLInventoryObject*)model->getObject(mUUID);
	}
	return obj;
}

LLInventoryModel* LLInvFVBridge::getInventoryModel() const
{
	LLInventoryPanel* panel = mInventoryPanel.get();
	return panel ? panel->getModel() : NULL;
}

LLInventoryFilter* LLInvFVBridge::getInventoryFilter() const
{
	LLInventoryPanel* panel = mInventoryPanel.get();
	return panel ? &(panel->getFilter()) : NULL;
}

BOOL LLInvFVBridge::isItemInTrash() const
{
	LLInventoryModel* model = getInventoryModel();
	if(!model) return FALSE;
	const LLUUID trash_id = model->findCategoryUUIDForType(LLFolderType::FT_TRASH);
	return model->isObjectDescendentOf(mUUID, trash_id);
}

BOOL LLInvFVBridge::isLinkedObjectInTrash() const
{
	if (isItemInTrash()) return TRUE;

	const LLInventoryObject *obj = getInventoryObject();
	if (obj && obj->getIsLinkType())
	{
		LLInventoryModel* model = getInventoryModel();
		if(!model) return FALSE;
		const LLUUID trash_id = model->findCategoryUUIDForType(LLFolderType::FT_TRASH);
		return model->isObjectDescendentOf(obj->getLinkedUUID(), trash_id);
	}
	return FALSE;
}

BOOL LLInvFVBridge::isLinkedObjectMissing() const
{
	const LLInventoryObject *obj = getInventoryObject();
	if (!obj)
	{
		return TRUE;
	}
	if (obj->getIsLinkType() && LLAssetType::lookupIsLinkType(obj->getType()))
	{
		return TRUE;
	}
	return FALSE;
}

BOOL LLInvFVBridge::isAgentInventory() const
{
	const LLInventoryModel* model = getInventoryModel();
	if(!model) return FALSE;
	if(gInventory.getRootFolderID() == mUUID) return TRUE;
	return model->isObjectDescendentOf(mUUID, gInventory.getRootFolderID());
}

// [SL:KB] - Patch: Inventory-Misc | Checked: 2011-05-28 (Catznip-2.6.0a) | Added: Catznip-2.6.0a
BOOL LLInvFVBridge::isLibraryInventory() const
{
	const LLInventoryModel* model = getInventoryModel();
	if (!model) return FALSE;
	if (gInventory.getLibraryRootFolderID() == mUUID) return TRUE;
	return model->isObjectDescendentOf(mUUID, gInventory.getLibraryRootFolderID());
}

BOOL LLInvFVBridge::isLostInventory() const
{
	return (!isAgentInventory()) && (!isLibraryInventory());
}
// [/SL:KB]

BOOL LLInvFVBridge::isCOFFolder() const
{
	return LLAppearanceMgr::instance().getIsInCOF(mUUID);
}

// <FS:TT> Client LSL Bridge (also for #AO)
BOOL LLInvFVBridge::isProtectedFolder(bool ignore_setting /*= false*/) const
{
	const LLInventoryModel* model = getInventoryModel();
	if (!model)
	{
		return FALSE;
	}

	if ((mUUID == FSLSLBridge::instance().getBridgeFolder()
		|| model->isObjectDescendentOf(mUUID, FSLSLBridge::instance().getBridgeFolder()))
		&& (gSavedPerAccountSettings.getBOOL("ProtectBridgeFolder") || ignore_setting))
	{
		return TRUE;
	}

	if ((mUUID == AOEngine::instance().getAOFolder()
		|| model->isObjectDescendentOf(mUUID, AOEngine::instance().getAOFolder()))
		&& (gSavedPerAccountSettings.getBOOL("ProtectAOFolders") || ignore_setting))
	{
		return TRUE;
	}

	return FALSE;
}
// </FS:TT>


// *TODO : Suppress isInboxFolder() once Merchant Outbox is fully deprecated
BOOL LLInvFVBridge::isInboxFolder() const
{
	const LLUUID inbox_id = gInventory.findCategoryUUIDForType(LLFolderType::FT_INBOX, false);
	
	if (inbox_id.isNull())
	{
		return FALSE;
	}
	
	return gInventory.isObjectDescendentOf(mUUID, inbox_id);
}

BOOL LLInvFVBridge::isMarketplaceListingsFolder() const
{
	const LLUUID folder_id = gInventory.findCategoryUUIDForType(LLFolderType::FT_MARKETPLACE_LISTINGS, false);
	
	if (folder_id.isNull())
	{
		return FALSE;
	}
	
	return gInventory.isObjectDescendentOf(mUUID, folder_id);
}

BOOL LLInvFVBridge::isItemPermissive() const
{
	return FALSE;
}

// static
void LLInvFVBridge::changeItemParent(LLInventoryModel* model,
									 LLViewerInventoryItem* item,
									 const LLUUID& new_parent_id,
									 BOOL restamp)
{
	model->changeItemParent(item, new_parent_id, restamp);
}

// static
void LLInvFVBridge::changeCategoryParent(LLInventoryModel* model,
										 LLViewerInventoryCategory* cat,
										 const LLUUID& new_parent_id,
										 BOOL restamp)
{
	model->changeCategoryParent(cat, new_parent_id, restamp);
}

LLInvFVBridge* LLInvFVBridge::createBridge(LLAssetType::EType asset_type,
										   LLAssetType::EType actual_asset_type,
										   LLInventoryType::EType inv_type,
										   LLInventoryPanel* inventory,
										   LLFolderViewModelInventory* view_model,
										   LLFolderView* root,
										   const LLUUID& uuid,
										   U32 flags)
{
	LLInvFVBridge* new_listener = NULL;
	switch(asset_type)
	{
		case LLAssetType::AT_TEXTURE:
			if(!(inv_type == LLInventoryType::IT_TEXTURE || inv_type == LLInventoryType::IT_SNAPSHOT))
			{
				LL_WARNS() << LLAssetType::lookup(asset_type) << " asset has inventory type " << LLInventoryType::lookupHumanReadable(inv_type) << " on uuid " << uuid << LL_ENDL;
			}
			new_listener = new LLTextureBridge(inventory, root, uuid, inv_type);
			break;

		case LLAssetType::AT_SOUND:
			if(!(inv_type == LLInventoryType::IT_SOUND))
			{
				LL_WARNS() << LLAssetType::lookup(asset_type) << " asset has inventory type " << LLInventoryType::lookupHumanReadable(inv_type) << " on uuid " << uuid << LL_ENDL;
			}
			new_listener = new LLSoundBridge(inventory, root, uuid);
			break;

		case LLAssetType::AT_LANDMARK:
			if(!(inv_type == LLInventoryType::IT_LANDMARK))
			{
				LL_WARNS() << LLAssetType::lookup(asset_type) << " asset has inventory type " << LLInventoryType::lookupHumanReadable(inv_type) << " on uuid " << uuid << LL_ENDL;
			}
			new_listener = new LLLandmarkBridge(inventory, root, uuid, flags);
			break;

		case LLAssetType::AT_CALLINGCARD:
			if(!(inv_type == LLInventoryType::IT_CALLINGCARD))
			{
				LL_WARNS() << LLAssetType::lookup(asset_type) << " asset has inventory type " << LLInventoryType::lookupHumanReadable(inv_type) << " on uuid " << uuid << LL_ENDL;
			}
			new_listener = new LLCallingCardBridge(inventory, root, uuid);
			break;

		case LLAssetType::AT_SCRIPT:
			if(!(inv_type == LLInventoryType::IT_LSL))
			{
				LL_WARNS() << LLAssetType::lookup(asset_type) << " asset has inventory type " << LLInventoryType::lookupHumanReadable(inv_type) << " on uuid " << uuid << LL_ENDL;
			}
			new_listener = new LLItemBridge(inventory, root, uuid);
			break;

		case LLAssetType::AT_OBJECT:
			if(!(inv_type == LLInventoryType::IT_OBJECT || inv_type == LLInventoryType::IT_ATTACHMENT))
			{
				LL_WARNS() << LLAssetType::lookup(asset_type) << " asset has inventory type " << LLInventoryType::lookupHumanReadable(inv_type) << " on uuid " << uuid << LL_ENDL;
			}
			new_listener = new LLObjectBridge(inventory, root, uuid, inv_type, flags);
			break;

		case LLAssetType::AT_NOTECARD:
			if(!(inv_type == LLInventoryType::IT_NOTECARD))
			{
				LL_WARNS() << LLAssetType::lookup(asset_type) << " asset has inventory type " << LLInventoryType::lookupHumanReadable(inv_type) << " on uuid " << uuid << LL_ENDL;
			}
			new_listener = new LLNotecardBridge(inventory, root, uuid);
			break;

		case LLAssetType::AT_ANIMATION:
			if(!(inv_type == LLInventoryType::IT_ANIMATION))
			{
				LL_WARNS() << LLAssetType::lookup(asset_type) << " asset has inventory type " << LLInventoryType::lookupHumanReadable(inv_type) << " on uuid " << uuid << LL_ENDL;
			}
			new_listener = new LLAnimationBridge(inventory, root, uuid);
			break;

		case LLAssetType::AT_GESTURE:
			if(!(inv_type == LLInventoryType::IT_GESTURE))
			{
				LL_WARNS() << LLAssetType::lookup(asset_type) << " asset has inventory type " << LLInventoryType::lookupHumanReadable(inv_type) << " on uuid " << uuid << LL_ENDL;
			}
			new_listener = new LLGestureBridge(inventory, root, uuid);
			break;

		case LLAssetType::AT_LSL_TEXT:
			if(!(inv_type == LLInventoryType::IT_LSL))
			{
				LL_WARNS() << LLAssetType::lookup(asset_type) << " asset has inventory type " << LLInventoryType::lookupHumanReadable(inv_type) << " on uuid " << uuid << LL_ENDL;
			}
			new_listener = new LLLSLTextBridge(inventory, root, uuid);
			break;

		case LLAssetType::AT_CLOTHING:
		case LLAssetType::AT_BODYPART:
			if(!(inv_type == LLInventoryType::IT_WEARABLE))
			{
				LL_WARNS() << LLAssetType::lookup(asset_type) << " asset has inventory type " << LLInventoryType::lookupHumanReadable(inv_type) << " on uuid " << uuid << LL_ENDL;
			}
			new_listener = new LLWearableBridge(inventory, root, uuid, asset_type, inv_type, LLWearableType::inventoryFlagsToWearableType(flags));
			break;
		case LLAssetType::AT_CATEGORY:
			if (actual_asset_type == LLAssetType::AT_LINK_FOLDER)
			{
				// Create a link folder handler instead
				new_listener = new LLLinkFolderBridge(inventory, root, uuid);
			}
            else if (actual_asset_type == LLAssetType::AT_MARKETPLACE_FOLDER)
            {
				// Create a marketplace folder handler
				new_listener = new LLMarketplaceFolderBridge(inventory, root, uuid);
            }
            else
            {
                new_listener = new LLFolderBridge(inventory, root, uuid);
            }
			break;
		case LLAssetType::AT_LINK:
		case LLAssetType::AT_LINK_FOLDER:
			// Only should happen for broken links.
			new_listener = new LLLinkItemBridge(inventory, root, uuid);
			break;
	    case LLAssetType::AT_MESH:
			if(!(inv_type == LLInventoryType::IT_MESH))
			{
				LL_WARNS() << LLAssetType::lookup(asset_type) << " asset has inventory type " << LLInventoryType::lookupHumanReadable(inv_type) << " on uuid " << uuid << LL_ENDL;
			}
			new_listener = new LLMeshBridge(inventory, root, uuid);
			break;

		case LLAssetType::AT_IMAGE_TGA:
		case LLAssetType::AT_IMAGE_JPEG:
			//LL_WARNS() << LLAssetType::lookup(asset_type) << " asset type is unhandled for uuid " << uuid << LL_ENDL;
			break;

		default:
			LL_INFOS() << "Unhandled asset type (llassetstorage.h): "
					<< (S32)asset_type << " (" << LLAssetType::lookup(asset_type) << ")" << LL_ENDL;
			break;
	}

	if (new_listener)
	{
		new_listener->mInvType = inv_type;
	}

	return new_listener;
}

void LLInvFVBridge::purgeItem(LLInventoryModel *model, const LLUUID &uuid)
{
	LLInventoryObject* obj = model->getObject(uuid);
	if (obj)
	{
		remove_inventory_object(uuid, NULL);
	}
}

void LLInvFVBridge::removeObject(LLInventoryModel *model, const LLUUID &uuid)
{
    // Keep track of the parent
    LLInventoryItem* itemp = model->getItem(uuid);
    LLUUID parent_id = (itemp ? itemp->getParentUUID() : LLUUID::null);
    // Remove the object
    model->removeObject(uuid);
    // Get the parent updated
    if (parent_id.notNull())
    {
        LLViewerInventoryCategory* parent_cat = model->getCategory(parent_id);
        model->updateCategory(parent_cat);
        model->notifyObservers();
    }
}

bool LLInvFVBridge::canShare() const
{
	bool can_share = false;

	if (isAgentInventory())
	{
		const LLInventoryModel* model = getInventoryModel();
		if (model)
		{
			const LLViewerInventoryItem *item = model->getItem(mUUID);
			if (item)
			{
				if (LLInventoryCollectFunctor::itemTransferCommonlyAllowed(item)) 
				{
					can_share = LLGiveInventory::isInventoryGiveAcceptable(item);
				}
			}
			else
			{
				// Categories can be given.
				can_share = (model->getCategory(mUUID) != NULL);
			}

			const LLUUID trash_id = gInventory.findCategoryUUIDForType(LLFolderType::FT_TRASH);
			if ((mUUID == trash_id) || gInventory.isObjectDescendentOf(mUUID, trash_id))
			{
				can_share = false;
			}
		}
	}

	return can_share;
}

bool LLInvFVBridge::canListOnMarketplace() const
{
	LLInventoryModel * model = getInventoryModel();

	LLViewerInventoryCategory * cat = model->getCategory(mUUID);
	if (cat && LLFolderType::lookupIsProtectedType(cat->getPreferredType()))
	{
		return false;
	}

	if (!isAgentInventory())
	{
		return false;
	}
	
	LLViewerInventoryItem * item = model->getItem(mUUID);
	if (item)
	{
		if (!item->getPermissions().allowOperationBy(PERM_TRANSFER, gAgent.getID()))
		{
			return false;
		}
		
		if (LLAssetType::AT_CALLINGCARD == item->getType())
		{
			return false;
		}
	}

	return true;
}

bool LLInvFVBridge::canListOnMarketplaceNow() const
{
	bool can_list = true;
    
	const LLInventoryObject* obj = getInventoryObject();
	can_list &= (obj != NULL);
    
	if (can_list)
	{
		const LLUUID& object_id = obj->getLinkedUUID();
		can_list = object_id.notNull();
        
		if (can_list)
		{
			LLFolderViewFolder * object_folderp =   mInventoryPanel.get() ? mInventoryPanel.get()->getFolderByID(object_id) : NULL;
			if (object_folderp)
			{
				can_list = !static_cast<LLFolderBridge*>(object_folderp->getViewModelItem())->isLoading();
			}
		}
		
		if (can_list)
		{
            std::string error_msg;
            LLInventoryModel* model = getInventoryModel();
            const LLUUID &marketplacelistings_id = model->findCategoryUUIDForType(LLFolderType::FT_MARKETPLACE_LISTINGS, false);
            if (marketplacelistings_id.notNull())
            {
                LLViewerInventoryCategory * master_folder = model->getCategory(marketplacelistings_id);
                LLInventoryCategory *cat = model->getCategory(mUUID);
                if (cat)
                {
                    can_list = can_move_folder_to_marketplace(master_folder, master_folder, cat, error_msg);
                }
                else
                {
                    LLInventoryItem *item = model->getItem(mUUID);
                    can_list = (item ? can_move_item_to_marketplace(master_folder, master_folder, item, error_msg) : false);
                }
            }
            else
            {
                can_list = false;
            }
		}
	}
	
	return can_list;
}

LLToolDragAndDrop::ESource LLInvFVBridge::getDragSource() const
{
	if (gInventory.isObjectDescendentOf(getUUID(),   gInventory.getRootFolderID()))
	{
		return LLToolDragAndDrop::SOURCE_AGENT;
	}
	else if (gInventory.isObjectDescendentOf(getUUID(),   gInventory.getLibraryRootFolderID()))
	{
		return LLToolDragAndDrop::SOURCE_LIBRARY;
	}

	return LLToolDragAndDrop::SOURCE_VIEWER;
}



// +=================================================+
// |        InventoryFVBridgeBuilder                 |
// +=================================================+
LLInvFVBridge* LLInventoryFolderViewModelBuilder::createBridge(LLAssetType::EType asset_type,
														LLAssetType::EType actual_asset_type,
														LLInventoryType::EType inv_type,
														LLInventoryPanel* inventory,
														LLFolderViewModelInventory* view_model,
														LLFolderView* root,
														const LLUUID& uuid,
														U32 flags /* = 0x00 */) const
{
	return LLInvFVBridge::createBridge(asset_type,
									   actual_asset_type,
									   inv_type,
									   inventory,
									   view_model,
									   root,
									   uuid,
									   flags);
}

// +=================================================+
// |        LLItemBridge                             |
// +=================================================+

void LLItemBridge::performAction(LLInventoryModel* model, std::string action)
{
	if ("goto" == action)
	{
		gotoItem();
	}

	// <FS:Sei> Find item in main inventory tab
	if ("find_in_main" == action)
	{
		// Go to the item. Similar to gotoItem() but with normal items, not links.
		LLInventoryObject *obj = getInventoryObject();

		mInventoryPanel.get()->getParentByType<LLTabContainer>()->selectFirstTab();
		if (obj)
		{
			LLInventoryPanel *active_panel = LLInventoryPanel::getActiveInventoryPanel();
			if (active_panel)
			{
				active_panel->setSelection(obj->getUUID(), TAKE_FOCUS_YES);
			}
		}
	}
	// </FS:Sei>

	if ("open" == action || "open_original" == action)
	{
		openItem();
		return;
	}
	else if ("properties" == action)
	{
		showProperties();
		return;
	}
	else if ("purge" == action)
	{
		purgeItem(model, mUUID);
		return;
	}
	else if ("restoreToWorld" == action)
	{
		restoreToWorld();
		return;
	}
	else if ("restore" == action)
	{
		restoreItem();
		return;
	}
	else if ("copy_uuid" == action)
	{
		// Single item only
		LLViewerInventoryItem* item = static_cast<LLViewerInventoryItem*>(getItem());
		if(!item) return;
		LLUUID asset_id = item->getProtectedAssetUUID();
		std::string buffer;
		asset_id.toString(buffer);

		gViewerWindow->getWindow()->copyTextToClipboard(utf8str_to_wstring(buffer));
		return;
	}
	else if ("cut" == action)
	{
		cutToClipboard();
		return;
	}
	else if ("copy" == action)
	{
		copyToClipboard();
		return;
	}
	else if ("paste" == action)
	{
		LLInventoryItem* itemp = model->getItem(mUUID);
		if (!itemp) return;

		LLFolderViewItem* folder_view_itemp =   mInventoryPanel.get()->getItemByID(itemp->getParentUUID());
		if (!folder_view_itemp) return;

		folder_view_itemp->getViewModelItem()->pasteFromClipboard();
		return;
	}
	else if ("paste_link" == action)
	{
		// Single item only
		LLInventoryItem* itemp = model->getItem(mUUID);
		if (!itemp) return;

		LLFolderViewItem* folder_view_itemp =   mInventoryPanel.get()->getItemByID(itemp->getParentUUID());
		if (!folder_view_itemp) return;

		folder_view_itemp->getViewModelItem()->pasteLinkFromClipboard();
		return;
	}
	else if (("move_to_marketplace_listings" == action) || ("copy_to_marketplace_listings" == action) || ("copy_or_move_to_marketplace_listings" == action))
	{
		LLInventoryItem* itemp = model->getItem(mUUID);
		if (!itemp) return;
        const LLUUID &marketplacelistings_id = model->findCategoryUUIDForType(LLFolderType::FT_MARKETPLACE_LISTINGS, false);
        // Note: For a single item, if it's not a copy, then it's a move
        move_item_to_marketplacelistings(itemp, marketplacelistings_id, ("copy_to_marketplace_listings" == action));
    }
	else if ("copy_slurl" == action)
	{
		LLViewerInventoryItem* item = static_cast<LLViewerInventoryItem*>(getItem());
		if(item)
		{
			LLUUID asset_id = item->getAssetUUID();
			LLLandmark* landmark = gLandmarkList.getAsset(asset_id);
			if (landmark)
			{
				LLVector3d global_pos;
				landmark->getGlobalPos(global_pos);
				LLLandmarkActions::getSLURLfromPosGlobal(global_pos, &copy_slurl_to_clipboard_callback_inv, true);
			}
		}
	}
	else if ("show_on_map" == action)
	{
		doActionOnCurSelectedLandmark(boost::bind(&LLItemBridge::doShowOnMap, this, _1));
	}
	else if ("marketplace_edit_listing" == action)
	{
        std::string url = LLMarketplaceData::instance().getListingURL(mUUID);
        LLUrlAction::openURL(url);
	}
}

void LLItemBridge::doActionOnCurSelectedLandmark(LLLandmarkList::loaded_callback_t cb)
{
	LLViewerInventoryItem* cur_item = getItem();
	if(cur_item && cur_item->getInventoryType() == LLInventoryType::IT_LANDMARK)
	{ 
		LLLandmark* landmark = LLLandmarkActions::getLandmark(cur_item->getUUID(), cb);
		if (landmark)
		{
			cb(landmark);
		}
	}
}

void LLItemBridge::doShowOnMap(LLLandmark* landmark)
{
	LLVector3d landmark_global_pos;
	// landmark has already been tested for NULL by calling routine
	if (landmark->getGlobalPos(landmark_global_pos))
	{
		LLFloaterWorldMap* worldmap_instance = LLFloaterWorldMap::getInstance();
		if (!landmark_global_pos.isExactlyZero() && worldmap_instance)
		{
			worldmap_instance->trackLocation(landmark_global_pos);
			LLFloaterReg::showInstance("world_map", "center");
		}
	}
}

void copy_slurl_to_clipboard_callback_inv(const std::string& slurl)
{
	gViewerWindow->getWindow()->copyTextToClipboard(utf8str_to_wstring(slurl));
	LLSD args;
	args["SLURL"] = slurl;
	LLNotificationsUtil::add("CopySLURL", args);
}

void LLItemBridge::selectItem()
{
	LLViewerInventoryItem* item = static_cast<LLViewerInventoryItem*>(getItem());
	if(item && !item->isFinished())
	{
		//item->fetchFromServer();
		LLInventoryModelBackgroundFetch::instance().start(item->getUUID(), false);
	}
}

void LLItemBridge::restoreItem()
{
	LLViewerInventoryItem* item = static_cast<LLViewerInventoryItem*>(getItem());
	if(item)
	{
		LLInventoryModel* model = getInventoryModel();
		bool is_snapshot = (item->getInventoryType() == LLInventoryType::IT_SNAPSHOT);

		const LLUUID new_parent = model->findCategoryUUIDForType(is_snapshot? LLFolderType::FT_SNAPSHOT_CATEGORY : LLFolderType::assetTypeToFolderType(item->getType()));
		// do not restamp on restore.
		LLInvFVBridge::changeItemParent(model, item, new_parent, FALSE);
	}
}

void LLItemBridge::restoreToWorld()
{
	//Similar functionality to the drag and drop rez logic
	bool remove_from_inventory = false;

	LLViewerInventoryItem* itemp = static_cast<LLViewerInventoryItem*>(getItem());
	if (itemp)
	{
		// <FS:Zi> Do not allow "Restore To Last Position" for no-copy items
#ifdef OPENSIM
		if(LLGridManager::instance().isInSecondLife())
		{
#endif
			// do not restore to last position when the item is no-copy to prevent
			// inventory loss
			if(!itemp->getPermissions().allowCopyBy(gAgent.getID()))
			{
				// debug guard for future testing of a server side fix
				if(!gSavedSettings.getBOOL("AllowNoCopyRezRestoreToWorld"))
				{
					LLNotificationsUtil::add("CantRestoreToWorldNoCopy");
					return;
				}
			}
#ifdef OPENSIM
		}
#endif
		// </FS:Zi>

		LLMessageSystem* msg = gMessageSystem;

		if (gSavedSettings.getBOOL("RezUnderLandGroup"))
		{
			LLUUID group_id = gAgent.getGroupID();
			LLParcel *parcel = LLViewerParcelMgr::getInstance()->getAgentParcel();
			LLUUID parcel_group_id = parcel->getGroupID();
			if (gAgent.isInGroup(parcel_group_id))
			{
				if (group_id != parcel_group_id)
				{
					//Agent is not in the required group.
					gAgent.restoreToWorld = true;
					gAgent.restoreToWorldGroup = group_id;
					gAgent.restoreToWorldItem = itemp;
					LLMessageSystem* msg = gMessageSystem;
					msg->newMessageFast(_PREHASH_ActivateGroup);
					msg->nextBlockFast(_PREHASH_AgentData);
					msg->addUUIDFast(_PREHASH_AgentID, gAgent.getID());
					msg->addUUIDFast(_PREHASH_SessionID, gAgent.getSessionID());
					msg->addUUIDFast(_PREHASH_GroupID, parcel_group_id);
					gAgent.sendReliableMessage();
					return;
				}
			}
		}

		msg->newMessage("RezRestoreToWorld");
		msg->nextBlockFast(_PREHASH_AgentData);
		msg->addUUIDFast(_PREHASH_AgentID, gAgent.getID());
		msg->addUUIDFast(_PREHASH_SessionID, gAgent.getSessionID());

		msg->nextBlockFast(_PREHASH_InventoryData);
		itemp->packMessage(msg);
		msg->sendReliable(gAgent.getRegion()->getHost());
		//remove local inventory copy, sim will deal with permissions and removing the item
		//from the actual inventory if its a no-copy etc
		if(!itemp->getPermissions().allowCopyBy(gAgent.getID()))
		{
			remove_from_inventory = true;
		}
		
		// Check if it's in the trash. (again similar to the normal rez logic)
		const LLUUID trash_id = gInventory.findCategoryUUIDForType(LLFolderType::FT_TRASH);
		if(gInventory.isObjectDescendentOf(itemp->getUUID(), trash_id))
		{
			remove_from_inventory = true;
		}
	}

	if(remove_from_inventory)
	{
		gInventory.deleteObject(itemp->getUUID());
		gInventory.notifyObservers();
	}
}

void LLItemBridge::gotoItem()
{
	LLInventoryObject *obj = getInventoryObject();
	if (obj && obj->getIsLinkType())
	{
		LLInventoryPanel *active_panel = LLInventoryPanel::getActiveInventoryPanel();
		if (active_panel)
		{
			active_panel->setSelection(obj->getLinkedUUID(), TAKE_FOCUS_NO);
		}
	}
}

LLUIImagePtr LLItemBridge::getIcon() const
{
	LLInventoryObject *obj = getInventoryObject();
	if (obj) 
	{
		return LLInventoryIcon::getIcon(obj->getType(),
										LLInventoryType::IT_NONE,
										mIsLink);
	}
	
	return LLInventoryIcon::getIcon(LLInventoryType::ICONNAME_OBJECT);
}

LLUIImagePtr LLItemBridge::getIconOverlay() const
{
	if (getItem() && getItem()->getIsLinkType())
	{
		return LLUI::getUIImage("Inv_Link");
	}
	return NULL;
}

PermissionMask LLItemBridge::getPermissionMask() const
{
	LLViewerInventoryItem* item = getItem();
	PermissionMask perm_mask = 0;
	if (item) perm_mask = item->getPermissionMask();
	return perm_mask;
}

void LLItemBridge::buildDisplayName() const
{
	if(getItem())
	{
		mDisplayName.assign(getItem()->getName());
	}
	else
	{
		mDisplayName.assign(LLStringUtil::null);
	}
	
	mSearchableName.assign(mDisplayName);
	mSearchableName.append(getLabelSuffix());
	LLStringUtil::toUpper(mSearchableName);
	
    //Name set, so trigger a sort
    if(mParent)
	{
		mParent->requestSort();
	}
}

LLFontGL::StyleFlags LLItemBridge::getLabelStyle() const
{
	U8 font = LLFontGL::NORMAL;
	const LLViewerInventoryItem* item = getItem();

	if (get_is_item_worn(mUUID))
	{
		// LL_INFOS() << "BOLD" << LL_ENDL;
		font |= LLFontGL::BOLD;
	}
	else if(item && item->getIsLinkType())
	{
		font |= LLFontGL::ITALIC;
	}

	return (LLFontGL::StyleFlags)font;
}

std::string LLItemBridge::getLabelSuffix() const
{
	// String table is loaded before login screen and inventory items are
	// loaded after login, so LLTrans should be ready.
	static std::string NO_COPY = LLTrans::getString("no_copy");
	static std::string NO_MOD = LLTrans::getString("no_modify");
	static std::string NO_XFER = LLTrans::getString("no_transfer");
	static std::string LINK = LLTrans::getString("link");
	static std::string BROKEN_LINK = LLTrans::getString("broken_link");
	std::string suffix;
	LLInventoryItem* item = getItem();
	if(item)
	{
		// Any type can have the link suffix...
		BOOL broken_link = LLAssetType::lookupIsLinkType(item->getType());
		if (broken_link) return BROKEN_LINK;

		BOOL link = item->getIsLinkType();
		if (link) return LINK;

		// ...but it's a bit confusing to put nocopy/nomod/etc suffixes on calling cards.
		if(LLAssetType::AT_CALLINGCARD != item->getType()
		   && item->getPermissions().getOwner() == gAgent.getID())
		{
			BOOL copy = item->getPermissions().allowCopyBy(gAgent.getID());
			if (!copy)
			{
				suffix += NO_COPY;
			}
			BOOL mod = item->getPermissions().allowModifyBy(gAgent.getID());
			if (!mod)
			{
				suffix += NO_MOD;
			}
			BOOL xfer = item->getPermissions().allowOperationBy(PERM_TRANSFER,
																gAgent.getID());
			if (!xfer)
			{
				suffix += NO_XFER;
			}
		}
	}
	return suffix;
}

time_t LLItemBridge::getCreationDate() const
{
	LLViewerInventoryItem* item = getItem();
	if (item)
	{
		return item->getCreationDate();
	}
	return 0;
}


BOOL LLItemBridge::isItemRenameable() const
{
	LLViewerInventoryItem* item = getItem();
	if(item)
	{
		// (For now) Don't allow calling card rename since that may confuse users as to
		// what the calling card points to.
		if (item->getInventoryType() == LLInventoryType::IT_CALLINGCARD)
		{
			return FALSE;
		}

		if (!item->isFinished()) // EXT-8662
		{
			return FALSE;
		}

		if (isInboxFolder())
		{
			return FALSE;
		}

// [RLVa:KB] - Checked: 2011-03-29 (RLVa-1.3.0g) | Modified: RLVa-1.3.0g
		if ( (rlv_handler_t::isEnabled()) && (!RlvFolderLocks::instance().canRenameItem(mUUID)) )
		{
			return FALSE;
		}
// [/RLVa:KB]

		return (item->getPermissions().allowModifyBy(gAgent.getID()));
	}
	return FALSE;
}

BOOL LLItemBridge::renameItem(const std::string& new_name)
{
	if(!isItemRenameable())
		return FALSE;
	LLPreview::dirty(mUUID);
	LLInventoryModel* model = getInventoryModel();
	if(!model)
		return FALSE;
	LLViewerInventoryItem* item = getItem();
	if(item && (item->getName() != new_name))
	{
		LLSD updates;
		updates["name"] = new_name;
		update_inventory_item(item->getUUID(),updates, NULL);
	}
	// return FALSE because we either notified observers (& therefore
	// rebuilt) or we didn't update.
	return FALSE;
}

BOOL LLItemBridge::removeItem()
{
	if(!isItemRemovable())
	{
		return FALSE;
	}

	// move it to the trash
	LLInventoryModel* model = getInventoryModel();
	if(!model) return FALSE;
	const LLUUID& trash_id = model->findCategoryUUIDForType(LLFolderType::FT_TRASH);
	LLViewerInventoryItem* item = getItem();
	if (!item) return FALSE;
	if (item->getType() != LLAssetType::AT_LSL_TEXT)
	{
		LLPreview::hide(mUUID, TRUE);
	}
	// Already in trash
	if (model->isObjectDescendentOf(mUUID, trash_id)) return FALSE;

	LLNotification::Params params("ConfirmItemDeleteHasLinks");
	params.functor.function(boost::bind(&LLItemBridge::confirmRemoveItem, this, _1, _2));
	
	// Check if this item has any links.  If generic inventory linking is enabled,
	// we can't do this check because we may have items in a folder somewhere that is
	// not yet in memory, so we don't want false negatives.  (If disabled, then we 
	// know we only have links in the Outfits folder which we explicitly fetch.)
// [SL:KB] - Patch: Inventory-Links | Checked: 2010-06-01 (Catznip-2.2.0a) | Added: Catznip-2.0.1a
	// Users move folders around and reuse links that way... if we know something has links then it's just bad not to warn them :|
// [/SL:KB]
//	if (!gSavedSettings.getBOOL("InventoryLinking"))
	{
		if (!item->getIsLinkType())
		{
			LLInventoryModel::item_array_t item_array = gInventory.collectLinksTo(mUUID);
			const U32 num_links = item_array.size();
			if (num_links > 0)
			{
				// Warn if the user is will break any links when deleting this item.
				LLNotifications::instance().add(params);
				return FALSE;
			}
		}
	}
	
	LLNotifications::instance().forceResponse(params, 0);
	model->checkTrashOverflow();
	return TRUE;
}

BOOL LLItemBridge::confirmRemoveItem(const LLSD& notification, const LLSD& response)
{
	S32 option = LLNotificationsUtil::getSelectedOption(notification, response);
	if (option != 0) return FALSE;

	LLInventoryModel* model = getInventoryModel();
	if (!model) return FALSE;

	LLViewerInventoryItem* item = getItem();
	if (!item) return FALSE;

	const LLUUID& trash_id = model->findCategoryUUIDForType(LLFolderType::FT_TRASH);
	// if item is not already in trash
	if(item && !model->isObjectDescendentOf(mUUID, trash_id))
	{
		// move to trash, and restamp
		LLInvFVBridge::changeItemParent(model, item, trash_id, TRUE);
		// delete was successful
		return TRUE;
	}
	return FALSE;
}

BOOL LLItemBridge::isItemCopyable() const
{
	LLViewerInventoryItem* item = getItem();
	if (item)
	{
/*
		// Can't copy worn objects. DEV-15183
		if(get_is_item_worn(mUUID))
		{
			return FALSE;
		}

*/

//		// You can never copy a link.
//		if (item->getIsLinkType())
// [SL:KB] - Patch: Inventory-Links | Checked: 2010-04-12 (Catznip-2.2.0a) | Added: Catznip-2.0.0a
		// We'll allow copying a link if:
		//   - its target is available
		//   - it doesn't point to another link [see LLViewerInventoryItem::getLinkedItem() which returns NULL in that case]
		if (item->getIsLinkType())
// [/SL:KB]
		{
			return (NULL != item->getLinkedItem());
		}

// [SL:KB] - Patch: Inventory-Links | Checked: 2010-04-12 (Catznip-2.2.0a) | Added: Catznip-2.0.0a
		// User can copy the item if:
		//   - the item (or its target in the case of a link) is "copy"
		//   - and/or if the item (or its target in the case of a link) has a linkable asset type
		// NOTE: we do *not* want to return TRUE on everything like LL seems to do in SL-2.1.0 because not all types are "linkable"
		return (item->getPermissions().allowCopyBy(gAgent.getID()));
// [/SL:KB]
//		return item->getPermissions().allowCopyBy(gAgent.getID()) || gSavedSettings.getBOOL("InventoryLinking");
	}
	return FALSE;
}

// [SL:KB] - Patch: Inventory-Links | Checked: 2013-09-19 (Catznip-3.6)
bool LLItemBridge::isItemLinkable() const
{
	LLViewerInventoryItem* item = getItem();
	return (item && LLAssetType::lookupCanLink(item->getType()));
}
// [/SL:KB]

LLViewerInventoryItem* LLItemBridge::getItem() const
{
	LLViewerInventoryItem* item = NULL;
	LLInventoryModel* model = getInventoryModel();
	if(model)
	{
		item = (LLViewerInventoryItem*)model->getItem(mUUID);
	}
	return item;
}

BOOL LLItemBridge::isItemPermissive() const
{
	LLViewerInventoryItem* item = getItem();
	if(item)
	{
		return item->getIsFullPerm();
	}
	return FALSE;
}

// +=================================================+
// |        LLFolderBridge                           |
// +=================================================+

LLHandle<LLFolderBridge> LLFolderBridge::sSelf;

// Can be moved to another folder
BOOL LLFolderBridge::isItemMovable() const
{
	LLInventoryObject* obj = getInventoryObject();
	if(obj)
	{
		// If it's a protected type folder, we can't move it
		if (LLFolderType::lookupIsProtectedType(((LLInventoryCategory*)obj)->getPreferredType()))
			return FALSE;
		return TRUE;
	}
	return FALSE;
}

void LLFolderBridge::selectItem()
{
	// Have no fear: the first thing start() does is to test if everything for that folder has been fetched...
	LLInventoryModelBackgroundFetch::instance().start(getUUID(), true);
}

void LLFolderBridge::buildDisplayName() const
{
	LLFolderType::EType preferred_type = getPreferredType();

	// *TODO: to be removed when database supports multi language. This is a
	// temporary attempt to display the inventory folder in the user locale.
	// mantipov: *NOTE: be sure this code is synchronized with LLFriendCardsManager::findChildFolderUUID
	//		it uses the same way to find localized string

	// HACK: EXT - 6028 ([HARD CODED]? Inventory > Library > "Accessories" folder)
	// Translation of Accessories folder in Library inventory folder
	bool accessories = false;
	if(getName() == "Accessories")
	{
		//To ensure that Accessories folder is in Library we have to check its parent folder.
		//Due to parent LLFolderViewFloder is not set to this item yet we have to check its parent via Inventory Model
		LLInventoryCategory* cat = gInventory.getCategory(getUUID());
		if(cat)
		{
			const LLUUID& parent_folder_id = cat->getParentUUID();
			accessories = (parent_folder_id == gInventory.getLibraryRootFolderID());
		}
	}

	//"Accessories" inventory category has folder type FT_NONE. So, this folder
	//can not be detected as protected with LLFolderType::lookupIsProtectedType
	mDisplayName.assign(getName());
	if (accessories || LLFolderType::lookupIsProtectedType(preferred_type))
	{
		LLTrans::findString(mDisplayName, std::string("InvFolder ") + getName(), LLSD());
	}

	mSearchableName.assign(mDisplayName);
	mSearchableName.append(getLabelSuffix());
	LLStringUtil::toUpper(mSearchableName);

    //Name set, so trigger a sort
    if(mParent)
    {
        mParent->requestSort();
    }
}

std::string LLFolderBridge::getLabelSuffix() const
{
    static LLCachedControl<F32> folder_loading_message_delay(gSavedSettings, "FolderLoadingMessageWaitTime", 0.5f);
    
    if (mIsLoading && mTimeSinceRequestStart.getElapsedTimeF32() >= folder_loading_message_delay())
    {
        return llformat(" ( %s ) ", LLTrans::getString("LoadingData").c_str());
    }
    
    return LLInvFVBridge::getLabelSuffix();
}

LLFontGL::StyleFlags LLFolderBridge::getLabelStyle() const
{
    return LLFontGL::NORMAL;
}

void LLFolderBridge::update()
{
	// we know we have children but  haven't  fetched them (doesn't obey filter)
	bool loading = !isUpToDate() && hasChildren() && mFolderViewItem->isOpen();

	if (loading != mIsLoading)
	{
		if ( loading )
		{
			// Measure how long we've been in the loading state
			mTimeSinceRequestStart.reset();
		}
		mIsLoading = loading;
		
		mFolderViewItem->refresh();
	}
}


// Iterate through a folder's children to determine if
// all the children are removable.
class LLIsItemRemovable : public LLFolderViewFunctor
{
public:
	LLIsItemRemovable() : mPassed(TRUE) {}
	virtual void doFolder(LLFolderViewFolder* folder)
	{
		mPassed &= folder->getViewModelItem()->isItemRemovable();
	}
	virtual void doItem(LLFolderViewItem* item)
	{
		mPassed &= item->getViewModelItem()->isItemRemovable();
	}
	BOOL mPassed;
};

// Can be destroyed (or moved to trash)
BOOL LLFolderBridge::isItemRemovable() const
{
	if (!get_is_category_removable(getInventoryModel(), mUUID))
	{
		return FALSE;
	}

	LLInventoryPanel* panel = mInventoryPanel.get();
	LLFolderViewFolder* folderp = dynamic_cast<LLFolderViewFolder*>(panel ?   panel->getItemByID(mUUID) : NULL);
	if (folderp)
	{
		LLIsItemRemovable folder_test;
		folderp->applyFunctorToChildren(folder_test);
		if (!folder_test.mPassed)
		{
			return FALSE;
		}
	}
    
    if (isMarketplaceListingsFolder() && LLMarketplaceData::instance().getActivationState(mUUID))
    {
        return FALSE;
    }

	return TRUE;
}

BOOL LLFolderBridge::isUpToDate() const
{
	LLInventoryModel* model = getInventoryModel();
	if(!model) return FALSE;
	LLViewerInventoryCategory* category = (LLViewerInventoryCategory*)model->getCategory(mUUID);
	if( !category )
	{
		return FALSE;
	}

	return category->getVersion() != LLViewerInventoryCategory::VERSION_UNKNOWN;
}

BOOL LLFolderBridge::isItemCopyable() const
{
	// Folders are copyable if items in them are, recursively, copyable.
	
	// Get the content of the folder
	LLInventoryModel::cat_array_t* cat_array;
	LLInventoryModel::item_array_t* item_array;
	gInventory.getDirectDescendentsOf(mUUID,cat_array,item_array);

	// Check the items
	LLInventoryModel::item_array_t item_array_copy = *item_array;
	for (LLInventoryModel::item_array_t::iterator iter = item_array_copy.begin(); iter != item_array_copy.end(); iter++)
	{
		LLInventoryItem* item = *iter;
		LLItemBridge item_br(mInventoryPanel.get(), mRoot, item->getUUID());
		if (!item_br.isItemCopyable())
			return FALSE;
}

	// Check the folders
	LLInventoryModel::cat_array_t cat_array_copy = *cat_array;
	for (LLInventoryModel::cat_array_t::iterator iter = cat_array_copy.begin(); iter != cat_array_copy.end(); iter++)
{
		LLViewerInventoryCategory* category = *iter;
		LLFolderBridge cat_br(mInventoryPanel.get(), mRoot, category->getUUID());
		if (!cat_br.isItemCopyable())
			return FALSE;
	}
	
		return TRUE;
	}

// [SL:KB] - Patch: Inventory-Links | Checked: 2013-09-19 (Catznip-3.6)
bool LLFolderBridge::isItemLinkable() const
{
	LLFolderType::EType ftType = getPreferredType();
	return (LLFolderType::FT_NONE == ftType || LLFolderType::FT_OUTFIT == ftType);
}
// [/SL:KB]

BOOL LLFolderBridge::isClipboardPasteable() const
{
	if ( ! LLInvFVBridge::isClipboardPasteable() )
		return FALSE;

	// Don't allow pasting duplicates to the Calling Card/Friends subfolders, see bug EXT-1599
	if ( LLFriendCardsManager::instance().isCategoryInFriendFolder( getCategory() ) )
	{
		LLInventoryModel* model = getInventoryModel();
		if ( !model )
		{
			return FALSE;
		}

		std::vector<LLUUID> objects;
		LLClipboard::instance().pasteFromClipboard(objects);
		const LLViewerInventoryCategory *current_cat = getCategory();

		// Search for the direct descendent of current Friends subfolder among all pasted items,
		// and return false if is found.
		for(S32 i = objects.size() - 1; i >= 0; --i)
		{
			const LLUUID &obj_id = objects.at(i);
			if ( LLFriendCardsManager::instance().isObjDirectDescendentOfCategory(model->getObject(obj_id), current_cat) )
			{
				return FALSE;
			}
		}

	}
	return TRUE;
}

BOOL LLFolderBridge::isClipboardPasteableAsLink() const
{
	// Check normal paste-as-link permissions
	if (!LLInvFVBridge::isClipboardPasteableAsLink())
	{
		return FALSE;
	}

	const LLInventoryModel* model = getInventoryModel();
	if (!model)
	{
		return FALSE;
	}

	const LLViewerInventoryCategory *current_cat = getCategory();
	if (current_cat)
	{
		const BOOL is_in_friend_folder = LLFriendCardsManager::instance().isCategoryInFriendFolder( current_cat );
		const LLUUID &current_cat_id = current_cat->getUUID();
		std::vector<LLUUID> objects;
		LLClipboard::instance().pasteFromClipboard(objects);
		S32 count = objects.size();
		for(S32 i = 0; i < count; i++)
		{
			const LLUUID &obj_id = objects.at(i);
			const LLInventoryCategory *cat = model->getCategory(obj_id);
			if (cat)
			{
				const LLUUID &cat_id = cat->getUUID();
				// Don't allow recursive pasting
				if ((cat_id == current_cat_id) ||
					model->isObjectDescendentOf(current_cat_id, cat_id))
				{
					return FALSE;
				}
			}
			// Don't allow pasting duplicates to the Calling Card/Friends subfolders, see bug EXT-1599
			if ( is_in_friend_folder )
			{
				// If object is direct descendent of current Friends subfolder than return false.
				// Note: We can't use 'const LLInventoryCategory *cat', because it may be null
				// in case type of obj_id is LLInventoryItem.
				if ( LLFriendCardsManager::instance().isObjDirectDescendentOfCategory(model->getObject(obj_id), current_cat) )
				{
					return FALSE;
				}
			}
		}
	}
	return TRUE;

}


BOOL LLFolderBridge::dragCategoryIntoFolder(LLInventoryCategory* inv_cat,
											BOOL drop,
											std::string& tooltip_msg,
											BOOL is_link,
											BOOL user_confirm)
{

	LLInventoryModel* model = getInventoryModel();

	if (!inv_cat) return FALSE; // shouldn't happen, but in case item is incorrectly parented in which case inv_cat will be NULL
	if (!model) return FALSE;
	if (!isAgentAvatarValid()) return FALSE;
	if (!isAgentInventory()) return FALSE; // cannot drag categories into library
	// <FS:TT> Client LSL Bridge (also for #AO)
	if (isProtectedFolder()) return FALSE;
	// </FS:TT>

	LLInventoryPanel* destination_panel = mInventoryPanel.get();
	if (!destination_panel) return false;

	LLInventoryFilter* filter = getInventoryFilter();
	if (!filter) return false;

	const LLUUID &cat_id = inv_cat->getUUID();
	const LLUUID &current_outfit_id = model->findCategoryUUIDForType(LLFolderType::FT_CURRENT_OUTFIT, false);
	const LLUUID &marketplacelistings_id = model->findCategoryUUIDForType(LLFolderType::FT_MARKETPLACE_LISTINGS, false);
    const LLUUID from_folder_uuid = inv_cat->getParentUUID();
	
	const BOOL move_is_into_current_outfit = (mUUID == current_outfit_id);
	const BOOL move_is_into_marketplacelistings = model->isObjectDescendentOf(mUUID, marketplacelistings_id);
    const BOOL move_is_from_marketplacelistings = model->isObjectDescendentOf(cat_id, marketplacelistings_id);

	// check to make sure source is agent inventory, and is represented there.
	LLToolDragAndDrop::ESource source = LLToolDragAndDrop::getInstance()->getSource();
	const BOOL is_agent_inventory = (model->getCategory(cat_id) != NULL)
		&& (LLToolDragAndDrop::SOURCE_AGENT == source);

	BOOL accept = FALSE;
	U64 filter_types = filter->getFilterTypes();
	BOOL use_filter = filter_types && (filter_types&LLInventoryFilter::FILTERTYPE_DATE || (filter_types&LLInventoryFilter::FILTERTYPE_OBJECT)==0);

	if (is_agent_inventory)
	{
		const LLUUID &trash_id = model->findCategoryUUIDForType(LLFolderType::FT_TRASH, false);
		// <FS:Ansariel> FIRE-1392: Allow dragging all asset types into Landmarks folder
		//const LLUUID &landmarks_id = model->findCategoryUUIDForType(LLFolderType::FT_LANDMARK, false);
		const LLUUID &my_outifts_id = model->findCategoryUUIDForType(LLFolderType::FT_MY_OUTFITS, false);

		const BOOL move_is_into_trash = (mUUID == trash_id) || model->isObjectDescendentOf(mUUID, trash_id);
		const BOOL move_is_into_my_outfits = (mUUID == my_outifts_id) || model->isObjectDescendentOf(mUUID, my_outifts_id);
		const BOOL move_is_into_outfit = move_is_into_my_outfits || (getCategory() && getCategory()->getPreferredType()==LLFolderType::FT_OUTFIT);
		const BOOL move_is_into_current_outfit = (getCategory() && getCategory()->getPreferredType()==LLFolderType::FT_CURRENT_OUTFIT);
		// <FS:Ansariel> FIRE-1392: Allow dragging all asset types into Landmarks folder
		//const BOOL move_is_into_landmarks = (mUUID == landmarks_id) || model->isObjectDescendentOf(mUUID, landmarks_id);

		//--------------------------------------------------------------------------------
		// Determine if folder can be moved.
		//

		BOOL is_movable = TRUE;

        if (is_movable && (marketplacelistings_id == cat_id))
        {
            is_movable = FALSE;
            tooltip_msg = LLTrans::getString("TooltipOutboxCannotMoveRoot");
        }
        if (is_movable && move_is_from_marketplacelistings && LLMarketplaceData::instance().getActivationState(cat_id))
        {
            // If the incoming folder is listed and active (and is therefore either the listing or the version folder),
            // then moving is *not* allowed
            is_movable = FALSE;
            tooltip_msg = LLTrans::getString("TooltipOutboxDragActive");
        }
		if (is_movable && (mUUID == cat_id))
		{
			is_movable = FALSE;
			tooltip_msg = LLTrans::getString("TooltipDragOntoSelf");
		}
		if (is_movable && (model->isObjectDescendentOf(mUUID, cat_id)))
		{
			is_movable = FALSE;
			tooltip_msg = LLTrans::getString("TooltipDragOntoOwnChild");
		}
		if (is_movable && LLFolderType::lookupIsProtectedType(inv_cat->getPreferredType()))
		{
			is_movable = FALSE;
			// tooltip?
		}
		if (is_movable && move_is_into_outfit)
		{
			if((mUUID == my_outifts_id) || (getCategory() && getCategory()->getPreferredType() == LLFolderType::FT_NONE))
			{
				is_movable = ((inv_cat->getPreferredType() == LLFolderType::FT_NONE) || (inv_cat->getPreferredType() == LLFolderType::FT_OUTFIT));
			}
			else
			{
				is_movable = false;
			}
		}
		if(is_movable && move_is_into_current_outfit && is_link)
		{
			is_movable = FALSE;
		}
		if (is_movable && (mUUID == model->findCategoryUUIDForType(LLFolderType::FT_FAVORITE)))
		{
			is_movable = FALSE;
			// tooltip?
		}
		if (is_movable && (getPreferredType() == LLFolderType::FT_MARKETPLACE_STOCK))
		{
            // One cannot move a folder into a stock folder
			is_movable = FALSE;
			// tooltip?
        }
		
		LLInventoryModel::cat_array_t descendent_categories;
		LLInventoryModel::item_array_t descendent_items;
		if (is_movable)
		{
			model->collectDescendents(cat_id, descendent_categories, descendent_items, FALSE);
			for (S32 i=0; i < descendent_categories.size(); ++i)
			{
				LLInventoryCategory* category = descendent_categories[i];
				if(LLFolderType::lookupIsProtectedType(category->getPreferredType()))
				{
					// Can't move "special folders" (e.g. Textures Folder).
					is_movable = FALSE;
					break;
				}
			}
		}
		U32 max_items_to_wear = gSavedSettings.getU32("WearFolderLimit");
		if (is_movable
			&& move_is_into_current_outfit
			&& descendent_items.size() > max_items_to_wear)
		{
			LLInventoryModel::cat_array_t cats;
			LLInventoryModel::item_array_t items;
			LLFindWearablesEx not_worn(/*is_worn=*/ false, /*include_body_parts=*/ false);
			gInventory.collectDescendentsIf(cat_id,
				cats,
				items,
				LLInventoryModel::EXCLUDE_TRASH,
				not_worn);

			if (items.size() > max_items_to_wear)
			{
				// Can't move 'large' folders into current outfit: MAINT-4086
				is_movable = FALSE;
				LLStringUtil::format_map_t args;
				args["AMOUNT"] = llformat("%d", max_items_to_wear);
				tooltip_msg = LLTrans::getString("TooltipTooManyWearables",args);
			}
		}
		if (is_movable && move_is_into_trash)
		{
			for (S32 i=0; i < descendent_items.size(); ++i)
			{
				LLInventoryItem* item = descendent_items[i];
				if (get_is_item_worn(item->getUUID()))
				{
					is_movable = FALSE;
					break; // It's generally movable, but not into the trash.
				}
			}
		}
		// <FS:Ansariel> FIRE-1392: Allow dragging all asset types into Landmarks folder
		//if (is_movable && move_is_into_landmarks)
		//{
		//	for (S32 i=0; i < descendent_items.size(); ++i)
		//	{
		//		LLViewerInventoryItem* item = descendent_items[i];

		//		// Don't move anything except landmarks and categories into Landmarks folder.
		//		// We use getType() instead of getActua;Type() to allow links to landmarks and folders.
		//		if (LLAssetType::AT_LANDMARK != item->getType() && LLAssetType::AT_CATEGORY != item->getType())
		//		{
		//			is_movable = FALSE;
		//			break; // It's generally movable, but not into Landmarks.
		//		}
		//	}
		//}
		// </FS:Ansariel>
        
		if (is_movable && move_is_into_marketplacelistings)
		{
            const LLViewerInventoryCategory * master_folder = model->getFirstDescendantOf(marketplacelistings_id, mUUID);
            LLViewerInventoryCategory * dest_folder = getCategory();
            S32 bundle_size = (drop ? 1 : LLToolDragAndDrop::instance().getCargoCount());
            is_movable = can_move_folder_to_marketplace(master_folder, dest_folder, inv_cat, tooltip_msg, bundle_size);
		}

		if (is_movable)
		{
			LLInventoryPanel* active_panel = LLInventoryPanel::getActiveInventoryPanel(FALSE);
			is_movable = active_panel != NULL;

			// For a folder to pass the filter all its descendants are required to pass.
			// We make this exception to allow reordering folders within an inventory panel,
			// which has a filter applied, like Recent tab for example.
			// There may be folders which are displayed because some of their descendants pass
			// the filter, but other don't, and thus remain hidden. Without this check,
			// such folders would not be allowed to be moved within a panel.
			if (destination_panel == active_panel)
			{
				is_movable = true;
			}
			else
			{
				LLFolderView* active_folder_view = NULL;

				if (is_movable)
				{
					active_folder_view = active_panel->getRootFolder();
					is_movable = active_folder_view != NULL;
				}

				if (is_movable && use_filter)
				{
					// Check whether the folder being dragged from active inventory panel
					// passes the filter of the destination panel.
					// <FS:Ansariel> FIRE-7219: Allow DnD operation on filtered folder views
					//is_movable = check_category(model, cat_id, active_panel, filter);
				}
			}
		}

// [RLVa:KB] - Checked: 2011-03-29 (RLVa-1.3.0g) | Added: RLVa-1.3.0g
		if ( (is_movable) && (rlv_handler_t::isEnabled()) && (RlvFolderLocks::instance().hasLockedFolder(RLV_LOCK_ANY)) )
		{
			is_movable = RlvFolderLocks::instance().canMoveFolder(cat_id, mUUID);
		}
// [/RLVa:KB]

		// 
		//--------------------------------------------------------------------------------

		accept = is_movable;

		if (accept && drop)
		{
            // Dropping in or out of marketplace needs (sometimes) confirmation
            if (user_confirm && (move_is_from_marketplacelistings || move_is_into_marketplacelistings))
            {
                if (move_is_from_marketplacelistings && (LLMarketplaceData::instance().isInActiveFolder(cat_id) ||
                                                         LLMarketplaceData::instance().isListedAndActive(cat_id)))
                {
                    if (LLMarketplaceData::instance().isListed(cat_id) || LLMarketplaceData::instance().isVersionFolder(cat_id))
                    {
                        // Move the active version folder or listing folder itself outside marketplace listings will unlist the listing so ask that question specifically
                        LLNotificationsUtil::add("ConfirmMerchantUnlist", LLSD(), LLSD(), boost::bind(&LLFolderBridge::callback_dropCategoryIntoFolder, this, _1, _2, inv_cat));
                    }
                    else
                    {
                        // Any other case will simply modify but not unlist an active listed listing
                        LLNotificationsUtil::add("ConfirmMerchantActiveChange", LLSD(), LLSD(), boost::bind(&LLFolderBridge::callback_dropCategoryIntoFolder, this, _1, _2, inv_cat));
                    }
                    return true;
                }
                if (move_is_from_marketplacelistings && LLMarketplaceData::instance().isVersionFolder(cat_id))
                {
                    // Moving the version folder from its location will deactivate it. Ask confirmation.
                    LLNotificationsUtil::add("ConfirmMerchantClearVersion", LLSD(), LLSD(), boost::bind(&LLFolderBridge::callback_dropCategoryIntoFolder, this, _1, _2, inv_cat));
                    return true;
                }
                if (move_is_into_marketplacelistings && LLMarketplaceData::instance().isInActiveFolder(mUUID))
                {
                    // Moving something in an active listed listing will modify it. Ask confirmation.
                    LLNotificationsUtil::add("ConfirmMerchantActiveChange", LLSD(), LLSD(), boost::bind(&LLFolderBridge::callback_dropCategoryIntoFolder, this, _1, _2, inv_cat));
                    return true;
                }
                if (move_is_from_marketplacelistings && LLMarketplaceData::instance().isListed(cat_id))
                {
                    // Moving a whole listing folder will result in archival of SLM data. Ask confirmation.
                    LLNotificationsUtil::add("ConfirmListingCutOrDelete", LLSD(), LLSD(), boost::bind(&LLFolderBridge::callback_dropCategoryIntoFolder, this, _1, _2, inv_cat));
                    return true;
                }
                if (move_is_into_marketplacelistings && !move_is_from_marketplacelistings)
                {
                    LLNotificationsUtil::add("ConfirmMerchantMoveInventory", LLSD(), LLSD(), boost::bind(&LLFolderBridge::callback_dropCategoryIntoFolder, this, _1, _2, inv_cat));
                    return true;
                }
            }
			// Look for any gestures and deactivate them
			if (move_is_into_trash)
			{
				for (S32 i=0; i < descendent_items.size(); i++)
				{
					LLInventoryItem* item = descendent_items[i];
					if (item->getType() == LLAssetType::AT_GESTURE
						&& LLGestureMgr::instance().isGestureActive(item->getUUID()))
					{
						LLGestureMgr::instance().deactivateGesture(item->getUUID());
					}
				}
			}

			// if target is current outfit folder we use link
			if (move_is_into_current_outfit &&
				(inv_cat->getPreferredType() == LLFolderType::FT_NONE ||
				inv_cat->getPreferredType() == LLFolderType::FT_OUTFIT))
			{
				// traverse category and add all contents to currently worn.
				BOOL append = true;
				LLAppearanceMgr::instance().wearInventoryCategory(inv_cat, false, append);
			}
			else if (move_is_into_marketplacelistings)
			{
				move_folder_to_marketplacelistings(inv_cat, mUUID);
			}
			else
			{
				if (model->isObjectDescendentOf(cat_id, model->findCategoryUUIDForType(LLFolderType::FT_INBOX, false)))
				{
					set_dad_inbox_object(cat_id);
				}

				// Reparent the folder and restamp children if it's moving
				// into trash.
				LLInvFVBridge::changeCategoryParent(
					model,
					(LLViewerInventoryCategory*)inv_cat,
					mUUID,
					move_is_into_trash);
			}
            if (move_is_from_marketplacelistings)
            {
                // If we are moving a folder at the listing folder level (i.e. its parent is the marketplace listings folder)
                if (from_folder_uuid == marketplacelistings_id)
                {
                    // Clear the folder from the marketplace in case it is a listing folder
                    if (LLMarketplaceData::instance().isListed(cat_id))
                    {
                        LLMarketplaceData::instance().clearListing(cat_id);
                    }
                }
                else
                {
                    // If we move from within an active (listed) listing, checks that it's still valid, if not, unlist
                    LLUUID version_folder_id = LLMarketplaceData::instance().getActiveFolder(from_folder_uuid);
                    if (version_folder_id.notNull())
                    {
                        LLViewerInventoryCategory* cat = gInventory.getCategory(version_folder_id);
                        if (!validate_marketplacelistings(cat,NULL))
                        {
                            LLMarketplaceData::instance().activateListing(version_folder_id,false);
                        }
                    }
                    // In all cases, update the listing we moved from so suffix are updated
                    update_marketplace_category(from_folder_uuid);
                }
            }
		}
	}
	else if (LLToolDragAndDrop::SOURCE_WORLD == source)
	{
		if (move_is_into_marketplacelistings)
		{
			tooltip_msg = LLTrans::getString("TooltipOutboxNotInInventory");
			accept = FALSE;
		}
		else
		{
			accept = move_inv_category_world_to_agent(cat_id, mUUID, drop, NULL, NULL, filter);
		}
	}
	else if (LLToolDragAndDrop::SOURCE_LIBRARY == source)
	{
		if (move_is_into_marketplacelistings)
		{
			tooltip_msg = LLTrans::getString("TooltipOutboxNotInInventory");
			accept = FALSE;
		}
		else
		{
			// Accept folders that contain complete outfits.
			accept = move_is_into_current_outfit && LLAppearanceMgr::instance().getCanMakeFolderIntoOutfit(cat_id);
		}		

		if (accept && drop)
		{
			LLAppearanceMgr::instance().wearInventoryCategory(inv_cat, true, false);
		}
	}

	return accept;
}

void warn_move_inventory(LLViewerObject* object, boost::shared_ptr<LLMoveInv> move_inv)
{
	const char* dialog = NULL;
	if (object->flagScripted())
	{
		dialog = "MoveInventoryFromScriptedObject";
	}
	else
	{
		dialog = "MoveInventoryFromObject";
	}

    static LLNotificationPtr notification_ptr;
    static boost::shared_ptr<LLMoveInv> inv_ptr;

    // Notification blocks user from interacting with inventories so everything that comes after first message
    // is part of this message - don'r show it again
    // Note: workaround for MAINT-5495 untill proper refactoring and warning system for Drag&Drop can be made.
    if (notification_ptr == NULL
        || !notification_ptr->isActive()
        || LLNotificationsUtil::find(notification_ptr->getID()) == NULL
        || inv_ptr->mCategoryID != move_inv->mCategoryID
        || inv_ptr->mObjectID != move_inv->mObjectID)
    {
        notification_ptr = LLNotificationsUtil::add(dialog, LLSD(), LLSD(), boost::bind(move_task_inventory_callback, _1, _2, move_inv));
        inv_ptr = move_inv;
    }
    else
    {
        // Notification is alive and not responded, operating inv_ptr should be safe so attach new data
        two_uuids_list_t::iterator move_it;
        for (move_it = move_inv->mMoveList.begin();
            move_it != move_inv->mMoveList.end();
            ++move_it)
        {
            inv_ptr->mMoveList.push_back(*move_it);
        }
        move_inv.reset();
    }
}

// Move/copy all inventory items from the Contents folder of an in-world
// object to the agent's inventory, inside a given category.
BOOL move_inv_category_world_to_agent(const LLUUID& object_id,
									  const LLUUID& category_id,
									  BOOL drop,
									  void (*callback)(S32, void*),
									  void* user_data,
									  LLInventoryFilter* filter)
{
	// Make sure the object exists. If we allowed dragging from
	// anonymous objects, it would be possible to bypass
	// permissions.
	// content category has same ID as object itself
	LLViewerObject* object = gObjectList.findObject(object_id);
	if(!object)
	{
		LL_INFOS() << "Object not found for drop." << LL_ENDL;
		return FALSE;
	}

	// this folder is coming from an object, as there is only one folder in an object, the root,
	// we need to collect the entire contents and handle them as a group
	LLInventoryObject::object_list_t inventory_objects;
	object->getInventoryContents(inventory_objects);

	if (inventory_objects.empty())
	{
		LL_INFOS() << "Object contents not found for drop." << LL_ENDL;
		return FALSE;
	}

	BOOL accept = FALSE;
	BOOL is_move = FALSE;
	BOOL use_filter = FALSE;
	if (filter)
	{
		U64 filter_types = filter->getFilterTypes();
		use_filter = filter_types && (filter_types&LLInventoryFilter::FILTERTYPE_DATE || (filter_types&LLInventoryFilter::FILTERTYPE_OBJECT)==0);
	}

	// coming from a task. Need to figure out if the person can
	// move/copy this item.
	LLInventoryObject::object_list_t::iterator it = inventory_objects.begin();
	LLInventoryObject::object_list_t::iterator end = inventory_objects.end();
	for ( ; it != end; ++it)
	{
		LLInventoryItem* item = dynamic_cast<LLInventoryItem*>(it->get());
		if (!item)
		{
			LL_WARNS() << "Invalid inventory item for drop" << LL_ENDL;
			continue;
		}

		// coming from a task. Need to figure out if the person can
		// move/copy this item.
		LLPermissions perm(item->getPermissions());
		if((perm.allowCopyBy(gAgent.getID(), gAgent.getGroupID())
			&& perm.allowTransferTo(gAgent.getID())))
//			|| gAgent.isGodlike())
		{
			accept = TRUE;
		}
		else if(object->permYouOwner())
		{
			// If the object cannot be copied, but the object the
			// inventory is owned by the agent, then the item can be
			// moved from the task to agent inventory.
			is_move = TRUE;
			accept = TRUE;
		}

		if (accept && use_filter)
		{
			accept = filter->check(item);
		}

		if (!accept)
		{
			break;
		}
	}

	if(drop && accept)
	{
		it = inventory_objects.begin();
        boost::shared_ptr<LLMoveInv> move_inv(new LLMoveInv);
		move_inv->mObjectID = object_id;
		move_inv->mCategoryID = category_id;
		move_inv->mCallback = callback;
		move_inv->mUserData = user_data;

		for ( ; it != end; ++it)
		{
			two_uuids_t two(category_id, (*it)->getUUID());
			move_inv->mMoveList.push_back(two);
		}

		if(is_move)
		{
			// Callback called from within here.
			warn_move_inventory(object, move_inv);
		}
		else
		{
			LLNotification::Params params("MoveInventoryFromObject");
			params.functor.function(boost::bind(move_task_inventory_callback, _1, _2, move_inv));
			LLNotifications::instance().forceResponse(params, 0);
		}
	}
	return accept;
}

void LLRightClickInventoryFetchDescendentsObserver::execute(bool clear_observer)
{
	// Bail out immediately if no descendents
	if( mComplete.empty() )
	{
		LL_WARNS() << "LLRightClickInventoryFetchDescendentsObserver::done with empty mCompleteFolders" << LL_ENDL;
		if (clear_observer)
		{
		gInventory.removeObserver(this);
		delete this;
		}
		return;
	}

	// Copy the list of complete fetched folders while "this" is still valid
	uuid_vec_t completed_folder = mComplete;
	
	// Clean up, and remove this as an observer now since recursive calls
	// could notify observers and throw us into an infinite loop.
	if (clear_observer)
	{
		gInventory.removeObserver(this);
		delete this;
	}

	for (uuid_vec_t::iterator current_folder = completed_folder.begin(); current_folder != completed_folder.end(); ++current_folder)
	{
		// Get the information on the fetched folder items and subfolders and fetch those 
		LLInventoryModel::cat_array_t* cat_array;
		LLInventoryModel::item_array_t* item_array;
		gInventory.getDirectDescendentsOf(*current_folder, cat_array, item_array);

		S32 item_count(0);
		if( item_array )
		{			
			item_count = item_array->size();
		}
		
		S32 cat_count(0);
		if( cat_array )
		{			
			cat_count = cat_array->size();
		}

		// Move to next if current folder empty
		if ((item_count == 0) && (cat_count == 0))
		{
			continue;
		}

		uuid_vec_t ids;
		LLRightClickInventoryFetchObserver* outfit = NULL;
		LLRightClickInventoryFetchDescendentsObserver* categories = NULL;

		// Fetch the items
		if (item_count)
		{
			for (S32 i = 0; i < item_count; ++i)
			{
				ids.push_back(item_array->at(i)->getUUID());
			}
			outfit = new LLRightClickInventoryFetchObserver(ids);
		}
		// Fetch the subfolders
		if (cat_count)
		{
			for (S32 i = 0; i < cat_count; ++i)
			{
				ids.push_back(cat_array->at(i)->getUUID());
			}
			categories = new LLRightClickInventoryFetchDescendentsObserver(ids);
		}

		// Perform the item fetch
		if (outfit)
		{
	outfit->startFetch();
			outfit->execute();				// Not interested in waiting and this will be right 99% of the time.
			delete outfit;
//Uncomment the following code for laggy Inventory UI.
			/*
			 if (outfit->isFinished())
	{
	// everything is already here - call done.
				outfit->execute();
				delete outfit;
	}
	else
	{
				// it's all on its way - add an observer, and the inventory
	// will call done for us when everything is here.
	gInventory.addObserver(outfit);
			}
			*/
		}
		// Perform the subfolders fetch : this is where we truly recurse down the folder hierarchy
		if (categories)
		{
			categories->startFetch();
			if (categories->isFinished())
			{
				// everything is already here - call done.
				categories->execute();
				delete categories;
			}
			else
			{
				// it's all on its way - add an observer, and the inventory
				// will call done for us when everything is here.
				gInventory.addObserver(categories);
			}
		}
	}
}


//~~~~~~~~~~~~~~~~~~~~~~~~~~~~~~~~~~~~~~~~~~~~~~~~~~~~~~~~~~~~~~~~
// Class LLInventoryWearObserver
//
// Observer for "copy and wear" operation to support knowing
// when the all of the contents have been added to inventory.
//~~~~~~~~~~~~~~~~~~~~~~~~~~~~~~~~~~~~~~~~~~~~~~~~~~~~~~~~~~~~~~~~
class LLInventoryCopyAndWearObserver : public LLInventoryObserver
{
public:
	LLInventoryCopyAndWearObserver(const LLUUID& cat_id, int count, bool folder_added=false, bool replace=false) :
		mCatID(cat_id), mContentsCount(count), mFolderAdded(folder_added), mReplace(replace){}
	virtual ~LLInventoryCopyAndWearObserver() {}
	virtual void changed(U32 mask);

protected:
	LLUUID mCatID;
	int    mContentsCount;
	bool   mFolderAdded;
	bool   mReplace;
};



void LLInventoryCopyAndWearObserver::changed(U32 mask)
{
	if((mask & (LLInventoryObserver::ADD)) != 0)
	{
		if (!mFolderAdded)
		{
			const std::set<LLUUID>& changed_items = gInventory.getChangedIDs();

			std::set<LLUUID>::const_iterator id_it = changed_items.begin();
			std::set<LLUUID>::const_iterator id_end = changed_items.end();
			for (;id_it != id_end; ++id_it)
			{
				if ((*id_it) == mCatID)
				{
					mFolderAdded = TRUE;
					break;
				}
			}
		}

		if (mFolderAdded)
		{
			LLViewerInventoryCategory* category = gInventory.getCategory(mCatID);
			if (NULL == category)
			{
				LL_WARNS() << "gInventory.getCategory(" << mCatID
						<< ") was NULL" << LL_ENDL;
			}
			else
			{
				if (category->getDescendentCount() ==
				    mContentsCount)
				{
					gInventory.removeObserver(this);
					LLAppearanceMgr::instance().wearInventoryCategory(category, FALSE, !mReplace);
					delete this;
				}
			}
		}

	}
}



void LLFolderBridge::performAction(LLInventoryModel* model, std::string action)
{
	if ("open" == action)
	{
		LLFolderViewFolder *f = dynamic_cast<LLFolderViewFolder   *>(mInventoryPanel.get()->getItemByID(mUUID));
		if (f)
		{
			f->toggleOpen();
		}
		
		return;
	}
	else if ("paste" == action)
	{
		pasteFromClipboard();
		return;
	}
	else if ("paste_link" == action)
	{
		pasteLinkFromClipboard();
		return;
	}
	else if ("properties" == action)
	{
		showProperties();
		return;
	}
	else if ("replaceoutfit" == action)
	{
		modifyOutfit(FALSE);
		return;
	}
	else if ("addtooutfit" == action)
	{
		modifyOutfit(TRUE);
		return;
	}
// <FS:TT> Patch: ReplaceWornItemsOnly
	else if ("replaceitems" == action)
	{
		LLInventoryModel* model = getInventoryModel();
		if(!model) return;
		LLViewerInventoryCategory* cat = getCategory();
		if(!cat) return;

		gInventory.wearItemsOnAvatar(cat);
		return;
	}
// </FS:TT>
	else if ("cut" == action)
	{
		cutToClipboard();
		return;
	}
	else if ("copy" == action)
	{
		copyToClipboard();
		return;
	}
	else if ("removefromoutfit" == action)
	{
		LLInventoryModel* model = getInventoryModel();
		if(!model) return;
		LLViewerInventoryCategory* cat = getCategory();
		if(!cat) return;

		LLAppearanceMgr::instance().takeOffOutfit( cat->getLinkedUUID() );
		return;
	}
	else if ("copyoutfittoclipboard" == action)
	{
		copyOutfitToClipboard();
	}
	else if ("purge" == action)
	{
		purgeItem(model, mUUID);
		return;
	}
	else if ("restore" == action)
	{
		restoreItem();
		return;
	}
	else if ("marketplace_list" == action)
	{
        if (depth_nesting_in_marketplace(mUUID) == 1)
        {
            LLUUID version_folder_id = LLMarketplaceData::instance().getVersionFolder(mUUID);
            LLViewerInventoryCategory* cat = gInventory.getCategory(version_folder_id);
            mMessage = "";
            if (!validate_marketplacelistings(cat,boost::bind(&LLFolderBridge::gatherMessage, this, _1, _2, _3)))
            {
                LLSD subs;
                subs["[ERROR_CODE]"] = mMessage;
                LLNotificationsUtil::add("MerchantListingFailed", subs);
            }
            else
            {
                LLMarketplaceData::instance().activateListing(mUUID,true);
            }
        }
		return;
	}
	else if ("marketplace_activate" == action)
	{
        if (depth_nesting_in_marketplace(mUUID) == 2)
        {
			LLInventoryCategory* category = gInventory.getCategory(mUUID);
            mMessage = "";
            if (!validate_marketplacelistings(category,boost::bind(&LLFolderBridge::gatherMessage, this, _1, _2, _3),false,2))
            {
                LLSD subs;
                subs["[ERROR_CODE]"] = mMessage;
                LLNotificationsUtil::add("MerchantFolderActivationFailed", subs);
            }
            else
            {
                LLMarketplaceData::instance().setVersionFolder(category->getParentUUID(), mUUID);
            }
        }
		return;
	}
	else if ("marketplace_unlist" == action)
	{
        if (depth_nesting_in_marketplace(mUUID) == 1)
        {
            LLMarketplaceData::instance().activateListing(mUUID,false,1);
        }
		return;
	}
	else if ("marketplace_deactivate" == action)
	{
        if (depth_nesting_in_marketplace(mUUID) == 2)
        {
			LLInventoryCategory* category = gInventory.getCategory(mUUID);
            LLMarketplaceData::instance().setVersionFolder(category->getParentUUID(), LLUUID::null, 1);
        }
		return;
	}
	else if ("marketplace_create_listing" == action)
	{
        LLViewerInventoryCategory* cat = gInventory.getCategory(mUUID);
        mMessage = "";
        bool validates = validate_marketplacelistings(cat,boost::bind(&LLFolderBridge::gatherMessage, this, _1, _2, _3),false);
        if (!validates)
        {
            mMessage = "";
            validates = validate_marketplacelistings(cat,boost::bind(&LLFolderBridge::gatherMessage, this, _1, _2, _3),true);
            if (validates)
            {
                LLNotificationsUtil::add("MerchantForceValidateListing");
            }
        }
        
        if (!validates)
        {
            LLSD subs;
            subs["[ERROR_CODE]"] = mMessage;
            LLNotificationsUtil::add("MerchantListingFailed", subs);
        }
        else
        {
            LLMarketplaceData::instance().createListing(mUUID);
        }
		return;
	}
    else if ("marketplace_disassociate_listing" == action)
    {
        LLMarketplaceData::instance().clearListing(mUUID);
		return;
    }
    else if ("marketplace_get_listing" == action)
    {
        // This is used only to exercise the SLM API but won't be shown to end users
        LLMarketplaceData::instance().getListing(mUUID);
		return;
    }
	else if ("marketplace_associate_listing" == action)
	{
        LLFloaterAssociateListing::show(mUUID);
		return;
	}
	else if ("marketplace_check_listing" == action)
	{
        LLSD data(mUUID);
        LLFloaterReg::showInstance("marketplace_validation", data);
		return;
	}
	else if ("marketplace_edit_listing" == action)
	{
        std::string url = LLMarketplaceData::instance().getListingURL(mUUID);
        if (!url.empty())
        {
            LLUrlAction::openURL(url);
        }
		return;
	}
// [SL:KB] - Patch: Inventory-Misc | Checked: 2011-05-28 (Catznip-2.6.0a) | Added: Catznip-2.6.0a
	else if ("move_to_lost_and_found" == action)
	{
		LLInventoryModel* pModel = getInventoryModel();
		LLViewerInventoryCategory* pCat = getCategory();
		if ( (!pModel) || (&gInventory != pModel) || (!pCat) )
			return;

		LLInventoryModel* model = &gInventory;
		model->changeCategoryParent(pCat,gInventory.findCategoryUUIDForType(LLFolderType::FT_LOST_AND_FOUND),FALSE);

		gInventory.addChangedMask(LLInventoryObserver::REBUILD, mUUID);
		gInventory.notifyObservers();
	}
// [/SL:KB]
#ifndef LL_RELEASE_FOR_DOWNLOAD
	else if ("delete_system_folder" == action)
	{
		removeSystemFolder();
	}
#endif
	else if (("move_to_marketplace_listings" == action) || ("copy_to_marketplace_listings" == action) || ("copy_or_move_to_marketplace_listings" == action))
	{
		LLInventoryCategory * cat = gInventory.getCategory(mUUID);
		if (!cat) return;
        const LLUUID &marketplacelistings_id = model->findCategoryUUIDForType(LLFolderType::FT_MARKETPLACE_LISTINGS, false);
        move_folder_to_marketplacelistings(cat, marketplacelistings_id, ("move_to_marketplace_listings" != action), (("copy_or_move_to_marketplace_listings" == action)));
    }
}

void LLFolderBridge::gatherMessage(std::string& message, S32 depth, LLError::ELevel log_level)
{
    if (log_level >= LLError::LEVEL_ERROR)
    {
        if (!mMessage.empty())
        {
            // Currently, we do not gather all messages as it creates very long alerts
            // Users can get to the whole list of errors on a listing using the "Check for Errors" audit button or "Check listing" right click menu
            //mMessage += "\n";
            return;
        }
        // Take the leading spaces out...
        std::string::size_type start = message.find_first_not_of(" ");
        // Append the message
        mMessage += message.substr(start, message.length() - start);
    }
}

void LLFolderBridge::copyOutfitToClipboard()
{
	std::string text;

	LLInventoryModel::cat_array_t* cat_array;
	LLInventoryModel::item_array_t* item_array;
	gInventory.getDirectDescendentsOf(mUUID, cat_array, item_array);

	S32 item_count(0);
	if( item_array )
	{			
		item_count = item_array->size();
	}

	if (item_count)
	{
		for (S32 i = 0; i < item_count;)
		{
			LLSD uuid =item_array->at(i)->getUUID();
			LLViewerInventoryItem* item = gInventory.getItem(uuid);

			i++;
			if (item != NULL)
			{
				// Append a newline to all but the last line
				text += i != item_count ? item->getName() + "\n" : item->getName();
			}
		}
	}

	LLClipboard::instance().copyToClipboard(utf8str_to_wstring(text),0,text.size());
}

void LLFolderBridge::openItem()
{
	LL_DEBUGS() << "LLFolderBridge::openItem()" << LL_ENDL;
	LLInventoryModel* model = getInventoryModel();
	if(!model) return;
	if(mUUID.isNull()) return;
	bool fetching_inventory = model->fetchDescendentsOf(mUUID);
	// Only change folder type if we have the folder contents.
	if (!fetching_inventory)
	{
		// Disabling this for now, it's causing crash when new items are added to folders
		// since folder type may change before new item item has finished processing.
		// determineFolderType();
	}
}

void LLFolderBridge::closeItem()
{
	determineFolderType();
}

void LLFolderBridge::determineFolderType()
{
	if (isUpToDate())
	{
		LLInventoryModel* model = getInventoryModel();
		LLViewerInventoryCategory* category = model->getCategory(mUUID);
		if (category)
		{
			category->determineFolderType();
		}
	}
}

BOOL LLFolderBridge::isItemRenameable() const
{
	return get_is_category_renameable(getInventoryModel(), mUUID);
}

void LLFolderBridge::restoreItem()
{
	LLViewerInventoryCategory* cat;
	cat = (LLViewerInventoryCategory*)getCategory();
	if(cat)
	{
		LLInventoryModel* model = getInventoryModel();
		const LLUUID new_parent = model->findCategoryUUIDForType(LLFolderType::assetTypeToFolderType(cat->getType()));
		// do not restamp children on restore
		LLInvFVBridge::changeCategoryParent(model, cat, new_parent, FALSE);
	}
}

LLFolderType::EType LLFolderBridge::getPreferredType() const
{
	LLFolderType::EType preferred_type = LLFolderType::FT_NONE;
	LLViewerInventoryCategory* cat = getCategory();
	if(cat)
	{
		// <FS:Ansariel> Special virtual system folder icons
		//preferred_type = cat->getPreferredType();
		std::string catName(cat->getName());
		if (catName == ROOT_FIRESTORM_FOLDER) preferred_type = LLFolderType::FT_FIRESTORM;
		else if (catName == RLV_ROOT_FOLDER) preferred_type = LLFolderType::FT_RLV;
		else if (catName == "#Phoenix") preferred_type = LLFolderType::FT_PHOENIX;
		else preferred_type = cat->getPreferredType();
		// </FS:Ansariel>
	}

	return preferred_type;
}

// Icons for folders are based on the preferred type
LLUIImagePtr LLFolderBridge::getIcon() const
{
	return getFolderIcon(FALSE);
}

LLUIImagePtr LLFolderBridge::getIconOpen() const
{
	return getFolderIcon(TRUE);
}

LLUIImagePtr LLFolderBridge::getFolderIcon(BOOL is_open) const
{
	LLFolderType::EType preferred_type = getPreferredType();
	return LLUI::getUIImage(LLViewerFolderType::lookupIconName(preferred_type, is_open));
}

// static : use by LLLinkFolderBridge to get the closed type icons
LLUIImagePtr LLFolderBridge::getIcon(LLFolderType::EType preferred_type)
{
	return LLUI::getUIImage(LLViewerFolderType::lookupIconName(preferred_type, FALSE));
}

LLUIImagePtr LLFolderBridge::getIconOverlay() const
{
	if (getInventoryObject() && getInventoryObject()->getIsLinkType())
	{
		return LLUI::getUIImage("Inv_Link");
	}
	return NULL;
}

BOOL LLFolderBridge::renameItem(const std::string& new_name)
{

	LLScrollOnRenameObserver *observer = new LLScrollOnRenameObserver(mUUID, mRoot);
	gInventory.addObserver(observer);

	rename_category(getInventoryModel(), mUUID, new_name);

	// return FALSE because we either notified observers (& therefore
	// rebuilt) or we didn't update.
	return FALSE;
}

BOOL LLFolderBridge::removeItem()
{
	if(!isItemRemovable())
	{
		return FALSE;
	}
	const LLViewerInventoryCategory *cat = getCategory();
	
	LLSD payload;
	LLSD args;
	args["FOLDERNAME"] = cat->getName();

	LLNotification::Params params("ConfirmDeleteProtectedCategory");
	params.payload(payload).substitutions(args).functor.function(boost::bind(&LLFolderBridge::removeItemResponse, this, _1, _2));
	LLNotifications::instance().forceResponse(params, 0);
	return TRUE;
}


BOOL LLFolderBridge::removeSystemFolder()
{
	const LLViewerInventoryCategory *cat = getCategory();
	if (!LLFolderType::lookupIsProtectedType(cat->getPreferredType()))
	{
		return FALSE;
	}

	LLSD payload;
	LLSD args;
	args["FOLDERNAME"] = cat->getName();

	LLNotification::Params params("ConfirmDeleteProtectedCategory");
	params.payload(payload).substitutions(args).functor.function(boost::bind(&LLFolderBridge::removeItemResponse, this, _1, _2));
	{
		LLNotifications::instance().add(params);
	}
	return TRUE;
}

bool LLFolderBridge::removeItemResponse(const LLSD& notification, const LLSD& response)
{
	S32 option = LLNotification::getSelectedOption(notification, response);

	// if they choose delete, do it.  Otherwise, don't do anything
	if(option == 0) 
	{
		// move it to the trash
		LLPreview::hide(mUUID);
		getInventoryModel()->removeCategory(mUUID);
		return TRUE;
	}
	return FALSE;
}

//Recursively update the folder's creation date
void LLFolderBridge::updateHierarchyCreationDate(time_t date)
{
    if(getCreationDate() < date)
    {
        setCreationDate(date);
        if(mParent)
        {
            static_cast<LLFolderBridge *>(mParent)->updateHierarchyCreationDate(date);
        }
    }
}

void LLFolderBridge::pasteFromClipboard()
{
	LLInventoryModel* model = getInventoryModel();
	if (model && isClipboardPasteable())
	{
        const LLUUID &marketplacelistings_id = model->findCategoryUUIDForType(LLFolderType::FT_MARKETPLACE_LISTINGS, false);
        const BOOL paste_into_marketplacelistings = model->isObjectDescendentOf(mUUID, marketplacelistings_id);
        
        BOOL cut_from_marketplacelistings = FALSE;
        if (LLClipboard::instance().isCutMode())
        {
            //Items are not removed from folder on "cut", so we need update listing folder on "paste" operation
            std::vector<LLUUID> objects;
            LLClipboard::instance().pasteFromClipboard(objects);
            for (std::vector<LLUUID>::const_iterator iter = objects.begin(); iter != objects.end(); ++iter)
            {
                const LLUUID& item_id = (*iter);
                if(gInventory.isObjectDescendentOf(item_id, marketplacelistings_id) && (LLMarketplaceData::instance().isInActiveFolder(item_id) ||
                    LLMarketplaceData::instance().isListedAndActive(item_id)))
                {
                    cut_from_marketplacelistings = TRUE;
                    break;
                }
            }
        }
        if (cut_from_marketplacelistings || (paste_into_marketplacelistings && !LLMarketplaceData::instance().isListed(mUUID) && LLMarketplaceData::instance().isInActiveFolder(mUUID)))
        {
            // Prompt the user if pasting in a marketplace active version listing (note that pasting right under the listing folder root doesn't need a prompt)
            LLNotificationsUtil::add("ConfirmMerchantActiveChange", LLSD(), LLSD(), boost::bind(&LLFolderBridge::callback_pasteFromClipboard, this, _1, _2));
        }
        else
        {
            // Otherwise just do the paste
            perform_pasteFromClipboard();
        }
	}
}

// Callback for pasteFromClipboard if DAMA required...
void LLFolderBridge::callback_pasteFromClipboard(const LLSD& notification, const LLSD& response)
{
    S32 option = LLNotificationsUtil::getSelectedOption(notification, response);
    if (option == 0) // YES
    {
        std::vector<LLUUID> objects;
        std::set<LLUUID> parent_folders;
        LLClipboard::instance().pasteFromClipboard(objects);
        for (std::vector<LLUUID>::const_iterator iter = objects.begin(); iter != objects.end(); ++iter)
        {
            const LLInventoryObject* obj = gInventory.getObject(*iter);
            parent_folders.insert(obj->getParentUUID());
        }
        perform_pasteFromClipboard();
        for (std::set<LLUUID>::const_iterator iter = parent_folders.begin(); iter != parent_folders.end(); ++iter)
        {
            gInventory.addChangedMask(LLInventoryObserver::STRUCTURE, *iter);
        }

    }
}

void LLFolderBridge::perform_pasteFromClipboard()
{
	LLInventoryModel* model = getInventoryModel();
	if (model && isClipboardPasteable())
	{
        const LLUUID &current_outfit_id = model->findCategoryUUIDForType(LLFolderType::FT_CURRENT_OUTFIT, false);
        const LLUUID &marketplacelistings_id = model->findCategoryUUIDForType(LLFolderType::FT_MARKETPLACE_LISTINGS, false);
		const LLUUID &favorites_id = model->findCategoryUUIDForType(LLFolderType::FT_FAVORITE, false);
		const LLUUID &my_outifts_id = model->findCategoryUUIDForType(LLFolderType::FT_MY_OUTFITS, false);

		const BOOL move_is_into_current_outfit = (mUUID == current_outfit_id);
		const BOOL move_is_into_my_outfits = (mUUID == my_outifts_id) || model->isObjectDescendentOf(mUUID, my_outifts_id);
		const BOOL move_is_into_outfit = move_is_into_my_outfits || (getCategory() && getCategory()->getPreferredType()==LLFolderType::FT_OUTFIT);
        const BOOL move_is_into_marketplacelistings = model->isObjectDescendentOf(mUUID, marketplacelistings_id);
		const BOOL move_is_into_favorites = (mUUID == favorites_id);

		std::vector<LLUUID> objects;
		LLClipboard::instance().pasteFromClipboard(objects);
        
        LLViewerInventoryCategory * dest_folder = getCategory();
		if (move_is_into_marketplacelistings)
		{
            std::string error_msg;
            const LLViewerInventoryCategory * master_folder = model->getFirstDescendantOf(marketplacelistings_id, mUUID);
            int index = 0;
            for (std::vector<LLUUID>::const_iterator iter = objects.begin(); iter != objects.end(); ++iter)
            {
                const LLUUID& item_id = (*iter);
                LLInventoryItem *item = model->getItem(item_id);
                LLInventoryCategory *cat = model->getCategory(item_id);
                
                if (item && !can_move_item_to_marketplace(master_folder, dest_folder, item, error_msg, objects.size() - index, true))
                {
                    break;
                }
                if (cat && !can_move_folder_to_marketplace(master_folder, dest_folder, cat, error_msg, objects.size() - index, true, true))
                {
                    break;
                }
                ++index;
			}
            if (!error_msg.empty())
            {
                LLSD subs;
                subs["[ERROR_CODE]"] = error_msg;
                LLNotificationsUtil::add("MerchantPasteFailed", subs);
                return;
            }
		}
        else
        {
            // Check that all items can be moved into that folder : for the moment, only stock folder mismatch is checked
            for (std::vector<LLUUID>::const_iterator iter = objects.begin(); iter != objects.end(); ++iter)
            {
                const LLUUID& item_id = (*iter);
                LLInventoryItem *item = model->getItem(item_id);
                LLInventoryCategory *cat = model->getCategory(item_id);

                if ((item && !dest_folder->acceptItem(item)) || (cat && (dest_folder->getPreferredType() == LLFolderType::FT_MARKETPLACE_STOCK)))
                {
                    std::string error_msg = LLTrans::getString("TooltipOutboxMixedStock");
                    LLSD subs;
                    subs["[ERROR_CODE]"] = error_msg;
                    LLNotificationsUtil::add("StockPasteFailed", subs);
                    return;
                }

// [RLVa:KB] - Checked: RLVa-2.1.0
				if ( ((item) && (!RlvActions::canPaste(item, dest_folder))) || ((cat) && (!RlvActions::canPaste(cat, dest_folder))) )
				{
					RlvActions::notifyBlocked(RLV_STRING_BLOCKED_INVFOLDER);
					return;
				}
// [/RLVa:KB]

            }
        }
        
		const LLUUID parent_id(mUUID);
        
		for (std::vector<LLUUID>::const_iterator iter = objects.begin();
			 iter != objects.end();
			 ++iter)
		{
			const LLUUID& item_id = (*iter);
            
			LLInventoryItem *item = model->getItem(item_id);
			LLInventoryObject *obj = model->getObject(item_id);
			if (obj)
			{
				if (move_is_into_current_outfit || move_is_into_outfit)
				{
					if (item && can_move_to_outfit(item, move_is_into_current_outfit))
					{
						dropToOutfit(item, move_is_into_current_outfit);
					}
				}
				else if (move_is_into_favorites)
				{
					if (item && can_move_to_landmarks(item))
					{
						dropToFavorites(item);
					}
				}
				else if (LLClipboard::instance().isCutMode())
				{
					// Do a move to "paste" a "cut"
					// move_inventory_item() is not enough, as we have to update inventory locally too
					if (LLAssetType::AT_CATEGORY == obj->getType())
					{
						LLViewerInventoryCategory* vicat = (LLViewerInventoryCategory *) model->getCategory(item_id);
						llassert(vicat);
						if (vicat)
						{
                            // Clear the cut folder from the marketplace if it is a listing folder
                            if (LLMarketplaceData::instance().isListed(item_id))
                            {
                                LLMarketplaceData::instance().clearListing(item_id);
                            }
                            if (move_is_into_marketplacelistings)
                            {
                                move_folder_to_marketplacelistings(vicat, parent_id);
                            }
                            else
                            {
                                //changeCategoryParent() implicity calls dirtyFilter
                                changeCategoryParent(model, vicat, parent_id, FALSE);
                            }
						}
					}
					else
                    {
                        LLViewerInventoryItem* viitem = dynamic_cast<LLViewerInventoryItem*>(item);
                        llassert(viitem);
                        if (viitem)
                        {
                            if (move_is_into_marketplacelistings)
                            {
                                if (!move_item_to_marketplacelistings(viitem, parent_id))
                                {
                                    // Stop pasting into the marketplace as soon as we get an error
                                    break;
                                }
                            }
                            else
                            {
                                //changeItemParent() implicity calls dirtyFilter
                                changeItemParent(model, viitem, parent_id, FALSE);
                            }
                        }
                    }
				}
				else
				{
					// Do a "copy" to "paste" a regular copy clipboard
					if (LLAssetType::AT_CATEGORY == obj->getType())
					{
						LLViewerInventoryCategory* vicat = (LLViewerInventoryCategory *) model->getCategory(item_id);
						llassert(vicat);
						if (vicat)
						{
                            if (move_is_into_marketplacelistings)
                            {
                                move_folder_to_marketplacelistings(vicat, parent_id, true);
                            }
                            else
                            {
                                copy_inventory_category(model, vicat, parent_id);
                            }
						}
					}
                    else
                    {
                        LLViewerInventoryItem* viitem = dynamic_cast<LLViewerInventoryItem*>(item);
                        llassert(viitem);
                        if (viitem)
                        {
                            if (move_is_into_marketplacelistings)
                            {
                                if (!move_item_to_marketplacelistings(viitem, parent_id, true))
                                {
                                    // Stop pasting into the marketplace as soon as we get an error
                                    break;
                                }
                            }
                            else
                            {
// [SL:KB] - Patch: Inventory-Links | Checked: 2010-04-12 (Catznip-2.2.0a) | Added: Catznip-2.0.0a
					if (item->getPermissions().allowCopyBy(gAgent.getID()))
					{
// [/SL:KB]
                                copy_inventory_item(
                                                    gAgent.getID(),
                                                    item->getPermissions().getOwner(),
                                                    item->getUUID(),
                                                    parent_id,
                                                    std::string(),
                                                    LLPointer<LLInventoryCallback>(NULL));
// [SL:KB] - Patch: Inventory-Links | Checked: 2010-04-12 (Catznip-2.2.0a) | Added: Catznip-2.0.0a
					}
					else if (LLAssetType::lookupIsLinkType(item->getActualType()))
					{
						LLInventoryObject::const_object_list_t obj_array;
						obj_array.push_back(LLConstPointer<LLInventoryObject>(item));
						link_inventory_array(parent_id,
												obj_array,
												LLPointer<LLInventoryCallback>(NULL));
					}
// [/SL:KB]
                            }
                        }
                    }
                }
            }
        }
		// Change mode to paste for next paste
		LLClipboard::instance().setCutMode(false);
	}
}

void LLFolderBridge::pasteLinkFromClipboard()
{
	LLInventoryModel* model = getInventoryModel();
	if(model)
	{
		const LLUUID &current_outfit_id = model->findCategoryUUIDForType(LLFolderType::FT_CURRENT_OUTFIT, false);
        const LLUUID &marketplacelistings_id = model->findCategoryUUIDForType(LLFolderType::FT_MARKETPLACE_LISTINGS, false);
		const LLUUID &my_outifts_id = model->findCategoryUUIDForType(LLFolderType::FT_MY_OUTFITS, false);

		const BOOL move_is_into_current_outfit = (mUUID == current_outfit_id);
		const BOOL move_is_into_my_outfits = (mUUID == my_outifts_id) || model->isObjectDescendentOf(mUUID, my_outifts_id);
		const BOOL move_is_into_outfit = move_is_into_my_outfits || (getCategory() && getCategory()->getPreferredType()==LLFolderType::FT_OUTFIT);
        const BOOL move_is_into_marketplacelistings = model->isObjectDescendentOf(mUUID, marketplacelistings_id);

		if (move_is_into_marketplacelistings)
		{
			// Notify user of failure somehow -- play error sound?  modal dialog?
			return;
		}

		const LLUUID parent_id(mUUID);

		std::vector<LLUUID> objects;
		LLClipboard::instance().pasteFromClipboard(objects);
		for (std::vector<LLUUID>::const_iterator iter = objects.begin();
			 iter != objects.end();
			 ++iter)
		{
			const LLUUID &object_id = (*iter);
			if (move_is_into_current_outfit || move_is_into_outfit)
			{
				LLInventoryItem *item = model->getItem(object_id);
				if (item && can_move_to_outfit(item, move_is_into_current_outfit))
				{
					dropToOutfit(item, move_is_into_current_outfit);
				}
			}
			else if (LLConstPointer<LLInventoryObject> obj = model->getObject(object_id))
			{
				link_inventory_object(parent_id, obj, LLPointer<LLInventoryCallback>(NULL));
			}
		}
		// Change mode to paste for next paste
		LLClipboard::instance().setCutMode(false);
	}
}

void LLFolderBridge::staticFolderOptionsMenu()
{
	LLFolderBridge* selfp = sSelf.get();

	if (selfp && selfp->mRoot)
	{
		selfp->mRoot->updateMenu();
	}
}

BOOL LLFolderBridge::checkFolderForContentsOfType(LLInventoryModel* model, LLInventoryCollectFunctor& is_type)
{
	LLInventoryModel::cat_array_t cat_array;
	LLInventoryModel::item_array_t item_array;
	model->collectDescendentsIf(mUUID,
								cat_array,
								item_array,
								LLInventoryModel::EXCLUDE_TRASH,
								is_type);
	return ((item_array.size() > 0) ? TRUE : FALSE );
}

void LLFolderBridge::buildContextMenuOptions(U32 flags, menuentry_vec_t&   items, menuentry_vec_t& disabled_items)
{
	LLInventoryModel* model = getInventoryModel();
	llassert(model != NULL);

	const LLUUID &trash_id = model->findCategoryUUIDForType(LLFolderType::FT_TRASH);
	const LLUUID &lost_and_found_id = model->findCategoryUUIDForType(LLFolderType::FT_LOST_AND_FOUND);
	const LLUUID &favorites = model->findCategoryUUIDForType(LLFolderType::FT_FAVORITE);
	const LLUUID &marketplace_listings_id = model->findCategoryUUIDForType(LLFolderType::FT_MARKETPLACE_LISTINGS, false);

	// <FS:Ansariel> FIRE-11628: Option to delete broken links from AO folder
	if (mUUID == AOEngine::instance().getAOFolder())
	{
		items.push_back(std::string("Cleanup broken Links"));
	}
	// </FS:Ansariel>
	if (lost_and_found_id == mUUID)
	{
		// This is the lost+found folder.
		items.push_back(std::string("Empty Lost And Found"));

		LLInventoryModel::cat_array_t* cat_array;
		LLInventoryModel::item_array_t* item_array;
		gInventory.getDirectDescendentsOf(mUUID, cat_array, item_array);
		// Enable Empty menu item only when there is something to act upon.
		if (0 == cat_array->size() && 0 == item_array->size())
		{
			disabled_items.push_back(std::string("Empty Lost And Found"));
		}

		disabled_items.push_back(std::string("New Folder"));
		disabled_items.push_back(std::string("New Script"));
		disabled_items.push_back(std::string("New Note"));
		disabled_items.push_back(std::string("New Gesture"));
		disabled_items.push_back(std::string("New Clothes"));
		disabled_items.push_back(std::string("New Body Parts"));
		disabled_items.push_back(std::string("upload_def"));
	}
	if (favorites == mUUID)
	{
		disabled_items.push_back(std::string("New Folder"));
	}
    if (isMarketplaceListingsFolder())
    {
		addMarketplaceContextMenuOptions(flags, items, disabled_items);
        if (LLMarketplaceData::instance().isUpdating(mUUID))
        {
            disabled_items.push_back(std::string("New Folder"));
            disabled_items.push_back(std::string("Rename"));
            disabled_items.push_back(std::string("Cut"));
            disabled_items.push_back(std::string("Copy"));
            disabled_items.push_back(std::string("Paste"));
            disabled_items.push_back(std::string("Delete"));
        }
    }
    if (getPreferredType() == LLFolderType::FT_MARKETPLACE_STOCK)
    {
        disabled_items.push_back(std::string("New Folder"));
		disabled_items.push_back(std::string("New Script"));
		disabled_items.push_back(std::string("New Note"));
		disabled_items.push_back(std::string("New Gesture"));
		disabled_items.push_back(std::string("New Clothes"));
		disabled_items.push_back(std::string("New Body Parts"));
		disabled_items.push_back(std::string("upload_def"));
    }
    if (marketplace_listings_id == mUUID)
    {
		disabled_items.push_back(std::string("New Folder"));
        disabled_items.push_back(std::string("Rename"));
        disabled_items.push_back(std::string("Cut"));
        disabled_items.push_back(std::string("Delete"));
    }
	if(trash_id == mUUID)
	{
		bool is_recent_panel = false;
		LLInventoryPanel *active_panel = LLInventoryPanel::getActiveInventoryPanel(FALSE);
		if (active_panel && (active_panel->getName() == "Recent Items"))
		{
			is_recent_panel = true;
		}

		// This is the trash.
		items.push_back(std::string("Empty Trash"));

		LLInventoryModel::cat_array_t* cat_array;
		LLInventoryModel::item_array_t* item_array;
		gInventory.getDirectDescendentsOf(mUUID, cat_array, item_array);
		LLViewerInventoryCategory *trash = getCategory();
		// Enable Empty menu item only when there is something to act upon.
		// Also don't enable menu if folder isn't fully fetched
		if ((0 == cat_array->size() && 0 == item_array->size())
			|| is_recent_panel
			|| !trash
			|| trash->getVersion() == LLViewerInventoryCategory::VERSION_UNKNOWN
			|| trash->getDescendentCount() == LLViewerInventoryCategory::VERSION_UNKNOWN)
		{
			disabled_items.push_back(std::string("Empty Trash"));
		}
	}
	else if(isItemInTrash())
	{
		// This is a folder in the trash.
		items.clear(); // clear any items that used to exist
		addTrashContextMenuOptions(items, disabled_items);
	}
	else if(isAgentInventory()
			// <FS:ND> moved from buildContextMenu after merge
			&& !isProtectedFolder()
			// </FS:ND>
			) // do not allow creating in library
	{
		LLViewerInventoryCategory *cat = getCategory();
		// BAP removed protected check to re-enable standard ops in untyped folders.
		// Not sure what the right thing is to do here.
		if (!isCOFFolder() && cat && (cat->getPreferredType() != LLFolderType::FT_OUTFIT))
		{
			if (!isInboxFolder()) // don't allow creation in inbox
			{
				// Do not allow to create 2-level subfolder in the Calling Card/Friends folder. EXT-694.
				if (!LLFriendCardsManager::instance().isCategoryInFriendFolder(cat))
				{
					items.push_back(std::string("New Folder"));
				}
                if (!isMarketplaceListingsFolder())
                {
                    items.push_back(std::string("New Script"));
                    items.push_back(std::string("New Note"));
                    items.push_back(std::string("New Gesture"));
                    items.push_back(std::string("New Clothes"));
                    items.push_back(std::string("New Body Parts"));
                    items.push_back(std::string("upload_def"));
                }
			}
			getClipboardEntries(false, items, disabled_items, flags);
		}
		else
		{
			// Want some but not all of the items from getClipboardEntries for outfits.
			if (cat && (cat->getPreferredType() == LLFolderType::FT_OUTFIT))
			{
				items.push_back(std::string("Rename"));

				addDeleteContextMenuOptions(items, disabled_items);
				// EXT-4030: disallow deletion of currently worn outfit
				const LLViewerInventoryItem *base_outfit_link = LLAppearanceMgr::instance().getBaseOutfitLink();
				if (base_outfit_link && (cat == base_outfit_link->getLinkedCategory()))
				{
					disabled_items.push_back(std::string("Delete"));
				}
			}
		}

		if (model->findCategoryUUIDForType(LLFolderType::FT_CURRENT_OUTFIT) == mUUID)
		{
			items.push_back(std::string("Copy outfit list to clipboard"));
		}

		//Added by aura to force inventory pull on right-click to display folder options correctly. 07-17-06
		mCallingCards = mWearables = FALSE;

		LLIsType is_callingcard(LLAssetType::AT_CALLINGCARD);
		if (checkFolderForContentsOfType(model, is_callingcard))
		{
			mCallingCards=TRUE;
		}

		LLFindWearables is_wearable;
		LLIsType is_object( LLAssetType::AT_OBJECT );
		LLIsType is_gesture( LLAssetType::AT_GESTURE );

		if (checkFolderForContentsOfType(model, is_wearable) ||
            checkFolderForContentsOfType(model, is_object)   ||
            checkFolderForContentsOfType(model, is_gesture)    )
		{
			mWearables=TRUE;
		}
	}
// [SL:KB] - Patch: Inventory-Misc | Checked: 2011-05-28 (Catznip-2.6.0a) | Added: Catznip-2.6.0a
	else if (isLostInventory())
	{
		items.push_back(std::string("Move to Lost And Found"));
		if (0 == (flags & FIRST_SELECTED_ITEM))
			disabled_items.push_back(std::string("Move to Lost And Found"));
	}
// [/SL:KB]
	else
	{
		// Mark wearables and allow copy from library
		LLInventoryModel* model = getInventoryModel();
		if(!model) return;
		const LLInventoryCategory* category = model->getCategory(mUUID);
		if (!category) return;
		LLFolderType::EType type = category->getPreferredType();
		const bool is_system_folder = LLFolderType::lookupIsProtectedType(type);

		LLFindWearables is_wearable;
		LLIsType is_object(LLAssetType::AT_OBJECT);
		LLIsType is_gesture(LLAssetType::AT_GESTURE);

		if (checkFolderForContentsOfType(model, is_wearable) ||
			checkFolderForContentsOfType(model, is_object) ||
			checkFolderForContentsOfType(model, is_gesture))
		{
			mWearables = TRUE;
		}

		if (!is_system_folder)
		{
			items.push_back(std::string("Copy"));
			if (!isItemCopyable())
			{
				// For some reason there are items in library that can't be copied directly
				disabled_items.push_back(std::string("Copy"));
			}
		}
	}

	// Preemptively disable system folder removal if more than one item selected.
	if ((flags & FIRST_SELECTED_ITEM) == 0)
	{
		disabled_items.push_back(std::string("Delete System Folder"));
	}

	// <FS:AH/SJ> Don't offer sharing of trash folder (FIRE-1642, FIRE-6547)
	//if (isAgentInventory() && !isMarketplaceListingsFolder())
	if (isAgentInventory() && !isMarketplaceListingsFolder() && mUUID != trash_id)
	{
		items.push_back(std::string("Share"));
		if (!canShare())
		{
			disabled_items.push_back(std::string("Share"));
		}
	}

	

	// Add menu items that are dependent on the contents of the folder.
	LLViewerInventoryCategory* category = (LLViewerInventoryCategory *) model->getCategory(mUUID);
	if (category && (marketplace_listings_id != mUUID))
	{
		uuid_vec_t folders;
		folders.push_back(category->getUUID());

		sSelf = getHandle();
		LLRightClickInventoryFetchDescendentsObserver* fetch = new LLRightClickInventoryFetchDescendentsObserver(folders);
		fetch->startFetch();
		if (fetch->isFinished())
		{
			// Do not call execute() or done() here as if the folder is here, there's likely no point drilling down 
			// This saves lots of time as buildContextMenu() is called a lot
			delete fetch;
			buildContextMenuFolderOptions(flags, items, disabled_items);
		}
		else
		{
			// it's all on its way - add an observer, and the inventory will call done for us when everything is here.
			gInventory.addObserver(fetch);
        }
    }
}

void LLFolderBridge::buildContextMenuFolderOptions(U32 flags,   menuentry_vec_t& items, menuentry_vec_t& disabled_items)
{
	// Build folder specific options back up
	LLInventoryModel* model = getInventoryModel();
	if(!model) return;

	const LLInventoryCategory* category = model->getCategory(mUUID);
	if(!category) return;

	const LLUUID trash_id = model->findCategoryUUIDForType(LLFolderType::FT_TRASH);
	if (trash_id == mUUID) return;
	if (isItemInTrash()) return;
    
	if (!isItemRemovable())
	{
		disabled_items.push_back(std::string("Delete"));
	}
    if (isMarketplaceListingsFolder()) return;

	LLFolderType::EType type = category->getPreferredType();
	const bool is_system_folder = LLFolderType::lookupIsProtectedType(type);
	// BAP change once we're no longer treating regular categories as ensembles.
	const bool is_agent_inventory = isAgentInventory();
// [SL:KB] - Patch: Appearance-Misc | Checked: 2010-11-24 (Catznip-2.4)
	const bool is_outfit = (type == LLFolderType::FT_OUTFIT);
// [/SL:KB]

	// Only enable calling-card related options for non-system folders.
	if (!is_system_folder && is_agent_inventory)
	{
		LLIsType is_callingcard(LLAssetType::AT_CALLINGCARD);
		if (mCallingCards || checkFolderForContentsOfType(model, is_callingcard))
		{
			items.push_back(std::string("Calling Card Separator"));
			items.push_back(std::string("Conference Chat Folder"));
			items.push_back(std::string("IM All Contacts In Folder"));
		}
	}

#ifndef LL_RELEASE_FOR_DOWNLOAD
	if (LLFolderType::lookupIsProtectedType(type) && is_agent_inventory)
	{
		items.push_back(std::string("Delete System Folder"));
	}
#endif

	// wearables related functionality for folders.
	//is_wearable
	LLFindWearables is_wearable;
	LLIsType is_object( LLAssetType::AT_OBJECT );
	LLIsType is_gesture( LLAssetType::AT_GESTURE );

	if (mWearables ||
		checkFolderForContentsOfType(model, is_wearable)  ||
		checkFolderForContentsOfType(model, is_object) ||
		checkFolderForContentsOfType(model, is_gesture) )
	{
		// Only enable add/replace outfit for non-system folders.
		if (!is_system_folder)
		{
			// <FS:Ansariel> FIRE-3302: "Add to Current Outfit" missing for inventory outfit folder
			items.push_back(std::string("Add To Outfit"));

			// Adding an outfit onto another (versus replacing) doesn't make sense.
			if (type != LLFolderType::FT_OUTFIT)
			{
				// <FS:Ansariel> FIRE-3302: "Add to Current Outfit" missing for inventory outfit folder
				//items.push_back(std::string("Add To Outfit"));
				// <FS:TT> Patch: ReplaceWornItemsOnly
				items.push_back(std::string("Wear Items"));
				// </FS:TT>
			}

			items.push_back(std::string("Replace Outfit"));
		}
		if (is_agent_inventory)
		{
			items.push_back(std::string("Folder Wearables Separator"));
			items.push_back(std::string("Remove From Outfit"));
			if (!LLAppearanceMgr::getCanRemoveFromCOF(mUUID))
			{
					disabled_items.push_back(std::string("Remove From Outfit"));
<<<<<<< HEAD
				}
			}
//			if (!LLAppearanceMgr::instance().getCanReplaceCOF(mUUID))
// [SL:KB] - Patch: Appearance-Misc | Checked: 2010-11-24 (Catznip-2.4)
			if ( ((is_outfit) && (!LLAppearanceMgr::instance().getCanReplaceCOF(mUUID))) || 
				 ((!is_outfit) && (gAgentWearables.isCOFChangeInProgress())) )
// [/SL:KB]
				{
					disabled_items.push_back(std::string("Replace Outfit"));
				}
// [RLVa:KB] - Checked: RLVa-2.0.3
			// Block "Replace Current Outfit" if the user can't wear the new folder
			if ( (RlvActions::isRlvEnabled()) && (RlvFolderLocks::instance().isLockedFolder(mUUID, RLV_LOCK_ADD)) )
			{
				disabled_items.push_back(std::string("Replace Outfit"));
			}
// [/RLVa:KB]
			if (!LLAppearanceMgr::instance().getCanAddToCOF(mUUID))
			{
				disabled_items.push_back(std::string("Add To Outfit"));
=======
>>>>>>> b959a156
			}
		}
		if (!LLAppearanceMgr::instance().getCanReplaceCOF(mUUID))
		{
			disabled_items.push_back(std::string("Replace Outfit"));
		}
		if (!LLAppearanceMgr::instance().getCanAddToCOF(mUUID))
		{
			disabled_items.push_back(std::string("Add To Outfit"));
		}
		items.push_back(std::string("Outfit Separator"));

	}
}

// Flags unused
void LLFolderBridge::buildContextMenu(LLMenuGL& menu, U32 flags)
{
	sSelf.markDead();

	// fetch contents of this folder, as context menu can depend on contents
	// still, user would have to open context menu again to see the changes
	gInventory.fetchDescendentsOf(getUUID());


	menuentry_vec_t items;
	menuentry_vec_t disabled_items;

	LL_DEBUGS() << "LLFolderBridge::buildContextMenu()" << LL_ENDL;

	LLInventoryModel* model = getInventoryModel();
	if(!model) return;

	buildContextMenuOptions(flags, items, disabled_items);
    hide_context_entries(menu, items, disabled_items);

	// Reposition the menu, in case we're adding items to an existing menu.
	menu.needsArrange();
	menu.arrangeAndClear();
}

bool LLFolderBridge::hasChildren() const
{
	LLInventoryModel* model = getInventoryModel();
	if(!model) return FALSE;
	LLInventoryModel::EHasChildren has_children;
	has_children = gInventory.categoryHasChildren(mUUID);
	return has_children != LLInventoryModel::CHILDREN_NO;
}

BOOL LLFolderBridge::dragOrDrop(MASK mask, BOOL drop,
								EDragAndDropType cargo_type,
								void* cargo_data,
								std::string& tooltip_msg)
{
	LLInventoryItem* inv_item = (LLInventoryItem*)cargo_data;

	//LL_INFOS() << "LLFolderBridge::dragOrDrop()" << LL_ENDL;
	BOOL accept = FALSE;
	switch(cargo_type)
	{
		case DAD_TEXTURE:
		case DAD_SOUND:
		case DAD_CALLINGCARD:
		case DAD_LANDMARK:
		case DAD_SCRIPT:
		case DAD_CLOTHING:
		case DAD_OBJECT:
		case DAD_NOTECARD:
		case DAD_BODYPART:
		case DAD_ANIMATION:
		case DAD_GESTURE:
		case DAD_MESH:
			accept = dragItemIntoFolder(inv_item, drop, tooltip_msg);
			break;
		case DAD_LINK:
			// DAD_LINK type might mean one of two asset types: AT_LINK or AT_LINK_FOLDER.
			// If we have an item of AT_LINK_FOLDER type we should process the linked
			// category being dragged or dropped into folder.
			// <FS:Ansariel> FIRE-13863: Allow moving folder links
			//if (inv_item && LLAssetType::AT_LINK_FOLDER == inv_item->getActualType())
			if (inv_item && LLAssetType::AT_LINK_FOLDER == inv_item->getActualType() && !gSavedSettings.getBOOL("FSEnableMovingFolderLinks"))
			// </FS:Ansariel>
			{
				LLInventoryCategory* linked_category = gInventory.getCategory(inv_item->getLinkedUUID());
				if (linked_category)
				{
					accept = dragCategoryIntoFolder((LLInventoryCategory*)linked_category, drop, tooltip_msg, TRUE);
				}
			}
			else
			{
				accept = dragItemIntoFolder(inv_item, drop, tooltip_msg);
			}
			break;
		case DAD_CATEGORY:
			if (LLFriendCardsManager::instance().isAnyFriendCategory(mUUID))
			{
				accept = FALSE;
			}
			else
			{
				accept = dragCategoryIntoFolder((LLInventoryCategory*)cargo_data, drop, tooltip_msg);
			}
			break;
		case DAD_ROOT_CATEGORY:
		case DAD_NONE:
			break;
		default:
			LL_WARNS() << "Unhandled cargo type for drag&drop " << cargo_type << LL_ENDL;
			break;
	}
	return accept;
}

LLViewerInventoryCategory* LLFolderBridge::getCategory() const
{
	LLViewerInventoryCategory* cat = NULL;
	LLInventoryModel* model = getInventoryModel();
	if(model)
	{
		cat = (LLViewerInventoryCategory*)model->getCategory(mUUID);
	}
	return cat;
}


// static
void LLFolderBridge::pasteClipboard(void* user_data)
{
	LLFolderBridge* self = (LLFolderBridge*)user_data;
	if(self) self->pasteFromClipboard();
}

void LLFolderBridge::createNewShirt(void* user_data)
{
	LLFolderBridge::createWearable((LLFolderBridge*)user_data, LLWearableType::WT_SHIRT);
}

void LLFolderBridge::createNewPants(void* user_data)
{
	LLFolderBridge::createWearable((LLFolderBridge*)user_data, LLWearableType::WT_PANTS);
}

void LLFolderBridge::createNewShoes(void* user_data)
{
	LLFolderBridge::createWearable((LLFolderBridge*)user_data, LLWearableType::WT_SHOES);
}

void LLFolderBridge::createNewSocks(void* user_data)
{
	LLFolderBridge::createWearable((LLFolderBridge*)user_data, LLWearableType::WT_SOCKS);
}

void LLFolderBridge::createNewJacket(void* user_data)
{
	LLFolderBridge::createWearable((LLFolderBridge*)user_data, LLWearableType::WT_JACKET);
}

void LLFolderBridge::createNewSkirt(void* user_data)
{
	LLFolderBridge::createWearable((LLFolderBridge*)user_data, LLWearableType::WT_SKIRT);
}

void LLFolderBridge::createNewGloves(void* user_data)
{
	LLFolderBridge::createWearable((LLFolderBridge*)user_data, LLWearableType::WT_GLOVES);
}

void LLFolderBridge::createNewUndershirt(void* user_data)
{
	LLFolderBridge::createWearable((LLFolderBridge*)user_data, LLWearableType::WT_UNDERSHIRT);
}

void LLFolderBridge::createNewUnderpants(void* user_data)
{
	LLFolderBridge::createWearable((LLFolderBridge*)user_data, LLWearableType::WT_UNDERPANTS);
}

void LLFolderBridge::createNewShape(void* user_data)
{
	LLFolderBridge::createWearable((LLFolderBridge*)user_data, LLWearableType::WT_SHAPE);
}

void LLFolderBridge::createNewSkin(void* user_data)
{
	LLFolderBridge::createWearable((LLFolderBridge*)user_data, LLWearableType::WT_SKIN);
}

void LLFolderBridge::createNewHair(void* user_data)
{
	LLFolderBridge::createWearable((LLFolderBridge*)user_data, LLWearableType::WT_HAIR);
}

void LLFolderBridge::createNewEyes(void* user_data)
{
	LLFolderBridge::createWearable((LLFolderBridge*)user_data, LLWearableType::WT_EYES);
}

EInventorySortGroup LLFolderBridge::getSortGroup() const
{
	LLFolderType::EType preferred_type = getPreferredType();

	if (preferred_type == LLFolderType::FT_TRASH)
	{
		return SG_TRASH_FOLDER;
	}

	//<FS:KC> Don't sort #FS folders to top
	static LLCachedControl<bool> sFSSortFSFoldersToTopPt(gSavedSettings, "FSSortFSFoldersToTop");
	if (!sFSSortFSFoldersToTopPt)
	{
		LLViewerInventoryCategory* cat = getCategory();
		if(cat)
		{
			std::string catName(cat->getName());
			if ((catName == ROOT_FIRESTORM_FOLDER) || (catName == RLV_ROOT_FOLDER) || (catName == "#Phoenix"))
			{
				return SG_NORMAL_FOLDER;
			}
		}
	}
	//</FS:KC>

	if(LLFolderType::lookupIsProtectedType(preferred_type))
	{
		return SG_SYSTEM_FOLDER;
	}

	return SG_NORMAL_FOLDER;
}


// static
void LLFolderBridge::createWearable(LLFolderBridge* bridge, LLWearableType::EType type)
{
	if(!bridge) return;
	LLUUID parent_id = bridge->getUUID();
	LLAgentWearables::createWearable(type, false, parent_id);
}

void LLFolderBridge::modifyOutfit(BOOL append)
{
	LLInventoryModel* model = getInventoryModel();
	if(!model) return;
	LLViewerInventoryCategory* cat = getCategory();
	if(!cat) return;

	// checking amount of items to wear
	U32 max_items = gSavedSettings.getU32("WearFolderLimit");
	LLInventoryModel::cat_array_t cats;
	LLInventoryModel::item_array_t items;
	LLFindWearablesEx not_worn(/*is_worn=*/ false, /*include_body_parts=*/ false);
	gInventory.collectDescendentsIf(cat->getUUID(),
		cats,
		items,
		LLInventoryModel::EXCLUDE_TRASH,
		not_worn);

	if (items.size() > max_items)
	{
		LLSD args;
		args["AMOUNT"] = llformat("%d", max_items);
		LLNotificationsUtil::add("TooManyWearables", args);
		return;
	}

	if (isAgentInventory())
	{
		LLAppearanceMgr::instance().wearInventoryCategory(cat, FALSE, append);
	}
	else
	{
		// Library, we need to copy content first
		LLAppearanceMgr::instance().wearInventoryCategory(cat, TRUE, append);
	}
}


// +=================================================+
// |        LLMarketplaceFolderBridge                |
// +=================================================+

// LLMarketplaceFolderBridge is a specialized LLFolderBridge for use in Marketplace Inventory panels
LLMarketplaceFolderBridge::LLMarketplaceFolderBridge(LLInventoryPanel* inventory,
                          LLFolderView* root,
                          const LLUUID& uuid) :
LLFolderBridge(inventory, root, uuid)
{
    m_depth = depth_nesting_in_marketplace(mUUID);
    m_stockCountCache = COMPUTE_STOCK_NOT_EVALUATED;
}

LLUIImagePtr LLMarketplaceFolderBridge::getIcon() const
{
	return getMarketplaceFolderIcon(FALSE);
}

LLUIImagePtr LLMarketplaceFolderBridge::getIconOpen() const
{
	return getMarketplaceFolderIcon(TRUE);
}

LLUIImagePtr LLMarketplaceFolderBridge::getMarketplaceFolderIcon(BOOL is_open) const
{
	LLFolderType::EType preferred_type = getPreferredType();
    if (!LLMarketplaceData::instance().isUpdating(getUUID()))
    {
        // Skip computation (expensive) if we're waiting for updates. Use the old value in that case.
        m_depth = depth_nesting_in_marketplace(mUUID);
    }
    if ((preferred_type == LLFolderType::FT_NONE) && (m_depth == 2))
    {
        // We override the type when in the marketplace listings folder and only for version folder
        preferred_type = LLFolderType::FT_MARKETPLACE_VERSION;
    }
	return LLUI::getUIImage(LLViewerFolderType::lookupIconName(preferred_type, is_open));
}

std::string LLMarketplaceFolderBridge::getLabelSuffix() const
{
    static LLCachedControl<F32> folder_loading_message_delay(gSavedSettings, "FolderLoadingMessageWaitTime", 0.5f);
    
    if (mIsLoading && mTimeSinceRequestStart.getElapsedTimeF32() >= folder_loading_message_delay())
    {
        return llformat(" ( %s ) ", LLTrans::getString("LoadingData").c_str());
    }
    
    std::string suffix = "";
    // Listing folder case
    if (LLMarketplaceData::instance().isListed(getUUID()))
    {
        suffix = llformat("%d",LLMarketplaceData::instance().getListingID(getUUID()));
        if (suffix.empty())
        {
            suffix = LLTrans::getString("MarketplaceNoID");
        }
        suffix = " (" +  suffix + ")";
        if (LLMarketplaceData::instance().getActivationState(getUUID()))
        {
            suffix += " (" +  LLTrans::getString("MarketplaceLive") + ")";
        }
    }
    // Version folder case
    else if (LLMarketplaceData::instance().isVersionFolder(getUUID()))
    {
        suffix += " (" +  LLTrans::getString("MarketplaceActive") + ")";
    }
    // Add stock amount
    bool updating = LLMarketplaceData::instance().isUpdating(getUUID());
    if (!updating)
    {
        // Skip computation (expensive) if we're waiting for update anyway. Use the old value in that case.
        m_stockCountCache = compute_stock_count(getUUID());
    }
    if (m_stockCountCache == 0)
    {
        suffix += " (" +  LLTrans::getString("MarketplaceNoStock") + ")";
    }
    else if (m_stockCountCache != COMPUTE_STOCK_INFINITE)
    {
        if (getPreferredType() == LLFolderType::FT_MARKETPLACE_STOCK)
        {
            suffix += " (" +  LLTrans::getString("MarketplaceStock");
        }
        else
        {
            suffix += " (" +  LLTrans::getString("MarketplaceMax");
        }
        if (m_stockCountCache == COMPUTE_STOCK_NOT_EVALUATED)
        {
            suffix += "=" + LLTrans::getString("MarketplaceUpdating") + ")";
        }
        else
        {
            suffix +=  "=" + llformat("%d", m_stockCountCache) + ")";
        }
    }
    // Add updating suffix
    if (updating)
    {
        suffix += " (" +  LLTrans::getString("MarketplaceUpdating") + ")";
    }
    return LLInvFVBridge::getLabelSuffix() + suffix;
}

LLFontGL::StyleFlags LLMarketplaceFolderBridge::getLabelStyle() const
{
    return (LLMarketplaceData::instance().getActivationState(getUUID()) ? LLFontGL::BOLD : LLFontGL::NORMAL);
}




// helper stuff
bool move_task_inventory_callback(const LLSD& notification, const LLSD& response, boost::shared_ptr<LLMoveInv> move_inv)
{
	LLFloaterOpenObject::LLCatAndWear* cat_and_wear = (LLFloaterOpenObject::LLCatAndWear* )move_inv->mUserData;
	LLViewerObject* object = gObjectList.findObject(move_inv->mObjectID);
	S32 option = LLNotificationsUtil::getSelectedOption(notification, response);

	if(option == 0 && object)
	{
		if (cat_and_wear && cat_and_wear->mWear) // && !cat_and_wear->mFolderResponded)
		{
			LLInventoryObject::object_list_t inventory_objects;
			object->getInventoryContents(inventory_objects);
			int contents_count = inventory_objects.size()-1; //subtract one for containing folder
			LLInventoryCopyAndWearObserver* inventoryObserver = new LLInventoryCopyAndWearObserver(cat_and_wear->mCatID, contents_count, cat_and_wear->mFolderResponded,
																									cat_and_wear->mReplace);
			
			gInventory.addObserver(inventoryObserver);
		}

		two_uuids_list_t::iterator move_it;
		for (move_it = move_inv->mMoveList.begin();
			 move_it != move_inv->mMoveList.end();
			 ++move_it)
		{
			object->moveInventory(move_it->first, move_it->second);
		}

		// update the UI.
		dialog_refresh_all();
	}

	if (move_inv->mCallback)
	{
		move_inv->mCallback(option, move_inv->mUserData);
	}

	move_inv.reset(); //since notification will persist
	return false;
}

// Returns true if the item can be moved to Current Outfit or any outfit folder.
static BOOL can_move_to_outfit(LLInventoryItem* inv_item, BOOL move_is_into_current_outfit)
{
	// <FS:ND> FIRE-8434/BUG-988 Viewer crashes when copying and pasting an empty outfit folder
	if( !inv_item )
		return FALSE;
	// </FS:ND>

	LLInventoryType::EType inv_type = inv_item->getInventoryType();
	if ((inv_type != LLInventoryType::IT_WEARABLE) &&
		(inv_type != LLInventoryType::IT_GESTURE) &&
		(inv_type != LLInventoryType::IT_ATTACHMENT) &&
		(inv_type != LLInventoryType::IT_OBJECT) &&
		(inv_type != LLInventoryType::IT_SNAPSHOT) &&
		(inv_type != LLInventoryType::IT_TEXTURE))
	{
		return FALSE;
	}

	U32 flags = inv_item->getFlags();
	if(flags & LLInventoryItemFlags::II_FLAGS_OBJECT_HAS_MULTIPLE_ITEMS)
	{
		return FALSE;
	}

	if((inv_type == LLInventoryType::IT_TEXTURE) || (inv_type == LLInventoryType::IT_SNAPSHOT))
	{
		return !move_is_into_current_outfit;
	}

	if (move_is_into_current_outfit && get_is_item_worn(inv_item->getUUID()))
	{
		return FALSE;
	}

	return TRUE;
}

// Returns TRUE if item is a landmark or a link to a landmark
// and can be moved to Favorites or Landmarks folder.
static BOOL can_move_to_landmarks(LLInventoryItem* inv_item)
{
	// Need to get the linked item to know its type because LLInventoryItem::getType()
	// returns actual type AT_LINK for links, not the asset type of a linked item.
	if (LLAssetType::AT_LINK == inv_item->getType())
	{
		LLInventoryItem* linked_item = gInventory.getItem(inv_item->getLinkedUUID());
		if (linked_item)
		{
			return LLAssetType::AT_LANDMARK == linked_item->getType();
		}
	}

	return LLAssetType::AT_LANDMARK == inv_item->getType();
}

void LLFolderBridge::dropToFavorites(LLInventoryItem* inv_item)
{
	// use callback to rearrange favorite landmarks after adding
	// to have new one placed before target (on which it was dropped). See EXT-4312.
	LLPointer<AddFavoriteLandmarkCallback> cb = new AddFavoriteLandmarkCallback();
	LLInventoryPanel* panel = mInventoryPanel.get();
	LLFolderViewItem* drag_over_item = panel ? panel->getRootFolder()->getDraggingOverItem() : NULL;
	LLFolderViewModelItemInventory* view_model = drag_over_item ? static_cast<LLFolderViewModelItemInventory*>(drag_over_item->getViewModelItem()) : NULL;
	if (view_model)
	{
		cb.get()->setTargetLandmarkId(view_model->getUUID());
	}

	copy_inventory_item(
		gAgent.getID(),
		inv_item->getPermissions().getOwner(),
		inv_item->getUUID(),
		mUUID,
		std::string(),
		cb);
}

void LLFolderBridge::dropToOutfit(LLInventoryItem* inv_item, BOOL move_is_into_current_outfit)
{
	if((inv_item->getInventoryType() == LLInventoryType::IT_TEXTURE) || (inv_item->getInventoryType() == LLInventoryType::IT_SNAPSHOT))
	{
		const LLUUID &my_outifts_id = getInventoryModel()->findCategoryUUIDForType(LLFolderType::FT_MY_OUTFITS, false);
		if(mUUID != my_outifts_id)
		{
			LLFloaterOutfitPhotoPreview* photo_preview  = LLFloaterReg::showTypedInstance<LLFloaterOutfitPhotoPreview>("outfit_photo_preview", inv_item->getUUID());
			if(photo_preview)
			{
				photo_preview->setOutfitID(mUUID);
			}
		}
		return;
	}

	// BAP - should skip if dup.
	if (move_is_into_current_outfit)
	{
		LLAppearanceMgr::instance().wearItemOnAvatar(inv_item->getUUID(), true, true);
	}
	else
	{
		LLPointer<LLInventoryCallback> cb = NULL;
		link_inventory_object(mUUID, LLConstPointer<LLInventoryObject>(inv_item), cb);
	}
}

// Callback for drop item if DAMA required...
void LLFolderBridge::callback_dropItemIntoFolder(const LLSD& notification, const LLSD& response, LLInventoryItem* inv_item)
{
    S32 option = LLNotificationsUtil::getSelectedOption(notification, response);
    if (option == 0) // YES
    {
        std::string tooltip_msg;
        dragItemIntoFolder(inv_item, TRUE, tooltip_msg, FALSE);
    }
}

// Callback for drop category if DAMA required...
void LLFolderBridge::callback_dropCategoryIntoFolder(const LLSD& notification, const LLSD& response, LLInventoryCategory* inv_category)
{
    S32 option = LLNotificationsUtil::getSelectedOption(notification, response);
    if (option == 0) // YES
    {
        std::string tooltip_msg;
		dragCategoryIntoFolder(inv_category, TRUE, tooltip_msg, FALSE, FALSE);
    }
}

// This is used both for testing whether an item can be dropped
// into the folder, as well as performing the actual drop, depending
// if drop == TRUE.
BOOL LLFolderBridge::dragItemIntoFolder(LLInventoryItem* inv_item,
										BOOL drop,
										std::string& tooltip_msg,
                                        BOOL user_confirm)
{
	LLInventoryModel* model = getInventoryModel();

	if (!model || !inv_item) return FALSE;
	if (!isAgentInventory()) return FALSE; // cannot drag into library
	if (!isAgentAvatarValid()) return FALSE;
	// <FS:TT> Client LSL Bridge (also for #AO)
	if (isProtectedFolder()) return FALSE;
	// </FS:TT>

	LLInventoryPanel* destination_panel = mInventoryPanel.get();
	if (!destination_panel) return false;

	LLInventoryFilter* filter = getInventoryFilter();
	if (!filter) return false;

	const LLUUID &current_outfit_id = model->findCategoryUUIDForType(LLFolderType::FT_CURRENT_OUTFIT, false);
	const LLUUID &favorites_id = model->findCategoryUUIDForType(LLFolderType::FT_FAVORITE, false);
	// <FS:Ansariel> FIRE-1392: Allow dragging all asset types into Landmarks folder
	//const LLUUID &landmarks_id = model->findCategoryUUIDForType(LLFolderType::FT_LANDMARK, false);
	const LLUUID &marketplacelistings_id = model->findCategoryUUIDForType(LLFolderType::FT_MARKETPLACE_LISTINGS, false);
	const LLUUID &my_outifts_id = model->findCategoryUUIDForType(LLFolderType::FT_MY_OUTFITS, false);
    const LLUUID from_folder_uuid = inv_item->getParentUUID();

	const BOOL move_is_into_current_outfit = (mUUID == current_outfit_id);
	const BOOL move_is_into_favorites = (mUUID == favorites_id);
	const BOOL move_is_into_my_outfits = (mUUID == my_outifts_id) || model->isObjectDescendentOf(mUUID, my_outifts_id);
	const BOOL move_is_into_outfit = move_is_into_my_outfits || (getCategory() && getCategory()->getPreferredType()==LLFolderType::FT_OUTFIT);
	// <FS:Ansariel> FIRE-1392: Allow dragging all asset types into Landmarks folder
	//const BOOL move_is_into_landmarks = (mUUID == landmarks_id) || model->isObjectDescendentOf(mUUID, landmarks_id);
    const BOOL move_is_into_marketplacelistings = model->isObjectDescendentOf(mUUID, marketplacelistings_id);
    const BOOL move_is_from_marketplacelistings = model->isObjectDescendentOf(inv_item->getUUID(), marketplacelistings_id);

	LLToolDragAndDrop::ESource source = LLToolDragAndDrop::getInstance()->getSource();
	BOOL accept = FALSE;
	U64 filter_types = filter->getFilterTypes();
	// We shouldn't allow to drop non recent items into recent tab (or some similar transactions)
	// while we are allowing to interact with regular filtered inventory
	BOOL use_filter = filter_types && (filter_types&LLInventoryFilter::FILTERTYPE_DATE || (filter_types&LLInventoryFilter::FILTERTYPE_OBJECT)==0);
	LLViewerObject* object = NULL;
	if(LLToolDragAndDrop::SOURCE_AGENT == source)
	{
		const LLUUID &trash_id = model->findCategoryUUIDForType(LLFolderType::FT_TRASH, false);

		const BOOL move_is_into_trash = (mUUID == trash_id) || model->isObjectDescendentOf(mUUID, trash_id);
		const BOOL move_is_outof_current_outfit = LLAppearanceMgr::instance().getIsInCOF(inv_item->getUUID());

		//--------------------------------------------------------------------------------
		// Determine if item can be moved.
		//

		BOOL is_movable = TRUE;

		switch (inv_item->getActualType())
		{
			case LLAssetType::AT_CATEGORY:
				is_movable = !LLFolderType::lookupIsProtectedType(((LLInventoryCategory*)inv_item)->getPreferredType());
				break;
			default:
				break;
		}
		// Can't explicitly drag things out of the COF.
		if (move_is_outof_current_outfit)
		{
			is_movable = FALSE;
		}
		
// [RLVa:KB] - Checked: 2011-03-29 (RLVa-1.3.0g) | Modified: RLVa-1.3.0g
		if ( (rlv_handler_t::isEnabled()) && (is_movable) )
		{
			if (move_is_into_current_outfit)
			{
				// RELEASE-RLVa: [RLVa-1.3.0] Keep sync'ed with code below => LLAppearanceMgr::wearItemOnAvatar() with "replace == true"
				const LLViewerInventoryItem* pItem = dynamic_cast<const LLViewerInventoryItem*>(inv_item);
				is_movable = rlvPredCanWearItem(pItem, RLV_WEAR_REPLACE);
			}
			if (is_movable)
			{
				is_movable = (!RlvFolderLocks::instance().hasLockedFolder(RLV_LOCK_ANY)) || 
					(RlvFolderLocks::instance().canMoveItem(inv_item->getUUID(), mUUID));
			}
		}
// [/RLVa:KB]

		if (move_is_into_trash)
		{
			is_movable &= inv_item->getIsLinkType() || !get_is_item_worn(inv_item->getUUID());
		}
		if (is_movable)
		{
			// Don't allow creating duplicates in the Calling Card/Friends
			// subfolders, see bug EXT-1599. Check is item direct descendent
			// of target folder and forbid item's movement if it so.
			// Note: isItemDirectDescendentOfCategory checks if
			// passed category is in the Calling Card/Friends folder
			is_movable &= !LLFriendCardsManager::instance().isObjDirectDescendentOfCategory(inv_item, getCategory());
		}

		// 
		//--------------------------------------------------------------------------------
		
		//--------------------------------------------------------------------------------
		// Determine if item can be moved & dropped
		// Note: if user_confirm is false, we already went through those accept logic test and can skip them

		accept = TRUE;

		if (user_confirm && !is_movable)
		{
			accept = FALSE;
		}
		else if (user_confirm && (mUUID == inv_item->getParentUUID()) && !move_is_into_favorites)
		{
			accept = FALSE;
		}
		else if (user_confirm && (move_is_into_current_outfit || move_is_into_outfit))
		{
			accept = can_move_to_outfit(inv_item, move_is_into_current_outfit);
		}
		// <FS:Ansariel> FIRE-1392: Allow dragging all asset types into Landmarks folder
		//else if (user_confirm && (move_is_into_favorites || move_is_into_landmarks))
		else if (user_confirm && move_is_into_favorites)
		// </FS:Ansariel>
		{
			accept = can_move_to_landmarks(inv_item);
		}
		else if (user_confirm && move_is_into_marketplacelistings)
		{
            const LLViewerInventoryCategory * master_folder = model->getFirstDescendantOf(marketplacelistings_id, mUUID);
            LLViewerInventoryCategory * dest_folder = getCategory();
            accept = can_move_item_to_marketplace(master_folder, dest_folder, inv_item, tooltip_msg, LLToolDragAndDrop::instance().getCargoCount() - LLToolDragAndDrop::instance().getCargoIndex());
		}

        // Check that the folder can accept this item based on folder/item type compatibility (e.g. stock folder compatibility)
        if (user_confirm && accept)
        {
            LLViewerInventoryCategory * dest_folder = getCategory();
            accept = dest_folder->acceptItem(inv_item);
        }
        
		LLInventoryPanel* active_panel = LLInventoryPanel::getActiveInventoryPanel(FALSE);

		// Check whether the item being dragged from active inventory panel
		// passes the filter of the destination panel.
		// <FS:Ansariel> Allow drag and drop in inventory regardless of filter (e.g. Recent)
		//if (user_confirm && accept && active_panel && use_filter)
		//{
		//	LLFolderViewItem* fv_item =   active_panel->getItemByID(inv_item->getUUID());
		//	if (!fv_item) return false;

		//	accept = filter->check(fv_item->getViewModelItem());
		//}
		// </FS:Ansariel>

		if (accept && drop)
		{
			if (inv_item->getType() == LLAssetType::AT_GESTURE
				&& LLGestureMgr::instance().isGestureActive(inv_item->getUUID()) && move_is_into_trash)
			{
				LLGestureMgr::instance().deactivateGesture(inv_item->getUUID());
			}
			// If an item is being dragged between windows, unselect everything in the active window 
			// so that we don't follow the selection to its new location (which is very annoying).
                        // RN: a better solution would be to deselect automatically when an   item is moved
			// and then select any item that is dropped only in the panel that it   is dropped in
			if (active_panel && (destination_panel != active_panel))
            {
                active_panel->unSelectAll();
            }
            // Dropping in or out of marketplace needs (sometimes) confirmation
            if (user_confirm && (move_is_from_marketplacelistings || move_is_into_marketplacelistings))
            {
                if ((move_is_from_marketplacelistings && (LLMarketplaceData::instance().isInActiveFolder(inv_item->getUUID())
                                                       || LLMarketplaceData::instance().isListedAndActive(inv_item->getUUID()))) ||
                    (move_is_into_marketplacelistings && LLMarketplaceData::instance().isInActiveFolder(mUUID)))
                {
                    LLNotificationsUtil::add("ConfirmMerchantActiveChange", LLSD(), LLSD(), boost::bind(&LLFolderBridge::callback_dropItemIntoFolder, this, _1, _2, inv_item));
                    return true;
                }
                if (move_is_into_marketplacelistings && !move_is_from_marketplacelistings)
                {
                    LLNotificationsUtil::add("ConfirmMerchantMoveInventory", LLSD(), LLSD(), boost::bind(&LLFolderBridge::callback_dropItemIntoFolder, this, _1, _2, inv_item));
                    return true;
                }
            }

			//--------------------------------------------------------------------------------
			// Destination folder logic
			// 

			// REORDER
			// (only reorder the item in Favorites folder)
			if ((mUUID == inv_item->getParentUUID()) && move_is_into_favorites)
			{
				LLFolderViewItem* itemp = destination_panel->getRootFolder()->getDraggingOverItem();
				if (itemp)
				{
                    LLUUID srcItemId = inv_item->getUUID();
					LLUUID destItemId = static_cast<LLFolderViewModelItemInventory*>(itemp->getViewModelItem())->getUUID();
					LLFavoritesOrderStorage::instance().rearrangeFavoriteLandmarks(srcItemId, destItemId);
				}
			}

			// FAVORITES folder
			// (copy the item)
			else if (move_is_into_favorites)
			{
				dropToFavorites(inv_item);
			}
			// CURRENT OUTFIT or OUTFIT folder
			// (link the item)
			else if (move_is_into_current_outfit || move_is_into_outfit)
			{
				dropToOutfit(inv_item, move_is_into_current_outfit);
			}
            // MARKETPLACE LISTINGS folder
            // Move the item
            else if (move_is_into_marketplacelistings)
            {
                move_item_to_marketplacelistings(inv_item, mUUID);
            }
			// NORMAL or TRASH folder
			// (move the item, restamp if into trash)
			else
			{
				// set up observer to select item once drag and drop from inbox is complete 
				if (gInventory.isObjectDescendentOf(inv_item->getUUID(), gInventory.findCategoryUUIDForType(LLFolderType::FT_INBOX, false)))
				{
					set_dad_inbox_object(inv_item->getUUID());
				}

				LLInvFVBridge::changeItemParent(
					model,
					(LLViewerInventoryItem*)inv_item,
					mUUID,
					move_is_into_trash);
			}
            
            if (move_is_from_marketplacelistings)
            {
                // If we move from an active (listed) listing, checks that it's still valid, if not, unlist
                LLUUID version_folder_id = LLMarketplaceData::instance().getActiveFolder(from_folder_uuid);
                if (version_folder_id.notNull())
                {
                    LLViewerInventoryCategory* cat = gInventory.getCategory(version_folder_id);
                    if (!validate_marketplacelistings(cat,NULL))
                    {
                        LLMarketplaceData::instance().activateListing(version_folder_id,false);
                    }
                }
            }

			//
			//--------------------------------------------------------------------------------
		}
	}
	else if (LLToolDragAndDrop::SOURCE_WORLD == source)
	{
		// Make sure the object exists. If we allowed dragging from
		// anonymous objects, it would be possible to bypass
		// permissions.
		object = gObjectList.findObject(inv_item->getParentUUID());
		if (!object)
		{
			LL_INFOS() << "Object not found for drop." << LL_ENDL;
			return FALSE;
		}

		// coming from a task. Need to figure out if the person can
		// move/copy this item.
		LLPermissions perm(inv_item->getPermissions());
		BOOL is_move = FALSE;
		if ((perm.allowCopyBy(gAgent.getID(), gAgent.getGroupID())
			&& perm.allowTransferTo(gAgent.getID())))
			// || gAgent.isGodlike())
		{
			accept = TRUE;
		}
		else if(object->permYouOwner())
		{
			// If the object cannot be copied, but the object the
			// inventory is owned by the agent, then the item can be
			// moved from the task to agent inventory.
			is_move = TRUE;
			accept = TRUE;
		}

		// Don't allow placing an original item into Current Outfit or an outfit folder
		// because they must contain only links to wearable items.
		// *TODO: Probably we should create a link to an item if it was dragged to outfit or COF.
		if (move_is_into_current_outfit || move_is_into_outfit)
		{
			accept = FALSE;
		}
		// Don't allow to move a single item to Favorites or Landmarks
		// if it is not a landmark or a link to a landmark.
		// <FS:Ansariel> FIRE-1392: Allow dragging all asset types into Landmarks folder
		//else if ((move_is_into_favorites || move_is_into_landmarks)
		else if (move_is_into_favorites
		// </FS:Ansariel>
				 && !can_move_to_landmarks(inv_item))
		{
			accept = FALSE;
		}
		else if (move_is_into_marketplacelistings)
		{
			tooltip_msg = LLTrans::getString("TooltipOutboxNotInInventory");
			accept = FALSE;
		}
		
		// Check whether the item being dragged from in world
		// passes the filter of the destination panel.
		// <FS:Ansariel> Allow dropping from inworld objects regardless of filter
		//if (accept && use_filter)
		//{
		//	accept = filter->check(inv_item);
		//}
		// </FS:Ansariel>

		if (accept && drop)
		{
            boost::shared_ptr<LLMoveInv> move_inv (new LLMoveInv());
			move_inv->mObjectID = inv_item->getParentUUID();
			two_uuids_t item_pair(mUUID, inv_item->getUUID());
			move_inv->mMoveList.push_back(item_pair);
			move_inv->mCallback = NULL;
			move_inv->mUserData = NULL;
			if(is_move)
			{
				warn_move_inventory(object, move_inv);
			}
			else
			{
				// store dad inventory item to select added one later. See EXT-4347
				set_dad_inventory_item(inv_item, mUUID);

				LLNotification::Params params("MoveInventoryFromObject");
				params.functor.function(boost::bind(move_task_inventory_callback, _1, _2, move_inv));
				LLNotifications::instance().forceResponse(params, 0);
			}
		}
	}
	else if(LLToolDragAndDrop::SOURCE_NOTECARD == source)
	{
		if (move_is_into_marketplacelistings)
		{
			tooltip_msg = LLTrans::getString("TooltipOutboxNotInInventory");
			accept = FALSE;
		}
		else
		{
			// Don't allow placing an original item from a notecard to Current Outfit or an outfit folder
			// because they must contain only links to wearable items.
			accept = !(move_is_into_current_outfit || move_is_into_outfit);
		}
		
		// Check whether the item being dragged from notecard
		// passes the filter of the destination panel.
		// <FS:Ansariel> Allow dropping from notecards regardless of filter
		//if (accept && use_filter)
		//{
		//	accept = filter->check(inv_item);
		//}
		// </FS:Ansariel>

		if (accept && drop)
		{
			copy_inventory_from_notecard(mUUID,  // Drop to the chosen destination folder
										 LLToolDragAndDrop::getInstance()->getObjectID(),
										 LLToolDragAndDrop::getInstance()->getSourceID(),
										 inv_item);
		}
	}
	else if(LLToolDragAndDrop::SOURCE_LIBRARY == source)
	{
		LLViewerInventoryItem* item = (LLViewerInventoryItem*)inv_item;
		if(item && item->isFinished())
		{
			accept = TRUE;

			if (move_is_into_marketplacelistings)
			{
				tooltip_msg = LLTrans::getString("TooltipOutboxNotInInventory");
				accept = FALSE;
			}
			else if (move_is_into_current_outfit || move_is_into_outfit)
			{
				accept = can_move_to_outfit(inv_item, move_is_into_current_outfit);
			}
			// Don't allow to move a single item to Favorites or Landmarks
			// if it is not a landmark or a link to a landmark.
			// <FS:Ansariel> FIRE-1392: Allow dragging all asset types into Landmarks folder
			//else if (move_is_into_favorites || move_is_into_landmarks)
			else if (move_is_into_favorites)
			// </FS:Ansariel>
			{
				accept = can_move_to_landmarks(inv_item);
			}

			LLInventoryPanel* active_panel = LLInventoryPanel::getActiveInventoryPanel(FALSE);

			// Check whether the item being dragged from the library
			// passes the filter of the destination panel.
			if (accept && active_panel && use_filter)
			{
				LLFolderViewItem* fv_item =   active_panel->getItemByID(inv_item->getUUID());
				if (!fv_item) return false;

				accept = filter->check(fv_item->getViewModelItem());
			}

			if (accept && drop)
			{
				// FAVORITES folder
				// (copy the item)
				if (move_is_into_favorites)
				{
					dropToFavorites(inv_item);
				}
				// CURRENT OUTFIT or OUTFIT folder
				// (link the item)
				else if (move_is_into_current_outfit || move_is_into_outfit)
				{
					dropToOutfit(inv_item, move_is_into_current_outfit);
				}
				else
				{
					copy_inventory_item(
						gAgent.getID(),
						inv_item->getPermissions().getOwner(),
						inv_item->getUUID(),
						mUUID,
						std::string(),
						LLPointer<LLInventoryCallback>(NULL));
				}
			}
		}
	}
	else
	{
		LL_WARNS() << "unhandled drag source" << LL_ENDL;
	}
	return accept;
}

// <FS:CR> Left unused from FIRE-7219
#if 0
// static
bool check_category(LLInventoryModel* model,
					const LLUUID& cat_id,
					LLInventoryPanel* active_panel,
					LLInventoryFilter* filter)
{
	if (!model || !active_panel || !filter)
		return false;

	if (!filter->checkFolder(cat_id))
	{
		return false;
	}

	LLInventoryModel::cat_array_t descendent_categories;
	LLInventoryModel::item_array_t descendent_items;
	model->collectDescendents(cat_id, descendent_categories, descendent_items, TRUE);

	S32 num_descendent_categories = descendent_categories.size();
	S32 num_descendent_items = descendent_items.size();

	if (num_descendent_categories + num_descendent_items == 0)
	{
		// Empty folder should be checked as any other folder view item.
		// If we are filtering by date the folder should not pass because
		// it doesn't have its own creation date. See LLInvFVBridge::getCreationDate().
		return check_item(cat_id, active_panel, filter);
	}

	for (S32 i = 0; i < num_descendent_categories; ++i)
	{
		LLInventoryCategory* category = descendent_categories[i];
		if(!check_category(model, category->getUUID(), active_panel, filter))
		{
			return false;
		}
	}

	for (S32 i = 0; i < num_descendent_items; ++i)
	{
		LLViewerInventoryItem* item = descendent_items[i];
		if(!check_item(item->getUUID(), active_panel, filter))
		{
			return false;
		}
	}

	return true;
}

// static
bool check_item(const LLUUID& item_id,
				LLInventoryPanel* active_panel,
				LLInventoryFilter* filter)
{
	if (!active_panel || !filter) return false;

	LLFolderViewItem* fv_item = active_panel->getItemByID(item_id);
	if (!fv_item) return false;

	return filter->check(fv_item->getViewModelItem());
}
#endif // 0
// <FS:CR> Unused 2013.10.12

// <FS:Ansariel> Special for protected folders
bool LLFolderBridge::isProtected() const
{
	static LLCachedControl<bool> protectAOFolders(gSavedPerAccountSettings, "ProtectAOFolders");
	static LLCachedControl<bool> protectBridgeFolder(gSavedPerAccountSettings, "ProtectBridgeFolder");

	return ((mUUID == AOEngine::instance().getAOFolder() && protectAOFolders) ||
		(mUUID == FSLSLBridge::instance().getBridgeFolder() && protectBridgeFolder));
}
// </FS:Ansariel>

// +=================================================+
// |        LLTextureBridge                          |
// +=================================================+

LLUIImagePtr LLTextureBridge::getIcon() const
{
	return LLInventoryIcon::getIcon(LLAssetType::AT_TEXTURE, mInvType);
}

void LLTextureBridge::openItem()
{
	LLViewerInventoryItem* item = getItem();

	if (item)
	{
		LLInvFVBridgeAction::doAction(item->getType(),mUUID,getInventoryModel());
	}
}

bool LLTextureBridge::canSaveTexture(void)
{
	const LLInventoryModel* model = getInventoryModel();
	if(!model) 
	{
		return false;
	}
	
	const LLViewerInventoryItem *item = model->getItem(mUUID);
	if (item)
	{
		return item->checkPermissionsSet(PERM_ITEM_UNRESTRICTED);
	}
	return false;
}

void LLTextureBridge::buildContextMenu(LLMenuGL& menu, U32 flags)
{
	LL_DEBUGS() << "LLTextureBridge::buildContextMenu()" << LL_ENDL;
	menuentry_vec_t items;
	menuentry_vec_t disabled_items;
	if(isItemInTrash())
	{
		addTrashContextMenuOptions(items, disabled_items);
	}	
    else if (isMarketplaceListingsFolder())
    {
		addMarketplaceContextMenuOptions(flags, items, disabled_items);
		items.push_back(std::string("Properties"));
		getClipboardEntries(false, items, disabled_items, flags);
    }
	else
	{
		items.push_back(std::string("Share"));
		if (!canShare())
		{
			disabled_items.push_back(std::string("Share"));
		}

		addOpenRightClickMenuOption(items);
		items.push_back(std::string("Properties"));

		getClipboardEntries(true, items, disabled_items, flags);

		items.push_back(std::string("Texture Separator"));
		items.push_back(std::string("Save As"));
		if (!canSaveTexture())
		{
			disabled_items.push_back(std::string("Save As"));
		}

// [RLVa:KB] - Checked: 2010-03-01 (RLVa-1.2.0b) | Modified: RLVa-1.1.0a
		if (rlv_handler_t::isEnabled())
		{
			const LLInventoryObject* pItem = getInventoryObject();
			if (pItem && gRlvHandler.hasBehaviour(RLV_BHVR_VIEWTEXTURE))
			{
				disabled_items.push_back(std::string("Open"));
			}
		}
// [/RLVa:KB]
	}
	addLinkReplaceMenuOption(items, disabled_items);

	// <FS:Ansariel> Move to default folder
	addMoveToDefaultFolderMenuOption(items);

	hide_context_entries(menu, items, disabled_items);	
}

// virtual
void LLTextureBridge::performAction(LLInventoryModel* model, std::string action)
{
	if ("save_as" == action)
	{
		LLPreviewTexture* preview_texture = LLFloaterReg::getTypedInstance<LLPreviewTexture>("preview_texture", mUUID);
		if (preview_texture)
		{
			preview_texture->openToSave();
			preview_texture->saveAs();
		}
	}
	else LLItemBridge::performAction(model, action);
}

// +=================================================+
// |        LLSoundBridge                            |
// +=================================================+

void LLSoundBridge::openItem()
{
	const LLViewerInventoryItem* item = getItem();
	if (item)
	{
		LLInvFVBridgeAction::doAction(item->getType(),mUUID,getInventoryModel());
	}
}

void LLSoundBridge::openSoundPreview(void* which)
{
	LLSoundBridge *me = (LLSoundBridge *)which;
	LLFloaterReg::showInstance("preview_sound", LLSD(me->mUUID), TAKE_FOCUS_YES);
}

void LLSoundBridge::buildContextMenu(LLMenuGL& menu, U32 flags)
{
	LL_DEBUGS() << "LLSoundBridge::buildContextMenu()" << LL_ENDL;
	menuentry_vec_t items;
	menuentry_vec_t disabled_items;

    if (isMarketplaceListingsFolder())
    {
		addMarketplaceContextMenuOptions(flags, items, disabled_items);
		items.push_back(std::string("Properties"));
		getClipboardEntries(false, items, disabled_items, flags);
    }
	else
	{
		if (isItemInTrash())
		{
			addTrashContextMenuOptions(items, disabled_items);
		}	
		else
		{
			items.push_back(std::string("Share"));
			if (!canShare())
			{
				disabled_items.push_back(std::string("Share"));
			}
			items.push_back(std::string("Sound Open"));
			items.push_back(std::string("Properties"));

			getClipboardEntries(true, items, disabled_items, flags);
		}

		items.push_back(std::string("Sound Separator"));
		items.push_back(std::string("Sound Play"));
	}

	addLinkReplaceMenuOption(items, disabled_items);

	// <FS:Ansariel> Move to default folder
	addMoveToDefaultFolderMenuOption(items);

	hide_context_entries(menu, items, disabled_items);
}

void LLSoundBridge::performAction(LLInventoryModel* model, std::string action)
{
	if ("sound_play" == action)
	{
		LLViewerInventoryItem* item = getItem();
		if(item)
		{
			send_sound_trigger(item->getAssetUUID(), SOUND_GAIN);
		}
	}
	else if ("open" == action)
	{
		openSoundPreview((void*)this);
	}
	else LLItemBridge::performAction(model, action);
}

// +=================================================+
// |        LLLandmarkBridge                         |
// +=================================================+

LLLandmarkBridge::LLLandmarkBridge(LLInventoryPanel* inventory, 
								   LLFolderView* root,
								   const LLUUID& uuid, 
								   U32 flags/* = 0x00*/) :
	LLItemBridge(inventory, root, uuid)
{
	mVisited = FALSE;
	if (flags & LLInventoryItemFlags::II_FLAGS_LANDMARK_VISITED)
	{
		mVisited = TRUE;
	}
}

LLUIImagePtr LLLandmarkBridge::getIcon() const
{
	return LLInventoryIcon::getIcon(LLAssetType::AT_LANDMARK, LLInventoryType::IT_LANDMARK, mVisited, FALSE);
}

void LLLandmarkBridge::buildContextMenu(LLMenuGL& menu, U32 flags)
{
	menuentry_vec_t items;
	menuentry_vec_t disabled_items;

	LL_DEBUGS() << "LLLandmarkBridge::buildContextMenu()" << LL_ENDL;
    if (isMarketplaceListingsFolder())
    {
		addMarketplaceContextMenuOptions(flags, items, disabled_items);
		items.push_back(std::string("Properties"));
		getClipboardEntries(false, items, disabled_items, flags);
    }
	else
	{
		if(isItemInTrash())
		{
			addTrashContextMenuOptions(items, disabled_items);
		}	
		else
		{
			items.push_back(std::string("Share"));
			if (!canShare())
			{
				disabled_items.push_back(std::string("Share"));
			}
			items.push_back(std::string("Landmark Open"));
			items.push_back(std::string("Properties"));

			getClipboardEntries(true, items, disabled_items, flags);
		}

		items.push_back(std::string("Landmark Separator"));
		items.push_back(std::string("url_copy"));
		items.push_back(std::string("About Landmark"));
		items.push_back(std::string("show_on_map"));
	}

	// Disable "About Landmark" menu item for
	// multiple landmarks selected. Only one landmark
	// info panel can be shown at a time.
	if ((flags & FIRST_SELECTED_ITEM) == 0)
	{
		disabled_items.push_back(std::string("url_copy"));
		disabled_items.push_back(std::string("About Landmark"));
	}

	addLinkReplaceMenuOption(items, disabled_items);

	// <FS:Ansariel> Move to default folder
	addMoveToDefaultFolderMenuOption(items);

	hide_context_entries(menu, items, disabled_items);
}

// Convenience function for the two functions below.
void teleport_via_landmark(const LLUUID& asset_id)
{
	gAgent.teleportViaLandmark( asset_id );

	// we now automatically track the landmark you're teleporting to
	// because you'll probably arrive at a telehub instead
	LLFloaterWorldMap* floater_world_map = LLFloaterWorldMap::getInstance();
	if( floater_world_map )
	{
		floater_world_map->trackLandmark( asset_id );
	}
}

// virtual
void LLLandmarkBridge::performAction(LLInventoryModel* model, std::string action)
{
	if ("teleport" == action)
	{
		LLViewerInventoryItem* item = getItem();
		if(item)
		{
			teleport_via_landmark(item->getAssetUUID());
		}
	}
	else if ("about" == action)
	{
		LLViewerInventoryItem* item = getItem();
		if(item)
		{
			LLSD key;
			key["type"] = "landmark";
			key["id"] = item->getUUID();

			// <FS:Ansariel> FIRE-817: Separate place details floater
			//LLFloaterSidePanelContainer::showPanel("places", key);
			FSFloaterPlaceDetails::showPlaceDetails(key);
			// </FS:Ansariel>
		}
	}
	else
	{
		LLItemBridge::performAction(model, action);
	}
}

static bool open_landmark_callback(const LLSD& notification, const LLSD& response)
{
	S32 option = LLNotificationsUtil::getSelectedOption(notification, response);

	LLUUID asset_id = notification["payload"]["asset_id"].asUUID();
	if (option == 0)
	{
		teleport_via_landmark(asset_id);
	}

	return false;
}
static LLNotificationFunctorRegistration open_landmark_callback_reg("TeleportFromLandmark", open_landmark_callback);


void LLLandmarkBridge::openItem()
{
	LLViewerInventoryItem* item = getItem();

	if (item)
	{
		LLInvFVBridgeAction::doAction(item->getType(),mUUID,getInventoryModel());
	}
}


// +=================================================+
// |        LLCallingCardObserver                    |
// +=================================================+
class LLCallingCardObserver : public LLFriendObserver
{
public:
	LLCallingCardObserver(LLCallingCardBridge* bridge) : mBridgep(bridge) {}
	virtual ~LLCallingCardObserver() { mBridgep = NULL; }
	virtual void changed(U32 mask)
	{
		mBridgep->refreshFolderViewItem();
		if (mask & LLFriendObserver::ONLINE)
		{
			mBridgep->checkSearchBySuffixChanges();
		}
	}
protected:
	LLCallingCardBridge* mBridgep;
};

// +=================================================+
// |        LLCallingCardBridge                      |
// +=================================================+

LLCallingCardBridge::LLCallingCardBridge(LLInventoryPanel* inventory, 
										 LLFolderView* root,
										 const LLUUID& uuid ) :
	LLItemBridge(inventory, root, uuid)
{
	mObserver = new LLCallingCardObserver(this);
	LLAvatarTracker::instance().addObserver(mObserver);
}

LLCallingCardBridge::~LLCallingCardBridge()
{
	LLAvatarTracker::instance().removeObserver(mObserver);
	delete mObserver;
}

void LLCallingCardBridge::refreshFolderViewItem()
{
	LLInventoryPanel* panel = mInventoryPanel.get();
	LLFolderViewItem* itemp = panel ? panel->getItemByID(mUUID) : NULL;
	if (itemp)
	{
		itemp->refresh();
	}
}

void LLCallingCardBridge::checkSearchBySuffixChanges()
{
	if (!mDisplayName.empty())
	{
		// changes in mDisplayName are processed by rename function and here it will be always same
		// suffixes are also of fixed length, and we are processing change of one at a time,
		// so it should be safe to use length (note: mSearchableName is capitalized)
		S32 old_length = mSearchableName.length();
		S32 new_length = mDisplayName.length() + getLabelSuffix().length();
		if (old_length == new_length)
		{
			return;
		}
		mSearchableName.assign(mDisplayName);
		mSearchableName.append(getLabelSuffix());
		LLStringUtil::toUpper(mSearchableName);
		if (new_length<old_length)
		{
			LLInventoryFilter* filter = getInventoryFilter();
			if (filter && mPassedFilter && mSearchableName.find(filter->getFilterSubString()) == std::string::npos)
			{
				// string no longer contains substring 
				// we either have to update all parents manually or restart filter.
				// dirtyFilter will not work here due to obsolete descendants' generations 
				getInventoryFilter()->setModified(LLFolderViewFilter::FILTER_MORE_RESTRICTIVE);
			}
		}
		else
		{
			if (getInventoryFilter())
			{
				// mSearchableName became longer, we gained additional suffix and need to repeat filter check.
				dirtyFilter();
			}
		}
	}
}

// virtual
void LLCallingCardBridge::performAction(LLInventoryModel* model, std::string action)
{
	if ("begin_im" == action)
	{
		LLViewerInventoryItem *item = getItem();
		if (item && (item->getCreatorUUID() != gAgent.getID()) &&
			(!item->getCreatorUUID().isNull()))
		{
			std::string callingcard_name = LLCacheName::getDefaultName();
			LLAvatarName av_name;
			if (LLAvatarNameCache::get(item->getCreatorUUID(), &av_name))
			{
				callingcard_name = av_name.getCompleteName();
			}

			// <FS:Ansariel> [FS Communication UI]
// [RLVa:KB] - Checked: 2013-05-08 (RLVa-1.4.9)
			//if ( (!RlvActions::canStartIM(item->getCreatorUUID())) && (!RlvActions::hasOpenP2PSession(item->getCreatorUUID())) )
			//{
			//	make_ui_sound("UISndInvalidOp");
			//	RlvUtil::notifyBlocked(RLV_STRING_BLOCKED_STARTIM, LLSD().with("RECIPIENT", LLSLURL("agent", item->getCreatorUUID(), "completename").getSLURLString()));
			//	return;
			//}
// [/RLVa:KB]

			//LLUUID session_id = gIMMgr->addSession(callingcard_name, IM_NOTHING_SPECIAL, item->getCreatorUUID());
			//if (session_id != LLUUID::null)
			//{
			//	LLFloaterIMContainer::getInstance()->showConversation(session_id);
			//}
			LLAvatarActions::startIM(item->getCreatorUUID());
			// </FS:Ansariel> [FS Communication UI]
		}
	}
	else if ("lure" == action)
	{
		LLViewerInventoryItem *item = getItem();
		if (item && (item->getCreatorUUID() != gAgent.getID()) &&
			(!item->getCreatorUUID().isNull()))
		{
			LLAvatarActions::offerTeleport(item->getCreatorUUID());
		}
	}
	else if ("request_lure" == action)
	{
		LLViewerInventoryItem *item = getItem();
		if (item && (item->getCreatorUUID() != gAgent.getID()) &&
			(!item->getCreatorUUID().isNull()))
		{
			LLAvatarActions::teleportRequest(item->getCreatorUUID());
		}
	}

	else LLItemBridge::performAction(model, action);
}

LLUIImagePtr LLCallingCardBridge::getIcon() const
{
	BOOL online = FALSE;
	LLViewerInventoryItem* item = getItem();
	if(item)
	{
		online = LLAvatarTracker::instance().isBuddyOnline(item->getCreatorUUID());
	}
	return LLInventoryIcon::getIcon(LLAssetType::AT_CALLINGCARD, LLInventoryType::IT_CALLINGCARD, online, FALSE);
}

std::string LLCallingCardBridge::getLabelSuffix() const
{
	LLViewerInventoryItem* item = getItem();
	if( item && LLAvatarTracker::instance().isBuddyOnline(item->getCreatorUUID()) )
	{
		// <FS:Ansariel> FIRE-17715: Make "online" suffix in calling card folder localizable
		//return LLItemBridge::getLabelSuffix() + " (online)";
		return LLItemBridge::getLabelSuffix() + " " + LLTrans::getString("CallingCardOnlineLabelSuffix");
		// </FS:Ansariel>
	}
	else
	{
		return LLItemBridge::getLabelSuffix();
	}
}

void LLCallingCardBridge::openItem()
{
	LLViewerInventoryItem* item = getItem();

	if (item)
	{
		LLInvFVBridgeAction::doAction(item->getType(),mUUID,getInventoryModel());
	}
/*
  LLViewerInventoryItem* item = getItem();
  if(item && !item->getCreatorUUID().isNull())
  {
  LLAvatarActions::showProfile(item->getCreatorUUID());
  }
*/
}

void LLCallingCardBridge::buildContextMenu(LLMenuGL& menu, U32 flags)
{
	LL_DEBUGS() << "LLCallingCardBridge::buildContextMenu()" << LL_ENDL;
	menuentry_vec_t items;
	menuentry_vec_t disabled_items;

	if(isItemInTrash())
	{
		addTrashContextMenuOptions(items, disabled_items);
	}	
    else if (isMarketplaceListingsFolder())
    {
		addMarketplaceContextMenuOptions(flags, items, disabled_items);
		items.push_back(std::string("Properties"));
		getClipboardEntries(false, items, disabled_items, flags);
    }
	else
	{
		items.push_back(std::string("Share"));
		if (!canShare())
		{
			disabled_items.push_back(std::string("Share"));
		}
		if ((flags & FIRST_SELECTED_ITEM) == 0)
		{
		disabled_items.push_back(std::string("Open"));
		}
		addOpenRightClickMenuOption(items);
		items.push_back(std::string("Properties"));

		getClipboardEntries(true, items, disabled_items, flags);

		LLInventoryItem* item = getItem();
		BOOL good_card = (item
						  && (LLUUID::null != item->getCreatorUUID())
						  && (item->getCreatorUUID() != gAgent.getID()));
		BOOL user_online = FALSE;
		if (item)
		{
			user_online = (LLAvatarTracker::instance().isBuddyOnline(item->getCreatorUUID()));
		}
		items.push_back(std::string("Send Instant Message Separator"));
		items.push_back(std::string("Send Instant Message"));
		items.push_back(std::string("Offer Teleport..."));
		items.push_back(std::string("Request Teleport..."));
		items.push_back(std::string("Conference Chat"));

		if (!good_card)
		{
			disabled_items.push_back(std::string("Send Instant Message"));
		}
		if (!good_card || !user_online)
		{
			disabled_items.push_back(std::string("Offer Teleport..."));
			disabled_items.push_back(std::string("Request Teleport..."));
			disabled_items.push_back(std::string("Conference Chat"));
		}
	}
	addLinkReplaceMenuOption(items, disabled_items);

	// <FS:Ansariel> Move to default folder
	addMoveToDefaultFolderMenuOption(items);

	hide_context_entries(menu, items, disabled_items);
}

BOOL LLCallingCardBridge::dragOrDrop(MASK mask, BOOL drop,
									 EDragAndDropType cargo_type,
									 void* cargo_data,
									 std::string& tooltip_msg)
{
	LLViewerInventoryItem* item = getItem();
	BOOL rv = FALSE;
	if(item)
	{
		// check the type
		switch(cargo_type)
		{
			case DAD_TEXTURE:
			case DAD_SOUND:
			case DAD_LANDMARK:
			case DAD_SCRIPT:
			case DAD_CLOTHING:
			case DAD_OBJECT:
			case DAD_NOTECARD:
			case DAD_BODYPART:
			case DAD_ANIMATION:
			case DAD_GESTURE:
			case DAD_MESH:
			{
				LLInventoryItem* inv_item = (LLInventoryItem*)cargo_data;
				const LLPermissions& perm = inv_item->getPermissions();
				if(gInventory.getItem(inv_item->getUUID())
				   && perm.allowOperationBy(PERM_TRANSFER, gAgent.getID()))
				{
					rv = TRUE;
					if(drop)
					{
						LLGiveInventory::doGiveInventoryItem(item->getCreatorUUID(),
														 (LLInventoryItem*)cargo_data);
					}
				}
				else
				{
					// It's not in the user's inventory (it's probably in
					// an object's contents), so disallow dragging it here.
					// You can't give something you don't yet have.
					rv = FALSE;
				}
				break;
			}
			case DAD_CATEGORY:
			{
				LLInventoryCategory* inv_cat = (LLInventoryCategory*)cargo_data;
				if( gInventory.getCategory( inv_cat->getUUID() ) )
				{
					rv = TRUE;
					if(drop)
					{
						LLGiveInventory::doGiveInventoryCategory(
							item->getCreatorUUID(),
							inv_cat);
					}
				}
				else
				{
					// It's not in the user's inventory (it's probably in
					// an object's contents), so disallow dragging it here.
					// You can't give something you don't yet have.
					rv = FALSE;
				}
				break;
			}
			default:
				break;
		}
	}
	return rv;
}

// +=================================================+
// |        LLNotecardBridge                         |
// +=================================================+

void LLNotecardBridge::openItem()
{
	LLViewerInventoryItem* item = getItem();
	if (item)
	{
		LLInvFVBridgeAction::doAction(item->getType(),mUUID,getInventoryModel());
	}
}

void LLNotecardBridge::buildContextMenu(LLMenuGL& menu, U32 flags)
{
	LL_DEBUGS() << "LLNotecardBridge::buildContextMenu()" << LL_ENDL;
    
    if (isMarketplaceListingsFolder())
    {
        menuentry_vec_t items;
        menuentry_vec_t disabled_items;
		addMarketplaceContextMenuOptions(flags, items, disabled_items);
		items.push_back(std::string("Properties"));
		getClipboardEntries(false, items, disabled_items, flags);
        hide_context_entries(menu, items, disabled_items);
    }
	else
	{
        LLItemBridge::buildContextMenu(menu, flags);
    }
}

// +=================================================+
// |        LLGestureBridge                          |
// +=================================================+

LLFontGL::StyleFlags LLGestureBridge::getLabelStyle() const
{
	if( LLGestureMgr::instance().isGestureActive(mUUID) )
	{
		return LLFontGL::BOLD;
	}
	else
	{
		return LLFontGL::NORMAL;
	}
}

std::string LLGestureBridge::getLabelSuffix() const
{
	if( LLGestureMgr::instance().isGestureActive(mUUID) )
	{
		LLStringUtil::format_map_t args;
		args["[GESLABEL]"] =  LLItemBridge::getLabelSuffix();
		return  LLTrans::getString("ActiveGesture", args);
	}
	else
	{
		return LLItemBridge::getLabelSuffix();
	}
}

// virtual
void LLGestureBridge::performAction(LLInventoryModel* model, std::string action)
{
	if (isAddAction(action))
	{
		LLGestureMgr::instance().activateGesture(mUUID);

		LLViewerInventoryItem* item = gInventory.getItem(mUUID);
		if (!item) return;

		// Since we just changed the suffix to indicate (active)
		// the server doesn't need to know, just the viewer.
		gInventory.updateItem(item);
		gInventory.notifyObservers();
	}
	else if ("deactivate" == action || isRemoveAction(action))
	{
		LLGestureMgr::instance().deactivateGesture(mUUID);

		LLViewerInventoryItem* item = gInventory.getItem(mUUID);
		if (!item) return;

		// Since we just changed the suffix to indicate (active)
		// the server doesn't need to know, just the viewer.
		gInventory.updateItem(item);
		gInventory.notifyObservers();
	}
	else if("play" == action)
	{
		if(!LLGestureMgr::instance().isGestureActive(mUUID))
		{
			// we need to inform server about gesture activating to be consistent with LLPreviewGesture and  LLGestureComboList.
			BOOL inform_server = TRUE;
			BOOL deactivate_similar = FALSE;
			LLGestureMgr::instance().setGestureLoadedCallback(mUUID, boost::bind(&LLGestureBridge::playGesture, mUUID));
			LLViewerInventoryItem* item = gInventory.getItem(mUUID);
			llassert(item);
			if (item)
			{
				LLGestureMgr::instance().activateGestureWithAsset(mUUID, item->getAssetUUID(), inform_server, deactivate_similar);
			}
		}
		else
		{
			playGesture(mUUID);
		}
	}
	else LLItemBridge::performAction(model, action);
}

void LLGestureBridge::openItem()
{
	LLViewerInventoryItem* item = getItem();

	if (item)
	{
		LLInvFVBridgeAction::doAction(item->getType(),mUUID,getInventoryModel());
	}
/*
  LLViewerInventoryItem* item = getItem();
  if (item)
  {
  LLPreviewGesture* preview = LLPreviewGesture::show(mUUID, LLUUID::null);
  preview->setFocus(TRUE);
  }
*/
}

BOOL LLGestureBridge::removeItem()
{
	// Grab class information locally since *this may be deleted
	// within this function.  Not a great pattern...
	const LLInventoryModel* model = getInventoryModel();
	if(!model)
	{
		return FALSE;
	}
	const LLUUID item_id = mUUID;
	
	// This will also force close the preview window, if it exists.
	// This may actually delete *this, if mUUID is in the COF.
	LLGestureMgr::instance().deactivateGesture(item_id);
	
	// If deactivateGesture deleted *this, then return out immediately.
	if (!model->getObject(item_id))
	{
		return TRUE;
	}

	return LLItemBridge::removeItem();
}

void LLGestureBridge::buildContextMenu(LLMenuGL& menu, U32 flags)
{
	LL_DEBUGS() << "LLGestureBridge::buildContextMenu()" << LL_ENDL;
	menuentry_vec_t items;
	menuentry_vec_t disabled_items;
	if(isItemInTrash())
	{
		addTrashContextMenuOptions(items, disabled_items);
	}
    else if (isMarketplaceListingsFolder())
    {
		addMarketplaceContextMenuOptions(flags, items, disabled_items);
		items.push_back(std::string("Properties"));
		getClipboardEntries(false, items, disabled_items, flags);
    }
	else
	{
		items.push_back(std::string("Share"));
		if (!canShare())
		{
			disabled_items.push_back(std::string("Share"));
		}

		addOpenRightClickMenuOption(items);
		items.push_back(std::string("Properties"));

		getClipboardEntries(true, items, disabled_items, flags);

		items.push_back(std::string("Gesture Separator"));
		if (LLGestureMgr::instance().isGestureActive(getUUID()))
		{
			items.push_back(std::string("Deactivate"));
		}
		else
		{
			items.push_back(std::string("Activate"));
		}
	}
	addLinkReplaceMenuOption(items, disabled_items);

	// <FS:Ansariel> Move to default folder
	addMoveToDefaultFolderMenuOption(items);

	hide_context_entries(menu, items, disabled_items);
}

// static
void LLGestureBridge::playGesture(const LLUUID& item_id)
{
	if (LLGestureMgr::instance().isGesturePlaying(item_id))
	{
		LLGestureMgr::instance().stopGesture(item_id);
	}
	else
	{
		LLGestureMgr::instance().playGesture(item_id);
	}
}


// +=================================================+
// |        LLAnimationBridge                        |
// +=================================================+

void LLAnimationBridge::buildContextMenu(LLMenuGL& menu, U32 flags)
{
	menuentry_vec_t items;
	menuentry_vec_t disabled_items;

	LL_DEBUGS() << "LLAnimationBridge::buildContextMenu()" << LL_ENDL;
    if (isMarketplaceListingsFolder())
    {
		addMarketplaceContextMenuOptions(flags, items, disabled_items);
		items.push_back(std::string("Properties"));
		getClipboardEntries(false, items, disabled_items, flags);
    }
	else
	{
		if(isItemInTrash())
		{
			addTrashContextMenuOptions(items, disabled_items);
		}	
		else
		{
			items.push_back(std::string("Share"));
			if (!canShare())
			{
				disabled_items.push_back(std::string("Share"));
			}
			items.push_back(std::string("Animation Open"));
			items.push_back(std::string("Properties"));

			getClipboardEntries(true, items, disabled_items, flags);
		}

		items.push_back(std::string("Animation Separator"));
		items.push_back(std::string("Animation Play"));
		items.push_back(std::string("Animation Audition"));
	}

	addLinkReplaceMenuOption(items, disabled_items);

	// <FS:Ansariel> Move to default folder
	addMoveToDefaultFolderMenuOption(items);

	hide_context_entries(menu, items, disabled_items);
}

// virtual
void LLAnimationBridge::performAction(LLInventoryModel* model, std::string action)
{
	if ((action == "playworld") || (action == "playlocal"))
	{
		if (getItem())
		{
			LLSD::String activate = "NONE";
			if ("playworld" == action) activate = "Inworld";
			if ("playlocal" == action) activate = "Locally";

			LLPreviewAnim* preview = LLFloaterReg::showTypedInstance<LLPreviewAnim>("preview_anim", LLSD(mUUID));
			if (preview)
			{
				preview->play(activate);
			}
		}
	}
	else
	{
		LLItemBridge::performAction(model, action);
	}
}

void LLAnimationBridge::openItem()
{
	LLViewerInventoryItem* item = getItem();

	if (item)
	{
		LLInvFVBridgeAction::doAction(item->getType(),mUUID,getInventoryModel());
	}
/*
  LLViewerInventoryItem* item = getItem();
  if (item)
  {
  LLFloaterReg::showInstance("preview_anim", LLSD(mUUID), TAKE_FOCUS_YES);
  }
*/
}

// +=================================================+
// |        LLObjectBridge                           |
// +=================================================+

// static
LLUUID LLObjectBridge::sContextMenuItemID;

LLObjectBridge::LLObjectBridge(LLInventoryPanel* inventory, 
							   LLFolderView* root,
							   const LLUUID& uuid, 
							   LLInventoryType::EType type, 
							   U32 flags) :
	LLItemBridge(inventory, root, uuid)
{
	mAttachPt = (flags & 0xff); // low bye of inventory flags
	mIsMultiObject = ( flags & LLInventoryItemFlags::II_FLAGS_OBJECT_HAS_MULTIPLE_ITEMS ) ?  TRUE: FALSE;
	mInvType = type;
}

LLUIImagePtr LLObjectBridge::getIcon() const
{
	return LLInventoryIcon::getIcon(LLAssetType::AT_OBJECT, mInvType, mAttachPt, mIsMultiObject);
}

LLInventoryObject* LLObjectBridge::getObject() const
{
	LLInventoryObject* object = NULL;
	LLInventoryModel* model = getInventoryModel();
	if(model)
	{
		object = (LLInventoryObject*)model->getObject(mUUID);
	}
	return object;
}

// [RLVa:KB] - Checked: 2012-08-15 (RLVa-1.4.7)
bool enable_attachment_touch(const LLUUID& idItem)
{
	const LLInventoryItem* pItem = gInventory.getItem(idItem);
	if ( (isAgentAvatarValid()) && (pItem) && (LLAssetType::AT_OBJECT == pItem->getType()) )
	{
		const LLViewerObject* pAttachObj = gAgentAvatarp->getWornAttachment(pItem->getLinkedUUID());
		return (pAttachObj) && (pAttachObj->flagHandleTouch()) && ( (!RlvActions::isRlvEnabled()) || (RlvActions::canTouch(gAgentAvatarp->getWornAttachment(idItem))) );
	}
	return false;
}
// [/RLVa:KB]

// <FS:Ansariel> Touch worn objects
void handle_attachment_touch(const LLUUID& idItem)
{
	if (!enable_attachment_touch(idItem))
	{
		return;
	}

	const LLInventoryItem* pItem = gInventory.getItem(idItem);
	if ( (!isAgentAvatarValid()) || (!pItem) )
		return;

	LLViewerObject* pAttachObj = gAgentAvatarp->getWornAttachment(pItem->getLinkedUUID());
	if (!pAttachObj)
		return;

	LLMessageSystem	*msg = gMessageSystem;

	msg->newMessageFast(_PREHASH_ObjectGrab);
	msg->nextBlockFast( _PREHASH_AgentData);
	msg->addUUIDFast(_PREHASH_AgentID, gAgent.getID());
	msg->addUUIDFast(_PREHASH_SessionID, gAgent.getSessionID());
	msg->nextBlockFast( _PREHASH_ObjectData);
	msg->addU32Fast(    _PREHASH_LocalID, pAttachObj->mLocalID);
	msg->addVector3Fast(_PREHASH_GrabOffset, LLVector3::zero);
	msg->nextBlock("SurfaceInfo");
	msg->addVector3("UVCoord", LLVector3::zero);
	msg->addVector3("STCoord", LLVector3::zero);
	msg->addS32Fast(_PREHASH_FaceIndex, 0);
	msg->addVector3("Position", pAttachObj->getPosition());
	msg->addVector3("Normal", LLVector3::zero);
	msg->addVector3("Binormal", LLVector3::zero);
	msg->sendMessage( pAttachObj->getRegion()->getHost());

	msg->newMessageFast(_PREHASH_ObjectDeGrab);
	msg->nextBlockFast(_PREHASH_AgentData);
	msg->addUUIDFast(_PREHASH_AgentID, gAgent.getID());
	msg->addUUIDFast(_PREHASH_SessionID, gAgent.getSessionID());
	msg->nextBlockFast(_PREHASH_ObjectData);
	msg->addU32Fast(_PREHASH_LocalID, pAttachObj->mLocalID);
	msg->nextBlock("SurfaceInfo");
	msg->addVector3("UVCoord", LLVector3::zero);
	msg->addVector3("STCoord", LLVector3::zero);
	msg->addS32Fast(_PREHASH_FaceIndex, 0);
	msg->addVector3("Position", pAttachObj->getPosition());
	msg->addVector3("Normal", LLVector3::zero);
	msg->addVector3("Binormal", LLVector3::zero);
	msg->sendMessage(pAttachObj->getRegion()->getHost());
}
// </FS:Ansariel>

// virtual
void LLObjectBridge::performAction(LLInventoryModel* model, std::string action)
{
	if (isAddAction(action))
	{
		LLUUID object_id = mUUID;
		LLViewerInventoryItem* item;
		item = (LLViewerInventoryItem*)gInventory.getItem(object_id);
		if(item && gInventory.isObjectDescendentOf(object_id, gInventory.getRootFolderID()))
		{
			rez_attachment(item, NULL, true); // Replace if "Wear"ing.
		}
		else if(item && item->isFinished())
		{
			// must be in library. copy it to our inventory and put it on.
//			LLPointer<LLInventoryCallback> cb = new LLBoostFuncInventoryCallback(boost::bind(rez_attachment_cb, _1, (LLViewerJointAttachment*)0));
// [SL:KB] - Patch: Appearance-DnDWear | Checked: 2013-02-04 (Catznip-3.4)
			// "Wear" from inventory replaces, so library items should too
			LLPointer<LLInventoryCallback> cb = new LLBoostFuncInventoryCallback(boost::bind(rez_attachment_cb, _1, (LLViewerJointAttachment*)0, true));
// [/SL;KB]
			copy_inventory_item(
				gAgent.getID(),
				item->getPermissions().getOwner(),
				item->getUUID(),
				LLUUID::null,
				std::string(),
				cb);
		}
		gFocusMgr.setKeyboardFocus(NULL);
	}
	else if ("wear_add" == action)
	{
		LLAppearanceMgr::instance().wearItemOnAvatar(mUUID, true, false); // Don't replace if adding.
	}
// [SL:KB] - Patch: Inventory-AttachmentEdit - Checked: 2010-08-25 (Catznip-2.2.0a) | Added: Catznip-2.1.2a
	else if ("edit" == action)
	{
		handle_attachment_edit(mUUID);
	}
// [/SL:KB]
	// <FS:Ansariel> Touch worn objects
	else if ("touch" == action)
	{
		handle_attachment_touch(mUUID);
	}
	// </FS:Ansariel>
	else if (isRemoveAction(action))
	{
		LLAppearanceMgr::instance().removeItemFromAvatar(mUUID);
	}
	else LLItemBridge::performAction(model, action);
}

void LLObjectBridge::openItem()
{
	// object double-click action is to wear/unwear object
	performAction(getInventoryModel(),
		      // <FS> Double-click add/replace	   
		      //get_is_item_worn(mUUID) ? "detach" : "attach");
		      get_is_item_worn(mUUID) ? "detach" : gSavedSettings.getBOOL("FSDoubleClickAddInventoryObjects") ? "wear_add" : "attach");
}

std::string LLObjectBridge::getLabelSuffix() const
{
	if (get_is_item_worn(mUUID))
	{
		if (!isAgentAvatarValid()) // Error condition, can't figure out attach point
		{
			return LLItemBridge::getLabelSuffix() + LLTrans::getString("worn");
		}
		std::string attachment_point_name;
		if (gAgentAvatarp->getAttachedPointName(mUUID, attachment_point_name))
		{
			LLStringUtil::format_map_t args;
			args["[ATTACHMENT_POINT]"] =  LLTrans::getString(attachment_point_name);

			return LLItemBridge::getLabelSuffix() + LLTrans::getString("WornOnAttachmentPoint", args);
		}
		else
		{
			LLStringUtil::format_map_t args;
			args["[ATTACHMENT_ERROR]"] =  LLTrans::getString(attachment_point_name);
			return LLItemBridge::getLabelSuffix() + LLTrans::getString("AttachmentErrorMessage", args);
		}
	}
	return LLItemBridge::getLabelSuffix();
}

void rez_attachment(LLViewerInventoryItem* item, LLViewerJointAttachment* attachment, bool replace)
{
// [RLVa:KB] - Checked: 2010-08-25 (RLVa-1.2.1)
	// If no attachment point was specified, try looking it up from the item name
	static LLCachedControl<bool> fRlvDeprecateAttachPt(gSavedSettings, "RLVaDebugDeprecateExplicitPoint", false);
	if ( (rlv_handler_t::isEnabled()) && (!fRlvDeprecateAttachPt) && 
	     (!attachment) && (gRlvAttachmentLocks.hasLockedAttachmentPoint(RLV_LOCK_ANY)) )
	{
		attachment = RlvAttachPtLookup::getAttachPoint(item);
	}

	if ( (RlvActions::isRlvEnabled()) && (!rlvPredCanWearItem(item, (replace) ? RLV_WEAR_REPLACE : RLV_WEAR_ADD)) )
	{
		return;
	}
// [/RLVa:KB]

	const LLUUID& item_id = item->getLinkedUUID();

	// Check for duplicate request.
	if (isAgentAvatarValid() &&
		gAgentAvatarp->isWearingAttachment(item_id))
	{
		LL_WARNS() << "ATT duplicate attachment request, ignoring" << LL_ENDL;
		return;
	}

	S32 attach_pt = 0;
	if (isAgentAvatarValid() && attachment)
	{
		for (LLVOAvatar::attachment_map_t::iterator iter = gAgentAvatarp->mAttachmentPoints.begin();
			 iter != gAgentAvatarp->mAttachmentPoints.end(); ++iter)
		{
			if (iter->second == attachment)
			{
				attach_pt = iter->first;
				break;
			}
		}
	}

	LLSD payload;
	payload["item_id"] = item_id; // Wear the base object in case this is a link.
	payload["attachment_point"] = attach_pt;
	payload["is_add"] = !replace;

	if (replace &&
		(attachment && attachment->getNumObjects() > 0))
	{
// [RLVa:KB] - Checked: 2010-08-25 (RLVa-1.2.1)
		// Block if we can't "replace wear" what's currently there
		if ( (rlv_handler_t::isEnabled()) && ((gRlvAttachmentLocks.canAttach(attachment) & RLV_WEAR_REPLACE) == 0) )
		{
			return;
		}
// [/RLVa:KB]
		LLNotificationsUtil::add("ReplaceAttachment", LLSD(), payload, confirm_attachment_rez);
	}
	else
	{
// [RLVa:KB] - Checked: 2010-08-07 (RLVa-1.2.0)
		// Block wearing anything on a non-attachable attachment point
		if ( (rlv_handler_t::isEnabled()) && (gRlvAttachmentLocks.isLockedAttachmentPoint(attach_pt, RLV_LOCK_ADD)) )
		{
			return;
		}
// [/RLVa:KB]
		LLNotifications::instance().forceResponse(LLNotification::Params("ReplaceAttachment").payload(payload), 0/*YES*/);
	}
}

bool confirm_attachment_rez(const LLSD& notification, const LLSD& response)
{
	if (!gAgentAvatarp->canAttachMoreObjects())
	{
		LLSD args;
		args["MAX_ATTACHMENTS"] = llformat("%d", MAX_AGENT_ATTACHMENTS);
		LLNotificationsUtil::add("MaxAttachmentsOnOutfit", args);
		return false;
	}

	S32 option = LLNotificationsUtil::getSelectedOption(notification, response);
	if (option == 0/*YES*/)
	{
		LLUUID item_id = notification["payload"]["item_id"].asUUID();
		LLViewerInventoryItem* itemp = gInventory.getItem(item_id);

		if (itemp)
		{
			// Queue up attachments to be sent in next idle tick, this way the
			// attachments are batched up all into one message versus each attachment
			// being sent in its own separate attachments message.
			U8 attachment_pt = notification["payload"]["attachment_point"].asInteger();
			BOOL is_add = notification["payload"]["is_add"].asBoolean();

			LL_DEBUGS("Avatar") << "ATT calling addAttachmentRequest " << (itemp ? itemp->getName() : "UNKNOWN") << " id " << item_id << LL_ENDL;
			LLAttachmentsMgr::instance().addAttachmentRequest(item_id, attachment_pt, is_add);
		}
	}
	return false;
}
static LLNotificationFunctorRegistration confirm_replace_attachment_rez_reg("ReplaceAttachment", confirm_attachment_rez);

void LLObjectBridge::buildContextMenu(LLMenuGL& menu, U32 flags)
{
	menuentry_vec_t items;
	menuentry_vec_t disabled_items;
	if(isItemInTrash())
	{
		addTrashContextMenuOptions(items, disabled_items);
	}	
    else if (isMarketplaceListingsFolder())
    {
		addMarketplaceContextMenuOptions(flags, items, disabled_items);
		items.push_back(std::string("Properties"));
		getClipboardEntries(false, items, disabled_items, flags);
    }
	else
	{
		items.push_back(std::string("Share"));
		if (!canShare())
		{
			disabled_items.push_back(std::string("Share"));
		}

		items.push_back(std::string("Properties"));

		getClipboardEntries(true, items, disabled_items, flags);

		LLObjectBridge::sContextMenuItemID = mUUID;

		LLInventoryItem *item = getItem();
		if(item)
		{
			if (!isAgentAvatarValid()) return;

			if( get_is_item_worn( mUUID ) )
			{
				items.push_back(std::string("Wearable And Object Separator"));
// [SL:KB] - Patch: Inventory-AttachmentEdit - Checked: 2010-08-25 (Catznip-2.2.0a) | Added: Catznip-2.1.2a
				// TOOD-Catznip: should really be "Wearable And Object Edit" if we ever plan on pushing this upstream
				items.push_back(std::string("Wearable Edit"));
// [/SL:KB]

				items.push_back(std::string("Touch Attachment"));
				if ( ((flags & FIRST_SELECTED_ITEM) == 0) || (!enable_attachment_touch(mUUID)) )
					disabled_items.push_back(std::string("Touch Attachment"));

				items.push_back(std::string("Detach From Yourself"));
// [RLVa:KB] - Checked: 2010-02-27 (RLVa-1.2.0a) | Modified: RLVa-1.2.0a
				if ( (rlv_handler_t::isEnabled()) && (!gRlvAttachmentLocks.canDetach(item)) )
					disabled_items.push_back(std::string("Detach From Yourself"));
// [/RLVa:KB]
				// <FS:Sei> Add "Find in Main" option to Worn Items
				if (mInventoryPanel.get()->getName() == "Worn Items")
					items.push_back(std::string("Find in Main")); // This should appear only in Worn Items tab
				// </FS:Sei>
			}
			else if (!isItemInTrash() && !isLinkedObjectInTrash() && !isLinkedObjectMissing() && !isCOFFolder())
			{
				items.push_back(std::string("Wearable And Object Separator"));
				items.push_back(std::string("Wearable And Object Wear"));
				items.push_back(std::string("Wearable Add"));
				items.push_back(std::string("Attach To"));
				items.push_back(std::string("Attach To HUD"));
				items.push_back(std::string("Restore to Last Position"));
				// commented out for DEV-32347
				//items.push_back(std::string("Restore to Last Position"));

				if (!gAgentAvatarp->canAttachMoreObjects())
				{
					disabled_items.push_back(std::string("Wearable And Object Wear"));
					disabled_items.push_back(std::string("Wearable Add"));
					disabled_items.push_back(std::string("Attach To"));
					disabled_items.push_back(std::string("Attach To HUD"));
				}
// [RLVa:KB] - Checked: 2010-09-03 (RLVa-1.2.1a) | Modified: RLVa-1.2.1a
				else if (rlv_handler_t::isEnabled())
				{
					ERlvWearMask eWearMask = gRlvAttachmentLocks.canAttach(item);
					if ((eWearMask & RLV_WEAR_REPLACE) == 0)
						disabled_items.push_back(std::string("Wearable And Object Wear"));
					if ((eWearMask & RLV_WEAR_ADD) == 0)
						disabled_items.push_back(std::string("Wearable Add"));
				}
// [/RLVa:KB]

				LLMenuGL* attach_menu = menu.findChildMenuByName("Attach To", TRUE);
				LLMenuGL* attach_hud_menu = menu.findChildMenuByName("Attach To HUD", TRUE);
				if (attach_menu
					&& (attach_menu->getChildCount() == 0)
					&& attach_hud_menu
					&& (attach_hud_menu->getChildCount() == 0)
					&& isAgentAvatarValid())
				{
					for (LLVOAvatar::attachment_map_t::iterator iter = gAgentAvatarp->mAttachmentPoints.begin();
						 iter != gAgentAvatarp->mAttachmentPoints.end(); )
					{
						LLVOAvatar::attachment_map_t::iterator curiter = iter++;
						LLViewerJointAttachment* attachment = curiter->second;
						LLMenuItemCallGL::Params p;
						std::string submenu_name = attachment->getName();
						if (LLTrans::getString(submenu_name) != "")
						{
						    p.name = (" ")+LLTrans::getString(submenu_name)+" ";
						}
						else
						{
							p.name = submenu_name;
						}
						LLSD cbparams;
						cbparams["index"] = curiter->first;
						cbparams["label"] = p.name;
						p.on_click.function_name = "Inventory.AttachObject";
						p.on_click.parameter = LLSD(attachment->getName());
						p.on_enable.function_name = "Attachment.Label";
						p.on_enable.parameter = cbparams;
						LLView* parent = attachment->getIsHUDAttachment() ? attach_hud_menu : attach_menu;
						LLUICtrlFactory::create<LLMenuItemCallGL>(p, parent);
						items.push_back(p.name);
					}

					// <FS:Ansariel> FIRE-21200: Attachment Points List in Alphabetical Order
					attach_menu->getItems()->sort(LLViewerAttachMenu::sort());
					attach_hud_menu->getItems()->sort(LLViewerAttachMenu::sort());
					// </FS:Ansariel>
				}
			}
		}
	}
	addLinkReplaceMenuOption(items, disabled_items);

	// <FS:Ansariel> Move to default folder
	addMoveToDefaultFolderMenuOption(items);

	hide_context_entries(menu, items, disabled_items);
}

BOOL LLObjectBridge::renameItem(const std::string& new_name)
{
	if(!isItemRenameable())
		return FALSE;
	LLPreview::dirty(mUUID);
	LLInventoryModel* model = getInventoryModel();
	if(!model)
		return FALSE;
	LLViewerInventoryItem* item = getItem();
	if(item && (item->getName() != new_name))
	{
		LLPointer<LLViewerInventoryItem> new_item = new LLViewerInventoryItem(item);
		new_item->rename(new_name);
		new_item->updateServer(FALSE);
		model->updateItem(new_item);
		model->notifyObservers();
		buildDisplayName();

		if (isAgentAvatarValid())
		{
			LLViewerObject* obj = gAgentAvatarp->getWornAttachment( item->getUUID() );
			if(obj)
			{
				LLSelectMgr::getInstance()->deselectAll();
				LLSelectMgr::getInstance()->addAsIndividual( obj, SELECT_ALL_TES, FALSE );
				LLSelectMgr::getInstance()->selectionSetObjectName( new_name );
				LLSelectMgr::getInstance()->deselectAll();
			}
		}
	}
	// return FALSE because we either notified observers (& therefore
	// rebuilt) or we didn't update.
	return FALSE;
}

// +=================================================+
// |        LLLSLTextBridge                          |
// +=================================================+

void LLLSLTextBridge::openItem()
{
	LLViewerInventoryItem* item = getItem();

	if (item)
	{
		LLInvFVBridgeAction::doAction(item->getType(),mUUID,getInventoryModel());
	}
}

// +=================================================+
// |        LLWearableBridge                         |
// +=================================================+

LLWearableBridge::LLWearableBridge(LLInventoryPanel* inventory, 
								   LLFolderView* root, 
								   const LLUUID& uuid, 
								   LLAssetType::EType asset_type, 
								   LLInventoryType::EType inv_type, 
								   LLWearableType::EType  wearable_type) :
	LLItemBridge(inventory, root, uuid),
	mAssetType( asset_type ),
	mWearableType(wearable_type)
{
	mInvType = inv_type;
}

BOOL LLWearableBridge::renameItem(const std::string& new_name)
{
	if (get_is_item_worn(mUUID))
	{
		gAgentWearables.setWearableName( mUUID, new_name );
	}
	return LLItemBridge::renameItem(new_name);
}

std::string LLWearableBridge::getLabelSuffix() const
{
	if (get_is_item_worn(mUUID))
	{
		// e.g. "(worn)" 
		return LLItemBridge::getLabelSuffix() + LLTrans::getString("worn");
	}
	else
	{
		return LLItemBridge::getLabelSuffix();
	}
}

LLUIImagePtr LLWearableBridge::getIcon() const
{
	return LLInventoryIcon::getIcon(mAssetType, mInvType, mWearableType, FALSE);
}

// virtual
void LLWearableBridge::performAction(LLInventoryModel* model, std::string action)
{
	if (isAddAction(action))
	{
		wearOnAvatar();
	}
	else if ("wear_add" == action)
	{
		wearAddOnAvatar();
	}
	else if ("edit" == action)
	{
		editOnAvatar();
		return;
	}
	else if (isRemoveAction(action))
	{
		removeFromAvatar();
		return;
	}
	else LLItemBridge::performAction(model, action);
}

void LLWearableBridge::openItem()
{
	// <FS:Ansariel> Don't take off body parts!
	if (get_is_item_worn(mUUID) && !canRemoveFromAvatar(this))
	{
		return;
	}
	// </FS:Ansariel>

	performAction(getInventoryModel(),
			      // <FS:Ansariel> FIRE-17166: Add Clothes on Double Click
			      //get_is_item_worn(mUUID) ? "take_off" : "wear");
			      get_is_item_worn(mUUID) ? "take_off" : (mAssetType == LLAssetType::AT_BODYPART || (mAssetType == LLAssetType::AT_CLOTHING && mWearableType == LLWearableType::WT_PHYSICS) || !gSavedSettings.getBOOL("FSDoubleClickAddInventoryClothing") ? "wear" : "wear_add"));
			      // </FS:Ansariel>
}

void LLWearableBridge::buildContextMenu(LLMenuGL& menu, U32 flags)
{
	LL_DEBUGS() << "LLWearableBridge::buildContextMenu()" << LL_ENDL;
	menuentry_vec_t items;
	menuentry_vec_t disabled_items;
	if(isItemInTrash())
	{
		addTrashContextMenuOptions(items, disabled_items);
	}
    else if (isMarketplaceListingsFolder())
    {
		addMarketplaceContextMenuOptions(flags, items, disabled_items);
		items.push_back(std::string("Properties"));
		getClipboardEntries(false, items, disabled_items, flags);
    }
	else
	{	// FWIW, it looks like SUPPRESS_OPEN_ITEM is not set anywhere
		BOOL can_open = ((flags & SUPPRESS_OPEN_ITEM) != SUPPRESS_OPEN_ITEM);

		// If we have clothing, don't add "Open" as it's the same action as "Wear"   SL-18976
		LLViewerInventoryItem* item = getItem();
		if (can_open && item)
		{
			can_open = (item->getType() != LLAssetType::AT_CLOTHING) &&
				(item->getType() != LLAssetType::AT_BODYPART);
		}
		if (isLinkedObjectMissing())
		{
			can_open = FALSE;
		}
		items.push_back(std::string("Share"));
		if (!canShare())
		{
			disabled_items.push_back(std::string("Share"));
		}
		
		if (can_open)
		{
			addOpenRightClickMenuOption(items);
		}
		else
		{
			disabled_items.push_back(std::string("Open"));
			disabled_items.push_back(std::string("Open Original"));
		}

		items.push_back(std::string("Properties"));

		getClipboardEntries(true, items, disabled_items, flags);

		items.push_back(std::string("Wearable And Object Separator"));

		items.push_back(std::string("Wearable Edit"));

		bool modifiable = !gAgentWearables.isWearableModifiable(item->getUUID());
		if (((flags & FIRST_SELECTED_ITEM) == 0) || modifiable)
		{
			disabled_items.push_back(std::string("Wearable Edit"));
		}
		// Don't allow items to be worn if their baseobj is in the trash.
		if (isLinkedObjectInTrash() || isLinkedObjectMissing() || isCOFFolder())
		{
			disabled_items.push_back(std::string("Wearable And Object Wear"));
			disabled_items.push_back(std::string("Wearable Add"));
			disabled_items.push_back(std::string("Wearable Edit"));
		}

		// Disable wear and take off based on whether the item is worn.
		if(item)
		{
			switch (item->getType())
			{
				case LLAssetType::AT_CLOTHING:
					items.push_back(std::string("Take Off"));
					// Fallthrough since clothing and bodypart share wear options
				case LLAssetType::AT_BODYPART:
					if (get_is_item_worn(item->getUUID()))
					{
						disabled_items.push_back(std::string("Wearable And Object Wear"));
						disabled_items.push_back(std::string("Wearable Add"));
// [RLVa:KB] - Checked: 2010-04-04 (RLVa-1.2.0c) | Added: RLVa-1.2.0c
						if ( (rlv_handler_t::isEnabled()) && (!gRlvWearableLocks.canRemove(item)) )
							disabled_items.push_back(std::string("Take Off"));
// [/RLVa:KB]
						// <FS:Sei> Add "Find in Main" option to Worn Items
						if (mInventoryPanel.get()->getName() == "Worn Items")
							items.push_back(std::string("Find in Main"));
						// </FS:Sei>
					}
					else
					{
						items.push_back(std::string("Wearable And Object Wear"));
//						items.push_back(std::string("Wearable Add"));
						disabled_items.push_back(std::string("Take Off"));
						disabled_items.push_back(std::string("Wearable Edit"));

// [RLVa:KB] - Checked: 2010-06-09 (RLVa-1.2.0g) | Modified: RLVa-1.2.0g
						if (rlv_handler_t::isEnabled())
						{
							ERlvWearMask eWearMask = gRlvWearableLocks.canWear(item);
							if ((eWearMask & RLV_WEAR_REPLACE) == 0)
								disabled_items.push_back(std::string("Wearable And Object Wear"));
							if ((eWearMask & RLV_WEAR_ADD) == 0)
								disabled_items.push_back(std::string("Wearable Add"));
						}
// [/RLVa:KB]
					}

					if (LLWearableType::getAllowMultiwear(mWearableType))
					{
						items.push_back(std::string("Wearable Add"));
//						if (!gAgentWearables.canAddWearable(mWearableType))
// [SL:KB] - Patch: Appearance-WearableDuplicateAssets | Checked: 2011-07-24 (Catznip-2.6.0e) | Added: Catznip-2.6.0e
						if ( (!gAgentWearables.canAddWearable(mWearableType)) || (gAgentWearables.getWearableFromAssetID(item->getAssetUUID())) )
// [/SL:KB]
						{
							disabled_items.push_back(std::string("Wearable Add"));
						}
					}
					break;
				default:
					break;
			}
		}
	}
	addLinkReplaceMenuOption(items, disabled_items);

	// <FS:Ansariel> Move to default folder
	addMoveToDefaultFolderMenuOption(items);

	hide_context_entries(menu, items, disabled_items);
}

// Called from menus
// static
BOOL LLWearableBridge::canWearOnAvatar(void* user_data)
{
	LLWearableBridge* self = (LLWearableBridge*)user_data;
	if(!self) return FALSE;
	if(!self->isAgentInventory())
	{
		LLViewerInventoryItem* item = (LLViewerInventoryItem*)self->getItem();
		if(!item || !item->isFinished()) return FALSE;
	}
	return (!get_is_item_worn(self->mUUID));
}

// Called from menus
// static
void LLWearableBridge::onWearOnAvatar(void* user_data)
{
	LLWearableBridge* self = (LLWearableBridge*)user_data;
	if(!self) return;
	self->wearOnAvatar();
}

void LLWearableBridge::wearOnAvatar()
{
	// TODO: investigate wearables may not be loaded at this point EXT-8231

	LLViewerInventoryItem* item = getItem();
	if(item)
	{
		LLAppearanceMgr::instance().wearItemOnAvatar(item->getUUID(), true, true);
	}
}

void LLWearableBridge::wearAddOnAvatar()
{
	// TODO: investigate wearables may not be loaded at this point EXT-8231

	LLViewerInventoryItem* item = getItem();
	if(item)
	{
		LLAppearanceMgr::instance().wearItemOnAvatar(item->getUUID(), true, false);
	}
}

// static
//void LLWearableBridge::onWearOnAvatarArrived( LLViewerWearable* wearable, void* userdata )
//{
//	LLUUID* item_id = (LLUUID*) userdata;
//	if(wearable)
//	{
//		LLViewerInventoryItem* item = NULL;
//		item = (LLViewerInventoryItem*)gInventory.getItem(*item_id);
//		if(item)
//		{
//			if(item->getAssetUUID() == wearable->getAssetID())
//			{
//				gAgentWearables.setWearableItem(item, wearable);
//				gInventory.notifyObservers();
//				//self->getFolderItem()->refreshFromRoot();
//			}
//			else
//			{
//				LL_INFOS() << "By the time wearable asset arrived, its inv item already pointed to a different asset." << LL_ENDL;
//			}
//		}
//	}
//	delete item_id;
//}

// static
// BAP remove the "add" code path once everything is fully COF-ified.
//void LLWearableBridge::onWearAddOnAvatarArrived( LLViewerWearable* wearable, void* userdata )
//{
//	LLUUID* item_id = (LLUUID*) userdata;
//	if(wearable)
//	{
//		LLViewerInventoryItem* item = NULL;
//		item = (LLViewerInventoryItem*)gInventory.getItem(*item_id);
//		if(item)
//		{
//			if(item->getAssetUUID() == wearable->getAssetID())
//			{
//				bool do_append = true;
//				gAgentWearables.setWearableItem(item, wearable, do_append);
//				gInventory.notifyObservers();
//				//self->getFolderItem()->refreshFromRoot();
//			}
//			else
//			{
//				LL_INFOS() << "By the time wearable asset arrived, its inv item already pointed to a different asset." << LL_ENDL;
//			}
//		}
//	}
//	delete item_id;
//}

// static
BOOL LLWearableBridge::canEditOnAvatar(void* user_data)
{
	LLWearableBridge* self = (LLWearableBridge*)user_data;
	if(!self) return FALSE;

	return (get_is_item_worn(self->mUUID));
}

// static
void LLWearableBridge::onEditOnAvatar(void* user_data)
{
	LLWearableBridge* self = (LLWearableBridge*)user_data;
	if(self)
	{
		self->editOnAvatar();
	}
}

void LLWearableBridge::editOnAvatar()
{
	LLAgentWearables::editWearable(mUUID);
}

// static
BOOL LLWearableBridge::canRemoveFromAvatar(void* user_data)
{
	LLWearableBridge* self = (LLWearableBridge*)user_data;
	if( self && (LLAssetType::AT_BODYPART != self->mAssetType) )
	{
		return get_is_item_worn( self->mUUID );
	}
	return FALSE;
}

void LLWearableBridge::removeFromAvatar()
{
	LL_WARNS() << "safe to remove?" << LL_ENDL;
	if (get_is_item_worn(mUUID))
	{
		LLAppearanceMgr::instance().removeItemFromAvatar(mUUID);
	}
}


// +=================================================+
// |        LLLinkItemBridge                         |
// +=================================================+
// For broken item links

std::string LLLinkItemBridge::sPrefix("Link: ");

void LLLinkItemBridge::buildContextMenu(LLMenuGL& menu, U32 flags)
{
	// *TODO: Translate
	LL_DEBUGS() << "LLLink::buildContextMenu()" << LL_ENDL;
	menuentry_vec_t items;
	menuentry_vec_t disabled_items;

	items.push_back(std::string("Find Original"));
	disabled_items.push_back(std::string("Find Original"));
	
	if(isItemInTrash())
	{
		addTrashContextMenuOptions(items, disabled_items);
	}
	else
	{
		items.push_back(std::string("Properties"));
		addDeleteContextMenuOptions(items, disabled_items);
	}
	addLinkReplaceMenuOption(items, disabled_items);
	hide_context_entries(menu, items, disabled_items);
}

// +=================================================+
// |        LLMeshBridge                             |
// +=================================================+

LLUIImagePtr LLMeshBridge::getIcon() const
{
	return LLInventoryIcon::getIcon(LLAssetType::AT_MESH, LLInventoryType::IT_MESH, 0, FALSE);
}

void LLMeshBridge::openItem()
{
	LLViewerInventoryItem* item = getItem();
	
	if (item)
	{
		// open mesh
	}
}

void LLMeshBridge::buildContextMenu(LLMenuGL& menu, U32 flags)
{
	LL_DEBUGS() << "LLMeshBridge::buildContextMenu()" << LL_ENDL;
	std::vector<std::string> items;
	std::vector<std::string> disabled_items;

	if(isItemInTrash())
	{
		items.push_back(std::string("Purge Item"));
		if (!isItemRemovable())
		{
			disabled_items.push_back(std::string("Purge Item"));
		}

		items.push_back(std::string("Restore Item"));
	}
    else if (isMarketplaceListingsFolder())
    {
		addMarketplaceContextMenuOptions(flags, items, disabled_items);
		items.push_back(std::string("Properties"));
		getClipboardEntries(false, items, disabled_items, flags);
    }
	else
	{
		items.push_back(std::string("Properties"));

		getClipboardEntries(true, items, disabled_items, flags);
	}

	addLinkReplaceMenuOption(items, disabled_items);

	// <FS:Ansariel> Move to default folder
	addMoveToDefaultFolderMenuOption(items);

	hide_context_entries(menu, items, disabled_items);
}


// +=================================================+
// |        LLLinkBridge                             |
// +=================================================+
// For broken folder links.
std::string LLLinkFolderBridge::sPrefix("Link: ");
LLUIImagePtr LLLinkFolderBridge::getIcon() const
{
	LLFolderType::EType folder_type = LLFolderType::FT_NONE;
	const LLInventoryObject *obj = getInventoryObject();
	if (obj)
	{
		LLViewerInventoryCategory* cat = NULL;
		LLInventoryModel* model = getInventoryModel();
		if(model)
		{
			cat = (LLViewerInventoryCategory*)model->getCategory(obj->getLinkedUUID());
			if (cat)
			{
				folder_type = cat->getPreferredType();
			}
		}
	}
	return LLFolderBridge::getIcon(folder_type);
}

void LLLinkFolderBridge::buildContextMenu(LLMenuGL& menu, U32 flags)
{
	// *TODO: Translate
	LL_DEBUGS() << "LLLink::buildContextMenu()" << LL_ENDL;
	menuentry_vec_t items;
	menuentry_vec_t disabled_items;

	if (isItemInTrash())
	{
		addTrashContextMenuOptions(items, disabled_items);
	}
	else
	{
		items.push_back(std::string("Find Original"));
		addDeleteContextMenuOptions(items, disabled_items);
	}
	hide_context_entries(menu, items, disabled_items);
}
void LLLinkFolderBridge::performAction(LLInventoryModel* model, std::string action)
{
	if ("goto" == action)
	{
		gotoItem();
		return;
	}
	LLItemBridge::performAction(model,action);
}
void LLLinkFolderBridge::gotoItem()
{
	const LLUUID &cat_uuid = getFolderID();
	if (!cat_uuid.isNull())
	{
		LLFolderViewItem *base_folder = mInventoryPanel.get()->getItemByID(cat_uuid);
		if (base_folder)
		{
			if (LLInventoryModel* model = getInventoryModel())
			{
				model->fetchDescendentsOf(cat_uuid);
			}
			base_folder->setOpen(TRUE);
			mRoot->setSelection(base_folder,TRUE);
			mRoot->scrollToShowSelection();
		}
	}
}
const LLUUID &LLLinkFolderBridge::getFolderID() const
{
	if (LLViewerInventoryItem *link_item = getItem())
	{
		if (const LLViewerInventoryCategory *cat = link_item->getLinkedCategory())
		{
			const LLUUID& cat_uuid = cat->getUUID();
			return cat_uuid;
		}
	}
	return LLUUID::null;
}

/********************************************************************************
 **
 **                    BRIDGE ACTIONS
 **/

// static
void LLInvFVBridgeAction::doAction(LLAssetType::EType asset_type,
								   const LLUUID& uuid,
								   LLInventoryModel* model)
{
	// Perform indirection in case of link.
	const LLUUID& linked_uuid = gInventory.getLinkedItemID(uuid);

	LLInvFVBridgeAction* action = createAction(asset_type,linked_uuid,model);
	if(action)
	{
		action->doIt();
		delete action;
	}
}

// static
void LLInvFVBridgeAction::doAction(const LLUUID& uuid, LLInventoryModel* model)
{
	llassert(model);
	LLViewerInventoryItem* item = model->getItem(uuid);
	llassert(item);
	if (item)
	{
		LLAssetType::EType asset_type = item->getType();
		LLInvFVBridgeAction* action = createAction(asset_type,uuid,model);
		if(action)
		{
			action->doIt();
			delete action;
		}
	}
}

LLViewerInventoryItem* LLInvFVBridgeAction::getItem() const
{
	if (mModel)
		return (LLViewerInventoryItem*)mModel->getItem(mUUID);
	return NULL;
}

class LLTextureBridgeAction: public LLInvFVBridgeAction
{
	friend class LLInvFVBridgeAction;
public:
	virtual void doIt()
	{
		if (getItem())
		{
			LLFloaterReg::showInstance("preview_texture", LLSD(mUUID), TAKE_FOCUS_YES);
		}
		LLInvFVBridgeAction::doIt();
	}
	virtual ~LLTextureBridgeAction(){}
protected:
	LLTextureBridgeAction(const LLUUID& id,LLInventoryModel* model) : LLInvFVBridgeAction(id,model) {}
};

class LLSoundBridgeAction: public LLInvFVBridgeAction
{
	friend class LLInvFVBridgeAction;
public:
	virtual void doIt()
	{
		LLViewerInventoryItem* item = getItem();
		if (item)
		{
			send_sound_trigger(item->getAssetUUID(), SOUND_GAIN);
		}
		LLInvFVBridgeAction::doIt();
	}
	virtual ~LLSoundBridgeAction(){}
protected:
	LLSoundBridgeAction(const LLUUID& id,LLInventoryModel* model) : LLInvFVBridgeAction(id,model) {}
};

class LLLandmarkBridgeAction: public LLInvFVBridgeAction
{
	friend class LLInvFVBridgeAction;
public:
	virtual void doIt()
	{
		LLViewerInventoryItem* item = getItem();
		if (item)
		{
			// Opening (double-clicking) a landmark immediately teleports,
			// but warns you the first time.
			LLSD payload;
			payload["asset_id"] = item->getAssetUUID();		
			
			LLSD args; 
			args["LOCATION"] = item->getName(); 
			
			LLNotificationsUtil::add("TeleportFromLandmark", args, payload);
		}
		LLInvFVBridgeAction::doIt();
	}
	virtual ~LLLandmarkBridgeAction(){}
protected:
	LLLandmarkBridgeAction(const LLUUID& id,LLInventoryModel* model) : LLInvFVBridgeAction(id,model) {}
};

class LLCallingCardBridgeAction: public LLInvFVBridgeAction
{
	friend class LLInvFVBridgeAction;
public:
	virtual void doIt()
	{
		LLViewerInventoryItem* item = getItem();
		if (item && item->getCreatorUUID().notNull())
		{
			LLAvatarActions::showProfile(item->getCreatorUUID());
		}
		LLInvFVBridgeAction::doIt();
	}
	virtual ~LLCallingCardBridgeAction(){}
protected:
	LLCallingCardBridgeAction(const LLUUID& id,LLInventoryModel* model) : LLInvFVBridgeAction(id,model) {}

};

class LLNotecardBridgeAction
: public LLInvFVBridgeAction
{
	friend class LLInvFVBridgeAction;
public:
	virtual void doIt()
	{
		LLViewerInventoryItem* item = getItem();
		if (item)
		{
			LLFloaterReg::showInstance("preview_notecard", LLSD(item->getUUID()), TAKE_FOCUS_YES);
		}
		LLInvFVBridgeAction::doIt();
	}
	virtual ~LLNotecardBridgeAction(){}
protected:
	LLNotecardBridgeAction(const LLUUID& id,LLInventoryModel* model) : LLInvFVBridgeAction(id,model) {}
};

class LLGestureBridgeAction: public LLInvFVBridgeAction
{
	friend class LLInvFVBridgeAction;
public:
	virtual void doIt()
	{
		LLViewerInventoryItem* item = getItem();
		if (item)
		{
			LLPreviewGesture* preview = LLPreviewGesture::show(mUUID, LLUUID::null);
			preview->setFocus(TRUE);
		}
		LLInvFVBridgeAction::doIt();		
	}
	virtual ~LLGestureBridgeAction(){}
protected:
	LLGestureBridgeAction(const LLUUID& id,LLInventoryModel* model) : LLInvFVBridgeAction(id,model) {}
};

class LLAnimationBridgeAction: public LLInvFVBridgeAction
{
	friend class LLInvFVBridgeAction;
public:
	virtual void doIt()
	{
		LLViewerInventoryItem* item = getItem();
		if (item)
		{
			LLFloaterReg::showInstance("preview_anim", LLSD(mUUID), TAKE_FOCUS_YES);
		}
		LLInvFVBridgeAction::doIt();
	}
	virtual ~LLAnimationBridgeAction(){}
protected:
	LLAnimationBridgeAction(const LLUUID& id,LLInventoryModel* model) : LLInvFVBridgeAction(id,model) {}
};

class LLObjectBridgeAction: public LLInvFVBridgeAction
{
	friend class LLInvFVBridgeAction;
public:
	virtual void doIt()
	{
		/*
		  LLFloaterReg::showInstance("properties", mUUID);
		*/
		LLInvFVBridgeAction::doIt();
	}
	virtual ~LLObjectBridgeAction(){}
protected:
	LLObjectBridgeAction(const LLUUID& id,LLInventoryModel* model) : LLInvFVBridgeAction(id,model) {}
};

class LLLSLTextBridgeAction: public LLInvFVBridgeAction
{
	friend class LLInvFVBridgeAction;
public:
	virtual void doIt()
	{
		LLViewerInventoryItem* item = getItem();
		if (item)
		{
			LLFloaterReg::showInstance("preview_script", LLSD(mUUID), TAKE_FOCUS_YES);
		}
		LLInvFVBridgeAction::doIt();
	}
	virtual ~LLLSLTextBridgeAction(){}
protected:
	LLLSLTextBridgeAction(const LLUUID& id,LLInventoryModel* model) : LLInvFVBridgeAction(id,model) {}
};

class LLWearableBridgeAction: public LLInvFVBridgeAction
{
	friend class LLInvFVBridgeAction;
public:
	virtual void doIt()
	{
		wearOnAvatar();
	}

	virtual ~LLWearableBridgeAction(){}
protected:
	LLWearableBridgeAction(const LLUUID& id,LLInventoryModel* model) : LLInvFVBridgeAction(id,model) {}
	BOOL isItemInTrash() const;
	// return true if the item is in agent inventory. if false, it
	// must be lost or in the inventory library.
	BOOL isAgentInventory() const;
	void wearOnAvatar();
};

BOOL LLWearableBridgeAction::isItemInTrash() const
{
	if(!mModel) return FALSE;
	const LLUUID trash_id = mModel->findCategoryUUIDForType(LLFolderType::FT_TRASH);
	return mModel->isObjectDescendentOf(mUUID, trash_id);
}

BOOL LLWearableBridgeAction::isAgentInventory() const
{
	if(!mModel) return FALSE;
	if(gInventory.getRootFolderID() == mUUID) return TRUE;
	return mModel->isObjectDescendentOf(mUUID, gInventory.getRootFolderID());
}

void LLWearableBridgeAction::wearOnAvatar()
{
	// TODO: investigate wearables may not be loaded at this point EXT-8231

	LLViewerInventoryItem* item = getItem();
	if(item)
	{
		// <FS> FIRE-303: Double-click remove wearable
		//LLAppearanceMgr::instance().wearItemOnAvatar(item->getUUID(), true, true);
		bool is_bodypart = item->getType() == LLAssetType::AT_BODYPART;
		if (get_is_item_worn(mUUID))
		{
			if (!is_bodypart)
			{
				LLAppearanceMgr::instance().removeItemFromAvatar(mUUID);
			}
		}
		else
		{
			LLAppearanceMgr::instance().wearItemOnAvatar(mUUID, true, (is_bodypart || !gSavedSettings.getBOOL("FSDoubleClickAddInventoryClothing")));
		}
		// </FS>
	}
}

LLInvFVBridgeAction* LLInvFVBridgeAction::createAction(LLAssetType::EType asset_type,
													   const LLUUID& uuid,
													   LLInventoryModel* model)
{
	LLInvFVBridgeAction* action = NULL;
	switch(asset_type)
	{
		case LLAssetType::AT_TEXTURE:
			action = new LLTextureBridgeAction(uuid,model);
			break;
		case LLAssetType::AT_SOUND:
			action = new LLSoundBridgeAction(uuid,model);
			break;
		case LLAssetType::AT_LANDMARK:
			action = new LLLandmarkBridgeAction(uuid,model);
			break;
		case LLAssetType::AT_CALLINGCARD:
			action = new LLCallingCardBridgeAction(uuid,model);
			break;
		case LLAssetType::AT_OBJECT:
			action = new LLObjectBridgeAction(uuid,model);
			break;
		case LLAssetType::AT_NOTECARD:
			action = new LLNotecardBridgeAction(uuid,model);
			break;
		case LLAssetType::AT_ANIMATION:
			action = new LLAnimationBridgeAction(uuid,model);
			break;
		case LLAssetType::AT_GESTURE:
			action = new LLGestureBridgeAction(uuid,model);
			break;
		case LLAssetType::AT_LSL_TEXT:
			action = new LLLSLTextBridgeAction(uuid,model);
			break;
		case LLAssetType::AT_CLOTHING:
		case LLAssetType::AT_BODYPART:
			action = new LLWearableBridgeAction(uuid,model);
			break;
		default:
			break;
	}
	return action;
}

/**                    Bridge Actions
 **
 ********************************************************************************/

/************************************************************************/
/* Recent Inventory Panel related classes                               */
/************************************************************************/
void LLRecentItemsFolderBridge::buildContextMenu(LLMenuGL& menu, U32 flags)
{
	menuentry_vec_t disabled_items, items;
        buildContextMenuOptions(flags, items, disabled_items);

	items.erase(std::remove(items.begin(), items.end(), std::string("New Folder")), items.end());

	hide_context_entries(menu, items, disabled_items);
}

LLInvFVBridge* LLRecentInventoryBridgeBuilder::createBridge(
	LLAssetType::EType asset_type,
	LLAssetType::EType actual_asset_type,
	LLInventoryType::EType inv_type,
	LLInventoryPanel* inventory,
	LLFolderViewModelInventory* view_model,
	LLFolderView* root,
	const LLUUID& uuid,
	U32 flags /*= 0x00*/ ) const
{
	LLInvFVBridge* new_listener = NULL;
	if (asset_type == LLAssetType::AT_CATEGORY 
		&& actual_asset_type != LLAssetType::AT_LINK_FOLDER)
	{
		new_listener = new LLRecentItemsFolderBridge(inv_type, inventory, root, uuid);
	}
	else
		{
		new_listener = LLInventoryFolderViewModelBuilder::createBridge(asset_type,
				actual_asset_type,
				inv_type,
				inventory,
																view_model,
				root,
				uuid,
				flags);
		}
	return new_listener;
}

LLFolderViewGroupedItemBridge::LLFolderViewGroupedItemBridge()
{
}

void LLFolderViewGroupedItemBridge::groupFilterContextMenu(folder_view_item_deque& selected_items, LLMenuGL& menu)
{
    uuid_vec_t ids;
	menuentry_vec_t disabled_items;
    if (get_selection_item_uuids(selected_items, ids))
    {
        if (!LLAppearanceMgr::instance().canAddWearables(ids))
        {
			disabled_items.push_back(std::string("Wearable Add"));
        }
    }
	disable_context_entries_if_present(menu, disabled_items);
}

/************************************************************************/
/* Worn Inventory Panel related classes                               */
/************************************************************************/
void LLWornItemsFolderBridge::buildContextMenu(LLMenuGL& menu, U32 flags)
{
	menuentry_vec_t disabled_items, items;
        buildContextMenuOptions(flags, items, disabled_items);

	items.erase(std::remove(items.begin(), items.end(), std::string("New Body Parts")), items.end());
	items.erase(std::remove(items.begin(), items.end(), std::string("New Clothes")), items.end());
	items.erase(std::remove(items.begin(), items.end(), std::string("New Note")), items.end());
	items.erase(std::remove(items.begin(), items.end(), std::string("New Gesture")), items.end());
	items.erase(std::remove(items.begin(), items.end(), std::string("New Script")), items.end());
	items.erase(std::remove(items.begin(), items.end(), std::string("New Folder")), items.end());

	hide_context_entries(menu, items, disabled_items);
}

LLInvFVBridge* LLWornInventoryBridgeBuilder::createBridge(
	LLAssetType::EType asset_type,
	LLAssetType::EType actual_asset_type,
	LLInventoryType::EType inv_type,
	LLInventoryPanel* inventory,
	LLFolderViewModelInventory* view_model,
	LLFolderView* root,
	const LLUUID& uuid,
	U32 flags /*= 0x00*/ ) const
{
	LLInvFVBridge* new_listener = NULL;
	switch(asset_type)
	{
	case LLAssetType::AT_CATEGORY:
		if (actual_asset_type == LLAssetType::AT_LINK_FOLDER)
		{
			// *TODO: Create a link folder handler instead if it is necessary
			new_listener = LLInventoryFolderViewModelBuilder::createBridge(
				asset_type,
				actual_asset_type,
				inv_type,
				inventory,
																view_model,
				root,
				uuid,
				flags);
			break;
		}
		new_listener = new LLWornItemsFolderBridge(inv_type, inventory, root, uuid);
		break;
	default:
		new_listener = LLInventoryFolderViewModelBuilder::createBridge(
			asset_type,
			actual_asset_type,
			inv_type,
			inventory,
																view_model,
			root,
			uuid,
			flags);
	}
	return new_listener;

}

// <FS:ND> Reintegrate search by uuid/creator/descripting from Zi Ree after CHUI Merge
std::string LLInvFVBridge::getSearchableCreator( void ) const
{
	LLInventoryItem *pItem( dynamic_cast< LLInventoryItem* >( getInventoryObject() ) );

	std::string strCreator;
	if(pItem)
	{
		LLAvatarName av_name;
		if (LLAvatarNameCache::get(pItem->getCreatorUUID(), &av_name))
		{
			strCreator =  av_name.getUserName();
			LLStringUtil::toUpper( strCreator );
		}
	}

	return strCreator;
}

std::string LLInvFVBridge::getSearchableDescription( void ) const
{
	LLInventoryItem *pItem( dynamic_cast< LLInventoryItem* >( getInventoryObject() ) );

	std::string strDescr;

	if(pItem)
	{
		if(!pItem->getDescription().empty() )
		{
			strDescr =  pItem->getDescription();
			LLStringUtil::toUpper( strDescr );
		}
	}

	return strDescr;
}

std::string LLInvFVBridge::getSearchableUUID( void ) const
{
	LLInventoryItem *pItem( dynamic_cast< LLInventoryItem* >( getInventoryObject() ) );

	std::string strUUID;
	if(pItem)
	{
		if(!pItem->getAssetUUID().isNull())
		{
			strUUID = pItem->getAssetUUID().asString();
			LLStringUtil::toUpper( strUUID );
		}

	}
	return strUUID;

}

std::string LLInvFVBridge::getSearchableAll( void ) const
{
	return getSearchableName() + "+" +
		getSearchableCreator() + "+" + 
		getSearchableDescription() + "+" +
		getSearchableUUID();
}
// </FS:ND>

// EOF<|MERGE_RESOLUTION|>--- conflicted
+++ resolved
@@ -4466,35 +4466,23 @@
 			if (!LLAppearanceMgr::getCanRemoveFromCOF(mUUID))
 			{
 					disabled_items.push_back(std::string("Remove From Outfit"));
-<<<<<<< HEAD
-				}
-			}
-//			if (!LLAppearanceMgr::instance().getCanReplaceCOF(mUUID))
+			}
+		}
+		//if (!LLAppearanceMgr::instance().getCanReplaceCOF(mUUID))
 // [SL:KB] - Patch: Appearance-Misc | Checked: 2010-11-24 (Catznip-2.4)
-			if ( ((is_outfit) && (!LLAppearanceMgr::instance().getCanReplaceCOF(mUUID))) || 
-				 ((!is_outfit) && (gAgentWearables.isCOFChangeInProgress())) )
+		if ( ((is_outfit) && (!LLAppearanceMgr::instance().getCanReplaceCOF(mUUID))) || 
+			 ((!is_outfit) && (gAgentWearables.isCOFChangeInProgress())) )
 // [/SL:KB]
-				{
-					disabled_items.push_back(std::string("Replace Outfit"));
-				}
+		{
+			disabled_items.push_back(std::string("Replace Outfit"));
+		}
 // [RLVa:KB] - Checked: RLVa-2.0.3
-			// Block "Replace Current Outfit" if the user can't wear the new folder
-			if ( (RlvActions::isRlvEnabled()) && (RlvFolderLocks::instance().isLockedFolder(mUUID, RLV_LOCK_ADD)) )
-			{
-				disabled_items.push_back(std::string("Replace Outfit"));
-			}
+		// Block "Replace Current Outfit" if the user can't wear the new folder
+		if ( (RlvActions::isRlvEnabled()) && (RlvFolderLocks::instance().isLockedFolder(mUUID, RLV_LOCK_ADD)) )
+		{
+			disabled_items.push_back(std::string("Replace Outfit"));
+		}
 // [/RLVa:KB]
-			if (!LLAppearanceMgr::instance().getCanAddToCOF(mUUID))
-			{
-				disabled_items.push_back(std::string("Add To Outfit"));
-=======
->>>>>>> b959a156
-			}
-		}
-		if (!LLAppearanceMgr::instance().getCanReplaceCOF(mUUID))
-		{
-			disabled_items.push_back(std::string("Replace Outfit"));
-		}
 		if (!LLAppearanceMgr::instance().getCanAddToCOF(mUUID))
 		{
 			disabled_items.push_back(std::string("Add To Outfit"));
