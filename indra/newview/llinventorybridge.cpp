--- conflicted
+++ resolved
@@ -934,12 +934,6 @@
 																gAgent.getID());
 
 			const char* EMPTY = "";
-<<<<<<< HEAD
-			const char* NO_COPY =LLTrans::getString("NO_COPY").c_str();
-			const char* NO_MOD = LLTrans::getString("NO_MOD").c_str();
-			const char* NO_XFER = LLTrans::getString("NO_XFER").c_str();
-=======
->>>>>>> fcaa1ad4
 			const char* scopy;
 			if(copy) scopy = EMPTY;
 			else scopy = NO_COPY;
@@ -2590,11 +2584,7 @@
 }
 
 // Convenience function for the two functions below.
-<<<<<<< HEAD
-static void teleport_via_landmark(const LLUUID& asset_id)
-=======
 void teleport_via_landmark(const LLUUID& asset_id)
->>>>>>> fcaa1ad4
 {
 	gAgent.teleportViaLandmark( asset_id );
 
@@ -2901,7 +2891,6 @@
 {
 	LLViewerInventoryItem* item = getItem();
 	
-<<<<<<< HEAD
 	if (item)
 	{
 		LLInvFVBridgeAction::doAction(item->getType(),mUUID,getInventoryModel());
@@ -2913,19 +2902,6 @@
 	{
 		LLFloaterReg::showInstance("preview_notecard", LLSD(item->getUUID()), TAKE_FOCUS_YES);
 	}
-=======
-	if (item)
-	{
-		LLInvFVBridgeAction::doAction(item->getType(),mUUID,getInventoryModel());
-	}
-
-/*
-	LLViewerInventoryItem* item = getItem();
-	if (item)
-	{
-		LLFloaterReg::showInstance("preview_notecard", LLSD(item->getUUID()), TAKE_FOCUS_YES);
-	}
->>>>>>> fcaa1ad4
 */
 }
 
@@ -4614,11 +4590,6 @@
 }
 
 //static 
-<<<<<<< HEAD
-void		LLInvFVBridgeAction::doAction(LLAssetType::EType asset_type,
-									   const LLUUID& uuid,LLInventoryModel* model)
-{
-=======
 void LLInvFVBridgeAction::doAction(LLAssetType::EType asset_type,
 								   const LLUUID& uuid,LLInventoryModel* model)
 {
@@ -4634,7 +4605,6 @@
 void LLInvFVBridgeAction::doAction(const LLUUID& uuid, LLInventoryModel* model)
 {
 	LLAssetType::EType asset_type = model->getItem(uuid)->getType();
->>>>>>> fcaa1ad4
 	LLInvFVBridgeAction* action = createAction(asset_type,uuid,model);
 	if(action)
 	{
@@ -4695,17 +4665,9 @@
 void	LLCallingCardBridgeAction::doIt() 
 {
 	LLViewerInventoryItem* item = getItem();
-<<<<<<< HEAD
-	if(item && !item->getCreatorUUID().isNull())
-	{
-		BOOL online;
-		online = LLAvatarTracker::instance().isBuddyOnline(item->getCreatorUUID());
-		LLFloaterAvatarInfo::showFromFriend(item->getCreatorUUID(), online);
-=======
 	if(item && item->getCreatorUUID().notNull())
 	{
 		LLFriendActions::showProfile(item->getCreatorUUID());
->>>>>>> fcaa1ad4
 	}
 
 	LLInvFVBridgeAction::doIt();
@@ -4790,11 +4752,7 @@
 {
 	// Don't wear anything until initial wearables are loaded, can
 	// destroy clothing items.
-<<<<<<< HEAD
-	if (!gAgent.areWearablesLoaded()) 
-=======
 	if (!gAgentWearables.areWearablesLoaded()) 
->>>>>>> fcaa1ad4
 	{
 		LLNotifications::instance().add("CanNotChangeAppearanceUntilLoaded");
 		return;
@@ -4830,11 +4788,7 @@
 	}
 	else if(isAgentInventory())
 	{
-<<<<<<< HEAD
-		if( !gAgent.isWearingItem( mUUID ) )
-=======
 		if( !gAgentWearables.isWearingItem( mUUID ) )
->>>>>>> fcaa1ad4
 		{
 			wearOnAvatar();
 		}
