/**
 * @file llinventorybridge.cpp
 * @brief Implementation of the Inventory-Folder-View-Bridge classes.
 *
 * $LicenseInfo:firstyear=2001&license=viewerlgpl$
 * Second Life Viewer Source Code
 * Copyright (C) 2010, Linden Research, Inc.
 * 
 * This library is free software; you can redistribute it and/or
 * modify it under the terms of the GNU Lesser General Public
 * License as published by the Free Software Foundation;
 * version 2.1 of the License only.
 * 
 * This library is distributed in the hope that it will be useful,
 * but WITHOUT ANY WARRANTY; without even the implied warranty of
 * MERCHANTABILITY or FITNESS FOR A PARTICULAR PURPOSE.  See the GNU
 * Lesser General Public License for more details.
 * 
 * You should have received a copy of the GNU Lesser General Public
 * License along with this library; if not, write to the Free Software
 * Foundation, Inc., 51 Franklin Street, Fifth Floor, Boston, MA  02110-1301  USA
 * 
 * Linden Research, Inc., 945 Battery Street, San Francisco, CA  94111  USA
 * $/LicenseInfo$
 */

#include "llviewerprecompiledheaders.h"
#include "llinventorybridge.h"

// external projects
#include "lltransfersourceasset.h" 
#include "llavatarnamecache.h"	// IDEVO

#include "llagent.h"
#include "llagentcamera.h"
#include "llagentwearables.h"
#include "llappearancemgr.h"
#include "llattachmentsmgr.h"
#include "llavataractions.h" 
#include "llfavoritesbar.h" // management of favorites folder
#include "llfloateropenobject.h"
#include "llfloaterreg.h"
#include "llfloatermarketplacelistings.h"
#include "llfloateroutfitphotopreview.h"
#include "llfloatersidepanelcontainer.h"
#include "llsidepanelinventory.h"
#include "llfloaterworldmap.h"
#include "llfolderview.h"
#include "llfriendcard.h"
#include "llgesturemgr.h"
#include "llgiveinventory.h" 
#include "llfloaterimcontainer.h"
#include "llimview.h"
#include "llclipboard.h"
#include "llinventorydefines.h"
#include "llinventoryfunctions.h"
#include "llinventoryicon.h"
#include "llinventorymodel.h"
#include "llinventorymodelbackgroundfetch.h"
#include "llinventorypanel.h"
#include "llmarketplacefunctions.h"
#include "llnotifications.h"
#include "llnotificationsutil.h"
#include "llpreviewanim.h"
#include "llpreviewgesture.h"
#include "llpreviewtexture.h"
#include "llselectmgr.h"
#include "llsidepanelappearance.h"
#include "lltooldraganddrop.h"
#include "lltrans.h"
#include "llurlaction.h"
#include "llviewerassettype.h"
#include "llviewerfoldertype.h"
#include "llviewermenu.h"
#include "llviewermessage.h"
#include "llviewerobjectlist.h"
#include "llviewerregion.h"
#include "llviewerwindow.h"
#include "llvoavatarself.h"
#include "llwearablelist.h"
#include "llwearableitemslist.h"
#include "lllandmarkactions.h"
#include "llpanellandmarks.h"
#include "llviewerparcelmgr.h"
#include "llparcel.h"

#include "llenvironment.h"
// [RLVa:KB] - Checked: 2011-05-22 (RLVa-1.3.1)
#include "rlvactions.h"
#include "rlvhandler.h"
#include "rlvlocks.h"
// [/RLVa:KB]
// <FS:TT> Client LSL Bridge
#include "fslslbridge.h"
#include "aoengine.h"
// </FS:TT>

#include "llparcel.h"
#include "llviewerparcelmgr.h"

// <FS:Zi> Do not allow "Restore To Last Postiion" for no-copy items
#ifdef OPENSIM
#include "fsgridhandler.h"
#endif
// </FS:Zi>
#include "fsfloaterplacedetails.h"
#include "fsfloaterwearablefavorites.h"
#include "llviewerattachmenu.h"
#include "llresmgr.h"

#include <boost/shared_ptr.hpp>

void copy_slurl_to_clipboard_callback_inv(const std::string& slurl);

typedef std::pair<LLUUID, LLUUID> two_uuids_t;
typedef std::list<two_uuids_t> two_uuids_list_t;

const F32 SOUND_GAIN = 1.0f;

struct LLMoveInv
{
	LLUUID mObjectID;
	LLUUID mCategoryID;
	two_uuids_list_t mMoveList;
	void (*mCallback)(S32, void*);
	void* mUserData;
};

using namespace LLOldEvents;

// Function declarations
bool move_task_inventory_callback(const LLSD& notification, const LLSD& response, boost::shared_ptr<LLMoveInv>);
bool confirm_attachment_rez(const LLSD& notification, const LLSD& response);
void teleport_via_landmark(const LLUUID& asset_id);
static BOOL can_move_to_outfit(LLInventoryItem* inv_item, BOOL move_is_into_current_outfit);
static bool can_move_to_my_outfits(LLInventoryModel* model, LLInventoryCategory* inv_cat, U32 wear_limit);
static BOOL can_move_to_landmarks(LLInventoryItem* inv_item);
// <FS:CR> Function left unused from FIRE-7219
//static bool check_category(LLInventoryModel* model,
//						   const LLUUID& cat_id,
//						   LLInventoryPanel* active_panel,
//						   LLInventoryFilter* filter);

// <FS:ND> Unused function
// static bool check_item(const LLUUID& item_id,
// 					   LLInventoryPanel* active_panel,
// 					   LLInventoryFilter* filter);
// </FS:ND>

// Helper functions

bool isAddAction(const std::string& action)
{
	return ("wear" == action || "attach" == action || "activate" == action);
}

bool isRemoveAction(const std::string& action)
{
	return ("take_off" == action || "detach" == action);
}

bool isMarketplaceSendAction(const std::string& action)
{
	return ("send_to_marketplace" == action);
}

// Used by LLFolderBridge as callback for directory fetching recursion
class LLRightClickInventoryFetchDescendentsObserver : public LLInventoryFetchDescendentsObserver
{
public:
	LLRightClickInventoryFetchDescendentsObserver(const uuid_vec_t& ids) : LLInventoryFetchDescendentsObserver(ids) {}
	~LLRightClickInventoryFetchDescendentsObserver() {}
	virtual void execute(bool clear_observer = false);
	virtual void done()
	{
		execute(true);
	}
};

// Used by LLFolderBridge as callback for directory content items fetching
class LLRightClickInventoryFetchObserver : public LLInventoryFetchItemsObserver
{
public:
	LLRightClickInventoryFetchObserver(const uuid_vec_t& ids) : LLInventoryFetchItemsObserver(ids) { };
	~LLRightClickInventoryFetchObserver() {}
	void execute(bool clear_observer = false)
	{
		if (clear_observer)
		{
			gInventory.removeObserver(this);
			delete this;
		}
		// we've downloaded all the items, so repaint the dialog
		LLFolderBridge::staticFolderOptionsMenu();
	}
	virtual void done()
	{
		execute(true);
	}
};

// +=================================================+
// |        LLInvFVBridge                            |
// +=================================================+

LLInvFVBridge::LLInvFVBridge(LLInventoryPanel* inventory, 
							 LLFolderView* root,
							 const LLUUID& uuid) :
	mUUID(uuid), 
	mRoot(root),
	mInvType(LLInventoryType::IT_NONE),
	mIsLink(FALSE),
	LLFolderViewModelItemInventory(inventory->getRootViewModel())
{
	mInventoryPanel = inventory->getInventoryPanelHandle();
	const LLInventoryObject* obj = getInventoryObject();
	mIsLink = obj && obj->getIsLinkType();
}

const std::string& LLInvFVBridge::getName() const
{
	const LLInventoryObject* obj = getInventoryObject();
	if(obj)
	{
		return obj->getName();
	}
	return LLStringUtil::null;
}

const std::string& LLInvFVBridge::getDisplayName() const
{
	if(mDisplayName.empty())
	{
		buildDisplayName();
	}
	return mDisplayName;
}

std::string LLInvFVBridge::getSearchableDescription() const
{
	const LLInventoryModel* model = getInventoryModel();
	if (model)
	{
		const LLInventoryItem *item = model->getItem(mUUID);
		if(item)
		{
			std::string desc = item->getDescription();
			LLStringUtil::toUpper(desc);
			return desc;
		}
	}
	return LLStringUtil::null;
}

std::string LLInvFVBridge::getSearchableCreatorName() const
{
	const LLInventoryModel* model = getInventoryModel();
	if (model)
	{
		const LLInventoryItem *item = model->getItem(mUUID);
		if(item)
		{
			LLAvatarName av_name;
			if (LLAvatarNameCache::get(item->getCreatorUUID(), &av_name))
			{
				std::string username = av_name.getUserName();
				LLStringUtil::toUpper(username);
				return username;
			}
		}
	}
	return LLStringUtil::null;
}

std::string LLInvFVBridge::getSearchableUUIDString() const
{
	const LLInventoryModel* model = getInventoryModel();
	if (model)
	{
		const LLViewerInventoryItem *item = model->getItem(mUUID);
		if(item /*&& (item->getIsFullPerm() || gAgent.isGodlikeWithoutAdminMenuFakery())*/) // Keep it FS-legacy style since we had it like this for ages
		{
			std::string uuid = item->getAssetUUID().asString();
			LLStringUtil::toUpper(uuid);
			return uuid;
		}
	}
	return LLStringUtil::null;
}

// <FS:Ansariel> Zi's extended inventory search
std::string LLInvFVBridge::getSearchableAll() const
{
	return getSearchableName() + "+" +
		getSearchableCreatorName() + "+" + 
		getSearchableDescription() + "+" +
		getSearchableUUIDString();
}
// </FS:Ansariel>

// Folders have full perms
PermissionMask LLInvFVBridge::getPermissionMask() const
{
	return PERM_ALL;
}

// virtual
LLFolderType::EType LLInvFVBridge::getPreferredType() const
{
	return LLFolderType::FT_NONE;
}


// Folders don't have creation dates.
time_t LLInvFVBridge::getCreationDate() const
{
	LLInventoryObject* objectp = getInventoryObject();
	if (objectp)
	{
		return objectp->getCreationDate();
	}
	return (time_t)0;
}

void LLInvFVBridge::setCreationDate(time_t creation_date_utc)
{
	LLInventoryObject* objectp = getInventoryObject();
	if (objectp)
	{
		objectp->setCreationDate(creation_date_utc);
	}
}


// Can be destroyed (or moved to trash)
BOOL LLInvFVBridge::isItemRemovable() const
{
	return get_is_item_removable(getInventoryModel(), mUUID);
}

// Can be moved to another folder
BOOL LLInvFVBridge::isItemMovable() const
{
	// <FS:Ansariel> FIRE-28977: Lock special and locked folders from being DaD'ed
	if (isLockedFolder())
	{
		// Child of a protected folder -> not movable
		return FALSE;
	}
	// </FS:Ansariel

	return TRUE;
}

BOOL LLInvFVBridge::isLink() const
{
	return mIsLink;
}

BOOL LLInvFVBridge::isLibraryItem() const
{
	return gInventory.isObjectDescendentOf(getUUID(),gInventory.getLibraryRootFolderID());
}

/*virtual*/
/**
 * @brief Adds this item into clipboard storage
 */
BOOL LLInvFVBridge::cutToClipboard()
{
	const LLInventoryObject* obj = gInventory.getObject(mUUID);
	if (obj && isItemMovable() && isItemRemovable())
	{
        const LLUUID &marketplacelistings_id = gInventory.findCategoryUUIDForType(LLFolderType::FT_MARKETPLACE_LISTINGS, false);
        const BOOL cut_from_marketplacelistings = gInventory.isObjectDescendentOf(mUUID, marketplacelistings_id);
            
        if (cut_from_marketplacelistings && (LLMarketplaceData::instance().isInActiveFolder(mUUID) ||
                                             LLMarketplaceData::instance().isListedAndActive(mUUID)))
        {
            LLUUID parent_uuid = obj->getParentUUID();
            BOOL result = perform_cutToClipboard();
            gInventory.addChangedMask(LLInventoryObserver::STRUCTURE, parent_uuid);
            return result;
        }
        else
        {
            // Otherwise just perform the cut
            return perform_cutToClipboard();
        }
    }
	return FALSE;
}

// virtual
bool LLInvFVBridge::isCutToClipboard()
{
    if (LLClipboard::instance().isCutMode())
    {
        return LLClipboard::instance().isOnClipboard(mUUID);
    }
    return false;
}

// Callback for cutToClipboard if DAMA required...
BOOL LLInvFVBridge::callback_cutToClipboard(const LLSD& notification, const LLSD& response)
{
    S32 option = LLNotificationsUtil::getSelectedOption(notification, response);
    if (option == 0) // YES
    {
		return perform_cutToClipboard();
    }
    return FALSE;
}

BOOL LLInvFVBridge::perform_cutToClipboard()
{
	const LLInventoryObject* obj = gInventory.getObject(mUUID);
	if (obj && isItemMovable() && isItemRemovable())
	{
		LLClipboard::instance().setCutMode(true);
		return LLClipboard::instance().addToClipboard(mUUID);
	}
	return FALSE;
}

BOOL LLInvFVBridge::copyToClipboard() const
{
	const LLInventoryObject* obj = gInventory.getObject(mUUID);
//	if (obj && isItemCopyable())
// [SL:KB] - Patch: Inventory-Links | Checked: 2013-09-19 (Catznip-3.6)
	if (obj && (isItemCopyable() || isItemLinkable()))
// [/SL:KB]
	{
		return LLClipboard::instance().addToClipboard(mUUID);
	}
	return FALSE;
}

void LLInvFVBridge::showProperties()
{
	if (isMarketplaceListingsFolder())
    {
        LLFloaterReg::showInstance("item_properties", LLSD().with("id",mUUID),TRUE);
        // Force it to show on top as this floater has a tendency to hide when confirmation dialog shows up
        LLFloater* floater_properties = LLFloaterReg::findInstance("item_properties", LLSD().with("id",mUUID));
        if (floater_properties)
        {
            floater_properties->setVisibleAndFrontmost();
        }
    }
    else
    {
        show_item_profile(mUUID);
    }
}

void LLInvFVBridge::removeBatch(std::vector<LLFolderViewModelItem*>& batch)
{
	// Deactivate gestures when moving them into Trash
	LLInvFVBridge* bridge;
	LLInventoryModel* model = getInventoryModel();
	LLViewerInventoryItem* item = NULL;
	LLViewerInventoryCategory* cat = NULL;
	LLInventoryModel::cat_array_t	descendent_categories;
	LLInventoryModel::item_array_t	descendent_items;
	S32 count = batch.size();
	S32 i,j;
	for(i = 0; i < count; ++i)
	{
		bridge = (LLInvFVBridge*)(batch[i]);
		if(!bridge || !bridge->isItemRemovable()) continue;
		item = (LLViewerInventoryItem*)model->getItem(bridge->getUUID());
		if (item)
		{
			if(LLAssetType::AT_GESTURE == item->getType())
			{
				LLGestureMgr::instance().deactivateGesture(item->getUUID());
			}
		}
	}
	for(i = 0; i < count; ++i)
	{
		bridge = (LLInvFVBridge*)(batch[i]);
		if(!bridge || !bridge->isItemRemovable()) continue;
		cat = (LLViewerInventoryCategory*)model->getCategory(bridge->getUUID());
		if (cat)
		{
			gInventory.collectDescendents( cat->getUUID(), descendent_categories, descendent_items, FALSE );
			for (j=0; j<descendent_items.size(); j++)
			{
				if(LLAssetType::AT_GESTURE == descendent_items[j]->getType())
				{
					LLGestureMgr::instance().deactivateGesture(descendent_items[j]->getUUID());
				}
			}
		}
	}
	removeBatchNoCheck(batch);
	model->checkTrashOverflow();
}

void  LLInvFVBridge::removeBatchNoCheck(std::vector<LLFolderViewModelItem*>&  batch)
{
	// this method moves a bunch of items and folders to the trash. As
	// per design guidelines for the inventory model, the message is
	// built and the accounting is performed first. After all of that,
	// we call LLInventoryModel::moveObject() to move everything
	// around.
	LLInvFVBridge* bridge;
	LLInventoryModel* model = getInventoryModel();
	if(!model) return;
	LLMessageSystem* msg = gMessageSystem;
	const LLUUID trash_id = model->findCategoryUUIDForType(LLFolderType::FT_TRASH);
	LLViewerInventoryItem* item = NULL;
	uuid_vec_t move_ids;
	LLInventoryModel::update_map_t update;
	bool start_new_message = true;
	S32 count = batch.size();
	S32 i;

	// first, hide any 'preview' floaters that correspond to the items
	// being deleted.
	for(i = 0; i < count; ++i)
	{
		bridge = (LLInvFVBridge*)(batch[i]);
		if(!bridge || !bridge->isItemRemovable()) continue;
		item = (LLViewerInventoryItem*)model->getItem(bridge->getUUID());
		if(item)
		{
			LLPreview::hide(item->getUUID());
		}
	}

	// do the inventory move to trash

	for(i = 0; i < count; ++i)
	{
		bridge = (LLInvFVBridge*)(batch[i]);
		if(!bridge || !bridge->isItemRemovable()) continue;
		item = (LLViewerInventoryItem*)model->getItem(bridge->getUUID());
		if(item)
		{
			if(item->getParentUUID() == trash_id) continue;
			move_ids.push_back(item->getUUID());
			--update[item->getParentUUID()];
			++update[trash_id];
			if(start_new_message)
			{
				start_new_message = false;
				msg->newMessageFast(_PREHASH_MoveInventoryItem);
				msg->nextBlockFast(_PREHASH_AgentData);
				msg->addUUIDFast(_PREHASH_AgentID, gAgent.getID());
				msg->addUUIDFast(_PREHASH_SessionID, gAgent.getSessionID());
				msg->addBOOLFast(_PREHASH_Stamp, TRUE);
			}
			msg->nextBlockFast(_PREHASH_InventoryData);
			msg->addUUIDFast(_PREHASH_ItemID, item->getUUID());
			msg->addUUIDFast(_PREHASH_FolderID, trash_id);
			msg->addString("NewName", NULL);
			if(msg->isSendFullFast(_PREHASH_InventoryData))
			{
				start_new_message = true;
				gAgent.sendReliableMessage();
				gInventory.accountForUpdate(update);
				update.clear();
			}
		}
	}
	if(!start_new_message)
	{
		start_new_message = true;
		gAgent.sendReliableMessage();
		gInventory.accountForUpdate(update);
		update.clear();
	}

	for(i = 0; i < count; ++i)
	{
		bridge = (LLInvFVBridge*)(batch[i]);
		if(!bridge || !bridge->isItemRemovable()) continue;
		LLViewerInventoryCategory* cat = (LLViewerInventoryCategory*)model->getCategory(bridge->getUUID());
		if(cat)
		{
			if(cat->getParentUUID() == trash_id) continue;
			move_ids.push_back(cat->getUUID());
			--update[cat->getParentUUID()];
			++update[trash_id];
			if(start_new_message)
			{
				start_new_message = false;
				msg->newMessageFast(_PREHASH_MoveInventoryFolder);
				msg->nextBlockFast(_PREHASH_AgentData);
				msg->addUUIDFast(_PREHASH_AgentID, gAgent.getID());
				msg->addUUIDFast(_PREHASH_SessionID, gAgent.getSessionID());
				msg->addBOOL("Stamp", TRUE);
			}
			msg->nextBlockFast(_PREHASH_InventoryData);
			msg->addUUIDFast(_PREHASH_FolderID, cat->getUUID());
			msg->addUUIDFast(_PREHASH_ParentID, trash_id);
			if(msg->isSendFullFast(_PREHASH_InventoryData))
			{
				start_new_message = true;
				gAgent.sendReliableMessage();
				gInventory.accountForUpdate(update);
				update.clear();
			}
		}
	}
	if(!start_new_message)
	{
		gAgent.sendReliableMessage();
		gInventory.accountForUpdate(update);
	}

	// move everything.
	uuid_vec_t::iterator it = move_ids.begin();
	uuid_vec_t::iterator end = move_ids.end();
	for(; it != end; ++it)
	{
		gInventory.moveObject((*it), trash_id);
		LLViewerInventoryItem* item = gInventory.getItem(*it);
		if (item)
		{
			model->updateItem(item);
		}
	}

	// notify inventory observers.
	model->notifyObservers();
}

BOOL LLInvFVBridge::isClipboardPasteable() const
{
	// Return FALSE on degenerated cases: empty clipboard, no inventory, no agent
	if (!LLClipboard::instance().hasContents() || !isAgentInventory())
	{
		return FALSE;
	}
	LLInventoryModel* model = getInventoryModel();
	if (!model)
	{
		return FALSE;
	}

	// In cut mode, whatever is on the clipboard is always pastable
	if (LLClipboard::instance().isCutMode())
	{
		return TRUE;
	}

	// In normal mode, we need to check each element of the clipboard to know if we can paste or not
	std::vector<LLUUID> objects;
	LLClipboard::instance().pasteFromClipboard(objects);
	S32 count = objects.size();
	for(S32 i = 0; i < count; i++)
	{
		const LLUUID &item_id = objects.at(i);

		// Folders are pastable if all items in there are copyable
		const LLInventoryCategory *cat = model->getCategory(item_id);
		if (cat)
		{
			LLFolderBridge cat_br(mInventoryPanel.get(), mRoot, item_id);
			if (!cat_br.isItemCopyable())
			return FALSE;
			// Skip to the next item in the clipboard
			continue;
		}

		// Each item must be copyable to be pastable
		LLItemBridge item_br(mInventoryPanel.get(), mRoot, item_id);
		if (!item_br.isItemCopyable())
		{
			return FALSE;
		}
	}
	return TRUE;
}

BOOL LLInvFVBridge::isClipboardPasteableAsLink() const
{
	if (!LLClipboard::instance().hasContents() || !isAgentInventory())
	{
		return FALSE;
	}
	const LLInventoryModel* model = getInventoryModel();
	if (!model)
	{
		return FALSE;
	}

	std::vector<LLUUID> objects;
	LLClipboard::instance().pasteFromClipboard(objects);
	S32 count = objects.size();
	for(S32 i = 0; i < count; i++)
	{
		const LLInventoryItem *item = model->getItem(objects.at(i));
		if (item)
		{
			if (!LLAssetType::lookupCanLink(item->getActualType()))
			{
				return FALSE;
			}
		}
		const LLViewerInventoryCategory *cat = model->getCategory(objects.at(i));
		if (cat && LLFolderType::lookupIsProtectedType(cat->getPreferredType()))
		{
			return FALSE;
		}
	}
	return TRUE;
}

void disable_context_entries_if_present(LLMenuGL& menu,
                                        const menuentry_vec_t &disabled_entries)
{
	const LLView::child_list_t *list = menu.getChildList();
	for (LLView::child_list_t::const_iterator itor = list->begin(); 
		 itor != list->end(); 
		 ++itor)
	{
		LLView *menu_item = (*itor);
		std::string name = menu_item->getName();

		// descend into split menus:
		LLMenuItemBranchGL* branchp = dynamic_cast<LLMenuItemBranchGL*>(menu_item);
		if ((name == "More") && branchp)
		{
			disable_context_entries_if_present(*branchp->getBranch(), disabled_entries);
		}

		bool found = false;
		menuentry_vec_t::const_iterator itor2;
		for (itor2 = disabled_entries.begin(); itor2 != disabled_entries.end(); ++itor2)
		{
			if (*itor2 == name)
			{
				found = true;
				break;
			}
		}

        if (found)
        {
			menu_item->setVisible(TRUE);
			// A bit of a hack so we can remember that some UI element explicitly set this to be visible
			// so that some other UI element from multi-select doesn't later set this invisible.
			menu_item->pushVisible(TRUE);

			menu_item->setEnabled(FALSE);
        }
    }
}
void hide_context_entries(LLMenuGL& menu, 
						  const menuentry_vec_t &entries_to_show,
						  const menuentry_vec_t &disabled_entries)
{
	const LLView::child_list_t *list = menu.getChildList();

	// For removing double separators or leading separator.  Start at true so that
	// if the first element is a separator, it will not be shown.
	bool is_previous_entry_separator = true;

	for (LLView::child_list_t::const_iterator itor = list->begin(); 
		 itor != list->end(); 
		 ++itor)
	{
		LLView *menu_item = (*itor);
		std::string name = menu_item->getName();

		// descend into split menus:
		LLMenuItemBranchGL* branchp = dynamic_cast<LLMenuItemBranchGL*>(menu_item);
		if ((name == "More") && branchp)
		{
			hide_context_entries(*branchp->getBranch(), entries_to_show, disabled_entries);
		}

		bool found = false;
		menuentry_vec_t::const_iterator itor2;
		for (itor2 = entries_to_show.begin(); itor2 != entries_to_show.end(); ++itor2)
		{
			if (*itor2 == name)
			{
				found = true;
				break;
			}
		}

		// Don't allow multiple separators in a row (e.g. such as if there are no items
		// between two separators).
		if (found)
		{
			const bool is_entry_separator = (dynamic_cast<LLMenuItemSeparatorGL *>(menu_item) != NULL);
			found = !(is_entry_separator && is_previous_entry_separator);
			is_previous_entry_separator = is_entry_separator;
		}
		
		if (!found)
		{
			if (!menu_item->getLastVisible())
			{
				menu_item->setVisible(FALSE);
			}

			menu_item->setEnabled(FALSE);
		}
		else
		{
			menu_item->setVisible(TRUE);
			// A bit of a hack so we can remember that some UI element explicitly set this to be visible
			// so that some other UI element from multi-select doesn't later set this invisible.
			menu_item->pushVisible(TRUE);

			bool enabled = (menu_item->getEnabled() == TRUE);
			for (itor2 = disabled_entries.begin(); enabled && (itor2 != disabled_entries.end()); ++itor2)
			{
				enabled &= (*itor2 != name);
			}

			menu_item->setEnabled(enabled);
		}
	}
}

// Helper for commonly-used entries
void LLInvFVBridge::getClipboardEntries(bool show_asset_id,
										menuentry_vec_t &items,
										menuentry_vec_t &disabled_items, U32 flags)
{
	const LLInventoryObject *obj = getInventoryObject();

	if (obj)
	{
		
// [SL:KB] - Patch: Inventory-Links | Checked: 2010-04-12 (Catznip-2.0)
		items.push_back(std::string("Copy Separator"));

		items.push_back(std::string("Cut"));
		if (!isItemMovable() || !isItemRemovable() || isLibraryItem())
		{
			disabled_items.push_back(std::string("Cut"));
		}

		items.push_back(std::string("Copy"));
		if (!isItemCopyable() && !isItemLinkable())
		{
			disabled_items.push_back(std::string("Copy"));
		}
// [/SL:KB]
		//items.push_back(std::string("Copy Separator"));
		//items.push_back(std::string("Copy"));
		//if (!isItemCopyable())
		//{
		//	disabled_items.push_back(std::string("Copy"));
		//}

		if (obj->getIsLinkType())
		{
			items.push_back(std::string("Find Original"));
			if (isLinkedObjectMissing())
			{
				disabled_items.push_back(std::string("Find Original"));
			}
		}
		else
		{
			if (LLAssetType::lookupCanLink(obj->getType()))
			{
				items.push_back(std::string("Find Links"));
			}

			if (!isInboxFolder())
			{
				items.push_back(std::string("Rename"));
				// <FS> Locked folder
				//if (!isItemRenameable() || ((flags & FIRST_SELECTED_ITEM) == 0))
				if (!isItemRenameable() || ((flags & FIRST_SELECTED_ITEM) == 0) || isLockedFolder())
				// </FS>
				{
					disabled_items.push_back(std::string("Rename"));
				}
			}
			
			if (show_asset_id)
			{
				items.push_back(std::string("Copy Asset UUID"));

				bool is_asset_knowable = false;

				LLViewerInventoryItem* inv_item = gInventory.getItem(mUUID);
				if (inv_item)
				{
					is_asset_knowable = LLAssetType::lookupIsAssetIDKnowable(inv_item->getType());
				}
				if ( !is_asset_knowable // disable menu item for Inventory items with unknown asset. EXT-5308
					 || (! ( isItemPermissive() || gAgent.isGodlike() ) )
					 || (flags & FIRST_SELECTED_ITEM) == 0)
				{
					disabled_items.push_back(std::string("Copy Asset UUID"));
				}
			}
// [SL:KB] - Patch: Inventory-Links | Checked: 2010-04-12 (Catznip-2.0)
			//items.push_back(std::string("Cut"));
			//if (!isItemMovable() || !isItemRemovable())
			//{
			//	disabled_items.push_back(std::string("Cut"));
			//}
// [/SL:KB]

			if (canListOnMarketplace() && !isMarketplaceListingsFolder() && !isInboxFolder())
			{
				items.push_back(std::string("Marketplace Separator"));

                if (gMenuHolder->getChild<LLView>("MarketplaceListings")->getVisible())
                {
                    items.push_back(std::string("Marketplace Copy"));
                    items.push_back(std::string("Marketplace Move"));
                    if (!canListOnMarketplaceNow())
                    {
                        disabled_items.push_back(std::string("Marketplace Copy"));
                        disabled_items.push_back(std::string("Marketplace Move"));
                    }
                }
			}
		}
	}

	// Don't allow items to be pasted directly into the COF or the inbox
	// <FS:Ansariel> Enable paste for inbox; doesn't actually makes much sense,
	//               but since we are not prevented from pasting via shortcut,
	//               we enable it in the context menu, too.
	//if (!isCOFFolder() && !isInboxFolder()
	if (!isCOFFolder()
		// <FS:TT> Client LSL Bridge (also for #AO)
		&& !isLockedFolder())
		// </FS:TT>
	{
		items.push_back(std::string("Paste"));
	}
	if (!isClipboardPasteable() || ((flags & FIRST_SELECTED_ITEM) == 0))
	{
		disabled_items.push_back(std::string("Paste"));
	}

	if (gSavedSettings.getBOOL("InventoryLinking")
		// <FS:TT> Client LSL Bridge (also for #AO)
		&& !isLockedFolder()
		// </FS:TT>
		)
	{
		items.push_back(std::string("Paste As Link"));
		if (!isClipboardPasteableAsLink() || (flags & FIRST_SELECTED_ITEM) == 0)
		{
			disabled_items.push_back(std::string("Paste As Link"));
		}
	}

	items.push_back(std::string("Paste Separator"));

	addDeleteContextMenuOptions(items, disabled_items);

	// If multiple items are selected, disable properties (if it exists).
	// <FS> Old, standalone properties floater
	//if ((flags & FIRST_SELECTED_ITEM) == 0)
	//{
	//	disabled_items.push_back(std::string("Properties"));
	//}
	// </FS>

	LLInventoryPanel *active_panel = LLInventoryPanel::getActiveInventoryPanel(FALSE);
	if (active_panel && (active_panel->getName() != "All Items"))
	{
		items.push_back(std::string("Show in Main Panel"));
	}
}

void LLInvFVBridge::buildContextMenu(LLMenuGL& menu, U32 flags)
{
	LL_DEBUGS() << "LLInvFVBridge::buildContextMenu()" << LL_ENDL;
	menuentry_vec_t items;
	menuentry_vec_t disabled_items;
	if(isItemInTrash())
	{
		addTrashContextMenuOptions(items, disabled_items);
	}	
	else
	{
		items.push_back(std::string("Share"));
		if (!canShare())
		{
			disabled_items.push_back(std::string("Share"));
		}
		
		addOpenRightClickMenuOption(items);
		items.push_back(std::string("Properties"));

// [RLVa:KB] - Checked: 2010-03-01 (RLVa-1.2.0b) | Modified: RLVa-1.1.0a
		if (rlv_handler_t::isEnabled())
		{
			const LLInventoryObject* pItem = getInventoryObject();
			if ( (pItem) &&
				 ( ((LLAssetType::AT_NOTECARD == pItem->getType()) && (gRlvHandler.hasBehaviour(RLV_BHVR_VIEWNOTE))) ||
				   ((LLAssetType::AT_LSL_TEXT == pItem->getType()) && (gRlvHandler.hasBehaviour(RLV_BHVR_VIEWSCRIPT))) ||
				   ((LLAssetType::AT_TEXTURE == pItem->getType()) && (!RlvActions::canPreviewTextures()))))
			{
				disabled_items.push_back(std::string("Open"));
			}
		}
// [/RLVa:KB]

		getClipboardEntries(true, items, disabled_items, flags);
	}
	addLinkReplaceMenuOption(items, disabled_items);

	// <FS:Ansariel> Move to default folder
	addMoveToDefaultFolderMenuOption(items);

	hide_context_entries(menu, items, disabled_items);
}

bool get_selection_item_uuids(LLFolderView::selected_items_t& selected_items, uuid_vec_t& ids)
{
	uuid_vec_t results;
    S32 non_item = 0;
	for(LLFolderView::selected_items_t::iterator it = selected_items.begin(); it != selected_items.end(); ++it)
	{
		LLItemBridge *view_model = dynamic_cast<LLItemBridge *>((*it)->getViewModelItem());

		if(view_model && view_model->getUUID().notNull())
		{
			results.push_back(view_model->getUUID());
		}
        else
        {
            non_item++;
        }
	}
	if (non_item == 0)
	{
		ids = results;
		return true;
	}
	return false;
}

void LLInvFVBridge::addTrashContextMenuOptions(menuentry_vec_t &items,
											   menuentry_vec_t &disabled_items)
{
	const LLInventoryObject *obj = getInventoryObject();
	if (obj && obj->getIsLinkType())
	{
		items.push_back(std::string("Find Original"));
		if (isLinkedObjectMissing())
		{
			disabled_items.push_back(std::string("Find Original"));
		}
	}
	items.push_back(std::string("Purge Item"));
	if (!isItemRemovable())
	{
		disabled_items.push_back(std::string("Purge Item"));
	}
	items.push_back(std::string("Restore Item"));
}

void LLInvFVBridge::addDeleteContextMenuOptions(menuentry_vec_t &items,
												menuentry_vec_t &disabled_items)
{

	const LLInventoryObject *obj = getInventoryObject();

	// Don't allow delete as a direct option from COF folder.
	if (obj && obj->getIsLinkType() && isCOFFolder() && get_is_item_worn(mUUID))
	{
		return;
	}

	items.push_back(std::string("Delete"));

	if (!isItemRemovable())
	{
		disabled_items.push_back(std::string("Delete"));
	}
}

void LLInvFVBridge::addOpenRightClickMenuOption(menuentry_vec_t &items)
{
	const LLInventoryObject *obj = getInventoryObject();
	const BOOL is_link = (obj && obj->getIsLinkType());

	if (is_link)
		items.push_back(std::string("Open Original"));
	else
		items.push_back(std::string("Open"));
}

void LLInvFVBridge::addMarketplaceContextMenuOptions(U32 flags,
												menuentry_vec_t &items,
												menuentry_vec_t &disabled_items)
{
    S32 depth = depth_nesting_in_marketplace(mUUID);
    if (depth == 1)
    {
        // Options available at the Listing Folder level
        items.push_back(std::string("Marketplace Create Listing"));
        items.push_back(std::string("Marketplace Associate Listing"));
        items.push_back(std::string("Marketplace Check Listing"));
        items.push_back(std::string("Marketplace List"));
        items.push_back(std::string("Marketplace Unlist"));
        if (LLMarketplaceData::instance().isUpdating(mUUID,depth) || ((flags & FIRST_SELECTED_ITEM) == 0))
        {
            // During SLM update, disable all marketplace related options
            // Also disable all if multiple selected items
            disabled_items.push_back(std::string("Marketplace Create Listing"));
            disabled_items.push_back(std::string("Marketplace Associate Listing"));
            disabled_items.push_back(std::string("Marketplace Check Listing"));
            disabled_items.push_back(std::string("Marketplace List"));
            disabled_items.push_back(std::string("Marketplace Unlist"));
        }
        else
        {
            if (gSavedSettings.getBOOL("MarketplaceListingsLogging"))
            {
                items.push_back(std::string("Marketplace Get Listing"));
            }
            if (LLMarketplaceData::instance().isListed(mUUID))
            {
                disabled_items.push_back(std::string("Marketplace Create Listing"));
                disabled_items.push_back(std::string("Marketplace Associate Listing"));
                if (LLMarketplaceData::instance().getVersionFolder(mUUID).isNull())
                {
                    disabled_items.push_back(std::string("Marketplace List"));
                    disabled_items.push_back(std::string("Marketplace Unlist"));
                }
                else
                {
                    if (LLMarketplaceData::instance().getActivationState(mUUID))
                    {
                        disabled_items.push_back(std::string("Marketplace List"));
                    }
                    else
                    {
                        disabled_items.push_back(std::string("Marketplace Unlist"));
                    }
                }
            }
            else
            {
                disabled_items.push_back(std::string("Marketplace List"));
                disabled_items.push_back(std::string("Marketplace Unlist"));
                if (gSavedSettings.getBOOL("MarketplaceListingsLogging"))
                {
                    disabled_items.push_back(std::string("Marketplace Get Listing"));
                }
            }
        }
    }
    if (depth == 2)
    {
        // Options available at the Version Folder levels and only for folders
        LLInventoryCategory* cat = gInventory.getCategory(mUUID);
        if (cat && LLMarketplaceData::instance().isListed(cat->getParentUUID()))
        {
            items.push_back(std::string("Marketplace Activate"));
            items.push_back(std::string("Marketplace Deactivate"));
            if (LLMarketplaceData::instance().isUpdating(mUUID,depth) || ((flags & FIRST_SELECTED_ITEM) == 0))
            {
                // During SLM update, disable all marketplace related options
                // Also disable all if multiple selected items
                disabled_items.push_back(std::string("Marketplace Activate"));
                disabled_items.push_back(std::string("Marketplace Deactivate"));
            }
            else
            {
                if (LLMarketplaceData::instance().isVersionFolder(mUUID))
                {
                    disabled_items.push_back(std::string("Marketplace Activate"));
                    if (LLMarketplaceData::instance().getActivationState(mUUID))
                    {
                        disabled_items.push_back(std::string("Marketplace Deactivate"));
                    }
                }
                else
                {
                    disabled_items.push_back(std::string("Marketplace Deactivate"));
                }
            }
        }
    }

    items.push_back(std::string("Marketplace Edit Listing"));
    LLUUID listing_folder_id = nested_parent_id(mUUID,depth);
    LLUUID version_folder_id = LLMarketplaceData::instance().getVersionFolder(listing_folder_id);

    if (depth >= 2)
    {
        // Prevent creation of new folders if the max count has been reached on this version folder (active or not)
        LLUUID local_version_folder_id = nested_parent_id(mUUID,depth-1);
        LLInventoryModel::cat_array_t categories;
        LLInventoryModel::item_array_t items;
        gInventory.collectDescendents(local_version_folder_id, categories, items, FALSE);
        if (categories.size() >= gSavedSettings.getU32("InventoryOutboxMaxFolderCount"))
        {
            disabled_items.push_back(std::string("New Folder"));
        }
    }
    
    // Options available at all levels on items and categories
    if (!LLMarketplaceData::instance().isListed(listing_folder_id) || version_folder_id.isNull())
    {
        disabled_items.push_back(std::string("Marketplace Edit Listing"));
    }

    // Separator
    items.push_back(std::string("Marketplace Listings Separator"));
}

void LLInvFVBridge::addLinkReplaceMenuOption(menuentry_vec_t& items, menuentry_vec_t& disabled_items)
{
	const LLInventoryObject* obj = getInventoryObject();

	if (isAgentInventory() && obj && obj->getType() != LLAssetType::AT_CATEGORY && obj->getType() != LLAssetType::AT_LINK_FOLDER)
	{
		items.push_back(std::string("Replace Links"));

		if (mRoot->getSelectedCount() != 1)
		{
			disabled_items.push_back(std::string("Replace Links"));
		}
	}
}

// <FS:Ansariel> Move to default folder
void LLInvFVBridge::addMoveToDefaultFolderMenuOption(menuentry_vec_t& items)
{
	const LLInventoryObject* obj = getInventoryObject();

	if (isAgentInventory() && !isLockedFolder(true) && obj &&
		obj->getActualType() != LLAssetType::AT_CATEGORY &&
		obj->getActualType() != LLAssetType::AT_LINK_FOLDER &&
		obj->getActualType() != LLAssetType::AT_LINK &&
		(!RlvFolderLocks::instance().hasLockedFolder(RLV_LOCK_ANY) || 
			RlvFolderLocks::instance().canMoveItem(obj->getUUID(), getInventoryModel()->findCategoryUUIDForType(LLFolderType::assetTypeToFolderType(obj->getActualType()) ) ))
		)
	{
		items.push_back(std::string("Move to Default Folder"));
	}
}
// </FS:Ansariel>

// *TODO: remove this
BOOL LLInvFVBridge::startDrag(EDragAndDropType* type, LLUUID* id) const
{
	BOOL rv = FALSE;

	const LLInventoryObject* obj = getInventoryObject();

	if(obj)
	{
		*type = LLViewerAssetType::lookupDragAndDropType(obj->getActualType());
		if(*type == DAD_NONE)
		{
			return FALSE;
		}

		*id = obj->getUUID();
		//object_ids.push_back(obj->getUUID());

		if (*type == DAD_CATEGORY)
		{
			LLInventoryModelBackgroundFetch::instance().start(obj->getUUID());
		}

		rv = TRUE;
	}

	return rv;
}

LLInventoryObject* LLInvFVBridge::getInventoryObject() const
{
	LLInventoryObject* obj = NULL;
	LLInventoryModel* model = getInventoryModel();
	if(model)
	{
		obj = (LLInventoryObject*)model->getObject(mUUID);
	}
	return obj;
}

LLInventoryModel* LLInvFVBridge::getInventoryModel() const
{
	LLInventoryPanel* panel = mInventoryPanel.get();
	return panel ? panel->getModel() : NULL;
}

LLInventoryFilter* LLInvFVBridge::getInventoryFilter() const
{
	LLInventoryPanel* panel = mInventoryPanel.get();
	return panel ? &(panel->getFilter()) : NULL;
}

BOOL LLInvFVBridge::isItemInTrash() const
{
	LLInventoryModel* model = getInventoryModel();
	if(!model) return FALSE;
	const LLUUID trash_id = model->findCategoryUUIDForType(LLFolderType::FT_TRASH);
	return model->isObjectDescendentOf(mUUID, trash_id);
}

BOOL LLInvFVBridge::isLinkedObjectInTrash() const
{
	if (isItemInTrash()) return TRUE;

	const LLInventoryObject *obj = getInventoryObject();
	if (obj && obj->getIsLinkType())
	{
		LLInventoryModel* model = getInventoryModel();
		if(!model) return FALSE;
		const LLUUID trash_id = model->findCategoryUUIDForType(LLFolderType::FT_TRASH);
		return model->isObjectDescendentOf(obj->getLinkedUUID(), trash_id);
	}
	return FALSE;
}

BOOL LLInvFVBridge::isLinkedObjectMissing() const
{
	const LLInventoryObject *obj = getInventoryObject();
	if (!obj)
	{
		return TRUE;
	}
	if (obj->getIsLinkType() && LLAssetType::lookupIsLinkType(obj->getType()))
	{
		return TRUE;
	}
	return FALSE;
}

BOOL LLInvFVBridge::isAgentInventory() const
{
	const LLInventoryModel* model = getInventoryModel();
	if(!model) return FALSE;
	if(gInventory.getRootFolderID() == mUUID) return TRUE;
	return model->isObjectDescendentOf(mUUID, gInventory.getRootFolderID());
}

// [SL:KB] - Patch: Inventory-Misc | Checked: 2011-05-28 (Catznip-2.6.0a) | Added: Catznip-2.6.0a
BOOL LLInvFVBridge::isLibraryInventory() const
{
	const LLInventoryModel* model = getInventoryModel();
	if (!model) return FALSE;
	if (gInventory.getLibraryRootFolderID() == mUUID) return TRUE;
	return model->isObjectDescendentOf(mUUID, gInventory.getLibraryRootFolderID());
}

BOOL LLInvFVBridge::isLostInventory() const
{
	return (!isAgentInventory()) && (!isLibraryInventory());
}
// [/SL:KB]

BOOL LLInvFVBridge::isCOFFolder() const
{
	return LLAppearanceMgr::instance().getIsInCOF(mUUID);
}

// <FS:TT> Client LSL Bridge (also for #AO)
BOOL LLInvFVBridge::isLockedFolder(bool ignore_setting /*= false*/) const
{
	const LLInventoryModel* model = getInventoryModel();
	if (!model)
	{
		return FALSE;
	}

	if ((mUUID == FSLSLBridge::instance().getBridgeFolder()
		|| model->isObjectDescendentOf(mUUID, FSLSLBridge::instance().getBridgeFolder()))
		&& (gSavedPerAccountSettings.getBOOL("LockBridgeFolder") || ignore_setting))
	{
		return TRUE;
	}

	if ((mUUID == AOEngine::instance().getAOFolder()
		|| model->isObjectDescendentOf(mUUID, AOEngine::instance().getAOFolder()))
		&& (gSavedPerAccountSettings.getBOOL("LockAOFolders") || ignore_setting))
	{
		return TRUE;
	}

	if ((mUUID == FSFloaterWearableFavorites::getFavoritesFolder()
		|| model->isObjectDescendentOf(mUUID, FSFloaterWearableFavorites::getFavoritesFolder()))
		&& gSavedPerAccountSettings.getBOOL("LockWearableFavoritesFolders"))
	{
		return TRUE;
	}

	return FALSE;
}
// </FS:TT>


// *TODO : Suppress isInboxFolder() once Merchant Outbox is fully deprecated
BOOL LLInvFVBridge::isInboxFolder() const
{
	const LLUUID inbox_id = gInventory.findCategoryUUIDForType(LLFolderType::FT_INBOX, false);
	
	if (inbox_id.isNull())
	{
		return FALSE;
	}
	
	return gInventory.isObjectDescendentOf(mUUID, inbox_id);
}

BOOL LLInvFVBridge::isMarketplaceListingsFolder() const
{
	const LLUUID folder_id = gInventory.findCategoryUUIDForType(LLFolderType::FT_MARKETPLACE_LISTINGS, false);
	
	if (folder_id.isNull())
	{
		return FALSE;
	}
	
	return gInventory.isObjectDescendentOf(mUUID, folder_id);
}

BOOL LLInvFVBridge::isItemPermissive() const
{
	return FALSE;
}

// static
void LLInvFVBridge::changeItemParent(LLInventoryModel* model,
									 LLViewerInventoryItem* item,
									 const LLUUID& new_parent_id,
									 BOOL restamp)
{
	model->changeItemParent(item, new_parent_id, restamp);
}

// static
void LLInvFVBridge::changeCategoryParent(LLInventoryModel* model,
										 LLViewerInventoryCategory* cat,
										 const LLUUID& new_parent_id,
										 BOOL restamp)
{
	model->changeCategoryParent(cat, new_parent_id, restamp);
}

LLInvFVBridge* LLInvFVBridge::createBridge(LLAssetType::EType asset_type,
										   LLAssetType::EType actual_asset_type,
										   LLInventoryType::EType inv_type,
										   LLInventoryPanel* inventory,
										   LLFolderViewModelInventory* view_model,
										   LLFolderView* root,
										   const LLUUID& uuid,
										   U32 flags)
{
	LLInvFVBridge* new_listener = NULL;
	switch(asset_type)
	{
		case LLAssetType::AT_TEXTURE:
			if(!(inv_type == LLInventoryType::IT_TEXTURE || inv_type == LLInventoryType::IT_SNAPSHOT))
			{
				LL_WARNS() << LLAssetType::lookup(asset_type) << " asset has inventory type " << LLInventoryType::lookupHumanReadable(inv_type) << " on uuid " << uuid << LL_ENDL;
			}
			new_listener = new LLTextureBridge(inventory, root, uuid, inv_type);
			break;

		case LLAssetType::AT_SOUND:
			if(!(inv_type == LLInventoryType::IT_SOUND))
			{
				LL_WARNS() << LLAssetType::lookup(asset_type) << " asset has inventory type " << LLInventoryType::lookupHumanReadable(inv_type) << " on uuid " << uuid << LL_ENDL;
			}
			new_listener = new LLSoundBridge(inventory, root, uuid);
			break;

		case LLAssetType::AT_LANDMARK:
			if(!(inv_type == LLInventoryType::IT_LANDMARK))
			{
				LL_WARNS() << LLAssetType::lookup(asset_type) << " asset has inventory type " << LLInventoryType::lookupHumanReadable(inv_type) << " on uuid " << uuid << LL_ENDL;
			}
			new_listener = new LLLandmarkBridge(inventory, root, uuid, flags);
			break;

		case LLAssetType::AT_CALLINGCARD:
			if(!(inv_type == LLInventoryType::IT_CALLINGCARD))
			{
				LL_WARNS() << LLAssetType::lookup(asset_type) << " asset has inventory type " << LLInventoryType::lookupHumanReadable(inv_type) << " on uuid " << uuid << LL_ENDL;
			}
			new_listener = new LLCallingCardBridge(inventory, root, uuid);
			break;

		case LLAssetType::AT_SCRIPT:
			if(!(inv_type == LLInventoryType::IT_LSL))
			{
				LL_WARNS() << LLAssetType::lookup(asset_type) << " asset has inventory type " << LLInventoryType::lookupHumanReadable(inv_type) << " on uuid " << uuid << LL_ENDL;
			}
			new_listener = new LLItemBridge(inventory, root, uuid);
			break;

		case LLAssetType::AT_OBJECT:
			if(!(inv_type == LLInventoryType::IT_OBJECT || inv_type == LLInventoryType::IT_ATTACHMENT))
			{
				LL_WARNS() << LLAssetType::lookup(asset_type) << " asset has inventory type " << LLInventoryType::lookupHumanReadable(inv_type) << " on uuid " << uuid << LL_ENDL;
			}
			new_listener = new LLObjectBridge(inventory, root, uuid, inv_type, flags);
			break;

		case LLAssetType::AT_NOTECARD:
			if(!(inv_type == LLInventoryType::IT_NOTECARD))
			{
				LL_WARNS() << LLAssetType::lookup(asset_type) << " asset has inventory type " << LLInventoryType::lookupHumanReadable(inv_type) << " on uuid " << uuid << LL_ENDL;
			}
			new_listener = new LLNotecardBridge(inventory, root, uuid);
			break;

		case LLAssetType::AT_ANIMATION:
			if(!(inv_type == LLInventoryType::IT_ANIMATION))
			{
				LL_WARNS() << LLAssetType::lookup(asset_type) << " asset has inventory type " << LLInventoryType::lookupHumanReadable(inv_type) << " on uuid " << uuid << LL_ENDL;
			}
			new_listener = new LLAnimationBridge(inventory, root, uuid);
			break;

		case LLAssetType::AT_GESTURE:
			if(!(inv_type == LLInventoryType::IT_GESTURE))
			{
				LL_WARNS() << LLAssetType::lookup(asset_type) << " asset has inventory type " << LLInventoryType::lookupHumanReadable(inv_type) << " on uuid " << uuid << LL_ENDL;
			}
			new_listener = new LLGestureBridge(inventory, root, uuid);
			break;

		case LLAssetType::AT_LSL_TEXT:
			if(!(inv_type == LLInventoryType::IT_LSL))
			{
				LL_WARNS() << LLAssetType::lookup(asset_type) << " asset has inventory type " << LLInventoryType::lookupHumanReadable(inv_type) << " on uuid " << uuid << LL_ENDL;
			}
			new_listener = new LLLSLTextBridge(inventory, root, uuid);
			break;

		case LLAssetType::AT_CLOTHING:
		case LLAssetType::AT_BODYPART:
			if(!(inv_type == LLInventoryType::IT_WEARABLE))
			{
				LL_WARNS() << LLAssetType::lookup(asset_type) << " asset has inventory type " << LLInventoryType::lookupHumanReadable(inv_type) << " on uuid " << uuid << LL_ENDL;
			}
			new_listener = new LLWearableBridge(inventory, root, uuid, asset_type, inv_type, LLWearableType::inventoryFlagsToWearableType(flags));
			break;
		case LLAssetType::AT_CATEGORY:
			if (actual_asset_type == LLAssetType::AT_LINK_FOLDER)
			{
				// Create a link folder handler instead
				new_listener = new LLLinkFolderBridge(inventory, root, uuid);
			}
            else if (actual_asset_type == LLAssetType::AT_MARKETPLACE_FOLDER)
            {
				// Create a marketplace folder handler
				new_listener = new LLMarketplaceFolderBridge(inventory, root, uuid);
            }
            else
            {
                new_listener = new LLFolderBridge(inventory, root, uuid);
            }
			break;
		case LLAssetType::AT_LINK:
		case LLAssetType::AT_LINK_FOLDER:
			// Only should happen for broken links.
			new_listener = new LLLinkItemBridge(inventory, root, uuid);
			break;
		case LLAssetType::AT_UNKNOWN:
			new_listener = new LLUnknownItemBridge(inventory, root, uuid);
			break;
		case LLAssetType::AT_IMAGE_TGA:
		case LLAssetType::AT_IMAGE_JPEG:
			//LL_WARNS() << LLAssetType::lookup(asset_type) << " asset type is unhandled for uuid " << uuid << LL_ENDL;
			break;

        case LLAssetType::AT_SETTINGS:
            if (inv_type != LLInventoryType::IT_SETTINGS)
            {
                LL_WARNS() << LLAssetType::lookup(asset_type) << " asset has inventory type " << LLInventoryType::lookupHumanReadable(inv_type) << " on uuid " << uuid << LL_ENDL;
            }
            new_listener = new LLSettingsBridge(inventory, root, uuid, LLSettingsType::fromInventoryFlags(flags));
            break;

		default:
			LL_INFOS_ONCE() << "Unhandled asset type (llassetstorage.h): "
					<< (S32)asset_type << " (" << LLAssetType::lookup(asset_type) << ")" << LL_ENDL;
			break;
	}

	if (new_listener)
	{
		new_listener->mInvType = inv_type;
	}

	return new_listener;
}

void LLInvFVBridge::purgeItem(LLInventoryModel *model, const LLUUID &uuid)
{
	LLInventoryObject* obj = model->getObject(uuid);
	if (obj)
	{
		remove_inventory_object(uuid, NULL);
	}
}

void LLInvFVBridge::removeObject(LLInventoryModel *model, const LLUUID &uuid)
{
    // Keep track of the parent
    LLInventoryItem* itemp = model->getItem(uuid);
    LLUUID parent_id = (itemp ? itemp->getParentUUID() : LLUUID::null);
    // Remove the object
    model->removeObject(uuid);
    // Get the parent updated
    if (parent_id.notNull())
    {
        LLViewerInventoryCategory* parent_cat = model->getCategory(parent_id);
        model->updateCategory(parent_cat);
        model->notifyObservers();
    }
}

bool LLInvFVBridge::canShare() const
{
	bool can_share = false;

	if (isAgentInventory())
	{
		const LLInventoryModel* model = getInventoryModel();
		if (model)
		{
			const LLViewerInventoryItem *item = model->getItem(mUUID);
			if (item)
			{
				if (LLInventoryCollectFunctor::itemTransferCommonlyAllowed(item)) 
				{
					can_share = LLGiveInventory::isInventoryGiveAcceptable(item);
				}
			}
			else
			{
				// Categories can be given.
				can_share = (model->getCategory(mUUID) != NULL);
			}

			const LLUUID trash_id = gInventory.findCategoryUUIDForType(LLFolderType::FT_TRASH);
			if ((mUUID == trash_id) || gInventory.isObjectDescendentOf(mUUID, trash_id))
			{
				can_share = false;
			}
		}
	}

	return can_share;
}

bool LLInvFVBridge::canListOnMarketplace() const
{
	LLInventoryModel * model = getInventoryModel();

	LLViewerInventoryCategory * cat = model->getCategory(mUUID);
	if (cat && LLFolderType::lookupIsProtectedType(cat->getPreferredType()))
	{
		return false;
	}

	if (!isAgentInventory())
	{
		return false;
	}
	
	LLViewerInventoryItem * item = model->getItem(mUUID);
	if (item)
	{
		if (!item->getPermissions().allowOperationBy(PERM_TRANSFER, gAgent.getID()))
		{
			return false;
		}
		
		if (LLAssetType::AT_CALLINGCARD == item->getType())
		{
			return false;
		}
	}

	return true;
}

bool LLInvFVBridge::canListOnMarketplaceNow() const
{
	bool can_list = true;
    
	const LLInventoryObject* obj = getInventoryObject();
	can_list &= (obj != NULL);
    
	if (can_list)
	{
		const LLUUID& object_id = obj->getLinkedUUID();
		can_list = object_id.notNull();
        
		if (can_list)
		{
			LLFolderViewFolder * object_folderp =   mInventoryPanel.get() ? mInventoryPanel.get()->getFolderByID(object_id) : NULL;
			if (object_folderp)
			{
				can_list = !static_cast<LLFolderBridge*>(object_folderp->getViewModelItem())->isLoading();
			}
		}
		
		if (can_list)
		{
            std::string error_msg;
            LLInventoryModel* model = getInventoryModel();
            const LLUUID &marketplacelistings_id = model->findCategoryUUIDForType(LLFolderType::FT_MARKETPLACE_LISTINGS, false);
            if (marketplacelistings_id.notNull())
            {
                LLViewerInventoryCategory * master_folder = model->getCategory(marketplacelistings_id);
                LLInventoryCategory *cat = model->getCategory(mUUID);
                if (cat)
                {
                    can_list = can_move_folder_to_marketplace(master_folder, master_folder, cat, error_msg);
                }
                else
                {
                    LLInventoryItem *item = model->getItem(mUUID);
                    can_list = (item ? can_move_item_to_marketplace(master_folder, master_folder, item, error_msg) : false);
                }
            }
            else
            {
                can_list = false;
            }
		}
	}
	
	return can_list;
}

LLToolDragAndDrop::ESource LLInvFVBridge::getDragSource() const
{
	if (gInventory.isObjectDescendentOf(getUUID(),   gInventory.getRootFolderID()))
	{
		return LLToolDragAndDrop::SOURCE_AGENT;
	}
	else if (gInventory.isObjectDescendentOf(getUUID(),   gInventory.getLibraryRootFolderID()))
	{
		return LLToolDragAndDrop::SOURCE_LIBRARY;
	}

	return LLToolDragAndDrop::SOURCE_VIEWER;
}



// +=================================================+
// |        InventoryFVBridgeBuilder                 |
// +=================================================+
LLInvFVBridge* LLInventoryFolderViewModelBuilder::createBridge(LLAssetType::EType asset_type,
														LLAssetType::EType actual_asset_type,
														LLInventoryType::EType inv_type,
														LLInventoryPanel* inventory,
														LLFolderViewModelInventory* view_model,
														LLFolderView* root,
														const LLUUID& uuid,
														U32 flags /* = 0x00 */) const
{
	return LLInvFVBridge::createBridge(asset_type,
									   actual_asset_type,
									   inv_type,
									   inventory,
									   view_model,
									   root,
									   uuid,
									   flags);
}

// +=================================================+
// |        LLItemBridge                             |
// +=================================================+

void LLItemBridge::performAction(LLInventoryModel* model, std::string action)
{
	if ("goto" == action)
	{
		gotoItem();
	}
	if ("open" == action || "open_original" == action)
	{
		openItem();
		return;
	}
	else if ("properties" == action)
	{
		showProperties();
		return;
	}
	else if ("purge" == action)
	{
		purgeItem(model, mUUID);
		return;
	}
	else if ("restoreToWorld" == action)
	{
		restoreToWorld();
		return;
	}
	else if ("restore" == action)
	{
		restoreItem();
		return;
	}
	else if ("copy_uuid" == action)
	{
		// Single item only
		LLViewerInventoryItem* item = static_cast<LLViewerInventoryItem*>(getItem());
		if(!item) return;
		LLUUID asset_id = item->getProtectedAssetUUID();
		std::string buffer;
		asset_id.toString(buffer);

		gViewerWindow->getWindow()->copyTextToClipboard(utf8str_to_wstring(buffer));
		return;
	}
	else if ("show_in_main_panel" == action)
	{
		LLInventoryPanel::openInventoryPanelAndSetSelection(TRUE, mUUID, TRUE);
		return;
	}
	else if ("cut" == action)
	{
		cutToClipboard();
		return;
	}
	else if ("copy" == action)
	{
		copyToClipboard();
		return;
	}
	else if ("paste" == action)
	{
		LLInventoryItem* itemp = model->getItem(mUUID);
		if (!itemp) return;

		LLFolderViewItem* folder_view_itemp =   mInventoryPanel.get()->getItemByID(itemp->getParentUUID());
		if (!folder_view_itemp) return;

		folder_view_itemp->getViewModelItem()->pasteFromClipboard();
		return;
	}
	else if ("paste_link" == action)
	{
		// Single item only
		LLInventoryItem* itemp = model->getItem(mUUID);
		if (!itemp) return;

		LLFolderViewItem* folder_view_itemp =   mInventoryPanel.get()->getItemByID(itemp->getParentUUID());
		if (!folder_view_itemp) return;

		folder_view_itemp->getViewModelItem()->pasteLinkFromClipboard();
		return;
	}
	else if (("move_to_marketplace_listings" == action) || ("copy_to_marketplace_listings" == action) || ("copy_or_move_to_marketplace_listings" == action))
	{
		LLInventoryItem* itemp = model->getItem(mUUID);
		if (!itemp) return;
        const LLUUID &marketplacelistings_id = model->findCategoryUUIDForType(LLFolderType::FT_MARKETPLACE_LISTINGS, false);
        // Note: For a single item, if it's not a copy, then it's a move
        move_item_to_marketplacelistings(itemp, marketplacelistings_id, ("copy_to_marketplace_listings" == action));
    }
	else if ("copy_slurl" == action)
	{
		LLViewerInventoryItem* item = static_cast<LLViewerInventoryItem*>(getItem());
		if(item)
		{
			LLUUID asset_id = item->getAssetUUID();
			LLLandmark* landmark = gLandmarkList.getAsset(asset_id);
			if (landmark)
			{
				LLVector3d global_pos;
				landmark->getGlobalPos(global_pos);
				LLLandmarkActions::getSLURLfromPosGlobal(global_pos, &copy_slurl_to_clipboard_callback_inv, true);
			}
		}
	}
	else if ("show_on_map" == action)
	{
		doActionOnCurSelectedLandmark(boost::bind(&LLItemBridge::doShowOnMap, this, _1));
	}
	else if ("marketplace_edit_listing" == action)
	{
        std::string url = LLMarketplaceData::instance().getListingURL(mUUID);
        LLUrlAction::openURL(url);
	}
}

void LLItemBridge::doActionOnCurSelectedLandmark(LLLandmarkList::loaded_callback_t cb)
{
	LLViewerInventoryItem* cur_item = getItem();
	if(cur_item && cur_item->getInventoryType() == LLInventoryType::IT_LANDMARK)
	{ 
		LLLandmark* landmark = LLLandmarkActions::getLandmark(cur_item->getUUID(), cb);
		if (landmark)
		{
			cb(landmark);
		}
	}
}

void LLItemBridge::doShowOnMap(LLLandmark* landmark)
{
	LLVector3d landmark_global_pos;
	// landmark has already been tested for NULL by calling routine
	if (landmark->getGlobalPos(landmark_global_pos))
	{
		LLFloaterWorldMap* worldmap_instance = LLFloaterWorldMap::getInstance();
		if (!landmark_global_pos.isExactlyZero() && worldmap_instance)
		{
			worldmap_instance->trackLocation(landmark_global_pos);
			LLFloaterReg::showInstance("world_map", "center");
		}
	}
}

void copy_slurl_to_clipboard_callback_inv(const std::string& slurl)
{
	gViewerWindow->getWindow()->copyTextToClipboard(utf8str_to_wstring(slurl));
	LLSD args;
	args["SLURL"] = slurl;
	LLNotificationsUtil::add("CopySLURL", args);
}

void LLItemBridge::selectItem()
{
	LLViewerInventoryItem* item = static_cast<LLViewerInventoryItem*>(getItem());
	if(item && !item->isFinished())
	{
		//item->fetchFromServer();
		LLInventoryModelBackgroundFetch::instance().start(item->getUUID(), false);
	}
}

void LLItemBridge::restoreItem()
{
	LLViewerInventoryItem* item = static_cast<LLViewerInventoryItem*>(getItem());
	if(item)
	{
		LLInventoryModel* model = getInventoryModel();
		bool is_snapshot = (item->getInventoryType() == LLInventoryType::IT_SNAPSHOT);

		const LLUUID new_parent = model->findCategoryUUIDForType(is_snapshot? LLFolderType::FT_SNAPSHOT_CATEGORY : LLFolderType::assetTypeToFolderType(item->getType()));
		// do not restamp on restore.
		LLInvFVBridge::changeItemParent(model, item, new_parent, FALSE);
	}
}

void LLItemBridge::restoreToWorld()
{
	//Similar functionality to the drag and drop rez logic
	bool remove_from_inventory = false;

	LLViewerInventoryItem* itemp = static_cast<LLViewerInventoryItem*>(getItem());
	if (itemp)
	{
		// <FS:Zi> Do not allow "Restore To Last Position" for no-copy items
#ifdef OPENSIM
		if(LLGridManager::instance().isInSecondLife())
		{
#endif
			// do not restore to last position when the item is no-copy to prevent
			// inventory loss
			if(!itemp->getPermissions().allowCopyBy(gAgent.getID()))
			{
				// debug guard for future testing of a server side fix
				if(!gSavedSettings.getBOOL("AllowNoCopyRezRestoreToWorld"))
				{
					LLNotificationsUtil::add("CantRestoreToWorldNoCopy");
					return;
				}
			}
#ifdef OPENSIM
		}
#endif
		// </FS:Zi>

		LLMessageSystem* msg = gMessageSystem;

		if (gSavedSettings.getBOOL("RezUnderLandGroup"))
		{
			LLUUID group_id = gAgent.getGroupID();
			LLParcel *parcel = LLViewerParcelMgr::getInstance()->getAgentParcel();
			LLUUID parcel_group_id = parcel->getGroupID();
			if (gAgent.isInGroup(parcel_group_id))
			{
				if (group_id != parcel_group_id)
				{
					//Agent is not in the required group.
					gAgent.restoreToWorld = true;
					gAgent.restoreToWorldGroup = group_id;
					gAgent.restoreToWorldItem = itemp;
					LLMessageSystem* msg = gMessageSystem;
					msg->newMessageFast(_PREHASH_ActivateGroup);
					msg->nextBlockFast(_PREHASH_AgentData);
					msg->addUUIDFast(_PREHASH_AgentID, gAgent.getID());
					msg->addUUIDFast(_PREHASH_SessionID, gAgent.getSessionID());
					msg->addUUIDFast(_PREHASH_GroupID, parcel_group_id);
					gAgent.sendReliableMessage();
					return;
				}
			}
		}

		msg->newMessage("RezRestoreToWorld");
		msg->nextBlockFast(_PREHASH_AgentData);
		msg->addUUIDFast(_PREHASH_AgentID, gAgent.getID());
		msg->addUUIDFast(_PREHASH_SessionID, gAgent.getSessionID());

		msg->nextBlockFast(_PREHASH_InventoryData);
		itemp->packMessage(msg);
		msg->sendReliable(gAgent.getRegionHost());
		//remove local inventory copy, sim will deal with permissions and removing the item
		//from the actual inventory if its a no-copy etc
		if(!itemp->getPermissions().allowCopyBy(gAgent.getID()))
		{
			remove_from_inventory = true;
		}
		
		// Check if it's in the trash. (again similar to the normal rez logic)
		const LLUUID trash_id = gInventory.findCategoryUUIDForType(LLFolderType::FT_TRASH);
		if(gInventory.isObjectDescendentOf(itemp->getUUID(), trash_id))
		{
			remove_from_inventory = true;
		}
	}

	if(remove_from_inventory)
	{
		gInventory.deleteObject(itemp->getUUID());
		gInventory.notifyObservers();
	}
}

void LLItemBridge::gotoItem()
{
	LLInventoryObject *obj = getInventoryObject();
	if (obj && obj->getIsLinkType())
	{
		const LLUUID inbox_id = gInventory.findCategoryUUIDForType(LLFolderType::FT_INBOX);
		// <FS:Ansariel> Optional hiding of Received Items folder aka Inbox
		//if (gInventory.isObjectDescendentOf(obj->getLinkedUUID(), inbox_id))
		if (gInventory.isObjectDescendentOf(obj->getLinkedUUID(), inbox_id) && !gSavedSettings.getBOOL("FSShowInboxFolder"))
		// </FS:Ansariel>
		{
			LLSidepanelInventory *sidepanel_inventory = LLFloaterSidePanelContainer::getPanel<LLSidepanelInventory>("inventory");
			if (sidepanel_inventory && sidepanel_inventory->getInboxPanel())
			{
				sidepanel_inventory->getInboxPanel()->setSelection(obj->getLinkedUUID(), TAKE_FOCUS_NO);
			}
		}
		else
		{
			LLInventoryPanel *active_panel = LLInventoryPanel::getActiveInventoryPanel();
			if (active_panel)
			{
				active_panel->setSelection(obj->getLinkedUUID(), TAKE_FOCUS_NO);
			}
		}

	}
}

LLUIImagePtr LLItemBridge::getIcon() const
{
	LLInventoryObject *obj = getInventoryObject();
	if (obj) 
	{
		return LLInventoryIcon::getIcon(obj->getType(),
										LLInventoryType::IT_NONE,
										mIsLink);
	}
	
	return LLInventoryIcon::getIcon(LLInventoryType::ICONNAME_OBJECT);
}

LLUIImagePtr LLItemBridge::getIconOverlay() const
{
	if (getItem() && getItem()->getIsLinkType())
	{
		return LLUI::getUIImage("Inv_Link");
	}
	return NULL;
}

PermissionMask LLItemBridge::getPermissionMask() const
{
	LLViewerInventoryItem* item = getItem();
	PermissionMask perm_mask = 0;
	if (item) perm_mask = item->getPermissionMask();
	return perm_mask;
}

void LLItemBridge::buildDisplayName() const
{
	if(getItem())
	{
		mDisplayName.assign(getItem()->getName());
	}
	else
	{
		mDisplayName.assign(LLStringUtil::null);
	}

	mSearchableName.assign(mDisplayName);
	mSearchableName.append(getLabelSuffix());
	LLStringUtil::toUpper(mSearchableName);
	
	//Name set, so trigger a sort
	if(mParent)
	{
		mParent->requestSort();
	}
}

LLFontGL::StyleFlags LLItemBridge::getLabelStyle() const
{
	U8 font = LLFontGL::NORMAL;
	const LLViewerInventoryItem* item = getItem();

	if (get_is_item_worn(mUUID))
	{
		// LL_INFOS() << "BOLD" << LL_ENDL;
		font |= LLFontGL::BOLD;
	}
	else if(item && item->getIsLinkType())
	{
		font |= LLFontGL::ITALIC;
	}

	return (LLFontGL::StyleFlags)font;
}

std::string LLItemBridge::getLabelSuffix() const
{
	// String table is loaded before login screen and inventory items are
	// loaded after login, so LLTrans should be ready.
	static std::string NO_COPY = LLTrans::getString("no_copy");
	static std::string NO_MOD = LLTrans::getString("no_modify");
	static std::string NO_XFER = LLTrans::getString("no_transfer");
	static std::string LINK = LLTrans::getString("link");
	static std::string BROKEN_LINK = LLTrans::getString("broken_link");
	std::string suffix;
	LLInventoryItem* item = getItem();
	if(item)
	{
		// Any type can have the link suffix...
		BOOL broken_link = LLAssetType::lookupIsLinkType(item->getType());
		if (broken_link) return BROKEN_LINK;

		BOOL link = item->getIsLinkType();
		if (link) return LINK;

		// ...but it's a bit confusing to put nocopy/nomod/etc suffixes on calling cards.
		if(LLAssetType::AT_CALLINGCARD != item->getType()
		   && item->getPermissions().getOwner() == gAgent.getID())
		{
			BOOL copy = item->getPermissions().allowCopyBy(gAgent.getID());
			if (!copy)
			{
				suffix += NO_COPY;
			}
			BOOL mod = item->getPermissions().allowModifyBy(gAgent.getID());
			if (!mod)
			{
				suffix += NO_MOD;
			}
			BOOL xfer = item->getPermissions().allowOperationBy(PERM_TRANSFER,
																gAgent.getID());
			if (!xfer)
			{
				suffix += NO_XFER;
			}
		}
	}
	return suffix;
}

time_t LLItemBridge::getCreationDate() const
{
	LLViewerInventoryItem* item = getItem();
	if (item)
	{
		return item->getCreationDate();
	}
	return 0;
}


BOOL LLItemBridge::isItemRenameable() const
{
	LLViewerInventoryItem* item = getItem();
	if(item)
	{
		// (For now) Don't allow calling card rename since that may confuse users as to
		// what the calling card points to.
		if (item->getInventoryType() == LLInventoryType::IT_CALLINGCARD)
		{
			return FALSE;
		}

		if (!item->isFinished()) // EXT-8662
		{
			return FALSE;
		}

		if (isInboxFolder())
		{
			return FALSE;
		}

// [RLVa:KB] - Checked: 2011-03-29 (RLVa-1.3.0g) | Modified: RLVa-1.3.0g
		if ( (rlv_handler_t::isEnabled()) && (!RlvFolderLocks::instance().canRenameItem(mUUID)) )
		{
			return FALSE;
		}
// [/RLVa:KB]

		return (item->getPermissions().allowModifyBy(gAgent.getID()));
	}
	return FALSE;
}

BOOL LLItemBridge::renameItem(const std::string& new_name)
{
	if(!isItemRenameable())
		return FALSE;
	LLPreview::dirty(mUUID);
	LLInventoryModel* model = getInventoryModel();
	if(!model)
		return FALSE;
	LLViewerInventoryItem* item = getItem();
	if(item && (item->getName() != new_name))
	{
		LLSD updates;
		updates["name"] = new_name;
		update_inventory_item(item->getUUID(),updates, NULL);
	}
	// return FALSE because we either notified observers (& therefore
	// rebuilt) or we didn't update.
	return FALSE;
}

BOOL LLItemBridge::removeItem()
{
	if(!isItemRemovable())
	{
		return FALSE;
	}

	// move it to the trash
	LLInventoryModel* model = getInventoryModel();
	if(!model) return FALSE;
	const LLUUID& trash_id = model->findCategoryUUIDForType(LLFolderType::FT_TRASH);
	LLViewerInventoryItem* item = getItem();
	if (!item) return FALSE;
	if (item->getType() != LLAssetType::AT_LSL_TEXT)
	{
		LLPreview::hide(mUUID, TRUE);
	}
	// Already in trash
	if (model->isObjectDescendentOf(mUUID, trash_id)) return FALSE;

	LLNotification::Params params("ConfirmItemDeleteHasLinks");
	params.functor.function(boost::bind(&LLItemBridge::confirmRemoveItem, this, _1, _2));
	
	// Check if this item has any links.  If generic inventory linking is enabled,
	// we can't do this check because we may have items in a folder somewhere that is
	// not yet in memory, so we don't want false negatives.  (If disabled, then we 
	// know we only have links in the Outfits folder which we explicitly fetch.)
// [SL:KB] - Patch: Inventory-Links | Checked: 2010-06-01 (Catznip-2.2.0a) | Added: Catznip-2.0.1a
	// Users move folders around and reuse links that way... if we know something has links then it's just bad not to warn them :|
// [/SL:KB]
//	if (!gSavedSettings.getBOOL("InventoryLinking"))
	{
		if (!item->getIsLinkType())
		{
			LLInventoryModel::item_array_t item_array = gInventory.collectLinksTo(mUUID);
			const U32 num_links = item_array.size();
			if (num_links > 0)
			{
				// Warn if the user is will break any links when deleting this item.
				LLNotifications::instance().add(params);
				return FALSE;
			}
		}
	}
	
	LLNotifications::instance().forceResponse(params, 0);
	model->checkTrashOverflow();
	return TRUE;
}

BOOL LLItemBridge::confirmRemoveItem(const LLSD& notification, const LLSD& response)
{
	S32 option = LLNotificationsUtil::getSelectedOption(notification, response);
	if (option != 0) return FALSE;

	LLInventoryModel* model = getInventoryModel();
	if (!model) return FALSE;

	LLViewerInventoryItem* item = getItem();
	if (!item) return FALSE;

	const LLUUID& trash_id = model->findCategoryUUIDForType(LLFolderType::FT_TRASH);
	// if item is not already in trash
	if(item && !model->isObjectDescendentOf(mUUID, trash_id))
	{
		// move to trash, and restamp
		LLInvFVBridge::changeItemParent(model, item, trash_id, TRUE);
		// delete was successful
		return TRUE;
	}
	return FALSE;
}

BOOL LLItemBridge::isItemCopyable() const
{
	LLViewerInventoryItem* item = getItem();
	if (item)
	{
/*
		// Can't copy worn objects.
		// Worn objects are tied to their inworld conterparts
		// Copy of modified worn object will return object with obsolete asset and inventory
		if(get_is_item_worn(mUUID))
		{
			return FALSE;
		}
*/

// [SL:KB] - Patch: Inventory-Links | Checked: 2010-04-12 (Catznip-2.2.0a) | Added: Catznip-2.0.0a
		// We'll allow copying a link if:
		//   - its target is available
		//   - it doesn't point to another link [see LLViewerInventoryItem::getLinkedItem() which returns NULL in that case]
		if (item->getIsLinkType())
		{
			return (NULL != item->getLinkedItem());
		}

		// User can copy the item if:
		//   - the item (or its target in the case of a link) is "copy"
		//   - and/or if the item (or its target in the case of a link) has a linkable asset type
		// NOTE: we do *not* want to return TRUE on everything like LL seems to do in SL-2.1.0 because not all types are "linkable"
		return (item->getPermissions().allowCopyBy(gAgent.getID()));
// [/SL:KB]
//		return item->getPermissions().allowCopyBy(gAgent.getID()) || gSavedSettings.getBOOL("InventoryLinking");
	}
	return FALSE;
}

// [SL:KB] - Patch: Inventory-Links | Checked: 2013-09-19 (Catznip-3.6)
bool LLItemBridge::isItemLinkable() const
{
	LLViewerInventoryItem* item = getItem();
	return (item && LLAssetType::lookupCanLink(item->getType()));
}
// [/SL:KB]

LLViewerInventoryItem* LLItemBridge::getItem() const
{
	LLViewerInventoryItem* item = NULL;
	LLInventoryModel* model = getInventoryModel();
	if(model)
	{
		item = (LLViewerInventoryItem*)model->getItem(mUUID);
	}
	return item;
}

BOOL LLItemBridge::isItemPermissive() const
{
	LLViewerInventoryItem* item = getItem();
	if(item)
	{
		return item->getIsFullPerm();
	}
	return FALSE;
}

// +=================================================+
// |        LLFolderBridge                           |
// +=================================================+

LLHandle<LLFolderBridge> LLFolderBridge::sSelf;

// Can be moved to another folder
BOOL LLFolderBridge::isItemMovable() const
{
	LLInventoryObject* obj = getInventoryObject();
	if(obj)
	{
		// If it's a protected type folder, we can't move it
		if (LLFolderType::lookupIsProtectedType(((LLInventoryCategory*)obj)->getPreferredType()))
			return FALSE;

		// <FS:Ansariel> FIRE-28977: Lock special and locked folders from being DaD'ed
		if (obj->getName() == ROOT_FIRESTORM_FOLDER || obj->getName() == RLV_ROOT_FOLDER || isLockedFolder())
		{
			return FALSE;
		}
		// </FS:Ansariel>

		// <FS:Ansariel> FIRE-29342: Protect folder option
		if (isProtected())
		{
			return FALSE;
		}
		// </FS:Ansariel>

		return TRUE;
	}
	return FALSE;
}

void LLFolderBridge::selectItem()
{
	// Have no fear: the first thing start() does is to test if everything for that folder has been fetched...
	LLInventoryModelBackgroundFetch::instance().start(getUUID(), true);
}

void LLFolderBridge::buildDisplayName() const
{
	LLFolderType::EType preferred_type = getPreferredType();

	// *TODO: to be removed when database supports multi language. This is a
	// temporary attempt to display the inventory folder in the user locale.
	// mantipov: *NOTE: be sure this code is synchronized with LLFriendCardsManager::findChildFolderUUID
	//		it uses the same way to find localized string

	// HACK: EXT - 6028 ([HARD CODED]? Inventory > Library > "Accessories" folder)
	// Translation of Accessories folder in Library inventory folder
	bool accessories = false;
	if(getName() == "Accessories")
	{
		//To ensure that Accessories folder is in Library we have to check its parent folder.
		//Due to parent LLFolderViewFloder is not set to this item yet we have to check its parent via Inventory Model
		LLInventoryCategory* cat = gInventory.getCategory(getUUID());
		if(cat)
		{
			const LLUUID& parent_folder_id = cat->getParentUUID();
			accessories = (parent_folder_id == gInventory.getLibraryRootFolderID());
		}
	}

	//"Accessories" inventory category has folder type FT_NONE. So, this folder
	//can not be detected as protected with LLFolderType::lookupIsProtectedType
	mDisplayName.assign(getName());
	if (accessories || LLFolderType::lookupIsProtectedType(preferred_type))
	{
		LLTrans::findString(mDisplayName, std::string("InvFolder ") + getName(), LLSD());
	}

	mSearchableName.assign(mDisplayName);
	mSearchableName.append(getLabelSuffix());
	LLStringUtil::toUpper(mSearchableName);

    //Name set, so trigger a sort
    if(mParent)
    {
        mParent->requestSort();
    }
}

std::string LLFolderBridge::getLabelSuffix() const
{
    static LLCachedControl<F32> folder_loading_message_delay(gSavedSettings, "FolderLoadingMessageWaitTime", 0.5f);
    
    if (mIsLoading && mTimeSinceRequestStart.getElapsedTimeF32() >= folder_loading_message_delay())
    {
        return llformat(" (%s) ", LLTrans::getString("LoadingData").c_str());
    }
    std::string suffix = "";
    if(mShowDescendantsCount)
    {
        LLInventoryModel::cat_array_t cat_array;
        LLInventoryModel::item_array_t item_array;
        gInventory.collectDescendents(getUUID(), cat_array, item_array, TRUE);
        // <FS:Ansariel> Fix item count formatting
        //S32 count = item_array.size();
        //if(count > 0)
        //{
        //    std::ostringstream oss;
        //    oss << count;
        //    LLStringUtil::format_map_t args;
        //    args["[ITEMS_COUNT]"] = oss.str();
        //    suffix = " " + LLTrans::getString("InventoryItemsCount", args);
        //}
        if (cat_array.size() > 0 || item_array.size() > 0)
        {
            LLLocale locale("");
            LLStringUtil::format_map_t args;
            std::string count_str;
            LLResMgr::getInstance()->getIntegerString(count_str, item_array.size());
            args["ITEMS"] = count_str;
            LLResMgr::getInstance()->getIntegerString(count_str, cat_array.size());
            args["CATEGORIES"] = count_str;
            suffix = " " + LLTrans::getString("InventoryItemsCount", args);
        }
        // </FS:Ansariel>
    }

    return LLInvFVBridge::getLabelSuffix() + suffix;
}

LLFontGL::StyleFlags LLFolderBridge::getLabelStyle() const
{
    return LLFontGL::NORMAL;
}

void LLFolderBridge::update()
{
	// we know we have children but  haven't  fetched them (doesn't obey filter)
	bool loading = !isUpToDate() && hasChildren() && mFolderViewItem->isOpen();

	if (loading != mIsLoading)
	{
		if ( loading )
		{
			// Measure how long we've been in the loading state
			mTimeSinceRequestStart.reset();
		}
		mIsLoading = loading;
		
		mFolderViewItem->refresh();
	}
}


// Iterate through a folder's children to determine if
// all the children are removable.
class LLIsItemRemovable : public LLFolderViewFunctor
{
public:
	LLIsItemRemovable() : mPassed(TRUE) {}
	virtual void doFolder(LLFolderViewFolder* folder)
	{
		mPassed &= folder->getViewModelItem()->isItemRemovable();
	}
	virtual void doItem(LLFolderViewItem* item)
	{
		mPassed &= item->getViewModelItem()->isItemRemovable();
	}
	BOOL mPassed;
};

// Can be destroyed (or moved to trash)
BOOL LLFolderBridge::isItemRemovable() const
{
	if (!get_is_category_removable(getInventoryModel(), mUUID))
	{
		return FALSE;
	}

	// <FS:Ansariel> FIRE-29342: Protected folder option
	if (isProtected())
	{
		return FALSE;
	}
	// </FS:Ansariel>

	LLInventoryPanel* panel = mInventoryPanel.get();
	LLFolderViewFolder* folderp = dynamic_cast<LLFolderViewFolder*>(panel ?   panel->getItemByID(mUUID) : NULL);
	if (folderp)
	{
		LLIsItemRemovable folder_test;
		folderp->applyFunctorToChildren(folder_test);
		if (!folder_test.mPassed)
		{
			return FALSE;
		}
	}

	if (isMarketplaceListingsFolder() && (!LLMarketplaceData::instance().isSLMDataFetched() || LLMarketplaceData::instance().getActivationState(mUUID)))
	{
		return FALSE;
	}

	return TRUE;
}

BOOL LLFolderBridge::isUpToDate() const
{
	LLInventoryModel* model = getInventoryModel();
	if(!model) return FALSE;
	LLViewerInventoryCategory* category = (LLViewerInventoryCategory*)model->getCategory(mUUID);
	if( !category )
	{
		return FALSE;
	}

	return category->getVersion() != LLViewerInventoryCategory::VERSION_UNKNOWN;
}

BOOL LLFolderBridge::isItemCopyable() const
{
	// Folders are copyable if items in them are, recursively, copyable.
	
	// Get the content of the folder
	LLInventoryModel::cat_array_t* cat_array;
	LLInventoryModel::item_array_t* item_array;
	gInventory.getDirectDescendentsOf(mUUID,cat_array,item_array);

	// Check the items
	LLInventoryModel::item_array_t item_array_copy = *item_array;
	for (LLInventoryModel::item_array_t::iterator iter = item_array_copy.begin(); iter != item_array_copy.end(); iter++)
	{
		LLInventoryItem* item = *iter;
		LLItemBridge item_br(mInventoryPanel.get(), mRoot, item->getUUID());
		if (!item_br.isItemCopyable())
			return FALSE;
}

	// Check the folders
	LLInventoryModel::cat_array_t cat_array_copy = *cat_array;
	for (LLInventoryModel::cat_array_t::iterator iter = cat_array_copy.begin(); iter != cat_array_copy.end(); iter++)
{
		LLViewerInventoryCategory* category = *iter;
		LLFolderBridge cat_br(mInventoryPanel.get(), mRoot, category->getUUID());
		if (!cat_br.isItemCopyable())
			return FALSE;
	}
	
		return TRUE;
	}

// [SL:KB] - Patch: Inventory-Links | Checked: 2013-09-19 (Catznip-3.6)
bool LLFolderBridge::isItemLinkable() const
{
	LLFolderType::EType ftType = getPreferredType();
	return (LLFolderType::FT_NONE == ftType || LLFolderType::FT_OUTFIT == ftType);
}
// [/SL:KB]

BOOL LLFolderBridge::isClipboardPasteable() const
{
	if ( ! LLInvFVBridge::isClipboardPasteable() )
		return FALSE;

	// Don't allow pasting duplicates to the Calling Card/Friends subfolders, see bug EXT-1599
	if ( LLFriendCardsManager::instance().isCategoryInFriendFolder( getCategory() ) )
	{
		LLInventoryModel* model = getInventoryModel();
		if ( !model )
		{
			return FALSE;
		}

		std::vector<LLUUID> objects;
		LLClipboard::instance().pasteFromClipboard(objects);
		const LLViewerInventoryCategory *current_cat = getCategory();

		// Search for the direct descendent of current Friends subfolder among all pasted items,
		// and return false if is found.
		for(S32 i = objects.size() - 1; i >= 0; --i)
		{
			const LLUUID &obj_id = objects.at(i);
			if ( LLFriendCardsManager::instance().isObjDirectDescendentOfCategory(model->getObject(obj_id), current_cat) )
			{
				return FALSE;
			}
		}

	}
	return TRUE;
}

BOOL LLFolderBridge::isClipboardPasteableAsLink() const
{
	// Check normal paste-as-link permissions
	if (!LLInvFVBridge::isClipboardPasteableAsLink())
	{
		return FALSE;
	}

	const LLInventoryModel* model = getInventoryModel();
	if (!model)
	{
		return FALSE;
	}

	const LLViewerInventoryCategory *current_cat = getCategory();
	if (current_cat)
	{
		const BOOL is_in_friend_folder = LLFriendCardsManager::instance().isCategoryInFriendFolder( current_cat );
		const LLUUID &current_cat_id = current_cat->getUUID();
		std::vector<LLUUID> objects;
		LLClipboard::instance().pasteFromClipboard(objects);
		S32 count = objects.size();
		for(S32 i = 0; i < count; i++)
		{
			const LLUUID &obj_id = objects.at(i);
			const LLInventoryCategory *cat = model->getCategory(obj_id);
			if (cat)
			{
				const LLUUID &cat_id = cat->getUUID();
				// Don't allow recursive pasting
				if ((cat_id == current_cat_id) ||
					model->isObjectDescendentOf(current_cat_id, cat_id))
				{
					return FALSE;
				}
			}
			// Don't allow pasting duplicates to the Calling Card/Friends subfolders, see bug EXT-1599
			if ( is_in_friend_folder )
			{
				// If object is direct descendent of current Friends subfolder than return false.
				// Note: We can't use 'const LLInventoryCategory *cat', because it may be null
				// in case type of obj_id is LLInventoryItem.
				if ( LLFriendCardsManager::instance().isObjDirectDescendentOfCategory(model->getObject(obj_id), current_cat) )
				{
					return FALSE;
				}
			}
		}
	}
	return TRUE;

}


BOOL LLFolderBridge::dragCategoryIntoFolder(LLInventoryCategory* inv_cat,
											BOOL drop,
											std::string& tooltip_msg,
											BOOL is_link,
											BOOL user_confirm)
{

	LLInventoryModel* model = getInventoryModel();

	if (!inv_cat) return FALSE; // shouldn't happen, but in case item is incorrectly parented in which case inv_cat will be NULL
	if (!model) return FALSE;
	if (!isAgentAvatarValid()) return FALSE;
	if (!isAgentInventory()) return FALSE; // cannot drag categories into library
	// <FS:TT> Client LSL Bridge (also for #AO)
	if (isLockedFolder()) return FALSE;
	// </FS:TT>

	LLInventoryPanel* destination_panel = mInventoryPanel.get();
	if (!destination_panel) return false;

	LLInventoryFilter* filter = getInventoryFilter();
	if (!filter) return false;

	const LLUUID &cat_id = inv_cat->getUUID();
	const LLUUID &current_outfit_id = model->findCategoryUUIDForType(LLFolderType::FT_CURRENT_OUTFIT, false);
	const LLUUID &marketplacelistings_id = model->findCategoryUUIDForType(LLFolderType::FT_MARKETPLACE_LISTINGS, false);
    const LLUUID from_folder_uuid = inv_cat->getParentUUID();
	
	const BOOL move_is_into_current_outfit = (mUUID == current_outfit_id);
	const BOOL move_is_into_marketplacelistings = model->isObjectDescendentOf(mUUID, marketplacelistings_id);
    const BOOL move_is_from_marketplacelistings = model->isObjectDescendentOf(cat_id, marketplacelistings_id);

	// check to make sure source is agent inventory, and is represented there.
	LLToolDragAndDrop::ESource source = LLToolDragAndDrop::getInstance()->getSource();
	const BOOL is_agent_inventory = (model->getCategory(cat_id) != NULL)
		&& (LLToolDragAndDrop::SOURCE_AGENT == source);

	BOOL accept = FALSE;
	U64 filter_types = filter->getFilterTypes();
	BOOL use_filter = filter_types && (filter_types&LLInventoryFilter::FILTERTYPE_DATE || (filter_types&LLInventoryFilter::FILTERTYPE_OBJECT)==0);

	if (is_agent_inventory)
	{
		const LLUUID &trash_id = model->findCategoryUUIDForType(LLFolderType::FT_TRASH, false);
		// <FS:Ansariel> FIRE-1392: Allow dragging all asset types into Landmarks folder
		//const LLUUID &landmarks_id = model->findCategoryUUIDForType(LLFolderType::FT_LANDMARK, false);
		const LLUUID &my_outifts_id = model->findCategoryUUIDForType(LLFolderType::FT_MY_OUTFITS, false);
		const LLUUID &lost_and_found_id = model->findCategoryUUIDForType(LLFolderType::FT_LOST_AND_FOUND, false);

		const BOOL move_is_into_trash = (mUUID == trash_id) || model->isObjectDescendentOf(mUUID, trash_id);
		const BOOL move_is_into_my_outfits = (mUUID == my_outifts_id) || model->isObjectDescendentOf(mUUID, my_outifts_id);
		const BOOL move_is_into_outfit = move_is_into_my_outfits || (getCategory() && getCategory()->getPreferredType()==LLFolderType::FT_OUTFIT);
		const BOOL move_is_into_current_outfit = (getCategory() && getCategory()->getPreferredType()==LLFolderType::FT_CURRENT_OUTFIT);
		// <FS:Ansariel> FIRE-1392: Allow dragging all asset types into Landmarks folder
		//const BOOL move_is_into_landmarks = (mUUID == landmarks_id) || model->isObjectDescendentOf(mUUID, landmarks_id);
		const BOOL move_is_into_lost_and_found = model->isObjectDescendentOf(mUUID, lost_and_found_id);

		//--------------------------------------------------------------------------------
		// Determine if folder can be moved.
		//

		BOOL is_movable = TRUE;

        if (is_movable && (marketplacelistings_id == cat_id))
        {
            is_movable = FALSE;
            tooltip_msg = LLTrans::getString("TooltipOutboxCannotMoveRoot");
        }
        if (is_movable && move_is_from_marketplacelistings && LLMarketplaceData::instance().getActivationState(cat_id))
        {
            // If the incoming folder is listed and active (and is therefore either the listing or the version folder),
            // then moving is *not* allowed
            is_movable = FALSE;
            tooltip_msg = LLTrans::getString("TooltipOutboxDragActive");
        }
		if (is_movable && (mUUID == cat_id))
		{
			is_movable = FALSE;
			tooltip_msg = LLTrans::getString("TooltipDragOntoSelf");
		}
		if (is_movable && (model->isObjectDescendentOf(mUUID, cat_id)))
		{
			is_movable = FALSE;
			tooltip_msg = LLTrans::getString("TooltipDragOntoOwnChild");
		}
		if (is_movable && LLFolderType::lookupIsProtectedType(inv_cat->getPreferredType()))
		{
			is_movable = FALSE;
			// tooltip?
		}

		U32 max_items_to_wear = gSavedSettings.getU32("WearFolderLimit");
		if (is_movable && move_is_into_outfit)
		{
			if (mUUID == my_outifts_id)
			{
				if (source != LLToolDragAndDrop::SOURCE_AGENT || move_is_from_marketplacelistings)
				{
					tooltip_msg = LLTrans::getString("TooltipOutfitNotInInventory");
					is_movable = false;
				}
				else if (can_move_to_my_outfits(model, inv_cat, max_items_to_wear))
				{
					is_movable = true;
				}
				else
				{
					tooltip_msg = LLTrans::getString("TooltipCantCreateOutfit");
					is_movable = false;
				}
			}
			else if(getCategory() && getCategory()->getPreferredType() == LLFolderType::FT_NONE)
			{
				is_movable = ((inv_cat->getPreferredType() == LLFolderType::FT_NONE) || (inv_cat->getPreferredType() == LLFolderType::FT_OUTFIT));
			}
			else
			{
				is_movable = false;
			}
		}
		if(is_movable && move_is_into_current_outfit && is_link)
		{
			is_movable = FALSE;
		}
		if (is_movable && move_is_into_lost_and_found)
		{
			is_movable = FALSE;
		}
		if (is_movable && (mUUID == model->findCategoryUUIDForType(LLFolderType::FT_FAVORITE)))
		{
			is_movable = FALSE;
			// tooltip?
		}
		if (is_movable && (getPreferredType() == LLFolderType::FT_MARKETPLACE_STOCK))
		{
            // One cannot move a folder into a stock folder
			is_movable = FALSE;
			// tooltip?
        }
		
		LLInventoryModel::cat_array_t descendent_categories;
		LLInventoryModel::item_array_t descendent_items;
		if (is_movable)
		{
			model->collectDescendents(cat_id, descendent_categories, descendent_items, FALSE);
			for (S32 i=0; i < descendent_categories.size(); ++i)
			{
				LLInventoryCategory* category = descendent_categories[i];
				if(LLFolderType::lookupIsProtectedType(category->getPreferredType()))
				{
					// Can't move "special folders" (e.g. Textures Folder).
					is_movable = FALSE;
					break;
				}
			}
		}
		if (is_movable
			&& move_is_into_current_outfit
			&& descendent_items.size() > max_items_to_wear)
		{
			LLInventoryModel::cat_array_t cats;
			LLInventoryModel::item_array_t items;
			LLFindWearablesEx not_worn(/*is_worn=*/ false, /*include_body_parts=*/ false);
			gInventory.collectDescendentsIf(cat_id,
				cats,
				items,
				LLInventoryModel::EXCLUDE_TRASH,
				not_worn);

			if (items.size() > max_items_to_wear)
			{
				// Can't move 'large' folders into current outfit: MAINT-4086
				is_movable = FALSE;
				LLStringUtil::format_map_t args;
				args["AMOUNT"] = llformat("%d", max_items_to_wear);
				tooltip_msg = LLTrans::getString("TooltipTooManyWearables",args);
			}
		}
		if (is_movable && move_is_into_trash)
		{
			for (S32 i=0; i < descendent_items.size(); ++i)
			{
				LLInventoryItem* item = descendent_items[i];
				if (get_is_item_worn(item->getUUID()))
				{
					is_movable = FALSE;
					break; // It's generally movable, but not into the trash.
				}
			}
		}
		// <FS:Ansariel> FIRE-1392: Allow dragging all asset types into Landmarks folder
		//if (is_movable && move_is_into_landmarks)
		//{
		//	for (S32 i=0; i < descendent_items.size(); ++i)
		//	{
		//		LLViewerInventoryItem* item = descendent_items[i];

		//		// Don't move anything except landmarks and categories into Landmarks folder.
		//		// We use getType() instead of getActua;Type() to allow links to landmarks and folders.
		//		if (LLAssetType::AT_LANDMARK != item->getType() && LLAssetType::AT_CATEGORY != item->getType())
		//		{
		//			is_movable = FALSE;
		//			break; // It's generally movable, but not into Landmarks.
		//		}
		//	}
		//}
		// </FS:Ansariel>
        
		if (is_movable && move_is_into_marketplacelistings)
		{
            const LLViewerInventoryCategory * master_folder = model->getFirstDescendantOf(marketplacelistings_id, mUUID);
            LLViewerInventoryCategory * dest_folder = getCategory();
            S32 bundle_size = (drop ? 1 : LLToolDragAndDrop::instance().getCargoCount());
            is_movable = can_move_folder_to_marketplace(master_folder, dest_folder, inv_cat, tooltip_msg, bundle_size);
		}

		if (is_movable)
		{
			LLInventoryPanel* active_panel = LLInventoryPanel::getActiveInventoryPanel(FALSE);
			is_movable = active_panel != NULL;

			// For a folder to pass the filter all its descendants are required to pass.
			// We make this exception to allow reordering folders within an inventory panel,
			// which has a filter applied, like Recent tab for example.
			// There may be folders which are displayed because some of their descendants pass
			// the filter, but other don't, and thus remain hidden. Without this check,
			// such folders would not be allowed to be moved within a panel.
			if (destination_panel == active_panel)
			{
				is_movable = true;
			}
			else
			{
				LLFolderView* active_folder_view = NULL;

				if (is_movable)
				{
					active_folder_view = active_panel->getRootFolder();
					is_movable = active_folder_view != NULL;
				}

				if (is_movable && use_filter)
				{
					// Check whether the folder being dragged from active inventory panel
					// passes the filter of the destination panel.
					// <FS:Ansariel> FIRE-7219: Allow DnD operation on filtered folder views
					//is_movable = check_category(model, cat_id, active_panel, filter);
				}
			}
		}

// [RLVa:KB] - Checked: 2011-03-29 (RLVa-1.3.0g) | Added: RLVa-1.3.0g
		if ( (is_movable) && (rlv_handler_t::isEnabled()) && (RlvFolderLocks::instance().hasLockedFolder(RLV_LOCK_ANY)) )
		{
			is_movable = RlvFolderLocks::instance().canMoveFolder(cat_id, mUUID);
		}
// [/RLVa:KB]

		// 
		//--------------------------------------------------------------------------------

		accept = is_movable;

		if (accept && drop)
		{
            // Dropping in or out of marketplace needs (sometimes) confirmation
            if (user_confirm && (move_is_from_marketplacelistings || move_is_into_marketplacelistings))
            {
                if (move_is_from_marketplacelistings && (LLMarketplaceData::instance().isInActiveFolder(cat_id) ||
                                                         LLMarketplaceData::instance().isListedAndActive(cat_id)))
                {
                    if (LLMarketplaceData::instance().isListed(cat_id) || LLMarketplaceData::instance().isVersionFolder(cat_id))
                    {
                        // Move the active version folder or listing folder itself outside marketplace listings will unlist the listing so ask that question specifically
                        LLNotificationsUtil::add("ConfirmMerchantUnlist", LLSD(), LLSD(), boost::bind(&LLFolderBridge::callback_dropCategoryIntoFolder, this, _1, _2, inv_cat));
                    }
                    else
                    {
                        // Any other case will simply modify but not unlist an active listed listing
                        LLNotificationsUtil::add("ConfirmMerchantActiveChange", LLSD(), LLSD(), boost::bind(&LLFolderBridge::callback_dropCategoryIntoFolder, this, _1, _2, inv_cat));
                    }
                    return true;
                }
                if (move_is_from_marketplacelistings && LLMarketplaceData::instance().isVersionFolder(cat_id))
                {
                    // Moving the version folder from its location will deactivate it. Ask confirmation.
                    LLNotificationsUtil::add("ConfirmMerchantClearVersion", LLSD(), LLSD(), boost::bind(&LLFolderBridge::callback_dropCategoryIntoFolder, this, _1, _2, inv_cat));
                    return true;
                }
                if (move_is_into_marketplacelistings && LLMarketplaceData::instance().isInActiveFolder(mUUID))
                {
                    // Moving something in an active listed listing will modify it. Ask confirmation.
                    LLNotificationsUtil::add("ConfirmMerchantActiveChange", LLSD(), LLSD(), boost::bind(&LLFolderBridge::callback_dropCategoryIntoFolder, this, _1, _2, inv_cat));
                    return true;
                }
                if (move_is_from_marketplacelistings && LLMarketplaceData::instance().isListed(cat_id))
                {
                    // Moving a whole listing folder will result in archival of SLM data. Ask confirmation.
                    LLNotificationsUtil::add("ConfirmListingCutOrDelete", LLSD(), LLSD(), boost::bind(&LLFolderBridge::callback_dropCategoryIntoFolder, this, _1, _2, inv_cat));
                    return true;
                }
                if (move_is_into_marketplacelistings && !move_is_from_marketplacelistings)
                {
                    LLNotificationsUtil::add("ConfirmMerchantMoveInventory", LLSD(), LLSD(), boost::bind(&LLFolderBridge::callback_dropCategoryIntoFolder, this, _1, _2, inv_cat));
                    return true;
                }
            }
			// Look for any gestures and deactivate them
			if (move_is_into_trash)
			{
				for (S32 i=0; i < descendent_items.size(); i++)
				{
					LLInventoryItem* item = descendent_items[i];
					if (item->getType() == LLAssetType::AT_GESTURE
						&& LLGestureMgr::instance().isGestureActive(item->getUUID()))
					{
						LLGestureMgr::instance().deactivateGesture(item->getUUID());
					}
				}
			}

			if (mUUID == my_outifts_id)
			{
				// Category can contains objects,
				// create a new folder and populate it with links to original objects
				dropToMyOutfits(inv_cat);
			}
			// if target is current outfit folder we use link
			else if (move_is_into_current_outfit &&
				(inv_cat->getPreferredType() == LLFolderType::FT_NONE ||
				inv_cat->getPreferredType() == LLFolderType::FT_OUTFIT))
			{
				// traverse category and add all contents to currently worn.
				BOOL append = true;
				LLAppearanceMgr::instance().wearInventoryCategory(inv_cat, false, append);
			}
			else if (move_is_into_marketplacelistings)
			{
				move_folder_to_marketplacelistings(inv_cat, mUUID);
			}
			else
			{
				if (model->isObjectDescendentOf(cat_id, model->findCategoryUUIDForType(LLFolderType::FT_INBOX, false)))
				{
					set_dad_inbox_object(cat_id);
				}

				// Reparent the folder and restamp children if it's moving
				// into trash.
				LLInvFVBridge::changeCategoryParent(
					model,
					(LLViewerInventoryCategory*)inv_cat,
					mUUID,
					move_is_into_trash);
			}
            if (move_is_from_marketplacelistings)
            {
                // If we are moving a folder at the listing folder level (i.e. its parent is the marketplace listings folder)
                if (from_folder_uuid == marketplacelistings_id)
                {
                    // Clear the folder from the marketplace in case it is a listing folder
                    if (LLMarketplaceData::instance().isListed(cat_id))
                    {
                        LLMarketplaceData::instance().clearListing(cat_id);
                    }
                }
                else
                {
                    // If we move from within an active (listed) listing, checks that it's still valid, if not, unlist
                    LLUUID version_folder_id = LLMarketplaceData::instance().getActiveFolder(from_folder_uuid);
                    if (version_folder_id.notNull())
                    {
                        LLViewerInventoryCategory* cat = gInventory.getCategory(version_folder_id);
                        if (!validate_marketplacelistings(cat,NULL))
                        {
                            LLMarketplaceData::instance().activateListing(version_folder_id,false);
                        }
                    }
                    // In all cases, update the listing we moved from so suffix are updated
                    update_marketplace_category(from_folder_uuid);
                }
            }
		}
	}
	else if (LLToolDragAndDrop::SOURCE_WORLD == source)
	{
		if (move_is_into_marketplacelistings)
		{
			tooltip_msg = LLTrans::getString("TooltipOutboxNotInInventory");
			accept = FALSE;
		}
		else
		{
			accept = move_inv_category_world_to_agent(cat_id, mUUID, drop, NULL, NULL, filter);
		}
	}
	else if (LLToolDragAndDrop::SOURCE_LIBRARY == source)
	{
		if (move_is_into_marketplacelistings)
		{
			tooltip_msg = LLTrans::getString("TooltipOutboxNotInInventory");
			accept = FALSE;
		}
		else
		{
			// Accept folders that contain complete outfits.
			accept = move_is_into_current_outfit && LLAppearanceMgr::instance().getCanMakeFolderIntoOutfit(cat_id);
		}		

		if (accept && drop)
		{
			LLAppearanceMgr::instance().wearInventoryCategory(inv_cat, true, false);
		}
	}

	return accept;
}

void warn_move_inventory(LLViewerObject* object, boost::shared_ptr<LLMoveInv> move_inv)
{
	const char* dialog = NULL;
	if (object->flagScripted())
	{
		dialog = "MoveInventoryFromScriptedObject";
	}
	else
	{
		dialog = "MoveInventoryFromObject";
	}

    static LLNotificationPtr notification_ptr;
    static boost::shared_ptr<LLMoveInv> inv_ptr;

    // Notification blocks user from interacting with inventories so everything that comes after first message
    // is part of this message - don'r show it again
    // Note: workaround for MAINT-5495 untill proper refactoring and warning system for Drag&Drop can be made.
    if (notification_ptr == NULL
        || !notification_ptr->isActive()
        || LLNotificationsUtil::find(notification_ptr->getID()) == NULL
        || inv_ptr->mCategoryID != move_inv->mCategoryID
        || inv_ptr->mObjectID != move_inv->mObjectID)
    {
        notification_ptr = LLNotificationsUtil::add(dialog, LLSD(), LLSD(), boost::bind(move_task_inventory_callback, _1, _2, move_inv));
        inv_ptr = move_inv;
    }
    else
    {
        // Notification is alive and not responded, operating inv_ptr should be safe so attach new data
        two_uuids_list_t::iterator move_it;
        for (move_it = move_inv->mMoveList.begin();
            move_it != move_inv->mMoveList.end();
            ++move_it)
        {
            inv_ptr->mMoveList.push_back(*move_it);
        }
        move_inv.reset();
    }
}

// Move/copy all inventory items from the Contents folder of an in-world
// object to the agent's inventory, inside a given category.
BOOL move_inv_category_world_to_agent(const LLUUID& object_id,
									  const LLUUID& category_id,
									  BOOL drop,
									  void (*callback)(S32, void*),
									  void* user_data,
									  LLInventoryFilter* filter)
{
	// Make sure the object exists. If we allowed dragging from
	// anonymous objects, it would be possible to bypass
	// permissions.
	// content category has same ID as object itself
	LLViewerObject* object = gObjectList.findObject(object_id);
	if(!object)
	{
		LL_INFOS() << "Object not found for drop." << LL_ENDL;
		return FALSE;
	}

	// this folder is coming from an object, as there is only one folder in an object, the root,
	// we need to collect the entire contents and handle them as a group
	LLInventoryObject::object_list_t inventory_objects;
	object->getInventoryContents(inventory_objects);

	if (inventory_objects.empty())
	{
		LL_INFOS() << "Object contents not found for drop." << LL_ENDL;
		return FALSE;
	}

	BOOL accept = FALSE;
	BOOL is_move = FALSE;
	BOOL use_filter = FALSE;
	if (filter)
	{
		U64 filter_types = filter->getFilterTypes();
		use_filter = filter_types && (filter_types&LLInventoryFilter::FILTERTYPE_DATE || (filter_types&LLInventoryFilter::FILTERTYPE_OBJECT)==0);
	}

	// coming from a task. Need to figure out if the person can
	// move/copy this item.
	LLInventoryObject::object_list_t::iterator it = inventory_objects.begin();
	LLInventoryObject::object_list_t::iterator end = inventory_objects.end();
	for ( ; it != end; ++it)
	{
		LLInventoryItem* item = dynamic_cast<LLInventoryItem*>(it->get());
		if (!item)
		{
			LL_WARNS() << "Invalid inventory item for drop" << LL_ENDL;
			continue;
		}

		// coming from a task. Need to figure out if the person can
		// move/copy this item.
		LLPermissions perm(item->getPermissions());
		if((perm.allowCopyBy(gAgent.getID(), gAgent.getGroupID())
			&& perm.allowTransferTo(gAgent.getID())))
//			|| gAgent.isGodlike())
		{
			accept = TRUE;
		}
		else if(object->permYouOwner())
		{
			// If the object cannot be copied, but the object the
			// inventory is owned by the agent, then the item can be
			// moved from the task to agent inventory.
			is_move = TRUE;
			accept = TRUE;
		}

		if (accept && use_filter)
		{
			accept = filter->check(item);
		}

		if (!accept)
		{
			break;
		}
	}

	if(drop && accept)
	{
		it = inventory_objects.begin();
        boost::shared_ptr<LLMoveInv> move_inv(new LLMoveInv);
		move_inv->mObjectID = object_id;
		move_inv->mCategoryID = category_id;
		move_inv->mCallback = callback;
		move_inv->mUserData = user_data;

		for ( ; it != end; ++it)
		{
			two_uuids_t two(category_id, (*it)->getUUID());
			move_inv->mMoveList.push_back(two);
		}

		if(is_move)
		{
			// Callback called from within here.
			warn_move_inventory(object, move_inv);
		}
		else
		{
			LLNotification::Params params("MoveInventoryFromObject");
			params.functor.function(boost::bind(move_task_inventory_callback, _1, _2, move_inv));
			LLNotifications::instance().forceResponse(params, 0);
		}
	}
	return accept;
}

void LLRightClickInventoryFetchDescendentsObserver::execute(bool clear_observer)
{
	// Bail out immediately if no descendents
	if( mComplete.empty() )
	{
		LL_WARNS() << "LLRightClickInventoryFetchDescendentsObserver::done with empty mCompleteFolders" << LL_ENDL;
		if (clear_observer)
		{
		gInventory.removeObserver(this);
		delete this;
		}
		return;
	}

	// Copy the list of complete fetched folders while "this" is still valid
	uuid_vec_t completed_folder = mComplete;
	
	// Clean up, and remove this as an observer now since recursive calls
	// could notify observers and throw us into an infinite loop.
	if (clear_observer)
	{
		gInventory.removeObserver(this);
		delete this;
	}

	for (uuid_vec_t::iterator current_folder = completed_folder.begin(); current_folder != completed_folder.end(); ++current_folder)
	{
		// Get the information on the fetched folder items and subfolders and fetch those 
		LLInventoryModel::cat_array_t* cat_array;
		LLInventoryModel::item_array_t* item_array;
		gInventory.getDirectDescendentsOf(*current_folder, cat_array, item_array);

		S32 item_count(0);
		if( item_array )
		{			
			item_count = item_array->size();
		}
		
		S32 cat_count(0);
		if( cat_array )
		{			
			cat_count = cat_array->size();
		}

		// Move to next if current folder empty
		if ((item_count == 0) && (cat_count == 0))
		{
			continue;
		}

		uuid_vec_t ids;
		LLRightClickInventoryFetchObserver* outfit = NULL;
		LLRightClickInventoryFetchDescendentsObserver* categories = NULL;

		// Fetch the items
		if (item_count)
		{
			for (S32 i = 0; i < item_count; ++i)
			{
				ids.push_back(item_array->at(i)->getUUID());
			}
			outfit = new LLRightClickInventoryFetchObserver(ids);
		}
		// Fetch the subfolders
		if (cat_count)
		{
			for (S32 i = 0; i < cat_count; ++i)
			{
				ids.push_back(cat_array->at(i)->getUUID());
			}
			categories = new LLRightClickInventoryFetchDescendentsObserver(ids);
		}

		// Perform the item fetch
		if (outfit)
		{
	outfit->startFetch();
			outfit->execute();				// Not interested in waiting and this will be right 99% of the time.
			delete outfit;
//Uncomment the following code for laggy Inventory UI.
			/*
			 if (outfit->isFinished())
	{
	// everything is already here - call done.
				outfit->execute();
				delete outfit;
	}
	else
	{
				// it's all on its way - add an observer, and the inventory
	// will call done for us when everything is here.
	gInventory.addObserver(outfit);
			}
			*/
		}
		// Perform the subfolders fetch : this is where we truly recurse down the folder hierarchy
		if (categories)
		{
			categories->startFetch();
			if (categories->isFinished())
			{
				// everything is already here - call done.
				categories->execute();
				delete categories;
			}
			else
			{
				// it's all on its way - add an observer, and the inventory
				// will call done for us when everything is here.
				gInventory.addObserver(categories);
			}
		}
	}
}


//~~~~~~~~~~~~~~~~~~~~~~~~~~~~~~~~~~~~~~~~~~~~~~~~~~~~~~~~~~~~~~~~
// Class LLInventoryWearObserver
//
// Observer for "copy and wear" operation to support knowing
// when the all of the contents have been added to inventory.
//~~~~~~~~~~~~~~~~~~~~~~~~~~~~~~~~~~~~~~~~~~~~~~~~~~~~~~~~~~~~~~~~
class LLInventoryCopyAndWearObserver : public LLInventoryObserver
{
public:
	LLInventoryCopyAndWearObserver(const LLUUID& cat_id, int count, bool folder_added=false, bool replace=false) :
		mCatID(cat_id), mContentsCount(count), mFolderAdded(folder_added), mReplace(replace){}
	virtual ~LLInventoryCopyAndWearObserver() {}
	virtual void changed(U32 mask);

protected:
	LLUUID mCatID;
	int    mContentsCount;
	bool   mFolderAdded;
	bool   mReplace;
};



void LLInventoryCopyAndWearObserver::changed(U32 mask)
{
	if((mask & (LLInventoryObserver::ADD)) != 0)
	{
		if (!mFolderAdded)
		{
			const std::set<LLUUID>& changed_items = gInventory.getChangedIDs();

			std::set<LLUUID>::const_iterator id_it = changed_items.begin();
			std::set<LLUUID>::const_iterator id_end = changed_items.end();
			for (;id_it != id_end; ++id_it)
			{
				if ((*id_it) == mCatID)
				{
					mFolderAdded = TRUE;
					break;
				}
			}
		}

		if (mFolderAdded)
		{
			LLViewerInventoryCategory* category = gInventory.getCategory(mCatID);
			if (NULL == category)
			{
				LL_WARNS() << "gInventory.getCategory(" << mCatID
						<< ") was NULL" << LL_ENDL;
			}
			else
			{
				if (category->getDescendentCount() ==
				    mContentsCount)
				{
					gInventory.removeObserver(this);
					LLAppearanceMgr::instance().wearInventoryCategory(category, FALSE, !mReplace);
					delete this;
				}
			}
		}

	}
}



void LLFolderBridge::performAction(LLInventoryModel* model, std::string action)
{
	if ("open" == action)
	{
		LLFolderViewFolder *f = dynamic_cast<LLFolderViewFolder   *>(mInventoryPanel.get()->getItemByID(mUUID));
		if (f)
		{
			f->toggleOpen();
		}
		
		return;
	}
	else if ("paste" == action)
	{
		pasteFromClipboard();
		return;
	}
	else if ("paste_link" == action)
	{
		pasteLinkFromClipboard();
		return;
	}
	else if ("properties" == action)
	{
		showProperties();
		return;
	}
	else if ("replaceoutfit" == action)
	{
		modifyOutfit(FALSE);
		return;
	}
	else if ("addtooutfit" == action)
	{
		modifyOutfit(TRUE);
		return;
	}
// <FS:TT> Patch: ReplaceWornItemsOnly
	else if ("replaceitems" == action)
	{
		LLInventoryModel* model = getInventoryModel();
		if(!model) return;
		LLViewerInventoryCategory* cat = getCategory();
		if(!cat) return;

		gInventory.wearItemsOnAvatar(cat);
		return;
	}
// </FS:TT>
	else if ("show_in_main_panel" == action)
	{
		LLInventoryPanel::openInventoryPanelAndSetSelection(TRUE, mUUID, TRUE);
		return;
	}
	else if ("cut" == action)
	{
		cutToClipboard();
		return;
	}
	else if ("copy" == action)
	{
		copyToClipboard();
		return;
	}
	else if ("removefromoutfit" == action)
	{
		LLInventoryModel* model = getInventoryModel();
		if(!model) return;
		LLViewerInventoryCategory* cat = getCategory();
		if(!cat) return;

		LLAppearanceMgr::instance().takeOffOutfit( cat->getLinkedUUID() );
		return;
	}
	else if ("copyoutfittoclipboard" == action)
	{
		copyOutfitToClipboard();
	}
	else if ("purge" == action)
	{
		purgeItem(model, mUUID);
		return;
	}
	else if ("restore" == action)
	{
		restoreItem();
		return;
	}
	else if ("marketplace_list" == action)
	{
        if (depth_nesting_in_marketplace(mUUID) == 1)
        {
            LLUUID version_folder_id = LLMarketplaceData::instance().getVersionFolder(mUUID);
            LLViewerInventoryCategory* cat = gInventory.getCategory(version_folder_id);
            mMessage = "";
            if (!validate_marketplacelistings(cat,boost::bind(&LLFolderBridge::gatherMessage, this, _1, _2, _3)))
            {
                LLSD subs;
                subs["[ERROR_CODE]"] = mMessage;
                LLNotificationsUtil::add("MerchantListingFailed", subs);
            }
            else
            {
                LLMarketplaceData::instance().activateListing(mUUID,true);
            }
        }
		return;
	}
	else if ("marketplace_activate" == action)
	{
        if (depth_nesting_in_marketplace(mUUID) == 2)
        {
			LLInventoryCategory* category = gInventory.getCategory(mUUID);
            mMessage = "";
            if (!validate_marketplacelistings(category,boost::bind(&LLFolderBridge::gatherMessage, this, _1, _2, _3),false,2))
            {
                LLSD subs;
                subs["[ERROR_CODE]"] = mMessage;
                LLNotificationsUtil::add("MerchantFolderActivationFailed", subs);
            }
            else
            {
                LLMarketplaceData::instance().setVersionFolder(category->getParentUUID(), mUUID);
            }
        }
		return;
	}
	else if ("marketplace_unlist" == action)
	{
        if (depth_nesting_in_marketplace(mUUID) == 1)
        {
            LLMarketplaceData::instance().activateListing(mUUID,false,1);
        }
		return;
	}
	else if ("marketplace_deactivate" == action)
	{
        if (depth_nesting_in_marketplace(mUUID) == 2)
        {
			LLInventoryCategory* category = gInventory.getCategory(mUUID);
            LLMarketplaceData::instance().setVersionFolder(category->getParentUUID(), LLUUID::null, 1);
        }
		return;
	}
	else if ("marketplace_create_listing" == action)
	{
        LLViewerInventoryCategory* cat = gInventory.getCategory(mUUID);
        mMessage = "";
        bool validates = validate_marketplacelistings(cat,boost::bind(&LLFolderBridge::gatherMessage, this, _1, _2, _3),false);
        if (!validates)
        {
            mMessage = "";
            validates = validate_marketplacelistings(cat,boost::bind(&LLFolderBridge::gatherMessage, this, _1, _2, _3),true);
            if (validates)
            {
                LLNotificationsUtil::add("MerchantForceValidateListing");
            }
        }
        
        if (!validates)
        {
            LLSD subs;
            subs["[ERROR_CODE]"] = mMessage;
            LLNotificationsUtil::add("MerchantListingFailed", subs);
        }
        else
        {
            LLMarketplaceData::instance().createListing(mUUID);
        }
		return;
	}
    else if ("marketplace_disassociate_listing" == action)
    {
        LLMarketplaceData::instance().clearListing(mUUID);
		return;
    }
    else if ("marketplace_get_listing" == action)
    {
        // This is used only to exercise the SLM API but won't be shown to end users
        LLMarketplaceData::instance().getListing(mUUID);
		return;
    }
	else if ("marketplace_associate_listing" == action)
	{
        LLFloaterAssociateListing::show(mUUID);
		return;
	}
	else if ("marketplace_check_listing" == action)
	{
        LLSD data(mUUID);
        LLFloaterReg::showInstance("marketplace_validation", data);
		return;
	}
	else if ("marketplace_edit_listing" == action)
	{
        std::string url = LLMarketplaceData::instance().getListingURL(mUUID);
        if (!url.empty())
        {
            LLUrlAction::openURL(url);
        }
		return;
	}
// [SL:KB] - Patch: Inventory-Misc | Checked: 2011-05-28 (Catznip-2.6.0a) | Added: Catznip-2.6.0a
	else if ("move_to_lost_and_found" == action)
	{
		LLInventoryModel* pModel = getInventoryModel();
		LLViewerInventoryCategory* pCat = getCategory();
		if ( (!pModel) || (&gInventory != pModel) || (!pCat) )
			return;

		LLInventoryModel* model = &gInventory;
		model->changeCategoryParent(pCat,gInventory.findCategoryUUIDForType(LLFolderType::FT_LOST_AND_FOUND),FALSE);

		gInventory.addChangedMask(LLInventoryObserver::REBUILD, mUUID);
		gInventory.notifyObservers();
	}
// [/SL:KB]
#ifndef LL_RELEASE_FOR_DOWNLOAD
	else if ("delete_system_folder" == action)
	{
		removeSystemFolder();
	}
#endif
	else if (("move_to_marketplace_listings" == action) || ("copy_to_marketplace_listings" == action) || ("copy_or_move_to_marketplace_listings" == action))
	{
		LLInventoryCategory * cat = gInventory.getCategory(mUUID);
		if (!cat) return;
        const LLUUID &marketplacelistings_id = model->findCategoryUUIDForType(LLFolderType::FT_MARKETPLACE_LISTINGS, false);
        move_folder_to_marketplacelistings(cat, marketplacelistings_id, ("move_to_marketplace_listings" != action), (("copy_or_move_to_marketplace_listings" == action)));
    }
	// <FS:Ansariel> FIRE-29342: Protect folder option
	else if ("protect_folder" == action)
	{
		LLSD protected_folders = gSavedPerAccountSettings.getLLSD("FSProtectedFolders");
		protected_folders.append(mUUID);
		gSavedPerAccountSettings.setLLSD("FSProtectedFolders", protected_folders);
	}
	else if ("unprotect_folder" == action)
	{
		LLSD protected_folders = gSavedPerAccountSettings.getLLSD("FSProtectedFolders");
		LLSD new_protected_folders;
		for (LLSD::array_const_iterator it = protected_folders.beginArray(); it != protected_folders.endArray(); ++it)
		{
			if ((*it).asUUID() != mUUID)
			{
				new_protected_folders.append(*it);
			}
		}
		gSavedPerAccountSettings.setLLSD("FSProtectedFolders", new_protected_folders);
	}
	// </FS:Ansariel>
}

void LLFolderBridge::gatherMessage(std::string& message, S32 depth, LLError::ELevel log_level)
{
    if (log_level >= LLError::LEVEL_ERROR)
    {
        if (!mMessage.empty())
        {
            // Currently, we do not gather all messages as it creates very long alerts
            // Users can get to the whole list of errors on a listing using the "Check for Errors" audit button or "Check listing" right click menu
            //mMessage += "\n";
            return;
        }
        // Take the leading spaces out...
        std::string::size_type start = message.find_first_not_of(" ");
        // Append the message
        mMessage += message.substr(start, message.length() - start);
    }
}

void LLFolderBridge::copyOutfitToClipboard()
{
	std::string text;

	LLInventoryModel::cat_array_t* cat_array;
	LLInventoryModel::item_array_t* item_array;
	gInventory.getDirectDescendentsOf(mUUID, cat_array, item_array);

	S32 item_count(0);
	if( item_array )
	{			
		item_count = item_array->size();
	}

	if (item_count)
	{
		for (S32 i = 0; i < item_count;)
		{
			LLSD uuid =item_array->at(i)->getUUID();
			LLViewerInventoryItem* item = gInventory.getItem(uuid);

			i++;
			if (item != NULL)
			{
				// Append a newline to all but the last line
				text += i != item_count ? item->getName() + "\n" : item->getName();
			}
		}
	}

	LLClipboard::instance().copyToClipboard(utf8str_to_wstring(text),0,text.size());
}

void LLFolderBridge::openItem()
{
	LL_DEBUGS() << "LLFolderBridge::openItem()" << LL_ENDL;
	LLInventoryModel* model = getInventoryModel();
	if(!model) return;
	if(mUUID.isNull()) return;
	bool fetching_inventory = model->fetchDescendentsOf(mUUID);
	// Only change folder type if we have the folder contents.
	if (!fetching_inventory)
	{
		// Disabling this for now, it's causing crash when new items are added to folders
		// since folder type may change before new item item has finished processing.
		// determineFolderType();
	}
}

void LLFolderBridge::closeItem()
{
	determineFolderType();
}

void LLFolderBridge::determineFolderType()
{
	if (isUpToDate())
	{
		LLInventoryModel* model = getInventoryModel();
		LLViewerInventoryCategory* category = model->getCategory(mUUID);
		if (category)
		{
			category->determineFolderType();
		}
	}
}

BOOL LLFolderBridge::isItemRenameable() const
{
	return get_is_category_renameable(getInventoryModel(), mUUID);
}

void LLFolderBridge::restoreItem()
{
	LLViewerInventoryCategory* cat;
	cat = (LLViewerInventoryCategory*)getCategory();
	if(cat)
	{
		LLInventoryModel* model = getInventoryModel();
		const LLUUID new_parent = model->findCategoryUUIDForType(LLFolderType::assetTypeToFolderType(cat->getType()));
		// do not restamp children on restore
		LLInvFVBridge::changeCategoryParent(model, cat, new_parent, FALSE);
	}
}

LLFolderType::EType LLFolderBridge::getPreferredType() const
{
	LLFolderType::EType preferred_type = LLFolderType::FT_NONE;
	LLViewerInventoryCategory* cat = getCategory();
	if(cat)
	{
		// <FS:Ansariel> Special virtual system folder icons
		//preferred_type = cat->getPreferredType();
		std::string catName(cat->getName());
		if (catName == ROOT_FIRESTORM_FOLDER) preferred_type = LLFolderType::FT_FIRESTORM;
		else if (catName == RLV_ROOT_FOLDER) preferred_type = LLFolderType::FT_RLV;
		else if (catName == "#Phoenix") preferred_type = LLFolderType::FT_PHOENIX;
		else preferred_type = cat->getPreferredType();
		// </FS:Ansariel>
	}

	return preferred_type;
}

// Icons for folders are based on the preferred type
LLUIImagePtr LLFolderBridge::getIcon() const
{
	return getFolderIcon(FALSE);
}

LLUIImagePtr LLFolderBridge::getIconOpen() const
{
	return getFolderIcon(TRUE);
}

LLUIImagePtr LLFolderBridge::getFolderIcon(BOOL is_open) const
{
	LLFolderType::EType preferred_type = getPreferredType();
	return LLUI::getUIImage(LLViewerFolderType::lookupIconName(preferred_type, is_open));
}

// static : use by LLLinkFolderBridge to get the closed type icons
LLUIImagePtr LLFolderBridge::getIcon(LLFolderType::EType preferred_type)
{
	return LLUI::getUIImage(LLViewerFolderType::lookupIconName(preferred_type, FALSE));
}

LLUIImagePtr LLFolderBridge::getIconOverlay() const
{
	if (getInventoryObject() && getInventoryObject()->getIsLinkType())
	{
		return LLUI::getUIImage("Inv_Link");
	}
	return NULL;
}

BOOL LLFolderBridge::renameItem(const std::string& new_name)
{

	LLScrollOnRenameObserver *observer = new LLScrollOnRenameObserver(mUUID, mRoot);
	gInventory.addObserver(observer);

	rename_category(getInventoryModel(), mUUID, new_name);

	// return FALSE because we either notified observers (& therefore
	// rebuilt) or we didn't update.
	return FALSE;
}

BOOL LLFolderBridge::removeItem()
{
	if(!isItemRemovable())
	{
		return FALSE;
	}
	const LLViewerInventoryCategory *cat = getCategory();
	
	LLSD payload;
	LLSD args;
	args["FOLDERNAME"] = cat->getName();

	LLNotification::Params params("ConfirmDeleteProtectedCategory");
	params.payload(payload).substitutions(args).functor.function(boost::bind(&LLFolderBridge::removeItemResponse, this, _1, _2));
	LLNotifications::instance().forceResponse(params, 0);
	return TRUE;
}


BOOL LLFolderBridge::removeSystemFolder()
{
	const LLViewerInventoryCategory *cat = getCategory();
	if (!LLFolderType::lookupIsProtectedType(cat->getPreferredType()))
	{
		return FALSE;
	}

	LLSD payload;
	LLSD args;
	args["FOLDERNAME"] = cat->getName();

	LLNotification::Params params("ConfirmDeleteProtectedCategory");
	params.payload(payload).substitutions(args).functor.function(boost::bind(&LLFolderBridge::removeItemResponse, this, _1, _2));
	{
		LLNotifications::instance().add(params);
	}
	return TRUE;
}

bool LLFolderBridge::removeItemResponse(const LLSD& notification, const LLSD& response)
{
	S32 option = LLNotification::getSelectedOption(notification, response);

	// if they choose delete, do it.  Otherwise, don't do anything
	if(option == 0) 
	{
		// move it to the trash
		LLPreview::hide(mUUID);
		getInventoryModel()->removeCategory(mUUID);
		return TRUE;
	}
	return FALSE;
}

//Recursively update the folder's creation date
void LLFolderBridge::updateHierarchyCreationDate(time_t date)
{
    if(getCreationDate() < date)
    {
        setCreationDate(date);
        if(mParent)
        {
            static_cast<LLFolderBridge *>(mParent)->updateHierarchyCreationDate(date);
        }
    }
}

void LLFolderBridge::pasteFromClipboard()
{
	LLInventoryModel* model = getInventoryModel();
	if (model && isClipboardPasteable())
	{
        const LLUUID &marketplacelistings_id = model->findCategoryUUIDForType(LLFolderType::FT_MARKETPLACE_LISTINGS, false);
        const BOOL paste_into_marketplacelistings = model->isObjectDescendentOf(mUUID, marketplacelistings_id);
        
        BOOL cut_from_marketplacelistings = FALSE;
        if (LLClipboard::instance().isCutMode())
        {
            //Items are not removed from folder on "cut", so we need update listing folder on "paste" operation
            std::vector<LLUUID> objects;
            LLClipboard::instance().pasteFromClipboard(objects);
            for (std::vector<LLUUID>::const_iterator iter = objects.begin(); iter != objects.end(); ++iter)
            {
                const LLUUID& item_id = (*iter);
                if(gInventory.isObjectDescendentOf(item_id, marketplacelistings_id) && (LLMarketplaceData::instance().isInActiveFolder(item_id) ||
                    LLMarketplaceData::instance().isListedAndActive(item_id)))
                {
                    cut_from_marketplacelistings = TRUE;
                    break;
                }
            }
        }
        if (cut_from_marketplacelistings || (paste_into_marketplacelistings && !LLMarketplaceData::instance().isListed(mUUID) && LLMarketplaceData::instance().isInActiveFolder(mUUID)))
        {
            // Prompt the user if pasting in a marketplace active version listing (note that pasting right under the listing folder root doesn't need a prompt)
            LLNotificationsUtil::add("ConfirmMerchantActiveChange", LLSD(), LLSD(), boost::bind(&LLFolderBridge::callback_pasteFromClipboard, this, _1, _2));
        }
        else
        {
            // Otherwise just do the paste
            perform_pasteFromClipboard();
        }
	}
}

// Callback for pasteFromClipboard if DAMA required...
void LLFolderBridge::callback_pasteFromClipboard(const LLSD& notification, const LLSD& response)
{
    S32 option = LLNotificationsUtil::getSelectedOption(notification, response);
    if (option == 0) // YES
    {
        std::vector<LLUUID> objects;
        std::set<LLUUID> parent_folders;
        LLClipboard::instance().pasteFromClipboard(objects);
        for (std::vector<LLUUID>::const_iterator iter = objects.begin(); iter != objects.end(); ++iter)
        {
            const LLInventoryObject* obj = gInventory.getObject(*iter);
            parent_folders.insert(obj->getParentUUID());
        }
        perform_pasteFromClipboard();
        for (std::set<LLUUID>::const_iterator iter = parent_folders.begin(); iter != parent_folders.end(); ++iter)
        {
            gInventory.addChangedMask(LLInventoryObserver::STRUCTURE, *iter);
        }

    }
}

void LLFolderBridge::perform_pasteFromClipboard()
{
	LLInventoryModel* model = getInventoryModel();
	if (model && isClipboardPasteable())
	{
        const LLUUID &current_outfit_id = model->findCategoryUUIDForType(LLFolderType::FT_CURRENT_OUTFIT, false);
        const LLUUID &marketplacelistings_id = model->findCategoryUUIDForType(LLFolderType::FT_MARKETPLACE_LISTINGS, false);
		const LLUUID &favorites_id = model->findCategoryUUIDForType(LLFolderType::FT_FAVORITE, false);
		const LLUUID &my_outifts_id = model->findCategoryUUIDForType(LLFolderType::FT_MY_OUTFITS, false);
		const LLUUID &lost_and_found_id = model->findCategoryUUIDForType(LLFolderType::FT_LOST_AND_FOUND, false);

		const BOOL move_is_into_current_outfit = (mUUID == current_outfit_id);
		const BOOL move_is_into_my_outfits = (mUUID == my_outifts_id) || model->isObjectDescendentOf(mUUID, my_outifts_id);
		const BOOL move_is_into_outfit = /*move_is_into_my_outfits ||*/ (getCategory() && getCategory()->getPreferredType()==LLFolderType::FT_OUTFIT); // <FS:Ansariel> Unable to copy&paste into outfits anymore
        const BOOL move_is_into_marketplacelistings = model->isObjectDescendentOf(mUUID, marketplacelistings_id);
		const BOOL move_is_into_favorites = (mUUID == favorites_id);
		const BOOL move_is_into_lost_and_found = model->isObjectDescendentOf(mUUID, lost_and_found_id);

		std::vector<LLUUID> objects;
		LLClipboard::instance().pasteFromClipboard(objects);
        
        LLViewerInventoryCategory * dest_folder = getCategory();
		if (move_is_into_marketplacelistings)
		{
            std::string error_msg;
            const LLViewerInventoryCategory * master_folder = model->getFirstDescendantOf(marketplacelistings_id, mUUID);
            int index = 0;
            for (std::vector<LLUUID>::const_iterator iter = objects.begin(); iter != objects.end(); ++iter)
            {
                const LLUUID& item_id = (*iter);
                LLInventoryItem *item = model->getItem(item_id);
                LLInventoryCategory *cat = model->getCategory(item_id);
                
                if (item && !can_move_item_to_marketplace(master_folder, dest_folder, item, error_msg, objects.size() - index, true))
                {
                    break;
                }
                if (cat && !can_move_folder_to_marketplace(master_folder, dest_folder, cat, error_msg, objects.size() - index, true, true))
                {
                    break;
                }
                ++index;
			}
            if (!error_msg.empty())
            {
                LLSD subs;
                subs["[ERROR_CODE]"] = error_msg;
                LLNotificationsUtil::add("MerchantPasteFailed", subs);
                return;
            }
		}
        else
        {
            // Check that all items can be moved into that folder : for the moment, only stock folder mismatch is checked
            for (std::vector<LLUUID>::const_iterator iter = objects.begin(); iter != objects.end(); ++iter)
            {
                const LLUUID& item_id = (*iter);
                LLInventoryItem *item = model->getItem(item_id);
                LLInventoryCategory *cat = model->getCategory(item_id);

                if ((item && !dest_folder->acceptItem(item)) || (cat && (dest_folder->getPreferredType() == LLFolderType::FT_MARKETPLACE_STOCK)))
                {
                    std::string error_msg = LLTrans::getString("TooltipOutboxMixedStock");
                    LLSD subs;
                    subs["[ERROR_CODE]"] = error_msg;
                    LLNotificationsUtil::add("StockPasteFailed", subs);
                    return;
                }

// [RLVa:KB] - Checked: RLVa-2.1.0
				if ( ((item) && (!RlvActions::canPasteInventory(item, dest_folder))) || ((cat) && (!RlvActions::canPasteInventory(cat, dest_folder))) )
				{
					RlvActions::notifyBlocked(RLV_STRING_BLOCKED_INVFOLDER);
					return;
				}
// [/RLVa:KB]

            }
        }
        
		const LLUUID parent_id(mUUID);
        
		for (std::vector<LLUUID>::const_iterator iter = objects.begin();
			 iter != objects.end();
			 ++iter)
		{
			const LLUUID& item_id = (*iter);
            
			LLInventoryItem *item = model->getItem(item_id);
			LLInventoryObject *obj = model->getObject(item_id);
			if (obj)
			{
				if (move_is_into_lost_and_found)
				{
					if (LLAssetType::AT_CATEGORY == obj->getType())
					{
						return;
					}
				}
				// <FS:Ansariel> Unable to copy&paste into outfits anymore
				//if (move_is_into_outfit)
				if (move_is_into_my_outfits)
				// </FS:Ansariel>
				{
					// <FS:Ansariel> Unable to copy&paste into outfits anymore
					//if (!move_is_into_my_outfits && item && can_move_to_outfit(item, move_is_into_current_outfit))
					if (move_is_into_outfit && item && can_move_to_outfit(item, move_is_into_current_outfit))
					// </FS:Ansariel>
					{
						dropToOutfit(item, move_is_into_current_outfit);
					}
					else if (/*move_is_into_my_outfits &&*/ LLAssetType::AT_CATEGORY == obj->getType()) // <FS:Ansariel> Unable to copy&paste into outfits anymore
					{
						LLInventoryCategory* cat = model->getCategory(item_id);
						U32 max_items_to_wear = gSavedSettings.getU32("WearFolderLimit");
						if (cat && can_move_to_my_outfits(model, cat, max_items_to_wear))
						{
							dropToMyOutfits(cat);
						}
						else
						{
							LLNotificationsUtil::add("MyOutfitsPasteFailed");
						}
					}
					else
					{
						LLNotificationsUtil::add("MyOutfitsPasteFailed");
					}
				}
				else if (move_is_into_current_outfit)
				{
					if (item && can_move_to_outfit(item, move_is_into_current_outfit))
					{
						dropToOutfit(item, move_is_into_current_outfit);
					}
					else
					{
						LLNotificationsUtil::add("MyOutfitsPasteFailed");
					}
				}
				else if (move_is_into_favorites)
				{
					if (item && can_move_to_landmarks(item))
					{
						dropToFavorites(item);
					}
				}
				else if (LLClipboard::instance().isCutMode())
				{
					// Do a move to "paste" a "cut"
					// move_inventory_item() is not enough, as we have to update inventory locally too
					if (LLAssetType::AT_CATEGORY == obj->getType())
					{
						LLViewerInventoryCategory* vicat = (LLViewerInventoryCategory *) model->getCategory(item_id);
						llassert(vicat);
						if (vicat)
						{
                            // Clear the cut folder from the marketplace if it is a listing folder
                            if (LLMarketplaceData::instance().isListed(item_id))
                            {
                                LLMarketplaceData::instance().clearListing(item_id);
                            }
                            if (move_is_into_marketplacelistings)
                            {
                                move_folder_to_marketplacelistings(vicat, parent_id);
                            }
                            else
                            {
                                //changeCategoryParent() implicity calls dirtyFilter
                                changeCategoryParent(model, vicat, parent_id, FALSE);
                            }
						}
					}
					else
                    {
                        LLViewerInventoryItem* viitem = dynamic_cast<LLViewerInventoryItem*>(item);
                        llassert(viitem);
                        if (viitem)
                        {
                            if (move_is_into_marketplacelistings)
                            {
                                if (!move_item_to_marketplacelistings(viitem, parent_id))
                                {
                                    // Stop pasting into the marketplace as soon as we get an error
                                    break;
                                }
                            }
                            else
                            {
                                //changeItemParent() implicity calls dirtyFilter
                                changeItemParent(model, viitem, parent_id, FALSE);
                            }
                        }
                    }
				}
				else
				{
					// Do a "copy" to "paste" a regular copy clipboard
					if (LLAssetType::AT_CATEGORY == obj->getType())
					{
						LLViewerInventoryCategory* vicat = (LLViewerInventoryCategory *) model->getCategory(item_id);
						llassert(vicat);
						if (vicat)
						{
                            if (move_is_into_marketplacelistings)
                            {
                                move_folder_to_marketplacelistings(vicat, parent_id, true);
                            }
                            else
                            {
                                copy_inventory_category(model, vicat, parent_id);
                            }
						}
					}
                    else
                    {
                        LLViewerInventoryItem* viitem = dynamic_cast<LLViewerInventoryItem*>(item);
                        llassert(viitem);
                        if (viitem)
                        {
                            if (move_is_into_marketplacelistings)
                            {
                                if (!move_item_to_marketplacelistings(viitem, parent_id, true))
                                {
                                    // Stop pasting into the marketplace as soon as we get an error
                                    break;
                                }
                            }
// [SL:KB] - Patch: Inventory-Links | Checked: 2010-04-12 (Catznip-2.2.0a) | Added: Catznip-2.0.0a
//                            else if (item->getIsLinkType())
//                            {
//                                link_inventory_object(parent_id, item_id,
//                                    LLPointer<LLInventoryCallback>(NULL));
 //                           }
// [/SL:KB]
                            else
                            {
// [SL:KB] - Patch: Inventory-Links | Checked: 2010-04-12 (Catznip-2.2.0a) | Added: Catznip-2.0.0a
                                if (item->getPermissions().allowCopyBy(gAgent.getID()))
                                {
// [/SL:KB]
                                    copy_inventory_item(
                                                    gAgent.getID(),
                                                    item->getPermissions().getOwner(),
                                                    item->getUUID(),
                                                    parent_id,
                                                    std::string(),
                                                    LLPointer<LLInventoryCallback>(NULL));
// [SL:KB] - Patch: Inventory-Links | Checked: 2010-04-12 (Catznip-2.2.0a) | Added: Catznip-2.0.0a
                                }
                                else if (LLAssetType::lookupIsLinkType(item->getActualType()))
                                {
                                    LLInventoryObject::const_object_list_t obj_array;
                                    obj_array.push_back(LLConstPointer<LLInventoryObject>(item));
                                    link_inventory_array(parent_id,
                                                         obj_array,
                                                         LLPointer<LLInventoryCallback>(NULL));
                                }
// [/SL:KB]
                            }
                        }
                    }
                }
            }
        }
		// Change mode to paste for next paste
		LLClipboard::instance().setCutMode(false);
	}
}

void LLFolderBridge::pasteLinkFromClipboard()
{
	LLInventoryModel* model = getInventoryModel();
	if(model)
	{
		const LLUUID &current_outfit_id = model->findCategoryUUIDForType(LLFolderType::FT_CURRENT_OUTFIT, false);
        const LLUUID &marketplacelistings_id = model->findCategoryUUIDForType(LLFolderType::FT_MARKETPLACE_LISTINGS, false);
		const LLUUID &my_outifts_id = model->findCategoryUUIDForType(LLFolderType::FT_MY_OUTFITS, false);

		const BOOL move_is_into_current_outfit = (mUUID == current_outfit_id);
		const BOOL move_is_into_my_outfits = (mUUID == my_outifts_id) || model->isObjectDescendentOf(mUUID, my_outifts_id);
		const BOOL move_is_into_outfit = move_is_into_my_outfits || (getCategory() && getCategory()->getPreferredType()==LLFolderType::FT_OUTFIT);
        const BOOL move_is_into_marketplacelistings = model->isObjectDescendentOf(mUUID, marketplacelistings_id);

		if (move_is_into_marketplacelistings)
		{
			// Notify user of failure somehow -- play error sound?  modal dialog?
			return;
		}

		const LLUUID parent_id(mUUID);

		std::vector<LLUUID> objects;
		LLClipboard::instance().pasteFromClipboard(objects);
		for (std::vector<LLUUID>::const_iterator iter = objects.begin();
			 iter != objects.end();
			 ++iter)
		{
			const LLUUID &object_id = (*iter);
			if (move_is_into_current_outfit || move_is_into_outfit)
			{
				LLInventoryItem *item = model->getItem(object_id);
				if (item && can_move_to_outfit(item, move_is_into_current_outfit))
				{
					dropToOutfit(item, move_is_into_current_outfit);
				}
			}
			else if (LLConstPointer<LLInventoryObject> obj = model->getObject(object_id))
			{
				link_inventory_object(parent_id, obj, LLPointer<LLInventoryCallback>(NULL));
			}
		}
		// Change mode to paste for next paste
		LLClipboard::instance().setCutMode(false);
	}
}

void LLFolderBridge::staticFolderOptionsMenu()
{
	LLFolderBridge* selfp = sSelf.get();

	if (selfp && selfp->mRoot)
	{
		selfp->mRoot->updateMenu();
	}
}

BOOL LLFolderBridge::checkFolderForContentsOfType(LLInventoryModel* model, LLInventoryCollectFunctor& is_type)
{
	LLInventoryModel::cat_array_t cat_array;
	LLInventoryModel::item_array_t item_array;
	model->collectDescendentsIf(mUUID,
								cat_array,
								item_array,
								LLInventoryModel::EXCLUDE_TRASH,
								is_type);
	return ((item_array.size() > 0) ? TRUE : FALSE );
}

void LLFolderBridge::buildContextMenuOptions(U32 flags, menuentry_vec_t&   items, menuentry_vec_t& disabled_items)
{
	LLInventoryModel* model = getInventoryModel();
	llassert(model != NULL);

	const LLUUID &trash_id = model->findCategoryUUIDForType(LLFolderType::FT_TRASH);
	const LLUUID &lost_and_found_id = model->findCategoryUUIDForType(LLFolderType::FT_LOST_AND_FOUND);
	const LLUUID &favorites = model->findCategoryUUIDForType(LLFolderType::FT_FAVORITE);
	const LLUUID &marketplace_listings_id = model->findCategoryUUIDForType(LLFolderType::FT_MARKETPLACE_LISTINGS, false);
	const LLUUID &outfits_id = model->findCategoryUUIDForType(LLFolderType::FT_MY_OUTFITS, false); // <FS:Ansariel> Fix "outfits" context menu

	// <FS:Ansariel> FIRE-11628: Option to delete broken links from AO folder
	if (mUUID == AOEngine::instance().getAOFolder())
	{
		items.push_back(std::string("Cleanup broken Links"));
	}
	// </FS:Ansariel>
	// <FS:Ansariel> Fix "outfits" context menu
	if (outfits_id == mUUID)
	{
		items.push_back(std::string("New Outfit"));
	}
	// </FS:Ansariel>
	if (lost_and_found_id == mUUID)
	{
		// This is the lost+found folder.
		items.push_back(std::string("Empty Lost And Found"));

		LLInventoryModel::cat_array_t* cat_array;
		LLInventoryModel::item_array_t* item_array;
		gInventory.getDirectDescendentsOf(mUUID, cat_array, item_array);
		// Enable Empty menu item only when there is something to act upon.
		if (0 == cat_array->size() && 0 == item_array->size())
		{
			disabled_items.push_back(std::string("Empty Lost And Found"));
		}

		disabled_items.push_back(std::string("New Folder"));
		disabled_items.push_back(std::string("New Script"));
		disabled_items.push_back(std::string("New Note"));
		disabled_items.push_back(std::string("New Settings"));
		disabled_items.push_back(std::string("New Gesture"));
		disabled_items.push_back(std::string("New Clothes"));
		disabled_items.push_back(std::string("New Body Parts"));
		disabled_items.push_back(std::string("upload_def"));
	}
	if (favorites == mUUID)
	{
		disabled_items.push_back(std::string("New Folder"));
	}
    if (isMarketplaceListingsFolder())
    {
		addMarketplaceContextMenuOptions(flags, items, disabled_items);
        if (LLMarketplaceData::instance().isUpdating(mUUID))
        {
            disabled_items.push_back(std::string("New Folder"));
            disabled_items.push_back(std::string("Rename"));
            disabled_items.push_back(std::string("Cut"));
            disabled_items.push_back(std::string("Copy"));
            disabled_items.push_back(std::string("Paste"));
            disabled_items.push_back(std::string("Delete"));
        }
    }
    if (getPreferredType() == LLFolderType::FT_MARKETPLACE_STOCK)
    {
        disabled_items.push_back(std::string("New Folder"));
		disabled_items.push_back(std::string("New Script"));
		disabled_items.push_back(std::string("New Note"));
		disabled_items.push_back(std::string("New Gesture"));
		disabled_items.push_back(std::string("New Clothes"));
		disabled_items.push_back(std::string("New Body Parts"));
		disabled_items.push_back(std::string("upload_def"));
    }
    if (marketplace_listings_id == mUUID)
    {
		disabled_items.push_back(std::string("New Folder"));
        disabled_items.push_back(std::string("Rename"));
        disabled_items.push_back(std::string("Cut"));
        disabled_items.push_back(std::string("Delete"));
    }
	if(trash_id == mUUID)
	{
		bool is_recent_panel = false;
		LLInventoryPanel *active_panel = LLInventoryPanel::getActiveInventoryPanel(FALSE);
		if (active_panel && (active_panel->getName() == "Recent Items"))
		{
			is_recent_panel = true;
		}

		// This is the trash.
		items.push_back(std::string("Empty Trash"));

		LLInventoryModel::cat_array_t* cat_array;
		LLInventoryModel::item_array_t* item_array;
		gInventory.getDirectDescendentsOf(mUUID, cat_array, item_array);
		LLViewerInventoryCategory *trash = getCategory();
		// Enable Empty menu item only when there is something to act upon.
		// Also don't enable menu if folder isn't fully fetched
		if ((0 == cat_array->size() && 0 == item_array->size())
			|| is_recent_panel
			|| !trash
			|| trash->getVersion() == LLViewerInventoryCategory::VERSION_UNKNOWN
			|| trash->getDescendentCount() == LLViewerInventoryCategory::VERSION_UNKNOWN)
		{
			disabled_items.push_back(std::string("Empty Trash"));
		}
	}
	else if(isItemInTrash())
	{
		// This is a folder in the trash.
		items.clear(); // clear any items that used to exist
		addTrashContextMenuOptions(items, disabled_items);
	}
	else if(isAgentInventory()
			// <FS:ND> moved from buildContextMenu after merge
			&& !isLockedFolder()
			// </FS:ND>
			) // do not allow creating in library
	{
		LLViewerInventoryCategory *cat = getCategory();
		// BAP removed protected check to re-enable standard ops in untyped folders.
		// Not sure what the right thing is to do here.
		if (!isCOFFolder() && cat && (cat->getPreferredType() != LLFolderType::FT_OUTFIT))
		{
			// <FS:Ansariel> Fix "outfits" context menu
			//if (!isInboxFolder()) // don't allow creation in inbox
			if (!isInboxFolder() && outfits_id != mUUID) // don't allow creation in inbox
			// </FS:Ansariel>
			{
				// Do not allow to create 2-level subfolder in the Calling Card/Friends folder. EXT-694.
				if (!LLFriendCardsManager::instance().isCategoryInFriendFolder(cat))
				{
					items.push_back(std::string("New Folder"));
				}
                if (!isMarketplaceListingsFolder())
                {
                    items.push_back(std::string("New Script"));
                    items.push_back(std::string("New Note"));
                    items.push_back(std::string("New Gesture"));
                    items.push_back(std::string("New Clothes"));
                    items.push_back(std::string("New Body Parts"));
                    items.push_back(std::string("New Settings"));
                    items.push_back(std::string("upload_def"));

                    if (!LLEnvironment::instance().isInventoryEnabled())
                    {
                        disabled_items.push_back("New Settings");
                    }

                }
			}
			getClipboardEntries(false, items, disabled_items, flags);

		}
		else
		{
			// Want some but not all of the items from getClipboardEntries for outfits.
			if (cat && (cat->getPreferredType() == LLFolderType::FT_OUTFIT))
			{
				items.push_back(std::string("Rename"));

				addDeleteContextMenuOptions(items, disabled_items);
				// EXT-4030: disallow deletion of currently worn outfit
				const LLViewerInventoryItem *base_outfit_link = LLAppearanceMgr::instance().getBaseOutfitLink();
				if (base_outfit_link && (cat == base_outfit_link->getLinkedCategory()))
				{
					disabled_items.push_back(std::string("Delete"));
				}

				// <FS:Ansariel> FIRE-4595: Paste as Link missing for outfit folders
				items.push_back(std::string("Paste As Link"));
				if (!isClipboardPasteableAsLink() || (flags & FIRST_SELECTED_ITEM) == 0)
				{
					disabled_items.push_back(std::string("Paste As Link"));
				}
				// </FS:Ansariel>
			}
		}

		if (model->findCategoryUUIDForType(LLFolderType::FT_CURRENT_OUTFIT) == mUUID)
		{
			items.push_back(std::string("Copy outfit list to clipboard"));
		}

		//Added by aura to force inventory pull on right-click to display folder options correctly. 07-17-06
		mCallingCards = mWearables = FALSE;

		LLIsType is_callingcard(LLAssetType::AT_CALLINGCARD);
		if (checkFolderForContentsOfType(model, is_callingcard))
		{
			mCallingCards=TRUE;
		}

		LLFindWearables is_wearable;
		LLIsType is_object( LLAssetType::AT_OBJECT );
		LLIsType is_gesture( LLAssetType::AT_GESTURE );

		if (checkFolderForContentsOfType(model, is_wearable) ||
            checkFolderForContentsOfType(model, is_object)   ||
            checkFolderForContentsOfType(model, is_gesture)    )
		{
			mWearables=TRUE;
		}
	}
// [SL:KB] - Patch: Inventory-Misc | Checked: 2011-05-28 (Catznip-2.6.0a) | Added: Catznip-2.6.0a
	else if (isLostInventory())
	{
		items.push_back(std::string("Move to Lost And Found"));
		if (0 == (flags & FIRST_SELECTED_ITEM))
			disabled_items.push_back(std::string("Move to Lost And Found"));
	}
// [/SL:KB]
	else
	{
		// Mark wearables and allow copy from library
		LLInventoryModel* model = getInventoryModel();
		if(!model) return;
		const LLInventoryCategory* category = model->getCategory(mUUID);
		if (!category) return;
		LLFolderType::EType type = category->getPreferredType();
		const bool is_system_folder = LLFolderType::lookupIsProtectedType(type);

		LLFindWearables is_wearable;
		LLIsType is_object(LLAssetType::AT_OBJECT);
		LLIsType is_gesture(LLAssetType::AT_GESTURE);

		if (checkFolderForContentsOfType(model, is_wearable) ||
			checkFolderForContentsOfType(model, is_object) ||
			checkFolderForContentsOfType(model, is_gesture))
		{
			mWearables = TRUE;
		}

		if (!is_system_folder)
		{
			items.push_back(std::string("Copy"));
			if (!isItemCopyable())
			{
				// For some reason there are items in library that can't be copied directly
				disabled_items.push_back(std::string("Copy"));
			}
		}
	}

	// Preemptively disable system folder removal if more than one item selected.
	if ((flags & FIRST_SELECTED_ITEM) == 0)
	{
		disabled_items.push_back(std::string("Delete System Folder"));
	}

	// <FS:AH/SJ> Don't offer sharing of trash folder (FIRE-1642, FIRE-6547)
	//if (isAgentInventory() && !isMarketplaceListingsFolder())
	if (isAgentInventory() && !isMarketplaceListingsFolder() && mUUID != trash_id)
	{
		items.push_back(std::string("Share"));
		if (!canShare())
		{
			disabled_items.push_back(std::string("Share"));
		}
	}

	// <FS:Ansariel> FIRE-29342: Protect folder option
	if (isAgentInventory())
	{
		LLInventoryObject* obj = getInventoryObject();
		if (obj)
		{
			if (!LLFolderType::lookupIsProtectedType(((LLInventoryCategory*)obj)->getPreferredType()))
			{
				if (isProtected())
				{
					items.push_back((std::string("UnprotectFolder")));
				}
				else
				{
					items.push_back((std::string("ProtectFolder")));
				}
			}
		}
	}
	// </FS:Ansariel>

	// Add menu items that are dependent on the contents of the folder.
	LLViewerInventoryCategory* category = (LLViewerInventoryCategory *) model->getCategory(mUUID);
	if (category && (marketplace_listings_id != mUUID))
	{
		uuid_vec_t folders;
		folders.push_back(category->getUUID());

		sSelf = getHandle();
		LLRightClickInventoryFetchDescendentsObserver* fetch = new LLRightClickInventoryFetchDescendentsObserver(folders);
		fetch->startFetch();
		if (fetch->isFinished())
		{
			// Do not call execute() or done() here as if the folder is here, there's likely no point drilling down 
			// This saves lots of time as buildContextMenu() is called a lot
			delete fetch;
			buildContextMenuFolderOptions(flags, items, disabled_items);
		}
		else
		{
			// it's all on its way - add an observer, and the inventory will call done for us when everything is here.
			gInventory.addObserver(fetch);
        }
    }
}

void LLFolderBridge::buildContextMenuFolderOptions(U32 flags,   menuentry_vec_t& items, menuentry_vec_t& disabled_items)
{
	// Build folder specific options back up
	LLInventoryModel* model = getInventoryModel();
	if(!model) return;

	const LLInventoryCategory* category = model->getCategory(mUUID);
	if(!category) return;

	const LLUUID trash_id = model->findCategoryUUIDForType(LLFolderType::FT_TRASH);
	if (trash_id == mUUID) return;
	if (isItemInTrash()) return;
    
	if (!isItemRemovable())
	{
		disabled_items.push_back(std::string("Delete"));
	}
    if (isMarketplaceListingsFolder()) return;

	LLFolderType::EType type = category->getPreferredType();
	const bool is_system_folder = LLFolderType::lookupIsProtectedType(type);
	// BAP change once we're no longer treating regular categories as ensembles.
	const bool is_agent_inventory = isAgentInventory();
// [SL:KB] - Patch: Appearance-Misc | Checked: 2010-11-24 (Catznip-2.4)
	const bool is_outfit = (type == LLFolderType::FT_OUTFIT);
// [/SL:KB]

	// Only enable calling-card related options for non-system folders.
	if (!is_system_folder && is_agent_inventory)
	{
		LLIsType is_callingcard(LLAssetType::AT_CALLINGCARD);
		if (mCallingCards || checkFolderForContentsOfType(model, is_callingcard))
		{
			items.push_back(std::string("Calling Card Separator"));
			items.push_back(std::string("Conference Chat Folder"));
			items.push_back(std::string("IM All Contacts In Folder"));
		}
	}

#ifndef LL_RELEASE_FOR_DOWNLOAD
	if (LLFolderType::lookupIsProtectedType(type) && is_agent_inventory)
	{
		items.push_back(std::string("Delete System Folder"));
	}
#endif

	// wearables related functionality for folders.
	//is_wearable
	LLFindWearables is_wearable;
	LLIsType is_object( LLAssetType::AT_OBJECT );
	LLIsType is_gesture( LLAssetType::AT_GESTURE );

	if (mWearables ||
		checkFolderForContentsOfType(model, is_wearable)  ||
		checkFolderForContentsOfType(model, is_object) ||
		checkFolderForContentsOfType(model, is_gesture) )
	{
		// Only enable add/replace outfit for non-system folders.
		if (!is_system_folder)
		{
			// <FS:Ansariel> FIRE-3302: "Add to Current Outfit" missing for inventory outfit folder
			items.push_back(std::string("Add To Outfit"));

			// Adding an outfit onto another (versus replacing) doesn't make sense.
			if (type != LLFolderType::FT_OUTFIT)
			{
				// <FS:Ansariel> FIRE-3302: "Add to Current Outfit" missing for inventory outfit folder
				//items.push_back(std::string("Add To Outfit"));
				// <FS:TT> Patch: ReplaceWornItemsOnly
				items.push_back(std::string("Wear Items"));
				// </FS:TT>
			}

			items.push_back(std::string("Replace Outfit"));
		}
		if (is_agent_inventory)
		{
			items.push_back(std::string("Folder Wearables Separator"));
			items.push_back(std::string("Remove From Outfit"));
			if (!LLAppearanceMgr::getCanRemoveFromCOF(mUUID))
			{
					disabled_items.push_back(std::string("Remove From Outfit"));
			}
		}
		//if (!LLAppearanceMgr::instance().getCanReplaceCOF(mUUID))
// [SL:KB] - Patch: Appearance-Misc | Checked: 2010-11-24 (Catznip-2.4)
		if ( ((is_outfit) && (!LLAppearanceMgr::instance().getCanReplaceCOF(mUUID))) || 
			 ((!is_outfit) && (gAgentWearables.isCOFChangeInProgress())) )
// [/SL:KB]
		{
			disabled_items.push_back(std::string("Replace Outfit"));
		}
// [RLVa:KB] - Checked: RLVa-2.0.3
		// Block "Replace Current Outfit" if the user can't wear the new folder
		if ( (RlvActions::isRlvEnabled()) && (RlvFolderLocks::instance().isLockedFolder(mUUID, RLV_LOCK_ADD)) )
		{
			disabled_items.push_back(std::string("Replace Outfit"));
		}
// [/RLVa:KB]
		if (!LLAppearanceMgr::instance().getCanAddToCOF(mUUID))
		{
			disabled_items.push_back(std::string("Add To Outfit"));
		}
		items.push_back(std::string("Outfit Separator"));

	}
}

// Flags unused
void LLFolderBridge::buildContextMenu(LLMenuGL& menu, U32 flags)
{
	sSelf.markDead();

	// fetch contents of this folder, as context menu can depend on contents
	// still, user would have to open context menu again to see the changes
	gInventory.fetchDescendentsOf(getUUID());


	menuentry_vec_t items;
	menuentry_vec_t disabled_items;

	LL_DEBUGS() << "LLFolderBridge::buildContextMenu()" << LL_ENDL;

	LLInventoryModel* model = getInventoryModel();
	if(!model) return;

	buildContextMenuOptions(flags, items, disabled_items);
    hide_context_entries(menu, items, disabled_items);

	// Reposition the menu, in case we're adding items to an existing menu.
	menu.needsArrange();
	menu.arrangeAndClear();
}

bool LLFolderBridge::hasChildren() const
{
	LLInventoryModel* model = getInventoryModel();
	if(!model) return FALSE;
	LLInventoryModel::EHasChildren has_children;
	has_children = gInventory.categoryHasChildren(mUUID);
	return has_children != LLInventoryModel::CHILDREN_NO;
}

BOOL LLFolderBridge::dragOrDrop(MASK mask, BOOL drop,
								EDragAndDropType cargo_type,
								void* cargo_data,
								std::string& tooltip_msg)
{
	LLInventoryItem* inv_item = (LLInventoryItem*)cargo_data;

	//LL_INFOS() << "LLFolderBridge::dragOrDrop()" << LL_ENDL;
	BOOL accept = FALSE;
	switch(cargo_type)
	{
		case DAD_TEXTURE:
		case DAD_SOUND:
		case DAD_CALLINGCARD:
		case DAD_LANDMARK:
		case DAD_SCRIPT:
		case DAD_CLOTHING:
		case DAD_OBJECT:
		case DAD_NOTECARD:
		case DAD_BODYPART:
		case DAD_ANIMATION:
		case DAD_GESTURE:
		case DAD_MESH:
        case DAD_SETTINGS:
			accept = dragItemIntoFolder(inv_item, drop, tooltip_msg);
			break;
		case DAD_LINK:
			// DAD_LINK type might mean one of two asset types: AT_LINK or AT_LINK_FOLDER.
			// If we have an item of AT_LINK_FOLDER type we should process the linked
			// category being dragged or dropped into folder.
			// <FS:Ansariel> FIRE-13863: Allow moving folder links
			//if (inv_item && LLAssetType::AT_LINK_FOLDER == inv_item->getActualType())
			if (inv_item && LLAssetType::AT_LINK_FOLDER == inv_item->getActualType() && !gSavedSettings.getBOOL("FSEnableMovingFolderLinks"))
			// </FS:Ansariel>
			{
				LLInventoryCategory* linked_category = gInventory.getCategory(inv_item->getLinkedUUID());
				if (linked_category)
				{
					accept = dragCategoryIntoFolder((LLInventoryCategory*)linked_category, drop, tooltip_msg, TRUE);
				}
			}
			else
			{
				accept = dragItemIntoFolder(inv_item, drop, tooltip_msg);
			}
			break;
		case DAD_CATEGORY:
			if (LLFriendCardsManager::instance().isAnyFriendCategory(mUUID))
			{
				accept = FALSE;
			}
			else
			{
				accept = dragCategoryIntoFolder((LLInventoryCategory*)cargo_data, drop, tooltip_msg);
			}
			break;
		case DAD_ROOT_CATEGORY:
		case DAD_NONE:
			break;
		default:
			LL_WARNS() << "Unhandled cargo type for drag&drop " << cargo_type << LL_ENDL;
			break;
	}
	return accept;
}

LLViewerInventoryCategory* LLFolderBridge::getCategory() const
{
	LLViewerInventoryCategory* cat = NULL;
	LLInventoryModel* model = getInventoryModel();
	if(model)
	{
		cat = (LLViewerInventoryCategory*)model->getCategory(mUUID);
	}
	return cat;
}


// static
void LLFolderBridge::pasteClipboard(void* user_data)
{
	LLFolderBridge* self = (LLFolderBridge*)user_data;
	if(self) self->pasteFromClipboard();
}

void LLFolderBridge::createNewShirt(void* user_data)
{
	LLFolderBridge::createWearable((LLFolderBridge*)user_data, LLWearableType::WT_SHIRT);
}

void LLFolderBridge::createNewPants(void* user_data)
{
	LLFolderBridge::createWearable((LLFolderBridge*)user_data, LLWearableType::WT_PANTS);
}

void LLFolderBridge::createNewShoes(void* user_data)
{
	LLFolderBridge::createWearable((LLFolderBridge*)user_data, LLWearableType::WT_SHOES);
}

void LLFolderBridge::createNewSocks(void* user_data)
{
	LLFolderBridge::createWearable((LLFolderBridge*)user_data, LLWearableType::WT_SOCKS);
}

void LLFolderBridge::createNewJacket(void* user_data)
{
	LLFolderBridge::createWearable((LLFolderBridge*)user_data, LLWearableType::WT_JACKET);
}

void LLFolderBridge::createNewSkirt(void* user_data)
{
	LLFolderBridge::createWearable((LLFolderBridge*)user_data, LLWearableType::WT_SKIRT);
}

void LLFolderBridge::createNewGloves(void* user_data)
{
	LLFolderBridge::createWearable((LLFolderBridge*)user_data, LLWearableType::WT_GLOVES);
}

void LLFolderBridge::createNewUndershirt(void* user_data)
{
	LLFolderBridge::createWearable((LLFolderBridge*)user_data, LLWearableType::WT_UNDERSHIRT);
}

void LLFolderBridge::createNewUnderpants(void* user_data)
{
	LLFolderBridge::createWearable((LLFolderBridge*)user_data, LLWearableType::WT_UNDERPANTS);
}

void LLFolderBridge::createNewShape(void* user_data)
{
	LLFolderBridge::createWearable((LLFolderBridge*)user_data, LLWearableType::WT_SHAPE);
}

void LLFolderBridge::createNewSkin(void* user_data)
{
	LLFolderBridge::createWearable((LLFolderBridge*)user_data, LLWearableType::WT_SKIN);
}

void LLFolderBridge::createNewHair(void* user_data)
{
	LLFolderBridge::createWearable((LLFolderBridge*)user_data, LLWearableType::WT_HAIR);
}

void LLFolderBridge::createNewEyes(void* user_data)
{
	LLFolderBridge::createWearable((LLFolderBridge*)user_data, LLWearableType::WT_EYES);
}

EInventorySortGroup LLFolderBridge::getSortGroup() const
{
	LLFolderType::EType preferred_type = getPreferredType();

	if (preferred_type == LLFolderType::FT_TRASH)
	{
		return SG_TRASH_FOLDER;
	}

	//<FS:KC> Don't sort #FS folders to top
	static LLCachedControl<bool> sFSSortFSFoldersToTopPt(gSavedSettings, "FSSortFSFoldersToTop");
	if (!sFSSortFSFoldersToTopPt)
	{
		LLViewerInventoryCategory* cat = getCategory();
		if(cat)
		{
			std::string catName(cat->getName());
			if ((catName == ROOT_FIRESTORM_FOLDER) || (catName == RLV_ROOT_FOLDER) || (catName == "#Phoenix"))
			{
				return SG_NORMAL_FOLDER;
			}
		}
	}
	//</FS:KC>

	if(LLFolderType::lookupIsProtectedType(preferred_type))
	{
		return SG_SYSTEM_FOLDER;
	}

	return SG_NORMAL_FOLDER;
}


// static
void LLFolderBridge::createWearable(LLFolderBridge* bridge, LLWearableType::EType type)
{
	if(!bridge) return;
	LLUUID parent_id = bridge->getUUID();
	LLAgentWearables::createWearable(type, false, parent_id);
}

void LLFolderBridge::modifyOutfit(BOOL append)
{
	LLInventoryModel* model = getInventoryModel();
	if(!model) return;
	LLViewerInventoryCategory* cat = getCategory();
	if(!cat) return;

	// checking amount of items to wear
	U32 max_items = gSavedSettings.getU32("WearFolderLimit");
	LLInventoryModel::cat_array_t cats;
	LLInventoryModel::item_array_t items;
	LLFindWearablesEx not_worn(/*is_worn=*/ false, /*include_body_parts=*/ false);
	gInventory.collectDescendentsIf(cat->getUUID(),
		cats,
		items,
		LLInventoryModel::EXCLUDE_TRASH,
		not_worn);

	if (items.size() > max_items)
	{
		LLSD args;
		args["AMOUNT"] = llformat("%d", max_items);
		LLNotificationsUtil::add("TooManyWearables", args);
		return;
	}

	if (isAgentInventory())
	{
		LLAppearanceMgr::instance().wearInventoryCategory(cat, FALSE, append);
	}
	else
	{
		// Library, we need to copy content first
		LLAppearanceMgr::instance().wearInventoryCategory(cat, TRUE, append);
	}
}

// <FS:Ansariel> FIRE-29342: Protect folder option
bool LLFolderBridge::isProtected() const
{
	LLInventoryModel* model = getInventoryModel();
	if (model)
	{
		const uuid_set_t& categories = model->getProtectedCategories();
		return categories.find(mUUID) != categories.end();
	}

	return false;
}
// </FS:Ansariel>

// +=================================================+
// |        LLMarketplaceFolderBridge                |
// +=================================================+

// LLMarketplaceFolderBridge is a specialized LLFolderBridge for use in Marketplace Inventory panels
LLMarketplaceFolderBridge::LLMarketplaceFolderBridge(LLInventoryPanel* inventory,
                          LLFolderView* root,
                          const LLUUID& uuid) :
LLFolderBridge(inventory, root, uuid)
{
    m_depth = depth_nesting_in_marketplace(mUUID);
    m_stockCountCache = COMPUTE_STOCK_NOT_EVALUATED;
}

LLUIImagePtr LLMarketplaceFolderBridge::getIcon() const
{
	return getMarketplaceFolderIcon(FALSE);
}

LLUIImagePtr LLMarketplaceFolderBridge::getIconOpen() const
{
	return getMarketplaceFolderIcon(TRUE);
}

LLUIImagePtr LLMarketplaceFolderBridge::getMarketplaceFolderIcon(BOOL is_open) const
{
	LLFolderType::EType preferred_type = getPreferredType();
    if (!LLMarketplaceData::instance().isUpdating(getUUID()))
    {
        // Skip computation (expensive) if we're waiting for updates. Use the old value in that case.
        m_depth = depth_nesting_in_marketplace(mUUID);
    }
    if ((preferred_type == LLFolderType::FT_NONE) && (m_depth == 2))
    {
        // We override the type when in the marketplace listings folder and only for version folder
        preferred_type = LLFolderType::FT_MARKETPLACE_VERSION;
    }
	return LLUI::getUIImage(LLViewerFolderType::lookupIconName(preferred_type, is_open));
}

std::string LLMarketplaceFolderBridge::getLabelSuffix() const
{
    static LLCachedControl<F32> folder_loading_message_delay(gSavedSettings, "FolderLoadingMessageWaitTime", 0.5f);
    
    if (mIsLoading && mTimeSinceRequestStart.getElapsedTimeF32() >= folder_loading_message_delay())
    {
        return llformat(" (%s) ", LLTrans::getString("LoadingData").c_str());
    }
    
    std::string suffix = "";
    // Listing folder case
    if (LLMarketplaceData::instance().isListed(getUUID()))
    {
        suffix = llformat("%d",LLMarketplaceData::instance().getListingID(getUUID()));
        if (suffix.empty())
        {
            suffix = LLTrans::getString("MarketplaceNoID");
        }
        suffix = " (" +  suffix + ")";
        if (LLMarketplaceData::instance().getActivationState(getUUID()))
        {
            suffix += " (" +  LLTrans::getString("MarketplaceLive") + ")";
        }
    }
    // Version folder case
    else if (LLMarketplaceData::instance().isVersionFolder(getUUID()))
    {
        suffix += " (" +  LLTrans::getString("MarketplaceActive") + ")";
    }
    // Add stock amount
    bool updating = LLMarketplaceData::instance().isUpdating(getUUID());
    if (!updating)
    {
        // Skip computation (expensive) if we're waiting for update anyway. Use the old value in that case.
        m_stockCountCache = compute_stock_count(getUUID());
    }
    if (m_stockCountCache == 0)
    {
        suffix += " (" +  LLTrans::getString("MarketplaceNoStock") + ")";
    }
    else if (m_stockCountCache != COMPUTE_STOCK_INFINITE)
    {
        if (getPreferredType() == LLFolderType::FT_MARKETPLACE_STOCK)
        {
            suffix += " (" +  LLTrans::getString("MarketplaceStock");
        }
        else
        {
            suffix += " (" +  LLTrans::getString("MarketplaceMax");
        }
        if (m_stockCountCache == COMPUTE_STOCK_NOT_EVALUATED)
        {
            suffix += "=" + LLTrans::getString("MarketplaceUpdating") + ")";
        }
        else
        {
            suffix +=  "=" + llformat("%d", m_stockCountCache) + ")";
        }
    }
    // Add updating suffix
    if (updating)
    {
        suffix += " (" +  LLTrans::getString("MarketplaceUpdating") + ")";
    }
    return LLInvFVBridge::getLabelSuffix() + suffix;
}

LLFontGL::StyleFlags LLMarketplaceFolderBridge::getLabelStyle() const
{
    return (LLMarketplaceData::instance().getActivationState(getUUID()) ? LLFontGL::BOLD : LLFontGL::NORMAL);
}




// helper stuff
bool move_task_inventory_callback(const LLSD& notification, const LLSD& response, boost::shared_ptr<LLMoveInv> move_inv)
{
	LLFloaterOpenObject::LLCatAndWear* cat_and_wear = (LLFloaterOpenObject::LLCatAndWear* )move_inv->mUserData;
	LLViewerObject* object = gObjectList.findObject(move_inv->mObjectID);
	S32 option = LLNotificationsUtil::getSelectedOption(notification, response);

	if(option == 0 && object)
	{
		if (cat_and_wear && cat_and_wear->mWear) // && !cat_and_wear->mFolderResponded)
		{
			LLInventoryObject::object_list_t inventory_objects;
			object->getInventoryContents(inventory_objects);
			int contents_count = inventory_objects.size();
			LLInventoryCopyAndWearObserver* inventoryObserver = new LLInventoryCopyAndWearObserver(cat_and_wear->mCatID, contents_count, cat_and_wear->mFolderResponded,
																									cat_and_wear->mReplace);
			
			gInventory.addObserver(inventoryObserver);
		}

		two_uuids_list_t::iterator move_it;
		for (move_it = move_inv->mMoveList.begin();
			 move_it != move_inv->mMoveList.end();
			 ++move_it)
		{
			object->moveInventory(move_it->first, move_it->second);
		}

		// update the UI.
		dialog_refresh_all();
	}

	if (move_inv->mCallback)
	{
		move_inv->mCallback(option, move_inv->mUserData);
	}

	move_inv.reset(); //since notification will persist
	return false;
}

// Returns true if the item can be moved to Current Outfit or any outfit folder.
static BOOL can_move_to_outfit(LLInventoryItem* inv_item, BOOL move_is_into_current_outfit)
{
	// <FS:ND> FIRE-8434/BUG-988 Viewer crashes when copying and pasting an empty outfit folder
	if( !inv_item )
		return FALSE;
	// </FS:ND>

	LLInventoryType::EType inv_type = inv_item->getInventoryType();
	if ((inv_type != LLInventoryType::IT_WEARABLE) &&
		(inv_type != LLInventoryType::IT_GESTURE) &&
		(inv_type != LLInventoryType::IT_ATTACHMENT) &&
		(inv_type != LLInventoryType::IT_OBJECT) &&
		(inv_type != LLInventoryType::IT_SNAPSHOT) &&
		(inv_type != LLInventoryType::IT_TEXTURE))
	{
		return FALSE;
	}

	U32 flags = inv_item->getFlags();
	if(flags & LLInventoryItemFlags::II_FLAGS_OBJECT_HAS_MULTIPLE_ITEMS)
	{
		return FALSE;
	}

	if((inv_type == LLInventoryType::IT_TEXTURE) || (inv_type == LLInventoryType::IT_SNAPSHOT))
	{
		return !move_is_into_current_outfit;
	}

	if (move_is_into_current_outfit && get_is_item_worn(inv_item->getUUID()))
	{
		return FALSE;
	}

	return TRUE;
}

// Returns true if folder's content can be moved to Current Outfit or any outfit folder.
static bool can_move_to_my_outfits(LLInventoryModel* model, LLInventoryCategory* inv_cat, U32 wear_limit)
{
    LLInventoryModel::cat_array_t *cats;
    LLInventoryModel::item_array_t *items;
    model->getDirectDescendentsOf(inv_cat->getUUID(), cats, items);

    if (items->size() > wear_limit)
    {
        return false;
    }

    if (items->size() == 0)
    {
        // Nothing to move(create)
        return false;
    }

    if (cats->size() > 0)
    {
        // We do not allow subfolders in outfits of "My Outfits" yet
        return false;
    }

    LLInventoryModel::item_array_t::iterator iter = items->begin();
    LLInventoryModel::item_array_t::iterator end = items->end();

    while (iter != end)
    {
        LLViewerInventoryItem *item = *iter;
        if (!can_move_to_outfit(item, false))
        {
            return false;
        }
        iter++;
    }

    return true;
}

// Returns TRUE if item is a landmark or a link to a landmark
// and can be moved to Favorites or Landmarks folder.
static BOOL can_move_to_landmarks(LLInventoryItem* inv_item)
{
	// Need to get the linked item to know its type because LLInventoryItem::getType()
	// returns actual type AT_LINK for links, not the asset type of a linked item.
	if (LLAssetType::AT_LINK == inv_item->getType())
	{
		LLInventoryItem* linked_item = gInventory.getItem(inv_item->getLinkedUUID());
		if (linked_item)
		{
			return LLAssetType::AT_LANDMARK == linked_item->getType();
		}
	}

	return LLAssetType::AT_LANDMARK == inv_item->getType();
}

void LLFolderBridge::dropToFavorites(LLInventoryItem* inv_item)
{
	// use callback to rearrange favorite landmarks after adding
	// to have new one placed before target (on which it was dropped). See EXT-4312.
	LLPointer<AddFavoriteLandmarkCallback> cb = new AddFavoriteLandmarkCallback();
	LLInventoryPanel* panel = mInventoryPanel.get();
	LLFolderViewItem* drag_over_item = panel ? panel->getRootFolder()->getDraggingOverItem() : NULL;
	LLFolderViewModelItemInventory* view_model = drag_over_item ? static_cast<LLFolderViewModelItemInventory*>(drag_over_item->getViewModelItem()) : NULL;
	if (view_model)
	{
		cb.get()->setTargetLandmarkId(view_model->getUUID());
	}

	copy_inventory_item(
		gAgent.getID(),
		inv_item->getPermissions().getOwner(),
		inv_item->getUUID(),
		mUUID,
		std::string(),
		cb);
}

void LLFolderBridge::dropToOutfit(LLInventoryItem* inv_item, BOOL move_is_into_current_outfit)
{
	if((inv_item->getInventoryType() == LLInventoryType::IT_TEXTURE) || (inv_item->getInventoryType() == LLInventoryType::IT_SNAPSHOT))
	{
		const LLUUID &my_outifts_id = getInventoryModel()->findCategoryUUIDForType(LLFolderType::FT_MY_OUTFITS, false);
		if(mUUID != my_outifts_id)
		{
			LLFloaterOutfitPhotoPreview* photo_preview  = LLFloaterReg::showTypedInstance<LLFloaterOutfitPhotoPreview>("outfit_photo_preview", inv_item->getUUID());
			if(photo_preview)
			{
				photo_preview->setOutfitID(mUUID);
			}
		}
		return;
	}

	// BAP - should skip if dup.
	if (move_is_into_current_outfit)
	{
		LLAppearanceMgr::instance().wearItemOnAvatar(inv_item->getUUID(), true, true);
	}
	else
	{
		LLPointer<LLInventoryCallback> cb = NULL;
		link_inventory_object(mUUID, LLConstPointer<LLInventoryObject>(inv_item), cb);
	}
}

void LLFolderBridge::dropToMyOutfits(LLInventoryCategory* inv_cat)
{
    // make a folder in the My Outfits directory.
    const LLUUID dest_id = getInventoryModel()->findCategoryUUIDForType(LLFolderType::FT_MY_OUTFITS);

    // Note: creation will take time, so passing folder id to callback is slightly unreliable,
    // but so is collecting and passing descendants' ids
    inventory_func_type func = boost::bind(&LLFolderBridge::outfitFolderCreatedCallback, this, inv_cat->getUUID(), _1);
    gInventory.createNewCategory(dest_id,
                                 LLFolderType::FT_OUTFIT,
                                 inv_cat->getName(),
                                 func);
}

void LLFolderBridge::outfitFolderCreatedCallback(LLUUID cat_source_id, LLUUID cat_dest_id)
{
    LLInventoryModel::cat_array_t* categories;
    LLInventoryModel::item_array_t* items;
    getInventoryModel()->getDirectDescendentsOf(cat_source_id, categories, items);

    LLInventoryObject::const_object_list_t link_array;


    LLInventoryModel::item_array_t::iterator iter = items->begin();
    LLInventoryModel::item_array_t::iterator end = items->end();
    while (iter!=end)
    {
        const LLViewerInventoryItem* item = (*iter);
        // By this point everything is supposed to be filtered,
        // but there was a delay to create folder so something could have changed
        LLInventoryType::EType inv_type = item->getInventoryType();
        if ((inv_type == LLInventoryType::IT_WEARABLE) ||
            (inv_type == LLInventoryType::IT_GESTURE) ||
            (inv_type == LLInventoryType::IT_ATTACHMENT) ||
            (inv_type == LLInventoryType::IT_OBJECT) ||
            (inv_type == LLInventoryType::IT_SNAPSHOT) ||
            (inv_type == LLInventoryType::IT_TEXTURE))
        {
            link_array.push_back(LLConstPointer<LLInventoryObject>(item));
        }
        iter++;
    }

    if (!link_array.empty())
    {
        LLPointer<LLInventoryCallback> cb = NULL;
        link_inventory_array(cat_dest_id, link_array, cb);
    }
}

// Callback for drop item if DAMA required...
void LLFolderBridge::callback_dropItemIntoFolder(const LLSD& notification, const LLSD& response, LLInventoryItem* inv_item)
{
    S32 option = LLNotificationsUtil::getSelectedOption(notification, response);
    if (option == 0) // YES
    {
        std::string tooltip_msg;
        dragItemIntoFolder(inv_item, TRUE, tooltip_msg, FALSE);
    }
}

// Callback for drop category if DAMA required...
void LLFolderBridge::callback_dropCategoryIntoFolder(const LLSD& notification, const LLSD& response, LLInventoryCategory* inv_category)
{
    S32 option = LLNotificationsUtil::getSelectedOption(notification, response);
    if (option == 0) // YES
    {
        std::string tooltip_msg;
		dragCategoryIntoFolder(inv_category, TRUE, tooltip_msg, FALSE, FALSE);
    }
}

// This is used both for testing whether an item can be dropped
// into the folder, as well as performing the actual drop, depending
// if drop == TRUE.
BOOL LLFolderBridge::dragItemIntoFolder(LLInventoryItem* inv_item,
										BOOL drop,
										std::string& tooltip_msg,
                                        BOOL user_confirm)
{
	LLInventoryModel* model = getInventoryModel();

	if (!model || !inv_item) return FALSE;
	if (!isAgentInventory()) return FALSE; // cannot drag into library
	if (!isAgentAvatarValid()) return FALSE;
	// <FS:TT> Client LSL Bridge (also for #AO)
	if (isLockedFolder()) return FALSE;
	// </FS:TT>

	LLInventoryPanel* destination_panel = mInventoryPanel.get();
	if (!destination_panel) return false;

	LLInventoryFilter* filter = getInventoryFilter();
	if (!filter) return false;

	const LLUUID &current_outfit_id = model->findCategoryUUIDForType(LLFolderType::FT_CURRENT_OUTFIT, false);
	const LLUUID &favorites_id = model->findCategoryUUIDForType(LLFolderType::FT_FAVORITE, false);
	// <FS:Ansariel> FIRE-1392: Allow dragging all asset types into Landmarks folder
	//const LLUUID &landmarks_id = model->findCategoryUUIDForType(LLFolderType::FT_LANDMARK, false);
	const LLUUID &marketplacelistings_id = model->findCategoryUUIDForType(LLFolderType::FT_MARKETPLACE_LISTINGS, false);
	const LLUUID &my_outifts_id = model->findCategoryUUIDForType(LLFolderType::FT_MY_OUTFITS, false);
    const LLUUID from_folder_uuid = inv_item->getParentUUID();

	const BOOL move_is_into_current_outfit = (mUUID == current_outfit_id);
	const BOOL move_is_into_favorites = (mUUID == favorites_id);
	const BOOL move_is_into_my_outfits = (mUUID == my_outifts_id) || model->isObjectDescendentOf(mUUID, my_outifts_id);
	const BOOL move_is_into_outfit = move_is_into_my_outfits || (getCategory() && getCategory()->getPreferredType()==LLFolderType::FT_OUTFIT);
	// <FS:Ansariel> FIRE-1392: Allow dragging all asset types into Landmarks folder
	//const BOOL move_is_into_landmarks = (mUUID == landmarks_id) || model->isObjectDescendentOf(mUUID, landmarks_id);
    const BOOL move_is_into_marketplacelistings = model->isObjectDescendentOf(mUUID, marketplacelistings_id);
    const BOOL move_is_from_marketplacelistings = model->isObjectDescendentOf(inv_item->getUUID(), marketplacelistings_id);

	LLToolDragAndDrop::ESource source = LLToolDragAndDrop::getInstance()->getSource();
	BOOL accept = FALSE;
	U64 filter_types = filter->getFilterTypes();
	// We shouldn't allow to drop non recent items into recent tab (or some similar transactions)
	// while we are allowing to interact with regular filtered inventory
	BOOL use_filter = filter_types && (filter_types&LLInventoryFilter::FILTERTYPE_DATE || (filter_types&LLInventoryFilter::FILTERTYPE_OBJECT)==0);
	LLViewerObject* object = NULL;
	if(LLToolDragAndDrop::SOURCE_AGENT == source)
	{
		const LLUUID &trash_id = model->findCategoryUUIDForType(LLFolderType::FT_TRASH, false);

		const BOOL move_is_into_trash = (mUUID == trash_id) || model->isObjectDescendentOf(mUUID, trash_id);
		const BOOL move_is_outof_current_outfit = LLAppearanceMgr::instance().getIsInCOF(inv_item->getUUID());

		//--------------------------------------------------------------------------------
		// Determine if item can be moved.
		//

		BOOL is_movable = TRUE;

		switch (inv_item->getActualType())
		{
			case LLAssetType::AT_CATEGORY:
				is_movable = !LLFolderType::lookupIsProtectedType(((LLInventoryCategory*)inv_item)->getPreferredType());
				break;
			default:
				break;
		}
		// Can't explicitly drag things out of the COF.
		if (move_is_outof_current_outfit)
		{
			is_movable = FALSE;
		}
		
// [RLVa:KB] - Checked: 2011-03-29 (RLVa-1.3.0g) | Modified: RLVa-1.3.0g
		if ( (rlv_handler_t::isEnabled()) && (is_movable) )
		{
			if (move_is_into_current_outfit)
			{
				// RELEASE-RLVa: [RLVa-1.3.0] Keep sync'ed with code below => LLAppearanceMgr::wearItemOnAvatar() with "replace == true"
				const LLViewerInventoryItem* pItem = dynamic_cast<const LLViewerInventoryItem*>(inv_item);
				is_movable = rlvPredCanWearItem(pItem, RLV_WEAR_REPLACE);
			}
			if (is_movable)
			{
				is_movable = (!RlvFolderLocks::instance().hasLockedFolder(RLV_LOCK_ANY)) || 
					(RlvFolderLocks::instance().canMoveItem(inv_item->getUUID(), mUUID));
			}
		}
// [/RLVa:KB]

		if (move_is_into_trash)
		{
			is_movable &= inv_item->getIsLinkType() || !get_is_item_worn(inv_item->getUUID());
		}
		if (is_movable)
		{
			// Don't allow creating duplicates in the Calling Card/Friends
			// subfolders, see bug EXT-1599. Check is item direct descendent
			// of target folder and forbid item's movement if it so.
			// Note: isItemDirectDescendentOfCategory checks if
			// passed category is in the Calling Card/Friends folder
			is_movable &= !LLFriendCardsManager::instance().isObjDirectDescendentOfCategory(inv_item, getCategory());
		}

		// 
		//--------------------------------------------------------------------------------
		
		//--------------------------------------------------------------------------------
		// Determine if item can be moved & dropped
		// Note: if user_confirm is false, we already went through those accept logic test and can skip them

		accept = TRUE;

		if (user_confirm && !is_movable)
		{
			accept = FALSE;
		}
		else if (user_confirm && (mUUID == inv_item->getParentUUID()) && !move_is_into_favorites)
		{
			accept = FALSE;
		}
		else if (user_confirm && (move_is_into_current_outfit || move_is_into_outfit))
		{
			accept = can_move_to_outfit(inv_item, move_is_into_current_outfit);
		}
		// <FS:Ansariel> FIRE-1392: Allow dragging all asset types into Landmarks folder
		//else if (user_confirm && (move_is_into_favorites || move_is_into_landmarks))
		else if (user_confirm && move_is_into_favorites)
		// </FS:Ansariel>
		{
			accept = can_move_to_landmarks(inv_item);
		}
		else if (user_confirm && move_is_into_marketplacelistings)
		{
            const LLViewerInventoryCategory * master_folder = model->getFirstDescendantOf(marketplacelistings_id, mUUID);
            LLViewerInventoryCategory * dest_folder = getCategory();
            accept = can_move_item_to_marketplace(master_folder, dest_folder, inv_item, tooltip_msg, LLToolDragAndDrop::instance().getCargoCount() - LLToolDragAndDrop::instance().getCargoIndex());
		}

        // Check that the folder can accept this item based on folder/item type compatibility (e.g. stock folder compatibility)
        if (user_confirm && accept)
        {
            LLViewerInventoryCategory * dest_folder = getCategory();
            accept = dest_folder->acceptItem(inv_item);
        }
        
		LLInventoryPanel* active_panel = LLInventoryPanel::getActiveInventoryPanel(FALSE);

		// Check whether the item being dragged from active inventory panel
		// passes the filter of the destination panel.
		// <FS:Ansariel> Allow drag and drop in inventory regardless of filter (e.g. Recent)
		//if (user_confirm && accept && active_panel && use_filter)
		//{
		//	LLFolderViewItem* fv_item =   active_panel->getItemByID(inv_item->getUUID());
		//	if (!fv_item) return false;

		//	accept = filter->check(fv_item->getViewModelItem());
		//}
		// </FS:Ansariel>

		if (accept && drop)
		{
			if (inv_item->getType() == LLAssetType::AT_GESTURE
				&& LLGestureMgr::instance().isGestureActive(inv_item->getUUID()) && move_is_into_trash)
			{
				LLGestureMgr::instance().deactivateGesture(inv_item->getUUID());
			}
			// If an item is being dragged between windows, unselect everything in the active window 
			// so that we don't follow the selection to its new location (which is very annoying).
                        // RN: a better solution would be to deselect automatically when an   item is moved
			// and then select any item that is dropped only in the panel that it   is dropped in
			if (active_panel && (destination_panel != active_panel))
            {
                active_panel->unSelectAll();
            }
            // Dropping in or out of marketplace needs (sometimes) confirmation
            if (user_confirm && (move_is_from_marketplacelistings || move_is_into_marketplacelistings))
            {
                if ((move_is_from_marketplacelistings && (LLMarketplaceData::instance().isInActiveFolder(inv_item->getUUID())
                                                       || LLMarketplaceData::instance().isListedAndActive(inv_item->getUUID()))) ||
                    (move_is_into_marketplacelistings && LLMarketplaceData::instance().isInActiveFolder(mUUID)))
                {
                    LLNotificationsUtil::add("ConfirmMerchantActiveChange", LLSD(), LLSD(), boost::bind(&LLFolderBridge::callback_dropItemIntoFolder, this, _1, _2, inv_item));
                    return true;
                }
                if (move_is_into_marketplacelistings && !move_is_from_marketplacelistings)
                {
                    LLNotificationsUtil::add("ConfirmMerchantMoveInventory", LLSD(), LLSD(), boost::bind(&LLFolderBridge::callback_dropItemIntoFolder, this, _1, _2, inv_item));
                    return true;
                }
            }

			//--------------------------------------------------------------------------------
			// Destination folder logic
			// 

			// REORDER
			// (only reorder the item in Favorites folder)
			if ((mUUID == inv_item->getParentUUID()) && move_is_into_favorites)
			{
				LLFolderViewItem* itemp = destination_panel->getRootFolder()->getDraggingOverItem();
				if (itemp)
				{
                    LLUUID srcItemId = inv_item->getUUID();
					LLUUID destItemId = static_cast<LLFolderViewModelItemInventory*>(itemp->getViewModelItem())->getUUID();
					LLFavoritesOrderStorage::instance().rearrangeFavoriteLandmarks(srcItemId, destItemId);
				}
			}

			// FAVORITES folder
			// (copy the item)
			else if (move_is_into_favorites)
			{
				dropToFavorites(inv_item);
			}
			// CURRENT OUTFIT or OUTFIT folder
			// (link the item)
			else if (move_is_into_current_outfit || move_is_into_outfit)
			{
				dropToOutfit(inv_item, move_is_into_current_outfit);
			}
            // MARKETPLACE LISTINGS folder
            // Move the item
            else if (move_is_into_marketplacelistings)
            {
                move_item_to_marketplacelistings(inv_item, mUUID);
            }
			// NORMAL or TRASH folder
			// (move the item, restamp if into trash)
			else
			{
				// set up observer to select item once drag and drop from inbox is complete 
				if (gInventory.isObjectDescendentOf(inv_item->getUUID(), gInventory.findCategoryUUIDForType(LLFolderType::FT_INBOX, false)))
				{
					set_dad_inbox_object(inv_item->getUUID());
				}

				LLInvFVBridge::changeItemParent(
					model,
					(LLViewerInventoryItem*)inv_item,
					mUUID,
					move_is_into_trash);
			}
            
            if (move_is_from_marketplacelistings)
            {
                // If we move from an active (listed) listing, checks that it's still valid, if not, unlist
                LLUUID version_folder_id = LLMarketplaceData::instance().getActiveFolder(from_folder_uuid);
                if (version_folder_id.notNull())
                {
                    LLViewerInventoryCategory* cat = gInventory.getCategory(version_folder_id);
                    if (!validate_marketplacelistings(cat,NULL))
                    {
                        LLMarketplaceData::instance().activateListing(version_folder_id,false);
                    }
                }
            }

			//
			//--------------------------------------------------------------------------------
		}
	}
	else if (LLToolDragAndDrop::SOURCE_WORLD == source)
	{
		// Make sure the object exists. If we allowed dragging from
		// anonymous objects, it would be possible to bypass
		// permissions.
		object = gObjectList.findObject(inv_item->getParentUUID());
		if (!object)
		{
			LL_INFOS() << "Object not found for drop." << LL_ENDL;
			return FALSE;
		}

		// coming from a task. Need to figure out if the person can
		// move/copy this item.
		LLPermissions perm(inv_item->getPermissions());
		BOOL is_move = FALSE;
		if ((perm.allowCopyBy(gAgent.getID(), gAgent.getGroupID())
			&& perm.allowTransferTo(gAgent.getID())))
			// || gAgent.isGodlike())
		{
			accept = TRUE;
		}
		else if(object->permYouOwner())
		{
			// If the object cannot be copied, but the object the
			// inventory is owned by the agent, then the item can be
			// moved from the task to agent inventory.
			is_move = TRUE;
			accept = TRUE;
		}

		// Don't allow placing an original item into Current Outfit or an outfit folder
		// because they must contain only links to wearable items.
		// *TODO: Probably we should create a link to an item if it was dragged to outfit or COF.
		if (move_is_into_current_outfit || move_is_into_outfit)
		{
			accept = FALSE;
		}
		// Don't allow to move a single item to Favorites or Landmarks
		// if it is not a landmark or a link to a landmark.
		// <FS:Ansariel> FIRE-1392: Allow dragging all asset types into Landmarks folder
		//else if ((move_is_into_favorites || move_is_into_landmarks)
		else if (move_is_into_favorites
		// </FS:Ansariel>
				 && !can_move_to_landmarks(inv_item))
		{
			accept = FALSE;
		}
		else if (move_is_into_marketplacelistings)
		{
			tooltip_msg = LLTrans::getString("TooltipOutboxNotInInventory");
			accept = FALSE;
		}
		
		// Check whether the item being dragged from in world
		// passes the filter of the destination panel.
		// <FS:Ansariel> Allow dropping from inworld objects regardless of filter
		//if (accept && use_filter)
		//{
		//	accept = filter->check(inv_item);
		//}
		// </FS:Ansariel>

		if (accept && drop)
		{
            boost::shared_ptr<LLMoveInv> move_inv (new LLMoveInv());
			move_inv->mObjectID = inv_item->getParentUUID();
			two_uuids_t item_pair(mUUID, inv_item->getUUID());
			move_inv->mMoveList.push_back(item_pair);
			move_inv->mCallback = NULL;
			move_inv->mUserData = NULL;
			if(is_move)
			{
				warn_move_inventory(object, move_inv);
			}
			else
			{
				// store dad inventory item to select added one later. See EXT-4347
				set_dad_inventory_item(inv_item, mUUID);

				LLNotification::Params params("MoveInventoryFromObject");
				params.functor.function(boost::bind(move_task_inventory_callback, _1, _2, move_inv));
				LLNotifications::instance().forceResponse(params, 0);
			}
		}
	}
	else if(LLToolDragAndDrop::SOURCE_NOTECARD == source)
	{
		if (move_is_into_marketplacelistings)
		{
			tooltip_msg = LLTrans::getString("TooltipOutboxNotInInventory");
			accept = FALSE;
		}
		else if ((inv_item->getActualType() == LLAssetType::AT_SETTINGS) && !LLEnvironment::instance().isInventoryEnabled())
		{
			tooltip_msg = LLTrans::getString("NoEnvironmentSettings");
			accept = FALSE;
		}
		else
		{
			// Don't allow placing an original item from a notecard to Current Outfit or an outfit folder
			// because they must contain only links to wearable items.
			accept = !(move_is_into_current_outfit || move_is_into_outfit);
		}
		
		// Check whether the item being dragged from notecard
		// passes the filter of the destination panel.
		// <FS:Ansariel> Allow dropping from notecards regardless of filter
		//if (accept && use_filter)
		//{
		//	accept = filter->check(inv_item);
		//}
		// </FS:Ansariel>

		if (accept && drop)
		{
			copy_inventory_from_notecard(mUUID,  // Drop to the chosen destination folder
										 LLToolDragAndDrop::getInstance()->getObjectID(),
										 LLToolDragAndDrop::getInstance()->getSourceID(),
										 inv_item);
		}
	}
	else if(LLToolDragAndDrop::SOURCE_LIBRARY == source)
	{
		LLViewerInventoryItem* item = (LLViewerInventoryItem*)inv_item;
		if(item && item->isFinished())
		{
			accept = TRUE;

			if (move_is_into_marketplacelistings)
			{
				tooltip_msg = LLTrans::getString("TooltipOutboxNotInInventory");
				accept = FALSE;
			}
			else if (move_is_into_current_outfit || move_is_into_outfit)
			{
				accept = can_move_to_outfit(inv_item, move_is_into_current_outfit);
			}
			// Don't allow to move a single item to Favorites or Landmarks
			// if it is not a landmark or a link to a landmark.
			// <FS:Ansariel> FIRE-1392: Allow dragging all asset types into Landmarks folder
			//else if (move_is_into_favorites || move_is_into_landmarks)
			else if (move_is_into_favorites)
			// </FS:Ansariel>
			{
				accept = can_move_to_landmarks(inv_item);
			}

			LLInventoryPanel* active_panel = LLInventoryPanel::getActiveInventoryPanel(FALSE);

			// Check whether the item being dragged from the library
			// passes the filter of the destination panel.
			if (accept && active_panel && use_filter)
			{
				LLFolderViewItem* fv_item =   active_panel->getItemByID(inv_item->getUUID());
				if (!fv_item) return false;

				accept = filter->check(fv_item->getViewModelItem());
			}

			if (accept && drop)
			{
				// FAVORITES folder
				// (copy the item)
				if (move_is_into_favorites)
				{
					dropToFavorites(inv_item);
				}
				// CURRENT OUTFIT or OUTFIT folder
				// (link the item)
				else if (move_is_into_current_outfit || move_is_into_outfit)
				{
					dropToOutfit(inv_item, move_is_into_current_outfit);
				}
				else
				{
					copy_inventory_item(
						gAgent.getID(),
						inv_item->getPermissions().getOwner(),
						inv_item->getUUID(),
						mUUID,
						std::string(),
						LLPointer<LLInventoryCallback>(NULL));
				}
			}
		}
	}
	else
	{
		LL_WARNS() << "unhandled drag source" << LL_ENDL;
	}
	return accept;
}

// <FS:CR> Left unused from FIRE-7219
#if 0
// static
bool check_category(LLInventoryModel* model,
					const LLUUID& cat_id,
					LLInventoryPanel* active_panel,
					LLInventoryFilter* filter)
{
	if (!model || !active_panel || !filter)
		return false;

	if (!filter->checkFolder(cat_id))
	{
		return false;
	}

	LLInventoryModel::cat_array_t descendent_categories;
	LLInventoryModel::item_array_t descendent_items;
	model->collectDescendents(cat_id, descendent_categories, descendent_items, TRUE);

	S32 num_descendent_categories = descendent_categories.size();
	S32 num_descendent_items = descendent_items.size();

	if (num_descendent_categories + num_descendent_items == 0)
	{
		// Empty folder should be checked as any other folder view item.
		// If we are filtering by date the folder should not pass because
		// it doesn't have its own creation date. See LLInvFVBridge::getCreationDate().
		return check_item(cat_id, active_panel, filter);
	}

	for (S32 i = 0; i < num_descendent_categories; ++i)
	{
		LLInventoryCategory* category = descendent_categories[i];
		if(!check_category(model, category->getUUID(), active_panel, filter))
		{
			return false;
		}
	}

	for (S32 i = 0; i < num_descendent_items; ++i)
	{
		LLViewerInventoryItem* item = descendent_items[i];
		if(!check_item(item->getUUID(), active_panel, filter))
		{
			return false;
		}
	}

	return true;
}

// static
bool check_item(const LLUUID& item_id,
				LLInventoryPanel* active_panel,
				LLInventoryFilter* filter)
{
	if (!active_panel || !filter) return false;

	LLFolderViewItem* fv_item = active_panel->getItemByID(item_id);
	if (!fv_item) return false;

	return filter->check(fv_item->getViewModelItem());
}
#endif // 0
// <FS:CR> Unused 2013.10.12

// <FS:Ansariel> Special for locked folders
bool LLFolderBridge::isLocked() const
{
	static LLCachedControl<bool> LockAOFolders(gSavedPerAccountSettings, "LockAOFolders");
	static LLCachedControl<bool> LockBridgeFolder(gSavedPerAccountSettings, "LockBridgeFolder");
	static LLCachedControl<bool> LockWearableFavoritesFolders(gSavedPerAccountSettings, "LockWearableFavoritesFolders");

	return ((mUUID == AOEngine::instance().getAOFolder() && LockAOFolders) ||
		(mUUID == FSLSLBridge::instance().getBridgeFolder() && LockBridgeFolder) ||
		(mUUID == FSFloaterWearableFavorites::getFavoritesFolder() && LockWearableFavoritesFolders));
}
// </FS:Ansariel>

// +=================================================+
// |        LLTextureBridge                          |
// +=================================================+

LLUIImagePtr LLTextureBridge::getIcon() const
{
	return LLInventoryIcon::getIcon(LLAssetType::AT_TEXTURE, mInvType);
}

void LLTextureBridge::openItem()
{
	LLViewerInventoryItem* item = getItem();

	if (item)
	{
		LLInvFVBridgeAction::doAction(item->getType(),mUUID,getInventoryModel());
	}
}

bool LLTextureBridge::canSaveTexture(void)
{
	const LLInventoryModel* model = getInventoryModel();
	if(!model) 
	{
		return false;
	}
	
// [RLVa:KB] - Checked: RLVa-2.2 (@viewtexture)
	if (!RlvActions::canPreviewTextures())
	{
		return false;
	}
// [/RLVa:KB]

	const LLViewerInventoryItem *item = model->getItem(mUUID);
	if (item)
	{
		return item->checkPermissionsSet(PERM_ITEM_UNRESTRICTED);
	}
	return false;
}

void LLTextureBridge::buildContextMenu(LLMenuGL& menu, U32 flags)
{
	LL_DEBUGS() << "LLTextureBridge::buildContextMenu()" << LL_ENDL;
	menuentry_vec_t items;
	menuentry_vec_t disabled_items;
	if(isItemInTrash())
	{
		addTrashContextMenuOptions(items, disabled_items);
	}	
    else if (isMarketplaceListingsFolder())
    {
		addMarketplaceContextMenuOptions(flags, items, disabled_items);
		items.push_back(std::string("Properties"));
		getClipboardEntries(false, items, disabled_items, flags);
    }
	else
	{
		items.push_back(std::string("Share"));
		if (!canShare())
		{
			disabled_items.push_back(std::string("Share"));
		}

		addOpenRightClickMenuOption(items);
		items.push_back(std::string("Properties"));

		getClipboardEntries(true, items, disabled_items, flags);

		items.push_back(std::string("Texture Separator"));
		items.push_back(std::string("Save As"));
		if (!canSaveTexture())
		{
			disabled_items.push_back(std::string("Save As"));
		}

// [RLVa:KB] - Checked: 2010-03-01 (RLVa-1.2.0b) | Modified: RLVa-1.1.0a
		if (rlv_handler_t::isEnabled())
		{
			const LLInventoryObject* pItem = getInventoryObject();
			if (pItem && gRlvHandler.hasBehaviour(RLV_BHVR_VIEWTEXTURE))
			{
				disabled_items.push_back(std::string("Open"));
			}
		}
// [/RLVa:KB]
	}
	addLinkReplaceMenuOption(items, disabled_items);

	// <FS:Ansariel> Move to default folder
	addMoveToDefaultFolderMenuOption(items);

	hide_context_entries(menu, items, disabled_items);	
}

// virtual
void LLTextureBridge::performAction(LLInventoryModel* model, std::string action)
{
	if ("save_as" == action)
	{
		LLPreviewTexture* preview_texture = LLFloaterReg::getTypedInstance<LLPreviewTexture>("preview_texture", mUUID);
		if (preview_texture)
		{
			preview_texture->openToSave();
			preview_texture->saveAs();
		}
	}
	else LLItemBridge::performAction(model, action);
}

// +=================================================+
// |        LLSoundBridge                            |
// +=================================================+

void LLSoundBridge::openItem()
{
	const LLViewerInventoryItem* item = getItem();
	if (item)
	{
		LLInvFVBridgeAction::doAction(item->getType(),mUUID,getInventoryModel());
	}
}

void LLSoundBridge::openSoundPreview(void* which)
{
	LLSoundBridge *me = (LLSoundBridge *)which;
	LLFloaterReg::showInstance("preview_sound", LLSD(me->mUUID), TAKE_FOCUS_YES);
}

void LLSoundBridge::buildContextMenu(LLMenuGL& menu, U32 flags)
{
	LL_DEBUGS() << "LLSoundBridge::buildContextMenu()" << LL_ENDL;
	menuentry_vec_t items;
	menuentry_vec_t disabled_items;

    if (isMarketplaceListingsFolder())
    {
		addMarketplaceContextMenuOptions(flags, items, disabled_items);
		items.push_back(std::string("Properties"));
		getClipboardEntries(false, items, disabled_items, flags);
    }
	else
	{
		if (isItemInTrash())
		{
			addTrashContextMenuOptions(items, disabled_items);
		}	
		else
		{
			items.push_back(std::string("Share"));
			if (!canShare())
			{
				disabled_items.push_back(std::string("Share"));
			}
			items.push_back(std::string("Sound Open"));
			items.push_back(std::string("Properties"));

			getClipboardEntries(true, items, disabled_items, flags);
		}

		items.push_back(std::string("Sound Separator"));
		items.push_back(std::string("Sound Play"));
	}

	addLinkReplaceMenuOption(items, disabled_items);

	// <FS:Ansariel> Move to default folder
	addMoveToDefaultFolderMenuOption(items);

	hide_context_entries(menu, items, disabled_items);
}

void LLSoundBridge::performAction(LLInventoryModel* model, std::string action)
{
	if ("sound_play" == action)
	{
		LLViewerInventoryItem* item = getItem();
		if(item)
		{
			send_sound_trigger(item->getAssetUUID(), SOUND_GAIN);
		}
	}
	else if ("open" == action)
	{
		openSoundPreview((void*)this);
	}
	else LLItemBridge::performAction(model, action);
}

// +=================================================+
// |        LLLandmarkBridge                         |
// +=================================================+

LLLandmarkBridge::LLLandmarkBridge(LLInventoryPanel* inventory, 
								   LLFolderView* root,
								   const LLUUID& uuid, 
								   U32 flags/* = 0x00*/) :
	LLItemBridge(inventory, root, uuid)
{
	mVisited = FALSE;
	if (flags & LLInventoryItemFlags::II_FLAGS_LANDMARK_VISITED)
	{
		mVisited = TRUE;
	}
}

LLUIImagePtr LLLandmarkBridge::getIcon() const
{
	return LLInventoryIcon::getIcon(LLAssetType::AT_LANDMARK, LLInventoryType::IT_LANDMARK, mVisited, FALSE);
}

void LLLandmarkBridge::buildContextMenu(LLMenuGL& menu, U32 flags)
{
	menuentry_vec_t items;
	menuentry_vec_t disabled_items;

	LL_DEBUGS() << "LLLandmarkBridge::buildContextMenu()" << LL_ENDL;
    if (isMarketplaceListingsFolder())
    {
		addMarketplaceContextMenuOptions(flags, items, disabled_items);
		items.push_back(std::string("Properties"));
		getClipboardEntries(false, items, disabled_items, flags);
    }
	else
	{
		if(isItemInTrash())
		{
			addTrashContextMenuOptions(items, disabled_items);
		}	
		else
		{
			items.push_back(std::string("Share"));
			if (!canShare())
			{
				disabled_items.push_back(std::string("Share"));
			}
			items.push_back(std::string("Landmark Open"));
			items.push_back(std::string("Properties"));

			getClipboardEntries(true, items, disabled_items, flags);
		}

		items.push_back(std::string("Landmark Separator"));
		items.push_back(std::string("url_copy"));
		items.push_back(std::string("About Landmark"));
		items.push_back(std::string("show_on_map"));
	}

	// Disable "About Landmark" menu item for
	// multiple landmarks selected. Only one landmark
	// info panel can be shown at a time.
	if ((flags & FIRST_SELECTED_ITEM) == 0)
	{
		disabled_items.push_back(std::string("url_copy"));
		disabled_items.push_back(std::string("About Landmark"));
	}

	addLinkReplaceMenuOption(items, disabled_items);

	// <FS:Ansariel> Move to default folder
	addMoveToDefaultFolderMenuOption(items);

	hide_context_entries(menu, items, disabled_items);
}

// Convenience function for the two functions below.
void teleport_via_landmark(const LLUUID& asset_id)
{
	gAgent.teleportViaLandmark( asset_id );

	// we now automatically track the landmark you're teleporting to
	// because you'll probably arrive at a telehub instead
	LLFloaterWorldMap* floater_world_map = LLFloaterWorldMap::getInstance();
	if( floater_world_map )
	{
		floater_world_map->trackLandmark( asset_id );
	}
}

// virtual
void LLLandmarkBridge::performAction(LLInventoryModel* model, std::string action)
{
	if ("teleport" == action)
	{
		LLViewerInventoryItem* item = getItem();
		if(item)
		{
			teleport_via_landmark(item->getAssetUUID());
		}
	}
	else if ("about" == action)
	{
		LLViewerInventoryItem* item = getItem();
		if(item)
		{
			LLSD key;
			key["type"] = "landmark";
			key["id"] = item->getUUID();

			// <FS:Ansariel> FIRE-817: Separate place details floater
			//LLFloaterSidePanelContainer::showPanel("places", key);
			FSFloaterPlaceDetails::showPlaceDetails(key);
			// </FS:Ansariel>
		}
	}
	else
	{
		LLItemBridge::performAction(model, action);
	}
}

static bool open_landmark_callback(const LLSD& notification, const LLSD& response)
{
	S32 option = LLNotificationsUtil::getSelectedOption(notification, response);

	LLUUID asset_id = notification["payload"]["asset_id"].asUUID();
	if (option == 0)
	{
		teleport_via_landmark(asset_id);
	}

	return false;
}
static LLNotificationFunctorRegistration open_landmark_callback_reg("TeleportFromLandmark", open_landmark_callback);


void LLLandmarkBridge::openItem()
{
	LLViewerInventoryItem* item = getItem();

	if (item)
	{
		LLInvFVBridgeAction::doAction(item->getType(),mUUID,getInventoryModel());
	}
}


// +=================================================+
// |        LLCallingCardObserver                    |
// +=================================================+
class LLCallingCardObserver : public LLFriendObserver
{
public:
	LLCallingCardObserver(LLCallingCardBridge* bridge) : mBridgep(bridge) {}
	virtual ~LLCallingCardObserver() { mBridgep = NULL; }
	virtual void changed(U32 mask)
	{
		mBridgep->refreshFolderViewItem();
		if (mask & LLFriendObserver::ONLINE)
		{
			mBridgep->checkSearchBySuffixChanges();
		}
	}
protected:
	LLCallingCardBridge* mBridgep;
};

// +=================================================+
// |        LLCallingCardBridge                      |
// +=================================================+

LLCallingCardBridge::LLCallingCardBridge(LLInventoryPanel* inventory, 
										 LLFolderView* root,
										 const LLUUID& uuid ) :
	LLItemBridge(inventory, root, uuid)
{
	mObserver = new LLCallingCardObserver(this);
	LLAvatarTracker::instance().addObserver(mObserver);
}

LLCallingCardBridge::~LLCallingCardBridge()
{
	LLAvatarTracker::instance().removeObserver(mObserver);
	delete mObserver;
}

void LLCallingCardBridge::refreshFolderViewItem()
{
	LLInventoryPanel* panel = mInventoryPanel.get();
	LLFolderViewItem* itemp = panel ? panel->getItemByID(mUUID) : NULL;
	if (itemp)
	{
		itemp->refresh();
	}
}

void LLCallingCardBridge::checkSearchBySuffixChanges()
{
	if (!mDisplayName.empty())
	{
		// changes in mDisplayName are processed by rename function and here it will be always same
		// suffixes are also of fixed length, and we are processing change of one at a time,
		// so it should be safe to use length (note: mSearchableName is capitalized)
		S32 old_length = mSearchableName.length();
		S32 new_length = mDisplayName.length() + getLabelSuffix().length();
		if (old_length == new_length)
		{
			return;
		}
		mSearchableName.assign(mDisplayName);
		mSearchableName.append(getLabelSuffix());
		LLStringUtil::toUpper(mSearchableName);
		if (new_length<old_length)
		{
			LLInventoryFilter* filter = getInventoryFilter();
			if (filter && mPassedFilter && mSearchableName.find(filter->getFilterSubString()) == std::string::npos)
			{
				// string no longer contains substring 
				// we either have to update all parents manually or restart filter.
				// dirtyFilter will not work here due to obsolete descendants' generations 
				getInventoryFilter()->setModified(LLFolderViewFilter::FILTER_MORE_RESTRICTIVE);
			}
		}
		else
		{
			if (getInventoryFilter())
			{
				// mSearchableName became longer, we gained additional suffix and need to repeat filter check.
				dirtyFilter();
			}
		}
	}
}

// virtual
void LLCallingCardBridge::performAction(LLInventoryModel* model, std::string action)
{
	if ("begin_im" == action)
	{
		LLViewerInventoryItem *item = getItem();
		if (item && (item->getCreatorUUID() != gAgent.getID()) &&
			(!item->getCreatorUUID().isNull()))
		{
			std::string callingcard_name = LLCacheName::getDefaultName();
			LLAvatarName av_name;
			if (LLAvatarNameCache::get(item->getCreatorUUID(), &av_name))
			{
				callingcard_name = av_name.getCompleteName();
			}

			// <FS:Ansariel> [FS Communication UI]
// [RLVa:KB] - Checked: 2013-05-08 (RLVa-1.4.9)
			//if ( (!RlvActions::canStartIM(item->getCreatorUUID())) && (!RlvActions::hasOpenP2PSession(item->getCreatorUUID())) )
			//{
			//	make_ui_sound("UISndInvalidOp");
			//	RlvUtil::notifyBlocked(RLV_STRING_BLOCKED_STARTIM, LLSD().with("RECIPIENT", LLSLURL("agent", item->getCreatorUUID(), "completename").getSLURLString()));
			//	return;
			//}
// [/RLVa:KB]

			//LLUUID session_id = gIMMgr->addSession(callingcard_name, IM_NOTHING_SPECIAL, item->getCreatorUUID());
			//if (session_id != LLUUID::null)
			//{
			//	LLFloaterIMContainer::getInstance()->showConversation(session_id);
			//}
			LLAvatarActions::startIM(item->getCreatorUUID());
			// </FS:Ansariel> [FS Communication UI]
		}
	}
	else if ("lure" == action)
	{
		LLViewerInventoryItem *item = getItem();
		if (item && (item->getCreatorUUID() != gAgent.getID()) &&
			(!item->getCreatorUUID().isNull()))
		{
			LLAvatarActions::offerTeleport(item->getCreatorUUID());
		}
	}
	else if ("request_lure" == action)
	{
		LLViewerInventoryItem *item = getItem();
		if (item && (item->getCreatorUUID() != gAgent.getID()) &&
			(!item->getCreatorUUID().isNull()))
		{
			LLAvatarActions::teleportRequest(item->getCreatorUUID());
		}
	}

	else LLItemBridge::performAction(model, action);
}

LLUIImagePtr LLCallingCardBridge::getIcon() const
{
	BOOL online = FALSE;
	LLViewerInventoryItem* item = getItem();
	if(item)
	{
		online = LLAvatarTracker::instance().isBuddyOnline(item->getCreatorUUID());
	}
	return LLInventoryIcon::getIcon(LLAssetType::AT_CALLINGCARD, LLInventoryType::IT_CALLINGCARD, online, FALSE);
}

std::string LLCallingCardBridge::getLabelSuffix() const
{
	LLViewerInventoryItem* item = getItem();
	if( item && LLAvatarTracker::instance().isBuddyOnline(item->getCreatorUUID()) )
	{
		// <FS:Ansariel> FIRE-17715: Make "online" suffix in calling card folder localizable
		//return LLItemBridge::getLabelSuffix() + " (online)";
		return LLItemBridge::getLabelSuffix() + " " + LLTrans::getString("CallingCardOnlineLabelSuffix");
		// </FS:Ansariel>
	}
	else
	{
		return LLItemBridge::getLabelSuffix();
	}
}

void LLCallingCardBridge::openItem()
{
	LLViewerInventoryItem* item = getItem();

	if (item)
	{
		LLInvFVBridgeAction::doAction(item->getType(),mUUID,getInventoryModel());
	}
/*
  LLViewerInventoryItem* item = getItem();
  if(item && !item->getCreatorUUID().isNull())
  {
  LLAvatarActions::showProfile(item->getCreatorUUID());
  }
*/
}

void LLCallingCardBridge::buildContextMenu(LLMenuGL& menu, U32 flags)
{
	LL_DEBUGS() << "LLCallingCardBridge::buildContextMenu()" << LL_ENDL;
	menuentry_vec_t items;
	menuentry_vec_t disabled_items;

	if(isItemInTrash())
	{
		addTrashContextMenuOptions(items, disabled_items);
	}	
    else if (isMarketplaceListingsFolder())
    {
		addMarketplaceContextMenuOptions(flags, items, disabled_items);
		items.push_back(std::string("Properties"));
		getClipboardEntries(false, items, disabled_items, flags);
    }
	else
	{
		items.push_back(std::string("Share"));
		if (!canShare())
		{
			disabled_items.push_back(std::string("Share"));
		}
		if ((flags & FIRST_SELECTED_ITEM) == 0)
		{
		disabled_items.push_back(std::string("Open"));
		}
		addOpenRightClickMenuOption(items);
		items.push_back(std::string("Properties"));

		getClipboardEntries(true, items, disabled_items, flags);

		LLInventoryItem* item = getItem();
		BOOL good_card = (item
						  && (LLUUID::null != item->getCreatorUUID())
						  && (item->getCreatorUUID() != gAgent.getID()));
		BOOL user_online = FALSE;
		if (item)
		{
			user_online = (LLAvatarTracker::instance().isBuddyOnline(item->getCreatorUUID()));
		}
		items.push_back(std::string("Send Instant Message Separator"));
		items.push_back(std::string("Send Instant Message"));
		items.push_back(std::string("Offer Teleport..."));
		items.push_back(std::string("Request Teleport..."));
		items.push_back(std::string("Conference Chat"));

		if (!good_card)
		{
			disabled_items.push_back(std::string("Send Instant Message"));
		}
		if (!good_card || !user_online)
		{
			disabled_items.push_back(std::string("Offer Teleport..."));
			disabled_items.push_back(std::string("Request Teleport..."));
			disabled_items.push_back(std::string("Conference Chat"));
		}
	}
	addLinkReplaceMenuOption(items, disabled_items);

	// <FS:Ansariel> Move to default folder
	addMoveToDefaultFolderMenuOption(items);

	hide_context_entries(menu, items, disabled_items);
}

BOOL LLCallingCardBridge::dragOrDrop(MASK mask, BOOL drop,
									 EDragAndDropType cargo_type,
									 void* cargo_data,
									 std::string& tooltip_msg)
{
	LLViewerInventoryItem* item = getItem();
	BOOL rv = FALSE;
	if(item)
	{
		// check the type
		switch(cargo_type)
		{
			case DAD_TEXTURE:
			case DAD_SOUND:
			case DAD_LANDMARK:
			case DAD_SCRIPT:
			case DAD_CLOTHING:
			case DAD_OBJECT:
			case DAD_NOTECARD:
			case DAD_BODYPART:
			case DAD_ANIMATION:
			case DAD_GESTURE:
			case DAD_MESH:
            case DAD_SETTINGS:
			{
				LLInventoryItem* inv_item = (LLInventoryItem*)cargo_data;
				const LLPermissions& perm = inv_item->getPermissions();
				if(gInventory.getItem(inv_item->getUUID())
				   && perm.allowOperationBy(PERM_TRANSFER, gAgent.getID()))
				{
					rv = TRUE;
					if(drop)
					{
						LLGiveInventory::doGiveInventoryItem(item->getCreatorUUID(),
														 (LLInventoryItem*)cargo_data);
					}
				}
				else
				{
					// It's not in the user's inventory (it's probably in
					// an object's contents), so disallow dragging it here.
					// You can't give something you don't yet have.
					rv = FALSE;
				}
				break;
			}
			case DAD_CATEGORY:
			{
				LLInventoryCategory* inv_cat = (LLInventoryCategory*)cargo_data;
				if( gInventory.getCategory( inv_cat->getUUID() ) )
				{
					rv = TRUE;
					if(drop)
					{
						LLGiveInventory::doGiveInventoryCategory(
							item->getCreatorUUID(),
							inv_cat);
					}
				}
				else
				{
					// It's not in the user's inventory (it's probably in
					// an object's contents), so disallow dragging it here.
					// You can't give something you don't yet have.
					rv = FALSE;
				}
				break;
			}
			default:
				break;
		}
	}
	return rv;
}

// +=================================================+
// |        LLNotecardBridge                         |
// +=================================================+

void LLNotecardBridge::openItem()
{
	LLViewerInventoryItem* item = getItem();
	if (item)
	{
		LLInvFVBridgeAction::doAction(item->getType(),mUUID,getInventoryModel());
	}
}

void LLNotecardBridge::buildContextMenu(LLMenuGL& menu, U32 flags)
{
	LL_DEBUGS() << "LLNotecardBridge::buildContextMenu()" << LL_ENDL;
    
    if (isMarketplaceListingsFolder())
    {
        menuentry_vec_t items;
        menuentry_vec_t disabled_items;
		addMarketplaceContextMenuOptions(flags, items, disabled_items);
		items.push_back(std::string("Properties"));
		getClipboardEntries(false, items, disabled_items, flags);
        hide_context_entries(menu, items, disabled_items);
    }
	else
	{
        LLItemBridge::buildContextMenu(menu, flags);
    }
}

// +=================================================+
// |        LLGestureBridge                          |
// +=================================================+

LLFontGL::StyleFlags LLGestureBridge::getLabelStyle() const
{
	if( LLGestureMgr::instance().isGestureActive(mUUID) )
	{
		return LLFontGL::BOLD;
	}
	else
	{
		return LLFontGL::NORMAL;
	}
}

std::string LLGestureBridge::getLabelSuffix() const
{
	if( LLGestureMgr::instance().isGestureActive(mUUID) )
	{
		LLStringUtil::format_map_t args;
		args["[GESLABEL]"] =  LLItemBridge::getLabelSuffix();
		return  LLTrans::getString("ActiveGesture", args);
	}
	else
	{
		return LLItemBridge::getLabelSuffix();
	}
}

// virtual
void LLGestureBridge::performAction(LLInventoryModel* model, std::string action)
{
	if (isAddAction(action))
	{
		LLGestureMgr::instance().activateGesture(mUUID);

		LLViewerInventoryItem* item = gInventory.getItem(mUUID);
		if (!item) return;

		// Since we just changed the suffix to indicate (active)
		// the server doesn't need to know, just the viewer.
		gInventory.updateItem(item);
		gInventory.notifyObservers();
	}
	else if ("deactivate" == action || isRemoveAction(action))
	{
		LLGestureMgr::instance().deactivateGesture(mUUID);

		LLViewerInventoryItem* item = gInventory.getItem(mUUID);
		if (!item) return;

		// Since we just changed the suffix to indicate (active)
		// the server doesn't need to know, just the viewer.
		gInventory.updateItem(item);
		gInventory.notifyObservers();
	}
	else if("play" == action)
	{
		if(!LLGestureMgr::instance().isGestureActive(mUUID))
		{
			// we need to inform server about gesture activating to be consistent with LLPreviewGesture and  LLGestureComboList.
			BOOL inform_server = TRUE;
			BOOL deactivate_similar = FALSE;
			LLGestureMgr::instance().setGestureLoadedCallback(mUUID, boost::bind(&LLGestureBridge::playGesture, mUUID));
			LLViewerInventoryItem* item = gInventory.getItem(mUUID);
			llassert(item);
			if (item)
			{
				LLGestureMgr::instance().activateGestureWithAsset(mUUID, item->getAssetUUID(), inform_server, deactivate_similar);
			}
		}
		else
		{
			playGesture(mUUID);
		}
	}
	else LLItemBridge::performAction(model, action);
}

void LLGestureBridge::openItem()
{
	LLViewerInventoryItem* item = getItem();

	if (item)
	{
		LLInvFVBridgeAction::doAction(item->getType(),mUUID,getInventoryModel());
	}
/*
  LLViewerInventoryItem* item = getItem();
  if (item)
  {
  LLPreviewGesture* preview = LLPreviewGesture::show(mUUID, LLUUID::null);
  preview->setFocus(TRUE);
  }
*/
}

BOOL LLGestureBridge::removeItem()
{
	// Grab class information locally since *this may be deleted
	// within this function.  Not a great pattern...
	const LLInventoryModel* model = getInventoryModel();
	if(!model)
	{
		return FALSE;
	}
	const LLUUID item_id = mUUID;
	
	// This will also force close the preview window, if it exists.
	// This may actually delete *this, if mUUID is in the COF.
	LLGestureMgr::instance().deactivateGesture(item_id);
	
	// If deactivateGesture deleted *this, then return out immediately.
	if (!model->getObject(item_id))
	{
		return TRUE;
	}

	return LLItemBridge::removeItem();
}

void LLGestureBridge::buildContextMenu(LLMenuGL& menu, U32 flags)
{
	LL_DEBUGS() << "LLGestureBridge::buildContextMenu()" << LL_ENDL;
	menuentry_vec_t items;
	menuentry_vec_t disabled_items;
	if(isItemInTrash())
	{
		addTrashContextMenuOptions(items, disabled_items);
	}
    else if (isMarketplaceListingsFolder())
    {
		addMarketplaceContextMenuOptions(flags, items, disabled_items);
		items.push_back(std::string("Properties"));
		getClipboardEntries(false, items, disabled_items, flags);
    }
	else
	{
		items.push_back(std::string("Share"));
		if (!canShare())
		{
			disabled_items.push_back(std::string("Share"));
		}

		addOpenRightClickMenuOption(items);
		items.push_back(std::string("Properties"));

		getClipboardEntries(true, items, disabled_items, flags);

		items.push_back(std::string("Gesture Separator"));
		// <FS:Ansariel> FIRE-5913: Selecting a mix of active and inactive gestures disables both "Activate" / "Deactivate" menu options
		if (flags & ITEM_IN_MULTI_SELECTION)
		{
			items.push_back(std::string("Deactivate"));
			items.push_back(std::string("Activate"));
		}
		else
		{
		// </FS:Ansariel>
		if (LLGestureMgr::instance().isGestureActive(getUUID()))
		{
			items.push_back(std::string("Deactivate"));
		}
		else
		{
			items.push_back(std::string("Activate"));
		}
		// <FS:Ansariel> FIRE-5913: Selecting a mix of active and inactive gestures disables both "Activate" / "Deactivate" menu options
		}
		// </FS:Ansariel>
	}
	addLinkReplaceMenuOption(items, disabled_items);

	// <FS:Ansariel> Move to default folder
	addMoveToDefaultFolderMenuOption(items);

	hide_context_entries(menu, items, disabled_items);
}

// static
void LLGestureBridge::playGesture(const LLUUID& item_id)
{
	if (LLGestureMgr::instance().isGesturePlaying(item_id))
	{
		LLGestureMgr::instance().stopGesture(item_id);
	}
	else
	{
		LLGestureMgr::instance().playGesture(item_id);
	}
}


// +=================================================+
// |        LLAnimationBridge                        |
// +=================================================+

void LLAnimationBridge::buildContextMenu(LLMenuGL& menu, U32 flags)
{
	menuentry_vec_t items;
	menuentry_vec_t disabled_items;

	LL_DEBUGS() << "LLAnimationBridge::buildContextMenu()" << LL_ENDL;
    if (isMarketplaceListingsFolder())
    {
		addMarketplaceContextMenuOptions(flags, items, disabled_items);
		items.push_back(std::string("Properties"));
		getClipboardEntries(false, items, disabled_items, flags);
    }
	else
	{
		if(isItemInTrash())
		{
			addTrashContextMenuOptions(items, disabled_items);
		}	
		else
		{
			items.push_back(std::string("Share"));
			if (!canShare())
			{
				disabled_items.push_back(std::string("Share"));
			}
			items.push_back(std::string("Animation Open"));
			items.push_back(std::string("Properties"));

			getClipboardEntries(true, items, disabled_items, flags);
		}

		items.push_back(std::string("Animation Separator"));
		items.push_back(std::string("Animation Play"));
		items.push_back(std::string("Animation Audition"));
	}

	addLinkReplaceMenuOption(items, disabled_items);

	// <FS:Ansariel> Move to default folder
	addMoveToDefaultFolderMenuOption(items);

	hide_context_entries(menu, items, disabled_items);
}

// virtual
void LLAnimationBridge::performAction(LLInventoryModel* model, std::string action)
{
	if ((action == "playworld") || (action == "playlocal"))
	{
		if (getItem())
		{
			LLSD::String activate = "NONE";
			if ("playworld" == action) activate = "Inworld";
			if ("playlocal" == action) activate = "Locally";

			LLPreviewAnim* preview = LLFloaterReg::showTypedInstance<LLPreviewAnim>("preview_anim", LLSD(mUUID));
			if (preview)
			{
				preview->play(activate);
			}
		}
	}
	else
	{
		LLItemBridge::performAction(model, action);
	}
}

void LLAnimationBridge::openItem()
{
	LLViewerInventoryItem* item = getItem();

	if (item)
	{
		LLInvFVBridgeAction::doAction(item->getType(),mUUID,getInventoryModel());
	}
/*
  LLViewerInventoryItem* item = getItem();
  if (item)
  {
  LLFloaterReg::showInstance("preview_anim", LLSD(mUUID), TAKE_FOCUS_YES);
  }
*/
}

// +=================================================+
// |        LLObjectBridge                           |
// +=================================================+

// static
LLUUID LLObjectBridge::sContextMenuItemID;

LLObjectBridge::LLObjectBridge(LLInventoryPanel* inventory, 
							   LLFolderView* root,
							   const LLUUID& uuid, 
							   LLInventoryType::EType type, 
							   U32 flags) :
	LLItemBridge(inventory, root, uuid)
{
	mAttachPt = (flags & 0xff); // low bye of inventory flags
	mIsMultiObject = ( flags & LLInventoryItemFlags::II_FLAGS_OBJECT_HAS_MULTIPLE_ITEMS ) ?  TRUE: FALSE;
	mInvType = type;
}

LLUIImagePtr LLObjectBridge::getIcon() const
{
	return LLInventoryIcon::getIcon(LLAssetType::AT_OBJECT, mInvType, mAttachPt, mIsMultiObject);
}

LLInventoryObject* LLObjectBridge::getObject() const
{
	LLInventoryObject* object = NULL;
	LLInventoryModel* model = getInventoryModel();
	if(model)
	{
		object = (LLInventoryObject*)model->getObject(mUUID);
	}
	return object;
}

// [RLVa:KB] - Checked: 2012-08-15 (RLVa-1.4.7)
bool enable_attachment_touch(const LLUUID& idItem)
{
	const LLInventoryItem* pItem = gInventory.getItem(idItem);
	if ( (isAgentAvatarValid()) && (pItem) && (LLAssetType::AT_OBJECT == pItem->getType()) )
	{
		const LLViewerObject* pAttachObj = gAgentAvatarp->getWornAttachment(pItem->getLinkedUUID());
		return (pAttachObj) && (pAttachObj->flagHandleTouch()) && ( (!RlvActions::isRlvEnabled()) || (RlvActions::canTouch(gAgentAvatarp->getWornAttachment(idItem))) );
	}
	return false;
}
// [/RLVa:KB]

// <FS:Ansariel> Touch worn objects
void handle_attachment_touch(const LLUUID& idItem)
{
	if (!enable_attachment_touch(idItem))
	{
		return;
	}

	const LLInventoryItem* pItem = gInventory.getItem(idItem);
	if ( (!isAgentAvatarValid()) || (!pItem) )
		return;

	LLViewerObject* pAttachObj = gAgentAvatarp->getWornAttachment(pItem->getLinkedUUID());
	if (!pAttachObj)
		return;

	LLMessageSystem	*msg = gMessageSystem;

	msg->newMessageFast(_PREHASH_ObjectGrab);
	msg->nextBlockFast( _PREHASH_AgentData);
	msg->addUUIDFast(_PREHASH_AgentID, gAgent.getID());
	msg->addUUIDFast(_PREHASH_SessionID, gAgent.getSessionID());
	msg->nextBlockFast( _PREHASH_ObjectData);
	msg->addU32Fast(    _PREHASH_LocalID, pAttachObj->mLocalID);
	msg->addVector3Fast(_PREHASH_GrabOffset, LLVector3::zero);
	msg->nextBlock("SurfaceInfo");
	msg->addVector3("UVCoord", LLVector3::zero);
	msg->addVector3("STCoord", LLVector3::zero);
	msg->addS32Fast(_PREHASH_FaceIndex, 0);
	msg->addVector3("Position", pAttachObj->getPosition());
	msg->addVector3("Normal", LLVector3::zero);
	msg->addVector3("Binormal", LLVector3::zero);
	msg->sendMessage( pAttachObj->getRegion()->getHost());

	msg->newMessageFast(_PREHASH_ObjectDeGrab);
	msg->nextBlockFast(_PREHASH_AgentData);
	msg->addUUIDFast(_PREHASH_AgentID, gAgent.getID());
	msg->addUUIDFast(_PREHASH_SessionID, gAgent.getSessionID());
	msg->nextBlockFast(_PREHASH_ObjectData);
	msg->addU32Fast(_PREHASH_LocalID, pAttachObj->mLocalID);
	msg->nextBlock("SurfaceInfo");
	msg->addVector3("UVCoord", LLVector3::zero);
	msg->addVector3("STCoord", LLVector3::zero);
	msg->addS32Fast(_PREHASH_FaceIndex, 0);
	msg->addVector3("Position", pAttachObj->getPosition());
	msg->addVector3("Normal", LLVector3::zero);
	msg->addVector3("Binormal", LLVector3::zero);
	msg->sendMessage(pAttachObj->getRegion()->getHost());
}
// </FS:Ansariel>

// <FS:Zi> Texture Refresh on worn attachments
void handle_attachment_texture_refresh(const LLUUID& idItem)
{
	// get the associated worn attachment's UUID
	const LLInventoryItem* pItem = gInventory.getItem(idItem);
	if ( (!isAgentAvatarValid()) || (!pItem) )
	{
		return;
	}

	LLViewerObject* pAttachObj = gAgentAvatarp->getWornAttachment(pItem->getLinkedUUID());
	if (!pAttachObj)
		return;

	// iterate through the list of child prims, call texture refresh on each one of them
	LLViewerObject::const_child_list_t& children = pAttachObj->getChildren();
    for (LLViewerObject::child_list_t::const_iterator iter = children.begin();
         iter != children.end(); iter++)
    {
        LLViewerObject* child = *iter;

		// NULL means, we don't have individual texture faces selected,
		// so refresh them all
		handle_object_tex_refresh(child, NULL);
    }

    // texture refresh the root prim, too
	handle_object_tex_refresh(pAttachObj, NULL);
}
// </FS:Zi>

// virtual
void LLObjectBridge::performAction(LLInventoryModel* model, std::string action)
{
	if (isAddAction(action))
	{
		LLUUID object_id = mUUID;
		LLViewerInventoryItem* item;
		item = (LLViewerInventoryItem*)gInventory.getItem(object_id);
		if(item && gInventory.isObjectDescendentOf(object_id, gInventory.getRootFolderID()))
		{
			rez_attachment(item, NULL, true); // Replace if "Wear"ing.
		}
		else if(item && item->isFinished())
		{
			// must be in library. copy it to our inventory and put it on.
//			LLPointer<LLInventoryCallback> cb = new LLBoostFuncInventoryCallback(boost::bind(rez_attachment_cb, _1, (LLViewerJointAttachment*)0));
// [SL:KB] - Patch: Appearance-DnDWear | Checked: 2013-02-04 (Catznip-3.4)
			// "Wear" from inventory replaces, so library items should too
			LLPointer<LLInventoryCallback> cb = new LLBoostFuncInventoryCallback(boost::bind(rez_attachment_cb, _1, (LLViewerJointAttachment*)0, true));
// [/SL;KB]
			copy_inventory_item(
				gAgent.getID(),
				item->getPermissions().getOwner(),
				item->getUUID(),
				LLUUID::null,
				std::string(),
				cb);
		}
		gFocusMgr.setKeyboardFocus(NULL);
	}
	else if ("wear_add" == action)
	{
		LLAppearanceMgr::instance().wearItemOnAvatar(mUUID, true, false); // Don't replace if adding.
	}
<<<<<<< HEAD
	else if ("edit" == action)
	{
		handle_attachment_edit(mUUID);
	}
	// <FS:Ansariel> Touch worn objects
=======
>>>>>>> 2571b948
	else if ("touch" == action)
	{
		handle_attachment_touch(mUUID);
	}
<<<<<<< HEAD
	// </FS:Ansariel>
	// <FS:Zi> Texture Refresh on worn attachments
	else if ("texture_refresh_attachment" == action)
	{
		handle_attachment_texture_refresh(mUUID);
	}
	// </FS:Zi>
=======
	else if ("edit" == action)
	{
		handle_attachment_edit(mUUID);
	}
>>>>>>> 2571b948
	else if (isRemoveAction(action))
	{
		LLAppearanceMgr::instance().removeItemFromAvatar(mUUID);
	}
	else LLItemBridge::performAction(model, action);
}

void LLObjectBridge::openItem()
{
	// object double-click action is to wear/unwear object
	performAction(getInventoryModel(),
		      // <FS> Double-click add/replace	   
		      //get_is_item_worn(mUUID) ? "detach" : "attach");
		      get_is_item_worn(mUUID) ? "detach" : gSavedSettings.getBOOL("FSDoubleClickAddInventoryObjects") ? "wear_add" : "attach");
}

std::string LLObjectBridge::getLabelSuffix() const
{
	if (get_is_item_worn(mUUID))
	{
		if (!isAgentAvatarValid()) // Error condition, can't figure out attach point
		{
			return LLItemBridge::getLabelSuffix() + LLTrans::getString("worn");
		}
		std::string attachment_point_name;
		if (gAgentAvatarp->getAttachedPointName(mUUID, attachment_point_name))
		{
			LLStringUtil::format_map_t args;
			args["[ATTACHMENT_POINT]"] =  LLTrans::getString(attachment_point_name);

			return LLItemBridge::getLabelSuffix() + LLTrans::getString("WornOnAttachmentPoint", args);
		}
		else
		{
			LLStringUtil::format_map_t args;
			args["[ATTACHMENT_ERROR]"] =  LLTrans::getString(attachment_point_name);
			return LLItemBridge::getLabelSuffix() + LLTrans::getString("AttachmentErrorMessage", args);
		}
	}
	return LLItemBridge::getLabelSuffix();
}

void rez_attachment(LLViewerInventoryItem* item, LLViewerJointAttachment* attachment, bool replace)
{
// [RLVa:KB] - Checked: 2010-08-25 (RLVa-1.2.1)
	// If no attachment point was specified, try looking it up from the item name
	static LLCachedControl<bool> fRlvDeprecateAttachPt(gSavedSettings, "RLVaDebugDeprecateExplicitPoint", false);
	if ( (rlv_handler_t::isEnabled()) && (!fRlvDeprecateAttachPt) && 
	     (!attachment) && (gRlvAttachmentLocks.hasLockedAttachmentPoint(RLV_LOCK_ANY)) )
	{
		attachment = RlvAttachPtLookup::getAttachPoint(item);
	}

	if ( (RlvActions::isRlvEnabled()) && (!rlvPredCanWearItem(item, (replace) ? RLV_WEAR_REPLACE : RLV_WEAR_ADD)) )
	{
		return;
	}
// [/RLVa:KB]

	const LLUUID& item_id = item->getLinkedUUID();

	// Check for duplicate request.
	if (isAgentAvatarValid() &&
		gAgentAvatarp->isWearingAttachment(item_id))
	{
		LL_WARNS() << "ATT duplicate attachment request, ignoring" << LL_ENDL;
		return;
	}

	S32 attach_pt = 0;
	if (isAgentAvatarValid() && attachment)
	{
		for (LLVOAvatar::attachment_map_t::iterator iter = gAgentAvatarp->mAttachmentPoints.begin();
			 iter != gAgentAvatarp->mAttachmentPoints.end(); ++iter)
		{
			if (iter->second == attachment)
			{
				attach_pt = iter->first;
				break;
			}
		}
	}

	LLSD payload;
	payload["item_id"] = item_id; // Wear the base object in case this is a link.
	payload["attachment_point"] = attach_pt;
	payload["is_add"] = !replace;

	if (replace &&
		(attachment && attachment->getNumObjects() > 0))
	{
// [RLVa:KB] - Checked: 2010-08-25 (RLVa-1.2.1)
		// Block if we can't "replace wear" what's currently there
		if ( (rlv_handler_t::isEnabled()) && ((gRlvAttachmentLocks.canAttach(attachment) & RLV_WEAR_REPLACE) == 0) )
		{
			return;
		}
// [/RLVa:KB]
		LLNotificationsUtil::add("ReplaceAttachment", LLSD(), payload, confirm_attachment_rez);
	}
	else
	{
// [RLVa:KB] - Checked: 2010-08-07 (RLVa-1.2.0)
		// Block wearing anything on a non-attachable attachment point
		if ( (rlv_handler_t::isEnabled()) && (gRlvAttachmentLocks.isLockedAttachmentPoint(attach_pt, RLV_LOCK_ADD)) )
		{
			return;
		}
// [/RLVa:KB]
		LLNotifications::instance().forceResponse(LLNotification::Params("ReplaceAttachment").payload(payload), 0/*YES*/);
	}
}

bool confirm_attachment_rez(const LLSD& notification, const LLSD& response)
{
	if (!gAgentAvatarp->canAttachMoreObjects())
	{
		LLSD args;
		args["MAX_ATTACHMENTS"] = llformat("%d", gAgentAvatarp->getMaxAttachments());
		LLNotificationsUtil::add("MaxAttachmentsOnOutfit", args);
		return false;
	}

	S32 option = LLNotificationsUtil::getSelectedOption(notification, response);
	if (option == 0/*YES*/)
	{
		LLUUID item_id = notification["payload"]["item_id"].asUUID();
		LLViewerInventoryItem* itemp = gInventory.getItem(item_id);

		if (itemp)
		{
			// Queue up attachments to be sent in next idle tick, this way the
			// attachments are batched up all into one message versus each attachment
			// being sent in its own separate attachments message.
			U8 attachment_pt = notification["payload"]["attachment_point"].asInteger();
			BOOL is_add = notification["payload"]["is_add"].asBoolean();

			LL_DEBUGS("Avatar") << "ATT calling addAttachmentRequest " << (itemp ? itemp->getName() : "UNKNOWN") << " id " << item_id << LL_ENDL;
			LLAttachmentsMgr::instance().addAttachmentRequest(item_id, attachment_pt, is_add);
		}
	}
	return false;
}
static LLNotificationFunctorRegistration confirm_replace_attachment_rez_reg("ReplaceAttachment", confirm_attachment_rez);

void LLObjectBridge::buildContextMenu(LLMenuGL& menu, U32 flags)
{
	menuentry_vec_t items;
	menuentry_vec_t disabled_items;
	if(isItemInTrash())
	{
		addTrashContextMenuOptions(items, disabled_items);
	}	
    else if (isMarketplaceListingsFolder())
    {
		addMarketplaceContextMenuOptions(flags, items, disabled_items);
		items.push_back(std::string("Properties"));
		getClipboardEntries(false, items, disabled_items, flags);
    }
	else
	{
		items.push_back(std::string("Share"));
		if (!canShare())
		{
			disabled_items.push_back(std::string("Share"));
		}

		items.push_back(std::string("Properties"));

		getClipboardEntries(true, items, disabled_items, flags);

		LLObjectBridge::sContextMenuItemID = mUUID;

		LLInventoryItem *item = getItem();
		if(item)
		{
			if (!isAgentAvatarValid()) return;

			if( get_is_item_worn( mUUID ) )
			{
				items.push_back(std::string("Wearable And Object Separator"));

<<<<<<< HEAD
				items.push_back(std::string("Wearable Edit"));
				if ( ((flags & FIRST_SELECTED_ITEM) == 0) || !get_is_item_editable(mUUID) )
				{
					disabled_items.push_back(std::string("Wearable Edit"));
				}
				items.push_back(std::string("Touch Attachment"));
				if ( ((flags & FIRST_SELECTED_ITEM) == 0) || (!enable_attachment_touch(mUUID)) )
					disabled_items.push_back(std::string("Touch Attachment"));

				// <FS:Zi> Texture Refresh on worn attachments
				if (item->getType() == LLAssetType::AT_OBJECT)
				{
					items.push_back(std::string("Texture Refresh Attachment"));
				}
				// </FS:Zi>
=======
				items.push_back(std::string("Attachment Touch"));
				if ( ((flags & FIRST_SELECTED_ITEM) == 0) || !enable_attachment_touch(mUUID) )
				{
					disabled_items.push_back(std::string("Attachment Touch"));
				}

				items.push_back(std::string("Wearable Edit"));
				if ( ((flags & FIRST_SELECTED_ITEM) == 0) || !get_is_item_editable(mUUID) )
				{
					disabled_items.push_back(std::string("Wearable Edit"));
				}
>>>>>>> 2571b948

				items.push_back(std::string("Detach From Yourself"));
// [RLVa:KB] - Checked: 2010-02-27 (RLVa-1.2.0a) | Modified: RLVa-1.2.0a
				if ( (rlv_handler_t::isEnabled()) && (!gRlvAttachmentLocks.canDetach(item)) )
					disabled_items.push_back(std::string("Detach From Yourself"));
// [/RLVa:KB]
			}
			else if (!isItemInTrash() && !isLinkedObjectInTrash() && !isLinkedObjectMissing() && !isCOFFolder())
			{
				items.push_back(std::string("Wearable And Object Separator"));
				items.push_back(std::string("Wearable And Object Wear"));
				items.push_back(std::string("Wearable Add"));
				items.push_back(std::string("Attach To"));
				items.push_back(std::string("Attach To HUD"));
				items.push_back(std::string("Restore to Last Position"));
				// commented out for DEV-32347
				//items.push_back(std::string("Restore to Last Position"));

				if (!gAgentAvatarp->canAttachMoreObjects())
				{
					disabled_items.push_back(std::string("Wearable And Object Wear"));
					disabled_items.push_back(std::string("Wearable Add"));
					disabled_items.push_back(std::string("Attach To"));
					disabled_items.push_back(std::string("Attach To HUD"));
				}
// [RLVa:KB] - Checked: 2010-09-03 (RLVa-1.2.1a) | Modified: RLVa-1.2.1a
				else if (rlv_handler_t::isEnabled())
				{
					ERlvWearMask eWearMask = gRlvAttachmentLocks.canAttach(item);
					if ((eWearMask & RLV_WEAR_REPLACE) == 0)
						disabled_items.push_back(std::string("Wearable And Object Wear"));
					if ((eWearMask & RLV_WEAR_ADD) == 0)
						disabled_items.push_back(std::string("Wearable Add"));
				}
// [/RLVa:KB]

				LLMenuGL* attach_menu = menu.findChildMenuByName("Attach To", TRUE);
				LLMenuGL* attach_hud_menu = menu.findChildMenuByName("Attach To HUD", TRUE);
				if (attach_menu
					&& (attach_menu->getChildCount() == 0)
					&& attach_hud_menu
					&& (attach_hud_menu->getChildCount() == 0)
					&& isAgentAvatarValid())
				{
					for (LLVOAvatar::attachment_map_t::iterator iter = gAgentAvatarp->mAttachmentPoints.begin();
						 iter != gAgentAvatarp->mAttachmentPoints.end(); )
					{
						LLVOAvatar::attachment_map_t::iterator curiter = iter++;
						LLViewerJointAttachment* attachment = curiter->second;
						LLMenuItemCallGL::Params p;
						std::string submenu_name = attachment->getName();
						if (LLTrans::getString(submenu_name) != "")
						{
						    p.name = (" ")+LLTrans::getString(submenu_name)+" ";
						}
						else
						{
							p.name = submenu_name;
						}
						LLSD cbparams;
						cbparams["index"] = curiter->first;
						cbparams["label"] = p.name;
						p.on_click.function_name = "Inventory.AttachObject";
						p.on_click.parameter = LLSD(attachment->getName());
						p.on_enable.function_name = "Attachment.Label";
						p.on_enable.parameter = cbparams;
						LLView* parent = attachment->getIsHUDAttachment() ? attach_hud_menu : attach_menu;
						LLUICtrlFactory::create<LLMenuItemCallGL>(p, parent);
						items.push_back(p.name);
					}

					// <FS:Ansariel> FIRE-21200: Attachment Points List in Alphabetical Order
					attach_menu->getItems()->sort(LLViewerAttachMenu::sort());
					attach_hud_menu->getItems()->sort(LLViewerAttachMenu::sort());
					// </FS:Ansariel>
				}
			}
		}
	}
	addLinkReplaceMenuOption(items, disabled_items);

	// <FS:Ansariel> Move to default folder
	addMoveToDefaultFolderMenuOption(items);

	hide_context_entries(menu, items, disabled_items);
}

BOOL LLObjectBridge::renameItem(const std::string& new_name)
{
	if(!isItemRenameable())
		return FALSE;
	LLPreview::dirty(mUUID);
	LLInventoryModel* model = getInventoryModel();
	if(!model)
		return FALSE;
	LLViewerInventoryItem* item = getItem();
	if(item && (item->getName() != new_name))
	{
		LLPointer<LLViewerInventoryItem> new_item = new LLViewerInventoryItem(item);
		new_item->rename(new_name);
		new_item->updateServer(FALSE);
		model->updateItem(new_item);
		model->notifyObservers();
		buildDisplayName();

		if (isAgentAvatarValid())
		{
			LLViewerObject* obj = gAgentAvatarp->getWornAttachment( item->getUUID() );
			if(obj)
			{
				LLSelectMgr::getInstance()->deselectAll();
				LLSelectMgr::getInstance()->addAsIndividual( obj, SELECT_ALL_TES, FALSE );
				LLSelectMgr::getInstance()->selectionSetObjectName( new_name );
				LLSelectMgr::getInstance()->deselectAll();
			}
		}
	}
	// return FALSE because we either notified observers (& therefore
	// rebuilt) or we didn't update.
	return FALSE;
}

// +=================================================+
// |        LLLSLTextBridge                          |
// +=================================================+

void LLLSLTextBridge::openItem()
{
	LLViewerInventoryItem* item = getItem();

	if (item)
	{
		LLInvFVBridgeAction::doAction(item->getType(),mUUID,getInventoryModel());
	}
}

// +=================================================+
// |        LLWearableBridge                         |
// +=================================================+

LLWearableBridge::LLWearableBridge(LLInventoryPanel* inventory, 
								   LLFolderView* root, 
								   const LLUUID& uuid, 
								   LLAssetType::EType asset_type, 
								   LLInventoryType::EType inv_type, 
								   LLWearableType::EType  wearable_type) :
	LLItemBridge(inventory, root, uuid),
	mAssetType( asset_type ),
	mWearableType(wearable_type)
{
	mInvType = inv_type;
}

BOOL LLWearableBridge::renameItem(const std::string& new_name)
{
	if (get_is_item_worn(mUUID))
	{
		gAgentWearables.setWearableName( mUUID, new_name );
	}
	return LLItemBridge::renameItem(new_name);
}

std::string LLWearableBridge::getLabelSuffix() const
{
	if (get_is_item_worn(mUUID))
	{
		// e.g. "(worn)" 
		return LLItemBridge::getLabelSuffix() + LLTrans::getString("worn");
	}
	else
	{
		return LLItemBridge::getLabelSuffix();
	}
}

LLUIImagePtr LLWearableBridge::getIcon() const
{
	return LLInventoryIcon::getIcon(mAssetType, mInvType, mWearableType, FALSE);
}

// virtual
void LLWearableBridge::performAction(LLInventoryModel* model, std::string action)
{
	if (isAddAction(action))
	{
		wearOnAvatar();
	}
	else if ("wear_add" == action)
	{
		wearAddOnAvatar();
	}
	else if ("edit" == action)
	{
		editOnAvatar();
		return;
	}
	else if (isRemoveAction(action))
	{
		removeFromAvatar();
		return;
	}
	else LLItemBridge::performAction(model, action);
}

void LLWearableBridge::openItem()
{
	// <FS:Ansariel> Don't take off body parts!
	if (get_is_item_worn(mUUID) && !canRemoveFromAvatar(this))
	{
		return;
	}
	// </FS:Ansariel>

	performAction(getInventoryModel(),
			      // <FS:Ansariel> FIRE-17166: Add Clothes on Double Click
			      //get_is_item_worn(mUUID) ? "take_off" : "wear");
			      get_is_item_worn(mUUID) ? "take_off" : (mAssetType == LLAssetType::AT_BODYPART || (mAssetType == LLAssetType::AT_CLOTHING && mWearableType == LLWearableType::WT_PHYSICS) || !gSavedSettings.getBOOL("FSDoubleClickAddInventoryClothing") ? "wear" : "wear_add"));
			      // </FS:Ansariel>
}

void LLWearableBridge::buildContextMenu(LLMenuGL& menu, U32 flags)
{
	LL_DEBUGS() << "LLWearableBridge::buildContextMenu()" << LL_ENDL;
	menuentry_vec_t items;
	menuentry_vec_t disabled_items;
	if(isItemInTrash())
	{
		addTrashContextMenuOptions(items, disabled_items);
	}
    else if (isMarketplaceListingsFolder())
    {
		addMarketplaceContextMenuOptions(flags, items, disabled_items);
		items.push_back(std::string("Properties"));
		getClipboardEntries(false, items, disabled_items, flags);
    }
	else
	{	// FWIW, it looks like SUPPRESS_OPEN_ITEM is not set anywhere
		BOOL can_open = ((flags & SUPPRESS_OPEN_ITEM) != SUPPRESS_OPEN_ITEM);

		// If we have clothing, don't add "Open" as it's the same action as "Wear"   SL-18976
		LLViewerInventoryItem* item = getItem();
		if (can_open && item)
		{
			can_open = (item->getType() != LLAssetType::AT_CLOTHING) &&
				(item->getType() != LLAssetType::AT_BODYPART);
		}
		if (isLinkedObjectMissing())
		{
			can_open = FALSE;
		}
		items.push_back(std::string("Share"));
		if (!canShare())
		{
			disabled_items.push_back(std::string("Share"));
		}
		
		if (can_open)
		{
			addOpenRightClickMenuOption(items);
		}
		else
		{
			disabled_items.push_back(std::string("Open"));
			disabled_items.push_back(std::string("Open Original"));
		}

		items.push_back(std::string("Properties"));

		getClipboardEntries(true, items, disabled_items, flags);

		items.push_back(std::string("Wearable And Object Separator"));
		items.push_back(std::string("Wearable Edit"));

		if (((flags & FIRST_SELECTED_ITEM) == 0) || (item && !gAgentWearables.isWearableModifiable(item->getUUID())))
		{
			disabled_items.push_back(std::string("Wearable Edit"));
		}
		// Don't allow items to be worn if their baseobj is in the trash.
		if (isLinkedObjectInTrash() || isLinkedObjectMissing() || isCOFFolder())
		{
			disabled_items.push_back(std::string("Wearable And Object Wear"));
			disabled_items.push_back(std::string("Wearable Add"));
			disabled_items.push_back(std::string("Wearable Edit"));
		}

		// Disable wear and take off based on whether the item is worn.
		if(item)
		{
			switch (item->getType())
			{
				case LLAssetType::AT_CLOTHING:
					items.push_back(std::string("Take Off"));
					// Fallthrough since clothing and bodypart share wear options
				case LLAssetType::AT_BODYPART:
					if (get_is_item_worn(item->getUUID()))
					{
						disabled_items.push_back(std::string("Wearable And Object Wear"));
						disabled_items.push_back(std::string("Wearable Add"));
// [RLVa:KB] - Checked: 2010-04-04 (RLVa-1.2.0c) | Added: RLVa-1.2.0c
						if ( (rlv_handler_t::isEnabled()) && (!gRlvWearableLocks.canRemove(item)) )
							disabled_items.push_back(std::string("Take Off"));
// [/RLVa:KB]
					}
					else
					{
						items.push_back(std::string("Wearable And Object Wear"));
//						items.push_back(std::string("Wearable Add"));
						disabled_items.push_back(std::string("Take Off"));
						disabled_items.push_back(std::string("Wearable Edit"));

// [RLVa:KB] - Checked: 2010-06-09 (RLVa-1.2.0g) | Modified: RLVa-1.2.0g
						if (rlv_handler_t::isEnabled())
						{
							ERlvWearMask eWearMask = gRlvWearableLocks.canWear(item);
							if ((eWearMask & RLV_WEAR_REPLACE) == 0)
								disabled_items.push_back(std::string("Wearable And Object Wear"));
							if ((eWearMask & RLV_WEAR_ADD) == 0)
								disabled_items.push_back(std::string("Wearable Add"));
						}
// [/RLVa:KB]
					}

					if (LLWearableType::getAllowMultiwear(mWearableType))
					{
						items.push_back(std::string("Wearable Add"));
						if (!gAgentWearables.canAddWearable(mWearableType))
						{
							disabled_items.push_back(std::string("Wearable Add"));
						}
					}
					break;
				default:
					break;
			}
		}
	}
	addLinkReplaceMenuOption(items, disabled_items);

	// <FS:Ansariel> Move to default folder
	addMoveToDefaultFolderMenuOption(items);

	hide_context_entries(menu, items, disabled_items);
}

// Called from menus
// static
BOOL LLWearableBridge::canWearOnAvatar(void* user_data)
{
	LLWearableBridge* self = (LLWearableBridge*)user_data;
	if(!self) return FALSE;
	if(!self->isAgentInventory())
	{
		LLViewerInventoryItem* item = (LLViewerInventoryItem*)self->getItem();
		if(!item || !item->isFinished()) return FALSE;
	}
	return (!get_is_item_worn(self->mUUID));
}

// Called from menus
// static
void LLWearableBridge::onWearOnAvatar(void* user_data)
{
	LLWearableBridge* self = (LLWearableBridge*)user_data;
	if(!self) return;
	self->wearOnAvatar();
}

void LLWearableBridge::wearOnAvatar()
{
	// TODO: investigate wearables may not be loaded at this point EXT-8231

	LLViewerInventoryItem* item = getItem();
	if(item)
	{
		LLAppearanceMgr::instance().wearItemOnAvatar(item->getUUID(), true, true);
	}
}

void LLWearableBridge::wearAddOnAvatar()
{
	// TODO: investigate wearables may not be loaded at this point EXT-8231

	LLViewerInventoryItem* item = getItem();
	if(item)
	{
		LLAppearanceMgr::instance().wearItemOnAvatar(item->getUUID(), true, false);
	}
}

// static
//void LLWearableBridge::onWearOnAvatarArrived( LLViewerWearable* wearable, void* userdata )
//{
//	LLUUID* item_id = (LLUUID*) userdata;
//	if(wearable)
//	{
//		LLViewerInventoryItem* item = NULL;
//		item = (LLViewerInventoryItem*)gInventory.getItem(*item_id);
//		if(item)
//		{
//			if(item->getAssetUUID() == wearable->getAssetID())
//			{
//				gAgentWearables.setWearableItem(item, wearable);
//				gInventory.notifyObservers();
//				//self->getFolderItem()->refreshFromRoot();
//			}
//			else
//			{
//				LL_INFOS() << "By the time wearable asset arrived, its inv item already pointed to a different asset." << LL_ENDL;
//			}
//		}
//	}
//	delete item_id;
//}

// static
// BAP remove the "add" code path once everything is fully COF-ified.
//void LLWearableBridge::onWearAddOnAvatarArrived( LLViewerWearable* wearable, void* userdata )
//{
//	LLUUID* item_id = (LLUUID*) userdata;
//	if(wearable)
//	{
//		LLViewerInventoryItem* item = NULL;
//		item = (LLViewerInventoryItem*)gInventory.getItem(*item_id);
//		if(item)
//		{
//			if(item->getAssetUUID() == wearable->getAssetID())
//			{
//				bool do_append = true;
//				gAgentWearables.setWearableItem(item, wearable, do_append);
//				gInventory.notifyObservers();
//				//self->getFolderItem()->refreshFromRoot();
//			}
//			else
//			{
//				LL_INFOS() << "By the time wearable asset arrived, its inv item already pointed to a different asset." << LL_ENDL;
//			}
//		}
//	}
//	delete item_id;
//}

// static
BOOL LLWearableBridge::canEditOnAvatar(void* user_data)
{
	LLWearableBridge* self = (LLWearableBridge*)user_data;
	if(!self) return FALSE;

	return (get_is_item_worn(self->mUUID));
}

// static
void LLWearableBridge::onEditOnAvatar(void* user_data)
{
	LLWearableBridge* self = (LLWearableBridge*)user_data;
	if(self)
	{
		self->editOnAvatar();
	}
}

void LLWearableBridge::editOnAvatar()
{
	LLAgentWearables::editWearable(mUUID);
}

// static
BOOL LLWearableBridge::canRemoveFromAvatar(void* user_data)
{
	LLWearableBridge* self = (LLWearableBridge*)user_data;
	if( self && (LLAssetType::AT_BODYPART != self->mAssetType) )
	{
		return get_is_item_worn( self->mUUID );
	}
	return FALSE;
}

void LLWearableBridge::removeFromAvatar()
{
	LL_WARNS() << "safe to remove?" << LL_ENDL;
	if (get_is_item_worn(mUUID))
	{
		LLAppearanceMgr::instance().removeItemFromAvatar(mUUID);
	}
}


// +=================================================+
// |        LLLinkItemBridge                         |
// +=================================================+
// For broken item links

std::string LLLinkItemBridge::sPrefix("Link: ");

void LLLinkItemBridge::buildContextMenu(LLMenuGL& menu, U32 flags)
{
	// *TODO: Translate
	LL_DEBUGS() << "LLLink::buildContextMenu()" << LL_ENDL;
	menuentry_vec_t items;
	menuentry_vec_t disabled_items;

	items.push_back(std::string("Find Original"));
	disabled_items.push_back(std::string("Find Original"));
	
	if(isItemInTrash())
	{
		addTrashContextMenuOptions(items, disabled_items);
	}
	else
	{
		items.push_back(std::string("Properties"));
		addDeleteContextMenuOptions(items, disabled_items);
	}
	addLinkReplaceMenuOption(items, disabled_items);
	hide_context_entries(menu, items, disabled_items);
}

// +=================================================+
// |        LLSettingsBridge                             |
// +=================================================+

LLSettingsBridge::LLSettingsBridge(LLInventoryPanel* inventory,
        LLFolderView* root,
        const LLUUID& uuid,
        LLSettingsType::type_e settings_type):
    LLItemBridge(inventory, root, uuid),
    mSettingsType(settings_type)
{
}

LLUIImagePtr LLSettingsBridge::getIcon() const
{
    return LLInventoryIcon::getIcon(LLAssetType::AT_SETTINGS, LLInventoryType::IT_SETTINGS, mSettingsType, FALSE);
}

void LLSettingsBridge::performAction(LLInventoryModel* model, std::string action)
{
    if ("apply_settings_local" == action)
    {
        // Single item only
        LLViewerInventoryItem* item = static_cast<LLViewerInventoryItem*>(getItem());
        if (!item) 
            return;
        LLUUID asset_id = item->getAssetUUID();
        LLEnvironment::instance().setEnvironment(LLEnvironment::ENV_LOCAL, asset_id);
        LLEnvironment::instance().setSelectedEnvironment(LLEnvironment::ENV_LOCAL);
    }
    else if ("apply_settings_parcel" == action)
    {
        // Single item only
        LLViewerInventoryItem* item = static_cast<LLViewerInventoryItem*>(getItem());
        if (!item)
            return;
        LLUUID asset_id = item->getAssetUUID();
        std::string name = item->getName();

        U32 flags(0);

        if (!item->getPermissions().allowOperationBy(PERM_MODIFY, gAgent.getID()))
            flags |= LLSettingsBase::FLAG_NOMOD;
        if (!item->getPermissions().allowOperationBy(PERM_TRANSFER, gAgent.getID()))
            flags |= LLSettingsBase::FLAG_NOTRANS;

        LLParcel *parcel = LLViewerParcelMgr::instance().getAgentOrSelectedParcel();
        if (!parcel)
        {
            LL_WARNS("INVENTORY") << "could not identify parcel." << LL_ENDL;
            return;
        }
        S32 parcel_id = parcel->getLocalID();

        LL_DEBUGS("ENVIRONMENT") << "Applying asset ID " << asset_id << " to parcel " << parcel_id << LL_ENDL;
        LLEnvironment::instance().updateParcel(parcel_id, asset_id, name, LLEnvironment::NO_TRACK, -1, -1, flags);
        LLEnvironment::instance().setSharedEnvironment();
    }
    else
        LLItemBridge::performAction(model, action);
}

void LLSettingsBridge::openItem()
{
    LLViewerInventoryItem* item = getItem();
    if (item)
    {
        if (item->getPermissions().getOwner() != gAgent.getID())
            LLNotificationsUtil::add("NoEditFromLibrary");
        else
            LLInvFVBridgeAction::doAction(item->getType(), mUUID, getInventoryModel());
    }
}

void LLSettingsBridge::buildContextMenu(LLMenuGL& menu, U32 flags)
{
    LL_DEBUGS() << "LLSettingsBridge::buildContextMenu()" << LL_ENDL;
    menuentry_vec_t items;
    menuentry_vec_t disabled_items;

    if (isMarketplaceListingsFolder())
    {
        menuentry_vec_t items;
        menuentry_vec_t disabled_items;
        addMarketplaceContextMenuOptions(flags, items, disabled_items);
        items.push_back(std::string("Properties"));
        getClipboardEntries(false, items, disabled_items, flags);
        hide_context_entries(menu, items, disabled_items);
    }
    else if (isItemInTrash())
    {
        addTrashContextMenuOptions(items, disabled_items);
    }
    else
    {
        items.push_back(std::string("Share"));
        if (!canShare())
        {
            disabled_items.push_back(std::string("Share"));
        }

        addOpenRightClickMenuOption(items);
        items.push_back(std::string("Properties"));

        getClipboardEntries(true, items, disabled_items, flags);

        items.push_back("Settings Separator");
        items.push_back("Settings Apply Local");

        items.push_back("Settings Apply Parcel");
        if (!canUpdateParcel())
            disabled_items.push_back("Settings Apply Parcel");
        
        items.push_back("Settings Apply Region");
        if (!canUpdateRegion())
            disabled_items.push_back("Settings Apply Region");
    }
    addLinkReplaceMenuOption(items, disabled_items);
    hide_context_entries(menu, items, disabled_items);
}

BOOL LLSettingsBridge::renameItem(const std::string& new_name)
{
    /*TODO: change internal settings name? */
    return LLItemBridge::renameItem(new_name);
}

BOOL LLSettingsBridge::isItemRenameable() const
{
    LLViewerInventoryItem* item = getItem();
    if (item)
    {
        return (item->getPermissions().allowModifyBy(gAgent.getID()));
    }
    return FALSE;
}

bool LLSettingsBridge::canUpdateParcel() const
{
    return LLEnvironment::instance().canAgentUpdateParcelEnvironment();
}

bool LLSettingsBridge::canUpdateRegion() const
{
    return LLEnvironment::instance().canAgentUpdateRegionEnvironment();
}

// |        LLLinkBridge                             |
// +=================================================+
// For broken folder links.
std::string LLLinkFolderBridge::sPrefix("Link: ");
LLUIImagePtr LLLinkFolderBridge::getIcon() const
{
	LLFolderType::EType folder_type = LLFolderType::FT_NONE;
	const LLInventoryObject *obj = getInventoryObject();
	if (obj)
	{
		LLViewerInventoryCategory* cat = NULL;
		LLInventoryModel* model = getInventoryModel();
		if(model)
		{
			cat = (LLViewerInventoryCategory*)model->getCategory(obj->getLinkedUUID());
			if (cat)
			{
				folder_type = cat->getPreferredType();
			}
		}
	}
	return LLFolderBridge::getIcon(folder_type);
}

void LLLinkFolderBridge::buildContextMenu(LLMenuGL& menu, U32 flags)
{
	// *TODO: Translate
	LL_DEBUGS() << "LLLink::buildContextMenu()" << LL_ENDL;
	menuentry_vec_t items;
	menuentry_vec_t disabled_items;

	if (isItemInTrash())
	{
		addTrashContextMenuOptions(items, disabled_items);
	}
	else
	{
		items.push_back(std::string("Find Original"));
		addDeleteContextMenuOptions(items, disabled_items);
	}
	hide_context_entries(menu, items, disabled_items);
}
void LLLinkFolderBridge::performAction(LLInventoryModel* model, std::string action)
{
	if ("goto" == action)
	{
		gotoItem();
		return;
	}
	LLItemBridge::performAction(model,action);
}
void LLLinkFolderBridge::gotoItem()
{
	const LLUUID &cat_uuid = getFolderID();
	if (!cat_uuid.isNull())
	{
		LLFolderViewItem *base_folder = mInventoryPanel.get()->getItemByID(cat_uuid);
		if (base_folder)
		{
			if (LLInventoryModel* model = getInventoryModel())
			{
				model->fetchDescendentsOf(cat_uuid);
			}
			base_folder->setOpen(TRUE);
			mRoot->setSelection(base_folder,TRUE);
			mRoot->scrollToShowSelection();
		}
	}
}
const LLUUID &LLLinkFolderBridge::getFolderID() const
{
	if (LLViewerInventoryItem *link_item = getItem())
	{
		if (const LLViewerInventoryCategory *cat = link_item->getLinkedCategory())
		{
			const LLUUID& cat_uuid = cat->getUUID();
			return cat_uuid;
		}
	}
	return LLUUID::null;
}

void LLUnknownItemBridge::buildContextMenu(LLMenuGL& menu, U32 flags)
{
	menuentry_vec_t items;
	menuentry_vec_t disabled_items;
	items.push_back(std::string("Properties"));
	items.push_back(std::string("Rename"));
	hide_context_entries(menu, items, disabled_items);
}

LLUIImagePtr LLUnknownItemBridge::getIcon() const
{
	return LLInventoryIcon::getIcon(LLAssetType::AT_UNKNOWN, mInvType);
}


/********************************************************************************
 **
 **                    BRIDGE ACTIONS
 **/

// static
void LLInvFVBridgeAction::doAction(LLAssetType::EType asset_type,
								   const LLUUID& uuid,
								   LLInventoryModel* model)
{
	// Perform indirection in case of link.
	const LLUUID& linked_uuid = gInventory.getLinkedItemID(uuid);

	LLInvFVBridgeAction* action = createAction(asset_type,linked_uuid,model);
	if(action)
	{
		action->doIt();
		delete action;
	}
}

// static
void LLInvFVBridgeAction::doAction(const LLUUID& uuid, LLInventoryModel* model)
{
	llassert(model);
	LLViewerInventoryItem* item = model->getItem(uuid);
	llassert(item);
	if (item)
	{
		LLAssetType::EType asset_type = item->getType();
		LLInvFVBridgeAction* action = createAction(asset_type,uuid,model);
		if(action)
		{
			action->doIt();
			delete action;
		}
	}
}

LLViewerInventoryItem* LLInvFVBridgeAction::getItem() const
{
	if (mModel)
		return (LLViewerInventoryItem*)mModel->getItem(mUUID);
	return NULL;
}

class LLTextureBridgeAction: public LLInvFVBridgeAction
{
	friend class LLInvFVBridgeAction;
public:
	virtual void doIt()
	{
		if (getItem())
		{
			LLFloaterReg::showInstance("preview_texture", LLSD(mUUID), TAKE_FOCUS_YES);
		}
		LLInvFVBridgeAction::doIt();
	}
	virtual ~LLTextureBridgeAction(){}
protected:
	LLTextureBridgeAction(const LLUUID& id,LLInventoryModel* model) : LLInvFVBridgeAction(id,model) {}
};

class LLSoundBridgeAction: public LLInvFVBridgeAction
{
	friend class LLInvFVBridgeAction;
public:
	virtual void doIt()
	{
		LLViewerInventoryItem* item = getItem();
		if (item)
		{
			send_sound_trigger(item->getAssetUUID(), SOUND_GAIN);
		}
		LLInvFVBridgeAction::doIt();
	}
	virtual ~LLSoundBridgeAction(){}
protected:
	LLSoundBridgeAction(const LLUUID& id,LLInventoryModel* model) : LLInvFVBridgeAction(id,model) {}
};

class LLLandmarkBridgeAction: public LLInvFVBridgeAction
{
	friend class LLInvFVBridgeAction;
public:
	virtual void doIt()
	{
		LLViewerInventoryItem* item = getItem();
		if (item)
		{
			// Opening (double-clicking) a landmark immediately teleports,
			// but warns you the first time.
			LLSD payload;
			payload["asset_id"] = item->getAssetUUID();		
			
			LLSD args; 
			args["LOCATION"] = item->getName(); 
			
			LLNotificationsUtil::add("TeleportFromLandmark", args, payload);
		}
		LLInvFVBridgeAction::doIt();
	}
	virtual ~LLLandmarkBridgeAction(){}
protected:
	LLLandmarkBridgeAction(const LLUUID& id,LLInventoryModel* model) : LLInvFVBridgeAction(id,model) {}
};

class LLCallingCardBridgeAction: public LLInvFVBridgeAction
{
	friend class LLInvFVBridgeAction;
public:
	virtual void doIt()
	{
		LLViewerInventoryItem* item = getItem();
		if (item && item->getCreatorUUID().notNull())
		{
			LLAvatarActions::showProfile(item->getCreatorUUID());
		}
		LLInvFVBridgeAction::doIt();
	}
	virtual ~LLCallingCardBridgeAction(){}
protected:
	LLCallingCardBridgeAction(const LLUUID& id,LLInventoryModel* model) : LLInvFVBridgeAction(id,model) {}

};

class LLNotecardBridgeAction
: public LLInvFVBridgeAction
{
	friend class LLInvFVBridgeAction;
public:
	virtual void doIt()
	{
		LLViewerInventoryItem* item = getItem();
		if (item)
		{
			LLFloaterReg::showInstance("preview_notecard", LLSD(item->getUUID()), TAKE_FOCUS_YES);
		}
		LLInvFVBridgeAction::doIt();
	}
	virtual ~LLNotecardBridgeAction(){}
protected:
	LLNotecardBridgeAction(const LLUUID& id,LLInventoryModel* model) : LLInvFVBridgeAction(id,model) {}
};

class LLGestureBridgeAction: public LLInvFVBridgeAction
{
	friend class LLInvFVBridgeAction;
public:
	virtual void doIt()
	{
		LLViewerInventoryItem* item = getItem();
		if (item)
		{
			LLPreviewGesture* preview = LLPreviewGesture::show(mUUID, LLUUID::null);
			preview->setFocus(TRUE);
		}
		LLInvFVBridgeAction::doIt();		
	}
	virtual ~LLGestureBridgeAction(){}
protected:
	LLGestureBridgeAction(const LLUUID& id,LLInventoryModel* model) : LLInvFVBridgeAction(id,model) {}
};

class LLAnimationBridgeAction: public LLInvFVBridgeAction
{
	friend class LLInvFVBridgeAction;
public:
	virtual void doIt()
	{
		LLViewerInventoryItem* item = getItem();
		if (item)
		{
			LLFloaterReg::showInstance("preview_anim", LLSD(mUUID), TAKE_FOCUS_YES);
		}
		LLInvFVBridgeAction::doIt();
	}
	virtual ~LLAnimationBridgeAction(){}
protected:
	LLAnimationBridgeAction(const LLUUID& id,LLInventoryModel* model) : LLInvFVBridgeAction(id,model) {}
};

class LLObjectBridgeAction: public LLInvFVBridgeAction
{
	friend class LLInvFVBridgeAction;
public:
	virtual void doIt()
	{
		/*
		  LLFloaterReg::showInstance("properties", mUUID);
		*/
		LLInvFVBridgeAction::doIt();
	}
	virtual ~LLObjectBridgeAction(){}
protected:
	LLObjectBridgeAction(const LLUUID& id,LLInventoryModel* model) : LLInvFVBridgeAction(id,model) {}
};

class LLLSLTextBridgeAction: public LLInvFVBridgeAction
{
	friend class LLInvFVBridgeAction;
public:
	virtual void doIt()
	{
		LLViewerInventoryItem* item = getItem();
		if (item)
		{
			LLFloaterReg::showInstance("preview_script", LLSD(mUUID), TAKE_FOCUS_YES);
		}
		LLInvFVBridgeAction::doIt();
	}
	virtual ~LLLSLTextBridgeAction(){}
protected:
	LLLSLTextBridgeAction(const LLUUID& id,LLInventoryModel* model) : LLInvFVBridgeAction(id,model) {}
};

class LLWearableBridgeAction: public LLInvFVBridgeAction
{
	friend class LLInvFVBridgeAction;
public:
	virtual void doIt()
	{
		wearOnAvatar();
	}

	virtual ~LLWearableBridgeAction(){}
protected:
	LLWearableBridgeAction(const LLUUID& id,LLInventoryModel* model) : LLInvFVBridgeAction(id,model) {}
	BOOL isItemInTrash() const;
	// return true if the item is in agent inventory. if false, it
	// must be lost or in the inventory library.
	BOOL isAgentInventory() const;
	void wearOnAvatar();
};

BOOL LLWearableBridgeAction::isItemInTrash() const
{
	if(!mModel) return FALSE;
	const LLUUID trash_id = mModel->findCategoryUUIDForType(LLFolderType::FT_TRASH);
	return mModel->isObjectDescendentOf(mUUID, trash_id);
}

BOOL LLWearableBridgeAction::isAgentInventory() const
{
	if(!mModel) return FALSE;
	if(gInventory.getRootFolderID() == mUUID) return TRUE;
	return mModel->isObjectDescendentOf(mUUID, gInventory.getRootFolderID());
}

void LLWearableBridgeAction::wearOnAvatar()
{
	// TODO: investigate wearables may not be loaded at this point EXT-8231

	LLViewerInventoryItem* item = getItem();
	if(item)
	{
		// <FS> FIRE-303: Double-click remove wearable
		//LLAppearanceMgr::instance().wearItemOnAvatar(item->getUUID(), true, true);
		bool is_bodypart = item->getType() == LLAssetType::AT_BODYPART;
		if (get_is_item_worn(mUUID))
		{
			if (!is_bodypart)
			{
				LLAppearanceMgr::instance().removeItemFromAvatar(mUUID);
			}
		}
		else
		{
			LLAppearanceMgr::instance().wearItemOnAvatar(mUUID, true, (is_bodypart || !gSavedSettings.getBOOL("FSDoubleClickAddInventoryClothing")));
		}
		// </FS>
	}
}

class LLSettingsBridgeAction
    : public LLInvFVBridgeAction
{
    friend class LLInvFVBridgeAction;
public:
    virtual void doIt()
    {
        LLViewerInventoryItem* item = getItem();
        if (item)
        {
            LLSettingsType::type_e type = item->getSettingsType();
            switch (type)
            {
            case LLSettingsType::ST_SKY:
                LLFloaterReg::showInstance("env_fixed_environmentent_sky", LLSDMap("inventory_id", item->getUUID()), TAKE_FOCUS_YES);
                break;
            case LLSettingsType::ST_WATER:
                LLFloaterReg::showInstance("env_fixed_environmentent_water", LLSDMap("inventory_id", item->getUUID()), TAKE_FOCUS_YES);
                break;
            case LLSettingsType::ST_DAYCYCLE:
                LLFloaterReg::showInstance("env_edit_extdaycycle", LLSDMap("inventory_id", item->getUUID())("edit_context", "inventory"), TAKE_FOCUS_YES);
                break;
            default:
                break;
            }
        }
        LLInvFVBridgeAction::doIt();
    }
    virtual ~LLSettingsBridgeAction(){}
protected:
    LLSettingsBridgeAction(const LLUUID& id, LLInventoryModel* model) : LLInvFVBridgeAction(id, model) {}
};


LLInvFVBridgeAction* LLInvFVBridgeAction::createAction(LLAssetType::EType asset_type,
													   const LLUUID& uuid,
													   LLInventoryModel* model)
{
	LLInvFVBridgeAction* action = NULL;
	switch(asset_type)
	{
		case LLAssetType::AT_TEXTURE:
			action = new LLTextureBridgeAction(uuid,model);
			break;
		case LLAssetType::AT_SOUND:
			action = new LLSoundBridgeAction(uuid,model);
			break;
		case LLAssetType::AT_LANDMARK:
			action = new LLLandmarkBridgeAction(uuid,model);
			break;
		case LLAssetType::AT_CALLINGCARD:
			action = new LLCallingCardBridgeAction(uuid,model);
			break;
		case LLAssetType::AT_OBJECT:
			action = new LLObjectBridgeAction(uuid,model);
			break;
		case LLAssetType::AT_NOTECARD:
			action = new LLNotecardBridgeAction(uuid,model);
			break;
		case LLAssetType::AT_ANIMATION:
			action = new LLAnimationBridgeAction(uuid,model);
			break;
		case LLAssetType::AT_GESTURE:
			action = new LLGestureBridgeAction(uuid,model);
			break;
		case LLAssetType::AT_LSL_TEXT:
			action = new LLLSLTextBridgeAction(uuid,model);
			break;
		case LLAssetType::AT_CLOTHING:
		case LLAssetType::AT_BODYPART:
			action = new LLWearableBridgeAction(uuid,model);
			break;
        case LLAssetType::AT_SETTINGS:
            action = new LLSettingsBridgeAction(uuid, model);
            break;
		default:
			break;
	}
	return action;
}

/**                    Bridge Actions
 **
 ********************************************************************************/

/************************************************************************/
/* Recent Inventory Panel related classes                               */
/************************************************************************/
void LLRecentItemsFolderBridge::buildContextMenu(LLMenuGL& menu, U32 flags)
{
	menuentry_vec_t disabled_items, items;
        buildContextMenuOptions(flags, items, disabled_items);

	items.erase(std::remove(items.begin(), items.end(), std::string("New Folder")), items.end());

	hide_context_entries(menu, items, disabled_items);
}

LLInvFVBridge* LLRecentInventoryBridgeBuilder::createBridge(
	LLAssetType::EType asset_type,
	LLAssetType::EType actual_asset_type,
	LLInventoryType::EType inv_type,
	LLInventoryPanel* inventory,
	LLFolderViewModelInventory* view_model,
	LLFolderView* root,
	const LLUUID& uuid,
	U32 flags /*= 0x00*/ ) const
{
	LLInvFVBridge* new_listener = NULL;
	if (asset_type == LLAssetType::AT_CATEGORY 
		&& actual_asset_type != LLAssetType::AT_LINK_FOLDER)
	{
		new_listener = new LLRecentItemsFolderBridge(inv_type, inventory, root, uuid);
	}
	else
		{
		new_listener = LLInventoryFolderViewModelBuilder::createBridge(asset_type,
				actual_asset_type,
				inv_type,
				inventory,
																view_model,
				root,
				uuid,
				flags);
		}
	return new_listener;
}

LLFolderViewGroupedItemBridge::LLFolderViewGroupedItemBridge()
{
}

void LLFolderViewGroupedItemBridge::groupFilterContextMenu(folder_view_item_deque& selected_items, LLMenuGL& menu)
{
    uuid_vec_t ids;
	menuentry_vec_t disabled_items;
    if (get_selection_item_uuids(selected_items, ids))
    {
		// <FS:Ansariel> Fix broken add wearable check
		//if (!LLAppearanceMgr::instance().canAddWearables(ids) && canWearSelected(ids))
		if (!canWearSelected(ids) || !LLAppearanceMgr::instance().canAddWearables(ids))
        {
            disabled_items.push_back(std::string("Wearable And Object Wear"));
            disabled_items.push_back(std::string("Wearable Add"));
            disabled_items.push_back(std::string("Attach To"));
            disabled_items.push_back(std::string("Attach To HUD"));
        }
    }
	disable_context_entries_if_present(menu, disabled_items);
}

bool LLFolderViewGroupedItemBridge::canWearSelected(uuid_vec_t item_ids)
{
	for (uuid_vec_t::const_iterator it = item_ids.begin(); it != item_ids.end(); ++it)
	{
		LLViewerInventoryItem* item = gInventory.getItem(*it);
		// <FS:Ansariel> Fix broken add wearable check
		//if (!item || (item->getType() >= LLAssetType::AT_COUNT) || (item->getType() <= LLAssetType::AT_NONE))
		if (!item || (item->getType() != LLAssetType::AT_CLOTHING && item->getType() != LLAssetType::AT_OBJECT && item->getType() != LLAssetType::AT_BODYPART && item->getType() != LLAssetType::AT_GESTURE))
		{
			return false;
		}
	}
	return true;
}

/************************************************************************/
/* Worn Inventory Panel related classes                               */
/************************************************************************/
void LLWornItemsFolderBridge::buildContextMenu(LLMenuGL& menu, U32 flags)
{
	menuentry_vec_t disabled_items, items;
        buildContextMenuOptions(flags, items, disabled_items);

	items.erase(std::remove(items.begin(), items.end(), std::string("New Body Parts")), items.end());
	items.erase(std::remove(items.begin(), items.end(), std::string("New Clothes")), items.end());
	items.erase(std::remove(items.begin(), items.end(), std::string("New Note")), items.end());
	items.erase(std::remove(items.begin(), items.end(), std::string("New Gesture")), items.end());
	items.erase(std::remove(items.begin(), items.end(), std::string("New Script")), items.end());
	items.erase(std::remove(items.begin(), items.end(), std::string("New Folder")), items.end());
	items.erase(std::remove(items.begin(), items.end(), std::string("New Settings")), items.end()); // <FS:Ansariel> Don't allow creating settings on the "worn" tab

	hide_context_entries(menu, items, disabled_items);
}

LLInvFVBridge* LLWornInventoryBridgeBuilder::createBridge(
	LLAssetType::EType asset_type,
	LLAssetType::EType actual_asset_type,
	LLInventoryType::EType inv_type,
	LLInventoryPanel* inventory,
	LLFolderViewModelInventory* view_model,
	LLFolderView* root,
	const LLUUID& uuid,
	U32 flags /*= 0x00*/ ) const
{
	LLInvFVBridge* new_listener = NULL;
	switch(asset_type)
	{
	case LLAssetType::AT_CATEGORY:
		if (actual_asset_type == LLAssetType::AT_LINK_FOLDER)
		{
			// *TODO: Create a link folder handler instead if it is necessary
			new_listener = LLInventoryFolderViewModelBuilder::createBridge(
				asset_type,
				actual_asset_type,
				inv_type,
				inventory,
																view_model,
				root,
				uuid,
				flags);
			break;
		}
		new_listener = new LLWornItemsFolderBridge(inv_type, inventory, root, uuid);
		break;
	default:
		new_listener = LLInventoryFolderViewModelBuilder::createBridge(
			asset_type,
			actual_asset_type,
			inv_type,
			inventory,
																view_model,
			root,
			uuid,
			flags);
	}
	return new_listener;

}
// EOF<|MERGE_RESOLUTION|>--- conflicted
+++ resolved
@@ -95,10 +95,7 @@
 #include "aoengine.h"
 // </FS:TT>
 
-#include "llparcel.h"
-#include "llviewerparcelmgr.h"
-
-// <FS:Zi> Do not allow "Restore To Last Postiion" for no-copy items
+// <FS:Zi> Do not allow "Restore To Last Position" for no-copy items
 #ifdef OPENSIM
 #include "fsgridhandler.h"
 #endif
@@ -6993,70 +6990,6 @@
 	return object;
 }
 
-// [RLVa:KB] - Checked: 2012-08-15 (RLVa-1.4.7)
-bool enable_attachment_touch(const LLUUID& idItem)
-{
-	const LLInventoryItem* pItem = gInventory.getItem(idItem);
-	if ( (isAgentAvatarValid()) && (pItem) && (LLAssetType::AT_OBJECT == pItem->getType()) )
-	{
-		const LLViewerObject* pAttachObj = gAgentAvatarp->getWornAttachment(pItem->getLinkedUUID());
-		return (pAttachObj) && (pAttachObj->flagHandleTouch()) && ( (!RlvActions::isRlvEnabled()) || (RlvActions::canTouch(gAgentAvatarp->getWornAttachment(idItem))) );
-	}
-	return false;
-}
-// [/RLVa:KB]
-
-// <FS:Ansariel> Touch worn objects
-void handle_attachment_touch(const LLUUID& idItem)
-{
-	if (!enable_attachment_touch(idItem))
-	{
-		return;
-	}
-
-	const LLInventoryItem* pItem = gInventory.getItem(idItem);
-	if ( (!isAgentAvatarValid()) || (!pItem) )
-		return;
-
-	LLViewerObject* pAttachObj = gAgentAvatarp->getWornAttachment(pItem->getLinkedUUID());
-	if (!pAttachObj)
-		return;
-
-	LLMessageSystem	*msg = gMessageSystem;
-
-	msg->newMessageFast(_PREHASH_ObjectGrab);
-	msg->nextBlockFast( _PREHASH_AgentData);
-	msg->addUUIDFast(_PREHASH_AgentID, gAgent.getID());
-	msg->addUUIDFast(_PREHASH_SessionID, gAgent.getSessionID());
-	msg->nextBlockFast( _PREHASH_ObjectData);
-	msg->addU32Fast(    _PREHASH_LocalID, pAttachObj->mLocalID);
-	msg->addVector3Fast(_PREHASH_GrabOffset, LLVector3::zero);
-	msg->nextBlock("SurfaceInfo");
-	msg->addVector3("UVCoord", LLVector3::zero);
-	msg->addVector3("STCoord", LLVector3::zero);
-	msg->addS32Fast(_PREHASH_FaceIndex, 0);
-	msg->addVector3("Position", pAttachObj->getPosition());
-	msg->addVector3("Normal", LLVector3::zero);
-	msg->addVector3("Binormal", LLVector3::zero);
-	msg->sendMessage( pAttachObj->getRegion()->getHost());
-
-	msg->newMessageFast(_PREHASH_ObjectDeGrab);
-	msg->nextBlockFast(_PREHASH_AgentData);
-	msg->addUUIDFast(_PREHASH_AgentID, gAgent.getID());
-	msg->addUUIDFast(_PREHASH_SessionID, gAgent.getSessionID());
-	msg->nextBlockFast(_PREHASH_ObjectData);
-	msg->addU32Fast(_PREHASH_LocalID, pAttachObj->mLocalID);
-	msg->nextBlock("SurfaceInfo");
-	msg->addVector3("UVCoord", LLVector3::zero);
-	msg->addVector3("STCoord", LLVector3::zero);
-	msg->addS32Fast(_PREHASH_FaceIndex, 0);
-	msg->addVector3("Position", pAttachObj->getPosition());
-	msg->addVector3("Normal", LLVector3::zero);
-	msg->addVector3("Binormal", LLVector3::zero);
-	msg->sendMessage(pAttachObj->getRegion()->getHost());
-}
-// </FS:Ansariel>
-
 // <FS:Zi> Texture Refresh on worn attachments
 void handle_attachment_texture_refresh(const LLUUID& idItem)
 {
@@ -7122,32 +7055,20 @@
 	{
 		LLAppearanceMgr::instance().wearItemOnAvatar(mUUID, true, false); // Don't replace if adding.
 	}
-<<<<<<< HEAD
+	else if ("touch" == action)
+	{
+		handle_attachment_touch(mUUID);
+	}
 	else if ("edit" == action)
 	{
 		handle_attachment_edit(mUUID);
 	}
-	// <FS:Ansariel> Touch worn objects
-=======
->>>>>>> 2571b948
-	else if ("touch" == action)
-	{
-		handle_attachment_touch(mUUID);
-	}
-<<<<<<< HEAD
-	// </FS:Ansariel>
 	// <FS:Zi> Texture Refresh on worn attachments
 	else if ("texture_refresh_attachment" == action)
 	{
 		handle_attachment_texture_refresh(mUUID);
 	}
 	// </FS:Zi>
-=======
-	else if ("edit" == action)
-	{
-		handle_attachment_edit(mUUID);
-	}
->>>>>>> 2571b948
 	else if (isRemoveAction(action))
 	{
 		LLAppearanceMgr::instance().removeItemFromAvatar(mUUID);
@@ -7330,15 +7251,17 @@
 			{
 				items.push_back(std::string("Wearable And Object Separator"));
 
-<<<<<<< HEAD
+				items.push_back(std::string("Attachment Touch"));
+				if ( ((flags & FIRST_SELECTED_ITEM) == 0) || !enable_attachment_touch(mUUID) )
+				{
+					disabled_items.push_back(std::string("Attachment Touch"));
+				}
+
 				items.push_back(std::string("Wearable Edit"));
 				if ( ((flags & FIRST_SELECTED_ITEM) == 0) || !get_is_item_editable(mUUID) )
 				{
 					disabled_items.push_back(std::string("Wearable Edit"));
 				}
-				items.push_back(std::string("Touch Attachment"));
-				if ( ((flags & FIRST_SELECTED_ITEM) == 0) || (!enable_attachment_touch(mUUID)) )
-					disabled_items.push_back(std::string("Touch Attachment"));
 
 				// <FS:Zi> Texture Refresh on worn attachments
 				if (item->getType() == LLAssetType::AT_OBJECT)
@@ -7346,19 +7269,6 @@
 					items.push_back(std::string("Texture Refresh Attachment"));
 				}
 				// </FS:Zi>
-=======
-				items.push_back(std::string("Attachment Touch"));
-				if ( ((flags & FIRST_SELECTED_ITEM) == 0) || !enable_attachment_touch(mUUID) )
-				{
-					disabled_items.push_back(std::string("Attachment Touch"));
-				}
-
-				items.push_back(std::string("Wearable Edit"));
-				if ( ((flags & FIRST_SELECTED_ITEM) == 0) || !get_is_item_editable(mUUID) )
-				{
-					disabled_items.push_back(std::string("Wearable Edit"));
-				}
->>>>>>> 2571b948
 
 				items.push_back(std::string("Detach From Yourself"));
 // [RLVa:KB] - Checked: 2010-02-27 (RLVa-1.2.0a) | Modified: RLVa-1.2.0a
