--- conflicted
+++ resolved
@@ -4290,7 +4290,6 @@
 			mWearables=TRUE;
 		}
 	}
-<<<<<<< HEAD
 // [SL:KB] - Patch: Inventory-Misc | Checked: 2011-05-28 (Catznip-2.6.0a) | Added: Catznip-2.6.0a
 	else if (isLostInventory())
 	{
@@ -4299,7 +4298,6 @@
 			disabled_items.push_back(std::string("Move to Lost And Found"));
 	}
 // [/SL:KB]
-=======
 	else
 	{
 		// Mark wearables and allow copy from library
@@ -4331,7 +4329,6 @@
 			}
 		}
 	}
->>>>>>> c627d0a2
 
 	// Preemptively disable system folder removal if more than one item selected.
 	if ((flags & FIRST_SELECTED_ITEM) == 0)
@@ -4339,13 +4336,9 @@
 		disabled_items.push_back(std::string("Delete System Folder"));
 	}
 
-<<<<<<< HEAD
 	// <FS:AH/SJ> Don't offer sharing of trash folder (FIRE-1642, FIRE-6547)
-	// if (!isMarketplaceListingsFolder())
-	if (!isMarketplaceListingsFolder() && mUUID != trash_id)
-=======
-	if (isAgentInventory() && !isMarketplaceListingsFolder())
->>>>>>> c627d0a2
+	//if (isAgentInventory() && !isMarketplaceListingsFolder())
+	if (isAgentInventory() && !isMarketplaceListingsFolder() && mUUID != trash_id)
 	{
 		items.push_back(std::string("Share"));
 		if (!canShare())
@@ -4405,13 +4398,10 @@
 	// BAP change once we're no longer treating regular categories as ensembles.
 	const bool is_ensemble = (type == LLFolderType::FT_NONE ||
 		LLFolderType::lookupIsEnsembleType(type));
-<<<<<<< HEAD
+	const bool is_agent_inventory = isAgentInventory();
 // [SL:KB] - Patch: Appearance-Misc | Checked: 2010-11-24 (Catznip-2.4)
 	const bool is_outfit = (type == LLFolderType::FT_OUTFIT);
 // [/SL:KB]
-=======
-	const bool is_agent_inventory = isAgentInventory();
->>>>>>> c627d0a2
 
 	// Only enable calling-card related options for non-system folders.
 	if (!is_system_folder && is_agent_inventory)
@@ -4474,48 +4464,27 @@
 					disabled_items.push_back(std::string("Remove From Outfit"));
 				}
 			}
-			if (!LLAppearanceMgr::instance().getCanReplaceCOF(mUUID))
+//			if (!LLAppearanceMgr::instance().getCanReplaceCOF(mUUID))
+// [SL:KB] - Patch: Appearance-Misc | Checked: 2010-11-24 (Catznip-2.4)
+			if ( ((is_outfit) && (!LLAppearanceMgr::instance().getCanReplaceCOF(mUUID))) || 
+				 ((!is_outfit) && (gAgentWearables.isCOFChangeInProgress())) )
+// [/SL:KB]
+				{
+					disabled_items.push_back(std::string("Replace Outfit"));
+				}
+// [RLVa:KB] - Checked: RLVa-2.0.3
+			// Block "Replace Current Outfit" if the user can't wear the new folder
+			if ( (RlvActions::isRlvEnabled()) && (RlvFolderLocks::instance().isLockedFolder(mUUID, RLV_LOCK_ADD)) )
 			{
 				disabled_items.push_back(std::string("Replace Outfit"));
 			}
+// [/RLVa:KB]
 			if (!LLAppearanceMgr::instance().getCanAddToCOF(mUUID))
 			{
 				disabled_items.push_back(std::string("Add To Outfit"));
 			}
 			items.push_back(std::string("Outfit Separator"));
 		}
-<<<<<<< HEAD
-		if (is_ensemble)
-		{
-			items.push_back(std::string("Wear As Ensemble"));
-		}
-		items.push_back(std::string("Remove From Outfit"));
-		if (!LLAppearanceMgr::getCanRemoveFromCOF(mUUID))
-		{
-			disabled_items.push_back(std::string("Remove From Outfit"));
-		}
-//		if (!LLAppearanceMgr::instance().getCanReplaceCOF(mUUID))
-// [SL:KB] - Patch: Appearance-Misc | Checked: 2010-11-24 (Catznip-2.4)
-		if ( ((is_outfit) && (!LLAppearanceMgr::instance().getCanReplaceCOF(mUUID))) || 
-			 ((!is_outfit) && (gAgentWearables.isCOFChangeInProgress())) )
-// [/SL:KB]
-		{
-			disabled_items.push_back(std::string("Replace Outfit"));
-		}
-// [RLVa:KB] - Checked: RLVa-2.0.3
-		// Block "Replace Current Outfit" if the user can't wear the new folder
-		if ( (RlvActions::isRlvEnabled()) && (RlvFolderLocks::instance().isLockedFolder(mUUID, RLV_LOCK_ADD)) )
-		{
-			disabled_items.push_back(std::string("Replace Outfit"));
-		}
-// [/RLVa:KB]
-		if (!LLAppearanceMgr::instance().getCanAddToCOF(mUUID))
-		{
-			disabled_items.push_back(std::string("Add To Outfit"));
-		}
-		items.push_back(std::string("Outfit Separator"));
-=======
->>>>>>> c627d0a2
 	}
 }
 
